[
  {
    "id": "April",
    "translation": "April"
  },
  {
    "id": "August",
    "translation": "August"
  },
  {
    "id": "December",
    "translation": "December"
  },
  {
    "id": "February",
    "translation": "February"
  },
  {
    "id": "January",
    "translation": "January"
  },
  {
    "id": "July",
    "translation": "July"
  },
  {
    "id": "June",
    "translation": "June"
  },
  {
    "id": "March",
    "translation": "March"
  },
  {
    "id": "May",
    "translation": "May"
  },
  {
    "id": "November",
    "translation": "November"
  },
  {
    "id": "October",
    "translation": "October"
  },
  {
    "id": "September",
    "translation": "September"
  },
  {
    "id": "api.admin.add_certificate.no_file.app_error",
    "translation": "No file under 'certificate' in request."
  },
  {
    "id": "api.admin.add_certificate.open.app_error",
    "translation": "Could not open certificate file."
  },
  {
    "id": "api.admin.add_certificate.saving.app_error",
    "translation": "Could not save certificate file."
  },
  {
    "id": "api.admin.file_read_error",
    "translation": "Error reading log file."
  },
  {
    "id": "api.admin.get_brand_image.not_available.app_error",
    "translation": "Custom branding is not configured or supported on this server."
  },
  {
    "id": "api.admin.get_brand_image.storage.app_error",
    "translation": "Image storage is not configured."
  },
  {
    "id": "api.admin.init.debug",
    "translation": "Initializing admin API routes."
  },
  {
    "id": "api.admin.recycle_db_end.warn",
    "translation": "Finished recycling the database connection."
  },
  {
    "id": "api.admin.recycle_db_start.warn",
    "translation": "Attempting to recycle the database connection."
  },
  {
    "id": "api.admin.remove_certificate.delete.app_error",
    "translation": "An error occurred while deleting the certificate. Make sure the file config/{{.Filename}} exists."
  },
  {
    "id": "api.admin.saml.metadata.app_error",
    "translation": "An error occurred while building Service Provider Metadata."
  },
  {
    "id": "api.admin.test_email.body",
    "translation": "<br/><br/><br/>It appears your Mattermost email is setup correctly!"
  },
  {
    "id": "api.admin.test_email.missing_server",
    "translation": "SMTP Server is required"
  },
  {
    "id": "api.admin.test_email.reenter_password",
    "translation": "The SMTP server, port, or username has changed. Please re-enter the SMTP password to test connection."
  },
  {
    "id": "api.admin.test_email.subject",
    "translation": "Mattermost - Testing Email Settings"
  },
  {
    "id": "api.admin.upload_brand_image.array.app_error",
    "translation": "Empty array under 'image' in request"
  },
  {
    "id": "api.admin.upload_brand_image.no_file.app_error",
    "translation": "No file under 'image' in request"
  },
  {
    "id": "api.admin.upload_brand_image.not_available.app_error",
    "translation": "Custom branding is not configured or supported on this server"
  },
  {
    "id": "api.admin.upload_brand_image.parse.app_error",
    "translation": "Could not parse multipart form"
  },
  {
    "id": "api.admin.upload_brand_image.storage.app_error",
    "translation": "Unable to upload image. Image storage is not configured."
  },
  {
    "id": "api.admin.upload_brand_image.too_large.app_error",
    "translation": "Unable to upload file. File is too large."
  },
  {
    "id": "api.api.init.parsing_templates.debug",
    "translation": "Parsing server templates at %v"
  },
  {
    "id": "api.api.init.parsing_templates.error",
    "translation": "Failed to parse server templates %v"
  },
  {
    "id": "api.api.render.error",
    "translation": "Error rendering template %v err=%v"
  },
  {
    "id": "api.auth.unable_to_get_user.app_error",
    "translation": "Unable to get user to check permissions."
  },
  {
    "id": "api.brand.init.debug",
    "translation": "Initializing brand API routes"
  },
  {
    "id": "api.channel.add_member.added",
    "translation": "%v added to the channel by %v"
  },
  {
    "id": "api.channel.add_member.find_channel.app_error",
    "translation": "Failed to find channel"
  },
  {
    "id": "api.channel.add_member.find_user.app_error",
    "translation": "Failed to find user to be added"
  },
  {
    "id": "api.channel.add_member.user_adding.app_error",
    "translation": "Failed to find user doing the adding"
  },
  {
    "id": "api.channel.add_user.to.channel.failed.app_error",
    "translation": "Failed to add user to channel"
  },
  {
    "id": "api.channel.add_user.to.channel.failed.deleted.app_error",
    "translation": "Failed to add user to channel because they have been removed from the team."
  },
  {
    "id": "api.channel.add_user_to_channel.deleted.app_error",
    "translation": "The channel has been archived or deleted"
  },
  {
    "id": "api.channel.add_user_to_channel.type.app_error",
    "translation": "Can not add user to this channel type"
  },
  {
    "id": "api.channel.can_manage_channel.private_restricted_system_admin.app_error",
    "translation": "Private Channel management and creation is restricted to System Administrators."
  },
  {
    "id": "api.channel.can_manage_channel.private_restricted_team_admin.app_error",
    "translation": "Private Channel management and creation is restricted to Team and System Administrators."
  },
  {
    "id": "api.channel.can_manage_channel.public_restricted_system_admin.app_error",
    "translation": "Public Channel management and creation is restricted to System Administrators."
  },
  {
    "id": "api.channel.can_manage_channel.public_restricted_team_admin.app_error",
    "translation": "Public Channel management and creation is restricted to Team and System Administrators."
  },
  {
    "id": "api.channel.create_channel.direct_channel.app_error",
    "translation": "Must use createDirectChannel API service for direct message channel creation"
  },
  {
    "id": "api.channel.create_channel.invalid_character.app_error",
    "translation": "Invalid character '__' in channel name for non-direct channel"
  },
  {
    "id": "api.channel.create_channel.max_channel_limit.app_error",
    "translation": "Cannot create more than {{.MaxChannelsPerTeam}} channels for current team"
  },
  {
    "id": "api.channel.create_default_channels.off_topic",
    "translation": "Off-Topic"
  },
  {
    "id": "api.channel.create_default_channels.town_square",
    "translation": "Town Square"
  },
  {
    "id": "api.channel.create_direct_channel.invalid_user.app_error",
    "translation": "Invalid user ID for direct channel creation"
  },
  {
    "id": "api.channel.create_group.bad_size.app_error",
    "translation": "Group message channels must contain at least 3 and no more than 8 users"
  },
  {
    "id": "api.channel.create_group.bad_user.app_error",
    "translation": "One of the provided users does not exist"
  },
  {
    "id": "api.channel.delete_channel.archived",
    "translation": "%v has archived the channel."
  },
  {
    "id": "api.channel.delete_channel.cannot.app_error",
    "translation": "Cannot delete the default channel {{.Channel}}"
  },
  {
    "id": "api.channel.delete_channel.deleted.app_error",
    "translation": "The channel has been archived or deleted"
  },
  {
    "id": "api.channel.delete_channel.failed_post.error",
    "translation": "Failed to post archive message %v"
  },
  {
    "id": "api.channel.delete_channel.failed_send.app_error",
    "translation": "Failed to send archive message"
  },
  {
    "id": "api.channel.delete_channel.incoming_webhook.error",
    "translation": "Encountered error deleting incoming webhook, id=%v"
  },
  {
    "id": "api.channel.delete_channel.outgoing_webhook.error",
    "translation": "Encountered error deleting outgoing webhook, id=%v"
  },
  {
    "id": "api.channel.delete_channel.permissions.app_error",
    "translation": "You do not have the appropriate permissions"
  },
  {
    "id": "api.channel.get_channel.wrong_team.app_error",
    "translation": "There is no channel with channel_id={{.ChannelId}} on team with team_id={{.TeamId}}"
  },
  {
    "id": "api.channel.get_channel_counts.app_error",
    "translation": "Unable to get channel counts from the database"
  },
  {
    "id": "api.channel.get_channel_extra_info.deleted.app_error",
    "translation": "The channel has been archived or deleted"
  },
  {
    "id": "api.channel.get_channel_extra_info.member_limit.app_error",
    "translation": "Failed to parse member limit"
  },
  {
    "id": "api.channel.get_channels.error",
    "translation": "Error in getting users profile for id=%v forcing logout"
  },
  {
    "id": "api.channel.init.debug",
    "translation": "Initializing channel API routes"
  },
  {
    "id": "api.channel.join_channel.already_deleted.app_error",
    "translation": "Channel is already deleted"
  },
  {
    "id": "api.channel.join_channel.permissions.app_error",
    "translation": "You do not have the appropriate permissions"
  },
  {
    "id": "api.channel.join_channel.post_and_forget",
    "translation": "%v has joined the channel."
  },
  {
    "id": "api.channel.leave.default.app_error",
    "translation": "Cannot leave the default channel {{.Channel}}"
  },
  {
    "id": "api.channel.leave.direct.app_error",
    "translation": "Cannot leave a direct message channel"
  },
  {
    "id": "api.channel.leave.last_member.app_error",
    "translation": "You're the only member left, try removing the Private Channel instead of leaving."
  },
  {
    "id": "api.channel.leave.left",
    "translation": "%v has left the channel."
  },
  {
    "id": "api.channel.post_update_channel_displayname_message_and_forget.create_post.error",
    "translation": "Failed to post displayname update message"
  },
  {
    "id": "api.channel.post_update_channel_displayname_message_and_forget.retrieve_user.error",
    "translation": "Failed to retrieve user while updating channel DisplayName field"
  },
  {
    "id": "api.channel.post_update_channel_displayname_message_and_forget.updated_from",
    "translation": "%s updated the channel display name from: %s to: %s"
  },
  {
    "id": "api.channel.post_update_channel_header_message_and_forget.post.error",
    "translation": "Failed to post update channel header message"
  },
  {
    "id": "api.channel.post_update_channel_header_message_and_forget.removed",
    "translation": "%s removed the channel header (was: %s)"
  },
  {
    "id": "api.channel.post_update_channel_header_message_and_forget.retrieve_user.error",
    "translation": "Failed to retrieve user while updating channel header"
  },
  {
    "id": "api.channel.post_update_channel_header_message_and_forget.updated_from",
    "translation": "%s updated the channel header from: %s to: %s"
  },
  {
    "id": "api.channel.post_update_channel_header_message_and_forget.updated_to",
    "translation": "%s updated the channel header to: %s"
  },
  {
    "id": "api.channel.post_user_add_remove_message_and_forget.error",
    "translation": "Failed to post join/leave message"
  },
  {
    "id": "api.channel.remove.default.app_error",
    "translation": "Cannot remove user from the default channel {{.Channel}}"
  },
  {
    "id": "api.channel.remove_member.permissions.app_error",
    "translation": "You do not have the appropriate permissions "
  },
  {
    "id": "api.channel.remove_member.removed",
    "translation": "%v was removed from the channel."
  },
  {
    "id": "api.channel.remove_member.unable.app_error",
    "translation": "Unable to remove user."
  },
  {
    "id": "api.channel.remove_member.user.app_error",
    "translation": "Failed to find user to be removed"
  },
  {
    "id": "api.channel.remove_user_from_channel.deleted.app_error",
    "translation": "The channel has been archived or deleted"
  },
  {
    "id": "api.channel.update_channel.deleted.app_error",
    "translation": "The channel has been archived or deleted"
  },
  {
    "id": "api.channel.update_channel.permission.app_error",
    "translation": "You do not have the appropriate permissions"
  },
  {
    "id": "api.channel.update_channel.tried.app_error",
    "translation": "Tried to perform an invalid update of the default channel {{.Channel}}"
  },
  {
    "id": "api.channel.update_last_viewed_at.get_unread_count_for_channel.error",
    "translation": "Unable to get the unread count for user_id=%v and channel_id=%v, err=%v"
  },
  {
    "id": "api.cluster.init.debug",
    "translation": "Initializing cluster API routes"
  },
  {
    "id": "api.command.admin_only.app_error",
    "translation": "Integrations have been limited to admins only."
  },
  {
    "id": "api.command.delete.app_error",
    "translation": "Invalid permissions to delete command"
  },
  {
    "id": "api.command.disabled.app_error",
    "translation": "Commands have been disabled by the system admin."
  },
  {
    "id": "api.command.duplicate_trigger.app_error",
    "translation": "This trigger word is already in use. Please choose another word."
  },
  {
    "id": "api.command.execute_command.debug",
    "translation": "Executing cmd=%v userId=%v"
  },
  {
    "id": "api.command.execute_command.failed.app_error",
    "translation": "Command with a trigger of '{{.Trigger}}' failed"
  },
  {
    "id": "api.command.execute_command.failed_empty.app_error",
    "translation": "Command with a trigger of '{{.Trigger}}' returned an empty response"
  },
  {
    "id": "api.command.execute_command.failed_resp.app_error",
    "translation": "Command with a trigger of '{{.Trigger}}' returned response {{.Status}}"
  },
  {
    "id": "api.command.execute_command.not_found.app_error",
    "translation": "Command with a trigger of '{{.Trigger}}' not found. To send a message beginning with \"/\", try adding an empty space at the beginning of the message."
  },
  {
    "id": "api.command.execute_command.save.app_error",
    "translation": "An error while saving the command response to the channel"
  },
  {
    "id": "api.command.execute_command.start.app_error",
    "translation": "No command trigger found"
  },
  {
    "id": "api.command.init.debug",
    "translation": "Initializing command API routes"
  },
  {
    "id": "api.command.invite_people.desc",
    "translation": "Send an email invite to your Mattermost team"
  },
  {
    "id": "api.command.invite_people.email_off",
    "translation": "Email has not been configured, no invite(s) sent"
  },
  {
    "id": "api.command.invite_people.fail",
    "translation": "Encountered an error sending email invite(s)"
  },
  {
    "id": "api.command.invite_people.hint",
    "translation": "[name@domain.com ...]"
  },
  {
    "id": "api.command.invite_people.invite_off",
    "translation": "User creation has been disabled on this server, no invite(s) sent"
  },
  {
    "id": "api.command.invite_people.name",
    "translation": "invite_people"
  },
  {
    "id": "api.command.invite_people.no_email",
    "translation": "Please specify one or more valid email addresses"
  },
  {
    "id": "api.command.invite_people.sent",
    "translation": "Email invite(s) sent"
  },
  {
    "id": "api.command.regen.app_error",
    "translation": "Invalid permissions to regenerate command token"
  },
  {
    "id": "api.command.team_mismatch.app_error",
    "translation": "Cannot update commands across teams"
  },
  {
    "id": "api.command.update.app_error",
    "translation": "Invalid permissions to update command"
  },
  {
    "id": "api.command_away.desc",
    "translation": "Set your status away"
  },
  {
    "id": "api.command_away.name",
    "translation": "away"
  },
  {
    "id": "api.command_away.success",
    "translation": "You are now away"
  },
  {
    "id": "api.command_channel_header.channel.app_error",
    "translation": "Error to retrieve the current channel."
  },
  {
    "id": "api.command_channel_header.desc",
    "translation": "Edit the channel header"
  },
  {
    "id": "api.command_channel_header.hint",
    "translation": "[text]"
  },
  {
    "id": "api.command_channel_header.message.app_error",
    "translation": "Text must be provided with the /header command."
  },
  {
    "id": "api.command_channel_header.name",
    "translation": "header"
  },
  {
    "id": "api.command_channel_header.permission.app_error",
    "translation": "You do not have the appropriate permissions to edit the channel header."
  },
  {
    "id": "api.command_channel_header.update_channel.app_error",
    "translation": "Error to update the current channel."
  },
  {
    "id": "api.command_channel_header.update_channel.success",
    "translation": "Channel header successfully updated."
  },
  {
    "id": "api.command_channel_purpose.channel.app_error",
    "translation": "Error to retrieve the current channel."
  },
  {
    "id": "api.command_channel_purpose.desc",
    "translation": "Edit the channel purpose"
  },
  {
    "id": "api.command_channel_purpose.direct_group.app_error",
    "translation": "Cannot set purpose for direct message channels. Use /header to set the header instead."
  },
  {
    "id": "api.command_channel_purpose.hint",
    "translation": "[text]"
  },
  {
    "id": "api.command_channel_purpose.message.app_error",
    "translation": "A message must be provided with the /purpose command."
  },
  {
    "id": "api.command_channel_purpose.name",
    "translation": "purpose"
  },
  {
    "id": "api.command_channel_purpose.permission.app_error",
    "translation": "You do not have the appropriate permissions to edit the channel purpose."
  },
  {
    "id": "api.command_channel_purpose.update_channel.app_error",
    "translation": "Error to update the current channel."
  },
  {
    "id": "api.command_channel_rename.channel.app_error",
    "translation": "Error to retrieve the current channel."
  },
  {
    "id": "api.command_channel_rename.desc",
    "translation": "Rename the channel"
  },
  {
    "id": "api.command_channel_rename.direct_group.app_error",
    "translation": "Cannot rename direct message channels."
  },
  {
    "id": "api.command_channel_rename.hint",
    "translation": "[text]"
  },
  {
    "id": "api.command_channel_rename.message.app_error",
    "translation": "A message must be provided with the /rename command."
  },
  {
    "id": "api.command_channel_rename.name",
    "translation": "rename"
  },
  {
    "id": "api.command_channel_rename.permission.app_error",
    "translation": "You do not have the appropriate permissions to rename the channel."
  },
  {
    "id": "api.command_channel_rename.update_channel.app_error",
    "translation": "Error to update the current channel."
  },
  {
    "id": "api.command_channel_rename.update_channel.success",
    "translation": "Channel name successfully updated."
  },
  {
    "id": "api.command_code.desc",
    "translation": "Display text as a code block"
  },
  {
    "id": "api.command_code.hint",
    "translation": "[text]"
  },
  {
    "id": "api.command_code.message.app_error",
    "translation": "A message must be provided with the /code command."
  },
  {
    "id": "api.command_code.name",
    "translation": "code"
  },
  {
    "id": "api.command_collapse.desc",
    "translation": "Turn on auto-collapsing of image previews"
  },
  {
    "id": "api.command_collapse.name",
    "translation": "collapse"
  },
  {
    "id": "api.command_collapse.success",
    "translation": "Image links now collapse by default"
  },
  {
    "id": "api.command_echo.create.app_error",
    "translation": "Unable to create /echo post, err=%v"
  },
  {
    "id": "api.command_echo.delay.app_error",
    "translation": "Delays must be under 10000 seconds"
  },
  {
    "id": "api.command_echo.desc",
    "translation": "Echo back text from your account"
  },
  {
    "id": "api.command_echo.high_volume.app_error",
    "translation": "High volume of echo request, cannot process request"
  },
  {
    "id": "api.command_echo.hint",
    "translation": "'message' [delay in seconds]"
  },
  {
    "id": "api.command_echo.message.app_error",
    "translation": "A message must be provided with the /echo command."
  },
  {
    "id": "api.command_echo.name",
    "translation": "echo"
  },
  {
    "id": "api.command_expand.desc",
    "translation": "Turn off auto-collapsing of image previews"
  },
  {
    "id": "api.command_expand.name",
    "translation": "expand"
  },
  {
    "id": "api.command_expand.success",
    "translation": "Image links now expand by default"
  },
  {
    "id": "api.command_expand_collapse.fail.app_error",
    "translation": "An error occurred while expanding previews"
  },
  {
    "id": "api.command_help.desc",
    "translation": "Open the Mattermost help page"
  },
  {
    "id": "api.command_help.name",
    "translation": "help"
  },
  {
    "id": "api.command_join.desc",
    "translation": "Join the open channel"
  },
  {
    "id": "api.command_join.fail.app_error",
    "translation": "An error occurred while joining the channel."
  },
  {
    "id": "api.command_join.hint",
    "translation": "[channel-name]"
  },
  {
    "id": "api.command_join.list.app_error",
    "translation": "An error occurred while listing channels."
  },
  {
    "id": "api.command_join.missing.app_error",
    "translation": "We couldn't find the channel"
  },
  {
    "id": "api.command_join.name",
    "translation": "join"
  },
  {
    "id": "api.command_join.success",
    "translation": "Joined channel."
  },
  {
    "id": "api.command_leave.desc",
    "translation": "Leave the current channel"
  },
  {
    "id": "api.command_leave.fail.app_error",
    "translation": "An error occurred while leaving the channel."
  },
  {
    "id": "api.command_leave.list.app_error",
    "translation": "An error occurred while listing channels."
  },
  {
    "id": "api.command_leave.missing.app_error",
    "translation": "We couldn't find the channel."
  },
  {
    "id": "api.command_leave.name",
    "translation": "leave"
  },
  {
    "id": "api.command_leave.success",
    "translation": "Left the channel."
  },
  {
    "id": "api.command_logout.desc",
    "translation": "Logout of Mattermost"
  },
  {
    "id": "api.command_logout.fail_message",
    "translation": "Failed to log out"
  },
  {
    "id": "api.command_logout.name",
    "translation": "logout"
  },
  {
    "id": "api.command_me.desc",
    "translation": "Do an action"
  },
  {
    "id": "api.command_me.hint",
    "translation": "[message]"
  },
  {
    "id": "api.command_me.name",
    "translation": "me"
  },
  {
    "id": "api.command_msg.desc",
    "translation": "Send Direct Message to a user"
  },
  {
    "id": "api.command_msg.dm_fail.app_error",
    "translation": "An error occurred while creating the direct message."
  },
  {
    "id": "api.command_msg.fail.app_error",
    "translation": "An error occurred while messaging the user."
  },
  {
    "id": "api.command_msg.hint",
    "translation": "@[username] 'message'"
  },
  {
    "id": "api.command_msg.list.app_error",
    "translation": "An error occurred while listing users."
  },
  {
    "id": "api.command_msg.missing.app_error",
    "translation": "We couldn't find the user"
  },
  {
    "id": "api.command_msg.name",
    "translation": "message"
  },
  {
    "id": "api.command_msg.success",
    "translation": "Messaged user."
  },
  {
    "id": "api.command_offline.desc",
    "translation": "Set your status offline"
  },
  {
    "id": "api.command_offline.name",
    "translation": "offline"
  },
  {
    "id": "api.command_offline.success",
    "translation": "You are now offline"
  },
  {
    "id": "api.command_online.desc",
    "translation": "Set your status online"
  },
  {
    "id": "api.command_online.name",
    "translation": "online"
  },
  {
    "id": "api.command_online.success",
    "translation": "You are now online"
  },
  {
    "id": "api.command_open.name",
    "translation": "open"
  },
  {
    "id": "api.command_search.desc",
    "translation": "Search text in messages"
  },
  {
    "id": "api.command_search.hint",
    "translation": "[text]"
  },
  {
    "id": "api.command_search.name",
    "translation": "search"
  },
  {
    "id": "api.command_search.unsupported.app_error",
    "translation": "The search command is not supported on your device"
  },
  {
    "id": "api.command_settings.desc",
    "translation": "Open the Account Settings dialog"
  },
  {
    "id": "api.command_settings.name",
    "translation": "settings"
  },
  {
    "id": "api.command_settings.unsupported.app_error",
    "translation": "The settings command is not supported on your device"
  },
  {
    "id": "api.command_shortcuts.browser.channel_next",
    "translation": "{{.ChannelNextCmd}}: Next channel in your history\n"
  },
  {
    "id": "api.command_shortcuts.browser.channel_next.cmd",
    "translation": "ALT+RIGHT"
  },
  {
    "id": "api.command_shortcuts.browser.channel_next.cmd_mac",
    "translation": "CMD+]"
  },
  {
    "id": "api.command_shortcuts.browser.channel_prev",
    "translation": "{{.ChannelPrevCmd}}: Previous channel in your history\n"
  },
  {
    "id": "api.command_shortcuts.browser.channel_prev.cmd",
    "translation": "ALT+LEFT"
  },
  {
    "id": "api.command_shortcuts.browser.channel_prev.cmd_mac",
    "translation": "CMD+["
  },
  {
    "id": "api.command_shortcuts.browser.font_decrease",
    "translation": "{{.CmdOrCtrl}}+MINUS: Decrease font size (zoom out)\n"
  },
  {
    "id": "api.command_shortcuts.browser.font_increase",
    "translation": "{{.CmdOrCtrl}}+PLUS: Increase font size (zoom in)\n"
  },
  {
    "id": "api.command_shortcuts.browser.header",
    "translation": "#### Built-in Browser Commands\n\n"
  },
  {
    "id": "api.command_shortcuts.browser.highlight_next",
    "translation": "SHIFT+DOWN (in input field): Highlight text to the next line\n"
  },
  {
    "id": "api.command_shortcuts.browser.highlight_prev",
    "translation": "SHIFT+UP (in input field): Highlight text to the previous line\n"
  },
  {
    "id": "api.command_shortcuts.browser.newline",
    "translation": "SHIFT+ENTER (in input field): Create a new line\n"
  },
  {
    "id": "api.command_shortcuts.cmd",
    "translation": "CMD"
  },
  {
    "id": "api.command_shortcuts.ctrl",
    "translation": "CTRL"
  },
  {
    "id": "api.command_shortcuts.desc",
    "translation": "Displays a list of keyboard shortcuts"
  },
  {
    "id": "api.command_shortcuts.files.header",
    "translation": "#### Files\n\n"
  },
  {
    "id": "api.command_shortcuts.files.upload",
    "translation": "{{.CmdOrCtrl}}+U: Upload file(s)\n\n"
  },
  {
    "id": "api.command_shortcuts.header",
    "translation": "### Keyboard Shortcuts\n\n"
  },
  {
    "id": "api.command_shortcuts.msgs.comp_channel",
    "translation": "~[character]+TAB: Autocomplete channel beginning with [character]\n"
  },
  {
    "id": "api.command_shortcuts.msgs.comp_emoji",
    "translation": ":[character]+TAB: Autocomplete emoji beginning with [character]\n\n"
  },
  {
    "id": "api.command_shortcuts.msgs.comp_username",
    "translation": "@[character]+TAB: Autocomplete @username beginning with [character]\n"
  },
  {
    "id": "api.command_shortcuts.msgs.edit",
    "translation": "UP (in empty input field): Edit your last message in the current channel\n"
  },
  {
    "id": "api.command_shortcuts.msgs.header",
    "translation": "#### Messages\n\n"
  },
  {
    "id": "api.command_shortcuts.msgs.mark_as_read",
    "translation": "ESC: Mark all messages in the current channel as read\n"
  },
  {
    "id": "api.command_shortcuts.msgs.reply",
    "translation": "SHIFT+UP (in empty input field): Reply to the most recent message in the current channel\n"
  },
  {
    "id": "api.command_shortcuts.msgs.reprint_next",
    "translation": "{{.CmdOrCtrl}}+DOWN (in empty input field): Reprint the next message or slash command you entered\n"
  },
  {
    "id": "api.command_shortcuts.msgs.reprint_prev",
    "translation": "{{.CmdOrCtrl}}+UP (in empty input field): Reprint the previous message or slash command you entered\n"
  },
  {
    "id": "api.command_shortcuts.name",
    "translation": "shortcuts"
  },
  {
    "id": "api.command_shortcuts.nav.direct_messages_menu",
    "translation": "{{.CmdOrCtrl}}+SHIFT+K: Open direct messages menu\n"
  },
  {
    "id": "api.command_shortcuts.nav.header",
    "translation": "#### Navigation\n\n"
  },
  {
    "id": "api.command_shortcuts.nav.next",
    "translation": "ALT+DOWN: Next channel or direct message in left hand sidebar\n"
  },
  {
    "id": "api.command_shortcuts.nav.prev",
    "translation": "ALT+UP: Previous channel or direct message in left hand sidebar\n"
  },
  {
    "id": "api.command_shortcuts.nav.recent_mentions",
    "translation": "{{.CmdOrCtrl}}+SHIFT+M: Open recent mentions\n\n"
  },
  {
    "id": "api.command_shortcuts.nav.settings",
    "translation": "{{.CmdOrCtrl}}+SHIFT+A: Open account settings\n"
  },
  {
    "id": "api.command_shortcuts.nav.switcher",
    "translation": "{{.CmdOrCtrl}}+K: Open a quick channel switcher dialog\n"
  },
  {
    "id": "api.command_shortcuts.nav.switcher_team",
    "translation": "{{.CmdOrCtrl}}+ALT+K: Open a quick team switcher dialog\n"
  },
  {
    "id": "api.command_shortcuts.nav.unread_next",
    "translation": "ALT+SHIFT+DOWN: Next channel or direct message in left hand sidebar with unread messages\n"
  },
  {
    "id": "api.command_shortcuts.nav.unread_prev",
    "translation": "ALT+SHIFT+UP: Previous channel or direct message in left hand sidebar with unread messages\n"
  },
  {
    "id": "api.command_shrug.desc",
    "translation": "Adds ¯\\_(ツ)_/¯ to your message"
  },
  {
    "id": "api.command_shrug.hint",
    "translation": "[message]"
  },
  {
    "id": "api.command_shrug.name",
    "translation": "shrug"
  },
  {
    "id": "api.compliance.init.debug",
    "translation": "Initializing compliance API routes"
  },
  {
    "id": "api.config.client.old_format.app_error",
    "translation": "New format for the client configuration is not supported yet. Please specify format=old in the query string."
  },
  {
    "id": "api.context.404.app_error",
    "translation": "Sorry, we could not find the page."
  },
  {
    "id": "api.context.invalid_body_param.app_error",
    "translation": "Invalid or missing {{.Name}} in request body"
  },
  {
    "id": "api.context.invalid_param.app_error",
    "translation": "Invalid {{.Name}} parameter"
  },
  {
    "id": "api.context.invalid_session.error",
    "translation": "Invalid session err=%v"
  },
  {
    "id": "api.context.invalid_team_url.debug",
    "translation": "Team URL accessed when not valid. Team URL should not be used in API functions or those that are team independent"
  },
  {
    "id": "api.context.invalid_token.error",
    "translation": "Invalid session token={{.Token}}, err={{.Error}}"
  },
  {
    "id": "api.context.invalid_url_param.app_error",
    "translation": "Invalid or missing {{.Name}} parameter in request URL"
  },
  {
    "id": "api.context.invalidate_all_caches",
    "translation": "Purging all caches"
  },
  {
    "id": "api.context.last_activity_at.error",
    "translation": "Failed to update LastActivityAt for user_id=%v and session_id=%v, err=%v"
  },
  {
    "id": "api.context.log.error",
    "translation": "%v:%v code=%v rid=%v uid=%v ip=%v %v [details: %v]"
  },
  {
    "id": "api.context.mfa_required.app_error",
    "translation": "Multi-factor authentication is required on this server."
  },
  {
    "id": "api.context.missing_teamid.app_error",
    "translation": "Missing Team Id"
  },
  {
    "id": "api.context.permissions.app_error",
    "translation": "You do not have the appropriate permissions"
  },
  {
    "id": "api.context.session_expired.app_error",
    "translation": "Invalid or expired session, please login again."
  },
  {
    "id": "api.context.system_permissions.app_error",
    "translation": "You do not have the appropriate permissions (system)"
  },
  {
    "id": "api.context.token_provided.app_error",
    "translation": "Session is not OAuth but token was provided in the query string"
  },
  {
    "id": "api.context.unknown.app_error",
    "translation": "An unknown error has occurred. Please contact support."
  },
  {
    "id": "api.context.v3_disabled.app_error",
    "translation": "API version 3 has been disabled on this server. Please use API version 4. See https://api.mattermost.com for details."
  },
  {
    "id": "api.deprecated.init.debug",
    "translation": "Initializing deprecated API routes"
  },
  {
    "id": "api.email_batching.add_notification_email_to_batch.channel_full.app_error",
    "translation": "Email batching job's receiving channel was full. Please increase the EmailBatchingBufferSize."
  },
  {
    "id": "api.email_batching.add_notification_email_to_batch.disabled.app_error",
    "translation": "Email batching has been disabled by the system administrator"
  },
  {
    "id": "api.email_batching.check_pending_emails.finished_running",
    "translation": "Email batching job ran. %v user(s) still have notifications pending."
  },
  {
    "id": "api.email_batching.check_pending_emails.status.app_error",
    "translation": "Unable to find status of recipient for batched email notification"
  },
  {
    "id": "api.email_batching.render_batched_post.channel.app_error",
    "translation": "Unable to find channel of post for batched email notification"
  },
  {
    "id": "api.email_batching.render_batched_post.date",
    "translation": "{{.Hour}}:{{.Minute}} {{.Timezone}}, {{.Month}} {{.Day}}"
  },
  {
    "id": "api.email_batching.render_batched_post.direct_message",
    "translation": "Direct Message from "
  },
  {
    "id": "api.email_batching.render_batched_post.go_to_post",
    "translation": "Go to Post"
  },
  {
    "id": "api.email_batching.render_batched_post.group_message",
    "translation": "Group Message from "
  },
  {
    "id": "api.email_batching.render_batched_post.notification",
    "translation": "Notification from "
  },
  {
    "id": "api.email_batching.render_batched_post.sender.app_error",
    "translation": "Unable to find sender of post for batched email notification"
  },
  {
    "id": "api.email_batching.send_batched_email_notification.body_text",
    "translation": {
      "one": "You have a new notification.",
      "other": "You have {{.Count}} new notifications."
    }
  },
  {
    "id": "api.email_batching.send_batched_email_notification.preferences.app_error",
    "translation": "Unable to find display preferences of recipient for batched email notification"
  },
  {
    "id": "api.email_batching.send_batched_email_notification.send.app_error",
    "translation": "Failed to send batched email notification to %v: %v"
  },
  {
    "id": "api.email_batching.send_batched_email_notification.subject",
    "translation": {
      "one": "[{{.SiteName}}] New Notification for {{.Month}} {{.Day}}, {{.Year}}",
      "other": "[{{.SiteName}}] New Notifications for {{.Month}} {{.Day}}, {{.Year}}"
    }
  },
  {
    "id": "api.email_batching.send_batched_email_notification.user.app_error",
    "translation": "Unable to find recipient for batched email notification"
  },
  {
    "id": "api.email_batching.start.starting",
    "translation": "Email batching job starting. Checking for pending emails every %v seconds."
  },
  {
    "id": "api.emoji.create.duplicate.app_error",
    "translation": "Unable to create emoji. Another emoji with the same name already exists."
  },
  {
    "id": "api.emoji.create.parse.app_error",
    "translation": "Unable to create emoji. Could not understand request."
  },
  {
    "id": "api.emoji.create.permissions.app_error",
    "translation": "Invalid permissions to create emoji."
  },
  {
    "id": "api.emoji.create.too_large.app_error",
    "translation": "Unable to create emoji. Image must be less than 1 MB in size."
  },
  {
    "id": "api.emoji.delete.delete_reactions.app_error",
    "translation": "Unable to delete reactions when deleting emoji with emoji name %v"
  },
  {
    "id": "api.emoji.delete.permissions.app_error",
    "translation": "Invalid permissions to delete emoji."
  },
  {
    "id": "api.emoji.disabled.app_error",
    "translation": "Custom emoji have been disabled by the system admin."
  },
  {
    "id": "api.emoji.get_image.decode.app_error",
    "translation": "Unable to decode image file for emoji."
  },
  {
    "id": "api.emoji.get_image.read.app_error",
    "translation": "Unable to read image file for emoji."
  },
  {
    "id": "api.emoji.init.debug",
    "translation": "Initializing emoji API routes"
  },
  {
    "id": "api.emoji.init.debug",
    "translation": "Initializing emoji API routes"
  },
  {
    "id": "api.emoji.storage.app_error",
    "translation": "File storage not configured properly. Please configure for either S3 or local server file storage."
  },
  {
    "id": "api.emoji.upload.image.app_error",
    "translation": "Unable to create emoji. File must be a PNG, JPEG, or GIF."
  },
  {
    "id": "api.emoji.upload.large_image.decode_error",
    "translation": "Unable to create emoji. An error occurred when trying to decode the image."
  },
  {
    "id": "api.emoji.upload.large_image.encode_error",
    "translation": "Unable to create emoji. An error occurred when trying to encode the image."
  },
  {
    "id": "api.emoji.upload.large_image.gif_decode_error",
    "translation": "Unable to create emoji. An error occurred when trying to decode the GIF image."
  },
  {
    "id": "api.emoji.upload.large_image.gif_encode_error",
    "translation": "Unable to create emoji. An error occurred when trying to encode the GIF image."
  },
  {
    "id": "api.file.attachments.disabled.app_error",
    "translation": "File attachments have been disabled on this server."
  },
  {
    "id": "api.file.get_file.public_disabled.app_error",
    "translation": "Public links have been disabled by the system administrator"
  },
  {
    "id": "api.file.get_file.public_invalid.app_error",
    "translation": "The public link does not appear to be valid"
  },
  {
    "id": "api.file.get_file_preview.no_preview.app_error",
    "translation": "File doesn't have a preview image"
  },
  {
    "id": "api.file.get_file_thumbnail.no_thumbnail.app_error",
    "translation": "File doesn't have a thumbnail image"
  },
  {
    "id": "api.file.get_info_for_request.no_post.app_error",
    "translation": "Unable to get info for file. File must be attached to a post that can be read by the current user."
  },
  {
    "id": "api.file.get_info_for_request.storage.app_error",
    "translation": "Unable to get info for file. File storage is not configured."
  },
  {
    "id": "api.file.get_public_file_old.storage.app_error",
    "translation": "Unable to get file. Image storage is not configured."
  },
  {
    "id": "api.file.get_public_file_old.storage.app_error",
    "translation": "Unable to get file. Image storage is not configured."
  },
  {
    "id": "api.file.get_public_link.disabled.app_error",
    "translation": "Public links have been disabled"
  },
  {
    "id": "api.file.get_public_link.no_post.app_error",
    "translation": "Unable to get public link for file. File must be attached to a post that can be read by the current user."
  },
  {
    "id": "api.file.handle_images_forget.decode.error",
    "translation": "Unable to decode image err=%v"
  },
  {
    "id": "api.file.handle_images_forget.encode_jpeg.error",
    "translation": "Unable to encode image as jpeg path=%v err=%v"
  },
  {
    "id": "api.file.handle_images_forget.encode_preview.error",
    "translation": "Unable to encode image as preview jpg path=%v err=%v"
  },
  {
    "id": "api.file.handle_images_forget.upload_preview.error",
    "translation": "Unable to upload preview path=%v err=%v"
  },
  {
    "id": "api.file.handle_images_forget.upload_thumb.error",
    "translation": "Unable to upload thumbnail path=%v err=%v"
  },
  {
    "id": "api.file.init.debug",
    "translation": "Initializing file API routes"
  },
  {
    "id": "api.file.migrate_filenames_to_file_infos.channel.app_error",
    "translation": "Unable to get channel when migrating post to use FileInfos, post_id=%v, channel_id=%v, err=%v"
  },
  {
    "id": "api.file.migrate_filenames_to_file_infos.file_not_found.warn",
    "translation": "Unable to find file when migrating post to use FileInfos, post_id=%v, filename=%v, path=%v, err=%v"
  },
  {
    "id": "api.file.migrate_filenames_to_file_infos.get_file_infos_again.warn",
    "translation": "Unable to get FileInfos for post after migration, post_id=%v, err=%v"
  },
  {
    "id": "api.file.migrate_filenames_to_file_infos.get_post_again.warn",
    "translation": "Unable to get post when migrating to use FileInfos, post_id=%v, err=%v"
  },
  {
    "id": "api.file.migrate_filenames_to_file_infos.info.app_error",
    "translation": "Unable to fully decode file info when migrating post to use FileInfos, post_id=%v, filename=%v, err=%v"
  },
  {
    "id": "api.file.migrate_filenames_to_file_infos.migrating_post.debug",
    "translation": "Migrating post to use FileInfos, post_id=%v, err=%v"
  },
  {
    "id": "api.file.migrate_filenames_to_file_infos.mismatched_filename.warn",
    "translation": "Found an unusual filename when migrating post to use FileInfos, post_id=%v, channel_id=%v, user_id=%v, filename=%v"
  },
  {
    "id": "api.file.migrate_filenames_to_file_infos.no_filenames.warn",
    "translation": "Unable to migrate post to use FileInfos with an empty Filenames field, post_id=%v"
  },
  {
    "id": "api.file.migrate_filenames_to_file_infos.not_migrating_post.debug",
    "translation": "Post already migrated to use FileInfos, post_id=%v, err=%v"
  },
  {
    "id": "api.file.migrate_filenames_to_file_infos.save_file_info.warn",
    "translation": "Unable to save post when migrating post to use FileInfos, post_id=%v, file_id=%v, path=%v, err=%v"
  },
  {
    "id": "api.file.migrate_filenames_to_file_infos.save_post.warn",
    "translation": "Unable to save file info when migrating post to use FileInfos, post_id=%v, file_id=%v, filename=%v, err=%v"
  },
  {
    "id": "api.file.migrate_filenames_to_file_infos.team_id.app_error",
    "translation": "Unable to find team for FileInfos, post_id=%v, filenames=%v"
  },
  {
    "id": "api.file.migrate_filenames_to_file_infos.teams.app_error",
    "translation": "Unable to get teams when migrating post to use FileInfos, post_id=%v, err=%v"
  },
  {
    "id": "api.file.migrate_filenames_to_file_infos.unexpected_filename.error",
    "translation": "Unable to decipher filename when migrating post to use FileInfos, post_id=%v, filename=%v"
  },
  {
    "id": "api.file.move_file.configured.app_error",
    "translation": "File storage not configured properly. Please configure for either S3 or local server file storage."
  },
  {
    "id": "api.file.move_file.delete_from_s3.app_error",
    "translation": "Unable to delete file from S3."
  },
  {
    "id": "api.file.move_file.get_from_s3.app_error",
    "translation": "Unable to get file from S3."
  },
  {
    "id": "api.file.move_file.rename.app_error",
    "translation": "Unable to move file locally."
  },
  {
    "id": "api.file.open_file_write_stream.configured.app_error",
    "translation": "File storage not configured properly. Please configure for either S3 or local server file storage."
  },
  {
    "id": "api.file.open_file_write_stream.creating_dir.app_error",
    "translation": "Encountered an error creating the directory for the new file"
  },
  {
    "id": "api.file.open_file_write_stream.local_server.app_error",
    "translation": "Encountered an error writing to local server storage"
  },
  {
    "id": "api.file.open_file_write_stream.s3.app_error",
    "translation": "S3 is not supported."
  },
  {
    "id": "api.file.read_file.configured.app_error",
    "translation": "File storage not configured properly. Please configure for either S3 or local server file storage."
  },
  {
    "id": "api.file.read_file.get.app_error",
    "translation": "Unable to get file from S3"
  },
  {
    "id": "api.file.read_file.reading_local.app_error",
    "translation": "Encountered an error reading from local server storage"
  },
  {
    "id": "api.file.upload_file.bad_parse.app_error",
    "translation": "Unable to upload file. Header cannot be parsed."
  },
  {
    "id": "api.file.upload_file.large_image.app_error",
    "translation": "File above maximum dimensions could not be uploaded: {{.Filename}}"
  },
  {
    "id": "api.file.upload_file.storage.app_error",
    "translation": "Unable to upload file. Image storage is not configured."
  },
  {
    "id": "api.file.upload_file.too_large.app_error",
    "translation": "Unable to upload file. File is too large."
  },
  {
    "id": "api.file.write_file.configured.app_error",
    "translation": "File storage not configured properly. Please configure for either S3 or local server file storage."
  },
  {
    "id": "api.file.write_file.s3.app_error",
    "translation": "Encountered an error writing to S3"
  },
  {
    "id": "api.file.write_file_locally.create_dir.app_error",
    "translation": "Encountered an error creating the directory for the new file"
  },
  {
    "id": "api.file.write_file_locally.writing.app_error",
    "translation": "Encountered an error writing to local server storage"
  },
  {
    "id": "api.general.init.debug",
    "translation": "Initializing general API routes"
  },
  {
    "id": "api.import.import_post.attach_files.error",
    "translation": "Error attaching files to post. postId=%v, fileIds=%v, message=%v"
  },
  {
    "id": "api.import.import_post.saving.debug",
    "translation": "Error saving post. user=%v, message=%v"
  },
  {
    "id": "api.import.import_user.join_team.error",
    "translation": "Failed to join team when importing err=%v"
  },
  {
    "id": "api.import.import_user.joining_default.error",
    "translation": "Encountered an issue joining default channels user_id=%s, team_id=%s, err=%v"
  },
  {
    "id": "api.import.import_user.saving.error",
    "translation": "Error saving user. err=%v"
  },
  {
    "id": "api.import.import_user.set_email.error",
    "translation": "Failed to set email verified err=%v"
  },
  {
    "id": "api.incoming_webhook.disabled.app_errror",
    "translation": "Incoming webhooks have been disabled by the system admin."
  },
  {
    "id": "api.ldap.init.debug",
    "translation": "Initializing LDAP API routes"
  },
  {
    "id": "api.license.add_license.array.app_error",
    "translation": "Empty array under 'license' in request"
  },
  {
    "id": "api.license.add_license.expired.app_error",
    "translation": "License is either expired or has not yet started."
  },
  {
    "id": "api.license.add_license.invalid.app_error",
    "translation": "Invalid license file."
  },
  {
    "id": "api.license.add_license.invalid_count.app_error",
    "translation": "Unable to count total unique users."
  },
  {
    "id": "api.license.add_license.no_file.app_error",
    "translation": "No file under 'license' in request"
  },
  {
    "id": "api.license.add_license.open.app_error",
    "translation": "Could not open license file"
  },
  {
    "id": "api.license.add_license.save.app_error",
    "translation": "License did not save properly."
  },
  {
    "id": "api.license.add_license.save_active.app_error",
    "translation": "Active license ID did not save properly."
  },
  {
    "id": "api.license.add_license.unique_users.app_error",
    "translation": "This license only supports {{.Users}} users, when your system has {{.Count}} unique users. Unique users are counted distinctly by email address. You can see total user count under Site Reports -> View Statistics."
  },
  {
    "id": "api.license.client.old_format.app_error",
    "translation": "New format for the client license is not supported yet. Please specify format=old in the query string."
  },
  {
    "id": "api.license.init.debug",
    "translation": "Initializing license API routes"
  },
  {
    "id": "api.license.remove_license.remove.app_error",
    "translation": "License did not remove properly."
  },
  {
    "id": "api.oauth.allow_oauth.bad_client.app_error",
    "translation": "invalid_request: Bad client_id"
  },
  {
    "id": "api.oauth.allow_oauth.bad_redirect.app_error",
    "translation": "invalid_request: Missing or bad redirect_uri"
  },
  {
    "id": "api.oauth.allow_oauth.bad_response.app_error",
    "translation": "invalid_request: Bad response_type"
  },
  {
    "id": "api.oauth.allow_oauth.database.app_error",
    "translation": "server_error: Error accessing the database"
  },
  {
    "id": "api.oauth.allow_oauth.redirect_callback.app_error",
    "translation": "invalid_request: Supplied redirect_uri did not match registered callback_url"
  },
  {
    "id": "api.oauth.allow_oauth.turn_off.app_error",
    "translation": "The system admin has turned off OAuth2 Service Provider."
  },
  {
    "id": "api.oauth.authorize_oauth.disabled.app_error",
    "translation": "The system admin has turned off OAuth2 Service Provider."
  },
  {
    "id": "api.oauth.authorize_oauth.missing.app_error",
    "translation": "Missing one or more of response_type, client_id, or redirect_uri"
  },
  {
    "id": "api.oauth.complete_oauth.missing_code.app_error",
    "translation": "The service provider {{.service}} did not provide an authorization code in the redirect URL.\n\nFor [Google Apps](https://docs.mattermost.com/deployment/sso-google.html) make sure your administrator enabled the Google+ API.\n\nFor [Office 365](https://docs.mattermost.com/deployment/sso-office.html) make sure the administrator of your Microsoft organization has enabled the Mattermost app.\n\nFor [GitLab](https://docs.mattermost.com/deployment/sso-gitlab.html) please make sure you followed the setup instructions.\n\nIf you reviewed the above and are still having trouble with configuration, you may post in our [Troubleshooting forum](https://forum.mattermost.org/c/general/trouble-shoot) where we'll be happy to help with issues during setup."
  },
  {
    "id": "api.oauth.delete.permissions.app_error",
    "translation": "Invalid permissions to delete the OAuth2 App"
  },
  {
    "id": "api.oauth.get_access_token.bad_client_id.app_error",
    "translation": "invalid_request: Bad client_id"
  },
  {
    "id": "api.oauth.get_access_token.bad_client_secret.app_error",
    "translation": "invalid_request: Missing client_secret"
  },
  {
    "id": "api.oauth.get_access_token.bad_grant.app_error",
    "translation": "invalid_request: Bad grant_type"
  },
  {
    "id": "api.oauth.get_access_token.credentials.app_error",
    "translation": "invalid_client: Invalid client credentials"
  },
  {
    "id": "api.oauth.get_access_token.disabled.app_error",
    "translation": "The system admin has turned off OAuth2 Service Provider."
  },
  {
    "id": "api.oauth.get_access_token.expired_code.app_error",
    "translation": "invalid_grant: Invalid or expired authorization code"
  },
  {
    "id": "api.oauth.get_access_token.internal.app_error",
    "translation": "server_error: Encountered internal server error while accessing database"
  },
  {
    "id": "api.oauth.get_access_token.internal_saving.app_error",
    "translation": "server_error: Encountered internal server error while saving access token to database"
  },
  {
    "id": "api.oauth.get_access_token.internal_session.app_error",
    "translation": "server_error: Encountered internal server error while saving session to database"
  },
  {
    "id": "api.oauth.get_access_token.internal_user.app_error",
    "translation": "server_error: Encountered internal server error while pulling user from database"
  },
  {
    "id": "api.oauth.get_access_token.missing_code.app_error",
    "translation": "invalid_request: Missing code"
  },
  {
    "id": "api.oauth.get_access_token.missing_refresh_token.app_error",
    "translation": "invalid_request: Missing refresh_token"
  },
  {
    "id": "api.oauth.get_access_token.redirect_uri.app_error",
    "translation": "invalid_request: Supplied redirect_uri does not match authorization code redirect_uri"
  },
  {
    "id": "api.oauth.get_access_token.refresh_token.app_error",
    "translation": "invalid_grant: Invalid refresh token"
  },
  {
    "id": "api.oauth.get_auth_data.find.error",
    "translation": "Couldn't find auth code for code=%s"
  },
  {
    "id": "api.oauth.init.debug",
    "translation": "Initializing OAuth API routes"
  },
  {
    "id": "api.oauth.invalid_state_token.app_error",
    "translation": "Invalid state token"
  },
  {
    "id": "api.oauth.regenerate_secret.app_error",
    "translation": "Invalid permissions to regenerate the OAuth2 App Secret"
  },
  {
    "id": "api.oauth.register_oauth_app.turn_off.app_error",
    "translation": "The system admin has turned off OAuth2 Service Provider."
  },
  {
    "id": "api.oauth.revoke_access_token.del_session.app_error",
    "translation": "Error deleting session from DB"
  },
  {
    "id": "api.oauth.revoke_access_token.del_token.app_error",
    "translation": "Error deleting access token from DB"
  },
  {
    "id": "api.oauth.revoke_access_token.get.app_error",
    "translation": "Error getting access token from DB before deletion"
  },
  {
    "id": "api.oauth.singup_with_oauth.disabled.app_error",
    "translation": "User sign-up is disabled."
  },
  {
    "id": "api.oauth.singup_with_oauth.expired_link.app_error",
    "translation": "The signup link has expired"
  },
  {
    "id": "api.oauth.singup_with_oauth.invalid_link.app_error",
    "translation": "The signup link does not appear to be valid"
  },
  {
    "id": "api.opengraph.init.debug",
    "translation": "Initializing open graph protocol api routes"
  },
  {
    "id": "api.post.check_for_out_of_channel_mentions.message.multiple",
    "translation": "{{.Usernames}} and {{.LastUsername}} were mentioned, but they did not receive notifications because they do not belong to this channel."
  },
  {
    "id": "api.post.check_for_out_of_channel_mentions.message.one",
    "translation": "{{.Username}} was mentioned, but they did not receive a notification because they do not belong to this channel."
  },
  {
    "id": "api.post.create_post.attach_files.error",
    "translation": "Encountered error attaching files to post, post_id=%s, user_id=%s, file_ids=%v, err=%v"
  },
  {
    "id": "api.post.create_post.bad_filename.error",
    "translation": "Bad filename discarded, filename=%v"
  },
  {
    "id": "api.post.create_post.can_not_post_to_deleted.error",
    "translation": "Can not post to deleted channel."
  },
  {
    "id": "api.post.create_post.channel_root_id.app_error",
    "translation": "Invalid ChannelId for RootId parameter"
  },
  {
    "id": "api.post.create_post.last_viewed.error",
    "translation": "Encountered error updating last viewed, channel_id=%s, user_id=%s, err=%v"
  },
  {
    "id": "api.post.create_post.parent_id.app_error",
    "translation": "Invalid ParentId parameter"
  },
  {
    "id": "api.post.create_post.root_id.app_error",
    "translation": "Invalid RootId parameter"
  },
  {
    "id": "api.post.create_webhook_post.creating.app_error",
    "translation": "Error creating post"
  },
  {
    "id": "api.post.delete_flagged_post.app_error.warn",
    "translation": "Unable to delete flagged post preference when deleting post, err=%v"
  },
  {
    "id": "api.post.delete_post.permissions.app_error",
    "translation": "You do not have the appropriate permissions"
  },
  {
    "id": "api.post.delete_post_files.app_error.warn",
    "translation": "Encountered error when deleting files for post, post_id=%v, err=%v"
  },
  {
    "id": "api.post.disabled_all",
    "translation": "@all has been disabled because the channel has more than {{.Users}} users."
  },
  {
    "id": "api.post.disabled_channel",
    "translation": "@channel has been disabled because the channel has more than {{.Users}} users."
  },
  {
    "id": "api.post.disabled_here",
    "translation": "@here has been disabled because the channel has more than {{.Users}} users."
  },
  {
    "id": "api.post.get_message_for_notification.files_sent",
    "translation": {
      "one": "{{.Count}} file sent: {{.Filenames}}",
      "other": "{{.Count}} files sent: {{.Filenames}}"
    }
  },
  {
    "id": "api.post.get_message_for_notification.get_files.error",
    "translation": "Encountered error when getting files for notification message, post_id=%v, err=%v"
  },
  {
    "id": "api.post.get_message_for_notification.images_sent",
    "translation": {
      "one": "{{.Count}} image sent: {{.Filenames}}",
      "other": "{{.Count}} images sent: {{.Filenames}}"
    }
  },
  {
    "id": "api.post.get_out_of_channel_mentions.regex.error",
    "translation": "Failed to compile @mention regex user_id=%v, err=%v"
  },
  {
    "id": "api.post.get_post.permissions.app_error",
    "translation": "You do not have the appropriate permissions"
  },
  {
    "id": "api.post.handle_post_events_and_forget.members.error",
    "translation": "Failed to get channel members channel_id=%v err=%v"
  },
  {
    "id": "api.post.handle_webhook_events_and_forget.create_post.error",
    "translation": "Failed to create response post, err=%v"
  },
  {
    "id": "api.post.handle_webhook_events_and_forget.event_post.error",
    "translation": "Event POST failed, err=%s"
  },
  {
    "id": "api.post.init.debug",
    "translation": "Initializing post API routes"
  },
  {
    "id": "api.post.link_preview_disabled.app_error",
    "translation": "Link previews have been disabled by the system administrator."
  },
  {
    "id": "api.post.make_direct_channel_visible.get_2_members.error",
    "translation": "Failed to get 2 members for a direct channel channel_id={{.ChannelId}}"
  },
  {
    "id": "api.post.make_direct_channel_visible.get_members.error",
    "translation": "Failed to get channel members channel_id=%v err=%v"
  },
  {
    "id": "api.post.make_direct_channel_visible.save_pref.error",
    "translation": "Failed to save direct channel preference user_id=%v other_user_id=%v err=%v"
  },
  {
    "id": "api.post.make_direct_channel_visible.update_pref.error",
    "translation": "Failed to update direct channel preference user_id=%v other_user_id=%v err=%v"
  },
  {
    "id": "api.post.notification.member_profile.warn",
    "translation": "Unable to get profile for channel member, user_id=%v"
  },
  {
    "id": "api.post.send_notifications.user_id.debug",
    "translation": "Post creator not in channel for the post, no notification sent post_id=%v channel_id=%v user_id=%v"
  },
  {
    "id": "api.post.send_notifications_and_forget.clear_push_notification.debug",
    "translation": "Clearing push notification to %v with channel_id %v"
  },
  {
    "id": "api.post.send_notifications_and_forget.files.error",
    "translation": "Failed to get files for post notification post_id=%v, err=%v"
  },
  {
    "id": "api.post.send_notifications_and_forget.get_teams.error",
    "translation": "Failed to get teams when sending cross-team DM user_id=%v, err=%v"
  },
  {
    "id": "api.post.send_notifications_and_forget.mention_subject",
    "translation": "New Mention"
  },
  {
    "id": "api.post.send_notifications_and_forget.push_image_only",
    "translation": " Uploaded one or more files in "
  },
  {
    "id": "api.post.send_notifications_and_forget.push_image_only_dm",
    "translation": " Uploaded one or more files in a direct message"
  },
  {
    "id": "api.post.send_notifications_and_forget.push_in",
    "translation": " in "
  },
  {
    "id": "api.post.send_notifications_and_forget.push_mention",
    "translation": " mentioned you in "
  },
  {
    "id": "api.post.send_notifications_and_forget.push_mention_no_channel",
    "translation": " mentioned you"
  },
  {
    "id": "api.post.send_notifications_and_forget.push_message",
    "translation": " sent you a direct message"
  },
  {
    "id": "api.post.send_notifications_and_forget.push_non_mention",
    "translation": " posted in "
  },
  {
    "id": "api.post.send_notifications_and_forget.push_non_mention_no_channel",
    "translation": " posted a message"
  },
  {
    "id": "api.post.send_notifications_and_forget.push_notification.error",
    "translation": "Failed to send push device_id={{.DeviceId}}, err={{.Error}}"
  },
  {
    "id": "api.post.send_notifications_and_forget.sent",
    "translation": "{{.Prefix}} {{.Filenames}} sent"
  },
  {
    "id": "api.post.update_mention_count_and_forget.update_error",
    "translation": "Failed to update mention count, post_id=%v channel_id=%v err=%v"
  },
  {
    "id": "api.post.update_post.find.app_error",
    "translation": "We couldn't find the existing post or comment to update."
  },
  {
    "id": "api.post.update_post.permissions.app_error",
    "translation": "You do not have the appropriate permissions"
  },
  {
    "id": "api.post.update_post.permissions_denied.app_error",
    "translation": "Post edit has been disabled. Please ask your systems administrator for details."
  },
  {
    "id": "api.post.update_post.permissions_details.app_error",
    "translation": "Already deleted id={{.PostId}}"
  },
  {
    "id": "api.post.update_post.permissions_time_limit.app_error",
    "translation": "Post edit is only allowed for {{.timeLimit}} seconds. Please ask your systems administrator for details."
  },
  {
    "id": "api.post.update_post.system_message.app_error",
    "translation": "Unable to update system message"
  },
  {
    "id": "api.post_get_post_by_id.get.app_error",
    "translation": "Unable to get post"
  },
  {
    "id": "api.preference.delete_preferences.decode.app_error",
    "translation": "Unable to decode preferences from request"
  },
  {
    "id": "api.preference.delete_preferences.user_id.app_error",
    "translation": "Unable to delete preferences for other user"
  },
  {
    "id": "api.preference.init.debug",
    "translation": "Initializing preference API routes"
  },
  {
    "id": "api.preference.save_preferences.decode.app_error",
    "translation": "Unable to decode preferences from request"
  },
  {
    "id": "api.preference.save_preferences.set.app_error",
    "translation": "Unable to set preferences for other user"
  },
  {
    "id": "api.reaction.delete_reaction.mismatched_channel_id.app_error",
    "translation": "Failed to delete reaction because channel ID does not match post ID in the URL"
  },
  {
    "id": "api.reaction.init.debug",
    "translation": "Initializing reactions api routes"
  },
  {
    "id": "api.reaction.list_reactions.mismatched_channel_id.app_error",
    "translation": "Failed to get reactions because channel ID does not match post ID in the URL"
  },
  {
    "id": "api.reaction.save_reaction.invalid.app_error",
    "translation": "Reaction is not valid."
  },
  {
    "id": "api.reaction.save_reaction.mismatched_channel_id.app_error",
    "translation": "Failed to save reaction because channel ID does not match post ID in the URL"
  },
  {
    "id": "api.reaction.save_reaction.user_id.app_error",
    "translation": "You cannot save reaction for the other user."
  },
  {
    "id": "api.reaction.send_reaction_event.post.app_error",
    "translation": "Failed to get post when sending websocket event for reaction"
  },
  {
    "id": "api.saml.save_certificate.app_error",
    "translation": "Certificate did not save properly."
  },
  {
    "id": "api.server.new_server.init.info",
    "translation": "Server is initializing..."
  },
  {
    "id": "api.server.start_server.listening.info",
    "translation": "Server is listening on %v"
  },
  {
    "id": "api.server.start_server.rate.info",
    "translation": "RateLimiter is enabled"
  },
  {
    "id": "api.server.start_server.rate.warn",
    "translation": "RateLimitSettings not configured properly using VaryByHeader and disabling VaryByRemoteAddr"
  },
  {
    "id": "api.server.start_server.rate_limiting_memory_store",
    "translation": "Unable to initialize rate limiting memory store. Check MemoryStoreSize config setting."
  },
  {
    "id": "api.server.start_server.rate_limiting_rate_limiter",
    "translation": "Unable to initialize rate limiting."
  },
  {
    "id": "api.server.start_server.starting.critical",
    "translation": "Error starting server, err:%v"
  },
  {
    "id": "api.server.start_server.starting.info",
    "translation": "Starting Server..."
  },
  {
    "id": "api.server.start_server.starting.panic",
    "translation": "Error starting server "
  },
  {
    "id": "api.server.stop_server.stopped.info",
    "translation": "Server stopped"
  },
  {
    "id": "api.server.stop_server.stopping.info",
    "translation": "Stopping Server..."
  },
  {
    "id": "api.slackimport.slack_add_bot_user.email_pwd",
    "translation": "The Integration/Slack Bot user with email {{.Email}} and password {{.Password}} has been imported.\r\n"
  },
  {
    "id": "api.slackimport.slack_add_bot_user.unable_import",
    "translation": "Unable to import the Integration/Slack Bot user {{.Username}}.\r\n"
  },
  {
    "id": "api.slackimport.slack_add_channels.added",
    "translation": "\r\nChannels added:\r\n"
  },
  {
    "id": "api.slackimport.slack_add_channels.failed_to_add_user",
    "translation": "Unable to add Slack user {{.Username}} to channel.\r\n"
  },
  {
    "id": "api.slackimport.slack_add_channels.import_failed",
    "translation": "Unable to import Slack channel {{.DisplayName}}.\r\n"
  },
  {
    "id": "api.slackimport.slack_add_channels.import_failed.warn",
    "translation": "Slack Import: Unable to import Slack channel: %s."
  },
  {
    "id": "api.slackimport.slack_add_channels.merge",
    "translation": "The Slack channel {{.DisplayName}} already exists as an active Mattermost channel. Both channels have been merged.\r\n"
  },
  {
    "id": "api.slackimport.slack_add_posts.attach_files.error",
    "translation": "Slack Import: An error occurred when attaching files to a message, post_id=%s, file_ids=%v, err=%v."
  },
  {
    "id": "api.slackimport.slack_add_posts.bot.warn",
    "translation": "Slack Import: Slack bot messages cannot be imported yet."
  },
  {
    "id": "api.slackimport.slack_add_posts.bot_user_no_exists.warn",
    "translation": "Slack Import: Unable to import the bot message as the bot user does not exist."
  },
  {
    "id": "api.slackimport.slack_add_posts.msg_no_comment.debug",
    "translation": "Slack Import: Unable to import the message as it has no comments."
  },
  {
    "id": "api.slackimport.slack_add_posts.msg_no_usr.debug",
    "translation": "Slack Import: Unable to import the message as the user field is missing."
  },
  {
    "id": "api.slackimport.slack_add_posts.no_bot_id.warn",
    "translation": "Slack Import: Unable to import bot message as the BotId field is missing."
  },
  {
    "id": "api.slackimport.slack_add_posts.unsupported.warn",
    "translation": "Slack Import: Unable to import the message as its type is not supported: post_type=%v, post_subtype=%v."
  },
  {
    "id": "api.slackimport.slack_add_posts.upload_file_not_found.warn",
    "translation": "Slack Import: Unable to import file {{.FileId}} as the file is missing from the Slack export zip file."
  },
  {
    "id": "api.slackimport.slack_add_posts.upload_file_not_in_json.warn",
    "translation": "Slack Import: Unable to attach the file to the post as the latter has no \"file\" section present in Slack export."
  },
  {
    "id": "api.slackimport.slack_add_posts.upload_file_open_failed.warn",
    "translation": "Slack Import: Unable to open the file {{.FileId}} from the Slack export: {{.Error}}."
  },
  {
    "id": "api.slackimport.slack_add_posts.upload_file_upload_failed.warn",
    "translation": "Slack Import: An error occurred when uploading file {{.FileId}}: {{.Error}}."
  },
  {
    "id": "api.slackimport.slack_add_posts.user_no_exists.debug",
    "translation": "Slack Import: Unable to add the message as the Slack user %v does not exist in Mattermost."
  },
  {
    "id": "api.slackimport.slack_add_posts.without_user.debug",
    "translation": "Slack Import: Unable to import the message as the user field is missing."
  },
  {
    "id": "api.slackimport.slack_add_users.created",
    "translation": "\r\nUsers created:\r\n"
  },
  {
    "id": "api.slackimport.slack_add_users.email_pwd",
    "translation": "Slack user with email {{.Email}} and password {{.Password}} has been imported.\r\n"
  },
  {
    "id": "api.slackimport.slack_add_users.merge_existing",
    "translation": "Slack user merged with an existing Mattermost user with matching email {{.Email}} and username {{.Username}}.\r\n"
  },
  {
    "id": "api.slackimport.slack_add_users.merge_existing_failed",
    "translation": "Slack user merged with an existing Mattermost user with matching email {{.Email}} and username {{.Username}}, but was unable to add the user to their team.\r\n"
  },
  {
    "id": "api.slackimport.slack_add_users.missing_email_address",
    "translation": "User {{.Username}} does not have an email address in the Slack export. Used {{.Email}} as a placeholder. The user should update their email address once logged in to the system.\r\n"
  },
  {
    "id": "api.slackimport.slack_add_users.missing_email_address.warn",
    "translation": "Slack Import: User {{.Username}} does not have an email address in the Slack export. Used {{.Email}} as a placeholder. The user should update their email address once logged in to the system."
  },
  {
    "id": "api.slackimport.slack_add_users.unable_import",
    "translation": "Unable to import Slack user: {{.Username}}.\r\n"
  },
  {
    "id": "api.slackimport.slack_convert_channel_mentions.compile_regexp_failed.warn",
    "translation": "Slack Import: Unable to compile the !channel, matching regular expression for the Slack channel {{.ChannelName}} (id={{.ChannelID}})."
  },
  {
    "id": "api.slackimport.slack_convert_timestamp.bad.warn",
    "translation": "Slack Import: Bad timestamp detected."
  },
  {
    "id": "api.slackimport.slack_convert_user_mentions.compile_regexp_failed.warn",
    "translation": "Slack Import: Unable to compile the @mention, matching regular expression for the Slack user {{.Username}} (id={{.UserID}})."
  },
  {
    "id": "api.slackimport.slack_deactivate_bot_user.failed_to_deactivate",
    "translation": "Slack Import: Unable to deactivate the user account used for the bot."
  },
  {
    "id": "api.slackimport.slack_import.log",
    "translation": "Mattermost Slack Import Log\r\n"
  },
  {
    "id": "api.slackimport.slack_import.note1",
    "translation": "- Some messages may not have been imported because they were not supported by this importer.\r\n"
  },
  {
    "id": "api.slackimport.slack_import.note2",
    "translation": "- Slack bot messages are currently not supported.\r\n"
  },
  {
    "id": "api.slackimport.slack_import.note3",
    "translation": "- Additional errors may be found in the server logs.\r\n"
  },
  {
    "id": "api.slackimport.slack_import.notes",
    "translation": "\r\nNotes:\r\n"
  },
  {
    "id": "api.slackimport.slack_import.open.app_error",
    "translation": "Unable to open the file: {{.Filename}}.\r\n"
  },
  {
    "id": "api.slackimport.slack_import.team_fail",
    "translation": "Unable to get the team to import into.\r\n"
  },
  {
    "id": "api.slackimport.slack_import.zip.app_error",
    "translation": "Unable to open the Slack export zip file.\r\n"
  },
  {
    "id": "api.slackimport.slack_parse_channels.error",
    "translation": "Slack Import: Error occurred when parsing some Slack channels. Import may work anyway."
  },
  {
    "id": "api.slackimport.slack_parse_posts.error",
    "translation": "Slack Import: Error occurred when parsing some Slack posts. Import may work anyway."
  },
  {
    "id": "api.slackimport.slack_sanitise_channel_properties.display_name_too_long.warn",
    "translation": "Slack Import: Channel {{.ChannelName}} display name exceeds the maximum length. It will be truncated when imported."
  },
  {
    "id": "api.slackimport.slack_sanitise_channel_properties.header_too_long.warn",
    "translation": "Slack Import: Channel {{.ChannelName}} header exceeds the maximum length. It will be truncated when imported."
  },
  {
    "id": "api.slackimport.slack_sanitise_channel_properties.name_too_long.warn",
    "translation": "Slack Import: Channel {{.ChannelName}} handle exceeds the maximum length. It will be truncated when imported."
  },
  {
    "id": "api.slackimport.slack_sanitise_channel_properties.purpose_too_long.warn",
    "translation": "Slack Import: Channel {{.ChannelName}} purpose exceeds the maximum length. It will be truncated when imported."
  },
  {
    "id": "api.status.init.debug",
    "translation": "Initializing status API routes"
  },
  {
    "id": "api.status.init.debug",
    "translation": "Initializing status API routes"
  },
  {
    "id": "api.status.last_activity.error",
    "translation": "Failed to update LastActivityAt for user_id=%v and session_id=%v, err=%v"
  },
  {
    "id": "api.status.save_status.error",
    "translation": "Failed to save status for user_id=%v, err=%v"
  },
  {
    "id": "api.status.user_not_found.app_error",
    "translation": "User not found"
  },
  {
    "id": "api.system.go_routines",
    "translation": "The number of running goroutines is over the health threshold %v of %v"
  },
  {
    "id": "api.team.add_user_to_team.missing_parameter.app_error",
    "translation": "Parameter required to add user to team."
  },
  {
    "id": "api.team.create_team.email_disabled.app_error",
    "translation": "Team sign-up with email is disabled."
  },
  {
    "id": "api.team.create_team_from_signup.email_disabled.app_error",
    "translation": "Team sign-up with email is disabled."
  },
  {
    "id": "api.team.create_team_from_signup.expired_link.app_error",
    "translation": "The signup link has expired"
  },
  {
    "id": "api.team.create_team_from_signup.invalid_link.app_error",
    "translation": "The signup link does not appear to be valid"
  },
  {
    "id": "api.team.create_team_from_signup.unavailable.app_error",
    "translation": "This URL is unavailable. Please try another."
  },
  {
    "id": "api.team.email_teams.sending.error",
    "translation": "An error occurred while sending an email in emailTeams err=%v"
  },
  {
    "id": "api.team.get_invite_info.not_open_team",
    "translation": "Invite is invalid because this is not an open team."
  },
  {
    "id": "api.team.import_team.admin.app_error",
    "translation": "Only a team admin can import data."
  },
  {
    "id": "api.team.import_team.array.app_error",
    "translation": "Empty array under 'file' in request"
  },
  {
    "id": "api.team.import_team.integer.app_error",
    "translation": "Filesize not an integer"
  },
  {
    "id": "api.team.import_team.no_file.app_error",
    "translation": "No file under 'file' in request"
  },
  {
    "id": "api.team.import_team.open.app_error",
    "translation": "Could not open file"
  },
  {
    "id": "api.team.import_team.parse.app_error",
    "translation": "Could not parse multipart form"
  },
  {
    "id": "api.team.import_team.unavailable.app_error",
    "translation": "Malformed request: filesize field is not present."
  },
  {
    "id": "api.team.init.debug",
    "translation": "Initializing team API routes"
  },
  {
    "id": "api.team.invite_members.admin",
    "translation": "administrator"
  },
  {
    "id": "api.team.invite_members.already.app_error",
    "translation": "This person is already on your team"
  },
  {
    "id": "api.team.invite_members.invalid_email.app_error",
    "translation": "The following email addresses do not belong to an accepted domain: {{.Addresses}}. Please contact your System Administrator for details."
  },
  {
    "id": "api.team.invite_members.member",
    "translation": "member"
  },
  {
    "id": "api.team.invite_members.no_one.app_error",
    "translation": "No one to invite."
  },
  {
    "id": "api.team.invite_members.restricted_system_admin.app_error",
    "translation": "Inviting new users to a team is restricted to System Administrators."
  },
  {
    "id": "api.team.invite_members.restricted_team_admin.app_error",
    "translation": "Inviting new users to a team is restricted to Team and System Administrators."
  },
  {
    "id": "api.team.invite_members.send.error",
    "translation": "Failed to send invite email successfully err=%v"
  },
  {
    "id": "api.team.invite_members.sending.info",
    "translation": "sending invitation to %v %v"
  },
  {
    "id": "api.team.is_team_creation_allowed.disabled.app_error",
    "translation": "Team creation has been disabled. Please ask your systems administrator for details."
  },
  {
    "id": "api.team.is_team_creation_allowed.domain.app_error",
    "translation": "Email must be from a specific domain (e.g. @example.com). Please ask your systems administrator for details."
  },
  {
    "id": "api.team.permanent_delete_team.attempting.warn",
    "translation": "Attempting to permanently delete team %v id=%v"
  },
  {
    "id": "api.team.permanent_delete_team.deleted.warn",
    "translation": "Permanently deleted team %v id=%v"
  },
  {
    "id": "api.team.remove_user_from_team.missing.app_error",
    "translation": "The user does not appear to be part of this team."
  },
  {
    "id": "api.team.signup_team.email_disabled.app_error",
    "translation": "Team sign-up with email is disabled."
  },
  {
    "id": "api.team.update_member_roles.not_a_member",
    "translation": "Specified user is not a member of specified team."
  },
  {
    "id": "api.team.update_team.permissions.app_error",
    "translation": "You do not have the appropriate permissions"
  },
  {
    "id": "api.templates.channel_name.group",
    "translation": "Group Message"
  },
  {
    "id": "api.templates.email_change_body.info",
    "translation": "Your email address for {{.TeamDisplayName}} has been changed to {{.NewEmail}}.<br>If you did not make this change, please contact the system administrator."
  },
  {
    "id": "api.templates.email_change_body.title",
    "translation": "You updated your email"
  },
  {
    "id": "api.templates.email_change_subject",
    "translation": "[{{ .SiteName }}] Your email address has changed"
  },
  {
    "id": "api.templates.email_change_verify_body.button",
    "translation": "Verify Email"
  },
  {
    "id": "api.templates.email_change_verify_body.info",
    "translation": "To finish updating your email address for {{.TeamDisplayName}}, please click the link below to confirm this is the right address."
  },
  {
    "id": "api.templates.email_change_verify_body.title",
    "translation": "You updated your email"
  },
  {
    "id": "api.templates.email_change_verify_subject",
    "translation": "[{{ .SiteName }}] Verify new email address"
  },
  {
    "id": "api.templates.email_footer",
    "translation": "To change your notification preferences, log in to your team site and go to Account Settings > Notifications."
  },
  {
    "id": "api.templates.email_info",
    "translation": "Any questions at all, mail us any time: <a href='mailto:{{.SupportEmail}}' style='text-decoration: none; color:#2389D7;'>{{.SupportEmail}}</a>.<br>Best wishes,<br>The {{.SiteName}} Team<br>"
  },
  {
    "id": "api.templates.email_organization",
    "translation": "Sent by "
  },
  {
    "id": "api.templates.error.link",
    "translation": "Go back to Mattermost"
  },
  {
    "id": "api.templates.error.title",
    "translation": "{{ .SiteName }} needs your help:"
  },
  {
    "id": "api.templates.find_teams_body.found",
    "translation": "Your request to find teams associated with your email found the following:"
  },
  {
    "id": "api.templates.find_teams_body.not_found",
    "translation": "We could not find any teams for the given email."
  },
  {
    "id": "api.templates.find_teams_body.title",
    "translation": "Finding teams"
  },
  {
    "id": "api.templates.find_teams_subject",
    "translation": "Your {{ .SiteName }} Teams"
  },
  {
    "id": "api.templates.invite_body.button",
    "translation": "Join Team"
  },
  {
    "id": "api.templates.invite_body.extra_info",
    "translation": "Mattermost lets you share messages and files from your PC or phone, with instant search and archiving. After you’ve joined <strong>{{.TeamDisplayName}}</strong>, you can sign-in to your new team and access these features anytime from the web address:<br/><br/><a href='{{.TeamURL}}'>{{.TeamURL}}</a>"
  },
  {
    "id": "api.templates.invite_body.info",
    "translation": "The team {{.SenderStatus}} <strong>{{.SenderName}}</strong>, has invited you to join <strong>{{.TeamDisplayName}}</strong>."
  },
  {
    "id": "api.templates.invite_body.title",
    "translation": "You've been invited"
  },
  {
    "id": "api.templates.invite_subject",
    "translation": "[{{ .SiteName }}] {{ .SenderName }} invited you to join {{ .TeamDisplayName }} Team"
  },
  {
    "id": "api.templates.mfa_activated_body.info",
    "translation": "Multi-factor authentication has been added to your account on {{ .SiteURL }}.<br>If this change wasn't initiated by you, please contact your system administrator."
  },
  {
    "id": "api.templates.mfa_activated_body.title",
    "translation": "Multi-factor authentication was added"
  },
  {
    "id": "api.templates.mfa_change_subject",
    "translation": "[{{ .SiteName }}] Your MFA has been updated"
  },
  {
    "id": "api.templates.mfa_deactivated_body.info",
    "translation": "Multi-factor authentication has been removed from your account on {{ .SiteURL }}.<br>If this change wasn't initiated by you, please contact your system administrator."
  },
  {
    "id": "api.templates.mfa_deactivated_body.title",
    "translation": "Multi-factor authentication was removed"
  },
  {
    "id": "api.templates.password_change_body.info",
    "translation": "Your password has been updated for {{.TeamDisplayName}} on {{ .TeamURL }} by {{.Method}}.<br>If this change wasn't initiated by you, please contact your system administrator."
  },
  {
    "id": "api.templates.password_change_body.title",
    "translation": "Your password has been updated"
  },
  {
    "id": "api.templates.password_change_subject",
    "translation": "[{{ .SiteName }}] Your password has been updated"
  },
  {
    "id": "api.templates.post_body.button",
    "translation": "Go To Post"
  },
  {
    "id": "api.templates.reset_body.button",
    "translation": "Reset Password"
  },
  {
    "id": "api.templates.reset_body.info",
    "translation": "To change your password, click \"Reset Password\" below.<br>If you did not mean to reset your password, please ignore this email and your password will remain the same. The password reset link expires in 24 hours."
  },
  {
    "id": "api.templates.reset_body.title",
    "translation": "You requested a password reset"
  },
  {
    "id": "api.templates.reset_subject",
    "translation": "[{{ .SiteName }}] Reset your password"
  },
  {
    "id": "api.templates.signin_change_email.body.info",
    "translation": "You updated your sign-in method on {{ .SiteName }} to {{.Method}}.<br>If this change wasn't initiated by you, please contact your system administrator."
  },
  {
    "id": "api.templates.signin_change_email.body.method_email",
    "translation": "email and password"
  },
  {
    "id": "api.templates.signin_change_email.body.title",
    "translation": "You updated your sign-in method"
  },
  {
    "id": "api.templates.signin_change_email.subject",
    "translation": "[{{ .SiteName }}] Your sign-in method has been updated"
  },
  {
    "id": "api.templates.signup_team_body.button",
    "translation": "Set up your team"
  },
  {
    "id": "api.templates.signup_team_body.info",
    "translation": "{{ .SiteName }} is one place for all your team communication, searchable and available anywhere.<br>You'll get more out of {{ .SiteName }} when your team is in constant communication--let's get them on board."
  },
  {
    "id": "api.templates.signup_team_body.title",
    "translation": "Thanks for creating a team!"
  },
  {
    "id": "api.templates.signup_team_subject",
    "translation": "{{ .SiteName }} Team Setup"
  },
  {
    "id": "api.templates.upgrade_30_body.info",
    "translation": "<h3 style='font-weight: normal; margin-top: 10px;'>YOUR DUPLICATE ACCOUNTS HAVE BEEN UPDATED</h3>Your Mattermost server is being upgraded to Version 3.0, which lets you use a single account across multiple teams.<br/><br/>You are receiving this email because the upgrade process has detected your account had the same email or username as other accounts on the server.<br/><br/>The following updates have been made: <br/><br/>{{if .EmailChanged }}- The duplicate email of an account on the `/{{.TeamName}}` team was changed to `{{.Email}}`. You will need to use email and password to login, you can use this new email address for login.<br/><br/>{{end}}{{if .UsernameChanged }}- The duplicate username of an account on the team site `/{{.TeamName}}` has been changed to `{{.Username}}` to avoid confusion with other accounts.<br/><br/>{{end}} RECOMMENDED ACTION: <br/><br/>It is recommended that you login to your teams used by your duplicate accounts and add your primary account to the team and any channels which you wish to continue using. <br/><br/>This gives your primary account access to all channel history. You can continue to access the direct message history of your duplicate accounts by logging in with their credentials. <br/><br/>FOR MORE INFORMATION: <br/><br/>For more information on the upgrade to Mattermost 3.0 please see: <a href='http://www.mattermost.org/upgrading-to-mattermost-3-0/'>http://www.mattermost.org/upgrading-to-mattermost-3-0/</a><br/><br/>"
  },
  {
    "id": "api.templates.upgrade_30_subject.info",
    "translation": "[MATTERMOST] Changes to your account for Mattermost 3.0 Upgrade"
  },
  {
    "id": "api.templates.user_access_token_body.info",
    "translation": "A user access token was added to your account on {{ .SiteURL }}. They can be used to access {{.SiteName}} with your account.<br>If this change wasn't initiated by you, please contact your system administrator."
  },
  {
    "id": "api.templates.user_access_token_body.title",
    "translation": "User access token added to your account"
  },
  {
    "id": "api.templates.user_access_token_subject",
    "translation": "[{{ .SiteName }}] User access token added to your account"
  },
  {
    "id": "api.templates.username_change_body.info",
    "translation": "Your username for {{.TeamDisplayName}} has been changed to {{.NewUsername}}.<br>If you did not make this change, please contact the system administrator."
  },
  {
    "id": "api.templates.username_change_body.title",
    "translation": "You updated your username"
  },
  {
    "id": "api.templates.username_change_subject",
    "translation": "[{{ .SiteName }}] Your username has changed"
  },
  {
    "id": "api.templates.verify_body.button",
    "translation": "Verify Email"
  },
  {
    "id": "api.templates.verify_body.info",
    "translation": "Please verify your email address by clicking below."
  },
  {
    "id": "api.templates.verify_body.title",
    "translation": "You've joined {{ .ServerURL }}"
  },
  {
    "id": "api.templates.verify_subject",
    "translation": "[{{ .SiteName }}] Email Verification"
  },
  {
    "id": "api.templates.welcome_body.app_download_info",
    "translation": "For the best experience, download the apps for PC, Mac, iOS and Android from:"
  },
  {
    "id": "api.templates.welcome_body.button",
    "translation": "Verify Email"
  },
  {
    "id": "api.templates.welcome_body.info",
    "translation": "Please verify your email address by clicking below."
  },
  {
    "id": "api.templates.welcome_body.info2",
    "translation": "You can sign in from:"
  },
  {
    "id": "api.templates.welcome_body.info3",
    "translation": "Mattermost lets you share messages and files from your PC or phone, with instant search and archiving."
  },
  {
    "id": "api.templates.welcome_body.title",
    "translation": "You've joined {{ .ServerURL }}"
  },
  {
    "id": "api.templates.welcome_subject",
    "translation": "[{{ .SiteName }}] You joined {{ .ServerURL }}"
  },
  {
    "id": "api.user.activate_mfa.email_and_ldap_only.app_error",
    "translation": "MFA is not available for this account type"
  },
  {
    "id": "api.user.add_direct_channels_and_forget.failed.error",
    "translation": "Failed to add direct channel preferences for user user_id={{.UserId}}, team_id={{.TeamId}}, err={{.Error}}"
  },
  {
    "id": "api.user.authorize_oauth_user.bad_response.app_error",
    "translation": "Bad response from token request"
  },
  {
    "id": "api.user.authorize_oauth_user.bad_token.app_error",
    "translation": "Bad token type"
  },
  {
    "id": "api.user.authorize_oauth_user.invalid_state.app_error",
    "translation": "Invalid state"
  },
  {
    "id": "api.user.authorize_oauth_user.invalid_state_team.app_error",
    "translation": "Invalid state; missing team name"
  },
  {
    "id": "api.user.authorize_oauth_user.missing.app_error",
    "translation": "Missing access token"
  },
  {
    "id": "api.user.authorize_oauth_user.service.app_error",
    "translation": "Token request to {{.Service}} failed"
  },
  {
    "id": "api.user.authorize_oauth_user.token_failed.app_error",
    "translation": "Token request failed"
  },
  {
    "id": "api.user.authorize_oauth_user.unsupported.app_error",
    "translation": "Unsupported OAuth service provider"
  },
  {
    "id": "api.user.check_user_login_attempts.too_many.app_error",
    "translation": "Your account is locked because of too many failed password attempts. Please reset your password."
  },
  {
    "id": "api.user.check_user_mfa.bad_code.app_error",
    "translation": "Invalid MFA token."
  },
  {
    "id": "api.user.check_user_mfa.not_available.app_error",
    "translation": "MFA is not configured or supported on this server"
  },
  {
    "id": "api.user.check_user_password.invalid.app_error",
    "translation": "Login failed because of invalid password"
  },
  {
    "id": "api.user.complete_switch_with_oauth.blank_email.app_error",
    "translation": "Blank email"
  },
  {
    "id": "api.user.complete_switch_with_oauth.parse.app_error",
    "translation": "Could not parse auth data out of {{.Service}} user object"
  },
  {
    "id": "api.user.complete_switch_with_oauth.unavailable.app_error",
    "translation": "{{.Service}} SSO through OAuth 2.0 not available on this server"
  },
  {
    "id": "api.user.create_oauth_user.already_attached.app_error",
    "translation": "There is already an account associated with that email address using a sign in method other than {{.Service}}. Please sign in using {{.Auth}}."
  },
  {
    "id": "api.user.create_oauth_user.already_used.app_error",
    "translation": "This {{.Service}} account has already been used to sign up"
  },
  {
    "id": "api.user.create_oauth_user.create.app_error",
    "translation": "Could not create user out of {{.Service}} user object"
  },
  {
    "id": "api.user.create_oauth_user.not_available.app_error",
    "translation": "{{.Service}} SSO through OAuth 2.0 not available on this server"
  },
  {
    "id": "api.user.create_profile_image.default_font.app_error",
    "translation": "Could not create default profile image font"
  },
  {
    "id": "api.user.create_profile_image.encode.app_error",
    "translation": "Could not encode default profile image"
  },
  {
    "id": "api.user.create_profile_image.initial.app_error",
    "translation": "Could not add user initial to default profile picture"
  },
  {
    "id": "api.user.create_user.accepted_domain.app_error",
    "translation": "The email you provided does not belong to an accepted domain. Please contact your administrator or sign up with a different email."
  },
  {
    "id": "api.user.create_user.disabled.app_error",
    "translation": "User creation is disabled."
  },
  {
    "id": "api.user.create_user.joining.error",
    "translation": "Encountered an issue joining default channels user_id=%s, team_id=%s, err=%v"
  },
  {
    "id": "api.user.create_user.missing_hash_or_data.app_error",
    "translation": "Missing Hash or URL query data."
  },
  {
    "id": "api.user.create_user.missing_invite_id.app_error",
    "translation": "Missing Invite Id."
  },
  {
    "id": "api.user.create_user.no_open_server",
    "translation": "This server does not allow open signups.  Please speak with your Administrator to receive an invitation."
  },
  {
    "id": "api.user.create_user.save.error",
    "translation": "Couldn't save the user err=%v"
  },
  {
    "id": "api.user.create_user.signup_email_disabled.app_error",
    "translation": "User sign-up with email is disabled."
  },
  {
    "id": "api.user.create_user.signup_link_expired.app_error",
    "translation": "The signup link has expired"
  },
  {
    "id": "api.user.create_user.signup_link_invalid.app_error",
    "translation": "The signup link does not appear to be valid"
  },
  {
    "id": "api.user.create_user.team_name.app_error",
    "translation": "Invalid team name"
  },
  {
    "id": "api.user.create_user.tutorial.error",
    "translation": "Encountered error saving tutorial preference, err=%v"
  },
  {
    "id": "api.user.create_user.verified.error",
    "translation": "Failed to set email verified err=%v"
  },
  {
    "id": "api.user.email_to_ldap.not_available.app_error",
    "translation": "AD/LDAP not available on this server"
  },
  {
    "id": "api.user.generate_mfa_qr.not_available.app_error",
    "translation": "MFA not configured or available on this server"
  },
  {
    "id": "api.user.get_authorization_code.unsupported.app_error",
    "translation": "Unsupported OAuth service provider"
  },
  {
    "id": "api.user.get_me.getting.error",
    "translation": "Error in getting users profile for id=%v forcing logout"
  },
  {
    "id": "api.user.init.debug",
    "translation": "Initializing user API routes"
  },
  {
    "id": "api.user.ldap_to_email.not_available.app_error",
    "translation": "AD/LDAP not available on this server"
  },
  {
    "id": "api.user.ldap_to_email.not_ldap_account.app_error",
    "translation": "This user account does not use AD/LDAP"
  },
  {
    "id": "api.user.login.blank_pwd.app_error",
    "translation": "Password field must not be blank"
  },
  {
    "id": "api.user.login.inactive.app_error",
    "translation": "Login failed because your account has been deactivated.  Please contact an administrator."
  },
  {
    "id": "api.user.login.invalid_credentials",
    "translation": "User ID or password incorrect."
  },
  {
    "id": "api.user.login.not_provided.app_error",
    "translation": "Must provide either user ID, or team name and user email"
  },
  {
    "id": "api.user.login.not_verified.app_error",
    "translation": "Login failed because email address has not been verified"
  },
  {
    "id": "api.user.login.revoking.app_error",
    "translation": "Revoking sessionId=%v for userId=%v re-login with same device Id"
  },
  {
    "id": "api.user.login.use_auth_service.app_error",
    "translation": "Please sign in using {{.AuthService}}"
  },
  {
    "id": "api.user.login_by_oauth.not_available.app_error",
    "translation": "{{.Service}} SSO through OAuth 2.0 not available on this server"
  },
  {
    "id": "api.user.login_by_oauth.parse.app_error",
    "translation": "Could not parse auth data out of {{.Service}} user object"
  },
  {
    "id": "api.user.login_ldap.blank_pwd.app_error",
    "translation": "Password field must not be blank"
  },
  {
    "id": "api.user.login_ldap.disabled.app_error",
    "translation": "AD/LDAP not enabled on this server"
  },
  {
    "id": "api.user.login_ldap.need_id.app_error",
    "translation": "Need an ID"
  },
  {
    "id": "api.user.login_ldap.not_available.app_error",
    "translation": "AD/LDAP not available on this server"
  },
  {
    "id": "api.user.oauth_to_email.context.app_error",
    "translation": "Update password failed because context user_id did not match provided user's id"
  },
  {
    "id": "api.user.permanent_delete_user.attempting.warn",
    "translation": "Attempting to permanently delete account %v id=%v"
  },
  {
    "id": "api.user.permanent_delete_user.deleted.warn",
    "translation": "Permanently deleted account %v id=%v"
  },
  {
    "id": "api.user.permanent_delete_user.system_admin.warn",
    "translation": "You are deleting %v that is a system administrator.  You may need to set another account as the system administrator using the command line tools."
  },
  {
    "id": "api.user.reset_password.invalid_link.app_error",
    "translation": "The reset password link does not appear to be valid"
  },
  {
    "id": "api.user.reset_password.link_expired.app_error",
    "translation": "The password reset link has expired"
  },
  {
    "id": "api.user.reset_password.method",
    "translation": "using a reset password link"
  },
  {
    "id": "api.user.reset_password.sso.app_error",
    "translation": "Cannot reset password for SSO accounts"
  },
  {
    "id": "api.user.reset_password.wrong_team.app_error",
    "translation": "Trying to reset password for user on wrong team."
  },
  {
    "id": "api.user.saml.not_available.app_error",
    "translation": "SAML is not configured or supported on this server."
  },
  {
    "id": "api.user.send_email_change_email_and_forget.error",
    "translation": "Failed to send email change notification email successfully"
  },
  {
    "id": "api.user.send_email_change_username_and_forget.error",
    "translation": "Failed to send username change notification email successfully"
  },
  {
    "id": "api.user.send_email_change_verify_email_and_forget.error",
    "translation": "Failed to send email change verification email successfully"
  },
  {
    "id": "api.user.send_password_change_email_and_forget.error",
    "translation": "Failed to send update password email successfully"
  },
  {
    "id": "api.user.send_password_reset.find.app_error",
    "translation": "We couldn’t find an account with that address."
  },
  {
    "id": "api.user.send_password_reset.send.app_error",
    "translation": "Failed to send password reset email successfully"
  },
  {
    "id": "api.user.send_password_reset.sso.app_error",
    "translation": "Cannot reset password for SSO accounts"
  },
  {
    "id": "api.user.send_sign_in_change_email_and_forget.error",
    "translation": "Failed to send update password email successfully"
  },
  {
    "id": "api.user.send_user_access_token.error",
    "translation": "Failed to send user access token added email successfully"
  },
  {
    "id": "api.user.send_verify_email_and_forget.failed.error",
    "translation": "Failed to send verification email successfully"
  },
  {
    "id": "api.user.send_welcome_email_and_forget.failed.error",
    "translation": "Failed to send welcome email successfully"
  },
  {
    "id": "api.user.update_active.no_deactivate_ldap.app_error",
    "translation": "You can not modify the activation status of AD/LDAP accounts. Please modify through the AD/LDAP server."
  },
  {
    "id": "api.user.update_active.permissions.app_error",
    "translation": "You do not have the appropriate permissions"
  },
  {
    "id": "api.user.update_mfa.not_available.app_error",
    "translation": "MFA not configured or available on this server"
  },
  {
    "id": "api.user.update_oauth_user_attrs.get_user.app_error",
    "translation": "Could not get user from {{.Service}} user object"
  },
  {
    "id": "api.user.update_password.context.app_error",
    "translation": "Update password failed because context user_id did not match props user_id"
  },
  {
    "id": "api.user.update_password.failed.app_error",
    "translation": "Update password failed"
  },
  {
    "id": "api.user.update_password.incorrect.app_error",
    "translation": "The \"Current Password\" you entered is incorrect. Please check that Caps Lock is off and try again."
  },
  {
    "id": "api.user.update_password.menu",
    "translation": "using the settings menu"
  },
  {
    "id": "api.user.update_password.oauth.app_error",
    "translation": "Update password failed because the user is logged in through an OAuth service"
  },
  {
    "id": "api.user.update_password.valid_account.app_error",
    "translation": "Update password failed because we couldn't find a valid account"
  },
  {
    "id": "api.user.update_roles.one_admin.app_error",
    "translation": "There must be at least one active admin"
  },
  {
    "id": "api.user.update_roles.permissions.app_error",
    "translation": "You do not have the appropriate permissions"
  },
  {
    "id": "api.user.update_roles.system_admin_needed.app_error",
    "translation": "The system admin role is needed for this action"
  },
  {
    "id": "api.user.update_roles.system_admin_set.app_error",
    "translation": "The system admin role can only be set by another system admin"
  },
  {
    "id": "api.user.update_roles.team_admin_needed.app_error",
    "translation": "The team admin role is needed for this action"
  },
  {
    "id": "api.user.upload_profile_user.array.app_error",
    "translation": "Empty array under 'image' in request"
  },
  {
    "id": "api.user.upload_profile_user.decode.app_error",
    "translation": "Could not decode profile image"
  },
  {
    "id": "api.user.upload_profile_user.decode_config.app_error",
    "translation": "Could not save profile image. File does not appear to be a valid image."
  },
  {
    "id": "api.user.upload_profile_user.encode.app_error",
    "translation": "Could not encode profile image"
  },
  {
    "id": "api.user.upload_profile_user.no_file.app_error",
    "translation": "No file under 'image' in request"
  },
  {
    "id": "api.user.upload_profile_user.open.app_error",
    "translation": "Could not open image file"
  },
  {
    "id": "api.user.upload_profile_user.parse.app_error",
    "translation": "Could not parse multipart form"
  },
  {
    "id": "api.user.upload_profile_user.storage.app_error",
    "translation": "Unable to upload file. Image storage is not configured."
  },
  {
    "id": "api.user.upload_profile_user.too_large.app_error",
    "translation": "Unable to upload profile image. File is too large."
  },
  {
    "id": "api.user.upload_profile_user.upload_profile.app_error",
    "translation": "Couldn't upload profile image"
  },
  {
    "id": "api.user.verify_email.bad_link.app_error",
    "translation": "Bad verify email link."
  },
  {
    "id": "api.web_hub.start.starting.debug",
    "translation": "Starting %v websocket hubs"
  },
  {
    "id": "api.web_hub.start.stopping.debug",
    "translation": "stopping websocket hub connections"
  },
  {
    "id": "api.web_socket.connect.error",
    "translation": "websocket connect err: %v"
  },
  {
    "id": "api.web_socket.connect.upgrade.app_error",
    "translation": "Failed to upgrade websocket connection"
  },
  {
    "id": "api.web_socket.init.debug",
    "translation": "Initializing web socket API routes"
  },
  {
    "id": "api.web_socket_handler.log.error",
    "translation": "%v:%v seq=%v uid=%v %v [details: %v]"
  },
  {
    "id": "api.web_socket_router.log.error",
    "translation": "websocket routing error: seq=%v uid=%v %v [details: %v]"
  },
  {
    "id": "api.web_team_hun.start.debug",
    "translation": "team hub stopping for teamId=%v"
  },
  {
    "id": "api.webhook.create_outgoing.disabled.app_error",
    "translation": "Outgoing webhooks have been disabled by the system admin."
  },
  {
    "id": "api.webhook.create_outgoing.intersect.app_error",
    "translation": "Outgoing webhooks from the same channel cannot have the same trigger words/callback URLs."
  },
  {
    "id": "api.webhook.create_outgoing.not_open.app_error",
    "translation": "Outgoing webhooks can only be created for public channels."
  },
  {
    "id": "api.webhook.create_outgoing.permissions.app_error",
    "translation": "Invalid permissions to create outgoing webhook."
  },
  {
    "id": "api.webhook.create_outgoing.triggers.app_error",
    "translation": "Either trigger_words or channel_id must be set"
  },
  {
    "id": "api.webhook.delete_incoming.disabled.app_error",
    "translation": "Incoming webhooks have been disabled by the system admin."
  },
  {
    "id": "api.webhook.delete_incoming.permissions.app_error",
    "translation": "Invalid permissions to delete incoming webhook"
  },
  {
    "id": "api.webhook.delete_outgoing.disabled.app_error",
    "translation": "Outgoing webhooks have been disabled by the system admin."
  },
  {
    "id": "api.webhook.delete_outgoing.permissions.app_error",
    "translation": "Invalid permissions to delete outgoing webhook"
  },
  {
    "id": "api.webhook.incoming.debug",
    "translation": "Incoming webhook received. Content="
  },
  {
    "id": "api.webhook.incoming.debug.error",
    "translation": "Could not read payload of incoming webhook."
  },
  {
    "id": "api.webhook.init.debug",
    "translation": "Initializing webhook API routes"
  },
  {
    "id": "api.webhook.regen_outgoing_token.permissions.app_error",
    "translation": "Invalid permissions to regenerate outgoing webhook token"
  },
  {
    "id": "api.webhook.team_mismatch.app_error",
    "translation": "Cannot update webhook across teams"
  },
  {
    "id": "api.webhook.update_incoming.disabled.app_error",
    "translation": "Incoming webhooks have been disabled by the system admin."
  },
  {
    "id": "api.webhook.update_incoming.permissions.app_error",
    "translation": "Invalid permissions to update incoming webhook"
  },
  {
    "id": "api.webhook.update_outgoing.disabled.app_error",
    "translation": "Outgoing webhooks have been disabled by the system admin."
  },
  {
    "id": "api.webhook.update_outgoing.intersect.app_error",
    "translation": "Outgoing webhooks from the same channel cannot have the same trigger words/callback URLs."
  },
  {
    "id": "api.webhook.update_outgoing.not_open.app_error",
    "translation": "Outgoing webhooks can only be updated to public channels."
  },
  {
    "id": "api.webhook.update_outgoing.permissions.app_error",
    "translation": "Invalid permissions to update outgoing webhook."
  },
  {
    "id": "api.webhook.update_outgoing.triggers.app_error",
    "translation": "Either trigger_words or channel_id must be set"
  },
  {
    "id": "api.webrtc.disabled.app_error",
    "translation": "WebRTC is not enabled in this server."
  },
  {
    "id": "api.webrtc.init.debug",
    "translation": "Initializing WebRTC API routes"
  },
  {
    "id": "api.webrtc.register_token.app_error",
    "translation": "We encountered an error trying to register the WebRTC Token"
  },
  {
    "id": "api.websocket.invalid_session.error",
    "translation": "Invalid session err=%v"
  },
  {
    "id": "api.websocket_handler.invalid_param.app_error",
    "translation": "Invalid {{.Name}} parameter"
  },
  {
    "id": "app.channel.create_channel.no_team_id.app_error",
    "translation": "Must specify the team ID to create a channel"
  },
  {
    "id": "app.channel.post_update_channel_purpose_message.post.error",
    "translation": "Failed to post channel purpose message"
  },
  {
    "id": "app.channel.post_update_channel_purpose_message.removed",
    "translation": "%s removed the channel purpose (was: %s)"
  },
  {
    "id": "app.channel.post_update_channel_purpose_message.retrieve_user.error",
    "translation": "Failed to retrieve user while updating channel purpose message %v"
  },
  {
    "id": "app.channel.post_update_channel_purpose_message.updated_from",
    "translation": "%s updated the channel purpose from: %s to: %s"
  },
  {
    "id": "app.channel.post_update_channel_purpose_message.updated_to",
    "translation": "%s updated the channel purpose to: %s"
  },
  {
    "id": "app.import.bulk_import.file_scan.error",
    "translation": "Error reading import data file."
  },
  {
    "id": "app.import.bulk_import.json_decode.error",
    "translation": "JSON decode of line failed."
  },
  {
    "id": "app.import.import_channel.team_not_found.error",
    "translation": "Error importing channel. Team with name \"{{.TeamName}}\" could not be found."
  },
  {
    "id": "app.import.import_direct_channel.create_direct_channel.error",
    "translation": "Failed to create direct channel"
  },
  {
    "id": "app.import.import_direct_channel.create_group_channel.error",
    "translation": "Failed to create group channel"
  },
  {
    "id": "app.import.import_direct_channel.member_not_found.error",
    "translation": "Could not find channel member when importing direct channel"
  },
  {
    "id": "app.import.import_direct_channel.update_header_failed.error",
    "translation": "Failed to update direct channel header"
  },
  {
    "id": "app.import.import_direct_post.channel_member_not_found.error",
    "translation": "Could not find channel member when importing direct channel post"
  },
  {
    "id": "app.import.import_direct_post.create_direct_channel.error",
    "translation": "Failed to get direct channel"
  },
  {
    "id": "app.import.import_direct_post.create_group_channel.error",
    "translation": "Failed to get group channel"
  },
  {
    "id": "app.import.import_direct_post.save_preferences.error",
    "translation": "Error importing direct post. Failed to save preferences."
  },
  {
    "id": "app.import.import_direct_post.user_not_found.error",
    "translation": "Post user does not exist"
  },
  {
    "id": "app.import.import_line.null_channel.error",
    "translation": "Import data line has type \"channel\" but the channel object is null."
  },
  {
    "id": "app.import.import_line.null_direct_channel.error",
    "translation": "Import data line has type \"direct_channel\" but the direct_channel object is null."
  },
  {
    "id": "app.import.import_line.null_direct_post.error",
    "translation": "Import data line has type \"direct_post\" but the direct_post object is null."
  },
  {
    "id": "app.import.import_line.null_post.error",
    "translation": "Import data line has type \"post\" but the post object is null."
  },
  {
    "id": "app.import.import_line.null_team.error",
    "translation": "Import data line has type \"team\" but the team object is null."
  },
  {
    "id": "app.import.import_line.null_user.error",
    "translation": "Import data line has type \"user\" but the user object is null."
  },
  {
    "id": "app.import.import_line.unknown_line_type.error",
    "translation": "Import data line has unknown type \"{{.Type}}\"."
  },
  {
    "id": "app.import.import_post.channel_not_found.error",
    "translation": "Error importing post. Channel with name \"{{.ChannelName}}\" could not be found."
  },
  {
    "id": "app.import.import_post.save_preferences.error",
    "translation": "Error importing post. Failed to save preferences."
  },
  {
    "id": "app.import.import_post.team_not_found.error",
    "translation": "Error importing post. Team with name \"{{.TeamName}}\" could not be found."
  },
  {
    "id": "app.import.import_post.user_not_found.error",
    "translation": "Error importing post. User with username \"{{.Username}}\" could not be found."
  },
  {
    "id": "app.import.import_user_channels.save_preferences.error",
    "translation": "Error importing user channel memberships. Failed to save preferences."
  },
  {
    "id": "app.import.validate_channel_import_data.create_at_zero.error",
    "translation": "Channel create_at must not be zero if provided."
  },
  {
    "id": "app.import.validate_channel_import_data.display_name_length.error",
    "translation": "Channel display_name is not within permitted length constraints."
  },
  {
    "id": "app.import.validate_channel_import_data.display_name_missing.error",
    "translation": "Missing required channel property: display_name"
  },
  {
    "id": "app.import.validate_channel_import_data.header_length.error",
    "translation": "Channel header is too long."
  },
  {
    "id": "app.import.validate_channel_import_data.name_characters.error",
    "translation": "Channel name contains invalid characters."
  },
  {
    "id": "app.import.validate_channel_import_data.name_length.error",
    "translation": "Channel name is too long."
  },
  {
    "id": "app.import.validate_channel_import_data.name_missing.error",
    "translation": "Missing required channel property: name"
  },
  {
    "id": "app.import.validate_channel_import_data.purpose_length.error",
    "translation": "Channel purpose is too long."
  },
  {
    "id": "app.import.validate_channel_import_data.team_missing.error",
    "translation": "Missing required channel property: team"
  },
  {
    "id": "app.import.validate_channel_import_data.type_invalid.error",
    "translation": "Channel type is invalid."
  },
  {
    "id": "app.import.validate_channel_import_data.type_missing.error",
    "translation": "Missing required channel property: type."
  },
  {
    "id": "app.import.validate_direct_channel_import_data.header_length.error",
    "translation": "Direct channel header is too long"
  },
  {
    "id": "app.import.validate_direct_channel_import_data.members_required.error",
    "translation": "Missing required direct channel property: members"
  },
  {
    "id": "app.import.validate_direct_channel_import_data.members_too_few.error",
    "translation": "Direct channel members list contains too few items"
  },
  {
    "id": "app.import.validate_direct_channel_import_data.members_too_many.error",
    "translation": "Direct channel members list contains too many items"
  },
  {
    "id": "app.import.validate_direct_channel_import_data.unknown_favoriter.error",
    "translation": "Direct channel can only be favorited by members. \"{{.Username}}\" is not a member."
  },
  {
    "id": "app.import.validate_direct_post_import_data.channel_members_required.error",
    "translation": "Missing required direct post property: channel_members"
  },
  {
    "id": "app.import.validate_direct_post_import_data.channel_members_too_few.error",
    "translation": "Direct post channel members list contains too few items"
  },
  {
    "id": "app.import.validate_direct_post_import_data.channel_members_too_many.error",
    "translation": "Direct post channel members list contains too many items"
  },
  {
    "id": "app.import.validate_direct_post_import_data.create_at_missing.error",
    "translation": "Missing required direct post property: create_at"
  },
  {
    "id": "app.import.validate_direct_post_import_data.create_at_zero.error",
    "translation": "CreateAt must be greater than 0"
  },
  {
    "id": "app.import.validate_direct_post_import_data.message_length.error",
    "translation": "Message is too long"
  },
  {
    "id": "app.import.validate_direct_post_import_data.message_missing.error",
    "translation": "Missing required direct post property: message"
  },
  {
    "id": "app.import.validate_direct_post_import_data.unknown_flagger.error",
    "translation": "Direct post can only be flagged by members of the channel it is in. \"{{.Username}}\" is not a member."
  },
  {
    "id": "app.import.validate_direct_post_import_data.user_missing.error",
    "translation": "Missing required direct post property: user"
  },
  {
    "id": "app.import.validate_post_import_data.channel_missing.error",
    "translation": "Missing required Post property: Channel."
  },
  {
    "id": "app.import.validate_post_import_data.create_at_missing.error",
    "translation": "Missing required Post property: create_at."
  },
  {
    "id": "app.import.validate_post_import_data.create_at_zero.error",
    "translation": "Post CreateAt property must not be zero if provided."
  },
  {
    "id": "app.import.validate_post_import_data.message_length.error",
    "translation": "Post Message property is longer than the maximum permitted length."
  },
  {
    "id": "app.import.validate_post_import_data.message_missing.error",
    "translation": "Missing required Post property: Message."
  },
  {
    "id": "app.import.validate_post_import_data.team_missing.error",
    "translation": "Missing required Post property: Team."
  },
  {
    "id": "app.import.validate_post_import_data.user_missing.error",
    "translation": "Missing required Post property: User."
  },
  {
    "id": "app.import.validate_team_import_data.allowed_domains_length.error",
    "translation": "Team allowed_domains is too long."
  },
  {
    "id": "app.import.validate_team_import_data.create_at_zero.error",
    "translation": "Team create_at must not be zero if provided."
  },
  {
    "id": "app.import.validate_team_import_data.description_length.error",
    "translation": "Team description is too long."
  },
  {
    "id": "app.import.validate_team_import_data.display_name_length.error",
    "translation": "Team display_name is not within permitted length constraints."
  },
  {
    "id": "app.import.validate_team_import_data.display_name_missing.error",
    "translation": "Missing required team property: display_name."
  },
  {
    "id": "app.import.validate_team_import_data.name_characters.error",
    "translation": "Team name contains invalid characters."
  },
  {
    "id": "app.import.validate_team_import_data.name_length.error",
    "translation": "Team name is too long."
  },
  {
    "id": "app.import.validate_team_import_data.name_missing.error",
    "translation": "Missing required team property: name."
  },
  {
    "id": "app.import.validate_team_import_data.name_reserved.error",
    "translation": "Team name contains reserved words."
  },
  {
    "id": "app.import.validate_team_import_data.type_invalid.error",
    "translation": "Team type is not valid."
  },
  {
    "id": "app.import.validate_team_import_data.type_missing.error",
    "translation": "Missing required team property: type."
  },
  {
    "id": "app.import.validate_user_channels_import_data.channel_name_missing.error",
    "translation": "Channel name missing from User's Channel Membership."
  },
  {
    "id": "app.import.validate_user_channels_import_data.invalid_notify_props_desktop.error",
    "translation": "Invalid Desktop NotifyProps for User's Channel Membership."
  },
  {
    "id": "app.import.validate_user_channels_import_data.invalid_notify_props_mark_unread.error",
    "translation": "Invalid MarkUnread NotifyProps for User's Channel Membership."
  },
  {
    "id": "app.import.validate_user_channels_import_data.invalid_notify_props_mobile.error",
    "translation": "Invalid Mobile NotifyProps for User's Channel Membership."
  },
  {
    "id": "app.import.validate_user_channels_import_data.invalid_roles.error",
    "translation": "Invalid roles for User's Channel Membership."
  },
  {
    "id": "app.import.validate_user_import_data.auth_data_and_password.error",
    "translation": "User AuthData and Password are mutually exclusive."
  },
  {
    "id": "app.import.validate_user_import_data.auth_data_length.error",
    "translation": "User AuthData is too long."
  },
  {
    "id": "app.import.validate_user_import_data.auth_service_length.error",
    "translation": "User AuthService should not be empty if it is provided."
  },
  {
    "id": "app.import.validate_user_import_data.email_length.error",
    "translation": "User email has an invalid length."
  },
  {
    "id": "app.import.validate_user_import_data.email_missing.error",
    "translation": "Missing required user property: email."
  },
  {
    "id": "app.import.validate_user_import_data.first_name_length.error",
    "translation": "User First Name is too long."
  },
  {
    "id": "app.import.validate_user_import_data.last_name_length.error",
    "translation": "User Last Name is too long."
  },
  {
    "id": "app.import.validate_user_import_data.nickname_length.error",
    "translation": "User nickname is too long."
  },
  {
    "id": "app.import.validate_user_import_data.notify_props_channel_trigger_invalid.error",
    "translation": "Invalid Channel Trigger Notify Prop for user."
  },
  {
    "id": "app.import.validate_user_import_data.notify_props_comment_trigger_invalid.error",
    "translation": "Invalid Comment Trigger Notify Prop for user."
  },
  {
    "id": "app.import.validate_user_import_data.notify_props_desktop_duration_invalid.error",
    "translation": "Invalid Desktop Duration Notify Prop value for user."
  },
  {
    "id": "app.import.validate_user_import_data.notify_props_desktop_invalid.error",
    "translation": "Invalid Desktop Notify Prop value for user."
  },
  {
    "id": "app.import.validate_user_import_data.notify_props_desktop_sound_invalid.error",
    "translation": "Invalid Desktop Sound Notify Prop value for user."
  },
  {
    "id": "app.import.validate_user_import_data.notify_props_email_invalid.error",
    "translation": "Invalid Email Notify Prop value for user."
  },
  {
    "id": "app.import.validate_user_import_data.notify_props_mobile_invalid.error",
    "translation": "Invalid Mobile Notify Prop value for user."
  },
  {
    "id": "app.import.validate_user_import_data.notify_props_mobile_push_status_invalid.error",
    "translation": "Invalid Mobile Push Status Notify Prop for user."
  },
  {
    "id": "app.import.validate_user_import_data.pasword_length.error",
    "translation": "User Password has invalid length."
  },
  {
    "id": "app.import.validate_user_import_data.position_length.error",
    "translation": "User Position is too long."
  },
  {
    "id": "app.import.validate_user_import_data.roles_invalid.error",
    "translation": "User roles are not valid."
  },
  {
    "id": "app.import.validate_user_import_data.username_invalid.error",
    "translation": "Username is not valid."
  },
  {
    "id": "app.import.validate_user_import_data.username_missing.error",
    "translation": "Missing require user property: username."
  },
  {
    "id": "app.import.validate_user_teams_import_data.invalid_roles.error",
    "translation": "Invalid roles for User's Team Membership."
  },
  {
    "id": "app.import.validate_user_teams_import_data.team_name_missing.error",
    "translation": "Team name missing from User's Team Membership."
  },
  {
    "id": "app.notification.body.intro.direct.full",
    "translation": "You have a new direct message."
  },
  {
    "id": "app.notification.body.intro.direct.generic",
    "translation": "You have a new direct message from {{.SenderName}}"
  },
  {
    "id": "app.notification.body.intro.notification.full",
    "translation": "You have a new notification."
  },
  {
    "id": "app.notification.body.intro.notification.generic",
    "translation": "You have a new notification from {{.SenderName}}"
  },
  {
    "id": "app.notification.body.text.direct.full",
    "translation": "{{.SenderName}} - {{.Hour}}:{{.Minute}} {{.TimeZone}}, {{.Month}} {{.Day}}"
  },
  {
    "id": "app.notification.body.text.direct.generic",
    "translation": "{{.Hour}}:{{.Minute}} {{.TimeZone}}, {{.Month}} {{.Day}}"
  },
  {
    "id": "app.notification.body.text.notification.full",
    "translation": "CHANNEL: {{.ChannelName}}<br>{{.SenderName}} - {{.Hour}}:{{.Minute}} {{.TimeZone}}, {{.Month}} {{.Day}}"
  },
  {
    "id": "app.notification.body.text.notification.generic",
    "translation": "{{.Hour}}:{{.Minute}} {{.TimeZone}}, {{.Month}} {{.Day}}"
  },
  {
    "id": "app.notification.subject.direct.full",
    "translation": "[{{.SiteName}}] New Direct Message from {{.SenderDisplayName}} on {{.Month}} {{.Day}}, {{.Year}}"
  },
  {
    "id": "app.notification.subject.notification.full",
    "translation": "[{{ .SiteName }}] Notification in {{ .TeamName}} on {{.Month}} {{.Day}}, {{.Year}}"
  },
  {
    "id": "app.user_access_token.disabled",
    "translation": "Personal access tokens are disabled on this server. Please contact your system administrator for details."
  },
  {
    "id": "app.user_access_token.invalid_or_missing",
    "translation": "Invalid or missing token"
  },
  {
    "id": "authentication.permissions.create_group_channel.description",
    "translation": "Ability to create new group message channels"
  },
  {
    "id": "authentication.permissions.create_group_channel.name",
    "translation": "Create Group Message"
  },
  {
    "id": "authentication.permissions.create_post_public.description",
    "translation": "Ability to create posts in public channels"
  },
  {
    "id": "authentication.permissions.create_post_public.name",
    "translation": "Create Posts in Public Channels"
  },
  {
    "id": "authentication.permissions.create_team_roles.description",
    "translation": "Ability to create new teams"
  },
  {
    "id": "authentication.permissions.create_team_roles.name",
    "translation": "Create Teams"
  },
  {
    "id": "authentication.permissions.create_user_access_token.description",
    "translation": "Ability to create personal access tokens"
  },
  {
    "id": "authentication.permissions.create_user_access_token.name",
    "translation": "Create Personal Access Token"
  },
  {
    "id": "authentication.permissions.manage_jobs.description",
    "translation": "Ability to manage jobs"
  },
  {
    "id": "authentication.permissions.manage_jobs.name",
    "translation": "Manage Jobs"
  },
  {
    "id": "authentication.permissions.manage_team_roles.description",
    "translation": "Ability to change the roles of a team member"
  },
  {
    "id": "authentication.permissions.manage_team_roles.name",
    "translation": "Manage Team Roles"
  },
  {
    "id": "authentication.permissions.read_public_channel.description",
    "translation": "Ability to read public channels"
  },
  {
    "id": "authentication.permissions.read_public_channel.name",
    "translation": "Read Public Channels"
  },
  {
    "id": "authentication.permissions.read_user_access_token.description",
    "translation": "Ability to read personal access tokens' id, description and user_id fields"
  },
  {
    "id": "authentication.permissions.read_user_access_token.name",
    "translation": "Read Personal Access Tokens"
  },
  {
    "id": "authentication.permissions.revoke_user_access_token.description",
    "translation": "Ability to revoke personal access tokens"
  },
  {
    "id": "authentication.permissions.revoke_user_access_token.name",
    "translation": "Revoke Personal Access Token"
  },
  {
    "id": "authentication.permissions.team_invite_user.description",
    "translation": "Ability to invite users to a team"
  },
  {
    "id": "authentication.permissions.team_invite_user.name",
    "translation": "Invite User"
  },
  {
    "id": "authentication.permissions.team_use_slash_commands.description",
    "translation": "Ability to use slash commands"
  },
  {
    "id": "authentication.permissions.team_use_slash_commands.name",
    "translation": "Use Slash Commands"
  },
  {
    "id": "authentication.roles.system_post_all.description",
    "translation": "A role with the permission to post in any public, private or direct channel on the system"
  },
  {
    "id": "authentication.roles.system_post_all.name",
    "translation": "Post in Public, Private and Direct Channels"
  },
  {
    "id": "authentication.roles.system_post_all_public.description",
    "translation": "A role with the permission to post in any public channel on the system"
  },
  {
    "id": "authentication.roles.system_post_all_public.name",
    "translation": "Post in Public Channels"
  },
  {
    "id": "authentication.roles.system_user_access_token.description",
    "translation": "A role with the permissions to create, read and revoke personal access tokens"
  },
  {
    "id": "authentication.roles.system_user_access_token.name",
    "translation": "Personal Access Token"
  },
  {
    "id": "authentication.roles.team_post_all.description",
    "translation": "A role with the permission to post in any public or private channel on the team"
  },
  {
    "id": "authentication.roles.team_post_all.name",
    "translation": "Post in Public and Private Channels"
  },
  {
    "id": "authentication.roles.team_post_all_public.description",
    "translation": "A role with the permission to post in any public channel on the team"
  },
  {
    "id": "authentication.roles.team_post_all_public.name",
    "translation": "Post in Public Channels"
  },
  {
    "id": "cli.license.critical",
    "translation": "Feature requires an enterprise license. Please contact your system administrator about upgrading your enterprise license."
  },
  {
    "id": "ent.brand.save_brand_image.decode.app_error",
    "translation": "Unable to decode image."
  },
  {
    "id": "ent.brand.save_brand_image.decode_config.app_error",
    "translation": "Unable to decode image config."
  },
  {
    "id": "ent.brand.save_brand_image.encode.app_error",
    "translation": "Unable to encode image as PNG."
  },
  {
    "id": "ent.brand.save_brand_image.open.app_error",
    "translation": "Unable to open the image."
  },
  {
    "id": "ent.brand.save_brand_image.save_image.app_error",
    "translation": "Unable to save image"
  },
  {
    "id": "ent.brand.save_brand_image.too_large.app_error",
    "translation": "Unable to open image. Image is too large."
  },
  {
    "id": "ent.cluster.config_changed.info",
    "translation": "Cluster configuration has changed for id={{ .id }}.  The cluster may become unstable and a restart is required.  To ensure the cluster is configured correctly you should perform a rolling restart immediately."
  },
  {
    "id": "ent.cluster.debug_fail.debug",
    "translation": "Cluster send failed at `%v` detail=%v, extra=%v, retry number=%v"
  },
  {
    "id": "ent.cluster.final_fail.error",
    "translation": "Cluster send final fail at `%v` detail=%v, extra=%v, retry number=%v"
  },
  {
    "id": "ent.cluster.incompatible.warn",
    "translation": "Potential incompatible version detected for clustering with %v"
  },
  {
    "id": "ent.cluster.incompatible_config.warn",
    "translation": "Potential incompatible config detected for clustering with %v"
  },
  {
    "id": "ent.cluster.licence_disable.app_error",
    "translation": "Clustering functionality disabled by current license. Please contact your system administrator about upgrading your enterprise license."
  },
  {
    "id": "ent.cluster.ping_failed.info",
    "translation": "Cluster ping failed with hostname=%v on=%v with id=%v"
  },
  {
    "id": "ent.cluster.ping_success.info",
    "translation": "Cluster ping successful with hostname=%v on=%v with id=%v self=%v"
  },
  {
    "id": "ent.cluster.save_config.error",
    "translation": "System Console is set to read-only when High Availability is enabled  unless ReadOnlyConfig is disabled in the configuration file."
  },
  {
    "id": "ent.cluster.starting.info",
    "translation": "Cluster internode communication is listening on %v with hostname=%v id=%v"
  },
  {
    "id": "ent.cluster.stopping.info",
    "translation": "Cluster internode communication is stopping on %v with hostname=%v id=%v"
  },
  {
    "id": "ent.compliance.licence_disable.app_error",
    "translation": "Compliance functionality disabled by current license. Please contact your system administrator about upgrading your enterprise license."
  },
  {
    "id": "ent.compliance.run_failed.error",
    "translation": "Compliance export failed for job '{{.JobName}}' at '{{.FilePath}}'"
  },
  {
    "id": "ent.compliance.run_finished.info",
    "translation": "Compliance export finished for job '{{.JobName}}' exported {{.Count}} records to '{{.FilePath}}'"
  },
  {
    "id": "ent.compliance.run_limit.warning",
    "translation": "Compliance export warning for job '{{.JobName}}' too many rows returned truncating to 30,000 at '{{.FilePath}}'"
  },
  {
    "id": "ent.compliance.run_started.info",
    "translation": "Compliance export started for job '{{.JobName}}' at '{{.FilePath}}'"
  },
  {
    "id": "ent.elasticsearch.create_client.connect_failed",
    "translation": "Setting up Elasticsearch Client Failed"
  },
  {
    "id": "ent.elasticsearch.create_index_if_not_exists.index_create_failed",
    "translation": "Failed to create Elasticsearch index"
  },
  {
    "id": "ent.elasticsearch.create_index_if_not_exists.index_exists_failed",
    "translation": "Failed to establish whether Elasticsearch index exists"
  },
  {
    "id": "ent.elasticsearch.create_index_if_not_exists.index_mapping_failed",
    "translation": "Failed to setup Elasticsearch index mapping"
  },
  {
    "id": "ent.elasticsearch.delete_post.error",
    "translation": "Failed to delete the post"
  },
  {
    "id": "ent.elasticsearch.generic.disabled",
    "translation": "Elasticsearch search is not enabled on this server"
  },
  {
    "id": "ent.elasticsearch.index_post.error",
    "translation": "Failed to index the post"
  },
  {
    "id": "ent.elasticsearch.not_started.error",
    "translation": "Elasticsearch is not started"
  },
  {
    "id": "ent.elasticsearch.purge_indexes.delete_failed",
    "translation": "Failed to delete Elasticsearch index"
  },
  {
    "id": "ent.elasticsearch.search_posts.disabled",
    "translation": "Elasticsearch searching is disabled on this server"
  },
  {
    "id": "ent.elasticsearch.search_posts.search_failed",
    "translation": "Search failed to complete"
  },
  {
    "id": "ent.elasticsearch.search_posts.unmarshall_post_failed",
    "translation": "Failed to decode search results"
  },
  {
    "id": "ent.elasticsearch.start.index_settings_failed",
    "translation": "Failed to set Elasticsearch index settings"
  },
  {
    "id": "ent.elasticsearch.test_config.connect_failed",
    "translation": "Connecting to Elasticsearch server failed."
  },
  {
    "id": "ent.elasticsearch.test_config.indexing_disabled.error",
    "translation": "Elasticsearch is disabled."
  },
  {
    "id": "ent.elasticsearch.test_config.license.error",
    "translation": "License does not support Elasticsearch."
  },
  {
    "id": "ent.elasticsearch.test_config.reenter_password",
    "translation": "The Elasticsearch Server URL or Username has changed. Please re-enter the Elasticsearch password to test connection."
  },
  {
    "id": "ent.emoji.licence_disable.app_error",
    "translation": "Custom emoji restrictions disabled by current license. Please contact your system administrator about upgrading your enterprise license."
  },
  {
    "id": "ent.ldap.create_fail",
    "translation": "Unable to create LDAP user."
  },
  {
    "id": "ent.ldap.disabled.app_error",
    "translation": "AD/LDAP disabled or licence does not support AD/LDAP."
  },
  {
    "id": "ent.ldap.do_login.bind_admin_user.app_error",
    "translation": "Unable to bind to AD/LDAP server. Check BindUsername and BindPassword."
  },
  {
    "id": "ent.ldap.do_login.invalid_password.app_error",
    "translation": "Invalid Password"
  },
  {
    "id": "ent.ldap.do_login.licence_disable.app_error",
    "translation": "AD/LDAP functionality disabled by current license. Please contact your system administrator about upgrading your enterprise license."
  },
  {
    "id": "ent.ldap.do_login.matched_to_many_users.app_error",
    "translation": "Username given matches multiple users"
  },
  {
    "id": "ent.ldap.do_login.search_ldap_server.app_error",
    "translation": "Failed to search AD/LDAP server"
  },
  {
    "id": "ent.ldap.do_login.unable_to_connect.app_error",
    "translation": "Unable to connect to AD/LDAP server"
  },
  {
    "id": "ent.ldap.do_login.unable_to_create_user.app_error",
    "translation": "Credentials valid but unable to create user."
  },
  {
    "id": "ent.ldap.do_login.user_filtered.app_error",
    "translation": "Your AD/LDAP account does not have permission to use this Mattermost server. Please ask your System Administrator to check the AD/LDAP user filter."
  },
  {
    "id": "ent.ldap.do_login.user_not_registered.app_error",
    "translation": "User not registered on AD/LDAP server"
  },
  {
    "id": "ent.ldap.mattermost_user_update",
    "translation": "Mattermost user was updated by AD/LDAP server."
  },
  {
    "id": "ent.ldap.syncdone.info",
    "translation": "AD/LDAP Synchronization completed"
  },
  {
    "id": "ent.ldap.syncronize.get_all.app_error",
    "translation": "Unable to get all users using AD/LDAP"
  },
  {
    "id": "ent.ldap.validate_filter.app_error",
    "translation": "Invalid AD/LDAP Filter"
  },
  {
    "id": "ent.metrics.starting.info",
    "translation": "Metrics and profiling server is listening on %v"
  },
  {
    "id": "ent.metrics.stopping.info",
    "translation": "Metrics and profiling server is stopping on %v"
  },
  {
    "id": "ent.mfa.activate.authenticate.app_error",
    "translation": "Error attempting to authenticate MFA token"
  },
  {
    "id": "ent.mfa.activate.bad_token.app_error",
    "translation": "Invalid MFA token"
  },
  {
    "id": "ent.mfa.activate.save_active.app_erro",
    "translation": "Unable to update MFA active status for the user"
  },
  {
    "id": "ent.mfa.deactivate.save_active.app_erro",
    "translation": "Unable to update MFA active status for the user"
  },
  {
    "id": "ent.mfa.deactivate.save_secret.app_error",
    "translation": "Error clearing the MFA secret"
  },
  {
    "id": "ent.mfa.generate_qr_code.create_code.app_error",
    "translation": "Error generating QR code"
  },
  {
    "id": "ent.mfa.generate_qr_code.save_secret.app_error",
    "translation": "Error saving the MFA secret"
  },
  {
    "id": "ent.mfa.license_disable.app_error",
    "translation": "Your license does not support using multi-factor authentication"
  },
  {
    "id": "ent.mfa.validate_token.authenticate.app_error",
    "translation": "Error trying to authenticate MFA token"
  },
  {
    "id": "ent.migration.migratetoldap.duplicate_field",
    "translation": "Unable to migrate AD/LDAP users with specified field. Duplicate entry detected. Please remove all duplcates and try again."
  },
  {
    "id": "ent.migration.migratetoldap.user_not_found",
    "translation": "Unable to find user on AD/LDAP server: "
  },
  {
    "id": "ent.saml.attribute.app_error",
    "translation": "SAML login was unsuccessful because one of the attributes is incorrect. Please contact your System Administrator."
  },
  {
    "id": "ent.saml.build_request.app_error",
    "translation": "An error occurred while initiating the request to the Identity Provider. Please contact your System Administrator."
  },
  {
    "id": "ent.saml.build_request.encoding.app_error",
    "translation": "An error occurred while encoding the request for the Identity Provider. Please contact your System Administrator."
  },
  {
    "id": "ent.saml.build_request.encoding_signed.app_error",
    "translation": "An error occurred while encoding the signed request for the Identity Provider. Please contact your System Administrator."
  },
  {
    "id": "ent.saml.configure.app_error",
    "translation": "An error occurred while configuring SAML Service Provider, err=%v"
  },
  {
    "id": "ent.saml.configure.encryption_not_enabled.app_error",
    "translation": "SAML login was unsuccessful because encryption is not enabled. Please contact your System Administrator."
  },
  {
    "id": "ent.saml.configure.load_idp_cert.app_error",
    "translation": "Identity Provider Public Certificate File was not found. Please contact your System Administrator."
  },
  {
    "id": "ent.saml.configure.load_private_key.app_error",
    "translation": "SAML login was unsuccessful because the Service Provider Private Key was not found. Please contact your System Administrator."
  },
  {
    "id": "ent.saml.configure.load_public_cert.app_error",
    "translation": "Service Provider Public Certificate File was not found. Please contact your System Administrator."
  },
  {
    "id": "ent.saml.configure.not_encrypted_response.app_error",
    "translation": "SAML login was unsuccessful as the Identity Provider response is not encrypted. Please contact your System Administrator."
  },
  {
    "id": "ent.saml.do_login.decrypt.app_error",
    "translation": "SAML login was unsuccessful because an error occurred while decrypting the response from the Identity Provider. Please contact your System Administrator."
  },
  {
    "id": "ent.saml.do_login.empty_response.app_error",
    "translation": "We received an empty response from the Identity Provider"
  },
  {
    "id": "ent.saml.do_login.parse.app_error",
    "translation": "An error occurred while parsing the response from the Identity Provider. Please contact your System Administrator."
  },
  {
    "id": "ent.saml.do_login.validate.app_error",
    "translation": "An error occurred while validating the response from the Identity Provider. Please contact your System Administrator."
  },
  {
    "id": "ent.saml.license_disable.app_error",
    "translation": "Your license does not support SAML authentication."
  },
  {
    "id": "ent.saml.metadata.app_error",
    "translation": "An error occurred while building Service Provider Metadata."
  },
  {
    "id": "ent.saml.service_disable.app_error",
    "translation": "SAML is not configured or supported on this server."
  },
  {
    "id": "ent.saml.update_saml_user.unable_error",
    "translation": "Unable to update existing SAML user. Allowing login anyway. err=%v"
  },
  {
    "id": "error.generic.link_message",
    "translation": "Back to Mattermost"
  },
  {
    "id": "error.generic.message",
    "translation": "An error has occurred."
  },
  {
    "id": "error.generic.title",
    "translation": "Error"
  },
  {
    "id": "error.not_found.link_message",
    "translation": "Back to Mattermost"
  },
  {
    "id": "error.not_found.message",
    "translation": "The page you were trying to reach does not exist."
  },
  {
    "id": "error.not_found.title",
    "translation": "Page not found"
  },
  {
    "id": "jobs.request_cancellation.status.error",
    "translation": "Could not request cancellation for job that is not in a cancelable state."
  },
  {
    "id": "jobs.set_job_error.update.error",
    "translation": "Failed to set job status to error"
  },
  {
    "id": "manaultesting.get_channel_id.no_found.debug",
    "translation": "Could not find channel: %v, %v possibilities searched"
  },
  {
    "id": "manaultesting.get_channel_id.unable.debug",
    "translation": "Unable to get channels"
  },
  {
    "id": "manaultesting.manual_test.create.info",
    "translation": "Creating user and team"
  },
  {
    "id": "manaultesting.manual_test.parse.app_error",
    "translation": "Unable to parse URL"
  },
  {
    "id": "manaultesting.manual_test.setup.info",
    "translation": "Setting up for manual test..."
  },
  {
    "id": "manaultesting.manual_test.uid.debug",
    "translation": "No uid in URL"
  },
  {
    "id": "manaultesting.test_autolink.info",
    "translation": "Manual Auto Link Test"
  },
  {
    "id": "manaultesting.test_autolink.unable.app_error",
    "translation": "Unable to get channels"
  },
  {
    "id": "mattermost.bulletin.subject",
    "translation": "Mattermost Security Bulletin"
  },
  {
    "id": "mattermost.config_file",
    "translation": "Loaded config file from %v"
  },
  {
    "id": "mattermost.current_version",
    "translation": "Current version is %v (%v/%v/%v/%v)"
  },
  {
    "id": "mattermost.entreprise_enabled",
    "translation": "Enterprise Enabled: %v"
  },
  {
    "id": "mattermost.load_license.find.warn",
    "translation": "License key from https://mattermost.com required to unlock enterprise features."
  },
  {
    "id": "mattermost.security_bulletin.error",
    "translation": "Failed to get security bulletin details"
  },
  {
    "id": "mattermost.security_bulletin_read.error",
    "translation": "Failed to read security bulletin details"
  },
  {
    "id": "mattermost.security_checks.debug",
    "translation": "Checking for security update from Mattermost"
  },
  {
    "id": "mattermost.security_info.error",
    "translation": "Failed to get security update information from Mattermost."
  },
  {
    "id": "mattermost.send_bulletin.info",
    "translation": "Sending security bulletin for %v to %v"
  },
  {
    "id": "mattermost.system_admins.error",
    "translation": "Failed to get system admins for security update information from Mattermost."
  },
  {
    "id": "mattermost.working_dir",
    "translation": "Current working directory is %v"
  },
  {
    "id": "model.access.is_valid.access_token.app_error",
    "translation": "Invalid access token"
  },
  {
    "id": "model.access.is_valid.client_id.app_error",
    "translation": "Invalid client id"
  },
  {
    "id": "model.access.is_valid.redirect_uri.app_error",
    "translation": "Invalid redirect uri"
  },
  {
    "id": "model.access.is_valid.refresh_token.app_error",
    "translation": "Invalid refresh token"
  },
  {
    "id": "model.access.is_valid.user_id.app_error",
    "translation": "Invalid user id"
  },
  {
    "id": "model.authorize.is_valid.auth_code.app_error",
    "translation": "Invalid authorization code"
  },
  {
    "id": "model.authorize.is_valid.client_id.app_error",
    "translation": "Invalid client id"
  },
  {
    "id": "model.authorize.is_valid.create_at.app_error",
    "translation": "Create at must be a valid time"
  },
  {
    "id": "model.authorize.is_valid.expires.app_error",
    "translation": "Expires in must be set"
  },
  {
    "id": "model.authorize.is_valid.redirect_uri.app_error",
    "translation": "Invalid redirect uri"
  },
  {
    "id": "model.authorize.is_valid.response_type.app_error",
    "translation": "Invalid response type"
  },
  {
    "id": "model.authorize.is_valid.scope.app_error",
    "translation": "Invalid scope"
  },
  {
    "id": "model.authorize.is_valid.state.app_error",
    "translation": "Invalid state"
  },
  {
    "id": "model.authorize.is_valid.user_id.app_error",
    "translation": "Invalid user id"
  },
  {
    "id": "model.channel.is_valid.2_or_more.app_error",
    "translation": "Name must be 2 or more lowercase alphanumeric characters"
  },
  {
    "id": "model.channel.is_valid.create_at.app_error",
    "translation": "Create at must be a valid time"
  },
  {
    "id": "model.channel.is_valid.creator_id.app_error",
    "translation": "Invalid creator id"
  },
  {
    "id": "model.channel.is_valid.display_name.app_error",
    "translation": "Invalid display name"
  },
  {
    "id": "model.channel.is_valid.header.app_error",
    "translation": "Invalid header"
  },
  {
    "id": "model.channel.is_valid.id.app_error",
    "translation": "Invalid Id"
  },
  {
    "id": "model.channel.is_valid.name.app_error",
    "translation": "Invalid name"
  },
  {
    "id": "model.channel.is_valid.purpose.app_error",
    "translation": "Invalid purpose"
  },
  {
    "id": "model.channel.is_valid.type.app_error",
    "translation": "Invalid type"
  },
  {
    "id": "model.channel.is_valid.update_at.app_error",
    "translation": "Update at must be a valid time"
  },
  {
    "id": "model.channel_member.is_valid.channel_id.app_error",
    "translation": "Invalid channel id"
  },
  {
    "id": "model.channel_member.is_valid.email_value.app_error",
    "translation": "Invalid email notification value"
  },
  {
    "id": "model.channel_member.is_valid.notify_level.app_error",
    "translation": "Invalid notify level"
  },
  {
    "id": "model.channel_member.is_valid.push_level.app_error",
    "translation": "Invalid push notification level"
  },
  {
    "id": "model.channel_member.is_valid.role.app_error",
    "translation": "Invalid role"
  },
  {
    "id": "model.channel_member.is_valid.unread_level.app_error",
    "translation": "Invalid mark unread level"
  },
  {
    "id": "model.channel_member.is_valid.user_id.app_error",
    "translation": "Invalid user id"
  },
  {
    "id": "model.client.connecting.app_error",
    "translation": "We encountered an error while connecting to the server"
  },
  {
    "id": "model.client.create_emoji.emoji.app_error",
    "translation": "Unable to attach emoji data to request"
  },
  {
    "id": "model.client.create_emoji.image.app_error",
    "translation": "Unable to attach image to request"
  },
  {
    "id": "model.client.create_emoji.writer.app_error",
    "translation": "Unable to write request"
  },
  {
    "id": "model.client.get_flagged_posts_in_channel.missing_parameter.app_error",
    "translation": "Missing channel parameter"
  },
  {
    "id": "model.client.get_flagged_posts_in_team.missing_parameter.app_error",
    "translation": "Missing team parameter"
  },
  {
    "id": "model.client.login.app_error",
    "translation": "Authentication tokens didn't match"
  },
  {
    "id": "model.client.read_file.app_error",
    "translation": "We encountered an error while reading the file"
  },
  {
    "id": "model.client.set_profile_user.no_file.app_error",
    "translation": "No file under 'image' in request"
  },
  {
    "id": "model.client.set_profile_user.writer.app_error",
    "translation": "Unable to write request"
  },
  {
    "id": "model.client.upload_post_attachment.channel_id.app_error",
    "translation": "Error writing channel id to multipart form"
  },
  {
    "id": "model.client.upload_post_attachment.file.app_error",
    "translation": "Error writing file to multipart form"
  },
  {
    "id": "model.client.upload_post_attachment.file_size.app_error",
    "translation": "Error writing fileSize to multipart form"
  },
  {
    "id": "model.client.upload_post_attachment.import_from.app_error",
    "translation": "Error writing importFrom to multipart form"
  },
  {
    "id": "model.client.upload_post_attachment.writer.app_error",
    "translation": "Error closing multipart writer"
  },
  {
    "id": "model.client.upload_saml_cert.app_error",
    "translation": "Error creating SAML certificate multipart form request"
  },
  {
    "id": "model.command.is_valid.create_at.app_error",
    "translation": "Create at must be a valid time"
  },
  {
    "id": "model.command.is_valid.description.app_error",
    "translation": "Invalid description"
  },
  {
    "id": "model.command.is_valid.display_name.app_error",
    "translation": "Invalid display name"
  },
  {
    "id": "model.command.is_valid.id.app_error",
    "translation": "Invalid Id"
  },
  {
    "id": "model.command.is_valid.method.app_error",
    "translation": "Invalid Method"
  },
  {
    "id": "model.command.is_valid.team_id.app_error",
    "translation": "Invalid team ID"
  },
  {
    "id": "model.command.is_valid.token.app_error",
    "translation": "Invalid token"
  },
  {
    "id": "model.command.is_valid.trigger.app_error",
    "translation": "Invalid trigger"
  },
  {
    "id": "model.command.is_valid.update_at.app_error",
    "translation": "Update at must be a valid time"
  },
  {
    "id": "model.command.is_valid.url.app_error",
    "translation": "Invalid URL"
  },
  {
    "id": "model.command.is_valid.url_http.app_error",
    "translation": "Invalid URL. Must be a valid URL and start with http:// or https://"
  },
  {
    "id": "model.command.is_valid.user_id.app_error",
    "translation": "Invalid user id"
  },
  {
    "id": "model.compliance.is_valid.create_at.app_error",
    "translation": "Create at must be a valid time"
  },
  {
    "id": "model.compliance.is_valid.desc.app_error",
    "translation": "Invalid description"
  },
  {
    "id": "model.compliance.is_valid.end_at.app_error",
    "translation": "To must be a valid time"
  },
  {
    "id": "model.compliance.is_valid.id.app_error",
    "translation": "Invalid Id"
  },
  {
    "id": "model.compliance.is_valid.start_at.app_error",
    "translation": "From must be a valid time"
  },
  {
    "id": "model.compliance.is_valid.start_end_at.app_error",
    "translation": "To must be greater than From"
  },
  {
    "id": "model.config.is_valid.cluster_email_batching.app_error",
    "translation": "Unable to enable email batching when clustering is enabled."
  },
  {
    "id": "model.config.is_valid.elastic_search.connection_url.app_error",
    "translation": "Elastic Search ConnectionUrl setting must be provided when Elastic Search indexing is enabled."
  },
  {
    "id": "model.config.is_valid.elastic_search.enable_searching.app_error",
    "translation": "Elastic Search IndexingEnabled setting must be set to true when Elastic Search SearchEnabled is set to true."
  },
  {
    "id": "model.config.is_valid.elastic_search.password.app_error",
    "translation": "Elastic Search Password setting must be provided when Elastic Search indexing is enabled."
  },
  {
    "id": "model.config.is_valid.elastic_search.username.app_error",
    "translation": "Elastic Search Username setting must be provided when Elastic Search indexing is enabled."
  },
  {
    "id": "model.config.is_valid.email_batching_buffer_size.app_error",
    "translation": "Invalid email batching buffer size for email settings.  Must be zero or a positive number."
  },
  {
    "id": "model.config.is_valid.email_batching_interval.app_error",
    "translation": "Invalid email batching interval for email settings.  Must be 30 seconds or more."
  },
  {
    "id": "model.config.is_valid.email_notification_contents_type.app_error",
    "translation": "Invalid email notification contents type for email settings. Must be one of either 'full' or 'generic'."
  },
  {
    "id": "model.config.is_valid.email_reset_salt.app_error",
    "translation": "Invalid password reset salt for email settings.  Must be 32 chars or more."
  },
  {
    "id": "model.config.is_valid.email_salt.app_error",
    "translation": "Invalid invite salt for email settings.  Must be 32 chars or more."
  },
  {
    "id": "model.config.is_valid.email_security.app_error",
    "translation": "Invalid connection security for email settings.  Must be '', 'TLS', or 'STARTTLS'"
  },
  {
    "id": "model.config.is_valid.encrypt_sql.app_error",
    "translation": "Invalid at rest encrypt key for SQL settings.  Must be 32 chars or more."
  },
  {
    "id": "model.config.is_valid.file_driver.app_error",
    "translation": "Invalid driver name for file settings.  Must be 'local' or 'amazons3'"
  },
  {
    "id": "model.config.is_valid.file_preview_height.app_error",
    "translation": "Invalid preview height for file settings.  Must be zero or a positive number."
  },
  {
    "id": "model.config.is_valid.file_preview_width.app_error",
    "translation": "Invalid preview width for file settings.  Must be a positive number."
  },
  {
    "id": "model.config.is_valid.file_profile_height.app_error",
    "translation": "Invalid profile height for file settings.  Must be a positive number."
  },
  {
    "id": "model.config.is_valid.file_profile_width.app_error",
    "translation": "Invalid profile width for file settings.  Must be a positive number."
  },
  {
    "id": "model.config.is_valid.file_salt.app_error",
    "translation": "Invalid public link salt for file settings.  Must be 32 chars or more."
  },
  {
    "id": "model.config.is_valid.file_thumb_height.app_error",
    "translation": "Invalid thumbnail height for file settings.  Must be a positive number."
  },
  {
    "id": "model.config.is_valid.file_thumb_width.app_error",
    "translation": "Invalid thumbnail width for file settings.  Must be a positive number."
  },
  {
    "id": "model.config.is_valid.ldap_basedn",
    "translation": "AD/LDAP field \"BaseDN\" is required."
  },
  {
    "id": "model.config.is_valid.ldap_bind_password",
    "translation": "AD/LDAP field \"Bind Password\" is required."
  },
  {
    "id": "model.config.is_valid.ldap_bind_username",
    "translation": "AD/LDAP field \"Bind Username\" is required."
  },
  {
    "id": "model.config.is_valid.ldap_email",
    "translation": "AD/LDAP field \"Email Attribute\" is required."
  },
  {
    "id": "model.config.is_valid.ldap_firstname",
    "translation": "AD/LDAP field \"First Name Attribute\" is required."
  },
  {
    "id": "model.config.is_valid.ldap_id",
    "translation": "AD/LDAP field \"ID Attribute\" is required."
  },
  {
    "id": "model.config.is_valid.ldap_lastname",
    "translation": "AD/LDAP field \"Last Name Attribute\" is required."
  },
  {
    "id": "model.config.is_valid.ldap_max_page_size.app_error",
    "translation": "Invalid max page size value."
  },
  {
    "id": "model.config.is_valid.ldap_required.app_error",
    "translation": "Required AD/LDAP field missing."
  },
  {
    "id": "model.config.is_valid.ldap_required.app_error",
    "translation": "Required AD/LDAP field missing."
  },
  {
    "id": "model.config.is_valid.ldap_security.app_error",
    "translation": "Invalid connection security for AD/LDAP settings.  Must be '', 'TLS', or 'STARTTLS'"
  },
  {
    "id": "model.config.is_valid.ldap_server",
    "translation": "AD/LDAP field \"AD/LDAP Server\" is required."
  },
  {
    "id": "model.config.is_valid.ldap_sync_interval.app_error",
    "translation": "Invalid sync interval time. Must be at least one minute."
  },
  {
    "id": "model.config.is_valid.ldap_username",
    "translation": "AD/LDAP field \"Username Attribute\" is required."
  },
  {
    "id": "model.config.is_valid.listen_address.app_error",
    "translation": "Invalid listen address for service settings Must be set."
  },
  {
    "id": "model.config.is_valid.login_attempts.app_error",
    "translation": "Invalid maximum login attempts for service settings.  Must be a positive number."
  },
  {
    "id": "model.config.is_valid.max_burst.app_error",
    "translation": "Maximum burst size must be greater than zero."
  },
  {
    "id": "model.config.is_valid.max_channels.app_error",
    "translation": "Invalid maximum channels per team for team settings.  Must be a positive number."
  },
  {
    "id": "model.config.is_valid.max_file_size.app_error",
    "translation": "Invalid max file size for file settings. Must be a whole number greater than zero."
  },
  {
    "id": "model.config.is_valid.max_notify_per_channel.app_error",
    "translation": "Invalid maximum notifications per channel for team settings.  Must be a positive number."
  },
  {
    "id": "model.config.is_valid.max_users.app_error",
    "translation": "Invalid maximum users per team for team settings.  Must be a positive number."
  },
  {
    "id": "model.config.is_valid.password_length.app_error",
    "translation": "Minimum password length must be a whole number greater than or equal to {{.MinLength}} and less than or equal to {{.MaxLength}}."
  },
  {
    "id": "model.config.is_valid.password_length_max_min.app_error",
    "translation": "Maximum password length must be greater than or equal to minimum password length."
  },
  {
    "id": "model.config.is_valid.rate_mem.app_error",
    "translation": "Invalid memory store size for rate limit settings.  Must be a positive number"
  },
  {
    "id": "model.config.is_valid.rate_sec.app_error",
    "translation": "Invalid per sec for rate limit settings.  Must be a positive number"
  },
  {
    "id": "model.config.is_valid.read_timeout.app_error",
    "translation": "Invalid value for read timeout."
  },
  {
    "id": "model.config.is_valid.restrict_direct_message.app_error",
    "translation": "Invalid direct message restriction.  Must be 'any', or 'team'"
  },
  {
    "id": "model.config.is_valid.saml_assertion_consumer_service_url.app_error",
    "translation": "Service Provider Login URL must be a valid URL and start with http:// or https://."
  },
  {
    "id": "model.config.is_valid.saml_email_attribute.app_error",
    "translation": "Invalid Email attribute. Must be set."
  },
  {
    "id": "model.config.is_valid.saml_idp_cert.app_error",
    "translation": "Identity Provider Public Certificate missing. Did you forget to upload it?"
  },
  {
    "id": "model.config.is_valid.saml_idp_descriptor_url.app_error",
    "translation": "Identity Provider Issuer URL must be a valid URL and start with http:// or https://."
  },
  {
    "id": "model.config.is_valid.saml_idp_url.app_error",
    "translation": "SAML SSO URL must be a valid URL and start with http:// or https://."
  },
  {
    "id": "model.config.is_valid.saml_private_key.app_error",
    "translation": "Service Provider Private Key missing. Did you forget to upload it?"
  },
  {
    "id": "model.config.is_valid.saml_public_cert.app_error",
    "translation": "Service Provider Public Certificate missing. Did you forget to upload it?"
  },
  {
    "id": "model.config.is_valid.saml_username_attribute.app_error",
    "translation": "Invalid Username attribute. Must be set."
  },
  {
    "id": "model.config.is_valid.site_url.app_error",
    "translation": "Site URL must be a valid URL and start with http:// or https://"
  },
  {
    "id": "model.config.is_valid.site_url_email_batching.app_error",
    "translation": "Unable to enable email batching when SiteURL isn't set."
  },
  {
    "id": "model.config.is_valid.sitename_length.app_error",
    "translation": "Site name must be less than or equal to {{.MaxLength}} characters."
  },
  {
    "id": "model.config.is_valid.sql_data_src.app_error",
    "translation": "Invalid data source for SQL settings.  Must be set."
  },
  {
    "id": "model.config.is_valid.sql_driver.app_error",
    "translation": "Invalid driver name for SQL settings.  Must be 'mysql' or 'postgres'"
  },
  {
    "id": "model.config.is_valid.sql_idle.app_error",
    "translation": "Invalid maximum idle connection for SQL settings.  Must be a positive number."
  },
  {
    "id": "model.config.is_valid.sql_max_conn.app_error",
    "translation": "Invalid maximum open connection for SQL settings.  Must be a positive number."
  },
  {
    "id": "model.config.is_valid.sql_query_timeout.app_error",
    "translation": "Invalid query timeout for SQL settings.  Must be a positive number."
  },
  {
    "id": "model.config.is_valid.teammate_name_display.app_error",
    "translation": "Invalid teammate display.  Must be 'full_name', 'nickname_full_name' or 'username'"
  },
  {
    "id": "model.config.is_valid.time_between_user_typing.app_error",
    "translation": "Time between user typing updates should not be set to less than 1000 milliseconds."
  },
  {
    "id": "model.config.is_valid.webrtc_gateway_admin_secret.app_error",
    "translation": "WebRTC Gateway Admin Secret must be set."
  },
  {
    "id": "model.config.is_valid.webrtc_gateway_admin_url.app_error",
    "translation": "WebRTC Gateway Admin URL must be a valid URL starting with http:// or https://."
  },
  {
    "id": "model.config.is_valid.webrtc_gateway_ws_url.app_error",
    "translation": "WebRTC Gateway Websocket URL must be a valid URL starting with ws:// or wss://."
  },
  {
    "id": "model.config.is_valid.webrtc_stun_uri.app_error",
    "translation": "WebRTC STUN URI must be a valid URL starting with stun:"
  },
  {
    "id": "model.config.is_valid.webrtc_turn_shared_key.app_error",
    "translation": "WebRTC TURN Shared Key cannot be empty if the TURN URI has been set."
  },
  {
    "id": "model.config.is_valid.webrtc_turn_uri.app_error",
    "translation": "WebRTC TURN URI must be a valid URI and start with turn:"
  },
  {
    "id": "model.config.is_valid.webrtc_turn_username.app_error",
    "translation": "WebRTC TURN Username cannot be empty if the TURN URI has been set."
  },
  {
    "id": "model.config.is_valid.webserver_security.app_error",
    "translation": "Invalid value for webserver connection security."
  },
  {
    "id": "model.config.is_valid.write_timeout.app_error",
    "translation": "Invalid value for write timeout."
  },
  {
    "id": "model.emoji.create_at.app_error",
    "translation": "Create at must be a valid time"
  },
  {
    "id": "model.emoji.creator_id.app_error",
    "translation": "Invalid creator id"
  },
  {
    "id": "model.emoji.id.app_error",
    "translation": "Invalid emoji id"
  },
  {
    "id": "model.emoji.name.app_error",
    "translation": "Name must be 1 to 64 lowercase alphanumeric characters"
  },
  {
    "id": "model.emoji.update_at.app_error",
    "translation": "Update at must be a valid time"
  },
  {
    "id": "model.file_info.get.gif.app_error",
    "translation": "Could not decode gif."
  },
  {
    "id": "model.incoming_hook.channel_id.app_error",
    "translation": "Invalid channel id"
  },
  {
    "id": "model.incoming_hook.create_at.app_error",
    "translation": "Create at must be a valid time"
  },
  {
    "id": "model.incoming_hook.description.app_error",
    "translation": "Invalid description"
  },
  {
    "id": "model.incoming_hook.display_name.app_error",
    "translation": "Invalid display name"
  },
  {
    "id": "model.incoming_hook.id.app_error",
    "translation": "Invalid Id"
  },
  {
    "id": "model.incoming_hook.team_id.app_error",
    "translation": "Invalid team ID"
  },
  {
    "id": "model.incoming_hook.update_at.app_error",
    "translation": "Update at must be a valid time"
  },
  {
    "id": "model.incoming_hook.user_id.app_error",
    "translation": "Invalid user id"
  },
  {
    "id": "model.job.is_valid.create_at.app_error",
    "translation": "Create at must be a valid time"
  },
  {
    "id": "model.job.is_valid.id.app_error",
    "translation": "Invalid job Id"
  },
  {
    "id": "model.job.is_valid.status.app_error",
    "translation": "Invalid job status"
  },
  {
    "id": "model.job.is_valid.type.app_error",
    "translation": "Invalid job type"
  },
  {
    "id": "model.oauth.is_valid.app_id.app_error",
    "translation": "Invalid app id"
  },
  {
    "id": "model.oauth.is_valid.callback.app_error",
    "translation": "Callback URL must be a valid URL and start with http:// or https://."
  },
  {
    "id": "model.oauth.is_valid.client_secret.app_error",
    "translation": "Invalid client secret"
  },
  {
    "id": "model.oauth.is_valid.create_at.app_error",
    "translation": "Create at must be a valid time"
  },
  {
    "id": "model.oauth.is_valid.creator_id.app_error",
    "translation": "Invalid creator id"
  },
  {
    "id": "model.oauth.is_valid.description.app_error",
    "translation": "Invalid description"
  },
  {
    "id": "model.oauth.is_valid.homepage.app_error",
    "translation": "Homepage must be a valid URL and start with http:// or https://."
  },
  {
    "id": "model.oauth.is_valid.icon_url.app_error",
    "translation": "Icon URL must be a valid URL and start with http:// or https://."
  },
  {
    "id": "model.oauth.is_valid.name.app_error",
    "translation": "Invalid name"
  },
  {
    "id": "model.oauth.is_valid.update_at.app_error",
    "translation": "Update at must be a valid time"
  },
  {
    "id": "model.outgoing_hook.is_valid.callback.app_error",
    "translation": "Invalid callback URLs"
  },
  {
    "id": "model.outgoing_hook.is_valid.channel_id.app_error",
    "translation": "Invalid channel id"
  },
  {
    "id": "model.outgoing_hook.is_valid.create_at.app_error",
    "translation": "Create at must be a valid time"
  },
  {
    "id": "model.outgoing_hook.is_valid.description.app_error",
    "translation": "Invalid description"
  },
  {
    "id": "model.outgoing_hook.is_valid.display_name.app_error",
    "translation": "Invalid display name"
  },
  {
    "id": "model.outgoing_hook.is_valid.id.app_error",
    "translation": "Invalid Id"
  },
  {
    "id": "model.outgoing_hook.is_valid.team_id.app_error",
    "translation": "Invalid team ID"
  },
  {
    "id": "model.outgoing_hook.is_valid.token.app_error",
    "translation": "Invalid token"
  },
  {
    "id": "model.outgoing_hook.is_valid.trigger_words.app_error",
    "translation": "Invalid trigger words"
  },
  {
    "id": "model.outgoing_hook.is_valid.update_at.app_error",
    "translation": "Update at must be a valid time"
  },
  {
    "id": "model.outgoing_hook.is_valid.url.app_error",
    "translation": "Invalid callback URLs. Each must be a valid URL and start with http:// or https://"
  },
  {
    "id": "model.outgoing_hook.is_valid.user_id.app_error",
    "translation": "Invalid user id"
  },
  {
    "id": "model.outgoing_hook.is_valid.words.app_error",
    "translation": "Invalid trigger words"
  },
  {
    "id": "model.post.is_valid.channel_id.app_error",
    "translation": "Invalid channel id"
  },
  {
    "id": "model.post.is_valid.create_at.app_error",
    "translation": "Create at must be a valid time"
  },
  {
    "id": "model.post.is_valid.file_ids.app_error",
    "translation": "Invalid file ids"
  },
  {
    "id": "model.post.is_valid.filenames.app_error",
    "translation": "Invalid filenames"
  },
  {
    "id": "model.post.is_valid.hashtags.app_error",
    "translation": "Invalid hashtags"
  },
  {
    "id": "model.post.is_valid.id.app_error",
    "translation": "Invalid Id"
  },
  {
    "id": "model.post.is_valid.msg.app_error",
    "translation": "Invalid message"
  },
  {
    "id": "model.post.is_valid.original_id.app_error",
    "translation": "Invalid original id"
  },
  {
    "id": "model.post.is_valid.parent_id.app_error",
    "translation": "Invalid parent id"
  },
  {
    "id": "model.post.is_valid.props.app_error",
    "translation": "Invalid props"
  },
  {
    "id": "model.post.is_valid.root_id.app_error",
    "translation": "Invalid root id"
  },
  {
    "id": "model.post.is_valid.root_parent.app_error",
    "translation": "Invalid root ID must be set if parent ID set"
  },
  {
    "id": "model.post.is_valid.type.app_error",
    "translation": "Invalid type"
  },
  {
    "id": "model.post.is_valid.update_at.app_error",
    "translation": "Update at must be a valid time"
  },
  {
    "id": "model.post.is_valid.user_id.app_error",
    "translation": "Invalid user id"
  },
  {
    "id": "model.preference.is_valid.category.app_error",
    "translation": "Invalid category"
  },
  {
    "id": "model.preference.is_valid.id.app_error",
    "translation": "Invalid user id"
  },
  {
    "id": "model.preference.is_valid.name.app_error",
    "translation": "Invalid name"
  },
  {
    "id": "model.preference.is_valid.theme.app_error",
    "translation": "Invalid theme"
  },
  {
    "id": "model.preference.is_valid.value.app_error",
    "translation": "Value is too long"
  },
  {
    "id": "model.reaction.is_valid.create_at.app_error",
    "translation": "Create at must be a valid time"
  },
  {
    "id": "model.reaction.is_valid.emoji_name.app_error",
    "translation": "Invalid emoji name"
  },
  {
    "id": "model.reaction.is_valid.post_id.app_error",
    "translation": "Invalid post id"
  },
  {
    "id": "model.reaction.is_valid.user_id.app_error",
    "translation": "Invalid user id"
  },
  {
    "id": "model.team.is_valid.characters.app_error",
    "translation": "Name must be 2 or more lowercase alphanumeric characters"
  },
  {
    "id": "model.team.is_valid.company.app_error",
    "translation": "Invalid company name"
  },
  {
    "id": "model.team.is_valid.create_at.app_error",
    "translation": "Create at must be a valid time"
  },
  {
    "id": "model.team.is_valid.description.app_error",
    "translation": "Invalid description"
  },
  {
    "id": "model.team.is_valid.domains.app_error",
    "translation": "Invalid allowed domains"
  },
  {
    "id": "model.team.is_valid.email.app_error",
    "translation": "Invalid email"
  },
  {
    "id": "model.team.is_valid.id.app_error",
    "translation": "Invalid Id"
  },
  {
    "id": "model.team.is_valid.name.app_error",
    "translation": "Invalid name"
  },
  {
    "id": "model.team.is_valid.reserved.app_error",
    "translation": "This URL is unavailable. Please try another."
  },
  {
    "id": "model.team.is_valid.type.app_error",
    "translation": "Invalid type"
  },
  {
    "id": "model.team.is_valid.update_at.app_error",
    "translation": "Update at must be a valid time"
  },
  {
    "id": "model.team.is_valid.url.app_error",
    "translation": "Invalid URL Identifier"
  },
  {
    "id": "model.team_member.is_valid.role.app_error",
    "translation": "Invalid role"
  },
  {
    "id": "model.team_member.is_valid.team_id.app_error",
    "translation": "Invalid team ID"
  },
  {
    "id": "model.team_member.is_valid.user_id.app_error",
    "translation": "Invalid user id"
  },
  {
    "id": "model.token.is_valid.expiry",
    "translation": "Invalid token expiry"
  },
  {
    "id": "model.token.is_valid.size",
    "translation": "Invalid token."
  },
  {
    "id": "model.user.is_valid.auth_data.app_error",
    "translation": "Invalid auth data"
  },
  {
    "id": "model.user.is_valid.auth_data_pwd.app_error",
    "translation": "Invalid user, password and auth data cannot both be set"
  },
  {
    "id": "model.user.is_valid.auth_data_type.app_error",
    "translation": "Invalid user, auth data must be set with auth type"
  },
  {
    "id": "model.user.is_valid.create_at.app_error",
    "translation": "Create at must be a valid time"
  },
  {
    "id": "model.user.is_valid.email.app_error",
    "translation": "Invalid email"
  },
  {
    "id": "model.user.is_valid.first_name.app_error",
    "translation": "Invalid first name"
  },
  {
    "id": "model.user.is_valid.id.app_error",
    "translation": "Invalid user id"
  },
  {
    "id": "model.user.is_valid.last_name.app_error",
    "translation": "Invalid last name"
  },
  {
    "id": "model.user.is_valid.nickname.app_error",
    "translation": "Invalid nickname"
  },
  {
    "id": "model.user.is_valid.password_limit.app_error",
    "translation": "Unable to set a password over 72 characters due to the limitations of bcrypt."
  },
  {
    "id": "model.user.is_valid.position.app_error",
    "translation": "Invalid position: must not be longer than 35 characters."
  },
  {
    "id": "model.user.is_valid.pwd.app_error",
    "translation": "Your password must contain at least {{.Min}} characters."
  },
  {
    "id": "model.user.is_valid.pwd_lowercase.app_error",
    "translation": "Your password must contain at least {{.Min}} characters made up of at least one lowercase letter."
  },
  {
    "id": "model.user.is_valid.pwd_lowercase_number.app_error",
    "translation": "Your password must contain at least {{.Min}} characters made up of at least one lowercase letter and at least one number."
  },
  {
    "id": "model.user.is_valid.pwd_lowercase_number_symbol.app_error",
    "translation": "Your password must contain at least {{.Min}} characters made up of at least one lowercase letter, at least one number, and at least one symbol (e.g. \"~!@#$%^&*()\")."
  },
  {
    "id": "model.user.is_valid.pwd_lowercase_symbol.app_error",
    "translation": "Your password must contain at least {{.Min}} characters made up of at least one lowercase letter and at least one symbol (e.g. \"~!@#$%^&*()\")."
  },
  {
    "id": "model.user.is_valid.pwd_lowercase_uppercase.app_error",
    "translation": "Your password must contain at least {{.Min}} characters made up of at least one lowercase letter and at least one uppercase letter."
  },
  {
    "id": "model.user.is_valid.pwd_lowercase_uppercase_number.app_error",
    "translation": "Your password must contain at least {{.Min}} characters made up of at least one lowercase letter, at least one uppercase letter, and at least one number."
  },
  {
    "id": "model.user.is_valid.pwd_lowercase_uppercase_number_symbol.app_error",
    "translation": "Your password must contain at least {{.Min}} characters made up of at least one lowercase letter, at least one uppercase letter, at least one number, and at least one symbol (e.g. \"~!@#$%^&*()\")."
  },
  {
    "id": "model.user.is_valid.pwd_lowercase_uppercase_symbol.app_error",
    "translation": "Your password must contain at least {{.Min}} characters made up of at least one lowercase letter, at least one uppercase letter, and at least one symbol (e.g. \"~!@#$%^&*()\")."
  },
  {
    "id": "model.user.is_valid.pwd_number.app_error",
    "translation": "Your password must contain at least {{.Min}} characters made up of at least one number."
  },
  {
    "id": "model.user.is_valid.pwd_number_symbol.app_error",
    "translation": "Your password must contain at least {{.Min}} characters made up of at least one number and at least one symbol (e.g. \"~!@#$%^&*()\")."
  },
  {
    "id": "model.user.is_valid.pwd_symbol.app_error",
    "translation": "Your password must contain at least {{.Min}} characters made up of at least one symbol (e.g. \"~!@#$%^&*()\")."
  },
  {
    "id": "model.user.is_valid.pwd_uppercase.app_error",
    "translation": "Your password must contain at least {{.Min}} characters made up of at least one uppercase letter."
  },
  {
    "id": "model.user.is_valid.pwd_uppercase_number.app_error",
    "translation": "Your password must contain at least {{.Min}} characters made up of at least one uppercase letter and at least one number."
  },
  {
    "id": "model.user.is_valid.pwd_uppercase_number_symbol.app_error",
    "translation": "Your password must contain at least {{.Min}} characters made up of at least one uppercase letter, at least one number, and at least one symbol (e.g. \"~!@#$%^&*()\")."
  },
  {
    "id": "model.user.is_valid.pwd_uppercase_symbol.app_error",
    "translation": "Your password must contain at least {{.Min}} characters made up of at least one uppercase letter and at least one symbol (e.g. \"~!@#$%^&*()\")."
  },
  {
    "id": "model.user.is_valid.team_id.app_error",
    "translation": "Invalid team ID"
  },
  {
    "id": "model.user.is_valid.update_at.app_error",
    "translation": "Update at must be a valid time"
  },
  {
    "id": "model.user.is_valid.username.app_error",
    "translation": "Invalid username"
  },
  {
    "id": "model.user_access_token.is_valid.description.app_error",
    "translation": "Invalid description, must be 255 or less characters"
  },
  {
    "id": "model.user_access_token.is_valid.token.app_error",
    "translation": "Invalid access token"
  },
  {
    "id": "model.user_access_token.is_valid.user_id.app_error",
    "translation": "Invalid user id"
  },
  {
    "id": "model.utils.decode_json.app_error",
    "translation": "could not decode"
  },
  {
    "id": "store.sql.alter_column_type.critical",
    "translation": "Failed to alter column type %v"
  },
  {
    "id": "store.sql.check_index.critical",
    "translation": "Failed to check index %v"
  },
  {
    "id": "store.sql.closing.info",
    "translation": "Closing SqlStore"
  },
  {
    "id": "store.sql.column_exists.critical",
    "translation": "Failed to check if column exists %v"
  },
  {
    "id": "store.sql.column_exists_missing_driver.critical",
    "translation": "Failed to check if column exists because of missing driver"
  },
  {
    "id": "store.sql.convert_encrypt_string_map",
    "translation": "FromDb: Unable to convert EncryptStringMap to *string"
  },
  {
    "id": "store.sql.convert_string_array",
    "translation": "FromDb: Unable to convert StringArray to *string"
  },
  {
    "id": "store.sql.convert_string_interface",
    "translation": "FromDb: Unable to convert StringInterface to *string"
  },
  {
    "id": "store.sql.convert_string_map",
    "translation": "FromDb: Unable to convert StringMap to *string"
  },
  {
    "id": "store.sql.create_column.critical",
    "translation": "Failed to create column %v"
  },
  {
    "id": "store.sql.create_column_missing_driver.critical",
    "translation": "Failed to create column because of missing driver"
  },
  {
    "id": "store.sql.create_index.critical",
    "translation": "Failed to create index %v"
  },
  {
    "id": "store.sql.create_index_missing_driver.critical",
    "translation": "Failed to create index because of missing driver"
  },
  {
    "id": "store.sql.creating_tables.critical",
    "translation": "Error creating database tables: %v"
  },
  {
    "id": "store.sql.dialect_driver.critical",
    "translation": "Failed to create dialect specific driver"
  },
  {
    "id": "store.sql.dialect_driver.panic",
    "translation": "Failed to create dialect specific driver %v"
  },
  {
    "id": "store.sql.incorrect_mac",
    "translation": "Incorrect MAC for the given ciphertext"
  },
  {
    "id": "store.sql.maxlength_column.critical",
    "translation": "Failed to get max length of column %v"
  },
  {
    "id": "store.sql.open_conn.critical",
    "translation": "Failed to open SQL connection to err:%v"
  },
  {
    "id": "store.sql.open_conn.panic",
    "translation": "Failed to open SQL connection %v"
  },
  {
    "id": "store.sql.read_replicas_not_licensed.critical",
    "translation": "More than 1 read replica functionality disabled by current license. Please contact your system administrator about upgrading your enterprise license."
  },
  {
    "id": "store.sql.remove_index.critical",
    "translation": "Failed to remove index %v"
  },
  {
    "id": "store.sql.rename_column.critical",
    "translation": "Failed to rename column %v"
  },
  {
    "id": "store.sql.schema_out_of_date.warn",
    "translation": "The database schema version of %v appears to be out of date"
  },
  {
    "id": "store.sql.schema_set.info",
    "translation": "The database schema has been set to version %v"
  },
  {
    "id": "store.sql.schema_upgrade_attempt.warn",
    "translation": "Attempting to upgrade the database schema version to %v"
  },
  {
    "id": "store.sql.schema_version.critical",
    "translation": "Database schema version %v is no longer supported. This Mattermost server supports automatic upgrades from schema version %v through schema version %v. Downgrades are not supported. Please manually upgrade to at least version %v before continuing"
  },
  {
    "id": "store.sql.short_ciphertext",
    "translation": "short ciphertext"
  },
  {
    "id": "store.sql.table_column_type.critical",
    "translation": "Failed to get data type for column %s from table %s: %v"
  },
  {
    "id": "store.sql.table_exists.critical",
    "translation": "Failed to check if table exists %v"
  },
  {
    "id": "store.sql.too_short_ciphertext",
    "translation": "ciphertext too short"
  },
  {
    "id": "store.sql.upgraded.warn",
    "translation": "The database schema has been upgraded to version %v"
  },
  {
    "id": "store.sql_audit.get.finding.app_error",
    "translation": "We encountered an error finding the audits"
  },
  {
    "id": "store.sql_audit.get.limit.app_error",
    "translation": "Limit exceeded for paging"
  },
  {
    "id": "store.sql_audit.permanent_delete_by_user.app_error",
    "translation": "We encountered an error deleting the audits"
  },
  {
    "id": "store.sql_audit.save.saving.app_error",
    "translation": "We encountered an error saving the audit"
  },
  {
    "id": "store.sql_channel.analytics_deleted_type_count.app_error",
    "translation": "We couldn't get deleted channel type counts"
  },
  {
    "id": "store.sql_channel.analytics_type_count.app_error",
    "translation": "We couldn't get channel type counts"
  },
  {
    "id": "store.sql_channel.check_open_channel_permissions.app_error",
    "translation": "We couldn't check the permissions"
  },
  {
    "id": "store.sql_channel.check_permissions.app_error",
    "translation": "We couldn't check the permissions"
  },
  {
    "id": "store.sql_channel.check_permissions_by_name.app_error",
    "translation": "We couldn't check the permissions"
  },
  {
    "id": "store.sql_channel.delete.channel.app_error",
    "translation": "We couldn't delete the channel"
  },
  {
    "id": "store.sql_channel.extra_updated.app_error",
    "translation": "Problem updating members last updated time"
  },
  {
    "id": "store.sql_channel.get.existing.app_error",
    "translation": "We couldn't find the existing channel"
  },
  {
    "id": "store.sql_channel.get.find.app_error",
    "translation": "We encountered an error finding the channel"
  },
  {
    "id": "store.sql_channel.get_all.app_error",
    "translation": "We couldn't get all the channels"
  },
  {
    "id": "store.sql_channel.get_by_name.existing.app_error",
    "translation": "We couldn't find the existing channel"
  },
  {
    "id": "store.sql_channel.get_by_name.missing.app_error",
    "translation": "Channel does not exist"
  },
  {
    "id": "store.sql_channel.get_channel_counts.get.app_error",
    "translation": "We couldn't get the channel counts"
  },
  {
    "id": "store.sql_channel.get_channels.get.app_error",
    "translation": "We couldn't get the channels"
  },
  {
    "id": "store.sql_channel.get_channels.not_found.app_error",
    "translation": "No channels were found"
  },
  {
    "id": "store.sql_channel.get_channels_by_ids.get.app_error",
    "translation": "We couldn't get the channels"
  },
  {
    "id": "store.sql_channel.get_channels_by_ids.not_found.app_error",
    "translation": "No channel found"
  },
  {
    "id": "store.sql_channel.get_deleted_by_name.existing.app_error",
    "translation": "We couldn't find the existing deleted channel"
  },
  {
    "id": "store.sql_channel.get_deleted_by_name.missing.app_error",
    "translation": "No deleted channel exists with that name"
  },
  {
    "id": "store.sql_channel.get_extra_members.app_error",
    "translation": "We couldn't get the extra info for channel members"
  },
  {
    "id": "store.sql_channel.get_for_post.app_error",
    "translation": "We couldn't get the channel for the given post"
  },
  {
    "id": "store.sql_channel.get_member.app_error",
    "translation": "We couldn't get the channel member"
  },
  {
    "id": "store.sql_channel.get_member.missing.app_error",
    "translation": "No channel member found for that user ID and channel ID"
  },
  {
    "id": "store.sql_channel.get_member_count.app_error",
    "translation": "We couldn't get the channel member count"
  },
  {
    "id": "store.sql_channel.get_member_for_post.app_error",
    "translation": "We couldn't get the channel member for the given post"
  },
  {
    "id": "store.sql_channel.get_members.app_error",
    "translation": "We couldn't get the channel members"
  },
  {
    "id": "store.sql_channel.get_members_by_ids.app_error",
    "translation": "We couldn't get the channel members"
  },
  {
    "id": "store.sql_channel.get_more_channels.get.app_error",
    "translation": "We couldn't get the channels"
  },
  {
    "id": "store.sql_channel.get_public_channels.get.app_error",
    "translation": "We couldn't get public channels"
  },
  {
    "id": "store.sql_channel.get_unread.app_error",
    "translation": "We couldn't get the channel unread messages"
  },
  {
    "id": "store.sql_channel.increment_mention_count.app_error",
    "translation": "We couldn't increment the mention count"
  },
  {
    "id": "store.sql_channel.permanent_delete.app_error",
    "translation": "We couldn't delete the channel"
  },
  {
    "id": "store.sql_channel.permanent_delete_by_team.app_error",
    "translation": "We couldn't delete the channels"
  },
  {
    "id": "store.sql_channel.permanent_delete_members_by_user.app_error",
    "translation": "We couldn't remove the channel member"
  },
  {
    "id": "store.sql_channel.pinned_posts.app_error",
    "translation": "We couldn't find the pinned posts"
  },
  {
    "id": "store.sql_channel.remove_member.app_error",
    "translation": "We couldn't remove the channel member"
  },
  {
    "id": "store.sql_channel.save.commit_transaction.app_error",
    "translation": "Unable to commit transaction"
  },
  {
    "id": "store.sql_channel.save.direct_channel.app_error",
    "translation": "Use SaveDirectChannel to create a direct channel"
  },
  {
    "id": "store.sql_channel.save.open_transaction.app_error",
    "translation": "Unable to open transaction"
  },
  {
    "id": "store.sql_channel.save_channel.current_count.app_error",
    "translation": "Failed to get current channel count"
  },
  {
    "id": "store.sql_channel.save_channel.existing.app_error",
    "translation": "Must call update for existing channel"
  },
  {
    "id": "store.sql_channel.save_channel.exists.app_error",
    "translation": "A channel with that name already exists on the same team"
  },
  {
    "id": "store.sql_channel.save_channel.limit.app_error",
    "translation": "You've reached the limit of the number of allowed channels."
  },
  {
    "id": "store.sql_channel.save_channel.previously.app_error",
    "translation": "A channel with that URL was previously created"
  },
  {
    "id": "store.sql_channel.save_channel.save.app_error",
    "translation": "We couldn't save the channel"
  },
  {
    "id": "store.sql_channel.save_direct_channel.add_members.app_error",
    "translation": "Unable to add direct channel members"
  },
  {
    "id": "store.sql_channel.save_direct_channel.commit.app_error",
    "translation": "Unable to commit transaction"
  },
  {
    "id": "store.sql_channel.save_direct_channel.not_direct.app_error",
    "translation": "Not a direct channel attempted to be created with SaveDirectChannel"
  },
  {
    "id": "store.sql_channel.save_direct_channel.open_transaction.app_error",
    "translation": "Unable to open transaction"
  },
  {
    "id": "store.sql_channel.save_member.commit_transaction.app_error",
    "translation": "Unable to commit transaction"
  },
  {
    "id": "store.sql_channel.save_member.exists.app_error",
    "translation": "A channel member with that ID already exists"
  },
  {
    "id": "store.sql_channel.save_member.open_transaction.app_error",
    "translation": "Unable to open transaction"
  },
  {
    "id": "store.sql_channel.save_member.save.app_error",
    "translation": "We couldn't save the channel member"
  },
  {
    "id": "store.sql_channel.search.app_error",
    "translation": "We encountered an error searching channels"
  },
  {
    "id": "store.sql_channel.set_last_viewed_at.app_error",
    "translation": "We couldn't set the last viewed at time"
  },
  {
    "id": "store.sql_channel.update.app_error",
    "translation": "We couldn't update the channel"
  },
  {
    "id": "store.sql_channel.update.exists.app_error",
    "translation": "A channel with that handle already exists"
  },
  {
    "id": "store.sql_channel.update.previously.app_error",
    "translation": "A channel with that handle was previously created"
  },
  {
    "id": "store.sql_channel.update.updating.app_error",
    "translation": "We encountered an error updating the channel"
  },
  {
    "id": "store.sql_channel.update_last_viewed_at.app_error",
    "translation": "We couldn't update the last viewed at time"
  },
  {
    "id": "store.sql_channel.update_member.app_error",
    "translation": "We encountered an error updating the channel member"
  },
  {
    "id": "store.sql_command.analytics_command_count.app_error",
    "translation": "We couldn't count the commands"
  },
  {
    "id": "store.sql_command.save.delete.app_error",
    "translation": "We couldn't delete the command"
  },
  {
    "id": "store.sql_command.save.delete_perm.app_error",
    "translation": "We couldn't delete the command"
  },
  {
    "id": "store.sql_command.save.get.app_error",
    "translation": "We couldn't get the command"
  },
  {
    "id": "store.sql_command.save.get_team.app_error",
    "translation": "We couldn't get the commands"
  },
  {
    "id": "store.sql_command.save.saving.app_error",
    "translation": "We couldn't save the Command"
  },
  {
    "id": "store.sql_command.save.saving_overwrite.app_error",
    "translation": "You cannot overwrite an existing Command"
  },
  {
    "id": "store.sql_command.save.update.app_error",
    "translation": "We couldn't update the command"
  },
  {
    "id": "store.sql_compliance.get.finding.app_error",
    "translation": "We encountered an error retrieving the compliance reports"
  },
  {
    "id": "store.sql_compliance.save.saving.app_error",
    "translation": "We encountered an error saving the compliance report"
  },
  {
    "id": "store.sql_emoji.delete.app_error",
    "translation": "We couldn't delete the emoji"
  },
  {
    "id": "store.sql_emoji.delete.no_results",
    "translation": "We couldn’t find the emoji to delete"
  },
  {
    "id": "store.sql_emoji.get.app_error",
    "translation": "We couldn't get the emoji"
  },
  {
    "id": "store.sql_emoji.get_all.app_error",
    "translation": "We couldn't get the emoji"
  },
  {
    "id": "store.sql_emoji.get_by_name.app_error",
    "translation": "We couldn't get the emoji"
  },
  {
    "id": "store.sql_emoji.save.app_error",
    "translation": "We couldn't save the emoji"
  },
  {
    "id": "store.sql_file_info.attach_to_post.app_error",
    "translation": "We couldn't attach the file info to the post"
  },
  {
    "id": "store.sql_file_info.delete_for_post.app_error",
    "translation": "We couldn't delete the file info to the post"
  },
  {
    "id": "store.sql_file_info.get.app_error",
    "translation": "We couldn't get the file info"
  },
  {
    "id": "store.sql_file_info.get_by_path.app_error",
    "translation": "We couldn't get the file info by path"
  },
  {
    "id": "store.sql_file_info.get_for_post.app_error",
    "translation": "We couldn't get the file info for the post"
  },
  {
    "id": "store.sql_file_info.save.app_error",
    "translation": "We couldn't save the file info"
  },
  {
    "id": "store.sql_file_info.save_or_update.app_error",
    "translation": "We couldn't save or update the file info"
  },
  {
    "id": "store.sql_job.delete.app_error",
    "translation": "We couldn't delete the job"
  },
  {
    "id": "store.sql_job.get.app_error",
    "translation": "We couldn't get the job"
  },
  {
    "id": "store.sql_job.get_all.app_error",
    "translation": "We couldn't get the jobs"
  },
  {
    "id": "store.sql_job.save.app_error",
    "translation": "We couldn't save the job"
  },
  {
    "id": "store.sql_job.update.app_error",
    "translation": "We couldn't update the job"
  },
  {
    "id": "store.sql_license.get.app_error",
    "translation": "We encountered an error getting the license"
  },
  {
    "id": "store.sql_license.get.missing.app_error",
    "translation": "A license with that ID was not found"
  },
  {
    "id": "store.sql_license.save.app_error",
    "translation": "We encountered an error saving the license"
  },
  {
    "id": "store.sql_oauth.delete.commit_transaction.app_error",
    "translation": "Unable to commit transaction"
  },
  {
    "id": "store.sql_oauth.delete.open_transaction.app_error",
    "translation": "Unable to open transaction to delete the OAuth2 app"
  },
  {
    "id": "store.sql_oauth.delete.rollback_transaction.app_error",
    "translation": "Unable to rollback transaction to delete the OAuth2 App"
  },
  {
    "id": "store.sql_oauth.delete_app.app_error",
    "translation": "An error occurred while deleting the OAuth2 App"
  },
  {
    "id": "store.sql_oauth.get_access_data.app_error",
    "translation": "We encountered an error finding the access token"
  },
  {
    "id": "store.sql_oauth.get_access_data_by_user_for_app.app_error",
    "translation": "We encountered an error finding all the access tokens"
  },
  {
    "id": "store.sql_oauth.get_app.find.app_error",
    "translation": "We couldn't find the requested app"
  },
  {
    "id": "store.sql_oauth.get_app.finding.app_error",
    "translation": "We encountered an error finding the app"
  },
  {
    "id": "store.sql_oauth.get_app_by_user.find.app_error",
    "translation": "We couldn't find any existing apps"
  },
  {
    "id": "store.sql_oauth.get_apps.find.app_error",
    "translation": "An error occurred while finding the OAuth2 Apps"
  },
  {
    "id": "store.sql_oauth.get_auth_data.find.app_error",
    "translation": "We couldn't find the existing authorization code"
  },
  {
    "id": "store.sql_oauth.get_auth_data.finding.app_error",
    "translation": "We encountered an error finding the authorization code"
  },
  {
    "id": "store.sql_oauth.get_previous_access_data.app_error",
    "translation": "We encountered an error finding the access token"
  },
  {
    "id": "store.sql_oauth.permanent_delete_auth_data_by_user.app_error",
    "translation": "We couldn't remove the authorization code"
  },
  {
    "id": "store.sql_oauth.remove_access_data.app_error",
    "translation": "We couldn't remove the access token"
  },
  {
    "id": "store.sql_oauth.remove_auth_data.app_error",
    "translation": "We couldn't remove the authorization code"
  },
  {
    "id": "store.sql_oauth.save_access_data.app_error",
    "translation": "We couldn't save the access token."
  },
  {
    "id": "store.sql_oauth.save_app.existing.app_error",
    "translation": "Must call update for existing app"
  },
  {
    "id": "store.sql_oauth.save_app.save.app_error",
    "translation": "We couldn't save the app."
  },
  {
    "id": "store.sql_oauth.save_auth_data.app_error",
    "translation": "We couldn't save the authorization code."
  },
  {
    "id": "store.sql_oauth.update_access_data.app_error",
    "translation": "We encountered an error updating the access token"
  },
  {
    "id": "store.sql_oauth.update_app.find.app_error",
    "translation": "We couldn't find the existing app to update"
  },
  {
    "id": "store.sql_oauth.update_app.finding.app_error",
    "translation": "We encountered an error finding the app"
  },
  {
    "id": "store.sql_oauth.update_app.update.app_error",
    "translation": "We couldn't update the app"
  },
  {
    "id": "store.sql_oauth.update_app.updating.app_error",
    "translation": "We encountered an error updating the app"
  },
  {
    "id": "store.sql_post.analytics_posts_count.app_error",
    "translation": "We couldn't get post counts"
  },
  {
    "id": "store.sql_post.analytics_posts_count_by_day.app_error",
    "translation": "We couldn't get post counts by day"
  },
  {
    "id": "store.sql_post.analytics_user_counts_posts_by_day.app_error",
    "translation": "We couldn't get user counts with posts"
  },
  {
    "id": "store.sql_post.delete.app_error",
    "translation": "We couldn't delete the post"
  },
  {
    "id": "store.sql_post.get.app_error",
    "translation": "We couldn't get the post"
  },
  {
    "id": "store.sql_post.get_parents_posts.app_error",
    "translation": "We couldn't get the parent post for the channel"
  },
  {
    "id": "store.sql_post.get_posts.app_error",
    "translation": "Limit exceeded for paging"
  },
  {
    "id": "store.sql_post.get_posts_around.get.app_error",
    "translation": "We couldn't get the posts for the channel"
  },
  {
    "id": "store.sql_post.get_posts_around.get_parent.app_error",
    "translation": "We couldn't get the parent posts for the channel"
  },
  {
    "id": "store.sql_post.get_posts_batch_for_indexing.get.app_error",
    "translation": "We couldn't get the posts batch for indexing"
  },
  {
    "id": "store.sql_post.get_posts_by_ids.app_error",
    "translation": "We couldn't get the posts"
  },
  {
    "id": "store.sql_post.get_posts_created_att.app_error",
    "translation": "We couldn't get the posts for the channel"
  },
  {
    "id": "store.sql_post.get_posts_since.app_error",
    "translation": "We couldn't get the posts for the channel"
  },
  {
    "id": "store.sql_post.get_root_posts.app_error",
    "translation": "We couldn't get the posts for the channel"
  },
  {
    "id": "store.sql_post.overwrite.app_error",
    "translation": "We couldn't overwrite the Post"
  },
  {
    "id": "store.sql_post.permanent_delete.app_error",
    "translation": "We couldn't delete the post"
  },
  {
    "id": "store.sql_post.permanent_delete_all_comments_by_user.app_error",
    "translation": "We couldn't delete the comments for user"
  },
  {
    "id": "store.sql_post.permanent_delete_by_channel.app_error",
    "translation": "We couldn't delete the posts by channel"
  },
  {
    "id": "store.sql_post.permanent_delete_by_user.app_error",
    "translation": "We couldn't select the posts to delete for the user"
  },
  {
    "id": "store.sql_post.permanent_delete_by_user.too_many.app_error",
    "translation": "We couldn't select the posts to delete for the user (too many), please re-run"
  },
  {
    "id": "store.sql_post.save.app_error",
    "translation": "We couldn't save the Post"
  },
  {
    "id": "store.sql_post.save.existing.app_error",
    "translation": "You cannot update an existing Post"
  },
  {
    "id": "store.sql_post.search.disabled",
    "translation": "Searching has been disabled on this server. Please contact your System Administrator."
  },
  {
    "id": "store.sql_post.search.warn",
    "translation": "Query error searching posts: %v"
  },
  {
    "id": "store.sql_post.update.app_error",
    "translation": "We couldn't update the Post"
  },
  {
    "id": "store.sql_preference.delete.app_error",
    "translation": "We encountered an error while deleting preferences"
  },
  {
    "id": "store.sql_preference.delete_unused_features.debug",
    "translation": "Deleting any unused pre-release features"
  },
  {
    "id": "store.sql_preference.get.app_error",
    "translation": "We encountered an error while finding preferences"
  },
  {
    "id": "store.sql_preference.get_all.app_error",
    "translation": "We encountered an error while finding preferences"
  },
  {
    "id": "store.sql_preference.get_category.app_error",
    "translation": "We encountered an error while finding preferences"
  },
  {
    "id": "store.sql_preference.insert.exists.app_error",
    "translation": "A preference with that user id, category, and name already exists"
  },
  {
    "id": "store.sql_preference.insert.save.app_error",
    "translation": "We couldn't save the preference"
  },
  {
    "id": "store.sql_preference.is_feature_enabled.app_error",
    "translation": "We encountered an error while finding a pre release feature preference"
  },
  {
    "id": "store.sql_preference.permanent_delete_by_user.app_error",
    "translation": "We encountered an error while deleteing preferences"
  },
  {
    "id": "store.sql_preference.save.commit_transaction.app_error",
    "translation": "Unable to commit transaction to save preferences"
  },
  {
    "id": "store.sql_preference.save.missing_driver.app_error",
    "translation": "We encountered an error while updating preferences"
  },
  {
    "id": "store.sql_preference.save.open_transaction.app_error",
    "translation": "Unable to open transaction to save preferences"
  },
  {
    "id": "store.sql_preference.save.rollback_transaction.app_error",
    "translation": "Unable to rollback transaction to save preferences"
  },
  {
    "id": "store.sql_preference.save.updating.app_error",
    "translation": "We encountered an error while updating preferences"
  },
  {
    "id": "store.sql_preference.update.app_error",
    "translation": "We couldn't update the preference"
  },
  {
    "id": "store.sql_reaction.delete.begin.app_error",
    "translation": "Unable to open transaction while deleting reaction"
  },
  {
    "id": "store.sql_reaction.delete.commit.app_error",
    "translation": "Unable to commit transaction while deleting reaction"
  },
  {
    "id": "store.sql_reaction.delete.save.app_error",
    "translation": "Unable to delete reaction"
  },
  {
    "id": "store.sql_reaction.delete_all_with_emoj_name.delete_reactions.app_error",
    "translation": "Unable to delete reactions with the given emoji name"
  },
  {
    "id": "store.sql_reaction.delete_all_with_emoj_name.get_reactions.app_error",
    "translation": "Unable to get reactions with the given emoji name"
  },
  {
    "id": "store.sql_reaction.delete_all_with_emoji_name.update_post.warn",
    "translation": "Unable to update Post.HasReactions while removing reactions post_id=%v, error=%v"
  },
  {
    "id": "store.sql_reaction.get_for_post.app_error",
    "translation": "Unable to get reactions for post"
  },
  {
    "id": "store.sql_reaction.save.begin.app_error",
    "translation": "Unable to open transaction while saving reaction"
  },
  {
    "id": "store.sql_reaction.save.commit.app_error",
    "translation": "Unable to commit transaction while saving reaction"
  },
  {
    "id": "store.sql_reaction.save.save.app_error",
    "translation": "Unable to save reaction"
  },
  {
    "id": "store.sql_session.analytics_session_count.app_error",
    "translation": "We couldn't count the sessions"
  },
  {
    "id": "store.sql_session.cleanup_expired_sessions.app_error",
    "translation": "We encountered an error while deleting expired user sessions"
  },
  {
    "id": "store.sql_session.get.app_error",
    "translation": "We encountered an error finding the session"
  },
  {
    "id": "store.sql_session.get_sessions.app_error",
    "translation": "We encountered an error while finding user sessions"
  },
  {
    "id": "store.sql_session.get_sessions.error",
    "translation": "Failed to cleanup sessions in getSessions err=%v"
  },
  {
    "id": "store.sql_session.permanent_delete_sessions_by_user.app_error",
    "translation": "We couldn't remove all the sessions for the user"
  },
  {
    "id": "store.sql_session.remove.app_error",
    "translation": "We couldn't remove the session"
  },
  {
    "id": "store.sql_session.remove_all_sessions_for_team.app_error",
    "translation": "We couldn't remove all the sessions"
  },
  {
    "id": "store.sql_session.save.app_error",
    "translation": "We couldn't save the session"
  },
  {
    "id": "store.sql_session.save.cleanup.error",
    "translation": "Failed to cleanup sessions in Save err=%v"
  },
  {
    "id": "store.sql_session.save.existing.app_error",
    "translation": "Cannot update existing session"
  },
  {
    "id": "store.sql_session.update_device_id.app_error",
    "translation": "We couldn't update the device id"
  },
  {
    "id": "store.sql_session.update_last_activity.app_error",
    "translation": "We couldn't update the last_activity_at"
  },
  {
    "id": "store.sql_session.update_roles.app_error",
    "translation": "We couldn't update the roles"
  },
  {
    "id": "store.sql_status.get.app_error",
    "translation": "Encountered an error retrieving the status"
  },
  {
    "id": "store.sql_status.get.missing.app_error",
    "translation": "No entry for that status exists"
  },
  {
    "id": "store.sql_status.get_online.app_error",
    "translation": "Encountered an error retrieving all the online statuses"
  },
  {
    "id": "store.sql_status.get_online_away.app_error",
    "translation": "Encountered an error retrieving all the online/away statuses"
  },
  {
    "id": "store.sql_status.get_team_statuses.app_error",
    "translation": "Encountered an error retrieving all statuses from the team members"
  },
  {
    "id": "store.sql_status.get_total_active_users_count.app_error",
    "translation": "We could not count the active users"
  },
  {
    "id": "store.sql_status.reset_all.app_error",
    "translation": "Encountered an error resetting all the statuses"
  },
  {
    "id": "store.sql_status.save.app_error",
    "translation": "Encountered an error saving the status"
  },
  {
    "id": "store.sql_status.update.app_error",
    "translation": "Encountered an error updating the status"
  },
  {
    "id": "store.sql_system.get.app_error",
    "translation": "We encountered an error finding the system properties"
  },
  {
    "id": "store.sql_system.get_by_name.app_error",
    "translation": "We couldn't find the system variable."
  },
  {
    "id": "store.sql_system.get_version.app_error",
    "translation": "We couldn't get the database version"
  },
  {
    "id": "store.sql_system.save.app_error",
    "translation": "We encountered an error saving the system property"
  },
  {
    "id": "store.sql_system.update.app_error",
    "translation": "We encountered an error updating the system property"
  },
  {
    "id": "store.sql_team.analytics_team_count.app_error",
    "translation": "We couldn't count the teams"
  },
  {
    "id": "store.sql_team.get.find.app_error",
    "translation": "We couldn't find the existing team"
  },
  {
    "id": "store.sql_team.get.finding.app_error",
    "translation": "We encountered an error finding the team"
  },
  {
    "id": "store.sql_team.get_all.app_error",
    "translation": "We could not get all teams"
  },
  {
    "id": "store.sql_team.get_all_team_listing.app_error",
    "translation": "We could not get all teams"
  },
  {
    "id": "store.sql_team.get_by_invite_id.find.app_error",
    "translation": "We couldn't find the existing team"
  },
  {
    "id": "store.sql_team.get_by_invite_id.finding.app_error",
    "translation": "We couldn't find the existing team"
  },
  {
    "id": "store.sql_team.get_by_name.app_error",
    "translation": "We couldn't find the existing team"
  },
  {
    "id": "store.sql_team.get_member.app_error",
    "translation": "We couldn't get the team member"
  },
  {
    "id": "store.sql_team.get_member.missing.app_error",
    "translation": "No team member found for that user ID and team ID"
  },
  {
    "id": "store.sql_team.get_member_count.app_error",
    "translation": "We couldn't count the team members"
  },
  {
    "id": "store.sql_team.get_members.app_error",
    "translation": "We couldn't get the team members"
  },
  {
    "id": "store.sql_team.get_members_by_ids.app_error",
    "translation": "We couldn't get the team members"
  },
  {
    "id": "store.sql_team.get_teams_for_email.app_error",
    "translation": "We encountered a problem when looking up teams"
  },
  {
    "id": "store.sql_team.get_unread.app_error",
    "translation": "We couldn't get the teams unread messages"
  },
  {
    "id": "store.sql_team.permanent_delete.app_error",
    "translation": "We couldn't delete the existing team"
  },
  {
    "id": "store.sql_team.remove_member.app_error",
    "translation": "We couldn't remove the team member"
  },
  {
    "id": "store.sql_team.save.app_error",
    "translation": "We couldn't save the team"
  },
  {
    "id": "store.sql_team.save.domain_exists.app_error",
    "translation": "A team with that name already exists"
  },
  {
    "id": "store.sql_team.save.existing.app_error",
    "translation": "Must call update for existing team"
  },
  {
    "id": "store.sql_team.save_member.exists.app_error",
    "translation": "A team member with that ID already exists"
  },
  {
    "id": "store.sql_team.save_member.save.app_error",
    "translation": "We couldn't save the team member"
  },
  {
    "id": "store.sql_team.search_all_team.app_error",
    "translation": "We encountered an error searching teams"
  },
  {
    "id": "store.sql_team.search_open_team.app_error",
    "translation": "We encountered an error searching open teams"
  },
  {
    "id": "store.sql_team.update.app_error",
    "translation": "We couldn't update the team"
  },
  {
    "id": "store.sql_team.update.find.app_error",
    "translation": "We couldn't find the existing team to update"
  },
  {
    "id": "store.sql_team.update.finding.app_error",
    "translation": "We encountered an error finding the team"
  },
  {
    "id": "store.sql_team.update.updating.app_error",
    "translation": "We encountered an error updating the team"
  },
  {
    "id": "store.sql_team.update_display_name.app_error",
    "translation": "We couldn't update the team name"
  },
  {
    "id": "store.sql_user.analytics_get_inactive_users_count.app_error",
    "translation": "We could not count the inactive users"
  },
  {
    "id": "store.sql_user.analytics_get_system_admin_count.app_error",
    "translation": "We couldn't get the system admin count"
  },
  {
    "id": "store.sql_user.analytics_unique_user_count.app_error",
    "translation": "We couldn't get the unique user count"
  },
  {
    "id": "store.sql_user.get.app_error",
    "translation": "We encountered an error finding the account"
  },
  {
    "id": "store.sql_user.get_all_using_auth_service.other.app_error",
    "translation": "We encountered an error trying to find all the accounts using a specific authentication type."
  },
  {
    "id": "store.sql_user.get_by_auth.missing_account.app_error",
    "translation": "We couldn't find an existing account matching your authentication type for this team. This team may require an invite from the team owner to join."
  },
  {
    "id": "store.sql_user.get_by_auth.other.app_error",
    "translation": "We encountered an error trying to find the account by authentication type."
  },
  {
    "id": "store.sql_user.get_by_username.app_error",
    "translation": "We couldn't find an existing account matching your username for this team. This team may require an invite from the team owner to join."
  },
  {
    "id": "store.sql_user.get_for_login.app_error",
    "translation": "We couldn't find an existing account matching your credentials. This team may require an invite from the team owner to join."
  },
  {
    "id": "store.sql_user.get_for_login.multiple_users",
    "translation": "We found multiple users matching your credentials and were unable to log you in. Please contact an administrator."
  },
  {
    "id": "store.sql_user.get_new_users.app_error",
    "translation": "We encountered an error while finding the new users"
  },
  {
    "id": "store.sql_user.get_profiles.app_error",
    "translation": "We encountered an error while finding user profiles"
  },
  {
    "id": "store.sql_user.get_recently_active_users.app_error",
    "translation": "We encountered an error while finding the recently active users"
  },
  {
    "id": "store.sql_user.get_sysadmin_profiles.app_error",
    "translation": "We encountered an error while finding user profiles"
  },
  {
    "id": "store.sql_user.get_total_users_count.app_error",
    "translation": "We could not count the users"
  },
  {
    "id": "store.sql_user.get_unread_count.app_error",
    "translation": "We could not get the unread message count for the user"
  },
  {
    "id": "store.sql_user.get_unread_count_for_channel.app_error",
    "translation": "We could not get the unread message count for the user and channel"
  },
  {
    "id": "store.sql_user.migrate_theme.critical",
    "translation": "Failed to migrate User.ThemeProps to Preferences table %v"
  },
  {
    "id": "store.sql_user.missing_account.const",
    "translation": "We couldn't find the user."
  },
  {
    "id": "store.sql_user.permanent_delete.app_error",
    "translation": "We couldn't delete the existing account"
  },
  {
    "id": "store.sql_user.save.app_error",
    "translation": "We couldn't save the account."
  },
  {
    "id": "store.sql_user.save.email_exists.app_error",
    "translation": "An account with that email already exists."
  },
  {
    "id": "store.sql_user.save.email_exists.ldap_app_error",
    "translation": "This account does not use AD/LDAP authentication. Please sign in using email and password."
  },
  {
    "id": "store.sql_user.save.email_exists.saml_app_error",
    "translation": "This account does not use SAML authentication. Please sign in using email and password."
  },
  {
    "id": "store.sql_user.save.existing.app_error",
    "translation": "Must call update for existing user"
  },
  {
    "id": "store.sql_user.save.max_accounts.app_error",
    "translation": "This team has reached the maximum number of allowed accounts. Contact your systems administrator to set a higher limit."
  },
  {
    "id": "store.sql_user.save.member_count.app_error",
    "translation": "Failed to get current team member count"
  },
  {
    "id": "store.sql_user.save.username_exists.app_error",
    "translation": "An account with that username already exists."
  },
  {
    "id": "store.sql_user.save.username_exists.ldap_app_error",
    "translation": "An account with that username already exists. Please contact your Administrator."
  },
  {
    "id": "store.sql_user.save.username_exists.saml_app_error",
    "translation": "An account with that username already exists. Please contact your Administrator."
  },
  {
    "id": "store.sql_user.update.app_error",
    "translation": "We couldn't update the account"
  },
  {
    "id": "store.sql_user.update.can_not_change_ldap.app_error",
    "translation": "Can not change fields set by AD/LDAP"
  },
  {
    "id": "store.sql_user.update.email_taken.app_error",
    "translation": "This email is already taken. Please choose another."
  },
  {
    "id": "store.sql_user.update.find.app_error",
    "translation": "We couldn't find the existing account to update"
  },
  {
    "id": "store.sql_user.update.finding.app_error",
    "translation": "We encountered an error finding the account"
  },
  {
    "id": "store.sql_user.update.updating.app_error",
    "translation": "We encountered an error updating the account"
  },
  {
    "id": "store.sql_user.update.username_taken.app_error",
    "translation": "This username is already taken. Please choose another."
  },
  {
    "id": "store.sql_user.update_auth_data.app_error",
    "translation": "We couldn't update the auth data"
  },
  {
    "id": "store.sql_user.update_auth_data.email_exists.app_error",
    "translation": "Unable to switch account to {{.Service}}. An account using the email {{.Email}} already exists."
  },
  {
    "id": "store.sql_user.update_failed_pwd_attempts.app_error",
    "translation": "We couldn't update the failed_attempts"
  },
  {
    "id": "store.sql_user.update_last_activity.app_error",
    "translation": "We couldn't update the last_activity_at"
  },
  {
    "id": "store.sql_user.update_last_picture_update.app_error",
    "translation": "We couldn't update the update_at"
  },
  {
    "id": "store.sql_user.update_last_ping.app_error",
    "translation": "We couldn't update the last_ping_at"
  },
  {
    "id": "store.sql_user.update_mfa_active.app_error",
    "translation": "We encountered an error updating the user's MFA active status"
  },
  {
    "id": "store.sql_user.update_mfa_secret.app_error",
    "translation": "We encountered an error updating the user's MFA secret"
  },
  {
    "id": "store.sql_user.update_password.app_error",
    "translation": "We couldn't update the user password"
  },
  {
    "id": "store.sql_user.verify_email.app_error",
    "translation": "Unable to update verify email field"
  },
  {
    "id": "store.sql_user_access_token.delete.app_error",
    "translation": "We couldn't delete the personal access token"
  },
  {
    "id": "store.sql_user_access_token.get.app_error",
    "translation": "We couldn't get the personal access token"
  },
  {
    "id": "store.sql_user_access_token.get_by_token.app_error",
    "translation": "We couldn't get the personal access token by token"
  },
  {
    "id": "store.sql_user_access_token.get_by_user.app_error",
    "translation": "We couldn't get the personal access tokens by user"
  },
  {
    "id": "store.sql_user_access_token.save.app_error",
    "translation": "We couldn't save the personal access token"
  },
  {
    "id": "store.sql_webhooks.analytics_incoming_count.app_error",
    "translation": "We couldn't count the incoming webhooks"
  },
  {
    "id": "store.sql_webhooks.analytics_outgoing_count.app_error",
    "translation": "We couldn't count the outgoing webhooks"
  },
  {
    "id": "store.sql_webhooks.delete_incoming.app_error",
    "translation": "We couldn't delete the webhook"
  },
  {
    "id": "store.sql_webhooks.delete_outgoing.app_error",
    "translation": "We couldn't delete the webhook"
  },
  {
    "id": "store.sql_webhooks.get_incoming.app_error",
    "translation": "We couldn't get the webhook"
  },
  {
    "id": "store.sql_webhooks.get_incoming_by_channel.app_error",
    "translation": "We couldn't get the webhooks"
  },
  {
    "id": "store.sql_webhooks.get_incoming_by_user.app_error",
    "translation": "We couldn't get the webhook"
  },
  {
    "id": "store.sql_webhooks.get_outgoing.app_error",
    "translation": "We couldn't get the webhook"
  },
  {
    "id": "store.sql_webhooks.get_outgoing_by_channel.app_error",
    "translation": "We couldn't get the webhooks"
  },
  {
    "id": "store.sql_webhooks.get_outgoing_by_team.app_error",
    "translation": "We couldn't get the webhooks"
  },
  {
    "id": "store.sql_webhooks.permanent_delete_incoming_by_channel.app_error",
    "translation": "We couldn't delete the webhook"
  },
  {
    "id": "store.sql_webhooks.permanent_delete_incoming_by_user.app_error",
    "translation": "We couldn't delete the webhook"
  },
  {
    "id": "store.sql_webhooks.permanent_delete_outgoing_by_channel.app_error",
    "translation": "We couldn't delete the webhook"
  },
  {
    "id": "store.sql_webhooks.permanent_delete_outgoing_by_user.app_error",
    "translation": "We couldn't delete the webhook"
  },
  {
    "id": "store.sql_webhooks.save_incoming.app_error",
    "translation": "We couldn't save the IncomingWebhook"
  },
  {
    "id": "store.sql_webhooks.save_incoming.existing.app_error",
    "translation": "You cannot overwrite an existing IncomingWebhook"
  },
  {
    "id": "store.sql_webhooks.save_outgoing.app_error",
    "translation": "We couldn't save the OutgoingWebhook"
  },
  {
    "id": "store.sql_webhooks.save_outgoing.override.app_error",
    "translation": "You cannot overwrite an existing OutgoingWebhook"
  },
  {
    "id": "store.sql_webhooks.update_incoming.app_error",
    "translation": "We couldn't update the IncomingWebhook"
  },
  {
    "id": "store.sql_webhooks.update_outgoing.app_error",
    "translation": "We couldn't update the webhook"
  },
  {
    "id": "system.message.name",
    "translation": "System"
  },
  {
    "id": "utils.config.add_client_locale.app_error",
    "translation": "Unable to load mattermost configuration file:  Adding DefaultClientLocale to AvailableLocales."
  },
  {
    "id": "utils.config.load_config.decoding.panic",
    "translation": "Error decoding config file={{.Filename}}, err={{.Error}}"
  },
  {
    "id": "utils.config.load_config.getting.panic",
    "translation": "Error getting config info file={{.Filename}}, err={{.Error}}"
  },
  {
    "id": "utils.config.load_config.opening.panic",
    "translation": "Error opening config file={{.Filename}}, err={{.Error}}"
  },
  {
    "id": "utils.config.load_config.validating.panic",
    "translation": "Error validating config file={{.Filename}}, err={{.Error}}"
  },
  {
    "id": "utils.config.save_config.saving.app_error",
    "translation": "An error occurred while saving the file to {{.Filename}}"
  },
  {
<<<<<<< HEAD
=======
    "id": "utils.config.add_client_locale.app_error",
    "translation": "Unable to load mattermost configuration file:  Adding DefaultClientLocale to AvailableLocales."
  },
  {
>>>>>>> 737b4682
    "id": "utils.config.supported_available_locales.app_error",
    "translation": "Unable to load mattermost configuration file:  AvailableLocales must include DefaultClientLocale. Setting AvailableLocales to all locales as default value."
  },
  {
    "id": "utils.config.supported_client_locale.app_error",
    "translation": "Unable to load mattermost configuration file:  DefaultClientLocale must be one of the supported locales. Setting DefaultClientLocale to en as default value."
  },
  {
    "id": "utils.config.supported_server_locale.app_error",
    "translation": "Unable to load mattermost configuration file:  DefaultServerLocale must be one of the supported locales. Setting DefaultServerLocale to en as default value."
  },
  {
    "id": "utils.config.validate_locale.app_error",
    "translation": "Unable to load mattermost configuration file:  AvailableLocales must include DefaultClientLocale"
  },
  {
    "id": "utils.diagnostic.analytics_not_found.app_error",
    "translation": "Analytics not initialized"
  },
  {
    "id": "utils.i18n.loaded",
    "translation": "Loaded system translations for '%v' from '%v'"
  },
  {
    "id": "utils.iru.with_evict",
    "translation": "Must provide a positive size"
  },
  {
    "id": "utils.license.load_license.invalid.warn",
    "translation": "No valid enterprise license found"
  },
  {
    "id": "utils.license.remove_license.unable.error",
    "translation": "Unable to remove license file, err=%v"
  },
  {
    "id": "utils.license.validate_license.decode.error",
    "translation": "Encountered error decoding license, err=%v"
  },
  {
    "id": "utils.license.validate_license.invalid.error",
    "translation": "Invalid signature, err=%v"
  },
  {
    "id": "utils.license.validate_license.not_long.error",
    "translation": "Signed license not long enough"
  },
  {
    "id": "utils.license.validate_license.signing.error",
    "translation": "Encountered error signing license, err=%v"
  },
  {
    "id": "utils.mail.connect_smtp.helo.app_error",
    "translation": "Failed to set HELO"
  },
  {
    "id": "utils.mail.connect_smtp.open.app_error",
    "translation": "Failed to open connection"
  },
  {
    "id": "utils.mail.connect_smtp.open_tls.app_error",
    "translation": "Failed to open TLS connection"
  },
  {
    "id": "utils.mail.new_client.auth.app_error",
    "translation": "Failed to authenticate on SMTP server"
  },
  {
    "id": "utils.mail.new_client.helo.error",
    "translation": "Failed to to set the HELO to SMTP server %v"
  },
  {
    "id": "utils.mail.new_client.open.error",
    "translation": "Failed to open a connection to SMTP server %v"
  },
  {
    "id": "utils.mail.send_mail.close.app_error",
    "translation": "Failed to close connection to SMTP server"
  },
  {
    "id": "utils.mail.send_mail.from_address.app_error",
    "translation": "Notification From Address setting is missing or invalid."
  },
  {
    "id": "utils.mail.send_mail.msg.app_error",
    "translation": "Failed to write email message"
  },
  {
    "id": "utils.mail.send_mail.msg_data.app_error",
    "translation": "Failed to add email message data"
  },
  {
    "id": "utils.mail.send_mail.sending.debug",
    "translation": "sending mail to %v with subject of '%v'"
  },
  {
    "id": "utils.mail.send_mail.to_address.app_error",
    "translation": "Notification To Address setting is missing or invalid."
  },
  {
    "id": "utils.mail.test.configured.error",
    "translation": "SMTP server settings do not appear to be configured properly err=%v details=%v"
  },
  {
    "id": "utils.mail.test.configured.error",
    "translation": "SMTP server settings do not appear to be configured properly err=%v details=%v"
  },
  {
    "id": "web.admin_console.title",
    "translation": "Admin Console"
  },
  {
    "id": "web.authorize_oauth.title",
    "translation": "Authorize Application"
  },
  {
    "id": "web.check_browser_compatibility.app_error",
    "translation": "Your current browser is not supported, please upgrade to one of the following browsers: Google Chrome 21 or higher, Internet Explorer 11 or higher, Firefox 14 or higher, Safari 9 or higher"
  },
  {
    "id": "web.claim_account.team.error",
    "translation": "Couldn't find team name=%v, err=%v"
  },
  {
    "id": "web.claim_account.title",
    "translation": "Claim Account"
  },
  {
    "id": "web.claim_account.user.error",
    "translation": "Couldn't find user teamid=%v, email=%v, err=%v"
  },
  {
    "id": "web.create_dir.error",
    "translation": "Failed to create directory watcher %v"
  },
  {
    "id": "web.dir_fail.error",
    "translation": "Failed in directory watcher %v"
  },
  {
    "id": "web.do_load_channel.error",
    "translation": "Error in getting users profile for id=%v forcing logout"
  },
  {
    "id": "web.doc.title",
    "translation": "Documentation"
  },
  {
    "id": "web.email_verified.title",
    "translation": "Email Verified"
  },
  {
    "id": "web.find_team.title",
    "translation": "Find Team"
  },
  {
    "id": "web.header.back",
    "translation": "Back"
  },
  {
    "id": "web.incoming_webhook.attachment.app_error",
    "translation": "Maximum attachments length is {{.Max}} characters, received size is {{.Actual}}"
  },
  {
    "id": "web.incoming_webhook.channel.app_error",
    "translation": "Couldn't find the channel"
  },
  {
    "id": "web.incoming_webhook.disabled.app_error",
    "translation": "Incoming webhooks have been disabled by the system admin."
  },
  {
    "id": "web.incoming_webhook.invalid.app_error",
    "translation": "Invalid webhook"
  },
  {
    "id": "web.incoming_webhook.parse.app_error",
    "translation": "Unable to parse incoming data"
  },
  {
    "id": "web.incoming_webhook.permissions.app_error",
    "translation": "Inappropriate channel permissions"
  },
  {
    "id": "web.incoming_webhook.text.app_error",
    "translation": "No text specified"
  },
  {
    "id": "web.incoming_webhook.text.length.app_error",
    "translation": "Maximum text length is {{.Max}} characters, received size is {{.Actual}}"
  },
  {
    "id": "web.incoming_webhook.user.app_error",
    "translation": "Couldn't find the user"
  },
  {
    "id": "web.init.debug",
    "translation": "Initializing web routes"
  },
  {
    "id": "web.login.error",
    "translation": "Couldn't find team name=%v, err=%v"
  },
  {
    "id": "web.login.login_title",
    "translation": "Login"
  },
  {
    "id": "web.login_with_oauth.invalid_team.app_error",
    "translation": "Invalid team name"
  },
  {
    "id": "web.parsing_templates.debug",
    "translation": "Parsing templates at %v"
  },
  {
    "id": "web.parsing_templates.error",
    "translation": "Failed to parse templates %v"
  },
  {
    "id": "web.post_permalink.app_error",
    "translation": "Invalid Post ID"
  },
  {
    "id": "web.reparse_templates.info",
    "translation": "Re-parsing templates because of modified file %v"
  },
  {
    "id": "web.reset_password.expired_link.app_error",
    "translation": "The password reset link has expired"
  },
  {
    "id": "web.reset_password.invalid_link.app_error",
    "translation": "The reset link does not appear to be valid"
  },
  {
    "id": "web.root.home_title",
    "translation": "Home"
  },
  {
    "id": "web.root.singup_title",
    "translation": "Signup"
  },
  {
    "id": "web.signup_team_complete.invalid_link.app_error",
    "translation": "The signup link does not appear to be valid"
  },
  {
    "id": "web.signup_team_complete.link_expired.app_error",
    "translation": "The signup link has expired"
  },
  {
    "id": "web.signup_team_complete.title",
    "translation": "Complete Team Sign Up"
  },
  {
    "id": "web.signup_team_confirm.title",
    "translation": "Signup Email Sent"
  },
  {
    "id": "web.signup_user_complete.link_expired.app_error",
    "translation": "The signup link has expired"
  },
  {
    "id": "web.signup_user_complete.link_invalid.app_error",
    "translation": "The signup link does not appear to be valid"
  },
  {
    "id": "web.signup_user_complete.no_invites.app_error",
    "translation": "The team type doesn't allow open invites"
  },
  {
    "id": "web.signup_user_complete.title",
    "translation": "Complete User Sign Up"
  },
  {
    "id": "web.singup_with_oauth.invalid_team.app_error",
    "translation": "Invalid team name"
  },
  {
    "id": "web.watcher_fail.error",
    "translation": "Failed to add directory to watcher %v"
  },
  {
    "id": "wsapi.status.init.debug",
    "translation": "Initializing status WebSocket API routes"
  },
  {
    "id": "wsapi.system.init.debug",
    "translation": "Initializing system WebSocket API routes"
  },
  {
    "id": "wsapi.user.init.debug",
    "translation": "Initializing user WebSocket API routes"
  },
  {
    "id": "wsapi.webrtc.init.debug",
    "translation": "Initializing webrtc WebSocket API routes"
  }
]<|MERGE_RESOLUTION|>--- conflicted
+++ resolved
@@ -6532,13 +6532,6 @@
     "translation": "An error occurred while saving the file to {{.Filename}}"
   },
   {
-<<<<<<< HEAD
-=======
-    "id": "utils.config.add_client_locale.app_error",
-    "translation": "Unable to load mattermost configuration file:  Adding DefaultClientLocale to AvailableLocales."
-  },
-  {
->>>>>>> 737b4682
     "id": "utils.config.supported_available_locales.app_error",
     "translation": "Unable to load mattermost configuration file:  AvailableLocales must include DefaultClientLocale. Setting AvailableLocales to all locales as default value."
   },

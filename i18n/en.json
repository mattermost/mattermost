--- conflicted
+++ resolved
@@ -2576,17 +2576,16 @@
     "translation": "Your license does not support update permissions schemes"
   },
   {
+    "id": "api.server.cws.delete_workspace.app_error",
+    "translation": "CWS Server failed to delete workspace."
+  },
+  {
     "id": "api.server.cws.health_check.app_error",
     "translation": "CWS Server is not available."
   },
   {
-<<<<<<< HEAD
-    "id": "api.server.cws.delete_workspace.app_error",
-    "translation": "CWS Server failed to delete workspace."
-=======
     "id": "api.server.cws.needs_enterprise_edition",
     "translation": "Service only available in Mattermost Enterprise edition"
->>>>>>> a68515b6
   },
   {
     "id": "api.server.hosted_signup_unavailable.error",

[
  {
    "id": "April",
    "translation": "April"
  },
  {
    "id": "August",
    "translation": "August"
  },
  {
    "id": "December",
    "translation": "December"
  },
  {
    "id": "February",
    "translation": "February"
  },
  {
    "id": "January",
    "translation": "January"
  },
  {
    "id": "July",
    "translation": "July"
  },
  {
    "id": "June",
    "translation": "June"
  },
  {
    "id": "March",
    "translation": "March"
  },
  {
    "id": "May",
    "translation": "May"
  },
  {
    "id": "November",
    "translation": "November"
  },
  {
    "id": "October",
    "translation": "October"
  },
  {
    "id": "September",
    "translation": "September"
  },
  {
    "id": "api.admin.add_certificate.array.app_error",
    "translation": "No file under 'certificate' in request."
  },
  {
    "id": "api.admin.add_certificate.no_file.app_error",
    "translation": "No file under 'certificate' in request."
  },
  {
    "id": "api.admin.add_certificate.open.app_error",
    "translation": "Could not open certificate file."
  },
  {
    "id": "api.admin.add_certificate.parseform.app_error",
    "translation": "Error parsing multiform request"
  },
  {
    "id": "api.admin.add_certificate.saving.app_error",
    "translation": "Could not save certificate file."
  },
  {
    "id": "api.admin.delete_brand_image.storage.not_found",
    "translation": "Unable to delete brand image, not found."
  },
  {
    "id": "api.admin.file_read_error",
    "translation": "Error reading log file."
  },
  {
    "id": "api.admin.get_brand_image.storage.app_error",
    "translation": "Image storage is not configured."
  },
  {
    "id": "api.admin.ldap.not_available.app_error",
    "translation": "LDAP is not available."
  },
  {
    "id": "api.admin.remove_certificate.delete.app_error",
    "translation": "An error occurred while deleting the certificate."
  },
  {
    "id": "api.admin.saml.failure_get_metadata_from_idp.app_error",
    "translation": "Failed to obtain metadata from Identity Provider URL."
  },
  {
    "id": "api.admin.saml.failure_parse_idp_certificate.app_error",
    "translation": "Failure encountered while parsing the metadata information received from the Identity Provider to a certificate."
  },
  {
    "id": "api.admin.saml.failure_save_idp_certificate_file.app_error",
    "translation": "Could not save certificate file."
  },
  {
    "id": "api.admin.saml.invalid_xml_missing_idpssodescriptors.app_error",
    "translation": "Missing Identity Provider SSO Descriptors node in the XML."
  },
  {
    "id": "api.admin.saml.invalid_xml_missing_keydescriptor.app_error",
    "translation": "Missing Identity Provider Key Descriptors node in the XML."
  },
  {
    "id": "api.admin.saml.invalid_xml_missing_ssoservices.app_error",
    "translation": "Missing Identity Provider SSO Services node in the XML."
  },
  {
    "id": "api.admin.saml.metadata.app_error",
    "translation": "An error occurred while building Service Provider Metadata."
  },
  {
    "id": "api.admin.saml.not_available.app_error",
    "translation": "SAML 2.0 is not configured or supported on this server."
  },
  {
    "id": "api.admin.saml.set_certificate_from_metadata.invalid_body.app_error",
    "translation": "Invalid certificate text."
  },
  {
    "id": "api.admin.saml.set_certificate_from_metadata.invalid_content_type.app_error",
    "translation": "Invalid content type."
  },
  {
    "id": "api.admin.saml.set_certificate_from_metadata.missing_content_type.app_error",
    "translation": "Missing content type."
  },
  {
    "id": "api.admin.test_email.body",
    "translation": "It appears your Mattermost email is setup correctly!"
  },
  {
    "id": "api.admin.test_email.missing_server",
    "translation": "SMTP Server is required"
  },
  {
    "id": "api.admin.test_email.reenter_password",
    "translation": "The SMTP server, port, or username has changed. Please re-enter the SMTP password to test connection."
  },
  {
    "id": "api.admin.test_email.subject",
    "translation": "Mattermost - Testing Email Settings"
  },
  {
    "id": "api.admin.test_s3.missing_s3_bucket",
    "translation": "S3 Bucket is required"
  },
  {
    "id": "api.admin.upload_brand_image.array.app_error",
    "translation": "Empty array under 'image' in request."
  },
  {
    "id": "api.admin.upload_brand_image.no_file.app_error",
    "translation": "No file under 'image' in request."
  },
  {
    "id": "api.admin.upload_brand_image.parse.app_error",
    "translation": "Could not parse multipart form."
  },
  {
    "id": "api.admin.upload_brand_image.storage.app_error",
    "translation": "Unable to upload image. Image storage is not configured."
  },
  {
    "id": "api.admin.upload_brand_image.too_large.app_error",
    "translation": "Unable to upload file. File is too large."
  },
  {
    "id": "api.bot.create_disabled",
    "translation": "Bot creation has been disabled."
  },
  {
    "id": "api.bot.delete_bot_icon_image.app_error",
    "translation": "Couldn't delete icon image."
  },
  {
    "id": "api.bot.get_bot_icon_image.read.app_error",
    "translation": "Unable to read icon image file."
  },
  {
    "id": "api.bot.set_bot_icon_image.app_error",
    "translation": "Couldn't upload icon image."
  },
  {
    "id": "api.bot.set_bot_icon_image.array.app_error",
    "translation": "Empty array under 'image' in request."
  },
  {
    "id": "api.bot.set_bot_icon_image.no_file.app_error",
    "translation": "No file under 'image' in request."
  },
  {
    "id": "api.bot.set_bot_icon_image.open.app_error",
    "translation": "Could not open image file."
  },
  {
    "id": "api.bot.set_bot_icon_image.parse.app_error",
    "translation": "Could not parse multipart form."
  },
  {
    "id": "api.bot.set_bot_icon_image.too_large.app_error",
    "translation": "Unable to upload icon image. File is too large."
  },
  {
    "id": "api.bot.teams_channels.add_message_mobile",
    "translation": "Please add me to teams and channels you want me to interact in. To do this, use the browser or Mattermost Desktop App."
  },
  {
    "id": "api.channel.add_guest.added",
    "translation": "%v added to the channel as guest by %v."
  },
  {
    "id": "api.channel.add_member.added",
    "translation": "%v added to the channel by %v."
  },
  {
    "id": "api.channel.add_members.error",
    "translation": "Error adding channel member(s)."
  },
  {
    "id": "api.channel.add_members.user_denied",
    "translation": "Channel membership denied to the following users because of group constraints: {{ .UserIDs }}"
  },
  {
    "id": "api.channel.add_user.to.channel.failed.app_error",
    "translation": "Failed to add user to channel."
  },
  {
    "id": "api.channel.add_user.to.channel.failed.deleted.app_error",
    "translation": "Failed to add user to channel because they have been removed from the team."
  },
  {
    "id": "api.channel.add_user_to_channel.type.app_error",
    "translation": "Can not add user to this channel type."
  },
  {
    "id": "api.channel.change_channel_privacy.private_to_public",
    "translation": "This channel has been converted to a Public Channel and can be joined by any team member."
  },
  {
    "id": "api.channel.change_channel_privacy.public_to_private",
    "translation": "This channel has been converted to a Private Channel."
  },
  {
    "id": "api.channel.channel_member_counts_by_group.license.error",
    "translation": "Your license does not support groups"
  },
  {
    "id": "api.channel.convert_channel_to_private.default_channel_error",
    "translation": "This default channel cannot be converted into a private channel."
  },
  {
    "id": "api.channel.convert_channel_to_private.private_channel_error",
    "translation": "The channel requested to convert is already a private channel."
  },
  {
    "id": "api.channel.create_channel.direct_channel.app_error",
    "translation": "Must use createDirectChannel API service for direct message channel creation."
  },
  {
    "id": "api.channel.create_channel.max_channel_limit.app_error",
    "translation": "Unable to create more than {{.MaxChannelsPerTeam}} channels for current team."
  },
  {
    "id": "api.channel.create_default_channels.off_topic",
    "translation": "Off-Topic"
  },
  {
    "id": "api.channel.create_default_channels.town_square",
    "translation": "Town Square"
  },
  {
    "id": "api.channel.create_direct_channel.invalid_user.app_error",
    "translation": "Invalid user ID for direct channel creation."
  },
  {
    "id": "api.channel.create_group.bad_size.app_error",
    "translation": "Group message channels must contain at least 3 and no more than 8 users."
  },
  {
    "id": "api.channel.create_group.bad_user.app_error",
    "translation": "One of the provided users does not exist."
  },
  {
    "id": "api.channel.delete_channel.archived",
    "translation": "%v archived the channel."
  },
  {
    "id": "api.channel.delete_channel.cannot.app_error",
    "translation": "Unable to delete the default channel {{.Channel}}."
  },
  {
    "id": "api.channel.delete_channel.deleted.app_error",
    "translation": "The channel has been archived or deleted."
  },
  {
    "id": "api.channel.delete_channel.type.invalid",
    "translation": "Unable to delete direct or group message channels"
  },
  {
    "id": "api.channel.get_channel_moderations.license.error",
    "translation": "Your license does not support channel moderation"
  },
  {
    "id": "api.channel.guest_join_channel.post_and_forget",
    "translation": "%v joined the channel as guest."
  },
  {
    "id": "api.channel.join_channel.permissions.app_error",
    "translation": "You do not have the appropriate permissions."
  },
  {
    "id": "api.channel.join_channel.post_and_forget",
    "translation": "%v joined the channel."
  },
  {
    "id": "api.channel.leave.default.app_error",
    "translation": "Unable to leave the default channel {{.Channel}}."
  },
  {
    "id": "api.channel.leave.direct.app_error",
    "translation": "Unable to leave a direct message channel."
  },
  {
    "id": "api.channel.leave.last_member.app_error",
    "translation": "You're the only member left, try removing the Private Channel instead of leaving."
  },
  {
    "id": "api.channel.leave.left",
    "translation": "%v left the channel."
  },
  {
    "id": "api.channel.move_channel.type.invalid",
    "translation": "Unable to move direct or group message channels"
  },
  {
    "id": "api.channel.patch_channel_moderations.license.error",
    "translation": "Your license does not support channel moderation"
  },
  {
    "id": "api.channel.patch_update_channel.forbidden.app_error",
    "translation": "Failed to update the channel."
  },
  {
    "id": "api.channel.post_channel_privacy_message.error",
    "translation": "Failed to post channel privacy update message."
  },
  {
    "id": "api.channel.post_update_channel_displayname_message_and_forget.create_post.error",
    "translation": "Failed to post displayname update message"
  },
  {
    "id": "api.channel.post_update_channel_displayname_message_and_forget.retrieve_user.error",
    "translation": "Failed to retrieve user while updating channel DisplayName field"
  },
  {
    "id": "api.channel.post_update_channel_displayname_message_and_forget.updated_from",
    "translation": "%s updated the channel display name from: %s to: %s"
  },
  {
    "id": "api.channel.post_update_channel_header_message_and_forget.post.error",
    "translation": "Failed to post update channel header message"
  },
  {
    "id": "api.channel.post_update_channel_header_message_and_forget.removed",
    "translation": "%s removed the channel header (was: %s)"
  },
  {
    "id": "api.channel.post_update_channel_header_message_and_forget.retrieve_user.error",
    "translation": "Failed to retrieve user while updating channel header"
  },
  {
    "id": "api.channel.post_update_channel_header_message_and_forget.updated_from",
    "translation": "%s updated the channel header from: %s to: %s"
  },
  {
    "id": "api.channel.post_update_channel_header_message_and_forget.updated_to",
    "translation": "%s updated the channel header to: %s"
  },
  {
    "id": "api.channel.post_user_add_remove_message_and_forget.error",
    "translation": "Failed to post join/leave message"
  },
  {
    "id": "api.channel.remove.default.app_error",
    "translation": "Unable to remove user from the default channel {{.Channel}}."
  },
  {
    "id": "api.channel.remove_channel_member.type.app_error",
    "translation": "Unable to remove user from a channel."
  },
  {
    "id": "api.channel.remove_member.group_constrained.app_error",
    "translation": "Unable to remove a user from a group-constrained channel."
  },
  {
    "id": "api.channel.remove_member.removed",
    "translation": "%v removed from the channel."
  },
  {
    "id": "api.channel.remove_members.denied",
    "translation": "Channel membership removal denied to the following users because of group constraints: {{ .UserIDs }}"
  },
  {
    "id": "api.channel.remove_user_from_channel.app_error",
    "translation": "Can not remove user from this channel type."
  },
  {
    "id": "api.channel.rename_channel.cant_rename_direct_messages.app_error",
    "translation": "You cannot rename a direct message channel."
  },
  {
    "id": "api.channel.rename_channel.cant_rename_group_messages.app_error",
    "translation": "You cannot rename a group message channel."
  },
  {
    "id": "api.channel.restore_channel.restored.app_error",
    "translation": "Unable to unarchive channel. The channel is not archived."
  },
  {
    "id": "api.channel.restore_channel.unarchived",
    "translation": "{{.Username}} unarchived the channel."
  },
  {
    "id": "api.channel.update_channel.deleted.app_error",
    "translation": "The channel has been archived or deleted."
  },
  {
    "id": "api.channel.update_channel.tried.app_error",
    "translation": "Tried to perform an invalid update of the default channel {{.Channel}}."
  },
  {
    "id": "api.channel.update_channel.typechange.app_error",
    "translation": "Channel type cannot be updated."
  },
  {
    "id": "api.channel.update_channel_member_roles.changing_guest_role.app_error",
    "translation": "Invalid channel member update: You can't add or remove the guest role manually."
  },
  {
    "id": "api.channel.update_channel_member_roles.guest_and_user.app_error",
    "translation": "Invalid channel member update: A user must be a guest or a user but not both."
  },
  {
    "id": "api.channel.update_channel_member_roles.scheme_role.app_error",
    "translation": "The provided role is managed by a Scheme and therefore cannot be applied directly to a Channel Member."
  },
  {
    "id": "api.channel.update_channel_privacy.default_channel_error",
    "translation": "The default channel cannot be made private."
  },
  {
    "id": "api.channel.update_channel_scheme.license.error",
    "translation": "Your license does not support updating a channel's scheme"
  },
  {
    "id": "api.channel.update_channel_scheme.scheme_scope.error",
    "translation": "Unable to set the scheme to the channel because the supplied scheme is not a channel scheme."
  },
  {
    "id": "api.channel.update_team_member_roles.changing_guest_role.app_error",
    "translation": "Invalid team member update: You can't add or remove the guest role manually."
  },
  {
    "id": "api.channel.update_team_member_roles.scheme_role.app_error",
    "translation": "The provided role is managed by a Scheme and therefore cannot be applied directly to a Team Member."
  },
  {
    "id": "api.cloud.app_error",
    "translation": "Internal error during cloud api request."
  },
  {
    "id": "api.cloud.license_error",
    "translation": "Your license does not support cloud requests."
  },
  {
    "id": "api.cloud.request_error",
    "translation": "Error processing request to CWS."
  },
  {
    "id": "api.command.admin_only.app_error",
    "translation": "Integrations have been limited to admins only."
  },
  {
    "id": "api.command.command_post.forbidden.app_error",
    "translation": "Specified user is not a member of specified channel."
  },
  {
    "id": "api.command.disabled.app_error",
    "translation": "Commands have been disabled by the system admin."
  },
  {
    "id": "api.command.duplicate_trigger.app_error",
    "translation": "This trigger word is already in use. Please choose another word."
  },
  {
    "id": "api.command.execute_command.create_post_failed.app_error",
    "translation": "Command '{{.Trigger}}' failed to post response. Please contact your System Administrator."
  },
  {
    "id": "api.command.execute_command.failed.app_error",
    "translation": "Command with a trigger of '{{.Trigger}}' failed."
  },
  {
    "id": "api.command.execute_command.failed_empty.app_error",
    "translation": "Command with a trigger of '{{.Trigger}}' returned an empty response."
  },
  {
    "id": "api.command.execute_command.failed_resp.app_error",
    "translation": "Command with a trigger of '{{.Trigger}}' returned response {{.Status}}."
  },
  {
    "id": "api.command.execute_command.format.app_error",
    "translation": "Command trigger word is missing the leading slash character"
  },
  {
    "id": "api.command.execute_command.not_found.app_error",
    "translation": "Command with a trigger of '{{.Trigger}}' not found. To send a message beginning with \"/\", try adding an empty space at the beginning of the message."
  },
  {
    "id": "api.command.execute_command.start.app_error",
    "translation": "No command trigger found."
  },
  {
    "id": "api.command.invite_people.desc",
    "translation": "Send an email invite to your Mattermost team"
  },
  {
    "id": "api.command.invite_people.email_invitations_off",
    "translation": "Email invitations are disabled, no invite(s) sent"
  },
  {
    "id": "api.command.invite_people.email_off",
    "translation": "Email has not been configured, no invite(s) sent"
  },
  {
    "id": "api.command.invite_people.fail",
    "translation": "Encountered an error sending email invite(s)"
  },
  {
    "id": "api.command.invite_people.hint",
    "translation": "[name@domain.com ...]"
  },
  {
    "id": "api.command.invite_people.invite_off",
    "translation": "User creation has been disabled on this server, no invite(s) sent"
  },
  {
    "id": "api.command.invite_people.name",
    "translation": "invite_people"
  },
  {
    "id": "api.command.invite_people.no_email",
    "translation": "Please specify one or more valid email addresses"
  },
  {
    "id": "api.command.invite_people.sent",
    "translation": "Email invite(s) sent"
  },
  {
    "id": "api.command.team_mismatch.app_error",
    "translation": "Unable to update commands across teams."
  },
  {
    "id": "api.command_away.desc",
    "translation": "Set your status away"
  },
  {
    "id": "api.command_away.name",
    "translation": "away"
  },
  {
    "id": "api.command_away.success",
    "translation": "You are now away"
  },
  {
    "id": "api.command_channel_header.channel.app_error",
    "translation": "Error to retrieve the current channel."
  },
  {
    "id": "api.command_channel_header.desc",
    "translation": "Edit the channel header"
  },
  {
    "id": "api.command_channel_header.hint",
    "translation": "[text]"
  },
  {
    "id": "api.command_channel_header.message.app_error",
    "translation": "Text must be provided with the /header command."
  },
  {
    "id": "api.command_channel_header.name",
    "translation": "header"
  },
  {
    "id": "api.command_channel_header.permission.app_error",
    "translation": "You don't have the appropriate permissions to edit the channel header."
  },
  {
    "id": "api.command_channel_header.update_channel.app_error",
    "translation": "Error to update the current channel."
  },
  {
    "id": "api.command_channel_purpose.channel.app_error",
    "translation": "Error to retrieve the current channel."
  },
  {
    "id": "api.command_channel_purpose.desc",
    "translation": "Edit the channel purpose"
  },
  {
    "id": "api.command_channel_purpose.direct_group.app_error",
    "translation": "Unable to set purpose for direct message channels. Use /header to set the header instead."
  },
  {
    "id": "api.command_channel_purpose.hint",
    "translation": "[text]"
  },
  {
    "id": "api.command_channel_purpose.message.app_error",
    "translation": "A message must be provided with the /purpose command."
  },
  {
    "id": "api.command_channel_purpose.name",
    "translation": "purpose"
  },
  {
    "id": "api.command_channel_purpose.permission.app_error",
    "translation": "You don't have the appropriate permissions to edit the channel purpose."
  },
  {
    "id": "api.command_channel_purpose.update_channel.app_error",
    "translation": "Error to update the current channel."
  },
  {
    "id": "api.command_channel_remove.channel.app_error",
    "translation": "Error retrieving the current channel."
  },
  {
    "id": "api.command_channel_rename.channel.app_error",
    "translation": "Error to retrieve the current channel."
  },
  {
    "id": "api.command_channel_rename.desc",
    "translation": "Rename the channel"
  },
  {
    "id": "api.command_channel_rename.direct_group.app_error",
    "translation": "Unable to rename direct message channels."
  },
  {
    "id": "api.command_channel_rename.hint",
    "translation": "[text]"
  },
  {
    "id": "api.command_channel_rename.message.app_error",
    "translation": "A message must be provided with the /rename command."
  },
  {
    "id": "api.command_channel_rename.name",
    "translation": "rename"
  },
  {
    "id": "api.command_channel_rename.permission.app_error",
    "translation": "You don't have the appropriate permissions to rename the channel."
  },
  {
    "id": "api.command_channel_rename.too_long.app_error",
    "translation": "Channel name must be {{.Length}} or fewer characters."
  },
  {
    "id": "api.command_channel_rename.too_short.app_error",
    "translation": "Channel name must be {{.Length}} or more characters."
  },
  {
    "id": "api.command_channel_rename.update_channel.app_error",
    "translation": "Error to update the current channel."
  },
  {
    "id": "api.command_code.desc",
    "translation": "Display text as a code block"
  },
  {
    "id": "api.command_code.hint",
    "translation": "[text]"
  },
  {
    "id": "api.command_code.message.app_error",
    "translation": "A message must be provided with the /code command."
  },
  {
    "id": "api.command_code.name",
    "translation": "code"
  },
  {
    "id": "api.command_collapse.desc",
    "translation": "Turn on auto-collapsing of image previews"
  },
  {
    "id": "api.command_collapse.name",
    "translation": "collapse"
  },
  {
    "id": "api.command_collapse.success",
    "translation": "Image links now collapse by default"
  },
  {
    "id": "api.command_dnd.desc",
    "translation": "Do not disturb disables desktop and mobile push notifications."
  },
  {
    "id": "api.command_dnd.name",
    "translation": "dnd"
  },
  {
    "id": "api.command_dnd.success",
    "translation": "Do Not Disturb is enabled. You will not receive desktop or mobile push notifications until Do Not Disturb is turned off."
  },
  {
    "id": "api.command_echo.delay.app_error",
    "translation": "Delays must be under 10000 seconds."
  },
  {
    "id": "api.command_echo.desc",
    "translation": "Echo back text from your account"
  },
  {
    "id": "api.command_echo.high_volume.app_error",
    "translation": "High volume of echo request, cannot process request."
  },
  {
    "id": "api.command_echo.hint",
    "translation": "'message' [delay in seconds]"
  },
  {
    "id": "api.command_echo.message.app_error",
    "translation": "A message must be provided with the /echo command."
  },
  {
    "id": "api.command_echo.name",
    "translation": "echo"
  },
  {
    "id": "api.command_expand.desc",
    "translation": "Turn off auto-collapsing of image previews"
  },
  {
    "id": "api.command_expand.name",
    "translation": "expand"
  },
  {
    "id": "api.command_expand.success",
    "translation": "Image links now expand by default"
  },
  {
    "id": "api.command_expand_collapse.fail.app_error",
    "translation": "An error occurred while expanding previews."
  },
  {
    "id": "api.command_groupmsg.desc",
    "translation": "Sends a Group Message to the specified users"
  },
  {
    "id": "api.command_groupmsg.fail.app_error",
    "translation": "An error occurred while messaging the users."
  },
  {
    "id": "api.command_groupmsg.group_fail.app_error",
    "translation": "An error occurred while creating the group message."
  },
  {
    "id": "api.command_groupmsg.hint",
    "translation": "@[username1],@[username2] 'message'"
  },
  {
    "id": "api.command_groupmsg.invalid_user.app_error",
    "translation": {
      "one": "Unable to find the user: {{.Users}}",
      "other": "Unable to find the users: {{.Users}}"
    }
  },
  {
    "id": "api.command_groupmsg.max_users.app_error",
    "translation": "Group messages are limited to a maximum of {{.MaxUsers}} users."
  },
  {
    "id": "api.command_groupmsg.min_users.app_error",
    "translation": "Group messages are limited to a minimum of {{.MinUsers}} users."
  },
  {
    "id": "api.command_groupmsg.name",
    "translation": "message"
  },
  {
    "id": "api.command_groupmsg.permission.app_error",
    "translation": "You don't have the appropriate permissions to create a new group message."
  },
  {
    "id": "api.command_help.desc",
    "translation": "Open the Mattermost help page"
  },
  {
    "id": "api.command_help.name",
    "translation": "help"
  },
  {
    "id": "api.command_invite.channel.app_error",
    "translation": "Error to retrieve the current channel."
  },
  {
    "id": "api.command_invite.channel.error",
    "translation": "Could not find the channel {{.Channel}}. Please use the [channel handle](https://about.mattermost.com/default-channel-handle-documentation) to identify channels."
  },
  {
    "id": "api.command_invite.desc",
    "translation": "Invite a user to a channel"
  },
  {
    "id": "api.command_invite.directchannel.app_error",
    "translation": "You can't add someone to a direct message channel."
  },
  {
    "id": "api.command_invite.fail.app_error",
    "translation": "An error occurred while joining the channel."
  },
  {
    "id": "api.command_invite.group_constrained_user_denied",
    "translation": "This channel is managed by groups.  This user is not part of a group that is synced to this channel."
  },
  {
    "id": "api.command_invite.hint",
    "translation": "@[username] ~[channel]"
  },
  {
    "id": "api.command_invite.missing_message.app_error",
    "translation": "Missing Username and Channel."
  },
  {
    "id": "api.command_invite.missing_user.app_error",
    "translation": "We couldn't find the user. They may have been deactivated by the System Administrator."
  },
  {
    "id": "api.command_invite.name",
    "translation": "invite"
  },
  {
    "id": "api.command_invite.permission.app_error",
    "translation": "You don't have enough permissions to add {{.User}} in {{.Channel}}."
  },
  {
    "id": "api.command_invite.private_channel.app_error",
    "translation": "Could not find the channel {{.Channel}}. Please use the channel handle to identify channels."
  },
  {
    "id": "api.command_invite.success",
    "translation": "{{.User}} added to {{.Channel}} channel."
  },
  {
    "id": "api.command_invite.user_already_in_channel.app_error",
    "translation": "{{.User}} is already in the channel."
  },
  {
    "id": "api.command_invite.user_not_in_team.app_error",
    "translation": "@{{.Username}} is not a member of the team."
  },
  {
    "id": "api.command_invite_people.permission.app_error",
    "translation": "You don't have permission to invite new users to this server."
  },
  {
    "id": "api.command_join.desc",
    "translation": "Join the open channel"
  },
  {
    "id": "api.command_join.fail.app_error",
    "translation": "An error occurred while joining the channel."
  },
  {
    "id": "api.command_join.hint",
    "translation": "~[channel]"
  },
  {
    "id": "api.command_join.list.app_error",
    "translation": "An error occurred while listing channels."
  },
  {
    "id": "api.command_join.missing.app_error",
    "translation": "Unable to find the channel."
  },
  {
    "id": "api.command_join.name",
    "translation": "join"
  },
  {
    "id": "api.command_kick.name",
    "translation": "kick"
  },
  {
    "id": "api.command_leave.desc",
    "translation": "Leave the current channel"
  },
  {
    "id": "api.command_leave.fail.app_error",
    "translation": "An error occurred while leaving the channel."
  },
  {
    "id": "api.command_leave.name",
    "translation": "leave"
  },
  {
    "id": "api.command_logout.desc",
    "translation": "Logout of Mattermost"
  },
  {
    "id": "api.command_logout.name",
    "translation": "logout"
  },
  {
    "id": "api.command_me.desc",
    "translation": "Do an action"
  },
  {
    "id": "api.command_me.hint",
    "translation": "[message]"
  },
  {
    "id": "api.command_me.name",
    "translation": "me"
  },
  {
    "id": "api.command_msg.desc",
    "translation": "Send Direct Message to a user"
  },
  {
    "id": "api.command_msg.dm_fail.app_error",
    "translation": "An error occurred while creating the direct message."
  },
  {
    "id": "api.command_msg.fail.app_error",
    "translation": "An error occurred while messaging the user."
  },
  {
    "id": "api.command_msg.hint",
    "translation": "@[username] 'message'"
  },
  {
    "id": "api.command_msg.missing.app_error",
    "translation": "Unable to find the user."
  },
  {
    "id": "api.command_msg.name",
    "translation": "message"
  },
  {
    "id": "api.command_msg.permission.app_error",
    "translation": "You don't have the appropriate permissions to direct message this user."
  },
  {
    "id": "api.command_mute.desc",
    "translation": "Turns off desktop, email and push notifications for the current channel or the [channel] specified."
  },
  {
    "id": "api.command_mute.error",
    "translation": "Could not find the channel {{.Channel}}. Please use the [channel handle](https://about.mattermost.com/default-channel-handle-documentation) to identify channels."
  },
  {
    "id": "api.command_mute.hint",
    "translation": "~[channel]"
  },
  {
    "id": "api.command_mute.name",
    "translation": "mute"
  },
  {
    "id": "api.command_mute.no_channel.error",
    "translation": "Could not find the specified channel. Please use the [channel handle](https://about.mattermost.com/default-channel-handle-documentation) to identify channels."
  },
  {
    "id": "api.command_mute.not_member.error",
    "translation": "Could not mute channel {{.Channel}} as you are not a member."
  },
  {
    "id": "api.command_mute.success_mute",
    "translation": "You will not receive notifications for {{.Channel}} until channel mute is turned off."
  },
  {
    "id": "api.command_mute.success_mute_direct_msg",
    "translation": "You will not receive notifications for this channel until channel mute is turned off."
  },
  {
    "id": "api.command_mute.success_unmute",
    "translation": "{{.Channel}} is no longer muted."
  },
  {
    "id": "api.command_mute.success_unmute_direct_msg",
    "translation": "This channel is no longer muted."
  },
  {
    "id": "api.command_offline.desc",
    "translation": "Set your status offline"
  },
  {
    "id": "api.command_offline.name",
    "translation": "offline"
  },
  {
    "id": "api.command_offline.success",
    "translation": "You are now offline"
  },
  {
    "id": "api.command_online.desc",
    "translation": "Set your status online"
  },
  {
    "id": "api.command_online.name",
    "translation": "online"
  },
  {
    "id": "api.command_online.success",
    "translation": "You are now online"
  },
  {
    "id": "api.command_open.name",
    "translation": "open"
  },
  {
    "id": "api.command_remote.desc",
    "translation": "Invite remote Mattermost clusters for inter-cluster communication."
  },
  {
    "id": "api.command_remote.hint",
    "translation": "[action]"
  },
  {
    "id": "api.command_remote.name",
    "translation": "remote"
  },
  {
    "id": "api.command_remove.desc",
    "translation": "Remove a member from the channel"
  },
  {
    "id": "api.command_remove.direct_group.app_error",
    "translation": "You can't remove someone from a direct message channel."
  },
  {
    "id": "api.command_remove.group_constrained_user_denied",
    "translation": "User cannot be removed from the channel by you because they are a member of the groups linked to this channel. To remove them from this channel, they must be removed from the linked groups."
  },
  {
    "id": "api.command_remove.hint",
    "translation": "@[username]"
  },
  {
    "id": "api.command_remove.message.app_error",
    "translation": "A message must be provided with the /remove or /kick command."
  },
  {
    "id": "api.command_remove.missing.app_error",
    "translation": "We couldn't find the user. They may have been deactivated by the System Administrator."
  },
  {
    "id": "api.command_remove.name",
    "translation": "remove"
  },
  {
    "id": "api.command_remove.permission.app_error",
    "translation": "You don't have the appropriate permissions to remove the member."
  },
  {
    "id": "api.command_remove.user_not_in_channel",
    "translation": "{{.Username}} is not a member of this channel."
  },
  {
    "id": "api.command_search.desc",
    "translation": "Search text in messages"
  },
  {
    "id": "api.command_search.hint",
    "translation": "[text]"
  },
  {
    "id": "api.command_search.name",
    "translation": "search"
  },
  {
    "id": "api.command_search.unsupported.app_error",
    "translation": "The search command is not supported on your device."
  },
  {
    "id": "api.command_settings.desc",
    "translation": "Open the Account Settings dialog"
  },
  {
    "id": "api.command_settings.name",
    "translation": "settings"
  },
  {
    "id": "api.command_settings.unsupported.app_error",
    "translation": "The settings command is not supported on your device."
  },
  {
    "id": "api.command_share.desc",
    "translation": "Shares the current channel with a remote Mattermost instance."
  },
  {
    "id": "api.command_share.hint",
    "translation": "[action]"
  },
  {
    "id": "api.command_share.name",
    "translation": "share"
  },
  {
    "id": "api.command_shortcuts.desc",
    "translation": "Displays a list of keyboard shortcuts"
  },
  {
    "id": "api.command_shortcuts.name",
    "translation": "shortcuts"
  },
  {
    "id": "api.command_shortcuts.unsupported.app_error",
    "translation": "The shortcuts command is not supported on your device."
  },
  {
    "id": "api.command_shrug.desc",
    "translation": "Adds ¯\\_(ツ)_/¯ to your message"
  },
  {
    "id": "api.command_shrug.hint",
    "translation": "[message]"
  },
  {
    "id": "api.command_shrug.name",
    "translation": "shrug"
  },
  {
    "id": "api.config.client.old_format.app_error",
    "translation": "New format for the client configuration is not supported yet. Please specify format=old in the query string."
  },
  {
    "id": "api.config.get_config.restricted_merge.app_error",
    "translation": "Failed to merge given config."
  },
  {
    "id": "api.config.migrate_config.app_error",
    "translation": "Failed to migrate config store."
  },
  {
    "id": "api.config.patch_config.restricted_merge.app_error",
    "translation": "Failed to merge given config."
  },
  {
    "id": "api.config.update_config.clear_siteurl.app_error",
    "translation": "Site URL cannot be cleared."
  },
  {
    "id": "api.config.update_config.restricted_merge.app_error",
    "translation": "Failed to merge given config."
  },
  {
    "id": "api.context.404.app_error",
    "translation": "Sorry, we could not find the page."
  },
  {
    "id": "api.context.get_user.app_error",
    "translation": "Unable to get user from session UserID."
  },
  {
    "id": "api.context.invalid_body_param.app_error",
    "translation": "Invalid or missing {{.Name}} in request body."
  },
  {
    "id": "api.context.invalid_param.app_error",
    "translation": "Invalid {{.Name}} parameter."
  },
  {
    "id": "api.context.invalid_token.error",
    "translation": "Invalid session token={{.Token}}, err={{.Error}}"
  },
  {
    "id": "api.context.invalid_url_param.app_error",
    "translation": "Invalid or missing {{.Name}} parameter in request URL."
  },
  {
    "id": "api.context.local_origin_required.app_error",
    "translation": "This endpoint requires a local request origin."
  },
  {
    "id": "api.context.mfa_required.app_error",
    "translation": "Multi-factor authentication is required on this server."
  },
  {
    "id": "api.context.permissions.app_error",
    "translation": "You do not have the appropriate permissions."
  },
  {
    "id": "api.context.remote_id_invalid.app_error",
    "translation": "Unable to find remote id {{.RemoteId}}."
  },
  {
    "id": "api.context.remote_token_invalid.app_error",
    "translation": "Invalid remote token."
  },
  {
    "id": "api.context.server_busy.app_error",
    "translation": "Server is busy, non-critical services are temporarily unavailable."
  },
  {
    "id": "api.context.session_expired.app_error",
    "translation": "Invalid or expired session, please login again."
  },
  {
    "id": "api.context.token_provided.app_error",
    "translation": "Session is not OAuth but token was provided in the query string."
  },
  {
    "id": "api.create_terms_of_service.custom_terms_of_service_disabled.app_error",
    "translation": "Custom terms of service feature is disabled."
  },
  {
    "id": "api.create_terms_of_service.empty_text.app_error",
    "translation": "Please enter text for your Custom Terms of Service."
  },
  {
    "id": "api.email.send_warn_metric_ack.failure.app_error",
    "translation": "Failure to send admin acknowledgment email"
  },
  {
    "id": "api.email.send_warn_metric_ack.invalid_warn_metric.app_error",
    "translation": "Could not find warn metric."
  },
  {
    "id": "api.email.send_warn_metric_ack.missing_server.app_error",
    "translation": "SMTP Server is required"
  },
  {
    "id": "api.email_batching.add_notification_email_to_batch.channel_full.app_error",
    "translation": "Email batching job's receiving channel was full. Please increase the EmailBatchingBufferSize."
  },
  {
    "id": "api.email_batching.add_notification_email_to_batch.disabled.app_error",
    "translation": "Email batching has been disabled by the system administrator."
  },
  {
    "id": "api.email_batching.render_batched_post.date",
    "translation": "{{.Hour}}:{{.Minute}} {{.Timezone}}, {{.Month}} {{.Day}}"
  },
  {
    "id": "api.email_batching.render_batched_post.direct_message",
    "translation": "Direct Message from "
  },
  {
    "id": "api.email_batching.render_batched_post.go_to_post",
    "translation": "Go to Post"
  },
  {
    "id": "api.email_batching.render_batched_post.group_message",
    "translation": "Group Message from "
  },
  {
    "id": "api.email_batching.render_batched_post.notification",
    "translation": "Notification from "
  },
  {
    "id": "api.email_batching.send_batched_email_notification.body_text",
    "translation": {
      "one": "You have a new notification.",
      "other": "You have {{.Count}} new notifications."
    }
  },
  {
    "id": "api.email_batching.send_batched_email_notification.subject",
    "translation": {
      "one": "[{{.SiteName}}] New Notification for {{.Month}} {{.Day}}, {{.Year}}",
      "other": "[{{.SiteName}}] New Notifications for {{.Month}} {{.Day}}, {{.Year}}"
    }
  },
  {
    "id": "api.emoji.create.duplicate.app_error",
    "translation": "Unable to create emoji. Another emoji with the same name already exists."
  },
  {
    "id": "api.emoji.create.internal_error",
    "translation": "server_error: Encountered internal server error creating the emoji."
  },
  {
    "id": "api.emoji.create.other_user.app_error",
    "translation": "Invalid user id."
  },
  {
    "id": "api.emoji.create.parse.app_error",
    "translation": "Unable to create emoji. Could not understand request."
  },
  {
    "id": "api.emoji.create.too_large.app_error",
    "translation": "Unable to create emoji. Image must be less than 1 MB in size."
  },
  {
    "id": "api.emoji.disabled.app_error",
    "translation": "Custom emoji have been disabled by the system admin."
  },
  {
    "id": "api.emoji.get_image.decode.app_error",
    "translation": "Unable to decode image file for emoji."
  },
  {
    "id": "api.emoji.get_image.read.app_error",
    "translation": "Unable to read image file for emoji."
  },
  {
    "id": "api.emoji.storage.app_error",
    "translation": "File storage not configured properly. Please configure for either S3 or local server file storage."
  },
  {
    "id": "api.emoji.upload.image.app_error",
    "translation": "Unable to create emoji. File must be a PNG, JPEG, or GIF."
  },
  {
    "id": "api.emoji.upload.large_image.decode_error",
    "translation": "Unable to create emoji. An error occurred when trying to decode the image."
  },
  {
    "id": "api.emoji.upload.large_image.encode_error",
    "translation": "Unable to create emoji. An error occurred when trying to encode the image."
  },
  {
    "id": "api.emoji.upload.large_image.gif_decode_error",
    "translation": "Unable to create emoji. An error occurred when trying to decode the GIF image."
  },
  {
    "id": "api.emoji.upload.large_image.gif_encode_error",
    "translation": "Unable to create emoji. An error occurred when trying to encode the GIF image."
  },
  {
    "id": "api.emoji.upload.large_image.too_large.app_error",
    "translation": "Unable to create emoji. Image must be smaller than {{.MaxWidth}} by {{.MaxHeight}}."
  },
  {
    "id": "api.emoji.upload.open.app_error",
    "translation": "Unable to create the emoji. An error occurred when trying to open the attached image."
  },
  {
    "id": "api.file.append_file.app_error",
    "translation": "Unable to append data to the file."
  },
  {
    "id": "api.file.attachments.disabled.app_error",
    "translation": "File attachments have been disabled on this server."
  },
  {
    "id": "api.file.file_exists.app_error",
    "translation": "Unable to check if the file exists."
  },
  {
    "id": "api.file.file_reader.app_error",
    "translation": "Unable to get a file reader."
  },
  {
    "id": "api.file.file_size.app_error",
    "translation": "Unable to get the file size."
  },
  {
    "id": "api.file.get_file.public_invalid.app_error",
    "translation": "The public link does not appear to be valid."
  },
  {
    "id": "api.file.get_file_preview.no_preview.app_error",
    "translation": "File doesn't have a preview image."
  },
  {
    "id": "api.file.get_file_thumbnail.no_thumbnail.app_error",
    "translation": "File doesn't have a thumbnail image."
  },
  {
    "id": "api.file.get_public_link.disabled.app_error",
    "translation": "Public links have been disabled."
  },
  {
    "id": "api.file.get_public_link.no_post.app_error",
    "translation": "Unable to get public link for file. File must be attached to a post that can be read by the current user."
  },
  {
    "id": "api.file.list_directory.app_error",
    "translation": "Unable to list directory."
  },
  {
    "id": "api.file.move_file.app_error",
    "translation": "Unable to move file."
  },
  {
    "id": "api.file.no_driver.app_error",
    "translation": "No file driver selected."
  },
  {
    "id": "api.file.read_file.app_error",
    "translation": "Unable to read the file."
  },
  {
    "id": "api.file.read_file.reading_local.app_error",
    "translation": "Encountered an error reading from local server file storage."
  },
  {
    "id": "api.file.remove_directory.app_error",
    "translation": "Unable to remove the directory."
  },
  {
    "id": "api.file.remove_file.app_error",
    "translation": "Unable to remove the file."
  },
  {
    "id": "api.file.test_connection.app_error",
    "translation": "Unable to access the file storage."
  },
  {
    "id": "api.file.upload_file.incorrect_channelId.app_error",
    "translation": "Unable to upload the file. Incorrect channel ID: {{.channelId}}"
  },
  {
    "id": "api.file.upload_file.incorrect_number_of_client_ids.app_error",
    "translation": "Unable to upload file(s). Have {{.NumClientIds}} client_ids for {{.NumFiles}} files."
  },
  {
    "id": "api.file.upload_file.incorrect_number_of_files.app_error",
    "translation": "Unable to upload files. Incorrect number of files specified."
  },
  {
    "id": "api.file.upload_file.large_image.app_error",
    "translation": "File above maximum dimensions could not be uploaded: {{.Filename}}"
  },
  {
    "id": "api.file.upload_file.large_image_detailed.app_error",
    "translation": "{{.Filename}} dimensions ({{.Width}} by {{.Height}} pixels) exceed the limits."
  },
  {
    "id": "api.file.upload_file.multiple_channel_ids.app_error",
    "translation": "Unable to upload file(s). Multiple conflicting channel_ids."
  },
  {
    "id": "api.file.upload_file.read_form_value.app_error",
    "translation": "Unable to upload file(s). Error reading the value for {{.Formname}}."
  },
  {
    "id": "api.file.upload_file.read_request.app_error",
    "translation": "Unable to upload file(s). Error reading or parsing request data."
  },
  {
    "id": "api.file.upload_file.storage.app_error",
    "translation": "Unable to upload file. Image storage is not configured."
  },
  {
    "id": "api.file.upload_file.too_large_detailed.app_error",
    "translation": "Unable to upload file {{.Filename}}. {{.Length}} bytes exceeds the maximum allowed {{.Limit}} bytes."
  },
  {
    "id": "api.file.write_file.app_error",
    "translation": "Unable to write the file."
  },
  {
    "id": "api.image.get.app_error",
    "translation": "Requested image url cannot be parsed."
  },
  {
    "id": "api.incoming_webhook.disabled.app_error",
    "translation": "Incoming webhooks have been disabled by the system admin."
  },
  {
    "id": "api.incoming_webhook.invalid_username.app_error",
    "translation": "Invalid username."
  },
  {
    "id": "api.invalid_channel",
    "translation": "Channel listed in the request doesn't belong to the user"
  },
  {
    "id": "api.io_error",
    "translation": "input/output error"
  },
  {
    "id": "api.job.unable_to_download_job",
    "translation": "Unable to download this job"
  },
  {
    "id": "api.ldap_group.not_found",
    "translation": "ldap group not found"
  },
  {
    "id": "api.ldap_groups.existing_group_name_error",
    "translation": "group name already exists"
  },
  {
    "id": "api.ldap_groups.existing_reserved_name_error",
    "translation": "group name already exists as a reserved name"
  },
  {
    "id": "api.ldap_groups.existing_user_name_error",
    "translation": "group name already exists as a user name"
  },
  {
    "id": "api.ldap_groups.license_error",
    "translation": "your license does not support ldap groups"
  },
  {
    "id": "api.license.add_license.array.app_error",
    "translation": "Empty array under 'license' in request."
  },
  {
    "id": "api.license.add_license.expired.app_error",
    "translation": "License is either expired or has not yet started."
  },
  {
    "id": "api.license.add_license.invalid.app_error",
    "translation": "Invalid license file."
  },
  {
    "id": "api.license.add_license.invalid_count.app_error",
    "translation": "Unable to count total unique users."
  },
  {
    "id": "api.license.add_license.no_file.app_error",
    "translation": "No file under 'license' in request."
  },
  {
    "id": "api.license.add_license.open.app_error",
    "translation": "Could not open license file."
  },
  {
    "id": "api.license.add_license.save.app_error",
    "translation": "License did not save properly."
  },
  {
    "id": "api.license.add_license.save_active.app_error",
    "translation": "Active license ID did not save properly."
  },
  {
    "id": "api.license.add_license.unique_users.app_error",
    "translation": "This license only supports {{.Users}} users, when your system has {{.Count}} unique users. Unique users are counted distinctly by email address. You can see total user count under Site Reports -> View Statistics."
  },
  {
    "id": "api.license.client.old_format.app_error",
    "translation": "New format for the client license is not supported yet. Please specify format=old in the query string."
  },
  {
    "id": "api.license.remove_expired_license.failed.error",
    "translation": "Failed to send the disable license email successfully."
  },
  {
    "id": "api.license.request-trial.bad-request",
    "translation": "The number of users requested is not correct."
  },
  {
    "id": "api.license.request-trial.bad-request.terms-not-accepted",
    "translation": "You must accept the Mattermost Software Evaluation Agreement and Privacy Policy to request a license."
  },
  {
    "id": "api.license.request_renewal_link.app_error",
    "translation": "Error getting the license renewal link"
  },
  {
    "id": "api.license.request_trial_license.app_error",
    "translation": "Unable to get a trial license, please try again or contact with support@mattermost.com."
  },
  {
    "id": "api.license.request_trial_license.fail_get_user_count.app_error",
    "translation": "Unable to get a trial license, please try again or contact with support@mattermost.com. Cannot obtain the number of registered users."
  },
  {
    "id": "api.license.request_trial_license.no-site-url.app_error",
    "translation": "Unable to request a trial license. Please configure a Site URL in the web server section of the Mattermost System Console."
  },
  {
    "id": "api.marshal_error",
    "translation": "marshal error"
  },
  {
    "id": "api.migrate_to_saml.error",
    "translation": "Unable to migrate SAML."
  },
  {
    "id": "api.oauth.allow_oauth.redirect_callback.app_error",
    "translation": "invalid_request: Supplied redirect_uri did not match registered callback_url."
  },
  {
    "id": "api.oauth.allow_oauth.turn_off.app_error",
    "translation": "The system admin has turned off OAuth2 Service Provider."
  },
  {
    "id": "api.oauth.authorize_oauth.disabled.app_error",
    "translation": "The system admin has turned off OAuth2 Service Provider."
  },
  {
    "id": "api.oauth.get_access_token.bad_client_id.app_error",
    "translation": "invalid_request: Bad client_id."
  },
  {
    "id": "api.oauth.get_access_token.bad_client_secret.app_error",
    "translation": "invalid_request: Missing client_secret."
  },
  {
    "id": "api.oauth.get_access_token.bad_grant.app_error",
    "translation": "invalid_request: Bad grant_type."
  },
  {
    "id": "api.oauth.get_access_token.credentials.app_error",
    "translation": "invalid_client: Invalid client credentials."
  },
  {
    "id": "api.oauth.get_access_token.disabled.app_error",
    "translation": "The system admin has turned off OAuth2 Service Provider."
  },
  {
    "id": "api.oauth.get_access_token.expired_code.app_error",
    "translation": "invalid_grant: Invalid or expired authorization code."
  },
  {
    "id": "api.oauth.get_access_token.internal.app_error",
    "translation": "server_error: Encountered internal server error while accessing database."
  },
  {
    "id": "api.oauth.get_access_token.internal_saving.app_error",
    "translation": "server_error: Encountered internal server error while saving access token to database."
  },
  {
    "id": "api.oauth.get_access_token.internal_session.app_error",
    "translation": "server_error: Encountered internal server error while saving session to database."
  },
  {
    "id": "api.oauth.get_access_token.internal_user.app_error",
    "translation": "server_error: Encountered internal server error while pulling user from database."
  },
  {
    "id": "api.oauth.get_access_token.missing_code.app_error",
    "translation": "invalid_request: Missing code."
  },
  {
    "id": "api.oauth.get_access_token.missing_refresh_token.app_error",
    "translation": "invalid_request: Missing refresh_token."
  },
  {
    "id": "api.oauth.get_access_token.redirect_uri.app_error",
    "translation": "invalid_request: Supplied redirect_uri does not match authorization code redirect_uri."
  },
  {
    "id": "api.oauth.get_access_token.refresh_token.app_error",
    "translation": "invalid_grant: Invalid refresh token."
  },
  {
    "id": "api.oauth.invalid_state_token.app_error",
    "translation": "Invalid state token."
  },
  {
    "id": "api.oauth.register_oauth_app.turn_off.app_error",
    "translation": "The system admin has turned off OAuth2 Service Provider."
  },
  {
    "id": "api.oauth.revoke_access_token.del_session.app_error",
    "translation": "Error deleting session from DB."
  },
  {
    "id": "api.oauth.revoke_access_token.del_token.app_error",
    "translation": "Error deleting access token from DB."
  },
  {
    "id": "api.oauth.revoke_access_token.get.app_error",
    "translation": "Error getting access token from DB before deletion."
  },
  {
    "id": "api.oauth.singup_with_oauth.disabled.app_error",
    "translation": "User sign-up is disabled."
  },
  {
    "id": "api.oauth.singup_with_oauth.expired_link.app_error",
    "translation": "The signup link has expired."
  },
  {
    "id": "api.oauth.singup_with_oauth.invalid_link.app_error",
    "translation": "The signup link does not appear to be valid."
  },
  {
    "id": "api.outgoing_webhook.disabled.app_error",
    "translation": "Outgoing webhooks have been disabled by the system admin."
  },
  {
    "id": "api.plugin.add_public_key.open.app_error",
    "translation": "An error occurred while opening the public key file."
  },
  {
    "id": "api.plugin.install.download_failed.app_error",
    "translation": "An error occurred while downloading the plugin."
  },
  {
    "id": "api.plugin.upload.array.app_error",
    "translation": "File array is empty in multipart/form request."
  },
  {
    "id": "api.plugin.upload.file.app_error",
    "translation": "Unable to open file in multipart/form request."
  },
  {
    "id": "api.plugin.upload.no_file.app_error",
    "translation": "Missing file in multipart/form request."
  },
  {
    "id": "api.plugin.verify_plugin.app_error",
    "translation": "Unable to verify plugin signature."
  },
  {
    "id": "api.post.check_for_out_of_channel_group_users.message.none",
    "translation": "@{{.GroupName}} has no members on this team"
  },
  {
    "id": "api.post.check_for_out_of_channel_groups_mentions.message.multiple",
    "translation": "@{{.Usernames}} and @{{.LastUsername}} did not get notified by this mention because they are not in the channel. They cannot be added to the channel because they are not a member of the linked groups. To add them to this channel, they must be added to the linked groups."
  },
  {
    "id": "api.post.check_for_out_of_channel_groups_mentions.message.one",
    "translation": "@{{.Username}} did not get notified by this mention because they are not in the channel. They cannot be added to the channel because they are not a member of the linked groups. To add them to this channel, they must be added to the linked groups."
  },
  {
    "id": "api.post.check_for_out_of_channel_mentions.message.multiple",
    "translation": "@{{.Usernames}} and @{{.LastUsername}} did not get notified by this mention because they are not in the channel."
  },
  {
    "id": "api.post.check_for_out_of_channel_mentions.message.one",
    "translation": "@{{.Username}} did not get notified by this mention because they are not in the channel."
  },
  {
    "id": "api.post.create_post.can_not_post_to_deleted.error",
    "translation": "Can not post to deleted channel."
  },
  {
    "id": "api.post.create_post.channel_root_id.app_error",
    "translation": "Invalid ChannelId for RootId parameter."
  },
  {
    "id": "api.post.create_post.parent_id.app_error",
    "translation": "Invalid ParentId parameter."
  },
  {
    "id": "api.post.create_post.root_id.app_error",
    "translation": "Invalid RootId parameter."
  },
  {
    "id": "api.post.create_post.town_square_read_only",
    "translation": "This channel is read-only. Only members with permission can post here."
  },
  {
    "id": "api.post.create_webhook_post.creating.app_error",
    "translation": "Error creating post."
  },
  {
    "id": "api.post.deduplicate_create_post.failed_to_get",
    "translation": "Failed to fetch original post after deduplicating a client repeating the same request."
  },
  {
    "id": "api.post.deduplicate_create_post.pending",
    "translation": "Rejected post since another client is making the same request."
  },
  {
    "id": "api.post.delete_post.can_not_delete_post_in_deleted.error",
    "translation": "Can not delete a post in a deleted channel."
  },
  {
    "id": "api.post.disabled_all",
    "translation": "@all has been disabled because the channel has more than {{.Users}} users."
  },
  {
    "id": "api.post.disabled_channel",
    "translation": "@channel has been disabled because the channel has more than {{.Users}} users."
  },
  {
    "id": "api.post.disabled_here",
    "translation": "@here has been disabled because the channel has more than {{.Users}} users."
  },
  {
    "id": "api.post.do_action.action_id.app_error",
    "translation": "Invalid action id."
  },
  {
    "id": "api.post.do_action.action_integration.app_error",
    "translation": "Action integration error."
  },
  {
    "id": "api.post.error_get_post_id.pending",
    "translation": "Unable to get the pending post."
  },
  {
    "id": "api.post.get_message_for_notification.files_sent",
    "translation": {
      "one": "{{.Count}} file sent: {{.Filenames}}",
      "other": "{{.Count}} files sent: {{.Filenames}}"
    }
  },
  {
    "id": "api.post.get_message_for_notification.images_sent",
    "translation": {
      "one": "{{.Count}} image sent: {{.Filenames}}",
      "other": "{{.Count}} images sent: {{.Filenames}}"
    }
  },
  {
    "id": "api.post.link_preview_disabled.app_error",
    "translation": "Link previews have been disabled by the system administrator."
  },
  {
    "id": "api.post.patch_post.can_not_update_post_in_deleted.error",
    "translation": "Can not update a post in a deleted channel."
  },
  {
    "id": "api.post.save_is_pinned_post.town_square_read_only",
    "translation": "This channel is read-only. Only members with permission can pin or unpin posts here."
  },
  {
    "id": "api.post.search_posts.invalid_body.app_error",
    "translation": "Unable to parse the request body."
  },
  {
    "id": "api.post.send_notification_and_forget.push_channel_mention",
    "translation": " notified the channel."
  },
  {
    "id": "api.post.send_notification_and_forget.push_comment_on_post",
    "translation": " commented on your post."
  },
  {
    "id": "api.post.send_notification_and_forget.push_comment_on_thread",
    "translation": " commented on a thread you participated in."
  },
  {
    "id": "api.post.send_notifications_and_forget.push_explicit_mention",
    "translation": " mentioned you."
  },
  {
    "id": "api.post.send_notifications_and_forget.push_general_message",
    "translation": " posted a message."
  },
  {
    "id": "api.post.send_notifications_and_forget.push_image_only",
    "translation": " attached a file."
  },
  {
    "id": "api.post.send_notifications_and_forget.push_message",
    "translation": "sent you a message."
  },
  {
    "id": "api.post.update_post.can_not_update_post_in_deleted.error",
    "translation": "Can not update a post in a deleted channel."
  },
  {
    "id": "api.post.update_post.find.app_error",
    "translation": "Unable to find the existing post or comment to update."
  },
  {
    "id": "api.post.update_post.permissions_details.app_error",
    "translation": "Already deleted id={{.PostId}}."
  },
  {
    "id": "api.post.update_post.permissions_time_limit.app_error",
    "translation": "Post edit is only allowed for {{.timeLimit}} seconds. Please ask your System Administrator for details."
  },
  {
    "id": "api.post.update_post.system_message.app_error",
    "translation": "Unable to update system message."
  },
  {
    "id": "api.post_get_post_by_id.get.app_error",
    "translation": "Unable to get post."
  },
  {
    "id": "api.preference.delete_preferences.delete.app_error",
    "translation": "Unable to delete user preferences."
  },
  {
    "id": "api.preference.delete_preferences.update_sidebar.app_error",
    "translation": "Unable to update sidebar to match deleted preferences"
  },
  {
    "id": "api.preference.preferences_category.get.app_error",
    "translation": "Unable to get user preferences."
  },
  {
    "id": "api.preference.update_preferences.set.app_error",
    "translation": "Unable to set user preferences."
  },
  {
    "id": "api.preference.update_preferences.update_sidebar.app_error",
    "translation": "Unable to update sidebar to match updated preferences"
  },
  {
    "id": "api.push_notification.disabled.app_error",
    "translation": "Push Notifications are disabled on this server."
  },
  {
    "id": "api.push_notification.id_loaded.default_message",
    "translation": "You've received a new message."
  },
  {
    "id": "api.push_notification.id_loaded.fetch.app_error",
    "translation": "An error occurred fetching the ID-loaded push notification."
  },
  {
    "id": "api.push_notifications.message.parse.app_error",
    "translation": "An error occurred building the push notification message."
  },
  {
    "id": "api.push_notifications.session.expired",
    "translation": "Session Expired: Please log in to continue receiving notifications. Sessions for {{.siteName}} are configured by your System Administrator to expire every {{.daysCount}} day(s)."
  },
  {
    "id": "api.push_notifications_ack.forward.app_error",
    "translation": "An error occurred sending the receipt delivery to the push notification service."
  },
  {
    "id": "api.push_notifications_ack.message.parse.app_error",
    "translation": "An error occurred building the push notification ack message."
  },
  {
    "id": "api.reaction.delete.archived_channel.app_error",
    "translation": "You cannot remove a reaction in an archived channel."
  },
  {
    "id": "api.reaction.save.archived_channel.app_error",
    "translation": "You cannot react in an archived channel."
  },
  {
    "id": "api.reaction.save_reaction.invalid.app_error",
    "translation": "Reaction is not valid."
  },
  {
    "id": "api.reaction.save_reaction.user_id.app_error",
    "translation": "You cannot save reaction for the other user."
  },
  {
    "id": "api.reaction.town_square_read_only",
    "translation": "Reacting to posts is not possible in read-only channels."
  },
  {
    "id": "api.remote_cluster.delete.app_error",
    "translation": "We encountered an error deleting the remote cluster."
  },
  {
    "id": "api.remote_cluster.get.app_error",
    "translation": "We encountered an error retrieving a remote cluster."
  },
  {
    "id": "api.remote_cluster.invalid_id.app_error",
    "translation": "Invalid id."
  },
  {
    "id": "api.remote_cluster.invalid_token.app_error",
    "translation": "Invalid token."
  },
  {
    "id": "api.remote_cluster.invalid_topic.app_error",
    "translation": "Invalid topic."
<<<<<<< HEAD
  },
  {
    "id": "api.remote_cluster.save.app_error",
    "translation": "We encountered an error saving the remote cluster."
  },
  {
    "id": "api.remote_cluster.service_not_enabled.app_error",
    "translation": "The remote cluster service is not enabled."
  },
  {
    "id": "api.restricted_system_admin",
    "translation": "This action is forbidden to a restricted system admin."
=======
>>>>>>> 5a442b9b
  },
  {
    "id": "api.remote_cluster.save.app_error",
    "translation": "We encountered an error saving the remote cluster."
  },
  {
    "id": "api.remote_cluster.service_not_enabled.app_error",
    "translation": "The remote cluster service is not enabled."
  },
  {
    "id": "api.restricted_system_admin",
    "translation": "This action is forbidden to a restricted system admin."
  },
  {
    "id": "api.roles.patch_roles.license.error",
    "translation": "Your license does not support advanced permissions."
  },
  {
    "id": "api.roles.patch_roles.not_allowed_permission.error",
    "translation": "One or more of the following permissions that you are trying to add or remove is not allowed"
  },
  {
    "id": "api.scheme.create_scheme.license.error",
    "translation": "Your license does not support creating permissions schemes."
  },
  {
    "id": "api.scheme.delete_scheme.license.error",
    "translation": "Your license not support delete permissions schemes"
  },
  {
    "id": "api.scheme.get_channels_for_scheme.scope.error",
    "translation": "Unable to get the channels for scheme because the supplied scheme is not a channel scheme."
  },
  {
    "id": "api.scheme.get_teams_for_scheme.scope.error",
    "translation": "Unable to get the teams for scheme because the supplied scheme is not a team scheme."
  },
  {
    "id": "api.scheme.patch_scheme.license.error",
    "translation": "Your license does not support update permissions schemes"
  },
  {
    "id": "api.server.start_server.forward80to443.disabled_while_using_lets_encrypt",
    "translation": "Must enable Forward80To443 when using LetsEncrypt"
  },
  {
    "id": "api.server.start_server.forward80to443.enabled_but_listening_on_wrong_port",
    "translation": "Unable to forward port 80 to port 443 while listening on port %s: disable Forward80To443 if using a proxy server"
  },
  {
    "id": "api.server.start_server.rate_limiting_memory_store",
    "translation": "Unable to initialize rate limiting memory store. Check MemoryStoreSize config setting."
  },
  {
    "id": "api.server.start_server.rate_limiting_rate_limiter",
    "translation": "Unable to initialize rate limiting."
  },
  {
    "id": "api.server.start_server.starting.critical",
    "translation": "Error starting server, err:%v"
  },
  {
    "id": "api.server.warn_metric.bot_response.mailto_contact_header",
    "translation": "Contact: {{.Contact}}"
  },
  {
    "id": "api.server.warn_metric.bot_response.mailto_diagnostic_id_header",
    "translation": "Diagnostic Id: {{.DiagnosticId}}"
  },
  {
    "id": "api.server.warn_metric.bot_response.mailto_email_header",
    "translation": "Email: {{.Email}}"
  },
  {
    "id": "api.server.warn_metric.bot_response.mailto_footer",
    "translation": "If you have any additional inquiries, please contact support@mattermost.com"
  },
  {
    "id": "api.server.warn_metric.bot_response.mailto_registered_users_header",
    "translation": "Total Active Users: {{.NoRegisteredUsers}}"
  },
  {
    "id": "api.server.warn_metric.bot_response.mailto_site_url_header",
    "translation": "Site URL: {{.SiteUrl}}"
  },
  {
    "id": "api.server.warn_metric.bot_response.mailto_subject",
    "translation": "Mattermost Contact Us request"
  },
  {
    "id": "api.server.warn_metric.bot_response.notification_failure.body",
    "translation": "Please email us."
  },
  {
    "id": "api.server.warn_metric.bot_response.notification_failure.message",
    "translation": "Message could not be sent."
  },
  {
    "id": "api.server.warn_metric.bot_response.notification_success.message",
    "translation": "Thank you for contacting Mattermost. We will follow up with you soon."
  },
  {
    "id": "api.server.warn_metric.bot_response.start_trial_failure.message",
    "translation": "Trial license could not be retrieved. Visit https://mattermost.com/trial/ to request a license."
  },
  {
    "id": "api.server.warn_metric.contact_us",
    "translation": "Contact Us"
  },
  {
    "id": "api.server.warn_metric.contacting_us",
    "translation": "Contacting Us"
  },
  {
    "id": "api.server.warn_metric.email_domain.contact_us.email_body",
    "translation": "Mattermost contact us request. I'm interested in learning more about using Guest Accounts.\r\n"
  },
  {
    "id": "api.server.warn_metric.email_domain.notification_body",
    "translation": "Projects often involve people both inside and outside of an organization. With Guest Accounts, you can bring external partners into your Mattermost system and specify who they can work with and what they can see.\r\n\r\n[Learn more about enabling Guest Accounts](https://www.mattermost.com/docs-guest-accounts/?utm_medium=product&utm_source=mattermost-advisor-bot&utm_content=guest-accounts).\r\n\r\nBy clicking Contact Us, you'll be sharing your information with Mattermost, Inc. [Learn more](https://mattermost.com/pl/default-admin-advisory)"
  },
  {
    "id": "api.server.warn_metric.email_domain.notification_title",
    "translation": "Creating Guest Accounts"
  },
  {
    "id": "api.server.warn_metric.email_domain.start_trial.notification_body",
    "translation": "Projects often involve people both inside and outside of an organization. With Guest Accounts, you can bring external partners into your Mattermost system and specify who they can work with and what they can see.\r\n\r\n[Learn more about enabling Guest Accounts](https://www.mattermost.com/docs-guest-accounts/?utm_medium=product&utm_source=mattermost-advisor-bot&utm_content=guest-accounts)\r\n\r\nBy clicking Start trial, I agree to the [Mattermost Software Evaluation Agreement](https://mattermost.com/software-evaluation-agreement/), [Privacy Policy](https://mattermost.com/privacy-policy/), and receiving product emails."
  },
  {
    "id": "api.server.warn_metric.email_domain.start_trial_notification_success.message",
    "translation": "Your Enterprise trial is now active. Go to **System Console > Authentication > Guest Access** to enable Guest Accounts."
  },
  {
    "id": "api.server.warn_metric.email_us",
    "translation": "Email us"
  },
  {
    "id": "api.server.warn_metric.mfa.contact_us.email_body",
    "translation": "Mattermost contact us request. I'm interested in learning more about enforcing Multi-Factor Authentication.\r\n"
  },
  {
    "id": "api.server.warn_metric.mfa.notification_body",
    "translation": "Your Mattermost system has multi-factor authentication enabled, giving users the choice to secure their accounts with additional means of authentication beyond a password. To improve security across the system you can require all Mattermost accounts to use multi-factor authentication.\r\n\r\n[Learn more about enforcing Multi-Factor Authentication](https://www.mattermost.com/docs-multi-factor-authentication/?utm_medium=product&utm_source=mattermost-advisor-bot&utm_content=multi-factor-authentication). \r\n\r\nBy clicking Contact Us, you'll be sharing your information with Mattermost, Inc. [Learn more](https://mattermost.com/pl/default-admin-advisory)"
  },
  {
    "id": "api.server.warn_metric.mfa.notification_title",
    "translation": "Enforcing Multi-Factor Authentication"
  },
  {
    "id": "api.server.warn_metric.mfa.start_trial.notification_body",
    "translation": "Your Mattermost system has multi-factor authentication enabled, giving users the choice to secure their accounts with additional means of authentication beyond a password. To improve security across the system you can require all Mattermost accounts to use multi-factor authentication.\r\n\r\n[Learn more about enforcing Multi-Factor Authentication](https://www.mattermost.com/docs-multi-factor-authentication/?utm_medium=product&utm_source=mattermost-advisor-bot&utm_content=multi-factor-authentication)\r\n\r\nBy clicking Start trial, I agree to the [Mattermost Software Evaluation Agreement](https://mattermost.com/software-evaluation-agreement/), [Privacy Policy](https://mattermost.com/privacy-policy/), and receiving product emails."
  },
  {
    "id": "api.server.warn_metric.mfa.start_trial_notification_success.message",
    "translation": "Your Enterprise trial is now active. Go to **System Console > Authentication > MFA** to enforce multi-factor authentication."
  },
  {
    "id": "api.server.warn_metric.number_of_active_users_100.contact_us.email_body",
    "translation": "Mattermost contact us request. My team now has 100 users, and I'm considering Mattermost Enterprise Edition.\r\n"
  },
  {
    "id": "api.server.warn_metric.number_of_active_users_100.notification_body",
    "translation": "Your Mattermost system has over 100 users. As your user base grows, provisioning new accounts can become time-consuming. We recommend that you integrate your organization’s Active Directory/LDAP, which will allow anyone with an account to access Mattermost.\r\n\r\n[Learn more about integrating with AD/LDAP](https://www.mattermost.com/docs-adldap/?utm_medium=product&utm_source=mattermost-advisor-bot&utm_content=adldap)\r\n\r\nBy clicking Contact Us, you'll be sharing your information with Mattermost, Inc. [Learn more](https://mattermost.com/pl/default-admin-advisory)"
  },
  {
    "id": "api.server.warn_metric.number_of_active_users_100.notification_title",
    "translation": "Scaling with Mattermost"
  },
  {
    "id": "api.server.warn_metric.number_of_active_users_100.start_trial.notification_body",
    "translation": "Your Mattermost system has over 100 users. As your user base grows, provisioning new accounts can become time-consuming. We recommend that you integrate your organization’s Active Directory/LDAP, which will allow anyone with an account to access Mattermost.\r\n\r\n[Learn more about integrating with AD/LDAP](https://www.mattermost.com/docs-adldap/?utm_medium=product&utm_source=mattermost-advisor-bot&utm_content=adldap)\r\n\r\nBy clicking Start trial, I agree to the [Mattermost Software Evaluation Agreement](https://mattermost.com/software-evaluation-agreement/), [Privacy Policy](https://mattermost.com/privacy-policy/), and receiving product emails."
  },
  {
    "id": "api.server.warn_metric.number_of_active_users_100.start_trial.notification_success.message",
    "translation": "Your Enterprise trial is now active. Go to **System Console > Authentication > AD/LDAP** to integrate your AD/LDAP service."
  },
  {
    "id": "api.server.warn_metric.number_of_active_users_200.contact_us.email_body",
    "translation": "Mattermost contact us request. My team now has 200 users, and I'm considering Mattermost Enterprise Edition.\r\n"
  },
  {
    "id": "api.server.warn_metric.number_of_active_users_200.notification_body",
    "translation": "Your Mattermost system now has 200 users. When you connect Mattermost with your organization's single sign-on provider, users can access Mattermost without having to re-enter their credentials. We recommend you integrate your SAML 2.0 provider with your Mattermost server.[Learn more about integrating with SAML 2.0](https://www.mattermost.com/docs-saml/?utm_medium=product&utm_source=mattermost-advisor-bot&utm_content=saml).\r\n\r\nBy clicking Contact Us, you'll be sharing your information with Mattermost, Inc. [Learn more](https://mattermost.com/pl/default-admin-advisory)"
  },
  {
    "id": "api.server.warn_metric.number_of_active_users_200.notification_title",
    "translation": "Scaling with Mattermost"
  },
  {
    "id": "api.server.warn_metric.number_of_active_users_200.start_trial.notification_body",
    "translation": "Your Mattermost system now has 200 users. When you connect Mattermost with your organization's single sign-on provider, users can access Mattermost without having to re-enter their credentials. We recommend you integrate your SAML 2.0 provider with your Mattermost server.[Learn more about integrating with SAML 2.0](https://www.mattermost.com/docs-saml/?utm_medium=product&utm_source=mattermost-advisor-bot&utm_content=saml)\r\n\r\nBy clicking Start trial, I agree to the [Mattermost Software Evaluation Agreement](https://mattermost.com/software-evaluation-agreement/), [Privacy Policy](https://mattermost.com/privacy-policy/), and receiving product emails."
  },
  {
    "id": "api.server.warn_metric.number_of_active_users_200.start_trial.notification_success.message",
    "translation": "Your Enterprise trial is now active. Go to **System Console > Authentication > SAML 2.0** to integrate with your SAML 2.0 provider."
  },
  {
    "id": "api.server.warn_metric.number_of_active_users_300.contact_us.email_body",
    "translation": "Mattermost contact us request. I'm interested in learning more about creating read-only Announcement Channels.\r\n"
  },
  {
    "id": "api.server.warn_metric.number_of_active_users_300.notification_body",
    "translation": "With so much conversation happening across Mattermost, it can be challenging to know where to look for important information. If you want to broadcast a message to a large audience, you can set up read-only Announcement Channels where anyone can join but only channel admins can post messages.\r\n\r\n[Learn more about creating read-only Announcement Channels](https://www.mattermost.com/docs-channel-moderation/?utm_medium=product&utm_source=mattermost-advisor-bot&utm_content=channel-moderation)\r\n\r\nBy clicking Contact Us, you'll be sharing your information with Mattermost, Inc. [Learn more](https://mattermost.com/pl/default-admin-advisory)"
  },
  {
    "id": "api.server.warn_metric.number_of_active_users_300.start_trial.notification_body",
    "translation": "With so much conversation happening across Mattermost, it can be challenging to know where to look for important information. If you want to broadcast a message to a large audience, you can set up read-only Announcement Channels where anyone can join but only channel admins can post messages.\r\n\r\n[Learn more about creating read-only Announcement Channels](https://www.mattermost.com/docs-channel-moderation/?utm_medium=product&utm_source=mattermost-advisor-bot&utm_content=channel-moderation)\r\n\r\nBy clicking Start trial, I agree to the [Mattermost Software Evaluation Agreement](https://mattermost.com/software-evaluation-agreement/), [Privacy Policy](https://mattermost.com/privacy-policy/), and receiving product emails."
  },
  {
    "id": "api.server.warn_metric.number_of_active_users_300.start_trial.notification_success.message",
    "translation": "Your Enterprise trial is now active. Create a channel and go to **System Console > User Management > Channels** to limit posting to channel admins."
  },
  {
    "id": "api.server.warn_metric.number_of_active_users_300.start_trial.notification_title",
    "translation": "Read-Only Announcement Channels"
  },
  {
    "id": "api.server.warn_metric.number_of_active_users_500.contact_us.email_body",
    "translation": "Mattermost contact us request. My team now has 500 users, and I'm considering Mattermost Enterprise Edition.\r\n"
  },
  {
    "id": "api.server.warn_metric.number_of_active_users_500.notification_body",
    "translation": "Mattermost strongly recommends that deployments of over 500 users take advantage of features such as user management, server clustering and performance monitoring. Contact us to learn more and let us know how we can help.\r\n\r\nBy clicking Contact Us, you'll be sharing your information with Mattermost, Inc. [Learn more](https://mattermost.com/pl/default-admin-advisory)"
  },
  {
    "id": "api.server.warn_metric.number_of_active_users_500.notification_title",
    "translation": "Scaling with Mattermost"
  },
  {
    "id": "api.server.warn_metric.number_of_active_users_500.start_trial.notification_body",
    "translation": "Mattermost strongly recommends that deployments of over 500 users take advantage of features such as user management, server clustering and performance monitoring. Contact us to learn more and let us know how we can help.\r\n\r\nBy clicking Start trial, I agree to the [Mattermost Software Evaluation Agreement](https://mattermost.com/software-evaluation-agreement/), [Privacy Policy](https://mattermost.com/privacy-policy/), and receiving product emails."
  },
  {
    "id": "api.server.warn_metric.number_of_active_users_500.start_trial.notification_success.message",
    "translation": "Your Enterprise trial is now active. Go to the System Console to enable advanced features."
  },
  {
    "id": "api.server.warn_metric.number_of_channels_50.contact_us.email_body",
    "translation": "Mattermost contact us request. I'm interested in learning more about using Advanced Permissions with System Schemes.\r\n"
  },
  {
    "id": "api.server.warn_metric.number_of_channels_50.notification_body",
    "translation": "Channels help improve communication, but with users across Mattermost joining and creating channels, the challenge of keeping the system organized increases. Advanced Permissions enable you to set which users or roles can perform certain actions, including managing channel settings and members, using @channel or @here to tag broad groups of users, and creating new webhooks.\r\n\r\n[Learn more about using Advanced Permissions](https://www.mattermost.com/docs-advanced-permissions/?utm_medium=product&utm_source=mattermost-advisor-bot&utm_content=advanced-permissions)\r\n\r\nBy clicking Contact Us, you'll be sharing your information with Mattermost, Inc. [Learn more](https://mattermost.com/pl/default-admin-advisory)"
  },
  {
    "id": "api.server.warn_metric.number_of_channels_50.notification_title",
    "translation": "Using Advanced Permissions"
  },
  {
    "id": "api.server.warn_metric.number_of_channels_50.start_trial.notification_body",
    "translation": "Channels help improve communication, but with users across Mattermost joining and creating channels, the challenge of keeping the system organized increases. Advanced Permissions enable you to set which users or roles can perform certain actions, including managing channel settings and members, using @channel or @here to tag broad groups of users, and creating new webhooks.\r\n\r\n[Learn more about using Advanced Permissions](https://www.mattermost.com/docs-advanced-permissions/?utm_medium=product&utm_source=mattermost-advisor-bot&utm_content=advanced-permissions)\r\n\r\nBy clicking Start trial, I agree to the [Mattermost Software Evaluation Agreement](https://mattermost.com/software-evaluation-agreement/), [Privacy Policy](https://mattermost.com/privacy-policy/), and receiving product emails."
  },
  {
    "id": "api.server.warn_metric.number_of_channels_50.start_trial.notification_success.message",
    "translation": "Your Enterprise trial is now active. Go to **System Console > User Management > Permissions** to enable Advanced Permissions."
  },
  {
    "id": "api.server.warn_metric.number_of_posts_2M.contact_us.email_body",
    "translation": "Mattermost contact us request. I'm interested in learning more about improving performance with Elasticsearch.\r\n"
  },
  {
    "id": "api.server.warn_metric.number_of_posts_2M.notification_body",
    "translation": "Your Mattermost system has a large number of messages. The default Mattermost database search starts to show performance degradation at around 2.5 million posts. With over 5 million posts, Elasticsearch can help avoid significant performance issues, such as timeouts, with search and at-mentions. Contact us to learn more and let us know how we can help.\r\n\r\n[Learn more about improving performance](https://www.mattermost.com/docs-elasticsearch/?utm_medium=product&utm_source=mattermost-advisor-bot&utm_content=elasticsearch)\r\n\r\nBy clicking Contact Us, you'll be sharing your information with Mattermost, Inc. [Learn more](https://mattermost.com/pl/default-admin-advisory)"
  },
  {
    "id": "api.server.warn_metric.number_of_posts_2M.notification_title",
    "translation": "Improving Performance"
  },
  {
    "id": "api.server.warn_metric.number_of_posts_2M.start_trial.notification_body",
    "translation": "Your Mattermost system has a large number of messages. The default Mattermost database search starts to show performance degradation at around 2.5 million posts. With over 5 million posts, Elasticsearch can help avoid significant performance issues, such as timeouts, with search and at-mentions. Contact us to learn more and let us know how we can help.\r\n\r\n[Learn more about improving performance](https://www.mattermost.com/docs-elasticsearch/?utm_medium=product&utm_source=mattermost-advisor-bot&utm_content=elasticsearch)\r\n\r\nBy clicking Start trial, I agree to the [Mattermost Software Evaluation Agreement](https://mattermost.com/software-evaluation-agreement/), [Privacy Policy](https://mattermost.com/privacy-policy/), and receiving product emails."
  },
  {
    "id": "api.server.warn_metric.number_of_posts_2M.start_trial.notification_success.message",
    "translation": "Your Enterprise trial is now active. Once you have an Elasticsearch server, go to **System Console > Environment > Elasticsearch** to configure Elasticsearch."
  },
  {
    "id": "api.server.warn_metric.number_of_teams_5.contact_us.email_body",
    "translation": "Mattermost contact us request. I'm interested in learning more about Advanced Permissions with Team Schemes.\r\n"
  },
  {
    "id": "api.server.warn_metric.number_of_teams_5.notification_body",
    "translation": "Your Mattermost system now has several teams. Many teams have their own preferred way of coordinating and collaborating, including how channels are created, who can invite new teammates, and how integrations are managed. Team Override Schemes allow you to customize user permissions within each team to meet their specific needs.\r\n\r\n[Learn more about using Advanced Permissions](https://www.mattermost.com/docs-advanced-permissions-team-override/?utm_medium=product&utm_source=mattermost-advisor-bot&utm_content=advanced-permissions-team-override).\r\n\r\nBy clicking Contact Us, you'll be sharing your information with Mattermost, Inc. [Learn more](https://mattermost.com/pl/default-admin-advisory)"
  },
  {
    "id": "api.server.warn_metric.number_of_teams_5.notification_title",
    "translation": "Using Advanced Permissions"
  },
  {
    "id": "api.server.warn_metric.number_of_teams_5.start_trial.notification_body",
    "translation": "Your Mattermost system now has several teams. Many teams have their own preferred way of coordinating and collaborating, including how channels are created, who can invite new teammates, and how integrations are managed. Team Override Schemes allow you to customize user permissions within each team to meet their specific needs.\r\n\r\n[Learn more about using Advanced Permissions](https://www.mattermost.com/docs-advanced-permissions-team-override/?utm_medium=product&utm_source=mattermost-advisor-bot&utm_content=advanced-permissions-team-override)\r\n\r\nBy clicking Start trial, I agree to the [Mattermost Software Evaluation Agreement](https://mattermost.com/software-evaluation-agreement/), [Privacy Policy](https://mattermost.com/privacy-policy/), and receiving product emails."
  },
  {
    "id": "api.server.warn_metric.number_of_teams_5.start_trial_notification_success.message",
    "translation": "Your Enterprise trial is now active. Go to **System Console > User Management > Permissions** to enable Advanced Permissions."
  },
  {
    "id": "api.server.warn_metric.start_trial",
    "translation": "Start Trial"
  },
  {
    "id": "api.server.warn_metric.starting_trial",
    "translation": "Getting Trial"
  },
  {
    "id": "api.slackimport.slack_add_bot_user.email_pwd",
    "translation": "The Integration/Slack Bot user with email {{.Email}} and password {{.Password}} has been imported.\r\n"
  },
  {
    "id": "api.slackimport.slack_add_bot_user.unable_import",
    "translation": "Unable to import the Integration/Slack Bot user {{.Username}}.\r\n"
  },
  {
    "id": "api.slackimport.slack_add_channels.added",
    "translation": "\r\nChannels added:\r\n"
  },
  {
    "id": "api.slackimport.slack_add_channels.failed_to_add_user",
    "translation": "Unable to add Slack user {{.Username}} to channel.\r\n"
  },
  {
    "id": "api.slackimport.slack_add_channels.import_failed",
    "translation": "Unable to import Slack channel {{.DisplayName}}.\r\n"
  },
  {
    "id": "api.slackimport.slack_add_channels.merge",
    "translation": "The Slack channel {{.DisplayName}} already exists as an active Mattermost channel. Both channels have been merged.\r\n"
  },
  {
    "id": "api.slackimport.slack_add_users.created",
    "translation": "\r\nUsers created:\r\n"
  },
  {
    "id": "api.slackimport.slack_add_users.email_pwd",
    "translation": "Slack user with email {{.Email}} and password {{.Password}} has been imported.\r\n"
  },
  {
    "id": "api.slackimport.slack_add_users.merge_existing",
    "translation": "Slack user merged with an existing Mattermost user with matching email {{.Email}} and username {{.Username}}.\r\n"
  },
  {
    "id": "api.slackimport.slack_add_users.merge_existing_failed",
    "translation": "Slack user merged with an existing Mattermost user with matching email {{.Email}} and username {{.Username}}, but was unable to add the user to their team.\r\n"
  },
  {
    "id": "api.slackimport.slack_add_users.missing_email_address",
    "translation": "User {{.Username}} does not have an email address in the Slack export. Used {{.Email}} as a placeholder. The user should update their email address once logged in to the system.\r\n"
  },
  {
    "id": "api.slackimport.slack_add_users.unable_import",
    "translation": "Unable to import Slack user: {{.Username}}.\r\n"
  },
  {
    "id": "api.slackimport.slack_import.log",
    "translation": "Mattermost Slack Import Log\r\n"
  },
  {
    "id": "api.slackimport.slack_import.note1",
    "translation": "- Some messages may not have been imported because they were not supported by this importer.\r\n"
  },
  {
    "id": "api.slackimport.slack_import.note2",
    "translation": "- Slack bot messages are currently not supported.\r\n"
  },
  {
    "id": "api.slackimport.slack_import.note3",
    "translation": "- Additional errors may be found in the server logs.\r\n"
  },
  {
    "id": "api.slackimport.slack_import.notes",
    "translation": "\r\nNotes:\r\n"
  },
  {
    "id": "api.slackimport.slack_import.open.app_error",
    "translation": "Unable to open the file: {{.Filename}}.\r\n"
  },
  {
    "id": "api.slackimport.slack_import.team_fail",
    "translation": "Unable to get the team to import into.\r\n"
  },
  {
    "id": "api.slackimport.slack_import.zip.app_error",
    "translation": "Unable to open the Slack export zip file.\r\n"
  },
  {
    "id": "api.slackimport.slack_import.zip.file_too_large",
    "translation": "{{.Filename}} in zip archive too large to process for Slack import\r\n"
  },
  {
    "id": "api.status.user_not_found.app_error",
    "translation": "User not found."
  },
  {
    "id": "api.system.id_loaded.not_available.app_error",
    "translation": "ID Loaded Push Notifications are not configured or supported on this server."
  },
  {
    "id": "api.system.update_notices.clear_failed",
    "translation": "Clearing old product notices failed"
  },
  {
    "id": "api.system.update_notices.fetch_failed",
    "translation": "Fetching product notices failed"
  },
  {
    "id": "api.system.update_notices.parse_failed",
    "translation": "Parsing product notices failed"
  },
  {
    "id": "api.system.update_notices.validating_failed",
    "translation": "Validating product notice conditions failed"
  },
  {
    "id": "api.system.update_viewed_notices.failed",
    "translation": "Updating viewed notices failed"
  },
  {
    "id": "api.team.add_members.error",
    "translation": "Error adding team member(s)."
  },
  {
    "id": "api.team.add_members.user_denied",
    "translation": "This team is managed by groups.  This user is not part of a group that is synced to this team."
  },
  {
    "id": "api.team.add_team_member.invalid_body.app_error",
    "translation": "Unable to parse the request body."
  },
  {
    "id": "api.team.add_user_to_team.added",
    "translation": "%v added to the team by %v."
  },
  {
    "id": "api.team.add_user_to_team.missing_parameter.app_error",
    "translation": "Parameter required to add user to team."
  },
  {
    "id": "api.team.add_user_to_team_from_invite.guest.app_error",
    "translation": "Guests are restricted from joining a team via an invite link. Please request a guest email invitation to the team."
  },
  {
    "id": "api.team.demote_user_to_guest.disabled.error",
    "translation": "Guest accounts are disabled."
  },
  {
    "id": "api.team.demote_user_to_guest.license.error",
    "translation": "Your license does not support guest accounts"
  },
  {
    "id": "api.team.get_all_teams.insufficient_permissions",
    "translation": "You don't have the appropriate permissions to list all teams"
  },
  {
    "id": "api.team.get_invite_info.not_open_team",
    "translation": "Invite is invalid because this is not an open team."
  },
  {
    "id": "api.team.get_team_icon.filesettings_no_driver.app_error",
    "translation": "Invalid driver name for file settings.  Must be 'local' or 'amazons3'."
  },
  {
    "id": "api.team.get_team_icon.read_file.app_error",
    "translation": "Unable to read the team icon file."
  },
  {
    "id": "api.team.import_team.array.app_error",
    "translation": "Empty array under 'file' in request."
  },
  {
    "id": "api.team.import_team.integer.app_error",
    "translation": "Filesize not an integer."
  },
  {
    "id": "api.team.import_team.no_file.app_error",
    "translation": "No file under 'file' in request."
  },
  {
    "id": "api.team.import_team.no_import_from.app_error",
    "translation": "Malformed request: importFrom field is not present."
  },
  {
    "id": "api.team.import_team.open.app_error",
    "translation": "Could not open file."
  },
  {
    "id": "api.team.import_team.parse.app_error",
    "translation": "Could not parse multipart form."
  },
  {
    "id": "api.team.import_team.unavailable.app_error",
    "translation": "Malformed request: filesize field is not present."
  },
  {
    "id": "api.team.import_team.unknown_import_from.app_error",
    "translation": "Unknown import source."
  },
  {
    "id": "api.team.invalidate_all_email_invites.app_error",
    "translation": "Error invalidating email invites."
  },
  {
    "id": "api.team.invate_guests_to_channels.disabled.error",
    "translation": "Guest accounts are disabled"
  },
  {
    "id": "api.team.invate_guests_to_channels.license.error",
    "translation": "Your license does not support guest accounts"
  },
  {
    "id": "api.team.invite_guests.channel_in_invalid_team.app_error",
    "translation": "The channels of the invite must be part of the team of the invite."
  },
  {
    "id": "api.team.invite_members.disabled.app_error",
    "translation": "Email invitations are disabled."
  },
  {
    "id": "api.team.invite_members.invalid_email.app_error",
    "translation": "The following email addresses do not belong to an accepted domain: {{.Addresses}}. Please contact your System Administrator for details."
  },
  {
    "id": "api.team.invite_members.limit_reached.app_error",
    "translation": "You've reached the free tier user limit"
  },
  {
    "id": "api.team.invite_members.no_one.app_error",
    "translation": "No one to invite."
  },
  {
    "id": "api.team.is_team_creation_allowed.disabled.app_error",
    "translation": "Team creation has been disabled. Please ask your System Administrator for details."
  },
  {
    "id": "api.team.is_team_creation_allowed.domain.app_error",
    "translation": "The user cannot be added as the domain associated with the account is not permitted. Contact your System Administrator for additional details."
  },
  {
    "id": "api.team.join_team.post_and_forget",
    "translation": "%v joined the team."
  },
  {
    "id": "api.team.join_user_to_team.allowed_domains.app_error",
    "translation": "The user cannot be added as the domain associated with the account is not permitted. Contact your System Administrator for additional details."
  },
  {
    "id": "api.team.leave.left",
    "translation": "%v left the team."
  },
  {
    "id": "api.team.move_channel.post.error",
    "translation": "Failed to post channel move message."
  },
  {
    "id": "api.team.move_channel.success",
    "translation": "This channel has been moved to this team from %v."
  },
  {
    "id": "api.team.remove_member.group_constrained.app_error",
    "translation": "Unable to remove a user from a group-constrained team."
  },
  {
    "id": "api.team.remove_team_icon.get_team.app_error",
    "translation": "An error occurred getting the team."
  },
  {
    "id": "api.team.remove_user_from_team.missing.app_error",
    "translation": "The user does not appear to be part of this team."
  },
  {
    "id": "api.team.remove_user_from_team.removed",
    "translation": "%v removed from the team."
  },
  {
    "id": "api.team.search_teams.pagination_not_implemented.private_team_search",
    "translation": "Pagination not implemented for private-only team search."
  },
  {
    "id": "api.team.search_teams.pagination_not_implemented.public_team_search",
    "translation": "Pagination not implemented for public-only team search."
  },
  {
    "id": "api.team.set_team_icon.array.app_error",
    "translation": "Empty array under 'image' in request."
  },
  {
    "id": "api.team.set_team_icon.decode.app_error",
    "translation": "Could not decode team icon."
  },
  {
    "id": "api.team.set_team_icon.decode_config.app_error",
    "translation": "Could not decode team icon metadata."
  },
  {
    "id": "api.team.set_team_icon.encode.app_error",
    "translation": "Could not encode team icon."
  },
  {
    "id": "api.team.set_team_icon.get_team.app_error",
    "translation": "An error occurred getting the team."
  },
  {
    "id": "api.team.set_team_icon.no_file.app_error",
    "translation": "No file under 'image' in request."
  },
  {
    "id": "api.team.set_team_icon.open.app_error",
    "translation": "Could not open image file."
  },
  {
    "id": "api.team.set_team_icon.parse.app_error",
    "translation": "Could not parse multipart form."
  },
  {
    "id": "api.team.set_team_icon.storage.app_error",
    "translation": "Unable to upload team icon. Image storage is not configured."
  },
  {
    "id": "api.team.set_team_icon.too_large.app_error",
    "translation": "Unable to upload team icon. File is too large."
  },
  {
    "id": "api.team.set_team_icon.write_file.app_error",
    "translation": "Could not save team icon."
  },
  {
    "id": "api.team.team_icon.update.app_error",
    "translation": "An error occurred updating the team icon."
  },
  {
    "id": "api.team.update_member_roles.not_a_member",
    "translation": "Specified user is not a member of specified team."
  },
  {
    "id": "api.team.update_restricted_domains.mismatch.app_error",
    "translation": "Restricting team to {{ .Domain }} is not allowed by the system config. Please contact your system administrator."
  },
  {
    "id": "api.team.update_team_member_roles.guest_and_user.app_error",
    "translation": "Invalid team member update: A user must be a guest or a user but not both."
  },
  {
    "id": "api.team.update_team_scheme.license.error",
    "translation": "Your license does not support updating a team's scheme"
  },
  {
    "id": "api.team.update_team_scheme.scheme_scope.error",
    "translation": "Unable to set the scheme to the team because the supplied scheme is not a team scheme."
  },
  {
    "id": "api.templates.at_limit_info1",
    "translation": "It looks like you have 10 or more users in your workspace now — that’s great! If you want to invite more team members, consider upgrading Mattermost Cloud Professional now."
  },
  {
    "id": "api.templates.at_limit_info2",
    "translation": "Alternatively, you can disable users in the Admin Console to open up spots for more users or stay below the free user limit."
  },
  {
    "id": "api.templates.at_limit_subject",
    "translation": "Mattermost Cloud User Limit Reached"
  },
  {
    "id": "api.templates.at_limit_title",
    "translation": "You’ve reached the user limit for the free tier "
  },
  {
    "id": "api.templates.copyright",
    "translation": "© 2020 Mattermost, Inc. 855 El Camino Real, 13A-168, Palo Alto, CA, 94301"
  },
  {
    "id": "api.templates.deactivate_body.info",
    "translation": "You deactivated your account on {{ .SiteURL }}."
  },
  {
    "id": "api.templates.deactivate_body.title",
    "translation": "Your account has been deactivated at {{ .ServerURL }}"
  },
  {
    "id": "api.templates.deactivate_body.warning",
    "translation": "If this change was not initiated by you or you want to reactivate your account, contact your system administrator."
  },
  {
    "id": "api.templates.deactivate_subject",
    "translation": "[{{ .SiteName }}] Your account at {{ .ServerURL }} has been deactivated"
  },
  {
    "id": "api.templates.email_change_body.info",
    "translation": "Your email address for {{.TeamDisplayName}} has been changed to {{.NewEmail}}."
  },
  {
    "id": "api.templates.email_change_body.title",
    "translation": "You updated your email"
  },
  {
    "id": "api.templates.email_change_subject",
    "translation": "[{{ .SiteName }}] Your email address has changed"
  },
  {
    "id": "api.templates.email_change_verify_body.button",
    "translation": "Verify Email"
  },
  {
    "id": "api.templates.email_change_verify_body.info",
    "translation": "To finish updating your email address for {{.TeamDisplayName}}, please click the link below to confirm this is the right address."
  },
  {
    "id": "api.templates.email_change_verify_body.title",
    "translation": "You updated your email"
  },
  {
    "id": "api.templates.email_change_verify_subject",
    "translation": "[{{ .SiteName }}] Verify new email address"
  },
  {
    "id": "api.templates.email_footer",
    "translation": "To change your notification preferences, log in to your team site and go to Account Settings > Notifications."
  },
  {
    "id": "api.templates.email_info1",
    "translation": "Any questions at all, mail us any time: "
  },
  {
    "id": "api.templates.email_info2",
    "translation": "Best wishes,"
  },
  {
    "id": "api.templates.email_info3",
    "translation": "The {{.SiteName}} Team"
  },
  {
    "id": "api.templates.email_organization",
    "translation": "Sent by "
  },
  {
    "id": "api.templates.email_us_anytime_at",
    "translation": "Email us any time at "
  },
  {
    "id": "api.templates.email_warning",
    "translation": "If you did not make this change, please contact the system administrator."
  },
  {
    "id": "api.templates.invite_body.button",
    "translation": "Join Team"
  },
  {
    "id": "api.templates.invite_body.extra_info",
    "translation": "Mattermost lets you share messages and files from your PC or phone, with instant search and archiving. After you’ve joined [[{{.TeamDisplayName}}]], you can sign-in to your new team and access these features anytime from the web address:"
  },
  {
    "id": "api.templates.invite_body.info",
    "translation": "[[{{.SenderName}}]], has invited you to join [[{{.TeamDisplayName}}]]."
  },
  {
    "id": "api.templates.invite_body.title",
    "translation": "You've been invited"
  },
  {
    "id": "api.templates.invite_body_guest.info",
    "translation": "[[{{.SenderName}}]], has invited you to join team [[{{.TeamDisplayName}}]] as a guest."
  },
  {
    "id": "api.templates.invite_guest_subject",
    "translation": "[{{ .SiteName }}] {{ .SenderName }} invited you to join the team {{ .TeamDisplayName }} as a guest"
  },
  {
    "id": "api.templates.invite_subject",
    "translation": "[{{ .SiteName }}] {{ .SenderName }} invited you to join {{ .TeamDisplayName }} Team"
  },
  {
    "id": "api.templates.mfa_activated_body.info",
    "translation": "Multi-factor authentication has been added to your account on {{ .SiteURL }}."
  },
  {
    "id": "api.templates.mfa_activated_body.title",
    "translation": "Multi-factor authentication was added"
  },
  {
    "id": "api.templates.mfa_change_subject",
    "translation": "[{{ .SiteName }}] Your MFA has been updated"
  },
  {
    "id": "api.templates.mfa_deactivated_body.info",
    "translation": "Multi-factor authentication has been removed from your account on {{ .SiteURL }}."
  },
  {
    "id": "api.templates.mfa_deactivated_body.title",
    "translation": "Multi-factor authentication was removed"
  },
  {
    "id": "api.templates.over_limit_14_days_info1",
    "translation": "Just a reminder that we have not received payment for your Mattermost subscription invoiced on {{ .OverLimitDate }}.  We will soon begin a process to suspend your service if payment is not received."
  },
  {
    "id": "api.templates.over_limit_14_days_subject",
    "translation": "Payment is overdue for your Mattermost Cloud subscription"
  },
  {
    "id": "api.templates.over_limit_14_days_title",
    "translation": "Payment not received"
  },
  {
    "id": "api.templates.over_limit_30_days_info1",
    "translation": "There’s still time to keep your Mattermost Cloud workspace active by resolving issues with your payment method. To avoid suspension update your method of payment."
  },
  {
    "id": "api.templates.over_limit_30_days_info2",
    "translation": "If no action is taken, your workspace will be suspended"
  },
  {
    "id": "api.templates.over_limit_30_days_info2_item1",
    "translation": "You won't be able to log into your workspace"
  },
  {
    "id": "api.templates.over_limit_30_days_info2_item2",
    "translation": "You won’t be able to update payment information without contacting our support team"
  },
  {
    "id": "api.templates.over_limit_30_days_info2_item3",
    "translation": "You will lose access to your message history"
  },
  {
    "id": "api.templates.over_limit_30_days_subject",
    "translation": " Act to keep your Mattermost Cloud subscription"
  },
  {
    "id": "api.templates.over_limit_30_days_title",
    "translation": "Mattermost Cloud Workspace Suspension"
  },
  {
    "id": "api.templates.over_limit_7_days_info1",
    "translation": "Mattermost couldn’t process your most recent automatic payment. To keep your service active, please add payment details as soon as possible or your service may be suspended."
  },
  {
    "id": "api.templates.over_limit_7_days_subject",
    "translation": "Payment is overdue for your Mattermost Cloud subscription"
  },
  {
    "id": "api.templates.over_limit_7_days_title",
    "translation": "No payment method on file"
  },
  {
    "id": "api.templates.over_limit_90_days_info1",
    "translation": "This is a final reminder that we have not received payment for your Mattermost Cloud workspace, which has been overdue since {{ .OverLimitDate }}. Tomorrow we will suspend your service."
  },
  {
    "id": "api.templates.over_limit_90_days_info2",
    "translation": "To avoid suspension, add your payment information"
  },
  {
    "id": "api.templates.over_limit_90_days_info3",
    "translation": "Once your workspace has been suspended, you will not be able to log in to your account or update payment information. You will need to contact our support team to re-activate your service."
  },
  {
    "id": "api.templates.over_limit_90_days_info4",
    "translation": "Once your workspace is suspended, all content and data within your workspace will be deleted within 1-3 months."
  },
  {
    "id": "api.templates.over_limit_90_days_subject",
    "translation": "Your Mattermost Cloud subscription will soon be suspended"
  },
  {
    "id": "api.templates.over_limit_90_days_title",
    "translation": "Your Mattermost Cloud workspace suspension is scheduled for tomorrow"
  },
  {
    "id": "api.templates.over_limit_fix_now",
    "translation": "Fix Now"
  },
  {
    "id": "api.templates.over_limit_info1",
    "translation": "It looks like you have more than 10 users in your workspace which is beyond the free tier limits of Mattermost Cloud Professional. To avoid any disruption in your Mattermost workspace, please upgrade."
  },
  {
    "id": "api.templates.over_limit_info2",
    "translation": "Alternatively, you can disable users in the Admin Console to open up spots for more users or stay below the free user limit."
  },
  {
    "id": "api.templates.over_limit_subject",
    "translation": "Mattermost Cloud Workspace Over User Limit"
  },
  {
    "id": "api.templates.over_limit_suspended_contact_support",
    "translation": "Contact Support"
  },
  {
    "id": "api.templates.over_limit_suspended_info1",
    "translation": "Your Mattermost workspace has been suspended. All contents and data within your workspace will be deleted within 1-3 months."
  },
  {
    "id": "api.templates.over_limit_suspended_info2",
    "translation": "Contact us to reactivate your workspace."
  },
  {
    "id": "api.templates.over_limit_suspended_subject",
    "translation": "Your Mattermost Cloud subscription has been suspended"
  },
  {
    "id": "api.templates.over_limit_suspended_title",
    "translation": "Mattermost Cloud Workspace suspended"
  },
  {
    "id": "api.templates.over_limit_title",
    "translation": "Your workspace is over the user limit for the free tier"
  },
  {
    "id": "api.templates.password_change_body.info",
    "translation": "Your password has been updated for {{.TeamDisplayName}} on {{ .TeamURL }} by {{.Method}}."
  },
  {
    "id": "api.templates.password_change_body.title",
    "translation": "Your password has been updated"
  },
  {
    "id": "api.templates.password_change_subject",
    "translation": "[{{ .SiteName }}] Your password has been updated"
  },
  {
    "id": "api.templates.payment_failed.info1",
    "translation": "Your financial institution declined a payment from your {{.CardBrand}} ****{{.LastFour}} associated with your Mattermost Cloud workspace."
  },
  {
    "id": "api.templates.payment_failed.info2",
    "translation": "They provided the following reason:"
  },
  {
    "id": "api.templates.payment_failed.info3",
    "translation": "To ensure uninterrupted subscription to Mattermost Cloud, please either contact your financial institution to fix the underlying problem or update your payment information. Once payment information is updated, Mattermost will attempt to settle any outstanding balance."
  },
  {
    "id": "api.templates.payment_failed.subject",
    "translation": "Action required: Payment failed for Mattermost Cloud"
  },
  {
    "id": "api.templates.payment_failed.title",
    "translation": "Failed Payment"
  },
  {
    "id": "api.templates.payment_failed_no_card.button",
    "translation": "Pay now"
  },
  {
    "id": "api.templates.payment_failed_no_card.info1",
    "translation": "Your Mattermost Cloud invoice for the most recent billing period has been processed. However, we don't have your payment details on file."
  },
  {
    "id": "api.templates.payment_failed_no_card.info3",
    "translation": "To review your invoice and add a payment method, select Pay now."
  },
  {
    "id": "api.templates.payment_failed_no_card.subject",
    "translation": "Payment is due for your Mattermost Cloud subscription"
  },
  {
    "id": "api.templates.payment_failed_no_card.title",
    "translation": "Your Mattermost Cloud Invoice is due"
  },
  {
    "id": "api.templates.post_body.button",
    "translation": "Go To Post"
  },
  {
    "id": "api.templates.remove_expired_license.body.renew_button",
    "translation": "Renew License"
  },
  {
    "id": "api.templates.remove_expired_license.body.title",
    "translation": "Enterprise license has expired and some features may be disabled. Please renew."
  },
  {
    "id": "api.templates.remove_expired_license.subject",
    "translation": "Mattermost Enterprise license has been disabled."
  },
  {
    "id": "api.templates.reset_body.button",
    "translation": "Reset Password"
  },
  {
    "id": "api.templates.reset_body.info1",
    "translation": "To change your password, click \"Reset Password\" below."
  },
  {
    "id": "api.templates.reset_body.info2",
    "translation": "If you did not mean to reset your password, please ignore this email and your password will remain the same. The password reset link expires in 24 hours."
  },
  {
    "id": "api.templates.reset_body.title",
    "translation": "You requested a password reset"
  },
  {
    "id": "api.templates.reset_subject",
    "translation": "[{{ .SiteName }}] Reset your password"
  },
  {
    "id": "api.templates.signin_change_email.body.info",
    "translation": "You updated your sign-in method on {{ .SiteName }} to {{.Method}}."
  },
  {
    "id": "api.templates.signin_change_email.body.method_email",
    "translation": "email and password"
  },
  {
    "id": "api.templates.signin_change_email.body.title",
    "translation": "You updated your sign-in method"
  },
  {
    "id": "api.templates.signin_change_email.subject",
    "translation": "[{{ .SiteName }}] Your sign-in method has been updated"
  },
  {
    "id": "api.templates.upgrade_mattermost_cloud",
    "translation": "Upgrade"
  },
  {
    "id": "api.templates.user_access_token_body.info",
    "translation": "A personal access token was added to your account on {{ .SiteURL }}. They can be used to access {{.SiteName}} with your account."
  },
  {
    "id": "api.templates.user_access_token_body.title",
    "translation": "Personal access token added to your account"
  },
  {
    "id": "api.templates.user_access_token_subject",
    "translation": "[{{ .SiteName }}] Personal access token added to your account"
  },
  {
    "id": "api.templates.username_change_body.info",
    "translation": "Your username for {{.TeamDisplayName}} has been changed to {{.NewUsername}}."
  },
  {
    "id": "api.templates.username_change_body.title",
    "translation": "You updated your username"
  },
  {
    "id": "api.templates.username_change_subject",
    "translation": "[{{ .SiteName }}] Your username has changed"
  },
  {
    "id": "api.templates.verify_body.button",
    "translation": "Verify Email"
  },
  {
    "id": "api.templates.verify_body.info",
    "translation": "Please verify your email address by clicking below."
  },
  {
    "id": "api.templates.verify_body.title",
    "translation": "You've joined {{ .ServerURL }}"
  },
  {
    "id": "api.templates.verify_subject",
    "translation": "[{{ .SiteName }}] Email Verification"
  },
  {
    "id": "api.templates.warn_metric_ack.body.contact_email_header",
    "translation": "Email: "
  },
  {
    "id": "api.templates.warn_metric_ack.body.contact_name_header",
    "translation": "Contact: "
  },
  {
    "id": "api.templates.warn_metric_ack.body.diagnostic_id_header",
    "translation": "Diagnostic Id: "
  },
  {
    "id": "api.templates.warn_metric_ack.body.registered_users_header",
    "translation": "Total Active Users: "
  },
  {
    "id": "api.templates.warn_metric_ack.body.site_url_header",
    "translation": "Site URL: "
  },
  {
    "id": "api.templates.warn_metric_ack.footer",
    "translation": "If you have any additional inquiries, please contact support@mattermost.com"
  },
  {
    "id": "api.templates.warn_metric_ack.subject",
    "translation": "Mattermost Contact Us request"
  },
  {
    "id": "api.templates.welcome_body.app_download_info",
    "translation": "For the best experience, download the apps for PC, Mac, iOS and Android from:"
  },
  {
    "id": "api.templates.welcome_body.button",
    "translation": "Verify Email"
  },
  {
    "id": "api.templates.welcome_body.info",
    "translation": "Please verify your email address by clicking below."
  },
  {
    "id": "api.templates.welcome_body.info2",
    "translation": "You can sign in from:"
  },
  {
    "id": "api.templates.welcome_body.info3",
    "translation": "Mattermost lets you share messages and files from your PC or phone, with instant search and archiving."
  },
  {
    "id": "api.templates.welcome_body.title",
    "translation": "You've joined {{ .ServerURL }}"
  },
  {
    "id": "api.templates.welcome_subject",
    "translation": "[{{ .SiteName }}] You joined {{ .ServerURL }}"
  },
  {
    "id": "api.upgrade_to_enterprise.already-done.app_error",
    "translation": "You have already upgraded to Mattermost Enterprise Edition. Please restart the server to finish the upgrade."
  },
  {
    "id": "api.upgrade_to_enterprise.already-enterprise.app_error",
    "translation": "You cannot upgrade because you are already running Mattermost Enterprise Edition."
  },
  {
    "id": "api.upgrade_to_enterprise.app_error",
    "translation": "An upgrade to Mattermost Enterprise Edition is already running."
  },
  {
    "id": "api.upgrade_to_enterprise.generic_error.app_error",
    "translation": "Mattermost was unable to upgrade to Enterprise Edition."
  },
  {
    "id": "api.upgrade_to_enterprise.invalid-permission.app_error",
    "translation": "Mattermost was unable to upgrade to Enterprise Edition. The Mattermost system user {{.MattermostUsername}} does not have write access to the necessary binary file. A system administrator can update the file permissions by executing the following command on the server where Mattermost is installed:\n\n```\nchmod +w \"{{.Path}}\"\n```\n\nAfter changing the file permissions, try to upgrade Mattermost again. When you have upgraded and restarted, remember to restore the original binary file permissions:\n\n```\nchmod -w \"{{.Path}}\"\n```"
  },
  {
    "id": "api.upgrade_to_enterprise.invalid-user-and-permission.app_error",
    "translation": "Mattermost was unable to upgrade to Enterprise Edition. The Mattermost system user {{.MattermostUsername}} does not have write access to the necessary binary file. A system administrator can update the file permissions by executing the following command on the server where Mattermost is installed:\n\n```\nchown {{.MattermostUsername}} \"{{.Path}}\"\nchmod +w \"{{.Path}}\"\n```\n\nAfter changing the file permissions, try to upgrade Mattermost again. When you have upgraded and restarted, remember to restore the original binary file permissions:\n\n```\nchown {{.FileUsername}} \"{{.Path}}\"\nchmod -w \"{{.Path}}\"\n```"
  },
  {
    "id": "api.upgrade_to_enterprise.invalid-user.app_error",
    "translation": "Mattermost was unable to upgrade to Enterprise Edition. The Mattermost system user {{.MattermostUsername}} does not have write access to the necessary binary file. A system administrator can update the file permissions by executing the following command on the server where Mattermost is installed:\n\n```\nchown {{.MattermostUsername}} \"{{.Path}}\"\n```\n\nAfter changing the file permissions, try to upgrade Mattermost again. When you have upgraded and restarted, remember to restore the original binary file permissions:\n\n```\nchown {{.FileUsername}} \"{{.Path}}\"\n```"
  },
  {
    "id": "api.upgrade_to_enterprise.system_not_supported.app_error",
    "translation": "Mattermost was unable to upgrade to Enterprise Edition. This feature will only work on Linux systems with x86-64 architecture."
  },
  {
    "id": "api.upgrade_to_enterprise_status.app_error",
    "translation": "Mattermost was unable to upgrade to Enterprise Edition."
  },
  {
    "id": "api.upgrade_to_enterprise_status.signature.app_error",
    "translation": "Mattermost was unable to upgrade to Enterprise Edition. The digital signature of the downloaded binary file could not be verified."
  },
  {
    "id": "api.upload.get_upload.forbidden.app_error",
    "translation": "Failed to get upload."
  },
  {
    "id": "api.upload.upload_data.invalid_content_length",
    "translation": "Invalid Content-Length."
  },
  {
    "id": "api.upload.upload_data.invalid_content_type",
    "translation": "Invalid Content-Type for multipart upload."
  },
  {
    "id": "api.upload.upload_data.multipart_error",
    "translation": "Failed to process the multipart data."
  },
  {
    "id": "api.user.activate_mfa.email_and_ldap_only.app_error",
    "translation": "MFA is not available for this account type."
  },
  {
    "id": "api.user.add_direct_channels_and_forget.failed.error",
    "translation": "Failed to add direct channel preferences for user user_id={{.UserId}}, team_id={{.TeamId}}, err={{.Error}}"
  },
  {
    "id": "api.user.authorize_oauth_user.bad_response.app_error",
    "translation": "Bad response from token request."
  },
  {
    "id": "api.user.authorize_oauth_user.bad_token.app_error",
    "translation": "Bad token type."
  },
  {
    "id": "api.user.authorize_oauth_user.invalid_state.app_error",
    "translation": "Invalid state"
  },
  {
    "id": "api.user.authorize_oauth_user.missing.app_error",
    "translation": "Missing access token."
  },
  {
    "id": "api.user.authorize_oauth_user.response.app_error",
    "translation": "Received invalid response from OAuth service provider."
  },
  {
    "id": "api.user.authorize_oauth_user.service.app_error",
    "translation": "Token request to {{.Service}} failed."
  },
  {
    "id": "api.user.authorize_oauth_user.token_failed.app_error",
    "translation": "Token request failed."
  },
  {
    "id": "api.user.authorize_oauth_user.unsupported.app_error",
    "translation": "{{.Service}} SSO through OAuth 2.0 not available on this server."
  },
  {
    "id": "api.user.autocomplete_users.missing_team_id.app_error",
    "translation": "Team id parameter is required to autocomplete by channel."
  },
  {
    "id": "api.user.check_user_login_attempts.too_many.app_error",
    "translation": "Your account is locked because of too many failed password attempts. Please reset your password."
  },
  {
    "id": "api.user.check_user_mfa.bad_code.app_error",
    "translation": "Invalid MFA token."
  },
  {
    "id": "api.user.check_user_password.invalid.app_error",
    "translation": "Login failed because of invalid password."
  },
  {
    "id": "api.user.complete_switch_with_oauth.blank_email.app_error",
    "translation": "Blank email."
  },
  {
    "id": "api.user.complete_switch_with_oauth.parse.app_error",
    "translation": "Could not parse auth data out of {{.Service}} user object."
  },
  {
    "id": "api.user.create_email_token.error",
    "translation": "Failed to create token data for email verification"
  },
  {
    "id": "api.user.create_oauth_user.already_attached.app_error",
    "translation": "There is already an account associated with that email address using a sign in method other than {{.Service}}. Please sign in using {{.Auth}}."
  },
  {
    "id": "api.user.create_oauth_user.create.app_error",
    "translation": "Could not create user out of {{.Service}} user object."
  },
  {
    "id": "api.user.create_password_token.error",
    "translation": "Unable to create password recovery token"
  },
  {
    "id": "api.user.create_profile_image.default_font.app_error",
    "translation": "Could not create default profile image font."
  },
  {
    "id": "api.user.create_profile_image.encode.app_error",
    "translation": "Could not encode default profile image."
  },
  {
    "id": "api.user.create_profile_image.initial.app_error",
    "translation": "Could not add user initial to default profile picture."
  },
  {
    "id": "api.user.create_user.accepted_domain.app_error",
    "translation": "The email you provided does not belong to an accepted domain. Please contact your administrator or sign up with a different email."
  },
  {
    "id": "api.user.create_user.disabled.app_error",
    "translation": "User creation is disabled."
  },
  {
    "id": "api.user.create_user.guest_accounts.disabled.app_error",
    "translation": "Guest accounts are disabled."
  },
  {
    "id": "api.user.create_user.guest_accounts.license.app_error",
    "translation": "Your license does not support guest accounts."
  },
  {
    "id": "api.user.create_user.invalid_invitation_type.app_error",
    "translation": "Unable to create the user, invalid invitation."
  },
  {
    "id": "api.user.create_user.no_open_server",
    "translation": "This server does not allow open signups.  Please speak with your Administrator to receive an invitation."
  },
  {
    "id": "api.user.create_user.signup_email_disabled.app_error",
    "translation": "User sign-up with email is disabled."
  },
  {
    "id": "api.user.create_user.signup_link_expired.app_error",
    "translation": "The signup link has expired."
  },
  {
    "id": "api.user.create_user.signup_link_invalid.app_error",
    "translation": "The signup link does not appear to be valid."
  },
  {
    "id": "api.user.delete_channel.not_enabled.app_error",
    "translation": "Permanent channel deletion feature is not enabled. Please contact your System Administrator."
  },
  {
    "id": "api.user.delete_team.not_enabled.app_error",
    "translation": "Permanent team deletion feature is not enabled. Please contact your System Administrator."
  },
  {
    "id": "api.user.delete_user.not_enabled.app_error",
    "translation": "Permanent user deletion feature is not enabled. Please contact your System Administrator."
  },
  {
    "id": "api.user.demote_user_to_guest.already_guest.app_error",
    "translation": "Unable to convert the user to guest because is already a guest."
  },
  {
    "id": "api.user.email_to_ldap.not_available.app_error",
    "translation": "AD/LDAP not available on this server."
  },
  {
    "id": "api.user.email_to_oauth.not_available.app_error",
    "translation": "Authentication Transfer not configured or available on this server."
  },
  {
    "id": "api.user.get_authorization_code.endpoint.app_error",
    "translation": ""
  },
  {
    "id": "api.user.get_uploads_for_user.forbidden.app_error",
    "translation": "Failed to get uploads."
  },
  {
    "id": "api.user.get_user_by_email.permissions.app_error",
    "translation": "Unable to get user by email."
  },
  {
    "id": "api.user.ldap_to_email.not_available.app_error",
    "translation": "AD/LDAP not available on this server."
  },
  {
    "id": "api.user.ldap_to_email.not_ldap_account.app_error",
    "translation": "This user account does not use AD/LDAP."
  },
  {
    "id": "api.user.login.blank_pwd.app_error",
    "translation": "Password field must not be blank"
  },
  {
    "id": "api.user.login.bot_login_forbidden.app_error",
    "translation": "Bot login is forbidden."
  },
  {
    "id": "api.user.login.client_side_cert.certificate.app_error",
    "translation": "Attempted to sign in using the experimental feature ClientSideCert without providing a valid certificate."
  },
  {
    "id": "api.user.login.client_side_cert.license.app_error",
    "translation": "Attempt to use the experimental feature ClientSideCertEnable without a valid enterprise license."
  },
  {
    "id": "api.user.login.guest_accounts.disabled.error",
    "translation": "Guest accounts are disabled"
  },
  {
    "id": "api.user.login.guest_accounts.license.error",
    "translation": "Your license does not support guest accounts"
  },
  {
    "id": "api.user.login.inactive.app_error",
    "translation": "Login failed because your account has been deactivated.  Please contact an administrator."
  },
  {
    "id": "api.user.login.invalid_credentials_email",
    "translation": "Enter a valid email and/or password"
  },
  {
    "id": "api.user.login.invalid_credentials_email_username",
    "translation": "Enter a valid email or username and/or password."
  },
  {
    "id": "api.user.login.invalid_credentials_sso",
    "translation": "Enter a valid email or username and/or password, or sign in using another method."
  },
  {
    "id": "api.user.login.invalid_credentials_username",
    "translation": "Enter a valid username and/or password."
  },
  {
    "id": "api.user.login.not_verified.app_error",
    "translation": "Login failed because email address has not been verified."
  },
  {
    "id": "api.user.login.use_auth_service.app_error",
    "translation": "Please sign in using {{.AuthService}}."
  },
  {
    "id": "api.user.login_by_cws.invalid_token.app_error",
    "translation": "CWS token is not valid"
  },
  {
    "id": "api.user.login_by_oauth.bot_login_forbidden.app_error",
    "translation": "Bot login is forbidden."
  },
  {
    "id": "api.user.login_by_oauth.not_available.app_error",
    "translation": "{{.Service}} SSO through OAuth 2.0 not available on this server."
  },
  {
    "id": "api.user.login_by_oauth.parse.app_error",
    "translation": "Could not parse auth data out of {{.Service}} user object."
  },
  {
    "id": "api.user.login_cws.license.error",
    "translation": "CWS login is forbidden."
  },
  {
    "id": "api.user.login_ldap.not_available.app_error",
    "translation": "AD/LDAP not available on this server."
  },
  {
    "id": "api.user.oauth_to_email.context.app_error",
    "translation": "Update password failed because context user_id did not match provided user's id."
  },
  {
    "id": "api.user.oauth_to_email.not_available.app_error",
    "translation": "Authentication Transfer not configured or available on this server."
  },
  {
    "id": "api.user.promote_guest_to_user.no_guest.app_error",
    "translation": "Unable to convert the guest to regular user because is not a guest."
  },
  {
    "id": "api.user.reset_password.broken_token.app_error",
    "translation": "The reset password token does not appear to be valid."
  },
  {
    "id": "api.user.reset_password.invalid_link.app_error",
    "translation": "The reset password link does not appear to be valid."
  },
  {
    "id": "api.user.reset_password.link_expired.app_error",
    "translation": "The password reset link has expired."
  },
  {
    "id": "api.user.reset_password.method",
    "translation": "using a reset password link"
  },
  {
    "id": "api.user.reset_password.sso.app_error",
    "translation": "Unable to reset password for SSO accounts."
  },
  {
    "id": "api.user.reset_password.token_parse.error",
    "translation": "Unable to parse the reset password token"
  },
  {
    "id": "api.user.saml.not_available.app_error",
    "translation": "SAML 2.0 is not configured or supported on this server."
  },
  {
    "id": "api.user.send_deactivate_email_and_forget.failed.error",
    "translation": "Failed to send the deactivate account email successfully"
  },
  {
    "id": "api.user.send_email_change_email_and_forget.error",
    "translation": "Failed to send email change notification email successfully"
  },
  {
    "id": "api.user.send_email_change_username_and_forget.error",
    "translation": "Failed to send username change notification email successfully"
  },
  {
    "id": "api.user.send_email_change_verify_email_and_forget.error",
    "translation": "Failed to send email change verification email successfully"
  },
  {
    "id": "api.user.send_mfa_change_email.error",
    "translation": "Unable to send email notification for MFA change."
  },
  {
    "id": "api.user.send_password_change_email_and_forget.error",
    "translation": "Failed to send update password email successfully"
  },
  {
    "id": "api.user.send_password_reset.send.app_error",
    "translation": "Failed to send password reset email successfully."
  },
  {
    "id": "api.user.send_password_reset.sso.app_error",
    "translation": "Unable to reset password for SSO accounts."
  },
  {
    "id": "api.user.send_sign_in_change_email_and_forget.error",
    "translation": "Failed to send update password email successfully"
  },
  {
    "id": "api.user.send_user_access_token.error",
    "translation": "Failed to send \"Personal access token added\" email successfully"
  },
  {
    "id": "api.user.send_verify_email_and_forget.failed.error",
    "translation": "Failed to send verification email successfully"
  },
  {
    "id": "api.user.send_welcome_email_and_forget.failed.error",
    "translation": "Failed to send welcome email successfully"
  },
  {
    "id": "api.user.update_active.cannot_enable_guest_when_guest_feature_is_disabled.app_error",
    "translation": "You cannot activate a guest account because Guest Access feature is not enabled."
  },
  {
    "id": "api.user.update_active.not_enable.app_error",
    "translation": "You cannot deactivate yourself because this feature is not enabled. Please contact your System Administrator."
  },
  {
    "id": "api.user.update_active.permissions.app_error",
    "translation": "You do not have the appropriate permissions."
  },
  {
    "id": "api.user.update_oauth_user_attrs.get_user.app_error",
    "translation": "Could not get user from {{.Service}} user object."
  },
  {
    "id": "api.user.update_password.context.app_error",
    "translation": "Update password failed because context user_id did not match props user_id."
  },
  {
    "id": "api.user.update_password.failed.app_error",
    "translation": "Update password failed."
  },
  {
    "id": "api.user.update_password.incorrect.app_error",
    "translation": "The \"Current Password\" you entered is incorrect. Please check that Caps Lock is off and try again."
  },
  {
    "id": "api.user.update_password.menu",
    "translation": "using the settings menu"
  },
  {
    "id": "api.user.update_password.oauth.app_error",
    "translation": "Update password failed because the user is logged in through an OAuth service."
  },
  {
    "id": "api.user.update_password.user_and_hashed.app_error",
    "translation": "Only system administrators can set already-hashed passwords."
  },
  {
    "id": "api.user.update_password.valid_account.app_error",
    "translation": "Update password failed because we couldn't find a valid account."
  },
  {
    "id": "api.user.update_user.accepted_domain.app_error",
    "translation": "The email you provided does not belong to an accepted domain. Please contact your administrator or sign up with a different email."
  },
  {
    "id": "api.user.update_user.accepted_guest_domain.app_error",
    "translation": "The email you provided does not belong to an accepted domain for guest accounts. Please contact your administrator or sign up with a different email."
  },
  {
    "id": "api.user.update_user_roles.license.app_error",
    "translation": "Custom Permission Schemes not supported by current license"
  },
  {
    "id": "api.user.upload_profile_user.array.app_error",
    "translation": "Empty array under 'image' in request."
  },
  {
    "id": "api.user.upload_profile_user.decode.app_error",
    "translation": "Could not decode profile image."
  },
  {
    "id": "api.user.upload_profile_user.decode_config.app_error",
    "translation": "Could not save profile image. File does not appear to be a valid image."
  },
  {
    "id": "api.user.upload_profile_user.encode.app_error",
    "translation": "Could not encode profile image."
  },
  {
    "id": "api.user.upload_profile_user.no_file.app_error",
    "translation": "No file under 'image' in request."
  },
  {
    "id": "api.user.upload_profile_user.open.app_error",
    "translation": "Could not open image file."
  },
  {
    "id": "api.user.upload_profile_user.parse.app_error",
    "translation": "Could not parse multipart form."
  },
  {
    "id": "api.user.upload_profile_user.storage.app_error",
    "translation": "Unable to upload file. Image storage is not configured."
  },
  {
    "id": "api.user.upload_profile_user.too_large.app_error",
    "translation": "Unable to upload profile image. File is too large."
  },
  {
    "id": "api.user.upload_profile_user.upload_profile.app_error",
    "translation": "Couldn't upload profile image."
  },
  {
    "id": "api.user.verify_email.bad_link.app_error",
    "translation": "Bad verify email link."
  },
  {
    "id": "api.user.verify_email.broken_token.app_error",
    "translation": "Bad verify email token type."
  },
  {
    "id": "api.user.verify_email.link_expired.app_error",
    "translation": "The email verification link has expired."
  },
  {
    "id": "api.user.verify_email.token_parse.error",
    "translation": "Failed to parse token data from email verification"
  },
  {
    "id": "api.web_socket.connect.upgrade.app_error",
    "translation": "Failed to upgrade websocket connection."
  },
  {
    "id": "api.web_socket_router.bad_action.app_error",
    "translation": "Unknown WebSocket action."
  },
  {
    "id": "api.web_socket_router.bad_seq.app_error",
    "translation": "Invalid sequence for WebSocket message."
  },
  {
    "id": "api.web_socket_router.no_action.app_error",
    "translation": "No websocket action."
  },
  {
    "id": "api.web_socket_router.not_authenticated.app_error",
    "translation": "WebSocket connection is not authenticated. Please log in and try again."
  },
  {
    "id": "api.webhook.create_outgoing.intersect.app_error",
    "translation": "Outgoing webhooks from the same channel cannot have the same trigger words/callback URLs."
  },
  {
    "id": "api.webhook.create_outgoing.not_open.app_error",
    "translation": "Outgoing webhooks can only be created for public channels."
  },
  {
    "id": "api.webhook.create_outgoing.permissions.app_error",
    "translation": "Invalid permissions to create outgoing webhook."
  },
  {
    "id": "api.webhook.create_outgoing.triggers.app_error",
    "translation": "Either trigger_words or channel_id must be set."
  },
  {
    "id": "api.webhook.incoming.error",
    "translation": "Could not decode the multipart payload of incoming webhook."
  },
  {
    "id": "api.webhook.team_mismatch.app_error",
    "translation": "Unable to update webhook across teams."
  },
  {
    "id": "api.webhook.update_outgoing.intersect.app_error",
    "translation": "Outgoing webhooks from the same channel cannot have the same trigger words/callback URLs."
  },
  {
    "id": "api.websocket_handler.invalid_param.app_error",
    "translation": "Invalid {{.Name}} parameter."
  },
  {
    "id": "api.websocket_handler.server_busy.app_error",
    "translation": "Server is busy, non-critical services are temporarily unavailable."
  },
  {
    "id": "app.admin.saml.failure_decode_metadata_xml_from_idp.app_error",
    "translation": "Could not decode the XML metadata information received from the Identity Provider."
  },
  {
    "id": "app.admin.saml.failure_read_response_body_from_idp.app_error",
    "translation": "Failure encountered when reading the response payload received from the Identity Provider."
  },
  {
    "id": "app.admin.saml.invalid_response_from_idp.app_error",
    "translation": "Could not read the response received from the Identity Provider."
  },
  {
    "id": "app.admin.test_email.failure",
    "translation": "Connection unsuccessful: {{.Error}}"
  },
  {
    "id": "app.admin.test_site_url.failure",
    "translation": "This is not a valid live URL"
  },
  {
    "id": "app.analytics.getanalytics.internal_error",
    "translation": "Unable to get the analytics."
  },
  {
    "id": "app.audit.get.finding.app_error",
    "translation": "We encountered an error finding the audits."
  },
  {
    "id": "app.audit.get.limit.app_error",
    "translation": "Limit exceeded for paging."
  },
  {
    "id": "app.audit.permanent_delete_by_user.app_error",
    "translation": "We encountered an error deleting the audits."
  },
  {
    "id": "app.audit.save.saving.app_error",
    "translation": "We encountered an error saving the audit."
  },
  {
    "id": "app.bot.createbot.internal_error",
    "translation": "Unable to save the bot."
  },
  {
    "id": "app.bot.get_disable_bot_sysadmin_message",
    "translation": "{{if .disableBotsSetting}}{{if .printAllBots}}{{.UserName}} was deactivated. They managed the following bot accounts which have now been disabled.\n\n{{.BotNames}}{{else}}{{.UserName}} was deactivated. They managed {{.NumBots}} bot accounts which have now been disabled, including the following:\n\n{{.BotNames}}{{end}}You can take ownership of each bot by enabling it at **Integrations > Bot Accounts** and creating new tokens for the bot.\n\nFor more information, see our [documentation](https://docs.mattermost.com/developer/bot-accounts.html#what-happens-when-a-user-who-owns-bot-accounts-is-disabled).{{else}}{{if .printAllBots}}{{.UserName}} was deactivated. They managed the following bot accounts which are still enabled.\n\n{{.BotNames}}\n{{else}}{{.UserName}} was deactivated. They managed {{.NumBots}} bot accounts which are still enabled, including the following:\n\n{{.BotNames}}{{end}}We strongly recommend you to take ownership of each bot by re-enabling it at **Integrations > Bot Accounts** and creating new tokens for the bot.\n\nFor more information, see our [documentation](https://docs.mattermost.com/developer/bot-accounts.html#what-happens-when-a-user-who-owns-bot-accounts-is-disabled).\n\nIf you want bot accounts to disable automatically after owner deactivation, set “Disable bot accounts when owner is deactivated” in **System Console > Integrations > Bot Accounts** to true.{{end}}"
  },
  {
    "id": "app.bot.getbot.internal_error",
    "translation": "Unable to get the bot."
  },
  {
    "id": "app.bot.getbots.internal_error",
    "translation": "Unable to get the bots."
  },
  {
    "id": "app.bot.patchbot.internal_error",
    "translation": "Unable to update the bot."
  },
  {
    "id": "app.bot.permanent_delete.internal_error",
    "translation": "Unable to delete the bot permanently."
  },
  {
    "id": "app.bot.permenent_delete.bad_id",
    "translation": "Unable to delete the bot."
  },
  {
    "id": "app.channel.analytics_type_count.app_error",
    "translation": "Unable to get channel type counts."
  },
  {
    "id": "app.channel.autofollow.app_error",
    "translation": "Failed to update thread membership for mentioned user"
  },
  {
    "id": "app.channel.clear_all_custom_role_assignments.select.app_error",
    "translation": "Failed to retrieve the channel members."
  },
  {
    "id": "app.channel.count_posts_since.app_error",
    "translation": "Unable to count messages since given date."
  },
  {
    "id": "app.channel.create_channel.internal_error",
    "translation": "Unable to save channel."
  },
  {
    "id": "app.channel.create_channel.no_team_id.app_error",
    "translation": "Must specify the team ID to create a channel."
  },
  {
    "id": "app.channel.create_direct_channel.internal_error",
    "translation": "Unable to save direct channel."
  },
  {
    "id": "app.channel.create_initial_sidebar_categories.internal_error",
    "translation": "Unable to create initial sidebar categories for user."
  },
  {
    "id": "app.channel.delete.app_error",
    "translation": "Unable to delete the channel."
  },
  {
    "id": "app.channel.get.existing.app_error",
    "translation": "Unable to find the existing channel."
  },
  {
    "id": "app.channel.get.find.app_error",
    "translation": "We encountered an error finding the channel."
  },
  {
    "id": "app.channel.get_all.app_error",
    "translation": "Unable to get all the channels."
  },
  {
    "id": "app.channel.get_all_channels.app_error",
    "translation": "Unable to get all the channels."
  },
  {
    "id": "app.channel.get_all_channels_count.app_error",
    "translation": "Unable to count all the channels."
  },
  {
    "id": "app.channel.get_all_direct.app_error",
    "translation": "Unable to get all the direct channels."
  },
  {
    "id": "app.channel.get_by_name.existing.app_error",
    "translation": "Unable to find the existing channel."
  },
  {
    "id": "app.channel.get_by_name.missing.app_error",
    "translation": "Channel does not exist."
  },
  {
    "id": "app.channel.get_by_scheme.app_error",
    "translation": "Unable to get the channels for the provided scheme."
  },
  {
    "id": "app.channel.get_channel_counts.get.app_error",
    "translation": "Unable to get the channel counts."
  },
  {
    "id": "app.channel.get_channels.get.app_error",
    "translation": "Unable to get the channels."
  },
  {
    "id": "app.channel.get_channels.not_found.app_error",
    "translation": "No channels were found."
  },
  {
    "id": "app.channel.get_channels_batch_for_indexing.get.app_error",
    "translation": "Unable to get the channels batch for indexing."
  },
  {
    "id": "app.channel.get_channels_by_ids.app_error",
    "translation": "Unable to get channels by ids."
  },
  {
    "id": "app.channel.get_channels_by_ids.get.app_error",
    "translation": "Unable to get the channels."
  },
  {
    "id": "app.channel.get_channels_by_ids.not_found.app_error",
    "translation": "No channel found."
  },
  {
    "id": "app.channel.get_deleted.existing.app_error",
    "translation": "Unable to find the existing deleted channel."
  },
  {
    "id": "app.channel.get_deleted.missing.app_error",
    "translation": "No deleted channels exist."
  },
  {
    "id": "app.channel.get_for_post.app_error",
    "translation": "Unable to get the channel for the given post."
  },
  {
    "id": "app.channel.get_member.app_error",
    "translation": "Unable to get the channel member."
  },
  {
    "id": "app.channel.get_member.missing.app_error",
    "translation": "No channel member found for that user ID and channel ID."
  },
  {
    "id": "app.channel.get_member_count.app_error",
    "translation": "Unable to get the channel member count."
  },
  {
    "id": "app.channel.get_members.app_error",
    "translation": "Unable to get the channel members."
  },
  {
    "id": "app.channel.get_members_by_ids.app_error",
    "translation": "Unable to get the channel members."
  },
  {
    "id": "app.channel.get_more_channels.get.app_error",
    "translation": "Unable to get the channels."
  },
  {
    "id": "app.channel.get_pinnedpost_count.app_error",
    "translation": "Unable to get the channel pinned post count."
  },
  {
    "id": "app.channel.get_private_channels.get.app_error",
    "translation": "Unable to get private channels."
  },
  {
    "id": "app.channel.get_public_channels.get.app_error",
    "translation": "Unable to get public channels."
  },
  {
    "id": "app.channel.get_unread.app_error",
    "translation": "Unable to get the channel unread messages."
  },
  {
    "id": "app.channel.increment_mention_count.app_error",
    "translation": "Unable to increment the mention count."
  },
  {
    "id": "app.channel.migrate_channel_members.select.app_error",
    "translation": "Failed to select the batch of channel members."
  },
  {
    "id": "app.channel.move_channel.members_do_not_match.error",
    "translation": "Unable to move a channel unless all its members are already members of the destination team."
  },
  {
    "id": "app.channel.permanent_delete.app_error",
    "translation": "Unable to delete the channel."
  },
  {
    "id": "app.channel.permanent_delete_members_by_user.app_error",
    "translation": "Unable to remove the channel member."
  },
  {
    "id": "app.channel.pinned_posts.app_error",
    "translation": "Unable to find the pinned posts."
  },
  {
    "id": "app.channel.post_update_channel_purpose_message.post.error",
    "translation": "Failed to post channel purpose message"
  },
  {
    "id": "app.channel.post_update_channel_purpose_message.removed",
    "translation": "%s removed the channel purpose (was: %s)"
  },
  {
    "id": "app.channel.post_update_channel_purpose_message.retrieve_user.error",
    "translation": "Failed to retrieve user while updating channel purpose message %v"
  },
  {
    "id": "app.channel.post_update_channel_purpose_message.updated_from",
    "translation": "%s updated the channel purpose from: %s to: %s"
  },
  {
    "id": "app.channel.post_update_channel_purpose_message.updated_to",
    "translation": "%s updated the channel purpose to: %s"
  },
  {
    "id": "app.channel.remove_all_deactivated_members.app_error",
    "translation": "We could not remove the deactivated users from the channel."
  },
  {
    "id": "app.channel.remove_member.app_error",
    "translation": "Unable to remove the channel member."
  },
  {
    "id": "app.channel.reset_all_channel_schemes.app_error",
    "translation": "We could not reset the channel schemes."
  },
  {
    "id": "app.channel.restore.app_error",
    "translation": "Unable to restore the channel."
  },
  {
    "id": "app.channel.save_member.exists.app_error",
    "translation": "A channel member with that ID already exists."
  },
  {
    "id": "app.channel.search.app_error",
    "translation": "We encountered an error searching channels."
  },
  {
    "id": "app.channel.search_group_channels.app_error",
    "translation": "Unable to get the group channels for the given user and term."
  },
  {
    "id": "app.channel.sidebar_categories.app_error",
    "translation": "Failed to insert record to database."
  },
  {
    "id": "app.channel.update.bad_id",
    "translation": "Unable to update the channel."
  },
  {
    "id": "app.channel.update_channel.internal_error",
    "translation": "Unable to update channel."
  },
  {
    "id": "app.channel.update_last_viewed_at.app_error",
    "translation": "Unable to update the last viewed at time."
  },
  {
    "id": "app.channel.update_last_viewed_at_post.app_error",
    "translation": "Unable to mark channel as unread."
  },
  {
    "id": "app.channel.user_belongs_to_channels.app_error",
    "translation": "Unable to determine if the user belongs to a list of channels."
  },
  {
    "id": "app.channel_member_history.log_join_event.internal_error",
    "translation": "Failed to record channel member history."
  },
  {
    "id": "app.channel_member_history.log_leave_event.internal_error",
    "translation": "Failed to record channel member history. Failed to update existing join record"
  },
  {
    "id": "app.command.createcommand.internal_error",
    "translation": "Unable to save the command."
  },
  {
    "id": "app.command.deletecommand.internal_error",
    "translation": "Unable to delete the command."
  },
  {
    "id": "app.command.getcommand.internal_error",
    "translation": "Unable to get the command."
  },
  {
    "id": "app.command.listallcommands.internal_error",
    "translation": "Unable to list the commands."
  },
  {
    "id": "app.command.listautocompletecommands.internal_error",
    "translation": "Unable to list the autocomplete commands."
  },
  {
    "id": "app.command.listteamcommands.internal_error",
    "translation": "Unable to list the team commands."
  },
  {
    "id": "app.command.movecommand.internal_error",
    "translation": "Unable to move the command."
  },
  {
    "id": "app.command.regencommandtoken.internal_error",
    "translation": "Unable to regenerate the command token."
  },
  {
    "id": "app.command.tryexecutecustomcommand.internal_error",
    "translation": "Unable to execute the custom command."
  },
  {
    "id": "app.command.updatecommand.internal_error",
    "translation": "Unable to update the command."
  },
  {
    "id": "app.command_webhook.create_command_webhook.existing",
    "translation": "You cannot update an existing CommandWebhook."
  },
  {
    "id": "app.command_webhook.create_command_webhook.internal_error",
    "translation": "Unable to save the CommandWebhook."
  },
  {
    "id": "app.command_webhook.get.internal_error",
    "translation": "Unable to get the webhook."
  },
  {
    "id": "app.command_webhook.get.missing",
    "translation": "Unable to find the webhook."
  },
  {
    "id": "app.command_webhook.handle_command_webhook.parse",
    "translation": "Unable to parse incoming data."
  },
  {
    "id": "app.command_webhook.try_use.internal_error",
    "translation": "Unable to use the webhook."
  },
  {
    "id": "app.command_webhook.try_use.invalid",
    "translation": "Invalid webhook."
  },
  {
    "id": "app.compliance.get.finding.app_error",
    "translation": "We encountered an error retrieving the compliance reports."
  },
  {
    "id": "app.compliance.save.saving.app_error",
    "translation": "We encountered an error saving the compliance report."
  },
  {
    "id": "app.create_basic_user.save_member.app_error",
    "translation": "Unable to create default team memberships"
  },
  {
    "id": "app.create_basic_user.save_member.conflict.app_error",
    "translation": "Unable to create default team membership because they already exists"
  },
  {
    "id": "app.create_basic_user.save_member.max_accounts.app_error",
    "translation": "Unable to create default team membership because no more members are allowed in that team"
  },
  {
    "id": "app.email.no_rate_limiter.app_error",
    "translation": "Rate limiter is not set up."
  },
  {
    "id": "app.email.rate_limit_exceeded.app_error",
    "translation": "Invite emails rate limit exceeded. Timer will be reset after {{.ResetAfter}} seconds. Please retry after {{.RetryAfter}} seconds."
  },
  {
    "id": "app.email.setup_rate_limiter.app_error",
    "translation": "Error occurred in the rate limiter."
  },
  {
    "id": "app.emoji.create.internal_error",
    "translation": "Unable to save emoji."
  },
  {
    "id": "app.emoji.delete.app_error",
    "translation": "Unable to delete the emoji."
  },
  {
    "id": "app.emoji.delete.no_results",
    "translation": "We couldn’t find the emoji to delete."
  },
  {
    "id": "app.emoji.get.app_error",
    "translation": "Unable to get the emoji."
  },
  {
    "id": "app.emoji.get.no_result",
    "translation": "We couldn’t find the emoji."
  },
  {
    "id": "app.emoji.get_by_name.app_error",
    "translation": "Unable to get the emoji."
  },
  {
    "id": "app.emoji.get_by_name.no_result",
    "translation": "We couldn’t find the emoji."
  },
  {
    "id": "app.emoji.get_list.internal_error",
    "translation": "Unable to get the emoji."
  },
  {
    "id": "app.export.export_custom_emoji.copy_emoji_images.error",
    "translation": "Unable to copy custom emoji images"
  },
  {
    "id": "app.export.export_write_line.io_writer.error",
    "translation": "An error occurred writing the export data."
  },
  {
    "id": "app.export.export_write_line.json_marshall.error",
    "translation": "An error occurred marshalling the JSON data for export."
  },
  {
    "id": "app.file_info.get.app_error",
    "translation": "Unable to get the file info."
  },
  {
    "id": "app.file_info.get_for_post.app_error",
    "translation": "Unable to get the file info for the post."
  },
  {
    "id": "app.file_info.get_with_options.app_error",
    "translation": "Unable to get the file info with options"
  },
  {
    "id": "app.file_info.permanent_delete_by_user.app_error",
    "translation": "Unable to delete attachments of the user."
  },
  {
    "id": "app.file_info.save.app_error",
    "translation": "Unable to save the file info."
  },
  {
    "id": "app.group.group_syncable_already_deleted",
    "translation": "group syncable was already deleted"
  },
  {
    "id": "app.group.id.app_error",
    "translation": "invalid id property for group."
  },
  {
    "id": "app.group.no_rows",
    "translation": "no matching group found"
  },
  {
    "id": "app.group.permanent_delete_members_by_user.app_error",
    "translation": "Unable to remove the group member with UserID \"{{.UserId}}\"."
  },
  {
    "id": "app.group.uniqueness_error",
    "translation": "group member already exists"
  },
  {
    "id": "app.import.attachment.bad_file.error",
    "translation": "Error reading the file at: \"{{.FilePath}}\""
  },
  {
    "id": "app.import.attachment.file_upload.error",
    "translation": "Error uploading the file: \"{{.FilePath}}\""
  },
  {
    "id": "app.import.bulk_import.file_scan.error",
    "translation": "Error reading import data file."
  },
  {
    "id": "app.import.bulk_import.json_decode.error",
    "translation": "JSON decode of line failed."
  },
  {
    "id": "app.import.bulk_import.unsupported_version.error",
    "translation": "Incorrect or missing version in the data import file. Make sure version is the first object in your import file and try again."
  },
  {
    "id": "app.import.emoji.bad_file.error",
    "translation": "Error reading import emoji image file. Emoji with name: \"{{.EmojiName}}\""
  },
  {
    "id": "app.import.get_teams_by_names.some_teams_not_found.error",
    "translation": "Some teams not found"
  },
  {
    "id": "app.import.get_users_by_username.some_users_not_found.error",
    "translation": "Some users not found"
  },
  {
    "id": "app.import.import_channel.scheme_deleted.error",
    "translation": "Unable to set a channel to use a deleted scheme."
  },
  {
    "id": "app.import.import_channel.scheme_wrong_scope.error",
    "translation": "Channel must be assigned to a Channel-scoped scheme."
  },
  {
    "id": "app.import.import_channel.team_not_found.error",
    "translation": "Error importing channel. Team with name \"{{.TeamName}}\" could not be found."
  },
  {
    "id": "app.import.import_direct_channel.create_direct_channel.error",
    "translation": "Failed to create direct channel"
  },
  {
    "id": "app.import.import_direct_channel.create_group_channel.error",
    "translation": "Failed to create group channel"
  },
  {
    "id": "app.import.import_direct_channel.update_header_failed.error",
    "translation": "Failed to update direct channel header"
  },
  {
    "id": "app.import.import_direct_post.create_direct_channel.error",
    "translation": "Failed to get direct channel"
  },
  {
    "id": "app.import.import_direct_post.create_group_channel.error",
    "translation": "Failed to get group channel"
  },
  {
    "id": "app.import.import_line.null_channel.error",
    "translation": "Import data line has type \"channel\" but the channel object is null."
  },
  {
    "id": "app.import.import_line.null_direct_channel.error",
    "translation": "Import data line has type \"direct_channel\" but the direct_channel object is null."
  },
  {
    "id": "app.import.import_line.null_direct_post.error",
    "translation": "Import data line has type \"direct_post\" but the direct_post object is null."
  },
  {
    "id": "app.import.import_line.null_emoji.error",
    "translation": "Import data line has type \"emoji\" but the emoji object is null."
  },
  {
    "id": "app.import.import_line.null_post.error",
    "translation": "Import data line has type \"post\" but the post object is null."
  },
  {
    "id": "app.import.import_line.null_scheme.error",
    "translation": "Import data line has type \"scheme\" but the scheme object is null."
  },
  {
    "id": "app.import.import_line.null_team.error",
    "translation": "Import data line has type \"team\" but the team object is null."
  },
  {
    "id": "app.import.import_line.null_user.error",
    "translation": "Import data line has type \"user\" but the user object is null."
  },
  {
    "id": "app.import.import_line.unknown_line_type.error",
    "translation": "Import data line has unknown type \"{{.Type}}\"."
  },
  {
    "id": "app.import.import_post.channel_not_found.error",
    "translation": "Error importing post. Channel with name \"{{.ChannelName}}\" could not be found."
  },
  {
    "id": "app.import.import_post.save_preferences.error",
    "translation": "Error importing post. Failed to save preferences."
  },
  {
    "id": "app.import.import_post.user_not_found.error",
    "translation": "Error importing post. User with username \"{{.Username}}\" could not be found."
  },
  {
    "id": "app.import.import_scheme.scope_change.error",
    "translation": "The bulk importer cannot change the scope of an already-existing scheme."
  },
  {
    "id": "app.import.import_team.scheme_deleted.error",
    "translation": "Unable to set a team to use a deleted scheme."
  },
  {
    "id": "app.import.import_team.scheme_wrong_scope.error",
    "translation": "Team must be assigned to a Team-scoped scheme."
  },
  {
    "id": "app.import.import_user.save_preferences.error",
    "translation": "Error importing user preferences. Failed to save preferences."
  },
  {
    "id": "app.import.import_user_channels.channel_not_found.error",
    "translation": "Error importing user channels. Channel not found."
  },
  {
    "id": "app.import.import_user_channels.save_preferences.error",
    "translation": "Error importing user channel memberships. Failed to save preferences."
  },
  {
    "id": "app.import.import_user_teams.save_members.conflict.app_error",
    "translation": "Unable to import the new team membership because it already exists"
  },
  {
    "id": "app.import.import_user_teams.save_members.error",
    "translation": "Unable to import team memberships"
  },
  {
    "id": "app.import.import_user_teams.save_members.max_accounts.app_error",
    "translation": "Unable to import team membership because no more members are allowed in that team"
  },
  {
    "id": "app.import.import_user_teams.save_preferences.error",
    "translation": "Unable to save the team theme preferences"
  },
  {
    "id": "app.import.marshal.app_error",
    "translation": "Unable to marshal response."
  },
  {
    "id": "app.import.process_import_data_file_version_line.invalid_version.error",
    "translation": "Unable to read the version of the data import file."
  },
  {
    "id": "app.import.validate_channel_import_data.display_name_length.error",
    "translation": "Channel display_name is not within permitted length constraints."
  },
  {
    "id": "app.import.validate_channel_import_data.display_name_missing.error",
    "translation": "Missing required channel property: display_name"
  },
  {
    "id": "app.import.validate_channel_import_data.header_length.error",
    "translation": "Channel header is too long."
  },
  {
    "id": "app.import.validate_channel_import_data.name_characters.error",
    "translation": "Channel name contains invalid characters."
  },
  {
    "id": "app.import.validate_channel_import_data.name_length.error",
    "translation": "Channel name is too long."
  },
  {
    "id": "app.import.validate_channel_import_data.name_missing.error",
    "translation": "Missing required channel property: name"
  },
  {
    "id": "app.import.validate_channel_import_data.purpose_length.error",
    "translation": "Channel purpose is too long."
  },
  {
    "id": "app.import.validate_channel_import_data.scheme_invalid.error",
    "translation": "Invalid scheme name for channel."
  },
  {
    "id": "app.import.validate_channel_import_data.team_missing.error",
    "translation": "Missing required channel property: team"
  },
  {
    "id": "app.import.validate_channel_import_data.type_invalid.error",
    "translation": "Channel type is invalid."
  },
  {
    "id": "app.import.validate_channel_import_data.type_missing.error",
    "translation": "Missing required channel property: type."
  },
  {
    "id": "app.import.validate_direct_channel_import_data.header_length.error",
    "translation": "Direct channel header is too long"
  },
  {
    "id": "app.import.validate_direct_channel_import_data.members_required.error",
    "translation": "Missing required direct channel property: members"
  },
  {
    "id": "app.import.validate_direct_channel_import_data.members_too_few.error",
    "translation": "Direct channel members list contains too few items"
  },
  {
    "id": "app.import.validate_direct_channel_import_data.members_too_many.error",
    "translation": "Direct channel members list contains too many items"
  },
  {
    "id": "app.import.validate_direct_channel_import_data.unknown_favoriter.error",
    "translation": "Direct channel can only be favorited by members. \"{{.Username}}\" is not a member."
  },
  {
    "id": "app.import.validate_direct_post_import_data.channel_members_required.error",
    "translation": "Missing required direct post property: channel_members"
  },
  {
    "id": "app.import.validate_direct_post_import_data.channel_members_too_few.error",
    "translation": "Direct post channel members list contains too few items"
  },
  {
    "id": "app.import.validate_direct_post_import_data.channel_members_too_many.error",
    "translation": "Direct post channel members list contains too many items"
  },
  {
    "id": "app.import.validate_direct_post_import_data.create_at_missing.error",
    "translation": "Missing required direct post property: create_at"
  },
  {
    "id": "app.import.validate_direct_post_import_data.create_at_zero.error",
    "translation": "CreateAt must be greater than 0"
  },
  {
    "id": "app.import.validate_direct_post_import_data.message_length.error",
    "translation": "Message is too long"
  },
  {
    "id": "app.import.validate_direct_post_import_data.message_missing.error",
    "translation": "Missing required direct post property: message"
  },
  {
    "id": "app.import.validate_direct_post_import_data.unknown_flagger.error",
    "translation": "Direct post can only be flagged by members of the channel it is in. \"{{.Username}}\" is not a member."
  },
  {
    "id": "app.import.validate_direct_post_import_data.user_missing.error",
    "translation": "Missing required direct post property: user"
  },
  {
    "id": "app.import.validate_emoji_import_data.empty.error",
    "translation": "Import emoji data empty."
  },
  {
    "id": "app.import.validate_emoji_import_data.image_missing.error",
    "translation": "Import emoji image field missing or blank."
  },
  {
    "id": "app.import.validate_emoji_import_data.name_missing.error",
    "translation": "Import emoji name field missing or blank."
  },
  {
    "id": "app.import.validate_post_import_data.channel_missing.error",
    "translation": "Missing required Post property: Channel."
  },
  {
    "id": "app.import.validate_post_import_data.create_at_missing.error",
    "translation": "Missing required Post property: create_at."
  },
  {
    "id": "app.import.validate_post_import_data.create_at_zero.error",
    "translation": "Post CreateAt property must not be zero."
  },
  {
    "id": "app.import.validate_post_import_data.message_length.error",
    "translation": "Post Message property is longer than the maximum permitted length."
  },
  {
    "id": "app.import.validate_post_import_data.message_missing.error",
    "translation": "Missing required Post property: Message."
  },
  {
    "id": "app.import.validate_post_import_data.props_too_large.error",
    "translation": "Post Props are longer than the maximum permitted length."
  },
  {
    "id": "app.import.validate_post_import_data.team_missing.error",
    "translation": "Missing required Post property: Team."
  },
  {
    "id": "app.import.validate_post_import_data.user_missing.error",
    "translation": "Missing required Post property: User."
  },
  {
    "id": "app.import.validate_reaction_import_data.create_at_before_parent.error",
    "translation": "Reaction CreateAt property must be greater than the parent post CreateAt."
  },
  {
    "id": "app.import.validate_reaction_import_data.create_at_missing.error",
    "translation": "Missing required Reaction property: create_at."
  },
  {
    "id": "app.import.validate_reaction_import_data.create_at_zero.error",
    "translation": "Reaction CreateAt property must not be zero."
  },
  {
    "id": "app.import.validate_reaction_import_data.emoji_name_length.error",
    "translation": "Reaction EmojiName property is longer than the maximum permitted length."
  },
  {
    "id": "app.import.validate_reaction_import_data.emoji_name_missing.error",
    "translation": "Missing required Reaction property: EmojiName."
  },
  {
    "id": "app.import.validate_reaction_import_data.user_missing.error",
    "translation": "Missing required Reaction property: User."
  },
  {
    "id": "app.import.validate_reply_import_data.create_at_before_parent.error",
    "translation": "Reply CreateAt property must be greater than the parent post CreateAt."
  },
  {
    "id": "app.import.validate_reply_import_data.create_at_missing.error",
    "translation": "Missing required Reply property: create_at."
  },
  {
    "id": "app.import.validate_reply_import_data.create_at_zero.error",
    "translation": "Reply CreateAt property must not be zero."
  },
  {
    "id": "app.import.validate_reply_import_data.message_length.error",
    "translation": "Reply Message property is longer than the maximum permitted length."
  },
  {
    "id": "app.import.validate_reply_import_data.message_missing.error",
    "translation": "Missing required Reply property: Message."
  },
  {
    "id": "app.import.validate_reply_import_data.user_missing.error",
    "translation": "Missing required Reply property: User."
  },
  {
    "id": "app.import.validate_role_import_data.description_invalid.error",
    "translation": "Invalid role description."
  },
  {
    "id": "app.import.validate_role_import_data.display_name_invalid.error",
    "translation": "Invalid role display name."
  },
  {
    "id": "app.import.validate_role_import_data.invalid_permission.error",
    "translation": "Invalid permission on role."
  },
  {
    "id": "app.import.validate_role_import_data.name_invalid.error",
    "translation": "Invalid role name."
  },
  {
    "id": "app.import.validate_scheme_import_data.description_invalid.error",
    "translation": "Invalid scheme description."
  },
  {
    "id": "app.import.validate_scheme_import_data.display_name_invalid.error",
    "translation": "Invalid scheme display name."
  },
  {
    "id": "app.import.validate_scheme_import_data.name_invalid.error",
    "translation": "Invalid scheme name."
  },
  {
    "id": "app.import.validate_scheme_import_data.null_scope.error",
    "translation": "Scheme scope is required."
  },
  {
    "id": "app.import.validate_scheme_import_data.unknown_scheme.error",
    "translation": "Unknown scheme scope."
  },
  {
    "id": "app.import.validate_scheme_import_data.wrong_roles_for_scope.error",
    "translation": "The wrong roles were provided for a scheme with this scope."
  },
  {
    "id": "app.import.validate_team_import_data.description_length.error",
    "translation": "Team description is too long."
  },
  {
    "id": "app.import.validate_team_import_data.display_name_length.error",
    "translation": "Team display_name is not within permitted length constraints."
  },
  {
    "id": "app.import.validate_team_import_data.display_name_missing.error",
    "translation": "Missing required team property: display_name."
  },
  {
    "id": "app.import.validate_team_import_data.name_characters.error",
    "translation": "Team name contains invalid characters."
  },
  {
    "id": "app.import.validate_team_import_data.name_length.error",
    "translation": "Team name is too long."
  },
  {
    "id": "app.import.validate_team_import_data.name_missing.error",
    "translation": "Missing required team property: name."
  },
  {
    "id": "app.import.validate_team_import_data.name_reserved.error",
    "translation": "Team name contains reserved words."
  },
  {
    "id": "app.import.validate_team_import_data.scheme_invalid.error",
    "translation": "Invalid scheme name for team."
  },
  {
    "id": "app.import.validate_team_import_data.type_invalid.error",
    "translation": "Team type is not valid."
  },
  {
    "id": "app.import.validate_team_import_data.type_missing.error",
    "translation": "Missing required team property: type."
  },
  {
    "id": "app.import.validate_user_channels_import_data.channel_name_missing.error",
    "translation": "Channel name missing from User's Channel Membership."
  },
  {
    "id": "app.import.validate_user_channels_import_data.invalid_notify_props_desktop.error",
    "translation": "Invalid Desktop NotifyProps for User's Channel Membership."
  },
  {
    "id": "app.import.validate_user_channels_import_data.invalid_notify_props_mark_unread.error",
    "translation": "Invalid MarkUnread NotifyProps for User's Channel Membership."
  },
  {
    "id": "app.import.validate_user_channels_import_data.invalid_notify_props_mobile.error",
    "translation": "Invalid Mobile NotifyProps for User's Channel Membership."
  },
  {
    "id": "app.import.validate_user_channels_import_data.invalid_roles.error",
    "translation": "Invalid roles for User's Channel Membership."
  },
  {
    "id": "app.import.validate_user_import_data.advanced_props_email_interval.error",
    "translation": "Invalid email batching interval setting for User"
  },
  {
    "id": "app.import.validate_user_import_data.advanced_props_feature_markdown_preview.error",
    "translation": "Invalid markdown preview setting for User"
  },
  {
    "id": "app.import.validate_user_import_data.advanced_props_formatting.error",
    "translation": "Invalid post formatting setting for User"
  },
  {
    "id": "app.import.validate_user_import_data.advanced_props_show_unread_section.error",
    "translation": "Invalid show unread section setting for User"
  },
  {
    "id": "app.import.validate_user_import_data.auth_data_and_password.error",
    "translation": "User AuthData and Password are mutually exclusive."
  },
  {
    "id": "app.import.validate_user_import_data.auth_data_and_service_dependency.error",
    "translation": "User AuthService and AuthData are mutually inclusive."
  },
  {
    "id": "app.import.validate_user_import_data.auth_data_length.error",
    "translation": "User AuthData is too long."
  },
  {
    "id": "app.import.validate_user_import_data.email_length.error",
    "translation": "User email has an invalid length."
  },
  {
    "id": "app.import.validate_user_import_data.email_missing.error",
    "translation": "Missing required user property: email."
  },
  {
    "id": "app.import.validate_user_import_data.first_name_length.error",
    "translation": "User First Name is too long."
  },
  {
    "id": "app.import.validate_user_import_data.last_name_length.error",
    "translation": "User Last Name is too long."
  },
  {
    "id": "app.import.validate_user_import_data.nickname_length.error",
    "translation": "User nickname is too long."
  },
  {
    "id": "app.import.validate_user_import_data.notify_props_channel_trigger_invalid.error",
    "translation": "Invalid Channel Trigger Notify Prop for user."
  },
  {
    "id": "app.import.validate_user_import_data.notify_props_comments_trigger_invalid.error",
    "translation": "Invalid Comments Prop value for user."
  },
  {
    "id": "app.import.validate_user_import_data.notify_props_desktop_invalid.error",
    "translation": "Invalid Desktop Notify Prop value for user."
  },
  {
    "id": "app.import.validate_user_import_data.notify_props_desktop_sound_invalid.error",
    "translation": "Invalid Desktop Sound Notify Prop value for user."
  },
  {
    "id": "app.import.validate_user_import_data.notify_props_email_invalid.error",
    "translation": "Invalid Email Notify Prop value for user."
  },
  {
    "id": "app.import.validate_user_import_data.notify_props_mobile_invalid.error",
    "translation": "Invalid Mobile Notify Prop value for user."
  },
  {
    "id": "app.import.validate_user_import_data.notify_props_mobile_push_status_invalid.error",
    "translation": "Invalid Mobile Push Status Notify Prop for user."
  },
  {
    "id": "app.import.validate_user_import_data.password_length.error",
    "translation": "User Password has invalid length."
  },
  {
    "id": "app.import.validate_user_import_data.position_length.error",
    "translation": "User Position is too long."
  },
  {
    "id": "app.import.validate_user_import_data.profile_image.error",
    "translation": "Invalid profile image."
  },
  {
    "id": "app.import.validate_user_import_data.roles_invalid.error",
    "translation": "User roles are not valid."
  },
  {
    "id": "app.import.validate_user_import_data.username_invalid.error",
    "translation": "Username is not valid."
  },
  {
    "id": "app.import.validate_user_import_data.username_missing.error",
    "translation": "Missing require user property: username."
  },
  {
    "id": "app.import.validate_user_teams_import_data.invalid_roles.error",
    "translation": "Invalid roles for User's Team Membership."
  },
  {
    "id": "app.import.validate_user_teams_import_data.invalid_team_theme.error",
    "translation": "Invalid team theme for the User"
  },
  {
    "id": "app.import.validate_user_teams_import_data.team_name_missing.error",
    "translation": "Team name missing from User's Team Membership."
  },
  {
    "id": "app.insert_error",
    "translation": "insert error"
  },
  {
    "id": "app.job.download_export_results_not_enabled",
    "translation": "DownloadExportResults in config.json is false. Please set this to true to download the results of this job."
  },
  {
    "id": "app.job.get.app_error",
    "translation": "Unable to get the job."
  },
  {
    "id": "app.job.get_all.app_error",
    "translation": "Unable to get the jobs."
  },
  {
    "id": "app.job.get_count_by_status_and_type.app_error",
    "translation": "Unable to get the job count by status and type."
  },
  {
    "id": "app.job.get_newest_job_by_status_and_type.app_error",
    "translation": "Unable to get the newest job by status and type."
  },
  {
    "id": "app.job.save.app_error",
    "translation": "Unable to save the job."
  },
  {
    "id": "app.job.update.app_error",
    "translation": "Unable to update the job."
  },
  {
    "id": "app.license.generate_renewal_token.app_error",
    "translation": "Failed to generate a new renewal token."
  },
  {
    "id": "app.license.generate_renewal_token.bad_license",
    "translation": "This type of license doesn't support renewal token generation"
  },
  {
    "id": "app.license.generate_renewal_token.no_license",
    "translation": "No license present"
  },
  {
    "id": "app.notification.body.intro.direct.full",
    "translation": "You have a new Direct Message."
  },
  {
    "id": "app.notification.body.intro.direct.generic",
    "translation": "You have a new Direct Message from {{.SenderName}}"
  },
  {
    "id": "app.notification.body.intro.group_message.full",
    "translation": "You have a new Group Message."
  },
  {
    "id": "app.notification.body.intro.group_message.generic",
    "translation": "You have a new Group Message from {{.SenderName}}"
  },
  {
    "id": "app.notification.body.intro.notification.full",
    "translation": "You have a new notification."
  },
  {
    "id": "app.notification.body.intro.notification.generic",
    "translation": "You have a new notification from {{.SenderName}}"
  },
  {
    "id": "app.notification.body.text.direct.full",
    "translation": "{{.SenderName}} - {{.Hour}}:{{.Minute}} {{.TimeZone}}, {{.Month}} {{.Day}}"
  },
  {
    "id": "app.notification.body.text.direct.generic",
    "translation": "{{.Hour}}:{{.Minute}} {{.TimeZone}}, {{.Month}} {{.Day}}"
  },
  {
    "id": "app.notification.body.text.group_message.full",
    "translation": "Channel: {{.ChannelName}}"
  },
  {
    "id": "app.notification.body.text.group_message.full2",
    "translation": "{{.SenderName}} - {{.Hour}}:{{.Minute}} {{.TimeZone}}, {{.Month}} {{.Day}}"
  },
  {
    "id": "app.notification.body.text.group_message.generic",
    "translation": "{{.Hour}}:{{.Minute}} {{.TimeZone}}, {{.Month}} {{.Day}}"
  },
  {
    "id": "app.notification.body.text.notification.full",
    "translation": "Channel: {{.ChannelName}}"
  },
  {
    "id": "app.notification.body.text.notification.full2",
    "translation": "{{.SenderName}} - {{.Hour}}:{{.Minute}} {{.TimeZone}}, {{.Month}} {{.Day}}"
  },
  {
    "id": "app.notification.body.text.notification.generic",
    "translation": "{{.Hour}}:{{.Minute}} {{.TimeZone}}, {{.Month}} {{.Day}}"
  },
  {
    "id": "app.notification.subject.direct.full",
    "translation": "[{{.SiteName}}] New Direct Message from {{.SenderDisplayName}} on {{.Month}} {{.Day}}, {{.Year}}"
  },
  {
    "id": "app.notification.subject.group_message.full",
    "translation": "[{{ .SiteName }}] New Group Message in {{ .ChannelName}} on {{.Month}} {{.Day}}, {{.Year}}"
  },
  {
    "id": "app.notification.subject.group_message.generic",
    "translation": "[{{ .SiteName }}] New Group Message on {{.Month}} {{.Day}}, {{.Year}}"
  },
  {
    "id": "app.notification.subject.notification.full",
    "translation": "[{{ .SiteName }}] Notification in {{ .TeamName}} on {{.Month}} {{.Day}}, {{.Year}}"
  },
  {
    "id": "app.oauth.delete_app.app_error",
    "translation": "An error occurred while deleting the OAuth2 App."
  },
  {
    "id": "app.oauth.get_access_data_by_user_for_app.app_error",
    "translation": "We encountered an error finding all the access tokens."
  },
  {
    "id": "app.oauth.get_app.find.app_error",
    "translation": "Unable to find the requested app."
  },
  {
    "id": "app.oauth.get_app.finding.app_error",
    "translation": "We encountered an error finding the app."
  },
  {
    "id": "app.oauth.get_app_by_user.find.app_error",
    "translation": "Unable to find any existing apps."
  },
  {
    "id": "app.oauth.get_apps.find.app_error",
    "translation": "An error occurred while finding the OAuth2 Apps."
  },
  {
    "id": "app.oauth.permanent_delete_auth_data_by_user.app_error",
    "translation": "Unable to remove the authorization code."
  },
  {
    "id": "app.oauth.remove_access_data.app_error",
    "translation": "Unable to remove the access token."
  },
  {
    "id": "app.oauth.save_app.existing.app_error",
    "translation": "Must call update for existing app."
  },
  {
    "id": "app.oauth.save_app.save.app_error",
    "translation": "Unable to save the app."
  },
  {
    "id": "app.oauth.update_app.find.app_error",
    "translation": "Unable to find the existing app to update."
  },
  {
    "id": "app.oauth.update_app.updating.app_error",
    "translation": "We encountered an error updating the app."
  },
  {
    "id": "app.plugin.cluster.save_config.app_error",
    "translation": "The plugin configuration in your config.json file must be updated manually when using ReadOnlyConfig with clustering enabled."
  },
  {
    "id": "app.plugin.config.app_error",
    "translation": "Error saving plugin state in config."
  },
  {
    "id": "app.plugin.deactivate.app_error",
    "translation": "Unable to deactivate plugin."
  },
  {
    "id": "app.plugin.delete_public_key.delete.app_error",
    "translation": "An error occurred while deleting the public key."
  },
  {
    "id": "app.plugin.disabled.app_error",
    "translation": "Plugins have been disabled. Please check your logs for details."
  },
  {
    "id": "app.plugin.extract.app_error",
    "translation": "An error occurred extracting the plugin bundle."
  },
  {
    "id": "app.plugin.filesystem.app_error",
    "translation": "Encountered filesystem error."
  },
  {
    "id": "app.plugin.flag_managed.app_error",
    "translation": "Unable to set plugin as managed by the file store."
  },
  {
    "id": "app.plugin.get_cluster_plugin_statuses.app_error",
    "translation": "Unable to get plugin statuses from the cluster."
  },
  {
    "id": "app.plugin.get_plugins.app_error",
    "translation": "Unable to get active plugins."
  },
  {
    "id": "app.plugin.get_public_key.get_file.app_error",
    "translation": "An error occurred while getting the public key from the store."
  },
  {
    "id": "app.plugin.get_statuses.app_error",
    "translation": "Unable to get plugin statuses."
  },
  {
    "id": "app.plugin.install.app_error",
    "translation": "Unable to install plugin."
  },
  {
    "id": "app.plugin.install_id.app_error",
    "translation": "Unable to install plugin. A plugin with the same ID is already installed."
  },
  {
    "id": "app.plugin.install_id_failed_remove.app_error",
    "translation": "Unable to install plugin. A plugin with the same ID is already installed and failed to be removed."
  },
  {
    "id": "app.plugin.install_marketplace_plugin.app_error",
    "translation": "Failed to install marketplace plugin."
  },
  {
    "id": "app.plugin.invalid_id.app_error",
    "translation": "Plugin Id must be at least {{.Min}} characters, at most {{.Max}} characters and match {{.Regex}}."
  },
  {
    "id": "app.plugin.invalid_version.app_error",
    "translation": "Plugin version could not be parsed."
  },
  {
    "id": "app.plugin.manifest.app_error",
    "translation": "Unable to find manifest for extracted plugin."
  },
  {
    "id": "app.plugin.marketplace_client.app_error",
    "translation": "Failed to create marketplace client."
  },
  {
    "id": "app.plugin.marketplace_client.failed_to_fetch",
    "translation": "Failed to get plugins from the marketplace server."
  },
  {
    "id": "app.plugin.marketplace_disabled.app_error",
    "translation": "Marketplace has been disabled. Please check your logs for details."
  },
  {
    "id": "app.plugin.marketplace_plugin_request.app_error",
    "translation": "Failed to decode the marketplace plugin request."
  },
  {
    "id": "app.plugin.marketplace_plugins.not_found.app_error",
    "translation": "Could not find the requested marketplace plugin."
  },
  {
    "id": "app.plugin.marketplace_plugins.signature_not_found.app_error",
    "translation": "Could not find the requested marketplace plugin signature."
  },
  {
    "id": "app.plugin.marshal.app_error",
    "translation": "Failed to marshal marketplace plugins."
  },
  {
    "id": "app.plugin.modify_saml.app_error",
    "translation": "Can't modify saml files."
  },
  {
    "id": "app.plugin.mvdir.app_error",
    "translation": "Unable to move plugin from temporary directory to final destination. Another plugin may be using the same directory name."
  },
  {
    "id": "app.plugin.not_installed.app_error",
    "translation": "Plugin is not installed."
  },
  {
    "id": "app.plugin.remove.app_error",
    "translation": "Unable to delete plugin."
  },
  {
    "id": "app.plugin.remove_bundle.app_error",
    "translation": "Unable to remove plugin bundle from file store."
  },
  {
    "id": "app.plugin.restart.app_error",
    "translation": "Unable to restart plugin on upgrade."
  },
  {
    "id": "app.plugin.signature_decode.app_error",
    "translation": "Unable to decode base64 signature."
  },
  {
    "id": "app.plugin.store_bundle.app_error",
    "translation": "Unable to store the plugin to the configured file store."
  },
  {
    "id": "app.plugin.store_signature.app_error",
    "translation": "Unable to store the plugin signature to the configured file store."
  },
  {
    "id": "app.plugin.sync.list_filestore.app_error",
    "translation": "Error reading files from the plugins folder in the file store."
  },
  {
    "id": "app.plugin.sync.read_local_folder.app_error",
    "translation": "Error reading local plugins folder."
  },
  {
    "id": "app.plugin.upload_disabled.app_error",
    "translation": "Plugins and/or plugin uploads have been disabled."
  },
  {
    "id": "app.plugin.webapp_bundle.app_error",
    "translation": "Unable to generate plugin webapp bundle."
  },
  {
    "id": "app.plugin.write_file.read.app_error",
    "translation": "An error occurred while reading the file."
  },
  {
    "id": "app.plugin.write_file.saving.app_error",
    "translation": "An error occurred while saving the file."
  },
  {
    "id": "app.plugin_store.delete.app_error",
    "translation": "Could not delete plugin key value."
  },
  {
    "id": "app.plugin_store.get.app_error",
    "translation": "Could not get plugin key value."
  },
  {
    "id": "app.plugin_store.list.app_error",
    "translation": "Unable to list all the plugin keys."
  },
  {
    "id": "app.plugin_store.save.app_error",
    "translation": "Could not save or update plugin key value."
  },
  {
    "id": "app.post.analytics_posts_count.app_error",
    "translation": "Unable to get post counts."
  },
  {
    "id": "app.post.analytics_posts_count_by_day.app_error",
    "translation": "Unable to get post counts by day."
  },
  {
    "id": "app.post.analytics_user_counts_posts_by_day.app_error",
    "translation": "Unable to get user counts with posts."
  },
  {
    "id": "app.post.delete.app_error",
    "translation": "Unable to delete the post."
  },
  {
    "id": "app.post.get.app_error",
    "translation": "Unable to get the post."
  },
  {
    "id": "app.post.get_direct_posts.app_error",
    "translation": "Unable to get direct posts."
  },
  {
    "id": "app.post.get_flagged_posts.app_error",
    "translation": "Unable to get the flagged posts."
  },
  {
    "id": "app.post.get_post_after_time.app_error",
    "translation": "Unable to get post after time bound."
  },
  {
    "id": "app.post.get_post_id_around.app_error",
    "translation": "Unable to get post around time bound."
  },
  {
    "id": "app.post.get_posts.app_error",
    "translation": "Limit exceeded for paging."
  },
  {
    "id": "app.post.get_posts_around.get.app_error",
    "translation": "Unable to get the posts for the channel."
  },
  {
    "id": "app.post.get_posts_batch_for_indexing.get.app_error",
    "translation": "Unable to get the posts batch for indexing."
  },
  {
    "id": "app.post.get_posts_created_at.app_error",
    "translation": "Unable to get the posts for the channel."
  },
  {
    "id": "app.post.get_posts_since.app_error",
    "translation": "Unable to get the posts for the channel."
  },
  {
    "id": "app.post.get_root_posts.app_error",
    "translation": "Unable to get the posts for the channel."
  },
  {
    "id": "app.post.overwrite.app_error",
    "translation": "Unable to overwrite the Post."
  },
  {
    "id": "app.post.permanent_delete_by_channel.app_error",
    "translation": "Unable to delete the posts by channel."
  },
  {
    "id": "app.post.permanent_delete_by_user.app_error",
    "translation": "Unable to select the posts to delete for the user."
  },
  {
    "id": "app.post.save.app_error",
    "translation": "Unable to save the Post."
  },
  {
    "id": "app.post.save.existing.app_error",
    "translation": "You cannot update an existing Post."
  },
  {
    "id": "app.post.search.app_error",
    "translation": "Error searching posts"
  },
  {
    "id": "app.post.update.app_error",
    "translation": "Unable to update the Post."
  },
  {
    "id": "app.preference.delete.app_error",
    "translation": "We encountered an error while deleting preferences."
  },
  {
    "id": "app.preference.get.app_error",
    "translation": "We encountered an error while finding preferences."
  },
  {
    "id": "app.preference.get_all.app_error",
    "translation": "We encountered an error while finding preferences."
  },
  {
    "id": "app.preference.get_category.app_error",
    "translation": "We encountered an error while finding preferences."
  },
  {
    "id": "app.preference.permanent_delete_by_user.app_error",
    "translation": "We encountered an error while deleteing preferences."
  },
  {
    "id": "app.preference.save.updating.app_error",
    "translation": "We encountered an error while updating preferences."
  },
  {
    "id": "app.reaction.bulk_get_for_post_ids.app_error",
    "translation": "Unable to get reactions for post."
  },
  {
    "id": "app.reaction.delete_all_with_emoji_name.get_reactions.app_error",
    "translation": "Unable to get all reactions with this emoji name."
  },
  {
    "id": "app.reaction.get_for_post.app_error",
    "translation": "Unable to get reactions for post."
  },
  {
    "id": "app.reaction.save.save.app_error",
    "translation": "Unable to save reaction."
  },
  {
    "id": "app.recover.delete.app_error",
    "translation": "Unable to delete token."
  },
  {
    "id": "app.recover.save.app_error",
    "translation": "Unable to save the token."
  },
  {
    "id": "app.role.check_roles_exist.role_not_found",
    "translation": "The provided role does not exist"
  },
  {
    "id": "app.role.get.app_error",
    "translation": "Unable to get role."
  },
  {
    "id": "app.role.get_all.app_error",
    "translation": "Unable to get all the roles."
  },
  {
    "id": "app.role.get_by_name.app_error",
    "translation": "Unable to get role."
  },
  {
    "id": "app.role.get_by_names.app_error",
    "translation": "Unable to get roles."
  },
  {
    "id": "app.role.permanent_delete_all.app_error",
    "translation": "We could not permanently delete all the roles."
  },
  {
    "id": "app.role.save.insert.app_error",
    "translation": "Unable to save new role."
  },
  {
    "id": "app.role.save.invalid_role.app_error",
    "translation": "The role was not valid."
  },
  {
    "id": "app.save_config.app_error",
    "translation": "An error occurred saving the configuration."
  },
  {
    "id": "app.scheme.delete.app_error",
    "translation": "Unable to delete this scheme."
  },
  {
    "id": "app.scheme.get.app_error",
    "translation": "Unable to get the scheme."
  },
  {
    "id": "app.scheme.permanent_delete_all.app_error",
    "translation": "We could not permanently delete the schemes."
  },
  {
    "id": "app.scheme.save.app_error",
    "translation": "Unable to create the scheme."
  },
  {
    "id": "app.scheme.save.invalid_scheme.app_error",
    "translation": "The provided scheme is invalid."
  },
  {
    "id": "app.schemes.is_phase_2_migration_completed.not_completed.app_error",
    "translation": "This API endpoint is not accessible as required migrations have not yet completed."
  },
  {
    "id": "app.select_error",
    "translation": "select error"
  },
  {
    "id": "app.session.analytics_session_count.app_error",
    "translation": "Unable to count the sessions."
  },
  {
    "id": "app.session.get.app_error",
    "translation": "We encountered an error finding the session."
  },
  {
    "id": "app.session.get_sessions.app_error",
    "translation": "We encountered an error while finding user sessions."
  },
  {
    "id": "app.session.permanent_delete_sessions_by_user.app_error",
    "translation": "Unable to remove all the sessions for the user."
  },
  {
    "id": "app.session.remove.app_error",
    "translation": "Unable to remove the session."
  },
  {
    "id": "app.session.remove_all_sessions_for_team.app_error",
    "translation": "Unable to remove all the sessions."
  },
  {
    "id": "app.session.save.app_error",
    "translation": "Unable to save the session."
  },
  {
    "id": "app.session.save.existing.app_error",
    "translation": "Unable to update existing session."
  },
  {
    "id": "app.session.update_device_id.app_error",
    "translation": "Unable to update the device id."
  },
  {
    "id": "app.status.get.app_error",
    "translation": "Encountered an error retrieving the status."
  },
  {
    "id": "app.status.get.missing.app_error",
    "translation": "No entry for that status exists."
  },
  {
    "id": "app.submit_interactive_dialog.json_error",
    "translation": "Encountered an error encoding JSON for the interactive dialog."
  },
  {
    "id": "app.system.get.app_error",
    "translation": "We encountered an error finding the system properties."
  },
  {
    "id": "app.system.get_by_name.app_error",
    "translation": "Unable to find the system variable."
  },
  {
    "id": "app.system.permanent_delete_by_name.app_error",
    "translation": "We could not permanently delete the system table entry."
  },
  {
    "id": "app.system.save.app_error",
    "translation": "We encountered an error saving the system property."
  },
  {
    "id": "app.system.warn_metric.bot_description",
    "translation": "[Learn more about the Mattermost Advisor](https://about.mattermost.com/default-channel-handle-documentation)"
  },
  {
    "id": "app.system.warn_metric.bot_displayname",
    "translation": "Mattermost Advisor"
  },
  {
    "id": "app.system.warn_metric.notification.empty_admin_list.app_error",
    "translation": "List of admins is empty."
  },
  {
    "id": "app.system.warn_metric.notification.invalid_metric.app_error",
    "translation": "Could not find metric."
  },
  {
    "id": "app.system.warn_metric.store.app_error",
    "translation": "Failed to store value for {{.WarnMetricName}}"
  },
  {
    "id": "app.system_install_date.parse_int.app_error",
    "translation": "Failed to parse installation date."
  },
  {
    "id": "app.team.analytics_private_team_count.app_error",
    "translation": "Unable to count the private teams."
  },
  {
    "id": "app.team.analytics_public_team_count.app_error",
    "translation": "Unable to count the public teams."
  },
  {
    "id": "app.team.analytics_team_count.app_error",
    "translation": "Unable to count the teams."
  },
  {
    "id": "app.team.clear_all_custom_role_assignments.select.app_error",
    "translation": "Failed to retrieve the team members."
  },
  {
    "id": "app.team.get.find.app_error",
    "translation": "Unable to find the existing team."
  },
  {
    "id": "app.team.get.finding.app_error",
    "translation": "We encountered an error finding the team."
  },
  {
    "id": "app.team.get_active_member_count.app_error",
    "translation": "Unable to count the team members."
  },
  {
    "id": "app.team.get_all.app_error",
    "translation": "We could not get all teams."
  },
  {
    "id": "app.team.get_all_private_team_listing.app_error",
    "translation": "We could not get all private teams."
  },
  {
    "id": "app.team.get_all_private_team_page_listing.app_error",
    "translation": "We could not get all private teams in page."
  },
  {
    "id": "app.team.get_all_team_listing.app_error",
    "translation": "We could not get all teams."
  },
  {
    "id": "app.team.get_by_invite_id.finding.app_error",
    "translation": "Unable to find the existing team."
  },
  {
    "id": "app.team.get_by_name.app_error",
    "translation": "Unable to find the existing team."
  },
  {
    "id": "app.team.get_by_name.missing.app_error",
    "translation": "Unable to find the existing team."
  },
  {
    "id": "app.team.get_by_scheme.app_error",
    "translation": "Unable to get the channels for the provided scheme."
  },
  {
    "id": "app.team.get_member.app_error",
    "translation": "Unable to get the team member."
  },
  {
    "id": "app.team.get_member.missing.app_error",
    "translation": "No team member found for that user ID and team ID."
  },
  {
    "id": "app.team.get_member_count.app_error",
    "translation": "Unable to count the team members."
  },
  {
    "id": "app.team.get_members.app_error",
    "translation": "Unable to get the team members."
  },
  {
    "id": "app.team.get_members_by_ids.app_error",
    "translation": "Unable to get the team members."
  },
  {
    "id": "app.team.get_unread.app_error",
    "translation": "Unable to get the teams unread messages."
  },
  {
    "id": "app.team.get_user_team_ids.app_error",
    "translation": "Unable to get the list of teams of a user."
  },
  {
    "id": "app.team.invite_id.group_constrained.error",
    "translation": "Unable to join a group-constrained team by invite."
  },
  {
    "id": "app.team.invite_token.group_constrained.error",
    "translation": "Unable to join a group-constrained team by token."
  },
  {
    "id": "app.team.join_user_to_team.max_accounts.app_error",
    "translation": "This team has reached the maximum number of allowed accounts. Contact your System Administrator to set a higher limit."
  },
  {
    "id": "app.team.join_user_to_team.save_member.app_error",
    "translation": "Unable to create the new team membership"
  },
  {
    "id": "app.team.join_user_to_team.save_member.conflict.app_error",
    "translation": "Unable to create the new team membership because it already exists"
  },
  {
    "id": "app.team.join_user_to_team.save_member.max_accounts.app_error",
    "translation": "Unable to create the new team membership because the team has reached the limit of members"
  },
  {
    "id": "app.team.migrate_team_members.update.app_error",
    "translation": "Failed to update the team member."
  },
  {
    "id": "app.team.permanent_delete.app_error",
    "translation": "Unable to delete the existing team."
  },
  {
    "id": "app.team.permanentdeleteteam.internal_error",
    "translation": "Unable to delete team."
  },
  {
    "id": "app.team.remove_member.app_error",
    "translation": "Unable to remove the team member."
  },
  {
    "id": "app.team.rename_team.name_occupied",
    "translation": "Unable to rename the team, the name is already in use."
  },
  {
    "id": "app.team.reset_all_team_schemes.app_error",
    "translation": "We could not reset the team schemes."
  },
  {
    "id": "app.team.save.app_error",
    "translation": "Unable to save the team."
  },
  {
    "id": "app.team.save.existing.app_error",
    "translation": "Must call update for existing team."
  },
  {
    "id": "app.team.save_member.save.app_error",
    "translation": "Unable to save the team member."
  },
  {
    "id": "app.team.search_all_team.app_error",
    "translation": "We encountered an error searching teams."
  },
  {
    "id": "app.team.search_open_team.app_error",
    "translation": "We encountered an error searching open teams."
  },
  {
    "id": "app.team.search_private_team.app_error",
    "translation": "We encountered an error searching private teams."
  },
  {
    "id": "app.team.update.find.app_error",
    "translation": "Unable to find the existing team to update."
  },
  {
    "id": "app.team.update.updating.app_error",
    "translation": "We encountered an error updating the team."
  },
  {
    "id": "app.team.user_belongs_to_teams.app_error",
    "translation": "Unable to determine if the user belongs to a list of teams."
  },
  {
    "id": "app.terms_of_service.create.app_error",
    "translation": "Unable to save terms of service."
  },
  {
    "id": "app.terms_of_service.create.existing.app_error",
    "translation": "Must not call save for existing terms of service."
  },
  {
    "id": "app.terms_of_service.get.app_error",
    "translation": "Unable to fetch terms of service."
  },
  {
    "id": "app.terms_of_service.get.no_rows.app_error",
    "translation": "No terms of service found."
  },
  {
    "id": "app.update_error",
    "translation": "update error"
  },
  {
    "id": "app.upload.create.cannot_upload_to_deleted_channel.app_error",
    "translation": "Cannot upload to a deleted channel."
  },
  {
    "id": "app.upload.create.incorrect_channel_id.app_error",
    "translation": "Cannot upload to the specified channel."
  },
  {
    "id": "app.upload.create.save.app_error",
    "translation": "Failed to save upload."
  },
  {
    "id": "app.upload.create.upload_too_large.app_error",
    "translation": "Unable to upload file. File is too large."
  },
  {
    "id": "app.upload.get.app_error",
    "translation": "Failed to get upload."
  },
  {
    "id": "app.upload.get_for_user.app_error",
    "translation": "Failed to get uploads for user."
  },
  {
    "id": "app.upload.run_plugins_hook.move_fail",
    "translation": "Failed to move file."
  },
  {
    "id": "app.upload.run_plugins_hook.rejected",
    "translation": "Unable to upload file {{.Filename}}. Rejected by plugin: {{.Reason}}"
  },
  {
    "id": "app.upload.upload_data.concurrent.app_error",
    "translation": "Unable to upload data from more than one request."
  },
  {
    "id": "app.upload.upload_data.first_part_too_small.app_error",
    "translation": "Failed to upload data. First part must be at least {{.Size}} Bytes."
  },
  {
    "id": "app.upload.upload_data.large_image.app_error",
    "translation": "{{.Filename}} dimensions ({{.Width}} by {{.Height}} pixels) exceed the limits."
  },
  {
    "id": "app.upload.upload_data.move_file.app_error",
    "translation": "Failed to move uploaded file."
  },
  {
    "id": "app.upload.upload_data.read_file.app_error",
    "translation": "Failed to read a file."
  },
  {
    "id": "app.upload.upload_data.save.app_error",
    "translation": "Failed to save file info."
  },
  {
    "id": "app.upload.upload_data.update.app_error",
    "translation": "Failed to update the upload session."
  },
  {
    "id": "app.user.analytics_daily_active_users.app_error",
    "translation": "Unable to get the active users during the requested period."
  },
  {
    "id": "app.user.analytics_get_inactive_users_count.app_error",
    "translation": "We could not count the inactive users."
  },
  {
    "id": "app.user.clear_all_custom_role_assignments.select.app_error",
    "translation": "Failed to retrieve the users."
  },
  {
    "id": "app.user.convert_bot_to_user.app_error",
    "translation": "Unable to convert bot to user."
  },
  {
    "id": "app.user.demote_user_to_guest.user_update.app_error",
    "translation": "Failed to update the user."
  },
  {
    "id": "app.user.get.app_error",
    "translation": "We encountered an error finding the account."
  },
  {
    "id": "app.user.get_by_auth.missing_account.app_error",
    "translation": "Unable to find an existing account matching your authentication type for this team. This team may require an invite from the team owner to join."
  },
  {
    "id": "app.user.get_by_auth.other.app_error",
    "translation": "We encountered an error trying to find the account by authentication type."
  },
  {
    "id": "app.user.get_by_username.app_error",
    "translation": "Unable to find an existing account matching your username for this team. This team may require an invite from the team owner to join."
  },
  {
    "id": "app.user.get_known_users.get_users.app_error",
    "translation": "Unable to get know users from the database."
  },
  {
    "id": "app.user.get_new_users.app_error",
    "translation": "We encountered an error while finding the new users."
  },
  {
    "id": "app.user.get_profile_by_group_channel_ids_for_user.app_error",
    "translation": "We encountered an error while finding user profiles."
  },
  {
    "id": "app.user.get_profiles.app_error",
    "translation": "We encountered an error while finding user profiles."
  },
  {
    "id": "app.user.get_recently_active_users.app_error",
    "translation": "We encountered an error while finding the recently active users."
  },
  {
    "id": "app.user.get_threads_for_user.app_error",
    "translation": "Unable to get user threads"
  },
  {
    "id": "app.user.get_total_users_count.app_error",
    "translation": "We could not count the users."
  },
  {
    "id": "app.user.get_unread_count.app_error",
    "translation": "We could not get the unread message count for the user."
  },
  {
    "id": "app.user.get_users_batch_for_indexing.get_users.app_error",
    "translation": "Unable to get the users batch for indexing."
  },
  {
    "id": "app.user.missing_account.const",
    "translation": "Unable to find the user."
  },
  {
    "id": "app.user.permanent_delete.app_error",
    "translation": "Unable to delete the existing account."
  },
  {
    "id": "app.user.permanentdeleteuser.internal_error",
    "translation": "Unable to delete user."
  },
  {
    "id": "app.user.promote_guest.user_update.app_error",
    "translation": "Failed to update the user."
  },
  {
    "id": "app.user.save.app_error",
    "translation": "Unable to save the account."
  },
  {
    "id": "app.user.save.email_exists.app_error",
    "translation": "An account with that email already exists."
  },
  {
    "id": "app.user.save.existing.app_error",
    "translation": "Must call update for existing user."
  },
  {
    "id": "app.user.save.username_exists.app_error",
    "translation": "An account with that username already exists."
  },
  {
    "id": "app.user.search.app_error",
    "translation": "Unable to find any user matching the search parameters."
  },
  {
    "id": "app.user.update.find.app_error",
    "translation": "Unable to find the existing account to update."
  },
  {
    "id": "app.user.update.finding.app_error",
    "translation": "We encountered an error finding the account."
  },
  {
    "id": "app.user.update_active_for_multiple_users.updating.app_error",
    "translation": "Unable to deactivate guests."
  },
  {
    "id": "app.user.update_auth_data.app_error",
    "translation": "Unable to update the auth data."
  },
  {
    "id": "app.user.update_auth_data.email_exists.app_error",
    "translation": "Unable to switch account to {{.Service}}. An account using the email {{.Email}} already exists."
  },
  {
    "id": "app.user.update_failed_pwd_attempts.app_error",
    "translation": "Unable to update the failed_attempts."
  },
  {
    "id": "app.user.update_password.app_error",
    "translation": "Unable to update the user password."
  },
  {
    "id": "app.user.update_thread_follow_for_user.app_error",
    "translation": "Unable to update following state for thread"
  },
  {
    "id": "app.user.update_thread_read_for_user.app_error",
    "translation": "Unable to update read state for thread"
  },
  {
    "id": "app.user.update_threads_read_for_user.app_error",
    "translation": "Unable to update all user threads as read"
  },
  {
    "id": "app.user.update_update.app_error",
    "translation": "Unable to update the date of the last update of the user."
  },
  {
    "id": "app.user.verify_email.app_error",
    "translation": "Unable to update verify email field."
  },
  {
    "id": "app.user_access_token.delete.app_error",
    "translation": "Unable to delete the personal access token."
  },
  {
    "id": "app.user_access_token.disabled",
    "translation": "Personal access tokens are disabled on this server. Please contact your system administrator for details."
  },
  {
    "id": "app.user_access_token.get_all.app_error",
    "translation": "Unable to get all personal access tokens."
  },
  {
    "id": "app.user_access_token.get_by_user.app_error",
    "translation": "Unable to get the personal access tokens by user."
  },
  {
    "id": "app.user_access_token.invalid_or_missing",
    "translation": "Invalid or missing token."
  },
  {
    "id": "app.user_access_token.save.app_error",
    "translation": "Unable to save the personal access token."
  },
  {
    "id": "app.user_access_token.search.app_error",
    "translation": "We encountered an error searching user access tokens."
  },
  {
    "id": "app.user_access_token.update_token_disable.app_error",
    "translation": "Unable to disable the access token."
  },
  {
    "id": "app.user_access_token.update_token_enable.app_error",
    "translation": "Unable to enable the access token."
  },
  {
    "id": "app.user_terms_of_service.delete.app_error",
    "translation": "Unable to delete terms of service."
  },
  {
    "id": "app.user_terms_of_service.get_by_user.app_error",
    "translation": "Unable to fetch terms of service."
  },
  {
    "id": "app.user_terms_of_service.get_by_user.no_rows.app_error",
    "translation": "No terms of service found."
  },
  {
    "id": "app.user_terms_of_service.save.app_error",
    "translation": "Unable to save terms of service."
  },
  {
    "id": "app.webhooks.analytics_incoming_count.app_error",
    "translation": "Unable to count the incoming webhooks."
  },
  {
    "id": "app.webhooks.analytics_outgoing_count.app_error",
    "translation": "Unable to count the outgoing webhooks."
  },
  {
    "id": "app.webhooks.delete_incoming.app_error",
    "translation": "Unable to delete the webhook."
  },
  {
    "id": "app.webhooks.delete_outgoing.app_error",
    "translation": "Unable to delete the webhook."
  },
  {
    "id": "app.webhooks.get_incoming.app_error",
    "translation": "Unable to get the webhook."
  },
  {
    "id": "app.webhooks.get_incoming_by_channel.app_error",
    "translation": "Unable to get the webhooks."
  },
  {
    "id": "app.webhooks.get_incoming_by_user.app_error",
    "translation": "Unable to get the webhook."
  },
  {
    "id": "app.webhooks.get_outgoing.app_error",
    "translation": "Unable to get the webhook."
  },
  {
    "id": "app.webhooks.get_outgoing_by_channel.app_error",
    "translation": "Unable to get the webhooks."
  },
  {
    "id": "app.webhooks.get_outgoing_by_team.app_error",
    "translation": "Unable to get the webhooks."
  },
  {
    "id": "app.webhooks.permanent_delete_incoming_by_channel.app_error",
    "translation": "Unable to delete the webhook."
  },
  {
    "id": "app.webhooks.permanent_delete_incoming_by_user.app_error",
    "translation": "Unable to delete the webhook."
  },
  {
    "id": "app.webhooks.permanent_delete_outgoing_by_channel.app_error",
    "translation": "Unable to delete the webhook."
  },
  {
    "id": "app.webhooks.permanent_delete_outgoing_by_user.app_error",
    "translation": "Unable to delete the webhook."
  },
  {
    "id": "app.webhooks.save_incoming.app_error",
    "translation": "Unable to save the IncomingWebhook."
  },
  {
    "id": "app.webhooks.save_incoming.existing.app_error",
    "translation": "You cannot overwrite an existing IncomingWebhook."
  },
  {
    "id": "app.webhooks.save_outgoing.app_error",
    "translation": "Unable to save the OutgoingWebhook."
  },
  {
    "id": "app.webhooks.save_outgoing.override.app_error",
    "translation": "You cannot overwrite an existing OutgoingWebhook."
  },
  {
    "id": "app.webhooks.update_incoming.app_error",
    "translation": "Unable to update the IncomingWebhook."
  },
  {
    "id": "app.webhooks.update_outgoing.app_error",
    "translation": "Unable to update the webhook."
  },
  {
    "id": "bleveengine.already_started.error",
    "translation": "Bleve is already started."
  },
  {
    "id": "bleveengine.create_channel_index.error",
    "translation": "Error creating the bleve channel index."
  },
  {
    "id": "bleveengine.create_post_index.error",
    "translation": "Error creating the bleve post index."
  },
  {
    "id": "bleveengine.create_user_index.error",
    "translation": "Error creating the bleve user index."
  },
  {
    "id": "bleveengine.delete_channel.error",
    "translation": "Failed to delete the channel."
  },
  {
    "id": "bleveengine.delete_channel_posts.error",
    "translation": "Failed to delete channel posts"
  },
  {
    "id": "bleveengine.delete_post.error",
    "translation": "Failed to delete the post."
  },
  {
    "id": "bleveengine.delete_user.error",
    "translation": "Failed to delete the user."
  },
  {
    "id": "bleveengine.delete_user_posts.error",
    "translation": "Failed to delete user posts"
  },
  {
    "id": "bleveengine.index_channel.error",
    "translation": "Failed to index the channel."
  },
  {
    "id": "bleveengine.index_post.error",
    "translation": "Failed to index the post."
  },
  {
    "id": "bleveengine.index_user.error",
    "translation": "Failed to index the user."
  },
  {
    "id": "bleveengine.indexer.do_job.bulk_index_channels.batch_error",
    "translation": "Failed to index channel batch."
  },
  {
    "id": "bleveengine.indexer.do_job.bulk_index_posts.batch_error",
    "translation": "Failed to index post batch."
  },
  {
    "id": "bleveengine.indexer.do_job.bulk_index_users.batch_error",
    "translation": "Failed to index user batch."
  },
  {
    "id": "bleveengine.indexer.do_job.engine_inactive",
    "translation": "Failed to run Bleve index job: engine is inactive."
  },
  {
    "id": "bleveengine.indexer.do_job.get_oldest_post.error",
    "translation": "The oldest post could not be retrieved from the database."
  },
  {
    "id": "bleveengine.indexer.do_job.parse_end_time.error",
    "translation": "Bleve indexing worker failed to parse the end time."
  },
  {
    "id": "bleveengine.indexer.do_job.parse_start_time.error",
    "translation": "Bleve indexing worker failed to parse the start time."
  },
  {
    "id": "bleveengine.indexer.index_batch.nothing_left_to_index.error",
    "translation": "Trying to index a new batch when all the entities are completed."
  },
  {
    "id": "bleveengine.purge_channel_index.error",
    "translation": "Failed to purge channel indexes."
  },
  {
    "id": "bleveengine.purge_post_index.error",
    "translation": "Failed to purge post indexes."
  },
  {
    "id": "bleveengine.purge_user_index.error",
    "translation": "Failed to purge user indexes."
  },
  {
    "id": "bleveengine.search_channels.error",
    "translation": "Channel search failed to complete."
  },
  {
    "id": "bleveengine.search_posts.error",
    "translation": "Post search failed to complete."
  },
  {
    "id": "bleveengine.search_users_in_channel.nuchan.error",
    "translation": "User search failed to complete."
  },
  {
    "id": "bleveengine.search_users_in_channel.uchan.error",
    "translation": "User search failed to complete."
  },
  {
    "id": "bleveengine.search_users_in_team.error",
    "translation": "User search failed to complete."
  },
  {
    "id": "bleveengine.stop_channel_index.error",
    "translation": "Failed to close channel index."
  },
  {
    "id": "bleveengine.stop_post_index.error",
    "translation": "Failed to close post index."
  },
  {
    "id": "bleveengine.stop_user_index.error",
    "translation": "Failed to close user index."
  },
  {
    "id": "brand.save_brand_image.decode.app_error",
    "translation": "Unable to decode the image data."
  },
  {
    "id": "brand.save_brand_image.decode_config.app_error",
    "translation": "Unable to get image metadata."
  },
  {
    "id": "brand.save_brand_image.encode.app_error",
    "translation": "Unable to convert the image data to PNG format. Please try again."
  },
  {
    "id": "brand.save_brand_image.open.app_error",
    "translation": "Unable to upload the custom brand image. Make sure the image size is less than 2 MB and try again."
  },
  {
    "id": "brand.save_brand_image.save_image.app_error",
    "translation": "Unable to write the image file to your file storage. Please check your connection and try again."
  },
  {
    "id": "brand.save_brand_image.too_large.app_error",
    "translation": "Unable to read the image file. Make sure the image size is less than 2 MB and try again."
  },
  {
    "id": "cli.license.critical",
    "translation": "Feature requires an upgrade to Enterprise Edition and the inclusion of a license key. Please contact your System Administrator."
  },
  {
    "id": "cli.outgoing_webhook.inconsistent_state.app_error",
    "translation": "The outgoing webhook is deleted but unable to create a new one due to some error."
  },
  {
    "id": "ent.account_migration.get_all_failed",
    "translation": "Unable to get users."
  },
  {
    "id": "ent.account_migration.get_saml_users_failed",
    "translation": "Unable to get SAML users."
  },
  {
    "id": "ent.actiance.export.marshalToXml.appError",
    "translation": "Unable to convert export to XML."
  },
  {
    "id": "ent.actiance.export.write_file.appError",
    "translation": "Unable to write the export file."
  },
  {
    "id": "ent.api.post.send_notifications_and_forget.push_image_only",
    "translation": " attached a file."
  },
  {
    "id": "ent.cloud.authentication_failed",
    "translation": "Unable to authenticate to CWS"
  },
  {
    "id": "ent.cloud.json_encode.error",
    "translation": "Internal error marshaling request to CWS"
  },
  {
    "id": "ent.cloud.request_error",
    "translation": "Error processing request to CWS"
  },
  {
    "id": "ent.cluster.404.app_error",
    "translation": "Cluster API endpoint not found."
  },
  {
    "id": "ent.cluster.config_changed.info",
    "translation": "Cluster configuration has changed for id={{ .id }}. The cluster may become unstable and a restart is required. To ensure the cluster is configured correctly you should perform a rolling restart immediately."
  },
  {
    "id": "ent.cluster.json_encode.error",
    "translation": "Error occurred while marshalling JSON request"
  },
  {
    "id": "ent.cluster.model.client.connecting.app_error",
    "translation": "We encountered an error while connecting to the server."
  },
  {
    "id": "ent.cluster.save_config.error",
    "translation": "System Console is set to read-only when High Availability is enabled unless ReadOnlyConfig is disabled in the configuration file."
  },
  {
    "id": "ent.cluster.timeout.error",
    "translation": "Timed out waiting for cluster response"
  },
  {
    "id": "ent.compliance.bad_export_type.appError",
    "translation": "Unknown output format {{.ExportType}}"
  },
  {
    "id": "ent.compliance.csv.attachment.copy.appError",
    "translation": "Unable to copy the attachment into the zip file."
  },
  {
    "id": "ent.compliance.csv.attachment.export.appError",
    "translation": "Unable to add attachment to the CSV export."
  },
  {
    "id": "ent.compliance.csv.file.creation.appError",
    "translation": "Unable to create temporary CSV export file."
  },
  {
    "id": "ent.compliance.csv.header.export.appError",
    "translation": "Unable to add header to the CSV export."
  },
  {
    "id": "ent.compliance.csv.metadata.export.appError",
    "translation": "Unable to add metadata file to the zip file."
  },
  {
    "id": "ent.compliance.csv.metadata.json.marshalling.appError",
    "translation": "Unable to convert metadata to json."
  },
  {
    "id": "ent.compliance.csv.metadata.json.zipfile.appError",
    "translation": "Unable to create the zip file"
  },
  {
    "id": "ent.compliance.csv.post.export.appError",
    "translation": "Unable to export a post."
  },
  {
    "id": "ent.compliance.csv.warning.appError",
    "translation": "Unable to create the warning file."
  },
  {
    "id": "ent.compliance.csv.write_file.appError",
    "translation": "Unable to write the csv file."
  },
  {
    "id": "ent.compliance.csv.zip.creation.appError",
    "translation": "Unable to create the zip export file."
  },
  {
    "id": "ent.compliance.global_relay.attachments_removed.appError",
    "translation": "Uploaded file was removed from Global Relay export because it was too large to send."
  },
  {
    "id": "ent.compliance.global_relay.open_temporary_file.appError",
    "translation": "Unable to open the temporary export file."
  },
  {
    "id": "ent.compliance.global_relay.rewind_temporary_file.appError",
    "translation": "Unable to re-read the Global Relay temporary export file."
  },
  {
    "id": "ent.compliance.global_relay.write_file.appError",
    "translation": "Unable to write the global relay file."
  },
  {
    "id": "ent.compliance.licence_disable.app_error",
    "translation": "Compliance functionality disabled by current license. Please contact your system administrator about upgrading your enterprise license."
  },
  {
    "id": "ent.compliance.run_export.template_watcher.appError",
    "translation": "Unable to load export templates. Please try again."
  },
  {
    "id": "ent.compliance.run_failed.error",
    "translation": "Compliance export failed for job '{{.JobName}}' at '{{.FilePath}}'"
  },
  {
    "id": "ent.data_retention.channel_member_history_batch.internal_error",
    "translation": "Failed to purge records."
  },
  {
    "id": "ent.data_retention.file_infos_batch.internal_error",
    "translation": "We encountered an error permanently deleting the batch of file infos."
  },
  {
    "id": "ent.data_retention.flags_batch.internal_error",
    "translation": "We encountered an error cleaning up the batch of flags."
  },
  {
    "id": "ent.data_retention.generic.license.error",
    "translation": "Your license does not support Data Retention."
  },
  {
    "id": "ent.data_retention.posts_permanent_delete_batch.internal_error",
    "translation": "We encountered an error permanently deleting the batch of posts."
  },
  {
    "id": "ent.data_retention.reactions_batch.internal_error",
    "translation": "We encountered an error permanently deleting the batch of reactions."
  },
  {
    "id": "ent.elasticsearch.aggregator_worker.create_index_job.error",
    "translation": "Elasticsearch aggregator worker failed to create the indexing job"
  },
  {
    "id": "ent.elasticsearch.aggregator_worker.delete_indexes.error",
    "translation": "Elasticsearch aggregator worker failed to delete the indexes"
  },
  {
    "id": "ent.elasticsearch.aggregator_worker.get_indexes.error",
    "translation": "Elasticsearch aggregator worker failed to get indexes"
  },
  {
    "id": "ent.elasticsearch.aggregator_worker.index_job_failed.error",
    "translation": "Elasticsearch aggregator worker failed due to the indexing job failing"
  },
  {
    "id": "ent.elasticsearch.create_client.connect_failed",
    "translation": "Setting up Elasticsearch Client Failed"
  },
  {
    "id": "ent.elasticsearch.create_template_channels_if_not_exists.template_create_failed",
    "translation": "Failed to create Elasticsearch template for channels"
  },
  {
    "id": "ent.elasticsearch.create_template_posts_if_not_exists.template_create_failed",
    "translation": "Failed to create Elasticsearch template for posts"
  },
  {
    "id": "ent.elasticsearch.create_template_users_if_not_exists.template_create_failed",
    "translation": "Failed to create Elasticsearch template for users"
  },
  {
    "id": "ent.elasticsearch.data_retention_delete_indexes.delete_index.error",
    "translation": "Failed to delete Elasticsearch index"
  },
  {
    "id": "ent.elasticsearch.data_retention_delete_indexes.get_indexes.error",
    "translation": "Failed to get Elasticsearch indexes"
  },
  {
    "id": "ent.elasticsearch.delete_channel.error",
    "translation": "Failed to delete the channel"
  },
  {
    "id": "ent.elasticsearch.delete_channel_posts.error",
    "translation": "Failed to delete channel posts"
  },
  {
    "id": "ent.elasticsearch.delete_post.error",
    "translation": "Failed to delete the post"
  },
  {
    "id": "ent.elasticsearch.delete_user.error",
    "translation": "Failed to delete the user"
  },
  {
    "id": "ent.elasticsearch.delete_user_posts.error",
    "translation": "Failed to delete user posts"
  },
  {
    "id": "ent.elasticsearch.generic.disabled",
    "translation": "Elasticsearch search is not enabled on this server"
  },
  {
    "id": "ent.elasticsearch.index_channel.error",
    "translation": "Failed to index the channel"
  },
  {
    "id": "ent.elasticsearch.index_channels_batch.error",
    "translation": "Unable to get the channels batch for indexing."
  },
  {
    "id": "ent.elasticsearch.index_post.error",
    "translation": "Failed to index the post"
  },
  {
    "id": "ent.elasticsearch.index_user.error",
    "translation": "Failed to index the user"
  },
  {
    "id": "ent.elasticsearch.indexer.do_job.get_oldest_entity.error",
    "translation": "The oldest entity (user, channel or post), could not be retrieved from the database"
  },
  {
    "id": "ent.elasticsearch.indexer.do_job.parse_end_time.error",
    "translation": "Elasticsearch indexing worker failed to parse the end time"
  },
  {
    "id": "ent.elasticsearch.indexer.do_job.parse_start_time.error",
    "translation": "Elasticsearch indexing worker failed to parse the start time"
  },
  {
    "id": "ent.elasticsearch.indexer.index_batch.nothing_left_to_index.error",
    "translation": "Trying to index a new batch when all the entities are completed"
  },
  {
    "id": "ent.elasticsearch.not_started.error",
    "translation": "Elasticsearch is not started"
  },
  {
    "id": "ent.elasticsearch.post.get_posts_batch_for_indexing.error",
    "translation": "Unable to get the posts batch for indexing."
  },
  {
    "id": "ent.elasticsearch.purge_indexes.delete_failed",
    "translation": "Failed to delete Elasticsearch index"
  },
  {
    "id": "ent.elasticsearch.refresh_indexes.refresh_failed",
    "translation": "Failed to refresh Elasticsearch indexes"
  },
  {
    "id": "ent.elasticsearch.search_channels.disabled",
    "translation": "Elasticsearch searching is disabled on this server"
  },
  {
    "id": "ent.elasticsearch.search_channels.search_failed",
    "translation": "Search failed to complete"
  },
  {
    "id": "ent.elasticsearch.search_channels.unmarshall_channel_failed",
    "translation": "Failed to decode search results"
  },
  {
    "id": "ent.elasticsearch.search_posts.disabled",
    "translation": "Elasticsearch searching is disabled on this server"
  },
  {
    "id": "ent.elasticsearch.search_posts.parse_matches_failed",
    "translation": "Failed to parse search result matches"
  },
  {
    "id": "ent.elasticsearch.search_posts.search_failed",
    "translation": "Search failed to complete"
  },
  {
    "id": "ent.elasticsearch.search_posts.unmarshall_post_failed",
    "translation": "Failed to decode search results"
  },
  {
    "id": "ent.elasticsearch.search_users.search_failed",
    "translation": "Search failed to complete"
  },
  {
    "id": "ent.elasticsearch.search_users.unmarshall_user_failed",
    "translation": "Failed to decode search results"
  },
  {
    "id": "ent.elasticsearch.start.already_started.app_error",
    "translation": "Elasticsearch is already started."
  },
  {
    "id": "ent.elasticsearch.start.create_bulk_processor_failed.app_error",
    "translation": "Failed to create Elasticsearch bulk processor."
  },
  {
    "id": "ent.elasticsearch.start.get_server_version.app_error",
    "translation": "Failed to get Elasticsearch server version."
  },
  {
    "id": "ent.elasticsearch.start.parse_server_version.app_error",
    "translation": "Failed to parse Elasticsearch server version."
  },
  {
    "id": "ent.elasticsearch.start.start_bulk_processor_failed.app_error",
    "translation": "Failed to start Elasticsearch bulk processor."
  },
  {
    "id": "ent.elasticsearch.stop.already_stopped.app_error",
    "translation": "Elasticsearch is already stopped."
  },
  {
    "id": "ent.elasticsearch.test_config.connect_failed",
    "translation": "Connecting to Elasticsearch server failed."
  },
  {
    "id": "ent.elasticsearch.test_config.indexing_disabled.error",
    "translation": "Elasticsearch is disabled."
  },
  {
    "id": "ent.elasticsearch.test_config.license.error",
    "translation": "Your license does not support Elasticsearch."
  },
  {
    "id": "ent.elasticsearch.test_config.reenter_password",
    "translation": "The Elasticsearch Server URL or Username has changed. Please re-enter the Elasticsearch password to test connection."
  },
  {
    "id": "ent.get_users_in_channel_during",
    "translation": "Failed to get users in channel during specified time period."
  },
  {
    "id": "ent.id_loaded.license_disable.app_error",
    "translation": "Your license does not support ID Loaded Push Notifications."
  },
  {
    "id": "ent.jobs.do_job.batch_size.parse_error",
    "translation": "Could not parse message export job BatchSize."
  },
  {
    "id": "ent.jobs.do_job.batch_start_timestamp.parse_error",
    "translation": "Could not parse message export job ExportFromTimestamp."
  },
  {
    "id": "ent.jobs.start_synchronize_job.timeout",
    "translation": "Reached AD/LDAP synchronization job timeout."
  },
  {
    "id": "ent.ldap.app_error",
    "translation": "ldap interface was nil."
  },
  {
    "id": "ent.ldap.create_fail",
    "translation": "Unable to create LDAP user."
  },
  {
    "id": "ent.ldap.disabled.app_error",
    "translation": "AD/LDAP disabled or licence does not support AD/LDAP."
  },
  {
    "id": "ent.ldap.do_login.bind_admin_user.app_error",
    "translation": "Unable to bind to AD/LDAP server. Check BindUsername and BindPassword."
  },
  {
    "id": "ent.ldap.do_login.certificate.app_error",
    "translation": "Error loading LDAP TLS Certificate file."
  },
  {
    "id": "ent.ldap.do_login.invalid_password.app_error",
    "translation": "Invalid Password."
  },
  {
    "id": "ent.ldap.do_login.key.app_error",
    "translation": "Error loading LDAP TLS Key file."
  },
  {
    "id": "ent.ldap.do_login.licence_disable.app_error",
    "translation": "AD/LDAP functionality disabled by current license. Please contact your system administrator about upgrading your enterprise license."
  },
  {
    "id": "ent.ldap.do_login.matched_to_many_users.app_error",
    "translation": "Username given matches multiple users."
  },
  {
    "id": "ent.ldap.do_login.search_ldap_server.app_error",
    "translation": "Failed to search AD/LDAP server."
  },
  {
    "id": "ent.ldap.do_login.unable_to_connect.app_error",
    "translation": "Unable to connect to AD/LDAP server."
  },
  {
    "id": "ent.ldap.do_login.user_filtered.app_error",
    "translation": "Your AD/LDAP account does not have permission to use this Mattermost server. Please ask your System Administrator to check the AD/LDAP user filter."
  },
  {
    "id": "ent.ldap.do_login.user_not_registered.app_error",
    "translation": "User not registered on AD/LDAP server."
  },
  {
    "id": "ent.ldap.do_login.x509.app_error",
    "translation": "Error creating key pair"
  },
  {
    "id": "ent.ldap.no.users.checkcertificate",
    "translation": "No LDAP users found, check your user filter and certificates."
  },
  {
    "id": "ent.ldap.save_user.email_exists.ldap_app_error",
    "translation": "This account does not use AD/LDAP authentication. Please sign in using email and password."
  },
  {
    "id": "ent.ldap.save_user.username_exists.ldap_app_error",
    "translation": "An account with that username already exists. Please contact your Administrator."
  },
  {
    "id": "ent.ldap.syncronize.delete_group_constained_memberships",
    "translation": "error deleting team or channel memberships"
  },
  {
    "id": "ent.ldap.syncronize.get_all.app_error",
    "translation": "Unable to get all users using AD/LDAP."
  },
  {
    "id": "ent.ldap.syncronize.get_all_groups.app_error",
    "translation": "error retrieving groups."
  },
  {
    "id": "ent.ldap.syncronize.populate_syncables",
    "translation": "error populating syncables"
  },
  {
    "id": "ent.ldap.syncronize.search_failure.app_error",
    "translation": "Failed to search users in AD/LDAP. Test if the Mattermost server can connect to your AD/LDAP server and try again."
  },
  {
    "id": "ent.ldap.syncronize.search_failure_size_exceeded.app_error",
    "translation": "Size Limit Exceeded. Try checking your [max page size](https://docs.mattermost.com/deployment/sso-ldap.html#i-see-the-log-error-ldap-result-code-4-size-limit-exceeded)."
  },
  {
    "id": "ent.ldap.validate_admin_filter.app_error",
    "translation": "Invalid AD/LDAP Admin Filter."
  },
  {
    "id": "ent.ldap.validate_filter.app_error",
    "translation": "Invalid AD/LDAP Filter."
  },
  {
    "id": "ent.ldap.validate_guest_filter.app_error",
    "translation": "Invalid AD/LDAP Guest Filter."
  },
  {
    "id": "ent.ldap_groups.group_search_error",
    "translation": "error retrieving ldap group"
  },
  {
    "id": "ent.ldap_groups.groups_search_error",
    "translation": "error retrieving ldap groups"
  },
  {
    "id": "ent.ldap_groups.members_of_group_error",
    "translation": "error retrieving members of group"
  },
  {
    "id": "ent.ldap_groups.no_rows",
    "translation": "no groups found with matching uid"
  },
  {
    "id": "ent.ldap_groups.reachable_groups_error",
    "translation": "error retrieving groups for user"
  },
  {
    "id": "ent.ldap_id_migrate.app_error",
    "translation": "unable to migrate."
  },
  {
    "id": "ent.message_export.actiance_export.get_attachment_error",
    "translation": "Failed to get file info for a post."
  },
  {
    "id": "ent.message_export.csv_export.get_attachment_error",
    "translation": "Failed to get file info for a post."
  },
  {
    "id": "ent.message_export.global_relay.attach_file.app_error",
    "translation": "Unable to add attachment to the Global Relay export."
  },
  {
    "id": "ent.message_export.global_relay.close_zip_file.app_error",
    "translation": "Unable to close the zip file."
  },
  {
    "id": "ent.message_export.global_relay.create_file_in_zip.app_error",
    "translation": "Unable to create the eml file."
  },
  {
    "id": "ent.message_export.global_relay.generate_email.app_error",
    "translation": "Unable to generate eml file data."
  },
  {
    "id": "ent.message_export.global_relay_export.deliver.close.app_error",
    "translation": "Unable to deliver the email to Global Relay."
  },
  {
    "id": "ent.message_export.global_relay_export.deliver.from_address.app_error",
    "translation": "Unable to set the email From address."
  },
  {
    "id": "ent.message_export.global_relay_export.deliver.msg.app_error",
    "translation": "Unable to set the email message."
  },
  {
    "id": "ent.message_export.global_relay_export.deliver.msg_data.app_error",
    "translation": "Unable to write the email message."
  },
  {
    "id": "ent.message_export.global_relay_export.deliver.parse_mail.app_error",
    "translation": "Unable to read the email information."
  },
  {
    "id": "ent.message_export.global_relay_export.deliver.to_address.app_error",
    "translation": "Unable to set the email To address."
  },
  {
    "id": "ent.message_export.global_relay_export.deliver.unable_to_get_file_info.app_error",
    "translation": "Unable to get the information of the export temporary file."
  },
  {
    "id": "ent.message_export.global_relay_export.deliver.unable_to_open_email_file.app_error",
    "translation": "Unable to get the an email from the temporary file."
  },
  {
    "id": "ent.message_export.global_relay_export.deliver.unable_to_open_zip_file_data.app_error",
    "translation": "Unable to open the export temporary file."
  },
  {
    "id": "ent.message_export.global_relay_export.get_attachment_error",
    "translation": "Failed to get file info for a post."
  },
  {
    "id": "ent.message_export.run_export.app_error",
    "translation": "Failed to select message export data."
  },
  {
    "id": "ent.migration.migratetoldap.duplicate_field",
    "translation": "Unable to migrate AD/LDAP users with specified field. Duplicate entry detected. Please remove all duplcates and try again."
  },
  {
    "id": "ent.migration.migratetoldap.user_not_found",
    "translation": "Unable to find user on AD/LDAP server: "
  },
  {
    "id": "ent.migration.migratetosaml.email_already_used_by_other_user",
    "translation": "Email already used by another SAML user."
  },
  {
    "id": "ent.migration.migratetosaml.user_not_found_in_users_mapping_file",
    "translation": "User not found in the users file."
  },
  {
    "id": "ent.migration.migratetosaml.username_already_used_by_other_user",
    "translation": "Username already used by another Mattermost user."
  },
  {
    "id": "ent.saml.attribute.app_error",
    "translation": "SAML login was unsuccessful because one of the attributes is incorrect. Please contact your System Administrator."
  },
  {
    "id": "ent.saml.build_request.app_error",
    "translation": "An error occurred while initiating the request to the Identity Provider. Please contact your System Administrator."
  },
  {
    "id": "ent.saml.build_request.encoding.app_error",
    "translation": "An error occurred while encoding the request for the Identity Provider. Please contact your System Administrator."
  },
  {
    "id": "ent.saml.configure.encryption_not_enabled.app_error",
    "translation": "SAML login was unsuccessful because encryption is not enabled. Please contact your System Administrator."
  },
  {
    "id": "ent.saml.configure.load_idp_cert.app_error",
    "translation": "Identity Provider Public Certificate File was not found. Please contact your System Administrator."
  },
  {
    "id": "ent.saml.configure.load_private_key.app_error",
    "translation": "SAML login was unsuccessful because the Service Provider Private Key was not found. Please contact your System Administrator."
  },
  {
    "id": "ent.saml.configure.not_encrypted_response.app_error",
    "translation": "SAML login was unsuccessful as the Identity Provider response is not encrypted. Please contact your System Administrator."
  },
  {
    "id": "ent.saml.do_login.decrypt.app_error",
    "translation": "SAML login was unsuccessful because an error occurred while decrypting the response from the Identity Provider. Please contact your System Administrator."
  },
  {
    "id": "ent.saml.do_login.empty_response.app_error",
    "translation": "We received an empty response from the Identity Provider."
  },
  {
    "id": "ent.saml.do_login.invalid_signature.app_error",
    "translation": "We received an invalid signature in the response from the Identity Provider. Please contact your System Administrator."
  },
  {
    "id": "ent.saml.do_login.invalid_time.app_error",
    "translation": "We received an invalid time in the response from the Identity Provider. Please contact your System Administrator."
  },
  {
    "id": "ent.saml.do_login.parse.app_error",
    "translation": "An error occurred while parsing the response from the Identity Provider. Please contact your System Administrator."
  },
  {
    "id": "ent.saml.do_login.validate.app_error",
    "translation": "An error occurred while validating the response from the Identity Provider. Please contact your System Administrator."
  },
  {
    "id": "ent.saml.license_disable.app_error",
    "translation": "Your license does not support SAML authentication."
  },
  {
    "id": "ent.saml.metadata.app_error",
    "translation": "An error occurred while building Service Provider Metadata."
  },
  {
    "id": "ent.saml.save_user.email_exists.saml_app_error",
    "translation": "This account does not use SAML authentication. Please sign in using email and password."
  },
  {
    "id": "ent.saml.save_user.username_exists.saml_app_error",
    "translation": "An account with that username already exists. Please contact your Administrator."
  },
  {
    "id": "ent.saml.service_disable.app_error",
    "translation": "SAML 2.0 is not configured or supported on this server."
  },
  {
    "id": "ent.user.complete_switch_with_oauth.blank_email.app_error",
    "translation": "Unable to complete SAML login with an empty email address."
  },
  {
    "id": "group_not_associated_to_synced_team",
    "translation": "Group cannot be associated to the channel until it is first associated to the parent group-synced team."
  },
  {
    "id": "groups.unsupported_syncable_type",
    "translation": "Unsupported syncable type '{{.Value}}'."
  },
  {
    "id": "import_process.worker.do_job.file_exists",
    "translation": "Unable to process import: file does not exists."
  },
  {
    "id": "import_process.worker.do_job.missing_file",
    "translation": "Unable to process import: import_file parameter is missing."
  },
  {
    "id": "import_process.worker.do_job.missing_jsonl",
    "translation": "Unable to process import: JSONL file is missing."
  },
  {
    "id": "import_process.worker.do_job.open_file",
    "translation": "Unable to process import: failed to open file."
  },
  {
    "id": "import_process.worker.do_job.tmp_dir",
    "translation": "Unable to process import: failed to create temporary directory."
  },
  {
    "id": "import_process.worker.do_job.unzip",
    "translation": "Unable to process import: failed to unzip file."
  },
  {
    "id": "interactive_message.decode_trigger_id.base64_decode_failed",
    "translation": "Failed to decode base64 for trigger ID for interactive dialog."
  },
  {
    "id": "interactive_message.decode_trigger_id.base64_decode_failed_signature",
    "translation": "Failed to decode base64 signature of trigger ID for interactive dialog."
  },
  {
    "id": "interactive_message.decode_trigger_id.expired",
    "translation": "Trigger ID for interactive dialog is expired. Trigger IDs live for a maximum of {{.Seconds}} seconds."
  },
  {
    "id": "interactive_message.decode_trigger_id.missing_data",
    "translation": "Trigger ID missing required data for interactive dialog."
  },
  {
    "id": "interactive_message.decode_trigger_id.signature_decode_failed",
    "translation": "Failed to decode base64 signature of trigger ID for interactive dialog."
  },
  {
    "id": "interactive_message.decode_trigger_id.verify_signature_failed",
    "translation": "Signature verification failed of trigger ID for interactive dialog."
  },
  {
    "id": "interactive_message.generate_trigger_id.signing_failed",
    "translation": "Failed to sign generated trigger ID for interactive dialog."
  },
  {
    "id": "jobs.request_cancellation.status.error",
    "translation": "Could not request cancellation for job that is not in a cancelable state."
  },
  {
    "id": "jobs.set_job_error.update.error",
    "translation": "Failed to set job status to error"
  },
  {
    "id": "manaultesting.manual_test.parse.app_error",
    "translation": "Unable to parse URL."
  },
  {
    "id": "manaultesting.test_autolink.unable.app_error",
    "translation": "Unable to get channels."
  },
  {
    "id": "mattermost.bulletin.subject",
    "translation": "Mattermost Security Bulletin"
  },
  {
    "id": "mfa.activate.authenticate.app_error",
    "translation": "Error attempting to authenticate MFA token."
  },
  {
    "id": "mfa.activate.bad_token.app_error",
    "translation": "Invalid MFA token."
  },
  {
    "id": "mfa.activate.save_active.app_error",
    "translation": "Unable to update MFA active status for the user."
  },
  {
    "id": "mfa.deactivate.save_active.app_error",
    "translation": "Unable to update MFA active status for the user."
  },
  {
    "id": "mfa.deactivate.save_secret.app_error",
    "translation": "Error clearing the MFA secret."
  },
  {
    "id": "mfa.generate_qr_code.create_code.app_error",
    "translation": "Error generating QR code."
  },
  {
    "id": "mfa.generate_qr_code.save_secret.app_error",
    "translation": "Error saving the MFA secret."
  },
  {
    "id": "mfa.mfa_disabled.app_error",
    "translation": "Multi-factor authentication has been disabled on this server."
  },
  {
    "id": "mfa.validate_token.authenticate.app_error",
    "translation": "Invalid MFA token."
  },
  {
    "id": "migrations.system.save.app_error",
    "translation": "We encountered an error saving the system property."
  },
  {
    "id": "migrations.worker.run_advanced_permissions_phase_2_migration.invalid_progress",
    "translation": "Migration failed due to invalid progress data."
  },
  {
    "id": "migrations.worker.run_migration.unknown_key",
    "translation": "Unable to run migration job due to unknown migration key."
  },
  {
    "id": "model.access.is_valid.access_token.app_error",
    "translation": "Invalid access token."
  },
  {
    "id": "model.access.is_valid.client_id.app_error",
    "translation": "Invalid client id."
  },
  {
    "id": "model.access.is_valid.redirect_uri.app_error",
    "translation": "Invalid redirect uri."
  },
  {
    "id": "model.access.is_valid.refresh_token.app_error",
    "translation": "Invalid refresh token."
  },
  {
    "id": "model.access.is_valid.user_id.app_error",
    "translation": "Invalid user id."
  },
  {
    "id": "model.authorize.is_valid.auth_code.app_error",
    "translation": "Invalid authorization code."
  },
  {
    "id": "model.authorize.is_valid.client_id.app_error",
    "translation": "Invalid client id."
  },
  {
    "id": "model.authorize.is_valid.create_at.app_error",
    "translation": "Create at must be a valid time."
  },
  {
    "id": "model.authorize.is_valid.expires.app_error",
    "translation": "Expires in must be set."
  },
  {
    "id": "model.authorize.is_valid.redirect_uri.app_error",
    "translation": "Invalid redirect uri."
  },
  {
    "id": "model.authorize.is_valid.response_type.app_error",
    "translation": "Invalid response type."
  },
  {
    "id": "model.authorize.is_valid.scope.app_error",
    "translation": "Invalid scope."
  },
  {
    "id": "model.authorize.is_valid.state.app_error",
    "translation": "Invalid state."
  },
  {
    "id": "model.authorize.is_valid.user_id.app_error",
    "translation": "Invalid user id."
  },
  {
    "id": "model.bot.is_valid.create_at.app_error",
    "translation": "Invalid create at."
  },
  {
    "id": "model.bot.is_valid.creator_id.app_error",
    "translation": "Invalid creator id."
  },
  {
    "id": "model.bot.is_valid.description.app_error",
    "translation": "Invalid description."
  },
  {
    "id": "model.bot.is_valid.update_at.app_error",
    "translation": "Invalid update at."
  },
  {
    "id": "model.bot.is_valid.user_id.app_error",
    "translation": "Invalid user id."
  },
  {
    "id": "model.bot.is_valid.username.app_error",
    "translation": "Invalid username."
  },
  {
    "id": "model.channel.is_valid.2_or_more.app_error",
    "translation": "Name must be 2 or more lowercase alphanumeric characters."
  },
  {
    "id": "model.channel.is_valid.create_at.app_error",
    "translation": "Create at must be a valid time."
  },
  {
    "id": "model.channel.is_valid.creator_id.app_error",
    "translation": "Invalid creator id."
  },
  {
    "id": "model.channel.is_valid.description.app_error",
    "translation": "Invalid description."
  },
  {
    "id": "model.channel.is_valid.display_name.app_error",
    "translation": "Invalid display name."
  },
  {
    "id": "model.channel.is_valid.header.app_error",
    "translation": "Invalid header."
  },
  {
    "id": "model.channel.is_valid.id.app_error",
    "translation": "Invalid Id."
  },
  {
    "id": "model.channel.is_valid.name.app_error",
    "translation": "Invalid channel name. User ids are not permitted in channel name for non-direct message channels."
  },
  {
    "id": "model.channel.is_valid.purpose.app_error",
    "translation": "Invalid purpose."
  },
  {
    "id": "model.channel.is_valid.type.app_error",
    "translation": "Invalid type."
  },
  {
    "id": "model.channel.is_valid.update_at.app_error",
    "translation": "Update at must be a valid time."
  },
  {
    "id": "model.channel_member.is_valid.channel_id.app_error",
    "translation": "Invalid channel id."
  },
  {
    "id": "model.channel_member.is_valid.email_value.app_error",
    "translation": "Invalid email notification value."
  },
  {
    "id": "model.channel_member.is_valid.ignore_channel_mentions_value.app_error",
    "translation": "Invalid ignore channel mentions status."
  },
  {
    "id": "model.channel_member.is_valid.notify_level.app_error",
    "translation": "Invalid notify level."
  },
  {
    "id": "model.channel_member.is_valid.push_level.app_error",
    "translation": "Invalid push notification level."
  },
  {
    "id": "model.channel_member.is_valid.unread_level.app_error",
    "translation": "Invalid mark unread level."
  },
  {
    "id": "model.channel_member.is_valid.user_id.app_error",
    "translation": "Invalid user id."
  },
  {
    "id": "model.cluster.is_valid.create_at.app_error",
    "translation": "CreateAt must be set."
  },
  {
    "id": "model.cluster.is_valid.hostname.app_error",
    "translation": "Hostname must be set."
  },
  {
    "id": "model.cluster.is_valid.id.app_error",
    "translation": "Invalid Id."
  },
  {
    "id": "model.cluster.is_valid.last_ping_at.app_error",
    "translation": "LastPingAt must be set."
  },
  {
    "id": "model.cluster.is_valid.name.app_error",
    "translation": "ClusterName must be set."
  },
  {
    "id": "model.cluster.is_valid.type.app_error",
    "translation": "Type must be set."
  },
  {
    "id": "model.command.is_valid.autocomplete_data.app_error",
    "translation": "Invalid AutocompleteData"
  },
  {
    "id": "model.command.is_valid.create_at.app_error",
    "translation": "Create at must be a valid time."
  },
  {
    "id": "model.command.is_valid.description.app_error",
    "translation": "Invalid description."
  },
  {
    "id": "model.command.is_valid.display_name.app_error",
    "translation": "Invalid title."
  },
  {
    "id": "model.command.is_valid.id.app_error",
    "translation": "Invalid Id."
  },
  {
    "id": "model.command.is_valid.method.app_error",
    "translation": "Invalid Method."
  },
  {
    "id": "model.command.is_valid.plugin_id.app_error",
    "translation": "Invalid plugin id."
  },
  {
    "id": "model.command.is_valid.team_id.app_error",
    "translation": "Invalid team ID."
  },
  {
    "id": "model.command.is_valid.token.app_error",
    "translation": "Invalid token."
  },
  {
    "id": "model.command.is_valid.trigger.app_error",
    "translation": "Invalid trigger."
  },
  {
    "id": "model.command.is_valid.update_at.app_error",
    "translation": "Update at must be a valid time."
  },
  {
    "id": "model.command.is_valid.url.app_error",
    "translation": "Invalid URL."
  },
  {
    "id": "model.command.is_valid.url_http.app_error",
    "translation": "Invalid URL. Must be a valid URL and start with http:// or https://."
  },
  {
    "id": "model.command.is_valid.user_id.app_error",
    "translation": "Invalid user id."
  },
  {
    "id": "model.command_hook.channel_id.app_error",
    "translation": "Invalid channel id."
  },
  {
    "id": "model.command_hook.command_id.app_error",
    "translation": "Invalid command id."
  },
  {
    "id": "model.command_hook.create_at.app_error",
    "translation": "Create at must be a valid time."
  },
  {
    "id": "model.command_hook.id.app_error",
    "translation": "Invalid command hook id."
  },
  {
    "id": "model.command_hook.parent_id.app_error",
    "translation": "Invalid parent id."
  },
  {
    "id": "model.command_hook.root_id.app_error",
    "translation": "Invalid root id."
  },
  {
    "id": "model.command_hook.user_id.app_error",
    "translation": "Invalid user id."
  },
  {
    "id": "model.compliance.is_valid.create_at.app_error",
    "translation": "Create at must be a valid time."
  },
  {
    "id": "model.compliance.is_valid.desc.app_error",
    "translation": "Invalid description."
  },
  {
    "id": "model.compliance.is_valid.end_at.app_error",
    "translation": "To must be a valid time."
  },
  {
    "id": "model.compliance.is_valid.id.app_error",
    "translation": "Invalid Id."
  },
  {
    "id": "model.compliance.is_valid.start_at.app_error",
    "translation": "From must be a valid time."
  },
  {
    "id": "model.compliance.is_valid.start_end_at.app_error",
    "translation": "To must be greater than From."
  },
  {
    "id": "model.config.is_valid.allow_cookies_for_subdomains.app_error",
    "translation": "Allowing cookies for subdomains requires SiteURL to be set."
  },
  {
    "id": "model.config.is_valid.atmos_camo_image_proxy_options.app_error",
    "translation": "Invalid RemoteImageProxyOptions for atmos/camo. Must be set to your shared key."
  },
  {
    "id": "model.config.is_valid.atmos_camo_image_proxy_url.app_error",
    "translation": "Invalid RemoteImageProxyURL for atmos/camo. Must be set to your shared key."
  },
  {
    "id": "model.config.is_valid.bleve_search.bulk_indexing_time_window_seconds.app_error",
    "translation": "Bleve Bulk Indexing Time Window must be at least 1 second."
  },
  {
    "id": "model.config.is_valid.bleve_search.enable_autocomplete.app_error",
    "translation": "Bleve EnableIndexing setting must be set to true when Bleve EnableAutocomplete is set to true"
  },
  {
    "id": "model.config.is_valid.bleve_search.enable_searching.app_error",
    "translation": "Bleve EnableIndexing setting must be set to true when Bleve EnableSearching is set to true"
  },
  {
    "id": "model.config.is_valid.bleve_search.filename.app_error",
    "translation": "Bleve IndexingDir setting must be set when Bleve EnableIndexing is set to true"
  },
  {
    "id": "model.config.is_valid.cluster_email_batching.app_error",
    "translation": "Unable to enable email batching when clustering is enabled."
  },
  {
    "id": "model.config.is_valid.collapsed_threads.app_error",
    "translation": "CollapsedThreads setting must be either disabled,default_on or default_off"
  },
  {
    "id": "model.config.is_valid.data_retention.deletion_job_start_time.app_error",
    "translation": "Data retention job start time must be a 24-hour time stamp in the form HH:MM."
  },
  {
    "id": "model.config.is_valid.data_retention.file_retention_days_too_low.app_error",
    "translation": "File retention must be one day or longer."
  },
  {
    "id": "model.config.is_valid.data_retention.message_retention_days_too_low.app_error",
    "translation": "Message retention must be one day or longer."
  },
  {
    "id": "model.config.is_valid.directory.app_error",
    "translation": "Invalid Local Storage Directory. Must be a non-empty string."
  },
  {
    "id": "model.config.is_valid.display.custom_url_schemes.app_error",
    "translation": "The custom URL scheme {{.Scheme}} is invalid. Custom URL schemes must start with a letter and contain only letters, numbers, plus (+), period (.) and hyphen (-)."
  },
  {
    "id": "model.config.is_valid.elastic_search.aggregate_posts_after_days.app_error",
    "translation": "Elasticsearch AggregatePostsAfterDays setting must be a number greater than or equal to 1."
  },
  {
    "id": "model.config.is_valid.elastic_search.bulk_indexing_time_window_seconds.app_error",
    "translation": "Elasticsearch Bulk Indexing Time Window must be at least 1 second."
  },
  {
    "id": "model.config.is_valid.elastic_search.connection_url.app_error",
    "translation": "Elasticsearch ConnectionUrl setting must be provided when Elasticsearch indexing is enabled."
  },
  {
    "id": "model.config.is_valid.elastic_search.enable_autocomplete.app_error",
    "translation": "Elasticsearch EnableIndexing setting must be set to true when Elasticsearch EnableAutocomplete is set to true"
  },
  {
    "id": "model.config.is_valid.elastic_search.enable_searching.app_error",
    "translation": "Elasticsearch EnableIndexing setting must be set to true when Elasticsearch EnableSearching is set to true"
  },
  {
    "id": "model.config.is_valid.elastic_search.live_indexing_batch_size.app_error",
    "translation": "Elasticsearch Live Indexing Batch Size must be at least 1."
  },
  {
    "id": "model.config.is_valid.elastic_search.posts_aggregator_job_start_time.app_error",
    "translation": "Elasticsearch PostsAggregatorJobStartTime setting must be a time in the format \"hh:mm\"."
  },
  {
    "id": "model.config.is_valid.elastic_search.request_timeout_seconds.app_error",
    "translation": "Elasticsearch Request Timeout must be at least 1 second."
  },
  {
    "id": "model.config.is_valid.email_batching_buffer_size.app_error",
    "translation": "Invalid email batching buffer size for email settings. Must be zero or a positive number."
  },
  {
    "id": "model.config.is_valid.email_batching_interval.app_error",
    "translation": "Invalid email batching interval for email settings. Must be 30 seconds or more."
  },
  {
    "id": "model.config.is_valid.email_notification_contents_type.app_error",
    "translation": "Invalid email notification contents type for email settings. Must be one of either 'full' or 'generic'."
  },
  {
    "id": "model.config.is_valid.email_security.app_error",
    "translation": "Invalid connection security for email settings. Must be '', 'TLS', or 'STARTTLS'."
  },
  {
    "id": "model.config.is_valid.encrypt_sql.app_error",
    "translation": "Invalid at rest encrypt key for SQL settings. Must be 32 chars or more."
  },
  {
    "id": "model.config.is_valid.file_driver.app_error",
    "translation": "Invalid driver name for file settings. Must be 'local' or 'amazons3'."
  },
  {
    "id": "model.config.is_valid.file_salt.app_error",
    "translation": "Invalid public link salt for file settings. Must be 32 chars or more."
  },
  {
    "id": "model.config.is_valid.group_unread_channels.app_error",
    "translation": "Invalid group unread channels for service settings. Must be 'disabled', 'default_on', or 'default_off'."
  },
  {
    "id": "model.config.is_valid.image_proxy_type.app_error",
    "translation": "Invalid image proxy type. Must be 'local' or 'atmos/camo'."
  },
  {
    "id": "model.config.is_valid.import.directory.app_error",
    "translation": "Invalid value for Directory."
  },
  {
    "id": "model.config.is_valid.import.retention_days_too_low.app_error",
    "translation": "Invalid value for RetentionDays. Value is too low."
  },
  {
    "id": "model.config.is_valid.ldap_basedn",
    "translation": "AD/LDAP field \"BaseDN\" is required."
  },
  {
    "id": "model.config.is_valid.ldap_email",
    "translation": "AD/LDAP field \"Email Attribute\" is required."
  },
  {
    "id": "model.config.is_valid.ldap_id",
    "translation": "AD/LDAP field \"ID Attribute\" is required."
  },
  {
    "id": "model.config.is_valid.ldap_login_id",
    "translation": "AD/LDAP field \"Login ID Attribute\" is required."
  },
  {
    "id": "model.config.is_valid.ldap_max_page_size.app_error",
    "translation": "Invalid max page size value."
  },
  {
    "id": "model.config.is_valid.ldap_security.app_error",
    "translation": "Invalid connection security for AD/LDAP settings. Must be '', 'TLS', or 'STARTTLS'."
  },
  {
    "id": "model.config.is_valid.ldap_server",
    "translation": "AD/LDAP field \"AD/LDAP Server\" is required."
  },
  {
    "id": "model.config.is_valid.ldap_sync_interval.app_error",
    "translation": "Invalid sync interval time. Must be at least one minute."
  },
  {
    "id": "model.config.is_valid.ldap_username",
    "translation": "AD/LDAP field \"Username Attribute\" is required."
  },
  {
    "id": "model.config.is_valid.listen_address.app_error",
    "translation": "Invalid listen address for service settings Must be set."
  },
  {
    "id": "model.config.is_valid.localization.available_locales.app_error",
    "translation": "Available Languages must contain Default Client Language."
  },
  {
    "id": "model.config.is_valid.login_attempts.app_error",
    "translation": "Invalid maximum login attempts for service settings. Must be a positive number."
  },
  {
    "id": "model.config.is_valid.max_burst.app_error",
    "translation": "Maximum burst size must be greater than zero."
  },
  {
    "id": "model.config.is_valid.max_channels.app_error",
    "translation": "Invalid maximum channels per team for team settings. Must be a positive number."
  },
  {
    "id": "model.config.is_valid.max_file_size.app_error",
    "translation": "Invalid max file size for file settings. Must be a whole number greater than zero."
  },
  {
    "id": "model.config.is_valid.max_notify_per_channel.app_error",
    "translation": "Invalid maximum notifications per channel for team settings. Must be a positive number."
  },
  {
    "id": "model.config.is_valid.max_users.app_error",
    "translation": "Invalid maximum users per team for team settings. Must be a positive number."
  },
  {
    "id": "model.config.is_valid.message_export.batch_size.app_error",
    "translation": "Message export job BatchSize must be a positive integer."
  },
  {
    "id": "model.config.is_valid.message_export.daily_runtime.app_error",
    "translation": "Message export job DailyRuntime must be a 24-hour time stamp in the form HH:MM."
  },
  {
    "id": "model.config.is_valid.message_export.enable.app_error",
    "translation": "Message export job EnableExport setting must be either true or false."
  },
  {
    "id": "model.config.is_valid.message_export.export_from.app_error",
    "translation": "Message export job ExportFromTimestamp must be a timestamp (expressed in seconds since unix epoch). Only messages sent after this timestamp will be exported."
  },
  {
    "id": "model.config.is_valid.message_export.export_type.app_error",
    "translation": "Message export job ExportFormat must be one of 'actiance', 'csv' or 'globalrelay'."
  },
  {
    "id": "model.config.is_valid.message_export.global_relay.config_missing.app_error",
    "translation": "Message export job ExportFormat is set to 'globalrelay', but GlobalRelaySettings are missing."
  },
  {
    "id": "model.config.is_valid.message_export.global_relay.customer_type.app_error",
    "translation": "Message export GlobalRelaySettings.CustomerType must be set to one of either 'A9' or 'A10'."
  },
  {
    "id": "model.config.is_valid.message_export.global_relay.email_address.app_error",
    "translation": "Message export job GlobalRelaySettings.EmailAddress must be set to a valid email address."
  },
  {
    "id": "model.config.is_valid.message_export.global_relay.smtp_password.app_error",
    "translation": "Message export job GlobalRelaySettings.SmtpPassword must be set."
  },
  {
    "id": "model.config.is_valid.message_export.global_relay.smtp_username.app_error",
    "translation": "Message export job GlobalRelaySettings.SmtpUsername must be set."
  },
  {
    "id": "model.config.is_valid.password_length.app_error",
    "translation": "Minimum password length must be a whole number greater than or equal to {{.MinLength}} and less than or equal to {{.MaxLength}}."
  },
  {
    "id": "model.config.is_valid.rate_mem.app_error",
    "translation": "Invalid memory store size for rate limit settings. Must be a positive number."
  },
  {
    "id": "model.config.is_valid.rate_sec.app_error",
    "translation": "Invalid per sec for rate limit settings. Must be a positive number."
  },
  {
    "id": "model.config.is_valid.read_timeout.app_error",
    "translation": "Invalid value for read timeout."
  },
  {
    "id": "model.config.is_valid.restrict_direct_message.app_error",
    "translation": "Invalid direct message restriction. Must be 'any', or 'team'."
  },
  {
    "id": "model.config.is_valid.saml_admin_attribute.app_error",
    "translation": "Invalid Admin attribute. Must be in the form 'field=value'."
  },
  {
    "id": "model.config.is_valid.saml_assertion_consumer_service_url.app_error",
    "translation": "Service Provider Login URL must be a valid URL and start with http:// or https://."
  },
  {
    "id": "model.config.is_valid.saml_canonical_algorithm.app_error",
    "translation": "Invalid Canonical Algorithm."
  },
  {
    "id": "model.config.is_valid.saml_email_attribute.app_error",
    "translation": "Invalid Email attribute. Must be set."
  },
  {
    "id": "model.config.is_valid.saml_guest_attribute.app_error",
    "translation": "Invalid Guest attribute. Must be in the form 'field=value'."
  },
  {
    "id": "model.config.is_valid.saml_idp_cert.app_error",
    "translation": "Identity Provider Public Certificate missing. Did you forget to upload it?"
  },
  {
    "id": "model.config.is_valid.saml_idp_descriptor_url.app_error",
    "translation": "Identity Provider Issuer URL must be a valid URL and start with http:// or https://."
  },
  {
    "id": "model.config.is_valid.saml_idp_url.app_error",
    "translation": "SAML SSO URL must be a valid URL and start with http:// or https://."
  },
  {
    "id": "model.config.is_valid.saml_private_key.app_error",
    "translation": "Service Provider Private Key missing. Did you forget to upload it?"
  },
  {
    "id": "model.config.is_valid.saml_public_cert.app_error",
    "translation": "Service Provider Public Certificate missing. Did you forget to upload it?"
  },
  {
    "id": "model.config.is_valid.saml_signature_algorithm.app_error",
    "translation": "Invalid Signature Algorithm."
  },
  {
    "id": "model.config.is_valid.saml_spidentifier_attribute.app_error",
    "translation": "Service Provider Identifier is required"
  },
  {
    "id": "model.config.is_valid.saml_username_attribute.app_error",
    "translation": "Invalid Username attribute. Must be set."
  },
  {
    "id": "model.config.is_valid.site_url.app_error",
    "translation": "Site URL must be a valid URL and start with http:// or https://."
  },
  {
    "id": "model.config.is_valid.site_url_email_batching.app_error",
    "translation": "Unable to enable email batching when SiteURL isn't set."
  },
  {
    "id": "model.config.is_valid.sitename_length.app_error",
    "translation": "Site name must be less than or equal to {{.MaxLength}} characters."
  },
  {
    "id": "model.config.is_valid.sql_conn_max_lifetime_milliseconds.app_error",
    "translation": "Invalid connection maximum lifetime for SQL settings. Must be a non-negative number."
  },
  {
    "id": "model.config.is_valid.sql_data_src.app_error",
    "translation": "Invalid data source for SQL settings. Must be set."
  },
  {
    "id": "model.config.is_valid.sql_driver.app_error",
    "translation": "Invalid driver name for SQL settings. Must be 'mysql' or 'postgres'."
  },
  {
    "id": "model.config.is_valid.sql_idle.app_error",
    "translation": "Invalid maximum idle connection for SQL settings. Must be a positive number."
  },
  {
    "id": "model.config.is_valid.sql_max_conn.app_error",
    "translation": "Invalid maximum open connection for SQL settings. Must be a positive number."
  },
  {
    "id": "model.config.is_valid.sql_query_timeout.app_error",
    "translation": "Invalid query timeout for SQL settings. Must be a positive number."
  },
  {
    "id": "model.config.is_valid.teammate_name_display.app_error",
    "translation": "Invalid teammate display. Must be 'full_name', 'nickname_full_name' or 'username'."
  },
  {
    "id": "model.config.is_valid.time_between_user_typing.app_error",
    "translation": "Time between user typing updates should not be set to less than 1000 milliseconds."
  },
  {
    "id": "model.config.is_valid.tls_cert_file.app_error",
    "translation": "Invalid value for TLS certificate file - Either use LetsEncrypt or set path to existing certificate file."
  },
  {
    "id": "model.config.is_valid.tls_key_file.app_error",
    "translation": "Invalid value for TLS key file - Either use LetsEncrypt or set path to existing key file."
  },
  {
    "id": "model.config.is_valid.tls_overwrite_cipher.app_error",
    "translation": "Invalid value passed for TLS overwrite cipher - Please refer to the documentation for valid values."
  },
  {
    "id": "model.config.is_valid.webserver_security.app_error",
    "translation": "Invalid value for webserver connection security."
  },
  {
    "id": "model.config.is_valid.websocket_url.app_error",
    "translation": "Websocket URL must be a valid URL and start with ws:// or wss://."
  },
  {
    "id": "model.config.is_valid.write_timeout.app_error",
    "translation": "Invalid value for write timeout."
  },
  {
    "id": "model.emoji.create_at.app_error",
    "translation": "Create at must be a valid time."
  },
  {
    "id": "model.emoji.id.app_error",
    "translation": "Invalid emoji id."
  },
  {
    "id": "model.emoji.name.app_error",
    "translation": "Name must be 1 to 64 lowercase alphanumeric characters."
  },
  {
    "id": "model.emoji.update_at.app_error",
    "translation": "Update at must be a valid time."
  },
  {
    "id": "model.emoji.user_id.app_error",
    "translation": "Invalid creator id."
  },
  {
    "id": "model.file_info.get.gif.app_error",
    "translation": "Could not decode gif."
  },
  {
    "id": "model.file_info.is_valid.create_at.app_error",
    "translation": "Invalid value for create_at."
  },
  {
    "id": "model.file_info.is_valid.id.app_error",
    "translation": "Invalid value for id."
  },
  {
    "id": "model.file_info.is_valid.path.app_error",
    "translation": "Invalid value for path."
  },
  {
    "id": "model.file_info.is_valid.post_id.app_error",
    "translation": "Invalid value for post_id."
  },
  {
    "id": "model.file_info.is_valid.update_at.app_error",
    "translation": "Invalid value for update_at."
  },
  {
    "id": "model.file_info.is_valid.user_id.app_error",
    "translation": "Invalid value for user_id."
  },
  {
    "id": "model.group.create_at.app_error",
    "translation": "invalid create at property for group."
  },
  {
    "id": "model.group.description.app_error",
    "translation": "invalid description property for group."
  },
  {
    "id": "model.group.display_name.app_error",
    "translation": "invalid display name property for group."
  },
  {
    "id": "model.group.name.app_error",
    "translation": "invalid name property for group."
  },
  {
    "id": "model.group.name.invalid_chars.app_error",
    "translation": "invalid characters in the name property for group"
  },
  {
    "id": "model.group.name.invalid_length.app_error",
    "translation": "Name must be 1 to 64 lowercase alphanumeric characters."
  },
  {
    "id": "model.group.remote_id.app_error",
    "translation": "invalid remote id property for group."
  },
  {
    "id": "model.group.source.app_error",
    "translation": "invalid source property for group."
  },
  {
    "id": "model.group.update_at.app_error",
    "translation": "invalid update at property for group."
  },
  {
    "id": "model.group_member.group_id.app_error",
    "translation": "invalid group id property for group member."
  },
  {
    "id": "model.group_member.user_id.app_error",
    "translation": "invalid user id property for group member."
  },
  {
    "id": "model.group_syncable.group_id.app_error",
    "translation": "invalid group id property for group syncable."
  },
  {
    "id": "model.group_syncable.syncable_id.app_error",
    "translation": "invalid syncable id for group syncable."
  },
  {
    "id": "model.guest.is_valid.channel.app_error",
    "translation": "Invalid channel."
  },
  {
    "id": "model.guest.is_valid.channels.app_error",
    "translation": "Invalid channels."
  },
  {
    "id": "model.guest.is_valid.email.app_error",
    "translation": "Invalid email."
  },
  {
    "id": "model.guest.is_valid.emails.app_error",
    "translation": "Invalid emails."
  },
  {
    "id": "model.incoming_hook.channel_id.app_error",
    "translation": "Invalid channel id."
  },
  {
    "id": "model.incoming_hook.create_at.app_error",
    "translation": "Create at must be a valid time."
  },
  {
    "id": "model.incoming_hook.description.app_error",
    "translation": "Invalid description."
  },
  {
    "id": "model.incoming_hook.display_name.app_error",
    "translation": "Invalid title."
  },
  {
    "id": "model.incoming_hook.icon_url.app_error",
    "translation": "Invalid post icon."
  },
  {
    "id": "model.incoming_hook.id.app_error",
    "translation": "Invalid Id."
  },
  {
    "id": "model.incoming_hook.parse_data.app_error",
    "translation": "Unable to parse incoming data."
  },
  {
    "id": "model.incoming_hook.team_id.app_error",
    "translation": "Invalid team ID."
  },
  {
    "id": "model.incoming_hook.update_at.app_error",
    "translation": "Update at must be a valid time."
  },
  {
    "id": "model.incoming_hook.user_id.app_error",
    "translation": "Invalid user id."
  },
  {
    "id": "model.incoming_hook.username.app_error",
    "translation": "Invalid username."
  },
  {
    "id": "model.job.is_valid.create_at.app_error",
    "translation": "Create at must be a valid time."
  },
  {
    "id": "model.job.is_valid.id.app_error",
    "translation": "Invalid job Id."
  },
  {
    "id": "model.job.is_valid.status.app_error",
    "translation": "Invalid job status."
  },
  {
    "id": "model.job.is_valid.type.app_error",
    "translation": "Invalid job type."
  },
  {
    "id": "model.license_record.is_valid.create_at.app_error",
    "translation": "Invalid value for create_at when uploading a license."
  },
  {
    "id": "model.license_record.is_valid.id.app_error",
    "translation": "Invalid value for id when uploading a license."
  },
  {
    "id": "model.link_metadata.is_valid.data.app_error",
    "translation": "Link metadata data cannot be nil."
  },
  {
    "id": "model.link_metadata.is_valid.data_type.app_error",
    "translation": "Link metadata data does not match the given type."
  },
  {
    "id": "model.link_metadata.is_valid.timestamp.app_error",
    "translation": "Link metadata timestamp must be nonzero and rounded to the nearest hour."
  },
  {
    "id": "model.link_metadata.is_valid.type.app_error",
    "translation": "Invalid link metadata type."
  },
  {
    "id": "model.link_metadata.is_valid.url.app_error",
    "translation": "Link metadata URL must be set."
  },
  {
    "id": "model.oauth.is_valid.app_id.app_error",
    "translation": "Invalid app id."
  },
  {
    "id": "model.oauth.is_valid.callback.app_error",
    "translation": "Callback URL must be a valid URL and start with http:// or https://."
  },
  {
    "id": "model.oauth.is_valid.client_secret.app_error",
    "translation": "Invalid client secret."
  },
  {
    "id": "model.oauth.is_valid.create_at.app_error",
    "translation": "Create at must be a valid time."
  },
  {
    "id": "model.oauth.is_valid.creator_id.app_error",
    "translation": "Invalid creator id."
  },
  {
    "id": "model.oauth.is_valid.description.app_error",
    "translation": "Invalid description."
  },
  {
    "id": "model.oauth.is_valid.homepage.app_error",
    "translation": "Homepage must be a valid URL and start with http:// or https://."
  },
  {
    "id": "model.oauth.is_valid.icon_url.app_error",
    "translation": "Icon URL must be a valid URL and start with http:// or https://."
  },
  {
    "id": "model.oauth.is_valid.name.app_error",
    "translation": "Invalid name."
  },
  {
    "id": "model.oauth.is_valid.update_at.app_error",
    "translation": "Update at must be a valid time."
  },
  {
    "id": "model.outgoing_hook.icon_url.app_error",
    "translation": "Invalid icon."
  },
  {
    "id": "model.outgoing_hook.is_valid.callback.app_error",
    "translation": "Invalid callback URLs."
  },
  {
    "id": "model.outgoing_hook.is_valid.channel_id.app_error",
    "translation": "Invalid channel id."
  },
  {
    "id": "model.outgoing_hook.is_valid.content_type.app_error",
    "translation": "Invalid value for content_type."
  },
  {
    "id": "model.outgoing_hook.is_valid.create_at.app_error",
    "translation": "Create at must be a valid time."
  },
  {
    "id": "model.outgoing_hook.is_valid.description.app_error",
    "translation": "Invalid description."
  },
  {
    "id": "model.outgoing_hook.is_valid.display_name.app_error",
    "translation": "Invalid title."
  },
  {
    "id": "model.outgoing_hook.is_valid.id.app_error",
    "translation": "Invalid Id."
  },
  {
    "id": "model.outgoing_hook.is_valid.team_id.app_error",
    "translation": "Invalid team ID."
  },
  {
    "id": "model.outgoing_hook.is_valid.token.app_error",
    "translation": "Invalid token."
  },
  {
    "id": "model.outgoing_hook.is_valid.trigger_words.app_error",
    "translation": "Invalid trigger words."
  },
  {
    "id": "model.outgoing_hook.is_valid.update_at.app_error",
    "translation": "Update at must be a valid time."
  },
  {
    "id": "model.outgoing_hook.is_valid.url.app_error",
    "translation": "Invalid callback URLs. Each must be a valid URL and start with http:// or https://."
  },
  {
    "id": "model.outgoing_hook.is_valid.user_id.app_error",
    "translation": "Invalid user id."
  },
  {
    "id": "model.outgoing_hook.is_valid.words.app_error",
    "translation": "Invalid trigger words."
  },
  {
    "id": "model.outgoing_hook.username.app_error",
    "translation": "Invalid username."
  },
  {
    "id": "model.plugin_command.error.app_error",
    "translation": "An error occurred while trying to execute this command."
  },
  {
    "id": "model.plugin_command_crash.error.app_error",
    "translation": "/{{.Command}} command crashed the {{.PluginId}} plugin. Please contact your system administrator"
  },
  {
    "id": "model.plugin_command_error.error.app_error",
    "translation": "Plugin for /{{.Command}} is not working. Please contact your system administrator"
  },
  {
    "id": "model.plugin_key_value.is_valid.key.app_error",
    "translation": "Invalid key, must be more than {{.Min}} and a of maximum {{.Max}} characters long."
  },
  {
    "id": "model.plugin_key_value.is_valid.plugin_id.app_error",
    "translation": "Invalid plugin ID, must be more than {{.Min}} and a of maximum {{.Max}} characters long."
  },
  {
    "id": "model.plugin_kvset_options.is_valid.old_value.app_error",
    "translation": "Invalid old value, it shouldn't be set when the operation is not atomic."
  },
  {
    "id": "model.post.channel_notifications_disabled_in_channel.message",
    "translation": "Channel notifications are disabled in {{.ChannelName}}. The {{.Mention}} did not trigger any notifications."
  },
  {
    "id": "model.post.is_valid.channel_id.app_error",
    "translation": "Invalid channel id."
  },
  {
    "id": "model.post.is_valid.create_at.app_error",
    "translation": "Create at must be a valid time."
  },
  {
    "id": "model.post.is_valid.file_ids.app_error",
    "translation": "Invalid file ids. Note that uploads are limited to 10 files maximum. Please use additional posts for more files."
  },
  {
    "id": "model.post.is_valid.filenames.app_error",
    "translation": "Invalid filenames."
  },
  {
    "id": "model.post.is_valid.hashtags.app_error",
    "translation": "Invalid hashtags."
  },
  {
    "id": "model.post.is_valid.id.app_error",
    "translation": "Invalid Id."
  },
  {
    "id": "model.post.is_valid.msg.app_error",
    "translation": "Invalid message."
  },
  {
    "id": "model.post.is_valid.original_id.app_error",
    "translation": "Invalid original id."
  },
  {
    "id": "model.post.is_valid.parent_id.app_error",
    "translation": "Invalid parent id."
  },
  {
    "id": "model.post.is_valid.props.app_error",
    "translation": "Invalid props."
  },
  {
    "id": "model.post.is_valid.root_id.app_error",
    "translation": "Invalid root id."
  },
  {
    "id": "model.post.is_valid.root_parent.app_error",
    "translation": "Invalid root ID must be set if parent ID set."
  },
  {
    "id": "model.post.is_valid.type.app_error",
    "translation": "Invalid type."
  },
  {
    "id": "model.post.is_valid.update_at.app_error",
    "translation": "Update at must be a valid time."
  },
  {
    "id": "model.post.is_valid.user_id.app_error",
    "translation": "Invalid user id."
  },
  {
    "id": "model.preference.is_valid.category.app_error",
    "translation": "Invalid category."
  },
  {
    "id": "model.preference.is_valid.id.app_error",
    "translation": "Invalid user id."
  },
  {
    "id": "model.preference.is_valid.name.app_error",
    "translation": "Invalid name."
  },
  {
    "id": "model.preference.is_valid.theme.app_error",
    "translation": "Invalid theme."
  },
  {
    "id": "model.preference.is_valid.value.app_error",
    "translation": "Value is too long."
  },
  {
    "id": "model.reaction.is_valid.create_at.app_error",
    "translation": "Create at must be a valid time."
  },
  {
    "id": "model.reaction.is_valid.emoji_name.app_error",
    "translation": "Invalid emoji name."
  },
  {
    "id": "model.reaction.is_valid.post_id.app_error",
    "translation": "Invalid post id."
  },
  {
    "id": "model.reaction.is_valid.user_id.app_error",
    "translation": "Invalid user id."
  },
  {
    "id": "model.search_params_list.is_valid.include_deleted_channels.app_error",
    "translation": "All IncludeDeletedChannels params should have the same value."
  },
  {
    "id": "model.team.is_valid.characters.app_error",
    "translation": "Name must be 2 or more lowercase alphanumeric characters."
  },
  {
    "id": "model.team.is_valid.company.app_error",
    "translation": "Invalid company name."
  },
  {
    "id": "model.team.is_valid.create_at.app_error",
    "translation": "Create at must be a valid time."
  },
  {
    "id": "model.team.is_valid.description.app_error",
    "translation": "Invalid description."
  },
  {
    "id": "model.team.is_valid.domains.app_error",
    "translation": "Invalid allowed domains."
  },
  {
    "id": "model.team.is_valid.email.app_error",
    "translation": "Invalid email."
  },
  {
    "id": "model.team.is_valid.id.app_error",
    "translation": "Invalid Id."
  },
  {
    "id": "model.team.is_valid.invite_id.app_error",
    "translation": "Invalid invite id."
  },
  {
    "id": "model.team.is_valid.name.app_error",
    "translation": "Invalid name."
  },
  {
    "id": "model.team.is_valid.reserved.app_error",
    "translation": "This URL is unavailable. Please try another."
  },
  {
    "id": "model.team.is_valid.type.app_error",
    "translation": "Invalid type."
  },
  {
    "id": "model.team.is_valid.update_at.app_error",
    "translation": "Update at must be a valid time."
  },
  {
    "id": "model.team.is_valid.url.app_error",
    "translation": "Invalid URL Identifier."
  },
  {
    "id": "model.team_member.is_valid.team_id.app_error",
    "translation": "Invalid team ID."
  },
  {
    "id": "model.team_member.is_valid.user_id.app_error",
    "translation": "Invalid user id."
  },
  {
    "id": "model.token.is_valid.expiry",
    "translation": "Invalid token expiry"
  },
  {
    "id": "model.token.is_valid.size",
    "translation": "Invalid token."
  },
  {
    "id": "model.upload_session.is_valid.channel_id.app_error",
    "translation": "Invalid value for ChannelId."
  },
  {
    "id": "model.upload_session.is_valid.create_at.app_error",
    "translation": "Invalid value for CreateAt"
  },
  {
    "id": "model.upload_session.is_valid.file_offset.app_error",
    "translation": "Invalid value for FileOffset"
  },
  {
    "id": "model.upload_session.is_valid.file_size.app_error",
    "translation": "Invalid value for FileSize"
  },
  {
    "id": "model.upload_session.is_valid.filename.app_error",
    "translation": "Invalid value for Filename"
  },
  {
    "id": "model.upload_session.is_valid.id.app_error",
    "translation": "Invalid value for Id"
  },
  {
    "id": "model.upload_session.is_valid.path.app_error",
    "translation": "Invalid value for Path"
  },
  {
    "id": "model.upload_session.is_valid.type.app_error",
    "translation": "Invalid value for Type"
  },
  {
    "id": "model.upload_session.is_valid.user_id.app_error",
    "translation": "Invalid Value for UserId"
  },
  {
    "id": "model.user.is_valid.auth_data.app_error",
    "translation": "Invalid auth data."
  },
  {
    "id": "model.user.is_valid.auth_data_pwd.app_error",
    "translation": "Invalid user, password and auth data cannot both be set."
  },
  {
    "id": "model.user.is_valid.auth_data_type.app_error",
    "translation": "Invalid user, auth data must be set with auth type."
  },
  {
    "id": "model.user.is_valid.create_at.app_error",
    "translation": "Create at must be a valid time."
  },
  {
    "id": "model.user.is_valid.email.app_error",
    "translation": "Invalid email."
  },
  {
    "id": "model.user.is_valid.first_name.app_error",
    "translation": "Invalid first name."
  },
  {
    "id": "model.user.is_valid.id.app_error",
    "translation": "Invalid user id."
  },
  {
    "id": "model.user.is_valid.last_name.app_error",
    "translation": "Invalid last name."
  },
  {
    "id": "model.user.is_valid.locale.app_error",
    "translation": "Invalid locale."
  },
  {
    "id": "model.user.is_valid.nickname.app_error",
    "translation": "Invalid nickname."
  },
  {
    "id": "model.user.is_valid.password_limit.app_error",
    "translation": "Unable to set a password over 72 characters due to the limitations of bcrypt."
  },
  {
    "id": "model.user.is_valid.position.app_error",
    "translation": "Invalid position: must not be longer than 128 characters."
  },
  {
    "id": "model.user.is_valid.pwd.app_error",
    "translation": "Your password must contain at least {{.Min}} characters."
  },
  {
    "id": "model.user.is_valid.pwd_lowercase.app_error",
    "translation": "Your password must contain at least {{.Min}} characters made up of at least one lowercase letter."
  },
  {
    "id": "model.user.is_valid.pwd_lowercase_number.app_error",
    "translation": "Your password must contain at least {{.Min}} characters made up of at least one lowercase letter and at least one number."
  },
  {
    "id": "model.user.is_valid.pwd_lowercase_number_symbol.app_error",
    "translation": "Your password must contain at least {{.Min}} characters made up of at least one lowercase letter, at least one number, and at least one symbol (e.g. \"~!@#$%^&*()\")."
  },
  {
    "id": "model.user.is_valid.pwd_lowercase_symbol.app_error",
    "translation": "Your password must contain at least {{.Min}} characters made up of at least one lowercase letter and at least one symbol (e.g. \"~!@#$%^&*()\")."
  },
  {
    "id": "model.user.is_valid.pwd_lowercase_uppercase.app_error",
    "translation": "Your password must contain at least {{.Min}} characters made up of at least one lowercase letter and at least one uppercase letter."
  },
  {
    "id": "model.user.is_valid.pwd_lowercase_uppercase_number.app_error",
    "translation": "Your password must contain at least {{.Min}} characters made up of at least one lowercase letter, at least one uppercase letter, and at least one number."
  },
  {
    "id": "model.user.is_valid.pwd_lowercase_uppercase_number_symbol.app_error",
    "translation": "Your password must contain at least {{.Min}} characters made up of at least one lowercase letter, at least one uppercase letter, at least one number, and at least one symbol (e.g. \"~!@#$%^&*()\")."
  },
  {
    "id": "model.user.is_valid.pwd_lowercase_uppercase_symbol.app_error",
    "translation": "Your password must contain at least {{.Min}} characters made up of at least one lowercase letter, at least one uppercase letter, and at least one symbol (e.g. \"~!@#$%^&*()\")."
  },
  {
    "id": "model.user.is_valid.pwd_number.app_error",
    "translation": "Your password must contain at least {{.Min}} characters made up of at least one number."
  },
  {
    "id": "model.user.is_valid.pwd_number_symbol.app_error",
    "translation": "Your password must contain at least {{.Min}} characters made up of at least one number and at least one symbol (e.g. \"~!@#$%^&*()\")."
  },
  {
    "id": "model.user.is_valid.pwd_symbol.app_error",
    "translation": "Your password must contain at least {{.Min}} characters made up of at least one symbol (e.g. \"~!@#$%^&*()\")."
  },
  {
    "id": "model.user.is_valid.pwd_uppercase.app_error",
    "translation": "Your password must contain at least {{.Min}} characters made up of at least one uppercase letter."
  },
  {
    "id": "model.user.is_valid.pwd_uppercase_number.app_error",
    "translation": "Your password must contain at least {{.Min}} characters made up of at least one uppercase letter and at least one number."
  },
  {
    "id": "model.user.is_valid.pwd_uppercase_number_symbol.app_error",
    "translation": "Your password must contain at least {{.Min}} characters made up of at least one uppercase letter, at least one number, and at least one symbol (e.g. \"~!@#$%^&*()\")."
  },
  {
    "id": "model.user.is_valid.pwd_uppercase_symbol.app_error",
    "translation": "Your password must contain at least {{.Min}} characters made up of at least one uppercase letter and at least one symbol (e.g. \"~!@#$%^&*()\")."
  },
  {
    "id": "model.user.is_valid.update_at.app_error",
    "translation": "Update at must be a valid time."
  },
  {
    "id": "model.user.is_valid.username.app_error",
    "translation": "Username must begin with a letter, and contain between 3 to 22 lowercase characters made up of numbers, letters, and the symbols \".\", \"-\", and \"_\"."
  },
  {
    "id": "model.user_access_token.is_valid.description.app_error",
    "translation": "Invalid description, must be 255 or less characters."
  },
  {
    "id": "model.user_access_token.is_valid.id.app_error",
    "translation": "Invalid value for id."
  },
  {
    "id": "model.user_access_token.is_valid.token.app_error",
    "translation": "Invalid access token."
  },
  {
    "id": "model.user_access_token.is_valid.user_id.app_error",
    "translation": "Invalid user id."
  },
  {
    "id": "model.utils.decode_json.app_error",
    "translation": "could not decode."
  },
  {
    "id": "model.websocket_client.connect_fail.app_error",
    "translation": "Unable to connect to the WebSocket server."
  },
  {
    "id": "oauth.gitlab.tos.error",
    "translation": "GitLab's Terms of Service have updated. Please go to gitlab.com to accept them and then try logging into Mattermost again."
  },
  {
    "id": "plugin.api.get_users_in_channel",
    "translation": "Unable to get the users, invalid sorting criteria."
  },
  {
    "id": "plugin.api.update_user_status.bad_status",
    "translation": "Unable to set the user status. Unknown user status."
  },
  {
    "id": "plugin_api.bot_cant_create_bot",
    "translation": "Bot user cannot create bot user."
  },
  {
    "id": "plugin_api.get_file_link.disabled.app_error",
    "translation": "Public links have been disabled."
  },
  {
    "id": "plugin_api.get_file_link.no_post.app_error",
    "translation": "Unable to get public link for file. File must be attached to a post that can be read."
  },
  {
    "id": "plugin_api.send_mail.missing_htmlbody",
    "translation": "Missing HTML Body."
  },
  {
    "id": "plugin_api.send_mail.missing_subject",
    "translation": "Missing email subject."
  },
  {
    "id": "plugin_api.send_mail.missing_to",
    "translation": "Missing TO address."
  },
  {
    "id": "searchengine.bleve.disabled.error",
    "translation": "Error purging Bleve indexes: engine is disabled"
  },
  {
    "id": "sharedchannel.cannot_deliver_post",
    "translation": "One or more posts could not be delivered to remote site {{.Remote}} because it is offline. The post(s) will be delivered when the site is online."
  },
  {
    "id": "store.sql.convert_string_array",
    "translation": "FromDb: Unable to convert StringArray to *string"
  },
  {
    "id": "store.sql.convert_string_interface",
    "translation": "FromDb: Unable to convert StringInterface to *string"
  },
  {
    "id": "store.sql.convert_string_map",
    "translation": "FromDb: Unable to convert StringMap to *string"
  },
  {
    "id": "store.sql_bot.get.missing.app_error",
    "translation": "Bot does not exist."
  },
  {
    "id": "store.sql_channel.get.existing.app_error",
    "translation": "Unable to find the existing channel."
  },
  {
    "id": "store.sql_channel.save.archived_channel.app_error",
    "translation": "You can not modify an archived channel."
  },
  {
    "id": "store.sql_channel.save.direct_channel.app_error",
    "translation": "Use SaveDirectChannel to create a direct channel."
  },
  {
    "id": "store.sql_channel.save_channel.existing.app_error",
    "translation": "Must call update for existing channel."
  },
  {
    "id": "store.sql_channel.save_channel.exists.app_error",
    "translation": "A channel with that name already exists on the same team."
  },
  {
    "id": "store.sql_channel.save_channel.limit.app_error",
    "translation": "You've reached the limit of the number of allowed channels."
  },
  {
    "id": "store.sql_channel.save_direct_channel.not_direct.app_error",
    "translation": "Not a direct channel attempted to be created with SaveDirectChannel."
  },
  {
    "id": "store.sql_command.get.missing.app_error",
    "translation": "Command does not exist."
  },
  {
    "id": "store.sql_command.save.get.app_error",
    "translation": "Unable to get the command."
  },
  {
    "id": "store.sql_command.update.missing.app_error",
    "translation": "Command does not exist."
  },
  {
    "id": "store.sql_post.search.disabled",
    "translation": "Searching has been disabled on this server. Please contact your System Administrator."
  },
  {
    "id": "store.sql_team.save_member.exists.app_error",
    "translation": "A team member with that ID already exists."
  },
  {
    "id": "store.sql_user.get_for_login.app_error",
    "translation": "Unable to find an existing account matching your credentials. This team may require an invite from the team owner to join."
  },
  {
    "id": "store.sql_user.update.email_taken.app_error",
    "translation": "This email is already taken. Please choose another."
  },
  {
    "id": "system.message.name",
    "translation": "System"
  },
  {
    "id": "utils.mail.connect_smtp.helo.app_error",
    "translation": "Failed to set HELO."
  },
  {
    "id": "utils.mail.connect_smtp.open.app_error",
    "translation": "Failed to open connection."
  },
  {
    "id": "utils.mail.connect_smtp.open_tls.app_error",
    "translation": "Failed to open TLS connection."
  },
  {
    "id": "utils.mail.new_client.auth.app_error",
    "translation": "Failed to authenticate on SMTP server."
  },
  {
    "id": "utils.mail.sendMail.attachments.write_error",
    "translation": "Failed to write attachment to email"
  },
  {
    "id": "utils.mail.send_mail.close.app_error",
    "translation": "Failed to close connection to SMTP server."
  },
  {
    "id": "utils.mail.send_mail.from_address.app_error",
    "translation": "Error setting \"From Address\""
  },
  {
    "id": "utils.mail.send_mail.msg.app_error",
    "translation": "Failed to write email message."
  },
  {
    "id": "utils.mail.send_mail.msg_data.app_error",
    "translation": "Failed to add email message data."
  },
  {
    "id": "utils.mail.send_mail.to_address.app_error",
    "translation": "Error setting \"To Address\"."
  },
  {
    "id": "web.command_webhook.command.app_error",
    "translation": "Couldn't find the command."
  },
  {
    "id": "web.command_webhook.parse.app_error",
    "translation": "Unable to parse incoming data."
  },
  {
    "id": "web.error.unsupported_browser.browser_get_latest.chrome",
    "translation": "Get the latest Chrome browser"
  },
  {
    "id": "web.error.unsupported_browser.browser_get_latest.firefox",
    "translation": "Get the latest Firefox browser"
  },
  {
    "id": "web.error.unsupported_browser.browser_get_latest.safari",
    "translation": "Get the latest Safari browser"
  },
  {
    "id": "web.error.unsupported_browser.browser_title.chrome",
    "translation": "Google Chrome"
  },
  {
    "id": "web.error.unsupported_browser.browser_title.edge",
    "translation": "Microsoft Edge"
  },
  {
    "id": "web.error.unsupported_browser.browser_title.firefox",
    "translation": "Firefox"
  },
  {
    "id": "web.error.unsupported_browser.browser_title.safari",
    "translation": "Safari"
  },
  {
    "id": "web.error.unsupported_browser.download",
    "translation": "Download the App"
  },
  {
    "id": "web.error.unsupported_browser.download_app_or_upgrade_browser",
    "translation": "Download the Mattermost app or use a supported browser for a better experience."
  },
  {
    "id": "web.error.unsupported_browser.download_the_app",
    "translation": "Download the App"
  },
  {
    "id": "web.error.unsupported_browser.install_guide.mac",
    "translation": "Install Guide"
  },
  {
    "id": "web.error.unsupported_browser.install_guide.windows",
    "translation": "Install Guide"
  },
  {
    "id": "web.error.unsupported_browser.learn_more",
    "translation": "Learn more about supported browsers."
  },
  {
    "id": "web.error.unsupported_browser.min_browser_version.chrome",
    "translation": "Version 61+"
  },
  {
    "id": "web.error.unsupported_browser.min_browser_version.edge",
    "translation": "Version 44+"
  },
  {
    "id": "web.error.unsupported_browser.min_browser_version.firefox",
    "translation": "Version 60+"
  },
  {
    "id": "web.error.unsupported_browser.min_browser_version.safari",
    "translation": "Version 12+"
  },
  {
    "id": "web.error.unsupported_browser.min_os_version.mac",
    "translation": "macOS 10.9+"
  },
  {
    "id": "web.error.unsupported_browser.min_os_version.windows",
    "translation": "Windows 7+"
  },
  {
    "id": "web.error.unsupported_browser.no_longer_support",
    "translation": "This browser is no longer supported by Mattermost"
  },
  {
    "id": "web.error.unsupported_browser.no_longer_support_version",
    "translation": "This version of your browser is no longer supported by Mattermost"
  },
  {
    "id": "web.error.unsupported_browser.open_system_browser.edge",
    "translation": "Open Edge"
  },
  {
    "id": "web.error.unsupported_browser.system_browser_make_default",
    "translation": "Make default"
  },
  {
    "id": "web.error.unsupported_browser.system_browser_or",
    "translation": "or"
  },
  {
    "id": "web.get_access_token.internal_saving.app_error",
    "translation": "Unable to update the user access data."
  },
  {
    "id": "web.incoming_webhook.channel.app_error",
    "translation": "Couldn't find the channel."
  },
  {
    "id": "web.incoming_webhook.channel_locked.app_error",
    "translation": "This webhook is not permitted to post to the requested channel."
  },
  {
    "id": "web.incoming_webhook.disabled.app_error",
    "translation": "Incoming webhooks have been disabled by the system admin."
  },
  {
    "id": "web.incoming_webhook.invalid.app_error",
    "translation": "Invalid webhook."
  },
  {
    "id": "web.incoming_webhook.parse.app_error",
    "translation": "Unable to parse incoming data."
  },
  {
    "id": "web.incoming_webhook.permissions.app_error",
    "translation": "Inappropriate channel permissions."
  },
  {
    "id": "web.incoming_webhook.split_props_length.app_error",
    "translation": "Unable to split webhook props into {{.Max}} character parts."
  },
  {
    "id": "web.incoming_webhook.text.app_error",
    "translation": "No text specified."
  },
  {
    "id": "web.incoming_webhook.user.app_error",
    "translation": "Couldn't find the user."
  }
]<|MERGE_RESOLUTION|>--- conflicted
+++ resolved
@@ -1961,21 +1961,6 @@
   {
     "id": "api.remote_cluster.invalid_topic.app_error",
     "translation": "Invalid topic."
-<<<<<<< HEAD
-  },
-  {
-    "id": "api.remote_cluster.save.app_error",
-    "translation": "We encountered an error saving the remote cluster."
-  },
-  {
-    "id": "api.remote_cluster.service_not_enabled.app_error",
-    "translation": "The remote cluster service is not enabled."
-  },
-  {
-    "id": "api.restricted_system_admin",
-    "translation": "This action is forbidden to a restricted system admin."
-=======
->>>>>>> 5a442b9b
   },
   {
     "id": "api.remote_cluster.save.app_error",

[
  {
    "id": "April",
    "translation": "April"
  },
  {
    "id": "August",
    "translation": "August"
  },
  {
    "id": "December",
    "translation": "December"
  },
  {
    "id": "February",
    "translation": "February"
  },
  {
    "id": "January",
    "translation": "January"
  },
  {
    "id": "July",
    "translation": "July"
  },
  {
    "id": "June",
    "translation": "June"
  },
  {
    "id": "March",
    "translation": "March"
  },
  {
    "id": "May",
    "translation": "May"
  },
  {
    "id": "November",
    "translation": "November"
  },
  {
    "id": "October",
    "translation": "October"
  },
  {
    "id": "September",
    "translation": "September"
  },
  {
    "id": "actiance.export.marshalToXml.appError",
    "translation": "Unable to convert export to XML."
  },
  {
    "id": "api.admin.add_certificate.array.app_error",
    "translation": "No file under 'certificate' in request."
  },
  {
    "id": "api.admin.add_certificate.no_file.app_error",
    "translation": "No file under 'certificate' in request."
  },
  {
    "id": "api.admin.add_certificate.open.app_error",
    "translation": "Could not open certificate file."
  },
  {
    "id": "api.admin.add_certificate.saving.app_error",
    "translation": "Could not save certificate file."
  },
  {
    "id": "api.admin.delete_brand_image.storage.not_found",
    "translation": "Unable to delete brand image, not found."
  },
  {
    "id": "api.admin.file_read_error",
    "translation": "Error reading log file."
  },
  {
    "id": "api.admin.get_brand_image.storage.app_error",
    "translation": "Image storage is not configured."
  },
  {
    "id": "api.admin.remove_certificate.delete.app_error",
    "translation": "An error occurred while deleting the certificate."
  },
  {
    "id": "api.admin.saml.failure_get_metadata_from_idp.app_error",
    "translation": "Failed to obtain metadata from Identity Provider URL."
  },
  {
    "id": "api.admin.saml.failure_parse_idp_certificate.app_error",
    "translation": "Failure encountered while parsing the metadata information received from the Identity Provider to a certificate."
  },
  {
    "id": "api.admin.saml.failure_save_idp_certificate_file.app_error",
    "translation": "Could not save certificate file."
  },
  {
    "id": "api.admin.saml.invalid_xml_missing_idpssodescriptors.app_error",
    "translation": "Missing Identity Provider SSO Descriptors node in the XML."
  },
  {
    "id": "api.admin.saml.invalid_xml_missing_keydescriptor.app_error",
    "translation": "Missing Identity Provider Key Descriptors node in the XML."
  },
  {
    "id": "api.admin.saml.invalid_xml_missing_ssoservices.app_error",
    "translation": "Missing Identity Provider SSO Services node in the XML."
  },
  {
    "id": "api.admin.saml.metadata.app_error",
    "translation": "An error occurred while building Service Provider Metadata."
  },
  {
    "id": "api.admin.saml.not_available.app_error",
    "translation": "SAML 2.0 is not configured or supported on this server."
  },
  {
    "id": "api.admin.saml.set_certificate_from_metadata.invalid_body.app_error",
    "translation": "Invalid certificate text."
  },
  {
    "id": "api.admin.saml.set_certificate_from_metadata.invalid_content_type.app_error",
    "translation": "Invalid content type."
  },
  {
    "id": "api.admin.saml.set_certificate_from_metadata.missing_content_type.app_error",
    "translation": "Missing content type."
  },
  {
    "id": "api.admin.test_email.body",
    "translation": "It appears your Mattermost email is setup correctly!"
  },
  {
    "id": "api.admin.test_email.missing_server",
    "translation": "SMTP Server is required"
  },
  {
    "id": "api.admin.test_email.reenter_password",
    "translation": "The SMTP server, port, or username has changed. Please re-enter the SMTP password to test connection."
  },
  {
    "id": "api.admin.test_email.subject",
    "translation": "Mattermost - Testing Email Settings"
  },
  {
    "id": "api.admin.test_s3.missing_s3_bucket",
    "translation": "S3 Bucket is required"
  },
  {
    "id": "api.admin.upload_brand_image.array.app_error",
    "translation": "Empty array under 'image' in request."
  },
  {
    "id": "api.admin.upload_brand_image.no_file.app_error",
    "translation": "No file under 'image' in request."
  },
  {
    "id": "api.admin.upload_brand_image.parse.app_error",
    "translation": "Could not parse multipart form."
  },
  {
    "id": "api.admin.upload_brand_image.storage.app_error",
    "translation": "Unable to upload image. Image storage is not configured."
  },
  {
    "id": "api.admin.upload_brand_image.too_large.app_error",
    "translation": "Unable to upload file. File is too large."
  },
  {
    "id": "api.bot.create_disabled",
    "translation": "Bot creation has been disabled."
  },
  {
    "id": "api.bot.delete_bot_icon_image.app_error",
    "translation": "Couldn't delete icon image."
  },
  {
    "id": "api.bot.get_bot_icon_image.read.app_error",
    "translation": "Unable to read icon image file."
  },
  {
    "id": "api.bot.set_bot_icon_image.app_error",
    "translation": "Couldn't upload icon image."
  },
  {
    "id": "api.bot.set_bot_icon_image.array.app_error",
    "translation": "Empty array under 'image' in request."
  },
  {
    "id": "api.bot.set_bot_icon_image.no_file.app_error",
    "translation": "No file under 'image' in request."
  },
  {
    "id": "api.bot.set_bot_icon_image.open.app_error",
    "translation": "Could not open image file."
  },
  {
    "id": "api.bot.set_bot_icon_image.parse.app_error",
    "translation": "Could not parse multipart form."
  },
  {
    "id": "api.bot.set_bot_icon_image.too_large.app_error",
    "translation": "Unable to upload icon image. File is too large."
  },
  {
    "id": "api.bot.teams_channels.add_message_mobile",
    "translation": "Please add me to teams and channels you want me to interact in. To do this, use the browser or Mattermost Desktop App."
  },
  {
    "id": "api.channel.add_guest.added",
    "translation": "%v added to the channel as guest by %v."
  },
  {
    "id": "api.channel.add_member.added",
    "translation": "%v added to the channel by %v."
  },
  {
    "id": "api.channel.add_members.error",
    "translation": "Error adding channel member(s)."
  },
  {
    "id": "api.channel.add_members.user_denied",
    "translation": "Channel membership denied to the following users because of group constraints: {{ .UserIDs }}"
  },
  {
    "id": "api.channel.add_user.to.channel.failed.app_error",
    "translation": "Failed to add user to channel."
  },
  {
    "id": "api.channel.add_user.to.channel.failed.deleted.app_error",
    "translation": "Failed to add user to channel because they have been removed from the team."
  },
  {
    "id": "api.channel.add_user_to_channel.type.app_error",
    "translation": "Can not add user to this channel type."
  },
  {
    "id": "api.channel.change_channel_privacy.private_to_public",
    "translation": "This channel has been converted to a Public Channel and can be joined by any team member."
  },
  {
    "id": "api.channel.change_channel_privacy.public_to_private",
    "translation": "This channel has been converted to a Private Channel."
  },
  {
    "id": "api.channel.channel_member_counts_by_group.license.error",
    "translation": "Your license does not support groups"
  },
  {
    "id": "api.channel.convert_channel_to_private.default_channel_error",
    "translation": "This default channel cannot be converted into a private channel."
  },
  {
    "id": "api.channel.convert_channel_to_private.private_channel_error",
    "translation": "The channel requested to convert is already a private channel."
  },
  {
    "id": "api.channel.create_channel.direct_channel.app_error",
    "translation": "Must use createDirectChannel API service for direct message channel creation."
  },
  {
    "id": "api.channel.create_channel.max_channel_limit.app_error",
    "translation": "Unable to create more than {{.MaxChannelsPerTeam}} channels for current team."
  },
  {
    "id": "api.channel.create_default_channels.off_topic",
    "translation": "Off-Topic"
  },
  {
    "id": "api.channel.create_default_channels.town_square",
    "translation": "Town Square"
  },
  {
    "id": "api.channel.create_direct_channel.invalid_user.app_error",
    "translation": "Invalid user ID for direct channel creation."
  },
  {
    "id": "api.channel.create_group.bad_size.app_error",
    "translation": "Group message channels must contain at least 3 and no more than 8 users."
  },
  {
    "id": "api.channel.create_group.bad_user.app_error",
    "translation": "One of the provided users does not exist."
  },
  {
    "id": "api.channel.delete_channel.archived",
    "translation": "%v archived the channel."
  },
  {
    "id": "api.channel.delete_channel.cannot.app_error",
    "translation": "Unable to delete the default channel {{.Channel}}."
  },
  {
    "id": "api.channel.delete_channel.deleted.app_error",
    "translation": "The channel has been archived or deleted."
  },
  {
    "id": "api.channel.delete_channel.type.invalid",
    "translation": "Unable to delete direct or group message channels"
  },
  {
    "id": "api.channel.get_channel_moderations.license.error",
    "translation": "Your license does not support channel moderation"
  },
  {
    "id": "api.channel.guest_join_channel.post_and_forget",
    "translation": "%v joined the channel as guest."
  },
  {
    "id": "api.channel.join_channel.permissions.app_error",
    "translation": "You do not have the appropriate permissions."
  },
  {
    "id": "api.channel.join_channel.post_and_forget",
    "translation": "%v joined the channel."
  },
  {
    "id": "api.channel.leave.default.app_error",
    "translation": "Unable to leave the default channel {{.Channel}}."
  },
  {
    "id": "api.channel.leave.direct.app_error",
    "translation": "Unable to leave a direct message channel."
  },
  {
    "id": "api.channel.leave.last_member.app_error",
    "translation": "You're the only member left, try removing the Private Channel instead of leaving."
  },
  {
    "id": "api.channel.leave.left",
    "translation": "%v left the channel."
  },
  {
    "id": "api.channel.patch_channel_moderations.license.error",
    "translation": "Your license does not support channel moderation"
  },
  {
    "id": "api.channel.patch_update_channel.forbidden.app_error",
    "translation": "Failed to update the channel."
  },
  {
    "id": "api.channel.post_channel_privacy_message.error",
    "translation": "Failed to post channel privacy update message."
  },
  {
    "id": "api.channel.post_update_channel_displayname_message_and_forget.create_post.error",
    "translation": "Failed to post displayname update message"
  },
  {
    "id": "api.channel.post_update_channel_displayname_message_and_forget.retrieve_user.error",
    "translation": "Failed to retrieve user while updating channel DisplayName field"
  },
  {
    "id": "api.channel.post_update_channel_displayname_message_and_forget.updated_from",
    "translation": "%s updated the channel display name from: %s to: %s"
  },
  {
    "id": "api.channel.post_update_channel_header_message_and_forget.post.error",
    "translation": "Failed to post update channel header message"
  },
  {
    "id": "api.channel.post_update_channel_header_message_and_forget.removed",
    "translation": "%s removed the channel header (was: %s)"
  },
  {
    "id": "api.channel.post_update_channel_header_message_and_forget.retrieve_user.error",
    "translation": "Failed to retrieve user while updating channel header"
  },
  {
    "id": "api.channel.post_update_channel_header_message_and_forget.updated_from",
    "translation": "%s updated the channel header from: %s to: %s"
  },
  {
    "id": "api.channel.post_update_channel_header_message_and_forget.updated_to",
    "translation": "%s updated the channel header to: %s"
  },
  {
    "id": "api.channel.post_user_add_remove_message_and_forget.error",
    "translation": "Failed to post join/leave message"
  },
  {
    "id": "api.channel.remove.default.app_error",
    "translation": "Unable to remove user from the default channel {{.Channel}}."
  },
  {
    "id": "api.channel.remove_channel_member.type.app_error",
    "translation": "Unable to remove user from a channel."
  },
  {
    "id": "api.channel.remove_member.group_constrained.app_error",
    "translation": "Unable to remove a user from a group-constrained channel."
  },
  {
    "id": "api.channel.remove_member.removed",
    "translation": "%v removed from the channel."
  },
  {
    "id": "api.channel.remove_members.denied",
    "translation": "Channel membership removal denied to the following users because of group constraints: {{ .UserIDs }}"
  },
  {
    "id": "api.channel.remove_user_from_channel.app_error",
    "translation": "Can not remove user from this channel type."
  },
  {
    "id": "api.channel.rename_channel.cant_rename_direct_messages.app_error",
    "translation": "You cannot rename a direct message channel."
  },
  {
    "id": "api.channel.rename_channel.cant_rename_group_messages.app_error",
    "translation": "You cannot rename a group message channel."
  },
  {
    "id": "api.channel.restore_channel.restored.app_error",
    "translation": "Unable to unarchive channel. The channel is not archived."
  },
  {
    "id": "api.channel.restore_channel.unarchived",
    "translation": "{{.Username}} unarchived the channel."
  },
  {
    "id": "api.channel.update_channel.deleted.app_error",
    "translation": "The channel has been archived or deleted."
  },
  {
    "id": "api.channel.update_channel.tried.app_error",
    "translation": "Tried to perform an invalid update of the default channel {{.Channel}}."
  },
  {
    "id": "api.channel.update_channel.typechange.app_error",
    "translation": "Channel type cannot be updated."
  },
  {
    "id": "api.channel.update_channel_member_roles.changing_guest_role.app_error",
    "translation": "Invalid channel member update: You can't add or remove the guest role manually."
  },
  {
    "id": "api.channel.update_channel_member_roles.guest_and_user.app_error",
    "translation": "Invalid channel member update: A user must be a guest or a user but not both."
  },
  {
    "id": "api.channel.update_channel_member_roles.scheme_role.app_error",
    "translation": "The provided role is managed by a Scheme and therefore cannot be applied directly to a Channel Member."
  },
  {
    "id": "api.channel.update_channel_privacy.default_channel_error",
    "translation": "The default channel cannot be made private."
  },
  {
    "id": "api.channel.update_channel_scheme.license.error",
    "translation": "Your license does not support updating a channel's scheme"
  },
  {
    "id": "api.channel.update_channel_scheme.scheme_scope.error",
    "translation": "Unable to set the scheme to the channel because the supplied scheme is not a channel scheme."
  },
  {
    "id": "api.channel.update_team_member_roles.changing_guest_role.app_error",
    "translation": "Invalid team member update: You can't add or remove the guest role manually."
  },
  {
    "id": "api.channel.update_team_member_roles.scheme_role.app_error",
    "translation": "The provided role is managed by a Scheme and therefore cannot be applied directly to a Team Member."
  },
  {
    "id": "api.command.admin_only.app_error",
    "translation": "Integrations have been limited to admins only."
  },
  {
    "id": "api.command.command_post.forbidden.app_error",
    "translation": "Specified user is not a member of specified channel."
  },
  {
    "id": "api.command.disabled.app_error",
    "translation": "Commands have been disabled by the system admin."
  },
  {
    "id": "api.command.duplicate_trigger.app_error",
    "translation": "This trigger word is already in use. Please choose another word."
  },
  {
    "id": "api.command.execute_command.create_post_failed.app_error",
    "translation": "Command '{{.Trigger}}' failed to post response. Please contact your System Administrator."
  },
  {
    "id": "api.command.execute_command.failed.app_error",
    "translation": "Command with a trigger of '{{.Trigger}}' failed."
  },
  {
    "id": "api.command.execute_command.failed_empty.app_error",
    "translation": "Command with a trigger of '{{.Trigger}}' returned an empty response."
  },
  {
    "id": "api.command.execute_command.failed_resp.app_error",
    "translation": "Command with a trigger of '{{.Trigger}}' returned response {{.Status}}."
  },
  {
    "id": "api.command.execute_command.format.app_error",
    "translation": "Command trigger word is missing the leading slash character"
  },
  {
    "id": "api.command.execute_command.not_found.app_error",
    "translation": "Command with a trigger of '{{.Trigger}}' not found. To send a message beginning with \"/\", try adding an empty space at the beginning of the message."
  },
  {
    "id": "api.command.execute_command.start.app_error",
    "translation": "No command trigger found."
  },
  {
    "id": "api.command.invite_people.desc",
    "translation": "Send an email invite to your Mattermost team"
  },
  {
    "id": "api.command.invite_people.email_invitations_off",
    "translation": "Email invitations are disabled, no invite(s) sent"
  },
  {
    "id": "api.command.invite_people.email_off",
    "translation": "Email has not been configured, no invite(s) sent"
  },
  {
    "id": "api.command.invite_people.fail",
    "translation": "Encountered an error sending email invite(s)"
  },
  {
    "id": "api.command.invite_people.hint",
    "translation": "[name@domain.com ...]"
  },
  {
    "id": "api.command.invite_people.invite_off",
    "translation": "User creation has been disabled on this server, no invite(s) sent"
  },
  {
    "id": "api.command.invite_people.name",
    "translation": "invite_people"
  },
  {
    "id": "api.command.invite_people.no_email",
    "translation": "Please specify one or more valid email addresses"
  },
  {
    "id": "api.command.invite_people.sent",
    "translation": "Email invite(s) sent"
  },
  {
    "id": "api.command.team_mismatch.app_error",
    "translation": "Unable to update commands across teams."
  },
  {
    "id": "api.command_away.desc",
    "translation": "Set your status away"
  },
  {
    "id": "api.command_away.name",
    "translation": "away"
  },
  {
    "id": "api.command_away.success",
    "translation": "You are now away"
  },
  {
    "id": "api.command_channel_header.channel.app_error",
    "translation": "Error to retrieve the current channel."
  },
  {
    "id": "api.command_channel_header.desc",
    "translation": "Edit the channel header"
  },
  {
    "id": "api.command_channel_header.hint",
    "translation": "[text]"
  },
  {
    "id": "api.command_channel_header.message.app_error",
    "translation": "Text must be provided with the /header command."
  },
  {
    "id": "api.command_channel_header.name",
    "translation": "header"
  },
  {
    "id": "api.command_channel_header.permission.app_error",
    "translation": "You don't have the appropriate permissions to edit the channel header."
  },
  {
    "id": "api.command_channel_header.update_channel.app_error",
    "translation": "Error to update the current channel."
  },
  {
    "id": "api.command_channel_purpose.channel.app_error",
    "translation": "Error to retrieve the current channel."
  },
  {
    "id": "api.command_channel_purpose.desc",
    "translation": "Edit the channel purpose"
  },
  {
    "id": "api.command_channel_purpose.direct_group.app_error",
    "translation": "Unable to set purpose for direct message channels. Use /header to set the header instead."
  },
  {
    "id": "api.command_channel_purpose.hint",
    "translation": "[text]"
  },
  {
    "id": "api.command_channel_purpose.message.app_error",
    "translation": "A message must be provided with the /purpose command."
  },
  {
    "id": "api.command_channel_purpose.name",
    "translation": "purpose"
  },
  {
    "id": "api.command_channel_purpose.permission.app_error",
    "translation": "You don't have the appropriate permissions to edit the channel purpose."
  },
  {
    "id": "api.command_channel_purpose.update_channel.app_error",
    "translation": "Error to update the current channel."
  },
  {
    "id": "api.command_channel_remove.channel.app_error",
    "translation": "Error retrieving the current channel."
  },
  {
    "id": "api.command_channel_rename.channel.app_error",
    "translation": "Error to retrieve the current channel."
  },
  {
    "id": "api.command_channel_rename.desc",
    "translation": "Rename the channel"
  },
  {
    "id": "api.command_channel_rename.direct_group.app_error",
    "translation": "Unable to rename direct message channels."
  },
  {
    "id": "api.command_channel_rename.hint",
    "translation": "[text]"
  },
  {
    "id": "api.command_channel_rename.message.app_error",
    "translation": "A message must be provided with the /rename command."
  },
  {
    "id": "api.command_channel_rename.name",
    "translation": "rename"
  },
  {
    "id": "api.command_channel_rename.permission.app_error",
    "translation": "You don't have the appropriate permissions to rename the channel."
  },
  {
    "id": "api.command_channel_rename.too_long.app_error",
    "translation": "Channel name must be {{.Length}} or fewer characters."
  },
  {
    "id": "api.command_channel_rename.too_short.app_error",
    "translation": "Channel name must be {{.Length}} or more characters."
  },
  {
    "id": "api.command_channel_rename.update_channel.app_error",
    "translation": "Error to update the current channel."
  },
  {
    "id": "api.command_code.desc",
    "translation": "Display text as a code block"
  },
  {
    "id": "api.command_code.hint",
    "translation": "[text]"
  },
  {
    "id": "api.command_code.message.app_error",
    "translation": "A message must be provided with the /code command."
  },
  {
    "id": "api.command_code.name",
    "translation": "code"
  },
  {
    "id": "api.command_collapse.desc",
    "translation": "Turn on auto-collapsing of image previews"
  },
  {
    "id": "api.command_collapse.name",
    "translation": "collapse"
  },
  {
    "id": "api.command_collapse.success",
    "translation": "Image links now collapse by default"
  },
  {
    "id": "api.command_dnd.desc",
    "translation": "Do not disturb disables desktop and mobile push notifications."
  },
  {
    "id": "api.command_dnd.disabled",
    "translation": "Do Not Disturb is disabled."
  },
  {
    "id": "api.command_dnd.error",
    "translation": "Error to retrieve the user status."
  },
  {
    "id": "api.command_dnd.name",
    "translation": "dnd"
  },
  {
    "id": "api.command_dnd.success",
    "translation": "Do Not Disturb is enabled. You will not receive desktop or mobile push notifications until Do Not Disturb is turned off."
  },
  {
    "id": "api.command_echo.delay.app_error",
    "translation": "Delays must be under 10000 seconds."
  },
  {
    "id": "api.command_echo.desc",
    "translation": "Echo back text from your account"
  },
  {
    "id": "api.command_echo.high_volume.app_error",
    "translation": "High volume of echo request, cannot process request."
  },
  {
    "id": "api.command_echo.hint",
    "translation": "'message' [delay in seconds]"
  },
  {
    "id": "api.command_echo.message.app_error",
    "translation": "A message must be provided with the /echo command."
  },
  {
    "id": "api.command_echo.name",
    "translation": "echo"
  },
  {
    "id": "api.command_expand.desc",
    "translation": "Turn off auto-collapsing of image previews"
  },
  {
    "id": "api.command_expand.name",
    "translation": "expand"
  },
  {
    "id": "api.command_expand.success",
    "translation": "Image links now expand by default"
  },
  {
    "id": "api.command_expand_collapse.fail.app_error",
    "translation": "An error occurred while expanding previews."
  },
  {
    "id": "api.command_groupmsg.desc",
    "translation": "Sends a Group Message to the specified users"
  },
  {
    "id": "api.command_groupmsg.fail.app_error",
    "translation": "An error occurred while messaging the users."
  },
  {
    "id": "api.command_groupmsg.group_fail.app_error",
    "translation": "An error occurred while creating the group message."
  },
  {
    "id": "api.command_groupmsg.hint",
    "translation": "@[username1],@[username2] 'message'"
  },
  {
    "id": "api.command_groupmsg.invalid_user.app_error",
    "translation": {
      "one": "Unable to find the user: {{.Users}}",
      "other": "Unable to find the users: {{.Users}}"
    }
  },
  {
    "id": "api.command_groupmsg.max_users.app_error",
    "translation": "Group messages are limited to a maximum of {{.MaxUsers}} users."
  },
  {
    "id": "api.command_groupmsg.min_users.app_error",
    "translation": "Group messages are limited to a minimum of {{.MinUsers}} users."
  },
  {
    "id": "api.command_groupmsg.name",
    "translation": "message"
  },
  {
    "id": "api.command_groupmsg.permission.app_error",
    "translation": "You don't have the appropriate permissions to create a new group message."
  },
  {
    "id": "api.command_help.desc",
    "translation": "Open the Mattermost help page"
  },
  {
    "id": "api.command_help.name",
    "translation": "help"
  },
  {
    "id": "api.command_invite.channel.app_error",
    "translation": "Error to retrieve the current channel."
  },
  {
    "id": "api.command_invite.channel.error",
    "translation": "Could not find the channel {{.Channel}}. Please use the [channel handle](https://about.mattermost.com/default-channel-handle-documentation) to identify channels."
  },
  {
    "id": "api.command_invite.desc",
    "translation": "Invite a user to a channel"
  },
  {
    "id": "api.command_invite.directchannel.app_error",
    "translation": "You can't add someone to a direct message channel."
  },
  {
    "id": "api.command_invite.fail.app_error",
    "translation": "An error occurred while joining the channel."
  },
  {
    "id": "api.command_invite.group_constrained_user_denied",
    "translation": "This channel is managed by groups.  This user is not part of a group that is synced to this channel."
  },
  {
    "id": "api.command_invite.hint",
    "translation": "@[username] ~[channel]"
  },
  {
    "id": "api.command_invite.missing_message.app_error",
    "translation": "Missing Username and Channel."
  },
  {
    "id": "api.command_invite.missing_user.app_error",
    "translation": "We couldn't find the user. They may have been deactivated by the System Administrator."
  },
  {
    "id": "api.command_invite.name",
    "translation": "invite"
  },
  {
    "id": "api.command_invite.permission.app_error",
    "translation": "You don't have enough permissions to add {{.User}} in {{.Channel}}."
  },
  {
    "id": "api.command_invite.private_channel.app_error",
    "translation": "Could not find the channel {{.Channel}}. Please use the channel handle to identify channels."
  },
  {
    "id": "api.command_invite.success",
    "translation": "{{.User}} added to {{.Channel}} channel."
  },
  {
    "id": "api.command_invite.user_already_in_channel.app_error",
    "translation": "{{.User}} is already in the channel."
  },
  {
    "id": "api.command_invite.user_not_in_team.app_error",
    "translation": "@{{.Username}} is not a member of the team."
  },
  {
    "id": "api.command_invite_people.permission.app_error",
    "translation": "You don't have permission to invite new users to this server."
  },
  {
    "id": "api.command_join.desc",
    "translation": "Join the open channel"
  },
  {
    "id": "api.command_join.fail.app_error",
    "translation": "An error occurred while joining the channel."
  },
  {
    "id": "api.command_join.hint",
    "translation": "~[channel]"
  },
  {
    "id": "api.command_join.list.app_error",
    "translation": "An error occurred while listing channels."
  },
  {
    "id": "api.command_join.missing.app_error",
    "translation": "Unable to find the channel."
  },
  {
    "id": "api.command_join.name",
    "translation": "join"
  },
  {
    "id": "api.command_kick.name",
    "translation": "kick"
  },
  {
    "id": "api.command_leave.desc",
    "translation": "Leave the current channel"
  },
  {
    "id": "api.command_leave.fail.app_error",
    "translation": "An error occurred while leaving the channel."
  },
  {
    "id": "api.command_leave.name",
    "translation": "leave"
  },
  {
    "id": "api.command_logout.desc",
    "translation": "Logout of Mattermost"
  },
  {
    "id": "api.command_logout.fail_message",
    "translation": "Failed to log out"
  },
  {
    "id": "api.command_logout.name",
    "translation": "logout"
  },
  {
    "id": "api.command_me.desc",
    "translation": "Do an action"
  },
  {
    "id": "api.command_me.hint",
    "translation": "[message]"
  },
  {
    "id": "api.command_me.name",
    "translation": "me"
  },
  {
    "id": "api.command_msg.desc",
    "translation": "Send Direct Message to a user"
  },
  {
    "id": "api.command_msg.dm_fail.app_error",
    "translation": "An error occurred while creating the direct message."
  },
  {
    "id": "api.command_msg.fail.app_error",
    "translation": "An error occurred while messaging the user."
  },
  {
    "id": "api.command_msg.hint",
    "translation": "@[username] 'message'"
  },
  {
    "id": "api.command_msg.missing.app_error",
    "translation": "Unable to find the user."
  },
  {
    "id": "api.command_msg.name",
    "translation": "message"
  },
  {
    "id": "api.command_msg.permission.app_error",
    "translation": "You don't have the appropriate permissions to direct message this user."
  },
  {
    "id": "api.command_mute.desc",
    "translation": "Turns off desktop, email and push notifications for the current channel or the [channel] specified."
  },
  {
    "id": "api.command_mute.error",
    "translation": "Could not find the channel {{.Channel}}. Please use the [channel handle](https://about.mattermost.com/default-channel-handle-documentation) to identify channels."
  },
  {
    "id": "api.command_mute.hint",
    "translation": "~[channel]"
  },
  {
    "id": "api.command_mute.name",
    "translation": "mute"
  },
  {
    "id": "api.command_mute.no_channel.error",
    "translation": "Could not find the specified channel. Please use the [channel handle](https://about.mattermost.com/default-channel-handle-documentation) to identify channels."
  },
  {
    "id": "api.command_mute.not_member.error",
    "translation": "Could not mute channel {{.Channel}} as you are not a member."
  },
  {
    "id": "api.command_mute.success_mute",
    "translation": "You will not receive notifications for {{.Channel}} until channel mute is turned off."
  },
  {
    "id": "api.command_mute.success_mute_direct_msg",
    "translation": "You will not receive notifications for this channel until channel mute is turned off."
  },
  {
    "id": "api.command_mute.success_unmute",
    "translation": "{{.Channel}} is no longer muted."
  },
  {
    "id": "api.command_mute.success_unmute_direct_msg",
    "translation": "This channel is no longer muted."
  },
  {
    "id": "api.command_offline.desc",
    "translation": "Set your status offline"
  },
  {
    "id": "api.command_offline.name",
    "translation": "offline"
  },
  {
    "id": "api.command_offline.success",
    "translation": "You are now offline"
  },
  {
    "id": "api.command_online.desc",
    "translation": "Set your status online"
  },
  {
    "id": "api.command_online.name",
    "translation": "online"
  },
  {
    "id": "api.command_online.success",
    "translation": "You are now online"
  },
  {
    "id": "api.command_open.name",
    "translation": "open"
  },
  {
    "id": "api.command_remove.desc",
    "translation": "Remove a member from the channel"
  },
  {
    "id": "api.command_remove.direct_group.app_error",
    "translation": "You can't remove someone from a direct message channel."
  },
  {
    "id": "api.command_remove.group_constrained_user_denied",
    "translation": "User cannot be removed from the channel by you because they are a member of the groups linked to this channel. To remove them from this channel, they must be removed from the linked groups."
  },
  {
    "id": "api.command_remove.hint",
    "translation": "@[username]"
  },
  {
    "id": "api.command_remove.message.app_error",
    "translation": "A message must be provided with the /remove or /kick command."
  },
  {
    "id": "api.command_remove.missing.app_error",
    "translation": "We couldn't find the user. They may have been deactivated by the System Administrator."
  },
  {
    "id": "api.command_remove.name",
    "translation": "remove"
  },
  {
    "id": "api.command_remove.permission.app_error",
    "translation": "You don't have the appropriate permissions to remove the member."
  },
  {
    "id": "api.command_remove.user_not_in_channel",
    "translation": "{{.Username}} is not a member of this channel."
  },
  {
    "id": "api.command_search.desc",
    "translation": "Search text in messages"
  },
  {
    "id": "api.command_search.hint",
    "translation": "[text]"
  },
  {
    "id": "api.command_search.name",
    "translation": "search"
  },
  {
    "id": "api.command_search.unsupported.app_error",
    "translation": "The search command is not supported on your device."
  },
  {
    "id": "api.command_settings.desc",
    "translation": "Open the Account Settings dialog"
  },
  {
    "id": "api.command_settings.name",
    "translation": "settings"
  },
  {
    "id": "api.command_settings.unsupported.app_error",
    "translation": "The settings command is not supported on your device."
  },
  {
    "id": "api.command_shortcuts.desc",
    "translation": "Displays a list of keyboard shortcuts"
  },
  {
    "id": "api.command_shortcuts.name",
    "translation": "shortcuts"
  },
  {
    "id": "api.command_shortcuts.unsupported.app_error",
    "translation": "The shortcuts command is not supported on your device."
  },
  {
    "id": "api.command_shrug.desc",
    "translation": "Adds ¯\\_(ツ)_/¯ to your message"
  },
  {
    "id": "api.command_shrug.hint",
    "translation": "[message]"
  },
  {
    "id": "api.command_shrug.name",
    "translation": "shrug"
  },
  {
    "id": "api.config.client.old_format.app_error",
    "translation": "New format for the client configuration is not supported yet. Please specify format=old in the query string."
  },
  {
    "id": "api.config.update_config.restricted_merge.app_error",
    "translation": "Failed to merge given config."
  },
  {
    "id": "api.context.404.app_error",
    "translation": "Sorry, we could not find the page."
  },
  {
    "id": "api.context.invalid_body_param.app_error",
    "translation": "Invalid or missing {{.Name}} in request body."
  },
  {
    "id": "api.context.invalid_param.app_error",
    "translation": "Invalid {{.Name}} parameter."
  },
  {
    "id": "api.context.invalid_token.error",
    "translation": "Invalid session token={{.Token}}, err={{.Error}}"
  },
  {
    "id": "api.context.invalid_url_param.app_error",
    "translation": "Invalid or missing {{.Name}} parameter in request URL."
  },
  {
    "id": "api.context.mfa_required.app_error",
    "translation": "Multi-factor authentication is required on this server."
  },
  {
    "id": "api.context.permissions.app_error",
    "translation": "You do not have the appropriate permissions."
  },
  {
    "id": "api.context.server_busy.app_error",
    "translation": "Server is busy, non-critical services are temporarily unavailable."
  },
  {
    "id": "api.context.session_expired.app_error",
    "translation": "Invalid or expired session, please login again."
  },
  {
    "id": "api.context.token_provided.app_error",
    "translation": "Session is not OAuth but token was provided in the query string."
  },
  {
    "id": "api.create_terms_of_service.custom_terms_of_service_disabled.app_error",
    "translation": "Custom terms of service feature is disabled."
  },
  {
    "id": "api.create_terms_of_service.empty_text.app_error",
    "translation": "Please enter text for your Custom Terms of Service."
  },
  {
    "id": "api.email_batching.add_notification_email_to_batch.channel_full.app_error",
    "translation": "Email batching job's receiving channel was full. Please increase the EmailBatchingBufferSize."
  },
  {
    "id": "api.email_batching.add_notification_email_to_batch.disabled.app_error",
    "translation": "Email batching has been disabled by the system administrator."
  },
  {
    "id": "api.email_batching.render_batched_post.date",
    "translation": "{{.Hour}}:{{.Minute}} {{.Timezone}}, {{.Month}} {{.Day}}"
  },
  {
    "id": "api.email_batching.render_batched_post.direct_message",
    "translation": "Direct Message from "
  },
  {
    "id": "api.email_batching.render_batched_post.go_to_post",
    "translation": "Go to Post"
  },
  {
    "id": "api.email_batching.render_batched_post.group_message",
    "translation": "Group Message from "
  },
  {
    "id": "api.email_batching.render_batched_post.notification",
    "translation": "Notification from "
  },
  {
    "id": "api.email_batching.send_batched_email_notification.body_text",
    "translation": {
      "one": "You have a new notification.",
      "other": "You have {{.Count}} new notifications."
    }
  },
  {
    "id": "api.email_batching.send_batched_email_notification.subject",
    "translation": {
      "one": "[{{.SiteName}}] New Notification for {{.Month}} {{.Day}}, {{.Year}}",
      "other": "[{{.SiteName}}] New Notifications for {{.Month}} {{.Day}}, {{.Year}}"
    }
  },
  {
    "id": "api.emoji.create.duplicate.app_error",
    "translation": "Unable to create emoji. Another emoji with the same name already exists."
  },
  {
    "id": "api.emoji.create.other_user.app_error",
    "translation": "Invalid user id."
  },
  {
    "id": "api.emoji.create.parse.app_error",
    "translation": "Unable to create emoji. Could not understand request."
  },
  {
    "id": "api.emoji.create.too_large.app_error",
    "translation": "Unable to create emoji. Image must be less than 1 MB in size."
  },
  {
    "id": "api.emoji.disabled.app_error",
    "translation": "Custom emoji have been disabled by the system admin."
  },
  {
    "id": "api.emoji.get_image.decode.app_error",
    "translation": "Unable to decode image file for emoji."
  },
  {
    "id": "api.emoji.get_image.read.app_error",
    "translation": "Unable to read image file for emoji."
  },
  {
    "id": "api.emoji.storage.app_error",
    "translation": "File storage not configured properly. Please configure for either S3 or local server file storage."
  },
  {
    "id": "api.emoji.upload.image.app_error",
    "translation": "Unable to create emoji. File must be a PNG, JPEG, or GIF."
  },
  {
    "id": "api.emoji.upload.large_image.decode_error",
    "translation": "Unable to create emoji. An error occurred when trying to decode the image."
  },
  {
    "id": "api.emoji.upload.large_image.encode_error",
    "translation": "Unable to create emoji. An error occurred when trying to encode the image."
  },
  {
    "id": "api.emoji.upload.large_image.gif_decode_error",
    "translation": "Unable to create emoji. An error occurred when trying to decode the GIF image."
  },
  {
    "id": "api.emoji.upload.large_image.gif_encode_error",
    "translation": "Unable to create emoji. An error occurred when trying to encode the GIF image."
  },
  {
    "id": "api.emoji.upload.large_image.too_large.app_error",
    "translation": "Unable to create emoji. Image must be smaller than {{.MaxWidth}} by {{.MaxHeight}}."
  },
  {
    "id": "api.emoji.upload.open.app_error",
    "translation": "Unable to create the emoji. An error occurred when trying to open the attached image."
  },
  {
    "id": "api.file.attachments.disabled.app_error",
    "translation": "File attachments have been disabled on this server."
  },
  {
    "id": "api.file.file_exists.exists_local.app_error",
    "translation": "Unable to check if the file exists."
  },
  {
    "id": "api.file.file_exists.s3.app_error",
    "translation": "Unable to check if the file exists."
  },
  {
    "id": "api.file.get_file.public_invalid.app_error",
    "translation": "The public link does not appear to be valid."
  },
  {
    "id": "api.file.get_file_preview.no_preview.app_error",
    "translation": "File doesn't have a preview image."
  },
  {
    "id": "api.file.get_file_thumbnail.no_thumbnail.app_error",
    "translation": "File doesn't have a thumbnail image."
  },
  {
    "id": "api.file.get_public_link.disabled.app_error",
    "translation": "Public links have been disabled."
  },
  {
    "id": "api.file.get_public_link.no_post.app_error",
    "translation": "Unable to get public link for file. File must be attached to a post that can be read by the current user."
  },
  {
    "id": "api.file.move_file.copy_within_s3.app_error",
    "translation": "Unable to copy file within S3."
  },
  {
    "id": "api.file.move_file.delete_from_s3.app_error",
    "translation": "Unable to delete file from S3."
  },
  {
    "id": "api.file.move_file.rename.app_error",
    "translation": "Unable to move file locally."
  },
  {
    "id": "api.file.no_driver.app_error",
    "translation": "No file driver selected."
  },
  {
    "id": "api.file.read_file.reading_local.app_error",
    "translation": "Encountered an error reading from local server file storage."
  },
  {
    "id": "api.file.read_file.s3.app_error",
    "translation": "Encountered an error reading from S3 storage."
  },
  {
    "id": "api.file.reader.reading_local.app_error",
    "translation": "Encountered an error opening a reader from local server file storage."
  },
  {
    "id": "api.file.reader.s3.app_error",
    "translation": "Encountered an error opening a reader from S3 storage."
  },
  {
    "id": "api.file.test_connection.local.connection.app_error",
    "translation": "Don't have permissions to write to local path specified or other error."
  },
  {
    "id": "api.file.test_connection.s3.bucked_create.app_error",
    "translation": "Unable to create bucket."
  },
  {
    "id": "api.file.test_connection.s3.bucket_exists.app_error",
    "translation": "Error checking if bucket exists."
  },
  {
    "id": "api.file.test_connection.s3.connection.app_error",
    "translation": "Bad connection to S3 or minio."
  },
  {
    "id": "api.file.upload_file.incorrect_number_of_client_ids.app_error",
    "translation": "Unable to upload file(s). Have {{.NumClientIds}} client_ids for {{.NumFiles}} files."
  },
  {
    "id": "api.file.upload_file.incorrect_number_of_files.app_error",
    "translation": "Unable to upload files. Incorrect number of files specified."
  },
  {
    "id": "api.file.upload_file.large_image.app_error",
    "translation": "File above maximum dimensions could not be uploaded: {{.Filename}}"
  },
  {
    "id": "api.file.upload_file.large_image_detailed.app_error",
    "translation": "{{.Filename}} dimensions ({{.Width}} by {{.Height}} pixels) exceed the limits."
  },
  {
    "id": "api.file.upload_file.multiple_channel_ids.app_error",
    "translation": "Unable to upload file(s). Multiple conflicting channel_ids."
  },
  {
    "id": "api.file.upload_file.read_form_value.app_error",
    "translation": "Unable to upload file(s). Error reading the value for {{.Formname}}."
  },
  {
    "id": "api.file.upload_file.read_request.app_error",
    "translation": "Unable to upload file(s). Error reading or parsing request data."
  },
  {
    "id": "api.file.upload_file.rejected_by_plugin.app_error",
    "translation": "Unable to upload file {{.Filename}}. Rejected by plugin: {{.Reason}}"
  },
  {
    "id": "api.file.upload_file.storage.app_error",
    "translation": "Unable to upload file. Image storage is not configured."
  },
  {
    "id": "api.file.upload_file.too_large_detailed.app_error",
    "translation": "Unable to upload file {{.Filename}}. {{.Length}} bytes exceeds the maximum allowed {{.Limit}} bytes."
  },
  {
    "id": "api.file.write_file.s3.app_error",
    "translation": "Encountered an error writing to S3."
  },
  {
    "id": "api.file.write_file_locally.create_dir.app_error",
    "translation": "Encountered an error creating the directory for the new file."
  },
  {
    "id": "api.file.write_file_locally.writing.app_error",
    "translation": "Encountered an error writing to local server storage."
  },
  {
    "id": "api.image.get.app_error",
    "translation": "Requested image url cannot be parsed."
  },
  {
    "id": "api.incoming_webhook.disabled.app_error",
    "translation": "Incoming webhooks have been disabled by the system admin."
  },
  {
    "id": "api.incoming_webhook.invalid_username.app_error",
    "translation": "Invalid username."
  },
  {
    "id": "api.io_error",
    "translation": "input/output error"
  },
  {
    "id": "api.ldap_group.not_found",
    "translation": "ldap group not found"
  },
  {
    "id": "api.ldap_groups.existing_group_name_error",
    "translation": "group name already exists"
  },
  {
    "id": "api.ldap_groups.existing_reserved_name_error",
    "translation": "group name already exists as a reserved name"
  },
  {
    "id": "api.ldap_groups.existing_user_name_error",
    "translation": "group name already exists as a user name"
  },
  {
    "id": "api.ldap_groups.license_error",
    "translation": "your license does not support ldap groups"
  },
  {
    "id": "api.license.add_license.array.app_error",
    "translation": "Empty array under 'license' in request."
  },
  {
    "id": "api.license.add_license.expired.app_error",
    "translation": "License is either expired or has not yet started."
  },
  {
    "id": "api.license.add_license.invalid.app_error",
    "translation": "Invalid license file."
  },
  {
    "id": "api.license.add_license.invalid_count.app_error",
    "translation": "Unable to count total unique users."
  },
  {
    "id": "api.license.add_license.no_file.app_error",
    "translation": "No file under 'license' in request."
  },
  {
    "id": "api.license.add_license.open.app_error",
    "translation": "Could not open license file."
  },
  {
    "id": "api.license.add_license.save.app_error",
    "translation": "License did not save properly."
  },
  {
    "id": "api.license.add_license.save_active.app_error",
    "translation": "Active license ID did not save properly."
  },
  {
    "id": "api.license.add_license.unique_users.app_error",
    "translation": "This license only supports {{.Users}} users, when your system has {{.Count}} unique users. Unique users are counted distinctly by email address. You can see total user count under Site Reports -> View Statistics."
  },
  {
    "id": "api.license.client.old_format.app_error",
    "translation": "New format for the client license is not supported yet. Please specify format=old in the query string."
  },
  {
    "id": "api.license.remove_expired_license.failed.error",
    "translation": "Failed to send the disable license email successfully."
  },
  {
    "id": "api.marshal_error",
    "translation": "marshal error"
  },
  {
    "id": "api.oauth.allow_oauth.redirect_callback.app_error",
    "translation": "invalid_request: Supplied redirect_uri did not match registered callback_url."
  },
  {
    "id": "api.oauth.allow_oauth.turn_off.app_error",
    "translation": "The system admin has turned off OAuth2 Service Provider."
  },
  {
    "id": "api.oauth.authorize_oauth.disabled.app_error",
    "translation": "The system admin has turned off OAuth2 Service Provider."
  },
  {
    "id": "api.oauth.get_access_token.bad_client_id.app_error",
    "translation": "invalid_request: Bad client_id."
  },
  {
    "id": "api.oauth.get_access_token.bad_client_secret.app_error",
    "translation": "invalid_request: Missing client_secret."
  },
  {
    "id": "api.oauth.get_access_token.bad_grant.app_error",
    "translation": "invalid_request: Bad grant_type."
  },
  {
    "id": "api.oauth.get_access_token.credentials.app_error",
    "translation": "invalid_client: Invalid client credentials."
  },
  {
    "id": "api.oauth.get_access_token.disabled.app_error",
    "translation": "The system admin has turned off OAuth2 Service Provider."
  },
  {
    "id": "api.oauth.get_access_token.expired_code.app_error",
    "translation": "invalid_grant: Invalid or expired authorization code."
  },
  {
    "id": "api.oauth.get_access_token.internal.app_error",
    "translation": "server_error: Encountered internal server error while accessing database."
  },
  {
    "id": "api.oauth.get_access_token.internal_saving.app_error",
    "translation": "server_error: Encountered internal server error while saving access token to database."
  },
  {
    "id": "api.oauth.get_access_token.internal_session.app_error",
    "translation": "server_error: Encountered internal server error while saving session to database."
  },
  {
    "id": "api.oauth.get_access_token.internal_user.app_error",
    "translation": "server_error: Encountered internal server error while pulling user from database."
  },
  {
    "id": "api.oauth.get_access_token.missing_code.app_error",
    "translation": "invalid_request: Missing code."
  },
  {
    "id": "api.oauth.get_access_token.missing_refresh_token.app_error",
    "translation": "invalid_request: Missing refresh_token."
  },
  {
    "id": "api.oauth.get_access_token.redirect_uri.app_error",
    "translation": "invalid_request: Supplied redirect_uri does not match authorization code redirect_uri."
  },
  {
    "id": "api.oauth.get_access_token.refresh_token.app_error",
    "translation": "invalid_grant: Invalid refresh token."
  },
  {
    "id": "api.oauth.invalid_state_token.app_error",
    "translation": "Invalid state token."
  },
  {
    "id": "api.oauth.register_oauth_app.turn_off.app_error",
    "translation": "The system admin has turned off OAuth2 Service Provider."
  },
  {
    "id": "api.oauth.revoke_access_token.del_session.app_error",
    "translation": "Error deleting session from DB."
  },
  {
    "id": "api.oauth.revoke_access_token.del_token.app_error",
    "translation": "Error deleting access token from DB."
  },
  {
    "id": "api.oauth.revoke_access_token.get.app_error",
    "translation": "Error getting access token from DB before deletion."
  },
  {
    "id": "api.oauth.singup_with_oauth.disabled.app_error",
    "translation": "User sign-up is disabled."
  },
  {
    "id": "api.oauth.singup_with_oauth.expired_link.app_error",
    "translation": "The signup link has expired."
  },
  {
    "id": "api.oauth.singup_with_oauth.invalid_link.app_error",
    "translation": "The signup link does not appear to be valid."
  },
  {
    "id": "api.outgoing_webhook.disabled.app_error",
    "translation": "Outgoing webhooks have been disabled by the system admin."
  },
  {
    "id": "api.plugin.add_public_key.open.app_error",
    "translation": "An error occurred while opening the public key file."
  },
  {
    "id": "api.plugin.install.download_failed.app_error",
    "translation": "An error occurred while downloading the plugin."
  },
  {
    "id": "api.plugin.upload.array.app_error",
    "translation": "File array is empty in multipart/form request."
  },
  {
    "id": "api.plugin.upload.file.app_error",
    "translation": "Unable to open file in multipart/form request."
  },
  {
    "id": "api.plugin.upload.no_file.app_error",
    "translation": "Missing file in multipart/form request."
  },
  {
    "id": "api.plugin.verify_plugin.app_error",
    "translation": "Unable to verify plugin signature."
  },
  {
    "id": "api.post.check_for_out_of_channel_group_users.message.none",
    "translation": "@{{.GroupName}} has no members on this team"
  },
  {
    "id": "api.post.check_for_out_of_channel_groups_mentions.message.multiple",
    "translation": "@{{.Usernames}} and @{{.LastUsername}} did not get notified by this mention because they are not in the channel. They cannot be added to the channel because they are not a member of the linked groups. To add them to this channel, they must be added to the linked groups."
  },
  {
    "id": "api.post.check_for_out_of_channel_groups_mentions.message.one",
    "translation": "@{{.Username}} did not get notified by this mention because they are not in the channel. They cannot be added to the channel because they are not a member of the linked groups. To add them to this channel, they must be added to the linked groups."
  },
  {
    "id": "api.post.check_for_out_of_channel_mentions.message.multiple",
    "translation": "@{{.Usernames}} and @{{.LastUsername}} did not get notified by this mention because they are not in the channel."
  },
  {
    "id": "api.post.check_for_out_of_channel_mentions.message.one",
    "translation": "@{{.Username}} did not get notified by this mention because they are not in the channel."
  },
  {
    "id": "api.post.create_post.can_not_post_to_deleted.error",
    "translation": "Can not post to deleted channel."
  },
  {
    "id": "api.post.create_post.channel_root_id.app_error",
    "translation": "Invalid ChannelId for RootId parameter."
  },
  {
    "id": "api.post.create_post.parent_id.app_error",
    "translation": "Invalid ParentId parameter."
  },
  {
    "id": "api.post.create_post.root_id.app_error",
    "translation": "Invalid RootId parameter."
  },
  {
    "id": "api.post.create_post.town_square_read_only",
    "translation": "This channel is read-only. Only members with permission can post here."
  },
  {
    "id": "api.post.create_webhook_post.creating.app_error",
    "translation": "Error creating post."
  },
  {
    "id": "api.post.deduplicate_create_post.failed_to_get",
    "translation": "Failed to fetch original post after deduplicating a client repeating the same request."
  },
  {
    "id": "api.post.deduplicate_create_post.pending",
    "translation": "Rejected post since another client is making the same request."
  },
  {
    "id": "api.post.delete_post.can_not_delete_post_in_deleted.error",
    "translation": "Can not delete a post in a deleted channel."
  },
  {
    "id": "api.post.disabled_all",
    "translation": "@all has been disabled because the channel has more than {{.Users}} users."
  },
  {
    "id": "api.post.disabled_channel",
    "translation": "@channel has been disabled because the channel has more than {{.Users}} users."
  },
  {
    "id": "api.post.disabled_here",
    "translation": "@here has been disabled because the channel has more than {{.Users}} users."
  },
  {
    "id": "api.post.do_action.action_id.app_error",
    "translation": "Invalid action id."
  },
  {
    "id": "api.post.do_action.action_integration.app_error",
    "translation": "Action integration error."
  },
  {
    "id": "api.post.get_message_for_notification.files_sent",
    "translation": {
      "one": "{{.Count}} file sent: {{.Filenames}}",
      "other": "{{.Count}} files sent: {{.Filenames}}"
    }
  },
  {
    "id": "api.post.get_message_for_notification.images_sent",
    "translation": {
      "one": "{{.Count}} image sent: {{.Filenames}}",
      "other": "{{.Count}} images sent: {{.Filenames}}"
    }
  },
  {
    "id": "api.post.link_preview_disabled.app_error",
    "translation": "Link previews have been disabled by the system administrator."
  },
  {
    "id": "api.post.patch_post.can_not_update_post_in_deleted.error",
    "translation": "Can not update a post in a deleted channel."
  },
  {
    "id": "api.post.save_is_pinned_post.town_square_read_only",
    "translation": "This channel is read-only. Only members with permission can pin or unpin posts here."
  },
  {
    "id": "api.post.send_notification_and_forget.push_channel_mention",
    "translation": " notified the channel."
  },
  {
    "id": "api.post.send_notification_and_forget.push_comment_on_post",
    "translation": " commented on your post."
  },
  {
    "id": "api.post.send_notification_and_forget.push_comment_on_thread",
    "translation": " commented on a thread you participated in."
  },
  {
    "id": "api.post.send_notifications_and_forget.push_explicit_mention",
    "translation": " mentioned you."
  },
  {
    "id": "api.post.send_notifications_and_forget.push_general_message",
    "translation": " posted a message."
  },
  {
    "id": "api.post.send_notifications_and_forget.push_image_only",
    "translation": " attached a file."
  },
  {
    "id": "api.post.send_notifications_and_forget.push_message",
    "translation": "sent you a message."
  },
  {
    "id": "api.post.update_post.can_not_update_post_in_deleted.error",
    "translation": "Can not update a post in a deleted channel."
  },
  {
    "id": "api.post.update_post.find.app_error",
    "translation": "Unable to find the existing post or comment to update."
  },
  {
    "id": "api.post.update_post.permissions_details.app_error",
    "translation": "Already deleted id={{.PostId}}."
  },
  {
    "id": "api.post.update_post.permissions_time_limit.app_error",
    "translation": "Post edit is only allowed for {{.timeLimit}} seconds. Please ask your System Administrator for details."
  },
  {
    "id": "api.post.update_post.system_message.app_error",
    "translation": "Unable to update system message."
  },
  {
    "id": "api.post_get_post_by_id.get.app_error",
    "translation": "Unable to get post."
  },
  {
    "id": "api.preference.delete_preferences.delete.app_error",
    "translation": "Unable to delete user preferences."
  },
  {
    "id": "api.preference.preferences_category.get.app_error",
    "translation": "Unable to get user preferences."
  },
  {
    "id": "api.preference.update_preferences.set.app_error",
    "translation": "Unable to set user preferences."
  },
  {
    "id": "api.push_notification.disabled.app_error",
    "translation": "Push Notifications are disabled on this server."
  },
  {
    "id": "api.push_notification.id_loaded.default_message",
    "translation": "You've received a new message."
  },
  {
    "id": "api.push_notification.id_loaded.fetch.app_error",
    "translation": "An error occurred fetching the ID-loaded push notification."
  },
  {
    "id": "api.push_notifications.message.parse.app_error",
    "translation": "An error occurred building the push notification message."
  },
  {
    "id": "api.push_notifications_ack.forward.app_error",
    "translation": "An error occurred sending the receipt delivery to the push notification service."
  },
  {
    "id": "api.push_notifications_ack.message.parse.app_error",
    "translation": "An error occurred building the push notification ack message."
  },
  {
    "id": "api.reaction.delete.archived_channel.app_error",
    "translation": "You cannot remove a reaction in an archived channel."
  },
  {
    "id": "api.reaction.save.archived_channel.app_error",
    "translation": "You cannot react in an archived channel."
  },
  {
    "id": "api.reaction.save_reaction.invalid.app_error",
    "translation": "Reaction is not valid."
  },
  {
    "id": "api.reaction.save_reaction.user_id.app_error",
    "translation": "You cannot save reaction for the other user."
  },
  {
    "id": "api.reaction.town_square_read_only",
    "translation": "Reacting to posts is not possible in read-only channels."
  },
  {
    "id": "api.restricted_system_admin",
    "translation": "This action is forbidden to a restricted system admin."
  },
  {
    "id": "api.roles.patch_roles.license.error",
    "translation": "Your license does not support advanced permissions."
  },
  {
    "id": "api.scheme.create_scheme.license.error",
    "translation": "Your license does not support creating permissions schemes."
  },
  {
    "id": "api.scheme.delete_scheme.license.error",
    "translation": "Your license not support delete permissions schemes"
  },
  {
    "id": "api.scheme.get_channels_for_scheme.scope.error",
    "translation": "Unable to get the channels for scheme because the supplied scheme is not a channel scheme."
  },
  {
    "id": "api.scheme.get_teams_for_scheme.scope.error",
    "translation": "Unable to get the teams for scheme because the supplied scheme is not a team scheme."
  },
  {
    "id": "api.scheme.patch_scheme.license.error",
    "translation": "Your license does not support update permissions schemes"
  },
  {
    "id": "api.server.start_server.forward80to443.disabled_while_using_lets_encrypt",
    "translation": "Must enable Forward80To443 when using LetsEncrypt"
  },
  {
    "id": "api.server.start_server.forward80to443.enabled_but_listening_on_wrong_port",
    "translation": "Unable to forward port 80 to port 443 while listening on port %s: disable Forward80To443 if using a proxy server"
  },
  {
    "id": "api.server.start_server.rate_limiting_memory_store",
    "translation": "Unable to initialize rate limiting memory store. Check MemoryStoreSize config setting."
  },
  {
    "id": "api.server.start_server.rate_limiting_rate_limiter",
    "translation": "Unable to initialize rate limiting."
  },
  {
    "id": "api.server.start_server.starting.critical",
    "translation": "Error starting server, err:%v"
  },
  {
    "id": "api.slackimport.slack_add_bot_user.email_pwd",
    "translation": "The Integration/Slack Bot user with email {{.Email}} and password {{.Password}} has been imported.\r\n"
  },
  {
    "id": "api.slackimport.slack_add_bot_user.unable_import",
    "translation": "Unable to import the Integration/Slack Bot user {{.Username}}.\r\n"
  },
  {
    "id": "api.slackimport.slack_add_channels.added",
    "translation": "\r\nChannels added:\r\n"
  },
  {
    "id": "api.slackimport.slack_add_channels.failed_to_add_user",
    "translation": "Unable to add Slack user {{.Username}} to channel.\r\n"
  },
  {
    "id": "api.slackimport.slack_add_channels.import_failed",
    "translation": "Unable to import Slack channel {{.DisplayName}}.\r\n"
  },
  {
    "id": "api.slackimport.slack_add_channels.merge",
    "translation": "The Slack channel {{.DisplayName}} already exists as an active Mattermost channel. Both channels have been merged.\r\n"
  },
  {
    "id": "api.slackimport.slack_add_users.created",
    "translation": "\r\nUsers created:\r\n"
  },
  {
    "id": "api.slackimport.slack_add_users.email_pwd",
    "translation": "Slack user with email {{.Email}} and password {{.Password}} has been imported.\r\n"
  },
  {
    "id": "api.slackimport.slack_add_users.merge_existing",
    "translation": "Slack user merged with an existing Mattermost user with matching email {{.Email}} and username {{.Username}}.\r\n"
  },
  {
    "id": "api.slackimport.slack_add_users.merge_existing_failed",
    "translation": "Slack user merged with an existing Mattermost user with matching email {{.Email}} and username {{.Username}}, but was unable to add the user to their team.\r\n"
  },
  {
    "id": "api.slackimport.slack_add_users.missing_email_address",
    "translation": "User {{.Username}} does not have an email address in the Slack export. Used {{.Email}} as a placeholder. The user should update their email address once logged in to the system.\r\n"
  },
  {
    "id": "api.slackimport.slack_add_users.unable_import",
    "translation": "Unable to import Slack user: {{.Username}}.\r\n"
  },
  {
    "id": "api.slackimport.slack_import.log",
    "translation": "Mattermost Slack Import Log\r\n"
  },
  {
    "id": "api.slackimport.slack_import.note1",
    "translation": "- Some messages may not have been imported because they were not supported by this importer.\r\n"
  },
  {
    "id": "api.slackimport.slack_import.note2",
    "translation": "- Slack bot messages are currently not supported.\r\n"
  },
  {
    "id": "api.slackimport.slack_import.note3",
    "translation": "- Additional errors may be found in the server logs.\r\n"
  },
  {
    "id": "api.slackimport.slack_import.notes",
    "translation": "\r\nNotes:\r\n"
  },
  {
    "id": "api.slackimport.slack_import.open.app_error",
    "translation": "Unable to open the file: {{.Filename}}.\r\n"
  },
  {
    "id": "api.slackimport.slack_import.team_fail",
    "translation": "Unable to get the team to import into.\r\n"
  },
  {
    "id": "api.slackimport.slack_import.zip.app_error",
    "translation": "Unable to open the Slack export zip file.\r\n"
  },
  {
    "id": "api.slackimport.slack_import.zip.file_too_large",
    "translation": "{{.Filename}} in zip archive too large to process for Slack import\r\n"
  },
  {
    "id": "api.status.user_not_found.app_error",
    "translation": "User not found."
  },
  {
    "id": "api.system.id_loaded.not_available.app_error",
    "translation": "ID Loaded Push Notifications are not configured or supported on this server."
  },
  {
    "id": "api.team.add_members.error",
    "translation": "Error adding team member(s)."
  },
  {
    "id": "api.team.add_members.user_denied",
    "translation": "This team is managed by groups.  This user is not part of a group that is synced to this team."
  },
  {
    "id": "api.team.add_user_to_team.added",
    "translation": "%v added to the team by %v."
  },
  {
    "id": "api.team.add_user_to_team.missing_parameter.app_error",
    "translation": "Parameter required to add user to team."
  },
  {
    "id": "api.team.add_user_to_team_from_invite.guest.app_error",
    "translation": "Guests are restricted from joining a team via an invite link. Please request a guest email invitation to the team."
  },
  {
    "id": "api.team.demote_user_to_guest.disabled.error",
    "translation": "Guest accounts are disabled."
  },
  {
    "id": "api.team.demote_user_to_guest.license.error",
    "translation": "Your license does not support guest accounts"
  },
  {
    "id": "api.team.get_all_teams.insufficient_permissions",
    "translation": "You don't have the appropriate permissions to list all teams"
  },
  {
    "id": "api.team.get_invite_info.not_open_team",
    "translation": "Invite is invalid because this is not an open team."
  },
  {
    "id": "api.team.get_team_icon.filesettings_no_driver.app_error",
    "translation": "Invalid driver name for file settings.  Must be 'local' or 'amazons3'."
  },
  {
    "id": "api.team.get_team_icon.read_file.app_error",
    "translation": "Unable to read the team icon file."
  },
  {
    "id": "api.team.import_team.array.app_error",
    "translation": "Empty array under 'file' in request."
  },
  {
    "id": "api.team.import_team.integer.app_error",
    "translation": "Filesize not an integer."
  },
  {
    "id": "api.team.import_team.no_file.app_error",
    "translation": "No file under 'file' in request."
  },
  {
    "id": "api.team.import_team.no_import_from.app_error",
    "translation": "Malformed request: importFrom field is not present."
  },
  {
    "id": "api.team.import_team.open.app_error",
    "translation": "Could not open file."
  },
  {
    "id": "api.team.import_team.parse.app_error",
    "translation": "Could not parse multipart form."
  },
  {
    "id": "api.team.import_team.unavailable.app_error",
    "translation": "Malformed request: filesize field is not present."
  },
  {
    "id": "api.team.invalidate_all_email_invites.app_error",
    "translation": "Error invalidating email invites."
  },
  {
    "id": "api.team.invate_guests_to_channels.disabled.error",
    "translation": "Guest accounts are disabled"
  },
  {
    "id": "api.team.invate_guests_to_channels.license.error",
    "translation": "Your license does not support guest accounts"
  },
  {
    "id": "api.team.invite_guests.channel_in_invalid_team.app_error",
    "translation": "The channels of the invite must be part of the team of the invite."
  },
  {
    "id": "api.team.invite_members.disabled.app_error",
    "translation": "Email invitations are disabled."
  },
  {
    "id": "api.team.invite_members.invalid_email.app_error",
    "translation": "The following email addresses do not belong to an accepted domain: {{.Addresses}}. Please contact your System Administrator for details."
  },
  {
    "id": "api.team.invite_members.no_one.app_error",
    "translation": "No one to invite."
  },
  {
    "id": "api.team.is_team_creation_allowed.disabled.app_error",
    "translation": "Team creation has been disabled. Please ask your System Administrator for details."
  },
  {
    "id": "api.team.is_team_creation_allowed.domain.app_error",
    "translation": "Email must be from a specific domain (e.g. @example.com). Please ask your System Administrator for details."
  },
  {
    "id": "api.team.join_team.post_and_forget",
    "translation": "%v joined the team."
  },
  {
    "id": "api.team.join_user_to_team.allowed_domains.app_error",
    "translation": "Email must be from a specific domain (e.g. @example.com). Please ask your team or system administrator for details."
  },
  {
    "id": "api.team.leave.left",
    "translation": "%v left the team."
  },
  {
    "id": "api.team.move_channel.post.error",
    "translation": "Failed to post channel move message."
  },
  {
    "id": "api.team.move_channel.success",
    "translation": "This channel has been moved to this team from %v."
  },
  {
    "id": "api.team.remove_member.group_constrained.app_error",
    "translation": "Unable to remove a user from a group-constrained team."
  },
  {
    "id": "api.team.remove_team_icon.get_team.app_error",
    "translation": "An error occurred getting the team."
  },
  {
    "id": "api.team.remove_user_from_team.missing.app_error",
    "translation": "The user does not appear to be part of this team."
  },
  {
    "id": "api.team.remove_user_from_team.removed",
    "translation": "%v removed from the team."
  },
  {
    "id": "api.team.search_teams.pagination_not_implemented.private_team_search",
    "translation": "Pagination not implemented for private-only team search."
  },
  {
    "id": "api.team.search_teams.pagination_not_implemented.public_team_search",
    "translation": "Pagination not implemented for public-only team search."
  },
  {
    "id": "api.team.set_team_icon.array.app_error",
    "translation": "Empty array under 'image' in request."
  },
  {
    "id": "api.team.set_team_icon.decode.app_error",
    "translation": "Could not decode team icon."
  },
  {
    "id": "api.team.set_team_icon.decode_config.app_error",
    "translation": "Could not decode team icon metadata."
  },
  {
    "id": "api.team.set_team_icon.encode.app_error",
    "translation": "Could not encode team icon."
  },
  {
    "id": "api.team.set_team_icon.get_team.app_error",
    "translation": "An error occurred getting the team."
  },
  {
    "id": "api.team.set_team_icon.no_file.app_error",
    "translation": "No file under 'image' in request."
  },
  {
    "id": "api.team.set_team_icon.open.app_error",
    "translation": "Could not open image file."
  },
  {
    "id": "api.team.set_team_icon.parse.app_error",
    "translation": "Could not parse multipart form."
  },
  {
    "id": "api.team.set_team_icon.storage.app_error",
    "translation": "Unable to upload team icon. Image storage is not configured."
  },
  {
    "id": "api.team.set_team_icon.too_large.app_error",
    "translation": "Unable to upload team icon. File is too large."
  },
  {
    "id": "api.team.set_team_icon.write_file.app_error",
    "translation": "Could not save team icon."
  },
  {
    "id": "api.team.team_icon.update.app_error",
    "translation": "An error occurred updating the team icon."
  },
  {
    "id": "api.team.update_member_roles.not_a_member",
    "translation": "Specified user is not a member of specified team."
  },
  {
    "id": "api.team.update_restricted_domains.mismatch.app_error",
    "translation": "Restricting team to {{ .Domain }} is not allowed by the system config. Please contact your system administrator."
  },
  {
    "id": "api.team.update_team_member_roles.guest_and_user.app_error",
    "translation": "Invalid team member update: A user must be a guest or a user but not both."
  },
  {
    "id": "api.team.update_team_scheme.license.error",
    "translation": "Your license does not support updating a team's scheme"
  },
  {
    "id": "api.team.update_team_scheme.scheme_scope.error",
    "translation": "Unable to set the scheme to the team because the supplied scheme is not a team scheme."
  },
  {
    "id": "api.templates.deactivate_body.info",
    "translation": "You deactivated your account on {{ .SiteURL }}."
  },
  {
    "id": "api.templates.deactivate_body.title",
    "translation": "Your account has been deactivated at {{ .ServerURL }}"
  },
  {
    "id": "api.templates.deactivate_body.warning",
    "translation": "If this change was not initiated by you or you want to reactivate your account, contact your system administrator."
  },
  {
    "id": "api.templates.deactivate_subject",
    "translation": "[{{ .SiteName }}] Your account at {{ .ServerURL }} has been deactivated"
  },
  {
    "id": "api.templates.email_change_body.info",
    "translation": "Your email address for {{.TeamDisplayName}} has been changed to {{.NewEmail}}."
  },
  {
    "id": "api.templates.email_change_body.title",
    "translation": "You updated your email"
  },
  {
    "id": "api.templates.email_change_subject",
    "translation": "[{{ .SiteName }}] Your email address has changed"
  },
  {
    "id": "api.templates.email_change_verify_body.button",
    "translation": "Verify Email"
  },
  {
    "id": "api.templates.email_change_verify_body.info",
    "translation": "To finish updating your email address for {{.TeamDisplayName}}, please click the link below to confirm this is the right address."
  },
  {
    "id": "api.templates.email_change_verify_body.title",
    "translation": "You updated your email"
  },
  {
    "id": "api.templates.email_change_verify_subject",
    "translation": "[{{ .SiteName }}] Verify new email address"
  },
  {
    "id": "api.templates.email_footer",
    "translation": "To change your notification preferences, log in to your team site and go to Account Settings > Notifications."
  },
  {
    "id": "api.templates.email_info1",
    "translation": "Any questions at all, mail us any time: "
  },
  {
    "id": "api.templates.email_info2",
    "translation": "Best wishes,"
  },
  {
    "id": "api.templates.email_info3",
    "translation": "The {{.SiteName}} Team"
  },
  {
    "id": "api.templates.email_organization",
    "translation": "Sent by "
  },
  {
    "id": "api.templates.email_warning",
    "translation": "If you did not make this change, please contact the system administrator."
  },
  {
    "id": "api.templates.invite_body.button",
    "translation": "Join Team"
  },
  {
    "id": "api.templates.invite_body.extra_info",
    "translation": "Mattermost lets you share messages and files from your PC or phone, with instant search and archiving. After you’ve joined [[{{.TeamDisplayName}}]], you can sign-in to your new team and access these features anytime from the web address:"
  },
  {
    "id": "api.templates.invite_body.info",
    "translation": "[[{{.SenderName}}]], has invited you to join [[{{.TeamDisplayName}}]]."
  },
  {
    "id": "api.templates.invite_body.title",
    "translation": "You've been invited"
  },
  {
    "id": "api.templates.invite_body_guest.info",
    "translation": "[[{{.SenderName}}]], has invited you to join team [[{{.TeamDisplayName}}]] as a guest."
  },
  {
    "id": "api.templates.invite_guest_subject",
    "translation": "[{{ .SiteName }}] {{ .SenderName }} invited you to join the team {{ .TeamDisplayName }} as a guest"
  },
  {
    "id": "api.templates.invite_subject",
    "translation": "[{{ .SiteName }}] {{ .SenderName }} invited you to join {{ .TeamDisplayName }} Team"
  },
  {
    "id": "api.templates.mfa_activated_body.info",
    "translation": "Multi-factor authentication has been added to your account on {{ .SiteURL }}."
  },
  {
    "id": "api.templates.mfa_activated_body.title",
    "translation": "Multi-factor authentication was added"
  },
  {
    "id": "api.templates.mfa_change_subject",
    "translation": "[{{ .SiteName }}] Your MFA has been updated"
  },
  {
    "id": "api.templates.mfa_deactivated_body.info",
    "translation": "Multi-factor authentication has been removed from your account on {{ .SiteURL }}."
  },
  {
    "id": "api.templates.mfa_deactivated_body.title",
    "translation": "Multi-factor authentication was removed"
  },
  {
    "id": "api.templates.password_change_body.info",
    "translation": "Your password has been updated for {{.TeamDisplayName}} on {{ .TeamURL }} by {{.Method}}."
  },
  {
    "id": "api.templates.password_change_body.title",
    "translation": "Your password has been updated"
  },
  {
    "id": "api.templates.password_change_subject",
    "translation": "[{{ .SiteName }}] Your password has been updated"
  },
  {
    "id": "api.templates.post_body.button",
    "translation": "Go To Post"
  },
  {
    "id": "api.templates.remove_expired_license.body.renew_button",
    "translation": "Renew License"
  },
  {
    "id": "api.templates.remove_expired_license.body.title",
    "translation": "Enterprise license has expired and some features may be disabled. Please renew."
  },
  {
    "id": "api.templates.remove_expired_license.subject",
    "translation": "Mattermost Enterprise license has been disabled."
  },
  {
    "id": "api.templates.reset_body.button",
    "translation": "Reset Password"
  },
  {
    "id": "api.templates.reset_body.info1",
    "translation": "To change your password, click \"Reset Password\" below."
  },
  {
    "id": "api.templates.reset_body.info2",
    "translation": "If you did not mean to reset your password, please ignore this email and your password will remain the same. The password reset link expires in 24 hours."
  },
  {
    "id": "api.templates.reset_body.title",
    "translation": "You requested a password reset"
  },
  {
    "id": "api.templates.reset_subject",
    "translation": "[{{ .SiteName }}] Reset your password"
  },
  {
    "id": "api.templates.signin_change_email.body.info",
    "translation": "You updated your sign-in method on {{ .SiteName }} to {{.Method}}."
  },
  {
    "id": "api.templates.signin_change_email.body.method_email",
    "translation": "email and password"
  },
  {
    "id": "api.templates.signin_change_email.body.title",
    "translation": "You updated your sign-in method"
  },
  {
    "id": "api.templates.signin_change_email.subject",
    "translation": "[{{ .SiteName }}] Your sign-in method has been updated"
  },
  {
    "id": "api.templates.user_access_token_body.info",
    "translation": "A personal access token was added to your account on {{ .SiteURL }}. They can be used to access {{.SiteName}} with your account."
  },
  {
    "id": "api.templates.user_access_token_body.title",
    "translation": "Personal access token added to your account"
  },
  {
    "id": "api.templates.user_access_token_subject",
    "translation": "[{{ .SiteName }}] Personal access token added to your account"
  },
  {
    "id": "api.templates.username_change_body.info",
    "translation": "Your username for {{.TeamDisplayName}} has been changed to {{.NewUsername}}."
  },
  {
    "id": "api.templates.username_change_body.title",
    "translation": "You updated your username"
  },
  {
    "id": "api.templates.username_change_subject",
    "translation": "[{{ .SiteName }}] Your username has changed"
  },
  {
    "id": "api.templates.verify_body.button",
    "translation": "Verify Email"
  },
  {
    "id": "api.templates.verify_body.info",
    "translation": "Please verify your email address by clicking below."
  },
  {
    "id": "api.templates.verify_body.title",
    "translation": "You've joined {{ .ServerURL }}"
  },
  {
    "id": "api.templates.verify_subject",
    "translation": "[{{ .SiteName }}] Email Verification"
  },
  {
    "id": "api.templates.welcome_body.app_download_info",
    "translation": "For the best experience, download the apps for PC, Mac, iOS and Android from:"
  },
  {
    "id": "api.templates.welcome_body.button",
    "translation": "Verify Email"
  },
  {
    "id": "api.templates.welcome_body.info",
    "translation": "Please verify your email address by clicking below."
  },
  {
    "id": "api.templates.welcome_body.info2",
    "translation": "You can sign in from:"
  },
  {
    "id": "api.templates.welcome_body.info3",
    "translation": "Mattermost lets you share messages and files from your PC or phone, with instant search and archiving."
  },
  {
    "id": "api.templates.welcome_body.title",
    "translation": "You've joined {{ .ServerURL }}"
  },
  {
    "id": "api.templates.welcome_subject",
    "translation": "[{{ .SiteName }}] You joined {{ .ServerURL }}"
  },
  {
    "id": "api.user.activate_mfa.email_and_ldap_only.app_error",
    "translation": "MFA is not available for this account type."
  },
  {
    "id": "api.user.add_direct_channels_and_forget.failed.error",
    "translation": "Failed to add direct channel preferences for user user_id={{.UserId}}, team_id={{.TeamId}}, err={{.Error}}"
  },
  {
    "id": "api.user.authorize_oauth_user.bad_response.app_error",
    "translation": "Bad response from token request."
  },
  {
    "id": "api.user.authorize_oauth_user.bad_token.app_error",
    "translation": "Bad token type."
  },
  {
    "id": "api.user.authorize_oauth_user.invalid_state.app_error",
    "translation": "Invalid state"
  },
  {
    "id": "api.user.authorize_oauth_user.missing.app_error",
    "translation": "Missing access token."
  },
  {
    "id": "api.user.authorize_oauth_user.response.app_error",
    "translation": "Received invalid response from OAuth service provider."
  },
  {
    "id": "api.user.authorize_oauth_user.service.app_error",
    "translation": "Token request to {{.Service}} failed."
  },
  {
    "id": "api.user.authorize_oauth_user.token_failed.app_error",
    "translation": "Token request failed."
  },
  {
    "id": "api.user.authorize_oauth_user.unsupported.app_error",
    "translation": "Unsupported OAuth service provider."
  },
  {
    "id": "api.user.check_user_login_attempts.too_many.app_error",
    "translation": "Your account is locked because of too many failed password attempts. Please reset your password."
  },
  {
    "id": "api.user.check_user_mfa.bad_code.app_error",
    "translation": "Invalid MFA token."
  },
  {
    "id": "api.user.check_user_password.invalid.app_error",
    "translation": "Login failed because of invalid password."
  },
  {
    "id": "api.user.complete_switch_with_oauth.blank_email.app_error",
    "translation": "Blank email."
  },
  {
    "id": "api.user.complete_switch_with_oauth.parse.app_error",
    "translation": "Could not parse auth data out of {{.Service}} user object."
  },
  {
    "id": "api.user.complete_switch_with_oauth.unavailable.app_error",
    "translation": "{{.Service}} SSO through OAuth 2.0 not available on this server."
  },
  {
    "id": "api.user.create_email_token.error",
    "translation": "Failed to create token data for email verification"
  },
  {
    "id": "api.user.create_oauth_user.already_attached.app_error",
    "translation": "There is already an account associated with that email address using a sign in method other than {{.Service}}. Please sign in using {{.Auth}}."
  },
  {
    "id": "api.user.create_oauth_user.create.app_error",
    "translation": "Could not create user out of {{.Service}} user object."
  },
  {
    "id": "api.user.create_oauth_user.not_available.app_error",
    "translation": "{{.Service}} SSO through OAuth 2.0 not available on this server."
  },
  {
    "id": "api.user.create_password_token.error",
    "translation": "Unable to create password recovery token"
  },
  {
    "id": "api.user.create_profile_image.default_font.app_error",
    "translation": "Could not create default profile image font."
  },
  {
    "id": "api.user.create_profile_image.encode.app_error",
    "translation": "Could not encode default profile image."
  },
  {
    "id": "api.user.create_profile_image.initial.app_error",
    "translation": "Could not add user initial to default profile picture."
  },
  {
    "id": "api.user.create_user.accepted_domain.app_error",
    "translation": "The email you provided does not belong to an accepted domain. Please contact your administrator or sign up with a different email."
  },
  {
    "id": "api.user.create_user.disabled.app_error",
    "translation": "User creation is disabled."
  },
  {
    "id": "api.user.create_user.guest_accounts.disabled.app_error",
    "translation": "Guest accounts are disabled."
  },
  {
    "id": "api.user.create_user.guest_accounts.license.app_error",
    "translation": "Your license does not support guest accounts."
  },
  {
    "id": "api.user.create_user.invalid_invitation_type.app_error",
    "translation": "Unable to create the user, invalid invitation."
  },
  {
    "id": "api.user.create_user.no_open_server",
    "translation": "This server does not allow open signups.  Please speak with your Administrator to receive an invitation."
  },
  {
    "id": "api.user.create_user.signup_email_disabled.app_error",
    "translation": "User sign-up with email is disabled."
  },
  {
    "id": "api.user.create_user.signup_link_expired.app_error",
    "translation": "The signup link has expired."
  },
  {
    "id": "api.user.create_user.signup_link_invalid.app_error",
    "translation": "The signup link does not appear to be valid."
  },
  {
    "id": "api.user.demote_user_to_guest.already_guest.app_error",
    "translation": "Unable to convert the user to guest because is already a guest."
  },
  {
    "id": "api.user.email_to_ldap.not_available.app_error",
    "translation": "AD/LDAP not available on this server."
  },
  {
    "id": "api.user.email_to_oauth.not_available.app_error",
    "translation": "Authentication Transfer not configured or available on this server."
  },
  {
    "id": "api.user.get_authorization_code.unsupported.app_error",
    "translation": "Unsupported OAuth service provider."
  },
  {
    "id": "api.user.get_user_by_email.permissions.app_error",
    "translation": "Unable to get user by email."
  },
  {
    "id": "api.user.ldap_to_email.not_available.app_error",
    "translation": "AD/LDAP not available on this server."
  },
  {
    "id": "api.user.ldap_to_email.not_ldap_account.app_error",
    "translation": "This user account does not use AD/LDAP."
  },
  {
    "id": "api.user.login.blank_pwd.app_error",
    "translation": "Password field must not be blank"
  },
  {
    "id": "api.user.login.bot_login_forbidden.app_error",
    "translation": "Bot login is forbidden."
  },
  {
    "id": "api.user.login.client_side_cert.certificate.app_error",
    "translation": "Attempted to sign in using the experimental feature ClientSideCert without providing a valid certificate."
  },
  {
    "id": "api.user.login.client_side_cert.license.app_error",
    "translation": "Attempt to use the experimental feature ClientSideCertEnable without a valid enterprise license."
  },
  {
    "id": "api.user.login.guest_accounts.disabled.error",
    "translation": "Guest accounts are disabled"
  },
  {
    "id": "api.user.login.guest_accounts.license.error",
    "translation": "Your license does not support guest accounts"
  },
  {
    "id": "api.user.login.inactive.app_error",
    "translation": "Login failed because your account has been deactivated.  Please contact an administrator."
  },
  {
    "id": "api.user.login.invalid_credentials_email",
    "translation": "Enter a valid email and/or password"
  },
  {
    "id": "api.user.login.invalid_credentials_email_username",
    "translation": "Enter a valid email or username and/or password."
  },
  {
    "id": "api.user.login.invalid_credentials_sso",
    "translation": "Enter a valid email or username and/or password, or sign in using another method."
  },
  {
    "id": "api.user.login.invalid_credentials_username",
    "translation": "Enter a valid username and/or password."
  },
  {
    "id": "api.user.login.not_verified.app_error",
    "translation": "Login failed because email address has not been verified."
  },
  {
    "id": "api.user.login.use_auth_service.app_error",
    "translation": "Please sign in using {{.AuthService}}."
  },
  {
    "id": "api.user.login_by_oauth.bot_login_forbidden.app_error",
    "translation": "Bot login is forbidden."
  },
  {
    "id": "api.user.login_by_oauth.not_available.app_error",
    "translation": "{{.Service}} SSO through OAuth 2.0 not available on this server."
  },
  {
    "id": "api.user.login_by_oauth.parse.app_error",
    "translation": "Could not parse auth data out of {{.Service}} user object."
  },
  {
    "id": "api.user.login_ldap.not_available.app_error",
    "translation": "AD/LDAP not available on this server."
  },
  {
    "id": "api.user.oauth_to_email.context.app_error",
    "translation": "Update password failed because context user_id did not match provided user's id."
  },
  {
    "id": "api.user.oauth_to_email.not_available.app_error",
    "translation": "Authentication Transfer not configured or available on this server."
  },
  {
    "id": "api.user.promote_guest_to_user.no_guest.app_error",
    "translation": "Unable to convert the guest to regular user because is not a guest."
  },
  {
    "id": "api.user.reset_password.broken_token.app_error",
    "translation": "The reset password token does not appear to be valid."
  },
  {
    "id": "api.user.reset_password.invalid_link.app_error",
    "translation": "The reset password link does not appear to be valid."
  },
  {
    "id": "api.user.reset_password.link_expired.app_error",
    "translation": "The password reset link has expired."
  },
  {
    "id": "api.user.reset_password.method",
    "translation": "using a reset password link"
  },
  {
    "id": "api.user.reset_password.sso.app_error",
    "translation": "Unable to reset password for SSO accounts."
  },
  {
    "id": "api.user.reset_password.token_parse.error",
    "translation": "Unable to parse the reset password token"
  },
  {
    "id": "api.user.saml.not_available.app_error",
    "translation": "SAML 2.0 is not configured or supported on this server."
  },
  {
    "id": "api.user.send_deactivate_email_and_forget.failed.error",
    "translation": "Failed to send the deactivate account email successfully"
  },
  {
    "id": "api.user.send_email_change_email_and_forget.error",
    "translation": "Failed to send email change notification email successfully"
  },
  {
    "id": "api.user.send_email_change_username_and_forget.error",
    "translation": "Failed to send username change notification email successfully"
  },
  {
    "id": "api.user.send_email_change_verify_email_and_forget.error",
    "translation": "Failed to send email change verification email successfully"
  },
  {
    "id": "api.user.send_mfa_change_email.error",
    "translation": "Unable to send email notification for MFA change."
  },
  {
    "id": "api.user.send_password_change_email_and_forget.error",
    "translation": "Failed to send update password email successfully"
  },
  {
    "id": "api.user.send_password_reset.send.app_error",
    "translation": "Failed to send password reset email successfully."
  },
  {
    "id": "api.user.send_password_reset.sso.app_error",
    "translation": "Unable to reset password for SSO accounts."
  },
  {
    "id": "api.user.send_sign_in_change_email_and_forget.error",
    "translation": "Failed to send update password email successfully"
  },
  {
    "id": "api.user.send_user_access_token.error",
    "translation": "Failed to send \"Personal access token added\" email successfully"
  },
  {
    "id": "api.user.send_verify_email_and_forget.failed.error",
    "translation": "Failed to send verification email successfully"
  },
  {
    "id": "api.user.send_welcome_email_and_forget.failed.error",
    "translation": "Failed to send welcome email successfully"
  },
  {
    "id": "api.user.update_active.cannot_enable_guest_when_guest_feature_is_disabled.app_error",
    "translation": "You cannot activate a guest account because Guest Access feature is not enabled."
  },
  {
    "id": "api.user.update_active.not_enable.app_error",
    "translation": "You cannot deactivate yourself because this feature is not enabled. Please contact your System Administrator."
  },
  {
    "id": "api.user.update_active.permissions.app_error",
    "translation": "You do not have the appropriate permissions."
  },
  {
    "id": "api.user.update_oauth_user_attrs.get_user.app_error",
    "translation": "Could not get user from {{.Service}} user object."
  },
  {
    "id": "api.user.update_password.context.app_error",
    "translation": "Update password failed because context user_id did not match props user_id."
  },
  {
    "id": "api.user.update_password.failed.app_error",
    "translation": "Update password failed."
  },
  {
    "id": "api.user.update_password.incorrect.app_error",
    "translation": "The \"Current Password\" you entered is incorrect. Please check that Caps Lock is off and try again."
  },
  {
    "id": "api.user.update_password.menu",
    "translation": "using the settings menu"
  },
  {
    "id": "api.user.update_password.oauth.app_error",
    "translation": "Update password failed because the user is logged in through an OAuth service."
  },
  {
    "id": "api.user.update_password.valid_account.app_error",
    "translation": "Update password failed because we couldn't find a valid account."
  },
  {
    "id": "api.user.update_user.accepted_domain.app_error",
    "translation": "The email you provided does not belong to an accepted domain. Please contact your administrator or sign up with a different email."
  },
  {
    "id": "api.user.update_user.accepted_guest_domain.app_error",
    "translation": "The email you provided does not belong to an accepted domain for guest accounts. Please contact your administrator or sign up with a different email."
  },
  {
    "id": "api.user.upload_profile_user.array.app_error",
    "translation": "Empty array under 'image' in request."
  },
  {
    "id": "api.user.upload_profile_user.decode.app_error",
    "translation": "Could not decode profile image."
  },
  {
    "id": "api.user.upload_profile_user.decode_config.app_error",
    "translation": "Could not save profile image. File does not appear to be a valid image."
  },
  {
    "id": "api.user.upload_profile_user.encode.app_error",
    "translation": "Could not encode profile image."
  },
  {
    "id": "api.user.upload_profile_user.no_file.app_error",
    "translation": "No file under 'image' in request."
  },
  {
    "id": "api.user.upload_profile_user.open.app_error",
    "translation": "Could not open image file."
  },
  {
    "id": "api.user.upload_profile_user.parse.app_error",
    "translation": "Could not parse multipart form."
  },
  {
    "id": "api.user.upload_profile_user.storage.app_error",
    "translation": "Unable to upload file. Image storage is not configured."
  },
  {
    "id": "api.user.upload_profile_user.too_large.app_error",
    "translation": "Unable to upload profile image. File is too large."
  },
  {
    "id": "api.user.upload_profile_user.upload_profile.app_error",
    "translation": "Couldn't upload profile image."
  },
  {
    "id": "api.user.verify_email.bad_link.app_error",
    "translation": "Bad verify email link."
  },
  {
    "id": "api.user.verify_email.broken_token.app_error",
    "translation": "Bad verify email token type."
  },
  {
    "id": "api.user.verify_email.link_expired.app_error",
    "translation": "The email verification link has expired."
  },
  {
    "id": "api.user.verify_email.token_parse.error",
    "translation": "Failed to parse token data from email verification"
  },
  {
    "id": "api.web_socket.connect.upgrade.app_error",
    "translation": "Failed to upgrade websocket connection."
  },
  {
    "id": "api.web_socket_router.bad_action.app_error",
    "translation": "Unknown WebSocket action."
  },
  {
    "id": "api.web_socket_router.bad_seq.app_error",
    "translation": "Invalid sequence for WebSocket message."
  },
  {
    "id": "api.web_socket_router.no_action.app_error",
    "translation": "No websocket action."
  },
  {
    "id": "api.web_socket_router.not_authenticated.app_error",
    "translation": "WebSocket connection is not authenticated. Please log in and try again."
  },
  {
    "id": "api.webhook.create_outgoing.intersect.app_error",
    "translation": "Outgoing webhooks from the same channel cannot have the same trigger words/callback URLs."
  },
  {
    "id": "api.webhook.create_outgoing.not_open.app_error",
    "translation": "Outgoing webhooks can only be created for public channels."
  },
  {
    "id": "api.webhook.create_outgoing.permissions.app_error",
    "translation": "Invalid permissions to create outgoing webhook."
  },
  {
    "id": "api.webhook.create_outgoing.triggers.app_error",
    "translation": "Either trigger_words or channel_id must be set."
  },
  {
    "id": "api.webhook.incoming.error",
    "translation": "Could not decode the multipart payload of incoming webhook."
  },
  {
    "id": "api.webhook.team_mismatch.app_error",
    "translation": "Unable to update webhook across teams."
  },
  {
    "id": "api.webhook.update_outgoing.intersect.app_error",
    "translation": "Outgoing webhooks from the same channel cannot have the same trigger words/callback URLs."
  },
  {
    "id": "api.websocket_handler.invalid_param.app_error",
    "translation": "Invalid {{.Name}} parameter."
  },
  {
    "id": "api.websocket_handler.server_busy.app_error",
    "translation": "Server is busy, non-critical services are temporarily unavailable."
  },
  {
    "id": "app.admin.saml.failure_decode_metadata_xml_from_idp.app_error",
    "translation": "Could not decode the XML metadata information received from the Identity Provider."
  },
  {
    "id": "app.admin.saml.failure_read_response_body_from_idp.app_error",
    "translation": "Failure encountered when reading the response payload received from the Identity Provider."
  },
  {
    "id": "app.admin.saml.invalid_response_from_idp.app_error",
    "translation": "Could not read the response received from the Identity Provider."
  },
  {
    "id": "app.admin.test_email.failure",
    "translation": "Connection unsuccessful: {{.Error}}"
  },
  {
    "id": "app.admin.test_site_url.failure",
    "translation": "This is not a valid live URL"
  },
  {
    "id": "app.bot.createbot.internal_error",
    "translation": "Unable to save the bot."
  },
  {
    "id": "app.bot.get_disable_bot_sysadmin_message",
    "translation": "{{if .disableBotsSetting}}{{if .printAllBots}}{{.UserName}} was deactivated. They managed the following bot accounts which have now been disabled.\n\n{{.BotNames}}{{else}}{{.UserName}} was deactivated. They managed {{.NumBots}} bot accounts which have now been disabled, including the following:\n\n{{.BotNames}}{{end}}You can take ownership of each bot by enabling it at **Integrations > Bot Accounts** and creating new tokens for the bot.\n\nFor more information, see our [documentation](https://docs.mattermost.com/developer/bot-accounts.html#what-happens-when-a-user-who-owns-bot-accounts-is-disabled).{{else}}{{if .printAllBots}}{{.UserName}} was deactivated. They managed the following bot accounts which are still enabled.\n\n{{.BotNames}}\n{{else}}{{.UserName}} was deactivated. They managed {{.NumBots}} bot accounts which are still enabled, including the following:\n\n{{.BotNames}}{{end}}We strongly recommend you to take ownership of each bot by re-enabling it at **Integrations > Bot Accounts** and creating new tokens for the bot.\n\nFor more information, see our [documentation](https://docs.mattermost.com/developer/bot-accounts.html#what-happens-when-a-user-who-owns-bot-accounts-is-disabled).\n\nIf you want bot accounts to disable automatically after owner deactivation, set “Disable bot accounts when owner is deactivated” in **System Console > Integrations > Bot Accounts** to true.{{end}}"
  },
  {
    "id": "app.bot.getbot.internal_error",
    "translation": "Unable to get the bot."
  },
  {
    "id": "app.bot.getbots.internal_error",
    "translation": "Unable to get the bots."
  },
  {
    "id": "app.bot.patchbot.internal_error",
    "translation": "Unable to update the bot."
  },
  {
    "id": "app.bot.permanent_delete.internal_error",
    "translation": ""
  },
  {
    "id": "app.bot.permenent_delete.bad_id",
    "translation": "Unable to delete the bot."
  },
  {
    "id": "app.channel.create_channel.internal_error",
    "translation": "Unable to save channel."
  },
  {
    "id": "app.channel.create_channel.no_team_id.app_error",
    "translation": "Must specify the team ID to create a channel."
  },
  {
    "id": "app.channel.create_direct_channel.internal_error",
    "translation": "Unable to save direct channel."
  },
  {
    "id": "app.channel.move_channel.members_do_not_match.error",
    "translation": "Unable to move a channel unless all its members are already members of the destination team."
  },
  {
    "id": "app.channel.post_update_channel_purpose_message.post.error",
    "translation": "Failed to post channel purpose message"
  },
  {
    "id": "app.channel.post_update_channel_purpose_message.removed",
    "translation": "%s removed the channel purpose (was: %s)"
  },
  {
    "id": "app.channel.post_update_channel_purpose_message.retrieve_user.error",
    "translation": "Failed to retrieve user while updating channel purpose message %v"
  },
  {
    "id": "app.channel.post_update_channel_purpose_message.updated_from",
    "translation": "%s updated the channel purpose from: %s to: %s"
  },
  {
    "id": "app.channel.post_update_channel_purpose_message.updated_to",
    "translation": "%s updated the channel purpose to: %s"
  },
  {
    "id": "app.cluster.404.app_error",
    "translation": "Cluster API endpoint not found."
  },
  {
    "id": "app.export.export_custom_emoji.copy_emoji_images.error",
    "translation": "Unable to copy custom emoji images"
  },
  {
    "id": "app.export.export_write_line.io_writer.error",
    "translation": "An error occurred writing the export data."
  },
  {
    "id": "app.export.export_write_line.json_marshall.error",
    "translation": "An error occurred marshalling the JSON data for export."
  },
  {
    "id": "app.import.attachment.bad_file.error",
    "translation": "Error reading the file at: \"{{.FilePath}}\""
  },
  {
    "id": "app.import.attachment.file_upload.error",
    "translation": "Error uploading the file: \"{{.FilePath}}\""
  },
  {
    "id": "app.import.bulk_import.file_scan.error",
    "translation": "Error reading import data file."
  },
  {
    "id": "app.import.bulk_import.json_decode.error",
    "translation": "JSON decode of line failed."
  },
  {
    "id": "app.import.bulk_import.unsupported_version.error",
    "translation": "Incorrect or missing version in the data import file. Make sure version is the first object in your import file and try again."
  },
  {
    "id": "app.import.emoji.bad_file.error",
    "translation": "Error reading import emoji image file. Emoji with name: \"{{.EmojiName}}\""
  },
  {
    "id": "app.import.get_teams_by_names.some_teams_not_found.error",
    "translation": "Some teams not found"
  },
  {
    "id": "app.import.get_users_by_username.some_users_not_found.error",
    "translation": "Some users not found"
  },
  {
    "id": "app.import.import_channel.scheme_deleted.error",
    "translation": "Unable to set a channel to use a deleted scheme."
  },
  {
    "id": "app.import.import_channel.scheme_wrong_scope.error",
    "translation": "Channel must be assigned to a Channel-scoped scheme."
  },
  {
    "id": "app.import.import_channel.team_not_found.error",
    "translation": "Error importing channel. Team with name \"{{.TeamName}}\" could not be found."
  },
  {
    "id": "app.import.import_direct_channel.create_direct_channel.error",
    "translation": "Failed to create direct channel"
  },
  {
    "id": "app.import.import_direct_channel.create_group_channel.error",
    "translation": "Failed to create group channel"
  },
  {
    "id": "app.import.import_direct_channel.update_header_failed.error",
    "translation": "Failed to update direct channel header"
  },
  {
    "id": "app.import.import_direct_post.create_direct_channel.error",
    "translation": "Failed to get direct channel"
  },
  {
    "id": "app.import.import_direct_post.create_group_channel.error",
    "translation": "Failed to get group channel"
  },
  {
    "id": "app.import.import_line.null_channel.error",
    "translation": "Import data line has type \"channel\" but the channel object is null."
  },
  {
    "id": "app.import.import_line.null_direct_channel.error",
    "translation": "Import data line has type \"direct_channel\" but the direct_channel object is null."
  },
  {
    "id": "app.import.import_line.null_direct_post.error",
    "translation": "Import data line has type \"direct_post\" but the direct_post object is null."
  },
  {
    "id": "app.import.import_line.null_emoji.error",
    "translation": "Import data line has type \"emoji\" but the emoji object is null."
  },
  {
    "id": "app.import.import_line.null_post.error",
    "translation": "Import data line has type \"post\" but the post object is null."
  },
  {
    "id": "app.import.import_line.null_scheme.error",
    "translation": "Import data line has type \"scheme\" but the scheme object is null."
  },
  {
    "id": "app.import.import_line.null_team.error",
    "translation": "Import data line has type \"team\" but the team object is null."
  },
  {
    "id": "app.import.import_line.null_user.error",
    "translation": "Import data line has type \"user\" but the user object is null."
  },
  {
    "id": "app.import.import_line.unknown_line_type.error",
    "translation": "Import data line has unknown type \"{{.Type}}\"."
  },
  {
    "id": "app.import.import_post.channel_not_found.error",
    "translation": "Error importing post. Channel with name \"{{.ChannelName}}\" could not be found."
  },
  {
    "id": "app.import.import_post.save_preferences.error",
    "translation": "Error importing post. Failed to save preferences."
  },
  {
    "id": "app.import.import_post.user_not_found.error",
    "translation": "Error importing post. User with username \"{{.Username}}\" could not be found."
  },
  {
    "id": "app.import.import_scheme.scope_change.error",
    "translation": "The bulk importer cannot change the scope of an already-existing scheme."
  },
  {
    "id": "app.import.import_team.scheme_deleted.error",
    "translation": "Unable to set a team to use a deleted scheme."
  },
  {
    "id": "app.import.import_team.scheme_wrong_scope.error",
    "translation": "Team must be assigned to a Team-scoped scheme."
  },
  {
    "id": "app.import.import_user.save_preferences.error",
    "translation": "Error importing user preferences. Failed to save preferences."
  },
  {
    "id": "app.import.import_user_channels.channel_not_found.error",
    "translation": "Error importing user channels. Channel not found."
  },
  {
    "id": "app.import.import_user_channels.save_preferences.error",
    "translation": "Error importing user channel memberships. Failed to save preferences."
  },
  {
    "id": "app.import.import_user_teams.save_preferences.error",
    "translation": "Unable to save the team theme preferences"
  },
  {
    "id": "app.import.process_import_data_file_version_line.invalid_version.error",
    "translation": "Unable to read the version of the data import file."
  },
  {
    "id": "app.import.validate_channel_import_data.display_name_length.error",
    "translation": "Channel display_name is not within permitted length constraints."
  },
  {
    "id": "app.import.validate_channel_import_data.display_name_missing.error",
    "translation": "Missing required channel property: display_name"
  },
  {
    "id": "app.import.validate_channel_import_data.header_length.error",
    "translation": "Channel header is too long."
  },
  {
    "id": "app.import.validate_channel_import_data.name_characters.error",
    "translation": "Channel name contains invalid characters."
  },
  {
    "id": "app.import.validate_channel_import_data.name_length.error",
    "translation": "Channel name is too long."
  },
  {
    "id": "app.import.validate_channel_import_data.name_missing.error",
    "translation": "Missing required channel property: name"
  },
  {
    "id": "app.import.validate_channel_import_data.purpose_length.error",
    "translation": "Channel purpose is too long."
  },
  {
    "id": "app.import.validate_channel_import_data.scheme_invalid.error",
    "translation": "Invalid scheme name for channel."
  },
  {
    "id": "app.import.validate_channel_import_data.team_missing.error",
    "translation": "Missing required channel property: team"
  },
  {
    "id": "app.import.validate_channel_import_data.type_invalid.error",
    "translation": "Channel type is invalid."
  },
  {
    "id": "app.import.validate_channel_import_data.type_missing.error",
    "translation": "Missing required channel property: type."
  },
  {
    "id": "app.import.validate_direct_channel_import_data.header_length.error",
    "translation": "Direct channel header is too long"
  },
  {
    "id": "app.import.validate_direct_channel_import_data.members_required.error",
    "translation": "Missing required direct channel property: members"
  },
  {
    "id": "app.import.validate_direct_channel_import_data.members_too_few.error",
    "translation": "Direct channel members list contains too few items"
  },
  {
    "id": "app.import.validate_direct_channel_import_data.members_too_many.error",
    "translation": "Direct channel members list contains too many items"
  },
  {
    "id": "app.import.validate_direct_channel_import_data.unknown_favoriter.error",
    "translation": "Direct channel can only be favorited by members. \"{{.Username}}\" is not a member."
  },
  {
    "id": "app.import.validate_direct_post_import_data.channel_members_required.error",
    "translation": "Missing required direct post property: channel_members"
  },
  {
    "id": "app.import.validate_direct_post_import_data.channel_members_too_few.error",
    "translation": "Direct post channel members list contains too few items"
  },
  {
    "id": "app.import.validate_direct_post_import_data.channel_members_too_many.error",
    "translation": "Direct post channel members list contains too many items"
  },
  {
    "id": "app.import.validate_direct_post_import_data.create_at_missing.error",
    "translation": "Missing required direct post property: create_at"
  },
  {
    "id": "app.import.validate_direct_post_import_data.create_at_zero.error",
    "translation": "CreateAt must be greater than 0"
  },
  {
    "id": "app.import.validate_direct_post_import_data.message_length.error",
    "translation": "Message is too long"
  },
  {
    "id": "app.import.validate_direct_post_import_data.message_missing.error",
    "translation": "Missing required direct post property: message"
  },
  {
    "id": "app.import.validate_direct_post_import_data.unknown_flagger.error",
    "translation": "Direct post can only be flagged by members of the channel it is in. \"{{.Username}}\" is not a member."
  },
  {
    "id": "app.import.validate_direct_post_import_data.user_missing.error",
    "translation": "Missing required direct post property: user"
  },
  {
    "id": "app.import.validate_emoji_import_data.empty.error",
    "translation": "Import emoji data empty."
  },
  {
    "id": "app.import.validate_emoji_import_data.image_missing.error",
    "translation": "Import emoji image field missing or blank."
  },
  {
    "id": "app.import.validate_emoji_import_data.name_missing.error",
    "translation": "Import emoji name field missing or blank."
  },
  {
    "id": "app.import.validate_post_import_data.channel_missing.error",
    "translation": "Missing required Post property: Channel."
  },
  {
    "id": "app.import.validate_post_import_data.create_at_missing.error",
    "translation": "Missing required Post property: create_at."
  },
  {
    "id": "app.import.validate_post_import_data.create_at_zero.error",
    "translation": "Post CreateAt property must not be zero."
  },
  {
    "id": "app.import.validate_post_import_data.message_length.error",
    "translation": "Post Message property is longer than the maximum permitted length."
  },
  {
    "id": "app.import.validate_post_import_data.message_missing.error",
    "translation": "Missing required Post property: Message."
  },
  {
    "id": "app.import.validate_post_import_data.team_missing.error",
    "translation": "Missing required Post property: Team."
  },
  {
    "id": "app.import.validate_post_import_data.user_missing.error",
    "translation": "Missing required Post property: User."
  },
  {
    "id": "app.import.validate_reaction_import_data.create_at_before_parent.error",
    "translation": "Reaction CreateAt property must be greater than the parent post CreateAt."
  },
  {
    "id": "app.import.validate_reaction_import_data.create_at_missing.error",
    "translation": "Missing required Reaction property: create_at."
  },
  {
    "id": "app.import.validate_reaction_import_data.create_at_zero.error",
    "translation": "Reaction CreateAt property must not be zero."
  },
  {
    "id": "app.import.validate_reaction_import_data.emoji_name_length.error",
    "translation": "Reaction EmojiName property is longer than the maximum permitted length."
  },
  {
    "id": "app.import.validate_reaction_import_data.emoji_name_missing.error",
    "translation": "Missing required Reaction property: EmojiName."
  },
  {
    "id": "app.import.validate_reaction_import_data.user_missing.error",
    "translation": "Missing required Reaction property: User."
  },
  {
    "id": "app.import.validate_reply_import_data.create_at_before_parent.error",
    "translation": "Reply CreateAt property must be greater than the parent post CreateAt."
  },
  {
    "id": "app.import.validate_reply_import_data.create_at_missing.error",
    "translation": "Missing required Reply property: create_at."
  },
  {
    "id": "app.import.validate_reply_import_data.create_at_zero.error",
    "translation": "Reply CreateAt property must not be zero."
  },
  {
    "id": "app.import.validate_reply_import_data.message_length.error",
    "translation": "Reply Message property is longer than the maximum permitted length."
  },
  {
    "id": "app.import.validate_reply_import_data.message_missing.error",
    "translation": "Missing required Reply property: Message."
  },
  {
    "id": "app.import.validate_reply_import_data.user_missing.error",
    "translation": "Missing required Reply property: User."
  },
  {
    "id": "app.import.validate_role_import_data.description_invalid.error",
    "translation": "Invalid role description."
  },
  {
    "id": "app.import.validate_role_import_data.display_name_invalid.error",
    "translation": "Invalid role display name."
  },
  {
    "id": "app.import.validate_role_import_data.invalid_permission.error",
    "translation": "Invalid permission on role."
  },
  {
    "id": "app.import.validate_role_import_data.name_invalid.error",
    "translation": "Invalid role name."
  },
  {
    "id": "app.import.validate_scheme_import_data.description_invalid.error",
    "translation": "Invalid scheme description."
  },
  {
    "id": "app.import.validate_scheme_import_data.display_name_invalid.error",
    "translation": "Invalid scheme display name."
  },
  {
    "id": "app.import.validate_scheme_import_data.name_invalid.error",
    "translation": "Invalid scheme name."
  },
  {
    "id": "app.import.validate_scheme_import_data.null_scope.error",
    "translation": "Scheme scope is required."
  },
  {
    "id": "app.import.validate_scheme_import_data.unknown_scheme.error",
    "translation": "Unknown scheme scope."
  },
  {
    "id": "app.import.validate_scheme_import_data.wrong_roles_for_scope.error",
    "translation": "The wrong roles were provided for a scheme with this scope."
  },
  {
    "id": "app.import.validate_team_import_data.description_length.error",
    "translation": "Team description is too long."
  },
  {
    "id": "app.import.validate_team_import_data.display_name_length.error",
    "translation": "Team display_name is not within permitted length constraints."
  },
  {
    "id": "app.import.validate_team_import_data.display_name_missing.error",
    "translation": "Missing required team property: display_name."
  },
  {
    "id": "app.import.validate_team_import_data.name_characters.error",
    "translation": "Team name contains invalid characters."
  },
  {
    "id": "app.import.validate_team_import_data.name_length.error",
    "translation": "Team name is too long."
  },
  {
    "id": "app.import.validate_team_import_data.name_missing.error",
    "translation": "Missing required team property: name."
  },
  {
    "id": "app.import.validate_team_import_data.name_reserved.error",
    "translation": "Team name contains reserved words."
  },
  {
    "id": "app.import.validate_team_import_data.scheme_invalid.error",
    "translation": "Invalid scheme name for team."
  },
  {
    "id": "app.import.validate_team_import_data.type_invalid.error",
    "translation": "Team type is not valid."
  },
  {
    "id": "app.import.validate_team_import_data.type_missing.error",
    "translation": "Missing required team property: type."
  },
  {
    "id": "app.import.validate_user_channels_import_data.channel_name_missing.error",
    "translation": "Channel name missing from User's Channel Membership."
  },
  {
    "id": "app.import.validate_user_channels_import_data.invalid_notify_props_desktop.error",
    "translation": "Invalid Desktop NotifyProps for User's Channel Membership."
  },
  {
    "id": "app.import.validate_user_channels_import_data.invalid_notify_props_mark_unread.error",
    "translation": "Invalid MarkUnread NotifyProps for User's Channel Membership."
  },
  {
    "id": "app.import.validate_user_channels_import_data.invalid_notify_props_mobile.error",
    "translation": "Invalid Mobile NotifyProps for User's Channel Membership."
  },
  {
    "id": "app.import.validate_user_channels_import_data.invalid_roles.error",
    "translation": "Invalid roles for User's Channel Membership."
  },
  {
    "id": "app.import.validate_user_import_data.advanced_props_email_interval.error",
    "translation": "Invalid email batching interval setting for User"
  },
  {
    "id": "app.import.validate_user_import_data.advanced_props_feature_markdown_preview.error",
    "translation": "Invalid markdown preview setting for User"
  },
  {
    "id": "app.import.validate_user_import_data.advanced_props_formatting.error",
    "translation": "Invalid post formatting setting for User"
  },
  {
    "id": "app.import.validate_user_import_data.advanced_props_show_unread_section.error",
    "translation": "Invalid show unread section setting for User"
  },
  {
    "id": "app.import.validate_user_import_data.auth_data_and_password.error",
    "translation": "User AuthData and Password are mutually exclusive."
  },
  {
    "id": "app.import.validate_user_import_data.auth_data_and_service_dependency.error",
    "translation": "User AuthService and AuthData are mutually inclusive."
  },
  {
    "id": "app.import.validate_user_import_data.auth_data_length.error",
    "translation": "User AuthData is too long."
  },
  {
    "id": "app.import.validate_user_import_data.email_length.error",
    "translation": "User email has an invalid length."
  },
  {
    "id": "app.import.validate_user_import_data.email_missing.error",
    "translation": "Missing required user property: email."
  },
  {
    "id": "app.import.validate_user_import_data.first_name_length.error",
    "translation": "User First Name is too long."
  },
  {
    "id": "app.import.validate_user_import_data.last_name_length.error",
    "translation": "User Last Name is too long."
  },
  {
    "id": "app.import.validate_user_import_data.nickname_length.error",
    "translation": "User nickname is too long."
  },
  {
    "id": "app.import.validate_user_import_data.notify_props_channel_trigger_invalid.error",
    "translation": "Invalid Channel Trigger Notify Prop for user."
  },
  {
    "id": "app.import.validate_user_import_data.notify_props_comments_trigger_invalid.error",
    "translation": "Invalid Comments Prop value for user."
  },
  {
    "id": "app.import.validate_user_import_data.notify_props_desktop_invalid.error",
    "translation": "Invalid Desktop Notify Prop value for user."
  },
  {
    "id": "app.import.validate_user_import_data.notify_props_desktop_sound_invalid.error",
    "translation": "Invalid Desktop Sound Notify Prop value for user."
  },
  {
    "id": "app.import.validate_user_import_data.notify_props_email_invalid.error",
    "translation": "Invalid Email Notify Prop value for user."
  },
  {
    "id": "app.import.validate_user_import_data.notify_props_mobile_invalid.error",
    "translation": "Invalid Mobile Notify Prop value for user."
  },
  {
    "id": "app.import.validate_user_import_data.notify_props_mobile_push_status_invalid.error",
    "translation": "Invalid Mobile Push Status Notify Prop for user."
  },
  {
    "id": "app.import.validate_user_import_data.password_length.error",
    "translation": "User Password has invalid length."
  },
  {
    "id": "app.import.validate_user_import_data.position_length.error",
    "translation": "User Position is too long."
  },
  {
    "id": "app.import.validate_user_import_data.profile_image.error",
    "translation": "Invalid profile image."
  },
  {
    "id": "app.import.validate_user_import_data.roles_invalid.error",
    "translation": "User roles are not valid."
  },
  {
    "id": "app.import.validate_user_import_data.username_invalid.error",
    "translation": "Username is not valid."
  },
  {
    "id": "app.import.validate_user_import_data.username_missing.error",
    "translation": "Missing require user property: username."
  },
  {
    "id": "app.import.validate_user_teams_import_data.invalid_roles.error",
    "translation": "Invalid roles for User's Team Membership."
  },
  {
    "id": "app.import.validate_user_teams_import_data.invalid_team_theme.error",
    "translation": "Invalid team theme for the User"
  },
  {
    "id": "app.import.validate_user_teams_import_data.team_name_missing.error",
    "translation": "Team name missing from User's Team Membership."
  },
  {
    "id": "app.notification.body.intro.direct.full",
    "translation": "You have a new Direct Message."
  },
  {
    "id": "app.notification.body.intro.direct.generic",
    "translation": "You have a new Direct Message from {{.SenderName}}"
  },
  {
    "id": "app.notification.body.intro.group_message.full",
    "translation": "You have a new Group Message."
  },
  {
    "id": "app.notification.body.intro.group_message.generic",
    "translation": "You have a new Group Message from {{.SenderName}}"
  },
  {
    "id": "app.notification.body.intro.notification.full",
    "translation": "You have a new notification."
  },
  {
    "id": "app.notification.body.intro.notification.generic",
    "translation": "You have a new notification from {{.SenderName}}"
  },
  {
    "id": "app.notification.body.text.direct.full",
    "translation": "{{.SenderName}} - {{.Hour}}:{{.Minute}} {{.TimeZone}}, {{.Month}} {{.Day}}"
  },
  {
    "id": "app.notification.body.text.direct.generic",
    "translation": "{{.Hour}}:{{.Minute}} {{.TimeZone}}, {{.Month}} {{.Day}}"
  },
  {
    "id": "app.notification.body.text.group_message.full",
    "translation": "Channel: {{.ChannelName}}"
  },
  {
    "id": "app.notification.body.text.group_message.full2",
    "translation": "{{.SenderName}} - {{.Hour}}:{{.Minute}} {{.TimeZone}}, {{.Month}} {{.Day}}"
  },
  {
    "id": "app.notification.body.text.group_message.generic",
    "translation": "{{.Hour}}:{{.Minute}} {{.TimeZone}}, {{.Month}} {{.Day}}"
  },
  {
    "id": "app.notification.body.text.notification.full",
    "translation": "Channel: {{.ChannelName}}"
  },
  {
    "id": "app.notification.body.text.notification.full2",
    "translation": "{{.SenderName}} - {{.Hour}}:{{.Minute}} {{.TimeZone}}, {{.Month}} {{.Day}}"
  },
  {
    "id": "app.notification.body.text.notification.generic",
    "translation": "{{.Hour}}:{{.Minute}} {{.TimeZone}}, {{.Month}} {{.Day}}"
  },
  {
    "id": "app.notification.subject.direct.full",
    "translation": "[{{.SiteName}}] New Direct Message from {{.SenderDisplayName}} on {{.Month}} {{.Day}}, {{.Year}}"
  },
  {
    "id": "app.notification.subject.group_message.full",
    "translation": "[{{ .SiteName }}] New Group Message in {{ .ChannelName}} on {{.Month}} {{.Day}}, {{.Year}}"
  },
  {
    "id": "app.notification.subject.group_message.generic",
    "translation": "[{{ .SiteName }}] New Group Message on {{.Month}} {{.Day}}, {{.Year}}"
  },
  {
    "id": "app.notification.subject.notification.full",
    "translation": "[{{ .SiteName }}] Notification in {{ .TeamName}} on {{.Month}} {{.Day}}, {{.Year}}"
  },
  {
    "id": "app.plugin.cluster.save_config.app_error",
    "translation": "The plugin configuration in your config.json file must be updated manually when using ReadOnlyConfig with clustering enabled."
  },
  {
    "id": "app.plugin.config.app_error",
    "translation": "Error saving plugin state in config."
  },
  {
    "id": "app.plugin.deactivate.app_error",
    "translation": "Unable to deactivate plugin."
  },
  {
    "id": "app.plugin.delete_public_key.delete.app_error",
    "translation": "An error occurred while deleting the public key."
  },
  {
    "id": "app.plugin.disabled.app_error",
    "translation": "Plugins have been disabled. Please check your logs for details."
  },
  {
    "id": "app.plugin.extract.app_error",
    "translation": "An error occurred extracting the plugin bundle."
  },
  {
    "id": "app.plugin.filesystem.app_error",
    "translation": "Encountered filesystem error."
  },
  {
    "id": "app.plugin.flag_managed.app_error",
    "translation": "Unable to set plugin as managed by the file store."
  },
  {
    "id": "app.plugin.get_cluster_plugin_statuses.app_error",
    "translation": "Unable to get plugin statuses from the cluster."
  },
  {
    "id": "app.plugin.get_plugins.app_error",
    "translation": "Unable to get active plugins."
  },
  {
    "id": "app.plugin.get_public_key.get_file.app_error",
    "translation": "An error occurred while getting the public key from the store."
  },
  {
    "id": "app.plugin.get_statuses.app_error",
    "translation": "Unable to get plugin statuses."
  },
  {
    "id": "app.plugin.install.app_error",
    "translation": "Unable to install plugin."
  },
  {
    "id": "app.plugin.install_id.app_error",
    "translation": "Unable to install plugin. A plugin with the same ID is already installed."
  },
  {
    "id": "app.plugin.install_id_failed_remove.app_error",
    "translation": "Unable to install plugin. A plugin with the same ID is already installed and failed to be removed."
  },
  {
    "id": "app.plugin.install_marketplace_plugin.app_error",
    "translation": "Failed to install marketplace plugin."
  },
  {
    "id": "app.plugin.invalid_id.app_error",
    "translation": "Plugin Id must be at least {{.Min}} characters, at most {{.Max}} characters and match {{.Regex}}."
  },
  {
    "id": "app.plugin.invalid_version.app_error",
    "translation": "Plugin version could not be parsed."
  },
  {
    "id": "app.plugin.manifest.app_error",
    "translation": "Unable to find manifest for extracted plugin."
  },
  {
    "id": "app.plugin.marketplace_client.app_error",
    "translation": "Failed to create marketplace client."
  },
  {
    "id": "app.plugin.marketplace_client.failed_to_fetch",
    "translation": "Failed to get plugins from the marketplace server."
  },
  {
    "id": "app.plugin.marketplace_disabled.app_error",
    "translation": "Marketplace has been disabled. Please check your logs for details."
  },
  {
    "id": "app.plugin.marketplace_plugin_request.app_error",
    "translation": "Failed to decode the marketplace plugin request."
  },
  {
    "id": "app.plugin.marketplace_plugins.not_found.app_error",
    "translation": "Could not find the requested marketplace plugin."
  },
  {
    "id": "app.plugin.marketplace_plugins.signature_not_found.app_error",
    "translation": "Could not find the requested marketplace plugin signature."
  },
  {
    "id": "app.plugin.marshal.app_error",
    "translation": "Failed to marshal marketplace plugins."
  },
  {
    "id": "app.plugin.modify_saml.app_error",
    "translation": "Can't modify saml files."
  },
  {
    "id": "app.plugin.mvdir.app_error",
    "translation": "Unable to move plugin from temporary directory to final destination. Another plugin may be using the same directory name."
  },
  {
    "id": "app.plugin.not_installed.app_error",
    "translation": "Plugin is not installed."
  },
  {
    "id": "app.plugin.remove.app_error",
    "translation": "Unable to delete plugin."
  },
  {
    "id": "app.plugin.remove_bundle.app_error",
    "translation": "Unable to remove plugin bundle from file store."
  },
  {
    "id": "app.plugin.restart.app_error",
    "translation": "Unable to restart plugin on upgrade."
  },
  {
    "id": "app.plugin.signature_decode.app_error",
    "translation": "Unable to decode base64 signature."
  },
  {
    "id": "app.plugin.store_bundle.app_error",
    "translation": "Unable to store the plugin to the configured file store."
  },
  {
    "id": "app.plugin.store_signature.app_error",
    "translation": "Unable to store the plugin signature to the configured file store."
  },
  {
    "id": "app.plugin.sync.list_filestore.app_error",
    "translation": "Error reading files from the plugins folder in the file store."
  },
  {
    "id": "app.plugin.sync.read_local_folder.app_error",
    "translation": "Error reading local plugins folder."
  },
  {
    "id": "app.plugin.upload_disabled.app_error",
    "translation": "Plugins and/or plugin uploads have been disabled."
  },
  {
    "id": "app.plugin.webapp_bundle.app_error",
    "translation": "Unable to generate plugin webapp bundle."
  },
  {
    "id": "app.plugin.write_file.read.app_error",
    "translation": "An error occurred while reading the file."
  },
  {
    "id": "app.plugin.write_file.saving.app_error",
    "translation": "An error occurred while saving the file."
  },
  {
    "id": "app.role.check_roles_exist.role_not_found",
    "translation": "The provided role does not exist"
  },
  {
    "id": "app.save_config.app_error",
    "translation": "An error occurred saving the configuration."
  },
  {
    "id": "app.schemes.is_phase_2_migration_completed.not_completed.app_error",
    "translation": "This API endpoint is not accessible as required migrations have not yet completed."
  },
  {
    "id": "app.submit_interactive_dialog.json_error",
    "translation": "Encountered an error encoding JSON for the interactive dialog."
  },
  {
    "id": "app.system_install_date.parse_int.app_error",
    "translation": "Failed to parse installation date."
  },
  {
    "id": "app.team.invite_id.group_constrained.error",
    "translation": "Unable to join a group-constrained team by invite."
  },
  {
    "id": "app.team.invite_token.group_constrained.error",
    "translation": "Unable to join a group-constrained team by token."
  },
  {
    "id": "app.team.join_user_to_team.max_accounts.app_error",
    "translation": "This team has reached the maximum number of allowed accounts. Contact your System Administrator to set a higher limit."
  },
  {
    "id": "app.team.rename_team.name_occupied",
    "translation": "Unable to rename the team, the name is already in use"
  },
  {
    "id": "app.user.complete_switch_with_oauth.blank_email.app_error",
    "translation": "Unable to complete SAML login with an empty email address."
  },
  {
    "id": "app.user_access_token.disabled",
    "translation": "Personal access tokens are disabled on this server. Please contact your system administrator for details."
  },
  {
    "id": "app.user_access_token.invalid_or_missing",
    "translation": "Invalid or missing token"
  },
  {
    "id": "brand.save_brand_image.decode.app_error",
    "translation": "Unable to decode the image data."
  },
  {
    "id": "brand.save_brand_image.decode_config.app_error",
    "translation": "Unable to get image metadata."
  },
  {
    "id": "brand.save_brand_image.encode.app_error",
    "translation": "Unable to convert the image data to PNG format. Please try again."
  },
  {
    "id": "brand.save_brand_image.open.app_error",
    "translation": "Unable to upload the custom brand image. Make sure the image size is less than 2 MB and try again."
  },
  {
    "id": "brand.save_brand_image.save_image.app_error",
    "translation": "Unable to write the image file to your file storage. Please check your connection and try again."
  },
  {
    "id": "brand.save_brand_image.too_large.app_error",
    "translation": "Unable to read the image file. Make sure the image size is less than 2 MB and try again."
  },
  {
    "id": "cli.license.critical",
    "translation": "Feature requires an upgrade to Enterprise Edition and the inclusion of a license key. Please contact your System Administrator."
  },
  {
    "id": "cli.outgoing_webhook.inconsistent_state.app_error",
    "translation": "The outgoing webhook is deleted but unable to create a new one due to some error."
  },
  {
    "id": "ent.account_migration.get_all_failed",
    "translation": "Unable to get users."
  },
  {
    "id": "ent.account_migration.get_saml_users_failed",
    "translation": "Unable to get SAML users."
  },
  {
    "id": "ent.cluster.config_changed.info",
    "translation": "Cluster configuration has changed for id={{ .id }}. The cluster may become unstable and a restart is required. To ensure the cluster is configured correctly you should perform a rolling restart immediately."
  },
  {
    "id": "ent.cluster.json_encode.error",
    "translation": "Error occurred while marshalling JSON request"
  },
  {
    "id": "ent.cluster.save_config.error",
    "translation": "System Console is set to read-only when High Availability is enabled unless ReadOnlyConfig is disabled in the configuration file."
  },
  {
    "id": "ent.cluster.timeout.error",
    "translation": "Timed out waiting for cluster response"
  },
  {
    "id": "ent.compliance.bad_export_type.appError",
    "translation": "Unknown output format {{.ExportType}}"
  },
  {
    "id": "ent.compliance.csv.attachment.copy.appError",
    "translation": "Unable to copy the attachment into the zip file."
  },
  {
    "id": "ent.compliance.csv.attachment.export.appError",
    "translation": "Unable to add attachment to the CSV export."
  },
  {
    "id": "ent.compliance.csv.file.creation.appError",
    "translation": "Unable to create temporary CSV export file."
  },
  {
    "id": "ent.compliance.csv.header.export.appError",
    "translation": "Unable to add header to the CSV export."
  },
  {
    "id": "ent.compliance.csv.metadata.export.appError",
    "translation": "Unable to add metadata file to the zip file."
  },
  {
    "id": "ent.compliance.csv.metadata.json.marshalling.appError",
    "translation": "Unable to convert metadata to json."
  },
  {
    "id": "ent.compliance.csv.metadata.json.zipfile.appError",
<<<<<<< HEAD
    "translation": ""
=======
    "translation": "Unable to create the zip file"
>>>>>>> 53cc7a26
  },
  {
    "id": "ent.compliance.csv.post.export.appError",
    "translation": "Unable to export a post."
  },
  {
    "id": "ent.compliance.csv.warning.appError",
    "translation": "Unable to create the warning file."
  },
  {
    "id": "ent.compliance.csv.zip.creation.appError",
    "translation": "Unable to create the zip export file."
  },
  {
    "id": "ent.compliance.global_relay.attachments_removed.appError",
    "translation": "Uploaded file was removed from Global Relay export because it was too large to send."
  },
  {
    "id": "ent.compliance.global_relay.open_temporary_file.appError",
    "translation": "Unable to open the temporary export file."
  },
  {
    "id": "ent.compliance.global_relay.rewind_temporary_file.appError",
    "translation": "Unable to re-read the Global Relay temporary export file."
  },
  {
    "id": "ent.compliance.licence_disable.app_error",
    "translation": "Compliance functionality disabled by current license. Please contact your system administrator about upgrading your enterprise license."
  },
  {
    "id": "ent.compliance.run_export.template_watcher.appError",
    "translation": "Unable to load export templates. Please try again."
  },
  {
    "id": "ent.compliance.run_failed.error",
    "translation": "Compliance export failed for job '{{.JobName}}' at '{{.FilePath}}'"
  },
  {
    "id": "ent.data_retention.generic.license.error",
    "translation": "Your license does not support Data Retention."
  },
  {
    "id": "ent.elasticsearch.aggregator_worker.create_index_job.error",
    "translation": "Elasticsearch aggregator worker failed to create the indexing job"
  },
  {
    "id": "ent.elasticsearch.aggregator_worker.delete_indexes.error",
    "translation": "Elasticsearch aggregator worker failed to delete the indexes"
  },
  {
    "id": "ent.elasticsearch.aggregator_worker.get_indexes.error",
    "translation": "Elasticsearch aggregator worker failed to get indexes"
  },
  {
    "id": "ent.elasticsearch.aggregator_worker.index_job_failed.error",
    "translation": "Elasticsearch aggregator worker failed due to the indexing job failing"
  },
  {
    "id": "ent.elasticsearch.create_client.connect_failed",
    "translation": "Setting up Elasticsearch Client Failed"
  },
  {
    "id": "ent.elasticsearch.create_template_channels_if_not_exists.template_create_failed",
    "translation": "Failed to create Elasticsearch template for channels"
  },
  {
    "id": "ent.elasticsearch.create_template_posts_if_not_exists.template_create_failed",
    "translation": "Failed to create Elasticsearch template for posts"
  },
  {
    "id": "ent.elasticsearch.create_template_users_if_not_exists.template_create_failed",
    "translation": "Failed to create Elasticsearch template for users"
  },
  {
    "id": "ent.elasticsearch.data_retention_delete_indexes.delete_index.error",
    "translation": "Failed to delete Elasticsearch index"
  },
  {
    "id": "ent.elasticsearch.data_retention_delete_indexes.get_indexes.error",
    "translation": "Failed to get Elasticsearch indexes"
  },
  {
    "id": "ent.elasticsearch.delete_channel.error",
    "translation": "Failed to delete the channel"
  },
  {
    "id": "ent.elasticsearch.delete_post.error",
    "translation": "Failed to delete the post"
  },
  {
    "id": "ent.elasticsearch.delete_user.error",
    "translation": "Failed to delete the user"
  },
  {
    "id": "ent.elasticsearch.generic.disabled",
    "translation": "Elasticsearch search is not enabled on this server"
  },
  {
    "id": "ent.elasticsearch.index_channel.error",
    "translation": "Failed to index the channel"
  },
  {
    "id": "ent.elasticsearch.index_post.error",
    "translation": "Failed to index the post"
  },
  {
    "id": "ent.elasticsearch.index_user.error",
    "translation": "Failed to index the user"
  },
  {
    "id": "ent.elasticsearch.indexer.do_job.get_oldest_post.error",
    "translation": "The oldest post could not be retrieved from the database."
  },
  {
    "id": "ent.elasticsearch.indexer.do_job.parse_end_time.error",
    "translation": "Elasticsearch indexing worker failed to parse the end time"
  },
  {
    "id": "ent.elasticsearch.indexer.do_job.parse_start_time.error",
    "translation": "Elasticsearch indexing worker failed to parse the start time"
  },
  {
    "id": "ent.elasticsearch.indexer.index_batch.nothing_left_to_index.error",
    "translation": "Trying to index a new batch when all the entities are completed."
  },
  {
    "id": "ent.elasticsearch.not_started.error",
    "translation": "Elasticsearch is not started"
  },
  {
    "id": "ent.elasticsearch.purge_indexes.delete_failed",
    "translation": "Failed to delete Elasticsearch index"
  },
  {
    "id": "ent.elasticsearch.refresh_indexes.refresh_failed",
    "translation": "Failed to refresh Elasticsearch indexes"
  },
  {
    "id": "ent.elasticsearch.search_channels.disabled",
    "translation": "Elasticsearch searching is disabled on this server"
  },
  {
    "id": "ent.elasticsearch.search_channels.search_failed",
    "translation": "Search failed to complete"
  },
  {
    "id": "ent.elasticsearch.search_channels.unmarshall_channel_failed",
    "translation": "Failed to decode search results"
  },
  {
    "id": "ent.elasticsearch.search_posts.disabled",
    "translation": "Elasticsearch searching is disabled on this server"
  },
  {
    "id": "ent.elasticsearch.search_posts.parse_matches_failed",
    "translation": "Failed to parse search result matches"
  },
  {
    "id": "ent.elasticsearch.search_posts.search_failed",
    "translation": "Search failed to complete"
  },
  {
    "id": "ent.elasticsearch.search_posts.unmarshall_post_failed",
    "translation": "Failed to decode search results"
  },
  {
    "id": "ent.elasticsearch.search_users.search_failed",
    "translation": "Search failed to complete"
  },
  {
    "id": "ent.elasticsearch.search_users.unmarshall_user_failed",
    "translation": "Failed to decode search results"
  },
  {
    "id": "ent.elasticsearch.start.already_started.app_error",
    "translation": "Elasticsearch is already started."
  },
  {
    "id": "ent.elasticsearch.start.create_bulk_processor_failed.app_error",
    "translation": "Failed to create Elasticsearch bulk processor."
  },
  {
    "id": "ent.elasticsearch.start.get_server_version.app_error",
    "translation": "Failed to get Elasticsearch server version."
  },
  {
    "id": "ent.elasticsearch.start.parse_server_version.app_error",
    "translation": "Failed to parse Elasticsearch server version."
  },
  {
    "id": "ent.elasticsearch.start.start_bulk_processor_failed.app_error",
    "translation": "Failed to start Elasticsearch bulk processor."
  },
  {
    "id": "ent.elasticsearch.stop.already_stopped.app_error",
    "translation": "Elasticsearch is already stopped."
  },
  {
    "id": "ent.elasticsearch.test_config.connect_failed",
    "translation": "Connecting to Elasticsearch server failed."
  },
  {
    "id": "ent.elasticsearch.test_config.indexing_disabled.error",
    "translation": "Elasticsearch is disabled."
  },
  {
    "id": "ent.elasticsearch.test_config.license.error",
    "translation": "Your license does not support Elasticsearch."
  },
  {
    "id": "ent.elasticsearch.test_config.reenter_password",
    "translation": "The Elasticsearch Server URL or Username has changed. Please re-enter the Elasticsearch password to test connection."
  },
  {
    "id": "ent.id_loaded.license_disable.app_error",
    "translation": "Your license does not support ID Loaded Push Notifications."
  },
  {
    "id": "ent.ldap.app_error",
    "translation": "ldap interface was nil."
  },
  {
    "id": "ent.ldap.create_fail",
    "translation": "Unable to create LDAP user."
  },
  {
    "id": "ent.ldap.disabled.app_error",
    "translation": "AD/LDAP disabled or licence does not support AD/LDAP."
  },
  {
    "id": "ent.ldap.do_login.bind_admin_user.app_error",
    "translation": "Unable to bind to AD/LDAP server. Check BindUsername and BindPassword."
  },
  {
    "id": "ent.ldap.do_login.invalid_password.app_error",
    "translation": "Invalid Password."
  },
  {
    "id": "ent.ldap.do_login.licence_disable.app_error",
    "translation": "AD/LDAP functionality disabled by current license. Please contact your system administrator about upgrading your enterprise license."
  },
  {
    "id": "ent.ldap.do_login.matched_to_many_users.app_error",
    "translation": "Username given matches multiple users."
  },
  {
    "id": "ent.ldap.do_login.search_ldap_server.app_error",
    "translation": "Failed to search AD/LDAP server."
  },
  {
    "id": "ent.ldap.do_login.unable_to_connect.app_error",
    "translation": "Unable to connect to AD/LDAP server."
  },
  {
    "id": "ent.ldap.do_login.user_filtered.app_error",
    "translation": "Your AD/LDAP account does not have permission to use this Mattermost server. Please ask your System Administrator to check the AD/LDAP user filter."
  },
  {
    "id": "ent.ldap.do_login.user_not_registered.app_error",
    "translation": "User not registered on AD/LDAP server."
  },
  {
    "id": "ent.ldap.syncronize.delete_group_constained_memberships",
    "translation": "error deleting team or channel memberships"
  },
  {
    "id": "ent.ldap.syncronize.get_all.app_error",
    "translation": "Unable to get all users using AD/LDAP."
  },
  {
    "id": "ent.ldap.syncronize.get_all_groups.app_error",
    "translation": "error retrieving groups."
  },
  {
    "id": "ent.ldap.syncronize.populate_syncables",
    "translation": "error populating syncables"
  },
  {
    "id": "ent.ldap.syncronize.search_failure.app_error",
    "translation": "Failed to search users in AD/LDAP. Test if the Mattermost server can connect to your AD/LDAP server and try again."
  },
  {
    "id": "ent.ldap.syncronize.search_failure_size_exceeded.app_error",
    "translation": "Size Limit Exceeded. Try checking your [max page size](https://docs.mattermost.com/deployment/sso-ldap.html#i-see-the-log-error-ldap-result-code-4-size-limit-exceeded)."
  },
  {
    "id": "ent.ldap.validate_admin_filter.app_error",
    "translation": "Invalid AD/LDAP Admin Filter."
  },
  {
    "id": "ent.ldap.validate_filter.app_error",
    "translation": "Invalid AD/LDAP Filter."
  },
  {
    "id": "ent.ldap.validate_guest_filter.app_error",
    "translation": "Invalid AD/LDAP Guest Filter."
  },
  {
    "id": "ent.ldap_groups.group_search_error",
    "translation": "error retrieving ldap group"
  },
  {
    "id": "ent.ldap_groups.groups_search_error",
    "translation": "error retrieving ldap groups"
  },
  {
    "id": "ent.ldap_groups.members_of_group_error",
    "translation": "error retrieving members of group"
  },
  {
    "id": "ent.ldap_groups.no_rows",
    "translation": "no groups found with matching uid"
  },
  {
    "id": "ent.ldap_groups.reachable_groups_error",
    "translation": "error retrieving groups for user"
  },
  {
    "id": "ent.message_export.global_relay.attach_file.app_error",
    "translation": "Unable to add attachment to the Global Relay export."
  },
  {
    "id": "ent.message_export.global_relay.close_zip_file.app_error",
    "translation": "Unable to close the zip file."
  },
  {
    "id": "ent.message_export.global_relay.create_file_in_zip.app_error",
    "translation": "Unable to create the eml file."
  },
  {
    "id": "ent.message_export.global_relay.generate_email.app_error",
    "translation": "Unable to generate eml file data."
  },
  {
    "id": "ent.message_export.global_relay_export.deliver.close.app_error",
    "translation": "Unable to deliver the email to Global Relay."
  },
  {
    "id": "ent.message_export.global_relay_export.deliver.from_address.app_error",
    "translation": "Unable to set the email From address."
  },
  {
    "id": "ent.message_export.global_relay_export.deliver.msg.app_error",
    "translation": "Unable to set the email message."
  },
  {
    "id": "ent.message_export.global_relay_export.deliver.msg_data.app_error",
    "translation": "Unable to write the email message."
  },
  {
    "id": "ent.message_export.global_relay_export.deliver.parse_mail.app_error",
    "translation": "Unable to read the email information."
  },
  {
    "id": "ent.message_export.global_relay_export.deliver.to_address.app_error",
    "translation": "Unable to set the email To address."
  },
  {
    "id": "ent.message_export.global_relay_export.deliver.unable_to_get_file_info.app_error",
    "translation": "Unable to get the information of the export temporary file."
  },
  {
    "id": "ent.message_export.global_relay_export.deliver.unable_to_open_email_file.app_error",
    "translation": "Unable to get the an email from the temporary file."
  },
  {
    "id": "ent.message_export.global_relay_export.deliver.unable_to_open_zip_file_data.app_error",
    "translation": "Unable to open the export temporary file."
  },
  {
    "id": "ent.migration.migratetoldap.duplicate_field",
    "translation": "Unable to migrate AD/LDAP users with specified field. Duplicate entry detected. Please remove all duplcates and try again."
  },
  {
    "id": "ent.migration.migratetoldap.user_not_found",
    "translation": "Unable to find user on AD/LDAP server: "
  },
  {
    "id": "ent.migration.migratetosaml.email_already_used_by_other_user",
    "translation": "Email already used by another SAML user."
  },
  {
    "id": "ent.migration.migratetosaml.user_not_found_in_users_mapping_file",
    "translation": "User not found in the users file."
  },
  {
    "id": "ent.migration.migratetosaml.username_already_used_by_other_user",
    "translation": "Username already used by another Mattermost user."
  },
  {
    "id": "ent.saml.attribute.app_error",
    "translation": "SAML login was unsuccessful because one of the attributes is incorrect. Please contact your System Administrator."
  },
  {
    "id": "ent.saml.build_request.app_error",
    "translation": "An error occurred while initiating the request to the Identity Provider. Please contact your System Administrator."
  },
  {
    "id": "ent.saml.build_request.encoding.app_error",
    "translation": "An error occurred while encoding the request for the Identity Provider. Please contact your System Administrator."
  },
  {
    "id": "ent.saml.configure.encryption_not_enabled.app_error",
    "translation": "SAML login was unsuccessful because encryption is not enabled. Please contact your System Administrator."
  },
  {
    "id": "ent.saml.configure.load_idp_cert.app_error",
    "translation": "Identity Provider Public Certificate File was not found. Please contact your System Administrator."
  },
  {
    "id": "ent.saml.configure.load_private_key.app_error",
    "translation": "SAML login was unsuccessful because the Service Provider Private Key was not found. Please contact your System Administrator."
  },
  {
    "id": "ent.saml.configure.not_encrypted_response.app_error",
    "translation": "SAML login was unsuccessful as the Identity Provider response is not encrypted. Please contact your System Administrator."
  },
  {
    "id": "ent.saml.do_login.decrypt.app_error",
    "translation": "SAML login was unsuccessful because an error occurred while decrypting the response from the Identity Provider. Please contact your System Administrator."
  },
  {
    "id": "ent.saml.do_login.empty_response.app_error",
    "translation": "We received an empty response from the Identity Provider."
  },
  {
    "id": "ent.saml.do_login.parse.app_error",
    "translation": "An error occurred while parsing the response from the Identity Provider. Please contact your System Administrator."
  },
  {
    "id": "ent.saml.do_login.validate.app_error",
    "translation": "An error occurred while validating the response from the Identity Provider. Please contact your System Administrator."
  },
  {
    "id": "ent.saml.license_disable.app_error",
    "translation": "Your license does not support SAML authentication."
  },
  {
    "id": "ent.saml.metadata.app_error",
    "translation": "An error occurred while building Service Provider Metadata."
  },
  {
    "id": "ent.saml.service_disable.app_error",
    "translation": "SAML 2.0 is not configured or supported on this server."
  },
  {
    "id": "groups.unsupported_syncable_type",
    "translation": "Unsupported syncable type '{{.Value}}'."
  },
  {
    "id": "interactive_message.decode_trigger_id.base64_decode_failed",
    "translation": "Failed to decode base64 for trigger ID for interactive dialog."
  },
  {
    "id": "interactive_message.decode_trigger_id.base64_decode_failed_signature",
    "translation": "Failed to decode base64 signature of trigger ID for interactive dialog."
  },
  {
    "id": "interactive_message.decode_trigger_id.expired",
    "translation": "Trigger ID for interactive dialog is expired. Trigger IDs live for a maximum of {{.Seconds}} seconds."
  },
  {
    "id": "interactive_message.decode_trigger_id.missing_data",
    "translation": "Trigger ID missing required data for interactive dialog."
  },
  {
    "id": "interactive_message.decode_trigger_id.signature_decode_failed",
    "translation": "Failed to decode base64 signature of trigger ID for interactive dialog."
  },
  {
    "id": "interactive_message.decode_trigger_id.verify_signature_failed",
    "translation": "Signature verification failed of trigger ID for interactive dialog."
  },
  {
    "id": "interactive_message.generate_trigger_id.signing_failed",
    "translation": "Failed to sign generated trigger ID for interactive dialog."
  },
  {
    "id": "jobs.do_job.batch_size.parse_error",
    "translation": "Could not parse message export job BatchSize."
  },
  {
    "id": "jobs.do_job.batch_start_timestamp.parse_error",
    "translation": "Could not parse message export job ExportFromTimestamp."
  },
  {
    "id": "jobs.request_cancellation.status.error",
    "translation": "Could not request cancellation for job that is not in a cancelable state."
  },
  {
    "id": "jobs.set_job_error.update.error",
    "translation": "Failed to set job status to error"
  },
  {
    "id": "jobs.start_synchronize_job.timeout",
    "translation": "Reached AD/LDAP synchronization job timeout."
  },
  {
    "id": "manaultesting.manual_test.parse.app_error",
    "translation": "Unable to parse URL."
  },
  {
    "id": "manaultesting.test_autolink.unable.app_error",
    "translation": "Unable to get channels."
  },
  {
    "id": "mattermost.bulletin.subject",
    "translation": "Mattermost Security Bulletin"
  },
  {
    "id": "mfa.activate.authenticate.app_error",
    "translation": "Error attempting to authenticate MFA token."
  },
  {
    "id": "mfa.activate.bad_token.app_error",
    "translation": "Invalid MFA token."
  },
  {
    "id": "mfa.activate.save_active.app_error",
    "translation": "Unable to update MFA active status for the user."
  },
  {
    "id": "mfa.deactivate.save_active.app_error",
    "translation": "Unable to update MFA active status for the user."
  },
  {
    "id": "mfa.deactivate.save_secret.app_error",
    "translation": "Error clearing the MFA secret."
  },
  {
    "id": "mfa.generate_qr_code.create_code.app_error",
    "translation": "Error generating QR code."
  },
  {
    "id": "mfa.generate_qr_code.save_secret.app_error",
    "translation": "Error saving the MFA secret."
  },
  {
    "id": "mfa.mfa_disabled.app_error",
    "translation": "Multi-factor authentication has been disabled on this server."
  },
  {
    "id": "mfa.validate_token.authenticate.app_error",
    "translation": "Invalid MFA token."
  },
  {
    "id": "migrations.worker.run_advanced_permissions_phase_2_migration.invalid_progress",
    "translation": "Migration failed due to invalid progress data."
  },
  {
    "id": "migrations.worker.run_migration.unknown_key",
    "translation": "Unable to run migration job due to unknown migration key."
  },
  {
    "id": "model.access.is_valid.access_token.app_error",
    "translation": "Invalid access token."
  },
  {
    "id": "model.access.is_valid.client_id.app_error",
    "translation": "Invalid client id."
  },
  {
    "id": "model.access.is_valid.redirect_uri.app_error",
    "translation": "Invalid redirect uri."
  },
  {
    "id": "model.access.is_valid.refresh_token.app_error",
    "translation": "Invalid refresh token."
  },
  {
    "id": "model.access.is_valid.user_id.app_error",
    "translation": "Invalid user id."
  },
  {
    "id": "model.authorize.is_valid.auth_code.app_error",
    "translation": "Invalid authorization code."
  },
  {
    "id": "model.authorize.is_valid.client_id.app_error",
    "translation": "Invalid client id."
  },
  {
    "id": "model.authorize.is_valid.create_at.app_error",
    "translation": "Create at must be a valid time."
  },
  {
    "id": "model.authorize.is_valid.expires.app_error",
    "translation": "Expires in must be set."
  },
  {
    "id": "model.authorize.is_valid.redirect_uri.app_error",
    "translation": "Invalid redirect uri."
  },
  {
    "id": "model.authorize.is_valid.response_type.app_error",
    "translation": "Invalid response type."
  },
  {
    "id": "model.authorize.is_valid.scope.app_error",
    "translation": "Invalid scope."
  },
  {
    "id": "model.authorize.is_valid.state.app_error",
    "translation": "Invalid state."
  },
  {
    "id": "model.authorize.is_valid.user_id.app_error",
    "translation": "Invalid user id."
  },
  {
    "id": "model.bot.is_valid.create_at.app_error",
    "translation": "Invalid create at."
  },
  {
    "id": "model.bot.is_valid.creator_id.app_error",
    "translation": "Invalid creator id."
  },
  {
    "id": "model.bot.is_valid.description.app_error",
    "translation": "Invalid description."
  },
  {
    "id": "model.bot.is_valid.update_at.app_error",
    "translation": "Invalid update at."
  },
  {
    "id": "model.bot.is_valid.user_id.app_error",
    "translation": "Invalid user id."
  },
  {
    "id": "model.bot.is_valid.username.app_error",
    "translation": "Invalid username."
  },
  {
    "id": "model.channel.is_valid.2_or_more.app_error",
    "translation": "Name must be 2 or more lowercase alphanumeric characters."
  },
  {
    "id": "model.channel.is_valid.create_at.app_error",
    "translation": "Create at must be a valid time."
  },
  {
    "id": "model.channel.is_valid.creator_id.app_error",
    "translation": "Invalid creator id."
  },
  {
    "id": "model.channel.is_valid.display_name.app_error",
    "translation": "Invalid display name."
  },
  {
    "id": "model.channel.is_valid.header.app_error",
    "translation": "Invalid header."
  },
  {
    "id": "model.channel.is_valid.id.app_error",
    "translation": "Invalid Id."
  },
  {
    "id": "model.channel.is_valid.name.app_error",
    "translation": "Invalid channel name. User ids are not permitted in channel name for non-direct message channels."
  },
  {
    "id": "model.channel.is_valid.purpose.app_error",
    "translation": "Invalid purpose."
  },
  {
    "id": "model.channel.is_valid.type.app_error",
    "translation": "Invalid type."
  },
  {
    "id": "model.channel.is_valid.update_at.app_error",
    "translation": "Update at must be a valid time."
  },
  {
    "id": "model.channel_member.is_valid.channel_id.app_error",
    "translation": "Invalid channel id."
  },
  {
    "id": "model.channel_member.is_valid.email_value.app_error",
    "translation": "Invalid email notification value."
  },
  {
    "id": "model.channel_member.is_valid.ignore_channel_mentions_value.app_error",
    "translation": "Invalid ignore channel mentions status."
  },
  {
    "id": "model.channel_member.is_valid.notify_level.app_error",
    "translation": "Invalid notify level."
  },
  {
    "id": "model.channel_member.is_valid.push_level.app_error",
    "translation": "Invalid push notification level."
  },
  {
    "id": "model.channel_member.is_valid.unread_level.app_error",
    "translation": "Invalid mark unread level."
  },
  {
    "id": "model.channel_member.is_valid.user_id.app_error",
    "translation": "Invalid user id."
  },
  {
    "id": "model.client.connecting.app_error",
    "translation": "We encountered an error while connecting to the server."
  },
  {
    "id": "model.cluster.is_valid.create_at.app_error",
    "translation": "CreateAt must be set."
  },
  {
    "id": "model.cluster.is_valid.hostname.app_error",
    "translation": "Hostname must be set."
  },
  {
    "id": "model.cluster.is_valid.id.app_error",
    "translation": "Invalid Id."
  },
  {
    "id": "model.cluster.is_valid.last_ping_at.app_error",
    "translation": "LastPingAt must be set."
  },
  {
    "id": "model.cluster.is_valid.name.app_error",
    "translation": "ClusterName must be set."
  },
  {
    "id": "model.cluster.is_valid.type.app_error",
    "translation": "Type must be set."
  },
  {
    "id": "model.command.is_valid.create_at.app_error",
    "translation": "Create at must be a valid time."
  },
  {
    "id": "model.command.is_valid.description.app_error",
    "translation": "Invalid description."
  },
  {
    "id": "model.command.is_valid.display_name.app_error",
    "translation": "Invalid title."
  },
  {
    "id": "model.command.is_valid.id.app_error",
    "translation": "Invalid Id."
  },
  {
    "id": "model.command.is_valid.method.app_error",
    "translation": "Invalid Method."
  },
  {
    "id": "model.command.is_valid.team_id.app_error",
    "translation": "Invalid team ID."
  },
  {
    "id": "model.command.is_valid.token.app_error",
    "translation": "Invalid token."
  },
  {
    "id": "model.command.is_valid.trigger.app_error",
    "translation": "Invalid trigger."
  },
  {
    "id": "model.command.is_valid.update_at.app_error",
    "translation": "Update at must be a valid time."
  },
  {
    "id": "model.command.is_valid.url.app_error",
    "translation": "Invalid URL."
  },
  {
    "id": "model.command.is_valid.url_http.app_error",
    "translation": "Invalid URL. Must be a valid URL and start with http:// or https://."
  },
  {
    "id": "model.command.is_valid.user_id.app_error",
    "translation": "Invalid user id."
  },
  {
    "id": "model.command_hook.channel_id.app_error",
    "translation": "Invalid channel id."
  },
  {
    "id": "model.command_hook.command_id.app_error",
    "translation": "Invalid command id."
  },
  {
    "id": "model.command_hook.create_at.app_error",
    "translation": "Create at must be a valid time."
  },
  {
    "id": "model.command_hook.id.app_error",
    "translation": "Invalid command hook id."
  },
  {
    "id": "model.command_hook.parent_id.app_error",
    "translation": "Invalid parent id."
  },
  {
    "id": "model.command_hook.root_id.app_error",
    "translation": "Invalid root id."
  },
  {
    "id": "model.command_hook.user_id.app_error",
    "translation": "Invalid user id."
  },
  {
    "id": "model.compliance.is_valid.create_at.app_error",
    "translation": "Create at must be a valid time."
  },
  {
    "id": "model.compliance.is_valid.desc.app_error",
    "translation": "Invalid description."
  },
  {
    "id": "model.compliance.is_valid.end_at.app_error",
    "translation": "To must be a valid time."
  },
  {
    "id": "model.compliance.is_valid.id.app_error",
    "translation": "Invalid Id."
  },
  {
    "id": "model.compliance.is_valid.start_at.app_error",
    "translation": "From must be a valid time."
  },
  {
    "id": "model.compliance.is_valid.start_end_at.app_error",
    "translation": "To must be greater than From."
  },
  {
    "id": "model.config.is_valid.allow_cookies_for_subdomains.app_error",
    "translation": "Allowing cookies for subdomains requires SiteURL to be set."
  },
  {
    "id": "model.config.is_valid.atmos_camo_image_proxy_options.app_error",
    "translation": "Invalid RemoteImageProxyOptions for atmos/camo. Must be set to your shared key."
  },
  {
    "id": "model.config.is_valid.atmos_camo_image_proxy_url.app_error",
    "translation": "Invalid RemoteImageProxyURL for atmos/camo. Must be set to your shared key."
  },
  {
    "id": "model.config.is_valid.cluster_email_batching.app_error",
    "translation": "Unable to enable email batching when clustering is enabled."
  },
  {
    "id": "model.config.is_valid.data_retention.deletion_job_start_time.app_error",
    "translation": "Data retention job start time must be a 24-hour time stamp in the form HH:MM."
  },
  {
    "id": "model.config.is_valid.data_retention.file_retention_days_too_low.app_error",
    "translation": "File retention must be one day or longer."
  },
  {
    "id": "model.config.is_valid.data_retention.message_retention_days_too_low.app_error",
    "translation": "Message retention must be one day or longer."
  },
  {
    "id": "model.config.is_valid.display.custom_url_schemes.app_error",
    "translation": "The custom URL scheme {{.Scheme}} is invalid. Custom URL schemes must start with a letter and contain only letters, numbers, plus (+), period (.) and hyphen (-)."
  },
  {
    "id": "model.config.is_valid.elastic_search.aggregate_posts_after_days.app_error",
    "translation": "Elasticsearch AggregatePostsAfterDays setting must be a number greater than or equal to 1."
  },
  {
    "id": "model.config.is_valid.elastic_search.bulk_indexing_time_window_seconds.app_error",
    "translation": "Elasticsearch Bulk Indexing Time Window must be at least 1 second."
  },
  {
    "id": "model.config.is_valid.elastic_search.connection_url.app_error",
    "translation": "Elasticsearch ConnectionUrl setting must be provided when Elasticsearch indexing is enabled."
  },
  {
    "id": "model.config.is_valid.elastic_search.enable_autocomplete.app_error",
    "translation": "Elasticsearch IndexingEnabled setting must be set to true when Elasticsearch AutocompleteEnabled is set to true."
  },
  {
    "id": "model.config.is_valid.elastic_search.enable_searching.app_error",
    "translation": "Elasticsearch IndexingEnabled setting must be set to true when Elasticsearch SearchEnabled is set to true."
  },
  {
    "id": "model.config.is_valid.elastic_search.live_indexing_batch_size.app_error",
    "translation": "Elasticsearch Live Indexing Batch Size must be at least 1."
  },
  {
    "id": "model.config.is_valid.elastic_search.posts_aggregator_job_start_time.app_error",
    "translation": "Elasticsearch PostsAggregatorJobStartTime setting must be a time in the format \"hh:mm\"."
  },
  {
    "id": "model.config.is_valid.elastic_search.request_timeout_seconds.app_error",
    "translation": "Elasticsearch Request Timeout must be at least 1 second."
  },
  {
    "id": "model.config.is_valid.email_batching_buffer_size.app_error",
    "translation": "Invalid email batching buffer size for email settings. Must be zero or a positive number."
  },
  {
    "id": "model.config.is_valid.email_batching_interval.app_error",
    "translation": "Invalid email batching interval for email settings. Must be 30 seconds or more."
  },
  {
    "id": "model.config.is_valid.email_notification_contents_type.app_error",
    "translation": "Invalid email notification contents type for email settings. Must be one of either 'full' or 'generic'."
  },
  {
    "id": "model.config.is_valid.email_security.app_error",
    "translation": "Invalid connection security for email settings. Must be '', 'TLS', or 'STARTTLS'."
  },
  {
    "id": "model.config.is_valid.encrypt_sql.app_error",
    "translation": "Invalid at rest encrypt key for SQL settings. Must be 32 chars or more."
  },
  {
    "id": "model.config.is_valid.file_driver.app_error",
    "translation": "Invalid driver name for file settings. Must be 'local' or 'amazons3'."
  },
  {
    "id": "model.config.is_valid.file_salt.app_error",
    "translation": "Invalid public link salt for file settings. Must be 32 chars or more."
  },
  {
    "id": "model.config.is_valid.group_unread_channels.app_error",
    "translation": "Invalid group unread channels for service settings. Must be 'disabled', 'default_on', or 'default_off'."
  },
  {
    "id": "model.config.is_valid.image_proxy_type.app_error",
    "translation": "Invalid image proxy type. Must be 'local' or 'atmos/camo'."
  },
  {
    "id": "model.config.is_valid.ldap_basedn",
    "translation": "AD/LDAP field \"BaseDN\" is required."
  },
  {
    "id": "model.config.is_valid.ldap_email",
    "translation": "AD/LDAP field \"Email Attribute\" is required."
  },
  {
    "id": "model.config.is_valid.ldap_id",
    "translation": "AD/LDAP field \"ID Attribute\" is required."
  },
  {
    "id": "model.config.is_valid.ldap_login_id",
    "translation": "AD/LDAP field \"Login ID Attribute\" is required."
  },
  {
    "id": "model.config.is_valid.ldap_max_page_size.app_error",
    "translation": "Invalid max page size value."
  },
  {
    "id": "model.config.is_valid.ldap_security.app_error",
    "translation": "Invalid connection security for AD/LDAP settings. Must be '', 'TLS', or 'STARTTLS'."
  },
  {
    "id": "model.config.is_valid.ldap_server",
    "translation": "AD/LDAP field \"AD/LDAP Server\" is required."
  },
  {
    "id": "model.config.is_valid.ldap_sync_interval.app_error",
    "translation": "Invalid sync interval time. Must be at least one minute."
  },
  {
    "id": "model.config.is_valid.ldap_username",
    "translation": "AD/LDAP field \"Username Attribute\" is required."
  },
  {
    "id": "model.config.is_valid.listen_address.app_error",
    "translation": "Invalid listen address for service settings Must be set."
  },
  {
    "id": "model.config.is_valid.localization.available_locales.app_error",
    "translation": "Available Languages must contain Default Client Language."
  },
  {
    "id": "model.config.is_valid.login_attempts.app_error",
    "translation": "Invalid maximum login attempts for service settings. Must be a positive number."
  },
  {
    "id": "model.config.is_valid.max_burst.app_error",
    "translation": "Maximum burst size must be greater than zero."
  },
  {
    "id": "model.config.is_valid.max_channels.app_error",
    "translation": "Invalid maximum channels per team for team settings. Must be a positive number."
  },
  {
    "id": "model.config.is_valid.max_file_size.app_error",
    "translation": "Invalid max file size for file settings. Must be a whole number greater than zero."
  },
  {
    "id": "model.config.is_valid.max_notify_per_channel.app_error",
    "translation": "Invalid maximum notifications per channel for team settings. Must be a positive number."
  },
  {
    "id": "model.config.is_valid.max_users.app_error",
    "translation": "Invalid maximum users per team for team settings. Must be a positive number."
  },
  {
    "id": "model.config.is_valid.message_export.batch_size.app_error",
    "translation": "Message export job BatchSize must be a positive integer."
  },
  {
    "id": "model.config.is_valid.message_export.daily_runtime.app_error",
    "translation": "Message export job DailyRuntime must be a 24-hour time stamp in the form HH:MM."
  },
  {
    "id": "model.config.is_valid.message_export.enable.app_error",
    "translation": "Message export job EnableExport setting must be either true or false."
  },
  {
    "id": "model.config.is_valid.message_export.export_from.app_error",
    "translation": "Message export job ExportFromTimestamp must be a timestamp (expressed in seconds since unix epoch). Only messages sent after this timestamp will be exported."
  },
  {
    "id": "model.config.is_valid.message_export.export_type.app_error",
    "translation": "Message export job ExportFormat must be one of 'actiance', 'csv' or 'globalrelay'."
  },
  {
    "id": "model.config.is_valid.message_export.global_relay.config_missing.app_error",
    "translation": "Message export job ExportFormat is set to 'globalrelay', but GlobalRelaySettings are missing."
  },
  {
    "id": "model.config.is_valid.message_export.global_relay.customer_type.app_error",
    "translation": "Message export GlobalRelaySettings.CustomerType must be set to one of either 'A9' or 'A10'."
  },
  {
    "id": "model.config.is_valid.message_export.global_relay.email_address.app_error",
    "translation": "Message export job GlobalRelaySettings.EmailAddress must be set to a valid email address."
  },
  {
    "id": "model.config.is_valid.message_export.global_relay.smtp_password.app_error",
    "translation": "Message export job GlobalRelaySettings.SmtpPassword must be set."
  },
  {
    "id": "model.config.is_valid.message_export.global_relay.smtp_username.app_error",
    "translation": "Message export job GlobalRelaySettings.SmtpUsername must be set."
  },
  {
    "id": "model.config.is_valid.password_length.app_error",
    "translation": "Minimum password length must be a whole number greater than or equal to {{.MinLength}} and less than or equal to {{.MaxLength}}."
  },
  {
    "id": "model.config.is_valid.rate_mem.app_error",
    "translation": "Invalid memory store size for rate limit settings. Must be a positive number."
  },
  {
    "id": "model.config.is_valid.rate_sec.app_error",
    "translation": "Invalid per sec for rate limit settings. Must be a positive number."
  },
  {
    "id": "model.config.is_valid.read_timeout.app_error",
    "translation": "Invalid value for read timeout."
  },
  {
    "id": "model.config.is_valid.restrict_direct_message.app_error",
    "translation": "Invalid direct message restriction. Must be 'any', or 'team'."
  },
  {
    "id": "model.config.is_valid.saml_admin_attribute.app_error",
    "translation": "Invalid Admin attribute. Must be in the form 'field=value'."
  },
  {
    "id": "model.config.is_valid.saml_assertion_consumer_service_url.app_error",
    "translation": "Service Provider Login URL must be a valid URL and start with http:// or https://."
  },
  {
    "id": "model.config.is_valid.saml_canonical_algorithm.app_error",
    "translation": "Invalid Canonical Algorithm."
  },
  {
    "id": "model.config.is_valid.saml_email_attribute.app_error",
    "translation": "Invalid Email attribute. Must be set."
  },
  {
    "id": "model.config.is_valid.saml_guest_attribute.app_error",
    "translation": "Invalid Guest attribute. Must be in the form 'field=value'."
  },
  {
    "id": "model.config.is_valid.saml_idp_cert.app_error",
    "translation": "Identity Provider Public Certificate missing. Did you forget to upload it?"
  },
  {
    "id": "model.config.is_valid.saml_idp_descriptor_url.app_error",
    "translation": "Identity Provider Issuer URL must be a valid URL and start with http:// or https://."
  },
  {
    "id": "model.config.is_valid.saml_idp_url.app_error",
    "translation": "SAML SSO URL must be a valid URL and start with http:// or https://."
  },
  {
    "id": "model.config.is_valid.saml_private_key.app_error",
    "translation": "Service Provider Private Key missing. Did you forget to upload it?"
  },
  {
    "id": "model.config.is_valid.saml_public_cert.app_error",
    "translation": "Service Provider Public Certificate missing. Did you forget to upload it?"
  },
  {
    "id": "model.config.is_valid.saml_signature_algorithm.app_error",
    "translation": "Invalid Signature Algorithm."
  },
  {
    "id": "model.config.is_valid.saml_username_attribute.app_error",
    "translation": "Invalid Username attribute. Must be set."
  },
  {
    "id": "model.config.is_valid.site_url.app_error",
    "translation": "Site URL must be a valid URL and start with http:// or https://."
  },
  {
    "id": "model.config.is_valid.site_url_email_batching.app_error",
    "translation": "Unable to enable email batching when SiteURL isn't set."
  },
  {
    "id": "model.config.is_valid.sitename_length.app_error",
    "translation": "Site name must be less than or equal to {{.MaxLength}} characters."
  },
  {
    "id": "model.config.is_valid.sql_conn_max_lifetime_milliseconds.app_error",
    "translation": "Invalid connection maximum lifetime for SQL settings. Must be a non-negative number."
  },
  {
    "id": "model.config.is_valid.sql_data_src.app_error",
    "translation": "Invalid data source for SQL settings. Must be set."
  },
  {
    "id": "model.config.is_valid.sql_driver.app_error",
    "translation": "Invalid driver name for SQL settings. Must be 'mysql' or 'postgres'."
  },
  {
    "id": "model.config.is_valid.sql_idle.app_error",
    "translation": "Invalid maximum idle connection for SQL settings. Must be a positive number."
  },
  {
    "id": "model.config.is_valid.sql_max_conn.app_error",
    "translation": "Invalid maximum open connection for SQL settings. Must be a positive number."
  },
  {
    "id": "model.config.is_valid.sql_query_timeout.app_error",
    "translation": "Invalid query timeout for SQL settings. Must be a positive number."
  },
  {
    "id": "model.config.is_valid.teammate_name_display.app_error",
    "translation": "Invalid teammate display. Must be 'full_name', 'nickname_full_name' or 'username'."
  },
  {
    "id": "model.config.is_valid.time_between_user_typing.app_error",
    "translation": "Time between user typing updates should not be set to less than 1000 milliseconds."
  },
  {
    "id": "model.config.is_valid.tls_cert_file.app_error",
    "translation": "Invalid value for TLS certificate file - Either use LetsEncrypt or set path to existing certificate file."
  },
  {
    "id": "model.config.is_valid.tls_key_file.app_error",
    "translation": "Invalid value for TLS key file - Either use LetsEncrypt or set path to existing key file."
  },
  {
    "id": "model.config.is_valid.tls_overwrite_cipher.app_error",
    "translation": "Invalid value passed for TLS overwrite cipher - Please refer to the documentation for valid values."
  },
  {
    "id": "model.config.is_valid.webserver_security.app_error",
    "translation": "Invalid value for webserver connection security."
  },
  {
    "id": "model.config.is_valid.websocket_url.app_error",
    "translation": "Websocket URL must be a valid URL and start with ws:// or wss://."
  },
  {
    "id": "model.config.is_valid.write_timeout.app_error",
    "translation": "Invalid value for write timeout."
  },
  {
    "id": "model.emoji.create_at.app_error",
    "translation": "Create at must be a valid time."
  },
  {
    "id": "model.emoji.id.app_error",
    "translation": "Invalid emoji id."
  },
  {
    "id": "model.emoji.name.app_error",
    "translation": "Name must be 1 to 64 lowercase alphanumeric characters."
  },
  {
    "id": "model.emoji.update_at.app_error",
    "translation": "Update at must be a valid time."
  },
  {
    "id": "model.emoji.user_id.app_error",
    "translation": "Invalid creator id."
  },
  {
    "id": "model.file_info.get.gif.app_error",
    "translation": "Could not decode gif."
  },
  {
    "id": "model.file_info.is_valid.create_at.app_error",
    "translation": "Invalid value for create_at."
  },
  {
    "id": "model.file_info.is_valid.id.app_error",
    "translation": "Invalid value for id."
  },
  {
    "id": "model.file_info.is_valid.path.app_error",
    "translation": "Invalid value for path."
  },
  {
    "id": "model.file_info.is_valid.post_id.app_error",
    "translation": "Invalid value for post_id."
  },
  {
    "id": "model.file_info.is_valid.update_at.app_error",
    "translation": "Invalid value for update_at."
  },
  {
    "id": "model.file_info.is_valid.user_id.app_error",
    "translation": "Invalid value for user_id."
  },
  {
    "id": "model.group.create_at.app_error",
    "translation": "invalid create at property for group."
  },
  {
    "id": "model.group.delete_at.app_error",
    "translation": "invalid delete at property for group."
  },
  {
    "id": "model.group.description.app_error",
    "translation": "invalid description property for group."
  },
  {
    "id": "model.group.display_name.app_error",
    "translation": "invalid display name property for group."
  },
  {
    "id": "model.group.id.app_error",
    "translation": "invalid id property for group."
  },
  {
    "id": "model.group.name.app_error",
    "translation": "invalid name property for group."
  },
  {
    "id": "model.group.name.invalid_chars.app_error",
    "translation": "invalid characters in the name property for group"
  },
  {
    "id": "model.group.remote_id.app_error",
    "translation": "invalid remote id property for group."
  },
  {
    "id": "model.group.source.app_error",
    "translation": "invalid source property for group."
  },
  {
    "id": "model.group.update_at.app_error",
    "translation": "invalid update at property for group."
  },
  {
    "id": "model.group_member.group_id.app_error",
    "translation": "invalid group id property for group member."
  },
  {
    "id": "model.group_member.user_id.app_error",
    "translation": "invalid user id property for group member."
  },
  {
    "id": "model.group_syncable.group_id.app_error",
    "translation": "invalid group id property for group syncable."
  },
  {
    "id": "model.group_syncable.syncable_id.app_error",
    "translation": "invalid syncable id for group syncable."
  },
  {
    "id": "model.group_syncable.type.app_error",
    "translation": "invalid type property for group syncable."
  },
  {
    "id": "model.guest.is_valid.channel.app_error",
    "translation": "Invalid channel."
  },
  {
    "id": "model.guest.is_valid.channels.app_error",
    "translation": "Invalid channels."
  },
  {
    "id": "model.guest.is_valid.email.app_error",
    "translation": "Invalid email."
  },
  {
    "id": "model.guest.is_valid.emails.app_error",
    "translation": "Invalid emails."
  },
  {
    "id": "model.incoming_hook.channel_id.app_error",
    "translation": "Invalid channel id."
  },
  {
    "id": "model.incoming_hook.create_at.app_error",
    "translation": "Create at must be a valid time."
  },
  {
    "id": "model.incoming_hook.description.app_error",
    "translation": "Invalid description."
  },
  {
    "id": "model.incoming_hook.display_name.app_error",
    "translation": "Invalid title."
  },
  {
    "id": "model.incoming_hook.icon_url.app_error",
    "translation": "Invalid post icon."
  },
  {
    "id": "model.incoming_hook.id.app_error",
    "translation": "Invalid Id."
  },
  {
    "id": "model.incoming_hook.parse_data.app_error",
    "translation": "Unable to parse incoming data."
  },
  {
    "id": "model.incoming_hook.team_id.app_error",
    "translation": "Invalid team ID."
  },
  {
    "id": "model.incoming_hook.update_at.app_error",
    "translation": "Update at must be a valid time."
  },
  {
    "id": "model.incoming_hook.user_id.app_error",
    "translation": "Invalid user id."
  },
  {
    "id": "model.incoming_hook.username.app_error",
    "translation": "Invalid username."
  },
  {
    "id": "model.job.is_valid.create_at.app_error",
    "translation": "Create at must be a valid time."
  },
  {
    "id": "model.job.is_valid.id.app_error",
    "translation": "Invalid job Id."
  },
  {
    "id": "model.job.is_valid.status.app_error",
    "translation": "Invalid job status."
  },
  {
    "id": "model.job.is_valid.type.app_error",
    "translation": "Invalid job type."
  },
  {
    "id": "model.license_record.is_valid.create_at.app_error",
    "translation": "Invalid value for create_at when uploading a license."
  },
  {
    "id": "model.license_record.is_valid.id.app_error",
    "translation": "Invalid value for id when uploading a license."
  },
  {
    "id": "model.link_metadata.is_valid.data.app_error",
    "translation": "Link metadata data cannot be nil."
  },
  {
    "id": "model.link_metadata.is_valid.data_type.app_error",
    "translation": "Link metadata data does not match the given type."
  },
  {
    "id": "model.link_metadata.is_valid.timestamp.app_error",
    "translation": "Link metadata timestamp must be nonzero and rounded to the nearest hour."
  },
  {
    "id": "model.link_metadata.is_valid.type.app_error",
    "translation": "Invalid link metadata type."
  },
  {
    "id": "model.link_metadata.is_valid.url.app_error",
    "translation": "Link metadata URL must be set."
  },
  {
    "id": "model.oauth.is_valid.app_id.app_error",
    "translation": "Invalid app id."
  },
  {
    "id": "model.oauth.is_valid.callback.app_error",
    "translation": "Callback URL must be a valid URL and start with http:// or https://."
  },
  {
    "id": "model.oauth.is_valid.client_secret.app_error",
    "translation": "Invalid client secret."
  },
  {
    "id": "model.oauth.is_valid.create_at.app_error",
    "translation": "Create at must be a valid time."
  },
  {
    "id": "model.oauth.is_valid.creator_id.app_error",
    "translation": "Invalid creator id."
  },
  {
    "id": "model.oauth.is_valid.description.app_error",
    "translation": "Invalid description."
  },
  {
    "id": "model.oauth.is_valid.homepage.app_error",
    "translation": "Homepage must be a valid URL and start with http:// or https://."
  },
  {
    "id": "model.oauth.is_valid.icon_url.app_error",
    "translation": "Icon URL must be a valid URL and start with http:// or https://."
  },
  {
    "id": "model.oauth.is_valid.name.app_error",
    "translation": "Invalid name."
  },
  {
    "id": "model.oauth.is_valid.update_at.app_error",
    "translation": "Update at must be a valid time."
  },
  {
    "id": "model.outgoing_hook.icon_url.app_error",
    "translation": "Invalid icon."
  },
  {
    "id": "model.outgoing_hook.is_valid.callback.app_error",
    "translation": "Invalid callback URLs."
  },
  {
    "id": "model.outgoing_hook.is_valid.channel_id.app_error",
    "translation": "Invalid channel id."
  },
  {
    "id": "model.outgoing_hook.is_valid.content_type.app_error",
    "translation": "Invalid value for content_type."
  },
  {
    "id": "model.outgoing_hook.is_valid.create_at.app_error",
    "translation": "Create at must be a valid time."
  },
  {
    "id": "model.outgoing_hook.is_valid.description.app_error",
    "translation": "Invalid description."
  },
  {
    "id": "model.outgoing_hook.is_valid.display_name.app_error",
    "translation": "Invalid title."
  },
  {
    "id": "model.outgoing_hook.is_valid.id.app_error",
    "translation": "Invalid Id."
  },
  {
    "id": "model.outgoing_hook.is_valid.team_id.app_error",
    "translation": "Invalid team ID."
  },
  {
    "id": "model.outgoing_hook.is_valid.token.app_error",
    "translation": "Invalid token."
  },
  {
    "id": "model.outgoing_hook.is_valid.trigger_words.app_error",
    "translation": "Invalid trigger words."
  },
  {
    "id": "model.outgoing_hook.is_valid.update_at.app_error",
    "translation": "Update at must be a valid time."
  },
  {
    "id": "model.outgoing_hook.is_valid.url.app_error",
    "translation": "Invalid callback URLs. Each must be a valid URL and start with http:// or https://."
  },
  {
    "id": "model.outgoing_hook.is_valid.user_id.app_error",
    "translation": "Invalid user id."
  },
  {
    "id": "model.outgoing_hook.is_valid.words.app_error",
    "translation": "Invalid trigger words."
  },
  {
    "id": "model.outgoing_hook.username.app_error",
    "translation": "Invalid username."
  },
  {
    "id": "model.plugin_command.error.app_error",
    "translation": "An error occurred while trying to execute this command."
  },
  {
    "id": "model.plugin_key_value.is_valid.key.app_error",
    "translation": "Invalid key, must be more than {{.Min}} and a of maximum {{.Max}} characters long."
  },
  {
    "id": "model.plugin_key_value.is_valid.plugin_id.app_error",
    "translation": "Invalid plugin ID, must be more than {{.Min}} and a of maximum {{.Max}} characters long."
  },
  {
    "id": "model.plugin_kvset_options.is_valid.old_value.app_error",
    "translation": "Invalid old value, it shouldn't be set when the operation is not atomic."
  },
  {
    "id": "model.post.channel_notifications_disabled_in_channel.message",
    "translation": "Channel notifications are disabled in {{.ChannelName}}. The {{.Mention}} did not trigger any notifications."
  },
  {
    "id": "model.post.is_valid.channel_id.app_error",
    "translation": "Invalid channel id."
  },
  {
    "id": "model.post.is_valid.create_at.app_error",
    "translation": "Create at must be a valid time."
  },
  {
    "id": "model.post.is_valid.file_ids.app_error",
    "translation": "Invalid file ids. Note that uploads are limited to 5 files maximum. Please use additional posts for more files."
  },
  {
    "id": "model.post.is_valid.filenames.app_error",
    "translation": "Invalid filenames."
  },
  {
    "id": "model.post.is_valid.hashtags.app_error",
    "translation": "Invalid hashtags."
  },
  {
    "id": "model.post.is_valid.id.app_error",
    "translation": "Invalid Id."
  },
  {
    "id": "model.post.is_valid.msg.app_error",
    "translation": "Invalid message."
  },
  {
    "id": "model.post.is_valid.original_id.app_error",
    "translation": "Invalid original id."
  },
  {
    "id": "model.post.is_valid.parent_id.app_error",
    "translation": "Invalid parent id."
  },
  {
    "id": "model.post.is_valid.props.app_error",
    "translation": "Invalid props."
  },
  {
    "id": "model.post.is_valid.root_id.app_error",
    "translation": "Invalid root id."
  },
  {
    "id": "model.post.is_valid.root_parent.app_error",
    "translation": "Invalid root ID must be set if parent ID set."
  },
  {
    "id": "model.post.is_valid.type.app_error",
    "translation": "Invalid type."
  },
  {
    "id": "model.post.is_valid.update_at.app_error",
    "translation": "Update at must be a valid time."
  },
  {
    "id": "model.post.is_valid.user_id.app_error",
    "translation": "Invalid user id."
  },
  {
    "id": "model.preference.is_valid.category.app_error",
    "translation": "Invalid category."
  },
  {
    "id": "model.preference.is_valid.id.app_error",
    "translation": "Invalid user id."
  },
  {
    "id": "model.preference.is_valid.name.app_error",
    "translation": "Invalid name."
  },
  {
    "id": "model.preference.is_valid.theme.app_error",
    "translation": "Invalid theme."
  },
  {
    "id": "model.preference.is_valid.value.app_error",
    "translation": "Value is too long."
  },
  {
    "id": "model.reaction.is_valid.create_at.app_error",
    "translation": "Create at must be a valid time."
  },
  {
    "id": "model.reaction.is_valid.emoji_name.app_error",
    "translation": "Invalid emoji name."
  },
  {
    "id": "model.reaction.is_valid.post_id.app_error",
    "translation": "Invalid post id."
  },
  {
    "id": "model.reaction.is_valid.user_id.app_error",
    "translation": "Invalid user id."
  },
  {
    "id": "model.team.is_valid.characters.app_error",
    "translation": "Name must be 2 or more lowercase alphanumeric characters."
  },
  {
    "id": "model.team.is_valid.company.app_error",
    "translation": "Invalid company name."
  },
  {
    "id": "model.team.is_valid.create_at.app_error",
    "translation": "Create at must be a valid time."
  },
  {
    "id": "model.team.is_valid.description.app_error",
    "translation": "Invalid description."
  },
  {
    "id": "model.team.is_valid.domains.app_error",
    "translation": "Invalid allowed domains."
  },
  {
    "id": "model.team.is_valid.email.app_error",
    "translation": "Invalid email."
  },
  {
    "id": "model.team.is_valid.id.app_error",
    "translation": "Invalid Id."
  },
  {
    "id": "model.team.is_valid.invite_id.app_error",
    "translation": "Invalid invite id."
  },
  {
    "id": "model.team.is_valid.name.app_error",
    "translation": "Invalid name."
  },
  {
    "id": "model.team.is_valid.reserved.app_error",
    "translation": "This URL is unavailable. Please try another."
  },
  {
    "id": "model.team.is_valid.type.app_error",
    "translation": "Invalid type."
  },
  {
    "id": "model.team.is_valid.update_at.app_error",
    "translation": "Update at must be a valid time."
  },
  {
    "id": "model.team.is_valid.url.app_error",
    "translation": "Invalid URL Identifier."
  },
  {
    "id": "model.team_member.is_valid.team_id.app_error",
    "translation": "Invalid team ID."
  },
  {
    "id": "model.team_member.is_valid.user_id.app_error",
    "translation": "Invalid user id."
  },
  {
    "id": "model.token.is_valid.expiry",
    "translation": "Invalid token expiry"
  },
  {
    "id": "model.token.is_valid.size",
    "translation": "Invalid token."
  },
  {
    "id": "model.user.is_valid.auth_data.app_error",
    "translation": "Invalid auth data."
  },
  {
    "id": "model.user.is_valid.auth_data_pwd.app_error",
    "translation": "Invalid user, password and auth data cannot both be set."
  },
  {
    "id": "model.user.is_valid.auth_data_type.app_error",
    "translation": "Invalid user, auth data must be set with auth type."
  },
  {
    "id": "model.user.is_valid.create_at.app_error",
    "translation": "Create at must be a valid time."
  },
  {
    "id": "model.user.is_valid.email.app_error",
    "translation": "Invalid email."
  },
  {
    "id": "model.user.is_valid.first_name.app_error",
    "translation": "Invalid first name."
  },
  {
    "id": "model.user.is_valid.id.app_error",
    "translation": "Invalid user id."
  },
  {
    "id": "model.user.is_valid.last_name.app_error",
    "translation": "Invalid last name."
  },
  {
    "id": "model.user.is_valid.locale.app_error",
    "translation": "Invalid locale."
  },
  {
    "id": "model.user.is_valid.nickname.app_error",
    "translation": "Invalid nickname."
  },
  {
    "id": "model.user.is_valid.password_limit.app_error",
    "translation": "Unable to set a password over 72 characters due to the limitations of bcrypt."
  },
  {
    "id": "model.user.is_valid.position.app_error",
    "translation": "Invalid position: must not be longer than 128 characters."
  },
  {
    "id": "model.user.is_valid.pwd.app_error",
    "translation": "Your password must contain at least {{.Min}} characters."
  },
  {
    "id": "model.user.is_valid.pwd_lowercase.app_error",
    "translation": "Your password must contain at least {{.Min}} characters made up of at least one lowercase letter."
  },
  {
    "id": "model.user.is_valid.pwd_lowercase_number.app_error",
    "translation": "Your password must contain at least {{.Min}} characters made up of at least one lowercase letter and at least one number."
  },
  {
    "id": "model.user.is_valid.pwd_lowercase_number_symbol.app_error",
    "translation": "Your password must contain at least {{.Min}} characters made up of at least one lowercase letter, at least one number, and at least one symbol (e.g. \"~!@#$%^&*()\")."
  },
  {
    "id": "model.user.is_valid.pwd_lowercase_symbol.app_error",
    "translation": "Your password must contain at least {{.Min}} characters made up of at least one lowercase letter and at least one symbol (e.g. \"~!@#$%^&*()\")."
  },
  {
    "id": "model.user.is_valid.pwd_lowercase_uppercase.app_error",
    "translation": "Your password must contain at least {{.Min}} characters made up of at least one lowercase letter and at least one uppercase letter."
  },
  {
    "id": "model.user.is_valid.pwd_lowercase_uppercase_number.app_error",
    "translation": "Your password must contain at least {{.Min}} characters made up of at least one lowercase letter, at least one uppercase letter, and at least one number."
  },
  {
    "id": "model.user.is_valid.pwd_lowercase_uppercase_number_symbol.app_error",
    "translation": "Your password must contain at least {{.Min}} characters made up of at least one lowercase letter, at least one uppercase letter, at least one number, and at least one symbol (e.g. \"~!@#$%^&*()\")."
  },
  {
    "id": "model.user.is_valid.pwd_lowercase_uppercase_symbol.app_error",
    "translation": "Your password must contain at least {{.Min}} characters made up of at least one lowercase letter, at least one uppercase letter, and at least one symbol (e.g. \"~!@#$%^&*()\")."
  },
  {
    "id": "model.user.is_valid.pwd_number.app_error",
    "translation": "Your password must contain at least {{.Min}} characters made up of at least one number."
  },
  {
    "id": "model.user.is_valid.pwd_number_symbol.app_error",
    "translation": "Your password must contain at least {{.Min}} characters made up of at least one number and at least one symbol (e.g. \"~!@#$%^&*()\")."
  },
  {
    "id": "model.user.is_valid.pwd_symbol.app_error",
    "translation": "Your password must contain at least {{.Min}} characters made up of at least one symbol (e.g. \"~!@#$%^&*()\")."
  },
  {
    "id": "model.user.is_valid.pwd_uppercase.app_error",
    "translation": "Your password must contain at least {{.Min}} characters made up of at least one uppercase letter."
  },
  {
    "id": "model.user.is_valid.pwd_uppercase_number.app_error",
    "translation": "Your password must contain at least {{.Min}} characters made up of at least one uppercase letter and at least one number."
  },
  {
    "id": "model.user.is_valid.pwd_uppercase_number_symbol.app_error",
    "translation": "Your password must contain at least {{.Min}} characters made up of at least one uppercase letter, at least one number, and at least one symbol (e.g. \"~!@#$%^&*()\")."
  },
  {
    "id": "model.user.is_valid.pwd_uppercase_symbol.app_error",
    "translation": "Your password must contain at least {{.Min}} characters made up of at least one uppercase letter and at least one symbol (e.g. \"~!@#$%^&*()\")."
  },
  {
    "id": "model.user.is_valid.update_at.app_error",
    "translation": "Update at must be a valid time."
  },
  {
    "id": "model.user.is_valid.username.app_error",
    "translation": "Username must begin with a letter, and contain between 3 to 22 lowercase characters made up of numbers, letters, and the symbols \".\", \"-\", and \"_\"."
  },
  {
    "id": "model.user_access_token.is_valid.description.app_error",
    "translation": "Invalid description, must be 255 or less characters."
  },
  {
    "id": "model.user_access_token.is_valid.id.app_error",
    "translation": "Invalid value for id."
  },
  {
    "id": "model.user_access_token.is_valid.token.app_error",
    "translation": "Invalid access token."
  },
  {
    "id": "model.user_access_token.is_valid.user_id.app_error",
    "translation": "Invalid user id."
  },
  {
    "id": "model.utils.decode_json.app_error",
    "translation": "could not decode."
  },
  {
    "id": "model.websocket_client.connect_fail.app_error",
    "translation": "Unable to connect to the WebSocket server."
  },
  {
    "id": "oauth.gitlab.tos.error",
    "translation": "GitLab's Terms of Service have updated. Please go to gitlab.com to accept them and then try logging into Mattermost again."
  },
  {
    "id": "plugin.api.get_users_in_channel",
    "translation": "Unable to get the users, invalid sorting criteria."
  },
  {
    "id": "plugin.api.update_user_status.bad_status",
    "translation": "Unable to set the user status. Unknown user status."
  },
  {
    "id": "plugin_api.bot_cant_create_bot",
    "translation": "Bot user cannot create bot user."
  },
  {
    "id": "plugin_api.get_file_link.disabled.app_error",
    "translation": "Public links have been disabled."
  },
  {
    "id": "plugin_api.get_file_link.no_post.app_error",
    "translation": "Unable to get public link for file. File must be attached to a post that can be read."
  },
  {
    "id": "plugin_api.send_mail.missing_htmlbody",
    "translation": "Missing HTML Body."
  },
  {
    "id": "plugin_api.send_mail.missing_subject",
    "translation": "Missing email subject."
  },
  {
    "id": "plugin_api.send_mail.missing_to",
    "translation": "Missing TO address."
  },
  {
    "id": "store.insert_error",
    "translation": "insert error"
  },
  {
    "id": "store.search_user_store.empty_team_id",
    "translation": "Failed to get list of allowed channels for team: empty teamId"
  },
  {
    "id": "store.select_error",
    "translation": "select error"
  },
  {
    "id": "store.sql.build_query.app_error",
    "translation": "failed to build query."
  },
  {
    "id": "store.sql.convert_string_array",
    "translation": "FromDb: Unable to convert StringArray to *string"
  },
  {
    "id": "store.sql.convert_string_interface",
    "translation": "FromDb: Unable to convert StringInterface to *string"
  },
  {
    "id": "store.sql.convert_string_map",
    "translation": "FromDb: Unable to convert StringMap to *string"
  },
  {
    "id": "store.sql_audit.app_error",
    "translation": "Failed to build query."
  },
  {
    "id": "store.sql_audit.get.finding.app_error",
    "translation": "We encountered an error finding the audits."
  },
  {
    "id": "store.sql_audit.get.limit.app_error",
    "translation": "Limit exceeded for paging."
  },
  {
    "id": "store.sql_audit.permanent_delete_by_user.app_error",
    "translation": "We encountered an error deleting the audits."
  },
  {
    "id": "store.sql_audit.save.saving.app_error",
    "translation": "We encountered an error saving the audit."
  },
  {
    "id": "store.sql_bot.get.missing.app_error",
    "translation": "Bot does not exist."
  },
  {
    "id": "store.sql_channel.analytics_deleted_type_count.app_error",
    "translation": "Unable to get deleted channel type counts."
  },
  {
    "id": "store.sql_channel.analytics_type_count.app_error",
    "translation": "Unable to get channel type counts."
  },
  {
    "id": "store.sql_channel.clear_all_custom_role_assignments.commit_transaction.app_error",
    "translation": "Failed to commit the database transaction."
  },
  {
    "id": "store.sql_channel.clear_all_custom_role_assignments.open_transaction.app_error",
    "translation": "Failed to begin the database transaction."
  },
  {
    "id": "store.sql_channel.clear_all_custom_role_assignments.select.app_error",
    "translation": "Failed to retrieve the channel members."
  },
  {
    "id": "store.sql_channel.clear_all_custom_role_assignments.update.app_error",
    "translation": "Failed to update the channel member."
  },
  {
    "id": "store.sql_channel.count_posts_since.app_error",
    "translation": "Unable to count messages since given date."
  },
  {
    "id": "store.sql_channel.delete.channel.app_error",
    "translation": "Unable to delete the channel."
  },
  {
    "id": "store.sql_channel.get.existing.app_error",
    "translation": "Unable to find the existing channel."
  },
  {
    "id": "store.sql_channel.get.find.app_error",
    "translation": "We encountered an error finding the channel."
  },
  {
    "id": "store.sql_channel.get_all.app_error",
    "translation": "Unable to get all the channels."
  },
  {
    "id": "store.sql_channel.get_all_channels.get.app_error",
    "translation": "Unable to get all the channels."
  },
  {
    "id": "store.sql_channel.get_all_direct.app_error",
    "translation": "Unable to get all the direct channels."
  },
  {
    "id": "store.sql_channel.get_by_name.existing.app_error",
    "translation": "Unable to find the existing channel."
  },
  {
    "id": "store.sql_channel.get_by_name.missing.app_error",
    "translation": "Channel does not exist."
  },
  {
    "id": "store.sql_channel.get_by_scheme.app_error",
    "translation": "Unable to get the channels for the provided scheme."
  },
  {
    "id": "store.sql_channel.get_channel_counts.get.app_error",
    "translation": "Unable to get the channel counts."
  },
  {
    "id": "store.sql_channel.get_channels.get.app_error",
    "translation": "Unable to get the channels."
  },
  {
    "id": "store.sql_channel.get_channels.not_found.app_error",
    "translation": "No channels were found."
  },
  {
    "id": "store.sql_channel.get_channels_batch_for_indexing.get.app_error",
    "translation": "Unable to get the channels batch for indexing."
  },
  {
    "id": "store.sql_channel.get_channels_by_ids.app_error",
    "translation": "Unable to get channels by ids."
  },
  {
    "id": "store.sql_channel.get_channels_by_ids.get.app_error",
    "translation": "Unable to get the channels."
  },
  {
    "id": "store.sql_channel.get_channels_by_ids.not_found.app_error",
    "translation": "No channel found."
  },
  {
    "id": "store.sql_channel.get_deleted.existing.app_error",
    "translation": "Unable to find the existing deleted channel."
  },
  {
    "id": "store.sql_channel.get_deleted.missing.app_error",
    "translation": "No deleted channels exist."
  },
  {
    "id": "store.sql_channel.get_deleted_by_name.existing.app_error",
    "translation": "Unable to find the existing deleted channel."
  },
  {
    "id": "store.sql_channel.get_deleted_by_name.missing.app_error",
    "translation": "No deleted channel exists with that name."
  },
  {
    "id": "store.sql_channel.get_for_post.app_error",
    "translation": "Unable to get the channel for the given post."
  },
  {
    "id": "store.sql_channel.get_member.app_error",
    "translation": "Unable to get the channel member."
  },
  {
    "id": "store.sql_channel.get_member.missing.app_error",
    "translation": "No channel member found for that user ID and channel ID."
  },
  {
    "id": "store.sql_channel.get_member_count.app_error",
    "translation": "Unable to get the channel member count."
  },
  {
    "id": "store.sql_channel.get_member_for_post.app_error",
    "translation": "Unable to get the channel member for the given post."
  },
  {
    "id": "store.sql_channel.get_members.app_error",
    "translation": "Unable to get the channel members."
  },
  {
    "id": "store.sql_channel.get_members_by_ids.app_error",
    "translation": "Unable to get the channel members."
  },
  {
    "id": "store.sql_channel.get_more_channels.get.app_error",
    "translation": "Unable to get the channels."
  },
  {
    "id": "store.sql_channel.get_pinnedpost_count.app_error",
    "translation": "Unable to get the channel pinned post count."
  },
  {
    "id": "store.sql_channel.get_public_channels.get.app_error",
    "translation": "Unable to get public channels."
  },
  {
    "id": "store.sql_channel.get_unread.app_error",
    "translation": "Unable to get the channel unread messages."
  },
  {
    "id": "store.sql_channel.increment_mention_count.app_error",
    "translation": "Unable to increment the mention count."
  },
  {
    "id": "store.sql_channel.migrate_channel_members.commit_transaction.app_error",
    "translation": "Failed to commit the database transaction."
  },
  {
    "id": "store.sql_channel.migrate_channel_members.open_transaction.app_error",
    "translation": "Failed to open the database transaction."
  },
  {
    "id": "store.sql_channel.migrate_channel_members.select.app_error",
    "translation": "Failed to select the batch of channel members."
  },
  {
    "id": "store.sql_channel.migrate_channel_members.update.app_error",
    "translation": "Failed to update the channel member."
  },
  {
    "id": "store.sql_channel.permanent_delete.app_error",
    "translation": "Unable to delete the channel."
  },
  {
    "id": "store.sql_channel.permanent_delete.commit_transaction.app_error",
    "translation": "Unable to commit transaction."
  },
  {
    "id": "store.sql_channel.permanent_delete.delete_public_channel.app_error",
    "translation": "Unable to delete materialized public channel."
  },
  {
    "id": "store.sql_channel.permanent_delete.open_transaction.app_error",
    "translation": "Unable to open transaction."
  },
  {
    "id": "store.sql_channel.permanent_delete_by_team.app_error",
    "translation": "Unable to delete the channels."
  },
  {
    "id": "store.sql_channel.permanent_delete_by_team.commit_transaction.app_error",
    "translation": "Unable to commit transaction."
  },
  {
    "id": "store.sql_channel.permanent_delete_by_team.delete_public_channels.app_error",
    "translation": "Unable to delete materialized public channels."
  },
  {
    "id": "store.sql_channel.permanent_delete_by_team.open_transaction.app_error",
    "translation": "Unable to open transaction."
  },
  {
    "id": "store.sql_channel.permanent_delete_members_by_user.app_error",
    "translation": "Unable to remove the channel member."
  },
  {
    "id": "store.sql_channel.pinned_posts.app_error",
    "translation": "Unable to find the pinned posts."
  },
  {
    "id": "store.sql_channel.remove_all_deactivated_members.app_error",
    "translation": "We could not remove the deactivated users from the channel."
  },
  {
    "id": "store.sql_channel.remove_member.app_error",
    "translation": "Unable to remove the channel member."
  },
  {
    "id": "store.sql_channel.reset_all_channel_schemes.app_error",
    "translation": "We could not reset the channel schemes."
  },
  {
    "id": "store.sql_channel.reset_all_channel_schemes.commit_transaction.app_error",
    "translation": "Unable to commit transaction."
  },
  {
    "id": "store.sql_channel.reset_all_channel_schemes.open_transaction.app_error",
    "translation": "Unable to open transaction."
  },
  {
    "id": "store.sql_channel.save.archived_channel.app_error",
    "translation": "You can not modify an archived channel."
  },
  {
    "id": "store.sql_channel.save.direct_channel.app_error",
    "translation": "Use SaveDirectChannel to create a direct channel."
  },
  {
    "id": "store.sql_channel.save_channel.existing.app_error",
    "translation": "Must call update for existing channel."
  },
  {
    "id": "store.sql_channel.save_channel.exists.app_error",
    "translation": "A channel with that name already exists on the same team."
  },
  {
    "id": "store.sql_channel.save_channel.limit.app_error",
    "translation": "You've reached the limit of the number of allowed channels."
  },
  {
    "id": "store.sql_channel.save_direct_channel.not_direct.app_error",
    "translation": "Not a direct channel attempted to be created with SaveDirectChannel."
  },
  {
    "id": "store.sql_channel.save_member.commit_transaction.app_error",
    "translation": "Unable to commit transaction."
  },
  {
    "id": "store.sql_channel.save_member.exists.app_error",
    "translation": "A channel member with that ID already exists."
  },
  {
    "id": "store.sql_channel.save_member.open_transaction.app_error",
    "translation": "Unable to open transaction."
  },
  {
    "id": "store.sql_channel.search.app_error",
    "translation": "We encountered an error searching channels."
  },
  {
    "id": "store.sql_channel.search_group_channels.app_error",
    "translation": "Unable to get the group channels for the given user and term."
  },
  {
    "id": "store.sql_channel.set_delete_at.commit_transaction.app_error",
    "translation": "Unable to commit transaction."
  },
  {
    "id": "store.sql_channel.set_delete_at.open_transaction.app_error",
    "translation": "Unable to open transaction."
  },
  {
    "id": "store.sql_channel.set_delete_at.update_public_channel.app_error",
    "translation": "Unable to update the materialized public channel."
  },
  {
    "id": "store.sql_channel.update.app_error",
    "translation": "Unable to update the channel."
  },
  {
    "id": "store.sql_channel.update.archived_channel.app_error",
    "translation": "You can not modify an archived channel."
  },
  {
    "id": "store.sql_channel.update.commit_transaction.app_error",
    "translation": "Unable to commit transaction."
  },
  {
    "id": "store.sql_channel.update.exists.app_error",
    "translation": "A channel with that handle already exists."
  },
  {
    "id": "store.sql_channel.update.open_transaction.app_error",
    "translation": "Unable to open transaction."
  },
  {
    "id": "store.sql_channel.update.previously.app_error",
    "translation": "A channel with that handle was previously created."
  },
  {
    "id": "store.sql_channel.update.updating.app_error",
    "translation": "We encountered an error updating the channel."
  },
  {
    "id": "store.sql_channel.update.upsert_public_channel.app_error",
    "translation": "Unable to upsert materialized public channel."
  },
  {
    "id": "store.sql_channel.update_last_viewed_at.app_error",
    "translation": "Unable to update the last viewed at time."
  },
  {
    "id": "store.sql_channel.update_last_viewed_at_post.app_error",
    "translation": "Unable to mark channel as unread."
  },
  {
    "id": "store.sql_channel.update_member.app_error",
    "translation": "We encountered an error updating the channel member."
  },
  {
    "id": "store.sql_channel.user_belongs_to_channels.app_error",
    "translation": "Unable to determine if the user belongs to a list of channels."
  },
  {
    "id": "store.sql_channel_member_history.get_users_in_channel_during.app_error",
    "translation": "Failed to get users in channel during specified time period."
  },
  {
    "id": "store.sql_channel_member_history.log_join_event.app_error",
    "translation": "Failed to record channel member history."
  },
  {
    "id": "store.sql_channel_member_history.log_leave_event.update_error",
    "translation": "Failed to record channel member history. Failed to update existing join record"
  },
  {
    "id": "store.sql_channel_member_history.permanent_delete_batch.app_error",
    "translation": "Failed to purge records."
  },
  {
    "id": "store.sql_cluster_discovery.cleanup.app_error",
    "translation": "Failed to save ClusterDiscovery row."
  },
  {
    "id": "store.sql_cluster_discovery.delete.app_error",
    "translation": "Failed to delete."
  },
  {
    "id": "store.sql_cluster_discovery.exists.app_error",
    "translation": "Failed to check if it exists."
  },
  {
    "id": "store.sql_cluster_discovery.get_all.app_error",
    "translation": "Failed to get all discovery rows."
  },
  {
    "id": "store.sql_cluster_discovery.save.app_error",
    "translation": "Failed to save ClusterDiscovery row."
  },
  {
    "id": "store.sql_cluster_discovery.set_last_ping.app_error",
    "translation": "Failed to update last ping at."
  },
  {
    "id": "store.sql_command.analytics_command_count.app_error",
    "translation": "Unable to count the commands."
  },
  {
    "id": "store.sql_command.get_by_trigger.app_error",
    "translation": "Unable to get the command."
  },
  {
    "id": "store.sql_command.save.delete.app_error",
    "translation": "Unable to delete the command."
  },
  {
    "id": "store.sql_command.save.delete_perm.app_error",
    "translation": "Unable to delete the command."
  },
  {
    "id": "store.sql_command.save.get.app_error",
    "translation": "Unable to get the command."
  },
  {
    "id": "store.sql_command.save.get_team.app_error",
    "translation": "Unable to get the commands."
  },
  {
    "id": "store.sql_command.save.saving.app_error",
    "translation": "Unable to save the Command."
  },
  {
    "id": "store.sql_command.save.saving_overwrite.app_error",
    "translation": "You cannot overwrite an existing Command."
  },
  {
    "id": "store.sql_command.save.update.app_error",
    "translation": "Unable to update the command."
  },
  {
    "id": "store.sql_command_webhooks.get.app_error",
    "translation": "Unable to get the webhook."
  },
  {
    "id": "store.sql_command_webhooks.save.app_error",
    "translation": "Unable to save the CommandWebhook."
  },
  {
    "id": "store.sql_command_webhooks.save.existing.app_error",
    "translation": "You cannot update an existing CommandWebhook."
  },
  {
    "id": "store.sql_command_webhooks.try_use.app_error",
    "translation": "Unable to use the webhook."
  },
  {
    "id": "store.sql_command_webhooks.try_use.invalid.app_error",
    "translation": "Invalid webhook."
  },
  {
    "id": "store.sql_compliance.get.finding.app_error",
    "translation": "We encountered an error retrieving the compliance reports."
  },
  {
    "id": "store.sql_compliance.message_export.app_error",
    "translation": "Failed to select message export data."
  },
  {
    "id": "store.sql_compliance.save.saving.app_error",
    "translation": "We encountered an error saving the compliance report."
  },
  {
    "id": "store.sql_emoji.delete.app_error",
    "translation": "Unable to delete the emoji."
  },
  {
    "id": "store.sql_emoji.delete.no_results",
    "translation": "We couldn’t find the emoji to delete."
  },
  {
    "id": "store.sql_emoji.get.app_error",
    "translation": "Unable to get the emoji."
  },
  {
    "id": "store.sql_emoji.get_all.app_error",
    "translation": "Unable to get the emoji."
  },
  {
    "id": "store.sql_emoji.get_by_name.app_error",
    "translation": "Unable to get the emoji."
  },
  {
    "id": "store.sql_emoji.save.app_error",
    "translation": "Unable to save the emoji."
  },
  {
    "id": "store.sql_file_info.PermanentDeleteByUser.app_error",
    "translation": "Unable to delete attachments of the user."
  },
  {
    "id": "store.sql_file_info.attach_to_post.app_error",
    "translation": "Unable to attach the file info to the post."
  },
  {
    "id": "store.sql_file_info.delete_for_post.app_error",
    "translation": "Unable to delete the file info to the post."
  },
  {
    "id": "store.sql_file_info.get.app_error",
    "translation": "Unable to get the file info."
  },
  {
    "id": "store.sql_file_info.get_by_path.app_error",
    "translation": "Unable to get the file info by path."
  },
  {
    "id": "store.sql_file_info.get_for_post.app_error",
    "translation": "Unable to get the file info for the post."
  },
  {
    "id": "store.sql_file_info.get_for_user_id.app_error",
    "translation": "Unable to get the file info for the user."
  },
  {
    "id": "store.sql_file_info.get_with_options.app_error",
    "translation": "Unable to get the file info with options"
  },
  {
    "id": "store.sql_file_info.permanent_delete.app_error",
    "translation": "Unable to permanently delete the file info."
  },
  {
    "id": "store.sql_file_info.permanent_delete_batch.app_error",
    "translation": "We encountered an error permanently deleting the batch of file infos."
  },
  {
    "id": "store.sql_file_info.save.app_error",
    "translation": "Unable to save the file info."
  },
  {
    "id": "store.sql_group.app_error",
    "translation": "failed to build query."
  },
  {
    "id": "store.sql_group.group_syncable_already_deleted",
    "translation": "group syncable was already deleted"
  },
  {
    "id": "store.sql_group.no_rows",
    "translation": "no matching group found"
  },
  {
    "id": "store.sql_group.no_rows_changed",
    "translation": "no rows changed"
  },
  {
    "id": "store.sql_group.permanent_delete_members_by_user.app_error",
    "translation": "Unable to remove the group member with UserID \"{{.UserId}}\"."
  },
  {
    "id": "store.sql_group.unique_constraint",
    "translation": "a group with that name already exists"
  },
  {
    "id": "store.sql_group.uniqueness_error",
    "translation": "group member already exists"
  },
  {
    "id": "store.sql_job.delete.app_error",
    "translation": "Unable to delete the job."
  },
  {
    "id": "store.sql_job.get.app_error",
    "translation": "Unable to get the job."
  },
  {
    "id": "store.sql_job.get_all.app_error",
    "translation": "Unable to get the jobs."
  },
  {
    "id": "store.sql_job.get_count_by_status_and_type.app_error",
    "translation": "Unable to get the job count by status and type."
  },
  {
    "id": "store.sql_job.get_newest_job_by_status_and_type.app_error",
    "translation": "Unable to get the newest job by status and type."
  },
  {
    "id": "store.sql_job.save.app_error",
    "translation": "Unable to save the job."
  },
  {
    "id": "store.sql_job.update.app_error",
    "translation": "Unable to update the job."
  },
  {
    "id": "store.sql_license.get.app_error",
    "translation": "We encountered an error getting the license."
  },
  {
    "id": "store.sql_license.get.missing.app_error",
    "translation": "A license with that ID was not found."
  },
  {
    "id": "store.sql_license.save.app_error",
    "translation": "We encountered an error saving the license."
  },
  {
    "id": "store.sql_link_metadata.get.app_error",
    "translation": "Unable to get the link metadata."
  },
  {
    "id": "store.sql_link_metadata.save.app_error",
    "translation": "Unable to save the link metadata."
  },
  {
    "id": "store.sql_oauth.delete.commit_transaction.app_error",
    "translation": "Unable to commit transaction."
  },
  {
    "id": "store.sql_oauth.delete.open_transaction.app_error",
    "translation": "Unable to open transaction to delete the OAuth2 app."
  },
  {
    "id": "store.sql_oauth.delete_app.app_error",
    "translation": "An error occurred while deleting the OAuth2 App."
  },
  {
    "id": "store.sql_oauth.get_access_data.app_error",
    "translation": "We encountered an error finding the access token."
  },
  {
    "id": "store.sql_oauth.get_access_data_by_user_for_app.app_error",
    "translation": "We encountered an error finding all the access tokens."
  },
  {
    "id": "store.sql_oauth.get_app.find.app_error",
    "translation": "Unable to find the requested app."
  },
  {
    "id": "store.sql_oauth.get_app.finding.app_error",
    "translation": "We encountered an error finding the app."
  },
  {
    "id": "store.sql_oauth.get_app_by_user.find.app_error",
    "translation": "Unable to find any existing apps."
  },
  {
    "id": "store.sql_oauth.get_apps.find.app_error",
    "translation": "An error occurred while finding the OAuth2 Apps."
  },
  {
    "id": "store.sql_oauth.get_auth_data.find.app_error",
    "translation": "Unable to find the existing authorization code."
  },
  {
    "id": "store.sql_oauth.get_auth_data.finding.app_error",
    "translation": "We encountered an error finding the authorization code."
  },
  {
    "id": "store.sql_oauth.get_previous_access_data.app_error",
    "translation": "We encountered an error finding the access token."
  },
  {
    "id": "store.sql_oauth.permanent_delete_auth_data_by_user.app_error",
    "translation": "Unable to remove the authorization code."
  },
  {
    "id": "store.sql_oauth.remove_access_data.app_error",
    "translation": "Unable to remove the access token."
  },
  {
    "id": "store.sql_oauth.remove_auth_data.app_error",
    "translation": "Unable to remove the authorization code."
  },
  {
    "id": "store.sql_oauth.save_access_data.app_error",
    "translation": "Unable to save the access token."
  },
  {
    "id": "store.sql_oauth.save_app.existing.app_error",
    "translation": "Must call update for existing app."
  },
  {
    "id": "store.sql_oauth.save_app.save.app_error",
    "translation": "Unable to save the app."
  },
  {
    "id": "store.sql_oauth.save_auth_data.app_error",
    "translation": "Unable to save the authorization code."
  },
  {
    "id": "store.sql_oauth.update_access_data.app_error",
    "translation": "We encountered an error updating the access token."
  },
  {
    "id": "store.sql_oauth.update_app.find.app_error",
    "translation": "Unable to find the existing app to update."
  },
  {
    "id": "store.sql_oauth.update_app.finding.app_error",
    "translation": "We encountered an error finding the app."
  },
  {
    "id": "store.sql_oauth.update_app.update.app_error",
    "translation": "Unable to update the app."
  },
  {
    "id": "store.sql_oauth.update_app.updating.app_error",
    "translation": "We encountered an error updating the app."
  },
  {
    "id": "store.sql_plugin_store.compare_and_set.mysql_select.app_error",
    "translation": "Failed to query for existing row on MySQL after KVCompareAndSet with unchanged value."
  },
  {
    "id": "store.sql_plugin_store.compare_and_set.too_many_rows.app_error",
    "translation": "Found more than 1 row on MySQL after KVCompareAndSet with unchanged value."
  },
  {
    "id": "store.sql_plugin_store.delete.app_error",
    "translation": "Could not delete plugin key value."
  },
  {
    "id": "store.sql_plugin_store.get.app_error",
    "translation": "Could not get plugin key value."
  },
  {
    "id": "store.sql_plugin_store.list.app_error",
    "translation": "Unable to list all the plugin keys."
  },
  {
    "id": "store.sql_plugin_store.save.app_error",
    "translation": "Could not save or update plugin key value."
  },
  {
    "id": "store.sql_post.analytics_posts_count.app_error",
    "translation": "Unable to get post counts."
  },
  {
    "id": "store.sql_post.analytics_posts_count_by_day.app_error",
    "translation": "Unable to get post counts by day."
  },
  {
    "id": "store.sql_post.analytics_user_counts_posts_by_day.app_error",
    "translation": "Unable to get user counts with posts."
  },
  {
    "id": "store.sql_post.compliance_export.app_error",
    "translation": "Unable to get the compliance export posts."
  },
  {
    "id": "store.sql_post.delete.app_error",
    "translation": "Unable to delete the post."
  },
  {
    "id": "store.sql_post.get.app_error",
    "translation": "Unable to get the post."
  },
  {
    "id": "store.sql_post.get_direct_posts.app_error",
    "translation": "Unable to get direct posts."
  },
  {
    "id": "store.sql_post.get_flagged_posts.app_error",
    "translation": "Unable to get the flagged posts."
  },
  {
    "id": "store.sql_post.get_parents_posts.app_error",
    "translation": "Unable to get the parent post for the channel."
  },
  {
    "id": "store.sql_post.get_post_after_time.app_error",
    "translation": "Unable to get post after time bound."
  },
  {
    "id": "store.sql_post.get_post_id_around.app_error",
    "translation": "Unable to get post around time bound."
  },
  {
    "id": "store.sql_post.get_posts.app_error",
    "translation": "Limit exceeded for paging."
  },
  {
    "id": "store.sql_post.get_posts_around.get.app_error",
    "translation": "Unable to get the posts for the channel."
  },
  {
    "id": "store.sql_post.get_posts_around.get_parent.app_error",
    "translation": "Unable to get the parent posts for the channel."
  },
  {
    "id": "store.sql_post.get_posts_batch_for_indexing.get.app_error",
    "translation": "Unable to get the posts batch for indexing."
  },
  {
    "id": "store.sql_post.get_posts_by_ids.app_error",
    "translation": "Unable to get the posts."
  },
  {
    "id": "store.sql_post.get_posts_created_att.app_error",
    "translation": "Unable to get the posts for the channel."
  },
  {
    "id": "store.sql_post.get_posts_since.app_error",
    "translation": "Unable to get the posts for the channel."
  },
  {
    "id": "store.sql_post.get_root_posts.app_error",
    "translation": "Unable to get the posts for the channel."
  },
  {
    "id": "store.sql_post.overwrite.app_error",
    "translation": "Unable to overwrite the Post."
  },
  {
    "id": "store.sql_post.permanent_delete.app_error",
    "translation": "Unable to delete the post."
  },
  {
    "id": "store.sql_post.permanent_delete_all_comments_by_user.app_error",
    "translation": "Unable to delete the comments for user."
  },
  {
    "id": "store.sql_post.permanent_delete_batch.app_error",
    "translation": "We encountered an error permanently deleting the batch of posts."
  },
  {
    "id": "store.sql_post.permanent_delete_by_channel.app_error",
    "translation": "Unable to delete the posts by channel."
  },
  {
    "id": "store.sql_post.permanent_delete_by_user.app_error",
    "translation": "Unable to select the posts to delete for the user."
  },
  {
    "id": "store.sql_post.permanent_delete_by_user.too_many.app_error",
    "translation": "Unable to select the posts to delete for the user (too many), please re-run."
  },
  {
    "id": "store.sql_post.populate_reply_count.app_error",
    "translation": "Unable to get the post replies count"
  },
  {
    "id": "store.sql_post.save.app_error",
    "translation": "Unable to save the Post."
  },
  {
    "id": "store.sql_post.save.existing.app_error",
    "translation": "You cannot update an existing Post."
  },
  {
    "id": "store.sql_post.search.disabled",
    "translation": "Searching has been disabled on this server. Please contact your System Administrator."
  },
  {
    "id": "store.sql_post.update.app_error",
    "translation": "Unable to update the Post."
  },
  {
    "id": "store.sql_preference.cleanup_flags_batch.app_error",
    "translation": "We encountered an error cleaning up the batch of flags."
  },
  {
    "id": "store.sql_preference.delete.app_error",
    "translation": "We encountered an error while deleting preferences."
  },
  {
    "id": "store.sql_preference.get.app_error",
    "translation": "We encountered an error while finding preferences."
  },
  {
    "id": "store.sql_preference.get_all.app_error",
    "translation": "We encountered an error while finding preferences."
  },
  {
    "id": "store.sql_preference.get_category.app_error",
    "translation": "We encountered an error while finding preferences."
  },
  {
    "id": "store.sql_preference.insert.exists.app_error",
    "translation": "A preference with that user id, category, and name already exists."
  },
  {
    "id": "store.sql_preference.insert.save.app_error",
    "translation": "Unable to save the preference."
  },
  {
    "id": "store.sql_preference.permanent_delete_by_user.app_error",
    "translation": "We encountered an error while deleteing preferences."
  },
  {
    "id": "store.sql_preference.save.commit_transaction.app_error",
    "translation": "Unable to commit transaction to save preferences."
  },
  {
    "id": "store.sql_preference.save.missing_driver.app_error",
    "translation": "We encountered an error while updating preferences."
  },
  {
    "id": "store.sql_preference.save.open_transaction.app_error",
    "translation": "Unable to open transaction to save preferences."
  },
  {
    "id": "store.sql_preference.save.updating.app_error",
    "translation": "We encountered an error while updating preferences."
  },
  {
    "id": "store.sql_preference.update.app_error",
    "translation": "Unable to update the preference."
  },
  {
    "id": "store.sql_reaction.bulk_get_for_post_ids.app_error",
    "translation": "Unable to get reactions for post."
  },
  {
    "id": "store.sql_reaction.delete.app_error",
    "translation": "Unable to delete reaction."
  },
  {
    "id": "store.sql_reaction.delete.begin.app_error",
    "translation": "Unable to open transaction while deleting reaction."
  },
  {
    "id": "store.sql_reaction.delete.commit.app_error",
    "translation": "Unable to commit transaction while deleting reaction."
  },
  {
    "id": "store.sql_reaction.delete_all_with_emoji_name.delete_reactions.app_error",
    "translation": "Unable to delete all reactions with this emoji name."
  },
  {
    "id": "store.sql_reaction.delete_all_with_emoji_name.get_reactions.app_error",
    "translation": "Unable to get all reactions with this emoji name."
  },
  {
    "id": "store.sql_reaction.get_for_post.app_error",
    "translation": "Unable to get reactions for post."
  },
  {
    "id": "store.sql_reaction.permanent_delete_batch.app_error",
    "translation": "We encountered an error permanently deleting the batch of reactions."
  },
  {
    "id": "store.sql_reaction.save.begin.app_error",
    "translation": "Unable to open transaction while saving reaction."
  },
  {
    "id": "store.sql_reaction.save.commit.app_error",
    "translation": "Unable to commit transaction while saving reaction."
  },
  {
    "id": "store.sql_reaction.save.save.app_error",
    "translation": "Unable to save reaction."
  },
  {
    "id": "store.sql_recover.delete.app_error",
    "translation": "Unable to delete token."
  },
  {
    "id": "store.sql_recover.get_by_code.app_error",
    "translation": "Unable to get a token with this code."
  },
  {
    "id": "store.sql_recover.remove_all_tokens_by_type.app_error",
    "translation": "Unable to remove all the tokens of a type."
  },
  {
    "id": "store.sql_recover.save.app_error",
    "translation": "Unable to save the token."
  },
  {
    "id": "store.sql_role.delete.update.app_error",
    "translation": "Unable to delete the role."
  },
  {
    "id": "store.sql_role.get.app_error",
    "translation": "Unable to get role."
  },
  {
    "id": "store.sql_role.get_all.app_error",
    "translation": "Unable to get all the roles."
  },
  {
    "id": "store.sql_role.get_by_name.app_error",
    "translation": "Unable to get role."
  },
  {
    "id": "store.sql_role.get_by_names.app_error",
    "translation": "Unable to get roles."
  },
  {
    "id": "store.sql_role.permanent_delete_all.app_error",
    "translation": "We could not permanently delete all the roles."
  },
  {
    "id": "store.sql_role.save.insert.app_error",
    "translation": "Unable to save new role."
  },
  {
    "id": "store.sql_role.save.invalid_role.app_error",
    "translation": "The role was not valid."
  },
  {
    "id": "store.sql_role.save.open_transaction.app_error",
    "translation": "Failed to open the transaction to save the role."
  },
  {
    "id": "store.sql_role.save.update.app_error",
    "translation": "Unable to update role."
  },
  {
    "id": "store.sql_role.save_role.commit_transaction.app_error",
    "translation": "Failed to commit the transaction to save the role."
  },
  {
    "id": "store.sql_scheme.delete.role_update.app_error",
    "translation": "Unable to delete the roles belonging to this scheme."
  },
  {
    "id": "store.sql_scheme.delete.update.app_error",
    "translation": "Unable to delete the scheme."
  },
  {
    "id": "store.sql_scheme.get.app_error",
    "translation": "Unable to get the scheme."
  },
  {
    "id": "store.sql_scheme.permanent_delete_all.app_error",
    "translation": "We could not permanently delete the schemes."
  },
  {
    "id": "store.sql_scheme.reset_channels.app_error",
    "translation": "Unable to reset all channels using this scheme to the default scheme."
  },
  {
    "id": "store.sql_scheme.reset_teams.app_error",
    "translation": "Unable to reset all teams using this scheme to the default scheme."
  },
  {
    "id": "store.sql_scheme.save.insert.app_error",
    "translation": "Unable to create the scheme."
  },
  {
    "id": "store.sql_scheme.save.invalid_scheme.app_error",
    "translation": "The provided scheme is invalid."
  },
  {
    "id": "store.sql_scheme.save.open_transaction.app_error",
    "translation": "Failed to open the transaction to save the scheme."
  },
  {
    "id": "store.sql_scheme.save.retrieve_default_scheme_roles.app_error",
    "translation": "Unable to retrieve the default scheme roles."
  },
  {
    "id": "store.sql_scheme.save.update.app_error",
    "translation": "Unable to update the scheme."
  },
  {
    "id": "store.sql_scheme.save_scheme.commit_transaction.app_error",
    "translation": "Failed to commit the transaction to save the scheme."
  },
  {
    "id": "store.sql_session.analytics_session_count.app_error",
    "translation": "Unable to count the sessions."
  },
  {
    "id": "store.sql_session.get.app_error",
    "translation": "We encountered an error finding the session."
  },
  {
    "id": "store.sql_session.get_sessions.app_error",
    "translation": "We encountered an error while finding user sessions."
  },
  {
    "id": "store.sql_session.permanent_delete_sessions_by_user.app_error",
    "translation": "Unable to remove all the sessions for the user."
  },
  {
    "id": "store.sql_session.remove.app_error",
    "translation": "Unable to remove the session."
  },
  {
    "id": "store.sql_session.remove_all_sessions_for_team.app_error",
    "translation": "Unable to remove all the sessions."
  },
  {
    "id": "store.sql_session.save.app_error",
    "translation": "Unable to save the session."
  },
  {
    "id": "store.sql_session.save.existing.app_error",
    "translation": "Unable to update existing session."
  },
  {
    "id": "store.sql_session.update_device_id.app_error",
    "translation": "Unable to update the device id."
  },
  {
    "id": "store.sql_session.update_expires_at.app_error",
    "translation": "Unable to update expires_at."
  },
  {
    "id": "store.sql_session.update_last_activity.app_error",
    "translation": "Unable to update the last_activity_at."
  },
  {
    "id": "store.sql_session.update_props.app_error",
    "translation": "Unable to update session props."
  },
  {
    "id": "store.sql_session.update_roles.app_error",
    "translation": "Unable to update the roles."
  },
  {
    "id": "store.sql_status.get.app_error",
    "translation": "Encountered an error retrieving the status."
  },
  {
    "id": "store.sql_status.get.missing.app_error",
    "translation": "No entry for that status exists."
  },
  {
    "id": "store.sql_status.get_total_active_users_count.app_error",
    "translation": "We could not count the active users."
  },
  {
    "id": "store.sql_status.reset_all.app_error",
    "translation": "Encountered an error resetting all the statuses."
  },
  {
    "id": "store.sql_status.save.app_error",
    "translation": "Encountered an error saving the status."
  },
  {
    "id": "store.sql_status.update.app_error",
    "translation": "Encountered an error updating the status."
  },
  {
    "id": "store.sql_status.update_last_activity_at.app_error",
    "translation": "Unable to update the last activity date and time of the user."
  },
  {
    "id": "store.sql_system.get.app_error",
    "translation": "We encountered an error finding the system properties."
  },
  {
    "id": "store.sql_system.get_by_name.app_error",
    "translation": "Unable to find the system variable."
  },
  {
    "id": "store.sql_system.permanent_delete_by_name.app_error",
    "translation": "We could not permanently delete the system table entry."
  },
  {
    "id": "store.sql_system.save.app_error",
    "translation": "We encountered an error saving the system property."
  },
  {
    "id": "store.sql_system.update.app_error",
    "translation": "We encountered an error updating the system property."
  },
  {
    "id": "store.sql_team.analytics_get_team_count_for_scheme.app_error",
    "translation": "Unable to get the channel count for the scheme."
  },
  {
    "id": "store.sql_team.analytics_private_team_count.app_error",
    "translation": "Unable to count the private teams."
  },
  {
    "id": "store.sql_team.analytics_public_team_count.app_error",
    "translation": "Unable to count the public teams."
  },
  {
    "id": "store.sql_team.analytics_team_count.app_error",
    "translation": "Unable to count the teams."
  },
  {
    "id": "store.sql_team.clear_all_custom_role_assignments.commit_transaction.app_error",
    "translation": "Failed to commit the database transaction."
  },
  {
    "id": "store.sql_team.clear_all_custom_role_assignments.open_transaction.app_error",
    "translation": "Failed to begin the database transaction."
  },
  {
    "id": "store.sql_team.clear_all_custom_role_assignments.select.app_error",
    "translation": "Failed to retrieve the team members."
  },
  {
    "id": "store.sql_team.clear_all_custom_role_assignments.update.app_error",
    "translation": "Failed to update the team member."
  },
  {
    "id": "store.sql_team.get.find.app_error",
    "translation": "Unable to find the existing team."
  },
  {
    "id": "store.sql_team.get.finding.app_error",
    "translation": "We encountered an error finding the team."
  },
  {
    "id": "store.sql_team.get_active_member_count.app_error",
    "translation": "Unable to count the team members."
  },
  {
    "id": "store.sql_team.get_all.app_error",
    "translation": "We could not get all teams."
  },
  {
    "id": "store.sql_team.get_all_private_team_listing.app_error",
    "translation": "We could not get all private teams."
  },
  {
    "id": "store.sql_team.get_all_team_listing.app_error",
    "translation": "We could not get all teams."
  },
  {
    "id": "store.sql_team.get_by_invite_id.find.app_error",
    "translation": "Unable to find the existing team."
  },
  {
    "id": "store.sql_team.get_by_invite_id.finding.app_error",
    "translation": "Unable to find the existing team."
  },
  {
    "id": "store.sql_team.get_by_name.app_error",
    "translation": "Unable to find the existing team."
  },
  {
    "id": "store.sql_team.get_by_name.missing.app_error",
    "translation": "Unable to find the existing team."
  },
  {
    "id": "store.sql_team.get_by_names.app_error",
    "translation": "Unable to get the teams by names"
  },
  {
    "id": "store.sql_team.get_by_names.missing.app_error",
    "translation": "Unable to find some of the requested teams"
  },
  {
    "id": "store.sql_team.get_by_scheme.app_error",
    "translation": "Unable to get the channels for the provided scheme."
  },
  {
    "id": "store.sql_team.get_member.app_error",
    "translation": "Unable to get the team member."
  },
  {
    "id": "store.sql_team.get_member.missing.app_error",
    "translation": "No team member found for that user ID and team ID."
  },
  {
    "id": "store.sql_team.get_member_count.app_error",
    "translation": "Unable to count the team members."
  },
  {
    "id": "store.sql_team.get_members.app_error",
    "translation": "Unable to get the team members."
  },
  {
    "id": "store.sql_team.get_members_by_ids.app_error",
    "translation": "Unable to get the team members."
  },
  {
    "id": "store.sql_team.get_unread.app_error",
    "translation": "Unable to get the teams unread messages."
  },
  {
    "id": "store.sql_team.get_user_team_ids.app_error",
    "translation": "Unable to get the list of teams of a user."
  },
  {
    "id": "store.sql_team.migrate_team_members.commit_transaction.app_error",
    "translation": "Failed to commit the database transaction."
  },
  {
    "id": "store.sql_team.migrate_team_members.open_transaction.app_error",
    "translation": "Failed to open the database transaction."
  },
  {
    "id": "store.sql_team.migrate_team_members.select.app_error",
    "translation": " Failed to select the batch of team members."
  },
  {
    "id": "store.sql_team.migrate_team_members.update.app_error",
    "translation": "Failed to update the team member."
  },
  {
    "id": "store.sql_team.permanent_delete.app_error",
    "translation": "Unable to delete the existing team."
  },
  {
    "id": "store.sql_team.remove_member.app_error",
    "translation": "Unable to remove the team member."
  },
  {
    "id": "store.sql_team.reset_all_team_schemes.app_error",
    "translation": "We could not reset the team schemes."
  },
  {
    "id": "store.sql_team.save.app_error",
    "translation": "Unable to save the team."
  },
  {
    "id": "store.sql_team.save.domain_exists.app_error",
    "translation": "A team with that name already exists."
  },
  {
    "id": "store.sql_team.save.existing.app_error",
    "translation": "Must call update for existing team."
  },
  {
    "id": "store.sql_team.save_member.exists.app_error",
    "translation": "A team member with that ID already exists."
  },
  {
    "id": "store.sql_team.save_member.save.app_error",
    "translation": "Unable to save the team member."
  },
  {
    "id": "store.sql_team.search_all_team.app_error",
    "translation": "We encountered an error searching teams."
  },
  {
    "id": "store.sql_team.search_open_team.app_error",
    "translation": "We encountered an error searching open teams."
  },
  {
    "id": "store.sql_team.search_private_team.app_error",
    "translation": "We encountered an error searching private teams."
  },
  {
    "id": "store.sql_team.update.app_error",
    "translation": "Unable to update the team."
  },
  {
    "id": "store.sql_team.update.find.app_error",
    "translation": "Unable to find the existing team to update."
  },
  {
    "id": "store.sql_team.update.finding.app_error",
    "translation": "We encountered an error finding the team."
  },
  {
    "id": "store.sql_team.update.updating.app_error",
    "translation": "We encountered an error updating the team."
  },
  {
    "id": "store.sql_team.update_last_team_icon_update.app_error",
    "translation": "Unable to update the date of the last team icon update."
  },
  {
    "id": "store.sql_team.user_belongs_to_teams.app_error",
    "translation": "Unable to determine if the user belongs to a list of teams."
  },
  {
    "id": "store.sql_terms_of_service.save.app_error",
    "translation": "Unable to save terms of service."
  },
  {
    "id": "store.sql_terms_of_service_store.get.app_error",
    "translation": "Unable to fetch terms of service."
  },
  {
    "id": "store.sql_terms_of_service_store.get.no_rows.app_error",
    "translation": "No terms of service found."
  },
  {
    "id": "store.sql_terms_of_service_store.save.existing.app_error",
    "translation": "Must not call save for existing terms of service."
  },
  {
    "id": "store.sql_user.analytics_daily_active_users.app_error",
    "translation": "Unable to get the active users during the requested period."
  },
  {
    "id": "store.sql_user.analytics_get_inactive_users_count.app_error",
    "translation": "We could not count the inactive users."
  },
  {
    "id": "store.sql_user.analytics_get_system_admin_count.app_error",
    "translation": "Unable to get the system admin count."
  },
  {
    "id": "store.sql_user.app_error",
    "translation": "Failed to build query."
  },
  {
    "id": "store.sql_user.clear_all_custom_role_assignments.commit_transaction.app_error",
    "translation": "Failed to commit the database transaction."
  },
  {
    "id": "store.sql_user.clear_all_custom_role_assignments.open_transaction.app_error",
    "translation": "Failed to begin the database transaction."
  },
  {
    "id": "store.sql_user.clear_all_custom_role_assignments.select.app_error",
    "translation": "Failed to retrieve the users."
  },
  {
    "id": "store.sql_user.clear_all_custom_role_assignments.update.app_error",
    "translation": "Failed to update the user."
  },
  {
    "id": "store.sql_user.count.app_error",
    "translation": "UserCountOptions don't make sense."
  },
  {
    "id": "store.sql_user.demote_user_to_guest.channel_members_update.app_error",
    "translation": "Failed to update the user channels memberships."
  },
  {
    "id": "store.sql_user.demote_user_to_guest.commit_transaction.app_error",
    "translation": "Failed to commit the database transaction."
  },
  {
    "id": "store.sql_user.demote_user_to_guest.open_transaction.app_error",
    "translation": "Failed to begin the database transaction."
  },
  {
    "id": "store.sql_user.demote_user_to_guest.team_members_update.app_error",
    "translation": "Failed to update the user teams memberships."
  },
  {
    "id": "store.sql_user.demote_user_to_guest.user_update.app_error",
    "translation": "Failed to update the user."
  },
  {
    "id": "store.sql_user.get.app_error",
    "translation": "We encountered an error finding the account."
  },
  {
    "id": "store.sql_user.get_by_auth.missing_account.app_error",
    "translation": "Unable to find an existing account matching your authentication type for this team. This team may require an invite from the team owner to join."
  },
  {
    "id": "store.sql_user.get_by_auth.other.app_error",
    "translation": "We encountered an error trying to find the account by authentication type."
  },
  {
    "id": "store.sql_user.get_by_username.app_error",
    "translation": "Unable to find an existing account matching your username for this team. This team may require an invite from the team owner to join."
  },
  {
    "id": "store.sql_user.get_for_login.app_error",
    "translation": "Unable to find an existing account matching your credentials. This team may require an invite from the team owner to join."
  },
  {
    "id": "store.sql_user.get_for_login.multiple_users",
    "translation": "We found multiple users matching your credentials and were unable to log you in. Please contact an administrator."
  },
  {
    "id": "store.sql_user.get_known_users.get_users.app_error",
    "translation": "Unable to get know users from the database."
  },
  {
    "id": "store.sql_user.get_new_users.app_error",
    "translation": "We encountered an error while finding the new users."
  },
  {
    "id": "store.sql_user.get_profile_by_group_channel_ids_for_user.app_error",
    "translation": "We encountered an error while finding user profiles."
  },
  {
    "id": "store.sql_user.get_profiles.app_error",
    "translation": "We encountered an error while finding user profiles."
  },
  {
    "id": "store.sql_user.get_recently_active_users.app_error",
    "translation": "We encountered an error while finding the recently active users."
  },
  {
    "id": "store.sql_user.get_sysadmin_profiles.app_error",
    "translation": "We encountered an error while finding user profiles."
  },
  {
    "id": "store.sql_user.get_system_install_date.app_error",
    "translation": "Unable to infer the system date based on the first user creation date."
  },
  {
    "id": "store.sql_user.get_total_users_count.app_error",
    "translation": "We could not count the users."
  },
  {
    "id": "store.sql_user.get_unread_count.app_error",
    "translation": "We could not get the unread message count for the user."
  },
  {
    "id": "store.sql_user.get_unread_count_for_channel.app_error",
    "translation": "We could not get the unread message count for the user and channel."
  },
  {
    "id": "store.sql_user.get_users_batch_for_indexing.get_channel_members.app_error",
    "translation": "Unable to get the channel members for the users batch for indexing."
  },
  {
    "id": "store.sql_user.get_users_batch_for_indexing.get_team_members.app_error",
    "translation": "Unable to get the team members for the users batch for indexing."
  },
  {
    "id": "store.sql_user.get_users_batch_for_indexing.get_users.app_error",
    "translation": "Unable to get the users batch for indexing."
  },
  {
    "id": "store.sql_user.missing_account.const",
    "translation": "Unable to find the user."
  },
  {
    "id": "store.sql_user.permanent_delete.app_error",
    "translation": "Unable to delete the existing account."
  },
  {
    "id": "store.sql_user.promote_guest.channel_members_update.app_error",
    "translation": "Failed to update the user channels memberships."
  },
  {
    "id": "store.sql_user.promote_guest.commit_transaction.app_error",
    "translation": "Failed to commit the database transaction."
  },
  {
    "id": "store.sql_user.promote_guest.open_transaction.app_error",
    "translation": "Failed to begin the database transaction."
  },
  {
    "id": "store.sql_user.promote_guest.team_members_update.app_error",
    "translation": "Failed to update the user teams memberships."
  },
  {
    "id": "store.sql_user.promote_guest.user_update.app_error",
    "translation": "Failed to update the user."
  },
  {
    "id": "store.sql_user.save.app_error",
    "translation": "Unable to save the account."
  },
  {
    "id": "store.sql_user.save.email_exists.app_error",
    "translation": "An account with that email already exists."
  },
  {
    "id": "store.sql_user.save.email_exists.ldap_app_error",
    "translation": "This account does not use AD/LDAP authentication. Please sign in using email and password."
  },
  {
    "id": "store.sql_user.save.email_exists.saml_app_error",
    "translation": "This account does not use SAML authentication. Please sign in using email and password."
  },
  {
    "id": "store.sql_user.save.existing.app_error",
    "translation": "Must call update for existing user."
  },
  {
    "id": "store.sql_user.save.max_accounts.app_error",
    "translation": "This team has reached the maximum number of allowed accounts. Contact your System Administrator to set a higher limit."
  },
  {
    "id": "store.sql_user.save.member_count.app_error",
    "translation": "Failed to get current team member count."
  },
  {
    "id": "store.sql_user.save.username_exists.app_error",
    "translation": "An account with that username already exists."
  },
  {
    "id": "store.sql_user.save.username_exists.ldap_app_error",
    "translation": "An account with that username already exists. Please contact your Administrator."
  },
  {
    "id": "store.sql_user.save.username_exists.saml_app_error",
    "translation": "An account with that username already exists. Please contact your Administrator."
  },
  {
    "id": "store.sql_user.search.app_error",
    "translation": "Unable to find any user matching the search parameters."
  },
  {
    "id": "store.sql_user.update.app_error",
    "translation": "Unable to update the account."
  },
  {
    "id": "store.sql_user.update.can_not_change_ldap.app_error",
    "translation": "Can not change fields set by AD/LDAP."
  },
  {
    "id": "store.sql_user.update.email_taken.app_error",
    "translation": "This email is already taken. Please choose another."
  },
  {
    "id": "store.sql_user.update.find.app_error",
    "translation": "Unable to find the existing account to update."
  },
  {
    "id": "store.sql_user.update.finding.app_error",
    "translation": "We encountered an error finding the account."
  },
  {
    "id": "store.sql_user.update.updating.app_error",
    "translation": "We encountered an error updating the account."
  },
  {
    "id": "store.sql_user.update.username_taken.app_error",
    "translation": "This username is already taken. Please choose another."
  },
  {
    "id": "store.sql_user.update_active_for_multiple_users.getting_changed_users.app_error",
    "translation": "Unable to get the list of deactivate guests ids."
  },
  {
    "id": "store.sql_user.update_active_for_multiple_users.updating.app_error",
    "translation": "Unable to deactivate guests."
  },
  {
    "id": "store.sql_user.update_auth_data.app_error",
    "translation": "Unable to update the auth data."
  },
  {
    "id": "store.sql_user.update_auth_data.email_exists.app_error",
    "translation": "Unable to switch account to {{.Service}}. An account using the email {{.Email}} already exists."
  },
  {
    "id": "store.sql_user.update_failed_pwd_attempts.app_error",
    "translation": "Unable to update the failed_attempts."
  },
  {
    "id": "store.sql_user.update_last_picture_update.app_error",
    "translation": "Unable to update the update_at."
  },
  {
    "id": "store.sql_user.update_mfa_active.app_error",
    "translation": "We encountered an error updating the user's MFA active status."
  },
  {
    "id": "store.sql_user.update_mfa_secret.app_error",
    "translation": "We encountered an error updating the user's MFA secret."
  },
  {
    "id": "store.sql_user.update_password.app_error",
    "translation": "Unable to update the user password."
  },
  {
    "id": "store.sql_user.update_update.app_error",
    "translation": "Unable to update the date of the last update of the user."
  },
  {
    "id": "store.sql_user.verify_email.app_error",
    "translation": "Unable to update verify email field."
  },
  {
    "id": "store.sql_user_access_token.delete.app_error",
    "translation": "Unable to delete the personal access token."
  },
  {
    "id": "store.sql_user_access_token.get.app_error",
    "translation": "Unable to get the personal access token."
  },
  {
    "id": "store.sql_user_access_token.get_all.app_error",
    "translation": "Unable to get all personal access tokens."
  },
  {
    "id": "store.sql_user_access_token.get_by_token.app_error",
    "translation": "Unable to get the personal access token by token."
  },
  {
    "id": "store.sql_user_access_token.get_by_user.app_error",
    "translation": "Unable to get the personal access tokens by user."
  },
  {
    "id": "store.sql_user_access_token.save.app_error",
    "translation": "Unable to save the personal access token."
  },
  {
    "id": "store.sql_user_access_token.search.app_error",
    "translation": "We encountered an error searching user access tokens."
  },
  {
    "id": "store.sql_user_access_token.update_token_disable.app_error",
    "translation": "Unable to disable the access token."
  },
  {
    "id": "store.sql_user_access_token.update_token_enable.app_error",
    "translation": "Unable to enable the access token."
  },
  {
    "id": "store.sql_user_terms_of_service.delete.app_error",
    "translation": "Unable to delete terms of service."
  },
  {
    "id": "store.sql_user_terms_of_service.get_by_user.app_error",
    "translation": "Unable to fetch terms of service."
  },
  {
    "id": "store.sql_user_terms_of_service.get_by_user.no_rows.app_error",
    "translation": "No terms of service found."
  },
  {
    "id": "store.sql_user_terms_of_service.save.app_error",
    "translation": "Unable to save terms of service."
  },
  {
    "id": "store.sql_webhooks.analytics_incoming_count.app_error",
    "translation": "Unable to count the incoming webhooks."
  },
  {
    "id": "store.sql_webhooks.analytics_outgoing_count.app_error",
    "translation": "Unable to count the outgoing webhooks."
  },
  {
    "id": "store.sql_webhooks.delete_incoming.app_error",
    "translation": "Unable to delete the webhook."
  },
  {
    "id": "store.sql_webhooks.delete_outgoing.app_error",
    "translation": "Unable to delete the webhook."
  },
  {
    "id": "store.sql_webhooks.get_incoming.app_error",
    "translation": "Unable to get the webhook."
  },
  {
    "id": "store.sql_webhooks.get_incoming_by_channel.app_error",
    "translation": "Unable to get the webhooks."
  },
  {
    "id": "store.sql_webhooks.get_incoming_by_user.app_error",
    "translation": "Unable to get the webhook."
  },
  {
    "id": "store.sql_webhooks.get_outgoing.app_error",
    "translation": "Unable to get the webhook."
  },
  {
    "id": "store.sql_webhooks.get_outgoing_by_channel.app_error",
    "translation": "Unable to get the webhooks."
  },
  {
    "id": "store.sql_webhooks.get_outgoing_by_team.app_error",
    "translation": "Unable to get the webhooks."
  },
  {
    "id": "store.sql_webhooks.permanent_delete_incoming_by_channel.app_error",
    "translation": "Unable to delete the webhook."
  },
  {
    "id": "store.sql_webhooks.permanent_delete_incoming_by_user.app_error",
    "translation": "Unable to delete the webhook."
  },
  {
    "id": "store.sql_webhooks.permanent_delete_outgoing_by_channel.app_error",
    "translation": "Unable to delete the webhook."
  },
  {
    "id": "store.sql_webhooks.permanent_delete_outgoing_by_user.app_error",
    "translation": "Unable to delete the webhook."
  },
  {
    "id": "store.sql_webhooks.save_incoming.app_error",
    "translation": "Unable to save the IncomingWebhook."
  },
  {
    "id": "store.sql_webhooks.save_incoming.existing.app_error",
    "translation": "You cannot overwrite an existing IncomingWebhook."
  },
  {
    "id": "store.sql_webhooks.save_outgoing.app_error",
    "translation": "Unable to save the OutgoingWebhook."
  },
  {
    "id": "store.sql_webhooks.save_outgoing.override.app_error",
    "translation": "You cannot overwrite an existing OutgoingWebhook."
  },
  {
    "id": "store.sql_webhooks.update_incoming.app_error",
    "translation": "Unable to update the IncomingWebhook."
  },
  {
    "id": "store.sql_webhooks.update_outgoing.app_error",
    "translation": "Unable to update the webhook."
  },
  {
    "id": "store.update_error",
    "translation": "update error"
  },
  {
    "id": "system.message.name",
    "translation": "System"
  },
  {
    "id": "utils.file.list_directory.local.app_error",
    "translation": "Encountered an error listing directory from local server file storage."
  },
  {
    "id": "utils.file.list_directory.s3.app_error",
    "translation": "Encountered an error listing directory from S3."
  },
  {
    "id": "utils.file.remove_directory.local.app_error",
    "translation": "Encountered an error removing directory from local server file storage."
  },
  {
    "id": "utils.file.remove_directory.s3.app_error",
    "translation": "Encountered an error removing directory from S3."
  },
  {
    "id": "utils.file.remove_file.local.app_error",
    "translation": "Encountered an error removing file from local server file storage."
  },
  {
    "id": "utils.file.remove_file.s3.app_error",
    "translation": "Encountered an error removing file from S3."
  },
  {
    "id": "utils.mail.connect_smtp.helo.app_error",
    "translation": "Failed to set HELO."
  },
  {
    "id": "utils.mail.connect_smtp.open.app_error",
    "translation": "Failed to open connection."
  },
  {
    "id": "utils.mail.connect_smtp.open_tls.app_error",
    "translation": "Failed to open TLS connection."
  },
  {
    "id": "utils.mail.new_client.auth.app_error",
    "translation": "Failed to authenticate on SMTP server."
  },
  {
    "id": "utils.mail.sendMail.attachments.write_error",
    "translation": "Failed to write attachment to email"
  },
  {
    "id": "utils.mail.send_mail.close.app_error",
    "translation": "Failed to close connection to SMTP server."
  },
  {
    "id": "utils.mail.send_mail.from_address.app_error",
    "translation": "Error setting \"From Address\""
  },
  {
    "id": "utils.mail.send_mail.msg.app_error",
    "translation": "Failed to write email message."
  },
  {
    "id": "utils.mail.send_mail.msg_data.app_error",
    "translation": "Failed to add email message data."
  },
  {
    "id": "utils.mail.send_mail.to_address.app_error",
    "translation": "Error setting \"To Address\"."
  },
  {
    "id": "web.command_webhook.command.app_error",
    "translation": "Couldn't find the command."
  },
  {
    "id": "web.command_webhook.invalid.app_error",
    "translation": "Invalid webhook."
  },
  {
    "id": "web.command_webhook.parse.app_error",
    "translation": "Unable to parse incoming data."
  },
  {
    "id": "web.error.unsupported_browser.browser_get_latest.chrome",
    "translation": "Get the latest Chrome browser"
  },
  {
    "id": "web.error.unsupported_browser.browser_get_latest.firefox",
    "translation": "Get the latest Firefox browser"
  },
  {
    "id": "web.error.unsupported_browser.browser_get_latest.safari",
    "translation": "Get the latest Safari browser"
  },
  {
    "id": "web.error.unsupported_browser.browser_title.chrome",
    "translation": "Google Chrome"
  },
  {
    "id": "web.error.unsupported_browser.browser_title.edge",
    "translation": "Microsoft Edge"
  },
  {
    "id": "web.error.unsupported_browser.browser_title.firefox",
    "translation": "Firefox"
  },
  {
    "id": "web.error.unsupported_browser.browser_title.safari",
    "translation": "Safari"
  },
  {
    "id": "web.error.unsupported_browser.download",
    "translation": "Download the App"
  },
  {
    "id": "web.error.unsupported_browser.download_app_or_upgrade_browser",
    "translation": "Download the Mattermost app or use a supported browser for a better experience."
  },
  {
    "id": "web.error.unsupported_browser.download_the_app",
    "translation": "Download the App"
  },
  {
    "id": "web.error.unsupported_browser.install_guide.mac",
    "translation": "Install Guide"
  },
  {
    "id": "web.error.unsupported_browser.install_guide.windows",
    "translation": "Install Guide"
  },
  {
    "id": "web.error.unsupported_browser.learn_more",
    "translation": "Learn more about supported browsers."
  },
  {
    "id": "web.error.unsupported_browser.min_browser_version.chrome",
    "translation": "Version 61+"
  },
  {
    "id": "web.error.unsupported_browser.min_browser_version.edge",
    "translation": "Version 44+"
  },
  {
    "id": "web.error.unsupported_browser.min_browser_version.firefox",
    "translation": "Version 60+"
  },
  {
    "id": "web.error.unsupported_browser.min_browser_version.safari",
    "translation": "Version 12+"
  },
  {
    "id": "web.error.unsupported_browser.min_os_version.mac",
    "translation": "macOS 10.9+"
  },
  {
    "id": "web.error.unsupported_browser.min_os_version.windows",
    "translation": "Windows 7+"
  },
  {
    "id": "web.error.unsupported_browser.no_longer_support",
    "translation": "This browser is no longer supported by Mattermost"
  },
  {
    "id": "web.error.unsupported_browser.no_longer_support_version",
    "translation": "This version of your browser is no longer supported by Mattermost"
  },
  {
    "id": "web.error.unsupported_browser.open_system_browser.edge",
    "translation": "Open Edge"
  },
  {
    "id": "web.error.unsupported_browser.system_browser_make_default",
    "translation": "Make default"
  },
  {
    "id": "web.error.unsupported_browser.system_browser_or",
    "translation": "or"
  },
  {
    "id": "web.get_access_token.internal_saving.app_error",
    "translation": "Unable to update the user access data."
  },
  {
    "id": "web.incoming_webhook.channel.app_error",
    "translation": "Couldn't find the channel."
  },
  {
    "id": "web.incoming_webhook.channel_locked.app_error",
    "translation": "This webhook is not permitted to post to the requested channel."
  },
  {
    "id": "web.incoming_webhook.disabled.app_error",
    "translation": "Incoming webhooks have been disabled by the system admin."
  },
  {
    "id": "web.incoming_webhook.invalid.app_error",
    "translation": "Invalid webhook."
  },
  {
    "id": "web.incoming_webhook.parse.app_error",
    "translation": "Unable to parse incoming data."
  },
  {
    "id": "web.incoming_webhook.permissions.app_error",
    "translation": "Inappropriate channel permissions."
  },
  {
    "id": "web.incoming_webhook.split_props_length.app_error",
    "translation": "Unable to split webhook props into {{.Max}} character parts."
  },
  {
    "id": "web.incoming_webhook.text.app_error",
    "translation": "No text specified."
  },
  {
    "id": "web.incoming_webhook.user.app_error",
    "translation": "Couldn't find the user."
  }
]<|MERGE_RESOLUTION|>--- conflicted
+++ resolved
@@ -3920,11 +3920,7 @@
   },
   {
     "id": "ent.compliance.csv.metadata.json.zipfile.appError",
-<<<<<<< HEAD
-    "translation": ""
-=======
     "translation": "Unable to create the zip file"
->>>>>>> 53cc7a26
   },
   {
     "id": "ent.compliance.csv.post.export.appError",

--- conflicted
+++ resolved
@@ -2655,53 +2655,52 @@
     "translation": "[{{ .SiteName }}] You joined {{ .ServerURL }}"
   },
   {
-<<<<<<< HEAD
+    "id": "api.upgrade_to_enterprise.already-done.app_error",
+    "translation": "You have already upgraded to Mattermost Enterprise Edition. Please restart the server to finish the upgrade."
+  },
+  {
+    "id": "api.upgrade_to_enterprise.already-enterprise.app_error",
+    "translation": "You cannot upgrade because you are already running Mattermost Enterprise Edition."
+  },
+  {
+    "id": "api.upgrade_to_enterprise.app_error",
+    "translation": "An upgrade to Mattermost Enterprise Edition is already running."
+  },
+  {
+    "id": "api.upgrade_to_enterprise.generic_error.app_error",
+    "translation": "Mattermost was unable to upgrade to Enterprise Edition."
+  },
+  {
+    "id": "api.upgrade_to_enterprise.invalid-permission.app_error",
+    "translation": "Mattermost was unable to upgrade to Enterprise Edition. The Mattermost system user {{.MattermostUsername}} does not have write access to the necessary binary file. A system administrator can update the file permissions by executing the following command on the server where Mattermost is installed:\n\n```\nchmod +w \"{{.Path}}\"\n```\n\nAfter changing the file permissions, try to upgrade Mattermost again. When you have upgraded and restarted, remember to restore the original binary file permissions:\n\n```\nchmod -w \"{{.Path}}\"\n```"
+  },
+  {
+    "id": "api.upgrade_to_enterprise.invalid-user-and-permission.app_error",
+    "translation": "Mattermost was unable to upgrade to Enterprise Edition. The Mattermost system user {{.MattermostUsername}} does not have write access to the necessary binary file. A system administrator can update the file permissions by executing the following command on the server where Mattermost is installed:\n\n```\nchown {{.MattermostUsername}} \"{{.Path}}\"\nchmod +w \"{{.Path}}\"\n```\n\nAfter changing the file permissions, try to upgrade Mattermost again. When you have upgraded and restarted, remember to restore the original binary file permissions:\n\n```\nchown {{.FileUsername}} \"{{.Path}}\"\nchmod -w \"{{.Path}}\"\n```"
+  },
+  {
+    "id": "api.upgrade_to_enterprise.invalid-user.app_error",
+    "translation": "Mattermost was unable to upgrade to Enterprise Edition. The Mattermost system user {{.MattermostUsername}} does not have write access to the necessary binary file. A system administrator can update the file permissions by executing the following command on the server where Mattermost is installed:\n\n```\nchown {{.MattermostUsername}} \"{{.Path}}\"\n```\n\nAfter changing the file permissions, try to upgrade Mattermost again. When you have upgraded and restarted, remember to restore the original binary file permissions:\n\n```\nchown {{.FileUsername}} \"{{.Path}}\"\n```"
+  },
+  {
+    "id": "api.upgrade_to_enterprise.system_not_supported.app_error",
+    "translation": "Mattermost was unable to upgrade to Enterprise Edition. This feature will only work on Linux systems with x86-64 architecture."
+  },
+  {
+    "id": "api.upgrade_to_enterprise_status.app_error",
+    "translation": "Mattermost was unable to upgrade to Enterprise Edition."
+  },
+  {
+    "id": "api.upgrade_to_enterprise_status.signature.app_error",
+    "translation": "Mattermost was unable to upgrade to Enterprise Edition. The digital signature of the downloaded binary file could not be verified."
+  },
+  {
     "id": "api.upload.get_upload.forbidden.app_error",
     "translation": "Failed to get upload."
   },
   {
     "id": "api.upload.upload_data.invalid_content_length",
     "translation": "Invalid Content-Length."
-=======
-    "id": "api.upgrade_to_enterprise.already-done.app_error",
-    "translation": "You have already upgraded to Mattermost Enterprise Edition. Please restart the server to finish the upgrade."
-  },
-  {
-    "id": "api.upgrade_to_enterprise.already-enterprise.app_error",
-    "translation": "You cannot upgrade because you are already running Mattermost Enterprise Edition."
-  },
-  {
-    "id": "api.upgrade_to_enterprise.app_error",
-    "translation": "An upgrade to Mattermost Enterprise Edition is already running."
-  },
-  {
-    "id": "api.upgrade_to_enterprise.generic_error.app_error",
-    "translation": "Mattermost was unable to upgrade to Enterprise Edition."
-  },
-  {
-    "id": "api.upgrade_to_enterprise.invalid-permission.app_error",
-    "translation": "Mattermost was unable to upgrade to Enterprise Edition. The Mattermost system user {{.MattermostUsername}} does not have write access to the necessary binary file. A system administrator can update the file permissions by executing the following command on the server where Mattermost is installed:\n\n```\nchmod +w \"{{.Path}}\"\n```\n\nAfter changing the file permissions, try to upgrade Mattermost again. When you have upgraded and restarted, remember to restore the original binary file permissions:\n\n```\nchmod -w \"{{.Path}}\"\n```"
-  },
-  {
-    "id": "api.upgrade_to_enterprise.invalid-user-and-permission.app_error",
-    "translation": "Mattermost was unable to upgrade to Enterprise Edition. The Mattermost system user {{.MattermostUsername}} does not have write access to the necessary binary file. A system administrator can update the file permissions by executing the following command on the server where Mattermost is installed:\n\n```\nchown {{.MattermostUsername}} \"{{.Path}}\"\nchmod +w \"{{.Path}}\"\n```\n\nAfter changing the file permissions, try to upgrade Mattermost again. When you have upgraded and restarted, remember to restore the original binary file permissions:\n\n```\nchown {{.FileUsername}} \"{{.Path}}\"\nchmod -w \"{{.Path}}\"\n```"
-  },
-  {
-    "id": "api.upgrade_to_enterprise.invalid-user.app_error",
-    "translation": "Mattermost was unable to upgrade to Enterprise Edition. The Mattermost system user {{.MattermostUsername}} does not have write access to the necessary binary file. A system administrator can update the file permissions by executing the following command on the server where Mattermost is installed:\n\n```\nchown {{.MattermostUsername}} \"{{.Path}}\"\n```\n\nAfter changing the file permissions, try to upgrade Mattermost again. When you have upgraded and restarted, remember to restore the original binary file permissions:\n\n```\nchown {{.FileUsername}} \"{{.Path}}\"\n```"
-  },
-  {
-    "id": "api.upgrade_to_enterprise.system_not_supported.app_error",
-    "translation": "Mattermost was unable to upgrade to Enterprise Edition. This feature will only work on Linux systems with x86-64 architecture."
-  },
-  {
-    "id": "api.upgrade_to_enterprise_status.app_error",
-    "translation": "Mattermost was unable to upgrade to Enterprise Edition."
-  },
-  {
-    "id": "api.upgrade_to_enterprise_status.signature.app_error",
-    "translation": "Mattermost was unable to upgrade to Enterprise Edition. The digital signature of the downloaded binary file could not be verified."
->>>>>>> 93e47eb8
   },
   {
     "id": "api.user.activate_mfa.email_and_ldap_only.app_error",
@@ -5184,10 +5183,6 @@
     "translation": "Failed to purge records."
   },
   {
-    "id": "ent.data_retention.file_infos_batch.internal_error",
-    "translation": "We encountered an error permanently deleting the batch of file infos."
-  },
-  {
     "id": "ent.data_retention.flags_batch.internal_error",
     "translation": "We encountered an error cleaning up the batch of flags."
   },
@@ -5512,14 +5507,6 @@
     "translation": "unable to migrate."
   },
   {
-    "id": "ent.message_export.actiance_export.get_attachment_error",
-    "translation": "Failed to get file info for a post."
-  },
-  {
-    "id": "ent.message_export.csv_export.get_attachment_error",
-    "translation": "Failed to get file info for a post."
-  },
-  {
     "id": "ent.message_export.global_relay.attach_file.app_error",
     "translation": "Unable to add attachment to the Global Relay export."
   },
@@ -5570,10 +5557,6 @@
   {
     "id": "ent.message_export.global_relay_export.deliver.unable_to_open_zip_file_data.app_error",
     "translation": "Unable to open the export temporary file."
-  },
-  {
-    "id": "ent.message_export.global_relay_export.get_attachment_error",
-    "translation": "Failed to get file info for a post."
   },
   {
     "id": "ent.message_export.run_export.app_error",

[
  {
    "id": "April",
    "translation": "April"
  },
  {
    "id": "August",
    "translation": "August"
  },
  {
    "id": "December",
    "translation": "December"
  },
  {
    "id": "February",
    "translation": "February"
  },
  {
    "id": "January",
    "translation": "January"
  },
  {
    "id": "July",
    "translation": "July"
  },
  {
    "id": "June",
    "translation": "June"
  },
  {
    "id": "March",
    "translation": "March"
  },
  {
    "id": "May",
    "translation": "May"
  },
  {
    "id": "November",
    "translation": "November"
  },
  {
    "id": "October",
    "translation": "October"
  },
  {
    "id": "September",
    "translation": "September"
  },
  {
    "id": "actiance.export.marshalToXml.appError",
    "translation": "Unable to convert export to XML."
  },
  {
    "id": "api.admin.add_certificate.array.app_error",
    "translation": "No file under 'certificate' in request."
  },
  {
    "id": "api.admin.add_certificate.no_file.app_error",
    "translation": "No file under 'certificate' in request."
  },
  {
    "id": "api.admin.add_certificate.open.app_error",
    "translation": "Could not open certificate file."
  },
  {
    "id": "api.admin.add_certificate.saving.app_error",
    "translation": "Could not save certificate file."
  },
  {
    "id": "api.admin.delete_brand_image.storage.not_found",
    "translation": "Unable to delete brand image, not found."
  },
  {
    "id": "api.admin.file_read_error",
    "translation": "Error reading log file."
  },
  {
    "id": "api.admin.get_brand_image.storage.app_error",
    "translation": "Image storage is not configured."
  },
  {
    "id": "api.admin.remove_certificate.delete.app_error",
    "translation": "An error occurred while deleting the certificate."
  },
  {
    "id": "api.admin.saml.failure_get_metadata_from_idp.app_error",
    "translation": "Failed to obtain metadata from Identity Provider URL."
  },
  {
    "id": "api.admin.saml.failure_parse_idp_certificate.app_error",
    "translation": "Failure encountered while parsing the metadata information received from the Identity Provider to a certificate."
  },
  {
    "id": "api.admin.saml.failure_save_idp_certificate_file.app_error",
    "translation": "Could not save certificate file."
  },
  {
    "id": "api.admin.saml.invalid_xml_missing_idpssodescriptors.app_error",
    "translation": "Missing Identity Provider SSO Descriptors node in the XML."
  },
  {
    "id": "api.admin.saml.invalid_xml_missing_keydescriptor.app_error",
    "translation": "Missing Identity Provider Key Descriptors node in the XML."
  },
  {
    "id": "api.admin.saml.invalid_xml_missing_ssoservices.app_error",
    "translation": "Missing Identity Provider SSO Services node in the XML."
  },
  {
    "id": "api.admin.saml.metadata.app_error",
    "translation": "An error occurred while building Service Provider Metadata."
  },
  {
    "id": "api.admin.saml.not_available.app_error",
    "translation": "SAML 2.0 is not configured or supported on this server."
  },
  {
    "id": "api.admin.saml.set_certificate_from_metadata.invalid_body.app_error",
    "translation": "Invalid certificate text."
  },
  {
    "id": "api.admin.saml.set_certificate_from_metadata.invalid_content_type.app_error",
    "translation": "Invalid content type."
  },
  {
    "id": "api.admin.saml.set_certificate_from_metadata.missing_content_type.app_error",
    "translation": "Missing content type."
  },
  {
    "id": "api.admin.test_email.body",
    "translation": "It appears your Mattermost email is setup correctly!"
  },
  {
    "id": "api.admin.test_email.missing_server",
    "translation": "SMTP Server is required"
  },
  {
    "id": "api.admin.test_email.reenter_password",
    "translation": "The SMTP server, port, or username has changed. Please re-enter the SMTP password to test connection."
  },
  {
    "id": "api.admin.test_email.subject",
    "translation": "Mattermost - Testing Email Settings"
  },
  {
    "id": "api.admin.test_s3.missing_s3_bucket",
    "translation": "S3 Bucket is required"
  },
  {
    "id": "api.admin.upload_brand_image.array.app_error",
    "translation": "Empty array under 'image' in request."
  },
  {
    "id": "api.admin.upload_brand_image.no_file.app_error",
    "translation": "No file under 'image' in request."
  },
  {
    "id": "api.admin.upload_brand_image.parse.app_error",
    "translation": "Could not parse multipart form."
  },
  {
    "id": "api.admin.upload_brand_image.storage.app_error",
    "translation": "Unable to upload image. Image storage is not configured."
  },
  {
    "id": "api.admin.upload_brand_image.too_large.app_error",
    "translation": "Unable to upload file. File is too large."
  },
  {
    "id": "api.bot.create_disabled",
    "translation": "Bot creation has been disabled."
  },
  {
    "id": "api.bot.delete_bot_icon_image.app_error",
    "translation": "Couldn't delete icon image."
  },
  {
    "id": "api.bot.get_bot_icon_image.read.app_error",
    "translation": "Unable to read icon image file."
  },
  {
    "id": "api.bot.set_bot_icon_image.app_error",
    "translation": "Couldn't upload icon image."
  },
  {
    "id": "api.bot.set_bot_icon_image.array.app_error",
    "translation": "Empty array under 'image' in request."
  },
  {
    "id": "api.bot.set_bot_icon_image.no_file.app_error",
    "translation": "No file under 'image' in request."
  },
  {
    "id": "api.bot.set_bot_icon_image.open.app_error",
    "translation": "Could not open image file."
  },
  {
    "id": "api.bot.set_bot_icon_image.parse.app_error",
    "translation": "Could not parse multipart form."
  },
  {
    "id": "api.bot.set_bot_icon_image.too_large.app_error",
    "translation": "Unable to upload icon image. File is too large."
  },
  {
    "id": "api.bot.teams_channels.add_message_mobile",
    "translation": "Please add me to teams and channels you want me to interact in. To do this, use the browser or Mattermost Desktop App."
  },
  {
    "id": "api.channel.add_guest.added",
    "translation": "%v added to the channel as guest by %v."
  },
  {
    "id": "api.channel.add_member.added",
    "translation": "%v added to the channel by %v."
  },
  {
    "id": "api.channel.add_members.error",
    "translation": "Error adding channel member(s)."
  },
  {
    "id": "api.channel.add_members.user_denied",
    "translation": "Channel membership denied to the following users because of group constraints: {{ .UserIDs }}"
  },
  {
    "id": "api.channel.add_user.to.channel.failed.app_error",
    "translation": "Failed to add user to channel."
  },
  {
    "id": "api.channel.add_user.to.channel.failed.deleted.app_error",
    "translation": "Failed to add user to channel because they have been removed from the team."
  },
  {
    "id": "api.channel.add_user_to_channel.type.app_error",
    "translation": "Can not add user to this channel type."
  },
  {
    "id": "api.channel.change_channel_privacy.private_to_public",
    "translation": "This channel has been converted to a Public Channel and can be joined by any team member."
  },
  {
    "id": "api.channel.change_channel_privacy.public_to_private",
    "translation": "This channel has been converted to a Private Channel."
  },
  {
    "id": "api.channel.channel_member_counts_by_group.license.error",
    "translation": "Your license does not support groups"
  },
  {
    "id": "api.channel.convert_channel_to_private.default_channel_error",
    "translation": "This default channel cannot be converted into a private channel."
  },
  {
    "id": "api.channel.convert_channel_to_private.private_channel_error",
    "translation": "The channel requested to convert is already a private channel."
  },
  {
    "id": "api.channel.create_channel.direct_channel.app_error",
    "translation": "Must use createDirectChannel API service for direct message channel creation."
  },
  {
    "id": "api.channel.create_channel.max_channel_limit.app_error",
    "translation": "Unable to create more than {{.MaxChannelsPerTeam}} channels for current team."
  },
  {
    "id": "api.channel.create_default_channels.off_topic",
    "translation": "Off-Topic"
  },
  {
    "id": "api.channel.create_default_channels.town_square",
    "translation": "Town Square"
  },
  {
    "id": "api.channel.create_direct_channel.invalid_user.app_error",
    "translation": "Invalid user ID for direct channel creation."
  },
  {
    "id": "api.channel.create_group.bad_size.app_error",
    "translation": "Group message channels must contain at least 3 and no more than 8 users."
  },
  {
    "id": "api.channel.create_group.bad_user.app_error",
    "translation": "One of the provided users does not exist."
  },
  {
    "id": "api.channel.delete_channel.archived",
    "translation": "%v archived the channel."
  },
  {
    "id": "api.channel.delete_channel.cannot.app_error",
    "translation": "Unable to delete the default channel {{.Channel}}."
  },
  {
    "id": "api.channel.delete_channel.deleted.app_error",
    "translation": "The channel has been archived or deleted."
  },
  {
    "id": "api.channel.delete_channel.type.invalid",
    "translation": "Unable to delete direct or group message channels"
  },
  {
    "id": "api.channel.get_channel_moderations.license.error",
    "translation": "Your license does not support channel moderation"
  },
  {
    "id": "api.channel.guest_join_channel.post_and_forget",
    "translation": "%v joined the channel as guest."
  },
  {
    "id": "api.channel.join_channel.permissions.app_error",
    "translation": "You do not have the appropriate permissions."
  },
  {
    "id": "api.channel.join_channel.post_and_forget",
    "translation": "%v joined the channel."
  },
  {
    "id": "api.channel.leave.default.app_error",
    "translation": "Unable to leave the default channel {{.Channel}}."
  },
  {
    "id": "api.channel.leave.direct.app_error",
    "translation": "Unable to leave a direct message channel."
  },
  {
    "id": "api.channel.leave.last_member.app_error",
    "translation": "You're the only member left, try removing the Private Channel instead of leaving."
  },
  {
    "id": "api.channel.leave.left",
    "translation": "%v left the channel."
  },
  {
    "id": "api.channel.move_channel.type.invalid",
    "translation": "Unable to move direct or group message channels"
  },
  {
    "id": "api.channel.patch_channel_moderations.license.error",
    "translation": "Your license does not support channel moderation"
  },
  {
    "id": "api.channel.patch_update_channel.forbidden.app_error",
    "translation": "Failed to update the channel."
  },
  {
    "id": "api.channel.post_channel_privacy_message.error",
    "translation": "Failed to post channel privacy update message."
  },
  {
    "id": "api.channel.post_update_channel_displayname_message_and_forget.create_post.error",
    "translation": "Failed to post displayname update message"
  },
  {
    "id": "api.channel.post_update_channel_displayname_message_and_forget.retrieve_user.error",
    "translation": "Failed to retrieve user while updating channel DisplayName field"
  },
  {
    "id": "api.channel.post_update_channel_displayname_message_and_forget.updated_from",
    "translation": "%s updated the channel display name from: %s to: %s"
  },
  {
    "id": "api.channel.post_update_channel_header_message_and_forget.post.error",
    "translation": "Failed to post update channel header message"
  },
  {
    "id": "api.channel.post_update_channel_header_message_and_forget.removed",
    "translation": "%s removed the channel header (was: %s)"
  },
  {
    "id": "api.channel.post_update_channel_header_message_and_forget.retrieve_user.error",
    "translation": "Failed to retrieve user while updating channel header"
  },
  {
    "id": "api.channel.post_update_channel_header_message_and_forget.updated_from",
    "translation": "%s updated the channel header from: %s to: %s"
  },
  {
    "id": "api.channel.post_update_channel_header_message_and_forget.updated_to",
    "translation": "%s updated the channel header to: %s"
  },
  {
    "id": "api.channel.post_user_add_remove_message_and_forget.error",
    "translation": "Failed to post join/leave message"
  },
  {
    "id": "api.channel.remove.default.app_error",
    "translation": "Unable to remove user from the default channel {{.Channel}}."
  },
  {
    "id": "api.channel.remove_channel_member.type.app_error",
    "translation": "Unable to remove user from a channel."
  },
  {
    "id": "api.channel.remove_member.group_constrained.app_error",
    "translation": "Unable to remove a user from a group-constrained channel."
  },
  {
    "id": "api.channel.remove_member.removed",
    "translation": "%v removed from the channel."
  },
  {
    "id": "api.channel.remove_members.denied",
    "translation": "Channel membership removal denied to the following users because of group constraints: {{ .UserIDs }}"
  },
  {
    "id": "api.channel.remove_user_from_channel.app_error",
    "translation": "Can not remove user from this channel type."
  },
  {
    "id": "api.channel.rename_channel.cant_rename_direct_messages.app_error",
    "translation": "You cannot rename a direct message channel."
  },
  {
    "id": "api.channel.rename_channel.cant_rename_group_messages.app_error",
    "translation": "You cannot rename a group message channel."
  },
  {
    "id": "api.channel.restore_channel.restored.app_error",
    "translation": "Unable to unarchive channel. The channel is not archived."
  },
  {
    "id": "api.channel.restore_channel.unarchived",
    "translation": "{{.Username}} unarchived the channel."
  },
  {
    "id": "api.channel.update_channel.deleted.app_error",
    "translation": "The channel has been archived or deleted."
  },
  {
    "id": "api.channel.update_channel.tried.app_error",
    "translation": "Tried to perform an invalid update of the default channel {{.Channel}}."
  },
  {
    "id": "api.channel.update_channel.typechange.app_error",
    "translation": "Channel type cannot be updated."
  },
  {
    "id": "api.channel.update_channel_member_roles.changing_guest_role.app_error",
    "translation": "Invalid channel member update: You can't add or remove the guest role manually."
  },
  {
    "id": "api.channel.update_channel_member_roles.guest_and_user.app_error",
    "translation": "Invalid channel member update: A user must be a guest or a user but not both."
  },
  {
    "id": "api.channel.update_channel_member_roles.scheme_role.app_error",
    "translation": "The provided role is managed by a Scheme and therefore cannot be applied directly to a Channel Member."
  },
  {
    "id": "api.channel.update_channel_privacy.default_channel_error",
    "translation": "The default channel cannot be made private."
  },
  {
    "id": "api.channel.update_channel_scheme.license.error",
    "translation": "Your license does not support updating a channel's scheme"
  },
  {
    "id": "api.channel.update_channel_scheme.scheme_scope.error",
    "translation": "Unable to set the scheme to the channel because the supplied scheme is not a channel scheme."
  },
  {
    "id": "api.channel.update_team_member_roles.changing_guest_role.app_error",
    "translation": "Invalid team member update: You can't add or remove the guest role manually."
  },
  {
    "id": "api.channel.update_team_member_roles.scheme_role.app_error",
    "translation": "The provided role is managed by a Scheme and therefore cannot be applied directly to a Team Member."
  },
  {
    "id": "api.command.admin_only.app_error",
    "translation": "Integrations have been limited to admins only."
  },
  {
    "id": "api.command.command_post.forbidden.app_error",
    "translation": "Specified user is not a member of specified channel."
  },
  {
    "id": "api.command.disabled.app_error",
    "translation": "Commands have been disabled by the system admin."
  },
  {
    "id": "api.command.duplicate_trigger.app_error",
    "translation": "This trigger word is already in use. Please choose another word."
  },
  {
    "id": "api.command.execute_command.create_post_failed.app_error",
    "translation": "Command '{{.Trigger}}' failed to post response. Please contact your System Administrator."
  },
  {
    "id": "api.command.execute_command.failed.app_error",
    "translation": "Command with a trigger of '{{.Trigger}}' failed."
  },
  {
    "id": "api.command.execute_command.failed_empty.app_error",
    "translation": "Command with a trigger of '{{.Trigger}}' returned an empty response."
  },
  {
    "id": "api.command.execute_command.failed_resp.app_error",
    "translation": "Command with a trigger of '{{.Trigger}}' returned response {{.Status}}."
  },
  {
    "id": "api.command.execute_command.format.app_error",
    "translation": "Command trigger word is missing the leading slash character"
  },
  {
    "id": "api.command.execute_command.not_found.app_error",
    "translation": "Command with a trigger of '{{.Trigger}}' not found. To send a message beginning with \"/\", try adding an empty space at the beginning of the message."
  },
  {
    "id": "api.command.execute_command.start.app_error",
    "translation": "No command trigger found."
  },
  {
    "id": "api.command.invite_people.desc",
    "translation": "Send an email invite to your Mattermost team"
  },
  {
    "id": "api.command.invite_people.email_invitations_off",
    "translation": "Email invitations are disabled, no invite(s) sent"
  },
  {
    "id": "api.command.invite_people.email_off",
    "translation": "Email has not been configured, no invite(s) sent"
  },
  {
    "id": "api.command.invite_people.fail",
    "translation": "Encountered an error sending email invite(s)"
  },
  {
    "id": "api.command.invite_people.hint",
    "translation": "[name@domain.com ...]"
  },
  {
    "id": "api.command.invite_people.invite_off",
    "translation": "User creation has been disabled on this server, no invite(s) sent"
  },
  {
    "id": "api.command.invite_people.name",
    "translation": "invite_people"
  },
  {
    "id": "api.command.invite_people.no_email",
    "translation": "Please specify one or more valid email addresses"
  },
  {
    "id": "api.command.invite_people.sent",
    "translation": "Email invite(s) sent"
  },
  {
    "id": "api.command.team_mismatch.app_error",
    "translation": "Unable to update commands across teams."
  },
  {
    "id": "api.command_away.desc",
    "translation": "Set your status away"
  },
  {
    "id": "api.command_away.name",
    "translation": "away"
  },
  {
    "id": "api.command_away.success",
    "translation": "You are now away"
  },
  {
    "id": "api.command_channel_header.channel.app_error",
    "translation": "Error to retrieve the current channel."
  },
  {
    "id": "api.command_channel_header.desc",
    "translation": "Edit the channel header"
  },
  {
    "id": "api.command_channel_header.hint",
    "translation": "[text]"
  },
  {
    "id": "api.command_channel_header.message.app_error",
    "translation": "Text must be provided with the /header command."
  },
  {
    "id": "api.command_channel_header.name",
    "translation": "header"
  },
  {
    "id": "api.command_channel_header.permission.app_error",
    "translation": "You don't have the appropriate permissions to edit the channel header."
  },
  {
    "id": "api.command_channel_header.update_channel.app_error",
    "translation": "Error to update the current channel."
  },
  {
    "id": "api.command_channel_purpose.channel.app_error",
    "translation": "Error to retrieve the current channel."
  },
  {
    "id": "api.command_channel_purpose.desc",
    "translation": "Edit the channel purpose"
  },
  {
    "id": "api.command_channel_purpose.direct_group.app_error",
    "translation": "Unable to set purpose for direct message channels. Use /header to set the header instead."
  },
  {
    "id": "api.command_channel_purpose.hint",
    "translation": "[text]"
  },
  {
    "id": "api.command_channel_purpose.message.app_error",
    "translation": "A message must be provided with the /purpose command."
  },
  {
    "id": "api.command_channel_purpose.name",
    "translation": "purpose"
  },
  {
    "id": "api.command_channel_purpose.permission.app_error",
    "translation": "You don't have the appropriate permissions to edit the channel purpose."
  },
  {
    "id": "api.command_channel_purpose.update_channel.app_error",
    "translation": "Error to update the current channel."
  },
  {
    "id": "api.command_channel_remove.channel.app_error",
    "translation": "Error retrieving the current channel."
  },
  {
    "id": "api.command_channel_rename.channel.app_error",
    "translation": "Error to retrieve the current channel."
  },
  {
    "id": "api.command_channel_rename.desc",
    "translation": "Rename the channel"
  },
  {
    "id": "api.command_channel_rename.direct_group.app_error",
    "translation": "Unable to rename direct message channels."
  },
  {
    "id": "api.command_channel_rename.hint",
    "translation": "[text]"
  },
  {
    "id": "api.command_channel_rename.message.app_error",
    "translation": "A message must be provided with the /rename command."
  },
  {
    "id": "api.command_channel_rename.name",
    "translation": "rename"
  },
  {
    "id": "api.command_channel_rename.permission.app_error",
    "translation": "You don't have the appropriate permissions to rename the channel."
  },
  {
    "id": "api.command_channel_rename.too_long.app_error",
    "translation": "Channel name must be {{.Length}} or fewer characters."
  },
  {
    "id": "api.command_channel_rename.too_short.app_error",
    "translation": "Channel name must be {{.Length}} or more characters."
  },
  {
    "id": "api.command_channel_rename.update_channel.app_error",
    "translation": "Error to update the current channel."
  },
  {
    "id": "api.command_code.desc",
    "translation": "Display text as a code block"
  },
  {
    "id": "api.command_code.hint",
    "translation": "[text]"
  },
  {
    "id": "api.command_code.message.app_error",
    "translation": "A message must be provided with the /code command."
  },
  {
    "id": "api.command_code.name",
    "translation": "code"
  },
  {
    "id": "api.command_collapse.desc",
    "translation": "Turn on auto-collapsing of image previews"
  },
  {
    "id": "api.command_collapse.name",
    "translation": "collapse"
  },
  {
    "id": "api.command_collapse.success",
    "translation": "Image links now collapse by default"
  },
  {
    "id": "api.command_dnd.desc",
    "translation": "Do not disturb disables desktop and mobile push notifications."
  },
  {
    "id": "api.command_dnd.disabled",
    "translation": "Do Not Disturb is disabled."
  },
  {
    "id": "api.command_dnd.error",
    "translation": "Error to retrieve the user status."
  },
  {
    "id": "api.command_dnd.name",
    "translation": "dnd"
  },
  {
    "id": "api.command_dnd.success",
    "translation": "Do Not Disturb is enabled. You will not receive desktop or mobile push notifications until Do Not Disturb is turned off."
  },
  {
    "id": "api.command_echo.delay.app_error",
    "translation": "Delays must be under 10000 seconds."
  },
  {
    "id": "api.command_echo.desc",
    "translation": "Echo back text from your account"
  },
  {
    "id": "api.command_echo.high_volume.app_error",
    "translation": "High volume of echo request, cannot process request."
  },
  {
    "id": "api.command_echo.hint",
    "translation": "'message' [delay in seconds]"
  },
  {
    "id": "api.command_echo.message.app_error",
    "translation": "A message must be provided with the /echo command."
  },
  {
    "id": "api.command_echo.name",
    "translation": "echo"
  },
  {
    "id": "api.command_expand.desc",
    "translation": "Turn off auto-collapsing of image previews"
  },
  {
    "id": "api.command_expand.name",
    "translation": "expand"
  },
  {
    "id": "api.command_expand.success",
    "translation": "Image links now expand by default"
  },
  {
    "id": "api.command_expand_collapse.fail.app_error",
    "translation": "An error occurred while expanding previews."
  },
  {
    "id": "api.command_groupmsg.desc",
    "translation": "Sends a Group Message to the specified users"
  },
  {
    "id": "api.command_groupmsg.fail.app_error",
    "translation": "An error occurred while messaging the users."
  },
  {
    "id": "api.command_groupmsg.group_fail.app_error",
    "translation": "An error occurred while creating the group message."
  },
  {
    "id": "api.command_groupmsg.hint",
    "translation": "@[username1],@[username2] 'message'"
  },
  {
    "id": "api.command_groupmsg.invalid_user.app_error",
    "translation": {
      "one": "Unable to find the user: {{.Users}}",
      "other": "Unable to find the users: {{.Users}}"
    }
  },
  {
    "id": "api.command_groupmsg.max_users.app_error",
    "translation": "Group messages are limited to a maximum of {{.MaxUsers}} users."
  },
  {
    "id": "api.command_groupmsg.min_users.app_error",
    "translation": "Group messages are limited to a minimum of {{.MinUsers}} users."
  },
  {
    "id": "api.command_groupmsg.name",
    "translation": "message"
  },
  {
    "id": "api.command_groupmsg.permission.app_error",
    "translation": "You don't have the appropriate permissions to create a new group message."
  },
  {
    "id": "api.command_help.desc",
    "translation": "Open the Mattermost help page"
  },
  {
    "id": "api.command_help.name",
    "translation": "help"
  },
  {
    "id": "api.command_invite.channel.app_error",
    "translation": "Error to retrieve the current channel."
  },
  {
    "id": "api.command_invite.channel.error",
    "translation": "Could not find the channel {{.Channel}}. Please use the [channel handle](https://about.mattermost.com/default-channel-handle-documentation) to identify channels."
  },
  {
    "id": "api.command_invite.desc",
    "translation": "Invite a user to a channel"
  },
  {
    "id": "api.command_invite.directchannel.app_error",
    "translation": "You can't add someone to a direct message channel."
  },
  {
    "id": "api.command_invite.fail.app_error",
    "translation": "An error occurred while joining the channel."
  },
  {
    "id": "api.command_invite.group_constrained_user_denied",
    "translation": "This channel is managed by groups.  This user is not part of a group that is synced to this channel."
  },
  {
    "id": "api.command_invite.hint",
    "translation": "@[username] ~[channel]"
  },
  {
    "id": "api.command_invite.missing_message.app_error",
    "translation": "Missing Username and Channel."
  },
  {
    "id": "api.command_invite.missing_user.app_error",
    "translation": "We couldn't find the user. They may have been deactivated by the System Administrator."
  },
  {
    "id": "api.command_invite.name",
    "translation": "invite"
  },
  {
    "id": "api.command_invite.permission.app_error",
    "translation": "You don't have enough permissions to add {{.User}} in {{.Channel}}."
  },
  {
    "id": "api.command_invite.private_channel.app_error",
    "translation": "Could not find the channel {{.Channel}}. Please use the channel handle to identify channels."
  },
  {
    "id": "api.command_invite.success",
    "translation": "{{.User}} added to {{.Channel}} channel."
  },
  {
    "id": "api.command_invite.user_already_in_channel.app_error",
    "translation": "{{.User}} is already in the channel."
  },
  {
    "id": "api.command_invite.user_not_in_team.app_error",
    "translation": "@{{.Username}} is not a member of the team."
  },
  {
    "id": "api.command_invite_people.permission.app_error",
    "translation": "You don't have permission to invite new users to this server."
  },
  {
    "id": "api.command_join.desc",
    "translation": "Join the open channel"
  },
  {
    "id": "api.command_join.fail.app_error",
    "translation": "An error occurred while joining the channel."
  },
  {
    "id": "api.command_join.hint",
    "translation": "~[channel]"
  },
  {
    "id": "api.command_join.list.app_error",
    "translation": "An error occurred while listing channels."
  },
  {
    "id": "api.command_join.missing.app_error",
    "translation": "Unable to find the channel."
  },
  {
    "id": "api.command_join.name",
    "translation": "join"
  },
  {
    "id": "api.command_kick.name",
    "translation": "kick"
  },
  {
    "id": "api.command_leave.desc",
    "translation": "Leave the current channel"
  },
  {
    "id": "api.command_leave.fail.app_error",
    "translation": "An error occurred while leaving the channel."
  },
  {
    "id": "api.command_leave.name",
    "translation": "leave"
  },
  {
    "id": "api.command_logout.desc",
    "translation": "Logout of Mattermost"
  },
  {
    "id": "api.command_logout.name",
    "translation": "logout"
  },
  {
    "id": "api.command_me.desc",
    "translation": "Do an action"
  },
  {
    "id": "api.command_me.hint",
    "translation": "[message]"
  },
  {
    "id": "api.command_me.name",
    "translation": "me"
  },
  {
    "id": "api.command_msg.desc",
    "translation": "Send Direct Message to a user"
  },
  {
    "id": "api.command_msg.dm_fail.app_error",
    "translation": "An error occurred while creating the direct message."
  },
  {
    "id": "api.command_msg.fail.app_error",
    "translation": "An error occurred while messaging the user."
  },
  {
    "id": "api.command_msg.hint",
    "translation": "@[username] 'message'"
  },
  {
    "id": "api.command_msg.missing.app_error",
    "translation": "Unable to find the user."
  },
  {
    "id": "api.command_msg.name",
    "translation": "message"
  },
  {
    "id": "api.command_msg.permission.app_error",
    "translation": "You don't have the appropriate permissions to direct message this user."
  },
  {
    "id": "api.command_mute.desc",
    "translation": "Turns off desktop, email and push notifications for the current channel or the [channel] specified."
  },
  {
    "id": "api.command_mute.error",
    "translation": "Could not find the channel {{.Channel}}. Please use the [channel handle](https://about.mattermost.com/default-channel-handle-documentation) to identify channels."
  },
  {
    "id": "api.command_mute.hint",
    "translation": "~[channel]"
  },
  {
    "id": "api.command_mute.name",
    "translation": "mute"
  },
  {
    "id": "api.command_mute.no_channel.error",
    "translation": "Could not find the specified channel. Please use the [channel handle](https://about.mattermost.com/default-channel-handle-documentation) to identify channels."
  },
  {
    "id": "api.command_mute.not_member.error",
    "translation": "Could not mute channel {{.Channel}} as you are not a member."
  },
  {
    "id": "api.command_mute.success_mute",
    "translation": "You will not receive notifications for {{.Channel}} until channel mute is turned off."
  },
  {
    "id": "api.command_mute.success_mute_direct_msg",
    "translation": "You will not receive notifications for this channel until channel mute is turned off."
  },
  {
    "id": "api.command_mute.success_unmute",
    "translation": "{{.Channel}} is no longer muted."
  },
  {
    "id": "api.command_mute.success_unmute_direct_msg",
    "translation": "This channel is no longer muted."
  },
  {
    "id": "api.command_offline.desc",
    "translation": "Set your status offline"
  },
  {
    "id": "api.command_offline.name",
    "translation": "offline"
  },
  {
    "id": "api.command_offline.success",
    "translation": "You are now offline"
  },
  {
    "id": "api.command_online.desc",
    "translation": "Set your status online"
  },
  {
    "id": "api.command_online.name",
    "translation": "online"
  },
  {
    "id": "api.command_online.success",
    "translation": "You are now online"
  },
  {
    "id": "api.command_open.name",
    "translation": "open"
  },
  {
    "id": "api.command_remove.desc",
    "translation": "Remove a member from the channel"
  },
  {
    "id": "api.command_remove.direct_group.app_error",
    "translation": "You can't remove someone from a direct message channel."
  },
  {
    "id": "api.command_remove.group_constrained_user_denied",
    "translation": "User cannot be removed from the channel by you because they are a member of the groups linked to this channel. To remove them from this channel, they must be removed from the linked groups."
  },
  {
    "id": "api.command_remove.hint",
    "translation": "@[username]"
  },
  {
    "id": "api.command_remove.message.app_error",
    "translation": "A message must be provided with the /remove or /kick command."
  },
  {
    "id": "api.command_remove.missing.app_error",
    "translation": "We couldn't find the user. They may have been deactivated by the System Administrator."
  },
  {
    "id": "api.command_remove.name",
    "translation": "remove"
  },
  {
    "id": "api.command_remove.permission.app_error",
    "translation": "You don't have the appropriate permissions to remove the member."
  },
  {
    "id": "api.command_remove.user_not_in_channel",
    "translation": "{{.Username}} is not a member of this channel."
  },
  {
    "id": "api.command_search.desc",
    "translation": "Search text in messages"
  },
  {
    "id": "api.command_search.hint",
    "translation": "[text]"
  },
  {
    "id": "api.command_search.name",
    "translation": "search"
  },
  {
    "id": "api.command_search.unsupported.app_error",
    "translation": "The search command is not supported on your device."
  },
  {
    "id": "api.command_settings.desc",
    "translation": "Open the Account Settings dialog"
  },
  {
    "id": "api.command_settings.name",
    "translation": "settings"
  },
  {
    "id": "api.command_settings.unsupported.app_error",
    "translation": "The settings command is not supported on your device."
  },
  {
    "id": "api.command_shortcuts.desc",
    "translation": "Displays a list of keyboard shortcuts"
  },
  {
    "id": "api.command_shortcuts.name",
    "translation": "shortcuts"
  },
  {
    "id": "api.command_shortcuts.unsupported.app_error",
    "translation": "The shortcuts command is not supported on your device."
  },
  {
    "id": "api.command_shrug.desc",
    "translation": "Adds ¯\\_(ツ)_/¯ to your message"
  },
  {
    "id": "api.command_shrug.hint",
    "translation": "[message]"
  },
  {
    "id": "api.command_shrug.name",
    "translation": "shrug"
  },
  {
    "id": "api.config.client.old_format.app_error",
    "translation": "New format for the client configuration is not supported yet. Please specify format=old in the query string."
  },
  {
    "id": "api.config.update_config.clear_siteurl.app_error",
    "translation": "Site URL cannot be cleared."
  },
  {
    "id": "api.config.update_config.restricted_merge.app_error",
    "translation": "Failed to merge given config."
  },
  {
    "id": "api.context.404.app_error",
    "translation": "Sorry, we could not find the page."
  },
  {
    "id": "api.context.get_user.app_error",
    "translation": "Unable to get user from session UserID."
  },
  {
    "id": "api.context.invalid_body_param.app_error",
    "translation": "Invalid or missing {{.Name}} in request body."
  },
  {
    "id": "api.context.invalid_param.app_error",
    "translation": "Invalid {{.Name}} parameter."
  },
  {
    "id": "api.context.invalid_token.error",
    "translation": "Invalid session token={{.Token}}, err={{.Error}}"
  },
  {
    "id": "api.context.invalid_url_param.app_error",
    "translation": "Invalid or missing {{.Name}} parameter in request URL."
  },
  {
    "id": "api.context.local_origin_required.app_error",
    "translation": "This endpoint requires a local request origin."
  },
  {
    "id": "api.context.mfa_required.app_error",
    "translation": "Multi-factor authentication is required on this server."
  },
  {
    "id": "api.context.permissions.app_error",
    "translation": "You do not have the appropriate permissions."
  },
  {
    "id": "api.context.server_busy.app_error",
    "translation": "Server is busy, non-critical services are temporarily unavailable."
  },
  {
    "id": "api.context.session_expired.app_error",
    "translation": "Invalid or expired session, please login again."
  },
  {
    "id": "api.context.token_provided.app_error",
    "translation": "Session is not OAuth but token was provided in the query string."
  },
  {
    "id": "api.create_terms_of_service.custom_terms_of_service_disabled.app_error",
    "translation": "Custom terms of service feature is disabled."
  },
  {
    "id": "api.create_terms_of_service.empty_text.app_error",
    "translation": "Please enter text for your Custom Terms of Service."
  },
  {
    "id": "api.email.send_warn_metric_ack.failure.app_error",
    "translation": "Failure to send admin acknowledgment email"
  },
  {
    "id": "api.email.send_warn_metric_ack.invalid_warn_metric.app_error",
    "translation": "Could not find warn metric."
  },
  {
    "id": "api.email.send_warn_metric_ack.missing_server.app_error",
    "translation": "SMTP Server is required"
  },
  {
    "id": "api.email_batching.add_notification_email_to_batch.channel_full.app_error",
    "translation": "Email batching job's receiving channel was full. Please increase the EmailBatchingBufferSize."
  },
  {
    "id": "api.email_batching.add_notification_email_to_batch.disabled.app_error",
    "translation": "Email batching has been disabled by the system administrator."
  },
  {
    "id": "api.email_batching.render_batched_post.date",
    "translation": "{{.Hour}}:{{.Minute}} {{.Timezone}}, {{.Month}} {{.Day}}"
  },
  {
    "id": "api.email_batching.render_batched_post.direct_message",
    "translation": "Direct Message from "
  },
  {
    "id": "api.email_batching.render_batched_post.go_to_post",
    "translation": "Go to Post"
  },
  {
    "id": "api.email_batching.render_batched_post.group_message",
    "translation": "Group Message from "
  },
  {
    "id": "api.email_batching.render_batched_post.notification",
    "translation": "Notification from "
  },
  {
    "id": "api.email_batching.send_batched_email_notification.body_text",
    "translation": {
      "one": "You have a new notification.",
      "other": "You have {{.Count}} new notifications."
    }
  },
  {
    "id": "api.email_batching.send_batched_email_notification.subject",
    "translation": {
      "one": "[{{.SiteName}}] New Notification for {{.Month}} {{.Day}}, {{.Year}}",
      "other": "[{{.SiteName}}] New Notifications for {{.Month}} {{.Day}}, {{.Year}}"
    }
  },
  {
    "id": "api.emoji.create.duplicate.app_error",
    "translation": "Unable to create emoji. Another emoji with the same name already exists."
  },
  {
    "id": "api.emoji.create.internal_error",
    "translation": "server_error: Encountered internal server error creating the emoji."
  },
  {
    "id": "api.emoji.create.other_user.app_error",
    "translation": "Invalid user id."
  },
  {
    "id": "api.emoji.create.parse.app_error",
    "translation": "Unable to create emoji. Could not understand request."
  },
  {
    "id": "api.emoji.create.too_large.app_error",
    "translation": "Unable to create emoji. Image must be less than 1 MB in size."
  },
  {
    "id": "api.emoji.disabled.app_error",
    "translation": "Custom emoji have been disabled by the system admin."
  },
  {
    "id": "api.emoji.get_image.decode.app_error",
    "translation": "Unable to decode image file for emoji."
  },
  {
    "id": "api.emoji.get_image.read.app_error",
    "translation": "Unable to read image file for emoji."
  },
  {
    "id": "api.emoji.storage.app_error",
    "translation": "File storage not configured properly. Please configure for either S3 or local server file storage."
  },
  {
    "id": "api.emoji.upload.image.app_error",
    "translation": "Unable to create emoji. File must be a PNG, JPEG, or GIF."
  },
  {
    "id": "api.emoji.upload.large_image.decode_error",
    "translation": "Unable to create emoji. An error occurred when trying to decode the image."
  },
  {
    "id": "api.emoji.upload.large_image.encode_error",
    "translation": "Unable to create emoji. An error occurred when trying to encode the image."
  },
  {
    "id": "api.emoji.upload.large_image.gif_decode_error",
    "translation": "Unable to create emoji. An error occurred when trying to decode the GIF image."
  },
  {
    "id": "api.emoji.upload.large_image.gif_encode_error",
    "translation": "Unable to create emoji. An error occurred when trying to encode the GIF image."
  },
  {
    "id": "api.emoji.upload.large_image.too_large.app_error",
    "translation": "Unable to create emoji. Image must be smaller than {{.MaxWidth}} by {{.MaxHeight}}."
  },
  {
    "id": "api.emoji.upload.open.app_error",
    "translation": "Unable to create the emoji. An error occurred when trying to open the attached image."
  },
  {
    "id": "api.file.attachments.disabled.app_error",
    "translation": "File attachments have been disabled on this server."
  },
  {
    "id": "api.file.file_exists.exists_local.app_error",
    "translation": "Unable to check if the file exists."
  },
  {
    "id": "api.file.file_exists.s3.app_error",
    "translation": "Unable to check if the file exists."
  },
  {
    "id": "api.file.get_file.public_invalid.app_error",
    "translation": "The public link does not appear to be valid."
  },
  {
    "id": "api.file.get_file_preview.no_preview.app_error",
    "translation": "File doesn't have a preview image."
  },
  {
    "id": "api.file.get_file_thumbnail.no_thumbnail.app_error",
    "translation": "File doesn't have a thumbnail image."
  },
  {
    "id": "api.file.get_public_link.disabled.app_error",
    "translation": "Public links have been disabled."
  },
  {
    "id": "api.file.get_public_link.no_post.app_error",
    "translation": "Unable to get public link for file. File must be attached to a post that can be read by the current user."
  },
  {
    "id": "api.file.move_file.copy_within_s3.app_error",
    "translation": "Unable to copy file within S3."
  },
  {
    "id": "api.file.move_file.delete_from_s3.app_error",
    "translation": "Unable to delete file from S3."
  },
  {
    "id": "api.file.move_file.rename.app_error",
    "translation": "Unable to move file locally."
  },
  {
    "id": "api.file.no_driver.app_error",
    "translation": "No file driver selected."
  },
  {
    "id": "api.file.read_file.reading_local.app_error",
    "translation": "Encountered an error reading from local server file storage."
  },
  {
    "id": "api.file.read_file.s3.app_error",
    "translation": "Encountered an error reading from S3 storage."
  },
  {
    "id": "api.file.reader.reading_local.app_error",
    "translation": "Encountered an error opening a reader from local server file storage."
  },
  {
    "id": "api.file.reader.s3.app_error",
    "translation": "Encountered an error opening a reader from S3 storage."
  },
  {
    "id": "api.file.test_connection.local.connection.app_error",
    "translation": "Don't have permissions to write to local path specified or other error."
  },
  {
    "id": "api.file.test_connection.s3.bucked_create.app_error",
    "translation": "Unable to create bucket."
  },
  {
    "id": "api.file.test_connection.s3.bucket_exists.app_error",
    "translation": "Error checking if bucket exists."
  },
  {
    "id": "api.file.test_connection.s3.connection.app_error",
    "translation": "Bad connection to S3 or minio."
  },
  {
    "id": "api.file.upload_file.incorrect_channelId.app_error",
    "translation": "Unable to upload the file. Incorrect channel ID: {{.channelId}}"
  },
  {
    "id": "api.file.upload_file.incorrect_number_of_client_ids.app_error",
    "translation": "Unable to upload file(s). Have {{.NumClientIds}} client_ids for {{.NumFiles}} files."
  },
  {
    "id": "api.file.upload_file.incorrect_number_of_files.app_error",
    "translation": "Unable to upload files. Incorrect number of files specified."
  },
  {
    "id": "api.file.upload_file.large_image.app_error",
    "translation": "File above maximum dimensions could not be uploaded: {{.Filename}}"
  },
  {
    "id": "api.file.upload_file.large_image_detailed.app_error",
    "translation": "{{.Filename}} dimensions ({{.Width}} by {{.Height}} pixels) exceed the limits."
  },
  {
    "id": "api.file.upload_file.multiple_channel_ids.app_error",
    "translation": "Unable to upload file(s). Multiple conflicting channel_ids."
  },
  {
    "id": "api.file.upload_file.read_form_value.app_error",
    "translation": "Unable to upload file(s). Error reading the value for {{.Formname}}."
  },
  {
    "id": "api.file.upload_file.read_request.app_error",
    "translation": "Unable to upload file(s). Error reading or parsing request data."
  },
  {
    "id": "api.file.upload_file.rejected_by_plugin.app_error",
    "translation": "Unable to upload file {{.Filename}}. Rejected by plugin: {{.Reason}}"
  },
  {
    "id": "api.file.upload_file.storage.app_error",
    "translation": "Unable to upload file. Image storage is not configured."
  },
  {
    "id": "api.file.upload_file.too_large_detailed.app_error",
    "translation": "Unable to upload file {{.Filename}}. {{.Length}} bytes exceeds the maximum allowed {{.Limit}} bytes."
  },
  {
    "id": "api.file.write_file.s3.app_error",
    "translation": "Encountered an error writing to S3."
  },
  {
    "id": "api.file.write_file_locally.create_dir.app_error",
    "translation": "Encountered an error creating the directory for the new file."
  },
  {
    "id": "api.file.write_file_locally.writing.app_error",
    "translation": "Encountered an error writing to local server storage."
  },
  {
    "id": "api.image.get.app_error",
    "translation": "Requested image url cannot be parsed."
  },
  {
    "id": "api.incoming_webhook.disabled.app_error",
    "translation": "Incoming webhooks have been disabled by the system admin."
  },
  {
    "id": "api.incoming_webhook.invalid_username.app_error",
    "translation": "Invalid username."
  },
  {
    "id": "api.invalid_channel",
    "translation": "Channel listed in the request doesn't belong to the user"
  },
  {
    "id": "api.io_error",
    "translation": "input/output error"
  },
  {
    "id": "api.job.unable_to_download_job",
    "translation": "Unable to download this job"
  },
  {
    "id": "api.ldap_group.not_found",
    "translation": "ldap group not found"
  },
  {
    "id": "api.ldap_groups.existing_group_name_error",
    "translation": "group name already exists"
  },
  {
    "id": "api.ldap_groups.existing_reserved_name_error",
    "translation": "group name already exists as a reserved name"
  },
  {
    "id": "api.ldap_groups.existing_user_name_error",
    "translation": "group name already exists as a user name"
  },
  {
    "id": "api.ldap_groups.license_error",
    "translation": "your license does not support ldap groups"
  },
  {
    "id": "api.license.add_license.array.app_error",
    "translation": "Empty array under 'license' in request."
  },
  {
    "id": "api.license.add_license.expired.app_error",
    "translation": "License is either expired or has not yet started."
  },
  {
    "id": "api.license.add_license.invalid.app_error",
    "translation": "Invalid license file."
  },
  {
    "id": "api.license.add_license.invalid_count.app_error",
    "translation": "Unable to count total unique users."
  },
  {
    "id": "api.license.add_license.no_file.app_error",
    "translation": "No file under 'license' in request."
  },
  {
    "id": "api.license.add_license.open.app_error",
    "translation": "Could not open license file."
  },
  {
    "id": "api.license.add_license.save.app_error",
    "translation": "License did not save properly."
  },
  {
    "id": "api.license.add_license.save_active.app_error",
    "translation": "Active license ID did not save properly."
  },
  {
    "id": "api.license.add_license.unique_users.app_error",
    "translation": "This license only supports {{.Users}} users, when your system has {{.Count}} unique users. Unique users are counted distinctly by email address. You can see total user count under Site Reports -> View Statistics."
  },
  {
    "id": "api.license.client.old_format.app_error",
    "translation": "New format for the client license is not supported yet. Please specify format=old in the query string."
  },
  {
    "id": "api.license.remove_expired_license.failed.error",
    "translation": "Failed to send the disable license email successfully."
  },
  {
    "id": "api.license.request-trial.bad-request",
    "translation": "The number of users requested is not correct."
  },
  {
    "id": "api.license.request-trial.bad-request.terms-not-accepted",
    "translation": "You must accept the Mattermost Software Evaluation Agreement and Privacy Policy to request a license."
  },
  {
    "id": "api.license.request_trial_license.app_error",
    "translation": "Unable to get a trial license, please try again or contact with support@mattermost.com."
  },
  {
    "id": "api.license.request_trial_license.no-site-url.app_error",
    "translation": "Unable to request a trial license. Please configure a Site URL in the web server section of the Mattermost System Console."
  },
  {
    "id": "api.marshal_error",
    "translation": "marshal error"
  },
  {
    "id": "api.oauth.allow_oauth.redirect_callback.app_error",
    "translation": "invalid_request: Supplied redirect_uri did not match registered callback_url."
  },
  {
    "id": "api.oauth.allow_oauth.turn_off.app_error",
    "translation": "The system admin has turned off OAuth2 Service Provider."
  },
  {
    "id": "api.oauth.authorize_oauth.disabled.app_error",
    "translation": "The system admin has turned off OAuth2 Service Provider."
  },
  {
    "id": "api.oauth.get_access_token.bad_client_id.app_error",
    "translation": "invalid_request: Bad client_id."
  },
  {
    "id": "api.oauth.get_access_token.bad_client_secret.app_error",
    "translation": "invalid_request: Missing client_secret."
  },
  {
    "id": "api.oauth.get_access_token.bad_grant.app_error",
    "translation": "invalid_request: Bad grant_type."
  },
  {
    "id": "api.oauth.get_access_token.credentials.app_error",
    "translation": "invalid_client: Invalid client credentials."
  },
  {
    "id": "api.oauth.get_access_token.disabled.app_error",
    "translation": "The system admin has turned off OAuth2 Service Provider."
  },
  {
    "id": "api.oauth.get_access_token.expired_code.app_error",
    "translation": "invalid_grant: Invalid or expired authorization code."
  },
  {
    "id": "api.oauth.get_access_token.internal.app_error",
    "translation": "server_error: Encountered internal server error while accessing database."
  },
  {
    "id": "api.oauth.get_access_token.internal_saving.app_error",
    "translation": "server_error: Encountered internal server error while saving access token to database."
  },
  {
    "id": "api.oauth.get_access_token.internal_session.app_error",
    "translation": "server_error: Encountered internal server error while saving session to database."
  },
  {
    "id": "api.oauth.get_access_token.internal_user.app_error",
    "translation": "server_error: Encountered internal server error while pulling user from database."
  },
  {
    "id": "api.oauth.get_access_token.missing_code.app_error",
    "translation": "invalid_request: Missing code."
  },
  {
    "id": "api.oauth.get_access_token.missing_refresh_token.app_error",
    "translation": "invalid_request: Missing refresh_token."
  },
  {
    "id": "api.oauth.get_access_token.redirect_uri.app_error",
    "translation": "invalid_request: Supplied redirect_uri does not match authorization code redirect_uri."
  },
  {
    "id": "api.oauth.get_access_token.refresh_token.app_error",
    "translation": "invalid_grant: Invalid refresh token."
  },
  {
    "id": "api.oauth.invalid_state_token.app_error",
    "translation": "Invalid state token."
  },
  {
    "id": "api.oauth.register_oauth_app.turn_off.app_error",
    "translation": "The system admin has turned off OAuth2 Service Provider."
  },
  {
    "id": "api.oauth.revoke_access_token.del_session.app_error",
    "translation": "Error deleting session from DB."
  },
  {
    "id": "api.oauth.revoke_access_token.del_token.app_error",
    "translation": "Error deleting access token from DB."
  },
  {
    "id": "api.oauth.revoke_access_token.get.app_error",
    "translation": "Error getting access token from DB before deletion."
  },
  {
    "id": "api.oauth.singup_with_oauth.disabled.app_error",
    "translation": "User sign-up is disabled."
  },
  {
    "id": "api.oauth.singup_with_oauth.expired_link.app_error",
    "translation": "The signup link has expired."
  },
  {
    "id": "api.oauth.singup_with_oauth.invalid_link.app_error",
    "translation": "The signup link does not appear to be valid."
  },
  {
    "id": "api.outgoing_webhook.disabled.app_error",
    "translation": "Outgoing webhooks have been disabled by the system admin."
  },
  {
    "id": "api.plugin.add_public_key.open.app_error",
    "translation": "An error occurred while opening the public key file."
  },
  {
    "id": "api.plugin.install.download_failed.app_error",
    "translation": "An error occurred while downloading the plugin."
  },
  {
    "id": "api.plugin.upload.array.app_error",
    "translation": "File array is empty in multipart/form request."
  },
  {
    "id": "api.plugin.upload.file.app_error",
    "translation": "Unable to open file in multipart/form request."
  },
  {
    "id": "api.plugin.upload.no_file.app_error",
    "translation": "Missing file in multipart/form request."
  },
  {
    "id": "api.plugin.verify_plugin.app_error",
    "translation": "Unable to verify plugin signature."
  },
  {
    "id": "api.post.check_for_out_of_channel_group_users.message.none",
    "translation": "@{{.GroupName}} has no members on this team"
  },
  {
    "id": "api.post.check_for_out_of_channel_groups_mentions.message.multiple",
    "translation": "@{{.Usernames}} and @{{.LastUsername}} did not get notified by this mention because they are not in the channel. They cannot be added to the channel because they are not a member of the linked groups. To add them to this channel, they must be added to the linked groups."
  },
  {
    "id": "api.post.check_for_out_of_channel_groups_mentions.message.one",
    "translation": "@{{.Username}} did not get notified by this mention because they are not in the channel. They cannot be added to the channel because they are not a member of the linked groups. To add them to this channel, they must be added to the linked groups."
  },
  {
    "id": "api.post.check_for_out_of_channel_mentions.message.multiple",
    "translation": "@{{.Usernames}} and @{{.LastUsername}} did not get notified by this mention because they are not in the channel."
  },
  {
    "id": "api.post.check_for_out_of_channel_mentions.message.one",
    "translation": "@{{.Username}} did not get notified by this mention because they are not in the channel."
  },
  {
    "id": "api.post.create_post.can_not_post_to_deleted.error",
    "translation": "Can not post to deleted channel."
  },
  {
    "id": "api.post.create_post.channel_root_id.app_error",
    "translation": "Invalid ChannelId for RootId parameter."
  },
  {
    "id": "api.post.create_post.parent_id.app_error",
    "translation": "Invalid ParentId parameter."
  },
  {
    "id": "api.post.create_post.root_id.app_error",
    "translation": "Invalid RootId parameter."
  },
  {
    "id": "api.post.create_post.town_square_read_only",
    "translation": "This channel is read-only. Only members with permission can post here."
  },
  {
    "id": "api.post.create_webhook_post.creating.app_error",
    "translation": "Error creating post."
  },
  {
    "id": "api.post.deduplicate_create_post.failed_to_get",
    "translation": "Failed to fetch original post after deduplicating a client repeating the same request."
  },
  {
    "id": "api.post.deduplicate_create_post.pending",
    "translation": "Rejected post since another client is making the same request."
  },
  {
    "id": "api.post.delete_post.can_not_delete_post_in_deleted.error",
    "translation": "Can not delete a post in a deleted channel."
  },
  {
    "id": "api.post.disabled_all",
    "translation": "@all has been disabled because the channel has more than {{.Users}} users."
  },
  {
    "id": "api.post.disabled_channel",
    "translation": "@channel has been disabled because the channel has more than {{.Users}} users."
  },
  {
    "id": "api.post.disabled_here",
    "translation": "@here has been disabled because the channel has more than {{.Users}} users."
  },
  {
    "id": "api.post.do_action.action_id.app_error",
    "translation": "Invalid action id."
  },
  {
    "id": "api.post.do_action.action_integration.app_error",
    "translation": "Action integration error."
  },
  {
    "id": "api.post.error_get_post_id.pending",
    "translation": "Unable to get the pending post."
  },
  {
    "id": "api.post.get_message_for_notification.files_sent",
    "translation": {
      "one": "{{.Count}} file sent: {{.Filenames}}",
      "other": "{{.Count}} files sent: {{.Filenames}}"
    }
  },
  {
    "id": "api.post.get_message_for_notification.images_sent",
    "translation": {
      "one": "{{.Count}} image sent: {{.Filenames}}",
      "other": "{{.Count}} images sent: {{.Filenames}}"
    }
  },
  {
    "id": "api.post.link_preview_disabled.app_error",
    "translation": "Link previews have been disabled by the system administrator."
  },
  {
    "id": "api.post.patch_post.can_not_update_post_in_deleted.error",
    "translation": "Can not update a post in a deleted channel."
  },
  {
    "id": "api.post.save_is_pinned_post.town_square_read_only",
    "translation": "This channel is read-only. Only members with permission can pin or unpin posts here."
  },
  {
    "id": "api.post.send_notification_and_forget.push_channel_mention",
    "translation": " notified the channel."
  },
  {
    "id": "api.post.send_notification_and_forget.push_comment_on_post",
    "translation": " commented on your post."
  },
  {
    "id": "api.post.send_notification_and_forget.push_comment_on_thread",
    "translation": " commented on a thread you participated in."
  },
  {
    "id": "api.post.send_notifications_and_forget.push_explicit_mention",
    "translation": " mentioned you."
  },
  {
    "id": "api.post.send_notifications_and_forget.push_general_message",
    "translation": " posted a message."
  },
  {
    "id": "api.post.send_notifications_and_forget.push_image_only",
    "translation": " attached a file."
  },
  {
    "id": "api.post.send_notifications_and_forget.push_message",
    "translation": "sent you a message."
  },
  {
    "id": "api.post.update_post.can_not_update_post_in_deleted.error",
    "translation": "Can not update a post in a deleted channel."
  },
  {
    "id": "api.post.update_post.find.app_error",
    "translation": "Unable to find the existing post or comment to update."
  },
  {
    "id": "api.post.update_post.permissions_details.app_error",
    "translation": "Already deleted id={{.PostId}}."
  },
  {
    "id": "api.post.update_post.permissions_time_limit.app_error",
    "translation": "Post edit is only allowed for {{.timeLimit}} seconds. Please ask your System Administrator for details."
  },
  {
    "id": "api.post.update_post.system_message.app_error",
    "translation": "Unable to update system message."
  },
  {
    "id": "api.post_get_post_by_id.get.app_error",
    "translation": "Unable to get post."
  },
  {
    "id": "api.preference.delete_preferences.delete.app_error",
    "translation": "Unable to delete user preferences."
  },
  {
    "id": "api.preference.delete_preferences.update_sidebar.app_error",
    "translation": "Unable to update sidebar to match deleted preferences"
  },
  {
    "id": "api.preference.preferences_category.get.app_error",
    "translation": "Unable to get user preferences."
  },
  {
    "id": "api.preference.update_preferences.set.app_error",
    "translation": "Unable to set user preferences."
  },
  {
    "id": "api.preference.update_preferences.update_sidebar.app_error",
    "translation": "Unable to update sidebar to match updated preferences"
  },
  {
    "id": "api.push_notification.disabled.app_error",
    "translation": "Push Notifications are disabled on this server."
  },
  {
    "id": "api.push_notification.id_loaded.default_message",
    "translation": "You've received a new message."
  },
  {
    "id": "api.push_notification.id_loaded.fetch.app_error",
    "translation": "An error occurred fetching the ID-loaded push notification."
  },
  {
    "id": "api.push_notifications.message.parse.app_error",
    "translation": "An error occurred building the push notification message."
  },
  {
    "id": "api.push_notifications.session.expired",
    "translation": "Session Expired: Please log in to continue receiving notifications. Sessions for {{.siteName}} are configured by your System Administrator to expire every {{.daysCount}} day(s)."
  },
  {
    "id": "api.push_notifications_ack.forward.app_error",
    "translation": "An error occurred sending the receipt delivery to the push notification service."
  },
  {
    "id": "api.push_notifications_ack.message.parse.app_error",
    "translation": "An error occurred building the push notification ack message."
  },
  {
    "id": "api.reaction.delete.archived_channel.app_error",
    "translation": "You cannot remove a reaction in an archived channel."
  },
  {
    "id": "api.reaction.save.archived_channel.app_error",
    "translation": "You cannot react in an archived channel."
  },
  {
    "id": "api.reaction.save_reaction.invalid.app_error",
    "translation": "Reaction is not valid."
  },
  {
    "id": "api.reaction.save_reaction.user_id.app_error",
    "translation": "You cannot save reaction for the other user."
  },
  {
    "id": "api.reaction.town_square_read_only",
    "translation": "Reacting to posts is not possible in read-only channels."
  },
  {
    "id": "api.restricted_system_admin",
    "translation": "This action is forbidden to a restricted system admin."
  },
  {
    "id": "api.roles.patch_roles.license.error",
    "translation": "Your license does not support advanced permissions."
  },
  {
    "id": "api.scheme.create_scheme.license.error",
    "translation": "Your license does not support creating permissions schemes."
  },
  {
    "id": "api.scheme.delete_scheme.license.error",
    "translation": "Your license not support delete permissions schemes"
  },
  {
    "id": "api.scheme.get_channels_for_scheme.scope.error",
    "translation": "Unable to get the channels for scheme because the supplied scheme is not a channel scheme."
  },
  {
    "id": "api.scheme.get_teams_for_scheme.scope.error",
    "translation": "Unable to get the teams for scheme because the supplied scheme is not a team scheme."
  },
  {
    "id": "api.scheme.patch_scheme.license.error",
    "translation": "Your license does not support update permissions schemes"
  },
  {
    "id": "api.server.start_server.forward80to443.disabled_while_using_lets_encrypt",
    "translation": "Must enable Forward80To443 when using LetsEncrypt"
  },
  {
    "id": "api.server.start_server.forward80to443.enabled_but_listening_on_wrong_port",
    "translation": "Unable to forward port 80 to port 443 while listening on port %s: disable Forward80To443 if using a proxy server"
  },
  {
    "id": "api.server.start_server.rate_limiting_memory_store",
    "translation": "Unable to initialize rate limiting memory store. Check MemoryStoreSize config setting."
  },
  {
    "id": "api.server.start_server.rate_limiting_rate_limiter",
    "translation": "Unable to initialize rate limiting."
  },
  {
    "id": "api.server.start_server.starting.critical",
    "translation": "Error starting server, err:%v"
  },
  {
    "id": "api.server.warn_metric.bot_response.mailto_contact_header",
    "translation": "Contact: {{.Contact}}"
  },
  {
    "id": "api.server.warn_metric.bot_response.mailto_diagnostic_id_header",
    "translation": "Diagnostic Id: {{.DiagnosticId}}"
  },
  {
    "id": "api.server.warn_metric.bot_response.mailto_email_header",
    "translation": "Email: {{.Email}}"
  },
  {
    "id": "api.server.warn_metric.bot_response.mailto_footer",
    "translation": "If you have any additional inquiries, please contact support@mattermost.com"
  },
  {
    "id": "api.server.warn_metric.bot_response.mailto_registered_users_header",
    "translation": "Total Active Users: {{.NoRegisteredUsers}}"
  },
  {
    "id": "api.server.warn_metric.bot_response.mailto_site_url_header",
    "translation": "Site URL: {{.SiteUrl}}"
  },
  {
    "id": "api.server.warn_metric.bot_response.mailto_subject",
    "translation": "Mattermost Contact Us request"
  },
  {
    "id": "api.server.warn_metric.bot_response.notification_failure.body",
    "translation": "Please email us."
  },
  {
    "id": "api.server.warn_metric.bot_response.notification_failure.message",
    "translation": "Message could not be sent."
  },
  {
    "id": "api.server.warn_metric.bot_response.notification_success.message",
    "translation": "Thank you for contacting Mattermost. We will follow up with you soon."
  },
  {
    "id": "api.server.warn_metric.bot_response.number_of_users.mailto_body",
    "translation": "Mattermost Contact Us request. My team has now {{.Limit}} users and I am considering Mattermost Enterprise Edition.\r\n"
  },
  {
    "id": "api.server.warn_metric.contact_us",
    "translation": "Contact us"
  },
  {
    "id": "api.server.warn_metric.contacting_us",
    "translation": "Contacting us"
  },
  {
    "id": "api.server.warn_metric.email_us",
    "translation": "Email us"
  },
  {
    "id": "api.server.warn_metric.number_of_active_users_200.notification_body",
    "translation": "Your Mattermost system now has 200 users. As your user base grows, provisioning new accounts can become time-consuming. We recommend that you upgrade to Mattermost Enterprise Edition and integrate your organization’s Active Directory/LDAP, which will allow anyone with an account to access Mattermost. Users can log in without having to create new usernames and passwords, and administrators save time provisioning and managing accounts.\r\n\r\n[Learn more about integrating with AD/LDAP](https://docs.mattermost.com/deployment/sso-ldap.html?utm_medium=product&utm_source=mattermost-advisor-bot&utm_content=adldap)\r\n\r\nContacting support sends your contact information to Mattermost, Inc. [Learn more](https://mattermost.com/pl/default-admin-advisory)"
  },
  {
    "id": "api.server.warn_metric.number_of_active_users_200.notification_title",
    "translation": "Integrate AD/LDAP"
  },
  {
    "id": "api.server.warn_metric.number_of_active_users_400.notification_body",
    "translation": "Your Mattermost system now has 400 users. When you connect Mattermost with your organization's single sign-on provider, users can access Mattermost without having to re-enter their credentials. Contact support to learn more about integrating with SAML 2.0, available in Mattermost Enterprise Edition.\r\n\r\n[Learn more about integrating with SAML 2.0](https://docs.mattermost.com/deployment/sso-saml.html?utm_medium=product&utm_source=mattermost-advisor-bot&utm_content=saml)\r\n\r\nContacting support sends your contact information to Mattermost, Inc. [Learn more](https://mattermost.com/pl/default-admin-advisory)"
  },
  {
    "id": "api.server.warn_metric.number_of_active_users_400.notification_title",
    "translation": "Integrate SAML 2.0"
  },
  {
    "id": "api.server.warn_metric.number_of_active_users_500.notification_body",
    "translation": "Mattermost strongly recommends that deployments of over 500 users upgrade to Mattermost Enterprise Edition, which offers features such as user management, server clustering, and performance monitoring.\r\n\r\nContacting support sends your contact information to Mattermost, Inc. [Learn more](https://mattermost.com/pl/default-admin-advisory)"
  },
  {
    "id": "api.server.warn_metric.number_of_active_users_500.notification_title",
    "translation": "Upgrade to Mattermost Enterprise edition"
  },
  {
    "id": "api.slackimport.slack_add_bot_user.email_pwd",
    "translation": "The Integration/Slack Bot user with email {{.Email}} and password {{.Password}} has been imported.\r\n"
  },
  {
    "id": "api.slackimport.slack_add_bot_user.unable_import",
    "translation": "Unable to import the Integration/Slack Bot user {{.Username}}.\r\n"
  },
  {
    "id": "api.slackimport.slack_add_channels.added",
    "translation": "\r\nChannels added:\r\n"
  },
  {
    "id": "api.slackimport.slack_add_channels.failed_to_add_user",
    "translation": "Unable to add Slack user {{.Username}} to channel.\r\n"
  },
  {
    "id": "api.slackimport.slack_add_channels.import_failed",
    "translation": "Unable to import Slack channel {{.DisplayName}}.\r\n"
  },
  {
    "id": "api.slackimport.slack_add_channels.merge",
    "translation": "The Slack channel {{.DisplayName}} already exists as an active Mattermost channel. Both channels have been merged.\r\n"
  },
  {
    "id": "api.slackimport.slack_add_users.created",
    "translation": "\r\nUsers created:\r\n"
  },
  {
    "id": "api.slackimport.slack_add_users.email_pwd",
    "translation": "Slack user with email {{.Email}} and password {{.Password}} has been imported.\r\n"
  },
  {
    "id": "api.slackimport.slack_add_users.merge_existing",
    "translation": "Slack user merged with an existing Mattermost user with matching email {{.Email}} and username {{.Username}}.\r\n"
  },
  {
    "id": "api.slackimport.slack_add_users.merge_existing_failed",
    "translation": "Slack user merged with an existing Mattermost user with matching email {{.Email}} and username {{.Username}}, but was unable to add the user to their team.\r\n"
  },
  {
    "id": "api.slackimport.slack_add_users.missing_email_address",
    "translation": "User {{.Username}} does not have an email address in the Slack export. Used {{.Email}} as a placeholder. The user should update their email address once logged in to the system.\r\n"
  },
  {
    "id": "api.slackimport.slack_add_users.unable_import",
    "translation": "Unable to import Slack user: {{.Username}}.\r\n"
  },
  {
    "id": "api.slackimport.slack_import.log",
    "translation": "Mattermost Slack Import Log\r\n"
  },
  {
    "id": "api.slackimport.slack_import.note1",
    "translation": "- Some messages may not have been imported because they were not supported by this importer.\r\n"
  },
  {
    "id": "api.slackimport.slack_import.note2",
    "translation": "- Slack bot messages are currently not supported.\r\n"
  },
  {
    "id": "api.slackimport.slack_import.note3",
    "translation": "- Additional errors may be found in the server logs.\r\n"
  },
  {
    "id": "api.slackimport.slack_import.notes",
    "translation": "\r\nNotes:\r\n"
  },
  {
    "id": "api.slackimport.slack_import.open.app_error",
    "translation": "Unable to open the file: {{.Filename}}.\r\n"
  },
  {
    "id": "api.slackimport.slack_import.team_fail",
    "translation": "Unable to get the team to import into.\r\n"
  },
  {
    "id": "api.slackimport.slack_import.zip.app_error",
    "translation": "Unable to open the Slack export zip file.\r\n"
  },
  {
    "id": "api.slackimport.slack_import.zip.file_too_large",
    "translation": "{{.Filename}} in zip archive too large to process for Slack import\r\n"
  },
  {
    "id": "api.status.user_not_found.app_error",
    "translation": "User not found."
  },
  {
    "id": "api.system.id_loaded.not_available.app_error",
    "translation": "ID Loaded Push Notifications are not configured or supported on this server."
  },
  {
    "id": "api.team.add_members.error",
    "translation": "Error adding team member(s)."
  },
  {
    "id": "api.team.add_members.user_denied",
    "translation": "This team is managed by groups.  This user is not part of a group that is synced to this team."
  },
  {
    "id": "api.team.add_user_to_team.added",
    "translation": "%v added to the team by %v."
  },
  {
    "id": "api.team.add_user_to_team.missing_parameter.app_error",
    "translation": "Parameter required to add user to team."
  },
  {
    "id": "api.team.add_user_to_team_from_invite.guest.app_error",
    "translation": "Guests are restricted from joining a team via an invite link. Please request a guest email invitation to the team."
  },
  {
    "id": "api.team.demote_user_to_guest.disabled.error",
    "translation": "Guest accounts are disabled."
  },
  {
    "id": "api.team.demote_user_to_guest.license.error",
    "translation": "Your license does not support guest accounts"
  },
  {
    "id": "api.team.get_all_teams.insufficient_permissions",
    "translation": "You don't have the appropriate permissions to list all teams"
  },
  {
    "id": "api.team.get_invite_info.not_open_team",
    "translation": "Invite is invalid because this is not an open team."
  },
  {
    "id": "api.team.get_team_icon.filesettings_no_driver.app_error",
    "translation": "Invalid driver name for file settings.  Must be 'local' or 'amazons3'."
  },
  {
    "id": "api.team.get_team_icon.read_file.app_error",
    "translation": "Unable to read the team icon file."
  },
  {
    "id": "api.team.import_team.array.app_error",
    "translation": "Empty array under 'file' in request."
  },
  {
    "id": "api.team.import_team.integer.app_error",
    "translation": "Filesize not an integer."
  },
  {
    "id": "api.team.import_team.no_file.app_error",
    "translation": "No file under 'file' in request."
  },
  {
    "id": "api.team.import_team.no_import_from.app_error",
    "translation": "Malformed request: importFrom field is not present."
  },
  {
    "id": "api.team.import_team.open.app_error",
    "translation": "Could not open file."
  },
  {
    "id": "api.team.import_team.parse.app_error",
    "translation": "Could not parse multipart form."
  },
  {
    "id": "api.team.import_team.unavailable.app_error",
    "translation": "Malformed request: filesize field is not present."
  },
  {
    "id": "api.team.import_team.unknown_import_from.app_error",
    "translation": "Unknown import source."
  },
  {
    "id": "api.team.invalidate_all_email_invites.app_error",
    "translation": "Error invalidating email invites."
  },
  {
    "id": "api.team.invate_guests_to_channels.disabled.error",
    "translation": "Guest accounts are disabled"
  },
  {
    "id": "api.team.invate_guests_to_channels.license.error",
    "translation": "Your license does not support guest accounts"
  },
  {
    "id": "api.team.invite_guests.channel_in_invalid_team.app_error",
    "translation": "The channels of the invite must be part of the team of the invite."
  },
  {
    "id": "api.team.invite_members.disabled.app_error",
    "translation": "Email invitations are disabled."
  },
  {
    "id": "api.team.invite_members.invalid_email.app_error",
    "translation": "The following email addresses do not belong to an accepted domain: {{.Addresses}}. Please contact your System Administrator for details."
  },
  {
    "id": "api.team.invite_members.no_one.app_error",
    "translation": "No one to invite."
  },
  {
    "id": "api.team.is_team_creation_allowed.disabled.app_error",
    "translation": "Team creation has been disabled. Please ask your System Administrator for details."
  },
  {
    "id": "api.team.is_team_creation_allowed.domain.app_error",
    "translation": "The user cannot be added as the domain associated with the account is not permitted. Contact your System Administrator for additional details."
  },
  {
    "id": "api.team.join_team.post_and_forget",
    "translation": "%v joined the team."
  },
  {
    "id": "api.team.join_user_to_team.allowed_domains.app_error",
    "translation": "The user cannot be added as the domain associated with the account is not permitted. Contact your System Administrator for additional details."
  },
  {
    "id": "api.team.leave.left",
    "translation": "%v left the team."
  },
  {
    "id": "api.team.move_channel.post.error",
    "translation": "Failed to post channel move message."
  },
  {
    "id": "api.team.move_channel.success",
    "translation": "This channel has been moved to this team from %v."
  },
  {
    "id": "api.team.remove_member.group_constrained.app_error",
    "translation": "Unable to remove a user from a group-constrained team."
  },
  {
    "id": "api.team.remove_team_icon.get_team.app_error",
    "translation": "An error occurred getting the team."
  },
  {
    "id": "api.team.remove_user_from_team.missing.app_error",
    "translation": "The user does not appear to be part of this team."
  },
  {
    "id": "api.team.remove_user_from_team.removed",
    "translation": "%v removed from the team."
  },
  {
    "id": "api.team.search_teams.pagination_not_implemented.private_team_search",
    "translation": "Pagination not implemented for private-only team search."
  },
  {
    "id": "api.team.search_teams.pagination_not_implemented.public_team_search",
    "translation": "Pagination not implemented for public-only team search."
  },
  {
    "id": "api.team.set_team_icon.array.app_error",
    "translation": "Empty array under 'image' in request."
  },
  {
    "id": "api.team.set_team_icon.decode.app_error",
    "translation": "Could not decode team icon."
  },
  {
    "id": "api.team.set_team_icon.decode_config.app_error",
    "translation": "Could not decode team icon metadata."
  },
  {
    "id": "api.team.set_team_icon.encode.app_error",
    "translation": "Could not encode team icon."
  },
  {
    "id": "api.team.set_team_icon.get_team.app_error",
    "translation": "An error occurred getting the team."
  },
  {
    "id": "api.team.set_team_icon.no_file.app_error",
    "translation": "No file under 'image' in request."
  },
  {
    "id": "api.team.set_team_icon.open.app_error",
    "translation": "Could not open image file."
  },
  {
    "id": "api.team.set_team_icon.parse.app_error",
    "translation": "Could not parse multipart form."
  },
  {
    "id": "api.team.set_team_icon.storage.app_error",
    "translation": "Unable to upload team icon. Image storage is not configured."
  },
  {
    "id": "api.team.set_team_icon.too_large.app_error",
    "translation": "Unable to upload team icon. File is too large."
  },
  {
    "id": "api.team.set_team_icon.write_file.app_error",
    "translation": "Could not save team icon."
  },
  {
    "id": "api.team.team_icon.update.app_error",
    "translation": "An error occurred updating the team icon."
  },
  {
    "id": "api.team.update_member_roles.not_a_member",
    "translation": "Specified user is not a member of specified team."
  },
  {
    "id": "api.team.update_restricted_domains.mismatch.app_error",
    "translation": "Restricting team to {{ .Domain }} is not allowed by the system config. Please contact your system administrator."
  },
  {
    "id": "api.team.update_team_member_roles.guest_and_user.app_error",
    "translation": "Invalid team member update: A user must be a guest or a user but not both."
  },
  {
    "id": "api.team.update_team_scheme.license.error",
    "translation": "Your license does not support updating a team's scheme"
  },
  {
    "id": "api.team.update_team_scheme.scheme_scope.error",
    "translation": "Unable to set the scheme to the team because the supplied scheme is not a team scheme."
  },
  {
    "id": "api.templates.deactivate_body.info",
    "translation": "You deactivated your account on {{ .SiteURL }}."
  },
  {
    "id": "api.templates.deactivate_body.title",
    "translation": "Your account has been deactivated at {{ .ServerURL }}"
  },
  {
    "id": "api.templates.deactivate_body.warning",
    "translation": "If this change was not initiated by you or you want to reactivate your account, contact your system administrator."
  },
  {
    "id": "api.templates.deactivate_subject",
    "translation": "[{{ .SiteName }}] Your account at {{ .ServerURL }} has been deactivated"
  },
  {
    "id": "api.templates.email_change_body.info",
    "translation": "Your email address for {{.TeamDisplayName}} has been changed to {{.NewEmail}}."
  },
  {
    "id": "api.templates.email_change_body.title",
    "translation": "You updated your email"
  },
  {
    "id": "api.templates.email_change_subject",
    "translation": "[{{ .SiteName }}] Your email address has changed"
  },
  {
    "id": "api.templates.email_change_verify_body.button",
    "translation": "Verify Email"
  },
  {
    "id": "api.templates.email_change_verify_body.info",
    "translation": "To finish updating your email address for {{.TeamDisplayName}}, please click the link below to confirm this is the right address."
  },
  {
    "id": "api.templates.email_change_verify_body.title",
    "translation": "You updated your email"
  },
  {
    "id": "api.templates.email_change_verify_subject",
    "translation": "[{{ .SiteName }}] Verify new email address"
  },
  {
    "id": "api.templates.email_footer",
    "translation": "To change your notification preferences, log in to your team site and go to Account Settings > Notifications."
  },
  {
    "id": "api.templates.email_info1",
    "translation": "Any questions at all, mail us any time: "
  },
  {
    "id": "api.templates.email_info2",
    "translation": "Best wishes,"
  },
  {
    "id": "api.templates.email_info3",
    "translation": "The {{.SiteName}} Team"
  },
  {
    "id": "api.templates.email_organization",
    "translation": "Sent by "
  },
  {
    "id": "api.templates.email_warning",
    "translation": "If you did not make this change, please contact the system administrator."
  },
  {
    "id": "api.templates.invite_body.button",
    "translation": "Join Team"
  },
  {
    "id": "api.templates.invite_body.extra_info",
    "translation": "Mattermost lets you share messages and files from your PC or phone, with instant search and archiving. After you’ve joined [[{{.TeamDisplayName}}]], you can sign-in to your new team and access these features anytime from the web address:"
  },
  {
    "id": "api.templates.invite_body.info",
    "translation": "[[{{.SenderName}}]], has invited you to join [[{{.TeamDisplayName}}]]."
  },
  {
    "id": "api.templates.invite_body.title",
    "translation": "You've been invited"
  },
  {
    "id": "api.templates.invite_body_guest.info",
    "translation": "[[{{.SenderName}}]], has invited you to join team [[{{.TeamDisplayName}}]] as a guest."
  },
  {
    "id": "api.templates.invite_guest_subject",
    "translation": "[{{ .SiteName }}] {{ .SenderName }} invited you to join the team {{ .TeamDisplayName }} as a guest"
  },
  {
    "id": "api.templates.invite_subject",
    "translation": "[{{ .SiteName }}] {{ .SenderName }} invited you to join {{ .TeamDisplayName }} Team"
  },
  {
    "id": "api.templates.mfa_activated_body.info",
    "translation": "Multi-factor authentication has been added to your account on {{ .SiteURL }}."
  },
  {
    "id": "api.templates.mfa_activated_body.title",
    "translation": "Multi-factor authentication was added"
  },
  {
    "id": "api.templates.mfa_change_subject",
    "translation": "[{{ .SiteName }}] Your MFA has been updated"
  },
  {
    "id": "api.templates.mfa_deactivated_body.info",
    "translation": "Multi-factor authentication has been removed from your account on {{ .SiteURL }}."
  },
  {
    "id": "api.templates.mfa_deactivated_body.title",
    "translation": "Multi-factor authentication was removed"
  },
  {
    "id": "api.templates.password_change_body.info",
    "translation": "Your password has been updated for {{.TeamDisplayName}} on {{ .TeamURL }} by {{.Method}}."
  },
  {
    "id": "api.templates.password_change_body.title",
    "translation": "Your password has been updated"
  },
  {
    "id": "api.templates.password_change_subject",
    "translation": "[{{ .SiteName }}] Your password has been updated"
  },
  {
    "id": "api.templates.post_body.button",
    "translation": "Go To Post"
  },
  {
    "id": "api.templates.remove_expired_license.body.renew_button",
    "translation": "Renew License"
  },
  {
    "id": "api.templates.remove_expired_license.body.title",
    "translation": "Enterprise license has expired and some features may be disabled. Please renew."
  },
  {
    "id": "api.templates.remove_expired_license.subject",
    "translation": "Mattermost Enterprise license has been disabled."
  },
  {
    "id": "api.templates.reset_body.button",
    "translation": "Reset Password"
  },
  {
    "id": "api.templates.reset_body.info1",
    "translation": "To change your password, click \"Reset Password\" below."
  },
  {
    "id": "api.templates.reset_body.info2",
    "translation": "If you did not mean to reset your password, please ignore this email and your password will remain the same. The password reset link expires in 24 hours."
  },
  {
    "id": "api.templates.reset_body.title",
    "translation": "You requested a password reset"
  },
  {
    "id": "api.templates.reset_subject",
    "translation": "[{{ .SiteName }}] Reset your password"
  },
  {
    "id": "api.templates.signin_change_email.body.info",
    "translation": "You updated your sign-in method on {{ .SiteName }} to {{.Method}}."
  },
  {
    "id": "api.templates.signin_change_email.body.method_email",
    "translation": "email and password"
  },
  {
    "id": "api.templates.signin_change_email.body.title",
    "translation": "You updated your sign-in method"
  },
  {
    "id": "api.templates.signin_change_email.subject",
    "translation": "[{{ .SiteName }}] Your sign-in method has been updated"
  },
  {
    "id": "api.templates.user_access_token_body.info",
    "translation": "A personal access token was added to your account on {{ .SiteURL }}. They can be used to access {{.SiteName}} with your account."
  },
  {
    "id": "api.templates.user_access_token_body.title",
    "translation": "Personal access token added to your account"
  },
  {
    "id": "api.templates.user_access_token_subject",
    "translation": "[{{ .SiteName }}] Personal access token added to your account"
  },
  {
    "id": "api.templates.username_change_body.info",
    "translation": "Your username for {{.TeamDisplayName}} has been changed to {{.NewUsername}}."
  },
  {
    "id": "api.templates.username_change_body.title",
    "translation": "You updated your username"
  },
  {
    "id": "api.templates.username_change_subject",
    "translation": "[{{ .SiteName }}] Your username has changed"
  },
  {
    "id": "api.templates.verify_body.button",
    "translation": "Verify Email"
  },
  {
    "id": "api.templates.verify_body.info",
    "translation": "Please verify your email address by clicking below."
  },
  {
    "id": "api.templates.verify_body.title",
    "translation": "You've joined {{ .ServerURL }}"
  },
  {
    "id": "api.templates.verify_subject",
    "translation": "[{{ .SiteName }}] Email Verification"
  },
  {
    "id": "api.templates.warn_metric_ack.body.contact_email_header",
    "translation": "Email: "
  },
  {
    "id": "api.templates.warn_metric_ack.body.contact_name_header",
    "translation": "Contact: "
  },
  {
    "id": "api.templates.warn_metric_ack.body.diagnostic_id_header",
    "translation": "Diagnostic Id: "
  },
  {
    "id": "api.templates.warn_metric_ack.body.registered_users_header",
    "translation": "Total Active Users: "
  },
  {
    "id": "api.templates.warn_metric_ack.body.site_url_header",
    "translation": "Site URL: "
  },
  {
    "id": "api.templates.warn_metric_ack.footer",
    "translation": "If you have any additional inquiries, please contact support@mattermost.com"
  },
  {
    "id": "api.templates.warn_metric_ack.number_of_active_users.body",
    "translation": "Mattermost Contact Us request. My team has now {{ .Limit }} users and I am considering Mattermost Enterprise Edition."
  },
  {
    "id": "api.templates.warn_metric_ack.subject",
    "translation": "Mattermost Contact Us request"
  },
  {
    "id": "api.templates.welcome_body.app_download_info",
    "translation": "For the best experience, download the apps for PC, Mac, iOS and Android from:"
  },
  {
    "id": "api.templates.welcome_body.button",
    "translation": "Verify Email"
  },
  {
    "id": "api.templates.welcome_body.info",
    "translation": "Please verify your email address by clicking below."
  },
  {
    "id": "api.templates.welcome_body.info2",
    "translation": "You can sign in from:"
  },
  {
    "id": "api.templates.welcome_body.info3",
    "translation": "Mattermost lets you share messages and files from your PC or phone, with instant search and archiving."
  },
  {
    "id": "api.templates.welcome_body.title",
    "translation": "You've joined {{ .ServerURL }}"
  },
  {
    "id": "api.templates.welcome_subject",
    "translation": "[{{ .SiteName }}] You joined {{ .ServerURL }}"
  },
  {
    "id": "api.user.activate_mfa.email_and_ldap_only.app_error",
    "translation": "MFA is not available for this account type."
  },
  {
    "id": "api.user.add_direct_channels_and_forget.failed.error",
    "translation": "Failed to add direct channel preferences for user user_id={{.UserId}}, team_id={{.TeamId}}, err={{.Error}}"
  },
  {
    "id": "api.user.authorize_oauth_user.bad_response.app_error",
    "translation": "Bad response from token request."
  },
  {
    "id": "api.user.authorize_oauth_user.bad_token.app_error",
    "translation": "Bad token type."
  },
  {
    "id": "api.user.authorize_oauth_user.invalid_state.app_error",
    "translation": "Invalid state"
  },
  {
    "id": "api.user.authorize_oauth_user.missing.app_error",
    "translation": "Missing access token."
  },
  {
    "id": "api.user.authorize_oauth_user.response.app_error",
    "translation": "Received invalid response from OAuth service provider."
  },
  {
    "id": "api.user.authorize_oauth_user.service.app_error",
    "translation": "Token request to {{.Service}} failed."
  },
  {
    "id": "api.user.authorize_oauth_user.token_failed.app_error",
    "translation": "Token request failed."
  },
  {
    "id": "api.user.authorize_oauth_user.unsupported.app_error",
    "translation": "Unsupported OAuth service provider."
  },
  {
    "id": "api.user.autocomplete_users.missing_team_id.app_error",
    "translation": "Team id parameter is required to autocomplete by channel."
  },
  {
    "id": "api.user.check_user_login_attempts.too_many.app_error",
    "translation": "Your account is locked because of too many failed password attempts. Please reset your password."
  },
  {
    "id": "api.user.check_user_mfa.bad_code.app_error",
    "translation": "Invalid MFA token."
  },
  {
    "id": "api.user.check_user_password.invalid.app_error",
    "translation": "Login failed because of invalid password."
  },
  {
    "id": "api.user.complete_switch_with_oauth.blank_email.app_error",
    "translation": "Blank email."
  },
  {
    "id": "api.user.complete_switch_with_oauth.parse.app_error",
    "translation": "Could not parse auth data out of {{.Service}} user object."
  },
  {
    "id": "api.user.complete_switch_with_oauth.unavailable.app_error",
    "translation": "{{.Service}} SSO through OAuth 2.0 not available on this server."
  },
  {
    "id": "api.user.create_email_token.error",
    "translation": "Failed to create token data for email verification"
  },
  {
    "id": "api.user.create_oauth_user.already_attached.app_error",
    "translation": "There is already an account associated with that email address using a sign in method other than {{.Service}}. Please sign in using {{.Auth}}."
  },
  {
    "id": "api.user.create_oauth_user.create.app_error",
    "translation": "Could not create user out of {{.Service}} user object."
  },
  {
    "id": "api.user.create_oauth_user.not_available.app_error",
    "translation": "{{.Service}} SSO through OAuth 2.0 not available on this server."
  },
  {
    "id": "api.user.create_password_token.error",
    "translation": "Unable to create password recovery token"
  },
  {
    "id": "api.user.create_profile_image.default_font.app_error",
    "translation": "Could not create default profile image font."
  },
  {
    "id": "api.user.create_profile_image.encode.app_error",
    "translation": "Could not encode default profile image."
  },
  {
    "id": "api.user.create_profile_image.initial.app_error",
    "translation": "Could not add user initial to default profile picture."
  },
  {
    "id": "api.user.create_user.accepted_domain.app_error",
    "translation": "The email you provided does not belong to an accepted domain. Please contact your administrator or sign up with a different email."
  },
  {
    "id": "api.user.create_user.disabled.app_error",
    "translation": "User creation is disabled."
  },
  {
    "id": "api.user.create_user.guest_accounts.disabled.app_error",
    "translation": "Guest accounts are disabled."
  },
  {
    "id": "api.user.create_user.guest_accounts.license.app_error",
    "translation": "Your license does not support guest accounts."
  },
  {
    "id": "api.user.create_user.invalid_invitation_type.app_error",
    "translation": "Unable to create the user, invalid invitation."
  },
  {
    "id": "api.user.create_user.no_open_server",
    "translation": "This server does not allow open signups.  Please speak with your Administrator to receive an invitation."
  },
  {
    "id": "api.user.create_user.signup_email_disabled.app_error",
    "translation": "User sign-up with email is disabled."
  },
  {
    "id": "api.user.create_user.signup_link_expired.app_error",
    "translation": "The signup link has expired."
  },
  {
    "id": "api.user.create_user.signup_link_invalid.app_error",
    "translation": "The signup link does not appear to be valid."
  },
  {
    "id": "api.user.delete_team.not_enabled.app_error",
    "translation": "Permanent team deletion feature is not enabled. Please contact your System Administrator."
  },
  {
    "id": "api.user.delete_user.not_enabled.app_error",
    "translation": "Permanent user deletion feature is not enabled. Please contact your System Administrator."
  },
  {
    "id": "api.user.demote_user_to_guest.already_guest.app_error",
    "translation": "Unable to convert the user to guest because is already a guest."
  },
  {
    "id": "api.user.email_to_ldap.not_available.app_error",
    "translation": "AD/LDAP not available on this server."
  },
  {
    "id": "api.user.email_to_oauth.not_available.app_error",
    "translation": "Authentication Transfer not configured or available on this server."
  },
  {
    "id": "api.user.get_authorization_code.unsupported.app_error",
    "translation": "Unsupported OAuth service provider."
  },
  {
    "id": "api.user.get_user_by_email.permissions.app_error",
    "translation": "Unable to get user by email."
  },
  {
    "id": "api.user.ldap_to_email.not_available.app_error",
    "translation": "AD/LDAP not available on this server."
  },
  {
    "id": "api.user.ldap_to_email.not_ldap_account.app_error",
    "translation": "This user account does not use AD/LDAP."
  },
  {
    "id": "api.user.login.blank_pwd.app_error",
    "translation": "Password field must not be blank"
  },
  {
    "id": "api.user.login.bot_login_forbidden.app_error",
    "translation": "Bot login is forbidden."
  },
  {
    "id": "api.user.login.client_side_cert.certificate.app_error",
    "translation": "Attempted to sign in using the experimental feature ClientSideCert without providing a valid certificate."
  },
  {
    "id": "api.user.login.client_side_cert.license.app_error",
    "translation": "Attempt to use the experimental feature ClientSideCertEnable without a valid enterprise license."
  },
  {
    "id": "api.user.login.guest_accounts.disabled.error",
    "translation": "Guest accounts are disabled"
  },
  {
    "id": "api.user.login.guest_accounts.license.error",
    "translation": "Your license does not support guest accounts"
  },
  {
    "id": "api.user.login.inactive.app_error",
    "translation": "Login failed because your account has been deactivated.  Please contact an administrator."
  },
  {
    "id": "api.user.login.invalid_credentials_email",
    "translation": "Enter a valid email and/or password"
  },
  {
    "id": "api.user.login.invalid_credentials_email_username",
    "translation": "Enter a valid email or username and/or password."
  },
  {
    "id": "api.user.login.invalid_credentials_sso",
    "translation": "Enter a valid email or username and/or password, or sign in using another method."
  },
  {
    "id": "api.user.login.invalid_credentials_username",
    "translation": "Enter a valid username and/or password."
  },
  {
    "id": "api.user.login.not_verified.app_error",
    "translation": "Login failed because email address has not been verified."
  },
  {
    "id": "api.user.login.use_auth_service.app_error",
    "translation": "Please sign in using {{.AuthService}}."
  },
  {
    "id": "api.user.login_by_oauth.bot_login_forbidden.app_error",
    "translation": "Bot login is forbidden."
  },
  {
    "id": "api.user.login_by_oauth.not_available.app_error",
    "translation": "{{.Service}} SSO through OAuth 2.0 not available on this server."
  },
  {
    "id": "api.user.login_by_oauth.parse.app_error",
    "translation": "Could not parse auth data out of {{.Service}} user object."
  },
  {
    "id": "api.user.login_ldap.not_available.app_error",
    "translation": "AD/LDAP not available on this server."
  },
  {
    "id": "api.user.oauth_to_email.context.app_error",
    "translation": "Update password failed because context user_id did not match provided user's id."
  },
  {
    "id": "api.user.oauth_to_email.not_available.app_error",
    "translation": "Authentication Transfer not configured or available on this server."
  },
  {
    "id": "api.user.promote_guest_to_user.no_guest.app_error",
    "translation": "Unable to convert the guest to regular user because is not a guest."
  },
  {
    "id": "api.user.reset_password.broken_token.app_error",
    "translation": "The reset password token does not appear to be valid."
  },
  {
    "id": "api.user.reset_password.invalid_link.app_error",
    "translation": "The reset password link does not appear to be valid."
  },
  {
    "id": "api.user.reset_password.link_expired.app_error",
    "translation": "The password reset link has expired."
  },
  {
    "id": "api.user.reset_password.method",
    "translation": "using a reset password link"
  },
  {
    "id": "api.user.reset_password.sso.app_error",
    "translation": "Unable to reset password for SSO accounts."
  },
  {
    "id": "api.user.reset_password.token_parse.error",
    "translation": "Unable to parse the reset password token"
  },
  {
    "id": "api.user.saml.not_available.app_error",
    "translation": "SAML 2.0 is not configured or supported on this server."
  },
  {
    "id": "api.user.send_deactivate_email_and_forget.failed.error",
    "translation": "Failed to send the deactivate account email successfully"
  },
  {
    "id": "api.user.send_email_change_email_and_forget.error",
    "translation": "Failed to send email change notification email successfully"
  },
  {
    "id": "api.user.send_email_change_username_and_forget.error",
    "translation": "Failed to send username change notification email successfully"
  },
  {
    "id": "api.user.send_email_change_verify_email_and_forget.error",
    "translation": "Failed to send email change verification email successfully"
  },
  {
    "id": "api.user.send_mfa_change_email.error",
    "translation": "Unable to send email notification for MFA change."
  },
  {
    "id": "api.user.send_password_change_email_and_forget.error",
    "translation": "Failed to send update password email successfully"
  },
  {
    "id": "api.user.send_password_reset.send.app_error",
    "translation": "Failed to send password reset email successfully."
  },
  {
    "id": "api.user.send_password_reset.sso.app_error",
    "translation": "Unable to reset password for SSO accounts."
  },
  {
    "id": "api.user.send_sign_in_change_email_and_forget.error",
    "translation": "Failed to send update password email successfully"
  },
  {
    "id": "api.user.send_user_access_token.error",
    "translation": "Failed to send \"Personal access token added\" email successfully"
  },
  {
    "id": "api.user.send_verify_email_and_forget.failed.error",
    "translation": "Failed to send verification email successfully"
  },
  {
    "id": "api.user.send_welcome_email_and_forget.failed.error",
    "translation": "Failed to send welcome email successfully"
  },
  {
    "id": "api.user.update_active.cannot_enable_guest_when_guest_feature_is_disabled.app_error",
    "translation": "You cannot activate a guest account because Guest Access feature is not enabled."
  },
  {
    "id": "api.user.update_active.not_enable.app_error",
    "translation": "You cannot deactivate yourself because this feature is not enabled. Please contact your System Administrator."
  },
  {
    "id": "api.user.update_active.permissions.app_error",
    "translation": "You do not have the appropriate permissions."
  },
  {
    "id": "api.user.update_oauth_user_attrs.get_user.app_error",
    "translation": "Could not get user from {{.Service}} user object."
  },
  {
    "id": "api.user.update_password.context.app_error",
    "translation": "Update password failed because context user_id did not match props user_id."
  },
  {
    "id": "api.user.update_password.failed.app_error",
    "translation": "Update password failed."
  },
  {
    "id": "api.user.update_password.incorrect.app_error",
    "translation": "The \"Current Password\" you entered is incorrect. Please check that Caps Lock is off and try again."
  },
  {
    "id": "api.user.update_password.menu",
    "translation": "using the settings menu"
  },
  {
    "id": "api.user.update_password.oauth.app_error",
    "translation": "Update password failed because the user is logged in through an OAuth service."
  },
  {
    "id": "api.user.update_password.valid_account.app_error",
    "translation": "Update password failed because we couldn't find a valid account."
  },
  {
    "id": "api.user.update_user.accepted_domain.app_error",
    "translation": "The email you provided does not belong to an accepted domain. Please contact your administrator or sign up with a different email."
  },
  {
    "id": "api.user.update_user.accepted_guest_domain.app_error",
    "translation": "The email you provided does not belong to an accepted domain for guest accounts. Please contact your administrator or sign up with a different email."
  },
  {
    "id": "api.user.upload_profile_user.array.app_error",
    "translation": "Empty array under 'image' in request."
  },
  {
    "id": "api.user.upload_profile_user.decode.app_error",
    "translation": "Could not decode profile image."
  },
  {
    "id": "api.user.upload_profile_user.decode_config.app_error",
    "translation": "Could not save profile image. File does not appear to be a valid image."
  },
  {
    "id": "api.user.upload_profile_user.encode.app_error",
    "translation": "Could not encode profile image."
  },
  {
    "id": "api.user.upload_profile_user.no_file.app_error",
    "translation": "No file under 'image' in request."
  },
  {
    "id": "api.user.upload_profile_user.open.app_error",
    "translation": "Could not open image file."
  },
  {
    "id": "api.user.upload_profile_user.parse.app_error",
    "translation": "Could not parse multipart form."
  },
  {
    "id": "api.user.upload_profile_user.storage.app_error",
    "translation": "Unable to upload file. Image storage is not configured."
  },
  {
    "id": "api.user.upload_profile_user.too_large.app_error",
    "translation": "Unable to upload profile image. File is too large."
  },
  {
    "id": "api.user.upload_profile_user.upload_profile.app_error",
    "translation": "Couldn't upload profile image."
  },
  {
    "id": "api.user.verify_email.bad_link.app_error",
    "translation": "Bad verify email link."
  },
  {
    "id": "api.user.verify_email.broken_token.app_error",
    "translation": "Bad verify email token type."
  },
  {
    "id": "api.user.verify_email.link_expired.app_error",
    "translation": "The email verification link has expired."
  },
  {
    "id": "api.user.verify_email.token_parse.error",
    "translation": "Failed to parse token data from email verification"
  },
  {
    "id": "api.web_socket.connect.upgrade.app_error",
    "translation": "Failed to upgrade websocket connection."
  },
  {
    "id": "api.web_socket_router.bad_action.app_error",
    "translation": "Unknown WebSocket action."
  },
  {
    "id": "api.web_socket_router.bad_seq.app_error",
    "translation": "Invalid sequence for WebSocket message."
  },
  {
    "id": "api.web_socket_router.no_action.app_error",
    "translation": "No websocket action."
  },
  {
    "id": "api.web_socket_router.not_authenticated.app_error",
    "translation": "WebSocket connection is not authenticated. Please log in and try again."
  },
  {
    "id": "api.webhook.create_outgoing.intersect.app_error",
    "translation": "Outgoing webhooks from the same channel cannot have the same trigger words/callback URLs."
  },
  {
    "id": "api.webhook.create_outgoing.not_open.app_error",
    "translation": "Outgoing webhooks can only be created for public channels."
  },
  {
    "id": "api.webhook.create_outgoing.permissions.app_error",
    "translation": "Invalid permissions to create outgoing webhook."
  },
  {
    "id": "api.webhook.create_outgoing.triggers.app_error",
    "translation": "Either trigger_words or channel_id must be set."
  },
  {
    "id": "api.webhook.incoming.error",
    "translation": "Could not decode the multipart payload of incoming webhook."
  },
  {
    "id": "api.webhook.team_mismatch.app_error",
    "translation": "Unable to update webhook across teams."
  },
  {
    "id": "api.webhook.update_outgoing.intersect.app_error",
    "translation": "Outgoing webhooks from the same channel cannot have the same trigger words/callback URLs."
  },
  {
    "id": "api.websocket_handler.invalid_param.app_error",
    "translation": "Invalid {{.Name}} parameter."
  },
  {
    "id": "api.websocket_handler.server_busy.app_error",
    "translation": "Server is busy, non-critical services are temporarily unavailable."
  },
  {
    "id": "app.admin.saml.failure_decode_metadata_xml_from_idp.app_error",
    "translation": "Could not decode the XML metadata information received from the Identity Provider."
  },
  {
    "id": "app.admin.saml.failure_read_response_body_from_idp.app_error",
    "translation": "Failure encountered when reading the response payload received from the Identity Provider."
  },
  {
    "id": "app.admin.saml.invalid_response_from_idp.app_error",
    "translation": "Could not read the response received from the Identity Provider."
  },
  {
    "id": "app.admin.test_email.failure",
    "translation": "Connection unsuccessful: {{.Error}}"
  },
  {
    "id": "app.admin.test_site_url.failure",
    "translation": "This is not a valid live URL"
  },
  {
    "id": "app.analytics.getanalytics.internal_error",
    "translation": "Unable to get the analytics."
  },
  {
    "id": "app.audit.get.finding.app_error",
    "translation": "We encountered an error finding the audits."
  },
  {
    "id": "app.audit.get.limit.app_error",
    "translation": "Limit exceeded for paging."
  },
  {
    "id": "app.audit.permanent_delete_by_user.app_error",
    "translation": "We encountered an error deleting the audits."
  },
  {
    "id": "app.audit.save.saving.app_error",
    "translation": "We encountered an error saving the audit."
  },
  {
    "id": "app.bot.createbot.internal_error",
    "translation": "Unable to save the bot."
  },
  {
    "id": "app.bot.get_disable_bot_sysadmin_message",
    "translation": "{{if .disableBotsSetting}}{{if .printAllBots}}{{.UserName}} was deactivated. They managed the following bot accounts which have now been disabled.\n\n{{.BotNames}}{{else}}{{.UserName}} was deactivated. They managed {{.NumBots}} bot accounts which have now been disabled, including the following:\n\n{{.BotNames}}{{end}}You can take ownership of each bot by enabling it at **Integrations > Bot Accounts** and creating new tokens for the bot.\n\nFor more information, see our [documentation](https://docs.mattermost.com/developer/bot-accounts.html#what-happens-when-a-user-who-owns-bot-accounts-is-disabled).{{else}}{{if .printAllBots}}{{.UserName}} was deactivated. They managed the following bot accounts which are still enabled.\n\n{{.BotNames}}\n{{else}}{{.UserName}} was deactivated. They managed {{.NumBots}} bot accounts which are still enabled, including the following:\n\n{{.BotNames}}{{end}}We strongly recommend you to take ownership of each bot by re-enabling it at **Integrations > Bot Accounts** and creating new tokens for the bot.\n\nFor more information, see our [documentation](https://docs.mattermost.com/developer/bot-accounts.html#what-happens-when-a-user-who-owns-bot-accounts-is-disabled).\n\nIf you want bot accounts to disable automatically after owner deactivation, set “Disable bot accounts when owner is deactivated” in **System Console > Integrations > Bot Accounts** to true.{{end}}"
  },
  {
    "id": "app.bot.getbot.internal_error",
    "translation": "Unable to get the bot."
  },
  {
    "id": "app.bot.getbots.internal_error",
    "translation": "Unable to get the bots."
  },
  {
    "id": "app.bot.patchbot.internal_error",
    "translation": "Unable to update the bot."
  },
  {
    "id": "app.bot.permanent_delete.internal_error",
    "translation": "Unable to delete the bot permanently."
  },
  {
    "id": "app.bot.permenent_delete.bad_id",
    "translation": "Unable to delete the bot."
  },
  {
    "id": "app.channel.create_channel.internal_error",
    "translation": "Unable to save channel."
  },
  {
    "id": "app.channel.create_channel.no_team_id.app_error",
    "translation": "Must specify the team ID to create a channel."
  },
  {
    "id": "app.channel.create_direct_channel.internal_error",
    "translation": "Unable to save direct channel."
  },
  {
    "id": "app.channel.create_initial_sidebar_categories.internal_error",
    "translation": "Unable to create initial sidebar categories for user."
  },
  {
    "id": "app.channel.delete.app_error",
    "translation": "Unable to delete the channel."
  },
  {
    "id": "app.channel.get.existing.app_error",
    "translation": "Unable to find the existing channel."
  },
  {
    "id": "app.channel.get.find.app_error",
    "translation": "We encountered an error finding the channel."
  },
  {
    "id": "app.channel.get_all_channels.app_error",
    "translation": "Unable to get all the channels."
  },
  {
    "id": "app.channel.get_all_channels_count.app_error",
    "translation": "Unable to count all the channels."
  },
  {
    "id": "app.channel.get_by_name.existing.app_error",
    "translation": "Unable to find the existing channel."
  },
  {
    "id": "app.channel.get_by_name.missing.app_error",
    "translation": "Channel does not exist."
  },
  {
    "id": "app.channel.get_channels.get.app_error",
    "translation": "Unable to get the channels."
  },
  {
    "id": "app.channel.get_channels.not_found.app_error",
    "translation": "No channels were found."
  },
  {
    "id": "app.channel.get_deleted.existing.app_error",
    "translation": "Unable to find the existing deleted channel."
  },
  {
    "id": "app.channel.get_deleted.missing.app_error",
    "translation": "No deleted channels exist."
  },
  {
    "id": "app.channel.get_more_channels.get.app_error",
    "translation": "Unable to get the channels."
  },
  {
    "id": "app.channel.move_channel.members_do_not_match.error",
    "translation": "Unable to move a channel unless all its members are already members of the destination team."
  },
  {
    "id": "app.channel.permanent_delete.app_error",
    "translation": "Unable to delete the channel."
  },
  {
    "id": "app.channel.post_update_channel_purpose_message.post.error",
    "translation": "Failed to post channel purpose message"
  },
  {
    "id": "app.channel.post_update_channel_purpose_message.removed",
    "translation": "%s removed the channel purpose (was: %s)"
  },
  {
    "id": "app.channel.post_update_channel_purpose_message.retrieve_user.error",
    "translation": "Failed to retrieve user while updating channel purpose message %v"
  },
  {
    "id": "app.channel.post_update_channel_purpose_message.updated_from",
    "translation": "%s updated the channel purpose from: %s to: %s"
  },
  {
    "id": "app.channel.post_update_channel_purpose_message.updated_to",
    "translation": "%s updated the channel purpose to: %s"
  },
  {
    "id": "app.channel.restore.app_error",
    "translation": "Unable to restore the channel."
  },
  {
    "id": "app.channel.update.bad_id",
    "translation": "Unable to update the channel."
  },
  {
    "id": "app.channel.update_channel.internal_error",
    "translation": "Unable to update channel."
  },
  {
    "id": "app.channel_member_history.log_join_event.internal_error",
    "translation": "Failed to record channel member history."
  },
  {
    "id": "app.channel_member_history.log_leave_event.internal_error",
    "translation": "Failed to record channel member history. Failed to update existing join record"
  },
  {
    "id": "app.cluster.404.app_error",
    "translation": "Cluster API endpoint not found."
  },
  {
    "id": "app.command.createcommand.internal_error",
    "translation": "Unable to save the command."
  },
  {
    "id": "app.command.deletecommand.internal_error",
    "translation": "Unable to delete the command."
  },
  {
    "id": "app.command.getcommand.internal_error",
    "translation": "Unable to get the command."
  },
  {
    "id": "app.command.listallcommands.internal_error",
    "translation": "Unable to list the commands."
  },
  {
    "id": "app.command.listautocompletecommands.internal_error",
    "translation": "Unable to list the autocomplete commands."
  },
  {
    "id": "app.command.listteamcommands.internal_error",
    "translation": "Unable to list the team commands."
  },
  {
    "id": "app.command.movecommand.internal_error",
    "translation": "Unable to move the command."
  },
  {
    "id": "app.command.regencommandtoken.internal_error",
    "translation": "Unable to regenerate the command token."
  },
  {
    "id": "app.command.tryexecutecustomcommand.internal_error",
    "translation": "Unable to execute the custom command."
  },
  {
    "id": "app.command.updatecommand.internal_error",
    "translation": "Unable to update the command."
  },
  {
    "id": "app.command_webhook.create_command_webhook.existing",
    "translation": "You cannot update an existing CommandWebhook."
  },
  {
    "id": "app.command_webhook.create_command_webhook.internal_error",
    "translation": "Unable to save the CommandWebhook."
  },
  {
    "id": "app.command_webhook.get.internal_error",
    "translation": "Unable to get the webhook."
  },
  {
    "id": "app.command_webhook.get.missing",
    "translation": "Unable to find the webhook."
  },
  {
    "id": "app.command_webhook.handle_command_webhook.parse",
    "translation": "Unable to parse incoming data."
  },
  {
    "id": "app.command_webhook.try_use.internal_error",
    "translation": "Unable to use the webhook."
  },
  {
    "id": "app.command_webhook.try_use.invalid",
    "translation": "Invalid webhook."
  },
  {
    "id": "app.compliance.get.finding.app_error",
    "translation": "We encountered an error retrieving the compliance reports."
  },
  {
    "id": "app.compliance.save.saving.app_error",
    "translation": "We encountered an error saving the compliance report."
  },
  {
    "id": "app.create_basic_user.save_member.app_error",
    "translation": "Unable to create default team memberships"
  },
  {
    "id": "app.create_basic_user.save_member.conflict.app_error",
    "translation": "Unable to create default team membership because they already exists"
  },
  {
    "id": "app.create_basic_user.save_member.max_accounts.app_error",
    "translation": "Unable to create default team membership because no more members are allowed in that team"
  },
  {
    "id": "app.emoji.create.internal_error",
    "translation": "Unable to save emoji."
  },
  {
    "id": "app.emoji.delete.app_error",
    "translation": "Unable to delete the emoji."
  },
  {
    "id": "app.emoji.delete.no_results",
    "translation": "We couldn’t find the emoji to delete."
  },
  {
    "id": "app.emoji.get.app_error",
    "translation": "Unable to get the emoji."
  },
  {
    "id": "app.emoji.get.no_result",
    "translation": "We couldn’t find the emoji."
  },
  {
    "id": "app.emoji.get_by_name.app_error",
    "translation": "Unable to get the emoji."
  },
  {
    "id": "app.emoji.get_by_name.no_result",
    "translation": "We couldn’t find the emoji."
  },
  {
    "id": "app.emoji.get_list.internal_error",
    "translation": "Unable to get the emoji."
  },
  {
    "id": "app.export.export_custom_emoji.copy_emoji_images.error",
    "translation": "Unable to copy custom emoji images"
  },
  {
    "id": "app.export.export_write_line.io_writer.error",
    "translation": "An error occurred writing the export data."
  },
  {
    "id": "app.export.export_write_line.json_marshall.error",
    "translation": "An error occurred marshalling the JSON data for export."
  },
  {
    "id": "app.import.attachment.bad_file.error",
    "translation": "Error reading the file at: \"{{.FilePath}}\""
  },
  {
    "id": "app.import.attachment.file_upload.error",
    "translation": "Error uploading the file: \"{{.FilePath}}\""
  },
  {
    "id": "app.import.bulk_import.file_scan.error",
    "translation": "Error reading import data file."
  },
  {
    "id": "app.import.bulk_import.json_decode.error",
    "translation": "JSON decode of line failed."
  },
  {
    "id": "app.import.bulk_import.unsupported_version.error",
    "translation": "Incorrect or missing version in the data import file. Make sure version is the first object in your import file and try again."
  },
  {
    "id": "app.import.emoji.bad_file.error",
    "translation": "Error reading import emoji image file. Emoji with name: \"{{.EmojiName}}\""
  },
  {
    "id": "app.import.get_teams_by_names.some_teams_not_found.error",
    "translation": "Some teams not found"
  },
  {
    "id": "app.import.get_users_by_username.some_users_not_found.error",
    "translation": "Some users not found"
  },
  {
    "id": "app.import.import_channel.scheme_deleted.error",
    "translation": "Unable to set a channel to use a deleted scheme."
  },
  {
    "id": "app.import.import_channel.scheme_wrong_scope.error",
    "translation": "Channel must be assigned to a Channel-scoped scheme."
  },
  {
    "id": "app.import.import_channel.team_not_found.error",
    "translation": "Error importing channel. Team with name \"{{.TeamName}}\" could not be found."
  },
  {
    "id": "app.import.import_direct_channel.create_direct_channel.error",
    "translation": "Failed to create direct channel"
  },
  {
    "id": "app.import.import_direct_channel.create_group_channel.error",
    "translation": "Failed to create group channel"
  },
  {
    "id": "app.import.import_direct_channel.update_header_failed.error",
    "translation": "Failed to update direct channel header"
  },
  {
    "id": "app.import.import_direct_post.create_direct_channel.error",
    "translation": "Failed to get direct channel"
  },
  {
    "id": "app.import.import_direct_post.create_group_channel.error",
    "translation": "Failed to get group channel"
  },
  {
    "id": "app.import.import_line.null_channel.error",
    "translation": "Import data line has type \"channel\" but the channel object is null."
  },
  {
    "id": "app.import.import_line.null_direct_channel.error",
    "translation": "Import data line has type \"direct_channel\" but the direct_channel object is null."
  },
  {
    "id": "app.import.import_line.null_direct_post.error",
    "translation": "Import data line has type \"direct_post\" but the direct_post object is null."
  },
  {
    "id": "app.import.import_line.null_emoji.error",
    "translation": "Import data line has type \"emoji\" but the emoji object is null."
  },
  {
    "id": "app.import.import_line.null_post.error",
    "translation": "Import data line has type \"post\" but the post object is null."
  },
  {
    "id": "app.import.import_line.null_scheme.error",
    "translation": "Import data line has type \"scheme\" but the scheme object is null."
  },
  {
    "id": "app.import.import_line.null_team.error",
    "translation": "Import data line has type \"team\" but the team object is null."
  },
  {
    "id": "app.import.import_line.null_user.error",
    "translation": "Import data line has type \"user\" but the user object is null."
  },
  {
    "id": "app.import.import_line.unknown_line_type.error",
    "translation": "Import data line has unknown type \"{{.Type}}\"."
  },
  {
    "id": "app.import.import_post.channel_not_found.error",
    "translation": "Error importing post. Channel with name \"{{.ChannelName}}\" could not be found."
  },
  {
    "id": "app.import.import_post.save_preferences.error",
    "translation": "Error importing post. Failed to save preferences."
  },
  {
    "id": "app.import.import_post.user_not_found.error",
    "translation": "Error importing post. User with username \"{{.Username}}\" could not be found."
  },
  {
    "id": "app.import.import_scheme.scope_change.error",
    "translation": "The bulk importer cannot change the scope of an already-existing scheme."
  },
  {
    "id": "app.import.import_team.scheme_deleted.error",
    "translation": "Unable to set a team to use a deleted scheme."
  },
  {
    "id": "app.import.import_team.scheme_wrong_scope.error",
    "translation": "Team must be assigned to a Team-scoped scheme."
  },
  {
    "id": "app.import.import_user.save_preferences.error",
    "translation": "Error importing user preferences. Failed to save preferences."
  },
  {
    "id": "app.import.import_user_channels.channel_not_found.error",
    "translation": "Error importing user channels. Channel not found."
  },
  {
    "id": "app.import.import_user_channels.save_preferences.error",
    "translation": "Error importing user channel memberships. Failed to save preferences."
  },
  {
    "id": "app.import.import_user_teams.save_members.conflict.app_error",
    "translation": "Unable to import the new team membership because it already exists"
  },
  {
    "id": "app.import.import_user_teams.save_members.error",
    "translation": "Unable to import team memberships"
  },
  {
    "id": "app.import.import_user_teams.save_members.max_accounts.app_error",
    "translation": "Unable to import team membership because no more members are allowed in that team"
  },
  {
    "id": "app.import.import_user_teams.save_preferences.error",
    "translation": "Unable to save the team theme preferences"
  },
  {
    "id": "app.import.process_import_data_file_version_line.invalid_version.error",
    "translation": "Unable to read the version of the data import file."
  },
  {
    "id": "app.import.validate_channel_import_data.display_name_length.error",
    "translation": "Channel display_name is not within permitted length constraints."
  },
  {
    "id": "app.import.validate_channel_import_data.display_name_missing.error",
    "translation": "Missing required channel property: display_name"
  },
  {
    "id": "app.import.validate_channel_import_data.header_length.error",
    "translation": "Channel header is too long."
  },
  {
    "id": "app.import.validate_channel_import_data.name_characters.error",
    "translation": "Channel name contains invalid characters."
  },
  {
    "id": "app.import.validate_channel_import_data.name_length.error",
    "translation": "Channel name is too long."
  },
  {
    "id": "app.import.validate_channel_import_data.name_missing.error",
    "translation": "Missing required channel property: name"
  },
  {
    "id": "app.import.validate_channel_import_data.purpose_length.error",
    "translation": "Channel purpose is too long."
  },
  {
    "id": "app.import.validate_channel_import_data.scheme_invalid.error",
    "translation": "Invalid scheme name for channel."
  },
  {
    "id": "app.import.validate_channel_import_data.team_missing.error",
    "translation": "Missing required channel property: team"
  },
  {
    "id": "app.import.validate_channel_import_data.type_invalid.error",
    "translation": "Channel type is invalid."
  },
  {
    "id": "app.import.validate_channel_import_data.type_missing.error",
    "translation": "Missing required channel property: type."
  },
  {
    "id": "app.import.validate_direct_channel_import_data.header_length.error",
    "translation": "Direct channel header is too long"
  },
  {
    "id": "app.import.validate_direct_channel_import_data.members_required.error",
    "translation": "Missing required direct channel property: members"
  },
  {
    "id": "app.import.validate_direct_channel_import_data.members_too_few.error",
    "translation": "Direct channel members list contains too few items"
  },
  {
    "id": "app.import.validate_direct_channel_import_data.members_too_many.error",
    "translation": "Direct channel members list contains too many items"
  },
  {
    "id": "app.import.validate_direct_channel_import_data.unknown_favoriter.error",
    "translation": "Direct channel can only be favorited by members. \"{{.Username}}\" is not a member."
  },
  {
    "id": "app.import.validate_direct_post_import_data.channel_members_required.error",
    "translation": "Missing required direct post property: channel_members"
  },
  {
    "id": "app.import.validate_direct_post_import_data.channel_members_too_few.error",
    "translation": "Direct post channel members list contains too few items"
  },
  {
    "id": "app.import.validate_direct_post_import_data.channel_members_too_many.error",
    "translation": "Direct post channel members list contains too many items"
  },
  {
    "id": "app.import.validate_direct_post_import_data.create_at_missing.error",
    "translation": "Missing required direct post property: create_at"
  },
  {
    "id": "app.import.validate_direct_post_import_data.create_at_zero.error",
    "translation": "CreateAt must be greater than 0"
  },
  {
    "id": "app.import.validate_direct_post_import_data.message_length.error",
    "translation": "Message is too long"
  },
  {
    "id": "app.import.validate_direct_post_import_data.message_missing.error",
    "translation": "Missing required direct post property: message"
  },
  {
    "id": "app.import.validate_direct_post_import_data.unknown_flagger.error",
    "translation": "Direct post can only be flagged by members of the channel it is in. \"{{.Username}}\" is not a member."
  },
  {
    "id": "app.import.validate_direct_post_import_data.user_missing.error",
    "translation": "Missing required direct post property: user"
  },
  {
    "id": "app.import.validate_emoji_import_data.empty.error",
    "translation": "Import emoji data empty."
  },
  {
    "id": "app.import.validate_emoji_import_data.image_missing.error",
    "translation": "Import emoji image field missing or blank."
  },
  {
    "id": "app.import.validate_emoji_import_data.name_missing.error",
    "translation": "Import emoji name field missing or blank."
  },
  {
    "id": "app.import.validate_post_import_data.channel_missing.error",
    "translation": "Missing required Post property: Channel."
  },
  {
    "id": "app.import.validate_post_import_data.create_at_missing.error",
    "translation": "Missing required Post property: create_at."
  },
  {
    "id": "app.import.validate_post_import_data.create_at_zero.error",
    "translation": "Post CreateAt property must not be zero."
  },
  {
    "id": "app.import.validate_post_import_data.message_length.error",
    "translation": "Post Message property is longer than the maximum permitted length."
  },
  {
    "id": "app.import.validate_post_import_data.message_missing.error",
    "translation": "Missing required Post property: Message."
  },
  {
    "id": "app.import.validate_post_import_data.props_too_large.error",
    "translation": "Post Props are longer than the maximum permitted length."
  },
  {
    "id": "app.import.validate_post_import_data.team_missing.error",
    "translation": "Missing required Post property: Team."
  },
  {
    "id": "app.import.validate_post_import_data.user_missing.error",
    "translation": "Missing required Post property: User."
  },
  {
    "id": "app.import.validate_reaction_import_data.create_at_before_parent.error",
    "translation": "Reaction CreateAt property must be greater than the parent post CreateAt."
  },
  {
    "id": "app.import.validate_reaction_import_data.create_at_missing.error",
    "translation": "Missing required Reaction property: create_at."
  },
  {
    "id": "app.import.validate_reaction_import_data.create_at_zero.error",
    "translation": "Reaction CreateAt property must not be zero."
  },
  {
    "id": "app.import.validate_reaction_import_data.emoji_name_length.error",
    "translation": "Reaction EmojiName property is longer than the maximum permitted length."
  },
  {
    "id": "app.import.validate_reaction_import_data.emoji_name_missing.error",
    "translation": "Missing required Reaction property: EmojiName."
  },
  {
    "id": "app.import.validate_reaction_import_data.user_missing.error",
    "translation": "Missing required Reaction property: User."
  },
  {
    "id": "app.import.validate_reply_import_data.create_at_before_parent.error",
    "translation": "Reply CreateAt property must be greater than the parent post CreateAt."
  },
  {
    "id": "app.import.validate_reply_import_data.create_at_missing.error",
    "translation": "Missing required Reply property: create_at."
  },
  {
    "id": "app.import.validate_reply_import_data.create_at_zero.error",
    "translation": "Reply CreateAt property must not be zero."
  },
  {
    "id": "app.import.validate_reply_import_data.message_length.error",
    "translation": "Reply Message property is longer than the maximum permitted length."
  },
  {
    "id": "app.import.validate_reply_import_data.message_missing.error",
    "translation": "Missing required Reply property: Message."
  },
  {
    "id": "app.import.validate_reply_import_data.user_missing.error",
    "translation": "Missing required Reply property: User."
  },
  {
    "id": "app.import.validate_role_import_data.description_invalid.error",
    "translation": "Invalid role description."
  },
  {
    "id": "app.import.validate_role_import_data.display_name_invalid.error",
    "translation": "Invalid role display name."
  },
  {
    "id": "app.import.validate_role_import_data.invalid_permission.error",
    "translation": "Invalid permission on role."
  },
  {
    "id": "app.import.validate_role_import_data.name_invalid.error",
    "translation": "Invalid role name."
  },
  {
    "id": "app.import.validate_scheme_import_data.description_invalid.error",
    "translation": "Invalid scheme description."
  },
  {
    "id": "app.import.validate_scheme_import_data.display_name_invalid.error",
    "translation": "Invalid scheme display name."
  },
  {
    "id": "app.import.validate_scheme_import_data.name_invalid.error",
    "translation": "Invalid scheme name."
  },
  {
    "id": "app.import.validate_scheme_import_data.null_scope.error",
    "translation": "Scheme scope is required."
  },
  {
    "id": "app.import.validate_scheme_import_data.unknown_scheme.error",
    "translation": "Unknown scheme scope."
  },
  {
    "id": "app.import.validate_scheme_import_data.wrong_roles_for_scope.error",
    "translation": "The wrong roles were provided for a scheme with this scope."
  },
  {
    "id": "app.import.validate_team_import_data.description_length.error",
    "translation": "Team description is too long."
  },
  {
    "id": "app.import.validate_team_import_data.display_name_length.error",
    "translation": "Team display_name is not within permitted length constraints."
  },
  {
    "id": "app.import.validate_team_import_data.display_name_missing.error",
    "translation": "Missing required team property: display_name."
  },
  {
    "id": "app.import.validate_team_import_data.name_characters.error",
    "translation": "Team name contains invalid characters."
  },
  {
    "id": "app.import.validate_team_import_data.name_length.error",
    "translation": "Team name is too long."
  },
  {
    "id": "app.import.validate_team_import_data.name_missing.error",
    "translation": "Missing required team property: name."
  },
  {
    "id": "app.import.validate_team_import_data.name_reserved.error",
    "translation": "Team name contains reserved words."
  },
  {
    "id": "app.import.validate_team_import_data.scheme_invalid.error",
    "translation": "Invalid scheme name for team."
  },
  {
    "id": "app.import.validate_team_import_data.type_invalid.error",
    "translation": "Team type is not valid."
  },
  {
    "id": "app.import.validate_team_import_data.type_missing.error",
    "translation": "Missing required team property: type."
  },
  {
    "id": "app.import.validate_user_channels_import_data.channel_name_missing.error",
    "translation": "Channel name missing from User's Channel Membership."
  },
  {
    "id": "app.import.validate_user_channels_import_data.invalid_notify_props_desktop.error",
    "translation": "Invalid Desktop NotifyProps for User's Channel Membership."
  },
  {
    "id": "app.import.validate_user_channels_import_data.invalid_notify_props_mark_unread.error",
    "translation": "Invalid MarkUnread NotifyProps for User's Channel Membership."
  },
  {
    "id": "app.import.validate_user_channels_import_data.invalid_notify_props_mobile.error",
    "translation": "Invalid Mobile NotifyProps for User's Channel Membership."
  },
  {
    "id": "app.import.validate_user_channels_import_data.invalid_roles.error",
    "translation": "Invalid roles for User's Channel Membership."
  },
  {
    "id": "app.import.validate_user_import_data.advanced_props_email_interval.error",
    "translation": "Invalid email batching interval setting for User"
  },
  {
    "id": "app.import.validate_user_import_data.advanced_props_feature_markdown_preview.error",
    "translation": "Invalid markdown preview setting for User"
  },
  {
    "id": "app.import.validate_user_import_data.advanced_props_formatting.error",
    "translation": "Invalid post formatting setting for User"
  },
  {
    "id": "app.import.validate_user_import_data.advanced_props_show_unread_section.error",
    "translation": "Invalid show unread section setting for User"
  },
  {
    "id": "app.import.validate_user_import_data.auth_data_and_password.error",
    "translation": "User AuthData and Password are mutually exclusive."
  },
  {
    "id": "app.import.validate_user_import_data.auth_data_and_service_dependency.error",
    "translation": "User AuthService and AuthData are mutually inclusive."
  },
  {
    "id": "app.import.validate_user_import_data.auth_data_length.error",
    "translation": "User AuthData is too long."
  },
  {
    "id": "app.import.validate_user_import_data.email_length.error",
    "translation": "User email has an invalid length."
  },
  {
    "id": "app.import.validate_user_import_data.email_missing.error",
    "translation": "Missing required user property: email."
  },
  {
    "id": "app.import.validate_user_import_data.first_name_length.error",
    "translation": "User First Name is too long."
  },
  {
    "id": "app.import.validate_user_import_data.last_name_length.error",
    "translation": "User Last Name is too long."
  },
  {
    "id": "app.import.validate_user_import_data.nickname_length.error",
    "translation": "User nickname is too long."
  },
  {
    "id": "app.import.validate_user_import_data.notify_props_channel_trigger_invalid.error",
    "translation": "Invalid Channel Trigger Notify Prop for user."
  },
  {
    "id": "app.import.validate_user_import_data.notify_props_comments_trigger_invalid.error",
    "translation": "Invalid Comments Prop value for user."
  },
  {
    "id": "app.import.validate_user_import_data.notify_props_desktop_invalid.error",
    "translation": "Invalid Desktop Notify Prop value for user."
  },
  {
    "id": "app.import.validate_user_import_data.notify_props_desktop_sound_invalid.error",
    "translation": "Invalid Desktop Sound Notify Prop value for user."
  },
  {
    "id": "app.import.validate_user_import_data.notify_props_email_invalid.error",
    "translation": "Invalid Email Notify Prop value for user."
  },
  {
    "id": "app.import.validate_user_import_data.notify_props_mobile_invalid.error",
    "translation": "Invalid Mobile Notify Prop value for user."
  },
  {
    "id": "app.import.validate_user_import_data.notify_props_mobile_push_status_invalid.error",
    "translation": "Invalid Mobile Push Status Notify Prop for user."
  },
  {
    "id": "app.import.validate_user_import_data.password_length.error",
    "translation": "User Password has invalid length."
  },
  {
    "id": "app.import.validate_user_import_data.position_length.error",
    "translation": "User Position is too long."
  },
  {
    "id": "app.import.validate_user_import_data.profile_image.error",
    "translation": "Invalid profile image."
  },
  {
    "id": "app.import.validate_user_import_data.roles_invalid.error",
    "translation": "User roles are not valid."
  },
  {
    "id": "app.import.validate_user_import_data.username_invalid.error",
    "translation": "Username is not valid."
  },
  {
    "id": "app.import.validate_user_import_data.username_missing.error",
    "translation": "Missing require user property: username."
  },
  {
    "id": "app.import.validate_user_teams_import_data.invalid_roles.error",
    "translation": "Invalid roles for User's Team Membership."
  },
  {
    "id": "app.import.validate_user_teams_import_data.invalid_team_theme.error",
    "translation": "Invalid team theme for the User"
  },
  {
    "id": "app.import.validate_user_teams_import_data.team_name_missing.error",
    "translation": "Team name missing from User's Team Membership."
  },
  {
    "id": "app.job.download_export_results_not_enabled",
    "translation": "DownloadExportResults in config.json is false. Please set this to true to download the results of this job."
  },
  {
    "id": "app.notification.body.intro.direct.full",
    "translation": "You have a new Direct Message."
  },
  {
    "id": "app.notification.body.intro.direct.generic",
    "translation": "You have a new Direct Message from {{.SenderName}}"
  },
  {
    "id": "app.notification.body.intro.group_message.full",
    "translation": "You have a new Group Message."
  },
  {
    "id": "app.notification.body.intro.group_message.generic",
    "translation": "You have a new Group Message from {{.SenderName}}"
  },
  {
    "id": "app.notification.body.intro.notification.full",
    "translation": "You have a new notification."
  },
  {
    "id": "app.notification.body.intro.notification.generic",
    "translation": "You have a new notification from {{.SenderName}}"
  },
  {
    "id": "app.notification.body.text.direct.full",
    "translation": "{{.SenderName}} - {{.Hour}}:{{.Minute}} {{.TimeZone}}, {{.Month}} {{.Day}}"
  },
  {
    "id": "app.notification.body.text.direct.generic",
    "translation": "{{.Hour}}:{{.Minute}} {{.TimeZone}}, {{.Month}} {{.Day}}"
  },
  {
    "id": "app.notification.body.text.group_message.full",
    "translation": "Channel: {{.ChannelName}}"
  },
  {
    "id": "app.notification.body.text.group_message.full2",
    "translation": "{{.SenderName}} - {{.Hour}}:{{.Minute}} {{.TimeZone}}, {{.Month}} {{.Day}}"
  },
  {
    "id": "app.notification.body.text.group_message.generic",
    "translation": "{{.Hour}}:{{.Minute}} {{.TimeZone}}, {{.Month}} {{.Day}}"
  },
  {
    "id": "app.notification.body.text.notification.full",
    "translation": "Channel: {{.ChannelName}}"
  },
  {
    "id": "app.notification.body.text.notification.full2",
    "translation": "{{.SenderName}} - {{.Hour}}:{{.Minute}} {{.TimeZone}}, {{.Month}} {{.Day}}"
  },
  {
    "id": "app.notification.body.text.notification.generic",
    "translation": "{{.Hour}}:{{.Minute}} {{.TimeZone}}, {{.Month}} {{.Day}}"
  },
  {
    "id": "app.notification.subject.direct.full",
    "translation": "[{{.SiteName}}] New Direct Message from {{.SenderDisplayName}} on {{.Month}} {{.Day}}, {{.Year}}"
  },
  {
    "id": "app.notification.subject.group_message.full",
    "translation": "[{{ .SiteName }}] New Group Message in {{ .ChannelName}} on {{.Month}} {{.Day}}, {{.Year}}"
  },
  {
    "id": "app.notification.subject.group_message.generic",
    "translation": "[{{ .SiteName }}] New Group Message on {{.Month}} {{.Day}}, {{.Year}}"
  },
  {
    "id": "app.notification.subject.notification.full",
    "translation": "[{{ .SiteName }}] Notification in {{ .TeamName}} on {{.Month}} {{.Day}}, {{.Year}}"
  },
  {
    "id": "app.oauth.delete_app.app_error",
    "translation": "An error occurred while deleting the OAuth2 App."
  },
  {
    "id": "app.oauth.get_access_data_by_user_for_app.app_error",
    "translation": "We encountered an error finding all the access tokens."
  },
  {
    "id": "app.oauth.get_app.find.app_error",
    "translation": "Unable to find the requested app."
  },
  {
    "id": "app.oauth.get_app.finding.app_error",
    "translation": "We encountered an error finding the app."
  },
  {
    "id": "app.oauth.get_app_by_user.find.app_error",
    "translation": "Unable to find any existing apps."
  },
  {
    "id": "app.oauth.get_apps.find.app_error",
    "translation": "An error occurred while finding the OAuth2 Apps."
  },
  {
    "id": "app.oauth.permanent_delete_auth_data_by_user.app_error",
    "translation": "Unable to remove the authorization code."
  },
  {
    "id": "app.oauth.remove_access_data.app_error",
    "translation": "Unable to remove the access token."
  },
  {
    "id": "app.oauth.save_app.existing.app_error",
    "translation": "Must call update for existing app."
  },
  {
    "id": "app.oauth.save_app.save.app_error",
    "translation": "Unable to save the app."
  },
  {
    "id": "app.oauth.update_app.find.app_error",
    "translation": "Unable to find the existing app to update."
  },
  {
    "id": "app.oauth.update_app.updating.app_error",
    "translation": "We encountered an error updating the app."
  },
  {
    "id": "app.plugin.cluster.save_config.app_error",
    "translation": "The plugin configuration in your config.json file must be updated manually when using ReadOnlyConfig with clustering enabled."
  },
  {
    "id": "app.plugin.config.app_error",
    "translation": "Error saving plugin state in config."
  },
  {
    "id": "app.plugin.deactivate.app_error",
    "translation": "Unable to deactivate plugin."
  },
  {
    "id": "app.plugin.delete_public_key.delete.app_error",
    "translation": "An error occurred while deleting the public key."
  },
  {
    "id": "app.plugin.disabled.app_error",
    "translation": "Plugins have been disabled. Please check your logs for details."
  },
  {
    "id": "app.plugin.extract.app_error",
    "translation": "An error occurred extracting the plugin bundle."
  },
  {
    "id": "app.plugin.filesystem.app_error",
    "translation": "Encountered filesystem error."
  },
  {
    "id": "app.plugin.flag_managed.app_error",
    "translation": "Unable to set plugin as managed by the file store."
  },
  {
    "id": "app.plugin.get_cluster_plugin_statuses.app_error",
    "translation": "Unable to get plugin statuses from the cluster."
  },
  {
    "id": "app.plugin.get_plugins.app_error",
    "translation": "Unable to get active plugins."
  },
  {
    "id": "app.plugin.get_public_key.get_file.app_error",
    "translation": "An error occurred while getting the public key from the store."
  },
  {
    "id": "app.plugin.get_statuses.app_error",
    "translation": "Unable to get plugin statuses."
  },
  {
    "id": "app.plugin.install.app_error",
    "translation": "Unable to install plugin."
  },
  {
    "id": "app.plugin.install_id.app_error",
    "translation": "Unable to install plugin. A plugin with the same ID is already installed."
  },
  {
    "id": "app.plugin.install_id_failed_remove.app_error",
    "translation": "Unable to install plugin. A plugin with the same ID is already installed and failed to be removed."
  },
  {
    "id": "app.plugin.install_marketplace_plugin.app_error",
    "translation": "Failed to install marketplace plugin."
  },
  {
    "id": "app.plugin.invalid_id.app_error",
    "translation": "Plugin Id must be at least {{.Min}} characters, at most {{.Max}} characters and match {{.Regex}}."
  },
  {
    "id": "app.plugin.invalid_version.app_error",
    "translation": "Plugin version could not be parsed."
  },
  {
    "id": "app.plugin.manifest.app_error",
    "translation": "Unable to find manifest for extracted plugin."
  },
  {
    "id": "app.plugin.marketplace_client.app_error",
    "translation": "Failed to create marketplace client."
  },
  {
    "id": "app.plugin.marketplace_client.failed_to_fetch",
    "translation": "Failed to get plugins from the marketplace server."
  },
  {
    "id": "app.plugin.marketplace_disabled.app_error",
    "translation": "Marketplace has been disabled. Please check your logs for details."
  },
  {
    "id": "app.plugin.marketplace_plugin_request.app_error",
    "translation": "Failed to decode the marketplace plugin request."
  },
  {
    "id": "app.plugin.marketplace_plugins.not_found.app_error",
    "translation": "Could not find the requested marketplace plugin."
  },
  {
    "id": "app.plugin.marketplace_plugins.signature_not_found.app_error",
    "translation": "Could not find the requested marketplace plugin signature."
  },
  {
    "id": "app.plugin.marshal.app_error",
    "translation": "Failed to marshal marketplace plugins."
  },
  {
    "id": "app.plugin.modify_saml.app_error",
    "translation": "Can't modify saml files."
  },
  {
    "id": "app.plugin.mvdir.app_error",
    "translation": "Unable to move plugin from temporary directory to final destination. Another plugin may be using the same directory name."
  },
  {
    "id": "app.plugin.not_installed.app_error",
    "translation": "Plugin is not installed."
  },
  {
    "id": "app.plugin.remove.app_error",
    "translation": "Unable to delete plugin."
  },
  {
    "id": "app.plugin.remove_bundle.app_error",
    "translation": "Unable to remove plugin bundle from file store."
  },
  {
    "id": "app.plugin.restart.app_error",
    "translation": "Unable to restart plugin on upgrade."
  },
  {
    "id": "app.plugin.signature_decode.app_error",
    "translation": "Unable to decode base64 signature."
  },
  {
    "id": "app.plugin.store_bundle.app_error",
    "translation": "Unable to store the plugin to the configured file store."
  },
  {
    "id": "app.plugin.store_signature.app_error",
    "translation": "Unable to store the plugin signature to the configured file store."
  },
  {
    "id": "app.plugin.sync.list_filestore.app_error",
    "translation": "Error reading files from the plugins folder in the file store."
  },
  {
    "id": "app.plugin.sync.read_local_folder.app_error",
    "translation": "Error reading local plugins folder."
  },
  {
    "id": "app.plugin.upload_disabled.app_error",
    "translation": "Plugins and/or plugin uploads have been disabled."
  },
  {
    "id": "app.plugin.webapp_bundle.app_error",
    "translation": "Unable to generate plugin webapp bundle."
  },
  {
    "id": "app.plugin.write_file.read.app_error",
    "translation": "An error occurred while reading the file."
  },
  {
    "id": "app.plugin.write_file.saving.app_error",
    "translation": "An error occurred while saving the file."
  },
  {
<<<<<<< HEAD
    "id": "app.plugin_store.delete.app_error",
    "translation": "Could not delete plugin key value."
  },
  {
    "id": "app.plugin_store.get.app_error",
    "translation": "Could not get plugin key value."
  },
  {
    "id": "app.plugin_store.list.app_error",
    "translation": "Unable to list all the plugin keys."
  },
  {
    "id": "app.plugin_store.save.app_error",
    "translation": "Could not save or update plugin key value."
=======
    "id": "app.post.delete.app_error",
    "translation": "Unable to delete the post."
  },
  {
    "id": "app.post.get.app_error",
    "translation": "Unable to get the post."
  },
  {
    "id": "app.post.permanent_delete_by_channel.app_error",
    "translation": "Unable to delete the posts by channel."
  },
  {
    "id": "app.post.permanent_delete_by_user.app_error",
    "translation": "Unable to select the posts to delete for the user."
  },
  {
    "id": "app.post.save.app_error",
    "translation": "Unable to save the Post."
  },
  {
    "id": "app.post.save.existing.app_error",
    "translation": "You cannot update an existing Post."
  },
  {
    "id": "app.post.update.app_error",
    "translation": "Unable to update the Post."
  },
  {
    "id": "app.preference.delete.app_error",
    "translation": "We encountered an error while deleting preferences."
  },
  {
    "id": "app.preference.get.app_error",
    "translation": "We encountered an error while finding preferences."
  },
  {
    "id": "app.preference.get_all.app_error",
    "translation": "We encountered an error while finding preferences."
  },
  {
    "id": "app.preference.get_category.app_error",
    "translation": "We encountered an error while finding preferences."
  },
  {
    "id": "app.preference.permanent_delete_by_user.app_error",
    "translation": "We encountered an error while deleteing preferences."
  },
  {
    "id": "app.preference.save.updating.app_error",
    "translation": "We encountered an error while updating preferences."
>>>>>>> 19173ea6
  },
  {
    "id": "app.reaction.bulk_get_for_post_ids.app_error",
    "translation": "Unable to get reactions for post."
  },
  {
    "id": "app.reaction.delete_all_with_emoji_name.get_reactions.app_error",
    "translation": "Unable to get all reactions with this emoji name."
  },
  {
    "id": "app.reaction.get_for_post.app_error",
    "translation": "Unable to get reactions for post."
  },
  {
    "id": "app.reaction.save.save.app_error",
    "translation": "Unable to save reaction."
  },
  {
    "id": "app.recover.delete.app_error",
    "translation": "Unable to delete token."
  },
  {
    "id": "app.recover.save.app_error",
    "translation": "Unable to save the token."
  },
  {
    "id": "app.role.check_roles_exist.role_not_found",
    "translation": "The provided role does not exist"
  },
  {
    "id": "app.role.get.app_error",
    "translation": "Unable to get role."
  },
  {
    "id": "app.role.get_all.app_error",
    "translation": "Unable to get all the roles."
  },
  {
    "id": "app.role.get_by_name.app_error",
    "translation": "Unable to get role."
  },
  {
    "id": "app.role.get_by_names.app_error",
    "translation": "Unable to get roles."
  },
  {
    "id": "app.role.permanent_delete_all.app_error",
    "translation": "We could not permanently delete all the roles."
  },
  {
    "id": "app.role.save.insert.app_error",
    "translation": "Unable to save new role."
  },
  {
    "id": "app.role.save.invalid_role.app_error",
    "translation": "The role was not valid."
  },
  {
    "id": "app.save_config.app_error",
    "translation": "An error occurred saving the configuration."
  },
  {
    "id": "app.scheme.delete.app_error",
    "translation": "Unable to delete this scheme."
  },
  {
    "id": "app.scheme.get.app_error",
    "translation": "Unable to get the scheme."
  },
  {
    "id": "app.scheme.permanent_delete_all.app_error",
    "translation": "We could not permanently delete the schemes."
  },
  {
    "id": "app.scheme.save.app_error",
    "translation": "Unable to create the scheme."
  },
  {
    "id": "app.scheme.save.invalid_scheme.app_error",
    "translation": "The provided scheme is invalid."
  },
  {
    "id": "app.schemes.is_phase_2_migration_completed.not_completed.app_error",
    "translation": "This API endpoint is not accessible as required migrations have not yet completed."
  },
  {
    "id": "app.session.analytics_session_count.app_error",
    "translation": "Unable to count the sessions."
  },
  {
    "id": "app.session.get.app_error",
    "translation": "We encountered an error finding the session."
  },
  {
    "id": "app.session.get_sessions.app_error",
    "translation": "We encountered an error while finding user sessions."
  },
  {
    "id": "app.session.permanent_delete_sessions_by_user.app_error",
    "translation": "Unable to remove all the sessions for the user."
  },
  {
    "id": "app.session.remove.app_error",
    "translation": "Unable to remove the session."
  },
  {
    "id": "app.session.remove_all_sessions_for_team.app_error",
    "translation": "Unable to remove all the sessions."
  },
  {
    "id": "app.session.save.app_error",
    "translation": "Unable to save the session."
  },
  {
    "id": "app.session.save.existing.app_error",
    "translation": "Unable to update existing session."
  },
  {
    "id": "app.session.update_device_id.app_error",
    "translation": "Unable to update the device id."
  },
  {
    "id": "app.submit_interactive_dialog.json_error",
    "translation": "Encountered an error encoding JSON for the interactive dialog."
  },
  {
    "id": "app.system.warn_metric.bot_description",
    "translation": "[Learn more about the Mattermost Advisor](https://about.mattermost.com/default-channel-handle-documentation)"
  },
  {
    "id": "app.system.warn_metric.bot_displayname",
    "translation": "Mattermost Advisor"
  },
  {
    "id": "app.system.warn_metric.notification.empty_admin_list.app_error",
    "translation": "List of admins is empty."
  },
  {
    "id": "app.system.warn_metric.notification.invalid_metric.app_error",
    "translation": "Could not find metric."
  },
  {
    "id": "app.system.warn_metric.store.app_error",
    "translation": "Failed to store value for {{.WarnMetricName}}"
  },
  {
    "id": "app.system_install_date.parse_int.app_error",
    "translation": "Failed to parse installation date."
  },
  {
    "id": "app.team.invite_id.group_constrained.error",
    "translation": "Unable to join a group-constrained team by invite."
  },
  {
    "id": "app.team.invite_token.group_constrained.error",
    "translation": "Unable to join a group-constrained team by token."
  },
  {
    "id": "app.team.join_user_to_team.max_accounts.app_error",
    "translation": "This team has reached the maximum number of allowed accounts. Contact your System Administrator to set a higher limit."
  },
  {
    "id": "app.team.join_user_to_team.save_member.app_error",
    "translation": "Unable to create the new team membership"
  },
  {
    "id": "app.team.join_user_to_team.save_member.conflict.app_error",
    "translation": "Unable to create the new team membership because it already exists"
  },
  {
    "id": "app.team.join_user_to_team.save_member.max_accounts.app_error",
    "translation": "Unable to create the new team membership because the team has reached the limit of members"
  },
  {
    "id": "app.team.permanentdeleteteam.internal_error",
    "translation": "Unable to delete team."
  },
  {
    "id": "app.team.rename_team.name_occupied",
    "translation": "Unable to rename the team, the name is already in use."
  },
  {
    "id": "app.terms_of_service.create.app_error",
    "translation": "Unable to save terms of service."
  },
  {
    "id": "app.terms_of_service.create.existing.app_error",
    "translation": "Must not call save for existing terms of service."
  },
  {
    "id": "app.terms_of_service.get.app_error",
    "translation": "Unable to fetch terms of service."
  },
  {
    "id": "app.terms_of_service.get.no_rows.app_error",
    "translation": "No terms of service found."
  },
  {
    "id": "app.user.complete_switch_with_oauth.blank_email.app_error",
    "translation": "Unable to complete SAML login with an empty email address."
  },
  {
    "id": "app.user.convert_bot_to_user.app_error",
    "translation": "Unable to convert bot to user."
  },
  {
    "id": "app.user.permanentdeleteuser.internal_error",
    "translation": "Unable to delete user."
  },
  {
    "id": "app.user_access_token.delete.app_error",
    "translation": "Unable to delete the personal access token."
  },
  {
    "id": "app.user_access_token.disabled",
    "translation": "Personal access tokens are disabled on this server. Please contact your system administrator for details."
  },
  {
    "id": "app.user_access_token.get_all.app_error",
    "translation": "Unable to get all personal access tokens."
  },
  {
    "id": "app.user_access_token.get_by_user.app_error",
    "translation": "Unable to get the personal access tokens by user."
  },
  {
    "id": "app.user_access_token.invalid_or_missing",
    "translation": "Invalid or missing token."
  },
  {
    "id": "app.user_access_token.save.app_error",
    "translation": "Unable to save the personal access token."
  },
  {
    "id": "app.user_access_token.search.app_error",
    "translation": "We encountered an error searching user access tokens."
  },
  {
    "id": "app.user_access_token.update_token_disable.app_error",
    "translation": "Unable to disable the access token."
  },
  {
    "id": "app.user_access_token.update_token_enable.app_error",
    "translation": "Unable to enable the access token."
  },
  {
    "id": "app.user_terms_of_service.delete.app_error",
    "translation": "Unable to delete terms of service."
  },
  {
    "id": "app.user_terms_of_service.get_by_user.app_error",
    "translation": "Unable to fetch terms of service."
  },
  {
    "id": "app.user_terms_of_service.get_by_user.no_rows.app_error",
    "translation": "No terms of service found."
  },
  {
    "id": "app.user_terms_of_service.save.app_error",
    "translation": "Unable to save terms of service."
  },
  {
    "id": "app.webhooks.analytics_incoming_count.app_error",
    "translation": "Unable to count the incoming webhooks."
  },
  {
    "id": "app.webhooks.analytics_outgoing_count.app_error",
    "translation": "Unable to count the outgoing webhooks."
  },
  {
    "id": "app.webhooks.delete_incoming.app_error",
    "translation": "Unable to delete the webhook."
  },
  {
    "id": "app.webhooks.delete_outgoing.app_error",
    "translation": "Unable to delete the webhook."
  },
  {
    "id": "app.webhooks.get_incoming.app_error",
    "translation": "Unable to get the webhook."
  },
  {
    "id": "app.webhooks.get_incoming_by_channel.app_error",
    "translation": "Unable to get the webhooks."
  },
  {
    "id": "app.webhooks.get_incoming_by_user.app_error",
    "translation": "Unable to get the webhook."
  },
  {
    "id": "app.webhooks.get_outgoing.app_error",
    "translation": "Unable to get the webhook."
  },
  {
    "id": "app.webhooks.get_outgoing_by_channel.app_error",
    "translation": "Unable to get the webhooks."
  },
  {
    "id": "app.webhooks.get_outgoing_by_team.app_error",
    "translation": "Unable to get the webhooks."
  },
  {
    "id": "app.webhooks.permanent_delete_incoming_by_channel.app_error",
    "translation": "Unable to delete the webhook."
  },
  {
    "id": "app.webhooks.permanent_delete_incoming_by_user.app_error",
    "translation": "Unable to delete the webhook."
  },
  {
    "id": "app.webhooks.permanent_delete_outgoing_by_channel.app_error",
    "translation": "Unable to delete the webhook."
  },
  {
    "id": "app.webhooks.permanent_delete_outgoing_by_user.app_error",
    "translation": "Unable to delete the webhook."
  },
  {
    "id": "app.webhooks.save_incoming.app_error",
    "translation": "Unable to save the IncomingWebhook."
  },
  {
    "id": "app.webhooks.save_incoming.existing.app_error",
    "translation": "You cannot overwrite an existing IncomingWebhook."
  },
  {
    "id": "app.webhooks.save_outgoing.app_error",
    "translation": "Unable to save the OutgoingWebhook."
  },
  {
    "id": "app.webhooks.save_outgoing.override.app_error",
    "translation": "You cannot overwrite an existing OutgoingWebhook."
  },
  {
    "id": "app.webhooks.update_incoming.app_error",
    "translation": "Unable to update the IncomingWebhook."
  },
  {
    "id": "app.webhooks.update_outgoing.app_error",
    "translation": "Unable to update the webhook."
  },
  {
    "id": "bleveengine.already_started.error",
    "translation": "Bleve is already started."
  },
  {
    "id": "bleveengine.create_channel_index.error",
    "translation": "Error creating the bleve channel index."
  },
  {
    "id": "bleveengine.create_post_index.error",
    "translation": "Error creating the bleve post index."
  },
  {
    "id": "bleveengine.create_user_index.error",
    "translation": "Error creating the bleve user index."
  },
  {
    "id": "bleveengine.delete_channel.error",
    "translation": "Failed to delete the channel."
  },
  {
    "id": "bleveengine.delete_channel_posts.error",
    "translation": "Failed to delete channel posts"
  },
  {
    "id": "bleveengine.delete_post.error",
    "translation": "Failed to delete the post."
  },
  {
    "id": "bleveengine.delete_user.error",
    "translation": "Failed to delete the user."
  },
  {
    "id": "bleveengine.delete_user_posts.error",
    "translation": "Failed to delete user posts"
  },
  {
    "id": "bleveengine.index_channel.error",
    "translation": "Failed to index the channel."
  },
  {
    "id": "bleveengine.index_post.error",
    "translation": "Failed to index the post."
  },
  {
    "id": "bleveengine.index_user.error",
    "translation": "Failed to index the user."
  },
  {
    "id": "bleveengine.indexer.do_job.bulk_index_channels.batch_error",
    "translation": "Failed to index channel batch."
  },
  {
    "id": "bleveengine.indexer.do_job.bulk_index_posts.batch_error",
    "translation": "Failed to index post batch."
  },
  {
    "id": "bleveengine.indexer.do_job.bulk_index_users.batch_error",
    "translation": "Failed to index user batch."
  },
  {
    "id": "bleveengine.indexer.do_job.engine_inactive",
    "translation": "Failed to run Bleve index job: engine is inactive."
  },
  {
    "id": "bleveengine.indexer.do_job.get_oldest_post.error",
    "translation": "The oldest post could not be retrieved from the database."
  },
  {
    "id": "bleveengine.indexer.do_job.parse_end_time.error",
    "translation": "Bleve indexing worker failed to parse the end time."
  },
  {
    "id": "bleveengine.indexer.do_job.parse_start_time.error",
    "translation": "Bleve indexing worker failed to parse the start time."
  },
  {
    "id": "bleveengine.indexer.index_batch.nothing_left_to_index.error",
    "translation": "Trying to index a new batch when all the entities are completed."
  },
  {
    "id": "bleveengine.purge_channel_index.error",
    "translation": "Failed to purge channel indexes."
  },
  {
    "id": "bleveengine.purge_post_index.error",
    "translation": "Failed to purge post indexes."
  },
  {
    "id": "bleveengine.purge_user_index.error",
    "translation": "Failed to purge user indexes."
  },
  {
    "id": "bleveengine.search_channels.error",
    "translation": "Channel search failed to complete."
  },
  {
    "id": "bleveengine.search_posts.error",
    "translation": "Post search failed to complete."
  },
  {
    "id": "bleveengine.search_users_in_channel.nuchan.error",
    "translation": "User search failed to complete."
  },
  {
    "id": "bleveengine.search_users_in_channel.uchan.error",
    "translation": "User search failed to complete."
  },
  {
    "id": "bleveengine.search_users_in_team.error",
    "translation": "User search failed to complete."
  },
  {
    "id": "bleveengine.stop_channel_index.error",
    "translation": "Failed to close channel index."
  },
  {
    "id": "bleveengine.stop_post_index.error",
    "translation": "Failed to close post index."
  },
  {
    "id": "bleveengine.stop_user_index.error",
    "translation": "Failed to close user index."
  },
  {
    "id": "brand.save_brand_image.decode.app_error",
    "translation": "Unable to decode the image data."
  },
  {
    "id": "brand.save_brand_image.decode_config.app_error",
    "translation": "Unable to get image metadata."
  },
  {
    "id": "brand.save_brand_image.encode.app_error",
    "translation": "Unable to convert the image data to PNG format. Please try again."
  },
  {
    "id": "brand.save_brand_image.open.app_error",
    "translation": "Unable to upload the custom brand image. Make sure the image size is less than 2 MB and try again."
  },
  {
    "id": "brand.save_brand_image.save_image.app_error",
    "translation": "Unable to write the image file to your file storage. Please check your connection and try again."
  },
  {
    "id": "brand.save_brand_image.too_large.app_error",
    "translation": "Unable to read the image file. Make sure the image size is less than 2 MB and try again."
  },
  {
    "id": "cli.license.critical",
    "translation": "Feature requires an upgrade to Enterprise Edition and the inclusion of a license key. Please contact your System Administrator."
  },
  {
    "id": "cli.outgoing_webhook.inconsistent_state.app_error",
    "translation": "The outgoing webhook is deleted but unable to create a new one due to some error."
  },
  {
    "id": "ent.account_migration.get_all_failed",
    "translation": "Unable to get users."
  },
  {
    "id": "ent.account_migration.get_saml_users_failed",
    "translation": "Unable to get SAML users."
  },
  {
    "id": "ent.cluster.config_changed.info",
    "translation": "Cluster configuration has changed for id={{ .id }}. The cluster may become unstable and a restart is required. To ensure the cluster is configured correctly you should perform a rolling restart immediately."
  },
  {
    "id": "ent.cluster.json_encode.error",
    "translation": "Error occurred while marshalling JSON request"
  },
  {
    "id": "ent.cluster.save_config.error",
    "translation": "System Console is set to read-only when High Availability is enabled unless ReadOnlyConfig is disabled in the configuration file."
  },
  {
    "id": "ent.cluster.timeout.error",
    "translation": "Timed out waiting for cluster response"
  },
  {
    "id": "ent.compliance.actiance.attachment.copy.appError",
    "translation": "Unable to copy the attachment into the zip file."
  },
  {
    "id": "ent.compliance.actiance.file.creation.appError",
    "translation": "There was an error creating actiance XML file"
  },
  {
    "id": "ent.compliance.actiance.warning.creation.appError",
    "translation": "There was an error creating actiance warning text file"
  },
  {
    "id": "ent.compliance.actiance.warning.write.appError",
    "translation": "There was an error writing to the actiance xml file"
  },
  {
    "id": "ent.compliance.actiance.xml.creation.appError",
    "translation": "There was an error creating actiance XML file"
  },
  {
    "id": "ent.compliance.actiance.xml.write.appError",
    "translation": "There was an error writing to the actiance XML file"
  },
  {
    "id": "ent.compliance.bad_export_type.appError",
    "translation": "Unknown output format {{.ExportType}}"
  },
  {
    "id": "ent.compliance.csv.attachment.copy.appError",
    "translation": "Unable to copy the attachment into the zip file."
  },
  {
    "id": "ent.compliance.csv.attachment.export.appError",
    "translation": "Unable to add attachment to the CSV export."
  },
  {
    "id": "ent.compliance.csv.file.creation.appError",
    "translation": "Unable to create temporary CSV export file."
  },
  {
    "id": "ent.compliance.csv.header.export.appError",
    "translation": "Unable to add header to the CSV export."
  },
  {
    "id": "ent.compliance.csv.metadata.export.appError",
    "translation": "Unable to add metadata file to the zip file."
  },
  {
    "id": "ent.compliance.csv.metadata.json.marshalling.appError",
    "translation": "Unable to convert metadata to json."
  },
  {
    "id": "ent.compliance.csv.metadata.json.zipfile.appError",
    "translation": "Unable to create the zip file"
  },
  {
    "id": "ent.compliance.csv.post.export.appError",
    "translation": "Unable to export a post."
  },
  {
    "id": "ent.compliance.csv.warning.appError",
    "translation": "Unable to create the warning file."
  },
  {
    "id": "ent.compliance.csv.zip.creation.appError",
    "translation": "Unable to create the zip export file."
  },
  {
    "id": "ent.compliance.global_relay.attachments_removed.appError",
    "translation": "Uploaded file was removed from Global Relay export because it was too large to send."
  },
  {
    "id": "ent.compliance.global_relay.open_temporary_file.appError",
    "translation": "Unable to open the temporary export file."
  },
  {
    "id": "ent.compliance.global_relay.rewind_temporary_file.appError",
    "translation": "Unable to re-read the Global Relay temporary export file."
  },
  {
    "id": "ent.compliance.licence_disable.app_error",
    "translation": "Compliance functionality disabled by current license. Please contact your system administrator about upgrading your enterprise license."
  },
  {
    "id": "ent.compliance.run_export.template_watcher.appError",
    "translation": "Unable to load export templates. Please try again."
  },
  {
    "id": "ent.compliance.run_failed.error",
    "translation": "Compliance export failed for job '{{.JobName}}' at '{{.FilePath}}'"
  },
  {
    "id": "ent.data_retention.channel_member_history_batch.internal_error",
    "translation": "Failed to purge records."
  },
  {
    "id": "ent.data_retention.flags_batch.internal_error",
    "translation": "We encountered an error cleaning up the batch of flags."
  },
  {
    "id": "ent.data_retention.generic.license.error",
    "translation": "Your license does not support Data Retention."
  },
  {
    "id": "ent.data_retention.reactions_batch.internal_error",
    "translation": "We encountered an error permanently deleting the batch of reactions."
  },
  {
    "id": "ent.elasticsearch.aggregator_worker.create_index_job.error",
    "translation": "Elasticsearch aggregator worker failed to create the indexing job"
  },
  {
    "id": "ent.elasticsearch.aggregator_worker.delete_indexes.error",
    "translation": "Elasticsearch aggregator worker failed to delete the indexes"
  },
  {
    "id": "ent.elasticsearch.aggregator_worker.get_indexes.error",
    "translation": "Elasticsearch aggregator worker failed to get indexes"
  },
  {
    "id": "ent.elasticsearch.aggregator_worker.index_job_failed.error",
    "translation": "Elasticsearch aggregator worker failed due to the indexing job failing"
  },
  {
    "id": "ent.elasticsearch.create_client.connect_failed",
    "translation": "Setting up Elasticsearch Client Failed"
  },
  {
    "id": "ent.elasticsearch.create_template_channels_if_not_exists.template_create_failed",
    "translation": "Failed to create Elasticsearch template for channels"
  },
  {
    "id": "ent.elasticsearch.create_template_posts_if_not_exists.template_create_failed",
    "translation": "Failed to create Elasticsearch template for posts"
  },
  {
    "id": "ent.elasticsearch.create_template_users_if_not_exists.template_create_failed",
    "translation": "Failed to create Elasticsearch template for users"
  },
  {
    "id": "ent.elasticsearch.data_retention_delete_indexes.delete_index.error",
    "translation": "Failed to delete Elasticsearch index"
  },
  {
    "id": "ent.elasticsearch.data_retention_delete_indexes.get_indexes.error",
    "translation": "Failed to get Elasticsearch indexes"
  },
  {
    "id": "ent.elasticsearch.delete_channel.error",
    "translation": "Failed to delete the channel"
  },
  {
    "id": "ent.elasticsearch.delete_channel_posts.error",
    "translation": "Failed to delete channel posts"
  },
  {
    "id": "ent.elasticsearch.delete_post.error",
    "translation": "Failed to delete the post"
  },
  {
    "id": "ent.elasticsearch.delete_user.error",
    "translation": "Failed to delete the user"
  },
  {
    "id": "ent.elasticsearch.delete_user_posts.error",
    "translation": "Failed to delete user posts"
  },
  {
    "id": "ent.elasticsearch.generic.disabled",
    "translation": "Elasticsearch search is not enabled on this server"
  },
  {
    "id": "ent.elasticsearch.index_channel.error",
    "translation": "Failed to index the channel"
  },
  {
    "id": "ent.elasticsearch.index_post.error",
    "translation": "Failed to index the post"
  },
  {
    "id": "ent.elasticsearch.index_user.error",
    "translation": "Failed to index the user"
  },
  {
    "id": "ent.elasticsearch.indexer.do_job.get_oldest_post.error",
    "translation": "The oldest post could not be retrieved from the database"
  },
  {
    "id": "ent.elasticsearch.indexer.do_job.parse_end_time.error",
    "translation": "Elasticsearch indexing worker failed to parse the end time"
  },
  {
    "id": "ent.elasticsearch.indexer.do_job.parse_start_time.error",
    "translation": "Elasticsearch indexing worker failed to parse the start time"
  },
  {
    "id": "ent.elasticsearch.indexer.index_batch.nothing_left_to_index.error",
    "translation": "Trying to index a new batch when all the entities are completed"
  },
  {
    "id": "ent.elasticsearch.not_started.error",
    "translation": "Elasticsearch is not started"
  },
  {
    "id": "ent.elasticsearch.purge_indexes.delete_failed",
    "translation": "Failed to delete Elasticsearch index"
  },
  {
    "id": "ent.elasticsearch.refresh_indexes.refresh_failed",
    "translation": "Failed to refresh Elasticsearch indexes"
  },
  {
    "id": "ent.elasticsearch.search_channels.disabled",
    "translation": "Elasticsearch searching is disabled on this server"
  },
  {
    "id": "ent.elasticsearch.search_channels.search_failed",
    "translation": "Search failed to complete"
  },
  {
    "id": "ent.elasticsearch.search_channels.unmarshall_channel_failed",
    "translation": "Failed to decode search results"
  },
  {
    "id": "ent.elasticsearch.search_posts.disabled",
    "translation": "Elasticsearch searching is disabled on this server"
  },
  {
    "id": "ent.elasticsearch.search_posts.parse_matches_failed",
    "translation": "Failed to parse search result matches"
  },
  {
    "id": "ent.elasticsearch.search_posts.search_failed",
    "translation": "Search failed to complete"
  },
  {
    "id": "ent.elasticsearch.search_posts.unmarshall_post_failed",
    "translation": "Failed to decode search results"
  },
  {
    "id": "ent.elasticsearch.search_users.search_failed",
    "translation": "Search failed to complete"
  },
  {
    "id": "ent.elasticsearch.search_users.unmarshall_user_failed",
    "translation": "Failed to decode search results"
  },
  {
    "id": "ent.elasticsearch.start.already_started.app_error",
    "translation": "Elasticsearch is already started."
  },
  {
    "id": "ent.elasticsearch.start.create_bulk_processor_failed.app_error",
    "translation": "Failed to create Elasticsearch bulk processor."
  },
  {
    "id": "ent.elasticsearch.start.get_server_version.app_error",
    "translation": "Failed to get Elasticsearch server version."
  },
  {
    "id": "ent.elasticsearch.start.parse_server_version.app_error",
    "translation": "Failed to parse Elasticsearch server version."
  },
  {
    "id": "ent.elasticsearch.start.start_bulk_processor_failed.app_error",
    "translation": "Failed to start Elasticsearch bulk processor."
  },
  {
    "id": "ent.elasticsearch.stop.already_stopped.app_error",
    "translation": "Elasticsearch is already stopped."
  },
  {
    "id": "ent.elasticsearch.test_config.connect_failed",
    "translation": "Connecting to Elasticsearch server failed."
  },
  {
    "id": "ent.elasticsearch.test_config.indexing_disabled.error",
    "translation": "Elasticsearch is disabled."
  },
  {
    "id": "ent.elasticsearch.test_config.license.error",
    "translation": "Your license does not support Elasticsearch."
  },
  {
    "id": "ent.elasticsearch.test_config.reenter_password",
    "translation": "The Elasticsearch Server URL or Username has changed. Please re-enter the Elasticsearch password to test connection."
  },
  {
    "id": "ent.get_users_in_channel_during",
    "translation": "Failed to get users in channel during specified time period."
  },
  {
    "id": "ent.id_loaded.license_disable.app_error",
    "translation": "Your license does not support ID Loaded Push Notifications."
  },
  {
    "id": "ent.ldap.app_error",
    "translation": "ldap interface was nil."
  },
  {
    "id": "ent.ldap.create_fail",
    "translation": "Unable to create LDAP user."
  },
  {
    "id": "ent.ldap.disabled.app_error",
    "translation": "AD/LDAP disabled or licence does not support AD/LDAP."
  },
  {
    "id": "ent.ldap.do_login.bind_admin_user.app_error",
    "translation": "Unable to bind to AD/LDAP server. Check BindUsername and BindPassword."
  },
  {
    "id": "ent.ldap.do_login.invalid_password.app_error",
    "translation": "Invalid Password."
  },
  {
    "id": "ent.ldap.do_login.licence_disable.app_error",
    "translation": "AD/LDAP functionality disabled by current license. Please contact your system administrator about upgrading your enterprise license."
  },
  {
    "id": "ent.ldap.do_login.matched_to_many_users.app_error",
    "translation": "Username given matches multiple users."
  },
  {
    "id": "ent.ldap.do_login.search_ldap_server.app_error",
    "translation": "Failed to search AD/LDAP server."
  },
  {
    "id": "ent.ldap.do_login.unable_to_connect.app_error",
    "translation": "Unable to connect to AD/LDAP server."
  },
  {
    "id": "ent.ldap.do_login.user_filtered.app_error",
    "translation": "Your AD/LDAP account does not have permission to use this Mattermost server. Please ask your System Administrator to check the AD/LDAP user filter."
  },
  {
    "id": "ent.ldap.do_login.user_not_registered.app_error",
    "translation": "User not registered on AD/LDAP server."
  },
  {
    "id": "ent.ldap.syncronize.delete_group_constained_memberships",
    "translation": "error deleting team or channel memberships"
  },
  {
    "id": "ent.ldap.syncronize.get_all.app_error",
    "translation": "Unable to get all users using AD/LDAP."
  },
  {
    "id": "ent.ldap.syncronize.get_all_groups.app_error",
    "translation": "error retrieving groups."
  },
  {
    "id": "ent.ldap.syncronize.populate_syncables",
    "translation": "error populating syncables"
  },
  {
    "id": "ent.ldap.syncronize.search_failure.app_error",
    "translation": "Failed to search users in AD/LDAP. Test if the Mattermost server can connect to your AD/LDAP server and try again."
  },
  {
    "id": "ent.ldap.syncronize.search_failure_size_exceeded.app_error",
    "translation": "Size Limit Exceeded. Try checking your [max page size](https://docs.mattermost.com/deployment/sso-ldap.html#i-see-the-log-error-ldap-result-code-4-size-limit-exceeded)."
  },
  {
    "id": "ent.ldap.validate_admin_filter.app_error",
    "translation": "Invalid AD/LDAP Admin Filter."
  },
  {
    "id": "ent.ldap.validate_filter.app_error",
    "translation": "Invalid AD/LDAP Filter."
  },
  {
    "id": "ent.ldap.validate_guest_filter.app_error",
    "translation": "Invalid AD/LDAP Guest Filter."
  },
  {
    "id": "ent.ldap_groups.group_search_error",
    "translation": "error retrieving ldap group"
  },
  {
    "id": "ent.ldap_groups.groups_search_error",
    "translation": "error retrieving ldap groups"
  },
  {
    "id": "ent.ldap_groups.members_of_group_error",
    "translation": "error retrieving members of group"
  },
  {
    "id": "ent.ldap_groups.no_rows",
    "translation": "no groups found with matching uid"
  },
  {
    "id": "ent.ldap_groups.reachable_groups_error",
    "translation": "error retrieving groups for user"
  },
  {
    "id": "ent.ldap_id_migrate.app_error",
    "translation": "unable to migrate."
  },
  {
    "id": "ent.message_export.global_relay.attach_file.app_error",
    "translation": "Unable to add attachment to the Global Relay export."
  },
  {
    "id": "ent.message_export.global_relay.close_zip_file.app_error",
    "translation": "Unable to close the zip file."
  },
  {
    "id": "ent.message_export.global_relay.create_file_in_zip.app_error",
    "translation": "Unable to create the eml file."
  },
  {
    "id": "ent.message_export.global_relay.generate_email.app_error",
    "translation": "Unable to generate eml file data."
  },
  {
    "id": "ent.message_export.global_relay_export.deliver.close.app_error",
    "translation": "Unable to deliver the email to Global Relay."
  },
  {
    "id": "ent.message_export.global_relay_export.deliver.from_address.app_error",
    "translation": "Unable to set the email From address."
  },
  {
    "id": "ent.message_export.global_relay_export.deliver.msg.app_error",
    "translation": "Unable to set the email message."
  },
  {
    "id": "ent.message_export.global_relay_export.deliver.msg_data.app_error",
    "translation": "Unable to write the email message."
  },
  {
    "id": "ent.message_export.global_relay_export.deliver.parse_mail.app_error",
    "translation": "Unable to read the email information."
  },
  {
    "id": "ent.message_export.global_relay_export.deliver.to_address.app_error",
    "translation": "Unable to set the email To address."
  },
  {
    "id": "ent.message_export.global_relay_export.deliver.unable_to_get_file_info.app_error",
    "translation": "Unable to get the information of the export temporary file."
  },
  {
    "id": "ent.message_export.global_relay_export.deliver.unable_to_open_email_file.app_error",
    "translation": "Unable to get the an email from the temporary file."
  },
  {
    "id": "ent.message_export.global_relay_export.deliver.unable_to_open_zip_file_data.app_error",
    "translation": "Unable to open the export temporary file."
  },
  {
    "id": "ent.message_export.run_export.app_error",
    "translation": "Failed to select message export data."
  },
  {
    "id": "ent.migration.migratetoldap.duplicate_field",
    "translation": "Unable to migrate AD/LDAP users with specified field. Duplicate entry detected. Please remove all duplcates and try again."
  },
  {
    "id": "ent.migration.migratetoldap.user_not_found",
    "translation": "Unable to find user on AD/LDAP server: "
  },
  {
    "id": "ent.migration.migratetosaml.email_already_used_by_other_user",
    "translation": "Email already used by another SAML user."
  },
  {
    "id": "ent.migration.migratetosaml.user_not_found_in_users_mapping_file",
    "translation": "User not found in the users file."
  },
  {
    "id": "ent.migration.migratetosaml.username_already_used_by_other_user",
    "translation": "Username already used by another Mattermost user."
  },
  {
    "id": "ent.saml.attribute.app_error",
    "translation": "SAML login was unsuccessful because one of the attributes is incorrect. Please contact your System Administrator."
  },
  {
    "id": "ent.saml.build_request.app_error",
    "translation": "An error occurred while initiating the request to the Identity Provider. Please contact your System Administrator."
  },
  {
    "id": "ent.saml.build_request.encoding.app_error",
    "translation": "An error occurred while encoding the request for the Identity Provider. Please contact your System Administrator."
  },
  {
    "id": "ent.saml.configure.encryption_not_enabled.app_error",
    "translation": "SAML login was unsuccessful because encryption is not enabled. Please contact your System Administrator."
  },
  {
    "id": "ent.saml.configure.load_idp_cert.app_error",
    "translation": "Identity Provider Public Certificate File was not found. Please contact your System Administrator."
  },
  {
    "id": "ent.saml.configure.load_private_key.app_error",
    "translation": "SAML login was unsuccessful because the Service Provider Private Key was not found. Please contact your System Administrator."
  },
  {
    "id": "ent.saml.configure.not_encrypted_response.app_error",
    "translation": "SAML login was unsuccessful as the Identity Provider response is not encrypted. Please contact your System Administrator."
  },
  {
    "id": "ent.saml.do_login.decrypt.app_error",
    "translation": "SAML login was unsuccessful because an error occurred while decrypting the response from the Identity Provider. Please contact your System Administrator."
  },
  {
    "id": "ent.saml.do_login.empty_response.app_error",
    "translation": "We received an empty response from the Identity Provider."
  },
  {
    "id": "ent.saml.do_login.parse.app_error",
    "translation": "An error occurred while parsing the response from the Identity Provider. Please contact your System Administrator."
  },
  {
    "id": "ent.saml.do_login.validate.app_error",
    "translation": "An error occurred while validating the response from the Identity Provider. Please contact your System Administrator."
  },
  {
    "id": "ent.saml.license_disable.app_error",
    "translation": "Your license does not support SAML authentication."
  },
  {
    "id": "ent.saml.metadata.app_error",
    "translation": "An error occurred while building Service Provider Metadata."
  },
  {
    "id": "ent.saml.service_disable.app_error",
    "translation": "SAML 2.0 is not configured or supported on this server."
  },
  {
    "id": "group_not_associated_to_synced_team",
    "translation": "Group cannot be associated to the channel until it is first associated to the parent group-synced team."
  },
  {
    "id": "groups.unsupported_syncable_type",
    "translation": "Unsupported syncable type '{{.Value}}'."
  },
  {
    "id": "interactive_message.decode_trigger_id.base64_decode_failed",
    "translation": "Failed to decode base64 for trigger ID for interactive dialog."
  },
  {
    "id": "interactive_message.decode_trigger_id.base64_decode_failed_signature",
    "translation": "Failed to decode base64 signature of trigger ID for interactive dialog."
  },
  {
    "id": "interactive_message.decode_trigger_id.expired",
    "translation": "Trigger ID for interactive dialog is expired. Trigger IDs live for a maximum of {{.Seconds}} seconds."
  },
  {
    "id": "interactive_message.decode_trigger_id.missing_data",
    "translation": "Trigger ID missing required data for interactive dialog."
  },
  {
    "id": "interactive_message.decode_trigger_id.signature_decode_failed",
    "translation": "Failed to decode base64 signature of trigger ID for interactive dialog."
  },
  {
    "id": "interactive_message.decode_trigger_id.verify_signature_failed",
    "translation": "Signature verification failed of trigger ID for interactive dialog."
  },
  {
    "id": "interactive_message.generate_trigger_id.signing_failed",
    "translation": "Failed to sign generated trigger ID for interactive dialog."
  },
  {
    "id": "jobs.do_job.batch_size.parse_error",
    "translation": "Could not parse message export job BatchSize."
  },
  {
    "id": "jobs.do_job.batch_start_timestamp.parse_error",
    "translation": "Could not parse message export job ExportFromTimestamp."
  },
  {
    "id": "jobs.request_cancellation.status.error",
    "translation": "Could not request cancellation for job that is not in a cancelable state."
  },
  {
    "id": "jobs.set_job_error.update.error",
    "translation": "Failed to set job status to error"
  },
  {
    "id": "jobs.start_synchronize_job.timeout",
    "translation": "Reached AD/LDAP synchronization job timeout."
  },
  {
    "id": "manaultesting.manual_test.parse.app_error",
    "translation": "Unable to parse URL."
  },
  {
    "id": "manaultesting.test_autolink.unable.app_error",
    "translation": "Unable to get channels."
  },
  {
    "id": "mattermost.bulletin.subject",
    "translation": "Mattermost Security Bulletin"
  },
  {
    "id": "mfa.activate.authenticate.app_error",
    "translation": "Error attempting to authenticate MFA token."
  },
  {
    "id": "mfa.activate.bad_token.app_error",
    "translation": "Invalid MFA token."
  },
  {
    "id": "mfa.activate.save_active.app_error",
    "translation": "Unable to update MFA active status for the user."
  },
  {
    "id": "mfa.deactivate.save_active.app_error",
    "translation": "Unable to update MFA active status for the user."
  },
  {
    "id": "mfa.deactivate.save_secret.app_error",
    "translation": "Error clearing the MFA secret."
  },
  {
    "id": "mfa.generate_qr_code.create_code.app_error",
    "translation": "Error generating QR code."
  },
  {
    "id": "mfa.generate_qr_code.save_secret.app_error",
    "translation": "Error saving the MFA secret."
  },
  {
    "id": "mfa.mfa_disabled.app_error",
    "translation": "Multi-factor authentication has been disabled on this server."
  },
  {
    "id": "mfa.validate_token.authenticate.app_error",
    "translation": "Invalid MFA token."
  },
  {
    "id": "migrations.worker.run_advanced_permissions_phase_2_migration.invalid_progress",
    "translation": "Migration failed due to invalid progress data."
  },
  {
    "id": "migrations.worker.run_migration.unknown_key",
    "translation": "Unable to run migration job due to unknown migration key."
  },
  {
    "id": "model.access.is_valid.access_token.app_error",
    "translation": "Invalid access token."
  },
  {
    "id": "model.access.is_valid.client_id.app_error",
    "translation": "Invalid client id."
  },
  {
    "id": "model.access.is_valid.redirect_uri.app_error",
    "translation": "Invalid redirect uri."
  },
  {
    "id": "model.access.is_valid.refresh_token.app_error",
    "translation": "Invalid refresh token."
  },
  {
    "id": "model.access.is_valid.user_id.app_error",
    "translation": "Invalid user id."
  },
  {
    "id": "model.authorize.is_valid.auth_code.app_error",
    "translation": "Invalid authorization code."
  },
  {
    "id": "model.authorize.is_valid.client_id.app_error",
    "translation": "Invalid client id."
  },
  {
    "id": "model.authorize.is_valid.create_at.app_error",
    "translation": "Create at must be a valid time."
  },
  {
    "id": "model.authorize.is_valid.expires.app_error",
    "translation": "Expires in must be set."
  },
  {
    "id": "model.authorize.is_valid.redirect_uri.app_error",
    "translation": "Invalid redirect uri."
  },
  {
    "id": "model.authorize.is_valid.response_type.app_error",
    "translation": "Invalid response type."
  },
  {
    "id": "model.authorize.is_valid.scope.app_error",
    "translation": "Invalid scope."
  },
  {
    "id": "model.authorize.is_valid.state.app_error",
    "translation": "Invalid state."
  },
  {
    "id": "model.authorize.is_valid.user_id.app_error",
    "translation": "Invalid user id."
  },
  {
    "id": "model.bot.is_valid.create_at.app_error",
    "translation": "Invalid create at."
  },
  {
    "id": "model.bot.is_valid.creator_id.app_error",
    "translation": "Invalid creator id."
  },
  {
    "id": "model.bot.is_valid.description.app_error",
    "translation": "Invalid description."
  },
  {
    "id": "model.bot.is_valid.update_at.app_error",
    "translation": "Invalid update at."
  },
  {
    "id": "model.bot.is_valid.user_id.app_error",
    "translation": "Invalid user id."
  },
  {
    "id": "model.bot.is_valid.username.app_error",
    "translation": "Invalid username."
  },
  {
    "id": "model.channel.is_valid.2_or_more.app_error",
    "translation": "Name must be 2 or more lowercase alphanumeric characters."
  },
  {
    "id": "model.channel.is_valid.create_at.app_error",
    "translation": "Create at must be a valid time."
  },
  {
    "id": "model.channel.is_valid.creator_id.app_error",
    "translation": "Invalid creator id."
  },
  {
    "id": "model.channel.is_valid.display_name.app_error",
    "translation": "Invalid display name."
  },
  {
    "id": "model.channel.is_valid.header.app_error",
    "translation": "Invalid header."
  },
  {
    "id": "model.channel.is_valid.id.app_error",
    "translation": "Invalid Id."
  },
  {
    "id": "model.channel.is_valid.name.app_error",
    "translation": "Invalid channel name. User ids are not permitted in channel name for non-direct message channels."
  },
  {
    "id": "model.channel.is_valid.purpose.app_error",
    "translation": "Invalid purpose."
  },
  {
    "id": "model.channel.is_valid.type.app_error",
    "translation": "Invalid type."
  },
  {
    "id": "model.channel.is_valid.update_at.app_error",
    "translation": "Update at must be a valid time."
  },
  {
    "id": "model.channel_member.is_valid.channel_id.app_error",
    "translation": "Invalid channel id."
  },
  {
    "id": "model.channel_member.is_valid.email_value.app_error",
    "translation": "Invalid email notification value."
  },
  {
    "id": "model.channel_member.is_valid.ignore_channel_mentions_value.app_error",
    "translation": "Invalid ignore channel mentions status."
  },
  {
    "id": "model.channel_member.is_valid.notify_level.app_error",
    "translation": "Invalid notify level."
  },
  {
    "id": "model.channel_member.is_valid.push_level.app_error",
    "translation": "Invalid push notification level."
  },
  {
    "id": "model.channel_member.is_valid.unread_level.app_error",
    "translation": "Invalid mark unread level."
  },
  {
    "id": "model.channel_member.is_valid.user_id.app_error",
    "translation": "Invalid user id."
  },
  {
    "id": "model.client.connecting.app_error",
    "translation": "We encountered an error while connecting to the server."
  },
  {
    "id": "model.cluster.is_valid.create_at.app_error",
    "translation": "CreateAt must be set."
  },
  {
    "id": "model.cluster.is_valid.hostname.app_error",
    "translation": "Hostname must be set."
  },
  {
    "id": "model.cluster.is_valid.id.app_error",
    "translation": "Invalid Id."
  },
  {
    "id": "model.cluster.is_valid.last_ping_at.app_error",
    "translation": "LastPingAt must be set."
  },
  {
    "id": "model.cluster.is_valid.name.app_error",
    "translation": "ClusterName must be set."
  },
  {
    "id": "model.cluster.is_valid.type.app_error",
    "translation": "Type must be set."
  },
  {
    "id": "model.command.is_valid.autocomplete_data.app_error",
    "translation": "Invalid AutocompleteData"
  },
  {
    "id": "model.command.is_valid.create_at.app_error",
    "translation": "Create at must be a valid time."
  },
  {
    "id": "model.command.is_valid.description.app_error",
    "translation": "Invalid description."
  },
  {
    "id": "model.command.is_valid.display_name.app_error",
    "translation": "Invalid title."
  },
  {
    "id": "model.command.is_valid.id.app_error",
    "translation": "Invalid Id."
  },
  {
    "id": "model.command.is_valid.method.app_error",
    "translation": "Invalid Method."
  },
  {
    "id": "model.command.is_valid.plugin_id.app_error",
    "translation": "Invalid plugin id."
  },
  {
    "id": "model.command.is_valid.team_id.app_error",
    "translation": "Invalid team ID."
  },
  {
    "id": "model.command.is_valid.token.app_error",
    "translation": "Invalid token."
  },
  {
    "id": "model.command.is_valid.trigger.app_error",
    "translation": "Invalid trigger."
  },
  {
    "id": "model.command.is_valid.update_at.app_error",
    "translation": "Update at must be a valid time."
  },
  {
    "id": "model.command.is_valid.url.app_error",
    "translation": "Invalid URL."
  },
  {
    "id": "model.command.is_valid.url_http.app_error",
    "translation": "Invalid URL. Must be a valid URL and start with http:// or https://."
  },
  {
    "id": "model.command.is_valid.user_id.app_error",
    "translation": "Invalid user id."
  },
  {
    "id": "model.command_hook.channel_id.app_error",
    "translation": "Invalid channel id."
  },
  {
    "id": "model.command_hook.command_id.app_error",
    "translation": "Invalid command id."
  },
  {
    "id": "model.command_hook.create_at.app_error",
    "translation": "Create at must be a valid time."
  },
  {
    "id": "model.command_hook.id.app_error",
    "translation": "Invalid command hook id."
  },
  {
    "id": "model.command_hook.parent_id.app_error",
    "translation": "Invalid parent id."
  },
  {
    "id": "model.command_hook.root_id.app_error",
    "translation": "Invalid root id."
  },
  {
    "id": "model.command_hook.user_id.app_error",
    "translation": "Invalid user id."
  },
  {
    "id": "model.compliance.is_valid.create_at.app_error",
    "translation": "Create at must be a valid time."
  },
  {
    "id": "model.compliance.is_valid.desc.app_error",
    "translation": "Invalid description."
  },
  {
    "id": "model.compliance.is_valid.end_at.app_error",
    "translation": "To must be a valid time."
  },
  {
    "id": "model.compliance.is_valid.id.app_error",
    "translation": "Invalid Id."
  },
  {
    "id": "model.compliance.is_valid.start_at.app_error",
    "translation": "From must be a valid time."
  },
  {
    "id": "model.compliance.is_valid.start_end_at.app_error",
    "translation": "To must be greater than From."
  },
  {
    "id": "model.config.is_valid.allow_cookies_for_subdomains.app_error",
    "translation": "Allowing cookies for subdomains requires SiteURL to be set."
  },
  {
    "id": "model.config.is_valid.atmos_camo_image_proxy_options.app_error",
    "translation": "Invalid RemoteImageProxyOptions for atmos/camo. Must be set to your shared key."
  },
  {
    "id": "model.config.is_valid.atmos_camo_image_proxy_url.app_error",
    "translation": "Invalid RemoteImageProxyURL for atmos/camo. Must be set to your shared key."
  },
  {
    "id": "model.config.is_valid.bleve_search.bulk_indexing_time_window_seconds.app_error",
    "translation": "Bleve Bulk Indexing Time Window must be at least 1 second."
  },
  {
    "id": "model.config.is_valid.bleve_search.enable_autocomplete.app_error",
    "translation": "Bleve EnableIndexing setting must be set to true when Bleve EnableAutocomplete is set to true"
  },
  {
    "id": "model.config.is_valid.bleve_search.enable_searching.app_error",
    "translation": "Bleve EnableIndexing setting must be set to true when Bleve EnableSearching is set to true"
  },
  {
    "id": "model.config.is_valid.bleve_search.filename.app_error",
    "translation": "Bleve IndexingDir setting must be set when Bleve EnableIndexing is set to true"
  },
  {
    "id": "model.config.is_valid.cluster_email_batching.app_error",
    "translation": "Unable to enable email batching when clustering is enabled."
  },
  {
    "id": "model.config.is_valid.data_retention.deletion_job_start_time.app_error",
    "translation": "Data retention job start time must be a 24-hour time stamp in the form HH:MM."
  },
  {
    "id": "model.config.is_valid.data_retention.file_retention_days_too_low.app_error",
    "translation": "File retention must be one day or longer."
  },
  {
    "id": "model.config.is_valid.data_retention.message_retention_days_too_low.app_error",
    "translation": "Message retention must be one day or longer."
  },
  {
    "id": "model.config.is_valid.directory.app_error",
    "translation": "Invalid Local Storage Directory. Must be a non-empty string."
  },
  {
    "id": "model.config.is_valid.display.custom_url_schemes.app_error",
    "translation": "The custom URL scheme {{.Scheme}} is invalid. Custom URL schemes must start with a letter and contain only letters, numbers, plus (+), period (.) and hyphen (-)."
  },
  {
    "id": "model.config.is_valid.elastic_search.aggregate_posts_after_days.app_error",
    "translation": "Elasticsearch AggregatePostsAfterDays setting must be a number greater than or equal to 1."
  },
  {
    "id": "model.config.is_valid.elastic_search.bulk_indexing_time_window_seconds.app_error",
    "translation": "Elasticsearch Bulk Indexing Time Window must be at least 1 second."
  },
  {
    "id": "model.config.is_valid.elastic_search.connection_url.app_error",
    "translation": "Elasticsearch ConnectionUrl setting must be provided when Elasticsearch indexing is enabled."
  },
  {
    "id": "model.config.is_valid.elastic_search.enable_autocomplete.app_error",
    "translation": "Elasticsearch EnableIndexing setting must be set to true when Elasticsearch EnableAutocomplete is set to true"
  },
  {
    "id": "model.config.is_valid.elastic_search.enable_searching.app_error",
    "translation": "Elasticsearch EnableIndexing setting must be set to true when Elasticsearch EnableSearching is set to true"
  },
  {
    "id": "model.config.is_valid.elastic_search.live_indexing_batch_size.app_error",
    "translation": "Elasticsearch Live Indexing Batch Size must be at least 1."
  },
  {
    "id": "model.config.is_valid.elastic_search.posts_aggregator_job_start_time.app_error",
    "translation": "Elasticsearch PostsAggregatorJobStartTime setting must be a time in the format \"hh:mm\"."
  },
  {
    "id": "model.config.is_valid.elastic_search.request_timeout_seconds.app_error",
    "translation": "Elasticsearch Request Timeout must be at least 1 second."
  },
  {
    "id": "model.config.is_valid.email_batching_buffer_size.app_error",
    "translation": "Invalid email batching buffer size for email settings. Must be zero or a positive number."
  },
  {
    "id": "model.config.is_valid.email_batching_interval.app_error",
    "translation": "Invalid email batching interval for email settings. Must be 30 seconds or more."
  },
  {
    "id": "model.config.is_valid.email_notification_contents_type.app_error",
    "translation": "Invalid email notification contents type for email settings. Must be one of either 'full' or 'generic'."
  },
  {
    "id": "model.config.is_valid.email_security.app_error",
    "translation": "Invalid connection security for email settings. Must be '', 'TLS', or 'STARTTLS'."
  },
  {
    "id": "model.config.is_valid.encrypt_sql.app_error",
    "translation": "Invalid at rest encrypt key for SQL settings. Must be 32 chars or more."
  },
  {
    "id": "model.config.is_valid.file_driver.app_error",
    "translation": "Invalid driver name for file settings. Must be 'local' or 'amazons3'."
  },
  {
    "id": "model.config.is_valid.file_salt.app_error",
    "translation": "Invalid public link salt for file settings. Must be 32 chars or more."
  },
  {
    "id": "model.config.is_valid.group_unread_channels.app_error",
    "translation": "Invalid group unread channels for service settings. Must be 'disabled', 'default_on', or 'default_off'."
  },
  {
    "id": "model.config.is_valid.image_proxy_type.app_error",
    "translation": "Invalid image proxy type. Must be 'local' or 'atmos/camo'."
  },
  {
    "id": "model.config.is_valid.ldap_basedn",
    "translation": "AD/LDAP field \"BaseDN\" is required."
  },
  {
    "id": "model.config.is_valid.ldap_email",
    "translation": "AD/LDAP field \"Email Attribute\" is required."
  },
  {
    "id": "model.config.is_valid.ldap_id",
    "translation": "AD/LDAP field \"ID Attribute\" is required."
  },
  {
    "id": "model.config.is_valid.ldap_login_id",
    "translation": "AD/LDAP field \"Login ID Attribute\" is required."
  },
  {
    "id": "model.config.is_valid.ldap_max_page_size.app_error",
    "translation": "Invalid max page size value."
  },
  {
    "id": "model.config.is_valid.ldap_security.app_error",
    "translation": "Invalid connection security for AD/LDAP settings. Must be '', 'TLS', or 'STARTTLS'."
  },
  {
    "id": "model.config.is_valid.ldap_server",
    "translation": "AD/LDAP field \"AD/LDAP Server\" is required."
  },
  {
    "id": "model.config.is_valid.ldap_sync_interval.app_error",
    "translation": "Invalid sync interval time. Must be at least one minute."
  },
  {
    "id": "model.config.is_valid.ldap_username",
    "translation": "AD/LDAP field \"Username Attribute\" is required."
  },
  {
    "id": "model.config.is_valid.listen_address.app_error",
    "translation": "Invalid listen address for service settings Must be set."
  },
  {
    "id": "model.config.is_valid.localization.available_locales.app_error",
    "translation": "Available Languages must contain Default Client Language."
  },
  {
    "id": "model.config.is_valid.login_attempts.app_error",
    "translation": "Invalid maximum login attempts for service settings. Must be a positive number."
  },
  {
    "id": "model.config.is_valid.max_burst.app_error",
    "translation": "Maximum burst size must be greater than zero."
  },
  {
    "id": "model.config.is_valid.max_channels.app_error",
    "translation": "Invalid maximum channels per team for team settings. Must be a positive number."
  },
  {
    "id": "model.config.is_valid.max_file_size.app_error",
    "translation": "Invalid max file size for file settings. Must be a whole number greater than zero."
  },
  {
    "id": "model.config.is_valid.max_notify_per_channel.app_error",
    "translation": "Invalid maximum notifications per channel for team settings. Must be a positive number."
  },
  {
    "id": "model.config.is_valid.max_users.app_error",
    "translation": "Invalid maximum users per team for team settings. Must be a positive number."
  },
  {
    "id": "model.config.is_valid.message_export.batch_size.app_error",
    "translation": "Message export job BatchSize must be a positive integer."
  },
  {
    "id": "model.config.is_valid.message_export.daily_runtime.app_error",
    "translation": "Message export job DailyRuntime must be a 24-hour time stamp in the form HH:MM."
  },
  {
    "id": "model.config.is_valid.message_export.enable.app_error",
    "translation": "Message export job EnableExport setting must be either true or false."
  },
  {
    "id": "model.config.is_valid.message_export.export_from.app_error",
    "translation": "Message export job ExportFromTimestamp must be a timestamp (expressed in seconds since unix epoch). Only messages sent after this timestamp will be exported."
  },
  {
    "id": "model.config.is_valid.message_export.export_type.app_error",
    "translation": "Message export job ExportFormat must be one of 'actiance', 'csv' or 'globalrelay'."
  },
  {
    "id": "model.config.is_valid.message_export.global_relay.config_missing.app_error",
    "translation": "Message export job ExportFormat is set to 'globalrelay', but GlobalRelaySettings are missing."
  },
  {
    "id": "model.config.is_valid.message_export.global_relay.customer_type.app_error",
    "translation": "Message export GlobalRelaySettings.CustomerType must be set to one of either 'A9' or 'A10'."
  },
  {
    "id": "model.config.is_valid.message_export.global_relay.email_address.app_error",
    "translation": "Message export job GlobalRelaySettings.EmailAddress must be set to a valid email address."
  },
  {
    "id": "model.config.is_valid.message_export.global_relay.smtp_password.app_error",
    "translation": "Message export job GlobalRelaySettings.SmtpPassword must be set."
  },
  {
    "id": "model.config.is_valid.message_export.global_relay.smtp_username.app_error",
    "translation": "Message export job GlobalRelaySettings.SmtpUsername must be set."
  },
  {
    "id": "model.config.is_valid.password_length.app_error",
    "translation": "Minimum password length must be a whole number greater than or equal to {{.MinLength}} and less than or equal to {{.MaxLength}}."
  },
  {
    "id": "model.config.is_valid.rate_mem.app_error",
    "translation": "Invalid memory store size for rate limit settings. Must be a positive number."
  },
  {
    "id": "model.config.is_valid.rate_sec.app_error",
    "translation": "Invalid per sec for rate limit settings. Must be a positive number."
  },
  {
    "id": "model.config.is_valid.read_timeout.app_error",
    "translation": "Invalid value for read timeout."
  },
  {
    "id": "model.config.is_valid.restrict_direct_message.app_error",
    "translation": "Invalid direct message restriction. Must be 'any', or 'team'."
  },
  {
    "id": "model.config.is_valid.saml_admin_attribute.app_error",
    "translation": "Invalid Admin attribute. Must be in the form 'field=value'."
  },
  {
    "id": "model.config.is_valid.saml_assertion_consumer_service_url.app_error",
    "translation": "Service Provider Login URL must be a valid URL and start with http:// or https://."
  },
  {
    "id": "model.config.is_valid.saml_canonical_algorithm.app_error",
    "translation": "Invalid Canonical Algorithm."
  },
  {
    "id": "model.config.is_valid.saml_email_attribute.app_error",
    "translation": "Invalid Email attribute. Must be set."
  },
  {
    "id": "model.config.is_valid.saml_guest_attribute.app_error",
    "translation": "Invalid Guest attribute. Must be in the form 'field=value'."
  },
  {
    "id": "model.config.is_valid.saml_idp_cert.app_error",
    "translation": "Identity Provider Public Certificate missing. Did you forget to upload it?"
  },
  {
    "id": "model.config.is_valid.saml_idp_descriptor_url.app_error",
    "translation": "Identity Provider Issuer URL must be a valid URL and start with http:// or https://."
  },
  {
    "id": "model.config.is_valid.saml_idp_url.app_error",
    "translation": "SAML SSO URL must be a valid URL and start with http:// or https://."
  },
  {
    "id": "model.config.is_valid.saml_private_key.app_error",
    "translation": "Service Provider Private Key missing. Did you forget to upload it?"
  },
  {
    "id": "model.config.is_valid.saml_public_cert.app_error",
    "translation": "Service Provider Public Certificate missing. Did you forget to upload it?"
  },
  {
    "id": "model.config.is_valid.saml_signature_algorithm.app_error",
    "translation": "Invalid Signature Algorithm."
  },
  {
    "id": "model.config.is_valid.saml_spidentifier_attribute.app_error",
    "translation": "Service Provider Identifier is required"
  },
  {
    "id": "model.config.is_valid.saml_username_attribute.app_error",
    "translation": "Invalid Username attribute. Must be set."
  },
  {
    "id": "model.config.is_valid.site_url.app_error",
    "translation": "Site URL must be a valid URL and start with http:// or https://."
  },
  {
    "id": "model.config.is_valid.site_url_email_batching.app_error",
    "translation": "Unable to enable email batching when SiteURL isn't set."
  },
  {
    "id": "model.config.is_valid.sitename_length.app_error",
    "translation": "Site name must be less than or equal to {{.MaxLength}} characters."
  },
  {
    "id": "model.config.is_valid.sql_conn_max_lifetime_milliseconds.app_error",
    "translation": "Invalid connection maximum lifetime for SQL settings. Must be a non-negative number."
  },
  {
    "id": "model.config.is_valid.sql_data_src.app_error",
    "translation": "Invalid data source for SQL settings. Must be set."
  },
  {
    "id": "model.config.is_valid.sql_driver.app_error",
    "translation": "Invalid driver name for SQL settings. Must be 'mysql' or 'postgres'."
  },
  {
    "id": "model.config.is_valid.sql_idle.app_error",
    "translation": "Invalid maximum idle connection for SQL settings. Must be a positive number."
  },
  {
    "id": "model.config.is_valid.sql_max_conn.app_error",
    "translation": "Invalid maximum open connection for SQL settings. Must be a positive number."
  },
  {
    "id": "model.config.is_valid.sql_query_timeout.app_error",
    "translation": "Invalid query timeout for SQL settings. Must be a positive number."
  },
  {
    "id": "model.config.is_valid.teammate_name_display.app_error",
    "translation": "Invalid teammate display. Must be 'full_name', 'nickname_full_name' or 'username'."
  },
  {
    "id": "model.config.is_valid.time_between_user_typing.app_error",
    "translation": "Time between user typing updates should not be set to less than 1000 milliseconds."
  },
  {
    "id": "model.config.is_valid.tls_cert_file.app_error",
    "translation": "Invalid value for TLS certificate file - Either use LetsEncrypt or set path to existing certificate file."
  },
  {
    "id": "model.config.is_valid.tls_key_file.app_error",
    "translation": "Invalid value for TLS key file - Either use LetsEncrypt or set path to existing key file."
  },
  {
    "id": "model.config.is_valid.tls_overwrite_cipher.app_error",
    "translation": "Invalid value passed for TLS overwrite cipher - Please refer to the documentation for valid values."
  },
  {
    "id": "model.config.is_valid.webserver_security.app_error",
    "translation": "Invalid value for webserver connection security."
  },
  {
    "id": "model.config.is_valid.websocket_url.app_error",
    "translation": "Websocket URL must be a valid URL and start with ws:// or wss://."
  },
  {
    "id": "model.config.is_valid.write_timeout.app_error",
    "translation": "Invalid value for write timeout."
  },
  {
    "id": "model.emoji.create_at.app_error",
    "translation": "Create at must be a valid time."
  },
  {
    "id": "model.emoji.id.app_error",
    "translation": "Invalid emoji id."
  },
  {
    "id": "model.emoji.name.app_error",
    "translation": "Name must be 1 to 64 lowercase alphanumeric characters."
  },
  {
    "id": "model.emoji.update_at.app_error",
    "translation": "Update at must be a valid time."
  },
  {
    "id": "model.emoji.user_id.app_error",
    "translation": "Invalid creator id."
  },
  {
    "id": "model.file_info.get.gif.app_error",
    "translation": "Could not decode gif."
  },
  {
    "id": "model.file_info.is_valid.create_at.app_error",
    "translation": "Invalid value for create_at."
  },
  {
    "id": "model.file_info.is_valid.id.app_error",
    "translation": "Invalid value for id."
  },
  {
    "id": "model.file_info.is_valid.path.app_error",
    "translation": "Invalid value for path."
  },
  {
    "id": "model.file_info.is_valid.post_id.app_error",
    "translation": "Invalid value for post_id."
  },
  {
    "id": "model.file_info.is_valid.update_at.app_error",
    "translation": "Invalid value for update_at."
  },
  {
    "id": "model.file_info.is_valid.user_id.app_error",
    "translation": "Invalid value for user_id."
  },
  {
    "id": "model.group.create_at.app_error",
    "translation": "invalid create at property for group."
  },
  {
    "id": "model.group.delete_at.app_error",
    "translation": "invalid delete at property for group."
  },
  {
    "id": "model.group.description.app_error",
    "translation": "invalid description property for group."
  },
  {
    "id": "model.group.display_name.app_error",
    "translation": "invalid display name property for group."
  },
  {
    "id": "model.group.id.app_error",
    "translation": "invalid id property for group."
  },
  {
    "id": "model.group.name.app_error",
    "translation": "invalid name property for group."
  },
  {
    "id": "model.group.name.invalid_chars.app_error",
    "translation": "invalid characters in the name property for group"
  },
  {
    "id": "model.group.name.invalid_length.app_error",
    "translation": "Name must be 1 to 64 lowercase alphanumeric characters."
  },
  {
    "id": "model.group.remote_id.app_error",
    "translation": "invalid remote id property for group."
  },
  {
    "id": "model.group.source.app_error",
    "translation": "invalid source property for group."
  },
  {
    "id": "model.group.update_at.app_error",
    "translation": "invalid update at property for group."
  },
  {
    "id": "model.group_member.group_id.app_error",
    "translation": "invalid group id property for group member."
  },
  {
    "id": "model.group_member.user_id.app_error",
    "translation": "invalid user id property for group member."
  },
  {
    "id": "model.group_syncable.group_id.app_error",
    "translation": "invalid group id property for group syncable."
  },
  {
    "id": "model.group_syncable.syncable_id.app_error",
    "translation": "invalid syncable id for group syncable."
  },
  {
    "id": "model.group_syncable.type.app_error",
    "translation": "invalid type property for group syncable."
  },
  {
    "id": "model.guest.is_valid.channel.app_error",
    "translation": "Invalid channel."
  },
  {
    "id": "model.guest.is_valid.channels.app_error",
    "translation": "Invalid channels."
  },
  {
    "id": "model.guest.is_valid.email.app_error",
    "translation": "Invalid email."
  },
  {
    "id": "model.guest.is_valid.emails.app_error",
    "translation": "Invalid emails."
  },
  {
    "id": "model.incoming_hook.channel_id.app_error",
    "translation": "Invalid channel id."
  },
  {
    "id": "model.incoming_hook.create_at.app_error",
    "translation": "Create at must be a valid time."
  },
  {
    "id": "model.incoming_hook.description.app_error",
    "translation": "Invalid description."
  },
  {
    "id": "model.incoming_hook.display_name.app_error",
    "translation": "Invalid title."
  },
  {
    "id": "model.incoming_hook.icon_url.app_error",
    "translation": "Invalid post icon."
  },
  {
    "id": "model.incoming_hook.id.app_error",
    "translation": "Invalid Id."
  },
  {
    "id": "model.incoming_hook.parse_data.app_error",
    "translation": "Unable to parse incoming data."
  },
  {
    "id": "model.incoming_hook.team_id.app_error",
    "translation": "Invalid team ID."
  },
  {
    "id": "model.incoming_hook.update_at.app_error",
    "translation": "Update at must be a valid time."
  },
  {
    "id": "model.incoming_hook.user_id.app_error",
    "translation": "Invalid user id."
  },
  {
    "id": "model.incoming_hook.username.app_error",
    "translation": "Invalid username."
  },
  {
    "id": "model.job.is_valid.create_at.app_error",
    "translation": "Create at must be a valid time."
  },
  {
    "id": "model.job.is_valid.id.app_error",
    "translation": "Invalid job Id."
  },
  {
    "id": "model.job.is_valid.status.app_error",
    "translation": "Invalid job status."
  },
  {
    "id": "model.job.is_valid.type.app_error",
    "translation": "Invalid job type."
  },
  {
    "id": "model.license_record.is_valid.create_at.app_error",
    "translation": "Invalid value for create_at when uploading a license."
  },
  {
    "id": "model.license_record.is_valid.id.app_error",
    "translation": "Invalid value for id when uploading a license."
  },
  {
    "id": "model.link_metadata.is_valid.data.app_error",
    "translation": "Link metadata data cannot be nil."
  },
  {
    "id": "model.link_metadata.is_valid.data_type.app_error",
    "translation": "Link metadata data does not match the given type."
  },
  {
    "id": "model.link_metadata.is_valid.timestamp.app_error",
    "translation": "Link metadata timestamp must be nonzero and rounded to the nearest hour."
  },
  {
    "id": "model.link_metadata.is_valid.type.app_error",
    "translation": "Invalid link metadata type."
  },
  {
    "id": "model.link_metadata.is_valid.url.app_error",
    "translation": "Link metadata URL must be set."
  },
  {
    "id": "model.oauth.is_valid.app_id.app_error",
    "translation": "Invalid app id."
  },
  {
    "id": "model.oauth.is_valid.callback.app_error",
    "translation": "Callback URL must be a valid URL and start with http:// or https://."
  },
  {
    "id": "model.oauth.is_valid.client_secret.app_error",
    "translation": "Invalid client secret."
  },
  {
    "id": "model.oauth.is_valid.create_at.app_error",
    "translation": "Create at must be a valid time."
  },
  {
    "id": "model.oauth.is_valid.creator_id.app_error",
    "translation": "Invalid creator id."
  },
  {
    "id": "model.oauth.is_valid.description.app_error",
    "translation": "Invalid description."
  },
  {
    "id": "model.oauth.is_valid.homepage.app_error",
    "translation": "Homepage must be a valid URL and start with http:// or https://."
  },
  {
    "id": "model.oauth.is_valid.icon_url.app_error",
    "translation": "Icon URL must be a valid URL and start with http:// or https://."
  },
  {
    "id": "model.oauth.is_valid.name.app_error",
    "translation": "Invalid name."
  },
  {
    "id": "model.oauth.is_valid.update_at.app_error",
    "translation": "Update at must be a valid time."
  },
  {
    "id": "model.outgoing_hook.icon_url.app_error",
    "translation": "Invalid icon."
  },
  {
    "id": "model.outgoing_hook.is_valid.callback.app_error",
    "translation": "Invalid callback URLs."
  },
  {
    "id": "model.outgoing_hook.is_valid.channel_id.app_error",
    "translation": "Invalid channel id."
  },
  {
    "id": "model.outgoing_hook.is_valid.content_type.app_error",
    "translation": "Invalid value for content_type."
  },
  {
    "id": "model.outgoing_hook.is_valid.create_at.app_error",
    "translation": "Create at must be a valid time."
  },
  {
    "id": "model.outgoing_hook.is_valid.description.app_error",
    "translation": "Invalid description."
  },
  {
    "id": "model.outgoing_hook.is_valid.display_name.app_error",
    "translation": "Invalid title."
  },
  {
    "id": "model.outgoing_hook.is_valid.id.app_error",
    "translation": "Invalid Id."
  },
  {
    "id": "model.outgoing_hook.is_valid.team_id.app_error",
    "translation": "Invalid team ID."
  },
  {
    "id": "model.outgoing_hook.is_valid.token.app_error",
    "translation": "Invalid token."
  },
  {
    "id": "model.outgoing_hook.is_valid.trigger_words.app_error",
    "translation": "Invalid trigger words."
  },
  {
    "id": "model.outgoing_hook.is_valid.update_at.app_error",
    "translation": "Update at must be a valid time."
  },
  {
    "id": "model.outgoing_hook.is_valid.url.app_error",
    "translation": "Invalid callback URLs. Each must be a valid URL and start with http:// or https://."
  },
  {
    "id": "model.outgoing_hook.is_valid.user_id.app_error",
    "translation": "Invalid user id."
  },
  {
    "id": "model.outgoing_hook.is_valid.words.app_error",
    "translation": "Invalid trigger words."
  },
  {
    "id": "model.outgoing_hook.username.app_error",
    "translation": "Invalid username."
  },
  {
    "id": "model.plugin_command.error.app_error",
    "translation": "An error occurred while trying to execute this command."
  },
  {
    "id": "model.plugin_key_value.is_valid.key.app_error",
    "translation": "Invalid key, must be more than {{.Min}} and a of maximum {{.Max}} characters long."
  },
  {
    "id": "model.plugin_key_value.is_valid.plugin_id.app_error",
    "translation": "Invalid plugin ID, must be more than {{.Min}} and a of maximum {{.Max}} characters long."
  },
  {
    "id": "model.plugin_kvset_options.is_valid.old_value.app_error",
    "translation": "Invalid old value, it shouldn't be set when the operation is not atomic."
  },
  {
    "id": "model.post.channel_notifications_disabled_in_channel.message",
    "translation": "Channel notifications are disabled in {{.ChannelName}}. The {{.Mention}} did not trigger any notifications."
  },
  {
    "id": "model.post.is_valid.channel_id.app_error",
    "translation": "Invalid channel id."
  },
  {
    "id": "model.post.is_valid.create_at.app_error",
    "translation": "Create at must be a valid time."
  },
  {
    "id": "model.post.is_valid.file_ids.app_error",
    "translation": "Invalid file ids. Note that uploads are limited to 5 files maximum. Please use additional posts for more files."
  },
  {
    "id": "model.post.is_valid.filenames.app_error",
    "translation": "Invalid filenames."
  },
  {
    "id": "model.post.is_valid.hashtags.app_error",
    "translation": "Invalid hashtags."
  },
  {
    "id": "model.post.is_valid.id.app_error",
    "translation": "Invalid Id."
  },
  {
    "id": "model.post.is_valid.msg.app_error",
    "translation": "Invalid message."
  },
  {
    "id": "model.post.is_valid.original_id.app_error",
    "translation": "Invalid original id."
  },
  {
    "id": "model.post.is_valid.parent_id.app_error",
    "translation": "Invalid parent id."
  },
  {
    "id": "model.post.is_valid.props.app_error",
    "translation": "Invalid props."
  },
  {
    "id": "model.post.is_valid.root_id.app_error",
    "translation": "Invalid root id."
  },
  {
    "id": "model.post.is_valid.root_parent.app_error",
    "translation": "Invalid root ID must be set if parent ID set."
  },
  {
    "id": "model.post.is_valid.type.app_error",
    "translation": "Invalid type."
  },
  {
    "id": "model.post.is_valid.update_at.app_error",
    "translation": "Update at must be a valid time."
  },
  {
    "id": "model.post.is_valid.user_id.app_error",
    "translation": "Invalid user id."
  },
  {
    "id": "model.preference.is_valid.category.app_error",
    "translation": "Invalid category."
  },
  {
    "id": "model.preference.is_valid.id.app_error",
    "translation": "Invalid user id."
  },
  {
    "id": "model.preference.is_valid.name.app_error",
    "translation": "Invalid name."
  },
  {
    "id": "model.preference.is_valid.theme.app_error",
    "translation": "Invalid theme."
  },
  {
    "id": "model.preference.is_valid.value.app_error",
    "translation": "Value is too long."
  },
  {
    "id": "model.reaction.is_valid.create_at.app_error",
    "translation": "Create at must be a valid time."
  },
  {
    "id": "model.reaction.is_valid.emoji_name.app_error",
    "translation": "Invalid emoji name."
  },
  {
    "id": "model.reaction.is_valid.post_id.app_error",
    "translation": "Invalid post id."
  },
  {
    "id": "model.reaction.is_valid.user_id.app_error",
    "translation": "Invalid user id."
  },
  {
    "id": "model.team.is_valid.characters.app_error",
    "translation": "Name must be 2 or more lowercase alphanumeric characters."
  },
  {
    "id": "model.team.is_valid.company.app_error",
    "translation": "Invalid company name."
  },
  {
    "id": "model.team.is_valid.create_at.app_error",
    "translation": "Create at must be a valid time."
  },
  {
    "id": "model.team.is_valid.description.app_error",
    "translation": "Invalid description."
  },
  {
    "id": "model.team.is_valid.domains.app_error",
    "translation": "Invalid allowed domains."
  },
  {
    "id": "model.team.is_valid.email.app_error",
    "translation": "Invalid email."
  },
  {
    "id": "model.team.is_valid.id.app_error",
    "translation": "Invalid Id."
  },
  {
    "id": "model.team.is_valid.invite_id.app_error",
    "translation": "Invalid invite id."
  },
  {
    "id": "model.team.is_valid.name.app_error",
    "translation": "Invalid name."
  },
  {
    "id": "model.team.is_valid.reserved.app_error",
    "translation": "This URL is unavailable. Please try another."
  },
  {
    "id": "model.team.is_valid.type.app_error",
    "translation": "Invalid type."
  },
  {
    "id": "model.team.is_valid.update_at.app_error",
    "translation": "Update at must be a valid time."
  },
  {
    "id": "model.team.is_valid.url.app_error",
    "translation": "Invalid URL Identifier."
  },
  {
    "id": "model.team_member.is_valid.team_id.app_error",
    "translation": "Invalid team ID."
  },
  {
    "id": "model.team_member.is_valid.user_id.app_error",
    "translation": "Invalid user id."
  },
  {
    "id": "model.token.is_valid.expiry",
    "translation": "Invalid token expiry"
  },
  {
    "id": "model.token.is_valid.size",
    "translation": "Invalid token."
  },
  {
    "id": "model.user.is_valid.auth_data.app_error",
    "translation": "Invalid auth data."
  },
  {
    "id": "model.user.is_valid.auth_data_pwd.app_error",
    "translation": "Invalid user, password and auth data cannot both be set."
  },
  {
    "id": "model.user.is_valid.auth_data_type.app_error",
    "translation": "Invalid user, auth data must be set with auth type."
  },
  {
    "id": "model.user.is_valid.create_at.app_error",
    "translation": "Create at must be a valid time."
  },
  {
    "id": "model.user.is_valid.email.app_error",
    "translation": "Invalid email."
  },
  {
    "id": "model.user.is_valid.first_name.app_error",
    "translation": "Invalid first name."
  },
  {
    "id": "model.user.is_valid.id.app_error",
    "translation": "Invalid user id."
  },
  {
    "id": "model.user.is_valid.last_name.app_error",
    "translation": "Invalid last name."
  },
  {
    "id": "model.user.is_valid.locale.app_error",
    "translation": "Invalid locale."
  },
  {
    "id": "model.user.is_valid.nickname.app_error",
    "translation": "Invalid nickname."
  },
  {
    "id": "model.user.is_valid.password_limit.app_error",
    "translation": "Unable to set a password over 72 characters due to the limitations of bcrypt."
  },
  {
    "id": "model.user.is_valid.position.app_error",
    "translation": "Invalid position: must not be longer than 128 characters."
  },
  {
    "id": "model.user.is_valid.pwd.app_error",
    "translation": "Your password must contain at least {{.Min}} characters."
  },
  {
    "id": "model.user.is_valid.pwd_lowercase.app_error",
    "translation": "Your password must contain at least {{.Min}} characters made up of at least one lowercase letter."
  },
  {
    "id": "model.user.is_valid.pwd_lowercase_number.app_error",
    "translation": "Your password must contain at least {{.Min}} characters made up of at least one lowercase letter and at least one number."
  },
  {
    "id": "model.user.is_valid.pwd_lowercase_number_symbol.app_error",
    "translation": "Your password must contain at least {{.Min}} characters made up of at least one lowercase letter, at least one number, and at least one symbol (e.g. \"~!@#$%^&*()\")."
  },
  {
    "id": "model.user.is_valid.pwd_lowercase_symbol.app_error",
    "translation": "Your password must contain at least {{.Min}} characters made up of at least one lowercase letter and at least one symbol (e.g. \"~!@#$%^&*()\")."
  },
  {
    "id": "model.user.is_valid.pwd_lowercase_uppercase.app_error",
    "translation": "Your password must contain at least {{.Min}} characters made up of at least one lowercase letter and at least one uppercase letter."
  },
  {
    "id": "model.user.is_valid.pwd_lowercase_uppercase_number.app_error",
    "translation": "Your password must contain at least {{.Min}} characters made up of at least one lowercase letter, at least one uppercase letter, and at least one number."
  },
  {
    "id": "model.user.is_valid.pwd_lowercase_uppercase_number_symbol.app_error",
    "translation": "Your password must contain at least {{.Min}} characters made up of at least one lowercase letter, at least one uppercase letter, at least one number, and at least one symbol (e.g. \"~!@#$%^&*()\")."
  },
  {
    "id": "model.user.is_valid.pwd_lowercase_uppercase_symbol.app_error",
    "translation": "Your password must contain at least {{.Min}} characters made up of at least one lowercase letter, at least one uppercase letter, and at least one symbol (e.g. \"~!@#$%^&*()\")."
  },
  {
    "id": "model.user.is_valid.pwd_number.app_error",
    "translation": "Your password must contain at least {{.Min}} characters made up of at least one number."
  },
  {
    "id": "model.user.is_valid.pwd_number_symbol.app_error",
    "translation": "Your password must contain at least {{.Min}} characters made up of at least one number and at least one symbol (e.g. \"~!@#$%^&*()\")."
  },
  {
    "id": "model.user.is_valid.pwd_symbol.app_error",
    "translation": "Your password must contain at least {{.Min}} characters made up of at least one symbol (e.g. \"~!@#$%^&*()\")."
  },
  {
    "id": "model.user.is_valid.pwd_uppercase.app_error",
    "translation": "Your password must contain at least {{.Min}} characters made up of at least one uppercase letter."
  },
  {
    "id": "model.user.is_valid.pwd_uppercase_number.app_error",
    "translation": "Your password must contain at least {{.Min}} characters made up of at least one uppercase letter and at least one number."
  },
  {
    "id": "model.user.is_valid.pwd_uppercase_number_symbol.app_error",
    "translation": "Your password must contain at least {{.Min}} characters made up of at least one uppercase letter, at least one number, and at least one symbol (e.g. \"~!@#$%^&*()\")."
  },
  {
    "id": "model.user.is_valid.pwd_uppercase_symbol.app_error",
    "translation": "Your password must contain at least {{.Min}} characters made up of at least one uppercase letter and at least one symbol (e.g. \"~!@#$%^&*()\")."
  },
  {
    "id": "model.user.is_valid.update_at.app_error",
    "translation": "Update at must be a valid time."
  },
  {
    "id": "model.user.is_valid.username.app_error",
    "translation": "Username must begin with a letter, and contain between 3 to 22 lowercase characters made up of numbers, letters, and the symbols \".\", \"-\", and \"_\"."
  },
  {
    "id": "model.user_access_token.is_valid.description.app_error",
    "translation": "Invalid description, must be 255 or less characters."
  },
  {
    "id": "model.user_access_token.is_valid.id.app_error",
    "translation": "Invalid value for id."
  },
  {
    "id": "model.user_access_token.is_valid.token.app_error",
    "translation": "Invalid access token."
  },
  {
    "id": "model.user_access_token.is_valid.user_id.app_error",
    "translation": "Invalid user id."
  },
  {
    "id": "model.utils.decode_json.app_error",
    "translation": "could not decode."
  },
  {
    "id": "model.websocket_client.connect_fail.app_error",
    "translation": "Unable to connect to the WebSocket server."
  },
  {
    "id": "oauth.gitlab.tos.error",
    "translation": "GitLab's Terms of Service have updated. Please go to gitlab.com to accept them and then try logging into Mattermost again."
  },
  {
    "id": "plugin.api.get_users_in_channel",
    "translation": "Unable to get the users, invalid sorting criteria."
  },
  {
    "id": "plugin.api.update_user_status.bad_status",
    "translation": "Unable to set the user status. Unknown user status."
  },
  {
    "id": "plugin_api.bot_cant_create_bot",
    "translation": "Bot user cannot create bot user."
  },
  {
    "id": "plugin_api.get_file_link.disabled.app_error",
    "translation": "Public links have been disabled."
  },
  {
    "id": "plugin_api.get_file_link.no_post.app_error",
    "translation": "Unable to get public link for file. File must be attached to a post that can be read."
  },
  {
    "id": "plugin_api.send_mail.missing_htmlbody",
    "translation": "Missing HTML Body."
  },
  {
    "id": "plugin_api.send_mail.missing_subject",
    "translation": "Missing email subject."
  },
  {
    "id": "plugin_api.send_mail.missing_to",
    "translation": "Missing TO address."
  },
  {
    "id": "searchengine.bleve.disabled.error",
    "translation": "Error purging Bleve indexes: engine is disabled"
  },
  {
    "id": "store.insert_error",
    "translation": "insert error"
  },
  {
    "id": "store.select_error",
    "translation": "select error"
  },
  {
    "id": "store.sql.build_query.app_error",
    "translation": "failed to build query."
  },
  {
    "id": "store.sql.convert_string_array",
    "translation": "FromDb: Unable to convert StringArray to *string"
  },
  {
    "id": "store.sql.convert_string_interface",
    "translation": "FromDb: Unable to convert StringInterface to *string"
  },
  {
    "id": "store.sql.convert_string_map",
    "translation": "FromDb: Unable to convert StringMap to *string"
  },
  {
    "id": "store.sql_bot.get.missing.app_error",
    "translation": "Bot does not exist."
  },
  {
    "id": "store.sql_channel.analytics_deleted_type_count.app_error",
    "translation": "Unable to get deleted channel type counts."
  },
  {
    "id": "store.sql_channel.analytics_type_count.app_error",
    "translation": "Unable to get channel type counts."
  },
  {
    "id": "store.sql_channel.clear_all_custom_role_assignments.commit_transaction.app_error",
    "translation": "Failed to commit the database transaction."
  },
  {
    "id": "store.sql_channel.clear_all_custom_role_assignments.open_transaction.app_error",
    "translation": "Failed to begin the database transaction."
  },
  {
    "id": "store.sql_channel.clear_all_custom_role_assignments.select.app_error",
    "translation": "Failed to retrieve the channel members."
  },
  {
    "id": "store.sql_channel.clear_all_custom_role_assignments.update.app_error",
    "translation": "Failed to update the channel member."
  },
  {
    "id": "store.sql_channel.count_posts_since.app_error",
    "translation": "Unable to count messages since given date."
  },
  {
    "id": "store.sql_channel.get.existing.app_error",
    "translation": "Unable to find the existing channel."
  },
  {
    "id": "store.sql_channel.get.find.app_error",
    "translation": "We encountered an error finding the channel."
  },
  {
    "id": "store.sql_channel.get_all.app_error",
    "translation": "Unable to get all the channels."
  },
  {
    "id": "store.sql_channel.get_all_direct.app_error",
    "translation": "Unable to get all the direct channels."
  },
  {
    "id": "store.sql_channel.get_by_scheme.app_error",
    "translation": "Unable to get the channels for the provided scheme."
  },
  {
    "id": "store.sql_channel.get_channel_counts.get.app_error",
    "translation": "Unable to get the channel counts."
  },
  {
    "id": "store.sql_channel.get_channels_batch_for_indexing.get.app_error",
    "translation": "Unable to get the channels batch for indexing."
  },
  {
    "id": "store.sql_channel.get_channels_by_ids.app_error",
    "translation": "Unable to get channels by ids."
  },
  {
    "id": "store.sql_channel.get_channels_by_ids.get.app_error",
    "translation": "Unable to get the channels."
  },
  {
    "id": "store.sql_channel.get_channels_by_ids.not_found.app_error",
    "translation": "No channel found."
  },
  {
    "id": "store.sql_channel.get_for_post.app_error",
    "translation": "Unable to get the channel for the given post."
  },
  {
    "id": "store.sql_channel.get_member.app_error",
    "translation": "Unable to get the channel member."
  },
  {
    "id": "store.sql_channel.get_member.missing.app_error",
    "translation": "No channel member found for that user ID and channel ID."
  },
  {
    "id": "store.sql_channel.get_member_count.app_error",
    "translation": "Unable to get the channel member count."
  },
  {
    "id": "store.sql_channel.get_member_for_post.app_error",
    "translation": "Unable to get the channel member for the given post."
  },
  {
    "id": "store.sql_channel.get_members.app_error",
    "translation": "Unable to get the channel members."
  },
  {
    "id": "store.sql_channel.get_members_by_ids.app_error",
    "translation": "Unable to get the channel members."
  },
  {
    "id": "store.sql_channel.get_pinnedpost_count.app_error",
    "translation": "Unable to get the channel pinned post count."
  },
  {
    "id": "store.sql_channel.get_private_channels.get.app_error",
    "translation": "Unable to get private channels."
  },
  {
    "id": "store.sql_channel.get_public_channels.get.app_error",
    "translation": "Unable to get public channels."
  },
  {
    "id": "store.sql_channel.get_unread.app_error",
    "translation": "Unable to get the channel unread messages."
  },
  {
    "id": "store.sql_channel.increment_mention_count.app_error",
    "translation": "Unable to increment the mention count."
  },
  {
    "id": "store.sql_channel.migrate_channel_members.commit_transaction.app_error",
    "translation": "Failed to commit the database transaction."
  },
  {
    "id": "store.sql_channel.migrate_channel_members.open_transaction.app_error",
    "translation": "Failed to open the database transaction."
  },
  {
    "id": "store.sql_channel.migrate_channel_members.select.app_error",
    "translation": "Failed to select the batch of channel members."
  },
  {
    "id": "store.sql_channel.migrate_channel_members.update.app_error",
    "translation": "Failed to update the channel member."
  },
  {
    "id": "store.sql_channel.permanent_delete_members_by_user.app_error",
    "translation": "Unable to remove the channel member."
  },
  {
    "id": "store.sql_channel.pinned_posts.app_error",
    "translation": "Unable to find the pinned posts."
  },
  {
    "id": "store.sql_channel.remove_all_deactivated_members.app_error",
    "translation": "We could not remove the deactivated users from the channel."
  },
  {
    "id": "store.sql_channel.remove_member.app_error",
    "translation": "Unable to remove the channel member."
  },
  {
    "id": "store.sql_channel.reset_all_channel_schemes.app_error",
    "translation": "We could not reset the channel schemes."
  },
  {
    "id": "store.sql_channel.reset_all_channel_schemes.commit_transaction.app_error",
    "translation": "Unable to commit transaction."
  },
  {
    "id": "store.sql_channel.reset_all_channel_schemes.open_transaction.app_error",
    "translation": "Unable to open transaction."
  },
  {
    "id": "store.sql_channel.save.archived_channel.app_error",
    "translation": "You can not modify an archived channel."
  },
  {
    "id": "store.sql_channel.save.direct_channel.app_error",
    "translation": "Use SaveDirectChannel to create a direct channel."
  },
  {
    "id": "store.sql_channel.save_channel.existing.app_error",
    "translation": "Must call update for existing channel."
  },
  {
    "id": "store.sql_channel.save_channel.exists.app_error",
    "translation": "A channel with that name already exists on the same team."
  },
  {
    "id": "store.sql_channel.save_channel.limit.app_error",
    "translation": "You've reached the limit of the number of allowed channels."
  },
  {
    "id": "store.sql_channel.save_direct_channel.not_direct.app_error",
    "translation": "Not a direct channel attempted to be created with SaveDirectChannel."
  },
  {
    "id": "store.sql_channel.save_member.commit_transaction.app_error",
    "translation": "Unable to commit transaction."
  },
  {
    "id": "store.sql_channel.save_member.exists.app_error",
    "translation": "A channel member with that ID already exists."
  },
  {
    "id": "store.sql_channel.save_member.open_transaction.app_error",
    "translation": "Unable to open transaction."
  },
  {
    "id": "store.sql_channel.search.app_error",
    "translation": "We encountered an error searching channels."
  },
  {
    "id": "store.sql_channel.search_group_channels.app_error",
    "translation": "Unable to get the group channels for the given user and term."
  },
  {
    "id": "store.sql_channel.sidebar_categories.app_error",
    "translation": "Failed to insert record to database."
  },
  {
    "id": "store.sql_channel.sidebar_categories.commit_transaction.app_error",
    "translation": "Unable to commit transaction."
  },
  {
    "id": "store.sql_channel.sidebar_categories.delete_invalid.app_error",
    "translation": "Unable to delete non-custom category."
  },
  {
    "id": "store.sql_channel.sidebar_categories.open_transaction.app_error",
    "translation": "Failed to open the database transaction."
  },
  {
    "id": "store.sql_channel.update_last_viewed_at.app_error",
    "translation": "Unable to update the last viewed at time."
  },
  {
    "id": "store.sql_channel.update_last_viewed_at_post.app_error",
    "translation": "Unable to mark channel as unread."
  },
  {
    "id": "store.sql_channel.update_member.app_error",
    "translation": "We encountered an error updating the channel member."
  },
  {
    "id": "store.sql_channel.user_belongs_to_channels.app_error",
    "translation": "Unable to determine if the user belongs to a list of channels."
  },
  {
    "id": "store.sql_command.get.missing.app_error",
    "translation": "Command does not exist."
  },
  {
    "id": "store.sql_command.save.get.app_error",
    "translation": "Unable to get the command."
  },
  {
    "id": "store.sql_command.update.missing.app_error",
    "translation": "Command does not exist."
  },
  {
    "id": "store.sql_file_info.PermanentDeleteByUser.app_error",
    "translation": "Unable to delete attachments of the user."
  },
  {
    "id": "store.sql_file_info.attach_to_post.app_error",
    "translation": "Unable to attach the file info to the post."
  },
  {
    "id": "store.sql_file_info.delete_for_post.app_error",
    "translation": "Unable to delete the file info to the post."
  },
  {
    "id": "store.sql_file_info.get.app_error",
    "translation": "Unable to get the file info."
  },
  {
    "id": "store.sql_file_info.get_by_path.app_error",
    "translation": "Unable to get the file info by path."
  },
  {
    "id": "store.sql_file_info.get_for_post.app_error",
    "translation": "Unable to get the file info for the post."
  },
  {
    "id": "store.sql_file_info.get_for_user_id.app_error",
    "translation": "Unable to get the file info for the user."
  },
  {
    "id": "store.sql_file_info.get_with_options.app_error",
    "translation": "Unable to get the file info with options"
  },
  {
    "id": "store.sql_file_info.permanent_delete.app_error",
    "translation": "Unable to permanently delete the file info."
  },
  {
    "id": "store.sql_file_info.permanent_delete_batch.app_error",
    "translation": "We encountered an error permanently deleting the batch of file infos."
  },
  {
    "id": "store.sql_file_info.save.app_error",
    "translation": "Unable to save the file info."
  },
  {
    "id": "store.sql_group.app_error",
    "translation": "failed to build query."
  },
  {
    "id": "store.sql_group.group_syncable_already_deleted",
    "translation": "group syncable was already deleted"
  },
  {
    "id": "store.sql_group.more_than_one_row_changed",
    "translation": "More than one row changed."
  },
  {
    "id": "store.sql_group.no_rows",
    "translation": "no matching group found"
  },
  {
    "id": "store.sql_group.permanent_delete_members_by_user.app_error",
    "translation": "Unable to remove the group member with UserID \"{{.UserId}}\"."
  },
  {
    "id": "store.sql_group.unique_constraint",
    "translation": "a group with that name already exists"
  },
  {
    "id": "store.sql_group.uniqueness_error",
    "translation": "group member already exists"
  },
  {
    "id": "store.sql_job.delete.app_error",
    "translation": "Unable to delete the job."
  },
  {
    "id": "store.sql_job.get.app_error",
    "translation": "Unable to get the job."
  },
  {
    "id": "store.sql_job.get_all.app_error",
    "translation": "Unable to get the jobs."
  },
  {
    "id": "store.sql_job.get_count_by_status_and_type.app_error",
    "translation": "Unable to get the job count by status and type."
  },
  {
    "id": "store.sql_job.get_newest_job_by_status_and_type.app_error",
    "translation": "Unable to get the newest job by status and type."
  },
  {
    "id": "store.sql_job.save.app_error",
    "translation": "Unable to save the job."
  },
  {
    "id": "store.sql_job.update.app_error",
    "translation": "Unable to update the job."
  },
  {
    "id": "store.sql_post.analytics_posts_count.app_error",
    "translation": "Unable to get post counts."
  },
  {
    "id": "store.sql_post.analytics_posts_count_by_day.app_error",
    "translation": "Unable to get post counts by day."
  },
  {
    "id": "store.sql_post.analytics_user_counts_posts_by_day.app_error",
    "translation": "Unable to get user counts with posts."
  },
  {
    "id": "store.sql_post.get_direct_posts.app_error",
    "translation": "Unable to get direct posts."
  },
  {
    "id": "store.sql_post.get_flagged_posts.app_error",
    "translation": "Unable to get the flagged posts."
  },
  {
    "id": "store.sql_post.get_oldest_entity_creation_time.app_error",
    "translation": "Unable to get the oldest entitiy creation time."
  },
  {
    "id": "store.sql_post.get_parents_posts.app_error",
    "translation": "Unable to get the parent post for the channel."
  },
  {
    "id": "store.sql_post.get_post_after_time.app_error",
    "translation": "Unable to get post after time bound."
  },
  {
    "id": "store.sql_post.get_post_id_around.app_error",
    "translation": "Unable to get post around time bound."
  },
  {
    "id": "store.sql_post.get_posts.app_error",
    "translation": "Limit exceeded for paging."
  },
  {
    "id": "store.sql_post.get_posts_around.get.app_error",
    "translation": "Unable to get the posts for the channel."
  },
  {
    "id": "store.sql_post.get_posts_around.get_parent.app_error",
    "translation": "Unable to get the parent posts for the channel."
  },
  {
    "id": "store.sql_post.get_posts_batch_for_indexing.get.app_error",
    "translation": "Unable to get the posts batch for indexing."
  },
  {
    "id": "store.sql_post.get_posts_by_ids.app_error",
    "translation": "Unable to get the posts."
  },
  {
    "id": "store.sql_post.get_posts_created_att.app_error",
    "translation": "Unable to get the posts for the channel."
  },
  {
    "id": "store.sql_post.get_posts_since.app_error",
    "translation": "Unable to get the posts for the channel."
  },
  {
    "id": "store.sql_post.get_root_posts.app_error",
    "translation": "Unable to get the posts for the channel."
  },
  {
    "id": "store.sql_post.overwrite.app_error",
    "translation": "Unable to overwrite the Post."
  },
  {
    "id": "store.sql_post.permanent_delete_batch.app_error",
    "translation": "We encountered an error permanently deleting the batch of posts."
  },
  {
    "id": "store.sql_post.populate_reply_count.app_error",
    "translation": "Unable to get the post replies count"
  },
  {
    "id": "store.sql_post.search.disabled",
    "translation": "Searching has been disabled on this server. Please contact your System Administrator."
  },
  {
    "id": "store.sql_status.get.app_error",
    "translation": "Encountered an error retrieving the status."
  },
  {
    "id": "store.sql_status.get.missing.app_error",
    "translation": "No entry for that status exists."
  },
  {
    "id": "store.sql_status.get_total_active_users_count.app_error",
    "translation": "We could not count the active users."
  },
  {
    "id": "store.sql_status.reset_all.app_error",
    "translation": "Encountered an error resetting all the statuses."
  },
  {
    "id": "store.sql_status.save.app_error",
    "translation": "Encountered an error saving the status."
  },
  {
    "id": "store.sql_status.update.app_error",
    "translation": "Encountered an error updating the status."
  },
  {
    "id": "store.sql_status.update_last_activity_at.app_error",
    "translation": "Unable to update the last activity date and time of the user."
  },
  {
    "id": "store.sql_system.get.app_error",
    "translation": "We encountered an error finding the system properties."
  },
  {
    "id": "store.sql_system.get_by_name.app_error",
    "translation": "Unable to find the system variable."
  },
  {
    "id": "store.sql_system.permanent_delete_by_name.app_error",
    "translation": "We could not permanently delete the system table entry."
  },
  {
    "id": "store.sql_system.save.app_error",
    "translation": "We encountered an error saving the system property."
  },
  {
    "id": "store.sql_system.save.commit_transaction.app_error",
    "translation": "Failed to commit the database transaction."
  },
  {
    "id": "store.sql_system.update.app_error",
    "translation": "We encountered an error updating the system property."
  },
  {
    "id": "store.sql_team.analytics_get_team_count_for_scheme.app_error",
    "translation": "Unable to get the channel count for the scheme."
  },
  {
    "id": "store.sql_team.analytics_private_team_count.app_error",
    "translation": "Unable to count the private teams."
  },
  {
    "id": "store.sql_team.analytics_public_team_count.app_error",
    "translation": "Unable to count the public teams."
  },
  {
    "id": "store.sql_team.analytics_team_count.app_error",
    "translation": "Unable to count the teams."
  },
  {
    "id": "store.sql_team.clear_all_custom_role_assignments.commit_transaction.app_error",
    "translation": "Failed to commit the database transaction."
  },
  {
    "id": "store.sql_team.clear_all_custom_role_assignments.open_transaction.app_error",
    "translation": "Failed to begin the database transaction."
  },
  {
    "id": "store.sql_team.clear_all_custom_role_assignments.select.app_error",
    "translation": "Failed to retrieve the team members."
  },
  {
    "id": "store.sql_team.clear_all_custom_role_assignments.update.app_error",
    "translation": "Failed to update the team member."
  },
  {
    "id": "store.sql_team.get.find.app_error",
    "translation": "Unable to find the existing team."
  },
  {
    "id": "store.sql_team.get.finding.app_error",
    "translation": "We encountered an error finding the team."
  },
  {
    "id": "store.sql_team.get_active_member_count.app_error",
    "translation": "Unable to count the team members."
  },
  {
    "id": "store.sql_team.get_all.app_error",
    "translation": "We could not get all teams."
  },
  {
    "id": "store.sql_team.get_all_private_team_listing.app_error",
    "translation": "We could not get all private teams."
  },
  {
    "id": "store.sql_team.get_all_private_team_page_listing.app_error",
    "translation": "We could not get all private teams in page."
  },
  {
    "id": "store.sql_team.get_all_team_listing.app_error",
    "translation": "We could not get all teams."
  },
  {
    "id": "store.sql_team.get_by_invite_id.find.app_error",
    "translation": "Unable to find the existing team."
  },
  {
    "id": "store.sql_team.get_by_invite_id.finding.app_error",
    "translation": "Unable to find the existing team."
  },
  {
    "id": "store.sql_team.get_by_name.app_error",
    "translation": "Unable to find the existing team."
  },
  {
    "id": "store.sql_team.get_by_name.missing.app_error",
    "translation": "Unable to find the existing team."
  },
  {
    "id": "store.sql_team.get_by_names.app_error",
    "translation": "Unable to get the teams by names"
  },
  {
    "id": "store.sql_team.get_by_names.missing.app_error",
    "translation": "Unable to find some of the requested teams"
  },
  {
    "id": "store.sql_team.get_by_scheme.app_error",
    "translation": "Unable to get the channels for the provided scheme."
  },
  {
    "id": "store.sql_team.get_member.app_error",
    "translation": "Unable to get the team member."
  },
  {
    "id": "store.sql_team.get_member.missing.app_error",
    "translation": "No team member found for that user ID and team ID."
  },
  {
    "id": "store.sql_team.get_member_count.app_error",
    "translation": "Unable to count the team members."
  },
  {
    "id": "store.sql_team.get_members.app_error",
    "translation": "Unable to get the team members."
  },
  {
    "id": "store.sql_team.get_members_by_ids.app_error",
    "translation": "Unable to get the team members."
  },
  {
    "id": "store.sql_team.get_unread.app_error",
    "translation": "Unable to get the teams unread messages."
  },
  {
    "id": "store.sql_team.get_user_team_ids.app_error",
    "translation": "Unable to get the list of teams of a user."
  },
  {
    "id": "store.sql_team.migrate_team_members.commit_transaction.app_error",
    "translation": "Failed to commit the database transaction."
  },
  {
    "id": "store.sql_team.migrate_team_members.open_transaction.app_error",
    "translation": "Failed to open the database transaction."
  },
  {
    "id": "store.sql_team.migrate_team_members.select.app_error",
    "translation": " Failed to select the batch of team members."
  },
  {
    "id": "store.sql_team.migrate_team_members.update.app_error",
    "translation": "Failed to update the team member."
  },
  {
    "id": "store.sql_team.permanent_delete.app_error",
    "translation": "Unable to delete the existing team."
  },
  {
    "id": "store.sql_team.remove_member.app_error",
    "translation": "Unable to remove the team member."
  },
  {
    "id": "store.sql_team.reset_all_team_schemes.app_error",
    "translation": "We could not reset the team schemes."
  },
  {
    "id": "store.sql_team.save.app_error",
    "translation": "Unable to save the team."
  },
  {
    "id": "store.sql_team.save.domain_exists.app_error",
    "translation": "A team with that name already exists."
  },
  {
    "id": "store.sql_team.save.existing.app_error",
    "translation": "Must call update for existing team."
  },
  {
    "id": "store.sql_team.save_member.exists.app_error",
    "translation": "A team member with that ID already exists."
  },
  {
    "id": "store.sql_team.save_member.save.app_error",
    "translation": "Unable to save the team member."
  },
  {
    "id": "store.sql_team.search_all_team.app_error",
    "translation": "We encountered an error searching teams."
  },
  {
    "id": "store.sql_team.search_open_team.app_error",
    "translation": "We encountered an error searching open teams."
  },
  {
    "id": "store.sql_team.search_private_team.app_error",
    "translation": "We encountered an error searching private teams."
  },
  {
    "id": "store.sql_team.update.app_error",
    "translation": "Unable to update the team."
  },
  {
    "id": "store.sql_team.update.find.app_error",
    "translation": "Unable to find the existing team to update."
  },
  {
    "id": "store.sql_team.update.finding.app_error",
    "translation": "We encountered an error finding the team."
  },
  {
    "id": "store.sql_team.update.updating.app_error",
    "translation": "We encountered an error updating the team."
  },
  {
    "id": "store.sql_team.update_last_team_icon_update.app_error",
    "translation": "Unable to update the date of the last team icon update."
  },
  {
    "id": "store.sql_team.user_belongs_to_teams.app_error",
    "translation": "Unable to determine if the user belongs to a list of teams."
  },
  {
    "id": "store.sql_user.analytics_daily_active_users.app_error",
    "translation": "Unable to get the active users during the requested period."
  },
  {
    "id": "store.sql_user.analytics_get_inactive_users_count.app_error",
    "translation": "We could not count the inactive users."
  },
  {
    "id": "store.sql_user.analytics_get_system_admin_count.app_error",
    "translation": "Unable to get the system admin count."
  },
  {
    "id": "store.sql_user.app_error",
    "translation": "Failed to build query."
  },
  {
    "id": "store.sql_user.clear_all_custom_role_assignments.commit_transaction.app_error",
    "translation": "Failed to commit the database transaction."
  },
  {
    "id": "store.sql_user.clear_all_custom_role_assignments.open_transaction.app_error",
    "translation": "Failed to begin the database transaction."
  },
  {
    "id": "store.sql_user.clear_all_custom_role_assignments.select.app_error",
    "translation": "Failed to retrieve the users."
  },
  {
    "id": "store.sql_user.clear_all_custom_role_assignments.update.app_error",
    "translation": "Failed to update the user."
  },
  {
    "id": "store.sql_user.count.app_error",
    "translation": "UserCountOptions don't make sense."
  },
  {
    "id": "store.sql_user.demote_user_to_guest.channel_members_update.app_error",
    "translation": "Failed to update the user channels memberships."
  },
  {
    "id": "store.sql_user.demote_user_to_guest.commit_transaction.app_error",
    "translation": "Failed to commit the database transaction."
  },
  {
    "id": "store.sql_user.demote_user_to_guest.open_transaction.app_error",
    "translation": "Failed to begin the database transaction."
  },
  {
    "id": "store.sql_user.demote_user_to_guest.team_members_update.app_error",
    "translation": "Failed to update the user teams memberships."
  },
  {
    "id": "store.sql_user.demote_user_to_guest.user_update.app_error",
    "translation": "Failed to update the user."
  },
  {
    "id": "store.sql_user.get.app_error",
    "translation": "We encountered an error finding the account."
  },
  {
    "id": "store.sql_user.get_by_auth.missing_account.app_error",
    "translation": "Unable to find an existing account matching your authentication type for this team. This team may require an invite from the team owner to join."
  },
  {
    "id": "store.sql_user.get_by_auth.other.app_error",
    "translation": "We encountered an error trying to find the account by authentication type."
  },
  {
    "id": "store.sql_user.get_by_username.app_error",
    "translation": "Unable to find an existing account matching your username for this team. This team may require an invite from the team owner to join."
  },
  {
    "id": "store.sql_user.get_for_login.app_error",
    "translation": "Unable to find an existing account matching your credentials. This team may require an invite from the team owner to join."
  },
  {
    "id": "store.sql_user.get_for_login.multiple_users",
    "translation": "We found multiple users matching your credentials and were unable to log you in. Please contact an administrator."
  },
  {
    "id": "store.sql_user.get_known_users.get_users.app_error",
    "translation": "Unable to get know users from the database."
  },
  {
    "id": "store.sql_user.get_new_users.app_error",
    "translation": "We encountered an error while finding the new users."
  },
  {
    "id": "store.sql_user.get_profile_by_group_channel_ids_for_user.app_error",
    "translation": "We encountered an error while finding user profiles."
  },
  {
    "id": "store.sql_user.get_profiles.app_error",
    "translation": "We encountered an error while finding user profiles."
  },
  {
    "id": "store.sql_user.get_recently_active_users.app_error",
    "translation": "We encountered an error while finding the recently active users."
  },
  {
    "id": "store.sql_user.get_sysadmin_profiles.app_error",
    "translation": "We encountered an error while finding user profiles."
  },
  {
    "id": "store.sql_user.get_system_install_date.app_error",
    "translation": "Unable to infer the system date based on the first user creation date."
  },
  {
    "id": "store.sql_user.get_total_users_count.app_error",
    "translation": "We could not count the users."
  },
  {
    "id": "store.sql_user.get_unread_count.app_error",
    "translation": "We could not get the unread message count for the user."
  },
  {
    "id": "store.sql_user.get_unread_count_for_channel.app_error",
    "translation": "We could not get the unread message count for the user and channel."
  },
  {
    "id": "store.sql_user.get_users_batch_for_indexing.get_channel_members.app_error",
    "translation": "Unable to get the channel members for the users batch for indexing."
  },
  {
    "id": "store.sql_user.get_users_batch_for_indexing.get_team_members.app_error",
    "translation": "Unable to get the team members for the users batch for indexing."
  },
  {
    "id": "store.sql_user.get_users_batch_for_indexing.get_users.app_error",
    "translation": "Unable to get the users batch for indexing."
  },
  {
    "id": "store.sql_user.missing_account.const",
    "translation": "Unable to find the user."
  },
  {
    "id": "store.sql_user.permanent_delete.app_error",
    "translation": "Unable to delete the existing account."
  },
  {
    "id": "store.sql_user.promote_guest.channel_members_update.app_error",
    "translation": "Failed to update the user channels memberships."
  },
  {
    "id": "store.sql_user.promote_guest.commit_transaction.app_error",
    "translation": "Failed to commit the database transaction."
  },
  {
    "id": "store.sql_user.promote_guest.open_transaction.app_error",
    "translation": "Failed to begin the database transaction."
  },
  {
    "id": "store.sql_user.promote_guest.team_members_update.app_error",
    "translation": "Failed to update the user teams memberships."
  },
  {
    "id": "store.sql_user.promote_guest.user_update.app_error",
    "translation": "Failed to update the user."
  },
  {
    "id": "store.sql_user.save.app_error",
    "translation": "Unable to save the account."
  },
  {
    "id": "store.sql_user.save.email_exists.app_error",
    "translation": "An account with that email already exists."
  },
  {
    "id": "store.sql_user.save.email_exists.ldap_app_error",
    "translation": "This account does not use AD/LDAP authentication. Please sign in using email and password."
  },
  {
    "id": "store.sql_user.save.email_exists.saml_app_error",
    "translation": "This account does not use SAML authentication. Please sign in using email and password."
  },
  {
    "id": "store.sql_user.save.existing.app_error",
    "translation": "Must call update for existing user."
  },
  {
    "id": "store.sql_user.save.member_count.app_error",
    "translation": "Failed to get current team member count."
  },
  {
    "id": "store.sql_user.save.username_exists.app_error",
    "translation": "An account with that username already exists."
  },
  {
    "id": "store.sql_user.save.username_exists.ldap_app_error",
    "translation": "An account with that username already exists. Please contact your Administrator."
  },
  {
    "id": "store.sql_user.save.username_exists.saml_app_error",
    "translation": "An account with that username already exists. Please contact your Administrator."
  },
  {
    "id": "store.sql_user.search.app_error",
    "translation": "Unable to find any user matching the search parameters."
  },
  {
    "id": "store.sql_user.update.app_error",
    "translation": "Unable to update the account."
  },
  {
    "id": "store.sql_user.update.can_not_change_ldap.app_error",
    "translation": "Can not change fields set by AD/LDAP."
  },
  {
    "id": "store.sql_user.update.email_taken.app_error",
    "translation": "This email is already taken. Please choose another."
  },
  {
    "id": "store.sql_user.update.find.app_error",
    "translation": "Unable to find the existing account to update."
  },
  {
    "id": "store.sql_user.update.finding.app_error",
    "translation": "We encountered an error finding the account."
  },
  {
    "id": "store.sql_user.update.updating.app_error",
    "translation": "We encountered an error updating the account."
  },
  {
    "id": "store.sql_user.update.username_taken.app_error",
    "translation": "This username is already taken. Please choose another."
  },
  {
    "id": "store.sql_user.update_active_for_multiple_users.getting_changed_users.app_error",
    "translation": "Unable to get the list of deactivate guests ids."
  },
  {
    "id": "store.sql_user.update_active_for_multiple_users.updating.app_error",
    "translation": "Unable to deactivate guests."
  },
  {
    "id": "store.sql_user.update_auth_data.app_error",
    "translation": "Unable to update the auth data."
  },
  {
    "id": "store.sql_user.update_auth_data.email_exists.app_error",
    "translation": "Unable to switch account to {{.Service}}. An account using the email {{.Email}} already exists."
  },
  {
    "id": "store.sql_user.update_failed_pwd_attempts.app_error",
    "translation": "Unable to update the failed_attempts."
  },
  {
    "id": "store.sql_user.update_last_picture_update.app_error",
    "translation": "Unable to update the update_at."
  },
  {
    "id": "store.sql_user.update_mfa_active.app_error",
    "translation": "We encountered an error updating the user's MFA active status."
  },
  {
    "id": "store.sql_user.update_mfa_secret.app_error",
    "translation": "We encountered an error updating the user's MFA secret."
  },
  {
    "id": "store.sql_user.update_password.app_error",
    "translation": "Unable to update the user password."
  },
  {
    "id": "store.sql_user.update_update.app_error",
    "translation": "Unable to update the date of the last update of the user."
  },
  {
    "id": "store.sql_user.verify_email.app_error",
    "translation": "Unable to update verify email field."
  },
  {
    "id": "store.update_error",
    "translation": "update error"
  },
  {
    "id": "system.message.name",
    "translation": "System"
  },
  {
    "id": "utils.file.list_directory.local.app_error",
    "translation": "Encountered an error listing directory from local server file storage."
  },
  {
    "id": "utils.file.list_directory.s3.app_error",
    "translation": "Encountered an error listing directory from S3."
  },
  {
    "id": "utils.file.remove_directory.local.app_error",
    "translation": "Encountered an error removing directory from local server file storage."
  },
  {
    "id": "utils.file.remove_directory.s3.app_error",
    "translation": "Encountered an error removing directory from S3."
  },
  {
    "id": "utils.file.remove_file.local.app_error",
    "translation": "Encountered an error removing file from local server file storage."
  },
  {
    "id": "utils.file.remove_file.s3.app_error",
    "translation": "Encountered an error removing file from S3."
  },
  {
    "id": "utils.mail.connect_smtp.helo.app_error",
    "translation": "Failed to set HELO."
  },
  {
    "id": "utils.mail.connect_smtp.open.app_error",
    "translation": "Failed to open connection."
  },
  {
    "id": "utils.mail.connect_smtp.open_tls.app_error",
    "translation": "Failed to open TLS connection."
  },
  {
    "id": "utils.mail.new_client.auth.app_error",
    "translation": "Failed to authenticate on SMTP server."
  },
  {
    "id": "utils.mail.sendMail.attachments.write_error",
    "translation": "Failed to write attachment to email"
  },
  {
    "id": "utils.mail.send_mail.close.app_error",
    "translation": "Failed to close connection to SMTP server."
  },
  {
    "id": "utils.mail.send_mail.from_address.app_error",
    "translation": "Error setting \"From Address\""
  },
  {
    "id": "utils.mail.send_mail.msg.app_error",
    "translation": "Failed to write email message."
  },
  {
    "id": "utils.mail.send_mail.msg_data.app_error",
    "translation": "Failed to add email message data."
  },
  {
    "id": "utils.mail.send_mail.to_address.app_error",
    "translation": "Error setting \"To Address\"."
  },
  {
    "id": "web.command_webhook.command.app_error",
    "translation": "Couldn't find the command."
  },
  {
    "id": "web.command_webhook.parse.app_error",
    "translation": "Unable to parse incoming data."
  },
  {
    "id": "web.error.unsupported_browser.browser_get_latest.chrome",
    "translation": "Get the latest Chrome browser"
  },
  {
    "id": "web.error.unsupported_browser.browser_get_latest.firefox",
    "translation": "Get the latest Firefox browser"
  },
  {
    "id": "web.error.unsupported_browser.browser_get_latest.safari",
    "translation": "Get the latest Safari browser"
  },
  {
    "id": "web.error.unsupported_browser.browser_title.chrome",
    "translation": "Google Chrome"
  },
  {
    "id": "web.error.unsupported_browser.browser_title.edge",
    "translation": "Microsoft Edge"
  },
  {
    "id": "web.error.unsupported_browser.browser_title.firefox",
    "translation": "Firefox"
  },
  {
    "id": "web.error.unsupported_browser.browser_title.safari",
    "translation": "Safari"
  },
  {
    "id": "web.error.unsupported_browser.download",
    "translation": "Download the App"
  },
  {
    "id": "web.error.unsupported_browser.download_app_or_upgrade_browser",
    "translation": "Download the Mattermost app or use a supported browser for a better experience."
  },
  {
    "id": "web.error.unsupported_browser.download_the_app",
    "translation": "Download the App"
  },
  {
    "id": "web.error.unsupported_browser.install_guide.mac",
    "translation": "Install Guide"
  },
  {
    "id": "web.error.unsupported_browser.install_guide.windows",
    "translation": "Install Guide"
  },
  {
    "id": "web.error.unsupported_browser.learn_more",
    "translation": "Learn more about supported browsers."
  },
  {
    "id": "web.error.unsupported_browser.min_browser_version.chrome",
    "translation": "Version 61+"
  },
  {
    "id": "web.error.unsupported_browser.min_browser_version.edge",
    "translation": "Version 44+"
  },
  {
    "id": "web.error.unsupported_browser.min_browser_version.firefox",
    "translation": "Version 60+"
  },
  {
    "id": "web.error.unsupported_browser.min_browser_version.safari",
    "translation": "Version 12+"
  },
  {
    "id": "web.error.unsupported_browser.min_os_version.mac",
    "translation": "macOS 10.9+"
  },
  {
    "id": "web.error.unsupported_browser.min_os_version.windows",
    "translation": "Windows 7+"
  },
  {
    "id": "web.error.unsupported_browser.no_longer_support",
    "translation": "This browser is no longer supported by Mattermost"
  },
  {
    "id": "web.error.unsupported_browser.no_longer_support_version",
    "translation": "This version of your browser is no longer supported by Mattermost"
  },
  {
    "id": "web.error.unsupported_browser.open_system_browser.edge",
    "translation": "Open Edge"
  },
  {
    "id": "web.error.unsupported_browser.system_browser_make_default",
    "translation": "Make default"
  },
  {
    "id": "web.error.unsupported_browser.system_browser_or",
    "translation": "or"
  },
  {
    "id": "web.get_access_token.internal_saving.app_error",
    "translation": "Unable to update the user access data."
  },
  {
    "id": "web.incoming_webhook.channel.app_error",
    "translation": "Couldn't find the channel."
  },
  {
    "id": "web.incoming_webhook.channel_locked.app_error",
    "translation": "This webhook is not permitted to post to the requested channel."
  },
  {
    "id": "web.incoming_webhook.disabled.app_error",
    "translation": "Incoming webhooks have been disabled by the system admin."
  },
  {
    "id": "web.incoming_webhook.invalid.app_error",
    "translation": "Invalid webhook."
  },
  {
    "id": "web.incoming_webhook.parse.app_error",
    "translation": "Unable to parse incoming data."
  },
  {
    "id": "web.incoming_webhook.permissions.app_error",
    "translation": "Inappropriate channel permissions."
  },
  {
    "id": "web.incoming_webhook.split_props_length.app_error",
    "translation": "Unable to split webhook props into {{.Max}} character parts."
  },
  {
    "id": "web.incoming_webhook.text.app_error",
    "translation": "No text specified."
  },
  {
    "id": "web.incoming_webhook.user.app_error",
    "translation": "Couldn't find the user."
  }
]<|MERGE_RESOLUTION|>--- conflicted
+++ resolved
@@ -4271,7 +4271,6 @@
     "translation": "An error occurred while saving the file."
   },
   {
-<<<<<<< HEAD
     "id": "app.plugin_store.delete.app_error",
     "translation": "Could not delete plugin key value."
   },
@@ -4286,7 +4285,8 @@
   {
     "id": "app.plugin_store.save.app_error",
     "translation": "Could not save or update plugin key value."
-=======
+  },
+  {
     "id": "app.post.delete.app_error",
     "translation": "Unable to delete the post."
   },
@@ -4337,7 +4337,6 @@
   {
     "id": "app.preference.save.updating.app_error",
     "translation": "We encountered an error while updating preferences."
->>>>>>> 19173ea6
   },
   {
     "id": "app.reaction.bulk_get_for_post_ids.app_error",
@@ -8043,4 +8042,4 @@
     "id": "web.incoming_webhook.user.app_error",
     "translation": "Couldn't find the user."
   }
-]+]}
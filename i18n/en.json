--- conflicted
+++ resolved
@@ -3151,7 +3151,46 @@
     "translation": "Cluster API endpoint not found."
   },
   {
-<<<<<<< HEAD
+    "id": "app.command.createcommand.internal_error",
+    "translation": "Unable to save the command."
+  },
+  {
+    "id": "app.command.deletecommand.internal_error",
+    "translation": "Unable to delete the command."
+  },
+  {
+    "id": "app.command.getcommand.internal_error",
+    "translation": "Unable to get the command."
+  },
+  {
+    "id": "app.command.listallcommands.internal_error",
+    "translation": "Unable to list the commands."
+  },
+  {
+    "id": "app.command.listautocompletecommands.internal_error",
+    "translation": "Unable to list the autocomplete commands."
+  },
+  {
+    "id": "app.command.listteamcommands.internal_error",
+    "translation": "Unable to list the team commands."
+  },
+  {
+    "id": "app.command.movecommand.internal_error",
+    "translation": "Unable to move the command."
+  },
+  {
+    "id": "app.command.regencommandtoken.internal_error",
+    "translation": "Unable to regenerate the command token."
+  },
+  {
+    "id": "app.command.tryexecutecustomcommand.internal_error",
+    "translation": "Unable to execute the custom command."
+  },
+  {
+    "id": "app.command.updatecommand.internal_error",
+    "translation": "Unable to update the command."
+  },
+  {
     "id": "app.command_webhook.create_command_webhook.existing",
     "translation": "You cannot update an existing CommandWebhook."
   },
@@ -3178,46 +3217,6 @@
   {
     "id": "app.command_webhook.try_use.invalid",
     "translation": "Invalid webhook."
-=======
-    "id": "app.command.createcommand.internal_error",
-    "translation": "Unable to save the command."
-  },
-  {
-    "id": "app.command.deletecommand.internal_error",
-    "translation": "Unable to delete the command."
-  },
-  {
-    "id": "app.command.getcommand.internal_error",
-    "translation": "Unable to get the command."
-  },
-  {
-    "id": "app.command.listallcommands.internal_error",
-    "translation": "Unable to list the commands."
-  },
-  {
-    "id": "app.command.listautocompletecommands.internal_error",
-    "translation": "Unable to list the autocomplete commands."
-  },
-  {
-    "id": "app.command.listteamcommands.internal_error",
-    "translation": "Unable to list the team commands."
-  },
-  {
-    "id": "app.command.movecommand.internal_error",
-    "translation": "Unable to move the command."
-  },
-  {
-    "id": "app.command.regencommandtoken.internal_error",
-    "translation": "Unable to regenerate the command token."
-  },
-  {
-    "id": "app.command.tryexecutecustomcommand.internal_error",
-    "translation": "Unable to execute the custom command."
-  },
-  {
-    "id": "app.command.updatecommand.internal_error",
-    "translation": "Unable to update the command."
->>>>>>> 3f46cf6f
   },
   {
     "id": "app.emoji.create.internal_error",

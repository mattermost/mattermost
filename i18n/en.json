--- conflicted
+++ resolved
@@ -61,17 +61,6 @@
   },
   {
     "id": "api.acknowledgement.delete.archived_channel.app_error",
-<<<<<<< HEAD
-    "translation": ""
-  },
-  {
-    "id": "api.acknowledgement.delete.deadline.app_error",
-    "translation": ""
-  },
-  {
-    "id": "api.acknowledgement.save.archived_channel.app_error",
-    "translation": ""
-=======
     "translation": "You cannot remove an acknowledgment in an archived channel."
   },
   {
@@ -81,7 +70,6 @@
   {
     "id": "api.acknowledgement.save.archived_channel.app_error",
     "translation": "You cannot acknowledgment in an archived channel."
->>>>>>> 06e964b8
   },
   {
     "id": "api.admin.add_certificate.array.app_error",
@@ -4492,22 +4480,6 @@
     "translation": "Server is busy, non-critical services are temporarily unavailable."
   },
   {
-<<<<<<< HEAD
-    "id": "app.acknowledgement.delete_all_with_emoji_name.get_acknowledgement.app_error",
-    "translation": ""
-  },
-  {
-    "id": "app.acknowledgement.get.app_error",
-    "translation": ""
-  },
-  {
-    "id": "app.acknowledgement.getforpost.get.app_error",
-    "translation": ""
-  },
-  {
-    "id": "app.acknowledgement.save.save.app_error",
-    "translation": ""
-=======
     "id": "app.acknowledgement.delete.app_error",
     "translation": "Unable to delete acknowledgement."
   },
@@ -4522,7 +4494,6 @@
   {
     "id": "app.acknowledgement.save.save.app_error",
     "translation": "Unable to save acknowledgement for post."
->>>>>>> 06e964b8
   },
   {
     "id": "app.admin.saml.failure_decode_metadata_xml_from_idp.app_error",
@@ -6213,21 +6184,12 @@
     "translation": "Unable to update the Post."
   },
   {
-<<<<<<< HEAD
     "id": "app.post_priority.delete_persistent_notification_post.app_error",
     "translation": "Failed to delete persistent notification post"
   },
   {
-    "id": "app.post_priority.get_for_post.app_error",
-    "translation": "Unable to get postpriority for post"
-  },
-  {
-    "id": "app.post_prority.get_for_post.app_error",
-    "translation": ""
-=======
     "id": "app.post_prority.get_for_post.app_error",
     "translation": "Unable to get postpriority for post"
->>>>>>> 06e964b8
   },
   {
     "id": "app.post_reminder_dm",
@@ -8043,19 +8005,11 @@
   },
   {
     "id": "model.acknowledgement.is_valid.post_id.app_error",
-<<<<<<< HEAD
-    "translation": ""
-  },
-  {
-    "id": "model.acknowledgement.is_valid.user_id.app_error",
-    "translation": ""
-=======
     "translation": "Invalid post id."
   },
   {
     "id": "model.acknowledgement.is_valid.user_id.app_error",
     "translation": "Invalid user id."
->>>>>>> 06e964b8
   },
   {
     "id": "model.authorize.is_valid.auth_code.app_error",

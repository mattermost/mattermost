--- conflicted
+++ resolved
@@ -6144,15 +6144,11 @@
     "translation": "Unable to update the Post."
   },
   {
-<<<<<<< HEAD
     "id": "app.post_priority.delete_persistent_notification_post.app_error",
     "translation": "Failed to delete persistent notification post"
   },
   {
     "id": "app.post_priority.get_for_post.app_error",
-=======
-    "id": "app.post_prority.get_for_post.app_error",
->>>>>>> 17468769
     "translation": "Unable to get postpriority for post"
   },
   {

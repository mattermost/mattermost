[
  {
    "id": "April",
    "translation": "April"
  },
  {
    "id": "August",
    "translation": "August"
  },
  {
    "id": "December",
    "translation": "December"
  },
  {
    "id": "February",
    "translation": "February"
  },
  {
    "id": "January",
    "translation": "January"
  },
  {
    "id": "July",
    "translation": "July"
  },
  {
    "id": "June",
    "translation": "June"
  },
  {
    "id": "March",
    "translation": "March"
  },
  {
    "id": "May",
    "translation": "May"
  },
  {
    "id": "November",
    "translation": "November"
  },
  {
    "id": "October",
    "translation": "October"
  },
  {
    "id": "September",
    "translation": "September"
  },
  {
    "id": "api.admin.add_certificate.array.app_error",
    "translation": "No file under 'certificate' in request."
  },
  {
    "id": "api.admin.add_certificate.no_file.app_error",
    "translation": "No file under 'certificate' in request."
  },
  {
    "id": "api.admin.add_certificate.open.app_error",
    "translation": "Could not open certificate file."
  },
  {
    "id": "api.admin.add_certificate.parseform.app_error",
    "translation": "Error parsing multiform request"
  },
  {
    "id": "api.admin.add_certificate.saving.app_error",
    "translation": "Could not save certificate file."
  },
  {
    "id": "api.admin.delete_brand_image.storage.not_found",
    "translation": "Unable to delete brand image, not found."
  },
  {
    "id": "api.admin.file_read_error",
    "translation": "Error reading log file."
  },
  {
    "id": "api.admin.get_brand_image.storage.app_error",
    "translation": "Image storage is not configured."
  },
  {
    "id": "api.admin.ldap.not_available.app_error",
    "translation": "LDAP is not available."
  },
  {
    "id": "api.admin.remove_certificate.delete.app_error",
    "translation": "An error occurred while deleting the certificate."
  },
  {
    "id": "api.admin.saml.failure_get_metadata_from_idp.app_error",
    "translation": "Failed to obtain metadata from Identity Provider URL."
  },
  {
    "id": "api.admin.saml.failure_parse_idp_certificate.app_error",
    "translation": "Failure encountered while parsing the metadata information received from the Identity Provider to a certificate."
  },
  {
    "id": "api.admin.saml.failure_reset_authdata_to_email.app_error",
    "translation": "Failed to reset AuthData field to Email."
  },
  {
    "id": "api.admin.saml.failure_save_idp_certificate_file.app_error",
    "translation": "Could not save certificate file."
  },
  {
    "id": "api.admin.saml.invalid_xml_missing_idpssodescriptors.app_error",
    "translation": "Missing Identity Provider SSO Descriptors node in the XML."
  },
  {
    "id": "api.admin.saml.invalid_xml_missing_keydescriptor.app_error",
    "translation": "Missing Identity Provider Key Descriptors node in the XML."
  },
  {
    "id": "api.admin.saml.invalid_xml_missing_ssoservices.app_error",
    "translation": "Missing Identity Provider SSO Services node in the XML."
  },
  {
    "id": "api.admin.saml.metadata.app_error",
    "translation": "An error occurred while building Service Provider Metadata."
  },
  {
    "id": "api.admin.saml.not_available.app_error",
    "translation": "SAML 2.0 is not configured or supported on this server."
  },
  {
    "id": "api.admin.saml.set_certificate_from_metadata.invalid_body.app_error",
    "translation": "Invalid certificate text."
  },
  {
    "id": "api.admin.saml.set_certificate_from_metadata.invalid_content_type.app_error",
    "translation": "Invalid content type."
  },
  {
    "id": "api.admin.saml.set_certificate_from_metadata.missing_content_type.app_error",
    "translation": "Missing content type."
  },
  {
    "id": "api.admin.test_email.body",
    "translation": "It appears your Mattermost email is setup correctly!"
  },
  {
    "id": "api.admin.test_email.missing_server",
    "translation": "SMTP Server is required"
  },
  {
    "id": "api.admin.test_email.reenter_password",
    "translation": "The SMTP server, port, or username has changed. Please re-enter the SMTP password to test connection."
  },
  {
    "id": "api.admin.test_email.subject",
    "translation": "Mattermost - Testing Email Settings"
  },
  {
    "id": "api.admin.test_s3.missing_s3_bucket",
    "translation": "S3 Bucket is required"
  },
  {
    "id": "api.admin.upload_brand_image.array.app_error",
    "translation": "Empty array under 'image' in request."
  },
  {
    "id": "api.admin.upload_brand_image.no_file.app_error",
    "translation": "No file under 'image' in request."
  },
  {
    "id": "api.admin.upload_brand_image.parse.app_error",
    "translation": "Could not parse multipart form."
  },
  {
    "id": "api.admin.upload_brand_image.storage.app_error",
    "translation": "Unable to upload image. Image storage is not configured."
  },
  {
    "id": "api.admin.upload_brand_image.too_large.app_error",
    "translation": "Unable to upload file. File is too large."
  },
  {
    "id": "api.back_to_app",
    "translation": "Back to {{.SiteName}}"
  },
  {
    "id": "api.bot.create_disabled",
    "translation": "Bot creation has been disabled."
  },
  {
    "id": "api.bot.teams_channels.add_message_mobile",
    "translation": "Please add me to teams and channels you want me to interact in. To do this, use the browser or Mattermost Desktop App."
  },
  {
    "id": "api.channel.add_guest.added",
    "translation": "%v added to the channel as guest by %v."
  },
  {
    "id": "api.channel.add_member.added",
    "translation": "%v added to the channel by %v."
  },
  {
    "id": "api.channel.add_members.error",
    "translation": "Error adding channel member(s)."
  },
  {
    "id": "api.channel.add_members.user_denied",
    "translation": "Channel membership denied to the following users because of group constraints: {{ .UserIDs }}"
  },
  {
    "id": "api.channel.add_user.to.channel.failed.app_error",
    "translation": "Failed to add user to channel."
  },
  {
    "id": "api.channel.add_user.to.channel.failed.deleted.app_error",
    "translation": "Failed to add user to channel because they have been removed from the team."
  },
  {
    "id": "api.channel.add_user_to_channel.type.app_error",
    "translation": "Can not add user to this channel type."
  },
  {
    "id": "api.channel.change_channel_privacy.private_to_public",
    "translation": "This channel has been converted to a Public Channel and can be joined by any team member."
  },
  {
    "id": "api.channel.change_channel_privacy.public_to_private",
    "translation": "This channel has been converted to a Private Channel."
  },
  {
    "id": "api.channel.channel_member_counts_by_group.license.error",
    "translation": "Your license does not support groups"
  },
  {
    "id": "api.channel.create_channel.direct_channel.app_error",
    "translation": "Must use createDirectChannel API service for direct message channel creation."
  },
  {
    "id": "api.channel.create_channel.direct_channel.team_restricted_error",
    "translation": "A direct channel cannot be created between these users because they do not share a team in common."
  },
  {
    "id": "api.channel.create_channel.max_channel_limit.app_error",
    "translation": "Unable to create more than {{.MaxChannelsPerTeam}} channels for current team."
  },
  {
    "id": "api.channel.create_default_channels.off_topic",
    "translation": "Off-Topic"
  },
  {
    "id": "api.channel.create_default_channels.town_square",
    "translation": "Town Square"
  },
  {
    "id": "api.channel.create_direct_channel.invalid_user.app_error",
    "translation": "Invalid user ID for direct channel creation."
  },
  {
    "id": "api.channel.create_group.bad_size.app_error",
    "translation": "Group message channels must contain at least 3 and no more than 8 users."
  },
  {
    "id": "api.channel.create_group.bad_user.app_error",
    "translation": "One of the provided users does not exist."
  },
  {
    "id": "api.channel.delete_channel.archived",
    "translation": "%v archived the channel."
  },
  {
    "id": "api.channel.delete_channel.cannot.app_error",
    "translation": "Unable to delete the default channel {{.Channel}}."
  },
  {
    "id": "api.channel.delete_channel.deleted.app_error",
    "translation": "The channel has been archived or deleted."
  },
  {
    "id": "api.channel.delete_channel.type.invalid",
    "translation": "Unable to delete direct or group message channels"
  },
  {
    "id": "api.channel.get_channel_moderations.license.error",
    "translation": "Your license does not support channel moderation"
  },
  {
    "id": "api.channel.guest_join_channel.post_and_forget",
    "translation": "%v joined the channel as guest."
  },
  {
    "id": "api.channel.join_channel.permissions.app_error",
    "translation": "You do not have the appropriate permissions."
  },
  {
    "id": "api.channel.join_channel.post_and_forget",
    "translation": "%v joined the channel."
  },
  {
    "id": "api.channel.leave.default.app_error",
    "translation": "Unable to leave the default channel {{.Channel}}."
  },
  {
    "id": "api.channel.leave.direct.app_error",
    "translation": "Unable to leave a direct message channel."
  },
  {
    "id": "api.channel.leave.last_member.app_error",
    "translation": "You're the only member left, try removing the Private Channel instead of leaving."
  },
  {
    "id": "api.channel.leave.left",
    "translation": "%v left the channel."
  },
  {
    "id": "api.channel.move_channel.type.invalid",
    "translation": "Unable to move direct or group message channels"
  },
  {
    "id": "api.channel.patch_channel_moderations.cache_invalidation.error",
    "translation": "Error invalidating cache"
  },
  {
    "id": "api.channel.patch_channel_moderations.license.error",
    "translation": "Your license does not support channel moderation"
  },
  {
    "id": "api.channel.patch_update_channel.forbidden.app_error",
    "translation": "Failed to update the channel."
  },
  {
    "id": "api.channel.post_channel_privacy_message.error",
    "translation": "Failed to post channel privacy update message."
  },
  {
    "id": "api.channel.post_update_channel_displayname_message_and_forget.create_post.error",
    "translation": "Failed to post displayname update message"
  },
  {
    "id": "api.channel.post_update_channel_displayname_message_and_forget.retrieve_user.error",
    "translation": "Failed to retrieve user while updating channel DisplayName field"
  },
  {
    "id": "api.channel.post_update_channel_displayname_message_and_forget.updated_from",
    "translation": "%s updated the channel display name from: %s to: %s"
  },
  {
    "id": "api.channel.post_update_channel_header_message_and_forget.post.error",
    "translation": "Failed to post update channel header message"
  },
  {
    "id": "api.channel.post_update_channel_header_message_and_forget.removed",
    "translation": "%s removed the channel header (was: %s)"
  },
  {
    "id": "api.channel.post_update_channel_header_message_and_forget.retrieve_user.error",
    "translation": "Failed to retrieve user while updating channel header"
  },
  {
    "id": "api.channel.post_update_channel_header_message_and_forget.updated_from",
    "translation": "%s updated the channel header from: %s to: %s"
  },
  {
    "id": "api.channel.post_update_channel_header_message_and_forget.updated_to",
    "translation": "%s updated the channel header to: %s"
  },
  {
    "id": "api.channel.post_user_add_remove_message_and_forget.error",
    "translation": "Failed to post join/leave message"
  },
  {
    "id": "api.channel.remove.default.app_error",
    "translation": "Unable to remove user from the default channel {{.Channel}}."
  },
  {
    "id": "api.channel.remove_channel_member.type.app_error",
    "translation": "Unable to remove user from a channel."
  },
  {
    "id": "api.channel.remove_member.group_constrained.app_error",
    "translation": "Unable to remove a user from a group-constrained channel."
  },
  {
    "id": "api.channel.remove_member.removed",
    "translation": "%v removed from the channel."
  },
  {
    "id": "api.channel.remove_members.denied",
    "translation": "Channel membership removal denied to the following users because of group constraints: {{ .UserIDs }}"
  },
  {
    "id": "api.channel.remove_user_from_channel.app_error",
    "translation": "Can not remove user from this channel type."
  },
  {
    "id": "api.channel.rename_channel.cant_rename_direct_messages.app_error",
    "translation": "You cannot rename a direct message channel."
  },
  {
    "id": "api.channel.rename_channel.cant_rename_group_messages.app_error",
    "translation": "You cannot rename a group message channel."
  },
  {
    "id": "api.channel.restore_channel.restored.app_error",
    "translation": "Unable to unarchive channel. The channel is not archived."
  },
  {
    "id": "api.channel.restore_channel.unarchived",
    "translation": "{{.Username}} unarchived the channel."
  },
  {
    "id": "api.channel.update_channel.deleted.app_error",
    "translation": "The channel has been archived or deleted."
  },
  {
    "id": "api.channel.update_channel.tried.app_error",
    "translation": "Tried to perform an invalid update of the default channel {{.Channel}}."
  },
  {
    "id": "api.channel.update_channel.typechange.app_error",
    "translation": "Channel type cannot be updated."
  },
  {
    "id": "api.channel.update_channel_member_roles.changing_guest_role.app_error",
    "translation": "Invalid channel member update: You can't add or remove the guest role manually."
  },
  {
    "id": "api.channel.update_channel_member_roles.guest_and_user.app_error",
    "translation": "Invalid channel member update: A user must be a guest or a user but not both."
  },
  {
    "id": "api.channel.update_channel_member_roles.scheme_role.app_error",
    "translation": "The provided role is managed by a Scheme and therefore cannot be applied directly to a Channel Member."
  },
  {
    "id": "api.channel.update_channel_privacy.default_channel_error",
    "translation": "The default channel cannot be made private."
  },
  {
    "id": "api.channel.update_channel_scheme.license.error",
    "translation": "Your license does not support updating a channel's scheme"
  },
  {
    "id": "api.channel.update_channel_scheme.scheme_scope.error",
    "translation": "Unable to set the scheme to the channel because the supplied scheme is not a channel scheme."
  },
  {
    "id": "api.channel.update_team_member_roles.changing_guest_role.app_error",
    "translation": "Invalid team member update: You can't add or remove the guest role manually."
  },
  {
    "id": "api.channel.update_team_member_roles.scheme_role.app_error",
    "translation": "The provided role is managed by a Scheme and therefore cannot be applied directly to a Team Member."
  },
  {
    "id": "api.cloud.app_error",
    "translation": "Internal error during cloud api request."
  },
  {
    "id": "api.cloud.cws_webhook_event_missing_error",
    "translation": "Webhook event was not handled. Either it is missing or it is not valid."
  },
  {
    "id": "api.cloud.get_admins_emails.error",
    "translation": "Error getting system admins email."
  },
  {
    "id": "api.cloud.get_subscription.error",
    "translation": "Error getting cloud subscription."
  },
  {
    "id": "api.cloud.license_error",
    "translation": "Your license does not support cloud requests."
  },
  {
    "id": "api.cloud.request_error",
    "translation": "Error processing request to CWS."
  },
  {
    "id": "api.command.admin_only.app_error",
    "translation": "Integrations have been limited to admins only."
  },
  {
    "id": "api.command.command_post.forbidden.app_error",
    "translation": "Specified user is not a member of specified channel."
  },
  {
    "id": "api.command.disabled.app_error",
    "translation": "Commands have been disabled by the system admin."
  },
  {
    "id": "api.command.duplicate_trigger.app_error",
    "translation": "This trigger word is already in use. Please choose another word."
  },
  {
    "id": "api.command.execute_command.create_post_failed.app_error",
    "translation": "Command '{{.Trigger}}' failed to post response. Please contact your System Administrator."
  },
  {
    "id": "api.command.execute_command.failed.app_error",
    "translation": "Command with a trigger of '{{.Trigger}}' failed."
  },
  {
    "id": "api.command.execute_command.failed_empty.app_error",
    "translation": "Command with a trigger of '{{.Trigger}}' returned an empty response."
  },
  {
    "id": "api.command.execute_command.failed_resp.app_error",
    "translation": "Command with a trigger of '{{.Trigger}}' returned response {{.Status}}."
  },
  {
    "id": "api.command.execute_command.format.app_error",
    "translation": "Command trigger word is missing the leading slash character"
  },
  {
    "id": "api.command.execute_command.not_found.app_error",
    "translation": "Command with a trigger of '{{.Trigger}}' not found. To send a message beginning with \"/\", try adding an empty space at the beginning of the message."
  },
  {
    "id": "api.command.execute_command.start.app_error",
    "translation": "No command trigger found."
  },
  {
    "id": "api.command.invite_people.desc",
    "translation": "Send an email invite to your Mattermost team"
  },
  {
    "id": "api.command.invite_people.email_invitations_off",
    "translation": "Email invitations are disabled, no invite(s) sent"
  },
  {
    "id": "api.command.invite_people.email_off",
    "translation": "Email has not been configured, no invite(s) sent"
  },
  {
    "id": "api.command.invite_people.fail",
    "translation": "Encountered an error sending email invite(s)"
  },
  {
    "id": "api.command.invite_people.hint",
    "translation": "[name@domain.com ...]"
  },
  {
    "id": "api.command.invite_people.invite_off",
    "translation": "User creation has been disabled on this server, no invite(s) sent"
  },
  {
    "id": "api.command.invite_people.name",
    "translation": "invite_people"
  },
  {
    "id": "api.command.invite_people.no_email",
    "translation": "Please specify one or more valid email addresses"
  },
  {
    "id": "api.command.invite_people.sent",
    "translation": "Email invite(s) sent"
  },
  {
    "id": "api.command.team_mismatch.app_error",
    "translation": "Unable to update commands across teams."
  },
  {
    "id": "api.command_away.desc",
    "translation": "Set your status away"
  },
  {
    "id": "api.command_away.name",
    "translation": "away"
  },
  {
    "id": "api.command_away.success",
    "translation": "You are now away"
  },
  {
    "id": "api.command_channel_header.channel.app_error",
    "translation": "Error to retrieve the current channel."
  },
  {
    "id": "api.command_channel_header.desc",
    "translation": "Edit the channel header"
  },
  {
    "id": "api.command_channel_header.hint",
    "translation": "[text]"
  },
  {
    "id": "api.command_channel_header.message.app_error",
    "translation": "Text must be provided with the /header command."
  },
  {
    "id": "api.command_channel_header.name",
    "translation": "header"
  },
  {
    "id": "api.command_channel_header.permission.app_error",
    "translation": "You don't have the appropriate permissions to edit the channel header."
  },
  {
    "id": "api.command_channel_header.update_channel.app_error",
    "translation": "Error updating the channel header."
  },
  {
    "id": "api.command_channel_header.update_channel.max_length",
    "translation": "The text entered exceeds the character limit. The channel header is limited to {{.MaxLength}} characters."
  },
  {
    "id": "api.command_channel_purpose.channel.app_error",
    "translation": "Error to retrieve the current channel."
  },
  {
    "id": "api.command_channel_purpose.desc",
    "translation": "Edit the channel purpose"
  },
  {
    "id": "api.command_channel_purpose.direct_group.app_error",
    "translation": "Unable to set purpose for direct message channels. Use /header to set the header instead."
  },
  {
    "id": "api.command_channel_purpose.hint",
    "translation": "[text]"
  },
  {
    "id": "api.command_channel_purpose.message.app_error",
    "translation": "A message must be provided with the /purpose command."
  },
  {
    "id": "api.command_channel_purpose.name",
    "translation": "purpose"
  },
  {
    "id": "api.command_channel_purpose.permission.app_error",
    "translation": "You don't have the appropriate permissions to edit the channel purpose."
  },
  {
    "id": "api.command_channel_purpose.update_channel.app_error",
    "translation": "Error updating the channel purpose."
  },
  {
    "id": "api.command_channel_purpose.update_channel.max_length",
    "translation": "The text entered exceeds the character limit. The channel purpose is limited to {{.MaxLength}} characters."
  },
  {
    "id": "api.command_channel_remove.channel.app_error",
    "translation": "Error retrieving the current channel."
  },
  {
    "id": "api.command_channel_rename.channel.app_error",
    "translation": "Error to retrieve the current channel."
  },
  {
    "id": "api.command_channel_rename.desc",
    "translation": "Rename the channel"
  },
  {
    "id": "api.command_channel_rename.direct_group.app_error",
    "translation": "Unable to rename direct message channels."
  },
  {
    "id": "api.command_channel_rename.hint",
    "translation": "[text]"
  },
  {
    "id": "api.command_channel_rename.message.app_error",
    "translation": "A message must be provided with the /rename command."
  },
  {
    "id": "api.command_channel_rename.name",
    "translation": "rename"
  },
  {
    "id": "api.command_channel_rename.permission.app_error",
    "translation": "You don't have the appropriate permissions to rename the channel."
  },
  {
    "id": "api.command_channel_rename.too_long.app_error",
    "translation": "Channel name must be {{.Length}} or fewer characters."
  },
  {
    "id": "api.command_channel_rename.too_short.app_error",
    "translation": "Channel name must be {{.Length}} or more characters."
  },
  {
    "id": "api.command_channel_rename.update_channel.app_error",
    "translation": "Error to update the current channel."
  },
  {
    "id": "api.command_code.desc",
    "translation": "Display text as a code block"
  },
  {
    "id": "api.command_code.hint",
    "translation": "[text]"
  },
  {
    "id": "api.command_code.message.app_error",
    "translation": "A message must be provided with the /code command."
  },
  {
    "id": "api.command_code.name",
    "translation": "code"
  },
  {
    "id": "api.command_collapse.desc",
    "translation": "Turn on auto-collapsing of image previews"
  },
  {
    "id": "api.command_collapse.name",
    "translation": "collapse"
  },
  {
    "id": "api.command_collapse.success",
    "translation": "Image links now collapse by default"
  },
  {
    "id": "api.command_custom_status.app_error",
    "translation": "Error setting the status."
  },
  {
    "id": "api.command_custom_status.clear.app_error",
    "translation": "Error clearing the status."
  },
  {
    "id": "api.command_custom_status.clear.success",
    "translation": "Your status was cleared."
  },
  {
    "id": "api.command_custom_status.desc",
    "translation": "Set or clear your status"
  },
  {
    "id": "api.command_custom_status.hint",
    "translation": "[:emoji_name:] [status_message] or clear"
  },
  {
    "id": "api.command_custom_status.name",
    "translation": "status"
  },
  {
    "id": "api.command_custom_status.success",
    "translation": "Your status is set to “{{.EmojiName}} {{.StatusMessage}}”. You can change your status from the status popover in the channel sidebar header."
  },
  {
    "id": "api.command_dnd.desc",
    "translation": "Do not disturb disables desktop and mobile push notifications."
  },
  {
    "id": "api.command_dnd.name",
    "translation": "dnd"
  },
  {
    "id": "api.command_dnd.success",
    "translation": "Do Not Disturb is enabled. You will not receive desktop or mobile push notifications until Do Not Disturb is turned off."
  },
  {
    "id": "api.command_echo.delay.app_error",
    "translation": "Delays must be under 10000 seconds."
  },
  {
    "id": "api.command_echo.desc",
    "translation": "Echo back text from your account"
  },
  {
    "id": "api.command_echo.high_volume.app_error",
    "translation": "High volume of echo request, cannot process request."
  },
  {
    "id": "api.command_echo.hint",
    "translation": "'message' [delay in seconds]"
  },
  {
    "id": "api.command_echo.message.app_error",
    "translation": "A message must be provided with the /echo command."
  },
  {
    "id": "api.command_echo.name",
    "translation": "echo"
  },
  {
    "id": "api.command_expand.desc",
    "translation": "Turn off auto-collapsing of image previews"
  },
  {
    "id": "api.command_expand.name",
    "translation": "expand"
  },
  {
    "id": "api.command_expand.success",
    "translation": "Image links now expand by default"
  },
  {
    "id": "api.command_expand_collapse.fail.app_error",
    "translation": "An error occurred while expanding previews."
  },
  {
    "id": "api.command_groupmsg.desc",
    "translation": "Sends a Group Message to the specified users"
  },
  {
    "id": "api.command_groupmsg.fail.app_error",
    "translation": "An error occurred while messaging the users."
  },
  {
    "id": "api.command_groupmsg.group_fail.app_error",
    "translation": "An error occurred while creating the group message."
  },
  {
    "id": "api.command_groupmsg.hint",
    "translation": "@[username1],@[username2] 'message'"
  },
  {
    "id": "api.command_groupmsg.invalid_user.app_error",
    "translation": {
      "one": "Unable to find the user: {{.Users}}",
      "other": "Unable to find the users: {{.Users}}"
    }
  },
  {
    "id": "api.command_groupmsg.max_users.app_error",
    "translation": "Group messages are limited to a maximum of {{.MaxUsers}} users."
  },
  {
    "id": "api.command_groupmsg.min_users.app_error",
    "translation": "Group messages are limited to a minimum of {{.MinUsers}} users."
  },
  {
    "id": "api.command_groupmsg.name",
    "translation": "message"
  },
  {
    "id": "api.command_groupmsg.permission.app_error",
    "translation": "You don't have the appropriate permissions to create a new group message."
  },
  {
    "id": "api.command_help.desc",
    "translation": "Open the Mattermost help page"
  },
  {
    "id": "api.command_help.name",
    "translation": "help"
  },
  {
    "id": "api.command_invite.channel.app_error",
    "translation": "Error to retrieve the current channel."
  },
  {
    "id": "api.command_invite.channel.error",
    "translation": "Could not find the channel {{.Channel}}. Please use the [channel handle](https://about.mattermost.com/default-channel-handle-documentation) to identify channels."
  },
  {
    "id": "api.command_invite.desc",
    "translation": "Invite a user to a channel"
  },
  {
    "id": "api.command_invite.directchannel.app_error",
    "translation": "You can't add someone to a direct message channel."
  },
  {
    "id": "api.command_invite.fail.app_error",
    "translation": "An error occurred while joining the channel."
  },
  {
    "id": "api.command_invite.group_constrained_user_denied",
    "translation": "This channel is managed by groups.  This user is not part of a group that is synced to this channel."
  },
  {
    "id": "api.command_invite.hint",
    "translation": "@[username] ~[channel]"
  },
  {
    "id": "api.command_invite.missing_message.app_error",
    "translation": "Missing Username and Channel."
  },
  {
    "id": "api.command_invite.missing_user.app_error",
    "translation": "We couldn't find the user. They may have been deactivated by the System Administrator."
  },
  {
    "id": "api.command_invite.name",
    "translation": "invite"
  },
  {
    "id": "api.command_invite.permission.app_error",
    "translation": "You don't have enough permissions to add {{.User}} in {{.Channel}}."
  },
  {
    "id": "api.command_invite.private_channel.app_error",
    "translation": "Could not find the channel {{.Channel}}. Please use the channel handle to identify channels."
  },
  {
    "id": "api.command_invite.success",
    "translation": "{{.User}} added to {{.Channel}} channel."
  },
  {
    "id": "api.command_invite.user_already_in_channel.app_error",
    "translation": "{{.User}} is already in the channel."
  },
  {
    "id": "api.command_invite.user_not_in_team.app_error",
    "translation": "@{{.Username}} is not a member of the team."
  },
  {
    "id": "api.command_invite_people.permission.app_error",
    "translation": "You don't have permission to invite new users to this server."
  },
  {
    "id": "api.command_join.desc",
    "translation": "Join the open channel"
  },
  {
    "id": "api.command_join.fail.app_error",
    "translation": "An error occurred while joining the channel."
  },
  {
    "id": "api.command_join.hint",
    "translation": "~[channel]"
  },
  {
    "id": "api.command_join.list.app_error",
    "translation": "An error occurred while listing channels."
  },
  {
    "id": "api.command_join.missing.app_error",
    "translation": "Unable to find the channel."
  },
  {
    "id": "api.command_join.name",
    "translation": "join"
  },
  {
    "id": "api.command_kick.name",
    "translation": "kick"
  },
  {
    "id": "api.command_leave.desc",
    "translation": "Leave the current channel"
  },
  {
    "id": "api.command_leave.fail.app_error",
    "translation": "An error occurred while leaving the channel."
  },
  {
    "id": "api.command_leave.name",
    "translation": "leave"
  },
  {
    "id": "api.command_logout.desc",
    "translation": "Logout of Mattermost"
  },
  {
    "id": "api.command_logout.name",
    "translation": "logout"
  },
  {
    "id": "api.command_me.desc",
    "translation": "Do an action"
  },
  {
    "id": "api.command_me.hint",
    "translation": "[message]"
  },
  {
    "id": "api.command_me.name",
    "translation": "me"
  },
  {
    "id": "api.command_msg.desc",
    "translation": "Send Direct Message to a user"
  },
  {
    "id": "api.command_msg.dm_fail.app_error",
    "translation": "An error occurred while creating the direct message."
  },
  {
    "id": "api.command_msg.fail.app_error",
    "translation": "An error occurred while messaging the user."
  },
  {
    "id": "api.command_msg.hint",
    "translation": "@[username] 'message'"
  },
  {
    "id": "api.command_msg.missing.app_error",
    "translation": "Unable to find the user."
  },
  {
    "id": "api.command_msg.name",
    "translation": "message"
  },
  {
    "id": "api.command_msg.permission.app_error",
    "translation": "You don't have the appropriate permissions to direct message this user."
  },
  {
    "id": "api.command_mute.desc",
    "translation": "Turns off desktop, email and push notifications for the current channel or the [channel] specified."
  },
  {
    "id": "api.command_mute.error",
    "translation": "Could not find the channel {{.Channel}}. Please use the [channel handle](https://about.mattermost.com/default-channel-handle-documentation) to identify channels."
  },
  {
    "id": "api.command_mute.hint",
    "translation": "~[channel]"
  },
  {
    "id": "api.command_mute.name",
    "translation": "mute"
  },
  {
    "id": "api.command_mute.no_channel.error",
    "translation": "Could not find the specified channel. Please use the [channel handle](https://about.mattermost.com/default-channel-handle-documentation) to identify channels."
  },
  {
    "id": "api.command_mute.not_member.error",
    "translation": "Could not mute channel {{.Channel}} as you are not a member."
  },
  {
    "id": "api.command_mute.success_mute",
    "translation": "You will not receive notifications for {{.Channel}} until channel mute is turned off."
  },
  {
    "id": "api.command_mute.success_mute_direct_msg",
    "translation": "You will not receive notifications for this channel until channel mute is turned off."
  },
  {
    "id": "api.command_mute.success_unmute",
    "translation": "{{.Channel}} is no longer muted."
  },
  {
    "id": "api.command_mute.success_unmute_direct_msg",
    "translation": "This channel is no longer muted."
  },
  {
    "id": "api.command_offline.desc",
    "translation": "Set your status offline"
  },
  {
    "id": "api.command_offline.name",
    "translation": "offline"
  },
  {
    "id": "api.command_offline.success",
    "translation": "You are now offline"
  },
  {
    "id": "api.command_online.desc",
    "translation": "Set your status online"
  },
  {
    "id": "api.command_online.name",
    "translation": "online"
  },
  {
    "id": "api.command_online.success",
    "translation": "You are now online"
  },
  {
    "id": "api.command_open.name",
    "translation": "open"
  },
  {
    "id": "api.command_remote.accept.help",
    "translation": "Accept an invitation from an external Mattermost instance"
  },
  {
    "id": "api.command_remote.accept_invitation",
    "translation": "Invitation accepted and confirmed.\nSiteURL: {{.SiteURL}}"
  },
  {
    "id": "api.command_remote.accept_invitation.error",
    "translation": "Could not accept invitation: {{.Error}}"
  },
  {
    "id": "api.command_remote.add_remote.error",
    "translation": "Could not add secure connection: {{.Error}}"
  },
  {
    "id": "api.command_remote.cluster_removed",
    "translation": "Secure connection {{.RemoteId}} {{.Result}}."
  },
  {
    "id": "api.command_remote.decode_invitation.error",
    "translation": "Could not decode invitation: {{.Error}}"
  },
  {
    "id": "api.command_remote.desc",
    "translation": "Invite secure connections for communication across Mattermost instances."
  },
  {
    "id": "api.command_remote.displayname.help",
    "translation": "Secure connection display name"
  },
  {
    "id": "api.command_remote.displayname.hint",
    "translation": "A display name for the secure connection"
  },
  {
    "id": "api.command_remote.encrypt_invitation.error",
    "translation": "Could not encrypt invitation: {{.Error}}"
  },
  {
    "id": "api.command_remote.fetch_status.error",
    "translation": "Could not fetch secure connections: {{.Error}}"
  },
  {
    "id": "api.command_remote.hint",
    "translation": "[action]"
  },
  {
    "id": "api.command_remote.incorrect_password.error",
    "translation": "Could not decrypt invitation. Incorrect password or corrupt invitation: {{.Error}}"
  },
  {
    "id": "api.command_remote.invitation.help",
    "translation": "Invitation from secure connection"
  },
  {
    "id": "api.command_remote.invitation.hint",
    "translation": "The encrypted invitation from a secure connection"
  },
  {
    "id": "api.command_remote.invitation_created",
    "translation": "Invitation created."
  },
  {
    "id": "api.command_remote.invite.help",
    "translation": "Invite a secure connection"
  },
  {
    "id": "api.command_remote.invite_password.help",
    "translation": "Invitation password"
  },
  {
    "id": "api.command_remote.invite_password.hint",
    "translation": "Password to be used to encrypt the invitation"
  },
  {
    "id": "api.command_remote.invite_summary",
    "translation": "Send the following AES 256-bit encrypted invitation to the external Mattermost System Admin along with the password. They will use the `{{.Command}}` slash command to accept the invitation.\n\n```\n{{.Invitation}}\n```\n\n**Ensure the secure connection can access your Mattermost instance via** {{.SiteURL}}"
  },
  {
    "id": "api.command_remote.missing_command",
    "translation": "Missing command. Available actions: {{.Actions}}"
  },
  {
    "id": "api.command_remote.missing_empty",
    "translation": "Missing or empty `{{.Arg}}`"
  },
  {
    "id": "api.command_remote.name",
    "translation": "secure-connection"
  },
  {
    "id": "api.command_remote.name.help",
    "translation": "Secure connection name"
  },
  {
    "id": "api.command_remote.name.hint",
    "translation": "A unique name for the secure connection"
  },
  {
    "id": "api.command_remote.permission_required",
    "translation": "You require `{{.Permission}}` permission to manage secure connections."
  },
  {
    "id": "api.command_remote.remote_add_remove.help",
    "translation": "Add/remove secure connections. Available actions: {{.Actions}}"
  },
  {
    "id": "api.command_remote.remote_table_header",
    "translation": "| Secure connection | Display name | Connection ID | Site URL | Invite accepted | Online | Last ping  |"
  },
  {
    "id": "api.command_remote.remotes_not_found",
    "translation": "No secure connections found."
  },
  {
    "id": "api.command_remote.remove.help",
    "translation": "Removes a secure connection"
  },
  {
    "id": "api.command_remote.remove_remote.error",
    "translation": "Could not remove secure connection: {{.Error}}"
  },
  {
    "id": "api.command_remote.remove_remote_id.help",
    "translation": "ID of secure connection to remove."
  },
  {
    "id": "api.command_remote.service_disabled",
    "translation": "Secure Connection Service is disabled."
  },
  {
    "id": "api.command_remote.service_not_enabled",
    "translation": "Secure Connection Service not enabled."
  },
  {
    "id": "api.command_remote.site_url_not_set",
    "translation": "Site URL not set. Please set this in System Console > Environment > Web Server."
  },
  {
    "id": "api.command_remote.status.help",
    "translation": "Displays status for all secure connections"
  },
  {
    "id": "api.command_remote.unknown_action",
    "translation": "Unknown action `{{.Action}}`"
  },
  {
    "id": "api.command_remove.desc",
    "translation": "Remove a member from the channel"
  },
  {
    "id": "api.command_remove.direct_group.app_error",
    "translation": "You can't remove someone from a direct message channel."
  },
  {
    "id": "api.command_remove.group_constrained_user_denied",
    "translation": "User cannot be removed from the channel by you because they are a member of the groups linked to this channel. To remove them from this channel, they must be removed from the linked groups."
  },
  {
    "id": "api.command_remove.hint",
    "translation": "@[username]"
  },
  {
    "id": "api.command_remove.message.app_error",
    "translation": "A message must be provided with the /remove or /kick command."
  },
  {
    "id": "api.command_remove.missing.app_error",
    "translation": "We couldn't find the user. They may have been deactivated by the System Administrator."
  },
  {
    "id": "api.command_remove.name",
    "translation": "remove"
  },
  {
    "id": "api.command_remove.permission.app_error",
    "translation": "You don't have the appropriate permissions to remove the member."
  },
  {
    "id": "api.command_remove.user_not_in_channel",
    "translation": "{{.Username}} is not a member of this channel."
  },
  {
    "id": "api.command_search.desc",
    "translation": "Search text in messages"
  },
  {
    "id": "api.command_search.hint",
    "translation": "[text]"
  },
  {
    "id": "api.command_search.name",
    "translation": "search"
  },
  {
    "id": "api.command_search.unsupported.app_error",
    "translation": "The search command is not supported on your device."
  },
  {
    "id": "api.command_settings.desc",
    "translation": "Open the Account Settings dialog"
  },
  {
    "id": "api.command_settings.name",
    "translation": "settings"
  },
  {
    "id": "api.command_settings.unsupported.app_error",
    "translation": "The settings command is not supported on your device."
  },
  {
    "id": "api.command_share.available_actions",
    "translation": "Available actions: {{.Actions}}"
  },
  {
    "id": "api.command_share.channel_invite.error",
    "translation": "Error inviting `{{.Name}}` to this channel: {{.Error}}"
  },
  {
    "id": "api.command_share.channel_invite_not_home.error",
    "translation": "Cannot invite secure connection to a shared channel originating somewhere else."
  },
  {
    "id": "api.command_share.channel_remote_id_not_exists",
    "translation": "Shared channel secure connection `{{.RemoteId}}` does not exist for this channel."
  },
  {
    "id": "api.command_share.channel_shared",
    "translation": "This channel is now shared."
  },
  {
    "id": "api.command_share.channel_status.help",
    "translation": "Displays status for this shared channel"
  },
  {
    "id": "api.command_share.channel_status_id",
    "translation": "Status for channel ID `{{.ChannelId}}`"
  },
  {
    "id": "api.command_share.check_channel_exist.error",
    "translation": "Error while checking if shared channel exists: {{.Error}}"
  },
  {
    "id": "api.command_share.could_not_uninvite.error",
    "translation": "Could not uninvite `{{.RemoteId}}`: {{.Error}}"
  },
  {
    "id": "api.command_share.desc",
    "translation": "Shares the current channel with an external Mattermost instance."
  },
  {
    "id": "api.command_share.fetch_remote.error",
    "translation": "Error fetching secure connections: {{.Error}}"
  },
  {
    "id": "api.command_share.fetch_remote_status.error",
    "translation": "Could not fetch status for secure connections: {{.Error}}."
  },
  {
    "id": "api.command_share.hint",
    "translation": "[action]"
  },
  {
    "id": "api.command_share.invalid_value.error",
    "translation": "Invalid value for '{{.Arg}}': {{.Error}}"
  },
  {
    "id": "api.command_share.invitation_sent",
    "translation": "Shared channel invitation has been sent to `{{.Name}} {{.SiteURL}}`."
  },
  {
    "id": "api.command_share.invite_remote.help",
    "translation": "Invites an external Mattermost instance to the current shared channel"
  },
  {
    "id": "api.command_share.missing_action",
    "translation": "Missing action. Available actions: {{.Actions}}"
  },
  {
    "id": "api.command_share.must_specify_valid_remote",
    "translation": "Must specify a valid secure connection ID to invite."
  },
  {
    "id": "api.command_share.name",
    "translation": "share-channel"
  },
  {
    "id": "api.command_share.no_remote_invited",
    "translation": "No secure connections have been invited to this channel."
  },
  {
    "id": "api.command_share.not_shared_channel_unshare",
    "translation": "Cannot unshare a channel that is not shared."
  },
  {
    "id": "api.command_share.permission_required",
    "translation": "You require `{{.Permission}}` permission to manage shared channels."
  },
  {
    "id": "api.command_share.remote_already_invited",
    "translation": "The secure connection has already been invited."
  },
  {
    "id": "api.command_share.remote_id.help",
    "translation": "ID of an existing secure connection. See `secure-connection` command to add a secure connection."
  },
  {
    "id": "api.command_share.remote_id_invalid.error",
    "translation": "Secure connection ID is invalid: {{.Error}}"
  },
  {
    "id": "api.command_share.remote_not_valid",
    "translation": "Must specify a valid secure connection ID to uninvite"
  },
  {
    "id": "api.command_share.remote_table_header",
    "translation": "| Secure connection | Site URL | Read only | Invite accepted | Online | Last sync |"
  },
  {
    "id": "api.command_share.remote_uninvited",
    "translation": "Secure connection `{{.RemoteId}}` uninvited."
  },
  {
    "id": "api.command_share.service_disabled",
    "translation": "Shared Channels Service is disabled."
  },
  {
    "id": "api.command_share.share_channel.error",
    "translation": "Cannot share this channel: {{.Error}}"
  },
  {
    "id": "api.command_share.share_read_only.help",
    "translation": "Channel will be shared in read-only mode"
  },
  {
    "id": "api.command_share.share_read_only.hint",
    "translation": "[readonly] - 'Y' or 'N'.  Defaults to 'N'"
  },
  {
    "id": "api.command_share.shared_channel_unavailable",
    "translation": "This channel is no longer shared."
  },
  {
    "id": "api.command_share.shared_channel_unshare.error",
    "translation": "Cannot unshare this channel: {{.Error}}."
  },
  {
    "id": "api.command_share.uninvite_remote.help",
    "translation": "Uninvites a secure connection from this shared channel"
  },
  {
    "id": "api.command_share.uninvite_remote_id.help",
    "translation": "ID of secure connection to uninvite."
  },
  {
    "id": "api.command_share.unknown_action",
    "translation": "Unknown action `{{.Action}}`. Available actions: {{.Actions}}"
  },
  {
    "id": "api.command_share.unshare_channel.help",
    "translation": "Unshares the current channel"
  },
  {
    "id": "api.command_shortcuts.desc",
    "translation": "Displays a list of keyboard shortcuts"
  },
  {
    "id": "api.command_shortcuts.name",
    "translation": "shortcuts"
  },
  {
    "id": "api.command_shortcuts.unsupported.app_error",
    "translation": "The shortcuts command is not supported on your device."
  },
  {
    "id": "api.command_shrug.desc",
    "translation": "Adds ¯\\_(ツ)_/¯ to your message"
  },
  {
    "id": "api.command_shrug.hint",
    "translation": "[message]"
  },
  {
    "id": "api.command_shrug.name",
    "translation": "shrug"
  },
  {
    "id": "api.config.client.old_format.app_error",
    "translation": "New format for the client configuration is not supported yet. Please specify format=old in the query string."
  },
  {
    "id": "api.config.get_config.restricted_merge.app_error",
    "translation": "Failed to merge given config."
  },
  {
    "id": "api.config.migrate_config.app_error",
    "translation": "Failed to migrate config store."
  },
  {
    "id": "api.config.patch_config.diff.app_error",
    "translation": "Failed to diff configs"
  },
  {
    "id": "api.config.patch_config.restricted_merge.app_error",
    "translation": "Failed to merge given config."
  },
  {
    "id": "api.config.reload_config.app_error",
    "translation": "Failed to reload config."
  },
  {
    "id": "api.config.update_config.clear_siteurl.app_error",
    "translation": "Site URL cannot be cleared."
  },
  {
    "id": "api.config.update_config.diff.app_error",
    "translation": "Failed to diff configs"
  },
  {
    "id": "api.config.update_config.not_allowed_security.app_error",
    "translation": "Changing {{.Name}} is not allowed due to security reasons."
  },
  {
    "id": "api.config.update_config.restricted_merge.app_error",
    "translation": "Failed to merge given config."
  },
  {
    "id": "api.context.404.app_error",
    "translation": "Sorry, we could not find the page."
  },
  {
    "id": "api.context.get_user.app_error",
    "translation": "Unable to get user from session UserID."
  },
  {
    "id": "api.context.invalid_body_param.app_error",
    "translation": "Invalid or missing {{.Name}} in request body."
  },
  {
    "id": "api.context.invalid_param.app_error",
    "translation": "Invalid {{.Name}} parameter."
  },
  {
    "id": "api.context.invalid_token.error",
    "translation": "Invalid session token={{.Token}}, err={{.Error}}"
  },
  {
    "id": "api.context.invalid_url_param.app_error",
    "translation": "Invalid or missing {{.Name}} parameter in request URL."
  },
  {
    "id": "api.context.invitation_expired.error",
    "translation": "Invitation is expired."
  },
  {
    "id": "api.context.json_encoding.app_error",
    "translation": "Error encoding JSON."
  },
  {
    "id": "api.context.local_origin_required.app_error",
    "translation": "This endpoint requires a local request origin."
  },
  {
    "id": "api.context.mfa_required.app_error",
    "translation": "Multi-factor authentication is required on this server."
  },
  {
    "id": "api.context.permissions.app_error",
    "translation": "You do not have the appropriate permissions."
  },
  {
    "id": "api.context.remote_id_invalid.app_error",
    "translation": "Unable to find secure connectionID {{.RemoteId}}."
  },
  {
    "id": "api.context.remote_id_mismatch.app_error",
    "translation": "Secure connection ID mismatch."
  },
  {
    "id": "api.context.remote_id_missing.app_error",
    "translation": "Secure connection ID missing."
  },
  {
    "id": "api.context.server_busy.app_error",
    "translation": "Server is busy, non-critical services are temporarily unavailable."
  },
  {
    "id": "api.context.session_expired.app_error",
    "translation": "Invalid or expired session, please login again."
  },
  {
    "id": "api.context.token_provided.app_error",
    "translation": "Session is not OAuth but token was provided in the query string."
  },
  {
    "id": "api.create_terms_of_service.custom_terms_of_service_disabled.app_error",
    "translation": "Custom terms of service feature is disabled."
  },
  {
    "id": "api.create_terms_of_service.empty_text.app_error",
    "translation": "Please enter text for your Custom Terms of Service."
  },
  {
    "id": "api.custom_status.disabled",
    "translation": "Custom status feature has been disabled. Please contact your system administrator for details."
  },
  {
    "id": "api.custom_status.recent_custom_statuses.delete.app_error",
    "translation": "Failed to delete the recent status. Please try adding the status first or contact your system administrator for details."
  },
  {
    "id": "api.custom_status.set_custom_statuses.update.app_error",
    "translation": "Failed to update the custom status. Please add either emoji or custom text status or both."
  },
  {
    "id": "api.email.send_warn_metric_ack.failure.app_error",
    "translation": "Failure to send admin acknowledgment email"
  },
  {
    "id": "api.email.send_warn_metric_ack.invalid_warn_metric.app_error",
    "translation": "Could not find warn metric."
  },
  {
    "id": "api.email.send_warn_metric_ack.missing_server.app_error",
    "translation": "SMTP Server is required"
  },
  {
    "id": "api.email_batching.add_notification_email_to_batch.channel_full.app_error",
    "translation": "Email batching job's receiving channel was full. Please increase the EmailBatchingBufferSize."
  },
  {
    "id": "api.email_batching.add_notification_email_to_batch.disabled.app_error",
    "translation": "Email batching has been disabled by the system administrator."
  },
  {
    "id": "api.email_batching.send_batched_email_notification.button",
    "translation": "Open Mattermost"
  },
  {
    "id": "api.email_batching.send_batched_email_notification.messageButton",
    "translation": "View this message"
  },
  {
    "id": "api.email_batching.send_batched_email_notification.subTitle",
    "translation": "See below for a summary of your new messages."
  },
  {
    "id": "api.email_batching.send_batched_email_notification.subject",
    "translation": {
      "one": "[{{.SiteName}}] New Notification for {{.Month}} {{.Day}}, {{.Year}}",
      "other": "[{{.SiteName}}] New Notifications for {{.Month}} {{.Day}}, {{.Year}}"
    }
  },
  {
    "id": "api.email_batching.send_batched_email_notification.time",
    "translation": "{{.Hour}}:{{.Minute}} {{.TimeZone}}"
  },
  {
    "id": "api.email_batching.send_batched_email_notification.title",
    "translation": "You have new messages"
  },
  {
    "id": "api.emoji.create.duplicate.app_error",
    "translation": "Unable to create emoji. Another emoji with the same name already exists."
  },
  {
    "id": "api.emoji.create.internal_error",
    "translation": "server_error: Encountered internal server error creating the emoji."
  },
  {
    "id": "api.emoji.create.other_user.app_error",
    "translation": "Invalid user id."
  },
  {
    "id": "api.emoji.create.parse.app_error",
    "translation": "Unable to create emoji. Could not understand request."
  },
  {
    "id": "api.emoji.create.too_large.app_error",
    "translation": "Unable to create emoji. Image must be less than 1 MB in size."
  },
  {
    "id": "api.emoji.disabled.app_error",
    "translation": "Custom emoji have been disabled by the system admin."
  },
  {
    "id": "api.emoji.get_image.decode.app_error",
    "translation": "Unable to decode image file for emoji."
  },
  {
    "id": "api.emoji.get_image.read.app_error",
    "translation": "Unable to read image file for emoji."
  },
  {
    "id": "api.emoji.storage.app_error",
    "translation": "File storage not configured properly. Please configure for either S3 or local server file storage."
  },
  {
    "id": "api.emoji.upload.image.app_error",
    "translation": "Unable to create emoji. File must be a PNG, JPEG, or GIF."
  },
  {
    "id": "api.emoji.upload.large_image.decode_error",
    "translation": "Unable to create emoji. An error occurred when trying to decode the image."
  },
  {
    "id": "api.emoji.upload.large_image.encode_error",
    "translation": "Unable to create emoji. An error occurred when trying to encode the image."
  },
  {
    "id": "api.emoji.upload.large_image.gif_decode_error",
    "translation": "Unable to create emoji. An error occurred when trying to decode the GIF image."
  },
  {
    "id": "api.emoji.upload.large_image.gif_encode_error",
    "translation": "Unable to create emoji. An error occurred when trying to encode the GIF image."
  },
  {
    "id": "api.emoji.upload.large_image.too_large.app_error",
    "translation": "Unable to create emoji. Image must be smaller than {{.MaxWidth}} by {{.MaxHeight}}."
  },
  {
    "id": "api.emoji.upload.open.app_error",
    "translation": "Unable to create the emoji. An error occurred when trying to open the attached image."
  },
  {
    "id": "api.error_get_first_admin_visit_marketplace_status",
    "translation": "Error trying to retrieve the first admin visit marketplace status from the store."
  },
  {
    "id": "api.error_set_first_admin_visit_marketplace_status",
    "translation": "Error trying to save the first admin visit marketplace status in the store."
  },
  {
    "id": "api.export.export_not_found.app_error",
    "translation": "Unable to find export file."
  },
  {
    "id": "api.file.append_file.app_error",
    "translation": "Unable to append data to the file."
  },
  {
    "id": "api.file.attachments.disabled.app_error",
    "translation": "File attachments have been disabled on this server."
  },
  {
    "id": "api.file.file_exists.app_error",
    "translation": "Unable to check if the file exists."
  },
  {
    "id": "api.file.file_mod_time.app_error",
    "translation": "Unable to get last modification time for file."
  },
  {
    "id": "api.file.file_reader.app_error",
    "translation": "Unable to get a file reader."
  },
  {
    "id": "api.file.file_size.app_error",
    "translation": "Unable to get the file size."
  },
  {
    "id": "api.file.get_file.public_invalid.app_error",
    "translation": "The public link does not appear to be valid."
  },
  {
    "id": "api.file.get_file_preview.no_preview.app_error",
    "translation": "File doesn't have a preview image."
  },
  {
    "id": "api.file.get_file_thumbnail.no_thumbnail.app_error",
    "translation": "File doesn't have a thumbnail image."
  },
  {
    "id": "api.file.get_public_link.disabled.app_error",
    "translation": "Public links have been disabled."
  },
  {
    "id": "api.file.get_public_link.no_post.app_error",
    "translation": "Unable to get public link for file. File must be attached to a post that can be read by the current user."
  },
  {
    "id": "api.file.list_directory.app_error",
    "translation": "Unable to list directory."
  },
  {
    "id": "api.file.move_file.app_error",
    "translation": "Unable to move file."
  },
  {
    "id": "api.file.no_driver.app_error",
    "translation": "No file driver selected."
  },
  {
    "id": "api.file.read_file.app_error",
    "translation": "Unable to read the file."
  },
  {
    "id": "api.file.read_file.reading_local.app_error",
    "translation": "Encountered an error reading from local server file storage."
  },
  {
    "id": "api.file.remove_directory.app_error",
    "translation": "Unable to remove the directory."
  },
  {
    "id": "api.file.remove_file.app_error",
    "translation": "Unable to remove the file."
  },
  {
    "id": "api.file.test_connection.app_error",
    "translation": "Unable to access the file storage."
  },
  {
    "id": "api.file.test_connection_s3_auth.app_error",
    "translation": "Unable to connect to S3. Verify your Amazon S3 connection authorization parameters and authentication settings."
  },
  {
    "id": "api.file.test_connection_s3_bucket_does_not_exist.app_error",
    "translation": "Ensure your Amazon S3 bucket is available, and verify your bucket permissions."
  },
  {
    "id": "api.file.upload_file.incorrect_channelId.app_error",
    "translation": "Unable to upload the file. Incorrect channel ID: {{.channelId}}"
  },
  {
    "id": "api.file.upload_file.incorrect_number_of_client_ids.app_error",
    "translation": "Unable to upload file(s). Have {{.NumClientIds}} client_ids for {{.NumFiles}} files."
  },
  {
    "id": "api.file.upload_file.incorrect_number_of_files.app_error",
    "translation": "Unable to upload files. Incorrect number of files specified."
  },
  {
    "id": "api.file.upload_file.large_image.app_error",
    "translation": "File above maximum dimensions could not be uploaded: {{.Filename}}"
  },
  {
    "id": "api.file.upload_file.large_image_detailed.app_error",
    "translation": "{{.Filename}} dimensions ({{.Width}} by {{.Height}} pixels) exceed the limits."
  },
  {
    "id": "api.file.upload_file.multiple_channel_ids.app_error",
    "translation": "Unable to upload file(s). Multiple conflicting channel_ids."
  },
  {
    "id": "api.file.upload_file.read_form_value.app_error",
    "translation": "Unable to upload file(s). Error reading the value for {{.Formname}}."
  },
  {
    "id": "api.file.upload_file.read_request.app_error",
    "translation": "Unable to upload file(s). Error reading or parsing request data."
  },
  {
    "id": "api.file.upload_file.storage.app_error",
    "translation": "Unable to upload file. Image storage is not configured."
  },
  {
    "id": "api.file.upload_file.too_large_detailed.app_error",
    "translation": "Unable to upload file {{.Filename}}. {{.Length}} bytes exceeds the maximum allowed {{.Limit}} bytes."
  },
  {
    "id": "api.file.write_file.app_error",
    "translation": "Unable to write the file."
  },
  {
    "id": "api.getThreadsForUser.bad_params",
    "translation": "Before and After parameters to getThreadsForUser are mutually exclusive"
  },
  {
    "id": "api.image.get.app_error",
    "translation": "Requested image url cannot be parsed."
  },
  {
    "id": "api.incoming_webhook.disabled.app_error",
    "translation": "Incoming webhooks have been disabled by the system admin."
  },
  {
    "id": "api.incoming_webhook.invalid_username.app_error",
    "translation": "Invalid username."
  },
  {
    "id": "api.invalid_channel",
    "translation": "Channel listed in the request doesn't belong to the user"
  },
  {
    "id": "api.invalid_custom_url_scheme",
    "translation": "Invalid custom url scheme has been provided"
  },
  {
    "id": "api.invalid_redirect_url",
    "translation": "Invalid redirect url has been provided"
  },
  {
    "id": "api.io_error",
    "translation": "input/output error"
  },
  {
    "id": "api.job.retrieve.nopermissions",
    "translation": "The job types of a job you are trying to retrieve does not contain permissions"
  },
  {
    "id": "api.job.unable_to_create_job.incorrect_job_type",
    "translation": "The job type of the job you are trying to create is invalid"
  },
  {
    "id": "api.job.unable_to_download_job",
    "translation": "Unable to download this job"
  },
  {
    "id": "api.job.unable_to_download_job.incorrect_job_type",
    "translation": "The job type you are trying to download is not supported at the moment"
  },
  {
    "id": "api.ldap_group.not_found",
    "translation": "ldap group not found"
  },
  {
    "id": "api.ldap_groups.existing_group_name_error",
    "translation": "group name already exists"
  },
  {
    "id": "api.ldap_groups.existing_reserved_name_error",
    "translation": "group name already exists as a reserved name"
  },
  {
    "id": "api.ldap_groups.existing_user_name_error",
    "translation": "group name already exists as a user name"
  },
  {
    "id": "api.ldap_groups.license_error",
    "translation": "your license does not support ldap groups"
  },
  {
    "id": "api.license.add_license.array.app_error",
    "translation": "Empty array under 'license' in request."
  },
  {
    "id": "api.license.add_license.expired.app_error",
    "translation": "License is either expired or has not yet started."
  },
  {
    "id": "api.license.add_license.invalid.app_error",
    "translation": "Invalid license file."
  },
  {
    "id": "api.license.add_license.invalid_count.app_error",
    "translation": "Unable to count total unique users."
  },
  {
    "id": "api.license.add_license.no_file.app_error",
    "translation": "No file under 'license' in request."
  },
  {
    "id": "api.license.add_license.open.app_error",
    "translation": "Could not open license file."
  },
  {
    "id": "api.license.add_license.save.app_error",
    "translation": "License did not save properly."
  },
  {
    "id": "api.license.add_license.save_active.app_error",
    "translation": "Active license ID did not save properly."
  },
  {
    "id": "api.license.add_license.unique_users.app_error",
    "translation": "This license only supports {{.Users}} users, when your system has {{.Count}} unique users. Unique users are counted distinctly by email address. You can see total user count under Site Reports -> View Statistics."
  },
  {
    "id": "api.license.client.old_format.app_error",
    "translation": "New format for the client license is not supported yet. Please specify format=old in the query string."
  },
  {
    "id": "api.license.remove_expired_license.failed.error",
    "translation": "Failed to send the disable license email successfully."
  },
  {
    "id": "api.license.request-trial.bad-request",
    "translation": "The number of users requested is not correct."
  },
  {
    "id": "api.license.request-trial.bad-request.terms-not-accepted",
    "translation": "You must accept the Mattermost Software Evaluation Agreement and Privacy Policy to request a license."
  },
  {
    "id": "api.license.request-trial.can-start-trial.error",
    "translation": "Could not check if a trial can be started"
  },
  {
    "id": "api.license.request-trial.can-start-trial.not-allowed",
    "translation": "This trial license key for Mattermost Enterprise Edition has expired and is no longer valid. If you would like to extend your trial period please [contact our sales team](https://mattermost.com/contact-us/)."
  },
  {
    "id": "api.license.request_renewal_link.app_error",
    "translation": "Error getting the license renewal link"
  },
  {
    "id": "api.license.request_trial_license.app_error",
    "translation": "Unable to get a trial license, please try again or contact with support@mattermost.com."
  },
  {
    "id": "api.license.request_trial_license.fail_get_user_count.app_error",
    "translation": "Unable to get a trial license, please try again or contact with support@mattermost.com. Cannot obtain the number of registered users."
  },
  {
    "id": "api.license.request_trial_license.no-site-url.app_error",
    "translation": "Unable to request a trial license. Please configure a Site URL in the web server section of the Mattermost System Console."
  },
  {
    "id": "api.license.upgrade_needed.app_error",
    "translation": "Feature requires an upgrade to Enterprise Edition."
  },
  {
    "id": "api.marshal_error",
    "translation": "Failed to marshal."
  },
  {
    "id": "api.migrate_to_saml.error",
    "translation": "Unable to migrate SAML."
  },
  {
    "id": "api.no_license",
    "translation": "E10 or E20 license required to use this endpoint."
  },
  {
    "id": "api.oauth.allow_oauth.redirect_callback.app_error",
    "translation": "invalid_request: Supplied redirect_uri did not match registered callback_url."
  },
  {
    "id": "api.oauth.allow_oauth.turn_off.app_error",
    "translation": "The system admin has turned off OAuth2 Service Provider."
  },
  {
    "id": "api.oauth.auth_complete",
    "translation": "Authentication complete"
  },
  {
    "id": "api.oauth.authorize_oauth.disabled.app_error",
    "translation": "The system admin has turned off OAuth2 Service Provider."
  },
  {
    "id": "api.oauth.click_redirect",
    "translation": "If you are not redirected automatically, please click the <a href='{{.Link}}'>link</a>"
  },
  {
    "id": "api.oauth.close_browser",
    "translation": "You can close this browser tab now."
  },
  {
    "id": "api.oauth.get_access_token.bad_client_id.app_error",
    "translation": "invalid_request: Bad client_id."
  },
  {
    "id": "api.oauth.get_access_token.bad_client_secret.app_error",
    "translation": "invalid_request: Missing client_secret."
  },
  {
    "id": "api.oauth.get_access_token.bad_grant.app_error",
    "translation": "invalid_request: Bad grant_type."
  },
  {
    "id": "api.oauth.get_access_token.credentials.app_error",
    "translation": "invalid_client: Invalid client credentials."
  },
  {
    "id": "api.oauth.get_access_token.disabled.app_error",
    "translation": "The system admin has turned off OAuth2 Service Provider."
  },
  {
    "id": "api.oauth.get_access_token.expired_code.app_error",
    "translation": "invalid_grant: Invalid or expired authorization code."
  },
  {
    "id": "api.oauth.get_access_token.internal.app_error",
    "translation": "server_error: Encountered internal server error while accessing database."
  },
  {
    "id": "api.oauth.get_access_token.internal_saving.app_error",
    "translation": "server_error: Encountered internal server error while saving access token to database."
  },
  {
    "id": "api.oauth.get_access_token.internal_session.app_error",
    "translation": "server_error: Encountered internal server error while saving session to database."
  },
  {
    "id": "api.oauth.get_access_token.internal_user.app_error",
    "translation": "server_error: Encountered internal server error while pulling user from database."
  },
  {
    "id": "api.oauth.get_access_token.missing_code.app_error",
    "translation": "invalid_request: Missing code."
  },
  {
    "id": "api.oauth.get_access_token.missing_refresh_token.app_error",
    "translation": "invalid_request: Missing refresh_token."
  },
  {
    "id": "api.oauth.get_access_token.redirect_uri.app_error",
    "translation": "invalid_request: Supplied redirect_uri does not match authorization code redirect_uri."
  },
  {
    "id": "api.oauth.get_access_token.refresh_token.app_error",
    "translation": "invalid_grant: Invalid refresh token."
  },
  {
    "id": "api.oauth.invalid_state_token.app_error",
    "translation": "Invalid state token."
  },
  {
    "id": "api.oauth.redirecting_back",
    "translation": "Redirecting you back to the app."
  },
  {
    "id": "api.oauth.register_oauth_app.turn_off.app_error",
    "translation": "The system admin has turned off OAuth2 Service Provider."
  },
  {
    "id": "api.oauth.revoke_access_token.del_session.app_error",
    "translation": "Error deleting session from DB."
  },
  {
    "id": "api.oauth.revoke_access_token.del_token.app_error",
    "translation": "Error deleting access token from DB."
  },
  {
    "id": "api.oauth.revoke_access_token.get.app_error",
    "translation": "Error getting access token from DB before deletion."
  },
  {
    "id": "api.oauth.singup_with_oauth.disabled.app_error",
    "translation": "User sign-up is disabled."
  },
  {
    "id": "api.oauth.singup_with_oauth.expired_link.app_error",
    "translation": "The signup link has expired."
  },
  {
    "id": "api.oauth.singup_with_oauth.invalid_link.app_error",
    "translation": "The signup link does not appear to be valid."
  },
  {
    "id": "api.outgoing_webhook.disabled.app_error",
    "translation": "Outgoing webhooks have been disabled by the system admin."
  },
  {
    "id": "api.plugin.install.download_failed.app_error",
    "translation": "An error occurred while downloading the plugin."
  },
  {
    "id": "api.plugin.upload.array.app_error",
    "translation": "File array is empty in multipart/form request."
  },
  {
    "id": "api.plugin.upload.file.app_error",
    "translation": "Unable to open file in multipart/form request."
  },
  {
    "id": "api.plugin.upload.no_file.app_error",
    "translation": "Missing file in multipart/form request."
  },
  {
    "id": "api.plugin.verify_plugin.app_error",
    "translation": "Unable to verify plugin signature."
  },
  {
    "id": "api.post.check_for_out_of_channel_group_users.message.none",
    "translation": "@{{.GroupName}} has no members on this team"
  },
  {
    "id": "api.post.check_for_out_of_channel_groups_mentions.message.multiple",
    "translation": "@{{.Usernames}} and @{{.LastUsername}} did not get notified by this mention because they are not in the channel. They cannot be added to the channel because they are not a member of the linked groups. To add them to this channel, they must be added to the linked groups."
  },
  {
    "id": "api.post.check_for_out_of_channel_groups_mentions.message.one",
    "translation": "@{{.Username}} did not get notified by this mention because they are not in the channel. They cannot be added to the channel because they are not a member of the linked groups. To add them to this channel, they must be added to the linked groups."
  },
  {
    "id": "api.post.check_for_out_of_channel_mentions.message.multiple",
    "translation": "@{{.Usernames}} and @{{.LastUsername}} did not get notified by this mention because they are not in the channel."
  },
  {
    "id": "api.post.check_for_out_of_channel_mentions.message.one",
    "translation": "@{{.Username}} did not get notified by this mention because they are not in the channel."
  },
  {
    "id": "api.post.create_post.can_not_post_to_deleted.error",
    "translation": "Can not post to deleted channel."
  },
  {
    "id": "api.post.create_post.channel_root_id.app_error",
    "translation": "Invalid ChannelId for RootId parameter."
  },
  {
    "id": "api.post.create_post.root_id.app_error",
    "translation": "Invalid RootId parameter."
  },
  {
    "id": "api.post.create_webhook_post.creating.app_error",
    "translation": "Error creating post."
  },
  {
    "id": "api.post.deduplicate_create_post.failed_to_get",
    "translation": "Failed to fetch original post after deduplicating a client repeating the same request."
  },
  {
    "id": "api.post.deduplicate_create_post.pending",
    "translation": "Rejected post since another client is making the same request."
  },
  {
    "id": "api.post.delete_post.can_not_delete_post_in_deleted.error",
    "translation": "Can not delete a post in a deleted channel."
  },
  {
    "id": "api.post.disabled_all",
    "translation": "@all has been disabled because the channel has more than {{.Users}} users."
  },
  {
    "id": "api.post.disabled_channel",
    "translation": "@channel has been disabled because the channel has more than {{.Users}} users."
  },
  {
    "id": "api.post.disabled_here",
    "translation": "@here has been disabled because the channel has more than {{.Users}} users."
  },
  {
    "id": "api.post.do_action.action_id.app_error",
    "translation": "Invalid action id."
  },
  {
    "id": "api.post.do_action.action_integration.app_error",
    "translation": "Action integration error."
  },
  {
    "id": "api.post.error_get_post_id.pending",
    "translation": "Unable to get the pending post."
  },
  {
    "id": "api.post.get_message_for_notification.files_sent",
    "translation": {
      "one": "{{.Count}} file sent: {{.Filenames}}",
      "other": "{{.Count}} files sent: {{.Filenames}}"
    }
  },
  {
    "id": "api.post.get_message_for_notification.images_sent",
    "translation": {
      "one": "{{.Count}} image sent: {{.Filenames}}",
      "other": "{{.Count}} images sent: {{.Filenames}}"
    }
  },
  {
    "id": "api.post.link_preview_disabled.app_error",
    "translation": "Link previews have been disabled by the system administrator."
  },
  {
    "id": "api.post.patch_post.can_not_update_post_in_deleted.error",
    "translation": "Can not update a post in a deleted channel."
  },
  {
    "id": "api.post.search_files.invalid_body.app_error",
    "translation": "Unable to parse the request body."
  },
  {
    "id": "api.post.search_posts.invalid_body.app_error",
    "translation": "Unable to parse the request body."
  },
  {
    "id": "api.post.send_notification_and_forget.push_channel_mention",
    "translation": " notified the channel."
  },
  {
    "id": "api.post.send_notification_and_forget.push_comment_on_crt_thread",
    "translation": " replied to a thread you're following."
  },
  {
    "id": "api.post.send_notification_and_forget.push_comment_on_crt_thread_dm",
    "translation": " replied to a thread."
  },
  {
    "id": "api.post.send_notification_and_forget.push_comment_on_post",
    "translation": " commented on your post."
  },
  {
    "id": "api.post.send_notification_and_forget.push_comment_on_thread",
    "translation": " commented on a thread you participated in."
  },
  {
    "id": "api.post.send_notifications_and_forget.push_explicit_mention",
    "translation": " mentioned you."
  },
  {
    "id": "api.post.send_notifications_and_forget.push_general_message",
    "translation": " posted a message."
  },
  {
    "id": "api.post.send_notifications_and_forget.push_image_only",
    "translation": " attached a file."
  },
  {
    "id": "api.post.send_notifications_and_forget.push_message",
    "translation": "sent you a message."
  },
  {
    "id": "api.post.update_post.can_not_update_post_in_deleted.error",
    "translation": "Can not update a post in a deleted channel."
  },
  {
    "id": "api.post.update_post.find.app_error",
    "translation": "Unable to find the existing post or comment to update."
  },
  {
    "id": "api.post.update_post.permissions_details.app_error",
    "translation": "Already deleted id={{.PostId}}."
  },
  {
    "id": "api.post.update_post.permissions_time_limit.app_error",
    "translation": "Post edit is only allowed for {{.timeLimit}} seconds. Please ask your System Administrator for details."
  },
  {
    "id": "api.post.update_post.system_message.app_error",
    "translation": "Unable to update system message."
  },
  {
    "id": "api.post_get_post_by_id.get.app_error",
    "translation": "Unable to get post."
  },
  {
    "id": "api.preference.delete_preferences.delete.app_error",
    "translation": "Unable to delete user preferences."
  },
  {
    "id": "api.preference.delete_preferences.update_sidebar.app_error",
    "translation": "Unable to update sidebar to match deleted preferences"
  },
  {
    "id": "api.preference.preferences_category.get.app_error",
    "translation": "Unable to get user preferences."
  },
  {
    "id": "api.preference.update_preferences.set.app_error",
    "translation": "Unable to set user preferences."
  },
  {
    "id": "api.preference.update_preferences.update_sidebar.app_error",
    "translation": "Unable to update sidebar to match updated preferences"
  },
  {
    "id": "api.push_notification.disabled.app_error",
    "translation": "Push Notifications are disabled on this server."
  },
  {
    "id": "api.push_notification.id_loaded.default_message",
    "translation": "You've received a new message."
  },
  {
    "id": "api.push_notification.id_loaded.fetch.app_error",
    "translation": "An error occurred fetching the ID-loaded push notification."
  },
  {
    "id": "api.push_notification.title.collapsed_threads",
    "translation": "Reply in {{.channelName}}"
  },
  {
    "id": "api.push_notification.title.collapsed_threads_dm",
    "translation": "Reply in Direct Message"
  },
  {
    "id": "api.push_notifications.message.parse.app_error",
    "translation": "An error occurred building the push notification message."
  },
  {
    "id": "api.push_notifications.session.expired",
    "translation": "Session Expired: Please log in to continue receiving notifications. Sessions for {{.siteName}} are configured by your System Administrator to expire every {{.daysCount}} day(s)."
  },
  {
    "id": "api.push_notifications_ack.forward.app_error",
    "translation": "An error occurred sending the receipt delivery to the push notification service."
  },
  {
    "id": "api.push_notifications_ack.message.parse.app_error",
    "translation": "An error occurred building the push notification ack message."
  },
  {
    "id": "api.reaction.delete.archived_channel.app_error",
    "translation": "You cannot remove a reaction in an archived channel."
  },
  {
    "id": "api.reaction.save.archived_channel.app_error",
    "translation": "You cannot react in an archived channel."
  },
  {
    "id": "api.reaction.save_reaction.invalid.app_error",
    "translation": "Reaction is not valid."
  },
  {
    "id": "api.reaction.save_reaction.user_id.app_error",
    "translation": "You cannot save reaction for the other user."
  },
  {
    "id": "api.remote_cluster.delete.app_error",
    "translation": "We encountered an error deleting the secure connection."
  },
  {
    "id": "api.remote_cluster.get.app_error",
    "translation": "We encountered an error retrieving a secure connection."
  },
  {
    "id": "api.remote_cluster.invalid_id.app_error",
    "translation": "Invalid id."
  },
  {
    "id": "api.remote_cluster.invalid_topic.app_error",
    "translation": "Invalid topic."
  },
  {
    "id": "api.remote_cluster.save.app_error",
    "translation": "We encountered an error saving the secure connection."
  },
  {
    "id": "api.remote_cluster.save_not_unique.app_error",
    "translation": "Secure connection has already been added."
  },
  {
    "id": "api.remote_cluster.service_not_enabled.app_error",
    "translation": "The remote cluster service is not enabled."
  },
  {
    "id": "api.remote_cluster.update.app_error",
    "translation": "We encountered an error updating the secure connection."
  },
  {
    "id": "api.remote_cluster.update_not_unique.app_error",
    "translation": "Secure connection with the same url already exists."
  },
  {
    "id": "api.restricted_system_admin",
    "translation": "This action is forbidden to a restricted system admin."
  },
  {
    "id": "api.roles.patch_roles.license.error",
    "translation": "Your license does not support advanced permissions."
  },
  {
    "id": "api.roles.patch_roles.not_allowed_permission.error",
    "translation": "One or more of the following permissions that you are trying to add or remove is not allowed"
  },
  {
    "id": "api.scheme.create_scheme.license.error",
    "translation": "Your license does not support creating permissions schemes."
  },
  {
    "id": "api.scheme.delete_scheme.license.error",
    "translation": "Your license not support delete permissions schemes"
  },
  {
    "id": "api.scheme.get_channels_for_scheme.scope.error",
    "translation": "Unable to get the channels for scheme because the supplied scheme is not a channel scheme."
  },
  {
    "id": "api.scheme.get_teams_for_scheme.scope.error",
    "translation": "Unable to get the teams for scheme because the supplied scheme is not a team scheme."
  },
  {
    "id": "api.scheme.patch_scheme.license.error",
    "translation": "Your license does not support update permissions schemes"
  },
  {
    "id": "api.server.license_up_for_renewal.error_generating_link",
    "translation": "Failed to generate the license renewal link"
  },
  {
    "id": "api.server.license_up_for_renewal.error_sending_email",
    "translation": "Failed to send license up for renewal emails"
  },
  {
    "id": "api.server.start_server.forward80to443.disabled_while_using_lets_encrypt",
    "translation": "Must enable Forward80To443 when using LetsEncrypt"
  },
  {
    "id": "api.server.start_server.forward80to443.enabled_but_listening_on_wrong_port",
    "translation": "Unable to forward port 80 to port 443 while listening on port %s: disable Forward80To443 if using a proxy server"
  },
  {
    "id": "api.server.start_server.rate_limiting_memory_store",
    "translation": "Unable to initialize rate limiting memory store. Check MemoryStoreSize config setting."
  },
  {
    "id": "api.server.start_server.rate_limiting_rate_limiter",
    "translation": "Unable to initialize rate limiting."
  },
  {
    "id": "api.server.start_server.starting.critical",
    "translation": "Error starting server, err:%v"
  },
  {
    "id": "api.server.warn_metric.bot_response.mailto_contact_header",
    "translation": "Contact: {{.Contact}}"
  },
  {
    "id": "api.server.warn_metric.bot_response.mailto_diagnostic_id_header",
    "translation": "Diagnostic Id: {{.DiagnosticId}}"
  },
  {
    "id": "api.server.warn_metric.bot_response.mailto_email_header",
    "translation": "Email: {{.Email}}"
  },
  {
    "id": "api.server.warn_metric.bot_response.mailto_footer",
    "translation": "If you have any additional inquiries, please contact support@mattermost.com"
  },
  {
    "id": "api.server.warn_metric.bot_response.mailto_registered_users_header",
    "translation": "Total Active Users: {{.NoRegisteredUsers}}"
  },
  {
    "id": "api.server.warn_metric.bot_response.mailto_site_url_header",
    "translation": "Site URL: {{.SiteUrl}}"
  },
  {
    "id": "api.server.warn_metric.bot_response.mailto_subject",
    "translation": "Mattermost Contact Us request"
  },
  {
    "id": "api.server.warn_metric.bot_response.notification_failure.body",
    "translation": "Please email us."
  },
  {
    "id": "api.server.warn_metric.bot_response.notification_failure.message",
    "translation": "Message could not be sent."
  },
  {
    "id": "api.server.warn_metric.bot_response.notification_success.message",
    "translation": "Thank you for contacting Mattermost. We will follow up with you soon."
  },
  {
    "id": "api.server.warn_metric.bot_response.start_trial_failure.message",
    "translation": "Trial license could not be retrieved. Visit https://mattermost.com/trial/ to request a license."
  },
  {
    "id": "api.server.warn_metric.contact_us",
    "translation": "Contact Us"
  },
  {
    "id": "api.server.warn_metric.contacting_us",
    "translation": "Contacting Us"
  },
  {
    "id": "api.server.warn_metric.email_domain.contact_us.email_body",
    "translation": "Mattermost contact us request. I'm interested in learning more about using Guest Accounts.\r\n"
  },
  {
    "id": "api.server.warn_metric.email_domain.notification_body",
    "translation": "Projects often involve people both inside and outside of an organization. With Guest Accounts, you can bring external partners into your Mattermost system and specify who they can work with and what they can see.\r\n\r\n[Learn more about enabling Guest Accounts](https://www.mattermost.com/docs-guest-accounts/?utm_medium=product&utm_source=mattermost-advisor-bot&utm_content=guest-accounts).\r\n\r\nBy clicking Contact Us, you'll be sharing your information with Mattermost, Inc. [Learn more](https://mattermost.com/pl/default-admin-advisory)"
  },
  {
    "id": "api.server.warn_metric.email_domain.notification_title",
    "translation": "Creating Guest Accounts"
  },
  {
    "id": "api.server.warn_metric.email_domain.start_trial.notification_body",
    "translation": "Projects often involve people both inside and outside of an organization. With Guest Accounts, you can bring external partners into your Mattermost system and specify who they can work with and what they can see.\r\n\r\n[Learn more about enabling Guest Accounts](https://www.mattermost.com/docs-guest-accounts/?utm_medium=product&utm_source=mattermost-advisor-bot&utm_content=guest-accounts)\r\n\r\nBy clicking Start trial, I agree to the [Mattermost Software Evaluation Agreement](https://mattermost.com/software-evaluation-agreement/), [Privacy Policy](https://mattermost.com/privacy-policy/), and receiving product emails."
  },
  {
    "id": "api.server.warn_metric.email_domain.start_trial_notification_success.message",
    "translation": "Your Enterprise trial is now active. Go to **System Console > Authentication > Guest Access** to enable Guest Accounts."
  },
  {
    "id": "api.server.warn_metric.email_us",
    "translation": "Email us"
  },
  {
    "id": "api.server.warn_metric.mfa.contact_us.email_body",
    "translation": "Mattermost contact us request. I'm interested in learning more about enforcing Multi-Factor Authentication.\r\n"
  },
  {
    "id": "api.server.warn_metric.mfa.notification_body",
    "translation": "Your Mattermost system has multi-factor authentication enabled, giving users the choice to secure their accounts with additional means of authentication beyond a password. To improve security across the system you can require all Mattermost accounts to use multi-factor authentication.\r\n\r\n[Learn more about enforcing Multi-Factor Authentication](https://www.mattermost.com/docs-multi-factor-authentication/?utm_medium=product&utm_source=mattermost-advisor-bot&utm_content=multi-factor-authentication). \r\n\r\nBy clicking Contact Us, you'll be sharing your information with Mattermost, Inc. [Learn more](https://mattermost.com/pl/default-admin-advisory)"
  },
  {
    "id": "api.server.warn_metric.mfa.notification_title",
    "translation": "Enforcing Multi-Factor Authentication"
  },
  {
    "id": "api.server.warn_metric.mfa.start_trial.notification_body",
    "translation": "Your Mattermost system has multi-factor authentication enabled, giving users the choice to secure their accounts with additional means of authentication beyond a password. To improve security across the system you can require all Mattermost accounts to use multi-factor authentication.\r\n\r\n[Learn more about enforcing Multi-Factor Authentication](https://www.mattermost.com/docs-multi-factor-authentication/?utm_medium=product&utm_source=mattermost-advisor-bot&utm_content=multi-factor-authentication)\r\n\r\nBy clicking Start trial, I agree to the [Mattermost Software Evaluation Agreement](https://mattermost.com/software-evaluation-agreement/), [Privacy Policy](https://mattermost.com/privacy-policy/), and receiving product emails."
  },
  {
    "id": "api.server.warn_metric.mfa.start_trial_notification_success.message",
    "translation": "Your Enterprise trial is now active. Go to **System Console > Authentication > MFA** to enforce multi-factor authentication."
  },
  {
    "id": "api.server.warn_metric.number_of_active_users_100.contact_us.email_body",
    "translation": "Mattermost contact us request. My team now has 100 users, and I'm considering Mattermost Enterprise Edition.\r\n"
  },
  {
    "id": "api.server.warn_metric.number_of_active_users_100.notification_body",
    "translation": "Your Mattermost system has over 100 users. As your user base grows, provisioning new accounts can become time-consuming. We recommend that you integrate your organization’s Active Directory/LDAP, which will allow anyone with an account to access Mattermost.\r\n\r\n[Learn more about integrating with AD/LDAP](https://www.mattermost.com/docs-adldap/?utm_medium=product&utm_source=mattermost-advisor-bot&utm_content=adldap)\r\n\r\nBy clicking Contact Us, you'll be sharing your information with Mattermost, Inc. [Learn more](https://mattermost.com/pl/default-admin-advisory)"
  },
  {
    "id": "api.server.warn_metric.number_of_active_users_100.notification_title",
    "translation": "Scaling with Mattermost"
  },
  {
    "id": "api.server.warn_metric.number_of_active_users_100.start_trial.notification_body",
    "translation": "Your Mattermost system has over 100 users. As your user base grows, provisioning new accounts can become time-consuming. We recommend that you integrate your organization’s Active Directory/LDAP, which will allow anyone with an account to access Mattermost.\r\n\r\n[Learn more about integrating with AD/LDAP](https://www.mattermost.com/docs-adldap/?utm_medium=product&utm_source=mattermost-advisor-bot&utm_content=adldap)\r\n\r\nBy clicking Start trial, I agree to the [Mattermost Software Evaluation Agreement](https://mattermost.com/software-evaluation-agreement/), [Privacy Policy](https://mattermost.com/privacy-policy/), and receiving product emails."
  },
  {
    "id": "api.server.warn_metric.number_of_active_users_100.start_trial.notification_success.message",
    "translation": "Your Enterprise trial is now active. Go to **System Console > Authentication > AD/LDAP** to integrate your AD/LDAP service."
  },
  {
    "id": "api.server.warn_metric.number_of_active_users_200.contact_us.email_body",
    "translation": "Mattermost contact us request. My team now has 200 users, and I'm considering Mattermost Enterprise Edition.\r\n"
  },
  {
    "id": "api.server.warn_metric.number_of_active_users_200.notification_body",
    "translation": "Your Mattermost system now has 200 users. When you connect Mattermost with your organization's single sign-on provider, users can access Mattermost without having to re-enter their credentials. We recommend you integrate your SAML 2.0 provider with your Mattermost server.[Learn more about integrating with SAML 2.0](https://www.mattermost.com/docs-saml/?utm_medium=product&utm_source=mattermost-advisor-bot&utm_content=saml).\r\n\r\nBy clicking Contact Us, you'll be sharing your information with Mattermost, Inc. [Learn more](https://mattermost.com/pl/default-admin-advisory)"
  },
  {
    "id": "api.server.warn_metric.number_of_active_users_200.notification_title",
    "translation": "Scaling with Mattermost"
  },
  {
    "id": "api.server.warn_metric.number_of_active_users_200.start_trial.notification_body",
    "translation": "Your Mattermost system now has 200 users. When you connect Mattermost with your organization's single sign-on provider, users can access Mattermost without having to re-enter their credentials. We recommend you integrate your SAML 2.0 provider with your Mattermost server.[Learn more about integrating with SAML 2.0](https://www.mattermost.com/docs-saml/?utm_medium=product&utm_source=mattermost-advisor-bot&utm_content=saml)\r\n\r\nBy clicking Start trial, I agree to the [Mattermost Software Evaluation Agreement](https://mattermost.com/software-evaluation-agreement/), [Privacy Policy](https://mattermost.com/privacy-policy/), and receiving product emails."
  },
  {
    "id": "api.server.warn_metric.number_of_active_users_200.start_trial.notification_success.message",
    "translation": "Your Enterprise trial is now active. Go to **System Console > Authentication > SAML 2.0** to integrate with your SAML 2.0 provider."
  },
  {
    "id": "api.server.warn_metric.number_of_active_users_300.contact_us.email_body",
    "translation": "Mattermost contact us request. I'm interested in learning more about creating read-only Announcement Channels.\r\n"
  },
  {
    "id": "api.server.warn_metric.number_of_active_users_300.notification_body",
    "translation": "With so much conversation happening across Mattermost, it can be challenging to know where to look for important information. If you want to broadcast a message to a large audience, you can set up read-only Announcement Channels where anyone can join but only channel admins can post messages.\r\n\r\n[Learn more about creating read-only Announcement Channels](https://www.mattermost.com/docs-channel-moderation/?utm_medium=product&utm_source=mattermost-advisor-bot&utm_content=channel-moderation)\r\n\r\nBy clicking Contact Us, you'll be sharing your information with Mattermost, Inc. [Learn more](https://mattermost.com/pl/default-admin-advisory)"
  },
  {
    "id": "api.server.warn_metric.number_of_active_users_300.start_trial.notification_body",
    "translation": "With so much conversation happening across Mattermost, it can be challenging to know where to look for important information. If you want to broadcast a message to a large audience, you can set up read-only Announcement Channels where anyone can join but only channel admins can post messages.\r\n\r\n[Learn more about creating read-only Announcement Channels](https://www.mattermost.com/docs-channel-moderation/?utm_medium=product&utm_source=mattermost-advisor-bot&utm_content=channel-moderation)\r\n\r\nBy clicking Start trial, I agree to the [Mattermost Software Evaluation Agreement](https://mattermost.com/software-evaluation-agreement/), [Privacy Policy](https://mattermost.com/privacy-policy/), and receiving product emails."
  },
  {
    "id": "api.server.warn_metric.number_of_active_users_300.start_trial.notification_success.message",
    "translation": "Your Enterprise trial is now active. Create a channel and go to **System Console > User Management > Channels** to limit posting to channel admins."
  },
  {
    "id": "api.server.warn_metric.number_of_active_users_300.start_trial.notification_title",
    "translation": "Read-Only Announcement Channels"
  },
  {
    "id": "api.server.warn_metric.number_of_active_users_500.contact_us.email_body",
    "translation": "Mattermost contact us request. My team now has 500 users, and I'm considering Mattermost Enterprise Edition.\r\n"
  },
  {
    "id": "api.server.warn_metric.number_of_active_users_500.notification_body",
    "translation": "Mattermost strongly recommends that deployments of over 500 users take advantage of features such as user management, server clustering and performance monitoring. Contact us to learn more and let us know how we can help.\r\n\r\nBy clicking Contact Us, you'll be sharing your information with Mattermost, Inc. [Learn more](https://mattermost.com/pl/default-admin-advisory)"
  },
  {
    "id": "api.server.warn_metric.number_of_active_users_500.notification_title",
    "translation": "Scaling with Mattermost"
  },
  {
    "id": "api.server.warn_metric.number_of_active_users_500.start_trial.notification_body",
    "translation": "Mattermost strongly recommends that deployments of over 500 users take advantage of features such as user management, server clustering and performance monitoring. Contact us to learn more and let us know how we can help.\r\n\r\nBy clicking Start trial, I agree to the [Mattermost Software Evaluation Agreement](https://mattermost.com/software-evaluation-agreement/), [Privacy Policy](https://mattermost.com/privacy-policy/), and receiving product emails."
  },
  {
    "id": "api.server.warn_metric.number_of_active_users_500.start_trial.notification_success.message",
    "translation": "Your Enterprise trial is now active. Go to the System Console to enable advanced features."
  },
  {
    "id": "api.server.warn_metric.number_of_channels_50.contact_us.email_body",
    "translation": "Mattermost contact us request. I'm interested in learning more about using Advanced Permissions with System Schemes.\r\n"
  },
  {
    "id": "api.server.warn_metric.number_of_channels_50.notification_body",
    "translation": "Channels help improve communication, but with users across Mattermost joining and creating channels, the challenge of keeping the system organized increases. Advanced Permissions enable you to set which users or roles can perform certain actions, including managing channel settings and members, using @channel or @here to tag broad groups of users, and creating new webhooks.\r\n\r\n[Learn more about using Advanced Permissions](https://www.mattermost.com/docs-advanced-permissions/?utm_medium=product&utm_source=mattermost-advisor-bot&utm_content=advanced-permissions)\r\n\r\nBy clicking Contact Us, you'll be sharing your information with Mattermost, Inc. [Learn more](https://mattermost.com/pl/default-admin-advisory)"
  },
  {
    "id": "api.server.warn_metric.number_of_channels_50.notification_title",
    "translation": "Using Advanced Permissions"
  },
  {
    "id": "api.server.warn_metric.number_of_channels_50.start_trial.notification_body",
    "translation": "Channels help improve communication, but with users across Mattermost joining and creating channels, the challenge of keeping the system organized increases. Advanced Permissions enable you to set which users or roles can perform certain actions, including managing channel settings and members, using @channel or @here to tag broad groups of users, and creating new webhooks.\r\n\r\n[Learn more about using Advanced Permissions](https://www.mattermost.com/docs-advanced-permissions/?utm_medium=product&utm_source=mattermost-advisor-bot&utm_content=advanced-permissions)\r\n\r\nBy clicking Start trial, I agree to the [Mattermost Software Evaluation Agreement](https://mattermost.com/software-evaluation-agreement/), [Privacy Policy](https://mattermost.com/privacy-policy/), and receiving product emails."
  },
  {
    "id": "api.server.warn_metric.number_of_channels_50.start_trial.notification_success.message",
    "translation": "Your Enterprise trial is now active. Go to **System Console > User Management > Permissions** to enable Advanced Permissions."
  },
  {
    "id": "api.server.warn_metric.number_of_posts_2M.contact_us.email_body",
    "translation": "Mattermost contact us request. I'm interested in learning more about improving performance with Elasticsearch.\r\n"
  },
  {
    "id": "api.server.warn_metric.number_of_posts_2M.notification_body",
    "translation": "Your Mattermost system has a large number of messages. The default Mattermost database search starts to show performance degradation at around 2.5 million posts. With over 5 million posts, Elasticsearch can help avoid significant performance issues, such as timeouts, with search and at-mentions. Contact us to learn more and let us know how we can help.\r\n\r\n[Learn more about improving performance](https://www.mattermost.com/docs-elasticsearch/?utm_medium=product&utm_source=mattermost-advisor-bot&utm_content=elasticsearch)\r\n\r\nBy clicking Contact Us, you'll be sharing your information with Mattermost, Inc. [Learn more](https://mattermost.com/pl/default-admin-advisory)"
  },
  {
    "id": "api.server.warn_metric.number_of_posts_2M.notification_title",
    "translation": "Improving Performance"
  },
  {
    "id": "api.server.warn_metric.number_of_posts_2M.start_trial.notification_body",
    "translation": "Your Mattermost system has a large number of messages. The default Mattermost database search starts to show performance degradation at around 2.5 million posts. With over 5 million posts, Elasticsearch can help avoid significant performance issues, such as timeouts, with search and at-mentions. Contact us to learn more and let us know how we can help.\r\n\r\n[Learn more about improving performance](https://www.mattermost.com/docs-elasticsearch/?utm_medium=product&utm_source=mattermost-advisor-bot&utm_content=elasticsearch)\r\n\r\nBy clicking Start trial, I agree to the [Mattermost Software Evaluation Agreement](https://mattermost.com/software-evaluation-agreement/), [Privacy Policy](https://mattermost.com/privacy-policy/), and receiving product emails."
  },
  {
    "id": "api.server.warn_metric.number_of_posts_2M.start_trial.notification_success.message",
    "translation": "Your Enterprise trial is now active. Once you have an Elasticsearch server, go to **System Console > Environment > Elasticsearch** to configure Elasticsearch."
  },
  {
    "id": "api.server.warn_metric.number_of_teams_5.contact_us.email_body",
    "translation": "Mattermost contact us request. I'm interested in learning more about Advanced Permissions with Team Schemes.\r\n"
  },
  {
    "id": "api.server.warn_metric.number_of_teams_5.notification_body",
    "translation": "Your Mattermost system now has several teams. Many teams have their own preferred way of coordinating and collaborating, including how channels are created, who can invite new teammates, and how integrations are managed. Team Override Schemes allow you to customize user permissions within each team to meet their specific needs.\r\n\r\n[Learn more about using Advanced Permissions](https://www.mattermost.com/docs-advanced-permissions-team-override/?utm_medium=product&utm_source=mattermost-advisor-bot&utm_content=advanced-permissions-team-override).\r\n\r\nBy clicking Contact Us, you'll be sharing your information with Mattermost, Inc. [Learn more](https://mattermost.com/pl/default-admin-advisory)"
  },
  {
    "id": "api.server.warn_metric.number_of_teams_5.notification_title",
    "translation": "Using Advanced Permissions"
  },
  {
    "id": "api.server.warn_metric.number_of_teams_5.start_trial.notification_body",
    "translation": "Your Mattermost system now has several teams. Many teams have their own preferred way of coordinating and collaborating, including how channels are created, who can invite new teammates, and how integrations are managed. Team Override Schemes allow you to customize user permissions within each team to meet their specific needs.\r\n\r\n[Learn more about using Advanced Permissions](https://www.mattermost.com/docs-advanced-permissions-team-override/?utm_medium=product&utm_source=mattermost-advisor-bot&utm_content=advanced-permissions-team-override)\r\n\r\nBy clicking Start trial, I agree to the [Mattermost Software Evaluation Agreement](https://mattermost.com/software-evaluation-agreement/), [Privacy Policy](https://mattermost.com/privacy-policy/), and receiving product emails."
  },
  {
    "id": "api.server.warn_metric.number_of_teams_5.start_trial_notification_success.message",
    "translation": "Your Enterprise trial is now active. Go to **System Console > User Management > Permissions** to enable Advanced Permissions."
  },
  {
    "id": "api.server.warn_metric.start_trial",
    "translation": "Start Trial"
  },
  {
    "id": "api.server.warn_metric.starting_trial",
    "translation": "Getting Trial"
  },
  {
    "id": "api.server.warn_metric.support_email_not_configured.notification_title",
    "translation": "Set Your Support Email Address"
  },
  {
    "id": "api.server.warn_metric.support_email_not_configured.start_trial.notification_body",
    "translation": "Please go to **System Console > Site Configuration > Customization** to set the [Support Email](https://docs.mattermost.com/administration/config-settings.html#support-email) as your organization's internal IT Support Desk email address for end user feedback, email notifications, and support requests."
  },
  {
    "id": "api.slackimport.slack_add_bot_user.email_pwd",
    "translation": "The Integration/Slack Bot user with email {{.Email}} and password {{.Password}} has been imported.\r\n"
  },
  {
    "id": "api.slackimport.slack_add_bot_user.unable_import",
    "translation": "Unable to import the Integration/Slack Bot user {{.Username}}.\r\n"
  },
  {
    "id": "api.slackimport.slack_add_channels.added",
    "translation": "\r\nChannels added:\r\n"
  },
  {
    "id": "api.slackimport.slack_add_channels.failed_to_add_user",
    "translation": "Unable to add Slack user {{.Username}} to channel.\r\n"
  },
  {
    "id": "api.slackimport.slack_add_channels.import_failed",
    "translation": "Unable to import Slack channel {{.DisplayName}}.\r\n"
  },
  {
    "id": "api.slackimport.slack_add_channels.merge",
    "translation": "The Slack channel {{.DisplayName}} already exists as an active Mattermost channel. Both channels have been merged.\r\n"
  },
  {
    "id": "api.slackimport.slack_add_users.created",
    "translation": "\r\nUsers created:\r\n"
  },
  {
    "id": "api.slackimport.slack_add_users.email_pwd",
    "translation": "Slack user with email {{.Email}} and password {{.Password}} has been imported.\r\n"
  },
  {
    "id": "api.slackimport.slack_add_users.merge_existing",
    "translation": "Slack user merged with an existing Mattermost user with matching email {{.Email}} and username {{.Username}}.\r\n"
  },
  {
    "id": "api.slackimport.slack_add_users.merge_existing_failed",
    "translation": "Slack user merged with an existing Mattermost user with matching email {{.Email}} and username {{.Username}}, but was unable to add the user to their team.\r\n"
  },
  {
    "id": "api.slackimport.slack_add_users.missing_email_address",
    "translation": "User {{.Username}} does not have an email address in the Slack export. Used {{.Email}} as a placeholder. The user should update their email address once logged in to the system.\r\n"
  },
  {
    "id": "api.slackimport.slack_add_users.unable_import",
    "translation": "Unable to import Slack user: {{.Username}}.\r\n"
  },
  {
    "id": "api.slackimport.slack_import.log",
    "translation": "Mattermost Slack Import Log\r\n"
  },
  {
    "id": "api.slackimport.slack_import.note1",
    "translation": "- Some messages may not have been imported because they were not supported by this importer.\r\n"
  },
  {
    "id": "api.slackimport.slack_import.note2",
    "translation": "- Slack bot messages are currently not supported.\r\n"
  },
  {
    "id": "api.slackimport.slack_import.note3",
    "translation": "- Additional errors may be found in the server logs.\r\n"
  },
  {
    "id": "api.slackimport.slack_import.notes",
    "translation": "\r\nNotes:\r\n"
  },
  {
    "id": "api.slackimport.slack_import.open.app_error",
    "translation": "Unable to open the file: {{.Filename}}.\r\n"
  },
  {
    "id": "api.slackimport.slack_import.team_fail",
    "translation": "Unable to get the team to import into.\r\n"
  },
  {
    "id": "api.slackimport.slack_import.zip.app_error",
    "translation": "Unable to open the Slack export zip file.\r\n"
  },
  {
    "id": "api.slackimport.slack_import.zip.file_too_large",
    "translation": "{{.Filename}} in zip archive too large to process for Slack import\r\n"
  },
  {
    "id": "api.status.user_not_found.app_error",
    "translation": "User not found."
  },
  {
    "id": "api.system.id_loaded.not_available.app_error",
    "translation": "ID Loaded Push Notifications are not configured or supported on this server."
  },
  {
    "id": "api.system.update_notices.clear_failed",
    "translation": "Clearing old product notices failed"
  },
  {
    "id": "api.system.update_notices.fetch_failed",
    "translation": "Fetching product notices failed"
  },
  {
    "id": "api.system.update_notices.parse_failed",
    "translation": "Parsing product notices failed"
  },
  {
    "id": "api.system.update_notices.validating_failed",
    "translation": "Validating product notice conditions failed"
  },
  {
    "id": "api.system.update_viewed_notices.failed",
    "translation": "Updating viewed notices failed"
  },
  {
    "id": "api.team.add_members.error",
    "translation": "Error adding team member(s)."
  },
  {
    "id": "api.team.add_members.user_denied",
    "translation": "This team is managed by groups.  This user is not part of a group that is synced to this team."
  },
  {
    "id": "api.team.add_team_member.invalid_body.app_error",
    "translation": "Unable to parse the request body."
  },
  {
    "id": "api.team.add_user_to_team.added",
    "translation": "%v added to the team by %v."
  },
  {
    "id": "api.team.add_user_to_team.missing_parameter.app_error",
    "translation": "Parameter required to add user to team."
  },
  {
    "id": "api.team.add_user_to_team_from_invite.guest.app_error",
    "translation": "Guests are restricted from joining a team via an invite link. Please request a guest email invitation to the team."
  },
  {
    "id": "api.team.cloud.subscription.error",
    "translation": "Error getting cloud subscription"
  },
  {
    "id": "api.team.demote_user_to_guest.disabled.error",
    "translation": "Guest accounts are disabled."
  },
  {
    "id": "api.team.demote_user_to_guest.license.error",
    "translation": "Your license does not support guest accounts"
  },
  {
    "id": "api.team.get_all_teams.insufficient_permissions",
    "translation": "You don't have the appropriate permissions to list all teams"
  },
  {
    "id": "api.team.get_invite_info.not_open_team",
    "translation": "Invite is invalid because this is not an open team."
  },
  {
    "id": "api.team.get_team_icon.filesettings_no_driver.app_error",
    "translation": "Invalid driver name for file settings.  Must be 'local' or 'amazons3'."
  },
  {
    "id": "api.team.get_team_icon.read_file.app_error",
    "translation": "Unable to read the team icon file."
  },
  {
    "id": "api.team.import_team.array.app_error",
    "translation": "Empty array under 'file' in request."
  },
  {
    "id": "api.team.import_team.integer.app_error",
    "translation": "Filesize not an integer."
  },
  {
    "id": "api.team.import_team.no_file.app_error",
    "translation": "No file under 'file' in request."
  },
  {
    "id": "api.team.import_team.no_import_from.app_error",
    "translation": "Malformed request: importFrom field is not present."
  },
  {
    "id": "api.team.import_team.open.app_error",
    "translation": "Could not open file."
  },
  {
    "id": "api.team.import_team.parse.app_error",
    "translation": "Could not parse multipart form."
  },
  {
    "id": "api.team.import_team.unavailable.app_error",
    "translation": "Malformed request: filesize field is not present."
  },
  {
    "id": "api.team.import_team.unknown_import_from.app_error",
    "translation": "Unknown import source."
  },
  {
    "id": "api.team.invalidate_all_email_invites.app_error",
    "translation": "Error invalidating email invites."
  },
  {
    "id": "api.team.invate_guests_to_channels.disabled.error",
    "translation": "Guest accounts are disabled"
  },
  {
    "id": "api.team.invate_guests_to_channels.license.error",
    "translation": "Your license does not support guest accounts"
  },
  {
    "id": "api.team.invite_guests.channel_in_invalid_team.app_error",
    "translation": "The channels of the invite must be part of the team of the invite."
  },
  {
    "id": "api.team.invite_guests_to_channels.invalid_body.app_error",
    "translation": "Invalid or missing request body."
  },
  {
    "id": "api.team.invite_members.disabled.app_error",
    "translation": "Email invitations are disabled."
  },
  {
    "id": "api.team.invite_members.invalid_email.app_error",
    "translation": "The following email addresses do not belong to an accepted domain: {{.Addresses}}. Please contact your System Administrator for details."
  },
  {
    "id": "api.team.invite_members.limit_reached.app_error",
    "translation": "You've reached the free tier user limit"
  },
  {
    "id": "api.team.invite_members.no_one.app_error",
    "translation": "No one to invite."
  },
  {
    "id": "api.team.is_team_creation_allowed.disabled.app_error",
    "translation": "Team creation has been disabled. Please ask your System Administrator for details."
  },
  {
    "id": "api.team.is_team_creation_allowed.domain.app_error",
    "translation": "The user cannot be added as the domain associated with the account is not permitted. Contact your System Administrator for additional details."
  },
  {
    "id": "api.team.join_team.post_and_forget",
    "translation": "%v joined the team."
  },
  {
    "id": "api.team.join_user_to_team.allowed_domains.app_error",
    "translation": "The user cannot be added as the domain associated with the account is not permitted. Contact your System Administrator for additional details."
  },
  {
    "id": "api.team.leave.left",
    "translation": "%v left the team."
  },
  {
    "id": "api.team.move_channel.post.error",
    "translation": "Failed to post channel move message."
  },
  {
    "id": "api.team.move_channel.success",
    "translation": "This channel has been moved to this team from %v."
  },
  {
    "id": "api.team.remove_member.group_constrained.app_error",
    "translation": "Unable to remove a user from a group-constrained team."
  },
  {
    "id": "api.team.remove_team_icon.get_team.app_error",
    "translation": "An error occurred getting the team."
  },
  {
    "id": "api.team.remove_user_from_team.missing.app_error",
    "translation": "The user does not appear to be part of this team."
  },
  {
    "id": "api.team.remove_user_from_team.removed",
    "translation": "%v removed from the team."
  },
  {
    "id": "api.team.search_teams.pagination_not_implemented.private_team_search",
    "translation": "Pagination not implemented for private-only team search."
  },
  {
    "id": "api.team.search_teams.pagination_not_implemented.public_team_search",
    "translation": "Pagination not implemented for public-only team search."
  },
  {
    "id": "api.team.set_team_icon.array.app_error",
    "translation": "Empty array under 'image' in request."
  },
  {
    "id": "api.team.set_team_icon.check_image_limits.app_error",
    "translation": "Image limits check failed. Resolution is too high."
  },
  {
    "id": "api.team.set_team_icon.decode.app_error",
    "translation": "Could not decode team icon."
  },
  {
    "id": "api.team.set_team_icon.encode.app_error",
    "translation": "Could not encode team icon."
  },
  {
    "id": "api.team.set_team_icon.get_team.app_error",
    "translation": "An error occurred getting the team."
  },
  {
    "id": "api.team.set_team_icon.no_file.app_error",
    "translation": "No file under 'image' in request."
  },
  {
    "id": "api.team.set_team_icon.open.app_error",
    "translation": "Could not open image file."
  },
  {
    "id": "api.team.set_team_icon.parse.app_error",
    "translation": "Could not parse multipart form."
  },
  {
    "id": "api.team.set_team_icon.storage.app_error",
    "translation": "Unable to upload team icon. Image storage is not configured."
  },
  {
    "id": "api.team.set_team_icon.too_large.app_error",
    "translation": "Unable to upload team icon. File is too large."
  },
  {
    "id": "api.team.set_team_icon.write_file.app_error",
    "translation": "Could not save team icon."
  },
  {
    "id": "api.team.team_icon.update.app_error",
    "translation": "An error occurred updating the team icon."
  },
  {
    "id": "api.team.update_member_roles.not_a_member",
    "translation": "Specified user is not a member of specified team."
  },
  {
    "id": "api.team.update_restricted_domains.mismatch.app_error",
    "translation": "Restricting team to {{ .Domain }} is not allowed by the system config. Please contact your system administrator."
  },
  {
    "id": "api.team.update_team_member_roles.guest_and_user.app_error",
    "translation": "Invalid team member update: A user must be a guest or a user but not both."
  },
  {
    "id": "api.team.update_team_scheme.license.error",
    "translation": "Your license does not support updating a team's scheme"
  },
  {
    "id": "api.team.update_team_scheme.scheme_scope.error",
    "translation": "Unable to set the scheme to the team because the supplied scheme is not a team scheme."
  },
  {
    "id": "api.templates.at_limit_info1",
    "translation": "It looks like you have 10 or more users in your workspace now — that’s great! If you want to invite more team members, consider upgrading Mattermost Cloud Professional now."
  },
  {
    "id": "api.templates.at_limit_info2",
    "translation": "Alternatively, you can disable users in the Admin Console to open up spots for more users or stay below the free user limit."
  },
  {
    "id": "api.templates.at_limit_info5",
    "translation": "Alternatively, you can disable users in the System Console to open up spots for users and stay below the free user limit."
  },
  {
    "id": "api.templates.at_limit_subject",
    "translation": "Mattermost Cloud User Limit Reached"
  },
  {
    "id": "api.templates.at_limit_title",
    "translation": "You’ve reached the user limit for the free tier "
  },
  {
    "id": "api.templates.cloud_trial_ended_email.start_subscription",
    "translation": "Start subscription"
  },
  {
    "id": "api.templates.cloud_trial_ended_email.subject",
    "translation": "Mattermost cloud trial has ended"
  },
  {
    "id": "api.templates.cloud_trial_ended_email.subtitle",
    "translation": "{{.Name}}, your 14-day free trial of Mattermost Cloud Professional has ended today, {{.TodayDate}}. Please add your payment information to ensure your team can continue enjoying the benefits of Cloud Professional."
  },
  {
    "id": "api.templates.cloud_trial_ended_email.title",
    "translation": "Your free 14-day trial of Mattermost has ended today"
  },
  {
    "id": "api.templates.cloud_trial_ending_email.add_payment_method",
    "translation": "Add Payment method"
  },
  {
    "id": "api.templates.cloud_trial_ending_email.subject",
    "translation": "Mattermost cloud trial ending"
  },
  {
    "id": "api.templates.cloud_trial_ending_email.subtitle",
    "translation": "{{.Name}}, your 14-day trial of Mattermost is ending in 3 days, on {{.TrialEnd}}. Please add your payment information to ensure your team can continue enjoying the benefits of Mattermost Cloud."
  },
  {
    "id": "api.templates.cloud_trial_ending_email.title",
    "translation": "Your free 14-day trial of Mattermost is ending soon"
  },
  {
    "id": "api.templates.cloud_welcome_email.add_apps_info",
    "translation": "Add apps to your workspace"
  },
  {
    "id": "api.templates.cloud_welcome_email.add_apps_sub_info",
    "translation": "Streamline your work with tools like Github, Google Calendar and Chrome. Explore all of the integrations we have on our"
  },
  {
    "id": "api.templates.cloud_welcome_email.app_market_place",
    "translation": "app marketplace."
  },
  {
    "id": "api.templates.cloud_welcome_email.button",
    "translation": "Open Mattermost"
  },
  {
    "id": "api.templates.cloud_welcome_email.download_mm_info",
    "translation": "Download the Mattermost App"
  },
  {
    "id": "api.templates.cloud_welcome_email.info",
    "translation": "Thanks for creating "
  },
  {
    "id": "api.templates.cloud_welcome_email.info2",
    "translation": "Make sure to save or bookmark your link for future use."
  },
  {
    "id": "api.templates.cloud_welcome_email.invite_info",
    "translation": "Invite people to your workspace"
  },
  {
    "id": "api.templates.cloud_welcome_email.invite_sub_info",
    "translation": "Share this link to invite your members to join {{.WorkSpace}}:"
  },
  {
    "id": "api.templates.cloud_welcome_email.mm_apps",
    "translation": "mobile and desktop apps"
  },
  {
    "id": "api.templates.cloud_welcome_email.signin_sub_info",
    "translation": "Sign into your workspace on our"
  },
  {
    "id": "api.templates.cloud_welcome_email.signin_sub_info2",
    "translation": "for the best experience on PC, Mac, iOS and Android."
  },
  {
    "id": "api.templates.cloud_welcome_email.start_questions",
    "translation": "Having questions about getting started? Email us at"
  },
  {
    "id": "api.templates.cloud_welcome_email.subject",
    "translation": "Congratulations!"
  },
  {
    "id": "api.templates.cloud_welcome_email.subtitle",
    "translation": "Set up your workspace"
  },
  {
    "id": "api.templates.cloud_welcome_email.subtitle_info",
    "translation": "Take the following steps to build out your teams and get the most out of your workspace."
  },
  {
    "id": "api.templates.cloud_welcome_email.title",
    "translation": "Your 14 day trial of the {{.WorkSpace}} workspace is ready to go!"
  },
  {
    "id": "api.templates.copyright",
    "translation": "© 2021 Mattermost, Inc. 530 Lytton Avenue, Second floor, Palo Alto, CA, 94301"
  },
  {
    "id": "api.templates.deactivate_body.info",
    "translation": "You deactivated your account on {{ .SiteURL }}."
  },
  {
    "id": "api.templates.deactivate_body.title",
    "translation": "Your account has been deactivated at {{ .ServerURL }}"
  },
  {
    "id": "api.templates.deactivate_body.warning",
    "translation": "If this change was not initiated by you or you want to reactivate your account, contact your system administrator."
  },
  {
    "id": "api.templates.deactivate_subject",
    "translation": "[{{ .SiteName }}] Your account at {{ .ServerURL }} has been deactivated"
  },
  {
    "id": "api.templates.email_change_body.info",
    "translation": "Your email address for {{.TeamDisplayName}} has been changed to {{.NewEmail}}."
  },
  {
    "id": "api.templates.email_change_body.title",
    "translation": "You updated your email"
  },
  {
    "id": "api.templates.email_change_subject",
    "translation": "[{{ .SiteName }}] Your email address has changed"
  },
  {
    "id": "api.templates.email_change_verify_body.button",
    "translation": "Verify Email"
  },
  {
    "id": "api.templates.email_change_verify_body.info",
    "translation": "To finish updating your email address for {{.TeamDisplayName}}, please click the link below to confirm this is the right address."
  },
  {
    "id": "api.templates.email_change_verify_body.title",
    "translation": "You updated your email"
  },
  {
    "id": "api.templates.email_change_verify_subject",
    "translation": "[{{ .SiteName }}] Verify new email address"
  },
  {
    "id": "api.templates.email_footer",
    "translation": "To change your notification preferences, log in to your team site and go to Settings > Notifications."
  },
  {
    "id": "api.templates.email_footer_v2",
    "translation": "© 2021 Mattermost, Inc. 530 Lytton Avenue, Second floor, Palo Alto, CA, 94301"
  },
  {
    "id": "api.templates.email_info1",
    "translation": "Any questions at all, mail us any time: "
  },
  {
    "id": "api.templates.email_info2",
    "translation": "Best wishes,"
  },
  {
    "id": "api.templates.email_info3",
    "translation": "The {{.SiteName}} Team"
  },
  {
    "id": "api.templates.email_organization",
    "translation": "Sent by "
  },
  {
    "id": "api.templates.email_us_anytime_at",
    "translation": "Email us any time at "
  },
  {
    "id": "api.templates.email_warning",
    "translation": "If you did not make this change, please contact the system administrator."
  },
  {
    "id": "api.templates.invite_body.button",
    "translation": "Join now"
  },
  {
    "id": "api.templates.invite_body.subTitle",
    "translation": "Start collaborating with your team on Mattermost"
  },
  {
    "id": "api.templates.invite_body.title",
    "translation": "{{ .SenderName }} invited you to join the {{ .TeamDisplayName }} team."
  },
  {
    "id": "api.templates.invite_body_footer.info",
    "translation": "Mattermost is a flexible, open source messaging platform that enables secure team collaboration."
  },
  {
    "id": "api.templates.invite_body_footer.learn_more",
    "translation": "Learn more"
  },
  {
    "id": "api.templates.invite_body_footer.title",
    "translation": "What is Mattermost?"
  },
  {
    "id": "api.templates.invite_body_guest.subTitle",
    "translation": "You were invited as a guest to collaborate with the team"
  },
  {
    "id": "api.templates.invite_guest_subject",
    "translation": "[{{ .SiteName }}] {{ .SenderName }} invited you to join the team {{ .TeamDisplayName }} as a guest"
  },
  {
    "id": "api.templates.invite_subject",
    "translation": "[{{ .SiteName }}] {{ .SenderName }} invited you to join {{ .TeamDisplayName }} Team"
  },
  {
    "id": "api.templates.license_up_for_renewal_renew_now",
    "translation": "Renew now"
  },
  {
    "id": "api.templates.license_up_for_renewal_subject",
    "translation": "Your license is up for renewal"
  },
  {
    "id": "api.templates.license_up_for_renewal_subtitle",
    "translation": "{{.UserName}}, your subscription is set to expire in {{.Days}} days. We hope you’re experiencing the flexible, secure team collaboration that Mattermost enables. Renew soon to ensure your team can keep enjoying these benefits."
  },
  {
    "id": "api.templates.license_up_for_renewal_subtitle_two",
    "translation": "Log in to your Customer Account to renew"
  },
  {
    "id": "api.templates.license_up_for_renewal_title",
    "translation": "Your Mattermost subscription is up for renewal"
  },
  {
    "id": "api.templates.mfa_activated_body.info",
    "translation": "Multi-factor authentication has been added to your account on {{ .SiteURL }}."
  },
  {
    "id": "api.templates.mfa_activated_body.title",
    "translation": "Multi-factor authentication was added"
  },
  {
    "id": "api.templates.mfa_change_subject",
    "translation": "[{{ .SiteName }}] Your MFA has been updated"
  },
  {
    "id": "api.templates.mfa_deactivated_body.info",
    "translation": "Multi-factor authentication has been removed from your account on {{ .SiteURL }}."
  },
  {
    "id": "api.templates.mfa_deactivated_body.title",
    "translation": "Multi-factor authentication was removed"
  },
  {
    "id": "api.templates.over_limit_14_days_info1",
    "translation": "Just a reminder that we have not received payment for your Mattermost subscription invoiced on {{ .OverLimitDate }}.  We will soon begin a process to suspend your service if payment is not received."
  },
  {
    "id": "api.templates.over_limit_14_days_subject",
    "translation": "Payment is overdue for your Mattermost Cloud subscription"
  },
  {
    "id": "api.templates.over_limit_14_days_title",
    "translation": "Payment not received"
  },
  {
    "id": "api.templates.over_limit_30_days_info1",
    "translation": "There’s still time to keep your Mattermost Cloud workspace active by resolving issues with your payment method. To avoid suspension update your method of payment."
  },
  {
    "id": "api.templates.over_limit_30_days_info2",
    "translation": "If no action is taken, your workspace will be suspended"
  },
  {
    "id": "api.templates.over_limit_30_days_info2_item1",
    "translation": "You won't be able to log into your workspace"
  },
  {
    "id": "api.templates.over_limit_30_days_info2_item2",
    "translation": "You won’t be able to update payment information without contacting our support team"
  },
  {
    "id": "api.templates.over_limit_30_days_info2_item3",
    "translation": "You will lose access to your message history"
  },
  {
    "id": "api.templates.over_limit_30_days_subject",
    "translation": " Act to keep your Mattermost Cloud subscription"
  },
  {
    "id": "api.templates.over_limit_30_days_title",
    "translation": "Mattermost Cloud Workspace Suspension"
  },
  {
    "id": "api.templates.over_limit_7_days_info1",
    "translation": "Mattermost couldn’t process your most recent automatic payment. To keep your service active, please add payment details as soon as possible or your service may be suspended."
  },
  {
    "id": "api.templates.over_limit_7_days_subject",
    "translation": "Payment is overdue for your Mattermost Cloud subscription"
  },
  {
    "id": "api.templates.over_limit_7_days_title",
    "translation": "No payment method on file"
  },
  {
    "id": "api.templates.over_limit_90_days_info1",
    "translation": "This is a final reminder that we have not received payment for your Mattermost Cloud workspace, which has been overdue since {{ .OverLimitDate }}. Tomorrow we will suspend your service."
  },
  {
    "id": "api.templates.over_limit_90_days_info2",
    "translation": "To avoid suspension, add your payment information"
  },
  {
    "id": "api.templates.over_limit_90_days_info3",
    "translation": "Once your workspace has been suspended, you will not be able to log in to your account or update payment information. You will need to contact our support team to re-activate your service."
  },
  {
    "id": "api.templates.over_limit_90_days_info4",
    "translation": "Once your workspace is suspended, all content and data within your workspace will be deleted within 1-3 months."
  },
  {
    "id": "api.templates.over_limit_90_days_subject",
    "translation": "Your Mattermost Cloud subscription will soon be suspended"
  },
  {
    "id": "api.templates.over_limit_90_days_title",
    "translation": "Your Mattermost Cloud workspace suspension is scheduled for tomorrow"
  },
  {
    "id": "api.templates.over_limit_fix_now",
    "translation": "Fix Now"
  },
  {
    "id": "api.templates.over_limit_info1",
    "translation": "It looks like you have more than 10 users in your workspace which is beyond the free tier limits of Mattermost Cloud Professional. To avoid any disruption in your Mattermost workspace, please upgrade."
  },
  {
    "id": "api.templates.over_limit_info2",
    "translation": "Alternatively, you can disable users in the Admin Console to open up spots for more users or stay below the free user limit."
  },
  {
    "id": "api.templates.over_limit_subject",
    "translation": "Mattermost Cloud Workspace Over User Limit"
  },
  {
    "id": "api.templates.over_limit_suspended_contact_support",
    "translation": "Contact Support"
  },
  {
    "id": "api.templates.over_limit_suspended_info1",
    "translation": "Your Mattermost workspace has been suspended. All contents and data within your workspace will be deleted within 1-3 months."
  },
  {
    "id": "api.templates.over_limit_suspended_info2",
    "translation": "Contact us to reactivate your workspace."
  },
  {
    "id": "api.templates.over_limit_suspended_subject",
    "translation": "Your Mattermost Cloud subscription has been suspended"
  },
  {
    "id": "api.templates.over_limit_suspended_title",
    "translation": "Mattermost Cloud Workspace suspended"
  },
  {
    "id": "api.templates.over_limit_title",
    "translation": "Your workspace is over the user limit for the free tier"
  },
  {
    "id": "api.templates.password_change_body.info",
    "translation": "Your password has been updated for {{.TeamDisplayName}} on {{ .TeamURL }} by {{.Method}}."
  },
  {
    "id": "api.templates.password_change_body.title",
    "translation": "Your password has been updated"
  },
  {
    "id": "api.templates.password_change_subject",
    "translation": "[{{ .SiteName }}] Your password has been updated"
  },
  {
    "id": "api.templates.payment_failed.info1",
    "translation": "Your financial institution declined a payment from your {{.CardBrand}} ****{{.LastFour}} associated with your Mattermost Cloud workspace."
  },
  {
    "id": "api.templates.payment_failed.info2",
    "translation": "They provided the following reason:"
  },
  {
    "id": "api.templates.payment_failed.info3",
    "translation": "To ensure uninterrupted subscription to Mattermost Cloud, please either contact your financial institution to fix the underlying problem or update your payment information. Once payment information is updated, Mattermost will attempt to settle any outstanding balance."
  },
  {
    "id": "api.templates.payment_failed.subject",
    "translation": "Action required: Payment failed for Mattermost Cloud"
  },
  {
    "id": "api.templates.payment_failed.title",
    "translation": "Failed Payment"
  },
  {
    "id": "api.templates.payment_failed_no_card.button",
    "translation": "Pay now"
  },
  {
    "id": "api.templates.payment_failed_no_card.info1",
    "translation": "Your Mattermost Cloud invoice for the most recent billing period has been processed. However, we don't have your payment details on file."
  },
  {
    "id": "api.templates.payment_failed_no_card.info3",
    "translation": "To review your invoice and add a payment method, select Pay now."
  },
  {
    "id": "api.templates.payment_failed_no_card.subject",
    "translation": "Payment is due for your Mattermost Cloud subscription"
  },
  {
    "id": "api.templates.payment_failed_no_card.title",
    "translation": "Your Mattermost Cloud Invoice is due"
  },
  {
    "id": "api.templates.post_body.button",
    "translation": "View Message"
  },
  {
    "id": "api.templates.questions_footer.info",
    "translation": "Email us any time at "
  },
  {
    "id": "api.templates.questions_footer.title",
    "translation": "Questions?"
  },
  {
    "id": "api.templates.remove_expired_license.body.renew_button",
    "translation": "Renew License Now"
  },
  {
    "id": "api.templates.remove_expired_license.body.title",
    "translation": "Your Enterprise Edition license has expired and some features may be disabled. Please renew your license now."
  },
  {
    "id": "api.templates.remove_expired_license.subject",
    "translation": "Mattermost Enterprise license has been disabled."
  },
  {
    "id": "api.templates.reset_body.button",
    "translation": "Reset Password"
  },
  {
    "id": "api.templates.reset_body.info",
    "translation": "The password reset link expires in 24 hours."
  },
  {
    "id": "api.templates.reset_body.subTitle",
    "translation": "Click the button below to reset your password. If you didn’t request this, you can safely ignore this email."
  },
  {
    "id": "api.templates.reset_body.title",
    "translation": "Reset Your Password"
  },
  {
    "id": "api.templates.reset_subject",
    "translation": "[{{ .SiteName }}] Reset your password"
  },
  {
    "id": "api.templates.signin_change_email.body.info",
    "translation": "You updated your sign-in method on {{ .SiteName }} to {{.Method}}."
  },
  {
    "id": "api.templates.signin_change_email.body.method_email",
    "translation": "email and password"
  },
  {
    "id": "api.templates.signin_change_email.body.title",
    "translation": "You updated your sign-in method"
  },
  {
    "id": "api.templates.signin_change_email.subject",
    "translation": "[{{ .SiteName }}] Your sign-in method has been updated"
  },
  {
    "id": "api.templates.upgrade_mattermost_cloud",
    "translation": "Upgrade"
  },
  {
    "id": "api.templates.upgrade_request_info4",
    "translation": "Because your workspace has reached the user limit for the free version of Mattermost cloud, invitations cannot be sent. Upgrade now to allow more users to join your workspace."
  },
  {
    "id": "api.templates.upgrade_request_info4_2",
    "translation": "Someone recently tried to join your workspace but was unable to as your workspace has reached the user limit for the free version of Mattermost cloud. Upgrade now to allow more users to join your workspace."
  },
  {
    "id": "api.templates.upgrade_request_subject",
    "translation": "Mattermost user request upgrade of workspace"
  },
  {
    "id": "api.templates.upgrade_request_title",
    "translation": "{{ .UserName }} would like to invite members to your workspace"
  },
  {
    "id": "api.templates.upgrade_request_title2",
    "translation": "New users are unable to join your workspace"
  },
  {
    "id": "api.templates.user_access_token_body.info",
    "translation": "A personal access token was added to your account on {{ .SiteURL }}. They can be used to access {{.SiteName}} with your account."
  },
  {
    "id": "api.templates.user_access_token_body.title",
    "translation": "Personal access token added to your account"
  },
  {
    "id": "api.templates.user_access_token_subject",
    "translation": "[{{ .SiteName }}] Personal access token added to your account"
  },
  {
    "id": "api.templates.username_change_body.info",
    "translation": "Your username for {{.TeamDisplayName}} has been changed to {{.NewUsername}}."
  },
  {
    "id": "api.templates.username_change_body.title",
    "translation": "You updated your username"
  },
  {
    "id": "api.templates.username_change_subject",
    "translation": "[{{ .SiteName }}] Your username has changed"
  },
  {
    "id": "api.templates.verify_body.button",
    "translation": "Verify Email"
  },
  {
    "id": "api.templates.verify_body.info",
    "translation": "This email address was used to create an account with Mattermost."
  },
  {
    "id": "api.templates.verify_body.info1",
    "translation": "If it was not you, you can safely ignore this email."
  },
  {
    "id": "api.templates.verify_body.serverURL",
    "translation": "{{ .ServerURL }}."
  },
  {
    "id": "api.templates.verify_body.subTitle1",
    "translation": "Thanks for joining "
  },
  {
    "id": "api.templates.verify_body.subTitle2",
    "translation": "Click below to verify your email address."
  },
  {
    "id": "api.templates.verify_body.title",
    "translation": "Verify your email address"
  },
  {
    "id": "api.templates.verify_subject",
    "translation": "[{{ .SiteName }}] Email Verification"
  },
  {
    "id": "api.templates.warn_metric_ack.body.contact_email_header",
    "translation": "Email: "
  },
  {
    "id": "api.templates.warn_metric_ack.body.contact_name_header",
    "translation": "Contact: "
  },
  {
    "id": "api.templates.warn_metric_ack.body.diagnostic_id_header",
    "translation": "Diagnostic Id: "
  },
  {
    "id": "api.templates.warn_metric_ack.body.registered_users_header",
    "translation": "Total Active Users: "
  },
  {
    "id": "api.templates.warn_metric_ack.body.site_url_header",
    "translation": "Site URL: "
  },
  {
    "id": "api.templates.warn_metric_ack.footer",
    "translation": "If you have any additional inquiries, please contact support@mattermost.com"
  },
  {
    "id": "api.templates.warn_metric_ack.subject",
    "translation": "Mattermost Contact Us request"
  },
  {
    "id": "api.templates.welcome_body.app_download_button",
    "translation": "Download"
  },
  {
    "id": "api.templates.welcome_body.app_download_info",
    "translation": "For the best experience, download the apps for PC, Mac, iOS and Android."
  },
  {
    "id": "api.templates.welcome_body.app_download_title",
    "translation": "Download the desktop and mobile apps"
  },
  {
    "id": "api.templates.welcome_body.button",
    "translation": "Verify Email"
  },
  {
    "id": "api.templates.welcome_body.info",
    "translation": "This email address was used to create an account with Mattermost."
  },
  {
    "id": "api.templates.welcome_body.info1",
    "translation": "If it was not you, you can safely ignore this email."
  },
  {
    "id": "api.templates.welcome_body.serverURL",
    "translation": "{{ .ServerURL }}."
  },
  {
    "id": "api.templates.welcome_body.subTitle1",
    "translation": "Thanks for joining "
  },
  {
    "id": "api.templates.welcome_body.subTitle2",
    "translation": "Click below to verify your email address."
  },
  {
    "id": "api.templates.welcome_body.title",
    "translation": "Welcome to the team"
  },
  {
    "id": "api.templates.welcome_subject",
    "translation": "[{{ .SiteName }}] You joined {{ .ServerURL }}"
  },
  {
    "id": "api.unable_to_create_zip_file",
    "translation": "Error creating zip file."
  },
  {
    "id": "api.unable_to_read_file_from_backend",
    "translation": "Error reading file from backend"
  },
  {
    "id": "api.unmarshal_error",
    "translation": "Failed to unmarshal."
  },
  {
    "id": "api.upgrade_to_enterprise.already-done.app_error",
    "translation": "You have already upgraded to Mattermost Enterprise Edition. Please restart the server to finish the upgrade."
  },
  {
    "id": "api.upgrade_to_enterprise.already-enterprise.app_error",
    "translation": "You cannot upgrade because you are already running Mattermost Enterprise Edition."
  },
  {
    "id": "api.upgrade_to_enterprise.app_error",
    "translation": "An upgrade to Mattermost Enterprise Edition is already running."
  },
  {
    "id": "api.upgrade_to_enterprise.generic_error.app_error",
    "translation": "Mattermost was unable to upgrade to Enterprise Edition."
  },
  {
    "id": "api.upgrade_to_enterprise.invalid-permission.app_error",
    "translation": "Mattermost was unable to upgrade to Enterprise Edition. The Mattermost system user {{.MattermostUsername}} does not have write access to the necessary binary file. A system administrator can update the file permissions by executing the following command on the server where Mattermost is installed:\n\n```\nchmod +w \"{{.Path}}\"\n```\n\nAfter changing the file permissions, try to upgrade Mattermost again. When you have upgraded and restarted, remember to restore the original binary file permissions:\n\n```\nchmod -w \"{{.Path}}\"\n```"
  },
  {
    "id": "api.upgrade_to_enterprise.invalid-user-and-permission.app_error",
    "translation": "Mattermost was unable to upgrade to Enterprise Edition. The Mattermost system user {{.MattermostUsername}} does not have write access to the necessary binary file. A system administrator can update the file permissions by executing the following command on the server where Mattermost is installed:\n\n```\nchown {{.MattermostUsername}} \"{{.Path}}\"\nchmod +w \"{{.Path}}\"\n```\n\nAfter changing the file permissions, try to upgrade Mattermost again. When you have upgraded and restarted, remember to restore the original binary file permissions:\n\n```\nchown {{.FileUsername}} \"{{.Path}}\"\nchmod -w \"{{.Path}}\"\n```"
  },
  {
    "id": "api.upgrade_to_enterprise.invalid-user.app_error",
    "translation": "Mattermost was unable to upgrade to Enterprise Edition. The Mattermost system user {{.MattermostUsername}} does not have write access to the necessary binary file. A system administrator can update the file permissions by executing the following command on the server where Mattermost is installed:\n\n```\nchown {{.MattermostUsername}} \"{{.Path}}\"\n```\n\nAfter changing the file permissions, try to upgrade Mattermost again. When you have upgraded and restarted, remember to restore the original binary file permissions:\n\n```\nchown {{.FileUsername}} \"{{.Path}}\"\n```"
  },
  {
    "id": "api.upgrade_to_enterprise.system_not_supported.app_error",
    "translation": "Mattermost was unable to upgrade to Enterprise Edition. This feature will only work on Linux systems with x86-64 architecture."
  },
  {
    "id": "api.upgrade_to_enterprise_status.app_error",
    "translation": "Mattermost was unable to upgrade to Enterprise Edition."
  },
  {
    "id": "api.upgrade_to_enterprise_status.signature.app_error",
    "translation": "Mattermost was unable to upgrade to Enterprise Edition. The digital signature of the downloaded binary file could not be verified."
  },
  {
    "id": "api.upload.get_upload.forbidden.app_error",
    "translation": "Failed to get upload."
  },
  {
    "id": "api.upload.upload_data.invalid_content_length",
    "translation": "Invalid Content-Length."
  },
  {
    "id": "api.upload.upload_data.invalid_content_type",
    "translation": "Invalid Content-Type for multipart upload."
  },
  {
    "id": "api.upload.upload_data.multipart_error",
    "translation": "Failed to process the multipart data."
  },
  {
    "id": "api.user.activate_mfa.email_and_ldap_only.app_error",
    "translation": "MFA is not available for this account type."
  },
  {
    "id": "api.user.add_direct_channels_and_forget.failed.error",
    "translation": "Failed to add direct channel preferences for user user_id={{.UserId}}, team_id={{.TeamId}}, err={{.Error}}"
  },
  {
    "id": "api.user.authorize_oauth_user.bad_response.app_error",
    "translation": "Bad response from token request."
  },
  {
    "id": "api.user.authorize_oauth_user.bad_token.app_error",
    "translation": "Bad token type."
  },
  {
    "id": "api.user.authorize_oauth_user.invalid_state.app_error",
    "translation": "Invalid state"
  },
  {
    "id": "api.user.authorize_oauth_user.missing.app_error",
    "translation": "Missing access token."
  },
  {
    "id": "api.user.authorize_oauth_user.response.app_error",
    "translation": "Received invalid response from OAuth service provider."
  },
  {
    "id": "api.user.authorize_oauth_user.service.app_error",
    "translation": "Token request to {{.Service}} failed."
  },
  {
    "id": "api.user.authorize_oauth_user.token_failed.app_error",
    "translation": "Token request failed."
  },
  {
    "id": "api.user.authorize_oauth_user.unsupported.app_error",
    "translation": "{{.Service}} SSO through OAuth 2.0 not available on this server."
  },
  {
    "id": "api.user.autocomplete_users.missing_team_id.app_error",
    "translation": "Team id parameter is required to autocomplete by channel."
  },
  {
    "id": "api.user.check_user_login_attempts.too_many.app_error",
    "translation": "Your account is locked because of too many failed password attempts. Please reset your password."
  },
  {
    "id": "api.user.check_user_mfa.bad_code.app_error",
    "translation": "Invalid MFA token."
  },
  {
    "id": "api.user.check_user_password.invalid.app_error",
    "translation": "Login failed because of invalid password."
  },
  {
    "id": "api.user.complete_switch_with_oauth.blank_email.app_error",
    "translation": "Blank email."
  },
  {
    "id": "api.user.complete_switch_with_oauth.parse.app_error",
    "translation": "Could not parse auth data out of {{.Service}} user object."
  },
  {
    "id": "api.user.create_email_token.error",
    "translation": "Failed to create token data for email verification"
  },
  {
    "id": "api.user.create_oauth_user.already_attached.app_error",
    "translation": "There is already an account associated with that email address using a sign in method other than {{.Service}}. Please sign in using {{.Auth}}."
  },
  {
    "id": "api.user.create_oauth_user.create.app_error",
    "translation": "Could not create user out of {{.Service}} user object."
  },
  {
    "id": "api.user.create_password_token.error",
    "translation": "Unable to create password recovery token"
  },
  {
    "id": "api.user.create_profile_image.default_font.app_error",
    "translation": "Could not create default profile image font."
  },
  {
    "id": "api.user.create_profile_image.encode.app_error",
    "translation": "Could not encode default profile image."
  },
  {
    "id": "api.user.create_profile_image.initial.app_error",
    "translation": "Could not add user initial to default profile picture."
  },
  {
    "id": "api.user.create_user.accepted_domain.app_error",
    "translation": "The email you provided does not belong to an accepted domain. Please contact your administrator or sign up with a different email."
  },
  {
    "id": "api.user.create_user.bad_token_email_data.app_error",
    "translation": "The email address in the token does not match the one in the user data."
  },
  {
    "id": "api.user.create_user.disabled.app_error",
    "translation": "User creation is disabled."
  },
  {
    "id": "api.user.create_user.guest_accounts.disabled.app_error",
    "translation": "Guest accounts are disabled."
  },
  {
    "id": "api.user.create_user.guest_accounts.license.app_error",
    "translation": "Your license does not support guest accounts."
  },
  {
    "id": "api.user.create_user.invalid_invitation_type.app_error",
    "translation": "Unable to create the user, invalid invitation."
  },
  {
    "id": "api.user.create_user.no_open_server",
    "translation": "This server does not allow open signups.  Please speak with your Administrator to receive an invitation."
  },
  {
    "id": "api.user.create_user.signup_email_disabled.app_error",
    "translation": "User sign-up with email is disabled."
  },
  {
    "id": "api.user.create_user.signup_link_expired.app_error",
    "translation": "The signup link has expired."
  },
  {
    "id": "api.user.create_user.signup_link_invalid.app_error",
    "translation": "The signup link does not appear to be valid."
  },
  {
    "id": "api.user.delete_channel.not_enabled.app_error",
    "translation": "Permanent channel deletion feature is not enabled. Please contact your System Administrator."
  },
  {
    "id": "api.user.delete_team.not_enabled.app_error",
    "translation": "Permanent team deletion feature is not enabled. Please contact your System Administrator."
  },
  {
    "id": "api.user.delete_user.not_enabled.app_error",
    "translation": "Permanent user deletion feature is not enabled. Please contact your System Administrator."
  },
  {
    "id": "api.user.demote_user_to_guest.already_guest.app_error",
    "translation": "Unable to convert the user to guest because is already a guest."
  },
  {
    "id": "api.user.email_to_ldap.not_available.app_error",
    "translation": "AD/LDAP not available on this server."
  },
  {
    "id": "api.user.email_to_oauth.not_available.app_error",
    "translation": "Authentication Transfer not configured or available on this server."
  },
  {
    "id": "api.user.get_authorization_code.endpoint.app_error",
    "translation": "Error retreiving endpoint from Discovery Document."
  },
  {
    "id": "api.user.get_uploads_for_user.forbidden.app_error",
    "translation": "Failed to get uploads."
  },
  {
    "id": "api.user.get_user_by_email.permissions.app_error",
    "translation": "Unable to get user by email."
  },
  {
    "id": "api.user.invalidate_verify_email_tokens.error",
    "translation": "Unable to get tokens by type when invalidating email verification tokens"
  },
  {
    "id": "api.user.invalidate_verify_email_tokens_delete.error",
    "translation": "Unable to remove token when invalidating email verification tokens"
  },
  {
    "id": "api.user.invalidate_verify_email_tokens_parse.error",
    "translation": "Unable to parse token when invalidating email verification tokens"
  },
  {
    "id": "api.user.ldap_to_email.not_available.app_error",
    "translation": "AD/LDAP not available on this server."
  },
  {
    "id": "api.user.ldap_to_email.not_ldap_account.app_error",
    "translation": "This user account does not use AD/LDAP."
  },
  {
    "id": "api.user.login.blank_pwd.app_error",
    "translation": "Password field must not be blank"
  },
  {
    "id": "api.user.login.bot_login_forbidden.app_error",
    "translation": "Bot login is forbidden."
  },
  {
    "id": "api.user.login.client_side_cert.certificate.app_error",
    "translation": "Attempted to sign in using the experimental feature ClientSideCert without providing a valid certificate."
  },
  {
    "id": "api.user.login.client_side_cert.license.app_error",
    "translation": "Attempt to use the experimental feature ClientSideCertEnable without a valid enterprise license."
  },
  {
    "id": "api.user.login.guest_accounts.disabled.error",
    "translation": "Guest accounts are disabled"
  },
  {
    "id": "api.user.login.guest_accounts.license.error",
    "translation": "Your license does not support guest accounts"
  },
  {
    "id": "api.user.login.inactive.app_error",
    "translation": "Login failed because your account has been deactivated.  Please contact an administrator."
  },
  {
    "id": "api.user.login.invalid_credentials_email",
    "translation": "Enter a valid email and/or password"
  },
  {
    "id": "api.user.login.invalid_credentials_email_username",
    "translation": "Enter a valid email or username and/or password."
  },
  {
    "id": "api.user.login.invalid_credentials_sso",
    "translation": "Enter a valid email or username and/or password, or sign in using another method."
  },
  {
    "id": "api.user.login.invalid_credentials_username",
    "translation": "Enter a valid username and/or password."
  },
  {
    "id": "api.user.login.not_verified.app_error",
    "translation": "Login failed because email address has not been verified."
  },
  {
    "id": "api.user.login.use_auth_service.app_error",
    "translation": "Please sign in using {{.AuthService}}."
  },
  {
    "id": "api.user.login_by_cws.invalid_token.app_error",
    "translation": "CWS token is not valid"
  },
  {
    "id": "api.user.login_by_oauth.bot_login_forbidden.app_error",
    "translation": "Bot login is forbidden."
  },
  {
    "id": "api.user.login_by_oauth.not_available.app_error",
    "translation": "{{.Service}} SSO through OAuth 2.0 not available on this server."
  },
  {
    "id": "api.user.login_by_oauth.parse.app_error",
    "translation": "Could not parse auth data out of {{.Service}} user object."
  },
  {
    "id": "api.user.login_cws.license.error",
    "translation": "CWS login is forbidden."
  },
  {
    "id": "api.user.login_ldap.not_available.app_error",
    "translation": "AD/LDAP not available on this server."
  },
  {
    "id": "api.user.oauth_to_email.context.app_error",
    "translation": "Update password failed because context user_id did not match provided user's id."
  },
  {
    "id": "api.user.oauth_to_email.not_available.app_error",
    "translation": "Authentication Transfer not configured or available on this server."
  },
  {
    "id": "api.user.patch_user.login_provider_attribute_set.app_error",
    "translation": "Field '{{.Field}}' must be set through user's login provider."
  },
  {
    "id": "api.user.promote_guest_to_user.no_guest.app_error",
    "translation": "Unable to convert the guest to regular user because is not a guest."
  },
  {
    "id": "api.user.reset_password.broken_token.app_error",
    "translation": "The reset password token does not appear to be valid."
  },
  {
    "id": "api.user.reset_password.invalid_link.app_error",
    "translation": "The reset password link does not appear to be valid."
  },
  {
    "id": "api.user.reset_password.link_expired.app_error",
    "translation": "The password reset link has expired."
  },
  {
    "id": "api.user.reset_password.method",
    "translation": "using a reset password link"
  },
  {
    "id": "api.user.reset_password.sso.app_error",
    "translation": "Unable to reset password for SSO accounts."
  },
  {
    "id": "api.user.reset_password.token_parse.error",
    "translation": "Unable to parse the reset password token"
  },
  {
    "id": "api.user.saml.not_available.app_error",
    "translation": "SAML 2.0 is not configured or supported on this server."
  },
  {
    "id": "api.user.send_cloud_welcome_email.error",
    "translation": "Failed to send cloud welcome email"
  },
  {
    "id": "api.user.send_deactivate_email_and_forget.failed.error",
    "translation": "Failed to send the deactivate account email successfully"
  },
  {
    "id": "api.user.send_email_change_verify_email_and_forget.error",
    "translation": "Failed to send email change verification email successfully"
  },
  {
    "id": "api.user.send_password_reset.send.app_error",
    "translation": "Failed to send password reset email successfully."
  },
  {
    "id": "api.user.send_password_reset.sso.app_error",
    "translation": "Unable to reset password for SSO accounts."
  },
  {
    "id": "api.user.send_sign_in_change_email_and_forget.error",
    "translation": "Failed to send update password email successfully"
  },
  {
    "id": "api.user.send_verify_email_and_forget.failed.error",
    "translation": "Failed to send verification email successfully"
  },
  {
    "id": "api.user.update_active.cannot_enable_guest_when_guest_feature_is_disabled.app_error",
    "translation": "You cannot activate a guest account because Guest Access feature is not enabled."
  },
  {
    "id": "api.user.update_active.cloud_at_limit_check_error",
    "translation": "Unable to check number of users in your Mattermost cloud instance."
  },
  {
    "id": "api.user.update_active.cloud_at_or_over_limit_check_overcapacity",
    "translation": "Unable to activate more users as the cloud account is over capacity."
  },
  {
    "id": "api.user.update_active.not_enable.app_error",
    "translation": "You cannot deactivate yourself because this feature is not enabled. Please contact your System Administrator."
  },
  {
    "id": "api.user.update_active.permissions.app_error",
    "translation": "You do not have the appropriate permissions."
  },
  {
    "id": "api.user.update_oauth_user_attrs.get_user.app_error",
    "translation": "Could not get user from {{.Service}} user object."
  },
  {
    "id": "api.user.update_password.context.app_error",
    "translation": "Update password failed because context user_id did not match props user_id."
  },
  {
    "id": "api.user.update_password.failed.app_error",
    "translation": "Update password failed."
  },
  {
    "id": "api.user.update_password.incorrect.app_error",
    "translation": "The \"Current Password\" you entered is incorrect. Please check that Caps Lock is off and try again."
  },
  {
    "id": "api.user.update_password.menu",
    "translation": "using the settings menu"
  },
  {
    "id": "api.user.update_password.oauth.app_error",
    "translation": "Update password failed because the user is logged in through an OAuth service."
  },
  {
    "id": "api.user.update_password.user_and_hashed.app_error",
    "translation": "Only system administrators can set already-hashed passwords."
  },
  {
    "id": "api.user.update_password.valid_account.app_error",
    "translation": "Update password failed because we couldn't find a valid account."
  },
  {
    "id": "api.user.update_user.accepted_domain.app_error",
    "translation": "The email you provided does not belong to an accepted domain. Please contact your administrator or sign up with a different email."
  },
  {
    "id": "api.user.update_user.accepted_guest_domain.app_error",
    "translation": "The email you provided does not belong to an accepted domain for guest accounts. Please contact your administrator or sign up with a different email."
  },
  {
    "id": "api.user.update_user.login_provider_attribute_set.app_error",
    "translation": "Field '{{.Field}}' must be set through user's login provider."
  },
  {
    "id": "api.user.update_user_auth.invalid_request",
    "translation": "Request is missing either AuthData or AuthService parameter."
  },
  {
    "id": "api.user.update_user_roles.license.app_error",
    "translation": "Custom Permission Schemes not supported by current license"
  },
  {
    "id": "api.user.upload_profile_user.array.app_error",
    "translation": "Empty array under 'image' in request."
  },
  {
    "id": "api.user.upload_profile_user.check_image_limits.app_error",
    "translation": "Image limits check failed. Resolution is too high."
  },
  {
    "id": "api.user.upload_profile_user.decode.app_error",
    "translation": "Could not decode profile image."
  },
  {
    "id": "api.user.upload_profile_user.encode.app_error",
    "translation": "Could not encode profile image."
  },
  {
    "id": "api.user.upload_profile_user.login_provider_attribute_set.app_error",
    "translation": "Profile picture must be set through user's login provider."
  },
  {
    "id": "api.user.upload_profile_user.no_file.app_error",
    "translation": "No file under 'image' in request."
  },
  {
    "id": "api.user.upload_profile_user.open.app_error",
    "translation": "Could not open image file."
  },
  {
    "id": "api.user.upload_profile_user.parse.app_error",
    "translation": "Could not parse multipart form."
  },
  {
    "id": "api.user.upload_profile_user.storage.app_error",
    "translation": "Unable to upload file. Image storage is not configured."
  },
  {
    "id": "api.user.upload_profile_user.too_large.app_error",
    "translation": "Unable to upload profile image. File is too large."
  },
  {
    "id": "api.user.upload_profile_user.upload_profile.app_error",
    "translation": "Couldn't upload profile image."
  },
  {
    "id": "api.user.verify_email.bad_link.app_error",
    "translation": "Bad verify email link."
  },
  {
    "id": "api.user.verify_email.broken_token.app_error",
    "translation": "Bad verify email token type."
  },
  {
    "id": "api.user.verify_email.link_expired.app_error",
    "translation": "The email verification link has expired."
  },
  {
    "id": "api.user.verify_email.token_parse.error",
    "translation": "Failed to parse token data from email verification"
  },
  {
    "id": "api.web_socket.connect.upgrade.app_error",
    "translation": "Failed to upgrade websocket connection."
  },
  {
    "id": "api.web_socket_router.bad_action.app_error",
    "translation": "Unknown WebSocket action."
  },
  {
    "id": "api.web_socket_router.bad_seq.app_error",
    "translation": "Invalid sequence for WebSocket message."
  },
  {
    "id": "api.web_socket_router.no_action.app_error",
    "translation": "No websocket action."
  },
  {
    "id": "api.web_socket_router.not_authenticated.app_error",
    "translation": "WebSocket connection is not authenticated. Please log in and try again."
  },
  {
    "id": "api.webhook.create_outgoing.intersect.app_error",
    "translation": "Outgoing webhooks from the same channel cannot have the same trigger words/callback URLs."
  },
  {
    "id": "api.webhook.create_outgoing.not_open.app_error",
    "translation": "Outgoing webhooks can only be created for public channels."
  },
  {
    "id": "api.webhook.create_outgoing.permissions.app_error",
    "translation": "Invalid permissions to create outgoing webhook."
  },
  {
    "id": "api.webhook.create_outgoing.triggers.app_error",
    "translation": "Either trigger_words or channel_id must be set."
  },
  {
    "id": "api.webhook.incoming.error",
    "translation": "Could not decode the multipart payload of incoming webhook."
  },
  {
    "id": "api.webhook.team_mismatch.app_error",
    "translation": "Unable to update webhook across teams."
  },
  {
    "id": "api.webhook.update_outgoing.intersect.app_error",
    "translation": "Outgoing webhooks from the same channel cannot have the same trigger words/callback URLs."
  },
  {
    "id": "api.websocket_handler.invalid_param.app_error",
    "translation": "Invalid {{.Name}} parameter."
  },
  {
    "id": "api.websocket_handler.server_busy.app_error",
    "translation": "Server is busy, non-critical services are temporarily unavailable."
  },
  {
    "id": "app.admin.saml.failure_decode_metadata_xml_from_idp.app_error",
    "translation": "Could not decode the XML metadata information received from the Identity Provider."
  },
  {
    "id": "app.admin.saml.failure_read_response_body_from_idp.app_error",
    "translation": "Failure encountered when reading the response payload received from the Identity Provider."
  },
  {
    "id": "app.admin.saml.invalid_response_from_idp.app_error",
    "translation": "Could not read the response received from the Identity Provider."
  },
  {
    "id": "app.admin.test_email.failure",
    "translation": "Connection unsuccessful: {{.Error}}"
  },
  {
    "id": "app.admin.test_site_url.failure",
    "translation": "This is not a valid live URL"
  },
  {
    "id": "app.analytics.getanalytics.internal_error",
    "translation": "Unable to get the analytics."
  },
  {
    "id": "app.audit.get.finding.app_error",
    "translation": "We encountered an error finding the audits."
  },
  {
    "id": "app.audit.get.limit.app_error",
    "translation": "Limit exceeded for paging."
  },
  {
    "id": "app.audit.permanent_delete_by_user.app_error",
    "translation": "We encountered an error deleting the audits."
  },
  {
    "id": "app.audit.save.saving.app_error",
    "translation": "We encountered an error saving the audit."
  },
  {
    "id": "app.bot.createbot.internal_error",
    "translation": "Unable to save the bot."
  },
  {
    "id": "app.bot.get_disable_bot_sysadmin_message",
    "translation": "{{if .disableBotsSetting}}{{if .printAllBots}}{{.UserName}} was deactivated. They managed the following bot accounts which have now been disabled.\n\n{{.BotNames}}{{else}}{{.UserName}} was deactivated. They managed {{.NumBots}} bot accounts which have now been disabled, including the following:\n\n{{.BotNames}}{{end}}You can take ownership of each bot by enabling it at **Integrations > Bot Accounts** and creating new tokens for the bot.\n\nFor more information, see our [documentation](https://docs.mattermost.com/developer/bot-accounts.html#what-happens-when-a-user-who-owns-bot-accounts-is-disabled).{{else}}{{if .printAllBots}}{{.UserName}} was deactivated. They managed the following bot accounts which are still enabled.\n\n{{.BotNames}}\n{{else}}{{.UserName}} was deactivated. They managed {{.NumBots}} bot accounts which are still enabled, including the following:\n\n{{.BotNames}}{{end}}We strongly recommend you to take ownership of each bot by re-enabling it at **Integrations > Bot Accounts** and creating new tokens for the bot.\n\nFor more information, see our [documentation](https://docs.mattermost.com/developer/bot-accounts.html#what-happens-when-a-user-who-owns-bot-accounts-is-disabled).\n\nIf you want bot accounts to disable automatically after owner deactivation, set “Disable bot accounts when owner is deactivated” in **System Console > Integrations > Bot Accounts** to true.{{end}}"
  },
  {
    "id": "app.bot.get_system_bot.empty_admin_list.app_error",
    "translation": "List of admins is empty."
  },
  {
    "id": "app.bot.get_warn_metrics_bot.empty_admin_list.app_error",
    "translation": "List of admins is empty."
  },
  {
    "id": "app.bot.getbot.internal_error",
    "translation": "Unable to get the bot."
  },
  {
    "id": "app.bot.getbots.internal_error",
    "translation": "Unable to get the bots."
  },
  {
    "id": "app.bot.patchbot.internal_error",
    "translation": "Unable to update the bot."
  },
  {
    "id": "app.bot.permanent_delete.internal_error",
    "translation": "Unable to delete the bot permanently."
  },
  {
    "id": "app.bot.permenent_delete.bad_id",
    "translation": "Unable to delete the bot."
  },
  {
    "id": "app.channel.analytics_type_count.app_error",
    "translation": "Unable to get channel type counts."
  },
  {
    "id": "app.channel.autofollow.app_error",
    "translation": "Failed to update thread membership for mentioned user"
  },
  {
    "id": "app.channel.clear_all_custom_role_assignments.select.app_error",
    "translation": "Failed to retrieve the channel members."
  },
  {
    "id": "app.channel.count_posts_since.app_error",
    "translation": "Unable to count messages since given date."
  },
  {
    "id": "app.channel.create_channel.internal_error",
    "translation": "Unable to save channel."
  },
  {
    "id": "app.channel.create_channel.no_team_id.app_error",
    "translation": "Must specify the team ID to create a channel."
  },
  {
    "id": "app.channel.create_direct_channel.internal_error",
    "translation": "Unable to save direct channel."
  },
  {
    "id": "app.channel.create_initial_sidebar_categories.internal_error",
    "translation": "Unable to create initial sidebar categories for user."
  },
  {
    "id": "app.channel.delete.app_error",
    "translation": "Unable to delete the channel."
  },
  {
    "id": "app.channel.get.existing.app_error",
    "translation": "Unable to find the existing channel."
  },
  {
    "id": "app.channel.get.find.app_error",
    "translation": "We encountered an error finding the channel."
  },
  {
    "id": "app.channel.get_all.app_error",
    "translation": "Unable to get all the channels."
  },
  {
    "id": "app.channel.get_all_channels.app_error",
    "translation": "Unable to get all the channels."
  },
  {
    "id": "app.channel.get_all_channels_count.app_error",
    "translation": "Unable to count all the channels."
  },
  {
    "id": "app.channel.get_all_direct.app_error",
    "translation": "Unable to get all the direct channels."
  },
  {
    "id": "app.channel.get_by_name.existing.app_error",
    "translation": "Unable to find the existing channel."
  },
  {
    "id": "app.channel.get_by_name.missing.app_error",
    "translation": "Channel does not exist."
  },
  {
    "id": "app.channel.get_by_scheme.app_error",
    "translation": "Unable to get the channels for the provided scheme."
  },
  {
    "id": "app.channel.get_channel_counts.get.app_error",
    "translation": "Unable to get the channel counts."
  },
  {
    "id": "app.channel.get_channels.get.app_error",
    "translation": "Unable to get the channels."
  },
  {
    "id": "app.channel.get_channels.not_found.app_error",
    "translation": "No channels were found."
  },
  {
    "id": "app.channel.get_channels_batch_for_indexing.get.app_error",
    "translation": "Unable to get the channels batch for indexing."
  },
  {
    "id": "app.channel.get_channels_by_ids.app_error",
    "translation": "Unable to get channels by ids."
  },
  {
    "id": "app.channel.get_channels_by_ids.get.app_error",
    "translation": "Unable to get the channels."
  },
  {
    "id": "app.channel.get_channels_by_ids.not_found.app_error",
    "translation": "No channel found."
  },
  {
    "id": "app.channel.get_deleted.existing.app_error",
    "translation": "Unable to find the existing deleted channel."
  },
  {
    "id": "app.channel.get_deleted.missing.app_error",
    "translation": "No deleted channels exist."
  },
  {
    "id": "app.channel.get_for_post.app_error",
    "translation": "Unable to get the channel for the given post."
  },
  {
    "id": "app.channel.get_member.app_error",
    "translation": "Unable to get the channel member."
  },
  {
    "id": "app.channel.get_member.missing.app_error",
    "translation": "No channel member found for that user ID and channel ID."
  },
  {
    "id": "app.channel.get_member_count.app_error",
    "translation": "Unable to get the channel member count."
  },
  {
    "id": "app.channel.get_members.app_error",
    "translation": "Unable to get the channel members."
  },
  {
    "id": "app.channel.get_members_by_ids.app_error",
    "translation": "Unable to get the channel members."
  },
  {
    "id": "app.channel.get_more_channels.get.app_error",
    "translation": "Unable to get the channels."
  },
  {
    "id": "app.channel.get_pinnedpost_count.app_error",
    "translation": "Unable to get the channel pinned post count."
  },
  {
    "id": "app.channel.get_private_channels.get.app_error",
    "translation": "Unable to get private channels."
  },
  {
    "id": "app.channel.get_public_channels.get.app_error",
    "translation": "Unable to get public channels."
  },
  {
    "id": "app.channel.get_unread.app_error",
    "translation": "Unable to get the channel unread messages."
  },
  {
    "id": "app.channel.increment_mention_count.app_error",
    "translation": "Unable to increment the mention count."
  },
  {
    "id": "app.channel.migrate_channel_members.select.app_error",
    "translation": "Failed to select the batch of channel members."
  },
  {
    "id": "app.channel.move_channel.members_do_not_match.error",
    "translation": "Unable to move a channel unless all its members are already members of the destination team."
  },
  {
    "id": "app.channel.permanent_delete.app_error",
    "translation": "Unable to delete the channel."
  },
  {
    "id": "app.channel.permanent_delete_members_by_user.app_error",
    "translation": "Unable to remove the channel member."
  },
  {
    "id": "app.channel.pinned_posts.app_error",
    "translation": "Unable to find the pinned posts."
  },
  {
    "id": "app.channel.post_update_channel_purpose_message.post.error",
    "translation": "Failed to post channel purpose message"
  },
  {
    "id": "app.channel.post_update_channel_purpose_message.removed",
    "translation": "%s removed the channel purpose (was: %s)"
  },
  {
    "id": "app.channel.post_update_channel_purpose_message.retrieve_user.error",
    "translation": "Failed to retrieve user while updating channel purpose message %v"
  },
  {
    "id": "app.channel.post_update_channel_purpose_message.updated_from",
    "translation": "%s updated the channel purpose from: %s to: %s"
  },
  {
    "id": "app.channel.post_update_channel_purpose_message.updated_to",
    "translation": "%s updated the channel purpose to: %s"
  },
  {
    "id": "app.channel.remove_all_deactivated_members.app_error",
    "translation": "We could not remove the deactivated users from the channel."
  },
  {
    "id": "app.channel.remove_member.app_error",
    "translation": "Unable to remove the channel member."
  },
  {
    "id": "app.channel.reset_all_channel_schemes.app_error",
    "translation": "We could not reset the channel schemes."
  },
  {
    "id": "app.channel.restore.app_error",
    "translation": "Unable to restore the channel."
  },
  {
    "id": "app.channel.save_member.exists.app_error",
    "translation": "A channel member with that ID already exists."
  },
  {
    "id": "app.channel.search.app_error",
    "translation": "We encountered an error searching channels."
  },
  {
    "id": "app.channel.search_group_channels.app_error",
    "translation": "Unable to get the group channels for the given user and term."
  },
  {
    "id": "app.channel.sidebar_categories.app_error",
    "translation": "Failed to insert record to database."
  },
  {
    "id": "app.channel.update.bad_id",
    "translation": "Unable to update the channel."
  },
  {
    "id": "app.channel.update_channel.internal_error",
    "translation": "Unable to update channel."
  },
  {
    "id": "app.channel.update_last_viewed_at.app_error",
    "translation": "Unable to update the last viewed at time."
  },
  {
    "id": "app.channel.update_last_viewed_at_post.app_error",
    "translation": "Unable to mark channel as unread."
  },
  {
    "id": "app.channel.user_belongs_to_channels.app_error",
    "translation": "Unable to determine if the user belongs to a list of channels."
  },
  {
    "id": "app.channel_member_history.log_join_event.internal_error",
    "translation": "Failed to record channel member history."
  },
  {
    "id": "app.channel_member_history.log_leave_event.internal_error",
    "translation": "Failed to record channel member history. Failed to update existing join record"
  },
  {
    "id": "app.command.createcommand.internal_error",
    "translation": "Unable to save the command."
  },
  {
    "id": "app.command.deletecommand.internal_error",
    "translation": "Unable to delete the command."
  },
  {
    "id": "app.command.getcommand.internal_error",
    "translation": "Unable to get the command."
  },
  {
    "id": "app.command.listallcommands.internal_error",
    "translation": "Unable to list the commands."
  },
  {
    "id": "app.command.listautocompletecommands.internal_error",
    "translation": "Unable to list the autocomplete commands."
  },
  {
    "id": "app.command.listteamcommands.internal_error",
    "translation": "Unable to list the team commands."
  },
  {
    "id": "app.command.movecommand.internal_error",
    "translation": "Unable to move the command."
  },
  {
    "id": "app.command.regencommandtoken.internal_error",
    "translation": "Unable to regenerate the command token."
  },
  {
    "id": "app.command.tryexecutecustomcommand.internal_error",
    "translation": "Unable to execute the custom command."
  },
  {
    "id": "app.command.updatecommand.internal_error",
    "translation": "Unable to update the command."
  },
  {
    "id": "app.command_webhook.create_command_webhook.existing",
    "translation": "You cannot update an existing CommandWebhook."
  },
  {
    "id": "app.command_webhook.create_command_webhook.internal_error",
    "translation": "Unable to save the CommandWebhook."
  },
  {
    "id": "app.command_webhook.get.internal_error",
    "translation": "Unable to get the webhook."
  },
  {
    "id": "app.command_webhook.get.missing",
    "translation": "Unable to find the webhook."
  },
  {
    "id": "app.command_webhook.handle_command_webhook.parse",
    "translation": "Unable to parse incoming data."
  },
  {
    "id": "app.command_webhook.try_use.internal_error",
    "translation": "Unable to use the webhook."
  },
  {
    "id": "app.command_webhook.try_use.invalid",
    "translation": "Invalid webhook."
  },
  {
    "id": "app.compliance.get.finding.app_error",
    "translation": "We encountered an error retrieving the compliance reports."
  },
  {
    "id": "app.compliance.save.saving.app_error",
    "translation": "We encountered an error saving the compliance report."
  },
  {
    "id": "app.create_basic_user.save_member.app_error",
    "translation": "Unable to create default team memberships"
  },
  {
    "id": "app.create_basic_user.save_member.conflict.app_error",
    "translation": "Unable to create default team membership because they already exists"
  },
  {
    "id": "app.create_basic_user.save_member.max_accounts.app_error",
    "translation": "Unable to create default team membership because no more members are allowed in that team"
  },
  {
    "id": "app.email.no_rate_limiter.app_error",
    "translation": "Rate limiter is not set up."
  },
  {
    "id": "app.email.rate_limit_exceeded.app_error",
    "translation": "Invite emails rate limit exceeded. Timer will be reset after {{.ResetAfter}} seconds. Please retry after {{.RetryAfter}} seconds."
  },
  {
    "id": "app.email.setup_rate_limiter.app_error",
    "translation": "Error occurred in the rate limiter."
  },
  {
    "id": "app.emoji.create.internal_error",
    "translation": "Unable to save emoji."
  },
  {
    "id": "app.emoji.delete.app_error",
    "translation": "Unable to delete the emoji."
  },
  {
    "id": "app.emoji.delete.no_results",
    "translation": "We couldn’t find the emoji to delete."
  },
  {
    "id": "app.emoji.get.app_error",
    "translation": "Unable to get the emoji."
  },
  {
    "id": "app.emoji.get.no_result",
    "translation": "We couldn’t find the emoji."
  },
  {
    "id": "app.emoji.get_by_name.app_error",
    "translation": "Unable to get the emoji."
  },
  {
    "id": "app.emoji.get_by_name.no_result",
    "translation": "We couldn’t find the emoji."
  },
  {
    "id": "app.emoji.get_list.internal_error",
    "translation": "Unable to get the emoji."
  },
  {
    "id": "app.export.export_attachment.copy_file.error",
    "translation": "Failed to copy file during export."
  },
  {
    "id": "app.export.export_attachment.create_file.error",
    "translation": "Failed to create file during export."
  },
  {
    "id": "app.export.export_attachment.mkdirall.error",
    "translation": "Failed to create directory during export."
  },
  {
    "id": "app.export.export_attachment.zip_create_header.error",
    "translation": "Failed to create zip header during export."
  },
  {
    "id": "app.export.export_custom_emoji.copy_emoji_images.error",
    "translation": "Unable to copy custom emoji images"
  },
  {
    "id": "app.export.export_write_line.io_writer.error",
    "translation": "An error occurred writing the export data."
  },
  {
    "id": "app.export.export_write_line.json_marshall.error",
    "translation": "An error occurred marshalling the JSON data for export."
  },
  {
    "id": "app.export.marshal.app_error",
    "translation": "Unable to marshal response."
  },
  {
    "id": "app.export.zip_create.error",
    "translation": "Failed to add file to zip archive during export."
  },
  {
    "id": "app.file_info.get.app_error",
    "translation": "Unable to get the file info."
  },
  {
    "id": "app.file_info.get_for_post.app_error",
    "translation": "Unable to get the file info for the post."
  },
  {
    "id": "app.file_info.get_with_options.app_error",
    "translation": "Unable to get the file info with options"
  },
  {
    "id": "app.file_info.permanent_delete_by_user.app_error",
    "translation": "Unable to delete attachments of the user."
  },
  {
    "id": "app.file_info.save.app_error",
    "translation": "Unable to save the file info."
  },
  {
    "id": "app.group.group_syncable_already_deleted",
    "translation": "group syncable was already deleted"
  },
  {
    "id": "app.group.id.app_error",
    "translation": "invalid id property for group."
  },
  {
    "id": "app.group.no_rows",
    "translation": "no matching group found"
  },
  {
    "id": "app.group.permanent_delete_members_by_user.app_error",
    "translation": "Unable to remove the group member with UserID \"{{.UserId}}\"."
  },
  {
    "id": "app.group.uniqueness_error",
    "translation": "group member already exists"
  },
  {
    "id": "app.import.attachment.bad_file.error",
    "translation": "Error reading the file at: \"{{.FilePath}}\""
  },
  {
    "id": "app.import.attachment.file_upload.error",
    "translation": "Error uploading the file: \"{{.FilePath}}\""
  },
  {
    "id": "app.import.attachment.read_file_data.error",
    "translation": "Failed to read file attachment during import."
  },
  {
    "id": "app.import.bulk_import.file_scan.error",
    "translation": "Error reading import data file."
  },
  {
    "id": "app.import.bulk_import.json_decode.error",
    "translation": "JSON decode of line failed."
  },
  {
    "id": "app.import.bulk_import.process_attachments.error",
    "translation": "Error while processing bulk import attachments."
  },
  {
    "id": "app.import.bulk_import.unsupported_version.error",
    "translation": "Incorrect or missing version in the data import file. Make sure version is the first object in your import file and try again."
  },
  {
    "id": "app.import.emoji.bad_file.error",
    "translation": "Error reading import emoji image file. Emoji with name: \"{{.EmojiName}}\""
  },
  {
    "id": "app.import.generate_password.app_error",
    "translation": "Error generating password."
  },
  {
    "id": "app.import.get_teams_by_names.some_teams_not_found.error",
    "translation": "Some teams not found"
  },
  {
    "id": "app.import.get_users_by_username.some_users_not_found.error",
    "translation": "Some users not found"
  },
  {
    "id": "app.import.import_channel.scheme_deleted.error",
    "translation": "Unable to set a channel to use a deleted scheme."
  },
  {
    "id": "app.import.import_channel.scheme_wrong_scope.error",
    "translation": "Channel must be assigned to a Channel-scoped scheme."
  },
  {
    "id": "app.import.import_channel.team_not_found.error",
    "translation": "Error importing channel. Team with name \"{{.TeamName}}\" could not be found."
  },
  {
    "id": "app.import.import_direct_channel.create_direct_channel.error",
    "translation": "Failed to create direct channel"
  },
  {
    "id": "app.import.import_direct_channel.create_group_channel.error",
    "translation": "Failed to create group channel"
  },
  {
    "id": "app.import.import_direct_channel.update_header_failed.error",
    "translation": "Failed to update direct channel header"
  },
  {
    "id": "app.import.import_direct_post.create_direct_channel.error",
    "translation": "Failed to get direct channel"
  },
  {
    "id": "app.import.import_direct_post.create_group_channel.error",
    "translation": "Failed to get group channel"
  },
  {
    "id": "app.import.import_line.null_channel.error",
    "translation": "Import data line has type \"channel\" but the channel object is null."
  },
  {
    "id": "app.import.import_line.null_direct_channel.error",
    "translation": "Import data line has type \"direct_channel\" but the direct_channel object is null."
  },
  {
    "id": "app.import.import_line.null_direct_post.error",
    "translation": "Import data line has type \"direct_post\" but the direct_post object is null."
  },
  {
    "id": "app.import.import_line.null_emoji.error",
    "translation": "Import data line has type \"emoji\" but the emoji object is null."
  },
  {
    "id": "app.import.import_line.null_post.error",
    "translation": "Import data line has type \"post\" but the post object is null."
  },
  {
    "id": "app.import.import_line.null_scheme.error",
    "translation": "Import data line has type \"scheme\" but the scheme object is null."
  },
  {
    "id": "app.import.import_line.null_team.error",
    "translation": "Import data line has type \"team\" but the team object is null."
  },
  {
    "id": "app.import.import_line.null_user.error",
    "translation": "Import data line has type \"user\" but the user object is null."
  },
  {
    "id": "app.import.import_line.unknown_line_type.error",
    "translation": "Import data line has unknown type \"{{.Type}}\"."
  },
  {
    "id": "app.import.import_post.channel_not_found.error",
    "translation": "Error importing post. Channel with name \"{{.ChannelName}}\" could not be found."
  },
  {
    "id": "app.import.import_post.save_preferences.error",
    "translation": "Error importing post. Failed to save preferences."
  },
  {
    "id": "app.import.import_post.user_not_found.error",
    "translation": "Error importing post. User with username \"{{.Username}}\" could not be found."
  },
  {
    "id": "app.import.import_scheme.scope_change.error",
    "translation": "The bulk importer cannot change the scope of an already-existing scheme."
  },
  {
    "id": "app.import.import_team.scheme_deleted.error",
    "translation": "Unable to set a team to use a deleted scheme."
  },
  {
    "id": "app.import.import_team.scheme_wrong_scope.error",
    "translation": "Team must be assigned to a Team-scoped scheme."
  },
  {
    "id": "app.import.import_user.save_preferences.error",
    "translation": "Error importing user preferences. Failed to save preferences."
  },
  {
    "id": "app.import.import_user_channels.channel_not_found.error",
    "translation": "Error importing user channels. Channel not found."
  },
  {
    "id": "app.import.import_user_channels.save_preferences.error",
    "translation": "Error importing user channel memberships. Failed to save preferences."
  },
  {
    "id": "app.import.import_user_teams.save_members.conflict.app_error",
    "translation": "Unable to import the new team membership because it already exists"
  },
  {
    "id": "app.import.import_user_teams.save_members.error",
    "translation": "Unable to import team memberships"
  },
  {
    "id": "app.import.import_user_teams.save_members.max_accounts.app_error",
    "translation": "Unable to import team membership because no more members are allowed in that team"
  },
  {
    "id": "app.import.import_user_teams.save_preferences.error",
    "translation": "Unable to save the team theme preferences"
  },
  {
    "id": "app.import.marshal.app_error",
    "translation": "Unable to marshal response."
  },
  {
    "id": "app.import.process_import_data_file_version_line.invalid_version.error",
    "translation": "Unable to read the version of the data import file."
  },
  {
    "id": "app.import.validate_channel_import_data.display_name_length.error",
    "translation": "Channel display_name is not within permitted length constraints."
  },
  {
    "id": "app.import.validate_channel_import_data.display_name_missing.error",
    "translation": "Missing required channel property: display_name"
  },
  {
    "id": "app.import.validate_channel_import_data.header_length.error",
    "translation": "Channel header is too long."
  },
  {
    "id": "app.import.validate_channel_import_data.name_characters.error",
    "translation": "Channel name contains invalid characters."
  },
  {
    "id": "app.import.validate_channel_import_data.name_length.error",
    "translation": "Channel name is too long."
  },
  {
    "id": "app.import.validate_channel_import_data.name_missing.error",
    "translation": "Missing required channel property: name"
  },
  {
    "id": "app.import.validate_channel_import_data.purpose_length.error",
    "translation": "Channel purpose is too long."
  },
  {
    "id": "app.import.validate_channel_import_data.scheme_invalid.error",
    "translation": "Invalid scheme name for channel."
  },
  {
    "id": "app.import.validate_channel_import_data.team_missing.error",
    "translation": "Missing required channel property: team"
  },
  {
    "id": "app.import.validate_channel_import_data.type_invalid.error",
    "translation": "Channel type is invalid."
  },
  {
    "id": "app.import.validate_channel_import_data.type_missing.error",
    "translation": "Missing required channel property: type."
  },
  {
    "id": "app.import.validate_direct_channel_import_data.header_length.error",
    "translation": "Direct channel header is too long"
  },
  {
    "id": "app.import.validate_direct_channel_import_data.members_required.error",
    "translation": "Missing required direct channel property: members"
  },
  {
    "id": "app.import.validate_direct_channel_import_data.members_too_few.error",
    "translation": "Direct channel members list contains too few items"
  },
  {
    "id": "app.import.validate_direct_channel_import_data.members_too_many.error",
    "translation": "Direct channel members list contains too many items"
  },
  {
    "id": "app.import.validate_direct_channel_import_data.unknown_favoriter.error",
    "translation": "Direct channel can only be favorited by members. \"{{.Username}}\" is not a member."
  },
  {
    "id": "app.import.validate_direct_post_import_data.channel_members_required.error",
    "translation": "Missing required direct post property: channel_members"
  },
  {
    "id": "app.import.validate_direct_post_import_data.channel_members_too_few.error",
    "translation": "Direct post channel members list contains too few items"
  },
  {
    "id": "app.import.validate_direct_post_import_data.channel_members_too_many.error",
    "translation": "Direct post channel members list contains too many items"
  },
  {
    "id": "app.import.validate_direct_post_import_data.create_at_missing.error",
    "translation": "Missing required direct post property: create_at"
  },
  {
    "id": "app.import.validate_direct_post_import_data.create_at_zero.error",
    "translation": "CreateAt must be greater than 0"
  },
  {
    "id": "app.import.validate_direct_post_import_data.message_length.error",
    "translation": "Message is too long"
  },
  {
    "id": "app.import.validate_direct_post_import_data.message_missing.error",
    "translation": "Missing required direct post property: message"
  },
  {
    "id": "app.import.validate_direct_post_import_data.unknown_flagger.error",
    "translation": "Direct post can only be flagged by members of the channel it is in. \"{{.Username}}\" is not a member."
  },
  {
    "id": "app.import.validate_direct_post_import_data.user_missing.error",
    "translation": "Missing required direct post property: user"
  },
  {
    "id": "app.import.validate_emoji_import_data.empty.error",
    "translation": "Import emoji data empty."
  },
  {
    "id": "app.import.validate_emoji_import_data.image_missing.error",
    "translation": "Import emoji image field missing or blank."
  },
  {
    "id": "app.import.validate_emoji_import_data.name_missing.error",
    "translation": "Import emoji name field missing or blank."
  },
  {
    "id": "app.import.validate_post_import_data.channel_missing.error",
    "translation": "Missing required Post property: Channel."
  },
  {
    "id": "app.import.validate_post_import_data.create_at_missing.error",
    "translation": "Missing required Post property: create_at."
  },
  {
    "id": "app.import.validate_post_import_data.create_at_zero.error",
    "translation": "Post CreateAt property must not be zero."
  },
  {
    "id": "app.import.validate_post_import_data.message_length.error",
    "translation": "Post Message property is longer than the maximum permitted length."
  },
  {
    "id": "app.import.validate_post_import_data.message_missing.error",
    "translation": "Missing required Post property: Message."
  },
  {
    "id": "app.import.validate_post_import_data.props_too_large.error",
    "translation": "Post Props are longer than the maximum permitted length."
  },
  {
    "id": "app.import.validate_post_import_data.team_missing.error",
    "translation": "Missing required Post property: Team."
  },
  {
    "id": "app.import.validate_post_import_data.user_missing.error",
    "translation": "Missing required Post property: User."
  },
  {
    "id": "app.import.validate_reaction_import_data.create_at_before_parent.error",
    "translation": "Reaction CreateAt property must be greater than the parent post CreateAt."
  },
  {
    "id": "app.import.validate_reaction_import_data.create_at_missing.error",
    "translation": "Missing required Reaction property: create_at."
  },
  {
    "id": "app.import.validate_reaction_import_data.create_at_zero.error",
    "translation": "Reaction CreateAt property must not be zero."
  },
  {
    "id": "app.import.validate_reaction_import_data.emoji_name_length.error",
    "translation": "Reaction EmojiName property is longer than the maximum permitted length."
  },
  {
    "id": "app.import.validate_reaction_import_data.emoji_name_missing.error",
    "translation": "Missing required Reaction property: EmojiName."
  },
  {
    "id": "app.import.validate_reaction_import_data.user_missing.error",
    "translation": "Missing required Reaction property: User."
  },
  {
    "id": "app.import.validate_reply_import_data.create_at_before_parent.error",
    "translation": "Reply CreateAt property must be greater than the parent post CreateAt."
  },
  {
    "id": "app.import.validate_reply_import_data.create_at_missing.error",
    "translation": "Missing required Reply property: create_at."
  },
  {
    "id": "app.import.validate_reply_import_data.create_at_zero.error",
    "translation": "Reply CreateAt property must not be zero."
  },
  {
    "id": "app.import.validate_reply_import_data.message_length.error",
    "translation": "Reply Message property is longer than the maximum permitted length."
  },
  {
    "id": "app.import.validate_reply_import_data.message_missing.error",
    "translation": "Missing required Reply property: Message."
  },
  {
    "id": "app.import.validate_reply_import_data.user_missing.error",
    "translation": "Missing required Reply property: User."
  },
  {
    "id": "app.import.validate_role_import_data.description_invalid.error",
    "translation": "Invalid role description."
  },
  {
    "id": "app.import.validate_role_import_data.display_name_invalid.error",
    "translation": "Invalid role display name."
  },
  {
    "id": "app.import.validate_role_import_data.invalid_permission.error",
    "translation": "Invalid permission on role."
  },
  {
    "id": "app.import.validate_role_import_data.name_invalid.error",
    "translation": "Invalid role name."
  },
  {
    "id": "app.import.validate_scheme_import_data.description_invalid.error",
    "translation": "Invalid scheme description."
  },
  {
    "id": "app.import.validate_scheme_import_data.display_name_invalid.error",
    "translation": "Invalid scheme display name."
  },
  {
    "id": "app.import.validate_scheme_import_data.name_invalid.error",
    "translation": "Invalid scheme name."
  },
  {
    "id": "app.import.validate_scheme_import_data.null_scope.error",
    "translation": "Scheme scope is required."
  },
  {
    "id": "app.import.validate_scheme_import_data.unknown_scheme.error",
    "translation": "Unknown scheme scope."
  },
  {
    "id": "app.import.validate_scheme_import_data.wrong_roles_for_scope.error",
    "translation": "The wrong roles were provided for a scheme with this scope."
  },
  {
    "id": "app.import.validate_team_import_data.description_length.error",
    "translation": "Team description is too long."
  },
  {
    "id": "app.import.validate_team_import_data.display_name_length.error",
    "translation": "Team display_name is not within permitted length constraints."
  },
  {
    "id": "app.import.validate_team_import_data.display_name_missing.error",
    "translation": "Missing required team property: display_name."
  },
  {
    "id": "app.import.validate_team_import_data.name_characters.error",
    "translation": "Team name contains invalid characters."
  },
  {
    "id": "app.import.validate_team_import_data.name_length.error",
    "translation": "Team name is too long."
  },
  {
    "id": "app.import.validate_team_import_data.name_missing.error",
    "translation": "Missing required team property: name."
  },
  {
    "id": "app.import.validate_team_import_data.name_reserved.error",
    "translation": "Team name contains reserved words."
  },
  {
    "id": "app.import.validate_team_import_data.scheme_invalid.error",
    "translation": "Invalid scheme name for team."
  },
  {
    "id": "app.import.validate_team_import_data.type_invalid.error",
    "translation": "Team type is not valid."
  },
  {
    "id": "app.import.validate_team_import_data.type_missing.error",
    "translation": "Missing required team property: type."
  },
  {
    "id": "app.import.validate_user_channels_import_data.channel_name_missing.error",
    "translation": "Channel name missing from User's Channel Membership."
  },
  {
    "id": "app.import.validate_user_channels_import_data.invalid_notify_props_desktop.error",
    "translation": "Invalid Desktop NotifyProps for User's Channel Membership."
  },
  {
    "id": "app.import.validate_user_channels_import_data.invalid_notify_props_mark_unread.error",
    "translation": "Invalid MarkUnread NotifyProps for User's Channel Membership."
  },
  {
    "id": "app.import.validate_user_channels_import_data.invalid_notify_props_mobile.error",
    "translation": "Invalid Mobile NotifyProps for User's Channel Membership."
  },
  {
    "id": "app.import.validate_user_channels_import_data.invalid_roles.error",
    "translation": "Invalid roles for User's Channel Membership."
  },
  {
    "id": "app.import.validate_user_import_data.advanced_props_email_interval.error",
    "translation": "Invalid email batching interval setting for User"
  },
  {
    "id": "app.import.validate_user_import_data.advanced_props_feature_markdown_preview.error",
    "translation": "Invalid markdown preview setting for User"
  },
  {
    "id": "app.import.validate_user_import_data.advanced_props_formatting.error",
    "translation": "Invalid post formatting setting for User"
  },
  {
    "id": "app.import.validate_user_import_data.advanced_props_show_unread_section.error",
    "translation": "Invalid show unread section setting for User"
  },
  {
    "id": "app.import.validate_user_import_data.auth_data_and_password.error",
    "translation": "User AuthData and Password are mutually exclusive."
  },
  {
    "id": "app.import.validate_user_import_data.auth_data_and_service_dependency.error",
    "translation": "User AuthService and AuthData are mutually inclusive."
  },
  {
    "id": "app.import.validate_user_import_data.auth_data_length.error",
    "translation": "User AuthData is too long."
  },
  {
    "id": "app.import.validate_user_import_data.email_length.error",
    "translation": "User email has an invalid length."
  },
  {
    "id": "app.import.validate_user_import_data.email_missing.error",
    "translation": "Missing required user property: email."
  },
  {
    "id": "app.import.validate_user_import_data.first_name_length.error",
    "translation": "User First Name is too long."
  },
  {
    "id": "app.import.validate_user_import_data.last_name_length.error",
    "translation": "User Last Name is too long."
  },
  {
    "id": "app.import.validate_user_import_data.nickname_length.error",
    "translation": "User nickname is too long."
  },
  {
    "id": "app.import.validate_user_import_data.notify_props_channel_trigger_invalid.error",
    "translation": "Invalid Channel Trigger Notify Prop for user."
  },
  {
    "id": "app.import.validate_user_import_data.notify_props_comments_trigger_invalid.error",
    "translation": "Invalid Comments Prop value for user."
  },
  {
    "id": "app.import.validate_user_import_data.notify_props_desktop_invalid.error",
    "translation": "Invalid Desktop Notify Prop value for user."
  },
  {
    "id": "app.import.validate_user_import_data.notify_props_desktop_sound_invalid.error",
    "translation": "Invalid Desktop Sound Notify Prop value for user."
  },
  {
    "id": "app.import.validate_user_import_data.notify_props_email_invalid.error",
    "translation": "Invalid Email Notify Prop value for user."
  },
  {
    "id": "app.import.validate_user_import_data.notify_props_mobile_invalid.error",
    "translation": "Invalid Mobile Notify Prop value for user."
  },
  {
    "id": "app.import.validate_user_import_data.notify_props_mobile_push_status_invalid.error",
    "translation": "Invalid Mobile Push Status Notify Prop for user."
  },
  {
    "id": "app.import.validate_user_import_data.password_length.error",
    "translation": "User Password has invalid length."
  },
  {
    "id": "app.import.validate_user_import_data.position_length.error",
    "translation": "User Position is too long."
  },
  {
    "id": "app.import.validate_user_import_data.profile_image.error",
    "translation": "Invalid profile image."
  },
  {
    "id": "app.import.validate_user_import_data.roles_invalid.error",
    "translation": "User roles are not valid."
  },
  {
    "id": "app.import.validate_user_import_data.username_invalid.error",
    "translation": "Username is not valid."
  },
  {
    "id": "app.import.validate_user_import_data.username_missing.error",
    "translation": "Missing require user property: username."
  },
  {
    "id": "app.import.validate_user_teams_import_data.invalid_roles.error",
    "translation": "Invalid roles for User's Team Membership."
  },
  {
    "id": "app.import.validate_user_teams_import_data.invalid_team_theme.error",
    "translation": "Invalid team theme for the User"
  },
  {
    "id": "app.import.validate_user_teams_import_data.team_name_missing.error",
    "translation": "Team name missing from User's Team Membership."
  },
  {
    "id": "app.insert_error",
    "translation": "insert error"
  },
  {
    "id": "app.job.download_export_results_not_enabled",
    "translation": "DownloadExportResults in config.json is false. Please set this to true to download the results of this job."
  },
  {
    "id": "app.job.get.app_error",
    "translation": "Unable to get the job."
  },
  {
    "id": "app.job.get_all.app_error",
    "translation": "Unable to get the jobs."
  },
  {
    "id": "app.job.get_count_by_status_and_type.app_error",
    "translation": "Unable to get the job count by status and type."
  },
  {
    "id": "app.job.get_newest_job_by_status_and_type.app_error",
    "translation": "Unable to get the newest job by status and type."
  },
  {
    "id": "app.job.save.app_error",
    "translation": "Unable to save the job."
  },
  {
    "id": "app.job.update.app_error",
    "translation": "Unable to update the job."
  },
  {
    "id": "app.license.generate_renewal_token.app_error",
    "translation": "Failed to generate a new renewal token."
  },
  {
    "id": "app.license.generate_renewal_token.bad_license",
    "translation": "This type of license doesn't support renewal token generation"
  },
  {
    "id": "app.license.generate_renewal_token.no_license",
    "translation": "No license present"
  },
  {
    "id": "app.notification.body.dm.subTitle",
    "translation": "While you were away, {{.SenderName}} sent you a new Direct Message."
  },
  {
    "id": "app.notification.body.dm.time",
    "translation": "{{.Hour}}:{{.Minute}} {{.TimeZone}}"
  },
  {
    "id": "app.notification.body.dm.title",
    "translation": "{{.SenderName}} sent you a new message"
  },
  {
    "id": "app.notification.body.group.subTitle",
    "translation": "While you were away, {{.SenderName}} sent a message to your group."
  },
  {
    "id": "app.notification.body.group.title",
    "translation": "{{.SenderName}} sent you a new message"
  },
  {
    "id": "app.notification.body.mention.subTitle",
    "translation": "While you were away, {{.SenderName}} mentioned you in the {{.ChannelName}} channel."
  },
  {
    "id": "app.notification.body.mention.title",
    "translation": "{{.SenderName}} mentioned you in a message"
  },
  {
    "id": "app.notification.body.thread.title",
    "translation": "{{.SenderName}} replied to a thread"
  },
  {
    "id": "app.notification.body.thread_channel.subTitle",
    "translation": "While you were away, {{.SenderName}} replied to a thread you're following."
  },
  {
    "id": "app.notification.body.thread_channel_full.subTitle",
    "translation": "While you were away, {{.SenderName}} replied to a thread you're following in {{.ChannelName}}."
  },
  {
    "id": "app.notification.body.thread_dm.subTitle",
    "translation": "While you were away, {{.SenderName}} replied to a thread in your Direct Message."
  },
  {
    "id": "app.notification.body.thread_gm.subTitle",
    "translation": "While you were away, {{.SenderName}} replied to a thread in your group."
  },
  {
    "id": "app.notification.footer.info",
    "translation": " and go to Settings > Notifications"
  },
  {
    "id": "app.notification.footer.infoLogin",
    "translation": "Login to Mattermost"
  },
  {
    "id": "app.notification.footer.title",
    "translation": "Want to change your notifications settings?"
  },
  {
    "id": "app.notification.subject.direct.full",
    "translation": "[{{.SiteName}}] New Direct Message from {{.SenderDisplayName}} on {{.Month}} {{.Day}}, {{.Year}}"
  },
  {
    "id": "app.notification.subject.group_message.full",
    "translation": "[{{ .SiteName }}] New Group Message in {{ .ChannelName}} on {{.Month}} {{.Day}}, {{.Year}}"
  },
  {
    "id": "app.notification.subject.group_message.generic",
    "translation": "[{{ .SiteName }}] New Group Message on {{.Month}} {{.Day}}, {{.Year}}"
  },
  {
    "id": "app.notification.subject.notification.full",
    "translation": "[{{ .SiteName }}] Notification in {{ .TeamName}} on {{.Month}} {{.Day}}, {{.Year}}"
  },
  {
    "id": "app.oauth.delete_app.app_error",
    "translation": "An error occurred while deleting the OAuth2 App."
  },
  {
    "id": "app.oauth.get_access_data_by_user_for_app.app_error",
    "translation": "We encountered an error finding all the access tokens."
  },
  {
    "id": "app.oauth.get_app.find.app_error",
    "translation": "Unable to find the requested app."
  },
  {
    "id": "app.oauth.get_app.finding.app_error",
    "translation": "We encountered an error finding the app."
  },
  {
    "id": "app.oauth.get_app_by_user.find.app_error",
    "translation": "Unable to find any existing apps."
  },
  {
    "id": "app.oauth.get_apps.find.app_error",
    "translation": "An error occurred while finding the OAuth2 Apps."
  },
  {
    "id": "app.oauth.permanent_delete_auth_data_by_user.app_error",
    "translation": "Unable to remove the authorization code."
  },
  {
    "id": "app.oauth.remove_access_data.app_error",
    "translation": "Unable to remove the access token."
  },
  {
    "id": "app.oauth.save_app.existing.app_error",
    "translation": "Must call update for existing app."
  },
  {
    "id": "app.oauth.save_app.save.app_error",
    "translation": "Unable to save the app."
  },
  {
    "id": "app.oauth.update_app.find.app_error",
    "translation": "Unable to find the existing app to update."
  },
  {
    "id": "app.oauth.update_app.updating.app_error",
    "translation": "We encountered an error updating the app."
  },
  {
    "id": "app.plugin.cluster.save_config.app_error",
    "translation": "The plugin configuration in your config.json file must be updated manually when using ReadOnlyConfig with clustering enabled."
  },
  {
    "id": "app.plugin.config.app_error",
    "translation": "Error saving plugin state in config."
  },
  {
    "id": "app.plugin.deactivate.app_error",
    "translation": "Unable to deactivate plugin."
  },
  {
    "id": "app.plugin.delete_public_key.delete.app_error",
    "translation": "An error occurred while deleting the public key."
  },
  {
    "id": "app.plugin.disabled.app_error",
    "translation": "Plugins have been disabled. Please check your logs for details."
  },
  {
    "id": "app.plugin.extract.app_error",
    "translation": "An error occurred extracting the plugin bundle."
  },
  {
    "id": "app.plugin.filesystem.app_error",
    "translation": "Encountered filesystem error."
  },
  {
    "id": "app.plugin.flag_managed.app_error",
    "translation": "Unable to set plugin as managed by the file store."
  },
  {
    "id": "app.plugin.get_cluster_plugin_statuses.app_error",
    "translation": "Unable to get plugin statuses from the cluster."
  },
  {
    "id": "app.plugin.get_plugins.app_error",
    "translation": "Unable to get active plugins."
  },
  {
    "id": "app.plugin.get_public_key.get_file.app_error",
    "translation": "An error occurred while getting the public key from the store."
  },
  {
    "id": "app.plugin.get_statuses.app_error",
    "translation": "Unable to get plugin statuses."
  },
  {
    "id": "app.plugin.install.app_error",
    "translation": "Unable to install plugin."
  },
  {
    "id": "app.plugin.install_id.app_error",
    "translation": "Unable to install plugin. A plugin with the same ID is already installed."
  },
  {
    "id": "app.plugin.install_id_failed_remove.app_error",
    "translation": "Unable to install plugin. A plugin with the same ID is already installed and failed to be removed."
  },
  {
    "id": "app.plugin.install_marketplace_plugin.app_error",
    "translation": "Failed to install marketplace plugin."
  },
  {
    "id": "app.plugin.invalid_id.app_error",
    "translation": "Plugin Id must be at least {{.Min}} characters, at most {{.Max}} characters and match {{.Regex}}."
  },
  {
    "id": "app.plugin.invalid_version.app_error",
    "translation": "Plugin version could not be parsed."
  },
  {
    "id": "app.plugin.manifest.app_error",
    "translation": "Unable to find manifest for extracted plugin."
  },
  {
    "id": "app.plugin.marketplace_client.app_error",
    "translation": "Failed to create marketplace client."
  },
  {
    "id": "app.plugin.marketplace_client.failed_to_fetch",
    "translation": "Failed to get plugins from the marketplace server."
  },
  {
    "id": "app.plugin.marketplace_disabled.app_error",
    "translation": "Marketplace has been disabled. Please check your logs for details."
  },
  {
    "id": "app.plugin.marketplace_plugin_request.app_error",
    "translation": "Failed to decode the marketplace plugin request."
  },
  {
    "id": "app.plugin.marketplace_plugins.not_found.app_error",
    "translation": "Could not find the requested marketplace plugin."
  },
  {
    "id": "app.plugin.marketplace_plugins.signature_not_found.app_error",
    "translation": "Could not find the requested marketplace plugin signature."
  },
  {
    "id": "app.plugin.marshal.app_error",
    "translation": "Failed to marshal marketplace plugins."
  },
  {
    "id": "app.plugin.modify_saml.app_error",
    "translation": "Can't modify saml files."
  },
  {
    "id": "app.plugin.mvdir.app_error",
    "translation": "Unable to move plugin from temporary directory to final destination. Another plugin may be using the same directory name."
  },
  {
    "id": "app.plugin.not_installed.app_error",
    "translation": "Plugin is not installed."
  },
  {
    "id": "app.plugin.remove.app_error",
    "translation": "Unable to delete plugin."
  },
  {
    "id": "app.plugin.remove_bundle.app_error",
    "translation": "Unable to remove plugin bundle from file store."
  },
  {
    "id": "app.plugin.restart.app_error",
    "translation": "Unable to restart plugin on upgrade."
  },
  {
    "id": "app.plugin.signature_decode.app_error",
    "translation": "Unable to decode base64 signature."
  },
  {
    "id": "app.plugin.store_bundle.app_error",
    "translation": "Unable to store the plugin to the configured file store."
  },
  {
    "id": "app.plugin.store_signature.app_error",
    "translation": "Unable to store the plugin signature to the configured file store."
  },
  {
    "id": "app.plugin.sync.list_filestore.app_error",
    "translation": "Error reading files from the plugins folder in the file store."
  },
  {
    "id": "app.plugin.sync.read_local_folder.app_error",
    "translation": "Error reading local plugins folder."
  },
  {
    "id": "app.plugin.upload_disabled.app_error",
    "translation": "Plugins and/or plugin uploads have been disabled."
  },
  {
    "id": "app.plugin.webapp_bundle.app_error",
    "translation": "Unable to generate plugin webapp bundle."
  },
  {
    "id": "app.plugin.write_file.read.app_error",
    "translation": "An error occurred while reading the file."
  },
  {
    "id": "app.plugin.write_file.saving.app_error",
    "translation": "An error occurred while saving the file."
  },
  {
    "id": "app.plugin_store.delete.app_error",
    "translation": "Could not delete plugin key value."
  },
  {
    "id": "app.plugin_store.get.app_error",
    "translation": "Could not get plugin key value."
  },
  {
    "id": "app.plugin_store.list.app_error",
    "translation": "Unable to list all the plugin keys."
  },
  {
    "id": "app.plugin_store.save.app_error",
    "translation": "Could not save or update plugin key value."
  },
  {
    "id": "app.post.analytics_posts_count.app_error",
    "translation": "Unable to get post counts."
  },
  {
    "id": "app.post.analytics_posts_count_by_day.app_error",
    "translation": "Unable to get post counts by day."
  },
  {
    "id": "app.post.analytics_user_counts_posts_by_day.app_error",
    "translation": "Unable to get user counts with posts."
  },
  {
    "id": "app.post.delete.app_error",
    "translation": "Unable to delete the post."
  },
  {
    "id": "app.post.get.app_error",
    "translation": "Unable to get the post."
  },
  {
    "id": "app.post.get_direct_posts.app_error",
    "translation": "Unable to get direct posts."
  },
  {
    "id": "app.post.get_files_batch_for_indexing.get.app_error",
    "translation": "Unable to get the files batch for indexing."
  },
  {
    "id": "app.post.get_flagged_posts.app_error",
    "translation": "Unable to get the flagged posts."
  },
  {
    "id": "app.post.get_post_after_time.app_error",
    "translation": "Unable to get post after time bound."
  },
  {
    "id": "app.post.get_post_id_around.app_error",
    "translation": "Unable to get post around time bound."
  },
  {
    "id": "app.post.get_posts.app_error",
    "translation": "Limit exceeded for paging."
  },
  {
    "id": "app.post.get_posts_around.get.app_error",
    "translation": "Unable to get the posts for the channel."
  },
  {
    "id": "app.post.get_posts_batch_for_indexing.get.app_error",
    "translation": "Unable to get the posts batch for indexing."
  },
  {
    "id": "app.post.get_posts_created_at.app_error",
    "translation": "Unable to get the posts for the channel."
  },
  {
    "id": "app.post.get_posts_since.app_error",
    "translation": "Unable to get the posts for the channel."
  },
  {
    "id": "app.post.get_root_posts.app_error",
    "translation": "Unable to get the posts for the channel."
  },
  {
    "id": "app.post.marshal.app_error",
    "translation": "Failed to marshal post."
  },
  {
    "id": "app.post.overwrite.app_error",
    "translation": "Unable to overwrite the Post."
  },
  {
    "id": "app.post.permanent_delete_by_channel.app_error",
    "translation": "Unable to delete the posts by channel."
  },
  {
    "id": "app.post.permanent_delete_by_user.app_error",
    "translation": "Unable to select the posts to delete for the user."
  },
  {
    "id": "app.post.save.app_error",
    "translation": "Unable to save the Post."
  },
  {
    "id": "app.post.save.existing.app_error",
    "translation": "You cannot update an existing Post."
  },
  {
    "id": "app.post.search.app_error",
    "translation": "Error searching posts"
  },
  {
    "id": "app.post.update.app_error",
    "translation": "Unable to update the Post."
  },
  {
    "id": "app.preference.delete.app_error",
    "translation": "We encountered an error while deleting preferences."
  },
  {
    "id": "app.preference.get.app_error",
    "translation": "We encountered an error while finding preferences."
  },
  {
    "id": "app.preference.get_all.app_error",
    "translation": "We encountered an error while finding preferences."
  },
  {
    "id": "app.preference.get_category.app_error",
    "translation": "We encountered an error while finding preferences."
  },
  {
    "id": "app.preference.permanent_delete_by_user.app_error",
    "translation": "We encountered an error while deleting preferences."
  },
  {
    "id": "app.preference.save.updating.app_error",
    "translation": "We encountered an error while updating preferences."
  },
  {
    "id": "app.reaction.bulk_get_for_post_ids.app_error",
    "translation": "Unable to get reactions for post."
  },
  {
    "id": "app.reaction.delete_all_with_emoji_name.get_reactions.app_error",
    "translation": "Unable to get all reactions with this emoji name."
  },
  {
    "id": "app.reaction.get_for_post.app_error",
    "translation": "Unable to get reactions for post."
  },
  {
    "id": "app.reaction.save.save.app_error",
    "translation": "Unable to save reaction."
  },
  {
    "id": "app.recover.delete.app_error",
    "translation": "Unable to delete token."
  },
  {
    "id": "app.recover.save.app_error",
    "translation": "Unable to save the token."
  },
  {
    "id": "app.role.check_roles_exist.role_not_found",
    "translation": "The provided role does not exist"
  },
  {
    "id": "app.role.get.app_error",
    "translation": "Unable to get role."
  },
  {
    "id": "app.role.get_all.app_error",
    "translation": "Unable to get all the roles."
  },
  {
    "id": "app.role.get_by_name.app_error",
    "translation": "Unable to get role."
  },
  {
    "id": "app.role.get_by_names.app_error",
    "translation": "Unable to get roles."
  },
  {
    "id": "app.role.permanent_delete_all.app_error",
    "translation": "We could not permanently delete all the roles."
  },
  {
    "id": "app.role.save.insert.app_error",
    "translation": "Unable to save new role."
  },
  {
    "id": "app.role.save.invalid_role.app_error",
    "translation": "The role was not valid."
  },
  {
    "id": "app.save_config.app_error",
    "translation": "An error occurred saving the configuration."
  },
  {
    "id": "app.scheme.delete.app_error",
    "translation": "Unable to delete this scheme."
  },
  {
    "id": "app.scheme.get.app_error",
    "translation": "Unable to get the scheme."
  },
  {
    "id": "app.scheme.permanent_delete_all.app_error",
    "translation": "We could not permanently delete the schemes."
  },
  {
    "id": "app.scheme.save.app_error",
    "translation": "Unable to create the scheme."
  },
  {
    "id": "app.scheme.save.invalid_scheme.app_error",
    "translation": "The provided scheme is invalid."
  },
  {
    "id": "app.schemes.is_phase_2_migration_completed.not_completed.app_error",
    "translation": "This API endpoint is not accessible as required migrations have not yet completed."
  },
  {
    "id": "app.select_error",
    "translation": "select error"
  },
  {
    "id": "app.session.analytics_session_count.app_error",
    "translation": "Unable to count the sessions."
  },
  {
    "id": "app.session.get.app_error",
    "translation": "We encountered an error finding the session."
  },
  {
    "id": "app.session.get_sessions.app_error",
    "translation": "We encountered an error while finding user sessions."
  },
  {
    "id": "app.session.permanent_delete_sessions_by_user.app_error",
    "translation": "Unable to remove all the sessions for the user."
  },
  {
    "id": "app.session.remove.app_error",
    "translation": "Unable to remove the session."
  },
  {
    "id": "app.session.remove_all_sessions_for_team.app_error",
    "translation": "Unable to remove all the sessions."
  },
  {
    "id": "app.session.save.app_error",
    "translation": "Unable to save the session."
  },
  {
    "id": "app.session.save.existing.app_error",
    "translation": "Unable to update existing session."
  },
  {
    "id": "app.session.update_device_id.app_error",
    "translation": "Unable to update the device id."
  },
  {
    "id": "app.sharedchannel.dm_channel_creation.internal_error",
    "translation": "Encountered an error while creating a direct shared channel."
  },
  {
    "id": "app.status.get.app_error",
    "translation": "Encountered an error retrieving the status."
  },
  {
    "id": "app.status.get.missing.app_error",
    "translation": "No entry for that status exists."
  },
  {
    "id": "app.submit_interactive_dialog.json_error",
    "translation": "Encountered an error encoding JSON for the interactive dialog."
  },
  {
    "id": "app.system.get.app_error",
    "translation": "We encountered an error finding the system properties."
  },
  {
    "id": "app.system.get_by_name.app_error",
    "translation": "Unable to find the system variable."
  },
  {
    "id": "app.system.permanent_delete_by_name.app_error",
    "translation": "We could not permanently delete the system table entry."
  },
  {
    "id": "app.system.save.app_error",
    "translation": "We encountered an error saving the system property."
  },
  {
    "id": "app.system.system_bot.bot_displayname",
    "translation": "System"
  },
  {
    "id": "app.system.warn_metric.bot_description",
    "translation": "[Learn more about the Mattermost Advisor](https://about.mattermost.com/default-channel-handle-documentation)"
  },
  {
    "id": "app.system.warn_metric.bot_displayname",
    "translation": "Mattermost Advisor"
  },
  {
    "id": "app.system.warn_metric.notification.empty_admin_list.app_error",
    "translation": "List of admins is empty."
  },
  {
    "id": "app.system.warn_metric.notification.invalid_metric.app_error",
    "translation": "Could not find metric."
  },
  {
    "id": "app.system.warn_metric.store.app_error",
    "translation": "Failed to store value for {{.WarnMetricName}}"
  },
  {
    "id": "app.system_install_date.parse_int.app_error",
    "translation": "Failed to parse installation date."
  },
  {
    "id": "app.team.analytics_team_count.app_error",
    "translation": "Unable to count the teams."
  },
  {
    "id": "app.team.clear_all_custom_role_assignments.select.app_error",
    "translation": "Failed to retrieve the team members."
  },
  {
    "id": "app.team.get.find.app_error",
    "translation": "Unable to find the existing team."
  },
  {
    "id": "app.team.get.finding.app_error",
    "translation": "We encountered an error finding the team."
  },
  {
    "id": "app.team.get_active_member_count.app_error",
    "translation": "Unable to count the team members."
  },
  {
    "id": "app.team.get_all.app_error",
    "translation": "We could not get all teams."
  },
  {
    "id": "app.team.get_all_private_team_listing.app_error",
    "translation": "We could not get all private teams."
  },
  {
    "id": "app.team.get_all_team_listing.app_error",
    "translation": "We could not get all teams."
  },
  {
    "id": "app.team.get_by_invite_id.finding.app_error",
    "translation": "Unable to find the existing team."
  },
  {
    "id": "app.team.get_by_name.app_error",
    "translation": "Unable to find the existing team."
  },
  {
    "id": "app.team.get_by_name.missing.app_error",
    "translation": "Unable to find the existing team."
  },
  {
    "id": "app.team.get_by_scheme.app_error",
    "translation": "Unable to get the channels for the provided scheme."
  },
  {
    "id": "app.team.get_common_team_ids_for_users.app_error",
    "translation": "Unable to get the common team IDs."
  },
  {
    "id": "app.team.get_member.app_error",
    "translation": "Unable to get the team member."
  },
  {
    "id": "app.team.get_member.missing.app_error",
    "translation": "No team member found for that user ID and team ID."
  },
  {
    "id": "app.team.get_member_count.app_error",
    "translation": "Unable to count the team members."
  },
  {
    "id": "app.team.get_members.app_error",
    "translation": "Unable to get the team members."
  },
  {
    "id": "app.team.get_members_by_ids.app_error",
    "translation": "Unable to get the team members."
  },
  {
    "id": "app.team.get_unread.app_error",
    "translation": "Unable to get the teams unread messages."
  },
  {
    "id": "app.team.get_user_team_ids.app_error",
    "translation": "Unable to get the list of teams of a user."
  },
  {
    "id": "app.team.invite_id.group_constrained.error",
    "translation": "Unable to join a group-constrained team by invite."
  },
  {
    "id": "app.team.invite_token.group_constrained.error",
    "translation": "Unable to join a group-constrained team by token."
  },
  {
    "id": "app.team.join_user_to_team.max_accounts.app_error",
    "translation": "This team has reached the maximum number of allowed accounts. Contact your System Administrator to set a higher limit."
  },
  {
    "id": "app.team.join_user_to_team.save_member.app_error",
    "translation": "Unable to create the new team membership"
  },
  {
    "id": "app.team.join_user_to_team.save_member.conflict.app_error",
    "translation": "Unable to create the new team membership because it already exists"
  },
  {
    "id": "app.team.join_user_to_team.save_member.max_accounts.app_error",
    "translation": "Unable to create the new team membership because the team has reached the limit of members"
  },
  {
    "id": "app.team.migrate_team_members.update.app_error",
    "translation": "Failed to update the team member."
  },
  {
    "id": "app.team.permanent_delete.app_error",
    "translation": "Unable to delete the existing team."
  },
  {
    "id": "app.team.permanentdeleteteam.internal_error",
    "translation": "Unable to delete team."
  },
  {
    "id": "app.team.remove_member.app_error",
    "translation": "Unable to remove the team member."
  },
  {
    "id": "app.team.rename_team.name_occupied",
    "translation": "Unable to rename the team, the name is already in use."
  },
  {
    "id": "app.team.reset_all_team_schemes.app_error",
    "translation": "We could not reset the team schemes."
  },
  {
    "id": "app.team.save.app_error",
    "translation": "Unable to save the team."
  },
  {
    "id": "app.team.save.existing.app_error",
    "translation": "Must call update for existing team."
  },
  {
    "id": "app.team.save_member.save.app_error",
    "translation": "Unable to save the team member."
  },
  {
    "id": "app.team.search_all_team.app_error",
    "translation": "We encountered an error searching teams."
  },
  {
    "id": "app.team.search_open_team.app_error",
    "translation": "We encountered an error searching open teams."
  },
  {
    "id": "app.team.search_private_team.app_error",
    "translation": "We encountered an error searching private teams."
  },
  {
    "id": "app.team.update.find.app_error",
    "translation": "Unable to find the existing team to update."
  },
  {
    "id": "app.team.update.updating.app_error",
    "translation": "We encountered an error updating the team."
  },
  {
    "id": "app.team.user_belongs_to_teams.app_error",
    "translation": "Unable to determine if the user belongs to a list of teams."
  },
  {
    "id": "app.terms_of_service.create.app_error",
    "translation": "Unable to save terms of service."
  },
  {
    "id": "app.terms_of_service.create.existing.app_error",
    "translation": "Must not call save for existing terms of service."
  },
  {
    "id": "app.terms_of_service.get.app_error",
    "translation": "Unable to fetch terms of service."
  },
  {
    "id": "app.terms_of_service.get.no_rows.app_error",
    "translation": "No terms of service found."
  },
  {
    "id": "app.update_error",
    "translation": "update error"
  },
  {
    "id": "app.upload.create.cannot_upload_to_deleted_channel.app_error",
    "translation": "Cannot upload to a deleted channel."
  },
  {
    "id": "app.upload.create.incorrect_channel_id.app_error",
    "translation": "Cannot upload to the specified channel."
  },
  {
    "id": "app.upload.create.save.app_error",
    "translation": "Failed to save upload."
  },
  {
    "id": "app.upload.create.upload_too_large.app_error",
    "translation": "Unable to upload file. File is too large."
  },
  {
    "id": "app.upload.get.app_error",
    "translation": "Failed to get upload."
  },
  {
    "id": "app.upload.get_for_user.app_error",
    "translation": "Failed to get uploads for user."
  },
  {
    "id": "app.upload.run_plugins_hook.move_fail",
    "translation": "Failed to move file."
  },
  {
    "id": "app.upload.run_plugins_hook.rejected",
    "translation": "Unable to upload file {{.Filename}}. Rejected by plugin: {{.Reason}}"
  },
  {
    "id": "app.upload.upload_data.concurrent.app_error",
    "translation": "Unable to upload data from more than one request."
  },
  {
    "id": "app.upload.upload_data.first_part_too_small.app_error",
    "translation": "Failed to upload data. First part must be at least {{.Size}} Bytes."
  },
  {
    "id": "app.upload.upload_data.large_image.app_error",
    "translation": "{{.Filename}} dimensions ({{.Width}} by {{.Height}} pixels) exceed the limits."
  },
  {
    "id": "app.upload.upload_data.move_file.app_error",
    "translation": "Failed to move uploaded file."
  },
  {
    "id": "app.upload.upload_data.read_file.app_error",
    "translation": "Failed to read a file."
  },
  {
    "id": "app.upload.upload_data.save.app_error",
    "translation": "Failed to save file info."
  },
  {
    "id": "app.upload.upload_data.update.app_error",
    "translation": "Failed to update the upload session."
  },
  {
    "id": "app.user.analytics_daily_active_users.app_error",
    "translation": "Unable to get the active users during the requested period."
  },
  {
    "id": "app.user.analytics_get_inactive_users_count.app_error",
    "translation": "We could not count the inactive users."
  },
  {
    "id": "app.user.clear_all_custom_role_assignments.select.app_error",
    "translation": "Failed to retrieve the users."
  },
  {
    "id": "app.user.convert_bot_to_user.app_error",
    "translation": "Unable to convert bot to user."
  },
  {
    "id": "app.user.demote_user_to_guest.user_update.app_error",
    "translation": "Failed to update the user."
  },
  {
    "id": "app.user.get.app_error",
    "translation": "We encountered an error finding the account."
  },
  {
    "id": "app.user.get_by_auth.missing_account.app_error",
    "translation": "Unable to find an existing account matching your authentication type for this team. This team may require an invite from the team owner to join."
  },
  {
    "id": "app.user.get_by_auth.other.app_error",
    "translation": "We encountered an error trying to find the account by authentication type."
  },
  {
    "id": "app.user.get_by_username.app_error",
    "translation": "Unable to find an existing account matching your username for this team. This team may require an invite from the team owner to join."
  },
  {
    "id": "app.user.get_known_users.get_users.app_error",
    "translation": "Unable to get know users from the database."
  },
  {
    "id": "app.user.get_new_users.app_error",
    "translation": "We encountered an error while finding the new users."
  },
  {
    "id": "app.user.get_profile_by_group_channel_ids_for_user.app_error",
    "translation": "We encountered an error while finding user profiles."
  },
  {
    "id": "app.user.get_profiles.app_error",
    "translation": "We encountered an error while finding user profiles."
  },
  {
    "id": "app.user.get_recently_active_users.app_error",
    "translation": "We encountered an error while finding the recently active users."
  },
  {
<<<<<<< HEAD
=======
    "id": "app.user.get_thread_count_for_user.app_error",
    "translation": "We could not get thread count for the user."
  },
  {
>>>>>>> 21a61813
    "id": "app.user.get_thread_membership_for_user.app_error",
    "translation": "Unable to get user thread membership"
  },
  {
    "id": "app.user.get_thread_membership_for_user.not_found",
    "translation": "User thread membership doesn't exist"
  },
  {
    "id": "app.user.get_threads_for_user.app_error",
    "translation": "Unable to get user threads"
  },
  {
    "id": "app.user.get_threads_for_user.not_found",
    "translation": "User thread doesn't exist or is not followed"
  },
  {
    "id": "app.user.get_total_users_count.app_error",
    "translation": "We could not count the users."
  },
  {
    "id": "app.user.get_unread_count.app_error",
    "translation": "We could not get the unread message count for the user."
  },
  {
    "id": "app.user.get_users_batch_for_indexing.get_users.app_error",
    "translation": "Unable to get the users batch for indexing."
  },
  {
    "id": "app.user.missing_account.const",
    "translation": "Unable to find the user."
  },
  {
    "id": "app.user.permanent_delete.app_error",
    "translation": "Unable to delete the existing account."
  },
  {
    "id": "app.user.permanentdeleteuser.internal_error",
    "translation": "Unable to delete user."
  },
  {
    "id": "app.user.promote_guest.user_update.app_error",
    "translation": "Failed to update the user."
  },
  {
    "id": "app.user.save.app_error",
    "translation": "Unable to save the account."
  },
  {
    "id": "app.user.save.email_exists.app_error",
    "translation": "An account with that email already exists."
  },
  {
    "id": "app.user.save.existing.app_error",
    "translation": "Must call update for existing user."
  },
  {
    "id": "app.user.save.username_exists.app_error",
    "translation": "An account with that username already exists."
  },
  {
    "id": "app.user.search.app_error",
    "translation": "Unable to find any user matching the search parameters."
  },
  {
    "id": "app.user.send_auto_response.app_error",
    "translation": "Unable to send auto response from user."
  },
  {
    "id": "app.user.send_emails.app_error",
    "translation": "No emails were successfully sent"
  },
  {
    "id": "app.user.store_is_empty.app_error",
    "translation": "Failed to check if user store is empty."
  },
  {
    "id": "app.user.update.find.app_error",
    "translation": "Unable to find the existing account to update."
  },
  {
    "id": "app.user.update.finding.app_error",
    "translation": "We encountered an error finding the account."
  },
  {
    "id": "app.user.update_active_for_multiple_users.updating.app_error",
    "translation": "Unable to deactivate guests."
  },
  {
    "id": "app.user.update_auth_data.app_error",
    "translation": "Unable to update the auth data."
  },
  {
    "id": "app.user.update_auth_data.email_exists.app_error",
    "translation": "Unable to switch account to {{.Service}}. An account using the email {{.Email}} already exists."
  },
  {
    "id": "app.user.update_failed_pwd_attempts.app_error",
    "translation": "Unable to update the failed_attempts."
  },
  {
    "id": "app.user.update_thread_follow_for_user.app_error",
    "translation": "Unable to update following state for thread"
  },
  {
    "id": "app.user.update_thread_read_for_user.app_error",
    "translation": "Unable to update read state for thread"
  },
  {
    "id": "app.user.update_threads_read_for_user.app_error",
    "translation": "Unable to update all user threads as read"
  },
  {
    "id": "app.user.update_update.app_error",
    "translation": "Unable to update the date of the last update of the user."
  },
  {
    "id": "app.user.verify_email.app_error",
    "translation": "Unable to update verify email field."
  },
  {
    "id": "app.user_access_token.delete.app_error",
    "translation": "Unable to delete the personal access token."
  },
  {
    "id": "app.user_access_token.disabled",
    "translation": "Personal access tokens are disabled on this server. Please contact your system administrator for details."
  },
  {
    "id": "app.user_access_token.get_all.app_error",
    "translation": "Unable to get all personal access tokens."
  },
  {
    "id": "app.user_access_token.get_by_user.app_error",
    "translation": "Unable to get the personal access tokens by user."
  },
  {
    "id": "app.user_access_token.invalid_or_missing",
    "translation": "Invalid or missing token."
  },
  {
    "id": "app.user_access_token.save.app_error",
    "translation": "Unable to save the personal access token."
  },
  {
    "id": "app.user_access_token.search.app_error",
    "translation": "We encountered an error searching user access tokens."
  },
  {
    "id": "app.user_access_token.update_token_disable.app_error",
    "translation": "Unable to disable the access token."
  },
  {
    "id": "app.user_access_token.update_token_enable.app_error",
    "translation": "Unable to enable the access token."
  },
  {
    "id": "app.user_terms_of_service.delete.app_error",
    "translation": "Unable to delete terms of service."
  },
  {
    "id": "app.user_terms_of_service.get_by_user.app_error",
    "translation": "Unable to fetch terms of service."
  },
  {
    "id": "app.user_terms_of_service.get_by_user.no_rows.app_error",
    "translation": "No terms of service found."
  },
  {
    "id": "app.user_terms_of_service.save.app_error",
    "translation": "Unable to save terms of service."
  },
  {
    "id": "app.valid_password_generic.app_error",
    "translation": "Password is not valid"
  },
  {
    "id": "app.webhooks.analytics_incoming_count.app_error",
    "translation": "Unable to count the incoming webhooks."
  },
  {
    "id": "app.webhooks.analytics_outgoing_count.app_error",
    "translation": "Unable to count the outgoing webhooks."
  },
  {
    "id": "app.webhooks.delete_incoming.app_error",
    "translation": "Unable to delete the webhook."
  },
  {
    "id": "app.webhooks.delete_outgoing.app_error",
    "translation": "Unable to delete the webhook."
  },
  {
    "id": "app.webhooks.get_incoming.app_error",
    "translation": "Unable to get the webhook."
  },
  {
    "id": "app.webhooks.get_incoming_by_channel.app_error",
    "translation": "Unable to get the webhooks."
  },
  {
    "id": "app.webhooks.get_incoming_by_user.app_error",
    "translation": "Unable to get the webhook."
  },
  {
    "id": "app.webhooks.get_outgoing.app_error",
    "translation": "Unable to get the webhook."
  },
  {
    "id": "app.webhooks.get_outgoing_by_channel.app_error",
    "translation": "Unable to get the webhooks."
  },
  {
    "id": "app.webhooks.get_outgoing_by_team.app_error",
    "translation": "Unable to get the webhooks."
  },
  {
    "id": "app.webhooks.permanent_delete_incoming_by_channel.app_error",
    "translation": "Unable to delete the webhook."
  },
  {
    "id": "app.webhooks.permanent_delete_incoming_by_user.app_error",
    "translation": "Unable to delete the webhook."
  },
  {
    "id": "app.webhooks.permanent_delete_outgoing_by_channel.app_error",
    "translation": "Unable to delete the webhook."
  },
  {
    "id": "app.webhooks.permanent_delete_outgoing_by_user.app_error",
    "translation": "Unable to delete the webhook."
  },
  {
    "id": "app.webhooks.save_incoming.app_error",
    "translation": "Unable to save the IncomingWebhook."
  },
  {
    "id": "app.webhooks.save_incoming.existing.app_error",
    "translation": "You cannot overwrite an existing IncomingWebhook."
  },
  {
    "id": "app.webhooks.save_outgoing.app_error",
    "translation": "Unable to save the OutgoingWebhook."
  },
  {
    "id": "app.webhooks.save_outgoing.override.app_error",
    "translation": "You cannot overwrite an existing OutgoingWebhook."
  },
  {
    "id": "app.webhooks.update_incoming.app_error",
    "translation": "Unable to update the IncomingWebhook."
  },
  {
    "id": "app.webhooks.update_outgoing.app_error",
    "translation": "Unable to update the webhook."
  },
  {
    "id": "bleveengine.already_started.error",
    "translation": "Bleve is already started."
  },
  {
    "id": "bleveengine.create_channel_index.error",
    "translation": "Error creating the bleve channel index."
  },
  {
    "id": "bleveengine.create_file_index.error",
    "translation": "Error creating the bleve file index."
  },
  {
    "id": "bleveengine.create_post_index.error",
    "translation": "Error creating the bleve post index."
  },
  {
    "id": "bleveengine.create_user_index.error",
    "translation": "Error creating the bleve user index."
  },
  {
    "id": "bleveengine.delete_channel.error",
    "translation": "Failed to delete the channel."
  },
  {
    "id": "bleveengine.delete_channel_posts.error",
    "translation": "Failed to delete channel posts"
  },
  {
    "id": "bleveengine.delete_file.error",
    "translation": "Failed to delete the file."
  },
  {
    "id": "bleveengine.delete_files_batch.error",
    "translation": "Failed to delete the files."
  },
  {
    "id": "bleveengine.delete_post.error",
    "translation": "Failed to delete the post."
  },
  {
    "id": "bleveengine.delete_post_files.error",
    "translation": "Failed to delete the post files."
  },
  {
    "id": "bleveengine.delete_user.error",
    "translation": "Failed to delete the user."
  },
  {
    "id": "bleveengine.delete_user_files.error",
    "translation": "Failed to delete the user files."
  },
  {
    "id": "bleveengine.delete_user_posts.error",
    "translation": "Failed to delete user posts"
  },
  {
    "id": "bleveengine.index_channel.error",
    "translation": "Failed to index the channel."
  },
  {
    "id": "bleveengine.index_file.error",
    "translation": "Failed to index the file."
  },
  {
    "id": "bleveengine.index_post.error",
    "translation": "Failed to index the post."
  },
  {
    "id": "bleveengine.index_user.error",
    "translation": "Failed to index the user."
  },
  {
    "id": "bleveengine.indexer.do_job.bulk_index_channels.batch_error",
    "translation": "Failed to index channel batch."
  },
  {
    "id": "bleveengine.indexer.do_job.bulk_index_files.batch_error",
    "translation": "Failed to index file batch."
  },
  {
    "id": "bleveengine.indexer.do_job.bulk_index_posts.batch_error",
    "translation": "Failed to index post batch."
  },
  {
    "id": "bleveengine.indexer.do_job.bulk_index_users.batch_error",
    "translation": "Failed to index user batch."
  },
  {
    "id": "bleveengine.indexer.do_job.engine_inactive",
    "translation": "Failed to run Bleve index job: engine is inactive."
  },
  {
    "id": "bleveengine.indexer.do_job.get_oldest_entity.error",
    "translation": "The oldest entity (user, channel or post) could not be retrieved from the database."
  },
  {
    "id": "bleveengine.indexer.do_job.parse_end_time.error",
    "translation": "Bleve indexing worker failed to parse the end time."
  },
  {
    "id": "bleveengine.indexer.do_job.parse_start_time.error",
    "translation": "Bleve indexing worker failed to parse the start time."
  },
  {
    "id": "bleveengine.indexer.index_batch.nothing_left_to_index.error",
    "translation": "Trying to index a new batch when all the entities are completed."
  },
  {
    "id": "bleveengine.purge_channel_index.error",
    "translation": "Failed to purge channel indexes."
  },
  {
    "id": "bleveengine.purge_file_index.error",
    "translation": "Failed to purge file indexes."
  },
  {
    "id": "bleveengine.purge_post_index.error",
    "translation": "Failed to purge post indexes."
  },
  {
    "id": "bleveengine.purge_user_index.error",
    "translation": "Failed to purge user indexes."
  },
  {
    "id": "bleveengine.search_channels.error",
    "translation": "Channel search failed to complete."
  },
  {
    "id": "bleveengine.search_files.error",
    "translation": "File search failed to complete."
  },
  {
    "id": "bleveengine.search_posts.error",
    "translation": "Post search failed to complete."
  },
  {
    "id": "bleveengine.search_users_in_channel.nuchan.error",
    "translation": "User search failed to complete."
  },
  {
    "id": "bleveengine.search_users_in_channel.uchan.error",
    "translation": "User search failed to complete."
  },
  {
    "id": "bleveengine.search_users_in_team.error",
    "translation": "User search failed to complete."
  },
  {
    "id": "bleveengine.stop_channel_index.error",
    "translation": "Failed to close channel index."
  },
  {
    "id": "bleveengine.stop_file_index.error",
    "translation": "Failed to close file index."
  },
  {
    "id": "bleveengine.stop_post_index.error",
    "translation": "Failed to close post index."
  },
  {
    "id": "bleveengine.stop_user_index.error",
    "translation": "Failed to close user index."
  },
  {
    "id": "brand.save_brand_image.check_image_limits.app_error",
    "translation": "Image limits check failed. Resolution is too high."
  },
  {
    "id": "brand.save_brand_image.decode.app_error",
    "translation": "Unable to decode the image data."
  },
  {
    "id": "brand.save_brand_image.encode.app_error",
    "translation": "Unable to convert the image data to PNG format. Please try again."
  },
  {
    "id": "brand.save_brand_image.open.app_error",
    "translation": "Unable to upload the custom brand image. Make sure the image size is less than 2 MB and try again."
  },
  {
    "id": "brand.save_brand_image.save_image.app_error",
    "translation": "Unable to write the image file to your file storage. Please check your connection and try again."
  },
  {
    "id": "ent.account_migration.get_all_failed",
    "translation": "Unable to get users."
  },
  {
    "id": "ent.account_migration.get_saml_users_failed",
    "translation": "Unable to get SAML users."
  },
  {
    "id": "ent.actiance.export.marshalToXml.appError",
    "translation": "Unable to convert export to XML."
  },
  {
    "id": "ent.actiance.export.write_file.appError",
    "translation": "Unable to write the export file."
  },
  {
    "id": "ent.api.post.send_notifications_and_forget.push_image_only",
    "translation": " attached a file."
  },
  {
    "id": "ent.cloud.subscription.error",
    "translation": "Error getting cloud subscription"
  },
  {
    "id": "ent.cluster.404.app_error",
    "translation": "Cluster API endpoint not found."
  },
  {
    "id": "ent.cluster.config_changed.info",
    "translation": "Cluster configuration has changed for id={{ .id }}. The cluster may become unstable and a restart is required. To ensure the cluster is configured correctly you should perform a rolling restart immediately."
  },
  {
    "id": "ent.cluster.json_encode.error",
    "translation": "Error occurred while marshalling JSON request"
  },
  {
    "id": "ent.cluster.save_config.error",
    "translation": "System Console is set to read-only when High Availability is enabled unless ReadOnlyConfig is disabled in the configuration file."
  },
  {
    "id": "ent.cluster.timeout.error",
    "translation": "Timed out waiting for cluster response"
  },
  {
    "id": "ent.compliance.bad_export_type.appError",
    "translation": "Unknown output format {{.ExportType}}"
  },
  {
    "id": "ent.compliance.csv.attachment.copy.appError",
    "translation": "Unable to copy the attachment into the zip file."
  },
  {
    "id": "ent.compliance.csv.attachment.export.appError",
    "translation": "Unable to add attachment to the CSV export."
  },
  {
    "id": "ent.compliance.csv.file.creation.appError",
    "translation": "Unable to create temporary CSV export file."
  },
  {
    "id": "ent.compliance.csv.header.export.appError",
    "translation": "Unable to add header to the CSV export."
  },
  {
    "id": "ent.compliance.csv.metadata.export.appError",
    "translation": "Unable to add metadata file to the zip file."
  },
  {
    "id": "ent.compliance.csv.metadata.json.marshalling.appError",
    "translation": "Unable to convert metadata to json."
  },
  {
    "id": "ent.compliance.csv.metadata.json.zipfile.appError",
    "translation": "Unable to create the zip file"
  },
  {
    "id": "ent.compliance.csv.post.export.appError",
    "translation": "Unable to export a post."
  },
  {
    "id": "ent.compliance.csv.warning.appError",
    "translation": "Unable to create the warning file."
  },
  {
    "id": "ent.compliance.csv.write_file.appError",
    "translation": "Unable to write the csv file."
  },
  {
    "id": "ent.compliance.csv.zip.creation.appError",
    "translation": "Unable to create the zip export file."
  },
  {
    "id": "ent.compliance.global_relay.attachments_removed.appError",
    "translation": "Uploaded file was removed from Global Relay export because it was too large to send."
  },
  {
    "id": "ent.compliance.global_relay.open_temporary_file.appError",
    "translation": "Unable to open the temporary export file."
  },
  {
    "id": "ent.compliance.global_relay.rewind_temporary_file.appError",
    "translation": "Unable to re-read the Global Relay temporary export file."
  },
  {
    "id": "ent.compliance.global_relay.write_file.appError",
    "translation": "Unable to write the global relay file."
  },
  {
    "id": "ent.compliance.licence_disable.app_error",
    "translation": "Compliance functionality disabled by current license. Please contact your system administrator about upgrading your enterprise license."
  },
  {
    "id": "ent.compliance.run_export.template_watcher.appError",
    "translation": "Unable to load export templates. Please try again."
  },
  {
    "id": "ent.compliance.run_failed.error",
    "translation": "Compliance export failed for job '{{.JobName}}' at '{{.FilePath}}'"
  },
  {
    "id": "ent.data_retention.generic.license.error",
    "translation": "Your license does not support Data Retention."
  },
  {
    "id": "ent.data_retention.policies.internal_error",
    "translation": "We encountered an error performing the requested operation."
  },
  {
    "id": "ent.data_retention.policies.invalid_policy",
    "translation": "Policy is invalid."
  },
  {
    "id": "ent.data_retention.run_failed.error",
    "translation": "Data retention job failed."
  },
  {
    "id": "ent.elasticsearch.aggregator_worker.create_index_job.error",
    "translation": "Elasticsearch aggregator worker failed to create the indexing job"
  },
  {
    "id": "ent.elasticsearch.aggregator_worker.delete_indexes.error",
    "translation": "Elasticsearch aggregator worker failed to delete the indexes"
  },
  {
    "id": "ent.elasticsearch.aggregator_worker.get_indexes.error",
    "translation": "Elasticsearch aggregator worker failed to get indexes"
  },
  {
    "id": "ent.elasticsearch.aggregator_worker.index_job_failed.error",
    "translation": "Elasticsearch aggregator worker failed due to the indexing job failing"
  },
  {
    "id": "ent.elasticsearch.create_client.connect_failed",
    "translation": "Setting up Elasticsearch Client Failed"
  },
  {
    "id": "ent.elasticsearch.create_template_channels_if_not_exists.template_create_failed",
    "translation": "Failed to create Elasticsearch template for channels"
  },
  {
    "id": "ent.elasticsearch.create_template_file_info_if_not_exists.template_create_failed",
    "translation": "Failed to create Elasticsearch template for files"
  },
  {
    "id": "ent.elasticsearch.create_template_posts_if_not_exists.template_create_failed",
    "translation": "Failed to create Elasticsearch template for posts"
  },
  {
    "id": "ent.elasticsearch.create_template_users_if_not_exists.template_create_failed",
    "translation": "Failed to create Elasticsearch template for users"
  },
  {
    "id": "ent.elasticsearch.data_retention_delete_indexes.delete_index.error",
    "translation": "Failed to delete Elasticsearch index"
  },
  {
    "id": "ent.elasticsearch.data_retention_delete_indexes.get_indexes.error",
    "translation": "Failed to get Elasticsearch indexes"
  },
  {
    "id": "ent.elasticsearch.delete_channel.error",
    "translation": "Failed to delete the channel"
  },
  {
    "id": "ent.elasticsearch.delete_channel_posts.error",
    "translation": "Failed to delete channel posts"
  },
  {
    "id": "ent.elasticsearch.delete_file.error",
    "translation": "Failed to delete file"
  },
  {
    "id": "ent.elasticsearch.delete_post.error",
    "translation": "Failed to delete the post"
  },
  {
    "id": "ent.elasticsearch.delete_post_files.error",
    "translation": "Failed to delete post files"
  },
  {
    "id": "ent.elasticsearch.delete_user.error",
    "translation": "Failed to delete the user"
  },
  {
    "id": "ent.elasticsearch.delete_user_files.error",
    "translation": "Failed to delete user files"
  },
  {
    "id": "ent.elasticsearch.delete_user_posts.error",
    "translation": "Failed to delete user posts"
  },
  {
    "id": "ent.elasticsearch.generic.disabled",
    "translation": "Elasticsearch search is not enabled on this server"
  },
  {
    "id": "ent.elasticsearch.getAllChannelMembers.error",
    "translation": "Failed to get all channel members"
  },
  {
    "id": "ent.elasticsearch.getAllTeamMembers.error",
    "translation": "Failed to get all team members"
  },
  {
    "id": "ent.elasticsearch.index_channel.error",
    "translation": "Failed to index the channel"
  },
  {
    "id": "ent.elasticsearch.index_channels_batch.error",
    "translation": "Unable to get the channels batch for indexing."
  },
  {
    "id": "ent.elasticsearch.index_file.error",
    "translation": "Failed to index the file"
  },
  {
    "id": "ent.elasticsearch.index_post.error",
    "translation": "Failed to index the post"
  },
  {
    "id": "ent.elasticsearch.index_user.error",
    "translation": "Failed to index the user"
  },
  {
    "id": "ent.elasticsearch.indexer.do_job.get_oldest_entity.error",
    "translation": "The oldest entity (user, channel or post), could not be retrieved from the database"
  },
  {
    "id": "ent.elasticsearch.indexer.do_job.parse_end_time.error",
    "translation": "Elasticsearch indexing worker failed to parse the end time"
  },
  {
    "id": "ent.elasticsearch.indexer.do_job.parse_start_time.error",
    "translation": "Elasticsearch indexing worker failed to parse the start time"
  },
  {
    "id": "ent.elasticsearch.indexer.index_batch.nothing_left_to_index.error",
    "translation": "Trying to index a new batch when all the entities are completed"
  },
  {
    "id": "ent.elasticsearch.not_started.error",
    "translation": "Elasticsearch is not started"
  },
  {
    "id": "ent.elasticsearch.post.get_files_batch_for_indexing.error",
    "translation": "Unable to get the files batch for indexing."
  },
  {
    "id": "ent.elasticsearch.post.get_posts_batch_for_indexing.error",
    "translation": "Unable to get the posts batch for indexing."
  },
  {
    "id": "ent.elasticsearch.purge_indexes.delete_failed",
    "translation": "Failed to delete Elasticsearch index"
  },
  {
    "id": "ent.elasticsearch.refresh_indexes.refresh_failed",
    "translation": "Failed to refresh Elasticsearch indexes"
  },
  {
    "id": "ent.elasticsearch.search_channels.disabled",
    "translation": "Elasticsearch searching is disabled on this server"
  },
  {
    "id": "ent.elasticsearch.search_channels.search_failed",
    "translation": "Search failed to complete"
  },
  {
    "id": "ent.elasticsearch.search_channels.unmarshall_channel_failed",
    "translation": "Failed to decode search results"
  },
  {
    "id": "ent.elasticsearch.search_files.disabled",
    "translation": "Elasticsearch files searching is disabled on this server"
  },
  {
    "id": "ent.elasticsearch.search_files.search_failed",
    "translation": "Search failed to complete"
  },
  {
    "id": "ent.elasticsearch.search_files.unmarshall_file_failed",
    "translation": "Failed to decode search results"
  },
  {
    "id": "ent.elasticsearch.search_posts.disabled",
    "translation": "Elasticsearch searching is disabled on this server"
  },
  {
    "id": "ent.elasticsearch.search_posts.parse_matches_failed",
    "translation": "Failed to parse search result matches"
  },
  {
    "id": "ent.elasticsearch.search_posts.search_failed",
    "translation": "Search failed to complete"
  },
  {
    "id": "ent.elasticsearch.search_posts.unmarshall_post_failed",
    "translation": "Failed to decode search results"
  },
  {
    "id": "ent.elasticsearch.search_users.search_failed",
    "translation": "Search failed to complete"
  },
  {
    "id": "ent.elasticsearch.search_users.unmarshall_user_failed",
    "translation": "Failed to decode search results"
  },
  {
    "id": "ent.elasticsearch.start.already_started.app_error",
    "translation": "Elasticsearch is already started."
  },
  {
    "id": "ent.elasticsearch.start.create_bulk_processor_failed.app_error",
    "translation": "Failed to create Elasticsearch bulk processor."
  },
  {
    "id": "ent.elasticsearch.start.get_server_version.app_error",
    "translation": "Failed to get Elasticsearch server version."
  },
  {
    "id": "ent.elasticsearch.start.parse_server_version.app_error",
    "translation": "Failed to parse Elasticsearch server version."
  },
  {
    "id": "ent.elasticsearch.start.start_bulk_processor_failed.app_error",
    "translation": "Failed to start Elasticsearch bulk processor."
  },
  {
    "id": "ent.elasticsearch.stop.already_stopped.app_error",
    "translation": "Elasticsearch is already stopped."
  },
  {
    "id": "ent.elasticsearch.test_config.connect_failed",
    "translation": "Connecting to Elasticsearch server failed."
  },
  {
    "id": "ent.elasticsearch.test_config.indexing_disabled.error",
    "translation": "Elasticsearch is disabled."
  },
  {
    "id": "ent.elasticsearch.test_config.license.error",
    "translation": "Your license does not support Elasticsearch."
  },
  {
    "id": "ent.elasticsearch.test_config.reenter_password",
    "translation": "The Elasticsearch Server URL or Username has changed. Please re-enter the Elasticsearch password to test connection."
  },
  {
    "id": "ent.get_users_in_channel_during",
    "translation": "Failed to get users in channel during specified time period."
  },
  {
    "id": "ent.id_loaded.license_disable.app_error",
    "translation": "Your license does not support ID Loaded Push Notifications."
  },
  {
    "id": "ent.jobs.do_job.batch_size.parse_error",
    "translation": "Could not parse message export job BatchSize."
  },
  {
    "id": "ent.jobs.do_job.batch_start_timestamp.parse_error",
    "translation": "Could not parse message export job ExportFromTimestamp."
  },
  {
    "id": "ent.jobs.start_synchronize_job.timeout",
    "translation": "Reached AD/LDAP synchronization job timeout."
  },
  {
    "id": "ent.ldap.app_error",
    "translation": "ldap interface was nil."
  },
  {
    "id": "ent.ldap.create_fail",
    "translation": "Unable to create LDAP user."
  },
  {
    "id": "ent.ldap.disabled.app_error",
    "translation": "AD/LDAP disabled or licence does not support AD/LDAP."
  },
  {
    "id": "ent.ldap.do_login.bind_admin_user.app_error",
    "translation": "Unable to bind to AD/LDAP server. Check BindUsername and BindPassword."
  },
  {
    "id": "ent.ldap.do_login.certificate.app_error",
    "translation": "Error loading LDAP TLS Certificate file."
  },
  {
    "id": "ent.ldap.do_login.invalid_password.app_error",
    "translation": "Invalid Password."
  },
  {
    "id": "ent.ldap.do_login.key.app_error",
    "translation": "Error loading LDAP TLS Key file."
  },
  {
    "id": "ent.ldap.do_login.licence_disable.app_error",
    "translation": "AD/LDAP functionality disabled by current license. Please contact your system administrator about upgrading your enterprise license."
  },
  {
    "id": "ent.ldap.do_login.matched_to_many_users.app_error",
    "translation": "Username given matches multiple users."
  },
  {
    "id": "ent.ldap.do_login.search_ldap_server.app_error",
    "translation": "Failed to search AD/LDAP server."
  },
  {
    "id": "ent.ldap.do_login.unable_to_connect.app_error",
    "translation": "Unable to connect to AD/LDAP server."
  },
  {
    "id": "ent.ldap.do_login.user_filtered.app_error",
    "translation": "Your AD/LDAP account does not have permission to use this Mattermost server. Please ask your System Administrator to check the AD/LDAP user filter."
  },
  {
    "id": "ent.ldap.do_login.user_not_registered.app_error",
    "translation": "User not registered on AD/LDAP server."
  },
  {
    "id": "ent.ldap.do_login.x509.app_error",
    "translation": "Error creating key pair"
  },
  {
    "id": "ent.ldap.no.users.checkcertificate",
    "translation": "No LDAP users found, check your user filter and certificates."
  },
  {
    "id": "ent.ldap.save_user.email_exists.ldap_app_error",
    "translation": "This account does not use AD/LDAP authentication. Please sign in using email and password."
  },
  {
    "id": "ent.ldap.save_user.username_exists.ldap_app_error",
    "translation": "An account with that username already exists. Please contact your Administrator."
  },
  {
    "id": "ent.ldap.syncronize.delete_group_constained_memberships",
    "translation": "error deleting team or channel memberships"
  },
  {
    "id": "ent.ldap.syncronize.get_all.app_error",
    "translation": "Unable to get all users using AD/LDAP."
  },
  {
    "id": "ent.ldap.syncronize.get_all_groups.app_error",
    "translation": "error retrieving groups."
  },
  {
    "id": "ent.ldap.syncronize.populate_syncables",
    "translation": "error populating syncables"
  },
  {
    "id": "ent.ldap.syncronize.search_failure.app_error",
    "translation": "Failed to search users in AD/LDAP. Test if the Mattermost server can connect to your AD/LDAP server and try again."
  },
  {
    "id": "ent.ldap.syncronize.search_failure_size_exceeded.app_error",
    "translation": "Size Limit Exceeded. Try checking your [max page size](https://docs.mattermost.com/deployment/sso-ldap.html#i-see-the-log-error-ldap-result-code-4-size-limit-exceeded)."
  },
  {
    "id": "ent.ldap.validate_admin_filter.app_error",
    "translation": "Invalid AD/LDAP Admin Filter."
  },
  {
    "id": "ent.ldap.validate_filter.app_error",
    "translation": "Invalid AD/LDAP Filter."
  },
  {
    "id": "ent.ldap.validate_guest_filter.app_error",
    "translation": "Invalid AD/LDAP Guest Filter."
  },
  {
    "id": "ent.ldap_groups.group_search_error",
    "translation": "error retrieving ldap group"
  },
  {
    "id": "ent.ldap_groups.groups_search_error",
    "translation": "error retrieving ldap groups"
  },
  {
    "id": "ent.ldap_groups.members_of_group_error",
    "translation": "error retrieving members of group"
  },
  {
    "id": "ent.ldap_groups.no_rows",
    "translation": "no groups found with matching uid"
  },
  {
    "id": "ent.ldap_groups.reachable_groups_error",
    "translation": "error retrieving groups for user"
  },
  {
    "id": "ent.ldap_id_migrate.app_error",
    "translation": "unable to migrate."
  },
  {
    "id": "ent.message_export.actiance_export.get_attachment_error",
    "translation": "Failed to get file info for a post."
  },
  {
    "id": "ent.message_export.csv_export.get_attachment_error",
    "translation": "Failed to get file info for a post."
  },
  {
    "id": "ent.message_export.global_relay.attach_file.app_error",
    "translation": "Unable to add attachment to the Global Relay export."
  },
  {
    "id": "ent.message_export.global_relay.close_zip_file.app_error",
    "translation": "Unable to close the zip file."
  },
  {
    "id": "ent.message_export.global_relay.create_file_in_zip.app_error",
    "translation": "Unable to create the eml file."
  },
  {
    "id": "ent.message_export.global_relay.generate_email.app_error",
    "translation": "Unable to generate eml file data."
  },
  {
    "id": "ent.message_export.global_relay_export.deliver.close.app_error",
    "translation": "Unable to deliver the email to Global Relay."
  },
  {
    "id": "ent.message_export.global_relay_export.deliver.from_address.app_error",
    "translation": "Unable to set the email From address."
  },
  {
    "id": "ent.message_export.global_relay_export.deliver.msg.app_error",
    "translation": "Unable to set the email message."
  },
  {
    "id": "ent.message_export.global_relay_export.deliver.msg_data.app_error",
    "translation": "Unable to write the email message."
  },
  {
    "id": "ent.message_export.global_relay_export.deliver.parse_mail.app_error",
    "translation": "Unable to read the email information."
  },
  {
    "id": "ent.message_export.global_relay_export.deliver.to_address.app_error",
    "translation": "Unable to set the email To address."
  },
  {
    "id": "ent.message_export.global_relay_export.deliver.unable_to_connect_smtp_server.app_error",
    "translation": "Unable to connect to the smtp server"
  },
  {
    "id": "ent.message_export.global_relay_export.deliver.unable_to_get_file_info.app_error",
    "translation": "Unable to get the information of the export temporary file."
  },
  {
    "id": "ent.message_export.global_relay_export.deliver.unable_to_open_email_file.app_error",
    "translation": "Unable to get the an email from the temporary file."
  },
  {
    "id": "ent.message_export.global_relay_export.deliver.unable_to_open_zip_file_data.app_error",
    "translation": "Unable to open the export temporary file."
  },
  {
    "id": "ent.message_export.global_relay_export.get_attachment_error",
    "translation": "Failed to get file info for a post."
  },
  {
    "id": "ent.message_export.run_export.app_error",
    "translation": "Failed to select message export data."
  },
  {
    "id": "ent.migration.migratetoldap.duplicate_field",
    "translation": "Unable to migrate AD/LDAP users with specified field. Duplicate entry detected. Please remove all duplcates and try again."
  },
  {
    "id": "ent.migration.migratetoldap.user_not_found",
    "translation": "Unable to find user on AD/LDAP server: "
  },
  {
    "id": "ent.migration.migratetosaml.email_already_used_by_other_user",
    "translation": "Email already used by another SAML user."
  },
  {
    "id": "ent.migration.migratetosaml.user_not_found_in_users_mapping_file",
    "translation": "User not found in the users file."
  },
  {
    "id": "ent.migration.migratetosaml.username_already_used_by_other_user",
    "translation": "Username already used by another Mattermost user."
  },
  {
    "id": "ent.saml.attribute.app_error",
    "translation": "SAML login was unsuccessful because one of the attributes is incorrect. Please contact your System Administrator."
  },
  {
    "id": "ent.saml.build_request.app_error",
    "translation": "An error occurred while initiating the request to the Identity Provider. Please contact your System Administrator."
  },
  {
    "id": "ent.saml.build_request.encoding.app_error",
    "translation": "An error occurred while encoding the request for the Identity Provider. Please contact your System Administrator."
  },
  {
    "id": "ent.saml.configure.encryption_not_enabled.app_error",
    "translation": "SAML login was unsuccessful because encryption is not enabled. Please contact your System Administrator."
  },
  {
    "id": "ent.saml.configure.load_idp_cert.app_error",
    "translation": "Identity Provider Public Certificate File was not found. Please contact your System Administrator."
  },
  {
    "id": "ent.saml.configure.load_private_key.app_error",
    "translation": "SAML login was unsuccessful because the Service Provider Private Key was not found. Please contact your System Administrator."
  },
  {
    "id": "ent.saml.configure.not_encrypted_response.app_error",
    "translation": "SAML login was unsuccessful as the Identity Provider response is not encrypted. Please contact your System Administrator."
  },
  {
    "id": "ent.saml.do_login.decrypt.app_error",
    "translation": "SAML login was unsuccessful because an error occurred while decrypting the response from the Identity Provider. Please contact your System Administrator."
  },
  {
    "id": "ent.saml.do_login.empty_response.app_error",
    "translation": "We received an empty response from the Identity Provider."
  },
  {
    "id": "ent.saml.do_login.invalid_signature.app_error",
    "translation": "We received an invalid signature in the response from the Identity Provider. Please contact your System Administrator."
  },
  {
    "id": "ent.saml.do_login.invalid_time.app_error",
    "translation": "We received an invalid time in the response from the Identity Provider. Please contact your System Administrator."
  },
  {
    "id": "ent.saml.do_login.parse.app_error",
    "translation": "An error occurred while parsing the response from the Identity Provider. Please contact your System Administrator."
  },
  {
    "id": "ent.saml.do_login.validate.app_error",
    "translation": "An error occurred while validating the response from the Identity Provider. Please contact your System Administrator."
  },
  {
    "id": "ent.saml.license_disable.app_error",
    "translation": "Your license does not support SAML authentication."
  },
  {
    "id": "ent.saml.metadata.app_error",
    "translation": "An error occurred while building Service Provider Metadata."
  },
  {
    "id": "ent.saml.save_user.email_exists.saml_app_error",
    "translation": "This account does not use SAML authentication. Please sign in using email and password."
  },
  {
    "id": "ent.saml.save_user.username_exists.saml_app_error",
    "translation": "An account with that username already exists. Please contact your Administrator."
  },
  {
    "id": "ent.saml.service_disable.app_error",
    "translation": "SAML 2.0 is not configured or supported on this server."
  },
  {
    "id": "ent.user.complete_switch_with_oauth.blank_email.app_error",
    "translation": "Unable to complete SAML login with an empty email address."
  },
  {
    "id": "error",
    "translation": "Error"
  },
  {
    "id": "extrac_content.worker.do_job.invalid_input.from",
    "translation": "Invalid input value 'from'"
  },
  {
    "id": "extrac_content.worker.do_job.invalid_input.to",
    "translation": "Invalid input value 'to'"
  },
  {
    "id": "extract_content.worker.do_job.file_info",
    "translation": "Failed to get file information for content extraction."
  },
  {
    "id": "group_not_associated_to_synced_team",
    "translation": "Group cannot be associated to the channel until it is first associated to the parent group-synced team."
  },
  {
    "id": "groups.unsupported_syncable_type",
    "translation": "Unsupported syncable type '{{.Value}}'."
  },
  {
    "id": "import_process.worker.do_job.file_exists",
    "translation": "Unable to process import: file does not exists."
  },
  {
    "id": "import_process.worker.do_job.missing_file",
    "translation": "Unable to process import: import_file parameter is missing."
  },
  {
    "id": "import_process.worker.do_job.missing_jsonl",
    "translation": "Unable to process import: JSONL file is missing."
  },
  {
    "id": "import_process.worker.do_job.open_file",
    "translation": "Unable to process import: failed to open file."
  },
  {
    "id": "interactive_message.decode_trigger_id.base64_decode_failed",
    "translation": "Failed to decode base64 for trigger ID for interactive dialog."
  },
  {
    "id": "interactive_message.decode_trigger_id.base64_decode_failed_signature",
    "translation": "Failed to decode base64 signature of trigger ID for interactive dialog."
  },
  {
    "id": "interactive_message.decode_trigger_id.expired",
    "translation": "Trigger ID for interactive dialog is expired. Trigger IDs live for a maximum of {{.Seconds}} seconds."
  },
  {
    "id": "interactive_message.decode_trigger_id.missing_data",
    "translation": "Trigger ID missing required data for interactive dialog."
  },
  {
    "id": "interactive_message.decode_trigger_id.signature_decode_failed",
    "translation": "Failed to decode base64 signature of trigger ID for interactive dialog."
  },
  {
    "id": "interactive_message.decode_trigger_id.verify_signature_failed",
    "translation": "Signature verification failed of trigger ID for interactive dialog."
  },
  {
    "id": "interactive_message.generate_trigger_id.signing_failed",
    "translation": "Failed to sign generated trigger ID for interactive dialog."
  },
  {
    "id": "jobs.request_cancellation.status.error",
    "translation": "Could not request cancellation for job that is not in a cancelable state."
  },
  {
    "id": "jobs.set_job_error.update.error",
    "translation": "Failed to set job status to error"
  },
  {
    "id": "manaultesting.manual_test.parse.app_error",
    "translation": "Unable to parse URL."
  },
  {
    "id": "manaultesting.test_autolink.unable.app_error",
    "translation": "Unable to get channels."
  },
  {
    "id": "mattermost.bulletin.subject",
    "translation": "Mattermost Security Bulletin"
  },
  {
    "id": "mfa.activate.app_error",
    "translation": "Unable to update MFA active status for the user."
  },
  {
    "id": "mfa.activate.bad_token.app_error",
    "translation": "Invalid MFA token."
  },
  {
    "id": "mfa.deactivate.app_error",
    "translation": "Unable to update MFA active status for the user."
  },
  {
    "id": "mfa.generate_qr_code.create_code.app_error",
    "translation": "Error generating QR code."
  },
  {
    "id": "mfa.mfa_disabled.app_error",
    "translation": "Multi-factor authentication has been disabled on this server."
  },
  {
    "id": "mfa.validate_token.authenticate.app_error",
    "translation": "Invalid MFA token."
  },
  {
    "id": "migrations.system.save.app_error",
    "translation": "We encountered an error saving the system property."
  },
  {
    "id": "migrations.worker.run_advanced_permissions_phase_2_migration.invalid_progress",
    "translation": "Migration failed due to invalid progress data."
  },
  {
    "id": "migrations.worker.run_migration.unknown_key",
    "translation": "Unable to run migration job due to unknown migration key."
  },
  {
    "id": "model.access.is_valid.access_token.app_error",
    "translation": "Invalid access token."
  },
  {
    "id": "model.access.is_valid.client_id.app_error",
    "translation": "Invalid client id."
  },
  {
    "id": "model.access.is_valid.redirect_uri.app_error",
    "translation": "Invalid redirect uri."
  },
  {
    "id": "model.access.is_valid.refresh_token.app_error",
    "translation": "Invalid refresh token."
  },
  {
    "id": "model.access.is_valid.user_id.app_error",
    "translation": "Invalid user id."
  },
  {
    "id": "model.authorize.is_valid.auth_code.app_error",
    "translation": "Invalid authorization code."
  },
  {
    "id": "model.authorize.is_valid.client_id.app_error",
    "translation": "Invalid client id."
  },
  {
    "id": "model.authorize.is_valid.create_at.app_error",
    "translation": "Create at must be a valid time."
  },
  {
    "id": "model.authorize.is_valid.expires.app_error",
    "translation": "Expires in must be set."
  },
  {
    "id": "model.authorize.is_valid.redirect_uri.app_error",
    "translation": "Invalid redirect uri."
  },
  {
    "id": "model.authorize.is_valid.response_type.app_error",
    "translation": "Invalid response type."
  },
  {
    "id": "model.authorize.is_valid.scope.app_error",
    "translation": "Invalid scope."
  },
  {
    "id": "model.authorize.is_valid.state.app_error",
    "translation": "Invalid state."
  },
  {
    "id": "model.authorize.is_valid.user_id.app_error",
    "translation": "Invalid user id."
  },
  {
    "id": "model.bot.is_valid.create_at.app_error",
    "translation": "Invalid create at."
  },
  {
    "id": "model.bot.is_valid.creator_id.app_error",
    "translation": "Invalid creator id."
  },
  {
    "id": "model.bot.is_valid.description.app_error",
    "translation": "Invalid description."
  },
  {
    "id": "model.bot.is_valid.update_at.app_error",
    "translation": "Invalid update at."
  },
  {
    "id": "model.bot.is_valid.user_id.app_error",
    "translation": "Invalid user id."
  },
  {
    "id": "model.bot.is_valid.username.app_error",
    "translation": "Invalid username."
  },
  {
    "id": "model.channel.is_valid.2_or_more.app_error",
    "translation": "Name must be 2 or more lowercase alphanumeric characters."
  },
  {
    "id": "model.channel.is_valid.create_at.app_error",
    "translation": "Create at must be a valid time."
  },
  {
    "id": "model.channel.is_valid.creator_id.app_error",
    "translation": "Invalid creator id."
  },
  {
    "id": "model.channel.is_valid.display_name.app_error",
    "translation": "Invalid display name."
  },
  {
    "id": "model.channel.is_valid.header.app_error",
    "translation": "Invalid header."
  },
  {
    "id": "model.channel.is_valid.id.app_error",
    "translation": "Invalid Id."
  },
  {
    "id": "model.channel.is_valid.name.app_error",
    "translation": "Invalid channel name. User ids are not permitted in channel name for non-direct message channels."
  },
  {
    "id": "model.channel.is_valid.purpose.app_error",
    "translation": "Invalid purpose."
  },
  {
    "id": "model.channel.is_valid.type.app_error",
    "translation": "Invalid type."
  },
  {
    "id": "model.channel.is_valid.update_at.app_error",
    "translation": "Update at must be a valid time."
  },
  {
    "id": "model.channel_member.is_valid.channel_id.app_error",
    "translation": "Invalid channel id."
  },
  {
    "id": "model.channel_member.is_valid.email_value.app_error",
    "translation": "Invalid email notification value."
  },
  {
    "id": "model.channel_member.is_valid.ignore_channel_mentions_value.app_error",
    "translation": "Invalid ignore channel mentions status."
  },
  {
    "id": "model.channel_member.is_valid.notify_level.app_error",
    "translation": "Invalid notify level."
  },
  {
    "id": "model.channel_member.is_valid.push_level.app_error",
    "translation": "Invalid push notification level."
  },
  {
    "id": "model.channel_member.is_valid.roles_limit.app_error",
    "translation": "Invalid channel member roles longer than {{.Limit}} characters."
  },
  {
    "id": "model.channel_member.is_valid.unread_level.app_error",
    "translation": "Invalid mark unread level."
  },
  {
    "id": "model.channel_member.is_valid.user_id.app_error",
    "translation": "Invalid user id."
  },
  {
    "id": "model.cluster.is_valid.create_at.app_error",
    "translation": "CreateAt must be set."
  },
  {
    "id": "model.cluster.is_valid.hostname.app_error",
    "translation": "Hostname must be set."
  },
  {
    "id": "model.cluster.is_valid.id.app_error",
    "translation": "Invalid Id."
  },
  {
    "id": "model.cluster.is_valid.last_ping_at.app_error",
    "translation": "LastPingAt must be set."
  },
  {
    "id": "model.cluster.is_valid.name.app_error",
    "translation": "ClusterName must be set."
  },
  {
    "id": "model.cluster.is_valid.type.app_error",
    "translation": "Type must be set."
  },
  {
    "id": "model.command.is_valid.autocomplete_data.app_error",
    "translation": "Invalid AutocompleteData"
  },
  {
    "id": "model.command.is_valid.create_at.app_error",
    "translation": "Create at must be a valid time."
  },
  {
    "id": "model.command.is_valid.description.app_error",
    "translation": "Invalid description."
  },
  {
    "id": "model.command.is_valid.display_name.app_error",
    "translation": "Invalid title."
  },
  {
    "id": "model.command.is_valid.id.app_error",
    "translation": "Invalid Id."
  },
  {
    "id": "model.command.is_valid.method.app_error",
    "translation": "Invalid Method."
  },
  {
    "id": "model.command.is_valid.plugin_id.app_error",
    "translation": "Invalid plugin id."
  },
  {
    "id": "model.command.is_valid.team_id.app_error",
    "translation": "Invalid team ID."
  },
  {
    "id": "model.command.is_valid.token.app_error",
    "translation": "Invalid token."
  },
  {
    "id": "model.command.is_valid.trigger.app_error",
    "translation": "Invalid trigger."
  },
  {
    "id": "model.command.is_valid.update_at.app_error",
    "translation": "Update at must be a valid time."
  },
  {
    "id": "model.command.is_valid.url.app_error",
    "translation": "Invalid URL."
  },
  {
    "id": "model.command.is_valid.url_http.app_error",
    "translation": "Invalid URL. Must be a valid URL and start with http:// or https://."
  },
  {
    "id": "model.command.is_valid.user_id.app_error",
    "translation": "Invalid user id."
  },
  {
    "id": "model.command_hook.channel_id.app_error",
    "translation": "Invalid channel id."
  },
  {
    "id": "model.command_hook.command_id.app_error",
    "translation": "Invalid command id."
  },
  {
    "id": "model.command_hook.create_at.app_error",
    "translation": "Create at must be a valid time."
  },
  {
    "id": "model.command_hook.id.app_error",
    "translation": "Invalid command hook id."
  },
  {
    "id": "model.command_hook.root_id.app_error",
    "translation": "Invalid root id."
  },
  {
    "id": "model.command_hook.user_id.app_error",
    "translation": "Invalid user id."
  },
  {
    "id": "model.compliance.is_valid.create_at.app_error",
    "translation": "Create at must be a valid time."
  },
  {
    "id": "model.compliance.is_valid.desc.app_error",
    "translation": "Invalid description."
  },
  {
    "id": "model.compliance.is_valid.end_at.app_error",
    "translation": "To must be a valid time."
  },
  {
    "id": "model.compliance.is_valid.id.app_error",
    "translation": "Invalid Id."
  },
  {
    "id": "model.compliance.is_valid.start_at.app_error",
    "translation": "From must be a valid time."
  },
  {
    "id": "model.compliance.is_valid.start_end_at.app_error",
    "translation": "To must be greater than From."
  },
  {
    "id": "model.config.is_valid.allow_cookies_for_subdomains.app_error",
    "translation": "Allowing cookies for subdomains requires SiteURL to be set."
  },
  {
    "id": "model.config.is_valid.atmos_camo_image_proxy_options.app_error",
    "translation": "Invalid RemoteImageProxyOptions for atmos/camo. Must be set to your shared key."
  },
  {
    "id": "model.config.is_valid.atmos_camo_image_proxy_url.app_error",
    "translation": "Invalid RemoteImageProxyURL for atmos/camo. Must be set to your shared key."
  },
  {
    "id": "model.config.is_valid.bleve_search.bulk_indexing_time_window_seconds.app_error",
    "translation": "Bleve Bulk Indexing Time Window must be at least 1 second."
  },
  {
    "id": "model.config.is_valid.bleve_search.enable_autocomplete.app_error",
    "translation": "Bleve EnableIndexing setting must be set to true when Bleve EnableAutocomplete is set to true"
  },
  {
    "id": "model.config.is_valid.bleve_search.enable_searching.app_error",
    "translation": "Bleve EnableIndexing setting must be set to true when Bleve EnableSearching is set to true"
  },
  {
    "id": "model.config.is_valid.bleve_search.filename.app_error",
    "translation": "Bleve IndexingDir setting must be set when Bleve EnableIndexing is set to true"
  },
  {
    "id": "model.config.is_valid.cluster_email_batching.app_error",
    "translation": "Unable to enable email batching when clustering is enabled."
  },
  {
    "id": "model.config.is_valid.collapsed_threads.app_error",
    "translation": "CollapsedThreads setting must be either disabled,default_on or default_off"
  },
  {
    "id": "model.config.is_valid.collapsed_threads.autofollow.app_error",
    "translation": "ThreadAutoFollow must be true to enable CollapsedThreads"
  },
  {
    "id": "model.config.is_valid.data_retention.deletion_job_start_time.app_error",
    "translation": "Data retention job start time must be a 24-hour time stamp in the form HH:MM."
  },
  {
    "id": "model.config.is_valid.data_retention.file_retention_days_too_low.app_error",
    "translation": "File retention must be one day or longer."
  },
  {
    "id": "model.config.is_valid.data_retention.message_retention_days_too_low.app_error",
    "translation": "Message retention must be one day or longer."
  },
  {
    "id": "model.config.is_valid.directory.app_error",
    "translation": "Invalid Local Storage Directory. Must be a non-empty string."
  },
  {
    "id": "model.config.is_valid.display.custom_url_schemes.app_error",
    "translation": "The custom URL scheme {{.Scheme}} is invalid. Custom URL schemes must start with a letter and contain only letters, numbers, plus (+), period (.) and hyphen (-)."
  },
  {
    "id": "model.config.is_valid.elastic_search.aggregate_posts_after_days.app_error",
    "translation": "Elasticsearch AggregatePostsAfterDays setting must be a number greater than or equal to 1."
  },
  {
    "id": "model.config.is_valid.elastic_search.bulk_indexing_time_window_seconds.app_error",
    "translation": "Elasticsearch Bulk Indexing Time Window must be at least 1 second."
  },
  {
    "id": "model.config.is_valid.elastic_search.connection_url.app_error",
    "translation": "Elasticsearch ConnectionUrl setting must be provided when Elasticsearch indexing is enabled."
  },
  {
    "id": "model.config.is_valid.elastic_search.enable_autocomplete.app_error",
    "translation": "Elasticsearch EnableIndexing setting must be set to true when Elasticsearch EnableAutocomplete is set to true"
  },
  {
    "id": "model.config.is_valid.elastic_search.enable_searching.app_error",
    "translation": "Elasticsearch EnableIndexing setting must be set to true when Elasticsearch EnableSearching is set to true"
  },
  {
    "id": "model.config.is_valid.elastic_search.live_indexing_batch_size.app_error",
    "translation": "Elasticsearch Live Indexing Batch Size must be at least 1."
  },
  {
    "id": "model.config.is_valid.elastic_search.posts_aggregator_job_start_time.app_error",
    "translation": "Elasticsearch PostsAggregatorJobStartTime setting must be a time in the format \"hh:mm\"."
  },
  {
    "id": "model.config.is_valid.elastic_search.request_timeout_seconds.app_error",
    "translation": "Elasticsearch Request Timeout must be at least 1 second."
  },
  {
    "id": "model.config.is_valid.email_batching_buffer_size.app_error",
    "translation": "Invalid email batching buffer size for email settings. Must be zero or a positive number."
  },
  {
    "id": "model.config.is_valid.email_batching_interval.app_error",
    "translation": "Invalid email batching interval for email settings. Must be 30 seconds or more."
  },
  {
    "id": "model.config.is_valid.email_notification_contents_type.app_error",
    "translation": "Invalid email notification contents type for email settings. Must be one of either 'full' or 'generic'."
  },
  {
    "id": "model.config.is_valid.email_security.app_error",
    "translation": "Invalid connection security for email settings. Must be '', 'TLS', or 'STARTTLS'."
  },
  {
    "id": "model.config.is_valid.encrypt_sql.app_error",
    "translation": "Invalid at rest encrypt key for SQL settings. Must be 32 chars or more."
  },
  {
    "id": "model.config.is_valid.export.directory.app_error",
    "translation": "Value for Directory should not be empty."
  },
  {
    "id": "model.config.is_valid.export.retention_days_too_low.app_error",
    "translation": "Invalid value for RetentionDays. Value should be greater than 0"
  },
  {
    "id": "model.config.is_valid.file_driver.app_error",
    "translation": "Invalid driver name for file settings. Must be 'local' or 'amazons3'."
  },
  {
    "id": "model.config.is_valid.file_salt.app_error",
    "translation": "Invalid public link salt for file settings. Must be 32 chars or more."
  },
  {
    "id": "model.config.is_valid.group_unread_channels.app_error",
    "translation": "Invalid group unread channels for service settings. Must be 'disabled', 'default_on', or 'default_off'."
  },
  {
    "id": "model.config.is_valid.image_proxy_type.app_error",
    "translation": "Invalid image proxy type. Must be 'local' or 'atmos/camo'."
  },
  {
    "id": "model.config.is_valid.import.directory.app_error",
    "translation": "Invalid value for Directory."
  },
  {
    "id": "model.config.is_valid.import.retention_days_too_low.app_error",
    "translation": "Invalid value for RetentionDays. Value is too low."
  },
  {
    "id": "model.config.is_valid.ldap_basedn",
    "translation": "AD/LDAP field \"BaseDN\" is required."
  },
  {
    "id": "model.config.is_valid.ldap_email",
    "translation": "AD/LDAP field \"Email Attribute\" is required."
  },
  {
    "id": "model.config.is_valid.ldap_id",
    "translation": "AD/LDAP field \"ID Attribute\" is required."
  },
  {
    "id": "model.config.is_valid.ldap_login_id",
    "translation": "AD/LDAP field \"Login ID Attribute\" is required."
  },
  {
    "id": "model.config.is_valid.ldap_max_page_size.app_error",
    "translation": "Invalid max page size value."
  },
  {
    "id": "model.config.is_valid.ldap_security.app_error",
    "translation": "Invalid connection security for AD/LDAP settings. Must be '', 'TLS', or 'STARTTLS'."
  },
  {
    "id": "model.config.is_valid.ldap_server",
    "translation": "AD/LDAP field \"AD/LDAP Server\" is required."
  },
  {
    "id": "model.config.is_valid.ldap_sync_interval.app_error",
    "translation": "Invalid sync interval time. Must be at least one minute."
  },
  {
    "id": "model.config.is_valid.ldap_username",
    "translation": "AD/LDAP field \"Username Attribute\" is required."
  },
  {
    "id": "model.config.is_valid.listen_address.app_error",
    "translation": "Invalid listen address for service settings Must be set."
  },
  {
    "id": "model.config.is_valid.localization.available_locales.app_error",
    "translation": "Available Languages must contain Default Client Language."
  },
  {
    "id": "model.config.is_valid.login_attempts.app_error",
    "translation": "Invalid maximum login attempts for service settings. Must be a positive number."
  },
  {
    "id": "model.config.is_valid.max_burst.app_error",
    "translation": "Maximum burst size must be greater than zero."
  },
  {
    "id": "model.config.is_valid.max_channels.app_error",
    "translation": "Invalid maximum channels per team for team settings. Must be a positive number."
  },
  {
    "id": "model.config.is_valid.max_file_size.app_error",
    "translation": "Invalid max file size for file settings. Must be a whole number greater than zero."
  },
  {
    "id": "model.config.is_valid.max_notify_per_channel.app_error",
    "translation": "Invalid maximum notifications per channel for team settings. Must be a positive number."
  },
  {
    "id": "model.config.is_valid.max_users.app_error",
    "translation": "Invalid maximum users per team for team settings. Must be a positive number."
  },
  {
    "id": "model.config.is_valid.message_export.batch_size.app_error",
    "translation": "Message export job BatchSize must be a positive integer."
  },
  {
    "id": "model.config.is_valid.message_export.daily_runtime.app_error",
    "translation": "Message export job DailyRuntime must be a 24-hour time stamp in the form HH:MM."
  },
  {
    "id": "model.config.is_valid.message_export.enable.app_error",
    "translation": "Message export job EnableExport setting must be either true or false."
  },
  {
    "id": "model.config.is_valid.message_export.export_from.app_error",
    "translation": "Message export job ExportFromTimestamp must be a timestamp (expressed in seconds since unix epoch). Only messages sent after this timestamp will be exported."
  },
  {
    "id": "model.config.is_valid.message_export.export_type.app_error",
    "translation": "Message export job ExportFormat must be one of 'actiance', 'csv' or 'globalrelay'."
  },
  {
    "id": "model.config.is_valid.message_export.global_relay.config_missing.app_error",
    "translation": "Message export job ExportFormat is set to 'globalrelay', but GlobalRelaySettings are missing."
  },
  {
    "id": "model.config.is_valid.message_export.global_relay.customer_type.app_error",
    "translation": "Message export GlobalRelaySettings.CustomerType must be set to one of either 'A9' or 'A10'."
  },
  {
    "id": "model.config.is_valid.message_export.global_relay.email_address.app_error",
    "translation": "Message export job GlobalRelaySettings.EmailAddress must be set to a valid email address."
  },
  {
    "id": "model.config.is_valid.message_export.global_relay.smtp_password.app_error",
    "translation": "Message export job GlobalRelaySettings.SmtpPassword must be set."
  },
  {
    "id": "model.config.is_valid.message_export.global_relay.smtp_username.app_error",
    "translation": "Message export job GlobalRelaySettings.SmtpUsername must be set."
  },
  {
    "id": "model.config.is_valid.password_length.app_error",
    "translation": "Minimum password length must be a whole number greater than or equal to {{.MinLength}} and less than or equal to {{.MaxLength}}."
  },
  {
    "id": "model.config.is_valid.rate_mem.app_error",
    "translation": "Invalid memory store size for rate limit settings. Must be a positive number."
  },
  {
    "id": "model.config.is_valid.rate_sec.app_error",
    "translation": "Invalid per sec for rate limit settings. Must be a positive number."
  },
  {
    "id": "model.config.is_valid.read_timeout.app_error",
    "translation": "Invalid value for read timeout."
  },
  {
    "id": "model.config.is_valid.restrict_direct_message.app_error",
    "translation": "Invalid direct message restriction. Must be 'any', or 'team'."
  },
  {
    "id": "model.config.is_valid.saml_admin_attribute.app_error",
    "translation": "Invalid Admin attribute. Must be in the form 'field=value'."
  },
  {
    "id": "model.config.is_valid.saml_assertion_consumer_service_url.app_error",
    "translation": "Service Provider Login URL must be a valid URL and start with http:// or https://."
  },
  {
    "id": "model.config.is_valid.saml_canonical_algorithm.app_error",
    "translation": "Invalid Canonical Algorithm."
  },
  {
    "id": "model.config.is_valid.saml_email_attribute.app_error",
    "translation": "Invalid Email attribute. Must be set."
  },
  {
    "id": "model.config.is_valid.saml_guest_attribute.app_error",
    "translation": "Invalid Guest attribute. Must be in the form 'field=value'."
  },
  {
    "id": "model.config.is_valid.saml_idp_cert.app_error",
    "translation": "Identity Provider Public Certificate missing. Did you forget to upload it?"
  },
  {
    "id": "model.config.is_valid.saml_idp_descriptor_url.app_error",
    "translation": "Identity Provider Issuer URL must be a valid URL and start with http:// or https://."
  },
  {
    "id": "model.config.is_valid.saml_idp_url.app_error",
    "translation": "SAML SSO URL must be a valid URL and start with http:// or https://."
  },
  {
    "id": "model.config.is_valid.saml_private_key.app_error",
    "translation": "Service Provider Private Key missing. Did you forget to upload it?"
  },
  {
    "id": "model.config.is_valid.saml_public_cert.app_error",
    "translation": "Service Provider Public Certificate missing. Did you forget to upload it?"
  },
  {
    "id": "model.config.is_valid.saml_signature_algorithm.app_error",
    "translation": "Invalid Signature Algorithm."
  },
  {
    "id": "model.config.is_valid.saml_spidentifier_attribute.app_error",
    "translation": "Service Provider Identifier is required"
  },
  {
    "id": "model.config.is_valid.saml_username_attribute.app_error",
    "translation": "Invalid Username attribute. Must be set."
  },
  {
    "id": "model.config.is_valid.site_url.app_error",
    "translation": "Site URL must be a valid URL and start with http:// or https://."
  },
  {
    "id": "model.config.is_valid.site_url_email_batching.app_error",
    "translation": "Unable to enable email batching when SiteURL isn't set."
  },
  {
    "id": "model.config.is_valid.sitename_length.app_error",
    "translation": "Site name must be less than or equal to {{.MaxLength}} characters."
  },
  {
    "id": "model.config.is_valid.sql_conn_max_idle_time_milliseconds.app_error",
    "translation": "Invalid connection maximum idle time for SQL settings. Must be a non-negative number."
  },
  {
    "id": "model.config.is_valid.sql_conn_max_lifetime_milliseconds.app_error",
    "translation": "Invalid connection maximum lifetime for SQL settings. Must be a non-negative number."
  },
  {
    "id": "model.config.is_valid.sql_data_src.app_error",
    "translation": "Invalid data source for SQL settings. Must be set."
  },
  {
    "id": "model.config.is_valid.sql_driver.app_error",
    "translation": "Invalid driver name for SQL settings. Must be 'mysql' or 'postgres'."
  },
  {
    "id": "model.config.is_valid.sql_idle.app_error",
    "translation": "Invalid maximum idle connection for SQL settings. Must be a positive number."
  },
  {
    "id": "model.config.is_valid.sql_max_conn.app_error",
    "translation": "Invalid maximum open connection for SQL settings. Must be a positive number."
  },
  {
    "id": "model.config.is_valid.sql_query_timeout.app_error",
    "translation": "Invalid query timeout for SQL settings. Must be a positive number."
  },
  {
    "id": "model.config.is_valid.teammate_name_display.app_error",
    "translation": "Invalid teammate display. Must be 'full_name', 'nickname_full_name' or 'username'."
  },
  {
    "id": "model.config.is_valid.time_between_user_typing.app_error",
    "translation": "Time between user typing updates should not be set to less than 1000 milliseconds."
  },
  {
    "id": "model.config.is_valid.tls_cert_file_missing.app_error",
    "translation": "Invalid value for TLS certificate file - Either use LetsEncrypt or set path to existing certificate file."
  },
  {
    "id": "model.config.is_valid.tls_key_file_missing.app_error",
    "translation": "Invalid value for TLS key file - Either use LetsEncrypt or set path to existing key file."
  },
  {
    "id": "model.config.is_valid.tls_overwrite_cipher.app_error",
    "translation": "Invalid value passed for TLS overwrite cipher - Please refer to the documentation for valid values."
  },
  {
    "id": "model.config.is_valid.webserver_security.app_error",
    "translation": "Invalid value for webserver connection security."
  },
  {
    "id": "model.config.is_valid.websocket_url.app_error",
    "translation": "Websocket URL must be a valid URL and start with ws:// or wss://."
  },
  {
    "id": "model.config.is_valid.write_timeout.app_error",
    "translation": "Invalid value for write timeout."
  },
  {
    "id": "model.emoji.create_at.app_error",
    "translation": "Create at must be a valid time."
  },
  {
    "id": "model.emoji.id.app_error",
    "translation": "Invalid emoji id."
  },
  {
    "id": "model.emoji.name.app_error",
    "translation": "Name must be 1 to 64 lowercase alphanumeric characters."
  },
  {
    "id": "model.emoji.update_at.app_error",
    "translation": "Update at must be a valid time."
  },
  {
    "id": "model.emoji.user_id.app_error",
    "translation": "Invalid creator id."
  },
  {
    "id": "model.file_info.get.gif.app_error",
    "translation": "Could not decode gif."
  },
  {
    "id": "model.file_info.is_valid.create_at.app_error",
    "translation": "Invalid value for create_at."
  },
  {
    "id": "model.file_info.is_valid.id.app_error",
    "translation": "Invalid value for id."
  },
  {
    "id": "model.file_info.is_valid.path.app_error",
    "translation": "Invalid value for path."
  },
  {
    "id": "model.file_info.is_valid.post_id.app_error",
    "translation": "Invalid value for post_id."
  },
  {
    "id": "model.file_info.is_valid.update_at.app_error",
    "translation": "Invalid value for update_at."
  },
  {
    "id": "model.file_info.is_valid.user_id.app_error",
    "translation": "Invalid value for user_id."
  },
  {
    "id": "model.group.create_at.app_error",
    "translation": "invalid create at property for group."
  },
  {
    "id": "model.group.description.app_error",
    "translation": "invalid description property for group."
  },
  {
    "id": "model.group.display_name.app_error",
    "translation": "invalid display name property for group."
  },
  {
    "id": "model.group.name.app_error",
    "translation": "invalid name property for group."
  },
  {
    "id": "model.group.name.invalid_chars.app_error",
    "translation": "invalid characters in the name property for group"
  },
  {
    "id": "model.group.name.invalid_length.app_error",
    "translation": "Name must be 1 to 64 lowercase alphanumeric characters."
  },
  {
    "id": "model.group.remote_id.app_error",
    "translation": "invalid remote id property for group."
  },
  {
    "id": "model.group.source.app_error",
    "translation": "invalid source property for group."
  },
  {
    "id": "model.group.update_at.app_error",
    "translation": "invalid update at property for group."
  },
  {
    "id": "model.group_member.group_id.app_error",
    "translation": "invalid group id property for group member."
  },
  {
    "id": "model.group_member.user_id.app_error",
    "translation": "invalid user id property for group member."
  },
  {
    "id": "model.group_syncable.group_id.app_error",
    "translation": "invalid group id property for group syncable."
  },
  {
    "id": "model.group_syncable.syncable_id.app_error",
    "translation": "invalid syncable id for group syncable."
  },
  {
    "id": "model.guest.is_valid.channel.app_error",
    "translation": "Invalid channel."
  },
  {
    "id": "model.guest.is_valid.channels.app_error",
    "translation": "Invalid channels."
  },
  {
    "id": "model.guest.is_valid.email.app_error",
    "translation": "Invalid email."
  },
  {
    "id": "model.guest.is_valid.emails.app_error",
    "translation": "Invalid emails."
  },
  {
    "id": "model.incoming_hook.channel_id.app_error",
    "translation": "Invalid channel id."
  },
  {
    "id": "model.incoming_hook.create_at.app_error",
    "translation": "Create at must be a valid time."
  },
  {
    "id": "model.incoming_hook.description.app_error",
    "translation": "Invalid description."
  },
  {
    "id": "model.incoming_hook.display_name.app_error",
    "translation": "Invalid title."
  },
  {
    "id": "model.incoming_hook.icon_url.app_error",
    "translation": "Invalid post icon."
  },
  {
    "id": "model.incoming_hook.id.app_error",
    "translation": "Invalid Id."
  },
  {
    "id": "model.incoming_hook.parse_data.app_error",
    "translation": "Unable to parse incoming data."
  },
  {
    "id": "model.incoming_hook.team_id.app_error",
    "translation": "Invalid team ID."
  },
  {
    "id": "model.incoming_hook.update_at.app_error",
    "translation": "Update at must be a valid time."
  },
  {
    "id": "model.incoming_hook.user_id.app_error",
    "translation": "Invalid user id."
  },
  {
    "id": "model.incoming_hook.username.app_error",
    "translation": "Invalid username."
  },
  {
    "id": "model.job.is_valid.create_at.app_error",
    "translation": "Create at must be a valid time."
  },
  {
    "id": "model.job.is_valid.id.app_error",
    "translation": "Invalid job Id."
  },
  {
    "id": "model.job.is_valid.status.app_error",
    "translation": "Invalid job status."
  },
  {
    "id": "model.job.is_valid.type.app_error",
    "translation": "Invalid job type."
  },
  {
    "id": "model.license_record.is_valid.create_at.app_error",
    "translation": "Invalid value for create_at when uploading a license."
  },
  {
    "id": "model.license_record.is_valid.id.app_error",
    "translation": "Invalid value for id when uploading a license."
  },
  {
    "id": "model.link_metadata.is_valid.data.app_error",
    "translation": "Link metadata data cannot be nil."
  },
  {
    "id": "model.link_metadata.is_valid.data_type.app_error",
    "translation": "Link metadata data does not match the given type."
  },
  {
    "id": "model.link_metadata.is_valid.timestamp.app_error",
    "translation": "Link metadata timestamp must be nonzero and rounded to the nearest hour."
  },
  {
    "id": "model.link_metadata.is_valid.type.app_error",
    "translation": "Invalid link metadata type."
  },
  {
    "id": "model.link_metadata.is_valid.url.app_error",
    "translation": "Link metadata URL must be set."
  },
  {
    "id": "model.oauth.is_valid.app_id.app_error",
    "translation": "Invalid app id."
  },
  {
    "id": "model.oauth.is_valid.callback.app_error",
    "translation": "Callback URL must be a valid URL and start with http:// or https://."
  },
  {
    "id": "model.oauth.is_valid.client_secret.app_error",
    "translation": "Invalid client secret."
  },
  {
    "id": "model.oauth.is_valid.create_at.app_error",
    "translation": "Create at must be a valid time."
  },
  {
    "id": "model.oauth.is_valid.creator_id.app_error",
    "translation": "Invalid creator id."
  },
  {
    "id": "model.oauth.is_valid.description.app_error",
    "translation": "Invalid description."
  },
  {
    "id": "model.oauth.is_valid.homepage.app_error",
    "translation": "Homepage must be a valid URL and start with http:// or https://."
  },
  {
    "id": "model.oauth.is_valid.icon_url.app_error",
    "translation": "Icon URL must be a valid URL and start with http:// or https://."
  },
  {
    "id": "model.oauth.is_valid.name.app_error",
    "translation": "Invalid name."
  },
  {
    "id": "model.oauth.is_valid.update_at.app_error",
    "translation": "Update at must be a valid time."
  },
  {
    "id": "model.outgoing_hook.icon_url.app_error",
    "translation": "Invalid icon."
  },
  {
    "id": "model.outgoing_hook.is_valid.callback.app_error",
    "translation": "Invalid callback URLs."
  },
  {
    "id": "model.outgoing_hook.is_valid.channel_id.app_error",
    "translation": "Invalid channel id."
  },
  {
    "id": "model.outgoing_hook.is_valid.content_type.app_error",
    "translation": "Invalid value for content_type."
  },
  {
    "id": "model.outgoing_hook.is_valid.create_at.app_error",
    "translation": "Create at must be a valid time."
  },
  {
    "id": "model.outgoing_hook.is_valid.description.app_error",
    "translation": "Invalid description."
  },
  {
    "id": "model.outgoing_hook.is_valid.display_name.app_error",
    "translation": "Invalid title."
  },
  {
    "id": "model.outgoing_hook.is_valid.id.app_error",
    "translation": "Invalid Id."
  },
  {
    "id": "model.outgoing_hook.is_valid.team_id.app_error",
    "translation": "Invalid team ID."
  },
  {
    "id": "model.outgoing_hook.is_valid.token.app_error",
    "translation": "Invalid token."
  },
  {
    "id": "model.outgoing_hook.is_valid.trigger_words.app_error",
    "translation": "Invalid trigger words."
  },
  {
    "id": "model.outgoing_hook.is_valid.update_at.app_error",
    "translation": "Update at must be a valid time."
  },
  {
    "id": "model.outgoing_hook.is_valid.url.app_error",
    "translation": "Invalid callback URLs. Each must be a valid URL and start with http:// or https://."
  },
  {
    "id": "model.outgoing_hook.is_valid.user_id.app_error",
    "translation": "Invalid user id."
  },
  {
    "id": "model.outgoing_hook.is_valid.words.app_error",
    "translation": "Invalid trigger words."
  },
  {
    "id": "model.outgoing_hook.username.app_error",
    "translation": "Invalid username."
  },
  {
    "id": "model.plugin_command.error.app_error",
    "translation": "An error occurred while trying to execute this command."
  },
  {
    "id": "model.plugin_command_crash.error.app_error",
    "translation": "/{{.Command}} command crashed the {{.PluginId}} plugin. Please contact your system administrator"
  },
  {
    "id": "model.plugin_command_error.error.app_error",
    "translation": "Plugin for /{{.Command}} is not working. Please contact your system administrator"
  },
  {
    "id": "model.plugin_key_value.is_valid.key.app_error",
    "translation": "Invalid key, must be more than {{.Min}} and a of maximum {{.Max}} characters long."
  },
  {
    "id": "model.plugin_key_value.is_valid.plugin_id.app_error",
    "translation": "Invalid plugin ID, must be more than {{.Min}} and a of maximum {{.Max}} characters long."
  },
  {
    "id": "model.plugin_kvset_options.is_valid.old_value.app_error",
    "translation": "Invalid old value, it shouldn't be set when the operation is not atomic."
  },
  {
    "id": "model.post.channel_notifications_disabled_in_channel.message",
    "translation": "Channel notifications are disabled in {{.ChannelName}}. The {{.Mention}} did not trigger any notifications."
  },
  {
    "id": "model.post.is_valid.channel_id.app_error",
    "translation": "Invalid channel id."
  },
  {
    "id": "model.post.is_valid.create_at.app_error",
    "translation": "Create at must be a valid time."
  },
  {
    "id": "model.post.is_valid.file_ids.app_error",
    "translation": "Invalid file ids. Note that uploads are limited to 10 files maximum. Please use additional posts for more files."
  },
  {
    "id": "model.post.is_valid.filenames.app_error",
    "translation": "Invalid filenames."
  },
  {
    "id": "model.post.is_valid.hashtags.app_error",
    "translation": "Invalid hashtags."
  },
  {
    "id": "model.post.is_valid.id.app_error",
    "translation": "Invalid Id."
  },
  {
    "id": "model.post.is_valid.msg.app_error",
    "translation": "Invalid message."
  },
  {
    "id": "model.post.is_valid.original_id.app_error",
    "translation": "Invalid original id."
  },
  {
    "id": "model.post.is_valid.props.app_error",
    "translation": "Invalid props."
  },
  {
    "id": "model.post.is_valid.root_id.app_error",
    "translation": "Invalid root id."
  },
  {
    "id": "model.post.is_valid.type.app_error",
    "translation": "Invalid type."
  },
  {
    "id": "model.post.is_valid.update_at.app_error",
    "translation": "Update at must be a valid time."
  },
  {
    "id": "model.post.is_valid.user_id.app_error",
    "translation": "Invalid user id."
  },
  {
    "id": "model.preference.is_valid.category.app_error",
    "translation": "Invalid category."
  },
  {
    "id": "model.preference.is_valid.id.app_error",
    "translation": "Invalid user id."
  },
  {
    "id": "model.preference.is_valid.name.app_error",
    "translation": "Invalid name."
  },
  {
    "id": "model.preference.is_valid.theme.app_error",
    "translation": "Invalid theme."
  },
  {
    "id": "model.preference.is_valid.value.app_error",
    "translation": "Value is too long."
  },
  {
    "id": "model.reaction.is_valid.create_at.app_error",
    "translation": "Create at must be a valid time."
  },
  {
    "id": "model.reaction.is_valid.emoji_name.app_error",
    "translation": "Invalid emoji name."
  },
  {
    "id": "model.reaction.is_valid.post_id.app_error",
    "translation": "Invalid post id."
  },
  {
    "id": "model.reaction.is_valid.update_at.app_error",
    "translation": "Update at must be a valid time."
  },
  {
    "id": "model.reaction.is_valid.user_id.app_error",
    "translation": "Invalid user id."
  },
  {
    "id": "model.search_params_list.is_valid.include_deleted_channels.app_error",
    "translation": "All IncludeDeletedChannels params should have the same value."
  },
  {
    "id": "model.session.is_valid.create_at.app_error",
    "translation": "Invalid CreateAt field for session."
  },
  {
    "id": "model.session.is_valid.id.app_error",
    "translation": "Invalid Id field for session."
  },
  {
    "id": "model.session.is_valid.roles_limit.app_error",
    "translation": "Invalid session roles longer than {{.Limit}} characters."
  },
  {
    "id": "model.session.is_valid.user_id.app_error",
    "translation": "Invalid UserId field for session."
  },
  {
    "id": "model.team.is_valid.characters.app_error",
    "translation": "Name must be 2 or more lowercase alphanumeric characters."
  },
  {
    "id": "model.team.is_valid.company.app_error",
    "translation": "Invalid company name."
  },
  {
    "id": "model.team.is_valid.create_at.app_error",
    "translation": "Create at must be a valid time."
  },
  {
    "id": "model.team.is_valid.description.app_error",
    "translation": "Invalid description."
  },
  {
    "id": "model.team.is_valid.domains.app_error",
    "translation": "Invalid allowed domains."
  },
  {
    "id": "model.team.is_valid.email.app_error",
    "translation": "Invalid email."
  },
  {
    "id": "model.team.is_valid.id.app_error",
    "translation": "Invalid Id."
  },
  {
    "id": "model.team.is_valid.invite_id.app_error",
    "translation": "Invalid invite id."
  },
  {
    "id": "model.team.is_valid.name.app_error",
    "translation": "Invalid name."
  },
  {
    "id": "model.team.is_valid.reserved.app_error",
    "translation": "This URL is unavailable. Please try another."
  },
  {
    "id": "model.team.is_valid.type.app_error",
    "translation": "Invalid type."
  },
  {
    "id": "model.team.is_valid.update_at.app_error",
    "translation": "Update at must be a valid time."
  },
  {
    "id": "model.team.is_valid.url.app_error",
    "translation": "Invalid URL Identifier."
  },
  {
    "id": "model.team_member.is_valid.roles_limit.app_error",
    "translation": "Invalid team member roles longer than {{.Limit}} characters."
  },
  {
    "id": "model.team_member.is_valid.team_id.app_error",
    "translation": "Invalid team ID."
  },
  {
    "id": "model.team_member.is_valid.user_id.app_error",
    "translation": "Invalid user id."
  },
  {
    "id": "model.token.is_valid.expiry",
    "translation": "Invalid token expiry"
  },
  {
    "id": "model.token.is_valid.size",
    "translation": "Invalid token."
  },
  {
    "id": "model.upload_session.is_valid.channel_id.app_error",
    "translation": "Invalid value for ChannelId."
  },
  {
    "id": "model.upload_session.is_valid.create_at.app_error",
    "translation": "Invalid value for CreateAt"
  },
  {
    "id": "model.upload_session.is_valid.file_offset.app_error",
    "translation": "Invalid value for FileOffset"
  },
  {
    "id": "model.upload_session.is_valid.file_size.app_error",
    "translation": "Invalid value for FileSize"
  },
  {
    "id": "model.upload_session.is_valid.filename.app_error",
    "translation": "Invalid value for Filename"
  },
  {
    "id": "model.upload_session.is_valid.id.app_error",
    "translation": "Invalid value for Id"
  },
  {
    "id": "model.upload_session.is_valid.path.app_error",
    "translation": "Invalid value for Path"
  },
  {
    "id": "model.upload_session.is_valid.type.app_error",
    "translation": "Invalid value for Type"
  },
  {
    "id": "model.upload_session.is_valid.user_id.app_error",
    "translation": "Invalid Value for UserId"
  },
  {
    "id": "model.user.is_valid.auth_data.app_error",
    "translation": "Invalid auth data."
  },
  {
    "id": "model.user.is_valid.auth_data_pwd.app_error",
    "translation": "Invalid user, password and auth data cannot both be set."
  },
  {
    "id": "model.user.is_valid.auth_data_type.app_error",
    "translation": "Invalid user, auth data must be set with auth type."
  },
  {
    "id": "model.user.is_valid.create_at.app_error",
    "translation": "Create at must be a valid time."
  },
  {
    "id": "model.user.is_valid.email.app_error",
    "translation": "Invalid email."
  },
  {
    "id": "model.user.is_valid.first_name.app_error",
    "translation": "Invalid first name."
  },
  {
    "id": "model.user.is_valid.id.app_error",
    "translation": "Invalid user id."
  },
  {
    "id": "model.user.is_valid.last_name.app_error",
    "translation": "Invalid last name."
  },
  {
    "id": "model.user.is_valid.locale.app_error",
    "translation": "Invalid locale."
  },
  {
    "id": "model.user.is_valid.marshal.app_error",
    "translation": "Failed to encode field to JSON"
  },
  {
    "id": "model.user.is_valid.nickname.app_error",
    "translation": "Invalid nickname."
  },
  {
    "id": "model.user.is_valid.password_limit.app_error",
    "translation": "Unable to set a password over 72 characters due to the limitations of bcrypt."
  },
  {
    "id": "model.user.is_valid.position.app_error",
    "translation": "Invalid position: must not be longer than 128 characters."
  },
  {
    "id": "model.user.is_valid.pwd.app_error",
    "translation": "Your password must contain at least {{.Min}} characters."
  },
  {
    "id": "model.user.is_valid.pwd_lowercase.app_error",
    "translation": "Your password must contain at least {{.Min}} characters made up of at least one lowercase letter."
  },
  {
    "id": "model.user.is_valid.pwd_lowercase_number.app_error",
    "translation": "Your password must contain at least {{.Min}} characters made up of at least one lowercase letter and at least one number."
  },
  {
    "id": "model.user.is_valid.pwd_lowercase_number_symbol.app_error",
    "translation": "Your password must contain at least {{.Min}} characters made up of at least one lowercase letter, at least one number, and at least one symbol (e.g. \"~!@#$%^&*()\")."
  },
  {
    "id": "model.user.is_valid.pwd_lowercase_symbol.app_error",
    "translation": "Your password must contain at least {{.Min}} characters made up of at least one lowercase letter and at least one symbol (e.g. \"~!@#$%^&*()\")."
  },
  {
    "id": "model.user.is_valid.pwd_lowercase_uppercase.app_error",
    "translation": "Your password must contain at least {{.Min}} characters made up of at least one lowercase letter and at least one uppercase letter."
  },
  {
    "id": "model.user.is_valid.pwd_lowercase_uppercase_number.app_error",
    "translation": "Your password must contain at least {{.Min}} characters made up of at least one lowercase letter, at least one uppercase letter, and at least one number."
  },
  {
    "id": "model.user.is_valid.pwd_lowercase_uppercase_number_symbol.app_error",
    "translation": "Your password must contain at least {{.Min}} characters made up of at least one lowercase letter, at least one uppercase letter, at least one number, and at least one symbol (e.g. \"~!@#$%^&*()\")."
  },
  {
    "id": "model.user.is_valid.pwd_lowercase_uppercase_symbol.app_error",
    "translation": "Your password must contain at least {{.Min}} characters made up of at least one lowercase letter, at least one uppercase letter, and at least one symbol (e.g. \"~!@#$%^&*()\")."
  },
  {
    "id": "model.user.is_valid.pwd_number.app_error",
    "translation": "Your password must contain at least {{.Min}} characters made up of at least one number."
  },
  {
    "id": "model.user.is_valid.pwd_number_symbol.app_error",
    "translation": "Your password must contain at least {{.Min}} characters made up of at least one number and at least one symbol (e.g. \"~!@#$%^&*()\")."
  },
  {
    "id": "model.user.is_valid.pwd_symbol.app_error",
    "translation": "Your password must contain at least {{.Min}} characters made up of at least one symbol (e.g. \"~!@#$%^&*()\")."
  },
  {
    "id": "model.user.is_valid.pwd_uppercase.app_error",
    "translation": "Your password must contain at least {{.Min}} characters made up of at least one uppercase letter."
  },
  {
    "id": "model.user.is_valid.pwd_uppercase_number.app_error",
    "translation": "Your password must contain at least {{.Min}} characters made up of at least one uppercase letter and at least one number."
  },
  {
    "id": "model.user.is_valid.pwd_uppercase_number_symbol.app_error",
    "translation": "Your password must contain at least {{.Min}} characters made up of at least one uppercase letter, at least one number, and at least one symbol (e.g. \"~!@#$%^&*()\")."
  },
  {
    "id": "model.user.is_valid.pwd_uppercase_symbol.app_error",
    "translation": "Your password must contain at least {{.Min}} characters made up of at least one uppercase letter and at least one symbol (e.g. \"~!@#$%^&*()\")."
  },
  {
    "id": "model.user.is_valid.roles_limit.app_error",
    "translation": "Invalid user roles longer than {{.Limit}} characters."
  },
  {
    "id": "model.user.is_valid.update_at.app_error",
    "translation": "Update at must be a valid time."
  },
  {
    "id": "model.user.is_valid.username.app_error",
    "translation": "Username must begin with a letter, and contain between 3 to 22 lowercase characters made up of numbers, letters, and the symbols \".\", \"-\", and \"_\"."
  },
  {
    "id": "model.user_access_token.is_valid.description.app_error",
    "translation": "Invalid description, must be 255 or less characters."
  },
  {
    "id": "model.user_access_token.is_valid.id.app_error",
    "translation": "Invalid value for id."
  },
  {
    "id": "model.user_access_token.is_valid.token.app_error",
    "translation": "Invalid access token."
  },
  {
    "id": "model.user_access_token.is_valid.user_id.app_error",
    "translation": "Invalid user id."
  },
  {
    "id": "model.utils.decode_json.app_error",
    "translation": "could not decode."
  },
  {
    "id": "model.websocket_client.connect_fail.app_error",
    "translation": "Unable to connect to the WebSocket server."
  },
  {
    "id": "oauth.gitlab.tos.error",
    "translation": "GitLab's Terms of Service have updated. Please go to gitlab.com to accept them and then try logging into Mattermost again."
  },
  {
    "id": "plugin.api.get_users_in_channel",
    "translation": "Unable to get the users, invalid sorting criteria."
  },
  {
    "id": "plugin.api.update_user_status.bad_status",
    "translation": "Unable to set the user status. Unknown user status."
  },
  {
    "id": "plugin_api.bot_cant_create_bot",
    "translation": "Bot user cannot create bot user."
  },
  {
    "id": "plugin_api.get_file_link.disabled.app_error",
    "translation": "Public links have been disabled."
  },
  {
    "id": "plugin_api.get_file_link.no_post.app_error",
    "translation": "Unable to get public link for file. File must be attached to a post that can be read."
  },
  {
    "id": "plugin_api.send_mail.missing_htmlbody",
    "translation": "Missing HTML Body."
  },
  {
    "id": "plugin_api.send_mail.missing_subject",
    "translation": "Missing email subject."
  },
  {
    "id": "plugin_api.send_mail.missing_to",
    "translation": "Missing TO address."
  },
  {
    "id": "searchengine.bleve.disabled.error",
    "translation": "Error purging Bleve indexes: engine is disabled"
  },
  {
    "id": "sharedchannel.cannot_deliver_post",
    "translation": "One or more posts could not be delivered to remote site {{.Remote}} because it is offline. The post(s) will be delivered when the site is online."
  },
  {
    "id": "sharedchannel.permalink.not_found",
    "translation": "This post contains permalinks to other channels which may not be visible to users in other sites."
  },
  {
    "id": "store.sql.convert_string_array",
    "translation": "FromDb: Unable to convert StringArray to *string"
  },
  {
    "id": "store.sql.convert_string_interface",
    "translation": "FromDb: Unable to convert StringInterface to *string"
  },
  {
    "id": "store.sql.convert_string_map",
    "translation": "FromDb: Unable to convert StringMap to *string"
  },
  {
    "id": "store.sql_bot.get.missing.app_error",
    "translation": "Bot does not exist."
  },
  {
    "id": "store.sql_channel.get.existing.app_error",
    "translation": "Unable to find the existing channel."
  },
  {
    "id": "store.sql_channel.save.archived_channel.app_error",
    "translation": "You can not modify an archived channel."
  },
  {
    "id": "store.sql_channel.save.direct_channel.app_error",
    "translation": "Use SaveDirectChannel to create a direct channel."
  },
  {
    "id": "store.sql_channel.save_channel.existing.app_error",
    "translation": "Must call update for existing channel."
  },
  {
    "id": "store.sql_channel.save_channel.exists.app_error",
    "translation": "A channel with that name already exists on the same team."
  },
  {
    "id": "store.sql_channel.save_channel.limit.app_error",
    "translation": "You've reached the limit of the number of allowed channels."
  },
  {
    "id": "store.sql_channel.save_direct_channel.not_direct.app_error",
    "translation": "Not a direct channel attempted to be created with SaveDirectChannel."
  },
  {
    "id": "store.sql_command.get.missing.app_error",
    "translation": "Command does not exist."
  },
  {
    "id": "store.sql_command.save.get.app_error",
    "translation": "Unable to get the command."
  },
  {
    "id": "store.sql_command.update.missing.app_error",
    "translation": "Command does not exist."
  },
  {
    "id": "store.sql_file_info.search.disabled",
    "translation": "Searching files has been disabled on this server. Please contact your System Administrator."
  },
  {
    "id": "store.sql_post.search.disabled",
    "translation": "Searching has been disabled on this server. Please contact your System Administrator."
  },
  {
    "id": "store.sql_team.save_member.exists.app_error",
    "translation": "A team member with that ID already exists."
  },
  {
    "id": "store.sql_user.get_for_login.app_error",
    "translation": "Unable to find an existing account matching your credentials. This team may require an invite from the team owner to join."
  },
  {
    "id": "system.message.name",
    "translation": "System"
  },
  {
    "id": "web.command_webhook.command.app_error",
    "translation": "Couldn't find the command."
  },
  {
    "id": "web.command_webhook.parse.app_error",
    "translation": "Unable to parse incoming data."
  },
  {
    "id": "web.error.unsupported_browser.browser_get_latest.chrome",
    "translation": "Get the latest Chrome browser"
  },
  {
    "id": "web.error.unsupported_browser.browser_get_latest.firefox",
    "translation": "Get the latest Firefox browser"
  },
  {
    "id": "web.error.unsupported_browser.browser_get_latest.safari",
    "translation": "Get the latest Safari browser"
  },
  {
    "id": "web.error.unsupported_browser.browser_title.chrome",
    "translation": "Google Chrome"
  },
  {
    "id": "web.error.unsupported_browser.browser_title.edge",
    "translation": "Microsoft Edge"
  },
  {
    "id": "web.error.unsupported_browser.browser_title.firefox",
    "translation": "Firefox"
  },
  {
    "id": "web.error.unsupported_browser.browser_title.safari",
    "translation": "Safari"
  },
  {
    "id": "web.error.unsupported_browser.download",
    "translation": "Download the App"
  },
  {
    "id": "web.error.unsupported_browser.download_app_or_upgrade_browser",
    "translation": "Download the Mattermost app or use a supported browser for a better experience."
  },
  {
    "id": "web.error.unsupported_browser.download_the_app",
    "translation": "Download the App"
  },
  {
    "id": "web.error.unsupported_browser.install_guide.mac",
    "translation": "Install Guide"
  },
  {
    "id": "web.error.unsupported_browser.install_guide.windows",
    "translation": "Install Guide"
  },
  {
    "id": "web.error.unsupported_browser.learn_more",
    "translation": "Learn more about supported browsers."
  },
  {
    "id": "web.error.unsupported_browser.min_browser_version.chrome",
    "translation": "Version 89+"
  },
  {
    "id": "web.error.unsupported_browser.min_browser_version.edge",
    "translation": "Version 44+"
  },
  {
    "id": "web.error.unsupported_browser.min_browser_version.firefox",
    "translation": "Version 78+"
  },
  {
    "id": "web.error.unsupported_browser.min_browser_version.safari",
    "translation": "Version 12+"
  },
  {
    "id": "web.error.unsupported_browser.min_os_version.mac",
    "translation": "macOS 10.14+"
  },
  {
    "id": "web.error.unsupported_browser.min_os_version.windows",
    "translation": "Windows 7+"
  },
  {
    "id": "web.error.unsupported_browser.no_longer_support",
    "translation": "This browser is no longer supported by Mattermost"
  },
  {
    "id": "web.error.unsupported_browser.no_longer_support_version",
    "translation": "This version of your browser is no longer supported by Mattermost"
  },
  {
    "id": "web.error.unsupported_browser.open_system_browser.edge",
    "translation": "Open Edge"
  },
  {
    "id": "web.error.unsupported_browser.system_browser_make_default",
    "translation": "Make default"
  },
  {
    "id": "web.error.unsupported_browser.system_browser_or",
    "translation": "or"
  },
  {
    "id": "web.get_access_token.internal_saving.app_error",
    "translation": "Unable to update the user access data."
  },
  {
    "id": "web.incoming_webhook.channel.app_error",
    "translation": "Couldn't find the channel."
  },
  {
    "id": "web.incoming_webhook.channel_locked.app_error",
    "translation": "This webhook is not permitted to post to the requested channel."
  },
  {
    "id": "web.incoming_webhook.disabled.app_error",
    "translation": "Incoming webhooks have been disabled by the system admin."
  },
  {
    "id": "web.incoming_webhook.invalid.app_error",
    "translation": "Invalid webhook."
  },
  {
    "id": "web.incoming_webhook.parse.app_error",
    "translation": "Unable to parse incoming data."
  },
  {
    "id": "web.incoming_webhook.permissions.app_error",
    "translation": "Inappropriate channel permissions."
  },
  {
    "id": "web.incoming_webhook.split_props_length.app_error",
    "translation": "Unable to split webhook props into {{.Max}} character parts."
  },
  {
    "id": "web.incoming_webhook.text.app_error",
    "translation": "No text specified."
  },
  {
    "id": "web.incoming_webhook.user.app_error",
    "translation": "Couldn't find the user."
  }
]<|MERGE_RESOLUTION|>--- conflicted
+++ resolved
@@ -6372,13 +6372,10 @@
     "translation": "We encountered an error while finding the recently active users."
   },
   {
-<<<<<<< HEAD
-=======
     "id": "app.user.get_thread_count_for_user.app_error",
     "translation": "We could not get thread count for the user."
   },
   {
->>>>>>> 21a61813
     "id": "app.user.get_thread_membership_for_user.app_error",
     "translation": "Unable to get user thread membership"
   },

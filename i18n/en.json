--- conflicted
+++ resolved
@@ -6151,8 +6151,6 @@
     "translation": "unable to migrate."
   },
   {
-<<<<<<< HEAD
-=======
     "id": "ent.message_export.actiance_export.get_attachment_error",
     "translation": "Failed to get file info for a post."
   },
@@ -6321,7 +6319,6 @@
     "translation": "Unable to complete SAML login with an empty email address."
   },
   {
->>>>>>> 3f3abc3f
     "id": "error",
     "translation": "Error"
   },

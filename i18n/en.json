--- conflicted
+++ resolved
@@ -4043,13 +4043,10 @@
     "translation": "Unable to convert metadata to json."
   },
   {
-<<<<<<< HEAD
-=======
     "id": "ent.compliance.csv.metadata.json.zipfile.appError",
     "translation": ""
   },
   {
->>>>>>> 286d9227
     "id": "ent.compliance.csv.post.export.appError",
     "translation": "Unable to export a post."
   },

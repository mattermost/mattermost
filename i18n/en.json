[
  {
    "id": "",
    "translation": ""
  },
  {
    "id": "April",
    "translation": "April"
  },
  {
    "id": "August",
    "translation": "August"
  },
  {
    "id": "December",
    "translation": "December"
  },
  {
    "id": "February",
    "translation": "February"
  },
  {
    "id": "January",
    "translation": "January"
  },
  {
    "id": "July",
    "translation": "July"
  },
  {
    "id": "June",
    "translation": "June"
  },
  {
    "id": "March",
    "translation": "March"
  },
  {
    "id": "May",
    "translation": "May"
  },
  {
    "id": "November",
    "translation": "November"
  },
  {
    "id": "October",
    "translation": "October"
  },
  {
    "id": "September",
    "translation": "September"
  },
  {
    "id": "actiance.export.marshalToXml.appError",
    "translation": "Unable to convert export to XML."
  },
  {
    "id": "api.admin.add_certificate.array.app_error",
    "translation": "No file under 'certificate' in request."
  },
  {
    "id": "api.admin.add_certificate.no_file.app_error",
    "translation": "No file under 'certificate' in request."
  },
  {
    "id": "api.admin.add_certificate.open.app_error",
    "translation": "Could not open certificate file."
  },
  {
    "id": "api.admin.add_certificate.saving.app_error",
    "translation": "Could not save certificate file."
  },
  {
    "id": "api.admin.delete_brand_image.storage.not_found",
    "translation": "Unable to delete brand image, not found."
  },
  {
    "id": "api.admin.file_read_error",
    "translation": "Error reading log file."
  },
  {
    "id": "api.admin.get_brand_image.storage.app_error",
    "translation": "Image storage is not configured."
  },
  {
    "id": "api.admin.remove_certificate.delete.app_error",
    "translation": "An error occurred while deleting the certificate."
  },
  {
    "id": "api.admin.saml.failure_get_metadata_from_idp.app_error",
    "translation": "Failed to obtain metadata from Identity Provider URL."
  },
  {
    "id": "api.admin.saml.failure_parse_idp_certificate.app_error",
    "translation": "Failure encountered while parsing the metadata information received from the Identity Provider to a certificate."
  },
  {
    "id": "api.admin.saml.failure_save_idp_certificate_file.app_error",
    "translation": "Could not save certificate file."
  },
  {
    "id": "api.admin.saml.invalid_xml_missing_idpssodescriptors.app_error",
    "translation": "Missing Identity Provider SSO Descriptors node in the XML."
  },
  {
    "id": "api.admin.saml.invalid_xml_missing_keydescriptor.app_error",
    "translation": "Missing Identity Provider Key Descriptors node in the XML."
  },
  {
    "id": "api.admin.saml.invalid_xml_missing_ssoservices.app_error",
    "translation": "Missing Identity Provider SSO Services node in the XML."
  },
  {
    "id": "api.admin.saml.metadata.app_error",
    "translation": "An error occurred while building Service Provider Metadata."
  },
  {
    "id": "api.admin.saml.not_available.app_error",
    "translation": "SAML 2.0 is not configured or supported on this server."
  },
  {
    "id": "api.admin.saml.set_certificate_from_metadata.invalid_body.app_error",
    "translation": "Invalid certificate text."
  },
  {
    "id": "api.admin.saml.set_certificate_from_metadata.invalid_content_type.app_error",
    "translation": "Invalid content type."
  },
  {
    "id": "api.admin.saml.set_certificate_from_metadata.missing_content_type.app_error",
    "translation": "Missing content type."
  },
  {
    "id": "api.admin.test_email.body",
    "translation": "It appears your Mattermost email is setup correctly!"
  },
  {
    "id": "api.admin.test_email.missing_server",
    "translation": "SMTP Server is required"
  },
  {
    "id": "api.admin.test_email.reenter_password",
    "translation": "The SMTP server, port, or username has changed. Please re-enter the SMTP password to test connection."
  },
  {
    "id": "api.admin.test_email.subject",
    "translation": "Mattermost - Testing Email Settings"
  },
  {
    "id": "api.admin.test_s3.missing_s3_bucket",
    "translation": "S3 Bucket is required"
  },
  {
    "id": "api.admin.upload_brand_image.array.app_error",
    "translation": "Empty array under 'image' in request."
  },
  {
    "id": "api.admin.upload_brand_image.no_file.app_error",
    "translation": "No file under 'image' in request."
  },
  {
    "id": "api.admin.upload_brand_image.parse.app_error",
    "translation": "Could not parse multipart form."
  },
  {
    "id": "api.admin.upload_brand_image.storage.app_error",
    "translation": "Unable to upload image. Image storage is not configured."
  },
  {
    "id": "api.admin.upload_brand_image.too_large.app_error",
    "translation": "Unable to upload file. File is too large."
  },
  {
    "id": "api.bot.create_disabled",
    "translation": "Bot creation has been disabled."
  },
  {
    "id": "api.bot.delete_bot_icon_image.app_error",
    "translation": "Couldn't delete icon image."
  },
  {
    "id": "api.bot.get_bot_icon_image.read.app_error",
    "translation": "Unable to read icon image file."
  },
  {
    "id": "api.bot.set_bot_icon_image.app_error",
    "translation": "Couldn't upload icon image."
  },
  {
    "id": "api.bot.set_bot_icon_image.array.app_error",
    "translation": "Empty array under 'image' in request."
  },
  {
    "id": "api.bot.set_bot_icon_image.no_file.app_error",
    "translation": "No file under 'image' in request."
  },
  {
    "id": "api.bot.set_bot_icon_image.open.app_error",
    "translation": "Could not open image file."
  },
  {
    "id": "api.bot.set_bot_icon_image.parse.app_error",
    "translation": "Could not parse multipart form."
  },
  {
    "id": "api.bot.set_bot_icon_image.too_large.app_error",
    "translation": "Unable to upload icon image. File is too large."
  },
  {
    "id": "api.bot.teams_channels.add_message_mobile",
    "translation": "Please add me to teams and channels you want me to interact in. To do this, use the browser or Mattermost Desktop App."
  },
  {
    "id": "api.channel.add_guest.added",
    "translation": "%v added to the channel as guest by %v."
  },
  {
    "id": "api.channel.add_member.added",
    "translation": "%v added to the channel by %v."
  },
  {
    "id": "api.channel.add_members.error",
    "translation": "Error adding channel member(s)."
  },
  {
    "id": "api.channel.add_members.user_denied",
    "translation": "Channel membership denied to the following users because of group constraints: {{ .UserIDs }}"
  },
  {
    "id": "api.channel.add_user.to.channel.failed.app_error",
    "translation": "Failed to add user to channel."
  },
  {
    "id": "api.channel.add_user.to.channel.failed.deleted.app_error",
    "translation": "Failed to add user to channel because they have been removed from the team."
  },
  {
    "id": "api.channel.add_user_to_channel.type.app_error",
    "translation": "Can not add user to this channel type."
  },
  {
    "id": "api.channel.change_channel_privacy.private_to_public",
    "translation": "This channel has been converted to a Public Channel and can be joined by any team member."
  },
  {
    "id": "api.channel.change_channel_privacy.public_to_private",
    "translation": "This channel has been converted to a Private Channel."
  },
  {
    "id": "api.channel.channel_member_counts_by_group.license.error",
    "translation": "Your license does not support groups"
  },
  {
    "id": "api.channel.convert_channel_to_private.default_channel_error",
    "translation": "This default channel cannot be converted into a private channel."
  },
  {
    "id": "api.channel.convert_channel_to_private.private_channel_error",
    "translation": "The channel requested to convert is already a private channel."
  },
  {
    "id": "api.channel.create_channel.direct_channel.app_error",
    "translation": "Must use createDirectChannel API service for direct message channel creation."
  },
  {
    "id": "api.channel.create_channel.max_channel_limit.app_error",
    "translation": "Unable to create more than {{.MaxChannelsPerTeam}} channels for current team."
  },
  {
    "id": "api.channel.create_default_channels.off_topic",
    "translation": "Off-Topic"
  },
  {
    "id": "api.channel.create_default_channels.town_square",
    "translation": "Town Square"
  },
  {
    "id": "api.channel.create_direct_channel.invalid_user.app_error",
    "translation": "Invalid user ID for direct channel creation."
  },
  {
    "id": "api.channel.create_group.bad_size.app_error",
    "translation": "Group message channels must contain at least 3 and no more than 8 users."
  },
  {
    "id": "api.channel.create_group.bad_user.app_error",
    "translation": "One of the provided users does not exist."
  },
  {
    "id": "api.channel.delete_channel.archived",
    "translation": "%v archived the channel."
  },
  {
    "id": "api.channel.delete_channel.cannot.app_error",
    "translation": "Unable to delete the default channel {{.Channel}}."
  },
  {
    "id": "api.channel.delete_channel.deleted.app_error",
    "translation": "The channel has been archived or deleted."
  },
  {
    "id": "api.channel.delete_channel.type.invalid",
    "translation": "Unable to delete direct or group message channels"
  },
  {
    "id": "api.channel.get_channel_moderations.license.error",
    "translation": "Your license does not support channel moderation"
  },
  {
    "id": "api.channel.guest_join_channel.post_and_forget",
    "translation": "%v joined the channel as guest."
  },
  {
    "id": "api.channel.join_channel.permissions.app_error",
    "translation": "You do not have the appropriate permissions."
  },
  {
    "id": "api.channel.join_channel.post_and_forget",
    "translation": "%v joined the channel."
  },
  {
    "id": "api.channel.leave.default.app_error",
    "translation": "Unable to leave the default channel {{.Channel}}."
  },
  {
    "id": "api.channel.leave.direct.app_error",
    "translation": "Unable to leave a direct message channel."
  },
  {
    "id": "api.channel.leave.last_member.app_error",
    "translation": "You're the only member left, try removing the Private Channel instead of leaving."
  },
  {
    "id": "api.channel.leave.left",
    "translation": "%v left the channel."
  },
  {
    "id": "api.channel.move_channel.type.invalid",
    "translation": "Unable to move direct or group message channels"
  },
  {
    "id": "api.channel.patch_channel_moderations.license.error",
    "translation": "Your license does not support channel moderation"
  },
  {
    "id": "api.channel.patch_update_channel.forbidden.app_error",
    "translation": "Failed to update the channel."
  },
  {
    "id": "api.channel.post_channel_privacy_message.error",
    "translation": "Failed to post channel privacy update message."
  },
  {
    "id": "api.channel.post_update_channel_displayname_message_and_forget.create_post.error",
    "translation": "Failed to post displayname update message"
  },
  {
    "id": "api.channel.post_update_channel_displayname_message_and_forget.retrieve_user.error",
    "translation": "Failed to retrieve user while updating channel DisplayName field"
  },
  {
    "id": "api.channel.post_update_channel_displayname_message_and_forget.updated_from",
    "translation": "%s updated the channel display name from: %s to: %s"
  },
  {
    "id": "api.channel.post_update_channel_header_message_and_forget.post.error",
    "translation": "Failed to post update channel header message"
  },
  {
    "id": "api.channel.post_update_channel_header_message_and_forget.removed",
    "translation": "%s removed the channel header (was: %s)"
  },
  {
    "id": "api.channel.post_update_channel_header_message_and_forget.retrieve_user.error",
    "translation": "Failed to retrieve user while updating channel header"
  },
  {
    "id": "api.channel.post_update_channel_header_message_and_forget.updated_from",
    "translation": "%s updated the channel header from: %s to: %s"
  },
  {
    "id": "api.channel.post_update_channel_header_message_and_forget.updated_to",
    "translation": "%s updated the channel header to: %s"
  },
  {
    "id": "api.channel.post_user_add_remove_message_and_forget.error",
    "translation": "Failed to post join/leave message"
  },
  {
    "id": "api.channel.remove.default.app_error",
    "translation": "Unable to remove user from the default channel {{.Channel}}."
  },
  {
    "id": "api.channel.remove_channel_member.type.app_error",
    "translation": "Unable to remove user from a channel."
  },
  {
    "id": "api.channel.remove_member.group_constrained.app_error",
    "translation": "Unable to remove a user from a group-constrained channel."
  },
  {
    "id": "api.channel.remove_member.removed",
    "translation": "%v removed from the channel."
  },
  {
    "id": "api.channel.remove_members.denied",
    "translation": "Channel membership removal denied to the following users because of group constraints: {{ .UserIDs }}"
  },
  {
    "id": "api.channel.remove_user_from_channel.app_error",
    "translation": "Can not remove user from this channel type."
  },
  {
    "id": "api.channel.rename_channel.cant_rename_direct_messages.app_error",
    "translation": "You cannot rename a direct message channel."
  },
  {
    "id": "api.channel.rename_channel.cant_rename_group_messages.app_error",
    "translation": "You cannot rename a group message channel."
  },
  {
    "id": "api.channel.restore_channel.restored.app_error",
    "translation": "Unable to unarchive channel. The channel is not archived."
  },
  {
    "id": "api.channel.restore_channel.unarchived",
    "translation": "{{.Username}} unarchived the channel."
  },
  {
    "id": "api.channel.update_channel.deleted.app_error",
    "translation": "The channel has been archived or deleted."
  },
  {
    "id": "api.channel.update_channel.tried.app_error",
    "translation": "Tried to perform an invalid update of the default channel {{.Channel}}."
  },
  {
    "id": "api.channel.update_channel.typechange.app_error",
    "translation": "Channel type cannot be updated."
  },
  {
    "id": "api.channel.update_channel_member_roles.changing_guest_role.app_error",
    "translation": "Invalid channel member update: You can't add or remove the guest role manually."
  },
  {
    "id": "api.channel.update_channel_member_roles.guest_and_user.app_error",
    "translation": "Invalid channel member update: A user must be a guest or a user but not both."
  },
  {
    "id": "api.channel.update_channel_member_roles.scheme_role.app_error",
    "translation": "The provided role is managed by a Scheme and therefore cannot be applied directly to a Channel Member."
  },
  {
    "id": "api.channel.update_channel_privacy.default_channel_error",
    "translation": "The default channel cannot be made private."
  },
  {
    "id": "api.channel.update_channel_scheme.license.error",
    "translation": "Your license does not support updating a channel's scheme"
  },
  {
    "id": "api.channel.update_channel_scheme.scheme_scope.error",
    "translation": "Unable to set the scheme to the channel because the supplied scheme is not a channel scheme."
  },
  {
    "id": "api.channel.update_team_member_roles.changing_guest_role.app_error",
    "translation": "Invalid team member update: You can't add or remove the guest role manually."
  },
  {
    "id": "api.channel.update_team_member_roles.scheme_role.app_error",
    "translation": "The provided role is managed by a Scheme and therefore cannot be applied directly to a Team Member."
  },
  {
    "id": "api.command.admin_only.app_error",
    "translation": "Integrations have been limited to admins only."
  },
  {
    "id": "api.command.command_post.forbidden.app_error",
    "translation": "Specified user is not a member of specified channel."
  },
  {
    "id": "api.command.disabled.app_error",
    "translation": "Commands have been disabled by the system admin."
  },
  {
    "id": "api.command.duplicate_trigger.app_error",
    "translation": "This trigger word is already in use. Please choose another word."
  },
  {
    "id": "api.command.execute_command.create_post_failed.app_error",
    "translation": "Command '{{.Trigger}}' failed to post response. Please contact your System Administrator."
  },
  {
    "id": "api.command.execute_command.failed.app_error",
    "translation": "Command with a trigger of '{{.Trigger}}' failed."
  },
  {
    "id": "api.command.execute_command.failed_empty.app_error",
    "translation": "Command with a trigger of '{{.Trigger}}' returned an empty response."
  },
  {
    "id": "api.command.execute_command.failed_resp.app_error",
    "translation": "Command with a trigger of '{{.Trigger}}' returned response {{.Status}}."
  },
  {
    "id": "api.command.execute_command.format.app_error",
    "translation": "Command trigger word is missing the leading slash character"
  },
  {
    "id": "api.command.execute_command.not_found.app_error",
    "translation": "Command with a trigger of '{{.Trigger}}' not found. To send a message beginning with \"/\", try adding an empty space at the beginning of the message."
  },
  {
    "id": "api.command.execute_command.start.app_error",
    "translation": "No command trigger found."
  },
  {
    "id": "api.command.invite_people.desc",
    "translation": "Send an email invite to your Mattermost team"
  },
  {
    "id": "api.command.invite_people.email_invitations_off",
    "translation": "Email invitations are disabled, no invite(s) sent"
  },
  {
    "id": "api.command.invite_people.email_off",
    "translation": "Email has not been configured, no invite(s) sent"
  },
  {
    "id": "api.command.invite_people.fail",
    "translation": "Encountered an error sending email invite(s)"
  },
  {
    "id": "api.command.invite_people.hint",
    "translation": "[name@domain.com ...]"
  },
  {
    "id": "api.command.invite_people.invite_off",
    "translation": "User creation has been disabled on this server, no invite(s) sent"
  },
  {
    "id": "api.command.invite_people.name",
    "translation": "invite_people"
  },
  {
    "id": "api.command.invite_people.no_email",
    "translation": "Please specify one or more valid email addresses"
  },
  {
    "id": "api.command.invite_people.sent",
    "translation": "Email invite(s) sent"
  },
  {
    "id": "api.command.team_mismatch.app_error",
    "translation": "Unable to update commands across teams."
  },
  {
    "id": "api.command_away.desc",
    "translation": "Set your status away"
  },
  {
    "id": "api.command_away.name",
    "translation": "away"
  },
  {
    "id": "api.command_away.success",
    "translation": "You are now away"
  },
  {
    "id": "api.command_channel_header.channel.app_error",
    "translation": "Error to retrieve the current channel."
  },
  {
    "id": "api.command_channel_header.desc",
    "translation": "Edit the channel header"
  },
  {
    "id": "api.command_channel_header.hint",
    "translation": "[text]"
  },
  {
    "id": "api.command_channel_header.message.app_error",
    "translation": "Text must be provided with the /header command."
  },
  {
    "id": "api.command_channel_header.name",
    "translation": "header"
  },
  {
    "id": "api.command_channel_header.permission.app_error",
    "translation": "You don't have the appropriate permissions to edit the channel header."
  },
  {
    "id": "api.command_channel_header.update_channel.app_error",
    "translation": "Error to update the current channel."
  },
  {
    "id": "api.command_channel_purpose.channel.app_error",
    "translation": "Error to retrieve the current channel."
  },
  {
    "id": "api.command_channel_purpose.desc",
    "translation": "Edit the channel purpose"
  },
  {
    "id": "api.command_channel_purpose.direct_group.app_error",
    "translation": "Unable to set purpose for direct message channels. Use /header to set the header instead."
  },
  {
    "id": "api.command_channel_purpose.hint",
    "translation": "[text]"
  },
  {
    "id": "api.command_channel_purpose.message.app_error",
    "translation": "A message must be provided with the /purpose command."
  },
  {
    "id": "api.command_channel_purpose.name",
    "translation": "purpose"
  },
  {
    "id": "api.command_channel_purpose.permission.app_error",
    "translation": "You don't have the appropriate permissions to edit the channel purpose."
  },
  {
    "id": "api.command_channel_purpose.update_channel.app_error",
    "translation": "Error to update the current channel."
  },
  {
    "id": "api.command_channel_remove.channel.app_error",
    "translation": "Error retrieving the current channel."
  },
  {
    "id": "api.command_channel_rename.channel.app_error",
    "translation": "Error to retrieve the current channel."
  },
  {
    "id": "api.command_channel_rename.desc",
    "translation": "Rename the channel"
  },
  {
    "id": "api.command_channel_rename.direct_group.app_error",
    "translation": "Unable to rename direct message channels."
  },
  {
    "id": "api.command_channel_rename.hint",
    "translation": "[text]"
  },
  {
    "id": "api.command_channel_rename.message.app_error",
    "translation": "A message must be provided with the /rename command."
  },
  {
    "id": "api.command_channel_rename.name",
    "translation": "rename"
  },
  {
    "id": "api.command_channel_rename.permission.app_error",
    "translation": "You don't have the appropriate permissions to rename the channel."
  },
  {
    "id": "api.command_channel_rename.too_long.app_error",
    "translation": "Channel name must be {{.Length}} or fewer characters."
  },
  {
    "id": "api.command_channel_rename.too_short.app_error",
    "translation": "Channel name must be {{.Length}} or more characters."
  },
  {
    "id": "api.command_channel_rename.update_channel.app_error",
    "translation": "Error to update the current channel."
  },
  {
    "id": "api.command_code.desc",
    "translation": "Display text as a code block"
  },
  {
    "id": "api.command_code.hint",
    "translation": "[text]"
  },
  {
    "id": "api.command_code.message.app_error",
    "translation": "A message must be provided with the /code command."
  },
  {
    "id": "api.command_code.name",
    "translation": "code"
  },
  {
    "id": "api.command_collapse.desc",
    "translation": "Turn on auto-collapsing of image previews"
  },
  {
    "id": "api.command_collapse.name",
    "translation": "collapse"
  },
  {
    "id": "api.command_collapse.success",
    "translation": "Image links now collapse by default"
  },
  {
    "id": "api.command_dnd.desc",
    "translation": "Do not disturb disables desktop and mobile push notifications."
  },
  {
    "id": "api.command_dnd.disabled",
    "translation": "Do Not Disturb is disabled."
  },
  {
    "id": "api.command_dnd.error",
    "translation": "Error to retrieve the user status."
  },
  {
    "id": "api.command_dnd.name",
    "translation": "dnd"
  },
  {
    "id": "api.command_dnd.success",
    "translation": "Do Not Disturb is enabled. You will not receive desktop or mobile push notifications until Do Not Disturb is turned off."
  },
  {
    "id": "api.command_echo.delay.app_error",
    "translation": "Delays must be under 10000 seconds."
  },
  {
    "id": "api.command_echo.desc",
    "translation": "Echo back text from your account"
  },
  {
    "id": "api.command_echo.high_volume.app_error",
    "translation": "High volume of echo request, cannot process request."
  },
  {
    "id": "api.command_echo.hint",
    "translation": "'message' [delay in seconds]"
  },
  {
    "id": "api.command_echo.message.app_error",
    "translation": "A message must be provided with the /echo command."
  },
  {
    "id": "api.command_echo.name",
    "translation": "echo"
  },
  {
    "id": "api.command_expand.desc",
    "translation": "Turn off auto-collapsing of image previews"
  },
  {
    "id": "api.command_expand.name",
    "translation": "expand"
  },
  {
    "id": "api.command_expand.success",
    "translation": "Image links now expand by default"
  },
  {
    "id": "api.command_expand_collapse.fail.app_error",
    "translation": "An error occurred while expanding previews."
  },
  {
    "id": "api.command_groupmsg.desc",
    "translation": "Sends a Group Message to the specified users"
  },
  {
    "id": "api.command_groupmsg.fail.app_error",
    "translation": "An error occurred while messaging the users."
  },
  {
    "id": "api.command_groupmsg.group_fail.app_error",
    "translation": "An error occurred while creating the group message."
  },
  {
    "id": "api.command_groupmsg.hint",
    "translation": "@[username1],@[username2] 'message'"
  },
  {
    "id": "api.command_groupmsg.invalid_user.app_error",
    "translation": {
      "one": "Unable to find the user: {{.Users}}",
      "other": "Unable to find the users: {{.Users}}"
    }
  },
  {
    "id": "api.command_groupmsg.max_users.app_error",
    "translation": "Group messages are limited to a maximum of {{.MaxUsers}} users."
  },
  {
    "id": "api.command_groupmsg.min_users.app_error",
    "translation": "Group messages are limited to a minimum of {{.MinUsers}} users."
  },
  {
    "id": "api.command_groupmsg.name",
    "translation": "message"
  },
  {
    "id": "api.command_groupmsg.permission.app_error",
    "translation": "You don't have the appropriate permissions to create a new group message."
  },
  {
    "id": "api.command_help.desc",
    "translation": "Open the Mattermost help page"
  },
  {
    "id": "api.command_help.name",
    "translation": "help"
  },
  {
    "id": "api.command_invite.channel.app_error",
    "translation": "Error to retrieve the current channel."
  },
  {
    "id": "api.command_invite.channel.error",
    "translation": "Could not find the channel {{.Channel}}. Please use the [channel handle](https://about.mattermost.com/default-channel-handle-documentation) to identify channels."
  },
  {
    "id": "api.command_invite.desc",
    "translation": "Invite a user to a channel"
  },
  {
    "id": "api.command_invite.directchannel.app_error",
    "translation": "You can't add someone to a direct message channel."
  },
  {
    "id": "api.command_invite.fail.app_error",
    "translation": "An error occurred while joining the channel."
  },
  {
    "id": "api.command_invite.group_constrained_user_denied",
    "translation": "This channel is managed by groups.  This user is not part of a group that is synced to this channel."
  },
  {
    "id": "api.command_invite.hint",
    "translation": "@[username] ~[channel]"
  },
  {
    "id": "api.command_invite.missing_message.app_error",
    "translation": "Missing Username and Channel."
  },
  {
    "id": "api.command_invite.missing_user.app_error",
    "translation": "We couldn't find the user. They may have been deactivated by the System Administrator."
  },
  {
    "id": "api.command_invite.name",
    "translation": "invite"
  },
  {
    "id": "api.command_invite.permission.app_error",
    "translation": "You don't have enough permissions to add {{.User}} in {{.Channel}}."
  },
  {
    "id": "api.command_invite.private_channel.app_error",
    "translation": "Could not find the channel {{.Channel}}. Please use the channel handle to identify channels."
  },
  {
    "id": "api.command_invite.success",
    "translation": "{{.User}} added to {{.Channel}} channel."
  },
  {
    "id": "api.command_invite.user_already_in_channel.app_error",
    "translation": "{{.User}} is already in the channel."
  },
  {
    "id": "api.command_invite.user_not_in_team.app_error",
    "translation": "@{{.Username}} is not a member of the team."
  },
  {
    "id": "api.command_invite_people.permission.app_error",
    "translation": "You don't have permission to invite new users to this server."
  },
  {
    "id": "api.command_join.desc",
    "translation": "Join the open channel"
  },
  {
    "id": "api.command_join.fail.app_error",
    "translation": "An error occurred while joining the channel."
  },
  {
    "id": "api.command_join.hint",
    "translation": "~[channel]"
  },
  {
    "id": "api.command_join.list.app_error",
    "translation": "An error occurred while listing channels."
  },
  {
    "id": "api.command_join.missing.app_error",
    "translation": "Unable to find the channel."
  },
  {
    "id": "api.command_join.name",
    "translation": "join"
  },
  {
    "id": "api.command_kick.name",
    "translation": "kick"
  },
  {
    "id": "api.command_leave.desc",
    "translation": "Leave the current channel"
  },
  {
    "id": "api.command_leave.fail.app_error",
    "translation": "An error occurred while leaving the channel."
  },
  {
    "id": "api.command_leave.name",
    "translation": "leave"
  },
  {
    "id": "api.command_logout.desc",
    "translation": "Logout of Mattermost"
  },
  {
    "id": "api.command_logout.name",
    "translation": "logout"
  },
  {
    "id": "api.command_me.desc",
    "translation": "Do an action"
  },
  {
    "id": "api.command_me.hint",
    "translation": "[message]"
  },
  {
    "id": "api.command_me.name",
    "translation": "me"
  },
  {
    "id": "api.command_msg.desc",
    "translation": "Send Direct Message to a user"
  },
  {
    "id": "api.command_msg.dm_fail.app_error",
    "translation": "An error occurred while creating the direct message."
  },
  {
    "id": "api.command_msg.fail.app_error",
    "translation": "An error occurred while messaging the user."
  },
  {
    "id": "api.command_msg.hint",
    "translation": "@[username] 'message'"
  },
  {
    "id": "api.command_msg.missing.app_error",
    "translation": "Unable to find the user."
  },
  {
    "id": "api.command_msg.name",
    "translation": "message"
  },
  {
    "id": "api.command_msg.permission.app_error",
    "translation": "You don't have the appropriate permissions to direct message this user."
  },
  {
    "id": "api.command_mute.desc",
    "translation": "Turns off desktop, email and push notifications for the current channel or the [channel] specified."
  },
  {
    "id": "api.command_mute.error",
    "translation": "Could not find the channel {{.Channel}}. Please use the [channel handle](https://about.mattermost.com/default-channel-handle-documentation) to identify channels."
  },
  {
    "id": "api.command_mute.hint",
    "translation": "~[channel]"
  },
  {
    "id": "api.command_mute.name",
    "translation": "mute"
  },
  {
    "id": "api.command_mute.no_channel.error",
    "translation": "Could not find the specified channel. Please use the [channel handle](https://about.mattermost.com/default-channel-handle-documentation) to identify channels."
  },
  {
    "id": "api.command_mute.not_member.error",
    "translation": "Could not mute channel {{.Channel}} as you are not a member."
  },
  {
    "id": "api.command_mute.success_mute",
    "translation": "You will not receive notifications for {{.Channel}} until channel mute is turned off."
  },
  {
    "id": "api.command_mute.success_mute_direct_msg",
    "translation": "You will not receive notifications for this channel until channel mute is turned off."
  },
  {
    "id": "api.command_mute.success_unmute",
    "translation": "{{.Channel}} is no longer muted."
  },
  {
    "id": "api.command_mute.success_unmute_direct_msg",
    "translation": "This channel is no longer muted."
  },
  {
    "id": "api.command_offline.desc",
    "translation": "Set your status offline"
  },
  {
    "id": "api.command_offline.name",
    "translation": "offline"
  },
  {
    "id": "api.command_offline.success",
    "translation": "You are now offline"
  },
  {
    "id": "api.command_online.desc",
    "translation": "Set your status online"
  },
  {
    "id": "api.command_online.name",
    "translation": "online"
  },
  {
    "id": "api.command_online.success",
    "translation": "You are now online"
  },
  {
    "id": "api.command_open.name",
    "translation": "open"
  },
  {
    "id": "api.command_remove.desc",
    "translation": "Remove a member from the channel"
  },
  {
    "id": "api.command_remove.direct_group.app_error",
    "translation": "You can't remove someone from a direct message channel."
  },
  {
    "id": "api.command_remove.group_constrained_user_denied",
    "translation": "User cannot be removed from the channel by you because they are a member of the groups linked to this channel. To remove them from this channel, they must be removed from the linked groups."
  },
  {
    "id": "api.command_remove.hint",
    "translation": "@[username]"
  },
  {
    "id": "api.command_remove.message.app_error",
    "translation": "A message must be provided with the /remove or /kick command."
  },
  {
    "id": "api.command_remove.missing.app_error",
    "translation": "We couldn't find the user. They may have been deactivated by the System Administrator."
  },
  {
    "id": "api.command_remove.name",
    "translation": "remove"
  },
  {
    "id": "api.command_remove.permission.app_error",
    "translation": "You don't have the appropriate permissions to remove the member."
  },
  {
    "id": "api.command_remove.user_not_in_channel",
    "translation": "{{.Username}} is not a member of this channel."
  },
  {
    "id": "api.command_search.desc",
    "translation": "Search text in messages"
  },
  {
    "id": "api.command_search.hint",
    "translation": "[text]"
  },
  {
    "id": "api.command_search.name",
    "translation": "search"
  },
  {
    "id": "api.command_search.unsupported.app_error",
    "translation": "The search command is not supported on your device."
  },
  {
    "id": "api.command_settings.desc",
    "translation": "Open the Account Settings dialog"
  },
  {
    "id": "api.command_settings.name",
    "translation": "settings"
  },
  {
    "id": "api.command_settings.unsupported.app_error",
    "translation": "The settings command is not supported on your device."
  },
  {
    "id": "api.command_shortcuts.desc",
    "translation": "Displays a list of keyboard shortcuts"
  },
  {
    "id": "api.command_shortcuts.name",
    "translation": "shortcuts"
  },
  {
    "id": "api.command_shortcuts.unsupported.app_error",
    "translation": "The shortcuts command is not supported on your device."
  },
  {
    "id": "api.command_shrug.desc",
    "translation": "Adds ¯\\_(ツ)_/¯ to your message"
  },
  {
    "id": "api.command_shrug.hint",
    "translation": "[message]"
  },
  {
    "id": "api.command_shrug.name",
    "translation": "shrug"
  },
  {
    "id": "api.config.client.old_format.app_error",
    "translation": "New format for the client configuration is not supported yet. Please specify format=old in the query string."
  },
  {
    "id": "api.config.update_config.clear_siteurl.app_error",
    "translation": "Site URL cannot be cleared."
  },
  {
    "id": "api.config.update_config.restricted_merge.app_error",
    "translation": "Failed to merge given config."
  },
  {
    "id": "api.context.404.app_error",
    "translation": "Sorry, we could not find the page."
  },
  {
    "id": "api.context.invalid_body_param.app_error",
    "translation": "Invalid or missing {{.Name}} in request body."
  },
  {
    "id": "api.context.invalid_param.app_error",
    "translation": "Invalid {{.Name}} parameter."
  },
  {
    "id": "api.context.invalid_token.error",
    "translation": "Invalid session token={{.Token}}, err={{.Error}}"
  },
  {
    "id": "api.context.invalid_url_param.app_error",
    "translation": "Invalid or missing {{.Name}} parameter in request URL."
  },
  {
    "id": "api.context.local_origin_required.app_error",
    "translation": "This endpoint requires a local request origin."
  },
  {
    "id": "api.context.mfa_required.app_error",
    "translation": "Multi-factor authentication is required on this server."
  },
  {
    "id": "api.context.permissions.app_error",
    "translation": "You do not have the appropriate permissions."
  },
  {
    "id": "api.context.server_busy.app_error",
    "translation": "Server is busy, non-critical services are temporarily unavailable."
  },
  {
    "id": "api.context.session_expired.app_error",
    "translation": "Invalid or expired session, please login again."
  },
  {
    "id": "api.context.token_provided.app_error",
    "translation": "Session is not OAuth but token was provided in the query string."
  },
  {
    "id": "api.create_terms_of_service.custom_terms_of_service_disabled.app_error",
    "translation": "Custom terms of service feature is disabled."
  },
  {
    "id": "api.create_terms_of_service.empty_text.app_error",
    "translation": "Please enter text for your Custom Terms of Service."
  },
  {
    "id": "api.email_batching.add_notification_email_to_batch.channel_full.app_error",
    "translation": "Email batching job's receiving channel was full. Please increase the EmailBatchingBufferSize."
  },
  {
    "id": "api.email_batching.add_notification_email_to_batch.disabled.app_error",
    "translation": "Email batching has been disabled by the system administrator."
  },
  {
    "id": "api.email_batching.render_batched_post.date",
    "translation": "{{.Hour}}:{{.Minute}} {{.Timezone}}, {{.Month}} {{.Day}}"
  },
  {
    "id": "api.email_batching.render_batched_post.direct_message",
    "translation": "Direct Message from "
  },
  {
    "id": "api.email_batching.render_batched_post.go_to_post",
    "translation": "Go to Post"
  },
  {
    "id": "api.email_batching.render_batched_post.group_message",
    "translation": "Group Message from "
  },
  {
    "id": "api.email_batching.render_batched_post.notification",
    "translation": "Notification from "
  },
  {
    "id": "api.email_batching.send_batched_email_notification.body_text",
    "translation": {
      "one": "You have a new notification.",
      "other": "You have {{.Count}} new notifications."
    }
  },
  {
    "id": "api.email_batching.send_batched_email_notification.subject",
    "translation": {
      "one": "[{{.SiteName}}] New Notification for {{.Month}} {{.Day}}, {{.Year}}",
      "other": "[{{.SiteName}}] New Notifications for {{.Month}} {{.Day}}, {{.Year}}"
    }
  },
  {
    "id": "api.emoji.create.duplicate.app_error",
    "translation": "Unable to create emoji. Another emoji with the same name already exists."
  },
  {
    "id": "api.emoji.create.internal_error",
    "translation": "server_error: Encountered internal server error creating the emoji."
  },
  {
    "id": "api.emoji.create.other_user.app_error",
    "translation": "Invalid user id."
  },
  {
    "id": "api.emoji.create.parse.app_error",
    "translation": "Unable to create emoji. Could not understand request."
  },
  {
    "id": "api.emoji.create.too_large.app_error",
    "translation": "Unable to create emoji. Image must be less than 1 MB in size."
  },
  {
    "id": "api.emoji.disabled.app_error",
    "translation": "Custom emoji have been disabled by the system admin."
  },
  {
    "id": "api.emoji.get_image.decode.app_error",
    "translation": "Unable to decode image file for emoji."
  },
  {
    "id": "api.emoji.get_image.read.app_error",
    "translation": "Unable to read image file for emoji."
  },
  {
    "id": "api.emoji.storage.app_error",
    "translation": "File storage not configured properly. Please configure for either S3 or local server file storage."
  },
  {
    "id": "api.emoji.upload.image.app_error",
    "translation": "Unable to create emoji. File must be a PNG, JPEG, or GIF."
  },
  {
    "id": "api.emoji.upload.large_image.decode_error",
    "translation": "Unable to create emoji. An error occurred when trying to decode the image."
  },
  {
    "id": "api.emoji.upload.large_image.encode_error",
    "translation": "Unable to create emoji. An error occurred when trying to encode the image."
  },
  {
    "id": "api.emoji.upload.large_image.gif_decode_error",
    "translation": "Unable to create emoji. An error occurred when trying to decode the GIF image."
  },
  {
    "id": "api.emoji.upload.large_image.gif_encode_error",
    "translation": "Unable to create emoji. An error occurred when trying to encode the GIF image."
  },
  {
    "id": "api.emoji.upload.large_image.too_large.app_error",
    "translation": "Unable to create emoji. Image must be smaller than {{.MaxWidth}} by {{.MaxHeight}}."
  },
  {
    "id": "api.emoji.upload.open.app_error",
    "translation": "Unable to create the emoji. An error occurred when trying to open the attached image."
  },
  {
    "id": "api.file.attachments.disabled.app_error",
    "translation": "File attachments have been disabled on this server."
  },
  {
    "id": "api.file.file_exists.exists_local.app_error",
    "translation": "Unable to check if the file exists."
  },
  {
    "id": "api.file.file_exists.s3.app_error",
    "translation": "Unable to check if the file exists."
  },
  {
    "id": "api.file.get_file.public_invalid.app_error",
    "translation": "The public link does not appear to be valid."
  },
  {
    "id": "api.file.get_file_preview.no_preview.app_error",
    "translation": "File doesn't have a preview image."
  },
  {
    "id": "api.file.get_file_thumbnail.no_thumbnail.app_error",
    "translation": "File doesn't have a thumbnail image."
  },
  {
    "id": "api.file.get_public_link.disabled.app_error",
    "translation": "Public links have been disabled."
  },
  {
    "id": "api.file.get_public_link.no_post.app_error",
    "translation": "Unable to get public link for file. File must be attached to a post that can be read by the current user."
  },
  {
    "id": "api.file.move_file.copy_within_s3.app_error",
    "translation": "Unable to copy file within S3."
  },
  {
    "id": "api.file.move_file.delete_from_s3.app_error",
    "translation": "Unable to delete file from S3."
  },
  {
    "id": "api.file.move_file.rename.app_error",
    "translation": "Unable to move file locally."
  },
  {
    "id": "api.file.no_driver.app_error",
    "translation": "No file driver selected."
  },
  {
    "id": "api.file.read_file.reading_local.app_error",
    "translation": "Encountered an error reading from local server file storage."
  },
  {
    "id": "api.file.read_file.s3.app_error",
    "translation": "Encountered an error reading from S3 storage."
  },
  {
    "id": "api.file.reader.reading_local.app_error",
    "translation": "Encountered an error opening a reader from local server file storage."
  },
  {
    "id": "api.file.reader.s3.app_error",
    "translation": "Encountered an error opening a reader from S3 storage."
  },
  {
    "id": "api.file.test_connection.local.connection.app_error",
    "translation": "Don't have permissions to write to local path specified or other error."
  },
  {
    "id": "api.file.test_connection.s3.bucked_create.app_error",
    "translation": "Unable to create bucket."
  },
  {
    "id": "api.file.test_connection.s3.bucket_exists.app_error",
    "translation": "Error checking if bucket exists."
  },
  {
    "id": "api.file.test_connection.s3.connection.app_error",
    "translation": "Bad connection to S3 or minio."
  },
  {
    "id": "api.file.upload_file.incorrect_channelId.app_error",
    "translation": "Unable to upload the file. Incorrect channel ID: {{.channelId}}"
  },
  {
    "id": "api.file.upload_file.incorrect_number_of_client_ids.app_error",
    "translation": "Unable to upload file(s). Have {{.NumClientIds}} client_ids for {{.NumFiles}} files."
  },
  {
    "id": "api.file.upload_file.incorrect_number_of_files.app_error",
    "translation": "Unable to upload files. Incorrect number of files specified."
  },
  {
    "id": "api.file.upload_file.large_image.app_error",
    "translation": "File above maximum dimensions could not be uploaded: {{.Filename}}"
  },
  {
    "id": "api.file.upload_file.large_image_detailed.app_error",
    "translation": "{{.Filename}} dimensions ({{.Width}} by {{.Height}} pixels) exceed the limits."
  },
  {
    "id": "api.file.upload_file.multiple_channel_ids.app_error",
    "translation": "Unable to upload file(s). Multiple conflicting channel_ids."
  },
  {
    "id": "api.file.upload_file.read_form_value.app_error",
    "translation": "Unable to upload file(s). Error reading the value for {{.Formname}}."
  },
  {
    "id": "api.file.upload_file.read_request.app_error",
    "translation": "Unable to upload file(s). Error reading or parsing request data."
  },
  {
    "id": "api.file.upload_file.rejected_by_plugin.app_error",
    "translation": "Unable to upload file {{.Filename}}. Rejected by plugin: {{.Reason}}"
  },
  {
    "id": "api.file.upload_file.storage.app_error",
    "translation": "Unable to upload file. Image storage is not configured."
  },
  {
    "id": "api.file.upload_file.too_large_detailed.app_error",
    "translation": "Unable to upload file {{.Filename}}. {{.Length}} bytes exceeds the maximum allowed {{.Limit}} bytes."
  },
  {
    "id": "api.file.write_file.s3.app_error",
    "translation": "Encountered an error writing to S3."
  },
  {
    "id": "api.file.write_file_locally.create_dir.app_error",
    "translation": "Encountered an error creating the directory for the new file."
  },
  {
    "id": "api.file.write_file_locally.writing.app_error",
    "translation": "Encountered an error writing to local server storage."
  },
  {
    "id": "api.image.get.app_error",
    "translation": "Requested image url cannot be parsed."
  },
  {
    "id": "api.incoming_webhook.disabled.app_error",
    "translation": "Incoming webhooks have been disabled by the system admin."
  },
  {
    "id": "api.incoming_webhook.invalid_username.app_error",
    "translation": "Invalid username."
  },
  {
    "id": "api.invalid_channel",
    "translation": "Channel listed in the request doesn't belong to the user"
  },
  {
    "id": "api.io_error",
    "translation": "input/output error"
  },
  {
    "id": "api.ldap_group.not_found",
    "translation": "ldap group not found"
  },
  {
    "id": "api.ldap_groups.existing_group_name_error",
    "translation": "group name already exists"
  },
  {
    "id": "api.ldap_groups.existing_reserved_name_error",
    "translation": "group name already exists as a reserved name"
  },
  {
    "id": "api.ldap_groups.existing_user_name_error",
    "translation": "group name already exists as a user name"
  },
  {
    "id": "api.ldap_groups.license_error",
    "translation": "your license does not support ldap groups"
  },
  {
    "id": "api.license.add_license.array.app_error",
    "translation": "Empty array under 'license' in request."
  },
  {
    "id": "api.license.add_license.expired.app_error",
    "translation": "License is either expired or has not yet started."
  },
  {
    "id": "api.license.add_license.invalid.app_error",
    "translation": "Invalid license file."
  },
  {
    "id": "api.license.add_license.invalid_count.app_error",
    "translation": "Unable to count total unique users."
  },
  {
    "id": "api.license.add_license.no_file.app_error",
    "translation": "No file under 'license' in request."
  },
  {
    "id": "api.license.add_license.open.app_error",
    "translation": "Could not open license file."
  },
  {
    "id": "api.license.add_license.save.app_error",
    "translation": "License did not save properly."
  },
  {
    "id": "api.license.add_license.save_active.app_error",
    "translation": "Active license ID did not save properly."
  },
  {
    "id": "api.license.add_license.unique_users.app_error",
    "translation": "This license only supports {{.Users}} users, when your system has {{.Count}} unique users. Unique users are counted distinctly by email address. You can see total user count under Site Reports -> View Statistics."
  },
  {
    "id": "api.license.client.old_format.app_error",
    "translation": "New format for the client license is not supported yet. Please specify format=old in the query string."
  },
  {
    "id": "api.license.remove_expired_license.failed.error",
    "translation": "Failed to send the disable license email successfully."
  },
  {
    "id": "api.license.request-trial.bad-request",
    "translation": "The number of users requested is not correct."
  },
  {
    "id": "api.license.request-trial.bad-request.terms-not-accepted",
    "translation": "You must accept the Mattermost Software Evaluation Agreement and Privacy Policy to request a license."
  },
  {
    "id": "api.license.request_trial_license.app_error",
    "translation": "Unable to get a trial license, please try again or contact with support@mattermost.com."
  },
  {
    "id": "api.license.request_trial_license.no-site-url.app_error",
    "translation": "Unable to request a trial license. Please configure a Site URL in the web server section of the Mattermost System Console."
  },
  {
    "id": "api.marshal_error",
    "translation": "marshal error"
  },
  {
    "id": "api.oauth.allow_oauth.redirect_callback.app_error",
    "translation": "invalid_request: Supplied redirect_uri did not match registered callback_url."
  },
  {
    "id": "api.oauth.allow_oauth.turn_off.app_error",
    "translation": "The system admin has turned off OAuth2 Service Provider."
  },
  {
    "id": "api.oauth.authorize_oauth.disabled.app_error",
    "translation": "The system admin has turned off OAuth2 Service Provider."
  },
  {
    "id": "api.oauth.get_access_token.bad_client_id.app_error",
    "translation": "invalid_request: Bad client_id."
  },
  {
    "id": "api.oauth.get_access_token.bad_client_secret.app_error",
    "translation": "invalid_request: Missing client_secret."
  },
  {
    "id": "api.oauth.get_access_token.bad_grant.app_error",
    "translation": "invalid_request: Bad grant_type."
  },
  {
    "id": "api.oauth.get_access_token.credentials.app_error",
    "translation": "invalid_client: Invalid client credentials."
  },
  {
    "id": "api.oauth.get_access_token.disabled.app_error",
    "translation": "The system admin has turned off OAuth2 Service Provider."
  },
  {
    "id": "api.oauth.get_access_token.expired_code.app_error",
    "translation": "invalid_grant: Invalid or expired authorization code."
  },
  {
    "id": "api.oauth.get_access_token.internal.app_error",
    "translation": "server_error: Encountered internal server error while accessing database."
  },
  {
    "id": "api.oauth.get_access_token.internal_saving.app_error",
    "translation": "server_error: Encountered internal server error while saving access token to database."
  },
  {
    "id": "api.oauth.get_access_token.internal_session.app_error",
    "translation": "server_error: Encountered internal server error while saving session to database."
  },
  {
    "id": "api.oauth.get_access_token.internal_user.app_error",
    "translation": "server_error: Encountered internal server error while pulling user from database."
  },
  {
    "id": "api.oauth.get_access_token.missing_code.app_error",
    "translation": "invalid_request: Missing code."
  },
  {
    "id": "api.oauth.get_access_token.missing_refresh_token.app_error",
    "translation": "invalid_request: Missing refresh_token."
  },
  {
    "id": "api.oauth.get_access_token.redirect_uri.app_error",
    "translation": "invalid_request: Supplied redirect_uri does not match authorization code redirect_uri."
  },
  {
    "id": "api.oauth.get_access_token.refresh_token.app_error",
    "translation": "invalid_grant: Invalid refresh token."
  },
  {
    "id": "api.oauth.invalid_state_token.app_error",
    "translation": "Invalid state token."
  },
  {
    "id": "api.oauth.register_oauth_app.turn_off.app_error",
    "translation": "The system admin has turned off OAuth2 Service Provider."
  },
  {
    "id": "api.oauth.revoke_access_token.del_session.app_error",
    "translation": "Error deleting session from DB."
  },
  {
    "id": "api.oauth.revoke_access_token.del_token.app_error",
    "translation": "Error deleting access token from DB."
  },
  {
    "id": "api.oauth.revoke_access_token.get.app_error",
    "translation": "Error getting access token from DB before deletion."
  },
  {
    "id": "api.oauth.singup_with_oauth.disabled.app_error",
    "translation": "User sign-up is disabled."
  },
  {
    "id": "api.oauth.singup_with_oauth.expired_link.app_error",
    "translation": "The signup link has expired."
  },
  {
    "id": "api.oauth.singup_with_oauth.invalid_link.app_error",
    "translation": "The signup link does not appear to be valid."
  },
  {
    "id": "api.outgoing_webhook.disabled.app_error",
    "translation": "Outgoing webhooks have been disabled by the system admin."
  },
  {
    "id": "api.plugin.add_public_key.open.app_error",
    "translation": "An error occurred while opening the public key file."
  },
  {
    "id": "api.plugin.install.download_failed.app_error",
    "translation": "An error occurred while downloading the plugin."
  },
  {
    "id": "api.plugin.upload.array.app_error",
    "translation": "File array is empty in multipart/form request."
  },
  {
    "id": "api.plugin.upload.file.app_error",
    "translation": "Unable to open file in multipart/form request."
  },
  {
    "id": "api.plugin.upload.no_file.app_error",
    "translation": "Missing file in multipart/form request."
  },
  {
    "id": "api.plugin.verify_plugin.app_error",
    "translation": "Unable to verify plugin signature."
  },
  {
    "id": "api.post.check_for_out_of_channel_group_users.message.none",
    "translation": "@{{.GroupName}} has no members on this team"
  },
  {
    "id": "api.post.check_for_out_of_channel_groups_mentions.message.multiple",
    "translation": "@{{.Usernames}} and @{{.LastUsername}} did not get notified by this mention because they are not in the channel. They cannot be added to the channel because they are not a member of the linked groups. To add them to this channel, they must be added to the linked groups."
  },
  {
    "id": "api.post.check_for_out_of_channel_groups_mentions.message.one",
    "translation": "@{{.Username}} did not get notified by this mention because they are not in the channel. They cannot be added to the channel because they are not a member of the linked groups. To add them to this channel, they must be added to the linked groups."
  },
  {
    "id": "api.post.check_for_out_of_channel_mentions.message.multiple",
    "translation": "@{{.Usernames}} and @{{.LastUsername}} did not get notified by this mention because they are not in the channel."
  },
  {
    "id": "api.post.check_for_out_of_channel_mentions.message.one",
    "translation": "@{{.Username}} did not get notified by this mention because they are not in the channel."
  },
  {
    "id": "api.post.create_post.can_not_post_to_deleted.error",
    "translation": "Can not post to deleted channel."
  },
  {
    "id": "api.post.create_post.channel_root_id.app_error",
    "translation": "Invalid ChannelId for RootId parameter."
  },
  {
    "id": "api.post.create_post.parent_id.app_error",
    "translation": "Invalid ParentId parameter."
  },
  {
    "id": "api.post.create_post.root_id.app_error",
    "translation": "Invalid RootId parameter."
  },
  {
    "id": "api.post.create_post.town_square_read_only",
    "translation": "This channel is read-only. Only members with permission can post here."
  },
  {
    "id": "api.post.create_webhook_post.creating.app_error",
    "translation": "Error creating post."
  },
  {
    "id": "api.post.deduplicate_create_post.failed_to_get",
    "translation": "Failed to fetch original post after deduplicating a client repeating the same request."
  },
  {
    "id": "api.post.deduplicate_create_post.pending",
    "translation": "Rejected post since another client is making the same request."
  },
  {
    "id": "api.post.delete_post.can_not_delete_post_in_deleted.error",
    "translation": "Can not delete a post in a deleted channel."
  },
  {
    "id": "api.post.disabled_all",
    "translation": "@all has been disabled because the channel has more than {{.Users}} users."
  },
  {
    "id": "api.post.disabled_channel",
    "translation": "@channel has been disabled because the channel has more than {{.Users}} users."
  },
  {
    "id": "api.post.disabled_here",
    "translation": "@here has been disabled because the channel has more than {{.Users}} users."
  },
  {
    "id": "api.post.do_action.action_id.app_error",
    "translation": "Invalid action id."
  },
  {
    "id": "api.post.do_action.action_integration.app_error",
    "translation": "Action integration error."
  },
  {
    "id": "api.post.error_get_post_id.pending",
    "translation": "Unable to get the pending post."
  },
  {
    "id": "api.post.get_message_for_notification.files_sent",
    "translation": {
      "one": "{{.Count}} file sent: {{.Filenames}}",
      "other": "{{.Count}} files sent: {{.Filenames}}"
    }
  },
  {
    "id": "api.post.get_message_for_notification.images_sent",
    "translation": {
      "one": "{{.Count}} image sent: {{.Filenames}}",
      "other": "{{.Count}} images sent: {{.Filenames}}"
    }
  },
  {
    "id": "api.post.link_preview_disabled.app_error",
    "translation": "Link previews have been disabled by the system administrator."
  },
  {
    "id": "api.post.patch_post.can_not_update_post_in_deleted.error",
    "translation": "Can not update a post in a deleted channel."
  },
  {
    "id": "api.post.save_is_pinned_post.town_square_read_only",
    "translation": "This channel is read-only. Only members with permission can pin or unpin posts here."
  },
  {
    "id": "api.post.send_notification_and_forget.push_channel_mention",
    "translation": " notified the channel."
  },
  {
    "id": "api.post.send_notification_and_forget.push_comment_on_post",
    "translation": " commented on your post."
  },
  {
    "id": "api.post.send_notification_and_forget.push_comment_on_thread",
    "translation": " commented on a thread you participated in."
  },
  {
    "id": "api.post.send_notifications_and_forget.push_explicit_mention",
    "translation": " mentioned you."
  },
  {
    "id": "api.post.send_notifications_and_forget.push_general_message",
    "translation": " posted a message."
  },
  {
    "id": "api.post.send_notifications_and_forget.push_image_only",
    "translation": " attached a file."
  },
  {
    "id": "api.post.send_notifications_and_forget.push_message",
    "translation": "sent you a message."
  },
  {
    "id": "api.post.update_post.can_not_update_post_in_deleted.error",
    "translation": "Can not update a post in a deleted channel."
  },
  {
    "id": "api.post.update_post.find.app_error",
    "translation": "Unable to find the existing post or comment to update."
  },
  {
    "id": "api.post.update_post.permissions_details.app_error",
    "translation": "Already deleted id={{.PostId}}."
  },
  {
    "id": "api.post.update_post.permissions_time_limit.app_error",
    "translation": "Post edit is only allowed for {{.timeLimit}} seconds. Please ask your System Administrator for details."
  },
  {
    "id": "api.post.update_post.system_message.app_error",
    "translation": "Unable to update system message."
  },
  {
    "id": "api.post_get_post_by_id.get.app_error",
    "translation": "Unable to get post."
  },
  {
    "id": "api.preference.delete_preferences.delete.app_error",
    "translation": "Unable to delete user preferences."
  },
  {
    "id": "api.preference.preferences_category.get.app_error",
    "translation": "Unable to get user preferences."
  },
  {
    "id": "api.preference.update_preferences.set.app_error",
    "translation": "Unable to set user preferences."
  },
  {
    "id": "api.push_notification.disabled.app_error",
    "translation": "Push Notifications are disabled on this server."
  },
  {
    "id": "api.push_notification.id_loaded.default_message",
    "translation": "You've received a new message."
  },
  {
    "id": "api.push_notification.id_loaded.fetch.app_error",
    "translation": "An error occurred fetching the ID-loaded push notification."
  },
  {
    "id": "api.push_notifications.message.parse.app_error",
    "translation": "An error occurred building the push notification message."
  },
  {
    "id": "api.push_notifications.session.expired",
    "translation": "Session Expired: Please log in to continue receiving notifications. Sessions for {{.siteName}} are configured by your System Administrator to expire every {{.daysCount}} day(s)."
  },
  {
    "id": "api.push_notifications_ack.forward.app_error",
    "translation": "An error occurred sending the receipt delivery to the push notification service."
  },
  {
    "id": "api.push_notifications_ack.message.parse.app_error",
    "translation": "An error occurred building the push notification ack message."
  },
  {
    "id": "api.reaction.delete.archived_channel.app_error",
    "translation": "You cannot remove a reaction in an archived channel."
  },
  {
    "id": "api.reaction.save.archived_channel.app_error",
    "translation": "You cannot react in an archived channel."
  },
  {
    "id": "api.reaction.save_reaction.invalid.app_error",
    "translation": "Reaction is not valid."
  },
  {
    "id": "api.reaction.save_reaction.user_id.app_error",
    "translation": "You cannot save reaction for the other user."
  },
  {
    "id": "api.reaction.town_square_read_only",
    "translation": "Reacting to posts is not possible in read-only channels."
  },
  {
    "id": "api.restricted_system_admin",
    "translation": "This action is forbidden to a restricted system admin."
  },
  {
    "id": "api.roles.patch_roles.license.error",
    "translation": "Your license does not support advanced permissions."
  },
  {
    "id": "api.scheme.create_scheme.license.error",
    "translation": "Your license does not support creating permissions schemes."
  },
  {
    "id": "api.scheme.delete_scheme.license.error",
    "translation": "Your license not support delete permissions schemes"
  },
  {
    "id": "api.scheme.get_channels_for_scheme.scope.error",
    "translation": "Unable to get the channels for scheme because the supplied scheme is not a channel scheme."
  },
  {
    "id": "api.scheme.get_teams_for_scheme.scope.error",
    "translation": "Unable to get the teams for scheme because the supplied scheme is not a team scheme."
  },
  {
    "id": "api.scheme.patch_scheme.license.error",
    "translation": "Your license does not support update permissions schemes"
  },
  {
    "id": "api.server.start_server.forward80to443.disabled_while_using_lets_encrypt",
    "translation": "Must enable Forward80To443 when using LetsEncrypt"
  },
  {
    "id": "api.server.start_server.forward80to443.enabled_but_listening_on_wrong_port",
    "translation": "Unable to forward port 80 to port 443 while listening on port %s: disable Forward80To443 if using a proxy server"
  },
  {
    "id": "api.server.start_server.rate_limiting_memory_store",
    "translation": "Unable to initialize rate limiting memory store. Check MemoryStoreSize config setting."
  },
  {
    "id": "api.server.start_server.rate_limiting_rate_limiter",
    "translation": "Unable to initialize rate limiting."
  },
  {
    "id": "api.server.start_server.starting.critical",
    "translation": "Error starting server, err:%v"
  },
  {
    "id": "api.slackimport.slack_add_bot_user.email_pwd",
    "translation": "The Integration/Slack Bot user with email {{.Email}} and password {{.Password}} has been imported.\r\n"
  },
  {
    "id": "api.slackimport.slack_add_bot_user.unable_import",
    "translation": "Unable to import the Integration/Slack Bot user {{.Username}}.\r\n"
  },
  {
    "id": "api.slackimport.slack_add_channels.added",
    "translation": "\r\nChannels added:\r\n"
  },
  {
    "id": "api.slackimport.slack_add_channels.failed_to_add_user",
    "translation": "Unable to add Slack user {{.Username}} to channel.\r\n"
  },
  {
    "id": "api.slackimport.slack_add_channels.import_failed",
    "translation": "Unable to import Slack channel {{.DisplayName}}.\r\n"
  },
  {
    "id": "api.slackimport.slack_add_channels.merge",
    "translation": "The Slack channel {{.DisplayName}} already exists as an active Mattermost channel. Both channels have been merged.\r\n"
  },
  {
    "id": "api.slackimport.slack_add_users.created",
    "translation": "\r\nUsers created:\r\n"
  },
  {
    "id": "api.slackimport.slack_add_users.email_pwd",
    "translation": "Slack user with email {{.Email}} and password {{.Password}} has been imported.\r\n"
  },
  {
    "id": "api.slackimport.slack_add_users.merge_existing",
    "translation": "Slack user merged with an existing Mattermost user with matching email {{.Email}} and username {{.Username}}.\r\n"
  },
  {
    "id": "api.slackimport.slack_add_users.merge_existing_failed",
    "translation": "Slack user merged with an existing Mattermost user with matching email {{.Email}} and username {{.Username}}, but was unable to add the user to their team.\r\n"
  },
  {
    "id": "api.slackimport.slack_add_users.missing_email_address",
    "translation": "User {{.Username}} does not have an email address in the Slack export. Used {{.Email}} as a placeholder. The user should update their email address once logged in to the system.\r\n"
  },
  {
    "id": "api.slackimport.slack_add_users.unable_import",
    "translation": "Unable to import Slack user: {{.Username}}.\r\n"
  },
  {
    "id": "api.slackimport.slack_import.log",
    "translation": "Mattermost Slack Import Log\r\n"
  },
  {
    "id": "api.slackimport.slack_import.note1",
    "translation": "- Some messages may not have been imported because they were not supported by this importer.\r\n"
  },
  {
    "id": "api.slackimport.slack_import.note2",
    "translation": "- Slack bot messages are currently not supported.\r\n"
  },
  {
    "id": "api.slackimport.slack_import.note3",
    "translation": "- Additional errors may be found in the server logs.\r\n"
  },
  {
    "id": "api.slackimport.slack_import.notes",
    "translation": "\r\nNotes:\r\n"
  },
  {
    "id": "api.slackimport.slack_import.open.app_error",
    "translation": "Unable to open the file: {{.Filename}}.\r\n"
  },
  {
    "id": "api.slackimport.slack_import.team_fail",
    "translation": "Unable to get the team to import into.\r\n"
  },
  {
    "id": "api.slackimport.slack_import.zip.app_error",
    "translation": "Unable to open the Slack export zip file.\r\n"
  },
  {
    "id": "api.slackimport.slack_import.zip.file_too_large",
    "translation": "{{.Filename}} in zip archive too large to process for Slack import\r\n"
  },
  {
    "id": "api.status.user_not_found.app_error",
    "translation": "User not found."
  },
  {
    "id": "api.system.id_loaded.not_available.app_error",
    "translation": "ID Loaded Push Notifications are not configured or supported on this server."
  },
  {
    "id": "api.team.add_members.error",
    "translation": "Error adding team member(s)."
  },
  {
    "id": "api.team.add_members.user_denied",
    "translation": "This team is managed by groups.  This user is not part of a group that is synced to this team."
  },
  {
    "id": "api.team.add_user_to_team.added",
    "translation": "%v added to the team by %v."
  },
  {
    "id": "api.team.add_user_to_team.missing_parameter.app_error",
    "translation": "Parameter required to add user to team."
  },
  {
    "id": "api.team.add_user_to_team_from_invite.guest.app_error",
    "translation": "Guests are restricted from joining a team via an invite link. Please request a guest email invitation to the team."
  },
  {
    "id": "api.team.demote_user_to_guest.disabled.error",
    "translation": "Guest accounts are disabled."
  },
  {
    "id": "api.team.demote_user_to_guest.license.error",
    "translation": "Your license does not support guest accounts"
  },
  {
    "id": "api.team.get_all_teams.insufficient_permissions",
    "translation": "You don't have the appropriate permissions to list all teams"
  },
  {
    "id": "api.team.get_invite_info.not_open_team",
    "translation": "Invite is invalid because this is not an open team."
  },
  {
    "id": "api.team.get_team_icon.filesettings_no_driver.app_error",
    "translation": "Invalid driver name for file settings.  Must be 'local' or 'amazons3'."
  },
  {
    "id": "api.team.get_team_icon.read_file.app_error",
    "translation": "Unable to read the team icon file."
  },
  {
    "id": "api.team.import_team.array.app_error",
    "translation": "Empty array under 'file' in request."
  },
  {
    "id": "api.team.import_team.integer.app_error",
    "translation": "Filesize not an integer."
  },
  {
    "id": "api.team.import_team.no_file.app_error",
    "translation": "No file under 'file' in request."
  },
  {
    "id": "api.team.import_team.no_import_from.app_error",
    "translation": "Malformed request: importFrom field is not present."
  },
  {
    "id": "api.team.import_team.open.app_error",
    "translation": "Could not open file."
  },
  {
    "id": "api.team.import_team.parse.app_error",
    "translation": "Could not parse multipart form."
  },
  {
    "id": "api.team.import_team.unavailable.app_error",
    "translation": "Malformed request: filesize field is not present."
  },
  {
    "id": "api.team.import_team.unknown_import_from.app_error",
    "translation": "Unknown import source."
  },
  {
    "id": "api.team.invalidate_all_email_invites.app_error",
    "translation": "Error invalidating email invites."
  },
  {
    "id": "api.team.invate_guests_to_channels.disabled.error",
    "translation": "Guest accounts are disabled"
  },
  {
    "id": "api.team.invate_guests_to_channels.license.error",
    "translation": "Your license does not support guest accounts"
  },
  {
    "id": "api.team.invite_guests.channel_in_invalid_team.app_error",
    "translation": "The channels of the invite must be part of the team of the invite."
  },
  {
    "id": "api.team.invite_members.disabled.app_error",
    "translation": "Email invitations are disabled."
  },
  {
    "id": "api.team.invite_members.invalid_email.app_error",
    "translation": "The following email addresses do not belong to an accepted domain: {{.Addresses}}. Please contact your System Administrator for details."
  },
  {
    "id": "api.team.invite_members.no_one.app_error",
    "translation": "No one to invite."
  },
  {
    "id": "api.team.is_team_creation_allowed.disabled.app_error",
    "translation": "Team creation has been disabled. Please ask your System Administrator for details."
  },
  {
    "id": "api.team.is_team_creation_allowed.domain.app_error",
    "translation": "The user cannot be added as the domain associated with the account is not permitted. Contact your System Administrator for additional details."
  },
  {
    "id": "api.team.join_team.post_and_forget",
    "translation": "%v joined the team."
  },
  {
    "id": "api.team.join_user_to_team.allowed_domains.app_error",
    "translation": "The user cannot be added as the domain associated with the account is not permitted. Contact your System Administrator for additional details."
  },
  {
    "id": "api.team.leave.left",
    "translation": "%v left the team."
  },
  {
    "id": "api.team.move_channel.post.error",
    "translation": "Failed to post channel move message."
  },
  {
    "id": "api.team.move_channel.success",
    "translation": "This channel has been moved to this team from %v."
  },
  {
    "id": "api.team.remove_member.group_constrained.app_error",
    "translation": "Unable to remove a user from a group-constrained team."
  },
  {
    "id": "api.team.remove_team_icon.get_team.app_error",
    "translation": "An error occurred getting the team."
  },
  {
    "id": "api.team.remove_user_from_team.missing.app_error",
    "translation": "The user does not appear to be part of this team."
  },
  {
    "id": "api.team.remove_user_from_team.removed",
    "translation": "%v removed from the team."
  },
  {
    "id": "api.team.search_teams.pagination_not_implemented.private_team_search",
    "translation": "Pagination not implemented for private-only team search."
  },
  {
    "id": "api.team.search_teams.pagination_not_implemented.public_team_search",
    "translation": "Pagination not implemented for public-only team search."
  },
  {
    "id": "api.team.set_team_icon.array.app_error",
    "translation": "Empty array under 'image' in request."
  },
  {
    "id": "api.team.set_team_icon.decode.app_error",
    "translation": "Could not decode team icon."
  },
  {
    "id": "api.team.set_team_icon.decode_config.app_error",
    "translation": "Could not decode team icon metadata."
  },
  {
    "id": "api.team.set_team_icon.encode.app_error",
    "translation": "Could not encode team icon."
  },
  {
    "id": "api.team.set_team_icon.get_team.app_error",
    "translation": "An error occurred getting the team."
  },
  {
    "id": "api.team.set_team_icon.no_file.app_error",
    "translation": "No file under 'image' in request."
  },
  {
    "id": "api.team.set_team_icon.open.app_error",
    "translation": "Could not open image file."
  },
  {
    "id": "api.team.set_team_icon.parse.app_error",
    "translation": "Could not parse multipart form."
  },
  {
    "id": "api.team.set_team_icon.storage.app_error",
    "translation": "Unable to upload team icon. Image storage is not configured."
  },
  {
    "id": "api.team.set_team_icon.too_large.app_error",
    "translation": "Unable to upload team icon. File is too large."
  },
  {
    "id": "api.team.set_team_icon.write_file.app_error",
    "translation": "Could not save team icon."
  },
  {
    "id": "api.team.team_icon.update.app_error",
    "translation": "An error occurred updating the team icon."
  },
  {
    "id": "api.team.update_member_roles.not_a_member",
    "translation": "Specified user is not a member of specified team."
  },
  {
    "id": "api.team.update_restricted_domains.mismatch.app_error",
    "translation": "Restricting team to {{ .Domain }} is not allowed by the system config. Please contact your system administrator."
  },
  {
    "id": "api.team.update_team_member_roles.guest_and_user.app_error",
    "translation": "Invalid team member update: A user must be a guest or a user but not both."
  },
  {
    "id": "api.team.update_team_scheme.license.error",
    "translation": "Your license does not support updating a team's scheme"
  },
  {
    "id": "api.team.update_team_scheme.scheme_scope.error",
    "translation": "Unable to set the scheme to the team because the supplied scheme is not a team scheme."
  },
  {
    "id": "api.templates.deactivate_body.info",
    "translation": "You deactivated your account on {{ .SiteURL }}."
  },
  {
    "id": "api.templates.deactivate_body.title",
    "translation": "Your account has been deactivated at {{ .ServerURL }}"
  },
  {
    "id": "api.templates.deactivate_body.warning",
    "translation": "If this change was not initiated by you or you want to reactivate your account, contact your system administrator."
  },
  {
    "id": "api.templates.deactivate_subject",
    "translation": "[{{ .SiteName }}] Your account at {{ .ServerURL }} has been deactivated"
  },
  {
    "id": "api.templates.email_change_body.info",
    "translation": "Your email address for {{.TeamDisplayName}} has been changed to {{.NewEmail}}."
  },
  {
    "id": "api.templates.email_change_body.title",
    "translation": "You updated your email"
  },
  {
    "id": "api.templates.email_change_subject",
    "translation": "[{{ .SiteName }}] Your email address has changed"
  },
  {
    "id": "api.templates.email_change_verify_body.button",
    "translation": "Verify Email"
  },
  {
    "id": "api.templates.email_change_verify_body.info",
    "translation": "To finish updating your email address for {{.TeamDisplayName}}, please click the link below to confirm this is the right address."
  },
  {
    "id": "api.templates.email_change_verify_body.title",
    "translation": "You updated your email"
  },
  {
    "id": "api.templates.email_change_verify_subject",
    "translation": "[{{ .SiteName }}] Verify new email address"
  },
  {
    "id": "api.templates.email_footer",
    "translation": "To change your notification preferences, log in to your team site and go to Account Settings > Notifications."
  },
  {
    "id": "api.templates.email_info1",
    "translation": "Any questions at all, mail us any time: "
  },
  {
    "id": "api.templates.email_info2",
    "translation": "Best wishes,"
  },
  {
    "id": "api.templates.email_info3",
    "translation": "The {{.SiteName}} Team"
  },
  {
    "id": "api.templates.email_organization",
    "translation": "Sent by "
  },
  {
    "id": "api.templates.email_warning",
    "translation": "If you did not make this change, please contact the system administrator."
  },
  {
    "id": "api.templates.invite_body.button",
    "translation": "Join Team"
  },
  {
    "id": "api.templates.invite_body.extra_info",
    "translation": "Mattermost lets you share messages and files from your PC or phone, with instant search and archiving. After you’ve joined [[{{.TeamDisplayName}}]], you can sign-in to your new team and access these features anytime from the web address:"
  },
  {
    "id": "api.templates.invite_body.info",
    "translation": "[[{{.SenderName}}]], has invited you to join [[{{.TeamDisplayName}}]]."
  },
  {
    "id": "api.templates.invite_body.title",
    "translation": "You've been invited"
  },
  {
    "id": "api.templates.invite_body_guest.info",
    "translation": "[[{{.SenderName}}]], has invited you to join team [[{{.TeamDisplayName}}]] as a guest."
  },
  {
    "id": "api.templates.invite_guest_subject",
    "translation": "[{{ .SiteName }}] {{ .SenderName }} invited you to join the team {{ .TeamDisplayName }} as a guest"
  },
  {
    "id": "api.templates.invite_subject",
    "translation": "[{{ .SiteName }}] {{ .SenderName }} invited you to join {{ .TeamDisplayName }} Team"
  },
  {
    "id": "api.templates.mfa_activated_body.info",
    "translation": "Multi-factor authentication has been added to your account on {{ .SiteURL }}."
  },
  {
    "id": "api.templates.mfa_activated_body.title",
    "translation": "Multi-factor authentication was added"
  },
  {
    "id": "api.templates.mfa_change_subject",
    "translation": "[{{ .SiteName }}] Your MFA has been updated"
  },
  {
    "id": "api.templates.mfa_deactivated_body.info",
    "translation": "Multi-factor authentication has been removed from your account on {{ .SiteURL }}."
  },
  {
    "id": "api.templates.mfa_deactivated_body.title",
    "translation": "Multi-factor authentication was removed"
  },
  {
    "id": "api.templates.password_change_body.info",
    "translation": "Your password has been updated for {{.TeamDisplayName}} on {{ .TeamURL }} by {{.Method}}."
  },
  {
    "id": "api.templates.password_change_body.title",
    "translation": "Your password has been updated"
  },
  {
    "id": "api.templates.password_change_subject",
    "translation": "[{{ .SiteName }}] Your password has been updated"
  },
  {
    "id": "api.templates.post_body.button",
    "translation": "Go To Post"
  },
  {
    "id": "api.templates.remove_expired_license.body.renew_button",
    "translation": "Renew License"
  },
  {
    "id": "api.templates.remove_expired_license.body.title",
    "translation": "Enterprise license has expired and some features may be disabled. Please renew."
  },
  {
    "id": "api.templates.remove_expired_license.subject",
    "translation": "Mattermost Enterprise license has been disabled."
  },
  {
    "id": "api.templates.reset_body.button",
    "translation": "Reset Password"
  },
  {
    "id": "api.templates.reset_body.info1",
    "translation": "To change your password, click \"Reset Password\" below."
  },
  {
    "id": "api.templates.reset_body.info2",
    "translation": "If you did not mean to reset your password, please ignore this email and your password will remain the same. The password reset link expires in 24 hours."
  },
  {
    "id": "api.templates.reset_body.title",
    "translation": "You requested a password reset"
  },
  {
    "id": "api.templates.reset_subject",
    "translation": "[{{ .SiteName }}] Reset your password"
  },
  {
    "id": "api.templates.signin_change_email.body.info",
    "translation": "You updated your sign-in method on {{ .SiteName }} to {{.Method}}."
  },
  {
    "id": "api.templates.signin_change_email.body.method_email",
    "translation": "email and password"
  },
  {
    "id": "api.templates.signin_change_email.body.title",
    "translation": "You updated your sign-in method"
  },
  {
    "id": "api.templates.signin_change_email.subject",
    "translation": "[{{ .SiteName }}] Your sign-in method has been updated"
  },
  {
    "id": "api.templates.user_access_token_body.info",
    "translation": "A personal access token was added to your account on {{ .SiteURL }}. They can be used to access {{.SiteName}} with your account."
  },
  {
    "id": "api.templates.user_access_token_body.title",
    "translation": "Personal access token added to your account"
  },
  {
    "id": "api.templates.user_access_token_subject",
    "translation": "[{{ .SiteName }}] Personal access token added to your account"
  },
  {
    "id": "api.templates.username_change_body.info",
    "translation": "Your username for {{.TeamDisplayName}} has been changed to {{.NewUsername}}."
  },
  {
    "id": "api.templates.username_change_body.title",
    "translation": "You updated your username"
  },
  {
    "id": "api.templates.username_change_subject",
    "translation": "[{{ .SiteName }}] Your username has changed"
  },
  {
    "id": "api.templates.verify_body.button",
    "translation": "Verify Email"
  },
  {
    "id": "api.templates.verify_body.info",
    "translation": "Please verify your email address by clicking below."
  },
  {
    "id": "api.templates.verify_body.title",
    "translation": "You've joined {{ .ServerURL }}"
  },
  {
    "id": "api.templates.verify_subject",
    "translation": "[{{ .SiteName }}] Email Verification"
  },
  {
    "id": "api.templates.welcome_body.app_download_info",
    "translation": "For the best experience, download the apps for PC, Mac, iOS and Android from:"
  },
  {
    "id": "api.templates.welcome_body.button",
    "translation": "Verify Email"
  },
  {
    "id": "api.templates.welcome_body.info",
    "translation": "Please verify your email address by clicking below."
  },
  {
    "id": "api.templates.welcome_body.info2",
    "translation": "You can sign in from:"
  },
  {
    "id": "api.templates.welcome_body.info3",
    "translation": "Mattermost lets you share messages and files from your PC or phone, with instant search and archiving."
  },
  {
    "id": "api.templates.welcome_body.title",
    "translation": "You've joined {{ .ServerURL }}"
  },
  {
    "id": "api.templates.welcome_subject",
    "translation": "[{{ .SiteName }}] You joined {{ .ServerURL }}"
  },
  {
    "id": "api.user.activate_mfa.email_and_ldap_only.app_error",
    "translation": "MFA is not available for this account type."
  },
  {
    "id": "api.user.add_direct_channels_and_forget.failed.error",
    "translation": "Failed to add direct channel preferences for user user_id={{.UserId}}, team_id={{.TeamId}}, err={{.Error}}"
  },
  {
    "id": "api.user.authorize_oauth_user.bad_response.app_error",
    "translation": "Bad response from token request."
  },
  {
    "id": "api.user.authorize_oauth_user.bad_token.app_error",
    "translation": "Bad token type."
  },
  {
    "id": "api.user.authorize_oauth_user.invalid_state.app_error",
    "translation": "Invalid state"
  },
  {
    "id": "api.user.authorize_oauth_user.missing.app_error",
    "translation": "Missing access token."
  },
  {
    "id": "api.user.authorize_oauth_user.response.app_error",
    "translation": "Received invalid response from OAuth service provider."
  },
  {
    "id": "api.user.authorize_oauth_user.service.app_error",
    "translation": "Token request to {{.Service}} failed."
  },
  {
    "id": "api.user.authorize_oauth_user.token_failed.app_error",
    "translation": "Token request failed."
  },
  {
    "id": "api.user.authorize_oauth_user.unsupported.app_error",
    "translation": "Unsupported OAuth service provider."
  },
  {
    "id": "api.user.autocomplete_users.missing_team_id.app_error",
    "translation": "Team id parameter is required to autocomplete by channel."
  },
  {
    "id": "api.user.check_user_login_attempts.too_many.app_error",
    "translation": "Your account is locked because of too many failed password attempts. Please reset your password."
  },
  {
    "id": "api.user.check_user_mfa.bad_code.app_error",
    "translation": "Invalid MFA token."
  },
  {
    "id": "api.user.check_user_password.invalid.app_error",
    "translation": "Login failed because of invalid password."
  },
  {
    "id": "api.user.complete_switch_with_oauth.blank_email.app_error",
    "translation": "Blank email."
  },
  {
    "id": "api.user.complete_switch_with_oauth.parse.app_error",
    "translation": "Could not parse auth data out of {{.Service}} user object."
  },
  {
    "id": "api.user.complete_switch_with_oauth.unavailable.app_error",
    "translation": "{{.Service}} SSO through OAuth 2.0 not available on this server."
  },
  {
    "id": "api.user.create_email_token.error",
    "translation": "Failed to create token data for email verification"
  },
  {
    "id": "api.user.create_oauth_user.already_attached.app_error",
    "translation": "There is already an account associated with that email address using a sign in method other than {{.Service}}. Please sign in using {{.Auth}}."
  },
  {
    "id": "api.user.create_oauth_user.create.app_error",
    "translation": "Could not create user out of {{.Service}} user object."
  },
  {
    "id": "api.user.create_oauth_user.not_available.app_error",
    "translation": "{{.Service}} SSO through OAuth 2.0 not available on this server."
  },
  {
    "id": "api.user.create_password_token.error",
    "translation": "Unable to create password recovery token"
  },
  {
    "id": "api.user.create_profile_image.default_font.app_error",
    "translation": "Could not create default profile image font."
  },
  {
    "id": "api.user.create_profile_image.encode.app_error",
    "translation": "Could not encode default profile image."
  },
  {
    "id": "api.user.create_profile_image.initial.app_error",
    "translation": "Could not add user initial to default profile picture."
  },
  {
    "id": "api.user.create_user.accepted_domain.app_error",
    "translation": "The email you provided does not belong to an accepted domain. Please contact your administrator or sign up with a different email."
  },
  {
    "id": "api.user.create_user.disabled.app_error",
    "translation": "User creation is disabled."
  },
  {
    "id": "api.user.create_user.guest_accounts.disabled.app_error",
    "translation": "Guest accounts are disabled."
  },
  {
    "id": "api.user.create_user.guest_accounts.license.app_error",
    "translation": "Your license does not support guest accounts."
  },
  {
    "id": "api.user.create_user.invalid_invitation_type.app_error",
    "translation": "Unable to create the user, invalid invitation."
  },
  {
    "id": "api.user.create_user.no_open_server",
    "translation": "This server does not allow open signups.  Please speak with your Administrator to receive an invitation."
  },
  {
    "id": "api.user.create_user.signup_email_disabled.app_error",
    "translation": "User sign-up with email is disabled."
  },
  {
    "id": "api.user.create_user.signup_link_expired.app_error",
    "translation": "The signup link has expired."
  },
  {
    "id": "api.user.create_user.signup_link_invalid.app_error",
    "translation": "The signup link does not appear to be valid."
  },
  {
    "id": "api.user.demote_user_to_guest.already_guest.app_error",
    "translation": "Unable to convert the user to guest because is already a guest."
  },
  {
    "id": "api.user.email_to_ldap.not_available.app_error",
    "translation": "AD/LDAP not available on this server."
  },
  {
    "id": "api.user.email_to_oauth.not_available.app_error",
    "translation": "Authentication Transfer not configured or available on this server."
  },
  {
    "id": "api.user.get_authorization_code.unsupported.app_error",
    "translation": "Unsupported OAuth service provider."
  },
  {
    "id": "api.user.get_user_by_email.permissions.app_error",
    "translation": "Unable to get user by email."
  },
  {
    "id": "api.user.ldap_to_email.not_available.app_error",
    "translation": "AD/LDAP not available on this server."
  },
  {
    "id": "api.user.ldap_to_email.not_ldap_account.app_error",
    "translation": "This user account does not use AD/LDAP."
  },
  {
    "id": "api.user.login.blank_pwd.app_error",
    "translation": "Password field must not be blank"
  },
  {
    "id": "api.user.login.bot_login_forbidden.app_error",
    "translation": "Bot login is forbidden."
  },
  {
    "id": "api.user.login.client_side_cert.certificate.app_error",
    "translation": "Attempted to sign in using the experimental feature ClientSideCert without providing a valid certificate."
  },
  {
    "id": "api.user.login.client_side_cert.license.app_error",
    "translation": "Attempt to use the experimental feature ClientSideCertEnable without a valid enterprise license."
  },
  {
    "id": "api.user.login.guest_accounts.disabled.error",
    "translation": "Guest accounts are disabled"
  },
  {
    "id": "api.user.login.guest_accounts.license.error",
    "translation": "Your license does not support guest accounts"
  },
  {
    "id": "api.user.login.inactive.app_error",
    "translation": "Login failed because your account has been deactivated.  Please contact an administrator."
  },
  {
    "id": "api.user.login.invalid_credentials_email",
    "translation": "Enter a valid email and/or password"
  },
  {
    "id": "api.user.login.invalid_credentials_email_username",
    "translation": "Enter a valid email or username and/or password."
  },
  {
    "id": "api.user.login.invalid_credentials_sso",
    "translation": "Enter a valid email or username and/or password, or sign in using another method."
  },
  {
    "id": "api.user.login.invalid_credentials_username",
    "translation": "Enter a valid username and/or password."
  },
  {
    "id": "api.user.login.not_verified.app_error",
    "translation": "Login failed because email address has not been verified."
  },
  {
    "id": "api.user.login.use_auth_service.app_error",
    "translation": "Please sign in using {{.AuthService}}."
  },
  {
    "id": "api.user.login_by_oauth.bot_login_forbidden.app_error",
    "translation": "Bot login is forbidden."
  },
  {
    "id": "api.user.login_by_oauth.not_available.app_error",
    "translation": "{{.Service}} SSO through OAuth 2.0 not available on this server."
  },
  {
    "id": "api.user.login_by_oauth.parse.app_error",
    "translation": "Could not parse auth data out of {{.Service}} user object."
  },
  {
    "id": "api.user.login_ldap.not_available.app_error",
    "translation": "AD/LDAP not available on this server."
  },
  {
    "id": "api.user.oauth_to_email.context.app_error",
    "translation": "Update password failed because context user_id did not match provided user's id."
  },
  {
    "id": "api.user.oauth_to_email.not_available.app_error",
    "translation": "Authentication Transfer not configured or available on this server."
  },
  {
    "id": "api.user.promote_guest_to_user.no_guest.app_error",
    "translation": "Unable to convert the guest to regular user because is not a guest."
  },
  {
    "id": "api.user.reset_password.broken_token.app_error",
    "translation": "The reset password token does not appear to be valid."
  },
  {
    "id": "api.user.reset_password.invalid_link.app_error",
    "translation": "The reset password link does not appear to be valid."
  },
  {
    "id": "api.user.reset_password.link_expired.app_error",
    "translation": "The password reset link has expired."
  },
  {
    "id": "api.user.reset_password.method",
    "translation": "using a reset password link"
  },
  {
    "id": "api.user.reset_password.sso.app_error",
    "translation": "Unable to reset password for SSO accounts."
  },
  {
    "id": "api.user.reset_password.token_parse.error",
    "translation": "Unable to parse the reset password token"
  },
  {
    "id": "api.user.saml.not_available.app_error",
    "translation": "SAML 2.0 is not configured or supported on this server."
  },
  {
    "id": "api.user.send_deactivate_email_and_forget.failed.error",
    "translation": "Failed to send the deactivate account email successfully"
  },
  {
    "id": "api.user.send_email_change_email_and_forget.error",
    "translation": "Failed to send email change notification email successfully"
  },
  {
    "id": "api.user.send_email_change_username_and_forget.error",
    "translation": "Failed to send username change notification email successfully"
  },
  {
    "id": "api.user.send_email_change_verify_email_and_forget.error",
    "translation": "Failed to send email change verification email successfully"
  },
  {
    "id": "api.user.send_mfa_change_email.error",
    "translation": "Unable to send email notification for MFA change."
  },
  {
    "id": "api.user.send_password_change_email_and_forget.error",
    "translation": "Failed to send update password email successfully"
  },
  {
    "id": "api.user.send_password_reset.send.app_error",
    "translation": "Failed to send password reset email successfully."
  },
  {
    "id": "api.user.send_password_reset.sso.app_error",
    "translation": "Unable to reset password for SSO accounts."
  },
  {
    "id": "api.user.send_sign_in_change_email_and_forget.error",
    "translation": "Failed to send update password email successfully"
  },
  {
    "id": "api.user.send_user_access_token.error",
    "translation": "Failed to send \"Personal access token added\" email successfully"
  },
  {
    "id": "api.user.send_verify_email_and_forget.failed.error",
    "translation": "Failed to send verification email successfully"
  },
  {
    "id": "api.user.send_welcome_email_and_forget.failed.error",
    "translation": "Failed to send welcome email successfully"
  },
  {
    "id": "api.user.update_active.cannot_enable_guest_when_guest_feature_is_disabled.app_error",
    "translation": "You cannot activate a guest account because Guest Access feature is not enabled."
  },
  {
    "id": "api.user.update_active.not_enable.app_error",
    "translation": "You cannot deactivate yourself because this feature is not enabled. Please contact your System Administrator."
  },
  {
    "id": "api.user.update_active.permissions.app_error",
    "translation": "You do not have the appropriate permissions."
  },
  {
    "id": "api.user.update_oauth_user_attrs.get_user.app_error",
    "translation": "Could not get user from {{.Service}} user object."
  },
  {
    "id": "api.user.update_password.context.app_error",
    "translation": "Update password failed because context user_id did not match props user_id."
  },
  {
    "id": "api.user.update_password.failed.app_error",
    "translation": "Update password failed."
  },
  {
    "id": "api.user.update_password.incorrect.app_error",
    "translation": "The \"Current Password\" you entered is incorrect. Please check that Caps Lock is off and try again."
  },
  {
    "id": "api.user.update_password.menu",
    "translation": "using the settings menu"
  },
  {
    "id": "api.user.update_password.oauth.app_error",
    "translation": "Update password failed because the user is logged in through an OAuth service."
  },
  {
    "id": "api.user.update_password.valid_account.app_error",
    "translation": "Update password failed because we couldn't find a valid account."
  },
  {
    "id": "api.user.update_user.accepted_domain.app_error",
    "translation": "The email you provided does not belong to an accepted domain. Please contact your administrator or sign up with a different email."
  },
  {
    "id": "api.user.update_user.accepted_guest_domain.app_error",
    "translation": "The email you provided does not belong to an accepted domain for guest accounts. Please contact your administrator or sign up with a different email."
  },
  {
    "id": "api.user.upload_profile_user.array.app_error",
    "translation": "Empty array under 'image' in request."
  },
  {
    "id": "api.user.upload_profile_user.decode.app_error",
    "translation": "Could not decode profile image."
  },
  {
    "id": "api.user.upload_profile_user.decode_config.app_error",
    "translation": "Could not save profile image. File does not appear to be a valid image."
  },
  {
    "id": "api.user.upload_profile_user.encode.app_error",
    "translation": "Could not encode profile image."
  },
  {
    "id": "api.user.upload_profile_user.no_file.app_error",
    "translation": "No file under 'image' in request."
  },
  {
    "id": "api.user.upload_profile_user.open.app_error",
    "translation": "Could not open image file."
  },
  {
    "id": "api.user.upload_profile_user.parse.app_error",
    "translation": "Could not parse multipart form."
  },
  {
    "id": "api.user.upload_profile_user.storage.app_error",
    "translation": "Unable to upload file. Image storage is not configured."
  },
  {
    "id": "api.user.upload_profile_user.too_large.app_error",
    "translation": "Unable to upload profile image. File is too large."
  },
  {
    "id": "api.user.upload_profile_user.upload_profile.app_error",
    "translation": "Couldn't upload profile image."
  },
  {
    "id": "api.user.verify_email.bad_link.app_error",
    "translation": "Bad verify email link."
  },
  {
    "id": "api.user.verify_email.broken_token.app_error",
    "translation": "Bad verify email token type."
  },
  {
    "id": "api.user.verify_email.link_expired.app_error",
    "translation": "The email verification link has expired."
  },
  {
    "id": "api.user.verify_email.token_parse.error",
    "translation": "Failed to parse token data from email verification"
  },
  {
    "id": "api.web_socket.connect.upgrade.app_error",
    "translation": "Failed to upgrade websocket connection."
  },
  {
    "id": "api.web_socket_router.bad_action.app_error",
    "translation": "Unknown WebSocket action."
  },
  {
    "id": "api.web_socket_router.bad_seq.app_error",
    "translation": "Invalid sequence for WebSocket message."
  },
  {
    "id": "api.web_socket_router.no_action.app_error",
    "translation": "No websocket action."
  },
  {
    "id": "api.web_socket_router.not_authenticated.app_error",
    "translation": "WebSocket connection is not authenticated. Please log in and try again."
  },
  {
    "id": "api.webhook.create_outgoing.intersect.app_error",
    "translation": "Outgoing webhooks from the same channel cannot have the same trigger words/callback URLs."
  },
  {
    "id": "api.webhook.create_outgoing.not_open.app_error",
    "translation": "Outgoing webhooks can only be created for public channels."
  },
  {
    "id": "api.webhook.create_outgoing.permissions.app_error",
    "translation": "Invalid permissions to create outgoing webhook."
  },
  {
    "id": "api.webhook.create_outgoing.triggers.app_error",
    "translation": "Either trigger_words or channel_id must be set."
  },
  {
    "id": "api.webhook.incoming.error",
    "translation": "Could not decode the multipart payload of incoming webhook."
  },
  {
    "id": "api.webhook.team_mismatch.app_error",
    "translation": "Unable to update webhook across teams."
  },
  {
    "id": "api.webhook.update_outgoing.intersect.app_error",
    "translation": "Outgoing webhooks from the same channel cannot have the same trigger words/callback URLs."
  },
  {
    "id": "api.websocket_handler.invalid_param.app_error",
    "translation": "Invalid {{.Name}} parameter."
  },
  {
    "id": "api.websocket_handler.server_busy.app_error",
    "translation": "Server is busy, non-critical services are temporarily unavailable."
  },
  {
    "id": "app.admin.saml.failure_decode_metadata_xml_from_idp.app_error",
    "translation": "Could not decode the XML metadata information received from the Identity Provider."
  },
  {
    "id": "app.admin.saml.failure_read_response_body_from_idp.app_error",
    "translation": "Failure encountered when reading the response payload received from the Identity Provider."
  },
  {
    "id": "app.admin.saml.invalid_response_from_idp.app_error",
    "translation": "Could not read the response received from the Identity Provider."
  },
  {
    "id": "app.admin.test_email.failure",
    "translation": "Connection unsuccessful: {{.Error}}"
  },
  {
    "id": "app.admin.test_site_url.failure",
    "translation": "This is not a valid live URL"
  },
  {
    "id": "app.analytics.getanalytics.internal_error",
    "translation": "Unable to get the analytics."
  },
  {
    "id": "app.audit.get.finding.app_error",
    "translation": "We encountered an error finding the audits."
  },
  {
    "id": "app.audit.get.limit.app_error",
    "translation": "Limit exceeded for paging."
  },
  {
    "id": "app.audit.permanent_delete_by_user.app_error",
    "translation": "We encountered an error deleting the audits."
  },
  {
    "id": "app.audit.save.saving.app_error",
    "translation": "We encountered an error saving the audit."
  },
  {
    "id": "app.bot.createbot.internal_error",
    "translation": "Unable to save the bot."
  },
  {
    "id": "app.bot.get_disable_bot_sysadmin_message",
    "translation": "{{if .disableBotsSetting}}{{if .printAllBots}}{{.UserName}} was deactivated. They managed the following bot accounts which have now been disabled.\n\n{{.BotNames}}{{else}}{{.UserName}} was deactivated. They managed {{.NumBots}} bot accounts which have now been disabled, including the following:\n\n{{.BotNames}}{{end}}You can take ownership of each bot by enabling it at **Integrations > Bot Accounts** and creating new tokens for the bot.\n\nFor more information, see our [documentation](https://docs.mattermost.com/developer/bot-accounts.html#what-happens-when-a-user-who-owns-bot-accounts-is-disabled).{{else}}{{if .printAllBots}}{{.UserName}} was deactivated. They managed the following bot accounts which are still enabled.\n\n{{.BotNames}}\n{{else}}{{.UserName}} was deactivated. They managed {{.NumBots}} bot accounts which are still enabled, including the following:\n\n{{.BotNames}}{{end}}We strongly recommend you to take ownership of each bot by re-enabling it at **Integrations > Bot Accounts** and creating new tokens for the bot.\n\nFor more information, see our [documentation](https://docs.mattermost.com/developer/bot-accounts.html#what-happens-when-a-user-who-owns-bot-accounts-is-disabled).\n\nIf you want bot accounts to disable automatically after owner deactivation, set “Disable bot accounts when owner is deactivated” in **System Console > Integrations > Bot Accounts** to true.{{end}}"
  },
  {
    "id": "app.bot.getbot.internal_error",
    "translation": "Unable to get the bot."
  },
  {
    "id": "app.bot.getbots.internal_error",
    "translation": "Unable to get the bots."
  },
  {
    "id": "app.bot.patchbot.internal_error",
    "translation": "Unable to update the bot."
  },
  {
    "id": "app.bot.permanent_delete.internal_error",
    "translation": "Unable to delete the bot permanently."
  },
  {
    "id": "app.bot.permenent_delete.bad_id",
    "translation": "Unable to delete the bot."
  },
  {
    "id": "app.channel.create_channel.internal_error",
    "translation": "Unable to save channel."
  },
  {
    "id": "app.channel.create_channel.no_team_id.app_error",
    "translation": "Must specify the team ID to create a channel."
  },
  {
    "id": "app.channel.create_direct_channel.internal_error",
    "translation": "Unable to save direct channel."
  },
  {
    "id": "app.channel.create_initial_sidebar_categories.internal_error",
    "translation": "Unable to create initial sidebar categories for user."
  },
  {
    "id": "app.channel.delete.app_error",
    "translation": "Unable to delete the channel."
  },
  {
    "id": "app.channel.get.existing.app_error",
    "translation": "Unable to find the existing channel."
  },
  {
    "id": "app.channel.get.find.app_error",
    "translation": "We encountered an error finding the channel."
  },
  {
    "id": "app.channel.get_all_channels.app_error",
    "translation": "Unable to get all the channels."
  },
  {
    "id": "app.channel.get_all_channels_count.app_error",
    "translation": "Unable to count all the channels."
  },
  {
    "id": "app.channel.get_by_name.existing.app_error",
    "translation": "Unable to find the existing channel."
  },
  {
    "id": "app.channel.get_by_name.missing.app_error",
    "translation": "Channel does not exist."
  },
  {
    "id": "app.channel.get_channels.get.app_error",
    "translation": "Unable to get the channels."
  },
  {
    "id": "app.channel.get_channels.not_found.app_error",
    "translation": "No channels were found."
  },
  {
    "id": "app.channel.get_deleted.existing.app_error",
    "translation": "Unable to find the existing deleted channel."
  },
  {
    "id": "app.channel.get_deleted.missing.app_error",
    "translation": "No deleted channels exist."
  },
  {
    "id": "app.channel.get_more_channels.get.app_error",
    "translation": "Unable to get the channels."
  },
  {
    "id": "app.channel.move_channel.members_do_not_match.error",
    "translation": "Unable to move a channel unless all its members are already members of the destination team."
  },
  {
    "id": "app.channel.permanent_delete.app_error",
    "translation": "Unable to delete the channel."
  },
  {
    "id": "app.channel.post_update_channel_purpose_message.post.error",
    "translation": "Failed to post channel purpose message"
  },
  {
    "id": "app.channel.post_update_channel_purpose_message.removed",
    "translation": "%s removed the channel purpose (was: %s)"
  },
  {
    "id": "app.channel.post_update_channel_purpose_message.retrieve_user.error",
    "translation": "Failed to retrieve user while updating channel purpose message %v"
  },
  {
    "id": "app.channel.post_update_channel_purpose_message.updated_from",
    "translation": "%s updated the channel purpose from: %s to: %s"
  },
  {
    "id": "app.channel.post_update_channel_purpose_message.updated_to",
    "translation": "%s updated the channel purpose to: %s"
  },
  {
    "id": "app.channel.restore.app_error",
    "translation": "Unable to restore the channel."
  },
  {
    "id": "app.channel.update.bad_id",
    "translation": "Unable to update the channel."
  },
  {
    "id": "app.channel.update_channel.internal_error",
    "translation": "Unable to update channel."
  },
  {
    "id": "app.channel_member_history.log_join_event.internal_error",
    "translation": "Failed to record channel member history."
  },
  {
    "id": "app.channel_member_history.log_leave_event.internal_error",
    "translation": "Failed to record channel member history. Failed to update existing join record"
  },
  {
    "id": "app.cluster.404.app_error",
    "translation": "Cluster API endpoint not found."
  },
  {
    "id": "app.command.createcommand.internal_error",
    "translation": "Unable to save the command."
  },
  {
    "id": "app.command.deletecommand.internal_error",
    "translation": "Unable to delete the command."
  },
  {
    "id": "app.command.getcommand.internal_error",
    "translation": "Unable to get the command."
  },
  {
    "id": "app.command.listallcommands.internal_error",
    "translation": "Unable to list the commands."
  },
  {
    "id": "app.command.listautocompletecommands.internal_error",
    "translation": "Unable to list the autocomplete commands."
  },
  {
    "id": "app.command.listteamcommands.internal_error",
    "translation": "Unable to list the team commands."
  },
  {
    "id": "app.command.movecommand.internal_error",
    "translation": "Unable to move the command."
  },
  {
    "id": "app.command.regencommandtoken.internal_error",
    "translation": "Unable to regenerate the command token."
  },
  {
    "id": "app.command.tryexecutecustomcommand.internal_error",
    "translation": "Unable to execute the custom command."
  },
  {
    "id": "app.command.updatecommand.internal_error",
    "translation": "Unable to update the command."
  },
  {
    "id": "app.emoji.create.internal_error",
    "translation": "Unable to save emoji."
  },
  {
    "id": "app.emoji.delete.app_error",
    "translation": "Unable to delete the emoji."
  },
  {
    "id": "app.emoji.delete.no_results",
    "translation": "We couldn’t find the emoji to delete."
  },
  {
    "id": "app.emoji.get.app_error",
    "translation": "Unable to get the emoji."
  },
  {
    "id": "app.emoji.get.no_result",
    "translation": "We couldn’t find the emoji."
  },
  {
    "id": "app.emoji.get_by_name.app_error",
    "translation": "Unable to get the emoji."
  },
  {
    "id": "app.emoji.get_by_name.no_result",
    "translation": "We couldn’t find the emoji."
  },
  {
    "id": "app.emoji.get_list.internal_error",
    "translation": "Unable to get the emoji."
  },
  {
    "id": "app.export.export_custom_emoji.copy_emoji_images.error",
    "translation": "Unable to copy custom emoji images"
  },
  {
    "id": "app.export.export_write_line.io_writer.error",
    "translation": "An error occurred writing the export data."
  },
  {
    "id": "app.export.export_write_line.json_marshall.error",
    "translation": "An error occurred marshalling the JSON data for export."
  },
  {
    "id": "app.import.attachment.bad_file.error",
    "translation": "Error reading the file at: \"{{.FilePath}}\""
  },
  {
    "id": "app.import.attachment.file_upload.error",
    "translation": "Error uploading the file: \"{{.FilePath}}\""
  },
  {
    "id": "app.import.bulk_import.file_scan.error",
    "translation": "Error reading import data file."
  },
  {
    "id": "app.import.bulk_import.json_decode.error",
    "translation": "JSON decode of line failed."
  },
  {
    "id": "app.import.bulk_import.unsupported_version.error",
    "translation": "Incorrect or missing version in the data import file. Make sure version is the first object in your import file and try again."
  },
  {
    "id": "app.import.emoji.bad_file.error",
    "translation": "Error reading import emoji image file. Emoji with name: \"{{.EmojiName}}\""
  },
  {
    "id": "app.import.get_teams_by_names.some_teams_not_found.error",
    "translation": "Some teams not found"
  },
  {
    "id": "app.import.get_users_by_username.some_users_not_found.error",
    "translation": "Some users not found"
  },
  {
    "id": "app.import.import_channel.scheme_deleted.error",
    "translation": "Unable to set a channel to use a deleted scheme."
  },
  {
    "id": "app.import.import_channel.scheme_wrong_scope.error",
    "translation": "Channel must be assigned to a Channel-scoped scheme."
  },
  {
    "id": "app.import.import_channel.team_not_found.error",
    "translation": "Error importing channel. Team with name \"{{.TeamName}}\" could not be found."
  },
  {
    "id": "app.import.import_direct_channel.create_direct_channel.error",
    "translation": "Failed to create direct channel"
  },
  {
    "id": "app.import.import_direct_channel.create_group_channel.error",
    "translation": "Failed to create group channel"
  },
  {
    "id": "app.import.import_direct_channel.update_header_failed.error",
    "translation": "Failed to update direct channel header"
  },
  {
    "id": "app.import.import_direct_post.create_direct_channel.error",
    "translation": "Failed to get direct channel"
  },
  {
    "id": "app.import.import_direct_post.create_group_channel.error",
    "translation": "Failed to get group channel"
  },
  {
    "id": "app.import.import_line.null_channel.error",
    "translation": "Import data line has type \"channel\" but the channel object is null."
  },
  {
    "id": "app.import.import_line.null_direct_channel.error",
    "translation": "Import data line has type \"direct_channel\" but the direct_channel object is null."
  },
  {
    "id": "app.import.import_line.null_direct_post.error",
    "translation": "Import data line has type \"direct_post\" but the direct_post object is null."
  },
  {
    "id": "app.import.import_line.null_emoji.error",
    "translation": "Import data line has type \"emoji\" but the emoji object is null."
  },
  {
    "id": "app.import.import_line.null_post.error",
    "translation": "Import data line has type \"post\" but the post object is null."
  },
  {
    "id": "app.import.import_line.null_scheme.error",
    "translation": "Import data line has type \"scheme\" but the scheme object is null."
  },
  {
    "id": "app.import.import_line.null_team.error",
    "translation": "Import data line has type \"team\" but the team object is null."
  },
  {
    "id": "app.import.import_line.null_user.error",
    "translation": "Import data line has type \"user\" but the user object is null."
  },
  {
    "id": "app.import.import_line.unknown_line_type.error",
    "translation": "Import data line has unknown type \"{{.Type}}\"."
  },
  {
    "id": "app.import.import_post.channel_not_found.error",
    "translation": "Error importing post. Channel with name \"{{.ChannelName}}\" could not be found."
  },
  {
    "id": "app.import.import_post.save_preferences.error",
    "translation": "Error importing post. Failed to save preferences."
  },
  {
    "id": "app.import.import_post.user_not_found.error",
    "translation": "Error importing post. User with username \"{{.Username}}\" could not be found."
  },
  {
    "id": "app.import.import_scheme.scope_change.error",
    "translation": "The bulk importer cannot change the scope of an already-existing scheme."
  },
  {
    "id": "app.import.import_team.scheme_deleted.error",
    "translation": "Unable to set a team to use a deleted scheme."
  },
  {
    "id": "app.import.import_team.scheme_wrong_scope.error",
    "translation": "Team must be assigned to a Team-scoped scheme."
  },
  {
    "id": "app.import.import_user.save_preferences.error",
    "translation": "Error importing user preferences. Failed to save preferences."
  },
  {
    "id": "app.import.import_user_channels.channel_not_found.error",
    "translation": "Error importing user channels. Channel not found."
  },
  {
    "id": "app.import.import_user_channels.save_preferences.error",
    "translation": "Error importing user channel memberships. Failed to save preferences."
  },
  {
    "id": "app.import.import_user_teams.save_preferences.error",
    "translation": "Unable to save the team theme preferences"
  },
  {
    "id": "app.import.process_import_data_file_version_line.invalid_version.error",
    "translation": "Unable to read the version of the data import file."
  },
  {
    "id": "app.import.validate_channel_import_data.display_name_length.error",
    "translation": "Channel display_name is not within permitted length constraints."
  },
  {
    "id": "app.import.validate_channel_import_data.display_name_missing.error",
    "translation": "Missing required channel property: display_name"
  },
  {
    "id": "app.import.validate_channel_import_data.header_length.error",
    "translation": "Channel header is too long."
  },
  {
    "id": "app.import.validate_channel_import_data.name_characters.error",
    "translation": "Channel name contains invalid characters."
  },
  {
    "id": "app.import.validate_channel_import_data.name_length.error",
    "translation": "Channel name is too long."
  },
  {
    "id": "app.import.validate_channel_import_data.name_missing.error",
    "translation": "Missing required channel property: name"
  },
  {
    "id": "app.import.validate_channel_import_data.purpose_length.error",
    "translation": "Channel purpose is too long."
  },
  {
    "id": "app.import.validate_channel_import_data.scheme_invalid.error",
    "translation": "Invalid scheme name for channel."
  },
  {
    "id": "app.import.validate_channel_import_data.team_missing.error",
    "translation": "Missing required channel property: team"
  },
  {
    "id": "app.import.validate_channel_import_data.type_invalid.error",
    "translation": "Channel type is invalid."
  },
  {
    "id": "app.import.validate_channel_import_data.type_missing.error",
    "translation": "Missing required channel property: type."
  },
  {
    "id": "app.import.validate_direct_channel_import_data.header_length.error",
    "translation": "Direct channel header is too long"
  },
  {
    "id": "app.import.validate_direct_channel_import_data.members_required.error",
    "translation": "Missing required direct channel property: members"
  },
  {
    "id": "app.import.validate_direct_channel_import_data.members_too_few.error",
    "translation": "Direct channel members list contains too few items"
  },
  {
    "id": "app.import.validate_direct_channel_import_data.members_too_many.error",
    "translation": "Direct channel members list contains too many items"
  },
  {
    "id": "app.import.validate_direct_channel_import_data.unknown_favoriter.error",
    "translation": "Direct channel can only be favorited by members. \"{{.Username}}\" is not a member."
  },
  {
    "id": "app.import.validate_direct_post_import_data.channel_members_required.error",
    "translation": "Missing required direct post property: channel_members"
  },
  {
    "id": "app.import.validate_direct_post_import_data.channel_members_too_few.error",
    "translation": "Direct post channel members list contains too few items"
  },
  {
    "id": "app.import.validate_direct_post_import_data.channel_members_too_many.error",
    "translation": "Direct post channel members list contains too many items"
  },
  {
    "id": "app.import.validate_direct_post_import_data.create_at_missing.error",
    "translation": "Missing required direct post property: create_at"
  },
  {
    "id": "app.import.validate_direct_post_import_data.create_at_zero.error",
    "translation": "CreateAt must be greater than 0"
  },
  {
    "id": "app.import.validate_direct_post_import_data.message_length.error",
    "translation": "Message is too long"
  },
  {
    "id": "app.import.validate_direct_post_import_data.message_missing.error",
    "translation": "Missing required direct post property: message"
  },
  {
    "id": "app.import.validate_direct_post_import_data.unknown_flagger.error",
    "translation": "Direct post can only be flagged by members of the channel it is in. \"{{.Username}}\" is not a member."
  },
  {
    "id": "app.import.validate_direct_post_import_data.user_missing.error",
    "translation": "Missing required direct post property: user"
  },
  {
    "id": "app.import.validate_emoji_import_data.empty.error",
    "translation": "Import emoji data empty."
  },
  {
    "id": "app.import.validate_emoji_import_data.image_missing.error",
    "translation": "Import emoji image field missing or blank."
  },
  {
    "id": "app.import.validate_emoji_import_data.name_missing.error",
    "translation": "Import emoji name field missing or blank."
  },
  {
    "id": "app.import.validate_post_import_data.channel_missing.error",
    "translation": "Missing required Post property: Channel."
  },
  {
    "id": "app.import.validate_post_import_data.create_at_missing.error",
    "translation": "Missing required Post property: create_at."
  },
  {
    "id": "app.import.validate_post_import_data.create_at_zero.error",
    "translation": "Post CreateAt property must not be zero."
  },
  {
    "id": "app.import.validate_post_import_data.message_length.error",
    "translation": "Post Message property is longer than the maximum permitted length."
  },
  {
    "id": "app.import.validate_post_import_data.message_missing.error",
    "translation": "Missing required Post property: Message."
  },
  {
    "id": "app.import.validate_post_import_data.props_too_large.error",
    "translation": "Post Props are longer than the maximum permitted length."
  },
  {
    "id": "app.import.validate_post_import_data.team_missing.error",
    "translation": "Missing required Post property: Team."
  },
  {
    "id": "app.import.validate_post_import_data.user_missing.error",
    "translation": "Missing required Post property: User."
  },
  {
    "id": "app.import.validate_reaction_import_data.create_at_before_parent.error",
    "translation": "Reaction CreateAt property must be greater than the parent post CreateAt."
  },
  {
    "id": "app.import.validate_reaction_import_data.create_at_missing.error",
    "translation": "Missing required Reaction property: create_at."
  },
  {
    "id": "app.import.validate_reaction_import_data.create_at_zero.error",
    "translation": "Reaction CreateAt property must not be zero."
  },
  {
    "id": "app.import.validate_reaction_import_data.emoji_name_length.error",
    "translation": "Reaction EmojiName property is longer than the maximum permitted length."
  },
  {
    "id": "app.import.validate_reaction_import_data.emoji_name_missing.error",
    "translation": "Missing required Reaction property: EmojiName."
  },
  {
    "id": "app.import.validate_reaction_import_data.user_missing.error",
    "translation": "Missing required Reaction property: User."
  },
  {
    "id": "app.import.validate_reply_import_data.create_at_before_parent.error",
    "translation": "Reply CreateAt property must be greater than the parent post CreateAt."
  },
  {
    "id": "app.import.validate_reply_import_data.create_at_missing.error",
    "translation": "Missing required Reply property: create_at."
  },
  {
    "id": "app.import.validate_reply_import_data.create_at_zero.error",
    "translation": "Reply CreateAt property must not be zero."
  },
  {
    "id": "app.import.validate_reply_import_data.message_length.error",
    "translation": "Reply Message property is longer than the maximum permitted length."
  },
  {
    "id": "app.import.validate_reply_import_data.message_missing.error",
    "translation": "Missing required Reply property: Message."
  },
  {
    "id": "app.import.validate_reply_import_data.user_missing.error",
    "translation": "Missing required Reply property: User."
  },
  {
    "id": "app.import.validate_role_import_data.description_invalid.error",
    "translation": "Invalid role description."
  },
  {
    "id": "app.import.validate_role_import_data.display_name_invalid.error",
    "translation": "Invalid role display name."
  },
  {
    "id": "app.import.validate_role_import_data.invalid_permission.error",
    "translation": "Invalid permission on role."
  },
  {
    "id": "app.import.validate_role_import_data.name_invalid.error",
    "translation": "Invalid role name."
  },
  {
    "id": "app.import.validate_scheme_import_data.description_invalid.error",
    "translation": "Invalid scheme description."
  },
  {
    "id": "app.import.validate_scheme_import_data.display_name_invalid.error",
    "translation": "Invalid scheme display name."
  },
  {
    "id": "app.import.validate_scheme_import_data.name_invalid.error",
    "translation": "Invalid scheme name."
  },
  {
    "id": "app.import.validate_scheme_import_data.null_scope.error",
    "translation": "Scheme scope is required."
  },
  {
    "id": "app.import.validate_scheme_import_data.unknown_scheme.error",
    "translation": "Unknown scheme scope."
  },
  {
    "id": "app.import.validate_scheme_import_data.wrong_roles_for_scope.error",
    "translation": "The wrong roles were provided for a scheme with this scope."
  },
  {
    "id": "app.import.validate_team_import_data.description_length.error",
    "translation": "Team description is too long."
  },
  {
    "id": "app.import.validate_team_import_data.display_name_length.error",
    "translation": "Team display_name is not within permitted length constraints."
  },
  {
    "id": "app.import.validate_team_import_data.display_name_missing.error",
    "translation": "Missing required team property: display_name."
  },
  {
    "id": "app.import.validate_team_import_data.name_characters.error",
    "translation": "Team name contains invalid characters."
  },
  {
    "id": "app.import.validate_team_import_data.name_length.error",
    "translation": "Team name is too long."
  },
  {
    "id": "app.import.validate_team_import_data.name_missing.error",
    "translation": "Missing required team property: name."
  },
  {
    "id": "app.import.validate_team_import_data.name_reserved.error",
    "translation": "Team name contains reserved words."
  },
  {
    "id": "app.import.validate_team_import_data.scheme_invalid.error",
    "translation": "Invalid scheme name for team."
  },
  {
    "id": "app.import.validate_team_import_data.type_invalid.error",
    "translation": "Team type is not valid."
  },
  {
    "id": "app.import.validate_team_import_data.type_missing.error",
    "translation": "Missing required team property: type."
  },
  {
    "id": "app.import.validate_user_channels_import_data.channel_name_missing.error",
    "translation": "Channel name missing from User's Channel Membership."
  },
  {
    "id": "app.import.validate_user_channels_import_data.invalid_notify_props_desktop.error",
    "translation": "Invalid Desktop NotifyProps for User's Channel Membership."
  },
  {
    "id": "app.import.validate_user_channels_import_data.invalid_notify_props_mark_unread.error",
    "translation": "Invalid MarkUnread NotifyProps for User's Channel Membership."
  },
  {
    "id": "app.import.validate_user_channels_import_data.invalid_notify_props_mobile.error",
    "translation": "Invalid Mobile NotifyProps for User's Channel Membership."
  },
  {
    "id": "app.import.validate_user_channels_import_data.invalid_roles.error",
    "translation": "Invalid roles for User's Channel Membership."
  },
  {
    "id": "app.import.validate_user_import_data.advanced_props_email_interval.error",
    "translation": "Invalid email batching interval setting for User"
  },
  {
    "id": "app.import.validate_user_import_data.advanced_props_feature_markdown_preview.error",
    "translation": "Invalid markdown preview setting for User"
  },
  {
    "id": "app.import.validate_user_import_data.advanced_props_formatting.error",
    "translation": "Invalid post formatting setting for User"
  },
  {
    "id": "app.import.validate_user_import_data.advanced_props_show_unread_section.error",
    "translation": "Invalid show unread section setting for User"
  },
  {
    "id": "app.import.validate_user_import_data.auth_data_and_password.error",
    "translation": "User AuthData and Password are mutually exclusive."
  },
  {
    "id": "app.import.validate_user_import_data.auth_data_and_service_dependency.error",
    "translation": "User AuthService and AuthData are mutually inclusive."
  },
  {
    "id": "app.import.validate_user_import_data.auth_data_length.error",
    "translation": "User AuthData is too long."
  },
  {
    "id": "app.import.validate_user_import_data.email_length.error",
    "translation": "User email has an invalid length."
  },
  {
    "id": "app.import.validate_user_import_data.email_missing.error",
    "translation": "Missing required user property: email."
  },
  {
    "id": "app.import.validate_user_import_data.first_name_length.error",
    "translation": "User First Name is too long."
  },
  {
    "id": "app.import.validate_user_import_data.last_name_length.error",
    "translation": "User Last Name is too long."
  },
  {
    "id": "app.import.validate_user_import_data.nickname_length.error",
    "translation": "User nickname is too long."
  },
  {
    "id": "app.import.validate_user_import_data.notify_props_channel_trigger_invalid.error",
    "translation": "Invalid Channel Trigger Notify Prop for user."
  },
  {
    "id": "app.import.validate_user_import_data.notify_props_comments_trigger_invalid.error",
    "translation": "Invalid Comments Prop value for user."
  },
  {
    "id": "app.import.validate_user_import_data.notify_props_desktop_invalid.error",
    "translation": "Invalid Desktop Notify Prop value for user."
  },
  {
    "id": "app.import.validate_user_import_data.notify_props_desktop_sound_invalid.error",
    "translation": "Invalid Desktop Sound Notify Prop value for user."
  },
  {
    "id": "app.import.validate_user_import_data.notify_props_email_invalid.error",
    "translation": "Invalid Email Notify Prop value for user."
  },
  {
    "id": "app.import.validate_user_import_data.notify_props_mobile_invalid.error",
    "translation": "Invalid Mobile Notify Prop value for user."
  },
  {
    "id": "app.import.validate_user_import_data.notify_props_mobile_push_status_invalid.error",
    "translation": "Invalid Mobile Push Status Notify Prop for user."
  },
  {
    "id": "app.import.validate_user_import_data.password_length.error",
    "translation": "User Password has invalid length."
  },
  {
    "id": "app.import.validate_user_import_data.position_length.error",
    "translation": "User Position is too long."
  },
  {
    "id": "app.import.validate_user_import_data.profile_image.error",
    "translation": "Invalid profile image."
  },
  {
    "id": "app.import.validate_user_import_data.roles_invalid.error",
    "translation": "User roles are not valid."
  },
  {
    "id": "app.import.validate_user_import_data.username_invalid.error",
    "translation": "Username is not valid."
  },
  {
    "id": "app.import.validate_user_import_data.username_missing.error",
    "translation": "Missing require user property: username."
  },
  {
    "id": "app.import.validate_user_teams_import_data.invalid_roles.error",
    "translation": "Invalid roles for User's Team Membership."
  },
  {
    "id": "app.import.validate_user_teams_import_data.invalid_team_theme.error",
    "translation": "Invalid team theme for the User"
  },
  {
    "id": "app.import.validate_user_teams_import_data.team_name_missing.error",
    "translation": "Team name missing from User's Team Membership."
  },
  {
    "id": "app.notification.body.intro.direct.full",
    "translation": "You have a new Direct Message."
  },
  {
    "id": "app.notification.body.intro.direct.generic",
    "translation": "You have a new Direct Message from {{.SenderName}}"
  },
  {
    "id": "app.notification.body.intro.group_message.full",
    "translation": "You have a new Group Message."
  },
  {
    "id": "app.notification.body.intro.group_message.generic",
    "translation": "You have a new Group Message from {{.SenderName}}"
  },
  {
    "id": "app.notification.body.intro.notification.full",
    "translation": "You have a new notification."
  },
  {
    "id": "app.notification.body.intro.notification.generic",
    "translation": "You have a new notification from {{.SenderName}}"
  },
  {
    "id": "app.notification.body.text.direct.full",
    "translation": "{{.SenderName}} - {{.Hour}}:{{.Minute}} {{.TimeZone}}, {{.Month}} {{.Day}}"
  },
  {
    "id": "app.notification.body.text.direct.generic",
    "translation": "{{.Hour}}:{{.Minute}} {{.TimeZone}}, {{.Month}} {{.Day}}"
  },
  {
    "id": "app.notification.body.text.group_message.full",
    "translation": "Channel: {{.ChannelName}}"
  },
  {
    "id": "app.notification.body.text.group_message.full2",
    "translation": "{{.SenderName}} - {{.Hour}}:{{.Minute}} {{.TimeZone}}, {{.Month}} {{.Day}}"
  },
  {
    "id": "app.notification.body.text.group_message.generic",
    "translation": "{{.Hour}}:{{.Minute}} {{.TimeZone}}, {{.Month}} {{.Day}}"
  },
  {
    "id": "app.notification.body.text.notification.full",
    "translation": "Channel: {{.ChannelName}}"
  },
  {
    "id": "app.notification.body.text.notification.full2",
    "translation": "{{.SenderName}} - {{.Hour}}:{{.Minute}} {{.TimeZone}}, {{.Month}} {{.Day}}"
  },
  {
    "id": "app.notification.body.text.notification.generic",
    "translation": "{{.Hour}}:{{.Minute}} {{.TimeZone}}, {{.Month}} {{.Day}}"
  },
  {
    "id": "app.notification.subject.direct.full",
    "translation": "[{{.SiteName}}] New Direct Message from {{.SenderDisplayName}} on {{.Month}} {{.Day}}, {{.Year}}"
  },
  {
    "id": "app.notification.subject.group_message.full",
    "translation": "[{{ .SiteName }}] New Group Message in {{ .ChannelName}} on {{.Month}} {{.Day}}, {{.Year}}"
  },
  {
    "id": "app.notification.subject.group_message.generic",
    "translation": "[{{ .SiteName }}] New Group Message on {{.Month}} {{.Day}}, {{.Year}}"
  },
  {
    "id": "app.notification.subject.notification.full",
    "translation": "[{{ .SiteName }}] Notification in {{ .TeamName}} on {{.Month}} {{.Day}}, {{.Year}}"
  },
  {
    "id": "app.oauth.delete_app.app_error",
    "translation": "An error occurred while deleting the OAuth2 App."
  },
  {
    "id": "app.oauth.get_access_data_by_user_for_app.app_error",
    "translation": "We encountered an error finding all the access tokens."
  },
  {
    "id": "app.oauth.get_app.find.app_error",
    "translation": "Unable to find the requested app."
  },
  {
    "id": "app.oauth.get_app.finding.app_error",
    "translation": "We encountered an error finding the app."
  },
  {
    "id": "app.oauth.get_app_by_user.find.app_error",
    "translation": "Unable to find any existing apps."
  },
  {
    "id": "app.oauth.get_apps.find.app_error",
    "translation": "An error occurred while finding the OAuth2 Apps."
  },
  {
    "id": "app.oauth.permanent_delete_auth_data_by_user.app_error",
    "translation": "Unable to remove the authorization code."
  },
  {
    "id": "app.oauth.remove_access_data.app_error",
    "translation": "Unable to remove the access token."
  },
  {
    "id": "app.oauth.save_app.existing.app_error",
    "translation": "Must call update for existing app."
  },
  {
    "id": "app.oauth.save_app.save.app_error",
    "translation": "Unable to save the app."
  },
  {
    "id": "app.oauth.update_app.find.app_error",
    "translation": "Unable to find the existing app to update."
  },
  {
    "id": "app.oauth.update_app.updating.app_error",
    "translation": "We encountered an error updating the app."
  },
  {
    "id": "app.plugin.cluster.save_config.app_error",
    "translation": "The plugin configuration in your config.json file must be updated manually when using ReadOnlyConfig with clustering enabled."
  },
  {
    "id": "app.plugin.config.app_error",
    "translation": "Error saving plugin state in config."
  },
  {
    "id": "app.plugin.deactivate.app_error",
    "translation": "Unable to deactivate plugin."
  },
  {
    "id": "app.plugin.delete_public_key.delete.app_error",
    "translation": "An error occurred while deleting the public key."
  },
  {
    "id": "app.plugin.disabled.app_error",
    "translation": "Plugins have been disabled. Please check your logs for details."
  },
  {
    "id": "app.plugin.extract.app_error",
    "translation": "An error occurred extracting the plugin bundle."
  },
  {
    "id": "app.plugin.filesystem.app_error",
    "translation": "Encountered filesystem error."
  },
  {
    "id": "app.plugin.flag_managed.app_error",
    "translation": "Unable to set plugin as managed by the file store."
  },
  {
    "id": "app.plugin.get_cluster_plugin_statuses.app_error",
    "translation": "Unable to get plugin statuses from the cluster."
  },
  {
    "id": "app.plugin.get_plugins.app_error",
    "translation": "Unable to get active plugins."
  },
  {
    "id": "app.plugin.get_public_key.get_file.app_error",
    "translation": "An error occurred while getting the public key from the store."
  },
  {
    "id": "app.plugin.get_statuses.app_error",
    "translation": "Unable to get plugin statuses."
  },
  {
    "id": "app.plugin.install.app_error",
    "translation": "Unable to install plugin."
  },
  {
    "id": "app.plugin.install_id.app_error",
    "translation": "Unable to install plugin. A plugin with the same ID is already installed."
  },
  {
    "id": "app.plugin.install_id_failed_remove.app_error",
    "translation": "Unable to install plugin. A plugin with the same ID is already installed and failed to be removed."
  },
  {
    "id": "app.plugin.install_marketplace_plugin.app_error",
    "translation": "Failed to install marketplace plugin."
  },
  {
    "id": "app.plugin.invalid_id.app_error",
    "translation": "Plugin Id must be at least {{.Min}} characters, at most {{.Max}} characters and match {{.Regex}}."
  },
  {
    "id": "app.plugin.invalid_version.app_error",
    "translation": "Plugin version could not be parsed."
  },
  {
    "id": "app.plugin.manifest.app_error",
    "translation": "Unable to find manifest for extracted plugin."
  },
  {
    "id": "app.plugin.marketplace_client.app_error",
    "translation": "Failed to create marketplace client."
  },
  {
    "id": "app.plugin.marketplace_client.failed_to_fetch",
    "translation": "Failed to get plugins from the marketplace server."
  },
  {
    "id": "app.plugin.marketplace_disabled.app_error",
    "translation": "Marketplace has been disabled. Please check your logs for details."
  },
  {
    "id": "app.plugin.marketplace_plugin_request.app_error",
    "translation": "Failed to decode the marketplace plugin request."
  },
  {
    "id": "app.plugin.marketplace_plugins.not_found.app_error",
    "translation": "Could not find the requested marketplace plugin."
  },
  {
    "id": "app.plugin.marketplace_plugins.signature_not_found.app_error",
    "translation": "Could not find the requested marketplace plugin signature."
  },
  {
    "id": "app.plugin.marshal.app_error",
    "translation": "Failed to marshal marketplace plugins."
  },
  {
    "id": "app.plugin.modify_saml.app_error",
    "translation": "Can't modify saml files."
  },
  {
    "id": "app.plugin.mvdir.app_error",
    "translation": "Unable to move plugin from temporary directory to final destination. Another plugin may be using the same directory name."
  },
  {
    "id": "app.plugin.not_installed.app_error",
    "translation": "Plugin is not installed."
  },
  {
    "id": "app.plugin.remove.app_error",
    "translation": "Unable to delete plugin."
  },
  {
    "id": "app.plugin.remove_bundle.app_error",
    "translation": "Unable to remove plugin bundle from file store."
  },
  {
    "id": "app.plugin.restart.app_error",
    "translation": "Unable to restart plugin on upgrade."
  },
  {
    "id": "app.plugin.signature_decode.app_error",
    "translation": "Unable to decode base64 signature."
  },
  {
    "id": "app.plugin.store_bundle.app_error",
    "translation": "Unable to store the plugin to the configured file store."
  },
  {
    "id": "app.plugin.store_signature.app_error",
    "translation": "Unable to store the plugin signature to the configured file store."
  },
  {
    "id": "app.plugin.sync.list_filestore.app_error",
    "translation": "Error reading files from the plugins folder in the file store."
  },
  {
    "id": "app.plugin.sync.read_local_folder.app_error",
    "translation": "Error reading local plugins folder."
  },
  {
    "id": "app.plugin.upload_disabled.app_error",
    "translation": "Plugins and/or plugin uploads have been disabled."
  },
  {
    "id": "app.plugin.webapp_bundle.app_error",
    "translation": "Unable to generate plugin webapp bundle."
  },
  {
    "id": "app.plugin.write_file.read.app_error",
    "translation": "An error occurred while reading the file."
  },
  {
    "id": "app.plugin.write_file.saving.app_error",
    "translation": "An error occurred while saving the file."
  },
  {
    "id": "app.reaction.bulk_get_for_post_ids.app_error",
    "translation": "Unable to get reactions for post."
  },
  {
    "id": "app.reaction.delete_all_with_emoji_name.get_reactions.app_error",
    "translation": "Unable to get all reactions with this emoji name."
  },
  {
    "id": "app.reaction.get_for_post.app_error",
    "translation": "Unable to get reactions for post."
  },
  {
    "id": "app.reaction.save.save.app_error",
    "translation": "Unable to save reaction."
  },
  {
    "id": "app.recover.delete.app_error",
    "translation": "Unable to delete token."
  },
  {
    "id": "app.recover.save.app_error",
    "translation": "Unable to save the token."
  },
  {
    "id": "app.role.check_roles_exist.role_not_found",
    "translation": "The provided role does not exist"
  },
  {
    "id": "app.save_config.app_error",
    "translation": "An error occurred saving the configuration."
  },
  {
    "id": "app.scheme.delete.app_error",
    "translation": "Unable to delete this scheme."
  },
  {
    "id": "app.scheme.get.app_error",
    "translation": "Unable to get the scheme."
  },
  {
    "id": "app.scheme.permanent_delete_all.app_error",
    "translation": "We could not permanently delete the schemes."
  },
  {
    "id": "app.scheme.save.app_error",
    "translation": "Unable to create the scheme."
  },
  {
    "id": "app.scheme.save.invalid_scheme.app_error",
    "translation": "The provided scheme is invalid."
  },
  {
    "id": "app.schemes.is_phase_2_migration_completed.not_completed.app_error",
    "translation": "This API endpoint is not accessible as required migrations have not yet completed."
  },
  {
<<<<<<< HEAD
    "id": "app.status.get.app_error",
    "translation": "Encountered an error retrieving the status."
  },
  {
    "id": "app.status.get.missing.app_error",
    "translation": "No entry for that status exists."
=======
    "id": "app.session.analytics_session_count.app_error",
    "translation": "Unable to count the sessions."
  },
  {
    "id": "app.session.get.app_error",
    "translation": "We encountered an error finding the session."
  },
  {
    "id": "app.session.get_sessions.app_error",
    "translation": "We encountered an error while finding user sessions."
  },
  {
    "id": "app.session.permanent_delete_sessions_by_user.app_error",
    "translation": "Unable to remove all the sessions for the user."
  },
  {
    "id": "app.session.remove.app_error",
    "translation": "Unable to remove the session."
  },
  {
    "id": "app.session.remove_all_sessions_for_team.app_error",
    "translation": "Unable to remove all the sessions."
  },
  {
    "id": "app.session.save.app_error",
    "translation": "Unable to save the session."
  },
  {
    "id": "app.session.save.existing.app_error",
    "translation": "Unable to update existing session."
  },
  {
    "id": "app.session.update_device_id.app_error",
    "translation": "Unable to update the device id."
>>>>>>> 93a537a6
  },
  {
    "id": "app.submit_interactive_dialog.json_error",
    "translation": "Encountered an error encoding JSON for the interactive dialog."
  },
  {
    "id": "app.system_install_date.parse_int.app_error",
    "translation": "Failed to parse installation date."
  },
  {
    "id": "app.team.invite_id.group_constrained.error",
    "translation": "Unable to join a group-constrained team by invite."
  },
  {
    "id": "app.team.invite_token.group_constrained.error",
    "translation": "Unable to join a group-constrained team by token."
  },
  {
    "id": "app.team.join_user_to_team.max_accounts.app_error",
    "translation": "This team has reached the maximum number of allowed accounts. Contact your System Administrator to set a higher limit."
  },
  {
    "id": "app.team.permanentdeleteteam.internal_error",
    "translation": "Unable to delete team."
  },
  {
    "id": "app.team.rename_team.name_occupied",
    "translation": "Unable to rename the team, the name is already in use."
  },
  {
    "id": "app.terms_of_service.create.app_error",
    "translation": "Unable to save terms of service."
  },
  {
    "id": "app.terms_of_service.create.existing.app_error",
    "translation": "Must not call save for existing terms of service."
  },
  {
    "id": "app.terms_of_service.get.app_error",
    "translation": "Unable to fetch terms of service."
  },
  {
    "id": "app.terms_of_service.get.no_rows.app_error",
    "translation": "No terms of service found."
  },
  {
    "id": "app.user.complete_switch_with_oauth.blank_email.app_error",
    "translation": "Unable to complete SAML login with an empty email address."
  },
  {
    "id": "app.user.permanentdeleteuser.internal_error",
    "translation": "Unable to delete user."
  },
  {
    "id": "app.user_access_token.disabled",
    "translation": "Personal access tokens are disabled on this server. Please contact your system administrator for details."
  },
  {
    "id": "app.user_access_token.invalid_or_missing",
    "translation": "Invalid or missing token."
  },
  {
    "id": "app.user_terms_of_service.delete.app_error",
    "translation": "Unable to delete terms of service."
  },
  {
    "id": "app.user_terms_of_service.get_by_user.app_error",
    "translation": "Unable to fetch terms of service."
  },
  {
    "id": "app.user_terms_of_service.get_by_user.no_rows.app_error",
    "translation": "No terms of service found."
  },
  {
    "id": "app.user_terms_of_service.save.app_error",
    "translation": "Unable to save terms of service."
  },
  {
    "id": "bleveengine.already_started.error",
    "translation": "Bleve is already started."
  },
  {
    "id": "bleveengine.create_channel_index.error",
    "translation": "Error creating the bleve channel index."
  },
  {
    "id": "bleveengine.create_post_index.error",
    "translation": "Error creating the bleve post index."
  },
  {
    "id": "bleveengine.create_user_index.error",
    "translation": "Error creating the bleve user index."
  },
  {
    "id": "bleveengine.delete_channel.error",
    "translation": "Failed to delete the channel."
  },
  {
    "id": "bleveengine.delete_channel_posts.error",
    "translation": "Failed to delete channel posts"
  },
  {
    "id": "bleveengine.delete_post.error",
    "translation": "Failed to delete the post."
  },
  {
    "id": "bleveengine.delete_user.error",
    "translation": "Failed to delete the user."
  },
  {
    "id": "bleveengine.delete_user_posts.error",
    "translation": "Failed to delete user posts"
  },
  {
    "id": "bleveengine.index_channel.error",
    "translation": "Failed to index the channel."
  },
  {
    "id": "bleveengine.index_post.error",
    "translation": "Failed to index the post."
  },
  {
    "id": "bleveengine.index_user.error",
    "translation": "Failed to index the user."
  },
  {
    "id": "bleveengine.indexer.do_job.bulk_index_channels.batch_error",
    "translation": "Failed to index channel batch."
  },
  {
    "id": "bleveengine.indexer.do_job.bulk_index_posts.batch_error",
    "translation": "Failed to index post batch."
  },
  {
    "id": "bleveengine.indexer.do_job.bulk_index_users.batch_error",
    "translation": "Failed to index user batch."
  },
  {
    "id": "bleveengine.indexer.do_job.engine_inactive",
    "translation": "Failed to run Bleve index job: engine is inactive."
  },
  {
    "id": "bleveengine.indexer.do_job.get_oldest_post.error",
    "translation": "The oldest post could not be retrieved from the database."
  },
  {
    "id": "bleveengine.indexer.do_job.parse_end_time.error",
    "translation": "Bleve indexing worker failed to parse the end time."
  },
  {
    "id": "bleveengine.indexer.do_job.parse_start_time.error",
    "translation": "Bleve indexing worker failed to parse the start time."
  },
  {
    "id": "bleveengine.indexer.index_batch.nothing_left_to_index.error",
    "translation": "Trying to index a new batch when all the entities are completed."
  },
  {
    "id": "bleveengine.purge_channel_index.error",
    "translation": "Failed to purge channel indexes."
  },
  {
    "id": "bleveengine.purge_post_index.error",
    "translation": "Failed to purge post indexes."
  },
  {
    "id": "bleveengine.purge_user_index.error",
    "translation": "Failed to purge user indexes."
  },
  {
    "id": "bleveengine.search_channels.error",
    "translation": "Channel search failed to complete."
  },
  {
    "id": "bleveengine.search_posts.error",
    "translation": "Post search failed to complete."
  },
  {
    "id": "bleveengine.search_users_in_channel.nuchan.error",
    "translation": "User search failed to complete."
  },
  {
    "id": "bleveengine.search_users_in_channel.uchan.error",
    "translation": "User search failed to complete."
  },
  {
    "id": "bleveengine.search_users_in_team.error",
    "translation": "User search failed to complete."
  },
  {
    "id": "bleveengine.stop_channel_index.error",
    "translation": "Failed to close channel index."
  },
  {
    "id": "bleveengine.stop_post_index.error",
    "translation": "Failed to close post index."
  },
  {
    "id": "bleveengine.stop_user_index.error",
    "translation": "Failed to close user index."
  },
  {
    "id": "brand.save_brand_image.decode.app_error",
    "translation": "Unable to decode the image data."
  },
  {
    "id": "brand.save_brand_image.decode_config.app_error",
    "translation": "Unable to get image metadata."
  },
  {
    "id": "brand.save_brand_image.encode.app_error",
    "translation": "Unable to convert the image data to PNG format. Please try again."
  },
  {
    "id": "brand.save_brand_image.open.app_error",
    "translation": "Unable to upload the custom brand image. Make sure the image size is less than 2 MB and try again."
  },
  {
    "id": "brand.save_brand_image.save_image.app_error",
    "translation": "Unable to write the image file to your file storage. Please check your connection and try again."
  },
  {
    "id": "brand.save_brand_image.too_large.app_error",
    "translation": "Unable to read the image file. Make sure the image size is less than 2 MB and try again."
  },
  {
    "id": "cli.license.critical",
    "translation": "Feature requires an upgrade to Enterprise Edition and the inclusion of a license key. Please contact your System Administrator."
  },
  {
    "id": "cli.outgoing_webhook.inconsistent_state.app_error",
    "translation": "The outgoing webhook is deleted but unable to create a new one due to some error."
  },
  {
    "id": "ent.account_migration.get_all_failed",
    "translation": "Unable to get users."
  },
  {
    "id": "ent.account_migration.get_saml_users_failed",
    "translation": "Unable to get SAML users."
  },
  {
    "id": "ent.cluster.config_changed.info",
    "translation": "Cluster configuration has changed for id={{ .id }}. The cluster may become unstable and a restart is required. To ensure the cluster is configured correctly you should perform a rolling restart immediately."
  },
  {
    "id": "ent.cluster.json_encode.error",
    "translation": "Error occurred while marshalling JSON request"
  },
  {
    "id": "ent.cluster.save_config.error",
    "translation": "System Console is set to read-only when High Availability is enabled unless ReadOnlyConfig is disabled in the configuration file."
  },
  {
    "id": "ent.cluster.timeout.error",
    "translation": "Timed out waiting for cluster response"
  },
  {
    "id": "ent.compliance.bad_export_type.appError",
    "translation": "Unknown output format {{.ExportType}}"
  },
  {
    "id": "ent.compliance.csv.attachment.copy.appError",
    "translation": "Unable to copy the attachment into the zip file."
  },
  {
    "id": "ent.compliance.csv.attachment.export.appError",
    "translation": "Unable to add attachment to the CSV export."
  },
  {
    "id": "ent.compliance.csv.file.creation.appError",
    "translation": "Unable to create temporary CSV export file."
  },
  {
    "id": "ent.compliance.csv.header.export.appError",
    "translation": "Unable to add header to the CSV export."
  },
  {
    "id": "ent.compliance.csv.metadata.export.appError",
    "translation": "Unable to add metadata file to the zip file."
  },
  {
    "id": "ent.compliance.csv.metadata.json.marshalling.appError",
    "translation": "Unable to convert metadata to json."
  },
  {
    "id": "ent.compliance.csv.metadata.json.zipfile.appError",
    "translation": "Unable to create the zip file"
  },
  {
    "id": "ent.compliance.csv.post.export.appError",
    "translation": "Unable to export a post."
  },
  {
    "id": "ent.compliance.csv.warning.appError",
    "translation": "Unable to create the warning file."
  },
  {
    "id": "ent.compliance.csv.zip.creation.appError",
    "translation": "Unable to create the zip export file."
  },
  {
    "id": "ent.compliance.global_relay.attachments_removed.appError",
    "translation": "Uploaded file was removed from Global Relay export because it was too large to send."
  },
  {
    "id": "ent.compliance.global_relay.open_temporary_file.appError",
    "translation": "Unable to open the temporary export file."
  },
  {
    "id": "ent.compliance.global_relay.rewind_temporary_file.appError",
    "translation": "Unable to re-read the Global Relay temporary export file."
  },
  {
    "id": "ent.compliance.licence_disable.app_error",
    "translation": "Compliance functionality disabled by current license. Please contact your system administrator about upgrading your enterprise license."
  },
  {
    "id": "ent.compliance.run_export.template_watcher.appError",
    "translation": "Unable to load export templates. Please try again."
  },
  {
    "id": "ent.compliance.run_failed.error",
    "translation": "Compliance export failed for job '{{.JobName}}' at '{{.FilePath}}'"
  },
  {
    "id": "ent.data_retention.channel_member_history_batch.internal_error",
    "translation": "Failed to purge records."
  },
  {
    "id": "ent.data_retention.generic.license.error",
    "translation": "Your license does not support Data Retention."
  },
  {
    "id": "ent.data_retention.reactions_batch.internal_error",
    "translation": "We encountered an error permanently deleting the batch of reactions."
  },
  {
    "id": "ent.elasticsearch.aggregator_worker.create_index_job.error",
    "translation": "Elasticsearch aggregator worker failed to create the indexing job"
  },
  {
    "id": "ent.elasticsearch.aggregator_worker.delete_indexes.error",
    "translation": "Elasticsearch aggregator worker failed to delete the indexes"
  },
  {
    "id": "ent.elasticsearch.aggregator_worker.get_indexes.error",
    "translation": "Elasticsearch aggregator worker failed to get indexes"
  },
  {
    "id": "ent.elasticsearch.aggregator_worker.index_job_failed.error",
    "translation": "Elasticsearch aggregator worker failed due to the indexing job failing"
  },
  {
    "id": "ent.elasticsearch.create_client.connect_failed",
    "translation": "Setting up Elasticsearch Client Failed"
  },
  {
    "id": "ent.elasticsearch.create_template_channels_if_not_exists.template_create_failed",
    "translation": "Failed to create Elasticsearch template for channels"
  },
  {
    "id": "ent.elasticsearch.create_template_posts_if_not_exists.template_create_failed",
    "translation": "Failed to create Elasticsearch template for posts"
  },
  {
    "id": "ent.elasticsearch.create_template_users_if_not_exists.template_create_failed",
    "translation": "Failed to create Elasticsearch template for users"
  },
  {
    "id": "ent.elasticsearch.data_retention_delete_indexes.delete_index.error",
    "translation": "Failed to delete Elasticsearch index"
  },
  {
    "id": "ent.elasticsearch.data_retention_delete_indexes.get_indexes.error",
    "translation": "Failed to get Elasticsearch indexes"
  },
  {
    "id": "ent.elasticsearch.delete_channel.error",
    "translation": "Failed to delete the channel"
  },
  {
    "id": "ent.elasticsearch.delete_channel_posts.error",
    "translation": "Failed to delete channel posts"
  },
  {
    "id": "ent.elasticsearch.delete_post.error",
    "translation": "Failed to delete the post"
  },
  {
    "id": "ent.elasticsearch.delete_user.error",
    "translation": "Failed to delete the user"
  },
  {
    "id": "ent.elasticsearch.delete_user_posts.error",
    "translation": "Failed to delete user posts"
  },
  {
    "id": "ent.elasticsearch.generic.disabled",
    "translation": "Elasticsearch search is not enabled on this server"
  },
  {
    "id": "ent.elasticsearch.index_channel.error",
    "translation": "Failed to index the channel"
  },
  {
    "id": "ent.elasticsearch.index_post.error",
    "translation": "Failed to index the post"
  },
  {
    "id": "ent.elasticsearch.index_user.error",
    "translation": "Failed to index the user"
  },
  {
    "id": "ent.elasticsearch.indexer.do_job.get_oldest_post.error",
    "translation": "The oldest post could not be retrieved from the database"
  },
  {
    "id": "ent.elasticsearch.indexer.do_job.parse_end_time.error",
    "translation": "Elasticsearch indexing worker failed to parse the end time"
  },
  {
    "id": "ent.elasticsearch.indexer.do_job.parse_start_time.error",
    "translation": "Elasticsearch indexing worker failed to parse the start time"
  },
  {
    "id": "ent.elasticsearch.indexer.index_batch.nothing_left_to_index.error",
    "translation": "Trying to index a new batch when all the entities are completed"
  },
  {
    "id": "ent.elasticsearch.not_started.error",
    "translation": "Elasticsearch is not started"
  },
  {
    "id": "ent.elasticsearch.purge_indexes.delete_failed",
    "translation": "Failed to delete Elasticsearch index"
  },
  {
    "id": "ent.elasticsearch.refresh_indexes.refresh_failed",
    "translation": "Failed to refresh Elasticsearch indexes"
  },
  {
    "id": "ent.elasticsearch.search_channels.disabled",
    "translation": "Elasticsearch searching is disabled on this server"
  },
  {
    "id": "ent.elasticsearch.search_channels.search_failed",
    "translation": "Search failed to complete"
  },
  {
    "id": "ent.elasticsearch.search_channels.unmarshall_channel_failed",
    "translation": "Failed to decode search results"
  },
  {
    "id": "ent.elasticsearch.search_posts.disabled",
    "translation": "Elasticsearch searching is disabled on this server"
  },
  {
    "id": "ent.elasticsearch.search_posts.parse_matches_failed",
    "translation": "Failed to parse search result matches"
  },
  {
    "id": "ent.elasticsearch.search_posts.search_failed",
    "translation": "Search failed to complete"
  },
  {
    "id": "ent.elasticsearch.search_posts.unmarshall_post_failed",
    "translation": "Failed to decode search results"
  },
  {
    "id": "ent.elasticsearch.search_users.search_failed",
    "translation": "Search failed to complete"
  },
  {
    "id": "ent.elasticsearch.search_users.unmarshall_user_failed",
    "translation": "Failed to decode search results"
  },
  {
    "id": "ent.elasticsearch.start.already_started.app_error",
    "translation": "Elasticsearch is already started."
  },
  {
    "id": "ent.elasticsearch.start.create_bulk_processor_failed.app_error",
    "translation": "Failed to create Elasticsearch bulk processor."
  },
  {
    "id": "ent.elasticsearch.start.get_server_version.app_error",
    "translation": "Failed to get Elasticsearch server version."
  },
  {
    "id": "ent.elasticsearch.start.parse_server_version.app_error",
    "translation": "Failed to parse Elasticsearch server version."
  },
  {
    "id": "ent.elasticsearch.start.start_bulk_processor_failed.app_error",
    "translation": "Failed to start Elasticsearch bulk processor."
  },
  {
    "id": "ent.elasticsearch.stop.already_stopped.app_error",
    "translation": "Elasticsearch is already stopped."
  },
  {
    "id": "ent.elasticsearch.test_config.connect_failed",
    "translation": "Connecting to Elasticsearch server failed."
  },
  {
    "id": "ent.elasticsearch.test_config.indexing_disabled.error",
    "translation": "Elasticsearch is disabled."
  },
  {
    "id": "ent.elasticsearch.test_config.license.error",
    "translation": "Your license does not support Elasticsearch."
  },
  {
    "id": "ent.elasticsearch.test_config.reenter_password",
    "translation": "The Elasticsearch Server URL or Username has changed. Please re-enter the Elasticsearch password to test connection."
  },
  {
    "id": "ent.get_users_in_channel_during",
    "translation": "Failed to get users in channel during specified time period."
  },
  {
    "id": "ent.id_loaded.license_disable.app_error",
    "translation": "Your license does not support ID Loaded Push Notifications."
  },
  {
    "id": "ent.ldap.app_error",
    "translation": "ldap interface was nil."
  },
  {
    "id": "ent.ldap.create_fail",
    "translation": "Unable to create LDAP user."
  },
  {
    "id": "ent.ldap.disabled.app_error",
    "translation": "AD/LDAP disabled or licence does not support AD/LDAP."
  },
  {
    "id": "ent.ldap.do_login.bind_admin_user.app_error",
    "translation": "Unable to bind to AD/LDAP server. Check BindUsername and BindPassword."
  },
  {
    "id": "ent.ldap.do_login.invalid_password.app_error",
    "translation": "Invalid Password."
  },
  {
    "id": "ent.ldap.do_login.licence_disable.app_error",
    "translation": "AD/LDAP functionality disabled by current license. Please contact your system administrator about upgrading your enterprise license."
  },
  {
    "id": "ent.ldap.do_login.matched_to_many_users.app_error",
    "translation": "Username given matches multiple users."
  },
  {
    "id": "ent.ldap.do_login.search_ldap_server.app_error",
    "translation": "Failed to search AD/LDAP server."
  },
  {
    "id": "ent.ldap.do_login.unable_to_connect.app_error",
    "translation": "Unable to connect to AD/LDAP server."
  },
  {
    "id": "ent.ldap.do_login.user_filtered.app_error",
    "translation": "Your AD/LDAP account does not have permission to use this Mattermost server. Please ask your System Administrator to check the AD/LDAP user filter."
  },
  {
    "id": "ent.ldap.do_login.user_not_registered.app_error",
    "translation": "User not registered on AD/LDAP server."
  },
  {
    "id": "ent.ldap.syncronize.delete_group_constained_memberships",
    "translation": "error deleting team or channel memberships"
  },
  {
    "id": "ent.ldap.syncronize.get_all.app_error",
    "translation": "Unable to get all users using AD/LDAP."
  },
  {
    "id": "ent.ldap.syncronize.get_all_groups.app_error",
    "translation": "error retrieving groups."
  },
  {
    "id": "ent.ldap.syncronize.populate_syncables",
    "translation": "error populating syncables"
  },
  {
    "id": "ent.ldap.syncronize.search_failure.app_error",
    "translation": "Failed to search users in AD/LDAP. Test if the Mattermost server can connect to your AD/LDAP server and try again."
  },
  {
    "id": "ent.ldap.syncronize.search_failure_size_exceeded.app_error",
    "translation": "Size Limit Exceeded. Try checking your [max page size](https://docs.mattermost.com/deployment/sso-ldap.html#i-see-the-log-error-ldap-result-code-4-size-limit-exceeded)."
  },
  {
    "id": "ent.ldap.validate_admin_filter.app_error",
    "translation": "Invalid AD/LDAP Admin Filter."
  },
  {
    "id": "ent.ldap.validate_filter.app_error",
    "translation": "Invalid AD/LDAP Filter."
  },
  {
    "id": "ent.ldap.validate_guest_filter.app_error",
    "translation": "Invalid AD/LDAP Guest Filter."
  },
  {
    "id": "ent.ldap_groups.group_search_error",
    "translation": "error retrieving ldap group"
  },
  {
    "id": "ent.ldap_groups.groups_search_error",
    "translation": "error retrieving ldap groups"
  },
  {
    "id": "ent.ldap_groups.members_of_group_error",
    "translation": "error retrieving members of group"
  },
  {
    "id": "ent.ldap_groups.no_rows",
    "translation": "no groups found with matching uid"
  },
  {
    "id": "ent.ldap_groups.reachable_groups_error",
    "translation": "error retrieving groups for user"
  },
  {
    "id": "ent.ldap_id_migrate.app_error",
    "translation": "unable to migrate."
  },
  {
    "id": "ent.message_export.global_relay.attach_file.app_error",
    "translation": "Unable to add attachment to the Global Relay export."
  },
  {
    "id": "ent.message_export.global_relay.close_zip_file.app_error",
    "translation": "Unable to close the zip file."
  },
  {
    "id": "ent.message_export.global_relay.create_file_in_zip.app_error",
    "translation": "Unable to create the eml file."
  },
  {
    "id": "ent.message_export.global_relay.generate_email.app_error",
    "translation": "Unable to generate eml file data."
  },
  {
    "id": "ent.message_export.global_relay_export.deliver.close.app_error",
    "translation": "Unable to deliver the email to Global Relay."
  },
  {
    "id": "ent.message_export.global_relay_export.deliver.from_address.app_error",
    "translation": "Unable to set the email From address."
  },
  {
    "id": "ent.message_export.global_relay_export.deliver.msg.app_error",
    "translation": "Unable to set the email message."
  },
  {
    "id": "ent.message_export.global_relay_export.deliver.msg_data.app_error",
    "translation": "Unable to write the email message."
  },
  {
    "id": "ent.message_export.global_relay_export.deliver.parse_mail.app_error",
    "translation": "Unable to read the email information."
  },
  {
    "id": "ent.message_export.global_relay_export.deliver.to_address.app_error",
    "translation": "Unable to set the email To address."
  },
  {
    "id": "ent.message_export.global_relay_export.deliver.unable_to_get_file_info.app_error",
    "translation": "Unable to get the information of the export temporary file."
  },
  {
    "id": "ent.message_export.global_relay_export.deliver.unable_to_open_email_file.app_error",
    "translation": "Unable to get the an email from the temporary file."
  },
  {
    "id": "ent.message_export.global_relay_export.deliver.unable_to_open_zip_file_data.app_error",
    "translation": "Unable to open the export temporary file."
  },
  {
    "id": "ent.migration.migratetoldap.duplicate_field",
    "translation": "Unable to migrate AD/LDAP users with specified field. Duplicate entry detected. Please remove all duplcates and try again."
  },
  {
    "id": "ent.migration.migratetoldap.user_not_found",
    "translation": "Unable to find user on AD/LDAP server: "
  },
  {
    "id": "ent.migration.migratetosaml.email_already_used_by_other_user",
    "translation": "Email already used by another SAML user."
  },
  {
    "id": "ent.migration.migratetosaml.user_not_found_in_users_mapping_file",
    "translation": "User not found in the users file."
  },
  {
    "id": "ent.migration.migratetosaml.username_already_used_by_other_user",
    "translation": "Username already used by another Mattermost user."
  },
  {
    "id": "ent.saml.attribute.app_error",
    "translation": "SAML login was unsuccessful because one of the attributes is incorrect. Please contact your System Administrator."
  },
  {
    "id": "ent.saml.build_request.app_error",
    "translation": "An error occurred while initiating the request to the Identity Provider. Please contact your System Administrator."
  },
  {
    "id": "ent.saml.build_request.encoding.app_error",
    "translation": "An error occurred while encoding the request for the Identity Provider. Please contact your System Administrator."
  },
  {
    "id": "ent.saml.configure.encryption_not_enabled.app_error",
    "translation": "SAML login was unsuccessful because encryption is not enabled. Please contact your System Administrator."
  },
  {
    "id": "ent.saml.configure.load_idp_cert.app_error",
    "translation": "Identity Provider Public Certificate File was not found. Please contact your System Administrator."
  },
  {
    "id": "ent.saml.configure.load_private_key.app_error",
    "translation": "SAML login was unsuccessful because the Service Provider Private Key was not found. Please contact your System Administrator."
  },
  {
    "id": "ent.saml.configure.not_encrypted_response.app_error",
    "translation": "SAML login was unsuccessful as the Identity Provider response is not encrypted. Please contact your System Administrator."
  },
  {
    "id": "ent.saml.do_login.decrypt.app_error",
    "translation": "SAML login was unsuccessful because an error occurred while decrypting the response from the Identity Provider. Please contact your System Administrator."
  },
  {
    "id": "ent.saml.do_login.empty_response.app_error",
    "translation": "We received an empty response from the Identity Provider."
  },
  {
    "id": "ent.saml.do_login.parse.app_error",
    "translation": "An error occurred while parsing the response from the Identity Provider. Please contact your System Administrator."
  },
  {
    "id": "ent.saml.do_login.validate.app_error",
    "translation": "An error occurred while validating the response from the Identity Provider. Please contact your System Administrator."
  },
  {
    "id": "ent.saml.license_disable.app_error",
    "translation": "Your license does not support SAML authentication."
  },
  {
    "id": "ent.saml.metadata.app_error",
    "translation": "An error occurred while building Service Provider Metadata."
  },
  {
    "id": "ent.saml.service_disable.app_error",
    "translation": "SAML 2.0 is not configured or supported on this server."
  },
  {
    "id": "group_not_associated_to_synced_team",
    "translation": "Group cannot be associated to the channel until it is first associated to the parent group-synced team."
  },
  {
    "id": "groups.unsupported_syncable_type",
    "translation": "Unsupported syncable type '{{.Value}}'."
  },
  {
    "id": "interactive_message.decode_trigger_id.base64_decode_failed",
    "translation": "Failed to decode base64 for trigger ID for interactive dialog."
  },
  {
    "id": "interactive_message.decode_trigger_id.base64_decode_failed_signature",
    "translation": "Failed to decode base64 signature of trigger ID for interactive dialog."
  },
  {
    "id": "interactive_message.decode_trigger_id.expired",
    "translation": "Trigger ID for interactive dialog is expired. Trigger IDs live for a maximum of {{.Seconds}} seconds."
  },
  {
    "id": "interactive_message.decode_trigger_id.missing_data",
    "translation": "Trigger ID missing required data for interactive dialog."
  },
  {
    "id": "interactive_message.decode_trigger_id.signature_decode_failed",
    "translation": "Failed to decode base64 signature of trigger ID for interactive dialog."
  },
  {
    "id": "interactive_message.decode_trigger_id.verify_signature_failed",
    "translation": "Signature verification failed of trigger ID for interactive dialog."
  },
  {
    "id": "interactive_message.generate_trigger_id.signing_failed",
    "translation": "Failed to sign generated trigger ID for interactive dialog."
  },
  {
    "id": "jobs.do_job.batch_size.parse_error",
    "translation": "Could not parse message export job BatchSize."
  },
  {
    "id": "jobs.do_job.batch_start_timestamp.parse_error",
    "translation": "Could not parse message export job ExportFromTimestamp."
  },
  {
    "id": "jobs.request_cancellation.status.error",
    "translation": "Could not request cancellation for job that is not in a cancelable state."
  },
  {
    "id": "jobs.set_job_error.update.error",
    "translation": "Failed to set job status to error"
  },
  {
    "id": "jobs.start_synchronize_job.timeout",
    "translation": "Reached AD/LDAP synchronization job timeout."
  },
  {
    "id": "manaultesting.manual_test.parse.app_error",
    "translation": "Unable to parse URL."
  },
  {
    "id": "manaultesting.test_autolink.unable.app_error",
    "translation": "Unable to get channels."
  },
  {
    "id": "mattermost.bulletin.subject",
    "translation": "Mattermost Security Bulletin"
  },
  {
    "id": "mfa.activate.authenticate.app_error",
    "translation": "Error attempting to authenticate MFA token."
  },
  {
    "id": "mfa.activate.bad_token.app_error",
    "translation": "Invalid MFA token."
  },
  {
    "id": "mfa.activate.save_active.app_error",
    "translation": "Unable to update MFA active status for the user."
  },
  {
    "id": "mfa.deactivate.save_active.app_error",
    "translation": "Unable to update MFA active status for the user."
  },
  {
    "id": "mfa.deactivate.save_secret.app_error",
    "translation": "Error clearing the MFA secret."
  },
  {
    "id": "mfa.generate_qr_code.create_code.app_error",
    "translation": "Error generating QR code."
  },
  {
    "id": "mfa.generate_qr_code.save_secret.app_error",
    "translation": "Error saving the MFA secret."
  },
  {
    "id": "mfa.mfa_disabled.app_error",
    "translation": "Multi-factor authentication has been disabled on this server."
  },
  {
    "id": "mfa.validate_token.authenticate.app_error",
    "translation": "Invalid MFA token."
  },
  {
    "id": "migrations.worker.run_advanced_permissions_phase_2_migration.invalid_progress",
    "translation": "Migration failed due to invalid progress data."
  },
  {
    "id": "migrations.worker.run_migration.unknown_key",
    "translation": "Unable to run migration job due to unknown migration key."
  },
  {
    "id": "migrations.worker.run_sidebar_categories_phase_2_migration.internal_error",
    "translation": "Migration failed due to database error."
  },
  {
    "id": "migrations.worker.run_sidebar_categories_phase_2_migration.invalid_progress",
    "translation": "Migration failed due to invalid progress data."
  },
  {
    "id": "model.access.is_valid.access_token.app_error",
    "translation": "Invalid access token."
  },
  {
    "id": "model.access.is_valid.client_id.app_error",
    "translation": "Invalid client id."
  },
  {
    "id": "model.access.is_valid.redirect_uri.app_error",
    "translation": "Invalid redirect uri."
  },
  {
    "id": "model.access.is_valid.refresh_token.app_error",
    "translation": "Invalid refresh token."
  },
  {
    "id": "model.access.is_valid.user_id.app_error",
    "translation": "Invalid user id."
  },
  {
    "id": "model.authorize.is_valid.auth_code.app_error",
    "translation": "Invalid authorization code."
  },
  {
    "id": "model.authorize.is_valid.client_id.app_error",
    "translation": "Invalid client id."
  },
  {
    "id": "model.authorize.is_valid.create_at.app_error",
    "translation": "Create at must be a valid time."
  },
  {
    "id": "model.authorize.is_valid.expires.app_error",
    "translation": "Expires in must be set."
  },
  {
    "id": "model.authorize.is_valid.redirect_uri.app_error",
    "translation": "Invalid redirect uri."
  },
  {
    "id": "model.authorize.is_valid.response_type.app_error",
    "translation": "Invalid response type."
  },
  {
    "id": "model.authorize.is_valid.scope.app_error",
    "translation": "Invalid scope."
  },
  {
    "id": "model.authorize.is_valid.state.app_error",
    "translation": "Invalid state."
  },
  {
    "id": "model.authorize.is_valid.user_id.app_error",
    "translation": "Invalid user id."
  },
  {
    "id": "model.bot.is_valid.create_at.app_error",
    "translation": "Invalid create at."
  },
  {
    "id": "model.bot.is_valid.creator_id.app_error",
    "translation": "Invalid creator id."
  },
  {
    "id": "model.bot.is_valid.description.app_error",
    "translation": "Invalid description."
  },
  {
    "id": "model.bot.is_valid.update_at.app_error",
    "translation": "Invalid update at."
  },
  {
    "id": "model.bot.is_valid.user_id.app_error",
    "translation": "Invalid user id."
  },
  {
    "id": "model.bot.is_valid.username.app_error",
    "translation": "Invalid username."
  },
  {
    "id": "model.channel.is_valid.2_or_more.app_error",
    "translation": "Name must be 2 or more lowercase alphanumeric characters."
  },
  {
    "id": "model.channel.is_valid.create_at.app_error",
    "translation": "Create at must be a valid time."
  },
  {
    "id": "model.channel.is_valid.creator_id.app_error",
    "translation": "Invalid creator id."
  },
  {
    "id": "model.channel.is_valid.display_name.app_error",
    "translation": "Invalid display name."
  },
  {
    "id": "model.channel.is_valid.header.app_error",
    "translation": "Invalid header."
  },
  {
    "id": "model.channel.is_valid.id.app_error",
    "translation": "Invalid Id."
  },
  {
    "id": "model.channel.is_valid.name.app_error",
    "translation": "Invalid channel name. User ids are not permitted in channel name for non-direct message channels."
  },
  {
    "id": "model.channel.is_valid.purpose.app_error",
    "translation": "Invalid purpose."
  },
  {
    "id": "model.channel.is_valid.type.app_error",
    "translation": "Invalid type."
  },
  {
    "id": "model.channel.is_valid.update_at.app_error",
    "translation": "Update at must be a valid time."
  },
  {
    "id": "model.channel_member.is_valid.channel_id.app_error",
    "translation": "Invalid channel id."
  },
  {
    "id": "model.channel_member.is_valid.email_value.app_error",
    "translation": "Invalid email notification value."
  },
  {
    "id": "model.channel_member.is_valid.ignore_channel_mentions_value.app_error",
    "translation": "Invalid ignore channel mentions status."
  },
  {
    "id": "model.channel_member.is_valid.notify_level.app_error",
    "translation": "Invalid notify level."
  },
  {
    "id": "model.channel_member.is_valid.push_level.app_error",
    "translation": "Invalid push notification level."
  },
  {
    "id": "model.channel_member.is_valid.unread_level.app_error",
    "translation": "Invalid mark unread level."
  },
  {
    "id": "model.channel_member.is_valid.user_id.app_error",
    "translation": "Invalid user id."
  },
  {
    "id": "model.client.connecting.app_error",
    "translation": "We encountered an error while connecting to the server."
  },
  {
    "id": "model.cluster.is_valid.create_at.app_error",
    "translation": "CreateAt must be set."
  },
  {
    "id": "model.cluster.is_valid.hostname.app_error",
    "translation": "Hostname must be set."
  },
  {
    "id": "model.cluster.is_valid.id.app_error",
    "translation": "Invalid Id."
  },
  {
    "id": "model.cluster.is_valid.last_ping_at.app_error",
    "translation": "LastPingAt must be set."
  },
  {
    "id": "model.cluster.is_valid.name.app_error",
    "translation": "ClusterName must be set."
  },
  {
    "id": "model.cluster.is_valid.type.app_error",
    "translation": "Type must be set."
  },
  {
    "id": "model.command.is_valid.autocomplete_data.app_error",
    "translation": "Invalid AutocompleteData"
  },
  {
    "id": "model.command.is_valid.create_at.app_error",
    "translation": "Create at must be a valid time."
  },
  {
    "id": "model.command.is_valid.description.app_error",
    "translation": "Invalid description."
  },
  {
    "id": "model.command.is_valid.display_name.app_error",
    "translation": "Invalid title."
  },
  {
    "id": "model.command.is_valid.id.app_error",
    "translation": "Invalid Id."
  },
  {
    "id": "model.command.is_valid.method.app_error",
    "translation": "Invalid Method."
  },
  {
    "id": "model.command.is_valid.team_id.app_error",
    "translation": "Invalid team ID."
  },
  {
    "id": "model.command.is_valid.token.app_error",
    "translation": "Invalid token."
  },
  {
    "id": "model.command.is_valid.trigger.app_error",
    "translation": "Invalid trigger."
  },
  {
    "id": "model.command.is_valid.update_at.app_error",
    "translation": "Update at must be a valid time."
  },
  {
    "id": "model.command.is_valid.url.app_error",
    "translation": "Invalid URL."
  },
  {
    "id": "model.command.is_valid.url_http.app_error",
    "translation": "Invalid URL. Must be a valid URL and start with http:// or https://."
  },
  {
    "id": "model.command.is_valid.user_id.app_error",
    "translation": "Invalid user id."
  },
  {
    "id": "model.command_hook.channel_id.app_error",
    "translation": "Invalid channel id."
  },
  {
    "id": "model.command_hook.command_id.app_error",
    "translation": "Invalid command id."
  },
  {
    "id": "model.command_hook.create_at.app_error",
    "translation": "Create at must be a valid time."
  },
  {
    "id": "model.command_hook.id.app_error",
    "translation": "Invalid command hook id."
  },
  {
    "id": "model.command_hook.parent_id.app_error",
    "translation": "Invalid parent id."
  },
  {
    "id": "model.command_hook.root_id.app_error",
    "translation": "Invalid root id."
  },
  {
    "id": "model.command_hook.user_id.app_error",
    "translation": "Invalid user id."
  },
  {
    "id": "model.compliance.is_valid.create_at.app_error",
    "translation": "Create at must be a valid time."
  },
  {
    "id": "model.compliance.is_valid.desc.app_error",
    "translation": "Invalid description."
  },
  {
    "id": "model.compliance.is_valid.end_at.app_error",
    "translation": "To must be a valid time."
  },
  {
    "id": "model.compliance.is_valid.id.app_error",
    "translation": "Invalid Id."
  },
  {
    "id": "model.compliance.is_valid.start_at.app_error",
    "translation": "From must be a valid time."
  },
  {
    "id": "model.compliance.is_valid.start_end_at.app_error",
    "translation": "To must be greater than From."
  },
  {
    "id": "model.config.is_valid.allow_cookies_for_subdomains.app_error",
    "translation": "Allowing cookies for subdomains requires SiteURL to be set."
  },
  {
    "id": "model.config.is_valid.atmos_camo_image_proxy_options.app_error",
    "translation": "Invalid RemoteImageProxyOptions for atmos/camo. Must be set to your shared key."
  },
  {
    "id": "model.config.is_valid.atmos_camo_image_proxy_url.app_error",
    "translation": "Invalid RemoteImageProxyURL for atmos/camo. Must be set to your shared key."
  },
  {
    "id": "model.config.is_valid.bleve_search.bulk_indexing_time_window_seconds.app_error",
    "translation": "Bleve Bulk Indexing Time Window must be at least 1 second."
  },
  {
    "id": "model.config.is_valid.bleve_search.enable_autocomplete.app_error",
    "translation": "Bleve EnableIndexing setting must be set to true when Bleve EnableAutocomplete is set to true"
  },
  {
    "id": "model.config.is_valid.bleve_search.enable_searching.app_error",
    "translation": "Bleve EnableIndexing setting must be set to true when Bleve EnableSearching is set to true"
  },
  {
    "id": "model.config.is_valid.bleve_search.filename.app_error",
    "translation": "Bleve IndexingDir setting must be set when Bleve EnableIndexing is set to true"
  },
  {
    "id": "model.config.is_valid.cluster_email_batching.app_error",
    "translation": "Unable to enable email batching when clustering is enabled."
  },
  {
    "id": "model.config.is_valid.data_retention.deletion_job_start_time.app_error",
    "translation": "Data retention job start time must be a 24-hour time stamp in the form HH:MM."
  },
  {
    "id": "model.config.is_valid.data_retention.file_retention_days_too_low.app_error",
    "translation": "File retention must be one day or longer."
  },
  {
    "id": "model.config.is_valid.data_retention.message_retention_days_too_low.app_error",
    "translation": "Message retention must be one day or longer."
  },
  {
    "id": "model.config.is_valid.display.custom_url_schemes.app_error",
    "translation": "The custom URL scheme {{.Scheme}} is invalid. Custom URL schemes must start with a letter and contain only letters, numbers, plus (+), period (.) and hyphen (-)."
  },
  {
    "id": "model.config.is_valid.elastic_search.aggregate_posts_after_days.app_error",
    "translation": "Elasticsearch AggregatePostsAfterDays setting must be a number greater than or equal to 1."
  },
  {
    "id": "model.config.is_valid.elastic_search.bulk_indexing_time_window_seconds.app_error",
    "translation": "Elasticsearch Bulk Indexing Time Window must be at least 1 second."
  },
  {
    "id": "model.config.is_valid.elastic_search.connection_url.app_error",
    "translation": "Elasticsearch ConnectionUrl setting must be provided when Elasticsearch indexing is enabled."
  },
  {
    "id": "model.config.is_valid.elastic_search.enable_autocomplete.app_error",
    "translation": "Elasticsearch EnableIndexing setting must be set to true when Elasticsearch EnableAutocomplete is set to true"
  },
  {
    "id": "model.config.is_valid.elastic_search.enable_searching.app_error",
    "translation": "Elasticsearch EnableIndexing setting must be set to true when Elasticsearch EnableSearching is set to true"
  },
  {
    "id": "model.config.is_valid.elastic_search.live_indexing_batch_size.app_error",
    "translation": "Elasticsearch Live Indexing Batch Size must be at least 1."
  },
  {
    "id": "model.config.is_valid.elastic_search.posts_aggregator_job_start_time.app_error",
    "translation": "Elasticsearch PostsAggregatorJobStartTime setting must be a time in the format \"hh:mm\"."
  },
  {
    "id": "model.config.is_valid.elastic_search.request_timeout_seconds.app_error",
    "translation": "Elasticsearch Request Timeout must be at least 1 second."
  },
  {
    "id": "model.config.is_valid.email_batching_buffer_size.app_error",
    "translation": "Invalid email batching buffer size for email settings. Must be zero or a positive number."
  },
  {
    "id": "model.config.is_valid.email_batching_interval.app_error",
    "translation": "Invalid email batching interval for email settings. Must be 30 seconds or more."
  },
  {
    "id": "model.config.is_valid.email_notification_contents_type.app_error",
    "translation": "Invalid email notification contents type for email settings. Must be one of either 'full' or 'generic'."
  },
  {
    "id": "model.config.is_valid.email_security.app_error",
    "translation": "Invalid connection security for email settings. Must be '', 'TLS', or 'STARTTLS'."
  },
  {
    "id": "model.config.is_valid.encrypt_sql.app_error",
    "translation": "Invalid at rest encrypt key for SQL settings. Must be 32 chars or more."
  },
  {
    "id": "model.config.is_valid.file_driver.app_error",
    "translation": "Invalid driver name for file settings. Must be 'local' or 'amazons3'."
  },
  {
    "id": "model.config.is_valid.file_salt.app_error",
    "translation": "Invalid public link salt for file settings. Must be 32 chars or more."
  },
  {
    "id": "model.config.is_valid.group_unread_channels.app_error",
    "translation": "Invalid group unread channels for service settings. Must be 'disabled', 'default_on', or 'default_off'."
  },
  {
    "id": "model.config.is_valid.image_proxy_type.app_error",
    "translation": "Invalid image proxy type. Must be 'local' or 'atmos/camo'."
  },
  {
    "id": "model.config.is_valid.ldap_basedn",
    "translation": "AD/LDAP field \"BaseDN\" is required."
  },
  {
    "id": "model.config.is_valid.ldap_email",
    "translation": "AD/LDAP field \"Email Attribute\" is required."
  },
  {
    "id": "model.config.is_valid.ldap_id",
    "translation": "AD/LDAP field \"ID Attribute\" is required."
  },
  {
    "id": "model.config.is_valid.ldap_login_id",
    "translation": "AD/LDAP field \"Login ID Attribute\" is required."
  },
  {
    "id": "model.config.is_valid.ldap_max_page_size.app_error",
    "translation": "Invalid max page size value."
  },
  {
    "id": "model.config.is_valid.ldap_security.app_error",
    "translation": "Invalid connection security for AD/LDAP settings. Must be '', 'TLS', or 'STARTTLS'."
  },
  {
    "id": "model.config.is_valid.ldap_server",
    "translation": "AD/LDAP field \"AD/LDAP Server\" is required."
  },
  {
    "id": "model.config.is_valid.ldap_sync_interval.app_error",
    "translation": "Invalid sync interval time. Must be at least one minute."
  },
  {
    "id": "model.config.is_valid.ldap_username",
    "translation": "AD/LDAP field \"Username Attribute\" is required."
  },
  {
    "id": "model.config.is_valid.listen_address.app_error",
    "translation": "Invalid listen address for service settings Must be set."
  },
  {
    "id": "model.config.is_valid.localization.available_locales.app_error",
    "translation": "Available Languages must contain Default Client Language."
  },
  {
    "id": "model.config.is_valid.login_attempts.app_error",
    "translation": "Invalid maximum login attempts for service settings. Must be a positive number."
  },
  {
    "id": "model.config.is_valid.max_burst.app_error",
    "translation": "Maximum burst size must be greater than zero."
  },
  {
    "id": "model.config.is_valid.max_channels.app_error",
    "translation": "Invalid maximum channels per team for team settings. Must be a positive number."
  },
  {
    "id": "model.config.is_valid.max_file_size.app_error",
    "translation": "Invalid max file size for file settings. Must be a whole number greater than zero."
  },
  {
    "id": "model.config.is_valid.max_notify_per_channel.app_error",
    "translation": "Invalid maximum notifications per channel for team settings. Must be a positive number."
  },
  {
    "id": "model.config.is_valid.max_users.app_error",
    "translation": "Invalid maximum users per team for team settings. Must be a positive number."
  },
  {
    "id": "model.config.is_valid.message_export.batch_size.app_error",
    "translation": "Message export job BatchSize must be a positive integer."
  },
  {
    "id": "model.config.is_valid.message_export.daily_runtime.app_error",
    "translation": "Message export job DailyRuntime must be a 24-hour time stamp in the form HH:MM."
  },
  {
    "id": "model.config.is_valid.message_export.enable.app_error",
    "translation": "Message export job EnableExport setting must be either true or false."
  },
  {
    "id": "model.config.is_valid.message_export.export_from.app_error",
    "translation": "Message export job ExportFromTimestamp must be a timestamp (expressed in seconds since unix epoch). Only messages sent after this timestamp will be exported."
  },
  {
    "id": "model.config.is_valid.message_export.export_type.app_error",
    "translation": "Message export job ExportFormat must be one of 'actiance', 'csv' or 'globalrelay'."
  },
  {
    "id": "model.config.is_valid.message_export.global_relay.config_missing.app_error",
    "translation": "Message export job ExportFormat is set to 'globalrelay', but GlobalRelaySettings are missing."
  },
  {
    "id": "model.config.is_valid.message_export.global_relay.customer_type.app_error",
    "translation": "Message export GlobalRelaySettings.CustomerType must be set to one of either 'A9' or 'A10'."
  },
  {
    "id": "model.config.is_valid.message_export.global_relay.email_address.app_error",
    "translation": "Message export job GlobalRelaySettings.EmailAddress must be set to a valid email address."
  },
  {
    "id": "model.config.is_valid.message_export.global_relay.smtp_password.app_error",
    "translation": "Message export job GlobalRelaySettings.SmtpPassword must be set."
  },
  {
    "id": "model.config.is_valid.message_export.global_relay.smtp_username.app_error",
    "translation": "Message export job GlobalRelaySettings.SmtpUsername must be set."
  },
  {
    "id": "model.config.is_valid.password_length.app_error",
    "translation": "Minimum password length must be a whole number greater than or equal to {{.MinLength}} and less than or equal to {{.MaxLength}}."
  },
  {
    "id": "model.config.is_valid.rate_mem.app_error",
    "translation": "Invalid memory store size for rate limit settings. Must be a positive number."
  },
  {
    "id": "model.config.is_valid.rate_sec.app_error",
    "translation": "Invalid per sec for rate limit settings. Must be a positive number."
  },
  {
    "id": "model.config.is_valid.read_timeout.app_error",
    "translation": "Invalid value for read timeout."
  },
  {
    "id": "model.config.is_valid.restrict_direct_message.app_error",
    "translation": "Invalid direct message restriction. Must be 'any', or 'team'."
  },
  {
    "id": "model.config.is_valid.saml_admin_attribute.app_error",
    "translation": "Invalid Admin attribute. Must be in the form 'field=value'."
  },
  {
    "id": "model.config.is_valid.saml_assertion_consumer_service_url.app_error",
    "translation": "Service Provider Login URL must be a valid URL and start with http:// or https://."
  },
  {
    "id": "model.config.is_valid.saml_canonical_algorithm.app_error",
    "translation": "Invalid Canonical Algorithm."
  },
  {
    "id": "model.config.is_valid.saml_email_attribute.app_error",
    "translation": "Invalid Email attribute. Must be set."
  },
  {
    "id": "model.config.is_valid.saml_guest_attribute.app_error",
    "translation": "Invalid Guest attribute. Must be in the form 'field=value'."
  },
  {
    "id": "model.config.is_valid.saml_idp_cert.app_error",
    "translation": "Identity Provider Public Certificate missing. Did you forget to upload it?"
  },
  {
    "id": "model.config.is_valid.saml_idp_descriptor_url.app_error",
    "translation": "Identity Provider Issuer URL must be a valid URL and start with http:// or https://."
  },
  {
    "id": "model.config.is_valid.saml_idp_url.app_error",
    "translation": "SAML SSO URL must be a valid URL and start with http:// or https://."
  },
  {
    "id": "model.config.is_valid.saml_private_key.app_error",
    "translation": "Service Provider Private Key missing. Did you forget to upload it?"
  },
  {
    "id": "model.config.is_valid.saml_public_cert.app_error",
    "translation": "Service Provider Public Certificate missing. Did you forget to upload it?"
  },
  {
    "id": "model.config.is_valid.saml_signature_algorithm.app_error",
    "translation": "Invalid Signature Algorithm."
  },
  {
    "id": "model.config.is_valid.saml_spidentifier_attribute.app_error",
    "translation": "Service Provider Identifier is required"
  },
  {
    "id": "model.config.is_valid.saml_username_attribute.app_error",
    "translation": "Invalid Username attribute. Must be set."
  },
  {
    "id": "model.config.is_valid.site_url.app_error",
    "translation": "Site URL must be a valid URL and start with http:// or https://."
  },
  {
    "id": "model.config.is_valid.site_url_email_batching.app_error",
    "translation": "Unable to enable email batching when SiteURL isn't set."
  },
  {
    "id": "model.config.is_valid.sitename_length.app_error",
    "translation": "Site name must be less than or equal to {{.MaxLength}} characters."
  },
  {
    "id": "model.config.is_valid.sql_conn_max_lifetime_milliseconds.app_error",
    "translation": "Invalid connection maximum lifetime for SQL settings. Must be a non-negative number."
  },
  {
    "id": "model.config.is_valid.sql_data_src.app_error",
    "translation": "Invalid data source for SQL settings. Must be set."
  },
  {
    "id": "model.config.is_valid.sql_driver.app_error",
    "translation": "Invalid driver name for SQL settings. Must be 'mysql' or 'postgres'."
  },
  {
    "id": "model.config.is_valid.sql_idle.app_error",
    "translation": "Invalid maximum idle connection for SQL settings. Must be a positive number."
  },
  {
    "id": "model.config.is_valid.sql_max_conn.app_error",
    "translation": "Invalid maximum open connection for SQL settings. Must be a positive number."
  },
  {
    "id": "model.config.is_valid.sql_query_timeout.app_error",
    "translation": "Invalid query timeout for SQL settings. Must be a positive number."
  },
  {
    "id": "model.config.is_valid.teammate_name_display.app_error",
    "translation": "Invalid teammate display. Must be 'full_name', 'nickname_full_name' or 'username'."
  },
  {
    "id": "model.config.is_valid.time_between_user_typing.app_error",
    "translation": "Time between user typing updates should not be set to less than 1000 milliseconds."
  },
  {
    "id": "model.config.is_valid.tls_cert_file.app_error",
    "translation": "Invalid value for TLS certificate file - Either use LetsEncrypt or set path to existing certificate file."
  },
  {
    "id": "model.config.is_valid.tls_key_file.app_error",
    "translation": "Invalid value for TLS key file - Either use LetsEncrypt or set path to existing key file."
  },
  {
    "id": "model.config.is_valid.tls_overwrite_cipher.app_error",
    "translation": "Invalid value passed for TLS overwrite cipher - Please refer to the documentation for valid values."
  },
  {
    "id": "model.config.is_valid.webserver_security.app_error",
    "translation": "Invalid value for webserver connection security."
  },
  {
    "id": "model.config.is_valid.websocket_url.app_error",
    "translation": "Websocket URL must be a valid URL and start with ws:// or wss://."
  },
  {
    "id": "model.config.is_valid.write_timeout.app_error",
    "translation": "Invalid value for write timeout."
  },
  {
    "id": "model.emoji.create_at.app_error",
    "translation": "Create at must be a valid time."
  },
  {
    "id": "model.emoji.id.app_error",
    "translation": "Invalid emoji id."
  },
  {
    "id": "model.emoji.name.app_error",
    "translation": "Name must be 1 to 64 lowercase alphanumeric characters."
  },
  {
    "id": "model.emoji.update_at.app_error",
    "translation": "Update at must be a valid time."
  },
  {
    "id": "model.emoji.user_id.app_error",
    "translation": "Invalid creator id."
  },
  {
    "id": "model.file_info.get.gif.app_error",
    "translation": "Could not decode gif."
  },
  {
    "id": "model.file_info.is_valid.create_at.app_error",
    "translation": "Invalid value for create_at."
  },
  {
    "id": "model.file_info.is_valid.id.app_error",
    "translation": "Invalid value for id."
  },
  {
    "id": "model.file_info.is_valid.path.app_error",
    "translation": "Invalid value for path."
  },
  {
    "id": "model.file_info.is_valid.post_id.app_error",
    "translation": "Invalid value for post_id."
  },
  {
    "id": "model.file_info.is_valid.update_at.app_error",
    "translation": "Invalid value for update_at."
  },
  {
    "id": "model.file_info.is_valid.user_id.app_error",
    "translation": "Invalid value for user_id."
  },
  {
    "id": "model.group.create_at.app_error",
    "translation": "invalid create at property for group."
  },
  {
    "id": "model.group.delete_at.app_error",
    "translation": "invalid delete at property for group."
  },
  {
    "id": "model.group.description.app_error",
    "translation": "invalid description property for group."
  },
  {
    "id": "model.group.display_name.app_error",
    "translation": "invalid display name property for group."
  },
  {
    "id": "model.group.id.app_error",
    "translation": "invalid id property for group."
  },
  {
    "id": "model.group.name.app_error",
    "translation": "invalid name property for group."
  },
  {
    "id": "model.group.name.invalid_chars.app_error",
    "translation": "invalid characters in the name property for group"
  },
  {
    "id": "model.group.name.invalid_length.app_error",
    "translation": "Name must be 1 to 64 lowercase alphanumeric characters."
  },
  {
    "id": "model.group.remote_id.app_error",
    "translation": "invalid remote id property for group."
  },
  {
    "id": "model.group.source.app_error",
    "translation": "invalid source property for group."
  },
  {
    "id": "model.group.update_at.app_error",
    "translation": "invalid update at property for group."
  },
  {
    "id": "model.group_member.group_id.app_error",
    "translation": "invalid group id property for group member."
  },
  {
    "id": "model.group_member.user_id.app_error",
    "translation": "invalid user id property for group member."
  },
  {
    "id": "model.group_syncable.group_id.app_error",
    "translation": "invalid group id property for group syncable."
  },
  {
    "id": "model.group_syncable.syncable_id.app_error",
    "translation": "invalid syncable id for group syncable."
  },
  {
    "id": "model.group_syncable.type.app_error",
    "translation": "invalid type property for group syncable."
  },
  {
    "id": "model.guest.is_valid.channel.app_error",
    "translation": "Invalid channel."
  },
  {
    "id": "model.guest.is_valid.channels.app_error",
    "translation": "Invalid channels."
  },
  {
    "id": "model.guest.is_valid.email.app_error",
    "translation": "Invalid email."
  },
  {
    "id": "model.guest.is_valid.emails.app_error",
    "translation": "Invalid emails."
  },
  {
    "id": "model.incoming_hook.channel_id.app_error",
    "translation": "Invalid channel id."
  },
  {
    "id": "model.incoming_hook.create_at.app_error",
    "translation": "Create at must be a valid time."
  },
  {
    "id": "model.incoming_hook.description.app_error",
    "translation": "Invalid description."
  },
  {
    "id": "model.incoming_hook.display_name.app_error",
    "translation": "Invalid title."
  },
  {
    "id": "model.incoming_hook.icon_url.app_error",
    "translation": "Invalid post icon."
  },
  {
    "id": "model.incoming_hook.id.app_error",
    "translation": "Invalid Id."
  },
  {
    "id": "model.incoming_hook.parse_data.app_error",
    "translation": "Unable to parse incoming data."
  },
  {
    "id": "model.incoming_hook.team_id.app_error",
    "translation": "Invalid team ID."
  },
  {
    "id": "model.incoming_hook.update_at.app_error",
    "translation": "Update at must be a valid time."
  },
  {
    "id": "model.incoming_hook.user_id.app_error",
    "translation": "Invalid user id."
  },
  {
    "id": "model.incoming_hook.username.app_error",
    "translation": "Invalid username."
  },
  {
    "id": "model.job.is_valid.create_at.app_error",
    "translation": "Create at must be a valid time."
  },
  {
    "id": "model.job.is_valid.id.app_error",
    "translation": "Invalid job Id."
  },
  {
    "id": "model.job.is_valid.status.app_error",
    "translation": "Invalid job status."
  },
  {
    "id": "model.job.is_valid.type.app_error",
    "translation": "Invalid job type."
  },
  {
    "id": "model.license_record.is_valid.create_at.app_error",
    "translation": "Invalid value for create_at when uploading a license."
  },
  {
    "id": "model.license_record.is_valid.id.app_error",
    "translation": "Invalid value for id when uploading a license."
  },
  {
    "id": "model.link_metadata.is_valid.data.app_error",
    "translation": "Link metadata data cannot be nil."
  },
  {
    "id": "model.link_metadata.is_valid.data_type.app_error",
    "translation": "Link metadata data does not match the given type."
  },
  {
    "id": "model.link_metadata.is_valid.timestamp.app_error",
    "translation": "Link metadata timestamp must be nonzero and rounded to the nearest hour."
  },
  {
    "id": "model.link_metadata.is_valid.type.app_error",
    "translation": "Invalid link metadata type."
  },
  {
    "id": "model.link_metadata.is_valid.url.app_error",
    "translation": "Link metadata URL must be set."
  },
  {
    "id": "model.oauth.is_valid.app_id.app_error",
    "translation": "Invalid app id."
  },
  {
    "id": "model.oauth.is_valid.callback.app_error",
    "translation": "Callback URL must be a valid URL and start with http:// or https://."
  },
  {
    "id": "model.oauth.is_valid.client_secret.app_error",
    "translation": "Invalid client secret."
  },
  {
    "id": "model.oauth.is_valid.create_at.app_error",
    "translation": "Create at must be a valid time."
  },
  {
    "id": "model.oauth.is_valid.creator_id.app_error",
    "translation": "Invalid creator id."
  },
  {
    "id": "model.oauth.is_valid.description.app_error",
    "translation": "Invalid description."
  },
  {
    "id": "model.oauth.is_valid.homepage.app_error",
    "translation": "Homepage must be a valid URL and start with http:// or https://."
  },
  {
    "id": "model.oauth.is_valid.icon_url.app_error",
    "translation": "Icon URL must be a valid URL and start with http:// or https://."
  },
  {
    "id": "model.oauth.is_valid.name.app_error",
    "translation": "Invalid name."
  },
  {
    "id": "model.oauth.is_valid.update_at.app_error",
    "translation": "Update at must be a valid time."
  },
  {
    "id": "model.outgoing_hook.icon_url.app_error",
    "translation": "Invalid icon."
  },
  {
    "id": "model.outgoing_hook.is_valid.callback.app_error",
    "translation": "Invalid callback URLs."
  },
  {
    "id": "model.outgoing_hook.is_valid.channel_id.app_error",
    "translation": "Invalid channel id."
  },
  {
    "id": "model.outgoing_hook.is_valid.content_type.app_error",
    "translation": "Invalid value for content_type."
  },
  {
    "id": "model.outgoing_hook.is_valid.create_at.app_error",
    "translation": "Create at must be a valid time."
  },
  {
    "id": "model.outgoing_hook.is_valid.description.app_error",
    "translation": "Invalid description."
  },
  {
    "id": "model.outgoing_hook.is_valid.display_name.app_error",
    "translation": "Invalid title."
  },
  {
    "id": "model.outgoing_hook.is_valid.id.app_error",
    "translation": "Invalid Id."
  },
  {
    "id": "model.outgoing_hook.is_valid.team_id.app_error",
    "translation": "Invalid team ID."
  },
  {
    "id": "model.outgoing_hook.is_valid.token.app_error",
    "translation": "Invalid token."
  },
  {
    "id": "model.outgoing_hook.is_valid.trigger_words.app_error",
    "translation": "Invalid trigger words."
  },
  {
    "id": "model.outgoing_hook.is_valid.update_at.app_error",
    "translation": "Update at must be a valid time."
  },
  {
    "id": "model.outgoing_hook.is_valid.url.app_error",
    "translation": "Invalid callback URLs. Each must be a valid URL and start with http:// or https://."
  },
  {
    "id": "model.outgoing_hook.is_valid.user_id.app_error",
    "translation": "Invalid user id."
  },
  {
    "id": "model.outgoing_hook.is_valid.words.app_error",
    "translation": "Invalid trigger words."
  },
  {
    "id": "model.outgoing_hook.username.app_error",
    "translation": "Invalid username."
  },
  {
    "id": "model.plugin_command.error.app_error",
    "translation": "An error occurred while trying to execute this command."
  },
  {
    "id": "model.plugin_key_value.is_valid.key.app_error",
    "translation": "Invalid key, must be more than {{.Min}} and a of maximum {{.Max}} characters long."
  },
  {
    "id": "model.plugin_key_value.is_valid.plugin_id.app_error",
    "translation": "Invalid plugin ID, must be more than {{.Min}} and a of maximum {{.Max}} characters long."
  },
  {
    "id": "model.plugin_kvset_options.is_valid.old_value.app_error",
    "translation": "Invalid old value, it shouldn't be set when the operation is not atomic."
  },
  {
    "id": "model.post.channel_notifications_disabled_in_channel.message",
    "translation": "Channel notifications are disabled in {{.ChannelName}}. The {{.Mention}} did not trigger any notifications."
  },
  {
    "id": "model.post.is_valid.channel_id.app_error",
    "translation": "Invalid channel id."
  },
  {
    "id": "model.post.is_valid.create_at.app_error",
    "translation": "Create at must be a valid time."
  },
  {
    "id": "model.post.is_valid.file_ids.app_error",
    "translation": "Invalid file ids. Note that uploads are limited to 5 files maximum. Please use additional posts for more files."
  },
  {
    "id": "model.post.is_valid.filenames.app_error",
    "translation": "Invalid filenames."
  },
  {
    "id": "model.post.is_valid.hashtags.app_error",
    "translation": "Invalid hashtags."
  },
  {
    "id": "model.post.is_valid.id.app_error",
    "translation": "Invalid Id."
  },
  {
    "id": "model.post.is_valid.msg.app_error",
    "translation": "Invalid message."
  },
  {
    "id": "model.post.is_valid.original_id.app_error",
    "translation": "Invalid original id."
  },
  {
    "id": "model.post.is_valid.parent_id.app_error",
    "translation": "Invalid parent id."
  },
  {
    "id": "model.post.is_valid.props.app_error",
    "translation": "Invalid props."
  },
  {
    "id": "model.post.is_valid.root_id.app_error",
    "translation": "Invalid root id."
  },
  {
    "id": "model.post.is_valid.root_parent.app_error",
    "translation": "Invalid root ID must be set if parent ID set."
  },
  {
    "id": "model.post.is_valid.type.app_error",
    "translation": "Invalid type."
  },
  {
    "id": "model.post.is_valid.update_at.app_error",
    "translation": "Update at must be a valid time."
  },
  {
    "id": "model.post.is_valid.user_id.app_error",
    "translation": "Invalid user id."
  },
  {
    "id": "model.preference.is_valid.category.app_error",
    "translation": "Invalid category."
  },
  {
    "id": "model.preference.is_valid.id.app_error",
    "translation": "Invalid user id."
  },
  {
    "id": "model.preference.is_valid.name.app_error",
    "translation": "Invalid name."
  },
  {
    "id": "model.preference.is_valid.theme.app_error",
    "translation": "Invalid theme."
  },
  {
    "id": "model.preference.is_valid.value.app_error",
    "translation": "Value is too long."
  },
  {
    "id": "model.reaction.is_valid.create_at.app_error",
    "translation": "Create at must be a valid time."
  },
  {
    "id": "model.reaction.is_valid.emoji_name.app_error",
    "translation": "Invalid emoji name."
  },
  {
    "id": "model.reaction.is_valid.post_id.app_error",
    "translation": "Invalid post id."
  },
  {
    "id": "model.reaction.is_valid.user_id.app_error",
    "translation": "Invalid user id."
  },
  {
    "id": "model.team.is_valid.characters.app_error",
    "translation": "Name must be 2 or more lowercase alphanumeric characters."
  },
  {
    "id": "model.team.is_valid.company.app_error",
    "translation": "Invalid company name."
  },
  {
    "id": "model.team.is_valid.create_at.app_error",
    "translation": "Create at must be a valid time."
  },
  {
    "id": "model.team.is_valid.description.app_error",
    "translation": "Invalid description."
  },
  {
    "id": "model.team.is_valid.domains.app_error",
    "translation": "Invalid allowed domains."
  },
  {
    "id": "model.team.is_valid.email.app_error",
    "translation": "Invalid email."
  },
  {
    "id": "model.team.is_valid.id.app_error",
    "translation": "Invalid Id."
  },
  {
    "id": "model.team.is_valid.invite_id.app_error",
    "translation": "Invalid invite id."
  },
  {
    "id": "model.team.is_valid.name.app_error",
    "translation": "Invalid name."
  },
  {
    "id": "model.team.is_valid.reserved.app_error",
    "translation": "This URL is unavailable. Please try another."
  },
  {
    "id": "model.team.is_valid.type.app_error",
    "translation": "Invalid type."
  },
  {
    "id": "model.team.is_valid.update_at.app_error",
    "translation": "Update at must be a valid time."
  },
  {
    "id": "model.team.is_valid.url.app_error",
    "translation": "Invalid URL Identifier."
  },
  {
    "id": "model.team_member.is_valid.team_id.app_error",
    "translation": "Invalid team ID."
  },
  {
    "id": "model.team_member.is_valid.user_id.app_error",
    "translation": "Invalid user id."
  },
  {
    "id": "model.token.is_valid.expiry",
    "translation": "Invalid token expiry"
  },
  {
    "id": "model.token.is_valid.size",
    "translation": "Invalid token."
  },
  {
    "id": "model.user.is_valid.auth_data.app_error",
    "translation": "Invalid auth data."
  },
  {
    "id": "model.user.is_valid.auth_data_pwd.app_error",
    "translation": "Invalid user, password and auth data cannot both be set."
  },
  {
    "id": "model.user.is_valid.auth_data_type.app_error",
    "translation": "Invalid user, auth data must be set with auth type."
  },
  {
    "id": "model.user.is_valid.create_at.app_error",
    "translation": "Create at must be a valid time."
  },
  {
    "id": "model.user.is_valid.email.app_error",
    "translation": "Invalid email."
  },
  {
    "id": "model.user.is_valid.first_name.app_error",
    "translation": "Invalid first name."
  },
  {
    "id": "model.user.is_valid.id.app_error",
    "translation": "Invalid user id."
  },
  {
    "id": "model.user.is_valid.last_name.app_error",
    "translation": "Invalid last name."
  },
  {
    "id": "model.user.is_valid.locale.app_error",
    "translation": "Invalid locale."
  },
  {
    "id": "model.user.is_valid.nickname.app_error",
    "translation": "Invalid nickname."
  },
  {
    "id": "model.user.is_valid.password_limit.app_error",
    "translation": "Unable to set a password over 72 characters due to the limitations of bcrypt."
  },
  {
    "id": "model.user.is_valid.position.app_error",
    "translation": "Invalid position: must not be longer than 128 characters."
  },
  {
    "id": "model.user.is_valid.pwd.app_error",
    "translation": "Your password must contain at least {{.Min}} characters."
  },
  {
    "id": "model.user.is_valid.pwd_lowercase.app_error",
    "translation": "Your password must contain at least {{.Min}} characters made up of at least one lowercase letter."
  },
  {
    "id": "model.user.is_valid.pwd_lowercase_number.app_error",
    "translation": "Your password must contain at least {{.Min}} characters made up of at least one lowercase letter and at least one number."
  },
  {
    "id": "model.user.is_valid.pwd_lowercase_number_symbol.app_error",
    "translation": "Your password must contain at least {{.Min}} characters made up of at least one lowercase letter, at least one number, and at least one symbol (e.g. \"~!@#$%^&*()\")."
  },
  {
    "id": "model.user.is_valid.pwd_lowercase_symbol.app_error",
    "translation": "Your password must contain at least {{.Min}} characters made up of at least one lowercase letter and at least one symbol (e.g. \"~!@#$%^&*()\")."
  },
  {
    "id": "model.user.is_valid.pwd_lowercase_uppercase.app_error",
    "translation": "Your password must contain at least {{.Min}} characters made up of at least one lowercase letter and at least one uppercase letter."
  },
  {
    "id": "model.user.is_valid.pwd_lowercase_uppercase_number.app_error",
    "translation": "Your password must contain at least {{.Min}} characters made up of at least one lowercase letter, at least one uppercase letter, and at least one number."
  },
  {
    "id": "model.user.is_valid.pwd_lowercase_uppercase_number_symbol.app_error",
    "translation": "Your password must contain at least {{.Min}} characters made up of at least one lowercase letter, at least one uppercase letter, at least one number, and at least one symbol (e.g. \"~!@#$%^&*()\")."
  },
  {
    "id": "model.user.is_valid.pwd_lowercase_uppercase_symbol.app_error",
    "translation": "Your password must contain at least {{.Min}} characters made up of at least one lowercase letter, at least one uppercase letter, and at least one symbol (e.g. \"~!@#$%^&*()\")."
  },
  {
    "id": "model.user.is_valid.pwd_number.app_error",
    "translation": "Your password must contain at least {{.Min}} characters made up of at least one number."
  },
  {
    "id": "model.user.is_valid.pwd_number_symbol.app_error",
    "translation": "Your password must contain at least {{.Min}} characters made up of at least one number and at least one symbol (e.g. \"~!@#$%^&*()\")."
  },
  {
    "id": "model.user.is_valid.pwd_symbol.app_error",
    "translation": "Your password must contain at least {{.Min}} characters made up of at least one symbol (e.g. \"~!@#$%^&*()\")."
  },
  {
    "id": "model.user.is_valid.pwd_uppercase.app_error",
    "translation": "Your password must contain at least {{.Min}} characters made up of at least one uppercase letter."
  },
  {
    "id": "model.user.is_valid.pwd_uppercase_number.app_error",
    "translation": "Your password must contain at least {{.Min}} characters made up of at least one uppercase letter and at least one number."
  },
  {
    "id": "model.user.is_valid.pwd_uppercase_number_symbol.app_error",
    "translation": "Your password must contain at least {{.Min}} characters made up of at least one uppercase letter, at least one number, and at least one symbol (e.g. \"~!@#$%^&*()\")."
  },
  {
    "id": "model.user.is_valid.pwd_uppercase_symbol.app_error",
    "translation": "Your password must contain at least {{.Min}} characters made up of at least one uppercase letter and at least one symbol (e.g. \"~!@#$%^&*()\")."
  },
  {
    "id": "model.user.is_valid.update_at.app_error",
    "translation": "Update at must be a valid time."
  },
  {
    "id": "model.user.is_valid.username.app_error",
    "translation": "Username must begin with a letter, and contain between 3 to 22 lowercase characters made up of numbers, letters, and the symbols \".\", \"-\", and \"_\"."
  },
  {
    "id": "model.user_access_token.is_valid.description.app_error",
    "translation": "Invalid description, must be 255 or less characters."
  },
  {
    "id": "model.user_access_token.is_valid.id.app_error",
    "translation": "Invalid value for id."
  },
  {
    "id": "model.user_access_token.is_valid.token.app_error",
    "translation": "Invalid access token."
  },
  {
    "id": "model.user_access_token.is_valid.user_id.app_error",
    "translation": "Invalid user id."
  },
  {
    "id": "model.utils.decode_json.app_error",
    "translation": "could not decode."
  },
  {
    "id": "model.websocket_client.connect_fail.app_error",
    "translation": "Unable to connect to the WebSocket server."
  },
  {
    "id": "oauth.gitlab.tos.error",
    "translation": "GitLab's Terms of Service have updated. Please go to gitlab.com to accept them and then try logging into Mattermost again."
  },
  {
    "id": "plugin.api.get_users_in_channel",
    "translation": "Unable to get the users, invalid sorting criteria."
  },
  {
    "id": "plugin.api.update_user_status.bad_status",
    "translation": "Unable to set the user status. Unknown user status."
  },
  {
    "id": "plugin_api.bot_cant_create_bot",
    "translation": "Bot user cannot create bot user."
  },
  {
    "id": "plugin_api.get_file_link.disabled.app_error",
    "translation": "Public links have been disabled."
  },
  {
    "id": "plugin_api.get_file_link.no_post.app_error",
    "translation": "Unable to get public link for file. File must be attached to a post that can be read."
  },
  {
    "id": "plugin_api.send_mail.missing_htmlbody",
    "translation": "Missing HTML Body."
  },
  {
    "id": "plugin_api.send_mail.missing_subject",
    "translation": "Missing email subject."
  },
  {
    "id": "plugin_api.send_mail.missing_to",
    "translation": "Missing TO address."
  },
  {
    "id": "searchengine.bleve.disabled.error",
    "translation": "Error purging Bleve indexes: engine is disabled"
  },
  {
    "id": "store.insert_error",
    "translation": "insert error"
  },
  {
    "id": "store.select_error",
    "translation": "select error"
  },
  {
    "id": "store.sql.build_query.app_error",
    "translation": "failed to build query."
  },
  {
    "id": "store.sql.convert_string_array",
    "translation": "FromDb: Unable to convert StringArray to *string"
  },
  {
    "id": "store.sql.convert_string_interface",
    "translation": "FromDb: Unable to convert StringInterface to *string"
  },
  {
    "id": "store.sql.convert_string_map",
    "translation": "FromDb: Unable to convert StringMap to *string"
  },
  {
    "id": "store.sql_bot.get.missing.app_error",
    "translation": "Bot does not exist."
  },
  {
    "id": "store.sql_channel.analytics_deleted_type_count.app_error",
    "translation": "Unable to get deleted channel type counts."
  },
  {
    "id": "store.sql_channel.analytics_type_count.app_error",
    "translation": "Unable to get channel type counts."
  },
  {
    "id": "store.sql_channel.clear_all_custom_role_assignments.commit_transaction.app_error",
    "translation": "Failed to commit the database transaction."
  },
  {
    "id": "store.sql_channel.clear_all_custom_role_assignments.open_transaction.app_error",
    "translation": "Failed to begin the database transaction."
  },
  {
    "id": "store.sql_channel.clear_all_custom_role_assignments.select.app_error",
    "translation": "Failed to retrieve the channel members."
  },
  {
    "id": "store.sql_channel.clear_all_custom_role_assignments.update.app_error",
    "translation": "Failed to update the channel member."
  },
  {
    "id": "store.sql_channel.count_posts_since.app_error",
    "translation": "Unable to count messages since given date."
  },
  {
    "id": "store.sql_channel.get.existing.app_error",
    "translation": "Unable to find the existing channel."
  },
  {
    "id": "store.sql_channel.get.find.app_error",
    "translation": "We encountered an error finding the channel."
  },
  {
    "id": "store.sql_channel.get_all.app_error",
    "translation": "Unable to get all the channels."
  },
  {
    "id": "store.sql_channel.get_all_direct.app_error",
    "translation": "Unable to get all the direct channels."
  },
  {
    "id": "store.sql_channel.get_by_scheme.app_error",
    "translation": "Unable to get the channels for the provided scheme."
  },
  {
    "id": "store.sql_channel.get_channel_counts.get.app_error",
    "translation": "Unable to get the channel counts."
  },
  {
    "id": "store.sql_channel.get_channels_batch_for_indexing.get.app_error",
    "translation": "Unable to get the channels batch for indexing."
  },
  {
    "id": "store.sql_channel.get_channels_by_ids.app_error",
    "translation": "Unable to get channels by ids."
  },
  {
    "id": "store.sql_channel.get_channels_by_ids.get.app_error",
    "translation": "Unable to get the channels."
  },
  {
    "id": "store.sql_channel.get_channels_by_ids.not_found.app_error",
    "translation": "No channel found."
  },
  {
    "id": "store.sql_channel.get_for_post.app_error",
    "translation": "Unable to get the channel for the given post."
  },
  {
    "id": "store.sql_channel.get_member.app_error",
    "translation": "Unable to get the channel member."
  },
  {
    "id": "store.sql_channel.get_member.missing.app_error",
    "translation": "No channel member found for that user ID and channel ID."
  },
  {
    "id": "store.sql_channel.get_member_count.app_error",
    "translation": "Unable to get the channel member count."
  },
  {
    "id": "store.sql_channel.get_member_for_post.app_error",
    "translation": "Unable to get the channel member for the given post."
  },
  {
    "id": "store.sql_channel.get_members.app_error",
    "translation": "Unable to get the channel members."
  },
  {
    "id": "store.sql_channel.get_members_by_ids.app_error",
    "translation": "Unable to get the channel members."
  },
  {
    "id": "store.sql_channel.get_pinnedpost_count.app_error",
    "translation": "Unable to get the channel pinned post count."
  },
  {
    "id": "store.sql_channel.get_private_channels.get.app_error",
    "translation": "Unable to get private channels."
  },
  {
    "id": "store.sql_channel.get_public_channels.get.app_error",
    "translation": "Unable to get public channels."
  },
  {
    "id": "store.sql_channel.get_unread.app_error",
    "translation": "Unable to get the channel unread messages."
  },
  {
    "id": "store.sql_channel.increment_mention_count.app_error",
    "translation": "Unable to increment the mention count."
  },
  {
    "id": "store.sql_channel.migrate_channel_members.commit_transaction.app_error",
    "translation": "Failed to commit the database transaction."
  },
  {
    "id": "store.sql_channel.migrate_channel_members.open_transaction.app_error",
    "translation": "Failed to open the database transaction."
  },
  {
    "id": "store.sql_channel.migrate_channel_members.select.app_error",
    "translation": "Failed to select the batch of channel members."
  },
  {
    "id": "store.sql_channel.migrate_channel_members.update.app_error",
    "translation": "Failed to update the channel member."
  },
  {
    "id": "store.sql_channel.permanent_delete_members_by_user.app_error",
    "translation": "Unable to remove the channel member."
  },
  {
    "id": "store.sql_channel.pinned_posts.app_error",
    "translation": "Unable to find the pinned posts."
  },
  {
    "id": "store.sql_channel.remove_all_deactivated_members.app_error",
    "translation": "We could not remove the deactivated users from the channel."
  },
  {
    "id": "store.sql_channel.remove_member.app_error",
    "translation": "Unable to remove the channel member."
  },
  {
    "id": "store.sql_channel.reset_all_channel_schemes.app_error",
    "translation": "We could not reset the channel schemes."
  },
  {
    "id": "store.sql_channel.reset_all_channel_schemes.commit_transaction.app_error",
    "translation": "Unable to commit transaction."
  },
  {
    "id": "store.sql_channel.reset_all_channel_schemes.open_transaction.app_error",
    "translation": "Unable to open transaction."
  },
  {
    "id": "store.sql_channel.save.archived_channel.app_error",
    "translation": "You can not modify an archived channel."
  },
  {
    "id": "store.sql_channel.save.direct_channel.app_error",
    "translation": "Use SaveDirectChannel to create a direct channel."
  },
  {
    "id": "store.sql_channel.save_channel.existing.app_error",
    "translation": "Must call update for existing channel."
  },
  {
    "id": "store.sql_channel.save_channel.exists.app_error",
    "translation": "A channel with that name already exists on the same team."
  },
  {
    "id": "store.sql_channel.save_channel.limit.app_error",
    "translation": "You've reached the limit of the number of allowed channels."
  },
  {
    "id": "store.sql_channel.save_direct_channel.not_direct.app_error",
    "translation": "Not a direct channel attempted to be created with SaveDirectChannel."
  },
  {
    "id": "store.sql_channel.save_member.commit_transaction.app_error",
    "translation": "Unable to commit transaction."
  },
  {
    "id": "store.sql_channel.save_member.exists.app_error",
    "translation": "A channel member with that ID already exists."
  },
  {
    "id": "store.sql_channel.save_member.open_transaction.app_error",
    "translation": "Unable to open transaction."
  },
  {
    "id": "store.sql_channel.search.app_error",
    "translation": "We encountered an error searching channels."
  },
  {
    "id": "store.sql_channel.search_group_channels.app_error",
    "translation": "Unable to get the group channels for the given user and term."
  },
  {
    "id": "store.sql_channel.sidebar_categories.app_error",
    "translation": "Failed to insert record to database."
  },
  {
    "id": "store.sql_channel.sidebar_categories.commit_transaction.app_error",
    "translation": "Unable to commit transaction."
  },
  {
    "id": "store.sql_channel.sidebar_categories.delete_invalid.app_error",
    "translation": "Unable to delete non-custom category."
  },
  {
    "id": "store.sql_channel.sidebar_categories.open_transaction.app_error",
    "translation": "Failed to open the database transaction."
  },
  {
    "id": "store.sql_channel.update_last_viewed_at.app_error",
    "translation": "Unable to update the last viewed at time."
  },
  {
    "id": "store.sql_channel.update_last_viewed_at_post.app_error",
    "translation": "Unable to mark channel as unread."
  },
  {
    "id": "store.sql_channel.update_member.app_error",
    "translation": "We encountered an error updating the channel member."
  },
  {
    "id": "store.sql_channel.user_belongs_to_channels.app_error",
    "translation": "Unable to determine if the user belongs to a list of channels."
  },
  {
    "id": "store.sql_command.get.missing.app_error",
    "translation": "Command does not exist."
  },
  {
    "id": "store.sql_command.save.get.app_error",
    "translation": "Unable to get the command."
  },
  {
    "id": "store.sql_command.update.missing.app_error",
    "translation": "Command does not exist."
  },
  {
    "id": "store.sql_command_webhooks.get.app_error",
    "translation": "Unable to get the webhook."
  },
  {
    "id": "store.sql_command_webhooks.save.app_error",
    "translation": "Unable to save the CommandWebhook."
  },
  {
    "id": "store.sql_command_webhooks.save.existing.app_error",
    "translation": "You cannot update an existing CommandWebhook."
  },
  {
    "id": "store.sql_command_webhooks.try_use.app_error",
    "translation": "Unable to use the webhook."
  },
  {
    "id": "store.sql_command_webhooks.try_use.invalid.app_error",
    "translation": "Invalid webhook."
  },
  {
    "id": "store.sql_compliance.get.finding.app_error",
    "translation": "We encountered an error retrieving the compliance reports."
  },
  {
    "id": "store.sql_compliance.message_export.app_error",
    "translation": "Failed to select message export data."
  },
  {
    "id": "store.sql_compliance.save.saving.app_error",
    "translation": "We encountered an error saving the compliance report."
  },
  {
    "id": "store.sql_file_info.PermanentDeleteByUser.app_error",
    "translation": "Unable to delete attachments of the user."
  },
  {
    "id": "store.sql_file_info.attach_to_post.app_error",
    "translation": "Unable to attach the file info to the post."
  },
  {
    "id": "store.sql_file_info.delete_for_post.app_error",
    "translation": "Unable to delete the file info to the post."
  },
  {
    "id": "store.sql_file_info.get.app_error",
    "translation": "Unable to get the file info."
  },
  {
    "id": "store.sql_file_info.get_by_path.app_error",
    "translation": "Unable to get the file info by path."
  },
  {
    "id": "store.sql_file_info.get_for_post.app_error",
    "translation": "Unable to get the file info for the post."
  },
  {
    "id": "store.sql_file_info.get_for_user_id.app_error",
    "translation": "Unable to get the file info for the user."
  },
  {
    "id": "store.sql_file_info.get_with_options.app_error",
    "translation": "Unable to get the file info with options"
  },
  {
    "id": "store.sql_file_info.permanent_delete.app_error",
    "translation": "Unable to permanently delete the file info."
  },
  {
    "id": "store.sql_file_info.permanent_delete_batch.app_error",
    "translation": "We encountered an error permanently deleting the batch of file infos."
  },
  {
    "id": "store.sql_file_info.save.app_error",
    "translation": "Unable to save the file info."
  },
  {
    "id": "store.sql_group.app_error",
    "translation": "failed to build query."
  },
  {
    "id": "store.sql_group.group_syncable_already_deleted",
    "translation": "group syncable was already deleted"
  },
  {
    "id": "store.sql_group.no_rows",
    "translation": "no matching group found"
  },
  {
    "id": "store.sql_group.no_rows_changed",
    "translation": "no rows changed"
  },
  {
    "id": "store.sql_group.permanent_delete_members_by_user.app_error",
    "translation": "Unable to remove the group member with UserID \"{{.UserId}}\"."
  },
  {
    "id": "store.sql_group.unique_constraint",
    "translation": "a group with that name already exists"
  },
  {
    "id": "store.sql_group.uniqueness_error",
    "translation": "group member already exists"
  },
  {
    "id": "store.sql_job.delete.app_error",
    "translation": "Unable to delete the job."
  },
  {
    "id": "store.sql_job.get.app_error",
    "translation": "Unable to get the job."
  },
  {
    "id": "store.sql_job.get_all.app_error",
    "translation": "Unable to get the jobs."
  },
  {
    "id": "store.sql_job.get_count_by_status_and_type.app_error",
    "translation": "Unable to get the job count by status and type."
  },
  {
    "id": "store.sql_job.get_newest_job_by_status_and_type.app_error",
    "translation": "Unable to get the newest job by status and type."
  },
  {
    "id": "store.sql_job.save.app_error",
    "translation": "Unable to save the job."
  },
  {
    "id": "store.sql_job.update.app_error",
    "translation": "Unable to update the job."
  },
  {
    "id": "store.sql_plugin_store.compare_and_set.mysql_select.app_error",
    "translation": "Failed to query for existing row on MySQL after KVCompareAndSet with unchanged value."
  },
  {
    "id": "store.sql_plugin_store.compare_and_set.too_many_rows.app_error",
    "translation": "Found more than 1 row on MySQL after KVCompareAndSet with unchanged value."
  },
  {
    "id": "store.sql_plugin_store.delete.app_error",
    "translation": "Could not delete plugin key value."
  },
  {
    "id": "store.sql_plugin_store.get.app_error",
    "translation": "Could not get plugin key value."
  },
  {
    "id": "store.sql_plugin_store.list.app_error",
    "translation": "Unable to list all the plugin keys."
  },
  {
    "id": "store.sql_plugin_store.save.app_error",
    "translation": "Could not save or update plugin key value."
  },
  {
    "id": "store.sql_post.analytics_posts_count.app_error",
    "translation": "Unable to get post counts."
  },
  {
    "id": "store.sql_post.analytics_posts_count_by_day.app_error",
    "translation": "Unable to get post counts by day."
  },
  {
    "id": "store.sql_post.analytics_user_counts_posts_by_day.app_error",
    "translation": "Unable to get user counts with posts."
  },
  {
    "id": "store.sql_post.compliance_export.app_error",
    "translation": "Unable to get the compliance export posts."
  },
  {
    "id": "store.sql_post.delete.app_error",
    "translation": "Unable to delete the post."
  },
  {
    "id": "store.sql_post.get.app_error",
    "translation": "Unable to get the post."
  },
  {
    "id": "store.sql_post.get_direct_posts.app_error",
    "translation": "Unable to get direct posts."
  },
  {
    "id": "store.sql_post.get_flagged_posts.app_error",
    "translation": "Unable to get the flagged posts."
  },
  {
    "id": "store.sql_post.get_oldest_entity_creation_time.app_error",
    "translation": "Unable to get the oldest entitiy creation time."
  },
  {
    "id": "store.sql_post.get_parents_posts.app_error",
    "translation": "Unable to get the parent post for the channel."
  },
  {
    "id": "store.sql_post.get_post_after_time.app_error",
    "translation": "Unable to get post after time bound."
  },
  {
    "id": "store.sql_post.get_post_id_around.app_error",
    "translation": "Unable to get post around time bound."
  },
  {
    "id": "store.sql_post.get_posts.app_error",
    "translation": "Limit exceeded for paging."
  },
  {
    "id": "store.sql_post.get_posts_around.get.app_error",
    "translation": "Unable to get the posts for the channel."
  },
  {
    "id": "store.sql_post.get_posts_around.get_parent.app_error",
    "translation": "Unable to get the parent posts for the channel."
  },
  {
    "id": "store.sql_post.get_posts_batch_for_indexing.get.app_error",
    "translation": "Unable to get the posts batch for indexing."
  },
  {
    "id": "store.sql_post.get_posts_by_ids.app_error",
    "translation": "Unable to get the posts."
  },
  {
    "id": "store.sql_post.get_posts_created_att.app_error",
    "translation": "Unable to get the posts for the channel."
  },
  {
    "id": "store.sql_post.get_posts_since.app_error",
    "translation": "Unable to get the posts for the channel."
  },
  {
    "id": "store.sql_post.get_root_posts.app_error",
    "translation": "Unable to get the posts for the channel."
  },
  {
    "id": "store.sql_post.overwrite.app_error",
    "translation": "Unable to overwrite the Post."
  },
  {
    "id": "store.sql_post.permanent_delete.app_error",
    "translation": "Unable to delete the post."
  },
  {
    "id": "store.sql_post.permanent_delete_all_comments_by_user.app_error",
    "translation": "Unable to delete the comments for user."
  },
  {
    "id": "store.sql_post.permanent_delete_batch.app_error",
    "translation": "We encountered an error permanently deleting the batch of posts."
  },
  {
    "id": "store.sql_post.permanent_delete_by_channel.app_error",
    "translation": "Unable to delete the posts by channel."
  },
  {
    "id": "store.sql_post.permanent_delete_by_user.app_error",
    "translation": "Unable to select the posts to delete for the user."
  },
  {
    "id": "store.sql_post.permanent_delete_by_user.too_many.app_error",
    "translation": "Unable to select the posts to delete for the user (too many), please re-run."
  },
  {
    "id": "store.sql_post.populate_reply_count.app_error",
    "translation": "Unable to get the post replies count"
  },
  {
    "id": "store.sql_post.save.app_error",
    "translation": "Unable to save the Post."
  },
  {
    "id": "store.sql_post.save.existing.app_error",
    "translation": "You cannot update an existing Post."
  },
  {
    "id": "store.sql_post.search.disabled",
    "translation": "Searching has been disabled on this server. Please contact your System Administrator."
  },
  {
    "id": "store.sql_post.update.app_error",
    "translation": "Unable to update the Post."
  },
  {
    "id": "store.sql_preference.cleanup_flags_batch.app_error",
    "translation": "We encountered an error cleaning up the batch of flags."
  },
  {
    "id": "store.sql_preference.delete.app_error",
    "translation": "We encountered an error while deleting preferences."
  },
  {
    "id": "store.sql_preference.get.app_error",
    "translation": "We encountered an error while finding preferences."
  },
  {
    "id": "store.sql_preference.get_all.app_error",
    "translation": "We encountered an error while finding preferences."
  },
  {
    "id": "store.sql_preference.get_category.app_error",
    "translation": "We encountered an error while finding preferences."
  },
  {
    "id": "store.sql_preference.insert.exists.app_error",
    "translation": "A preference with that user id, category, and name already exists."
  },
  {
    "id": "store.sql_preference.insert.save.app_error",
    "translation": "Unable to save the preference."
  },
  {
    "id": "store.sql_preference.permanent_delete_by_user.app_error",
    "translation": "We encountered an error while deleteing preferences."
  },
  {
    "id": "store.sql_preference.save.commit_transaction.app_error",
    "translation": "Unable to commit transaction to save preferences."
  },
  {
    "id": "store.sql_preference.save.missing_driver.app_error",
    "translation": "We encountered an error while updating preferences."
  },
  {
    "id": "store.sql_preference.save.open_transaction.app_error",
    "translation": "Unable to open transaction to save preferences."
  },
  {
    "id": "store.sql_preference.save.updating.app_error",
    "translation": "We encountered an error while updating preferences."
  },
  {
    "id": "store.sql_preference.update.app_error",
    "translation": "Unable to update the preference."
  },
  {
    "id": "store.sql_role.delete.update.app_error",
    "translation": "Unable to delete the role."
  },
  {
    "id": "store.sql_role.get.app_error",
    "translation": "Unable to get role."
  },
  {
    "id": "store.sql_role.get_all.app_error",
    "translation": "Unable to get all the roles."
  },
  {
    "id": "store.sql_role.get_by_name.app_error",
    "translation": "Unable to get role."
  },
  {
    "id": "store.sql_role.get_by_names.app_error",
    "translation": "Unable to get roles."
  },
  {
    "id": "store.sql_role.permanent_delete_all.app_error",
    "translation": "We could not permanently delete all the roles."
  },
  {
    "id": "store.sql_role.save.insert.app_error",
    "translation": "Unable to save new role."
  },
  {
    "id": "store.sql_role.save.invalid_role.app_error",
    "translation": "The role was not valid."
  },
  {
    "id": "store.sql_role.save.open_transaction.app_error",
    "translation": "Failed to open the transaction to save the role."
  },
  {
    "id": "store.sql_role.save.update.app_error",
    "translation": "Unable to update role."
  },
  {
    "id": "store.sql_role.save_role.commit_transaction.app_error",
    "translation": "Failed to commit the transaction to save the role."
  },
  {
<<<<<<< HEAD
    "id": "store.sql_session.analytics_session_count.app_error",
    "translation": "Unable to count the sessions."
  },
  {
    "id": "store.sql_session.get.app_error",
    "translation": "We encountered an error finding the session."
  },
  {
    "id": "store.sql_session.get_sessions.app_error",
    "translation": "We encountered an error while finding user sessions."
  },
  {
    "id": "store.sql_session.permanent_delete_sessions_by_user.app_error",
    "translation": "Unable to remove all the sessions for the user."
  },
  {
    "id": "store.sql_session.remove.app_error",
    "translation": "Unable to remove the session."
  },
  {
    "id": "store.sql_session.remove_all_sessions_for_team.app_error",
    "translation": "Unable to remove all the sessions."
  },
  {
    "id": "store.sql_session.save.app_error",
    "translation": "Unable to save the session."
  },
  {
    "id": "store.sql_session.save.existing.app_error",
    "translation": "Unable to update existing session."
  },
  {
    "id": "store.sql_session.update_device_id.app_error",
    "translation": "Unable to update the device id."
  },
  {
    "id": "store.sql_session.update_expired_notify.app_error",
    "translation": "Unable to update expired_notify."
  },
  {
    "id": "store.sql_session.update_expires_at.app_error",
    "translation": "Unable to update expires_at."
  },
  {
    "id": "store.sql_session.update_last_activity.app_error",
    "translation": "Unable to update the last_activity_at."
  },
  {
    "id": "store.sql_session.update_props.app_error",
    "translation": "Unable to update session props."
  },
  {
    "id": "store.sql_session.update_roles.app_error",
    "translation": "Unable to update the roles."
=======
    "id": "store.sql_status.get.app_error",
    "translation": "Encountered an error retrieving the status."
  },
  {
    "id": "store.sql_status.get.missing.app_error",
    "translation": "No entry for that status exists."
  },
  {
    "id": "store.sql_status.get_total_active_users_count.app_error",
    "translation": "We could not count the active users."
  },
  {
    "id": "store.sql_status.reset_all.app_error",
    "translation": "Encountered an error resetting all the statuses."
  },
  {
    "id": "store.sql_status.save.app_error",
    "translation": "Encountered an error saving the status."
  },
  {
    "id": "store.sql_status.update.app_error",
    "translation": "Encountered an error updating the status."
  },
  {
    "id": "store.sql_status.update_last_activity_at.app_error",
    "translation": "Unable to update the last activity date and time of the user."
>>>>>>> 93a537a6
  },
  {
    "id": "store.sql_system.get.app_error",
    "translation": "We encountered an error finding the system properties."
  },
  {
    "id": "store.sql_system.get_by_name.app_error",
    "translation": "Unable to find the system variable."
  },
  {
    "id": "store.sql_system.permanent_delete_by_name.app_error",
    "translation": "We could not permanently delete the system table entry."
  },
  {
    "id": "store.sql_system.save.app_error",
    "translation": "We encountered an error saving the system property."
  },
  {
    "id": "store.sql_system.save.commit_transaction.app_error",
    "translation": "Failed to commit the database transaction."
  },
  {
    "id": "store.sql_system.update.app_error",
    "translation": "We encountered an error updating the system property."
  },
  {
    "id": "store.sql_team.analytics_get_team_count_for_scheme.app_error",
    "translation": "Unable to get the channel count for the scheme."
  },
  {
    "id": "store.sql_team.analytics_private_team_count.app_error",
    "translation": "Unable to count the private teams."
  },
  {
    "id": "store.sql_team.analytics_public_team_count.app_error",
    "translation": "Unable to count the public teams."
  },
  {
    "id": "store.sql_team.analytics_team_count.app_error",
    "translation": "Unable to count the teams."
  },
  {
    "id": "store.sql_team.clear_all_custom_role_assignments.commit_transaction.app_error",
    "translation": "Failed to commit the database transaction."
  },
  {
    "id": "store.sql_team.clear_all_custom_role_assignments.open_transaction.app_error",
    "translation": "Failed to begin the database transaction."
  },
  {
    "id": "store.sql_team.clear_all_custom_role_assignments.select.app_error",
    "translation": "Failed to retrieve the team members."
  },
  {
    "id": "store.sql_team.clear_all_custom_role_assignments.update.app_error",
    "translation": "Failed to update the team member."
  },
  {
    "id": "store.sql_team.get.find.app_error",
    "translation": "Unable to find the existing team."
  },
  {
    "id": "store.sql_team.get.finding.app_error",
    "translation": "We encountered an error finding the team."
  },
  {
    "id": "store.sql_team.get_active_member_count.app_error",
    "translation": "Unable to count the team members."
  },
  {
    "id": "store.sql_team.get_all.app_error",
    "translation": "We could not get all teams."
  },
  {
    "id": "store.sql_team.get_all_private_team_listing.app_error",
    "translation": "We could not get all private teams."
  },
  {
    "id": "store.sql_team.get_all_team_listing.app_error",
    "translation": "We could not get all teams."
  },
  {
    "id": "store.sql_team.get_by_invite_id.find.app_error",
    "translation": "Unable to find the existing team."
  },
  {
    "id": "store.sql_team.get_by_invite_id.finding.app_error",
    "translation": "Unable to find the existing team."
  },
  {
    "id": "store.sql_team.get_by_name.app_error",
    "translation": "Unable to find the existing team."
  },
  {
    "id": "store.sql_team.get_by_name.missing.app_error",
    "translation": "Unable to find the existing team."
  },
  {
    "id": "store.sql_team.get_by_names.app_error",
    "translation": "Unable to get the teams by names"
  },
  {
    "id": "store.sql_team.get_by_names.missing.app_error",
    "translation": "Unable to find some of the requested teams"
  },
  {
    "id": "store.sql_team.get_by_scheme.app_error",
    "translation": "Unable to get the channels for the provided scheme."
  },
  {
    "id": "store.sql_team.get_member.app_error",
    "translation": "Unable to get the team member."
  },
  {
    "id": "store.sql_team.get_member.missing.app_error",
    "translation": "No team member found for that user ID and team ID."
  },
  {
    "id": "store.sql_team.get_member_count.app_error",
    "translation": "Unable to count the team members."
  },
  {
    "id": "store.sql_team.get_members.app_error",
    "translation": "Unable to get the team members."
  },
  {
    "id": "store.sql_team.get_members_by_ids.app_error",
    "translation": "Unable to get the team members."
  },
  {
    "id": "store.sql_team.get_unread.app_error",
    "translation": "Unable to get the teams unread messages."
  },
  {
    "id": "store.sql_team.get_user_team_ids.app_error",
    "translation": "Unable to get the list of teams of a user."
  },
  {
    "id": "store.sql_team.migrate_team_members.commit_transaction.app_error",
    "translation": "Failed to commit the database transaction."
  },
  {
    "id": "store.sql_team.migrate_team_members.open_transaction.app_error",
    "translation": "Failed to open the database transaction."
  },
  {
    "id": "store.sql_team.migrate_team_members.select.app_error",
    "translation": " Failed to select the batch of team members."
  },
  {
    "id": "store.sql_team.migrate_team_members.update.app_error",
    "translation": "Failed to update the team member."
  },
  {
    "id": "store.sql_team.permanent_delete.app_error",
    "translation": "Unable to delete the existing team."
  },
  {
    "id": "store.sql_team.remove_member.app_error",
    "translation": "Unable to remove the team member."
  },
  {
    "id": "store.sql_team.reset_all_team_schemes.app_error",
    "translation": "We could not reset the team schemes."
  },
  {
    "id": "store.sql_team.save.app_error",
    "translation": "Unable to save the team."
  },
  {
    "id": "store.sql_team.save.domain_exists.app_error",
    "translation": "A team with that name already exists."
  },
  {
    "id": "store.sql_team.save.existing.app_error",
    "translation": "Must call update for existing team."
  },
  {
    "id": "store.sql_team.save_member.exists.app_error",
    "translation": "A team member with that ID already exists."
  },
  {
    "id": "store.sql_team.save_member.save.app_error",
    "translation": "Unable to save the team member."
  },
  {
    "id": "store.sql_team.search_all_team.app_error",
    "translation": "We encountered an error searching teams."
  },
  {
    "id": "store.sql_team.search_open_team.app_error",
    "translation": "We encountered an error searching open teams."
  },
  {
    "id": "store.sql_team.search_private_team.app_error",
    "translation": "We encountered an error searching private teams."
  },
  {
    "id": "store.sql_team.update.app_error",
    "translation": "Unable to update the team."
  },
  {
    "id": "store.sql_team.update.find.app_error",
    "translation": "Unable to find the existing team to update."
  },
  {
    "id": "store.sql_team.update.finding.app_error",
    "translation": "We encountered an error finding the team."
  },
  {
    "id": "store.sql_team.update.updating.app_error",
    "translation": "We encountered an error updating the team."
  },
  {
    "id": "store.sql_team.update_last_team_icon_update.app_error",
    "translation": "Unable to update the date of the last team icon update."
  },
  {
    "id": "store.sql_team.user_belongs_to_teams.app_error",
    "translation": "Unable to determine if the user belongs to a list of teams."
  },
  {
    "id": "store.sql_user.analytics_daily_active_users.app_error",
    "translation": "Unable to get the active users during the requested period."
  },
  {
    "id": "store.sql_user.analytics_get_inactive_users_count.app_error",
    "translation": "We could not count the inactive users."
  },
  {
    "id": "store.sql_user.analytics_get_system_admin_count.app_error",
    "translation": "Unable to get the system admin count."
  },
  {
    "id": "store.sql_user.app_error",
    "translation": "Failed to build query."
  },
  {
    "id": "store.sql_user.clear_all_custom_role_assignments.commit_transaction.app_error",
    "translation": "Failed to commit the database transaction."
  },
  {
    "id": "store.sql_user.clear_all_custom_role_assignments.open_transaction.app_error",
    "translation": "Failed to begin the database transaction."
  },
  {
    "id": "store.sql_user.clear_all_custom_role_assignments.select.app_error",
    "translation": "Failed to retrieve the users."
  },
  {
    "id": "store.sql_user.clear_all_custom_role_assignments.update.app_error",
    "translation": "Failed to update the user."
  },
  {
    "id": "store.sql_user.count.app_error",
    "translation": "UserCountOptions don't make sense."
  },
  {
    "id": "store.sql_user.demote_user_to_guest.channel_members_update.app_error",
    "translation": "Failed to update the user channels memberships."
  },
  {
    "id": "store.sql_user.demote_user_to_guest.commit_transaction.app_error",
    "translation": "Failed to commit the database transaction."
  },
  {
    "id": "store.sql_user.demote_user_to_guest.open_transaction.app_error",
    "translation": "Failed to begin the database transaction."
  },
  {
    "id": "store.sql_user.demote_user_to_guest.team_members_update.app_error",
    "translation": "Failed to update the user teams memberships."
  },
  {
    "id": "store.sql_user.demote_user_to_guest.user_update.app_error",
    "translation": "Failed to update the user."
  },
  {
    "id": "store.sql_user.get.app_error",
    "translation": "We encountered an error finding the account."
  },
  {
    "id": "store.sql_user.get_by_auth.missing_account.app_error",
    "translation": "Unable to find an existing account matching your authentication type for this team. This team may require an invite from the team owner to join."
  },
  {
    "id": "store.sql_user.get_by_auth.other.app_error",
    "translation": "We encountered an error trying to find the account by authentication type."
  },
  {
    "id": "store.sql_user.get_by_username.app_error",
    "translation": "Unable to find an existing account matching your username for this team. This team may require an invite from the team owner to join."
  },
  {
    "id": "store.sql_user.get_for_login.app_error",
    "translation": "Unable to find an existing account matching your credentials. This team may require an invite from the team owner to join."
  },
  {
    "id": "store.sql_user.get_for_login.multiple_users",
    "translation": "We found multiple users matching your credentials and were unable to log you in. Please contact an administrator."
  },
  {
    "id": "store.sql_user.get_known_users.get_users.app_error",
    "translation": "Unable to get know users from the database."
  },
  {
    "id": "store.sql_user.get_new_users.app_error",
    "translation": "We encountered an error while finding the new users."
  },
  {
    "id": "store.sql_user.get_profile_by_group_channel_ids_for_user.app_error",
    "translation": "We encountered an error while finding user profiles."
  },
  {
    "id": "store.sql_user.get_profiles.app_error",
    "translation": "We encountered an error while finding user profiles."
  },
  {
    "id": "store.sql_user.get_recently_active_users.app_error",
    "translation": "We encountered an error while finding the recently active users."
  },
  {
    "id": "store.sql_user.get_sysadmin_profiles.app_error",
    "translation": "We encountered an error while finding user profiles."
  },
  {
    "id": "store.sql_user.get_system_install_date.app_error",
    "translation": "Unable to infer the system date based on the first user creation date."
  },
  {
    "id": "store.sql_user.get_total_users_count.app_error",
    "translation": "We could not count the users."
  },
  {
    "id": "store.sql_user.get_unread_count.app_error",
    "translation": "We could not get the unread message count for the user."
  },
  {
    "id": "store.sql_user.get_unread_count_for_channel.app_error",
    "translation": "We could not get the unread message count for the user and channel."
  },
  {
    "id": "store.sql_user.get_users_batch_for_indexing.get_channel_members.app_error",
    "translation": "Unable to get the channel members for the users batch for indexing."
  },
  {
    "id": "store.sql_user.get_users_batch_for_indexing.get_team_members.app_error",
    "translation": "Unable to get the team members for the users batch for indexing."
  },
  {
    "id": "store.sql_user.get_users_batch_for_indexing.get_users.app_error",
    "translation": "Unable to get the users batch for indexing."
  },
  {
    "id": "store.sql_user.missing_account.const",
    "translation": "Unable to find the user."
  },
  {
    "id": "store.sql_user.permanent_delete.app_error",
    "translation": "Unable to delete the existing account."
  },
  {
    "id": "store.sql_user.promote_guest.channel_members_update.app_error",
    "translation": "Failed to update the user channels memberships."
  },
  {
    "id": "store.sql_user.promote_guest.commit_transaction.app_error",
    "translation": "Failed to commit the database transaction."
  },
  {
    "id": "store.sql_user.promote_guest.open_transaction.app_error",
    "translation": "Failed to begin the database transaction."
  },
  {
    "id": "store.sql_user.promote_guest.team_members_update.app_error",
    "translation": "Failed to update the user teams memberships."
  },
  {
    "id": "store.sql_user.promote_guest.user_update.app_error",
    "translation": "Failed to update the user."
  },
  {
    "id": "store.sql_user.save.app_error",
    "translation": "Unable to save the account."
  },
  {
    "id": "store.sql_user.save.email_exists.app_error",
    "translation": "An account with that email already exists."
  },
  {
    "id": "store.sql_user.save.email_exists.ldap_app_error",
    "translation": "This account does not use AD/LDAP authentication. Please sign in using email and password."
  },
  {
    "id": "store.sql_user.save.email_exists.saml_app_error",
    "translation": "This account does not use SAML authentication. Please sign in using email and password."
  },
  {
    "id": "store.sql_user.save.existing.app_error",
    "translation": "Must call update for existing user."
  },
  {
    "id": "store.sql_user.save.max_accounts.app_error",
    "translation": "This team has reached the maximum number of allowed accounts. Contact your System Administrator to set a higher limit."
  },
  {
    "id": "store.sql_user.save.member_count.app_error",
    "translation": "Failed to get current team member count."
  },
  {
    "id": "store.sql_user.save.username_exists.app_error",
    "translation": "An account with that username already exists."
  },
  {
    "id": "store.sql_user.save.username_exists.ldap_app_error",
    "translation": "An account with that username already exists. Please contact your Administrator."
  },
  {
    "id": "store.sql_user.save.username_exists.saml_app_error",
    "translation": "An account with that username already exists. Please contact your Administrator."
  },
  {
    "id": "store.sql_user.search.app_error",
    "translation": "Unable to find any user matching the search parameters."
  },
  {
    "id": "store.sql_user.update.app_error",
    "translation": "Unable to update the account."
  },
  {
    "id": "store.sql_user.update.can_not_change_ldap.app_error",
    "translation": "Can not change fields set by AD/LDAP."
  },
  {
    "id": "store.sql_user.update.email_taken.app_error",
    "translation": "This email is already taken. Please choose another."
  },
  {
    "id": "store.sql_user.update.find.app_error",
    "translation": "Unable to find the existing account to update."
  },
  {
    "id": "store.sql_user.update.finding.app_error",
    "translation": "We encountered an error finding the account."
  },
  {
    "id": "store.sql_user.update.updating.app_error",
    "translation": "We encountered an error updating the account."
  },
  {
    "id": "store.sql_user.update.username_taken.app_error",
    "translation": "This username is already taken. Please choose another."
  },
  {
    "id": "store.sql_user.update_active_for_multiple_users.getting_changed_users.app_error",
    "translation": "Unable to get the list of deactivate guests ids."
  },
  {
    "id": "store.sql_user.update_active_for_multiple_users.updating.app_error",
    "translation": "Unable to deactivate guests."
  },
  {
    "id": "store.sql_user.update_auth_data.app_error",
    "translation": "Unable to update the auth data."
  },
  {
    "id": "store.sql_user.update_auth_data.email_exists.app_error",
    "translation": "Unable to switch account to {{.Service}}. An account using the email {{.Email}} already exists."
  },
  {
    "id": "store.sql_user.update_failed_pwd_attempts.app_error",
    "translation": "Unable to update the failed_attempts."
  },
  {
    "id": "store.sql_user.update_last_picture_update.app_error",
    "translation": "Unable to update the update_at."
  },
  {
    "id": "store.sql_user.update_mfa_active.app_error",
    "translation": "We encountered an error updating the user's MFA active status."
  },
  {
    "id": "store.sql_user.update_mfa_secret.app_error",
    "translation": "We encountered an error updating the user's MFA secret."
  },
  {
    "id": "store.sql_user.update_password.app_error",
    "translation": "Unable to update the user password."
  },
  {
    "id": "store.sql_user.update_update.app_error",
    "translation": "Unable to update the date of the last update of the user."
  },
  {
    "id": "store.sql_user.verify_email.app_error",
    "translation": "Unable to update verify email field."
  },
  {
    "id": "store.sql_user_access_token.delete.app_error",
    "translation": "Unable to delete the personal access token."
  },
  {
    "id": "store.sql_user_access_token.get.app_error",
    "translation": "Unable to get the personal access token."
  },
  {
    "id": "store.sql_user_access_token.get_all.app_error",
    "translation": "Unable to get all personal access tokens."
  },
  {
    "id": "store.sql_user_access_token.get_by_token.app_error",
    "translation": "Unable to get the personal access token by token."
  },
  {
    "id": "store.sql_user_access_token.get_by_user.app_error",
    "translation": "Unable to get the personal access tokens by user."
  },
  {
    "id": "store.sql_user_access_token.save.app_error",
    "translation": "Unable to save the personal access token."
  },
  {
    "id": "store.sql_user_access_token.search.app_error",
    "translation": "We encountered an error searching user access tokens."
  },
  {
    "id": "store.sql_user_access_token.update_token_disable.app_error",
    "translation": "Unable to disable the access token."
  },
  {
    "id": "store.sql_user_access_token.update_token_enable.app_error",
    "translation": "Unable to enable the access token."
  },
  {
    "id": "store.sql_webhooks.analytics_incoming_count.app_error",
    "translation": "Unable to count the incoming webhooks."
  },
  {
    "id": "store.sql_webhooks.analytics_outgoing_count.app_error",
    "translation": "Unable to count the outgoing webhooks."
  },
  {
    "id": "store.sql_webhooks.delete_incoming.app_error",
    "translation": "Unable to delete the webhook."
  },
  {
    "id": "store.sql_webhooks.delete_outgoing.app_error",
    "translation": "Unable to delete the webhook."
  },
  {
    "id": "store.sql_webhooks.get_incoming.app_error",
    "translation": "Unable to get the webhook."
  },
  {
    "id": "store.sql_webhooks.get_incoming_by_channel.app_error",
    "translation": "Unable to get the webhooks."
  },
  {
    "id": "store.sql_webhooks.get_incoming_by_user.app_error",
    "translation": "Unable to get the webhook."
  },
  {
    "id": "store.sql_webhooks.get_outgoing.app_error",
    "translation": "Unable to get the webhook."
  },
  {
    "id": "store.sql_webhooks.get_outgoing_by_channel.app_error",
    "translation": "Unable to get the webhooks."
  },
  {
    "id": "store.sql_webhooks.get_outgoing_by_team.app_error",
    "translation": "Unable to get the webhooks."
  },
  {
    "id": "store.sql_webhooks.permanent_delete_incoming_by_channel.app_error",
    "translation": "Unable to delete the webhook."
  },
  {
    "id": "store.sql_webhooks.permanent_delete_incoming_by_user.app_error",
    "translation": "Unable to delete the webhook."
  },
  {
    "id": "store.sql_webhooks.permanent_delete_outgoing_by_channel.app_error",
    "translation": "Unable to delete the webhook."
  },
  {
    "id": "store.sql_webhooks.permanent_delete_outgoing_by_user.app_error",
    "translation": "Unable to delete the webhook."
  },
  {
    "id": "store.sql_webhooks.save_incoming.app_error",
    "translation": "Unable to save the IncomingWebhook."
  },
  {
    "id": "store.sql_webhooks.save_incoming.existing.app_error",
    "translation": "You cannot overwrite an existing IncomingWebhook."
  },
  {
    "id": "store.sql_webhooks.save_outgoing.app_error",
    "translation": "Unable to save the OutgoingWebhook."
  },
  {
    "id": "store.sql_webhooks.save_outgoing.override.app_error",
    "translation": "You cannot overwrite an existing OutgoingWebhook."
  },
  {
    "id": "store.sql_webhooks.update_incoming.app_error",
    "translation": "Unable to update the IncomingWebhook."
  },
  {
    "id": "store.sql_webhooks.update_outgoing.app_error",
    "translation": "Unable to update the webhook."
  },
  {
    "id": "store.update_error",
    "translation": "update error"
  },
  {
    "id": "system.message.name",
    "translation": "System"
  },
  {
    "id": "utils.file.list_directory.local.app_error",
    "translation": "Encountered an error listing directory from local server file storage."
  },
  {
    "id": "utils.file.list_directory.s3.app_error",
    "translation": "Encountered an error listing directory from S3."
  },
  {
    "id": "utils.file.remove_directory.local.app_error",
    "translation": "Encountered an error removing directory from local server file storage."
  },
  {
    "id": "utils.file.remove_directory.s3.app_error",
    "translation": "Encountered an error removing directory from S3."
  },
  {
    "id": "utils.file.remove_file.local.app_error",
    "translation": "Encountered an error removing file from local server file storage."
  },
  {
    "id": "utils.file.remove_file.s3.app_error",
    "translation": "Encountered an error removing file from S3."
  },
  {
    "id": "utils.mail.connect_smtp.helo.app_error",
    "translation": "Failed to set HELO."
  },
  {
    "id": "utils.mail.connect_smtp.open.app_error",
    "translation": "Failed to open connection."
  },
  {
    "id": "utils.mail.connect_smtp.open_tls.app_error",
    "translation": "Failed to open TLS connection."
  },
  {
    "id": "utils.mail.new_client.auth.app_error",
    "translation": "Failed to authenticate on SMTP server."
  },
  {
    "id": "utils.mail.sendMail.attachments.write_error",
    "translation": "Failed to write attachment to email"
  },
  {
    "id": "utils.mail.send_mail.close.app_error",
    "translation": "Failed to close connection to SMTP server."
  },
  {
    "id": "utils.mail.send_mail.from_address.app_error",
    "translation": "Error setting \"From Address\""
  },
  {
    "id": "utils.mail.send_mail.msg.app_error",
    "translation": "Failed to write email message."
  },
  {
    "id": "utils.mail.send_mail.msg_data.app_error",
    "translation": "Failed to add email message data."
  },
  {
    "id": "utils.mail.send_mail.to_address.app_error",
    "translation": "Error setting \"To Address\"."
  },
  {
    "id": "web.command_webhook.command.app_error",
    "translation": "Couldn't find the command."
  },
  {
    "id": "web.command_webhook.invalid.app_error",
    "translation": "Invalid webhook."
  },
  {
    "id": "web.command_webhook.parse.app_error",
    "translation": "Unable to parse incoming data."
  },
  {
    "id": "web.error.unsupported_browser.browser_get_latest.chrome",
    "translation": "Get the latest Chrome browser"
  },
  {
    "id": "web.error.unsupported_browser.browser_get_latest.firefox",
    "translation": "Get the latest Firefox browser"
  },
  {
    "id": "web.error.unsupported_browser.browser_get_latest.safari",
    "translation": "Get the latest Safari browser"
  },
  {
    "id": "web.error.unsupported_browser.browser_title.chrome",
    "translation": "Google Chrome"
  },
  {
    "id": "web.error.unsupported_browser.browser_title.edge",
    "translation": "Microsoft Edge"
  },
  {
    "id": "web.error.unsupported_browser.browser_title.firefox",
    "translation": "Firefox"
  },
  {
    "id": "web.error.unsupported_browser.browser_title.safari",
    "translation": "Safari"
  },
  {
    "id": "web.error.unsupported_browser.download",
    "translation": "Download the App"
  },
  {
    "id": "web.error.unsupported_browser.download_app_or_upgrade_browser",
    "translation": "Download the Mattermost app or use a supported browser for a better experience."
  },
  {
    "id": "web.error.unsupported_browser.download_the_app",
    "translation": "Download the App"
  },
  {
    "id": "web.error.unsupported_browser.install_guide.mac",
    "translation": "Install Guide"
  },
  {
    "id": "web.error.unsupported_browser.install_guide.windows",
    "translation": "Install Guide"
  },
  {
    "id": "web.error.unsupported_browser.learn_more",
    "translation": "Learn more about supported browsers."
  },
  {
    "id": "web.error.unsupported_browser.min_browser_version.chrome",
    "translation": "Version 61+"
  },
  {
    "id": "web.error.unsupported_browser.min_browser_version.edge",
    "translation": "Version 44+"
  },
  {
    "id": "web.error.unsupported_browser.min_browser_version.firefox",
    "translation": "Version 60+"
  },
  {
    "id": "web.error.unsupported_browser.min_browser_version.safari",
    "translation": "Version 12+"
  },
  {
    "id": "web.error.unsupported_browser.min_os_version.mac",
    "translation": "macOS 10.9+"
  },
  {
    "id": "web.error.unsupported_browser.min_os_version.windows",
    "translation": "Windows 7+"
  },
  {
    "id": "web.error.unsupported_browser.no_longer_support",
    "translation": "This browser is no longer supported by Mattermost"
  },
  {
    "id": "web.error.unsupported_browser.no_longer_support_version",
    "translation": "This version of your browser is no longer supported by Mattermost"
  },
  {
    "id": "web.error.unsupported_browser.open_system_browser.edge",
    "translation": "Open Edge"
  },
  {
    "id": "web.error.unsupported_browser.system_browser_make_default",
    "translation": "Make default"
  },
  {
    "id": "web.error.unsupported_browser.system_browser_or",
    "translation": "or"
  },
  {
    "id": "web.get_access_token.internal_saving.app_error",
    "translation": "Unable to update the user access data."
  },
  {
    "id": "web.incoming_webhook.channel.app_error",
    "translation": "Couldn't find the channel."
  },
  {
    "id": "web.incoming_webhook.channel_locked.app_error",
    "translation": "This webhook is not permitted to post to the requested channel."
  },
  {
    "id": "web.incoming_webhook.disabled.app_error",
    "translation": "Incoming webhooks have been disabled by the system admin."
  },
  {
    "id": "web.incoming_webhook.invalid.app_error",
    "translation": "Invalid webhook."
  },
  {
    "id": "web.incoming_webhook.parse.app_error",
    "translation": "Unable to parse incoming data."
  },
  {
    "id": "web.incoming_webhook.permissions.app_error",
    "translation": "Inappropriate channel permissions."
  },
  {
    "id": "web.incoming_webhook.split_props_length.app_error",
    "translation": "Unable to split webhook props into {{.Max}} character parts."
  },
  {
    "id": "web.incoming_webhook.text.app_error",
    "translation": "No text specified."
  },
  {
    "id": "web.incoming_webhook.user.app_error",
    "translation": "Couldn't find the user."
  }
]<|MERGE_RESOLUTION|>--- conflicted
+++ resolved
@@ -4119,49 +4119,48 @@
     "translation": "This API endpoint is not accessible as required migrations have not yet completed."
   },
   {
-<<<<<<< HEAD
+    "id": "app.session.analytics_session_count.app_error",
+    "translation": "Unable to count the sessions."
+  },
+  {
+    "id": "app.session.get.app_error",
+    "translation": "We encountered an error finding the session."
+  },
+  {
+    "id": "app.session.get_sessions.app_error",
+    "translation": "We encountered an error while finding user sessions."
+  },
+  {
+    "id": "app.session.permanent_delete_sessions_by_user.app_error",
+    "translation": "Unable to remove all the sessions for the user."
+  },
+  {
+    "id": "app.session.remove.app_error",
+    "translation": "Unable to remove the session."
+  },
+  {
+    "id": "app.session.remove_all_sessions_for_team.app_error",
+    "translation": "Unable to remove all the sessions."
+  },
+  {
+    "id": "app.session.save.app_error",
+    "translation": "Unable to save the session."
+  },
+  {
+    "id": "app.session.save.existing.app_error",
+    "translation": "Unable to update existing session."
+  },
+  {
+    "id": "app.session.update_device_id.app_error",
+    "translation": "Unable to update the device id."
+  },
+  {
     "id": "app.status.get.app_error",
     "translation": "Encountered an error retrieving the status."
   },
   {
     "id": "app.status.get.missing.app_error",
     "translation": "No entry for that status exists."
-=======
-    "id": "app.session.analytics_session_count.app_error",
-    "translation": "Unable to count the sessions."
-  },
-  {
-    "id": "app.session.get.app_error",
-    "translation": "We encountered an error finding the session."
-  },
-  {
-    "id": "app.session.get_sessions.app_error",
-    "translation": "We encountered an error while finding user sessions."
-  },
-  {
-    "id": "app.session.permanent_delete_sessions_by_user.app_error",
-    "translation": "Unable to remove all the sessions for the user."
-  },
-  {
-    "id": "app.session.remove.app_error",
-    "translation": "Unable to remove the session."
-  },
-  {
-    "id": "app.session.remove_all_sessions_for_team.app_error",
-    "translation": "Unable to remove all the sessions."
-  },
-  {
-    "id": "app.session.save.app_error",
-    "translation": "Unable to save the session."
-  },
-  {
-    "id": "app.session.save.existing.app_error",
-    "translation": "Unable to update existing session."
-  },
-  {
-    "id": "app.session.update_device_id.app_error",
-    "translation": "Unable to update the device id."
->>>>>>> 93a537a6
   },
   {
     "id": "app.submit_interactive_dialog.json_error",
@@ -7026,91 +7025,6 @@
   {
     "id": "store.sql_role.save_role.commit_transaction.app_error",
     "translation": "Failed to commit the transaction to save the role."
-  },
-  {
-<<<<<<< HEAD
-    "id": "store.sql_session.analytics_session_count.app_error",
-    "translation": "Unable to count the sessions."
-  },
-  {
-    "id": "store.sql_session.get.app_error",
-    "translation": "We encountered an error finding the session."
-  },
-  {
-    "id": "store.sql_session.get_sessions.app_error",
-    "translation": "We encountered an error while finding user sessions."
-  },
-  {
-    "id": "store.sql_session.permanent_delete_sessions_by_user.app_error",
-    "translation": "Unable to remove all the sessions for the user."
-  },
-  {
-    "id": "store.sql_session.remove.app_error",
-    "translation": "Unable to remove the session."
-  },
-  {
-    "id": "store.sql_session.remove_all_sessions_for_team.app_error",
-    "translation": "Unable to remove all the sessions."
-  },
-  {
-    "id": "store.sql_session.save.app_error",
-    "translation": "Unable to save the session."
-  },
-  {
-    "id": "store.sql_session.save.existing.app_error",
-    "translation": "Unable to update existing session."
-  },
-  {
-    "id": "store.sql_session.update_device_id.app_error",
-    "translation": "Unable to update the device id."
-  },
-  {
-    "id": "store.sql_session.update_expired_notify.app_error",
-    "translation": "Unable to update expired_notify."
-  },
-  {
-    "id": "store.sql_session.update_expires_at.app_error",
-    "translation": "Unable to update expires_at."
-  },
-  {
-    "id": "store.sql_session.update_last_activity.app_error",
-    "translation": "Unable to update the last_activity_at."
-  },
-  {
-    "id": "store.sql_session.update_props.app_error",
-    "translation": "Unable to update session props."
-  },
-  {
-    "id": "store.sql_session.update_roles.app_error",
-    "translation": "Unable to update the roles."
-=======
-    "id": "store.sql_status.get.app_error",
-    "translation": "Encountered an error retrieving the status."
-  },
-  {
-    "id": "store.sql_status.get.missing.app_error",
-    "translation": "No entry for that status exists."
-  },
-  {
-    "id": "store.sql_status.get_total_active_users_count.app_error",
-    "translation": "We could not count the active users."
-  },
-  {
-    "id": "store.sql_status.reset_all.app_error",
-    "translation": "Encountered an error resetting all the statuses."
-  },
-  {
-    "id": "store.sql_status.save.app_error",
-    "translation": "Encountered an error saving the status."
-  },
-  {
-    "id": "store.sql_status.update.app_error",
-    "translation": "Encountered an error updating the status."
-  },
-  {
-    "id": "store.sql_status.update_last_activity_at.app_error",
-    "translation": "Unable to update the last activity date and time of the user."
->>>>>>> 93a537a6
   },
   {
     "id": "store.sql_system.get.app_error",

--- conflicted
+++ resolved
@@ -6779,131 +6779,6 @@
     "translation": "group member already exists"
   },
   {
-<<<<<<< HEAD
-    "id": "store.sql_oauth.delete.commit_transaction.app_error",
-    "translation": "Unable to commit transaction."
-  },
-  {
-    "id": "store.sql_oauth.delete.open_transaction.app_error",
-    "translation": "Unable to open transaction to delete the OAuth2 app."
-  },
-  {
-    "id": "store.sql_oauth.delete_app.app_error",
-    "translation": "An error occurred while deleting the OAuth2 App."
-  },
-  {
-    "id": "store.sql_oauth.get_access_data.app_error",
-    "translation": "We encountered an error finding the access token."
-  },
-  {
-    "id": "store.sql_oauth.get_access_data_by_user_for_app.app_error",
-    "translation": "We encountered an error finding all the access tokens."
-  },
-  {
-    "id": "store.sql_oauth.get_app.find.app_error",
-    "translation": "Unable to find the requested app."
-  },
-  {
-    "id": "store.sql_oauth.get_app.finding.app_error",
-    "translation": "We encountered an error finding the app."
-  },
-  {
-    "id": "store.sql_oauth.get_app_by_user.find.app_error",
-    "translation": "Unable to find any existing apps."
-  },
-  {
-    "id": "store.sql_oauth.get_apps.find.app_error",
-    "translation": "An error occurred while finding the OAuth2 Apps."
-  },
-  {
-    "id": "store.sql_oauth.get_auth_data.find.app_error",
-    "translation": "Unable to find the existing authorization code."
-  },
-  {
-    "id": "store.sql_oauth.get_auth_data.finding.app_error",
-    "translation": "We encountered an error finding the authorization code."
-  },
-  {
-    "id": "store.sql_oauth.get_previous_access_data.app_error",
-    "translation": "We encountered an error finding the access token."
-  },
-  {
-    "id": "store.sql_oauth.permanent_delete_auth_data_by_user.app_error",
-    "translation": "Unable to remove the authorization code."
-  },
-  {
-    "id": "store.sql_oauth.remove_access_data.app_error",
-    "translation": "Unable to remove the access token."
-  },
-  {
-    "id": "store.sql_oauth.remove_auth_data.app_error",
-    "translation": "Unable to remove the authorization code."
-  },
-  {
-    "id": "store.sql_oauth.save_access_data.app_error",
-    "translation": "Unable to save the access token."
-  },
-  {
-    "id": "store.sql_oauth.save_app.existing.app_error",
-    "translation": "Must call update for existing app."
-  },
-  {
-    "id": "store.sql_oauth.save_app.save.app_error",
-    "translation": "Unable to save the app."
-  },
-  {
-    "id": "store.sql_oauth.save_auth_data.app_error",
-    "translation": "Unable to save the authorization code."
-  },
-  {
-    "id": "store.sql_oauth.update_access_data.app_error",
-    "translation": "We encountered an error updating the access token."
-  },
-  {
-    "id": "store.sql_oauth.update_app.find.app_error",
-    "translation": "Unable to find the existing app to update."
-  },
-  {
-    "id": "store.sql_oauth.update_app.finding.app_error",
-    "translation": "We encountered an error finding the app."
-  },
-  {
-    "id": "store.sql_oauth.update_app.update.app_error",
-    "translation": "Unable to update the app."
-  },
-  {
-    "id": "store.sql_oauth.update_app.updating.app_error",
-    "translation": "We encountered an error updating the app."
-=======
-    "id": "store.sql_job.delete.app_error",
-    "translation": "Unable to delete the job."
-  },
-  {
-    "id": "store.sql_job.get.app_error",
-    "translation": "Unable to get the job."
-  },
-  {
-    "id": "store.sql_job.get_all.app_error",
-    "translation": "Unable to get the jobs."
-  },
-  {
-    "id": "store.sql_job.get_count_by_status_and_type.app_error",
-    "translation": "Unable to get the job count by status and type."
-  },
-  {
-    "id": "store.sql_job.get_newest_job_by_status_and_type.app_error",
-    "translation": "Unable to get the newest job by status and type."
-  },
-  {
-    "id": "store.sql_job.save.app_error",
-    "translation": "Unable to save the job."
-  },
-  {
-    "id": "store.sql_job.update.app_error",
-    "translation": "Unable to update the job."
->>>>>>> 263e5e89
-  },
-  {
     "id": "store.sql_plugin_store.compare_and_set.mysql_select.app_error",
     "translation": "Failed to query for existing row on MySQL after KVCompareAndSet with unchanged value."
   },

[
  {
    "id": "",
    "translation": ""
  },
  {
    "id": "April",
    "translation": "April"
  },
  {
    "id": "August",
    "translation": "August"
  },
  {
    "id": "December",
    "translation": "December"
  },
  {
    "id": "February",
    "translation": "February"
  },
  {
    "id": "January",
    "translation": "January"
  },
  {
    "id": "July",
    "translation": "July"
  },
  {
    "id": "June",
    "translation": "June"
  },
  {
    "id": "March",
    "translation": "March"
  },
  {
    "id": "May",
    "translation": "May"
  },
  {
    "id": "November",
    "translation": "November"
  },
  {
    "id": "October",
    "translation": "October"
  },
  {
    "id": "September",
    "translation": "September"
  },
  {
    "id": "actiance.export.marshalToXml.appError",
    "translation": "Unable to convert export to XML."
  },
  {
    "id": "api.admin.add_certificate.array.app_error",
    "translation": "No file under 'certificate' in request."
  },
  {
    "id": "api.admin.add_certificate.no_file.app_error",
    "translation": "No file under 'certificate' in request."
  },
  {
    "id": "api.admin.add_certificate.open.app_error",
    "translation": "Could not open certificate file."
  },
  {
    "id": "api.admin.add_certificate.saving.app_error",
    "translation": "Could not save certificate file."
  },
  {
    "id": "api.admin.delete_brand_image.storage.not_found",
    "translation": "Unable to delete brand image, not found."
  },
  {
    "id": "api.admin.file_read_error",
    "translation": "Error reading log file."
  },
  {
    "id": "api.admin.get_brand_image.storage.app_error",
    "translation": "Image storage is not configured."
  },
  {
    "id": "api.admin.remove_certificate.delete.app_error",
    "translation": "An error occurred while deleting the certificate."
  },
  {
    "id": "api.admin.saml.failure_get_metadata_from_idp.app_error",
    "translation": "Failed to obtain metadata from Identity Provider URL."
  },
  {
    "id": "api.admin.saml.failure_parse_idp_certificate.app_error",
    "translation": "Failure encountered while parsing the metadata information received from the Identity Provider to a certificate."
  },
  {
    "id": "api.admin.saml.failure_save_idp_certificate_file.app_error",
    "translation": "Could not save certificate file."
  },
  {
    "id": "api.admin.saml.invalid_xml_missing_idpssodescriptors.app_error",
    "translation": "Missing Identity Provider SSO Descriptors node in the XML."
  },
  {
    "id": "api.admin.saml.invalid_xml_missing_keydescriptor.app_error",
    "translation": "Missing Identity Provider Key Descriptors node in the XML."
  },
  {
    "id": "api.admin.saml.invalid_xml_missing_ssoservices.app_error",
    "translation": "Missing Identity Provider SSO Services node in the XML."
  },
  {
    "id": "api.admin.saml.metadata.app_error",
    "translation": "An error occurred while building Service Provider Metadata."
  },
  {
    "id": "api.admin.saml.not_available.app_error",
    "translation": "SAML 2.0 is not configured or supported on this server."
  },
  {
    "id": "api.admin.saml.set_certificate_from_metadata.invalid_body.app_error",
    "translation": "Invalid certificate text."
  },
  {
    "id": "api.admin.saml.set_certificate_from_metadata.invalid_content_type.app_error",
    "translation": "Invalid content type."
  },
  {
    "id": "api.admin.saml.set_certificate_from_metadata.missing_content_type.app_error",
    "translation": "Missing content type."
  },
  {
    "id": "api.admin.test_email.body",
    "translation": "It appears your Mattermost email is setup correctly!"
  },
  {
    "id": "api.admin.test_email.missing_server",
    "translation": "SMTP Server is required"
  },
  {
    "id": "api.admin.test_email.reenter_password",
    "translation": "The SMTP server, port, or username has changed. Please re-enter the SMTP password to test connection."
  },
  {
    "id": "api.admin.test_email.subject",
    "translation": "Mattermost - Testing Email Settings"
  },
  {
    "id": "api.admin.test_s3.missing_s3_bucket",
    "translation": "S3 Bucket is required"
  },
  {
    "id": "api.admin.upload_brand_image.array.app_error",
    "translation": "Empty array under 'image' in request."
  },
  {
    "id": "api.admin.upload_brand_image.no_file.app_error",
    "translation": "No file under 'image' in request."
  },
  {
    "id": "api.admin.upload_brand_image.parse.app_error",
    "translation": "Could not parse multipart form."
  },
  {
    "id": "api.admin.upload_brand_image.storage.app_error",
    "translation": "Unable to upload image. Image storage is not configured."
  },
  {
    "id": "api.admin.upload_brand_image.too_large.app_error",
    "translation": "Unable to upload file. File is too large."
  },
  {
    "id": "api.bot.create_disabled",
    "translation": "Bot creation has been disabled."
  },
  {
    "id": "api.bot.delete_bot_icon_image.app_error",
    "translation": "Couldn't delete icon image."
  },
  {
    "id": "api.bot.get_bot_icon_image.read.app_error",
    "translation": "Unable to read icon image file."
  },
  {
    "id": "api.bot.set_bot_icon_image.app_error",
    "translation": "Couldn't upload icon image."
  },
  {
    "id": "api.bot.set_bot_icon_image.array.app_error",
    "translation": "Empty array under 'image' in request."
  },
  {
    "id": "api.bot.set_bot_icon_image.no_file.app_error",
    "translation": "No file under 'image' in request."
  },
  {
    "id": "api.bot.set_bot_icon_image.open.app_error",
    "translation": "Could not open image file."
  },
  {
    "id": "api.bot.set_bot_icon_image.parse.app_error",
    "translation": "Could not parse multipart form."
  },
  {
    "id": "api.bot.set_bot_icon_image.too_large.app_error",
    "translation": "Unable to upload icon image. File is too large."
  },
  {
    "id": "api.bot.teams_channels.add_message_mobile",
    "translation": "Please add me to teams and channels you want me to interact in. To do this, use the browser or Mattermost Desktop App."
  },
  {
    "id": "api.channel.add_guest.added",
    "translation": "%v added to the channel as guest by %v."
  },
  {
    "id": "api.channel.add_member.added",
    "translation": "%v added to the channel by %v."
  },
  {
    "id": "api.channel.add_members.error",
    "translation": "Error adding channel member(s)."
  },
  {
    "id": "api.channel.add_members.user_denied",
    "translation": "Channel membership denied to the following users because of group constraints: {{ .UserIDs }}"
  },
  {
    "id": "api.channel.add_user.to.channel.failed.app_error",
    "translation": "Failed to add user to channel."
  },
  {
    "id": "api.channel.add_user.to.channel.failed.deleted.app_error",
    "translation": "Failed to add user to channel because they have been removed from the team."
  },
  {
    "id": "api.channel.add_user_to_channel.type.app_error",
    "translation": "Can not add user to this channel type."
  },
  {
    "id": "api.channel.change_channel_privacy.private_to_public",
    "translation": "This channel has been converted to a Public Channel and can be joined by any team member."
  },
  {
    "id": "api.channel.change_channel_privacy.public_to_private",
    "translation": "This channel has been converted to a Private Channel."
  },
  {
    "id": "api.channel.channel_member_counts_by_group.license.error",
    "translation": "Your license does not support groups"
  },
  {
    "id": "api.channel.convert_channel_to_private.default_channel_error",
    "translation": "This default channel cannot be converted into a private channel."
  },
  {
    "id": "api.channel.convert_channel_to_private.private_channel_error",
    "translation": "The channel requested to convert is already a private channel."
  },
  {
    "id": "api.channel.create_channel.direct_channel.app_error",
    "translation": "Must use createDirectChannel API service for direct message channel creation."
  },
  {
    "id": "api.channel.create_channel.max_channel_limit.app_error",
    "translation": "Unable to create more than {{.MaxChannelsPerTeam}} channels for current team."
  },
  {
    "id": "api.channel.create_default_channels.off_topic",
    "translation": "Off-Topic"
  },
  {
    "id": "api.channel.create_default_channels.town_square",
    "translation": "Town Square"
  },
  {
    "id": "api.channel.create_direct_channel.invalid_user.app_error",
    "translation": "Invalid user ID for direct channel creation."
  },
  {
    "id": "api.channel.create_group.bad_size.app_error",
    "translation": "Group message channels must contain at least 3 and no more than 8 users."
  },
  {
    "id": "api.channel.create_group.bad_user.app_error",
    "translation": "One of the provided users does not exist."
  },
  {
    "id": "api.channel.delete_channel.archived",
    "translation": "%v archived the channel."
  },
  {
    "id": "api.channel.delete_channel.cannot.app_error",
    "translation": "Unable to delete the default channel {{.Channel}}."
  },
  {
    "id": "api.channel.delete_channel.deleted.app_error",
    "translation": "The channel has been archived or deleted."
  },
  {
    "id": "api.channel.delete_channel.type.invalid",
    "translation": "Unable to delete direct or group message channels"
  },
  {
    "id": "api.channel.get_channel_moderations.license.error",
    "translation": "Your license does not support channel moderation"
  },
  {
    "id": "api.channel.guest_join_channel.post_and_forget",
    "translation": "%v joined the channel as guest."
  },
  {
    "id": "api.channel.join_channel.permissions.app_error",
    "translation": "You do not have the appropriate permissions."
  },
  {
    "id": "api.channel.join_channel.post_and_forget",
    "translation": "%v joined the channel."
  },
  {
    "id": "api.channel.leave.default.app_error",
    "translation": "Unable to leave the default channel {{.Channel}}."
  },
  {
    "id": "api.channel.leave.direct.app_error",
    "translation": "Unable to leave a direct message channel."
  },
  {
    "id": "api.channel.leave.last_member.app_error",
    "translation": "You're the only member left, try removing the Private Channel instead of leaving."
  },
  {
    "id": "api.channel.leave.left",
    "translation": "%v left the channel."
  },
  {
    "id": "api.channel.move_channel.type.invalid",
    "translation": "Unable to move direct or group message channels"
  },
  {
    "id": "api.channel.patch_channel_moderations.license.error",
    "translation": "Your license does not support channel moderation"
  },
  {
    "id": "api.channel.patch_update_channel.forbidden.app_error",
    "translation": "Failed to update the channel."
  },
  {
    "id": "api.channel.post_channel_privacy_message.error",
    "translation": "Failed to post channel privacy update message."
  },
  {
    "id": "api.channel.post_update_channel_displayname_message_and_forget.create_post.error",
    "translation": "Failed to post displayname update message"
  },
  {
    "id": "api.channel.post_update_channel_displayname_message_and_forget.retrieve_user.error",
    "translation": "Failed to retrieve user while updating channel DisplayName field"
  },
  {
    "id": "api.channel.post_update_channel_displayname_message_and_forget.updated_from",
    "translation": "%s updated the channel display name from: %s to: %s"
  },
  {
    "id": "api.channel.post_update_channel_header_message_and_forget.post.error",
    "translation": "Failed to post update channel header message"
  },
  {
    "id": "api.channel.post_update_channel_header_message_and_forget.removed",
    "translation": "%s removed the channel header (was: %s)"
  },
  {
    "id": "api.channel.post_update_channel_header_message_and_forget.retrieve_user.error",
    "translation": "Failed to retrieve user while updating channel header"
  },
  {
    "id": "api.channel.post_update_channel_header_message_and_forget.updated_from",
    "translation": "%s updated the channel header from: %s to: %s"
  },
  {
    "id": "api.channel.post_update_channel_header_message_and_forget.updated_to",
    "translation": "%s updated the channel header to: %s"
  },
  {
    "id": "api.channel.post_user_add_remove_message_and_forget.error",
    "translation": "Failed to post join/leave message"
  },
  {
    "id": "api.channel.remove.default.app_error",
    "translation": "Unable to remove user from the default channel {{.Channel}}."
  },
  {
    "id": "api.channel.remove_channel_member.type.app_error",
    "translation": "Unable to remove user from a channel."
  },
  {
    "id": "api.channel.remove_member.group_constrained.app_error",
    "translation": "Unable to remove a user from a group-constrained channel."
  },
  {
    "id": "api.channel.remove_member.removed",
    "translation": "%v removed from the channel."
  },
  {
    "id": "api.channel.remove_members.denied",
    "translation": "Channel membership removal denied to the following users because of group constraints: {{ .UserIDs }}"
  },
  {
    "id": "api.channel.remove_user_from_channel.app_error",
    "translation": "Can not remove user from this channel type."
  },
  {
    "id": "api.channel.rename_channel.cant_rename_direct_messages.app_error",
    "translation": "You cannot rename a direct message channel."
  },
  {
    "id": "api.channel.rename_channel.cant_rename_group_messages.app_error",
    "translation": "You cannot rename a group message channel."
  },
  {
    "id": "api.channel.restore_channel.restored.app_error",
    "translation": "Unable to unarchive channel. The channel is not archived."
  },
  {
    "id": "api.channel.restore_channel.unarchived",
    "translation": "{{.Username}} unarchived the channel."
  },
  {
    "id": "api.channel.update_channel.deleted.app_error",
    "translation": "The channel has been archived or deleted."
  },
  {
    "id": "api.channel.update_channel.tried.app_error",
    "translation": "Tried to perform an invalid update of the default channel {{.Channel}}."
  },
  {
    "id": "api.channel.update_channel.typechange.app_error",
    "translation": "Channel type cannot be updated."
  },
  {
    "id": "api.channel.update_channel_member_roles.changing_guest_role.app_error",
    "translation": "Invalid channel member update: You can't add or remove the guest role manually."
  },
  {
    "id": "api.channel.update_channel_member_roles.guest_and_user.app_error",
    "translation": "Invalid channel member update: A user must be a guest or a user but not both."
  },
  {
    "id": "api.channel.update_channel_member_roles.scheme_role.app_error",
    "translation": "The provided role is managed by a Scheme and therefore cannot be applied directly to a Channel Member."
  },
  {
    "id": "api.channel.update_channel_privacy.default_channel_error",
    "translation": "The default channel cannot be made private."
  },
  {
    "id": "api.channel.update_channel_scheme.license.error",
    "translation": "Your license does not support updating a channel's scheme"
  },
  {
    "id": "api.channel.update_channel_scheme.scheme_scope.error",
    "translation": "Unable to set the scheme to the channel because the supplied scheme is not a channel scheme."
  },
  {
    "id": "api.channel.update_team_member_roles.changing_guest_role.app_error",
    "translation": "Invalid team member update: You can't add or remove the guest role manually."
  },
  {
    "id": "api.channel.update_team_member_roles.scheme_role.app_error",
    "translation": "The provided role is managed by a Scheme and therefore cannot be applied directly to a Team Member."
  },
  {
    "id": "api.command.admin_only.app_error",
    "translation": "Integrations have been limited to admins only."
  },
  {
    "id": "api.command.command_post.forbidden.app_error",
    "translation": "Specified user is not a member of specified channel."
  },
  {
    "id": "api.command.disabled.app_error",
    "translation": "Commands have been disabled by the system admin."
  },
  {
    "id": "api.command.duplicate_trigger.app_error",
    "translation": "This trigger word is already in use. Please choose another word."
  },
  {
    "id": "api.command.execute_command.create_post_failed.app_error",
    "translation": "Command '{{.Trigger}}' failed to post response. Please contact your System Administrator."
  },
  {
    "id": "api.command.execute_command.failed.app_error",
    "translation": "Command with a trigger of '{{.Trigger}}' failed."
  },
  {
    "id": "api.command.execute_command.failed_empty.app_error",
    "translation": "Command with a trigger of '{{.Trigger}}' returned an empty response."
  },
  {
    "id": "api.command.execute_command.failed_resp.app_error",
    "translation": "Command with a trigger of '{{.Trigger}}' returned response {{.Status}}."
  },
  {
    "id": "api.command.execute_command.format.app_error",
    "translation": "Command trigger word is missing the leading slash character"
  },
  {
    "id": "api.command.execute_command.not_found.app_error",
    "translation": "Command with a trigger of '{{.Trigger}}' not found. To send a message beginning with \"/\", try adding an empty space at the beginning of the message."
  },
  {
    "id": "api.command.execute_command.start.app_error",
    "translation": "No command trigger found."
  },
  {
    "id": "api.command.invite_people.desc",
    "translation": "Send an email invite to your Mattermost team"
  },
  {
    "id": "api.command.invite_people.email_invitations_off",
    "translation": "Email invitations are disabled, no invite(s) sent"
  },
  {
    "id": "api.command.invite_people.email_off",
    "translation": "Email has not been configured, no invite(s) sent"
  },
  {
    "id": "api.command.invite_people.fail",
    "translation": "Encountered an error sending email invite(s)"
  },
  {
    "id": "api.command.invite_people.hint",
    "translation": "[name@domain.com ...]"
  },
  {
    "id": "api.command.invite_people.invite_off",
    "translation": "User creation has been disabled on this server, no invite(s) sent"
  },
  {
    "id": "api.command.invite_people.name",
    "translation": "invite_people"
  },
  {
    "id": "api.command.invite_people.no_email",
    "translation": "Please specify one or more valid email addresses"
  },
  {
    "id": "api.command.invite_people.sent",
    "translation": "Email invite(s) sent"
  },
  {
    "id": "api.command.team_mismatch.app_error",
    "translation": "Unable to update commands across teams."
  },
  {
    "id": "api.command_away.desc",
    "translation": "Set your status away"
  },
  {
    "id": "api.command_away.name",
    "translation": "away"
  },
  {
    "id": "api.command_away.success",
    "translation": "You are now away"
  },
  {
    "id": "api.command_channel_header.channel.app_error",
    "translation": "Error to retrieve the current channel."
  },
  {
    "id": "api.command_channel_header.desc",
    "translation": "Edit the channel header"
  },
  {
    "id": "api.command_channel_header.hint",
    "translation": "[text]"
  },
  {
    "id": "api.command_channel_header.message.app_error",
    "translation": "Text must be provided with the /header command."
  },
  {
    "id": "api.command_channel_header.name",
    "translation": "header"
  },
  {
    "id": "api.command_channel_header.permission.app_error",
    "translation": "You don't have the appropriate permissions to edit the channel header."
  },
  {
    "id": "api.command_channel_header.update_channel.app_error",
    "translation": "Error to update the current channel."
  },
  {
    "id": "api.command_channel_purpose.channel.app_error",
    "translation": "Error to retrieve the current channel."
  },
  {
    "id": "api.command_channel_purpose.desc",
    "translation": "Edit the channel purpose"
  },
  {
    "id": "api.command_channel_purpose.direct_group.app_error",
    "translation": "Unable to set purpose for direct message channels. Use /header to set the header instead."
  },
  {
    "id": "api.command_channel_purpose.hint",
    "translation": "[text]"
  },
  {
    "id": "api.command_channel_purpose.message.app_error",
    "translation": "A message must be provided with the /purpose command."
  },
  {
    "id": "api.command_channel_purpose.name",
    "translation": "purpose"
  },
  {
    "id": "api.command_channel_purpose.permission.app_error",
    "translation": "You don't have the appropriate permissions to edit the channel purpose."
  },
  {
    "id": "api.command_channel_purpose.update_channel.app_error",
    "translation": "Error to update the current channel."
  },
  {
    "id": "api.command_channel_remove.channel.app_error",
    "translation": "Error retrieving the current channel."
  },
  {
    "id": "api.command_channel_rename.channel.app_error",
    "translation": "Error to retrieve the current channel."
  },
  {
    "id": "api.command_channel_rename.desc",
    "translation": "Rename the channel"
  },
  {
    "id": "api.command_channel_rename.direct_group.app_error",
    "translation": "Unable to rename direct message channels."
  },
  {
    "id": "api.command_channel_rename.hint",
    "translation": "[text]"
  },
  {
    "id": "api.command_channel_rename.message.app_error",
    "translation": "A message must be provided with the /rename command."
  },
  {
    "id": "api.command_channel_rename.name",
    "translation": "rename"
  },
  {
    "id": "api.command_channel_rename.permission.app_error",
    "translation": "You don't have the appropriate permissions to rename the channel."
  },
  {
    "id": "api.command_channel_rename.too_long.app_error",
    "translation": "Channel name must be {{.Length}} or fewer characters."
  },
  {
    "id": "api.command_channel_rename.too_short.app_error",
    "translation": "Channel name must be {{.Length}} or more characters."
  },
  {
    "id": "api.command_channel_rename.update_channel.app_error",
    "translation": "Error to update the current channel."
  },
  {
    "id": "api.command_code.desc",
    "translation": "Display text as a code block"
  },
  {
    "id": "api.command_code.hint",
    "translation": "[text]"
  },
  {
    "id": "api.command_code.message.app_error",
    "translation": "A message must be provided with the /code command."
  },
  {
    "id": "api.command_code.name",
    "translation": "code"
  },
  {
    "id": "api.command_collapse.desc",
    "translation": "Turn on auto-collapsing of image previews"
  },
  {
    "id": "api.command_collapse.name",
    "translation": "collapse"
  },
  {
    "id": "api.command_collapse.success",
    "translation": "Image links now collapse by default"
  },
  {
    "id": "api.command_dnd.desc",
    "translation": "Do not disturb disables desktop and mobile push notifications."
  },
  {
    "id": "api.command_dnd.disabled",
    "translation": "Do Not Disturb is disabled."
  },
  {
    "id": "api.command_dnd.error",
    "translation": "Error to retrieve the user status."
  },
  {
    "id": "api.command_dnd.name",
    "translation": "dnd"
  },
  {
    "id": "api.command_dnd.success",
    "translation": "Do Not Disturb is enabled. You will not receive desktop or mobile push notifications until Do Not Disturb is turned off."
  },
  {
    "id": "api.command_echo.delay.app_error",
    "translation": "Delays must be under 10000 seconds."
  },
  {
    "id": "api.command_echo.desc",
    "translation": "Echo back text from your account"
  },
  {
    "id": "api.command_echo.high_volume.app_error",
    "translation": "High volume of echo request, cannot process request."
  },
  {
    "id": "api.command_echo.hint",
    "translation": "'message' [delay in seconds]"
  },
  {
    "id": "api.command_echo.message.app_error",
    "translation": "A message must be provided with the /echo command."
  },
  {
    "id": "api.command_echo.name",
    "translation": "echo"
  },
  {
    "id": "api.command_expand.desc",
    "translation": "Turn off auto-collapsing of image previews"
  },
  {
    "id": "api.command_expand.name",
    "translation": "expand"
  },
  {
    "id": "api.command_expand.success",
    "translation": "Image links now expand by default"
  },
  {
    "id": "api.command_expand_collapse.fail.app_error",
    "translation": "An error occurred while expanding previews."
  },
  {
    "id": "api.command_groupmsg.desc",
    "translation": "Sends a Group Message to the specified users"
  },
  {
    "id": "api.command_groupmsg.fail.app_error",
    "translation": "An error occurred while messaging the users."
  },
  {
    "id": "api.command_groupmsg.group_fail.app_error",
    "translation": "An error occurred while creating the group message."
  },
  {
    "id": "api.command_groupmsg.hint",
    "translation": "@[username1],@[username2] 'message'"
  },
  {
    "id": "api.command_groupmsg.invalid_user.app_error",
    "translation": {
      "one": "Unable to find the user: {{.Users}}",
      "other": "Unable to find the users: {{.Users}}"
    }
  },
  {
    "id": "api.command_groupmsg.max_users.app_error",
    "translation": "Group messages are limited to a maximum of {{.MaxUsers}} users."
  },
  {
    "id": "api.command_groupmsg.min_users.app_error",
    "translation": "Group messages are limited to a minimum of {{.MinUsers}} users."
  },
  {
    "id": "api.command_groupmsg.name",
    "translation": "message"
  },
  {
    "id": "api.command_groupmsg.permission.app_error",
    "translation": "You don't have the appropriate permissions to create a new group message."
  },
  {
    "id": "api.command_help.desc",
    "translation": "Open the Mattermost help page"
  },
  {
    "id": "api.command_help.name",
    "translation": "help"
  },
  {
    "id": "api.command_invite.channel.app_error",
    "translation": "Error to retrieve the current channel."
  },
  {
    "id": "api.command_invite.channel.error",
    "translation": "Could not find the channel {{.Channel}}. Please use the [channel handle](https://about.mattermost.com/default-channel-handle-documentation) to identify channels."
  },
  {
    "id": "api.command_invite.desc",
    "translation": "Invite a user to a channel"
  },
  {
    "id": "api.command_invite.directchannel.app_error",
    "translation": "You can't add someone to a direct message channel."
  },
  {
    "id": "api.command_invite.fail.app_error",
    "translation": "An error occurred while joining the channel."
  },
  {
    "id": "api.command_invite.group_constrained_user_denied",
    "translation": "This channel is managed by groups.  This user is not part of a group that is synced to this channel."
  },
  {
    "id": "api.command_invite.hint",
    "translation": "@[username] ~[channel]"
  },
  {
    "id": "api.command_invite.missing_message.app_error",
    "translation": "Missing Username and Channel."
  },
  {
    "id": "api.command_invite.missing_user.app_error",
    "translation": "We couldn't find the user. They may have been deactivated by the System Administrator."
  },
  {
    "id": "api.command_invite.name",
    "translation": "invite"
  },
  {
    "id": "api.command_invite.permission.app_error",
    "translation": "You don't have enough permissions to add {{.User}} in {{.Channel}}."
  },
  {
    "id": "api.command_invite.private_channel.app_error",
    "translation": "Could not find the channel {{.Channel}}. Please use the channel handle to identify channels."
  },
  {
    "id": "api.command_invite.success",
    "translation": "{{.User}} added to {{.Channel}} channel."
  },
  {
    "id": "api.command_invite.user_already_in_channel.app_error",
    "translation": "{{.User}} is already in the channel."
  },
  {
    "id": "api.command_invite.user_not_in_team.app_error",
    "translation": "@{{.Username}} is not a member of the team."
  },
  {
    "id": "api.command_invite_people.permission.app_error",
    "translation": "You don't have permission to invite new users to this server."
  },
  {
    "id": "api.command_join.desc",
    "translation": "Join the open channel"
  },
  {
    "id": "api.command_join.fail.app_error",
    "translation": "An error occurred while joining the channel."
  },
  {
    "id": "api.command_join.hint",
    "translation": "~[channel]"
  },
  {
    "id": "api.command_join.list.app_error",
    "translation": "An error occurred while listing channels."
  },
  {
    "id": "api.command_join.missing.app_error",
    "translation": "Unable to find the channel."
  },
  {
    "id": "api.command_join.name",
    "translation": "join"
  },
  {
    "id": "api.command_kick.name",
    "translation": "kick"
  },
  {
    "id": "api.command_leave.desc",
    "translation": "Leave the current channel"
  },
  {
    "id": "api.command_leave.fail.app_error",
    "translation": "An error occurred while leaving the channel."
  },
  {
    "id": "api.command_leave.name",
    "translation": "leave"
  },
  {
    "id": "api.command_logout.desc",
    "translation": "Logout of Mattermost"
  },
  {
    "id": "api.command_logout.name",
    "translation": "logout"
  },
  {
    "id": "api.command_me.desc",
    "translation": "Do an action"
  },
  {
    "id": "api.command_me.hint",
    "translation": "[message]"
  },
  {
    "id": "api.command_me.name",
    "translation": "me"
  },
  {
    "id": "api.command_msg.desc",
    "translation": "Send Direct Message to a user"
  },
  {
    "id": "api.command_msg.dm_fail.app_error",
    "translation": "An error occurred while creating the direct message."
  },
  {
    "id": "api.command_msg.fail.app_error",
    "translation": "An error occurred while messaging the user."
  },
  {
    "id": "api.command_msg.hint",
    "translation": "@[username] 'message'"
  },
  {
    "id": "api.command_msg.missing.app_error",
    "translation": "Unable to find the user."
  },
  {
    "id": "api.command_msg.name",
    "translation": "message"
  },
  {
    "id": "api.command_msg.permission.app_error",
    "translation": "You don't have the appropriate permissions to direct message this user."
  },
  {
    "id": "api.command_mute.desc",
    "translation": "Turns off desktop, email and push notifications for the current channel or the [channel] specified."
  },
  {
    "id": "api.command_mute.error",
    "translation": "Could not find the channel {{.Channel}}. Please use the [channel handle](https://about.mattermost.com/default-channel-handle-documentation) to identify channels."
  },
  {
    "id": "api.command_mute.hint",
    "translation": "~[channel]"
  },
  {
    "id": "api.command_mute.name",
    "translation": "mute"
  },
  {
    "id": "api.command_mute.no_channel.error",
    "translation": "Could not find the specified channel. Please use the [channel handle](https://about.mattermost.com/default-channel-handle-documentation) to identify channels."
  },
  {
    "id": "api.command_mute.not_member.error",
    "translation": "Could not mute channel {{.Channel}} as you are not a member."
  },
  {
    "id": "api.command_mute.success_mute",
    "translation": "You will not receive notifications for {{.Channel}} until channel mute is turned off."
  },
  {
    "id": "api.command_mute.success_mute_direct_msg",
    "translation": "You will not receive notifications for this channel until channel mute is turned off."
  },
  {
    "id": "api.command_mute.success_unmute",
    "translation": "{{.Channel}} is no longer muted."
  },
  {
    "id": "api.command_mute.success_unmute_direct_msg",
    "translation": "This channel is no longer muted."
  },
  {
    "id": "api.command_offline.desc",
    "translation": "Set your status offline"
  },
  {
    "id": "api.command_offline.name",
    "translation": "offline"
  },
  {
    "id": "api.command_offline.success",
    "translation": "You are now offline"
  },
  {
    "id": "api.command_online.desc",
    "translation": "Set your status online"
  },
  {
    "id": "api.command_online.name",
    "translation": "online"
  },
  {
    "id": "api.command_online.success",
    "translation": "You are now online"
  },
  {
    "id": "api.command_open.name",
    "translation": "open"
  },
  {
    "id": "api.command_remove.desc",
    "translation": "Remove a member from the channel"
  },
  {
    "id": "api.command_remove.direct_group.app_error",
    "translation": "You can't remove someone from a direct message channel."
  },
  {
    "id": "api.command_remove.group_constrained_user_denied",
    "translation": "User cannot be removed from the channel by you because they are a member of the groups linked to this channel. To remove them from this channel, they must be removed from the linked groups."
  },
  {
    "id": "api.command_remove.hint",
    "translation": "@[username]"
  },
  {
    "id": "api.command_remove.message.app_error",
    "translation": "A message must be provided with the /remove or /kick command."
  },
  {
    "id": "api.command_remove.missing.app_error",
    "translation": "We couldn't find the user. They may have been deactivated by the System Administrator."
  },
  {
    "id": "api.command_remove.name",
    "translation": "remove"
  },
  {
    "id": "api.command_remove.permission.app_error",
    "translation": "You don't have the appropriate permissions to remove the member."
  },
  {
    "id": "api.command_remove.user_not_in_channel",
    "translation": "{{.Username}} is not a member of this channel."
  },
  {
    "id": "api.command_search.desc",
    "translation": "Search text in messages"
  },
  {
    "id": "api.command_search.hint",
    "translation": "[text]"
  },
  {
    "id": "api.command_search.name",
    "translation": "search"
  },
  {
    "id": "api.command_search.unsupported.app_error",
    "translation": "The search command is not supported on your device."
  },
  {
    "id": "api.command_settings.desc",
    "translation": "Open the Account Settings dialog"
  },
  {
    "id": "api.command_settings.name",
    "translation": "settings"
  },
  {
    "id": "api.command_settings.unsupported.app_error",
    "translation": "The settings command is not supported on your device."
  },
  {
    "id": "api.command_shortcuts.desc",
    "translation": "Displays a list of keyboard shortcuts"
  },
  {
    "id": "api.command_shortcuts.name",
    "translation": "shortcuts"
  },
  {
    "id": "api.command_shortcuts.unsupported.app_error",
    "translation": "The shortcuts command is not supported on your device."
  },
  {
    "id": "api.command_shrug.desc",
    "translation": "Adds ¯\\_(ツ)_/¯ to your message"
  },
  {
    "id": "api.command_shrug.hint",
    "translation": "[message]"
  },
  {
    "id": "api.command_shrug.name",
    "translation": "shrug"
  },
  {
    "id": "api.config.client.old_format.app_error",
    "translation": "New format for the client configuration is not supported yet. Please specify format=old in the query string."
  },
  {
    "id": "api.config.update_config.clear_siteurl.app_error",
    "translation": "Site URL cannot be cleared."
  },
  {
    "id": "api.config.update_config.restricted_merge.app_error",
    "translation": "Failed to merge given config."
  },
  {
    "id": "api.context.404.app_error",
    "translation": "Sorry, we could not find the page."
  },
  {
    "id": "api.context.invalid_body_param.app_error",
    "translation": "Invalid or missing {{.Name}} in request body."
  },
  {
    "id": "api.context.invalid_param.app_error",
    "translation": "Invalid {{.Name}} parameter."
  },
  {
    "id": "api.context.invalid_token.error",
    "translation": "Invalid session token={{.Token}}, err={{.Error}}"
  },
  {
    "id": "api.context.invalid_url_param.app_error",
    "translation": "Invalid or missing {{.Name}} parameter in request URL."
  },
  {
    "id": "api.context.local_origin_required.app_error",
    "translation": "This endpoint requires a local request origin."
  },
  {
    "id": "api.context.mfa_required.app_error",
    "translation": "Multi-factor authentication is required on this server."
  },
  {
    "id": "api.context.permissions.app_error",
    "translation": "You do not have the appropriate permissions."
  },
  {
    "id": "api.context.server_busy.app_error",
    "translation": "Server is busy, non-critical services are temporarily unavailable."
  },
  {
    "id": "api.context.session_expired.app_error",
    "translation": "Invalid or expired session, please login again."
  },
  {
    "id": "api.context.token_provided.app_error",
    "translation": "Session is not OAuth but token was provided in the query string."
  },
  {
    "id": "api.create_terms_of_service.custom_terms_of_service_disabled.app_error",
    "translation": "Custom terms of service feature is disabled."
  },
  {
    "id": "api.create_terms_of_service.empty_text.app_error",
    "translation": "Please enter text for your Custom Terms of Service."
  },
  {
    "id": "api.email_batching.add_notification_email_to_batch.channel_full.app_error",
    "translation": "Email batching job's receiving channel was full. Please increase the EmailBatchingBufferSize."
  },
  {
    "id": "api.email_batching.add_notification_email_to_batch.disabled.app_error",
    "translation": "Email batching has been disabled by the system administrator."
  },
  {
    "id": "api.email_batching.render_batched_post.date",
    "translation": "{{.Hour}}:{{.Minute}} {{.Timezone}}, {{.Month}} {{.Day}}"
  },
  {
    "id": "api.email_batching.render_batched_post.direct_message",
    "translation": "Direct Message from "
  },
  {
    "id": "api.email_batching.render_batched_post.go_to_post",
    "translation": "Go to Post"
  },
  {
    "id": "api.email_batching.render_batched_post.group_message",
    "translation": "Group Message from "
  },
  {
    "id": "api.email_batching.render_batched_post.notification",
    "translation": "Notification from "
  },
  {
    "id": "api.email_batching.send_batched_email_notification.body_text",
    "translation": {
      "one": "You have a new notification.",
      "other": "You have {{.Count}} new notifications."
    }
  },
  {
    "id": "api.email_batching.send_batched_email_notification.subject",
    "translation": {
      "one": "[{{.SiteName}}] New Notification for {{.Month}} {{.Day}}, {{.Year}}",
      "other": "[{{.SiteName}}] New Notifications for {{.Month}} {{.Day}}, {{.Year}}"
    }
  },
  {
    "id": "api.emoji.create.duplicate.app_error",
    "translation": "Unable to create emoji. Another emoji with the same name already exists."
  },
  {
    "id": "api.emoji.create.internal_error",
    "translation": "server_error: Encountered internal server error creating the emoji."
  },
  {
    "id": "api.emoji.create.other_user.app_error",
    "translation": "Invalid user id."
  },
  {
    "id": "api.emoji.create.parse.app_error",
    "translation": "Unable to create emoji. Could not understand request."
  },
  {
    "id": "api.emoji.create.too_large.app_error",
    "translation": "Unable to create emoji. Image must be less than 1 MB in size."
  },
  {
    "id": "api.emoji.disabled.app_error",
    "translation": "Custom emoji have been disabled by the system admin."
  },
  {
    "id": "api.emoji.get_image.decode.app_error",
    "translation": "Unable to decode image file for emoji."
  },
  {
    "id": "api.emoji.get_image.read.app_error",
    "translation": "Unable to read image file for emoji."
  },
  {
    "id": "api.emoji.storage.app_error",
    "translation": "File storage not configured properly. Please configure for either S3 or local server file storage."
  },
  {
    "id": "api.emoji.upload.image.app_error",
    "translation": "Unable to create emoji. File must be a PNG, JPEG, or GIF."
  },
  {
    "id": "api.emoji.upload.large_image.decode_error",
    "translation": "Unable to create emoji. An error occurred when trying to decode the image."
  },
  {
    "id": "api.emoji.upload.large_image.encode_error",
    "translation": "Unable to create emoji. An error occurred when trying to encode the image."
  },
  {
    "id": "api.emoji.upload.large_image.gif_decode_error",
    "translation": "Unable to create emoji. An error occurred when trying to decode the GIF image."
  },
  {
    "id": "api.emoji.upload.large_image.gif_encode_error",
    "translation": "Unable to create emoji. An error occurred when trying to encode the GIF image."
  },
  {
    "id": "api.emoji.upload.large_image.too_large.app_error",
    "translation": "Unable to create emoji. Image must be smaller than {{.MaxWidth}} by {{.MaxHeight}}."
  },
  {
    "id": "api.emoji.upload.open.app_error",
    "translation": "Unable to create the emoji. An error occurred when trying to open the attached image."
  },
  {
    "id": "api.file.attachments.disabled.app_error",
    "translation": "File attachments have been disabled on this server."
  },
  {
    "id": "api.file.file_exists.exists_local.app_error",
    "translation": "Unable to check if the file exists."
  },
  {
    "id": "api.file.file_exists.s3.app_error",
    "translation": "Unable to check if the file exists."
  },
  {
    "id": "api.file.get_file.public_invalid.app_error",
    "translation": "The public link does not appear to be valid."
  },
  {
    "id": "api.file.get_file_preview.no_preview.app_error",
    "translation": "File doesn't have a preview image."
  },
  {
    "id": "api.file.get_file_thumbnail.no_thumbnail.app_error",
    "translation": "File doesn't have a thumbnail image."
  },
  {
    "id": "api.file.get_public_link.disabled.app_error",
    "translation": "Public links have been disabled."
  },
  {
    "id": "api.file.get_public_link.no_post.app_error",
    "translation": "Unable to get public link for file. File must be attached to a post that can be read by the current user."
  },
  {
    "id": "api.file.move_file.copy_within_s3.app_error",
    "translation": "Unable to copy file within S3."
  },
  {
    "id": "api.file.move_file.delete_from_s3.app_error",
    "translation": "Unable to delete file from S3."
  },
  {
    "id": "api.file.move_file.rename.app_error",
    "translation": "Unable to move file locally."
  },
  {
    "id": "api.file.no_driver.app_error",
    "translation": "No file driver selected."
  },
  {
    "id": "api.file.read_file.reading_local.app_error",
    "translation": "Encountered an error reading from local server file storage."
  },
  {
    "id": "api.file.read_file.s3.app_error",
    "translation": "Encountered an error reading from S3 storage."
  },
  {
    "id": "api.file.reader.reading_local.app_error",
    "translation": "Encountered an error opening a reader from local server file storage."
  },
  {
    "id": "api.file.reader.s3.app_error",
    "translation": "Encountered an error opening a reader from S3 storage."
  },
  {
    "id": "api.file.test_connection.local.connection.app_error",
    "translation": "Don't have permissions to write to local path specified or other error."
  },
  {
    "id": "api.file.test_connection.s3.bucked_create.app_error",
    "translation": "Unable to create bucket."
  },
  {
    "id": "api.file.test_connection.s3.bucket_exists.app_error",
    "translation": "Error checking if bucket exists."
  },
  {
    "id": "api.file.test_connection.s3.connection.app_error",
    "translation": "Bad connection to S3 or minio."
  },
  {
    "id": "api.file.upload_file.incorrect_channelId.app_error",
    "translation": "Unable to upload the file. Incorrect channel ID: {{.channelId}}"
  },
  {
    "id": "api.file.upload_file.incorrect_number_of_client_ids.app_error",
    "translation": "Unable to upload file(s). Have {{.NumClientIds}} client_ids for {{.NumFiles}} files."
  },
  {
    "id": "api.file.upload_file.incorrect_number_of_files.app_error",
    "translation": "Unable to upload files. Incorrect number of files specified."
  },
  {
    "id": "api.file.upload_file.large_image.app_error",
    "translation": "File above maximum dimensions could not be uploaded: {{.Filename}}"
  },
  {
    "id": "api.file.upload_file.large_image_detailed.app_error",
    "translation": "{{.Filename}} dimensions ({{.Width}} by {{.Height}} pixels) exceed the limits."
  },
  {
    "id": "api.file.upload_file.multiple_channel_ids.app_error",
    "translation": "Unable to upload file(s). Multiple conflicting channel_ids."
  },
  {
    "id": "api.file.upload_file.read_form_value.app_error",
    "translation": "Unable to upload file(s). Error reading the value for {{.Formname}}."
  },
  {
    "id": "api.file.upload_file.read_request.app_error",
    "translation": "Unable to upload file(s). Error reading or parsing request data."
  },
  {
    "id": "api.file.upload_file.rejected_by_plugin.app_error",
    "translation": "Unable to upload file {{.Filename}}. Rejected by plugin: {{.Reason}}"
  },
  {
    "id": "api.file.upload_file.storage.app_error",
    "translation": "Unable to upload file. Image storage is not configured."
  },
  {
    "id": "api.file.upload_file.too_large_detailed.app_error",
    "translation": "Unable to upload file {{.Filename}}. {{.Length}} bytes exceeds the maximum allowed {{.Limit}} bytes."
  },
  {
    "id": "api.file.write_file.s3.app_error",
    "translation": "Encountered an error writing to S3."
  },
  {
    "id": "api.file.write_file_locally.create_dir.app_error",
    "translation": "Encountered an error creating the directory for the new file."
  },
  {
    "id": "api.file.write_file_locally.writing.app_error",
    "translation": "Encountered an error writing to local server storage."
  },
  {
    "id": "api.image.get.app_error",
    "translation": "Requested image url cannot be parsed."
  },
  {
    "id": "api.incoming_webhook.disabled.app_error",
    "translation": "Incoming webhooks have been disabled by the system admin."
  },
  {
    "id": "api.incoming_webhook.invalid_username.app_error",
    "translation": "Invalid username."
  },
  {
    "id": "api.invalid_channel",
    "translation": "Channel listed in the request doesn't belong to the user"
  },
  {
    "id": "api.io_error",
    "translation": "input/output error"
  },
  {
    "id": "api.ldap_group.not_found",
    "translation": "ldap group not found"
  },
  {
    "id": "api.ldap_groups.existing_group_name_error",
    "translation": "group name already exists"
  },
  {
    "id": "api.ldap_groups.existing_reserved_name_error",
    "translation": "group name already exists as a reserved name"
  },
  {
    "id": "api.ldap_groups.existing_user_name_error",
    "translation": "group name already exists as a user name"
  },
  {
    "id": "api.ldap_groups.license_error",
    "translation": "your license does not support ldap groups"
  },
  {
    "id": "api.license.add_license.array.app_error",
    "translation": "Empty array under 'license' in request."
  },
  {
    "id": "api.license.add_license.expired.app_error",
    "translation": "License is either expired or has not yet started."
  },
  {
    "id": "api.license.add_license.invalid.app_error",
    "translation": "Invalid license file."
  },
  {
    "id": "api.license.add_license.invalid_count.app_error",
    "translation": "Unable to count total unique users."
  },
  {
    "id": "api.license.add_license.no_file.app_error",
    "translation": "No file under 'license' in request."
  },
  {
    "id": "api.license.add_license.open.app_error",
    "translation": "Could not open license file."
  },
  {
    "id": "api.license.add_license.save.app_error",
    "translation": "License did not save properly."
  },
  {
    "id": "api.license.add_license.save_active.app_error",
    "translation": "Active license ID did not save properly."
  },
  {
    "id": "api.license.add_license.unique_users.app_error",
    "translation": "This license only supports {{.Users}} users, when your system has {{.Count}} unique users. Unique users are counted distinctly by email address. You can see total user count under Site Reports -> View Statistics."
  },
  {
    "id": "api.license.client.old_format.app_error",
    "translation": "New format for the client license is not supported yet. Please specify format=old in the query string."
  },
  {
    "id": "api.license.remove_expired_license.failed.error",
    "translation": "Failed to send the disable license email successfully."
  },
  {
    "id": "api.license.request-trial.bad-request",
    "translation": "The number of users requested is not correct."
  },
  {
    "id": "api.license.request-trial.bad-request.terms-not-accepted",
    "translation": "You must accept the Mattermost Software Evaluation Agreement and Privacy Policy to request a license."
  },
  {
    "id": "api.license.request_trial_license.app_error",
    "translation": "Unable to get a trial license, please try again or contact with support@mattermost.com."
  },
  {
    "id": "api.license.request_trial_license.no-site-url.app_error",
    "translation": "Unable to request a trial license. Please configure a Site URL in the web server section of the Mattermost System Console."
  },
  {
    "id": "api.marshal_error",
    "translation": "marshal error"
  },
  {
    "id": "api.oauth.allow_oauth.redirect_callback.app_error",
    "translation": "invalid_request: Supplied redirect_uri did not match registered callback_url."
  },
  {
    "id": "api.oauth.allow_oauth.turn_off.app_error",
    "translation": "The system admin has turned off OAuth2 Service Provider."
  },
  {
    "id": "api.oauth.authorize_oauth.disabled.app_error",
    "translation": "The system admin has turned off OAuth2 Service Provider."
  },
  {
    "id": "api.oauth.get_access_token.bad_client_id.app_error",
    "translation": "invalid_request: Bad client_id."
  },
  {
    "id": "api.oauth.get_access_token.bad_client_secret.app_error",
    "translation": "invalid_request: Missing client_secret."
  },
  {
    "id": "api.oauth.get_access_token.bad_grant.app_error",
    "translation": "invalid_request: Bad grant_type."
  },
  {
    "id": "api.oauth.get_access_token.credentials.app_error",
    "translation": "invalid_client: Invalid client credentials."
  },
  {
    "id": "api.oauth.get_access_token.disabled.app_error",
    "translation": "The system admin has turned off OAuth2 Service Provider."
  },
  {
    "id": "api.oauth.get_access_token.expired_code.app_error",
    "translation": "invalid_grant: Invalid or expired authorization code."
  },
  {
    "id": "api.oauth.get_access_token.internal.app_error",
    "translation": "server_error: Encountered internal server error while accessing database."
  },
  {
    "id": "api.oauth.get_access_token.internal_saving.app_error",
    "translation": "server_error: Encountered internal server error while saving access token to database."
  },
  {
    "id": "api.oauth.get_access_token.internal_session.app_error",
    "translation": "server_error: Encountered internal server error while saving session to database."
  },
  {
    "id": "api.oauth.get_access_token.internal_user.app_error",
    "translation": "server_error: Encountered internal server error while pulling user from database."
  },
  {
    "id": "api.oauth.get_access_token.missing_code.app_error",
    "translation": "invalid_request: Missing code."
  },
  {
    "id": "api.oauth.get_access_token.missing_refresh_token.app_error",
    "translation": "invalid_request: Missing refresh_token."
  },
  {
    "id": "api.oauth.get_access_token.redirect_uri.app_error",
    "translation": "invalid_request: Supplied redirect_uri does not match authorization code redirect_uri."
  },
  {
    "id": "api.oauth.get_access_token.refresh_token.app_error",
    "translation": "invalid_grant: Invalid refresh token."
  },
  {
    "id": "api.oauth.invalid_state_token.app_error",
    "translation": "Invalid state token."
  },
  {
    "id": "api.oauth.register_oauth_app.turn_off.app_error",
    "translation": "The system admin has turned off OAuth2 Service Provider."
  },
  {
    "id": "api.oauth.revoke_access_token.del_session.app_error",
    "translation": "Error deleting session from DB."
  },
  {
    "id": "api.oauth.revoke_access_token.del_token.app_error",
    "translation": "Error deleting access token from DB."
  },
  {
    "id": "api.oauth.revoke_access_token.get.app_error",
    "translation": "Error getting access token from DB before deletion."
  },
  {
    "id": "api.oauth.singup_with_oauth.disabled.app_error",
    "translation": "User sign-up is disabled."
  },
  {
    "id": "api.oauth.singup_with_oauth.expired_link.app_error",
    "translation": "The signup link has expired."
  },
  {
    "id": "api.oauth.singup_with_oauth.invalid_link.app_error",
    "translation": "The signup link does not appear to be valid."
  },
  {
    "id": "api.outgoing_webhook.disabled.app_error",
    "translation": "Outgoing webhooks have been disabled by the system admin."
  },
  {
    "id": "api.plugin.add_public_key.open.app_error",
    "translation": "An error occurred while opening the public key file."
  },
  {
    "id": "api.plugin.install.download_failed.app_error",
    "translation": "An error occurred while downloading the plugin."
  },
  {
    "id": "api.plugin.upload.array.app_error",
    "translation": "File array is empty in multipart/form request."
  },
  {
    "id": "api.plugin.upload.file.app_error",
    "translation": "Unable to open file in multipart/form request."
  },
  {
    "id": "api.plugin.upload.no_file.app_error",
    "translation": "Missing file in multipart/form request."
  },
  {
    "id": "api.plugin.verify_plugin.app_error",
    "translation": "Unable to verify plugin signature."
  },
  {
    "id": "api.post.check_for_out_of_channel_group_users.message.none",
    "translation": "@{{.GroupName}} has no members on this team"
  },
  {
    "id": "api.post.check_for_out_of_channel_groups_mentions.message.multiple",
    "translation": "@{{.Usernames}} and @{{.LastUsername}} did not get notified by this mention because they are not in the channel. They cannot be added to the channel because they are not a member of the linked groups. To add them to this channel, they must be added to the linked groups."
  },
  {
    "id": "api.post.check_for_out_of_channel_groups_mentions.message.one",
    "translation": "@{{.Username}} did not get notified by this mention because they are not in the channel. They cannot be added to the channel because they are not a member of the linked groups. To add them to this channel, they must be added to the linked groups."
  },
  {
    "id": "api.post.check_for_out_of_channel_mentions.message.multiple",
    "translation": "@{{.Usernames}} and @{{.LastUsername}} did not get notified by this mention because they are not in the channel."
  },
  {
    "id": "api.post.check_for_out_of_channel_mentions.message.one",
    "translation": "@{{.Username}} did not get notified by this mention because they are not in the channel."
  },
  {
    "id": "api.post.create_post.can_not_post_to_deleted.error",
    "translation": "Can not post to deleted channel."
  },
  {
    "id": "api.post.create_post.channel_root_id.app_error",
    "translation": "Invalid ChannelId for RootId parameter."
  },
  {
    "id": "api.post.create_post.parent_id.app_error",
    "translation": "Invalid ParentId parameter."
  },
  {
    "id": "api.post.create_post.root_id.app_error",
    "translation": "Invalid RootId parameter."
  },
  {
    "id": "api.post.create_post.town_square_read_only",
    "translation": "This channel is read-only. Only members with permission can post here."
  },
  {
    "id": "api.post.create_webhook_post.creating.app_error",
    "translation": "Error creating post."
  },
  {
    "id": "api.post.deduplicate_create_post.failed_to_get",
    "translation": "Failed to fetch original post after deduplicating a client repeating the same request."
  },
  {
    "id": "api.post.deduplicate_create_post.pending",
    "translation": "Rejected post since another client is making the same request."
  },
  {
    "id": "api.post.delete_post.can_not_delete_post_in_deleted.error",
    "translation": "Can not delete a post in a deleted channel."
  },
  {
    "id": "api.post.disabled_all",
    "translation": "@all has been disabled because the channel has more than {{.Users}} users."
  },
  {
    "id": "api.post.disabled_channel",
    "translation": "@channel has been disabled because the channel has more than {{.Users}} users."
  },
  {
    "id": "api.post.disabled_here",
    "translation": "@here has been disabled because the channel has more than {{.Users}} users."
  },
  {
    "id": "api.post.do_action.action_id.app_error",
    "translation": "Invalid action id."
  },
  {
    "id": "api.post.do_action.action_integration.app_error",
    "translation": "Action integration error."
  },
  {
    "id": "api.post.error_get_post_id.pending",
    "translation": "Unable to get the pending post."
  },
  {
    "id": "api.post.get_message_for_notification.files_sent",
    "translation": {
      "one": "{{.Count}} file sent: {{.Filenames}}",
      "other": "{{.Count}} files sent: {{.Filenames}}"
    }
  },
  {
    "id": "api.post.get_message_for_notification.images_sent",
    "translation": {
      "one": "{{.Count}} image sent: {{.Filenames}}",
      "other": "{{.Count}} images sent: {{.Filenames}}"
    }
  },
  {
    "id": "api.post.link_preview_disabled.app_error",
    "translation": "Link previews have been disabled by the system administrator."
  },
  {
    "id": "api.post.patch_post.can_not_update_post_in_deleted.error",
    "translation": "Can not update a post in a deleted channel."
  },
  {
    "id": "api.post.save_is_pinned_post.town_square_read_only",
    "translation": "This channel is read-only. Only members with permission can pin or unpin posts here."
  },
  {
    "id": "api.post.send_notification_and_forget.push_channel_mention",
    "translation": " notified the channel."
  },
  {
    "id": "api.post.send_notification_and_forget.push_comment_on_post",
    "translation": " commented on your post."
  },
  {
    "id": "api.post.send_notification_and_forget.push_comment_on_thread",
    "translation": " commented on a thread you participated in."
  },
  {
    "id": "api.post.send_notifications_and_forget.push_explicit_mention",
    "translation": " mentioned you."
  },
  {
    "id": "api.post.send_notifications_and_forget.push_general_message",
    "translation": " posted a message."
  },
  {
    "id": "api.post.send_notifications_and_forget.push_image_only",
    "translation": " attached a file."
  },
  {
    "id": "api.post.send_notifications_and_forget.push_message",
    "translation": "sent you a message."
  },
  {
    "id": "api.post.update_post.can_not_update_post_in_deleted.error",
    "translation": "Can not update a post in a deleted channel."
  },
  {
    "id": "api.post.update_post.find.app_error",
    "translation": "Unable to find the existing post or comment to update."
  },
  {
    "id": "api.post.update_post.permissions_details.app_error",
    "translation": "Already deleted id={{.PostId}}."
  },
  {
    "id": "api.post.update_post.permissions_time_limit.app_error",
    "translation": "Post edit is only allowed for {{.timeLimit}} seconds. Please ask your System Administrator for details."
  },
  {
    "id": "api.post.update_post.system_message.app_error",
    "translation": "Unable to update system message."
  },
  {
    "id": "api.post_get_post_by_id.get.app_error",
    "translation": "Unable to get post."
  },
  {
    "id": "api.preference.delete_preferences.delete.app_error",
    "translation": "Unable to delete user preferences."
  },
  {
    "id": "api.preference.preferences_category.get.app_error",
    "translation": "Unable to get user preferences."
  },
  {
    "id": "api.preference.update_preferences.set.app_error",
    "translation": "Unable to set user preferences."
  },
  {
    "id": "api.push_notification.disabled.app_error",
    "translation": "Push Notifications are disabled on this server."
  },
  {
    "id": "api.push_notification.id_loaded.default_message",
    "translation": "You've received a new message."
  },
  {
    "id": "api.push_notification.id_loaded.fetch.app_error",
    "translation": "An error occurred fetching the ID-loaded push notification."
  },
  {
    "id": "api.push_notifications.message.parse.app_error",
    "translation": "An error occurred building the push notification message."
  },
  {
    "id": "api.push_notifications.session.expired",
    "translation": "Session Expired: Please log in to continue receiving notifications. Sessions for {{.siteName}} are configured by your System Administrator to expire every {{.daysCount}} day(s)."
  },
  {
    "id": "api.push_notifications_ack.forward.app_error",
    "translation": "An error occurred sending the receipt delivery to the push notification service."
  },
  {
    "id": "api.push_notifications_ack.message.parse.app_error",
    "translation": "An error occurred building the push notification ack message."
  },
  {
    "id": "api.reaction.delete.archived_channel.app_error",
    "translation": "You cannot remove a reaction in an archived channel."
  },
  {
    "id": "api.reaction.save.archived_channel.app_error",
    "translation": "You cannot react in an archived channel."
  },
  {
    "id": "api.reaction.save_reaction.invalid.app_error",
    "translation": "Reaction is not valid."
  },
  {
    "id": "api.reaction.save_reaction.user_id.app_error",
    "translation": "You cannot save reaction for the other user."
  },
  {
    "id": "api.reaction.town_square_read_only",
    "translation": "Reacting to posts is not possible in read-only channels."
  },
  {
    "id": "api.restricted_system_admin",
    "translation": "This action is forbidden to a restricted system admin."
  },
  {
    "id": "api.roles.patch_roles.license.error",
    "translation": "Your license does not support advanced permissions."
  },
  {
    "id": "api.scheme.create_scheme.license.error",
    "translation": "Your license does not support creating permissions schemes."
  },
  {
    "id": "api.scheme.delete_scheme.license.error",
    "translation": "Your license not support delete permissions schemes"
  },
  {
    "id": "api.scheme.get_channels_for_scheme.scope.error",
    "translation": "Unable to get the channels for scheme because the supplied scheme is not a channel scheme."
  },
  {
    "id": "api.scheme.get_teams_for_scheme.scope.error",
    "translation": "Unable to get the teams for scheme because the supplied scheme is not a team scheme."
  },
  {
    "id": "api.scheme.patch_scheme.license.error",
    "translation": "Your license does not support update permissions schemes"
  },
  {
    "id": "api.server.start_server.forward80to443.disabled_while_using_lets_encrypt",
    "translation": "Must enable Forward80To443 when using LetsEncrypt"
  },
  {
    "id": "api.server.start_server.forward80to443.enabled_but_listening_on_wrong_port",
    "translation": "Unable to forward port 80 to port 443 while listening on port %s: disable Forward80To443 if using a proxy server"
  },
  {
    "id": "api.server.start_server.rate_limiting_memory_store",
    "translation": "Unable to initialize rate limiting memory store. Check MemoryStoreSize config setting."
  },
  {
    "id": "api.server.start_server.rate_limiting_rate_limiter",
    "translation": "Unable to initialize rate limiting."
  },
  {
    "id": "api.server.start_server.starting.critical",
    "translation": "Error starting server, err:%v"
  },
  {
    "id": "api.slackimport.slack_add_bot_user.email_pwd",
    "translation": "The Integration/Slack Bot user with email {{.Email}} and password {{.Password}} has been imported.\r\n"
  },
  {
    "id": "api.slackimport.slack_add_bot_user.unable_import",
    "translation": "Unable to import the Integration/Slack Bot user {{.Username}}.\r\n"
  },
  {
    "id": "api.slackimport.slack_add_channels.added",
    "translation": "\r\nChannels added:\r\n"
  },
  {
    "id": "api.slackimport.slack_add_channels.failed_to_add_user",
    "translation": "Unable to add Slack user {{.Username}} to channel.\r\n"
  },
  {
    "id": "api.slackimport.slack_add_channels.import_failed",
    "translation": "Unable to import Slack channel {{.DisplayName}}.\r\n"
  },
  {
    "id": "api.slackimport.slack_add_channels.merge",
    "translation": "The Slack channel {{.DisplayName}} already exists as an active Mattermost channel. Both channels have been merged.\r\n"
  },
  {
    "id": "api.slackimport.slack_add_users.created",
    "translation": "\r\nUsers created:\r\n"
  },
  {
    "id": "api.slackimport.slack_add_users.email_pwd",
    "translation": "Slack user with email {{.Email}} and password {{.Password}} has been imported.\r\n"
  },
  {
    "id": "api.slackimport.slack_add_users.merge_existing",
    "translation": "Slack user merged with an existing Mattermost user with matching email {{.Email}} and username {{.Username}}.\r\n"
  },
  {
    "id": "api.slackimport.slack_add_users.merge_existing_failed",
    "translation": "Slack user merged with an existing Mattermost user with matching email {{.Email}} and username {{.Username}}, but was unable to add the user to their team.\r\n"
  },
  {
    "id": "api.slackimport.slack_add_users.missing_email_address",
    "translation": "User {{.Username}} does not have an email address in the Slack export. Used {{.Email}} as a placeholder. The user should update their email address once logged in to the system.\r\n"
  },
  {
    "id": "api.slackimport.slack_add_users.unable_import",
    "translation": "Unable to import Slack user: {{.Username}}.\r\n"
  },
  {
    "id": "api.slackimport.slack_import.log",
    "translation": "Mattermost Slack Import Log\r\n"
  },
  {
    "id": "api.slackimport.slack_import.note1",
    "translation": "- Some messages may not have been imported because they were not supported by this importer.\r\n"
  },
  {
    "id": "api.slackimport.slack_import.note2",
    "translation": "- Slack bot messages are currently not supported.\r\n"
  },
  {
    "id": "api.slackimport.slack_import.note3",
    "translation": "- Additional errors may be found in the server logs.\r\n"
  },
  {
    "id": "api.slackimport.slack_import.notes",
    "translation": "\r\nNotes:\r\n"
  },
  {
    "id": "api.slackimport.slack_import.open.app_error",
    "translation": "Unable to open the file: {{.Filename}}.\r\n"
  },
  {
    "id": "api.slackimport.slack_import.team_fail",
    "translation": "Unable to get the team to import into.\r\n"
  },
  {
    "id": "api.slackimport.slack_import.zip.app_error",
    "translation": "Unable to open the Slack export zip file.\r\n"
  },
  {
    "id": "api.slackimport.slack_import.zip.file_too_large",
    "translation": "{{.Filename}} in zip archive too large to process for Slack import\r\n"
  },
  {
    "id": "api.status.user_not_found.app_error",
    "translation": "User not found."
  },
  {
    "id": "api.system.id_loaded.not_available.app_error",
    "translation": "ID Loaded Push Notifications are not configured or supported on this server."
  },
  {
    "id": "api.team.add_members.error",
    "translation": "Error adding team member(s)."
  },
  {
    "id": "api.team.add_members.user_denied",
    "translation": "This team is managed by groups.  This user is not part of a group that is synced to this team."
  },
  {
    "id": "api.team.add_user_to_team.added",
    "translation": "%v added to the team by %v."
  },
  {
    "id": "api.team.add_user_to_team.missing_parameter.app_error",
    "translation": "Parameter required to add user to team."
  },
  {
    "id": "api.team.add_user_to_team_from_invite.guest.app_error",
    "translation": "Guests are restricted from joining a team via an invite link. Please request a guest email invitation to the team."
  },
  {
    "id": "api.team.demote_user_to_guest.disabled.error",
    "translation": "Guest accounts are disabled."
  },
  {
    "id": "api.team.demote_user_to_guest.license.error",
    "translation": "Your license does not support guest accounts"
  },
  {
    "id": "api.team.get_all_teams.insufficient_permissions",
    "translation": "You don't have the appropriate permissions to list all teams"
  },
  {
    "id": "api.team.get_invite_info.not_open_team",
    "translation": "Invite is invalid because this is not an open team."
  },
  {
    "id": "api.team.get_team_icon.filesettings_no_driver.app_error",
    "translation": "Invalid driver name for file settings.  Must be 'local' or 'amazons3'."
  },
  {
    "id": "api.team.get_team_icon.read_file.app_error",
    "translation": "Unable to read the team icon file."
  },
  {
    "id": "api.team.import_team.array.app_error",
    "translation": "Empty array under 'file' in request."
  },
  {
    "id": "api.team.import_team.integer.app_error",
    "translation": "Filesize not an integer."
  },
  {
    "id": "api.team.import_team.no_file.app_error",
    "translation": "No file under 'file' in request."
  },
  {
    "id": "api.team.import_team.no_import_from.app_error",
    "translation": "Malformed request: importFrom field is not present."
  },
  {
    "id": "api.team.import_team.open.app_error",
    "translation": "Could not open file."
  },
  {
    "id": "api.team.import_team.parse.app_error",
    "translation": "Could not parse multipart form."
  },
  {
    "id": "api.team.import_team.unavailable.app_error",
    "translation": "Malformed request: filesize field is not present."
  },
  {
    "id": "api.team.import_team.unknown_import_from.app_error",
    "translation": "Unknown import source."
  },
  {
    "id": "api.team.invalidate_all_email_invites.app_error",
    "translation": "Error invalidating email invites."
  },
  {
    "id": "api.team.invate_guests_to_channels.disabled.error",
    "translation": "Guest accounts are disabled"
  },
  {
    "id": "api.team.invate_guests_to_channels.license.error",
    "translation": "Your license does not support guest accounts"
  },
  {
    "id": "api.team.invite_guests.channel_in_invalid_team.app_error",
    "translation": "The channels of the invite must be part of the team of the invite."
  },
  {
    "id": "api.team.invite_members.disabled.app_error",
    "translation": "Email invitations are disabled."
  },
  {
    "id": "api.team.invite_members.invalid_email.app_error",
    "translation": "The following email addresses do not belong to an accepted domain: {{.Addresses}}. Please contact your System Administrator for details."
  },
  {
    "id": "api.team.invite_members.no_one.app_error",
    "translation": "No one to invite."
  },
  {
    "id": "api.team.is_team_creation_allowed.disabled.app_error",
    "translation": "Team creation has been disabled. Please ask your System Administrator for details."
  },
  {
    "id": "api.team.is_team_creation_allowed.domain.app_error",
    "translation": "The user cannot be added as the domain associated with the account is not permitted. Contact your System Administrator for additional details."
  },
  {
    "id": "api.team.join_team.post_and_forget",
    "translation": "%v joined the team."
  },
  {
    "id": "api.team.join_user_to_team.allowed_domains.app_error",
    "translation": "The user cannot be added as the domain associated with the account is not permitted. Contact your System Administrator for additional details."
  },
  {
    "id": "api.team.leave.left",
    "translation": "%v left the team."
  },
  {
    "id": "api.team.move_channel.post.error",
    "translation": "Failed to post channel move message."
  },
  {
    "id": "api.team.move_channel.success",
    "translation": "This channel has been moved to this team from %v."
  },
  {
    "id": "api.team.remove_member.group_constrained.app_error",
    "translation": "Unable to remove a user from a group-constrained team."
  },
  {
    "id": "api.team.remove_team_icon.get_team.app_error",
    "translation": "An error occurred getting the team."
  },
  {
    "id": "api.team.remove_user_from_team.missing.app_error",
    "translation": "The user does not appear to be part of this team."
  },
  {
    "id": "api.team.remove_user_from_team.removed",
    "translation": "%v removed from the team."
  },
  {
    "id": "api.team.search_teams.pagination_not_implemented.private_team_search",
    "translation": "Pagination not implemented for private-only team search."
  },
  {
    "id": "api.team.search_teams.pagination_not_implemented.public_team_search",
    "translation": "Pagination not implemented for public-only team search."
  },
  {
    "id": "api.team.set_team_icon.array.app_error",
    "translation": "Empty array under 'image' in request."
  },
  {
    "id": "api.team.set_team_icon.decode.app_error",
    "translation": "Could not decode team icon."
  },
  {
    "id": "api.team.set_team_icon.decode_config.app_error",
    "translation": "Could not decode team icon metadata."
  },
  {
    "id": "api.team.set_team_icon.encode.app_error",
    "translation": "Could not encode team icon."
  },
  {
    "id": "api.team.set_team_icon.get_team.app_error",
    "translation": "An error occurred getting the team."
  },
  {
    "id": "api.team.set_team_icon.no_file.app_error",
    "translation": "No file under 'image' in request."
  },
  {
    "id": "api.team.set_team_icon.open.app_error",
    "translation": "Could not open image file."
  },
  {
    "id": "api.team.set_team_icon.parse.app_error",
    "translation": "Could not parse multipart form."
  },
  {
    "id": "api.team.set_team_icon.storage.app_error",
    "translation": "Unable to upload team icon. Image storage is not configured."
  },
  {
    "id": "api.team.set_team_icon.too_large.app_error",
    "translation": "Unable to upload team icon. File is too large."
  },
  {
    "id": "api.team.set_team_icon.write_file.app_error",
    "translation": "Could not save team icon."
  },
  {
    "id": "api.team.team_icon.update.app_error",
    "translation": "An error occurred updating the team icon."
  },
  {
    "id": "api.team.update_member_roles.not_a_member",
    "translation": "Specified user is not a member of specified team."
  },
  {
    "id": "api.team.update_restricted_domains.mismatch.app_error",
    "translation": "Restricting team to {{ .Domain }} is not allowed by the system config. Please contact your system administrator."
  },
  {
    "id": "api.team.update_team_member_roles.guest_and_user.app_error",
    "translation": "Invalid team member update: A user must be a guest or a user but not both."
  },
  {
    "id": "api.team.update_team_scheme.license.error",
    "translation": "Your license does not support updating a team's scheme"
  },
  {
    "id": "api.team.update_team_scheme.scheme_scope.error",
    "translation": "Unable to set the scheme to the team because the supplied scheme is not a team scheme."
  },
  {
    "id": "api.templates.deactivate_body.info",
    "translation": "You deactivated your account on {{ .SiteURL }}."
  },
  {
    "id": "api.templates.deactivate_body.title",
    "translation": "Your account has been deactivated at {{ .ServerURL }}"
  },
  {
    "id": "api.templates.deactivate_body.warning",
    "translation": "If this change was not initiated by you or you want to reactivate your account, contact your system administrator."
  },
  {
    "id": "api.templates.deactivate_subject",
    "translation": "[{{ .SiteName }}] Your account at {{ .ServerURL }} has been deactivated"
  },
  {
    "id": "api.templates.email_change_body.info",
    "translation": "Your email address for {{.TeamDisplayName}} has been changed to {{.NewEmail}}."
  },
  {
    "id": "api.templates.email_change_body.title",
    "translation": "You updated your email"
  },
  {
    "id": "api.templates.email_change_subject",
    "translation": "[{{ .SiteName }}] Your email address has changed"
  },
  {
    "id": "api.templates.email_change_verify_body.button",
    "translation": "Verify Email"
  },
  {
    "id": "api.templates.email_change_verify_body.info",
    "translation": "To finish updating your email address for {{.TeamDisplayName}}, please click the link below to confirm this is the right address."
  },
  {
    "id": "api.templates.email_change_verify_body.title",
    "translation": "You updated your email"
  },
  {
    "id": "api.templates.email_change_verify_subject",
    "translation": "[{{ .SiteName }}] Verify new email address"
  },
  {
    "id": "api.templates.email_footer",
    "translation": "To change your notification preferences, log in to your team site and go to Account Settings > Notifications."
  },
  {
    "id": "api.templates.email_info1",
    "translation": "Any questions at all, mail us any time: "
  },
  {
    "id": "api.templates.email_info2",
    "translation": "Best wishes,"
  },
  {
    "id": "api.templates.email_info3",
    "translation": "The {{.SiteName}} Team"
  },
  {
    "id": "api.templates.email_organization",
    "translation": "Sent by "
  },
  {
    "id": "api.templates.email_warning",
    "translation": "If you did not make this change, please contact the system administrator."
  },
  {
    "id": "api.templates.invite_body.button",
    "translation": "Join Team"
  },
  {
    "id": "api.templates.invite_body.extra_info",
    "translation": "Mattermost lets you share messages and files from your PC or phone, with instant search and archiving. After you’ve joined [[{{.TeamDisplayName}}]], you can sign-in to your new team and access these features anytime from the web address:"
  },
  {
    "id": "api.templates.invite_body.info",
    "translation": "[[{{.SenderName}}]], has invited you to join [[{{.TeamDisplayName}}]]."
  },
  {
    "id": "api.templates.invite_body.title",
    "translation": "You've been invited"
  },
  {
    "id": "api.templates.invite_body_guest.info",
    "translation": "[[{{.SenderName}}]], has invited you to join team [[{{.TeamDisplayName}}]] as a guest."
  },
  {
    "id": "api.templates.invite_guest_subject",
    "translation": "[{{ .SiteName }}] {{ .SenderName }} invited you to join the team {{ .TeamDisplayName }} as a guest"
  },
  {
    "id": "api.templates.invite_subject",
    "translation": "[{{ .SiteName }}] {{ .SenderName }} invited you to join {{ .TeamDisplayName }} Team"
  },
  {
    "id": "api.templates.mfa_activated_body.info",
    "translation": "Multi-factor authentication has been added to your account on {{ .SiteURL }}."
  },
  {
    "id": "api.templates.mfa_activated_body.title",
    "translation": "Multi-factor authentication was added"
  },
  {
    "id": "api.templates.mfa_change_subject",
    "translation": "[{{ .SiteName }}] Your MFA has been updated"
  },
  {
    "id": "api.templates.mfa_deactivated_body.info",
    "translation": "Multi-factor authentication has been removed from your account on {{ .SiteURL }}."
  },
  {
    "id": "api.templates.mfa_deactivated_body.title",
    "translation": "Multi-factor authentication was removed"
  },
  {
    "id": "api.templates.password_change_body.info",
    "translation": "Your password has been updated for {{.TeamDisplayName}} on {{ .TeamURL }} by {{.Method}}."
  },
  {
    "id": "api.templates.password_change_body.title",
    "translation": "Your password has been updated"
  },
  {
    "id": "api.templates.password_change_subject",
    "translation": "[{{ .SiteName }}] Your password has been updated"
  },
  {
    "id": "api.templates.post_body.button",
    "translation": "Go To Post"
  },
  {
    "id": "api.templates.remove_expired_license.body.renew_button",
    "translation": "Renew License"
  },
  {
    "id": "api.templates.remove_expired_license.body.title",
    "translation": "Enterprise license has expired and some features may be disabled. Please renew."
  },
  {
    "id": "api.templates.remove_expired_license.subject",
    "translation": "Mattermost Enterprise license has been disabled."
  },
  {
    "id": "api.templates.reset_body.button",
    "translation": "Reset Password"
  },
  {
    "id": "api.templates.reset_body.info1",
    "translation": "To change your password, click \"Reset Password\" below."
  },
  {
    "id": "api.templates.reset_body.info2",
    "translation": "If you did not mean to reset your password, please ignore this email and your password will remain the same. The password reset link expires in 24 hours."
  },
  {
    "id": "api.templates.reset_body.title",
    "translation": "You requested a password reset"
  },
  {
    "id": "api.templates.reset_subject",
    "translation": "[{{ .SiteName }}] Reset your password"
  },
  {
    "id": "api.templates.signin_change_email.body.info",
    "translation": "You updated your sign-in method on {{ .SiteName }} to {{.Method}}."
  },
  {
    "id": "api.templates.signin_change_email.body.method_email",
    "translation": "email and password"
  },
  {
    "id": "api.templates.signin_change_email.body.title",
    "translation": "You updated your sign-in method"
  },
  {
    "id": "api.templates.signin_change_email.subject",
    "translation": "[{{ .SiteName }}] Your sign-in method has been updated"
  },
  {
    "id": "api.templates.user_access_token_body.info",
    "translation": "A personal access token was added to your account on {{ .SiteURL }}. They can be used to access {{.SiteName}} with your account."
  },
  {
    "id": "api.templates.user_access_token_body.title",
    "translation": "Personal access token added to your account"
  },
  {
    "id": "api.templates.user_access_token_subject",
    "translation": "[{{ .SiteName }}] Personal access token added to your account"
  },
  {
    "id": "api.templates.username_change_body.info",
    "translation": "Your username for {{.TeamDisplayName}} has been changed to {{.NewUsername}}."
  },
  {
    "id": "api.templates.username_change_body.title",
    "translation": "You updated your username"
  },
  {
    "id": "api.templates.username_change_subject",
    "translation": "[{{ .SiteName }}] Your username has changed"
  },
  {
    "id": "api.templates.verify_body.button",
    "translation": "Verify Email"
  },
  {
    "id": "api.templates.verify_body.info",
    "translation": "Please verify your email address by clicking below."
  },
  {
    "id": "api.templates.verify_body.title",
    "translation": "You've joined {{ .ServerURL }}"
  },
  {
    "id": "api.templates.verify_subject",
    "translation": "[{{ .SiteName }}] Email Verification"
  },
  {
    "id": "api.templates.welcome_body.app_download_info",
    "translation": "For the best experience, download the apps for PC, Mac, iOS and Android from:"
  },
  {
    "id": "api.templates.welcome_body.button",
    "translation": "Verify Email"
  },
  {
    "id": "api.templates.welcome_body.info",
    "translation": "Please verify your email address by clicking below."
  },
  {
    "id": "api.templates.welcome_body.info2",
    "translation": "You can sign in from:"
  },
  {
    "id": "api.templates.welcome_body.info3",
    "translation": "Mattermost lets you share messages and files from your PC or phone, with instant search and archiving."
  },
  {
    "id": "api.templates.welcome_body.title",
    "translation": "You've joined {{ .ServerURL }}"
  },
  {
    "id": "api.templates.welcome_subject",
    "translation": "[{{ .SiteName }}] You joined {{ .ServerURL }}"
  },
  {
    "id": "api.user.activate_mfa.email_and_ldap_only.app_error",
    "translation": "MFA is not available for this account type."
  },
  {
    "id": "api.user.add_direct_channels_and_forget.failed.error",
    "translation": "Failed to add direct channel preferences for user user_id={{.UserId}}, team_id={{.TeamId}}, err={{.Error}}"
  },
  {
    "id": "api.user.authorize_oauth_user.bad_response.app_error",
    "translation": "Bad response from token request."
  },
  {
    "id": "api.user.authorize_oauth_user.bad_token.app_error",
    "translation": "Bad token type."
  },
  {
    "id": "api.user.authorize_oauth_user.invalid_state.app_error",
    "translation": "Invalid state"
  },
  {
    "id": "api.user.authorize_oauth_user.missing.app_error",
    "translation": "Missing access token."
  },
  {
    "id": "api.user.authorize_oauth_user.response.app_error",
    "translation": "Received invalid response from OAuth service provider."
  },
  {
    "id": "api.user.authorize_oauth_user.service.app_error",
    "translation": "Token request to {{.Service}} failed."
  },
  {
    "id": "api.user.authorize_oauth_user.token_failed.app_error",
    "translation": "Token request failed."
  },
  {
    "id": "api.user.authorize_oauth_user.unsupported.app_error",
    "translation": "Unsupported OAuth service provider."
  },
  {
    "id": "api.user.autocomplete_users.missing_team_id.app_error",
    "translation": "Team id parameter is required to autocomplete by channel."
  },
  {
    "id": "api.user.check_user_login_attempts.too_many.app_error",
    "translation": "Your account is locked because of too many failed password attempts. Please reset your password."
  },
  {
    "id": "api.user.check_user_mfa.bad_code.app_error",
    "translation": "Invalid MFA token."
  },
  {
    "id": "api.user.check_user_password.invalid.app_error",
    "translation": "Login failed because of invalid password."
  },
  {
    "id": "api.user.complete_switch_with_oauth.blank_email.app_error",
    "translation": "Blank email."
  },
  {
    "id": "api.user.complete_switch_with_oauth.parse.app_error",
    "translation": "Could not parse auth data out of {{.Service}} user object."
  },
  {
    "id": "api.user.complete_switch_with_oauth.unavailable.app_error",
    "translation": "{{.Service}} SSO through OAuth 2.0 not available on this server."
  },
  {
    "id": "api.user.create_email_token.error",
    "translation": "Failed to create token data for email verification"
  },
  {
    "id": "api.user.create_oauth_user.already_attached.app_error",
    "translation": "There is already an account associated with that email address using a sign in method other than {{.Service}}. Please sign in using {{.Auth}}."
  },
  {
    "id": "api.user.create_oauth_user.create.app_error",
    "translation": "Could not create user out of {{.Service}} user object."
  },
  {
    "id": "api.user.create_oauth_user.not_available.app_error",
    "translation": "{{.Service}} SSO through OAuth 2.0 not available on this server."
  },
  {
    "id": "api.user.create_password_token.error",
    "translation": "Unable to create password recovery token"
  },
  {
    "id": "api.user.create_profile_image.default_font.app_error",
    "translation": "Could not create default profile image font."
  },
  {
    "id": "api.user.create_profile_image.encode.app_error",
    "translation": "Could not encode default profile image."
  },
  {
    "id": "api.user.create_profile_image.initial.app_error",
    "translation": "Could not add user initial to default profile picture."
  },
  {
    "id": "api.user.create_user.accepted_domain.app_error",
    "translation": "The email you provided does not belong to an accepted domain. Please contact your administrator or sign up with a different email."
  },
  {
    "id": "api.user.create_user.disabled.app_error",
    "translation": "User creation is disabled."
  },
  {
    "id": "api.user.create_user.guest_accounts.disabled.app_error",
    "translation": "Guest accounts are disabled."
  },
  {
    "id": "api.user.create_user.guest_accounts.license.app_error",
    "translation": "Your license does not support guest accounts."
  },
  {
    "id": "api.user.create_user.invalid_invitation_type.app_error",
    "translation": "Unable to create the user, invalid invitation."
  },
  {
    "id": "api.user.create_user.no_open_server",
    "translation": "This server does not allow open signups.  Please speak with your Administrator to receive an invitation."
  },
  {
    "id": "api.user.create_user.signup_email_disabled.app_error",
    "translation": "User sign-up with email is disabled."
  },
  {
    "id": "api.user.create_user.signup_link_expired.app_error",
    "translation": "The signup link has expired."
  },
  {
    "id": "api.user.create_user.signup_link_invalid.app_error",
    "translation": "The signup link does not appear to be valid."
  },
  {
<<<<<<< HEAD
    "id": "api.user.delete_user.not_enabled.app_error",
    "translation": "Permanent user deletion feature is not enabled. Please contact your System Administrator."
=======
    "id": "api.user.delete_team.not_enabled.app_error",
    "translation": "Permanent team deletion feature is not enabled. Please contact your System Administrator."
>>>>>>> 30bd506e
  },
  {
    "id": "api.user.demote_user_to_guest.already_guest.app_error",
    "translation": "Unable to convert the user to guest because is already a guest."
  },
  {
    "id": "api.user.email_to_ldap.not_available.app_error",
    "translation": "AD/LDAP not available on this server."
  },
  {
    "id": "api.user.email_to_oauth.not_available.app_error",
    "translation": "Authentication Transfer not configured or available on this server."
  },
  {
    "id": "api.user.get_authorization_code.unsupported.app_error",
    "translation": "Unsupported OAuth service provider."
  },
  {
    "id": "api.user.get_user_by_email.permissions.app_error",
    "translation": "Unable to get user by email."
  },
  {
    "id": "api.user.ldap_to_email.not_available.app_error",
    "translation": "AD/LDAP not available on this server."
  },
  {
    "id": "api.user.ldap_to_email.not_ldap_account.app_error",
    "translation": "This user account does not use AD/LDAP."
  },
  {
    "id": "api.user.login.blank_pwd.app_error",
    "translation": "Password field must not be blank"
  },
  {
    "id": "api.user.login.bot_login_forbidden.app_error",
    "translation": "Bot login is forbidden."
  },
  {
    "id": "api.user.login.client_side_cert.certificate.app_error",
    "translation": "Attempted to sign in using the experimental feature ClientSideCert without providing a valid certificate."
  },
  {
    "id": "api.user.login.client_side_cert.license.app_error",
    "translation": "Attempt to use the experimental feature ClientSideCertEnable without a valid enterprise license."
  },
  {
    "id": "api.user.login.guest_accounts.disabled.error",
    "translation": "Guest accounts are disabled"
  },
  {
    "id": "api.user.login.guest_accounts.license.error",
    "translation": "Your license does not support guest accounts"
  },
  {
    "id": "api.user.login.inactive.app_error",
    "translation": "Login failed because your account has been deactivated.  Please contact an administrator."
  },
  {
    "id": "api.user.login.invalid_credentials_email",
    "translation": "Enter a valid email and/or password"
  },
  {
    "id": "api.user.login.invalid_credentials_email_username",
    "translation": "Enter a valid email or username and/or password."
  },
  {
    "id": "api.user.login.invalid_credentials_sso",
    "translation": "Enter a valid email or username and/or password, or sign in using another method."
  },
  {
    "id": "api.user.login.invalid_credentials_username",
    "translation": "Enter a valid username and/or password."
  },
  {
    "id": "api.user.login.not_verified.app_error",
    "translation": "Login failed because email address has not been verified."
  },
  {
    "id": "api.user.login.use_auth_service.app_error",
    "translation": "Please sign in using {{.AuthService}}."
  },
  {
    "id": "api.user.login_by_oauth.bot_login_forbidden.app_error",
    "translation": "Bot login is forbidden."
  },
  {
    "id": "api.user.login_by_oauth.not_available.app_error",
    "translation": "{{.Service}} SSO through OAuth 2.0 not available on this server."
  },
  {
    "id": "api.user.login_by_oauth.parse.app_error",
    "translation": "Could not parse auth data out of {{.Service}} user object."
  },
  {
    "id": "api.user.login_ldap.not_available.app_error",
    "translation": "AD/LDAP not available on this server."
  },
  {
    "id": "api.user.oauth_to_email.context.app_error",
    "translation": "Update password failed because context user_id did not match provided user's id."
  },
  {
    "id": "api.user.oauth_to_email.not_available.app_error",
    "translation": "Authentication Transfer not configured or available on this server."
  },
  {
    "id": "api.user.promote_guest_to_user.no_guest.app_error",
    "translation": "Unable to convert the guest to regular user because is not a guest."
  },
  {
    "id": "api.user.reset_password.broken_token.app_error",
    "translation": "The reset password token does not appear to be valid."
  },
  {
    "id": "api.user.reset_password.invalid_link.app_error",
    "translation": "The reset password link does not appear to be valid."
  },
  {
    "id": "api.user.reset_password.link_expired.app_error",
    "translation": "The password reset link has expired."
  },
  {
    "id": "api.user.reset_password.method",
    "translation": "using a reset password link"
  },
  {
    "id": "api.user.reset_password.sso.app_error",
    "translation": "Unable to reset password for SSO accounts."
  },
  {
    "id": "api.user.reset_password.token_parse.error",
    "translation": "Unable to parse the reset password token"
  },
  {
    "id": "api.user.saml.not_available.app_error",
    "translation": "SAML 2.0 is not configured or supported on this server."
  },
  {
    "id": "api.user.send_deactivate_email_and_forget.failed.error",
    "translation": "Failed to send the deactivate account email successfully"
  },
  {
    "id": "api.user.send_email_change_email_and_forget.error",
    "translation": "Failed to send email change notification email successfully"
  },
  {
    "id": "api.user.send_email_change_username_and_forget.error",
    "translation": "Failed to send username change notification email successfully"
  },
  {
    "id": "api.user.send_email_change_verify_email_and_forget.error",
    "translation": "Failed to send email change verification email successfully"
  },
  {
    "id": "api.user.send_mfa_change_email.error",
    "translation": "Unable to send email notification for MFA change."
  },
  {
    "id": "api.user.send_password_change_email_and_forget.error",
    "translation": "Failed to send update password email successfully"
  },
  {
    "id": "api.user.send_password_reset.send.app_error",
    "translation": "Failed to send password reset email successfully."
  },
  {
    "id": "api.user.send_password_reset.sso.app_error",
    "translation": "Unable to reset password for SSO accounts."
  },
  {
    "id": "api.user.send_sign_in_change_email_and_forget.error",
    "translation": "Failed to send update password email successfully"
  },
  {
    "id": "api.user.send_user_access_token.error",
    "translation": "Failed to send \"Personal access token added\" email successfully"
  },
  {
    "id": "api.user.send_verify_email_and_forget.failed.error",
    "translation": "Failed to send verification email successfully"
  },
  {
    "id": "api.user.send_welcome_email_and_forget.failed.error",
    "translation": "Failed to send welcome email successfully"
  },
  {
    "id": "api.user.update_active.cannot_enable_guest_when_guest_feature_is_disabled.app_error",
    "translation": "You cannot activate a guest account because Guest Access feature is not enabled."
  },
  {
    "id": "api.user.update_active.not_enable.app_error",
    "translation": "You cannot deactivate yourself because this feature is not enabled. Please contact your System Administrator."
  },
  {
    "id": "api.user.update_active.permissions.app_error",
    "translation": "You do not have the appropriate permissions."
  },
  {
    "id": "api.user.update_oauth_user_attrs.get_user.app_error",
    "translation": "Could not get user from {{.Service}} user object."
  },
  {
    "id": "api.user.update_password.context.app_error",
    "translation": "Update password failed because context user_id did not match props user_id."
  },
  {
    "id": "api.user.update_password.failed.app_error",
    "translation": "Update password failed."
  },
  {
    "id": "api.user.update_password.incorrect.app_error",
    "translation": "The \"Current Password\" you entered is incorrect. Please check that Caps Lock is off and try again."
  },
  {
    "id": "api.user.update_password.menu",
    "translation": "using the settings menu"
  },
  {
    "id": "api.user.update_password.oauth.app_error",
    "translation": "Update password failed because the user is logged in through an OAuth service."
  },
  {
    "id": "api.user.update_password.valid_account.app_error",
    "translation": "Update password failed because we couldn't find a valid account."
  },
  {
    "id": "api.user.update_user.accepted_domain.app_error",
    "translation": "The email you provided does not belong to an accepted domain. Please contact your administrator or sign up with a different email."
  },
  {
    "id": "api.user.update_user.accepted_guest_domain.app_error",
    "translation": "The email you provided does not belong to an accepted domain for guest accounts. Please contact your administrator or sign up with a different email."
  },
  {
    "id": "api.user.upload_profile_user.array.app_error",
    "translation": "Empty array under 'image' in request."
  },
  {
    "id": "api.user.upload_profile_user.decode.app_error",
    "translation": "Could not decode profile image."
  },
  {
    "id": "api.user.upload_profile_user.decode_config.app_error",
    "translation": "Could not save profile image. File does not appear to be a valid image."
  },
  {
    "id": "api.user.upload_profile_user.encode.app_error",
    "translation": "Could not encode profile image."
  },
  {
    "id": "api.user.upload_profile_user.no_file.app_error",
    "translation": "No file under 'image' in request."
  },
  {
    "id": "api.user.upload_profile_user.open.app_error",
    "translation": "Could not open image file."
  },
  {
    "id": "api.user.upload_profile_user.parse.app_error",
    "translation": "Could not parse multipart form."
  },
  {
    "id": "api.user.upload_profile_user.storage.app_error",
    "translation": "Unable to upload file. Image storage is not configured."
  },
  {
    "id": "api.user.upload_profile_user.too_large.app_error",
    "translation": "Unable to upload profile image. File is too large."
  },
  {
    "id": "api.user.upload_profile_user.upload_profile.app_error",
    "translation": "Couldn't upload profile image."
  },
  {
    "id": "api.user.verify_email.bad_link.app_error",
    "translation": "Bad verify email link."
  },
  {
    "id": "api.user.verify_email.broken_token.app_error",
    "translation": "Bad verify email token type."
  },
  {
    "id": "api.user.verify_email.link_expired.app_error",
    "translation": "The email verification link has expired."
  },
  {
    "id": "api.user.verify_email.token_parse.error",
    "translation": "Failed to parse token data from email verification"
  },
  {
    "id": "api.web_socket.connect.upgrade.app_error",
    "translation": "Failed to upgrade websocket connection."
  },
  {
    "id": "api.web_socket_router.bad_action.app_error",
    "translation": "Unknown WebSocket action."
  },
  {
    "id": "api.web_socket_router.bad_seq.app_error",
    "translation": "Invalid sequence for WebSocket message."
  },
  {
    "id": "api.web_socket_router.no_action.app_error",
    "translation": "No websocket action."
  },
  {
    "id": "api.web_socket_router.not_authenticated.app_error",
    "translation": "WebSocket connection is not authenticated. Please log in and try again."
  },
  {
    "id": "api.webhook.create_outgoing.intersect.app_error",
    "translation": "Outgoing webhooks from the same channel cannot have the same trigger words/callback URLs."
  },
  {
    "id": "api.webhook.create_outgoing.not_open.app_error",
    "translation": "Outgoing webhooks can only be created for public channels."
  },
  {
    "id": "api.webhook.create_outgoing.permissions.app_error",
    "translation": "Invalid permissions to create outgoing webhook."
  },
  {
    "id": "api.webhook.create_outgoing.triggers.app_error",
    "translation": "Either trigger_words or channel_id must be set."
  },
  {
    "id": "api.webhook.incoming.error",
    "translation": "Could not decode the multipart payload of incoming webhook."
  },
  {
    "id": "api.webhook.team_mismatch.app_error",
    "translation": "Unable to update webhook across teams."
  },
  {
    "id": "api.webhook.update_outgoing.intersect.app_error",
    "translation": "Outgoing webhooks from the same channel cannot have the same trigger words/callback URLs."
  },
  {
    "id": "api.websocket_handler.invalid_param.app_error",
    "translation": "Invalid {{.Name}} parameter."
  },
  {
    "id": "api.websocket_handler.server_busy.app_error",
    "translation": "Server is busy, non-critical services are temporarily unavailable."
  },
  {
    "id": "app.admin.saml.failure_decode_metadata_xml_from_idp.app_error",
    "translation": "Could not decode the XML metadata information received from the Identity Provider."
  },
  {
    "id": "app.admin.saml.failure_read_response_body_from_idp.app_error",
    "translation": "Failure encountered when reading the response payload received from the Identity Provider."
  },
  {
    "id": "app.admin.saml.invalid_response_from_idp.app_error",
    "translation": "Could not read the response received from the Identity Provider."
  },
  {
    "id": "app.admin.test_email.failure",
    "translation": "Connection unsuccessful: {{.Error}}"
  },
  {
    "id": "app.admin.test_site_url.failure",
    "translation": "This is not a valid live URL"
  },
  {
    "id": "app.analytics.getanalytics.internal_error",
    "translation": "Unable to get the analytics."
  },
  {
    "id": "app.audit.get.finding.app_error",
    "translation": "We encountered an error finding the audits."
  },
  {
    "id": "app.audit.get.limit.app_error",
    "translation": "Limit exceeded for paging."
  },
  {
    "id": "app.audit.permanent_delete_by_user.app_error",
    "translation": "We encountered an error deleting the audits."
  },
  {
    "id": "app.audit.save.saving.app_error",
    "translation": "We encountered an error saving the audit."
  },
  {
    "id": "app.bot.createbot.internal_error",
    "translation": "Unable to save the bot."
  },
  {
    "id": "app.bot.get_disable_bot_sysadmin_message",
    "translation": "{{if .disableBotsSetting}}{{if .printAllBots}}{{.UserName}} was deactivated. They managed the following bot accounts which have now been disabled.\n\n{{.BotNames}}{{else}}{{.UserName}} was deactivated. They managed {{.NumBots}} bot accounts which have now been disabled, including the following:\n\n{{.BotNames}}{{end}}You can take ownership of each bot by enabling it at **Integrations > Bot Accounts** and creating new tokens for the bot.\n\nFor more information, see our [documentation](https://docs.mattermost.com/developer/bot-accounts.html#what-happens-when-a-user-who-owns-bot-accounts-is-disabled).{{else}}{{if .printAllBots}}{{.UserName}} was deactivated. They managed the following bot accounts which are still enabled.\n\n{{.BotNames}}\n{{else}}{{.UserName}} was deactivated. They managed {{.NumBots}} bot accounts which are still enabled, including the following:\n\n{{.BotNames}}{{end}}We strongly recommend you to take ownership of each bot by re-enabling it at **Integrations > Bot Accounts** and creating new tokens for the bot.\n\nFor more information, see our [documentation](https://docs.mattermost.com/developer/bot-accounts.html#what-happens-when-a-user-who-owns-bot-accounts-is-disabled).\n\nIf you want bot accounts to disable automatically after owner deactivation, set “Disable bot accounts when owner is deactivated” in **System Console > Integrations > Bot Accounts** to true.{{end}}"
  },
  {
    "id": "app.bot.getbot.internal_error",
    "translation": "Unable to get the bot."
  },
  {
    "id": "app.bot.getbots.internal_error",
    "translation": "Unable to get the bots."
  },
  {
    "id": "app.bot.patchbot.internal_error",
    "translation": "Unable to update the bot."
  },
  {
    "id": "app.bot.permanent_delete.internal_error",
    "translation": "Unable to delete the bot permanently."
  },
  {
    "id": "app.bot.permenent_delete.bad_id",
    "translation": "Unable to delete the bot."
  },
  {
    "id": "app.channel.create_channel.internal_error",
    "translation": "Unable to save channel."
  },
  {
    "id": "app.channel.create_channel.no_team_id.app_error",
    "translation": "Must specify the team ID to create a channel."
  },
  {
    "id": "app.channel.create_direct_channel.internal_error",
    "translation": "Unable to save direct channel."
  },
  {
    "id": "app.channel.create_initial_sidebar_categories.internal_error",
    "translation": "Unable to create initial sidebar categories for user."
  },
  {
    "id": "app.channel.delete.app_error",
    "translation": "Unable to delete the channel."
  },
  {
    "id": "app.channel.get.existing.app_error",
    "translation": "Unable to find the existing channel."
  },
  {
    "id": "app.channel.get.find.app_error",
    "translation": "We encountered an error finding the channel."
  },
  {
    "id": "app.channel.get_all_channels.app_error",
    "translation": "Unable to get all the channels."
  },
  {
    "id": "app.channel.get_all_channels_count.app_error",
    "translation": "Unable to count all the channels."
  },
  {
    "id": "app.channel.get_by_name.existing.app_error",
    "translation": "Unable to find the existing channel."
  },
  {
    "id": "app.channel.get_by_name.missing.app_error",
    "translation": "Channel does not exist."
  },
  {
    "id": "app.channel.get_channels.get.app_error",
    "translation": "Unable to get the channels."
  },
  {
    "id": "app.channel.get_channels.not_found.app_error",
    "translation": "No channels were found."
  },
  {
    "id": "app.channel.get_deleted.existing.app_error",
    "translation": "Unable to find the existing deleted channel."
  },
  {
    "id": "app.channel.get_deleted.missing.app_error",
    "translation": "No deleted channels exist."
  },
  {
    "id": "app.channel.get_more_channels.get.app_error",
    "translation": "Unable to get the channels."
  },
  {
    "id": "app.channel.move_channel.members_do_not_match.error",
    "translation": "Unable to move a channel unless all its members are already members of the destination team."
  },
  {
    "id": "app.channel.permanent_delete.app_error",
    "translation": "Unable to delete the channel."
  },
  {
    "id": "app.channel.post_update_channel_purpose_message.post.error",
    "translation": "Failed to post channel purpose message"
  },
  {
    "id": "app.channel.post_update_channel_purpose_message.removed",
    "translation": "%s removed the channel purpose (was: %s)"
  },
  {
    "id": "app.channel.post_update_channel_purpose_message.retrieve_user.error",
    "translation": "Failed to retrieve user while updating channel purpose message %v"
  },
  {
    "id": "app.channel.post_update_channel_purpose_message.updated_from",
    "translation": "%s updated the channel purpose from: %s to: %s"
  },
  {
    "id": "app.channel.post_update_channel_purpose_message.updated_to",
    "translation": "%s updated the channel purpose to: %s"
  },
  {
    "id": "app.channel.restore.app_error",
    "translation": "Unable to restore the channel."
  },
  {
    "id": "app.channel.update.bad_id",
    "translation": "Unable to update the channel."
  },
  {
    "id": "app.channel.update_channel.internal_error",
    "translation": "Unable to update channel."
  },
  {
    "id": "app.channel_member_history.log_join_event.internal_error",
    "translation": "Failed to record channel member history."
  },
  {
    "id": "app.channel_member_history.log_leave_event.internal_error",
    "translation": "Failed to record channel member history. Failed to update existing join record"
  },
  {
    "id": "app.cluster.404.app_error",
    "translation": "Cluster API endpoint not found."
  },
  {
    "id": "app.command.createcommand.internal_error",
    "translation": "Unable to save the command."
  },
  {
    "id": "app.command.deletecommand.internal_error",
    "translation": "Unable to delete the command."
  },
  {
    "id": "app.command.getcommand.internal_error",
    "translation": "Unable to get the command."
  },
  {
    "id": "app.command.listallcommands.internal_error",
    "translation": "Unable to list the commands."
  },
  {
    "id": "app.command.listautocompletecommands.internal_error",
    "translation": "Unable to list the autocomplete commands."
  },
  {
    "id": "app.command.listteamcommands.internal_error",
    "translation": "Unable to list the team commands."
  },
  {
    "id": "app.command.movecommand.internal_error",
    "translation": "Unable to move the command."
  },
  {
    "id": "app.command.regencommandtoken.internal_error",
    "translation": "Unable to regenerate the command token."
  },
  {
    "id": "app.command.tryexecutecustomcommand.internal_error",
    "translation": "Unable to execute the custom command."
  },
  {
    "id": "app.command.updatecommand.internal_error",
    "translation": "Unable to update the command."
  },
  {
    "id": "app.command_webhook.create_command_webhook.existing",
    "translation": "You cannot update an existing CommandWebhook."
  },
  {
    "id": "app.command_webhook.create_command_webhook.internal_error",
    "translation": "Unable to save the CommandWebhook."
  },
  {
    "id": "app.command_webhook.get.internal_error",
    "translation": "Unable to get the webhook."
  },
  {
    "id": "app.command_webhook.get.missing",
    "translation": "Unable to find the webhook."
  },
  {
    "id": "app.command_webhook.handle_command_webhook.parse",
    "translation": "Unable to parse incoming data."
  },
  {
    "id": "app.command_webhook.try_use.internal_error",
    "translation": "Unable to use the webhook."
  },
  {
    "id": "app.command_webhook.try_use.invalid",
    "translation": "Invalid webhook."
  },
  {
    "id": "app.emoji.create.internal_error",
    "translation": "Unable to save emoji."
  },
  {
    "id": "app.emoji.delete.app_error",
    "translation": "Unable to delete the emoji."
  },
  {
    "id": "app.emoji.delete.no_results",
    "translation": "We couldn’t find the emoji to delete."
  },
  {
    "id": "app.emoji.get.app_error",
    "translation": "Unable to get the emoji."
  },
  {
    "id": "app.emoji.get.no_result",
    "translation": "We couldn’t find the emoji."
  },
  {
    "id": "app.emoji.get_by_name.app_error",
    "translation": "Unable to get the emoji."
  },
  {
    "id": "app.emoji.get_by_name.no_result",
    "translation": "We couldn’t find the emoji."
  },
  {
    "id": "app.emoji.get_list.internal_error",
    "translation": "Unable to get the emoji."
  },
  {
    "id": "app.export.export_custom_emoji.copy_emoji_images.error",
    "translation": "Unable to copy custom emoji images"
  },
  {
    "id": "app.export.export_write_line.io_writer.error",
    "translation": "An error occurred writing the export data."
  },
  {
    "id": "app.export.export_write_line.json_marshall.error",
    "translation": "An error occurred marshalling the JSON data for export."
  },
  {
    "id": "app.import.attachment.bad_file.error",
    "translation": "Error reading the file at: \"{{.FilePath}}\""
  },
  {
    "id": "app.import.attachment.file_upload.error",
    "translation": "Error uploading the file: \"{{.FilePath}}\""
  },
  {
    "id": "app.import.bulk_import.file_scan.error",
    "translation": "Error reading import data file."
  },
  {
    "id": "app.import.bulk_import.json_decode.error",
    "translation": "JSON decode of line failed."
  },
  {
    "id": "app.import.bulk_import.unsupported_version.error",
    "translation": "Incorrect or missing version in the data import file. Make sure version is the first object in your import file and try again."
  },
  {
    "id": "app.import.emoji.bad_file.error",
    "translation": "Error reading import emoji image file. Emoji with name: \"{{.EmojiName}}\""
  },
  {
    "id": "app.import.get_teams_by_names.some_teams_not_found.error",
    "translation": "Some teams not found"
  },
  {
    "id": "app.import.get_users_by_username.some_users_not_found.error",
    "translation": "Some users not found"
  },
  {
    "id": "app.import.import_channel.scheme_deleted.error",
    "translation": "Unable to set a channel to use a deleted scheme."
  },
  {
    "id": "app.import.import_channel.scheme_wrong_scope.error",
    "translation": "Channel must be assigned to a Channel-scoped scheme."
  },
  {
    "id": "app.import.import_channel.team_not_found.error",
    "translation": "Error importing channel. Team with name \"{{.TeamName}}\" could not be found."
  },
  {
    "id": "app.import.import_direct_channel.create_direct_channel.error",
    "translation": "Failed to create direct channel"
  },
  {
    "id": "app.import.import_direct_channel.create_group_channel.error",
    "translation": "Failed to create group channel"
  },
  {
    "id": "app.import.import_direct_channel.update_header_failed.error",
    "translation": "Failed to update direct channel header"
  },
  {
    "id": "app.import.import_direct_post.create_direct_channel.error",
    "translation": "Failed to get direct channel"
  },
  {
    "id": "app.import.import_direct_post.create_group_channel.error",
    "translation": "Failed to get group channel"
  },
  {
    "id": "app.import.import_line.null_channel.error",
    "translation": "Import data line has type \"channel\" but the channel object is null."
  },
  {
    "id": "app.import.import_line.null_direct_channel.error",
    "translation": "Import data line has type \"direct_channel\" but the direct_channel object is null."
  },
  {
    "id": "app.import.import_line.null_direct_post.error",
    "translation": "Import data line has type \"direct_post\" but the direct_post object is null."
  },
  {
    "id": "app.import.import_line.null_emoji.error",
    "translation": "Import data line has type \"emoji\" but the emoji object is null."
  },
  {
    "id": "app.import.import_line.null_post.error",
    "translation": "Import data line has type \"post\" but the post object is null."
  },
  {
    "id": "app.import.import_line.null_scheme.error",
    "translation": "Import data line has type \"scheme\" but the scheme object is null."
  },
  {
    "id": "app.import.import_line.null_team.error",
    "translation": "Import data line has type \"team\" but the team object is null."
  },
  {
    "id": "app.import.import_line.null_user.error",
    "translation": "Import data line has type \"user\" but the user object is null."
  },
  {
    "id": "app.import.import_line.unknown_line_type.error",
    "translation": "Import data line has unknown type \"{{.Type}}\"."
  },
  {
    "id": "app.import.import_post.channel_not_found.error",
    "translation": "Error importing post. Channel with name \"{{.ChannelName}}\" could not be found."
  },
  {
    "id": "app.import.import_post.save_preferences.error",
    "translation": "Error importing post. Failed to save preferences."
  },
  {
    "id": "app.import.import_post.user_not_found.error",
    "translation": "Error importing post. User with username \"{{.Username}}\" could not be found."
  },
  {
    "id": "app.import.import_scheme.scope_change.error",
    "translation": "The bulk importer cannot change the scope of an already-existing scheme."
  },
  {
    "id": "app.import.import_team.scheme_deleted.error",
    "translation": "Unable to set a team to use a deleted scheme."
  },
  {
    "id": "app.import.import_team.scheme_wrong_scope.error",
    "translation": "Team must be assigned to a Team-scoped scheme."
  },
  {
    "id": "app.import.import_user.save_preferences.error",
    "translation": "Error importing user preferences. Failed to save preferences."
  },
  {
    "id": "app.import.import_user_channels.channel_not_found.error",
    "translation": "Error importing user channels. Channel not found."
  },
  {
    "id": "app.import.import_user_channels.save_preferences.error",
    "translation": "Error importing user channel memberships. Failed to save preferences."
  },
  {
    "id": "app.import.import_user_teams.save_preferences.error",
    "translation": "Unable to save the team theme preferences"
  },
  {
    "id": "app.import.process_import_data_file_version_line.invalid_version.error",
    "translation": "Unable to read the version of the data import file."
  },
  {
    "id": "app.import.validate_channel_import_data.display_name_length.error",
    "translation": "Channel display_name is not within permitted length constraints."
  },
  {
    "id": "app.import.validate_channel_import_data.display_name_missing.error",
    "translation": "Missing required channel property: display_name"
  },
  {
    "id": "app.import.validate_channel_import_data.header_length.error",
    "translation": "Channel header is too long."
  },
  {
    "id": "app.import.validate_channel_import_data.name_characters.error",
    "translation": "Channel name contains invalid characters."
  },
  {
    "id": "app.import.validate_channel_import_data.name_length.error",
    "translation": "Channel name is too long."
  },
  {
    "id": "app.import.validate_channel_import_data.name_missing.error",
    "translation": "Missing required channel property: name"
  },
  {
    "id": "app.import.validate_channel_import_data.purpose_length.error",
    "translation": "Channel purpose is too long."
  },
  {
    "id": "app.import.validate_channel_import_data.scheme_invalid.error",
    "translation": "Invalid scheme name for channel."
  },
  {
    "id": "app.import.validate_channel_import_data.team_missing.error",
    "translation": "Missing required channel property: team"
  },
  {
    "id": "app.import.validate_channel_import_data.type_invalid.error",
    "translation": "Channel type is invalid."
  },
  {
    "id": "app.import.validate_channel_import_data.type_missing.error",
    "translation": "Missing required channel property: type."
  },
  {
    "id": "app.import.validate_direct_channel_import_data.header_length.error",
    "translation": "Direct channel header is too long"
  },
  {
    "id": "app.import.validate_direct_channel_import_data.members_required.error",
    "translation": "Missing required direct channel property: members"
  },
  {
    "id": "app.import.validate_direct_channel_import_data.members_too_few.error",
    "translation": "Direct channel members list contains too few items"
  },
  {
    "id": "app.import.validate_direct_channel_import_data.members_too_many.error",
    "translation": "Direct channel members list contains too many items"
  },
  {
    "id": "app.import.validate_direct_channel_import_data.unknown_favoriter.error",
    "translation": "Direct channel can only be favorited by members. \"{{.Username}}\" is not a member."
  },
  {
    "id": "app.import.validate_direct_post_import_data.channel_members_required.error",
    "translation": "Missing required direct post property: channel_members"
  },
  {
    "id": "app.import.validate_direct_post_import_data.channel_members_too_few.error",
    "translation": "Direct post channel members list contains too few items"
  },
  {
    "id": "app.import.validate_direct_post_import_data.channel_members_too_many.error",
    "translation": "Direct post channel members list contains too many items"
  },
  {
    "id": "app.import.validate_direct_post_import_data.create_at_missing.error",
    "translation": "Missing required direct post property: create_at"
  },
  {
    "id": "app.import.validate_direct_post_import_data.create_at_zero.error",
    "translation": "CreateAt must be greater than 0"
  },
  {
    "id": "app.import.validate_direct_post_import_data.message_length.error",
    "translation": "Message is too long"
  },
  {
    "id": "app.import.validate_direct_post_import_data.message_missing.error",
    "translation": "Missing required direct post property: message"
  },
  {
    "id": "app.import.validate_direct_post_import_data.unknown_flagger.error",
    "translation": "Direct post can only be flagged by members of the channel it is in. \"{{.Username}}\" is not a member."
  },
  {
    "id": "app.import.validate_direct_post_import_data.user_missing.error",
    "translation": "Missing required direct post property: user"
  },
  {
    "id": "app.import.validate_emoji_import_data.empty.error",
    "translation": "Import emoji data empty."
  },
  {
    "id": "app.import.validate_emoji_import_data.image_missing.error",
    "translation": "Import emoji image field missing or blank."
  },
  {
    "id": "app.import.validate_emoji_import_data.name_missing.error",
    "translation": "Import emoji name field missing or blank."
  },
  {
    "id": "app.import.validate_post_import_data.channel_missing.error",
    "translation": "Missing required Post property: Channel."
  },
  {
    "id": "app.import.validate_post_import_data.create_at_missing.error",
    "translation": "Missing required Post property: create_at."
  },
  {
    "id": "app.import.validate_post_import_data.create_at_zero.error",
    "translation": "Post CreateAt property must not be zero."
  },
  {
    "id": "app.import.validate_post_import_data.message_length.error",
    "translation": "Post Message property is longer than the maximum permitted length."
  },
  {
    "id": "app.import.validate_post_import_data.message_missing.error",
    "translation": "Missing required Post property: Message."
  },
  {
    "id": "app.import.validate_post_import_data.props_too_large.error",
    "translation": "Post Props are longer than the maximum permitted length."
  },
  {
    "id": "app.import.validate_post_import_data.team_missing.error",
    "translation": "Missing required Post property: Team."
  },
  {
    "id": "app.import.validate_post_import_data.user_missing.error",
    "translation": "Missing required Post property: User."
  },
  {
    "id": "app.import.validate_reaction_import_data.create_at_before_parent.error",
    "translation": "Reaction CreateAt property must be greater than the parent post CreateAt."
  },
  {
    "id": "app.import.validate_reaction_import_data.create_at_missing.error",
    "translation": "Missing required Reaction property: create_at."
  },
  {
    "id": "app.import.validate_reaction_import_data.create_at_zero.error",
    "translation": "Reaction CreateAt property must not be zero."
  },
  {
    "id": "app.import.validate_reaction_import_data.emoji_name_length.error",
    "translation": "Reaction EmojiName property is longer than the maximum permitted length."
  },
  {
    "id": "app.import.validate_reaction_import_data.emoji_name_missing.error",
    "translation": "Missing required Reaction property: EmojiName."
  },
  {
    "id": "app.import.validate_reaction_import_data.user_missing.error",
    "translation": "Missing required Reaction property: User."
  },
  {
    "id": "app.import.validate_reply_import_data.create_at_before_parent.error",
    "translation": "Reply CreateAt property must be greater than the parent post CreateAt."
  },
  {
    "id": "app.import.validate_reply_import_data.create_at_missing.error",
    "translation": "Missing required Reply property: create_at."
  },
  {
    "id": "app.import.validate_reply_import_data.create_at_zero.error",
    "translation": "Reply CreateAt property must not be zero."
  },
  {
    "id": "app.import.validate_reply_import_data.message_length.error",
    "translation": "Reply Message property is longer than the maximum permitted length."
  },
  {
    "id": "app.import.validate_reply_import_data.message_missing.error",
    "translation": "Missing required Reply property: Message."
  },
  {
    "id": "app.import.validate_reply_import_data.user_missing.error",
    "translation": "Missing required Reply property: User."
  },
  {
    "id": "app.import.validate_role_import_data.description_invalid.error",
    "translation": "Invalid role description."
  },
  {
    "id": "app.import.validate_role_import_data.display_name_invalid.error",
    "translation": "Invalid role display name."
  },
  {
    "id": "app.import.validate_role_import_data.invalid_permission.error",
    "translation": "Invalid permission on role."
  },
  {
    "id": "app.import.validate_role_import_data.name_invalid.error",
    "translation": "Invalid role name."
  },
  {
    "id": "app.import.validate_scheme_import_data.description_invalid.error",
    "translation": "Invalid scheme description."
  },
  {
    "id": "app.import.validate_scheme_import_data.display_name_invalid.error",
    "translation": "Invalid scheme display name."
  },
  {
    "id": "app.import.validate_scheme_import_data.name_invalid.error",
    "translation": "Invalid scheme name."
  },
  {
    "id": "app.import.validate_scheme_import_data.null_scope.error",
    "translation": "Scheme scope is required."
  },
  {
    "id": "app.import.validate_scheme_import_data.unknown_scheme.error",
    "translation": "Unknown scheme scope."
  },
  {
    "id": "app.import.validate_scheme_import_data.wrong_roles_for_scope.error",
    "translation": "The wrong roles were provided for a scheme with this scope."
  },
  {
    "id": "app.import.validate_team_import_data.description_length.error",
    "translation": "Team description is too long."
  },
  {
    "id": "app.import.validate_team_import_data.display_name_length.error",
    "translation": "Team display_name is not within permitted length constraints."
  },
  {
    "id": "app.import.validate_team_import_data.display_name_missing.error",
    "translation": "Missing required team property: display_name."
  },
  {
    "id": "app.import.validate_team_import_data.name_characters.error",
    "translation": "Team name contains invalid characters."
  },
  {
    "id": "app.import.validate_team_import_data.name_length.error",
    "translation": "Team name is too long."
  },
  {
    "id": "app.import.validate_team_import_data.name_missing.error",
    "translation": "Missing required team property: name."
  },
  {
    "id": "app.import.validate_team_import_data.name_reserved.error",
    "translation": "Team name contains reserved words."
  },
  {
    "id": "app.import.validate_team_import_data.scheme_invalid.error",
    "translation": "Invalid scheme name for team."
  },
  {
    "id": "app.import.validate_team_import_data.type_invalid.error",
    "translation": "Team type is not valid."
  },
  {
    "id": "app.import.validate_team_import_data.type_missing.error",
    "translation": "Missing required team property: type."
  },
  {
    "id": "app.import.validate_user_channels_import_data.channel_name_missing.error",
    "translation": "Channel name missing from User's Channel Membership."
  },
  {
    "id": "app.import.validate_user_channels_import_data.invalid_notify_props_desktop.error",
    "translation": "Invalid Desktop NotifyProps for User's Channel Membership."
  },
  {
    "id": "app.import.validate_user_channels_import_data.invalid_notify_props_mark_unread.error",
    "translation": "Invalid MarkUnread NotifyProps for User's Channel Membership."
  },
  {
    "id": "app.import.validate_user_channels_import_data.invalid_notify_props_mobile.error",
    "translation": "Invalid Mobile NotifyProps for User's Channel Membership."
  },
  {
    "id": "app.import.validate_user_channels_import_data.invalid_roles.error",
    "translation": "Invalid roles for User's Channel Membership."
  },
  {
    "id": "app.import.validate_user_import_data.advanced_props_email_interval.error",
    "translation": "Invalid email batching interval setting for User"
  },
  {
    "id": "app.import.validate_user_import_data.advanced_props_feature_markdown_preview.error",
    "translation": "Invalid markdown preview setting for User"
  },
  {
    "id": "app.import.validate_user_import_data.advanced_props_formatting.error",
    "translation": "Invalid post formatting setting for User"
  },
  {
    "id": "app.import.validate_user_import_data.advanced_props_show_unread_section.error",
    "translation": "Invalid show unread section setting for User"
  },
  {
    "id": "app.import.validate_user_import_data.auth_data_and_password.error",
    "translation": "User AuthData and Password are mutually exclusive."
  },
  {
    "id": "app.import.validate_user_import_data.auth_data_and_service_dependency.error",
    "translation": "User AuthService and AuthData are mutually inclusive."
  },
  {
    "id": "app.import.validate_user_import_data.auth_data_length.error",
    "translation": "User AuthData is too long."
  },
  {
    "id": "app.import.validate_user_import_data.email_length.error",
    "translation": "User email has an invalid length."
  },
  {
    "id": "app.import.validate_user_import_data.email_missing.error",
    "translation": "Missing required user property: email."
  },
  {
    "id": "app.import.validate_user_import_data.first_name_length.error",
    "translation": "User First Name is too long."
  },
  {
    "id": "app.import.validate_user_import_data.last_name_length.error",
    "translation": "User Last Name is too long."
  },
  {
    "id": "app.import.validate_user_import_data.nickname_length.error",
    "translation": "User nickname is too long."
  },
  {
    "id": "app.import.validate_user_import_data.notify_props_channel_trigger_invalid.error",
    "translation": "Invalid Channel Trigger Notify Prop for user."
  },
  {
    "id": "app.import.validate_user_import_data.notify_props_comments_trigger_invalid.error",
    "translation": "Invalid Comments Prop value for user."
  },
  {
    "id": "app.import.validate_user_import_data.notify_props_desktop_invalid.error",
    "translation": "Invalid Desktop Notify Prop value for user."
  },
  {
    "id": "app.import.validate_user_import_data.notify_props_desktop_sound_invalid.error",
    "translation": "Invalid Desktop Sound Notify Prop value for user."
  },
  {
    "id": "app.import.validate_user_import_data.notify_props_email_invalid.error",
    "translation": "Invalid Email Notify Prop value for user."
  },
  {
    "id": "app.import.validate_user_import_data.notify_props_mobile_invalid.error",
    "translation": "Invalid Mobile Notify Prop value for user."
  },
  {
    "id": "app.import.validate_user_import_data.notify_props_mobile_push_status_invalid.error",
    "translation": "Invalid Mobile Push Status Notify Prop for user."
  },
  {
    "id": "app.import.validate_user_import_data.password_length.error",
    "translation": "User Password has invalid length."
  },
  {
    "id": "app.import.validate_user_import_data.position_length.error",
    "translation": "User Position is too long."
  },
  {
    "id": "app.import.validate_user_import_data.profile_image.error",
    "translation": "Invalid profile image."
  },
  {
    "id": "app.import.validate_user_import_data.roles_invalid.error",
    "translation": "User roles are not valid."
  },
  {
    "id": "app.import.validate_user_import_data.username_invalid.error",
    "translation": "Username is not valid."
  },
  {
    "id": "app.import.validate_user_import_data.username_missing.error",
    "translation": "Missing require user property: username."
  },
  {
    "id": "app.import.validate_user_teams_import_data.invalid_roles.error",
    "translation": "Invalid roles for User's Team Membership."
  },
  {
    "id": "app.import.validate_user_teams_import_data.invalid_team_theme.error",
    "translation": "Invalid team theme for the User"
  },
  {
    "id": "app.import.validate_user_teams_import_data.team_name_missing.error",
    "translation": "Team name missing from User's Team Membership."
  },
  {
    "id": "app.notification.body.intro.direct.full",
    "translation": "You have a new Direct Message."
  },
  {
    "id": "app.notification.body.intro.direct.generic",
    "translation": "You have a new Direct Message from {{.SenderName}}"
  },
  {
    "id": "app.notification.body.intro.group_message.full",
    "translation": "You have a new Group Message."
  },
  {
    "id": "app.notification.body.intro.group_message.generic",
    "translation": "You have a new Group Message from {{.SenderName}}"
  },
  {
    "id": "app.notification.body.intro.notification.full",
    "translation": "You have a new notification."
  },
  {
    "id": "app.notification.body.intro.notification.generic",
    "translation": "You have a new notification from {{.SenderName}}"
  },
  {
    "id": "app.notification.body.text.direct.full",
    "translation": "{{.SenderName}} - {{.Hour}}:{{.Minute}} {{.TimeZone}}, {{.Month}} {{.Day}}"
  },
  {
    "id": "app.notification.body.text.direct.generic",
    "translation": "{{.Hour}}:{{.Minute}} {{.TimeZone}}, {{.Month}} {{.Day}}"
  },
  {
    "id": "app.notification.body.text.group_message.full",
    "translation": "Channel: {{.ChannelName}}"
  },
  {
    "id": "app.notification.body.text.group_message.full2",
    "translation": "{{.SenderName}} - {{.Hour}}:{{.Minute}} {{.TimeZone}}, {{.Month}} {{.Day}}"
  },
  {
    "id": "app.notification.body.text.group_message.generic",
    "translation": "{{.Hour}}:{{.Minute}} {{.TimeZone}}, {{.Month}} {{.Day}}"
  },
  {
    "id": "app.notification.body.text.notification.full",
    "translation": "Channel: {{.ChannelName}}"
  },
  {
    "id": "app.notification.body.text.notification.full2",
    "translation": "{{.SenderName}} - {{.Hour}}:{{.Minute}} {{.TimeZone}}, {{.Month}} {{.Day}}"
  },
  {
    "id": "app.notification.body.text.notification.generic",
    "translation": "{{.Hour}}:{{.Minute}} {{.TimeZone}}, {{.Month}} {{.Day}}"
  },
  {
    "id": "app.notification.subject.direct.full",
    "translation": "[{{.SiteName}}] New Direct Message from {{.SenderDisplayName}} on {{.Month}} {{.Day}}, {{.Year}}"
  },
  {
    "id": "app.notification.subject.group_message.full",
    "translation": "[{{ .SiteName }}] New Group Message in {{ .ChannelName}} on {{.Month}} {{.Day}}, {{.Year}}"
  },
  {
    "id": "app.notification.subject.group_message.generic",
    "translation": "[{{ .SiteName }}] New Group Message on {{.Month}} {{.Day}}, {{.Year}}"
  },
  {
    "id": "app.notification.subject.notification.full",
    "translation": "[{{ .SiteName }}] Notification in {{ .TeamName}} on {{.Month}} {{.Day}}, {{.Year}}"
  },
  {
    "id": "app.oauth.delete_app.app_error",
    "translation": "An error occurred while deleting the OAuth2 App."
  },
  {
    "id": "app.oauth.get_access_data_by_user_for_app.app_error",
    "translation": "We encountered an error finding all the access tokens."
  },
  {
    "id": "app.oauth.get_app.find.app_error",
    "translation": "Unable to find the requested app."
  },
  {
    "id": "app.oauth.get_app.finding.app_error",
    "translation": "We encountered an error finding the app."
  },
  {
    "id": "app.oauth.get_app_by_user.find.app_error",
    "translation": "Unable to find any existing apps."
  },
  {
    "id": "app.oauth.get_apps.find.app_error",
    "translation": "An error occurred while finding the OAuth2 Apps."
  },
  {
    "id": "app.oauth.permanent_delete_auth_data_by_user.app_error",
    "translation": "Unable to remove the authorization code."
  },
  {
    "id": "app.oauth.remove_access_data.app_error",
    "translation": "Unable to remove the access token."
  },
  {
    "id": "app.oauth.save_app.existing.app_error",
    "translation": "Must call update for existing app."
  },
  {
    "id": "app.oauth.save_app.save.app_error",
    "translation": "Unable to save the app."
  },
  {
    "id": "app.oauth.update_app.find.app_error",
    "translation": "Unable to find the existing app to update."
  },
  {
    "id": "app.oauth.update_app.updating.app_error",
    "translation": "We encountered an error updating the app."
  },
  {
    "id": "app.plugin.cluster.save_config.app_error",
    "translation": "The plugin configuration in your config.json file must be updated manually when using ReadOnlyConfig with clustering enabled."
  },
  {
    "id": "app.plugin.config.app_error",
    "translation": "Error saving plugin state in config."
  },
  {
    "id": "app.plugin.deactivate.app_error",
    "translation": "Unable to deactivate plugin."
  },
  {
    "id": "app.plugin.delete_public_key.delete.app_error",
    "translation": "An error occurred while deleting the public key."
  },
  {
    "id": "app.plugin.disabled.app_error",
    "translation": "Plugins have been disabled. Please check your logs for details."
  },
  {
    "id": "app.plugin.extract.app_error",
    "translation": "An error occurred extracting the plugin bundle."
  },
  {
    "id": "app.plugin.filesystem.app_error",
    "translation": "Encountered filesystem error."
  },
  {
    "id": "app.plugin.flag_managed.app_error",
    "translation": "Unable to set plugin as managed by the file store."
  },
  {
    "id": "app.plugin.get_cluster_plugin_statuses.app_error",
    "translation": "Unable to get plugin statuses from the cluster."
  },
  {
    "id": "app.plugin.get_plugins.app_error",
    "translation": "Unable to get active plugins."
  },
  {
    "id": "app.plugin.get_public_key.get_file.app_error",
    "translation": "An error occurred while getting the public key from the store."
  },
  {
    "id": "app.plugin.get_statuses.app_error",
    "translation": "Unable to get plugin statuses."
  },
  {
    "id": "app.plugin.install.app_error",
    "translation": "Unable to install plugin."
  },
  {
    "id": "app.plugin.install_id.app_error",
    "translation": "Unable to install plugin. A plugin with the same ID is already installed."
  },
  {
    "id": "app.plugin.install_id_failed_remove.app_error",
    "translation": "Unable to install plugin. A plugin with the same ID is already installed and failed to be removed."
  },
  {
    "id": "app.plugin.install_marketplace_plugin.app_error",
    "translation": "Failed to install marketplace plugin."
  },
  {
    "id": "app.plugin.invalid_id.app_error",
    "translation": "Plugin Id must be at least {{.Min}} characters, at most {{.Max}} characters and match {{.Regex}}."
  },
  {
    "id": "app.plugin.invalid_version.app_error",
    "translation": "Plugin version could not be parsed."
  },
  {
    "id": "app.plugin.manifest.app_error",
    "translation": "Unable to find manifest for extracted plugin."
  },
  {
    "id": "app.plugin.marketplace_client.app_error",
    "translation": "Failed to create marketplace client."
  },
  {
    "id": "app.plugin.marketplace_client.failed_to_fetch",
    "translation": "Failed to get plugins from the marketplace server."
  },
  {
    "id": "app.plugin.marketplace_disabled.app_error",
    "translation": "Marketplace has been disabled. Please check your logs for details."
  },
  {
    "id": "app.plugin.marketplace_plugin_request.app_error",
    "translation": "Failed to decode the marketplace plugin request."
  },
  {
    "id": "app.plugin.marketplace_plugins.not_found.app_error",
    "translation": "Could not find the requested marketplace plugin."
  },
  {
    "id": "app.plugin.marketplace_plugins.signature_not_found.app_error",
    "translation": "Could not find the requested marketplace plugin signature."
  },
  {
    "id": "app.plugin.marshal.app_error",
    "translation": "Failed to marshal marketplace plugins."
  },
  {
    "id": "app.plugin.modify_saml.app_error",
    "translation": "Can't modify saml files."
  },
  {
    "id": "app.plugin.mvdir.app_error",
    "translation": "Unable to move plugin from temporary directory to final destination. Another plugin may be using the same directory name."
  },
  {
    "id": "app.plugin.not_installed.app_error",
    "translation": "Plugin is not installed."
  },
  {
    "id": "app.plugin.remove.app_error",
    "translation": "Unable to delete plugin."
  },
  {
    "id": "app.plugin.remove_bundle.app_error",
    "translation": "Unable to remove plugin bundle from file store."
  },
  {
    "id": "app.plugin.restart.app_error",
    "translation": "Unable to restart plugin on upgrade."
  },
  {
    "id": "app.plugin.signature_decode.app_error",
    "translation": "Unable to decode base64 signature."
  },
  {
    "id": "app.plugin.store_bundle.app_error",
    "translation": "Unable to store the plugin to the configured file store."
  },
  {
    "id": "app.plugin.store_signature.app_error",
    "translation": "Unable to store the plugin signature to the configured file store."
  },
  {
    "id": "app.plugin.sync.list_filestore.app_error",
    "translation": "Error reading files from the plugins folder in the file store."
  },
  {
    "id": "app.plugin.sync.read_local_folder.app_error",
    "translation": "Error reading local plugins folder."
  },
  {
    "id": "app.plugin.upload_disabled.app_error",
    "translation": "Plugins and/or plugin uploads have been disabled."
  },
  {
    "id": "app.plugin.webapp_bundle.app_error",
    "translation": "Unable to generate plugin webapp bundle."
  },
  {
    "id": "app.plugin.write_file.read.app_error",
    "translation": "An error occurred while reading the file."
  },
  {
    "id": "app.plugin.write_file.saving.app_error",
    "translation": "An error occurred while saving the file."
  },
  {
    "id": "app.reaction.bulk_get_for_post_ids.app_error",
    "translation": "Unable to get reactions for post."
  },
  {
    "id": "app.reaction.delete_all_with_emoji_name.get_reactions.app_error",
    "translation": "Unable to get all reactions with this emoji name."
  },
  {
    "id": "app.reaction.get_for_post.app_error",
    "translation": "Unable to get reactions for post."
  },
  {
    "id": "app.reaction.save.save.app_error",
    "translation": "Unable to save reaction."
  },
  {
    "id": "app.recover.delete.app_error",
    "translation": "Unable to delete token."
  },
  {
    "id": "app.recover.save.app_error",
    "translation": "Unable to save the token."
  },
  {
    "id": "app.role.check_roles_exist.role_not_found",
    "translation": "The provided role does not exist"
  },
  {
    "id": "app.save_config.app_error",
    "translation": "An error occurred saving the configuration."
  },
  {
    "id": "app.scheme.delete.app_error",
    "translation": "Unable to delete this scheme."
  },
  {
    "id": "app.scheme.get.app_error",
    "translation": "Unable to get the scheme."
  },
  {
    "id": "app.scheme.permanent_delete_all.app_error",
    "translation": "We could not permanently delete the schemes."
  },
  {
    "id": "app.scheme.save.app_error",
    "translation": "Unable to create the scheme."
  },
  {
    "id": "app.scheme.save.invalid_scheme.app_error",
    "translation": "The provided scheme is invalid."
  },
  {
    "id": "app.schemes.is_phase_2_migration_completed.not_completed.app_error",
    "translation": "This API endpoint is not accessible as required migrations have not yet completed."
  },
  {
    "id": "app.session.analytics_session_count.app_error",
    "translation": "Unable to count the sessions."
  },
  {
    "id": "app.session.get.app_error",
    "translation": "We encountered an error finding the session."
  },
  {
    "id": "app.session.get_sessions.app_error",
    "translation": "We encountered an error while finding user sessions."
  },
  {
    "id": "app.session.permanent_delete_sessions_by_user.app_error",
    "translation": "Unable to remove all the sessions for the user."
  },
  {
    "id": "app.session.remove.app_error",
    "translation": "Unable to remove the session."
  },
  {
    "id": "app.session.remove_all_sessions_for_team.app_error",
    "translation": "Unable to remove all the sessions."
  },
  {
    "id": "app.session.save.app_error",
    "translation": "Unable to save the session."
  },
  {
    "id": "app.session.save.existing.app_error",
    "translation": "Unable to update existing session."
  },
  {
    "id": "app.session.update_device_id.app_error",
    "translation": "Unable to update the device id."
  },
  {
    "id": "app.submit_interactive_dialog.json_error",
    "translation": "Encountered an error encoding JSON for the interactive dialog."
  },
  {
    "id": "app.system_install_date.parse_int.app_error",
    "translation": "Failed to parse installation date."
  },
  {
    "id": "app.team.invite_id.group_constrained.error",
    "translation": "Unable to join a group-constrained team by invite."
  },
  {
    "id": "app.team.invite_token.group_constrained.error",
    "translation": "Unable to join a group-constrained team by token."
  },
  {
    "id": "app.team.join_user_to_team.max_accounts.app_error",
    "translation": "This team has reached the maximum number of allowed accounts. Contact your System Administrator to set a higher limit."
  },
  {
    "id": "app.team.permanentdeleteteam.internal_error",
    "translation": "Unable to delete team."
  },
  {
    "id": "app.team.rename_team.name_occupied",
    "translation": "Unable to rename the team, the name is already in use."
  },
  {
    "id": "app.terms_of_service.create.app_error",
    "translation": "Unable to save terms of service."
  },
  {
    "id": "app.terms_of_service.create.existing.app_error",
    "translation": "Must not call save for existing terms of service."
  },
  {
    "id": "app.terms_of_service.get.app_error",
    "translation": "Unable to fetch terms of service."
  },
  {
    "id": "app.terms_of_service.get.no_rows.app_error",
    "translation": "No terms of service found."
  },
  {
    "id": "app.user.complete_switch_with_oauth.blank_email.app_error",
    "translation": "Unable to complete SAML login with an empty email address."
  },
  {
    "id": "app.user.permanentdeleteuser.internal_error",
    "translation": "Unable to delete user."
  },
  {
    "id": "app.user_access_token.disabled",
    "translation": "Personal access tokens are disabled on this server. Please contact your system administrator for details."
  },
  {
    "id": "app.user_access_token.invalid_or_missing",
    "translation": "Invalid or missing token."
  },
  {
    "id": "app.user_terms_of_service.delete.app_error",
    "translation": "Unable to delete terms of service."
  },
  {
    "id": "app.user_terms_of_service.get_by_user.app_error",
    "translation": "Unable to fetch terms of service."
  },
  {
    "id": "app.user_terms_of_service.get_by_user.no_rows.app_error",
    "translation": "No terms of service found."
  },
  {
    "id": "app.user_terms_of_service.save.app_error",
    "translation": "Unable to save terms of service."
  },
  {
    "id": "bleveengine.already_started.error",
    "translation": "Bleve is already started."
  },
  {
    "id": "bleveengine.create_channel_index.error",
    "translation": "Error creating the bleve channel index."
  },
  {
    "id": "bleveengine.create_post_index.error",
    "translation": "Error creating the bleve post index."
  },
  {
    "id": "bleveengine.create_user_index.error",
    "translation": "Error creating the bleve user index."
  },
  {
    "id": "bleveengine.delete_channel.error",
    "translation": "Failed to delete the channel."
  },
  {
    "id": "bleveengine.delete_channel_posts.error",
    "translation": "Failed to delete channel posts"
  },
  {
    "id": "bleveengine.delete_post.error",
    "translation": "Failed to delete the post."
  },
  {
    "id": "bleveengine.delete_user.error",
    "translation": "Failed to delete the user."
  },
  {
    "id": "bleveengine.delete_user_posts.error",
    "translation": "Failed to delete user posts"
  },
  {
    "id": "bleveengine.index_channel.error",
    "translation": "Failed to index the channel."
  },
  {
    "id": "bleveengine.index_post.error",
    "translation": "Failed to index the post."
  },
  {
    "id": "bleveengine.index_user.error",
    "translation": "Failed to index the user."
  },
  {
    "id": "bleveengine.indexer.do_job.bulk_index_channels.batch_error",
    "translation": "Failed to index channel batch."
  },
  {
    "id": "bleveengine.indexer.do_job.bulk_index_posts.batch_error",
    "translation": "Failed to index post batch."
  },
  {
    "id": "bleveengine.indexer.do_job.bulk_index_users.batch_error",
    "translation": "Failed to index user batch."
  },
  {
    "id": "bleveengine.indexer.do_job.engine_inactive",
    "translation": "Failed to run Bleve index job: engine is inactive."
  },
  {
    "id": "bleveengine.indexer.do_job.get_oldest_post.error",
    "translation": "The oldest post could not be retrieved from the database."
  },
  {
    "id": "bleveengine.indexer.do_job.parse_end_time.error",
    "translation": "Bleve indexing worker failed to parse the end time."
  },
  {
    "id": "bleveengine.indexer.do_job.parse_start_time.error",
    "translation": "Bleve indexing worker failed to parse the start time."
  },
  {
    "id": "bleveengine.indexer.index_batch.nothing_left_to_index.error",
    "translation": "Trying to index a new batch when all the entities are completed."
  },
  {
    "id": "bleveengine.purge_channel_index.error",
    "translation": "Failed to purge channel indexes."
  },
  {
    "id": "bleveengine.purge_post_index.error",
    "translation": "Failed to purge post indexes."
  },
  {
    "id": "bleveengine.purge_user_index.error",
    "translation": "Failed to purge user indexes."
  },
  {
    "id": "bleveengine.search_channels.error",
    "translation": "Channel search failed to complete."
  },
  {
    "id": "bleveengine.search_posts.error",
    "translation": "Post search failed to complete."
  },
  {
    "id": "bleveengine.search_users_in_channel.nuchan.error",
    "translation": "User search failed to complete."
  },
  {
    "id": "bleveengine.search_users_in_channel.uchan.error",
    "translation": "User search failed to complete."
  },
  {
    "id": "bleveengine.search_users_in_team.error",
    "translation": "User search failed to complete."
  },
  {
    "id": "bleveengine.stop_channel_index.error",
    "translation": "Failed to close channel index."
  },
  {
    "id": "bleveengine.stop_post_index.error",
    "translation": "Failed to close post index."
  },
  {
    "id": "bleveengine.stop_user_index.error",
    "translation": "Failed to close user index."
  },
  {
    "id": "brand.save_brand_image.decode.app_error",
    "translation": "Unable to decode the image data."
  },
  {
    "id": "brand.save_brand_image.decode_config.app_error",
    "translation": "Unable to get image metadata."
  },
  {
    "id": "brand.save_brand_image.encode.app_error",
    "translation": "Unable to convert the image data to PNG format. Please try again."
  },
  {
    "id": "brand.save_brand_image.open.app_error",
    "translation": "Unable to upload the custom brand image. Make sure the image size is less than 2 MB and try again."
  },
  {
    "id": "brand.save_brand_image.save_image.app_error",
    "translation": "Unable to write the image file to your file storage. Please check your connection and try again."
  },
  {
    "id": "brand.save_brand_image.too_large.app_error",
    "translation": "Unable to read the image file. Make sure the image size is less than 2 MB and try again."
  },
  {
    "id": "cli.license.critical",
    "translation": "Feature requires an upgrade to Enterprise Edition and the inclusion of a license key. Please contact your System Administrator."
  },
  {
    "id": "cli.outgoing_webhook.inconsistent_state.app_error",
    "translation": "The outgoing webhook is deleted but unable to create a new one due to some error."
  },
  {
    "id": "ent.account_migration.get_all_failed",
    "translation": "Unable to get users."
  },
  {
    "id": "ent.account_migration.get_saml_users_failed",
    "translation": "Unable to get SAML users."
  },
  {
    "id": "ent.cluster.config_changed.info",
    "translation": "Cluster configuration has changed for id={{ .id }}. The cluster may become unstable and a restart is required. To ensure the cluster is configured correctly you should perform a rolling restart immediately."
  },
  {
    "id": "ent.cluster.json_encode.error",
    "translation": "Error occurred while marshalling JSON request"
  },
  {
    "id": "ent.cluster.save_config.error",
    "translation": "System Console is set to read-only when High Availability is enabled unless ReadOnlyConfig is disabled in the configuration file."
  },
  {
    "id": "ent.cluster.timeout.error",
    "translation": "Timed out waiting for cluster response"
  },
  {
    "id": "ent.compliance.bad_export_type.appError",
    "translation": "Unknown output format {{.ExportType}}"
  },
  {
    "id": "ent.compliance.csv.attachment.copy.appError",
    "translation": "Unable to copy the attachment into the zip file."
  },
  {
    "id": "ent.compliance.csv.attachment.export.appError",
    "translation": "Unable to add attachment to the CSV export."
  },
  {
    "id": "ent.compliance.csv.file.creation.appError",
    "translation": "Unable to create temporary CSV export file."
  },
  {
    "id": "ent.compliance.csv.header.export.appError",
    "translation": "Unable to add header to the CSV export."
  },
  {
    "id": "ent.compliance.csv.metadata.export.appError",
    "translation": "Unable to add metadata file to the zip file."
  },
  {
    "id": "ent.compliance.csv.metadata.json.marshalling.appError",
    "translation": "Unable to convert metadata to json."
  },
  {
    "id": "ent.compliance.csv.metadata.json.zipfile.appError",
    "translation": "Unable to create the zip file"
  },
  {
    "id": "ent.compliance.csv.post.export.appError",
    "translation": "Unable to export a post."
  },
  {
    "id": "ent.compliance.csv.warning.appError",
    "translation": "Unable to create the warning file."
  },
  {
    "id": "ent.compliance.csv.zip.creation.appError",
    "translation": "Unable to create the zip export file."
  },
  {
    "id": "ent.compliance.global_relay.attachments_removed.appError",
    "translation": "Uploaded file was removed from Global Relay export because it was too large to send."
  },
  {
    "id": "ent.compliance.global_relay.open_temporary_file.appError",
    "translation": "Unable to open the temporary export file."
  },
  {
    "id": "ent.compliance.global_relay.rewind_temporary_file.appError",
    "translation": "Unable to re-read the Global Relay temporary export file."
  },
  {
    "id": "ent.compliance.licence_disable.app_error",
    "translation": "Compliance functionality disabled by current license. Please contact your system administrator about upgrading your enterprise license."
  },
  {
    "id": "ent.compliance.run_export.template_watcher.appError",
    "translation": "Unable to load export templates. Please try again."
  },
  {
    "id": "ent.compliance.run_failed.error",
    "translation": "Compliance export failed for job '{{.JobName}}' at '{{.FilePath}}'"
  },
  {
    "id": "ent.data_retention.channel_member_history_batch.internal_error",
    "translation": "Failed to purge records."
  },
  {
    "id": "ent.data_retention.generic.license.error",
    "translation": "Your license does not support Data Retention."
  },
  {
    "id": "ent.data_retention.reactions_batch.internal_error",
    "translation": "We encountered an error permanently deleting the batch of reactions."
  },
  {
    "id": "ent.elasticsearch.aggregator_worker.create_index_job.error",
    "translation": "Elasticsearch aggregator worker failed to create the indexing job"
  },
  {
    "id": "ent.elasticsearch.aggregator_worker.delete_indexes.error",
    "translation": "Elasticsearch aggregator worker failed to delete the indexes"
  },
  {
    "id": "ent.elasticsearch.aggregator_worker.get_indexes.error",
    "translation": "Elasticsearch aggregator worker failed to get indexes"
  },
  {
    "id": "ent.elasticsearch.aggregator_worker.index_job_failed.error",
    "translation": "Elasticsearch aggregator worker failed due to the indexing job failing"
  },
  {
    "id": "ent.elasticsearch.create_client.connect_failed",
    "translation": "Setting up Elasticsearch Client Failed"
  },
  {
    "id": "ent.elasticsearch.create_template_channels_if_not_exists.template_create_failed",
    "translation": "Failed to create Elasticsearch template for channels"
  },
  {
    "id": "ent.elasticsearch.create_template_posts_if_not_exists.template_create_failed",
    "translation": "Failed to create Elasticsearch template for posts"
  },
  {
    "id": "ent.elasticsearch.create_template_users_if_not_exists.template_create_failed",
    "translation": "Failed to create Elasticsearch template for users"
  },
  {
    "id": "ent.elasticsearch.data_retention_delete_indexes.delete_index.error",
    "translation": "Failed to delete Elasticsearch index"
  },
  {
    "id": "ent.elasticsearch.data_retention_delete_indexes.get_indexes.error",
    "translation": "Failed to get Elasticsearch indexes"
  },
  {
    "id": "ent.elasticsearch.delete_channel.error",
    "translation": "Failed to delete the channel"
  },
  {
    "id": "ent.elasticsearch.delete_channel_posts.error",
    "translation": "Failed to delete channel posts"
  },
  {
    "id": "ent.elasticsearch.delete_post.error",
    "translation": "Failed to delete the post"
  },
  {
    "id": "ent.elasticsearch.delete_user.error",
    "translation": "Failed to delete the user"
  },
  {
    "id": "ent.elasticsearch.delete_user_posts.error",
    "translation": "Failed to delete user posts"
  },
  {
    "id": "ent.elasticsearch.generic.disabled",
    "translation": "Elasticsearch search is not enabled on this server"
  },
  {
    "id": "ent.elasticsearch.index_channel.error",
    "translation": "Failed to index the channel"
  },
  {
    "id": "ent.elasticsearch.index_post.error",
    "translation": "Failed to index the post"
  },
  {
    "id": "ent.elasticsearch.index_user.error",
    "translation": "Failed to index the user"
  },
  {
    "id": "ent.elasticsearch.indexer.do_job.get_oldest_post.error",
    "translation": "The oldest post could not be retrieved from the database"
  },
  {
    "id": "ent.elasticsearch.indexer.do_job.parse_end_time.error",
    "translation": "Elasticsearch indexing worker failed to parse the end time"
  },
  {
    "id": "ent.elasticsearch.indexer.do_job.parse_start_time.error",
    "translation": "Elasticsearch indexing worker failed to parse the start time"
  },
  {
    "id": "ent.elasticsearch.indexer.index_batch.nothing_left_to_index.error",
    "translation": "Trying to index a new batch when all the entities are completed"
  },
  {
    "id": "ent.elasticsearch.not_started.error",
    "translation": "Elasticsearch is not started"
  },
  {
    "id": "ent.elasticsearch.purge_indexes.delete_failed",
    "translation": "Failed to delete Elasticsearch index"
  },
  {
    "id": "ent.elasticsearch.refresh_indexes.refresh_failed",
    "translation": "Failed to refresh Elasticsearch indexes"
  },
  {
    "id": "ent.elasticsearch.search_channels.disabled",
    "translation": "Elasticsearch searching is disabled on this server"
  },
  {
    "id": "ent.elasticsearch.search_channels.search_failed",
    "translation": "Search failed to complete"
  },
  {
    "id": "ent.elasticsearch.search_channels.unmarshall_channel_failed",
    "translation": "Failed to decode search results"
  },
  {
    "id": "ent.elasticsearch.search_posts.disabled",
    "translation": "Elasticsearch searching is disabled on this server"
  },
  {
    "id": "ent.elasticsearch.search_posts.parse_matches_failed",
    "translation": "Failed to parse search result matches"
  },
  {
    "id": "ent.elasticsearch.search_posts.search_failed",
    "translation": "Search failed to complete"
  },
  {
    "id": "ent.elasticsearch.search_posts.unmarshall_post_failed",
    "translation": "Failed to decode search results"
  },
  {
    "id": "ent.elasticsearch.search_users.search_failed",
    "translation": "Search failed to complete"
  },
  {
    "id": "ent.elasticsearch.search_users.unmarshall_user_failed",
    "translation": "Failed to decode search results"
  },
  {
    "id": "ent.elasticsearch.start.already_started.app_error",
    "translation": "Elasticsearch is already started."
  },
  {
    "id": "ent.elasticsearch.start.create_bulk_processor_failed.app_error",
    "translation": "Failed to create Elasticsearch bulk processor."
  },
  {
    "id": "ent.elasticsearch.start.get_server_version.app_error",
    "translation": "Failed to get Elasticsearch server version."
  },
  {
    "id": "ent.elasticsearch.start.parse_server_version.app_error",
    "translation": "Failed to parse Elasticsearch server version."
  },
  {
    "id": "ent.elasticsearch.start.start_bulk_processor_failed.app_error",
    "translation": "Failed to start Elasticsearch bulk processor."
  },
  {
    "id": "ent.elasticsearch.stop.already_stopped.app_error",
    "translation": "Elasticsearch is already stopped."
  },
  {
    "id": "ent.elasticsearch.test_config.connect_failed",
    "translation": "Connecting to Elasticsearch server failed."
  },
  {
    "id": "ent.elasticsearch.test_config.indexing_disabled.error",
    "translation": "Elasticsearch is disabled."
  },
  {
    "id": "ent.elasticsearch.test_config.license.error",
    "translation": "Your license does not support Elasticsearch."
  },
  {
    "id": "ent.elasticsearch.test_config.reenter_password",
    "translation": "The Elasticsearch Server URL or Username has changed. Please re-enter the Elasticsearch password to test connection."
  },
  {
    "id": "ent.get_users_in_channel_during",
    "translation": "Failed to get users in channel during specified time period."
  },
  {
    "id": "ent.id_loaded.license_disable.app_error",
    "translation": "Your license does not support ID Loaded Push Notifications."
  },
  {
    "id": "ent.ldap.app_error",
    "translation": "ldap interface was nil."
  },
  {
    "id": "ent.ldap.create_fail",
    "translation": "Unable to create LDAP user."
  },
  {
    "id": "ent.ldap.disabled.app_error",
    "translation": "AD/LDAP disabled or licence does not support AD/LDAP."
  },
  {
    "id": "ent.ldap.do_login.bind_admin_user.app_error",
    "translation": "Unable to bind to AD/LDAP server. Check BindUsername and BindPassword."
  },
  {
    "id": "ent.ldap.do_login.invalid_password.app_error",
    "translation": "Invalid Password."
  },
  {
    "id": "ent.ldap.do_login.licence_disable.app_error",
    "translation": "AD/LDAP functionality disabled by current license. Please contact your system administrator about upgrading your enterprise license."
  },
  {
    "id": "ent.ldap.do_login.matched_to_many_users.app_error",
    "translation": "Username given matches multiple users."
  },
  {
    "id": "ent.ldap.do_login.search_ldap_server.app_error",
    "translation": "Failed to search AD/LDAP server."
  },
  {
    "id": "ent.ldap.do_login.unable_to_connect.app_error",
    "translation": "Unable to connect to AD/LDAP server."
  },
  {
    "id": "ent.ldap.do_login.user_filtered.app_error",
    "translation": "Your AD/LDAP account does not have permission to use this Mattermost server. Please ask your System Administrator to check the AD/LDAP user filter."
  },
  {
    "id": "ent.ldap.do_login.user_not_registered.app_error",
    "translation": "User not registered on AD/LDAP server."
  },
  {
    "id": "ent.ldap.syncronize.delete_group_constained_memberships",
    "translation": "error deleting team or channel memberships"
  },
  {
    "id": "ent.ldap.syncronize.get_all.app_error",
    "translation": "Unable to get all users using AD/LDAP."
  },
  {
    "id": "ent.ldap.syncronize.get_all_groups.app_error",
    "translation": "error retrieving groups."
  },
  {
    "id": "ent.ldap.syncronize.populate_syncables",
    "translation": "error populating syncables"
  },
  {
    "id": "ent.ldap.syncronize.search_failure.app_error",
    "translation": "Failed to search users in AD/LDAP. Test if the Mattermost server can connect to your AD/LDAP server and try again."
  },
  {
    "id": "ent.ldap.syncronize.search_failure_size_exceeded.app_error",
    "translation": "Size Limit Exceeded. Try checking your [max page size](https://docs.mattermost.com/deployment/sso-ldap.html#i-see-the-log-error-ldap-result-code-4-size-limit-exceeded)."
  },
  {
    "id": "ent.ldap.validate_admin_filter.app_error",
    "translation": "Invalid AD/LDAP Admin Filter."
  },
  {
    "id": "ent.ldap.validate_filter.app_error",
    "translation": "Invalid AD/LDAP Filter."
  },
  {
    "id": "ent.ldap.validate_guest_filter.app_error",
    "translation": "Invalid AD/LDAP Guest Filter."
  },
  {
    "id": "ent.ldap_groups.group_search_error",
    "translation": "error retrieving ldap group"
  },
  {
    "id": "ent.ldap_groups.groups_search_error",
    "translation": "error retrieving ldap groups"
  },
  {
    "id": "ent.ldap_groups.members_of_group_error",
    "translation": "error retrieving members of group"
  },
  {
    "id": "ent.ldap_groups.no_rows",
    "translation": "no groups found with matching uid"
  },
  {
    "id": "ent.ldap_groups.reachable_groups_error",
    "translation": "error retrieving groups for user"
  },
  {
    "id": "ent.ldap_id_migrate.app_error",
    "translation": "unable to migrate."
  },
  {
    "id": "ent.message_export.global_relay.attach_file.app_error",
    "translation": "Unable to add attachment to the Global Relay export."
  },
  {
    "id": "ent.message_export.global_relay.close_zip_file.app_error",
    "translation": "Unable to close the zip file."
  },
  {
    "id": "ent.message_export.global_relay.create_file_in_zip.app_error",
    "translation": "Unable to create the eml file."
  },
  {
    "id": "ent.message_export.global_relay.generate_email.app_error",
    "translation": "Unable to generate eml file data."
  },
  {
    "id": "ent.message_export.global_relay_export.deliver.close.app_error",
    "translation": "Unable to deliver the email to Global Relay."
  },
  {
    "id": "ent.message_export.global_relay_export.deliver.from_address.app_error",
    "translation": "Unable to set the email From address."
  },
  {
    "id": "ent.message_export.global_relay_export.deliver.msg.app_error",
    "translation": "Unable to set the email message."
  },
  {
    "id": "ent.message_export.global_relay_export.deliver.msg_data.app_error",
    "translation": "Unable to write the email message."
  },
  {
    "id": "ent.message_export.global_relay_export.deliver.parse_mail.app_error",
    "translation": "Unable to read the email information."
  },
  {
    "id": "ent.message_export.global_relay_export.deliver.to_address.app_error",
    "translation": "Unable to set the email To address."
  },
  {
    "id": "ent.message_export.global_relay_export.deliver.unable_to_get_file_info.app_error",
    "translation": "Unable to get the information of the export temporary file."
  },
  {
    "id": "ent.message_export.global_relay_export.deliver.unable_to_open_email_file.app_error",
    "translation": "Unable to get the an email from the temporary file."
  },
  {
    "id": "ent.message_export.global_relay_export.deliver.unable_to_open_zip_file_data.app_error",
    "translation": "Unable to open the export temporary file."
  },
  {
    "id": "ent.migration.migratetoldap.duplicate_field",
    "translation": "Unable to migrate AD/LDAP users with specified field. Duplicate entry detected. Please remove all duplcates and try again."
  },
  {
    "id": "ent.migration.migratetoldap.user_not_found",
    "translation": "Unable to find user on AD/LDAP server: "
  },
  {
    "id": "ent.migration.migratetosaml.email_already_used_by_other_user",
    "translation": "Email already used by another SAML user."
  },
  {
    "id": "ent.migration.migratetosaml.user_not_found_in_users_mapping_file",
    "translation": "User not found in the users file."
  },
  {
    "id": "ent.migration.migratetosaml.username_already_used_by_other_user",
    "translation": "Username already used by another Mattermost user."
  },
  {
    "id": "ent.saml.attribute.app_error",
    "translation": "SAML login was unsuccessful because one of the attributes is incorrect. Please contact your System Administrator."
  },
  {
    "id": "ent.saml.build_request.app_error",
    "translation": "An error occurred while initiating the request to the Identity Provider. Please contact your System Administrator."
  },
  {
    "id": "ent.saml.build_request.encoding.app_error",
    "translation": "An error occurred while encoding the request for the Identity Provider. Please contact your System Administrator."
  },
  {
    "id": "ent.saml.configure.encryption_not_enabled.app_error",
    "translation": "SAML login was unsuccessful because encryption is not enabled. Please contact your System Administrator."
  },
  {
    "id": "ent.saml.configure.load_idp_cert.app_error",
    "translation": "Identity Provider Public Certificate File was not found. Please contact your System Administrator."
  },
  {
    "id": "ent.saml.configure.load_private_key.app_error",
    "translation": "SAML login was unsuccessful because the Service Provider Private Key was not found. Please contact your System Administrator."
  },
  {
    "id": "ent.saml.configure.not_encrypted_response.app_error",
    "translation": "SAML login was unsuccessful as the Identity Provider response is not encrypted. Please contact your System Administrator."
  },
  {
    "id": "ent.saml.do_login.decrypt.app_error",
    "translation": "SAML login was unsuccessful because an error occurred while decrypting the response from the Identity Provider. Please contact your System Administrator."
  },
  {
    "id": "ent.saml.do_login.empty_response.app_error",
    "translation": "We received an empty response from the Identity Provider."
  },
  {
    "id": "ent.saml.do_login.parse.app_error",
    "translation": "An error occurred while parsing the response from the Identity Provider. Please contact your System Administrator."
  },
  {
    "id": "ent.saml.do_login.validate.app_error",
    "translation": "An error occurred while validating the response from the Identity Provider. Please contact your System Administrator."
  },
  {
    "id": "ent.saml.license_disable.app_error",
    "translation": "Your license does not support SAML authentication."
  },
  {
    "id": "ent.saml.metadata.app_error",
    "translation": "An error occurred while building Service Provider Metadata."
  },
  {
    "id": "ent.saml.service_disable.app_error",
    "translation": "SAML 2.0 is not configured or supported on this server."
  },
  {
    "id": "group_not_associated_to_synced_team",
    "translation": "Group cannot be associated to the channel until it is first associated to the parent group-synced team."
  },
  {
    "id": "groups.unsupported_syncable_type",
    "translation": "Unsupported syncable type '{{.Value}}'."
  },
  {
    "id": "interactive_message.decode_trigger_id.base64_decode_failed",
    "translation": "Failed to decode base64 for trigger ID for interactive dialog."
  },
  {
    "id": "interactive_message.decode_trigger_id.base64_decode_failed_signature",
    "translation": "Failed to decode base64 signature of trigger ID for interactive dialog."
  },
  {
    "id": "interactive_message.decode_trigger_id.expired",
    "translation": "Trigger ID for interactive dialog is expired. Trigger IDs live for a maximum of {{.Seconds}} seconds."
  },
  {
    "id": "interactive_message.decode_trigger_id.missing_data",
    "translation": "Trigger ID missing required data for interactive dialog."
  },
  {
    "id": "interactive_message.decode_trigger_id.signature_decode_failed",
    "translation": "Failed to decode base64 signature of trigger ID for interactive dialog."
  },
  {
    "id": "interactive_message.decode_trigger_id.verify_signature_failed",
    "translation": "Signature verification failed of trigger ID for interactive dialog."
  },
  {
    "id": "interactive_message.generate_trigger_id.signing_failed",
    "translation": "Failed to sign generated trigger ID for interactive dialog."
  },
  {
    "id": "jobs.do_job.batch_size.parse_error",
    "translation": "Could not parse message export job BatchSize."
  },
  {
    "id": "jobs.do_job.batch_start_timestamp.parse_error",
    "translation": "Could not parse message export job ExportFromTimestamp."
  },
  {
    "id": "jobs.request_cancellation.status.error",
    "translation": "Could not request cancellation for job that is not in a cancelable state."
  },
  {
    "id": "jobs.set_job_error.update.error",
    "translation": "Failed to set job status to error"
  },
  {
    "id": "jobs.start_synchronize_job.timeout",
    "translation": "Reached AD/LDAP synchronization job timeout."
  },
  {
    "id": "manaultesting.manual_test.parse.app_error",
    "translation": "Unable to parse URL."
  },
  {
    "id": "manaultesting.test_autolink.unable.app_error",
    "translation": "Unable to get channels."
  },
  {
    "id": "mattermost.bulletin.subject",
    "translation": "Mattermost Security Bulletin"
  },
  {
    "id": "mfa.activate.authenticate.app_error",
    "translation": "Error attempting to authenticate MFA token."
  },
  {
    "id": "mfa.activate.bad_token.app_error",
    "translation": "Invalid MFA token."
  },
  {
    "id": "mfa.activate.save_active.app_error",
    "translation": "Unable to update MFA active status for the user."
  },
  {
    "id": "mfa.deactivate.save_active.app_error",
    "translation": "Unable to update MFA active status for the user."
  },
  {
    "id": "mfa.deactivate.save_secret.app_error",
    "translation": "Error clearing the MFA secret."
  },
  {
    "id": "mfa.generate_qr_code.create_code.app_error",
    "translation": "Error generating QR code."
  },
  {
    "id": "mfa.generate_qr_code.save_secret.app_error",
    "translation": "Error saving the MFA secret."
  },
  {
    "id": "mfa.mfa_disabled.app_error",
    "translation": "Multi-factor authentication has been disabled on this server."
  },
  {
    "id": "mfa.validate_token.authenticate.app_error",
    "translation": "Invalid MFA token."
  },
  {
    "id": "migrations.worker.run_advanced_permissions_phase_2_migration.invalid_progress",
    "translation": "Migration failed due to invalid progress data."
  },
  {
    "id": "migrations.worker.run_migration.unknown_key",
    "translation": "Unable to run migration job due to unknown migration key."
  },
  {
    "id": "migrations.worker.run_sidebar_categories_phase_2_migration.internal_error",
    "translation": "Migration failed due to database error."
  },
  {
    "id": "migrations.worker.run_sidebar_categories_phase_2_migration.invalid_progress",
    "translation": "Migration failed due to invalid progress data."
  },
  {
    "id": "model.access.is_valid.access_token.app_error",
    "translation": "Invalid access token."
  },
  {
    "id": "model.access.is_valid.client_id.app_error",
    "translation": "Invalid client id."
  },
  {
    "id": "model.access.is_valid.redirect_uri.app_error",
    "translation": "Invalid redirect uri."
  },
  {
    "id": "model.access.is_valid.refresh_token.app_error",
    "translation": "Invalid refresh token."
  },
  {
    "id": "model.access.is_valid.user_id.app_error",
    "translation": "Invalid user id."
  },
  {
    "id": "model.authorize.is_valid.auth_code.app_error",
    "translation": "Invalid authorization code."
  },
  {
    "id": "model.authorize.is_valid.client_id.app_error",
    "translation": "Invalid client id."
  },
  {
    "id": "model.authorize.is_valid.create_at.app_error",
    "translation": "Create at must be a valid time."
  },
  {
    "id": "model.authorize.is_valid.expires.app_error",
    "translation": "Expires in must be set."
  },
  {
    "id": "model.authorize.is_valid.redirect_uri.app_error",
    "translation": "Invalid redirect uri."
  },
  {
    "id": "model.authorize.is_valid.response_type.app_error",
    "translation": "Invalid response type."
  },
  {
    "id": "model.authorize.is_valid.scope.app_error",
    "translation": "Invalid scope."
  },
  {
    "id": "model.authorize.is_valid.state.app_error",
    "translation": "Invalid state."
  },
  {
    "id": "model.authorize.is_valid.user_id.app_error",
    "translation": "Invalid user id."
  },
  {
    "id": "model.bot.is_valid.create_at.app_error",
    "translation": "Invalid create at."
  },
  {
    "id": "model.bot.is_valid.creator_id.app_error",
    "translation": "Invalid creator id."
  },
  {
    "id": "model.bot.is_valid.description.app_error",
    "translation": "Invalid description."
  },
  {
    "id": "model.bot.is_valid.update_at.app_error",
    "translation": "Invalid update at."
  },
  {
    "id": "model.bot.is_valid.user_id.app_error",
    "translation": "Invalid user id."
  },
  {
    "id": "model.bot.is_valid.username.app_error",
    "translation": "Invalid username."
  },
  {
    "id": "model.channel.is_valid.2_or_more.app_error",
    "translation": "Name must be 2 or more lowercase alphanumeric characters."
  },
  {
    "id": "model.channel.is_valid.create_at.app_error",
    "translation": "Create at must be a valid time."
  },
  {
    "id": "model.channel.is_valid.creator_id.app_error",
    "translation": "Invalid creator id."
  },
  {
    "id": "model.channel.is_valid.display_name.app_error",
    "translation": "Invalid display name."
  },
  {
    "id": "model.channel.is_valid.header.app_error",
    "translation": "Invalid header."
  },
  {
    "id": "model.channel.is_valid.id.app_error",
    "translation": "Invalid Id."
  },
  {
    "id": "model.channel.is_valid.name.app_error",
    "translation": "Invalid channel name. User ids are not permitted in channel name for non-direct message channels."
  },
  {
    "id": "model.channel.is_valid.purpose.app_error",
    "translation": "Invalid purpose."
  },
  {
    "id": "model.channel.is_valid.type.app_error",
    "translation": "Invalid type."
  },
  {
    "id": "model.channel.is_valid.update_at.app_error",
    "translation": "Update at must be a valid time."
  },
  {
    "id": "model.channel_member.is_valid.channel_id.app_error",
    "translation": "Invalid channel id."
  },
  {
    "id": "model.channel_member.is_valid.email_value.app_error",
    "translation": "Invalid email notification value."
  },
  {
    "id": "model.channel_member.is_valid.ignore_channel_mentions_value.app_error",
    "translation": "Invalid ignore channel mentions status."
  },
  {
    "id": "model.channel_member.is_valid.notify_level.app_error",
    "translation": "Invalid notify level."
  },
  {
    "id": "model.channel_member.is_valid.push_level.app_error",
    "translation": "Invalid push notification level."
  },
  {
    "id": "model.channel_member.is_valid.unread_level.app_error",
    "translation": "Invalid mark unread level."
  },
  {
    "id": "model.channel_member.is_valid.user_id.app_error",
    "translation": "Invalid user id."
  },
  {
    "id": "model.client.connecting.app_error",
    "translation": "We encountered an error while connecting to the server."
  },
  {
    "id": "model.cluster.is_valid.create_at.app_error",
    "translation": "CreateAt must be set."
  },
  {
    "id": "model.cluster.is_valid.hostname.app_error",
    "translation": "Hostname must be set."
  },
  {
    "id": "model.cluster.is_valid.id.app_error",
    "translation": "Invalid Id."
  },
  {
    "id": "model.cluster.is_valid.last_ping_at.app_error",
    "translation": "LastPingAt must be set."
  },
  {
    "id": "model.cluster.is_valid.name.app_error",
    "translation": "ClusterName must be set."
  },
  {
    "id": "model.cluster.is_valid.type.app_error",
    "translation": "Type must be set."
  },
  {
    "id": "model.command.is_valid.autocomplete_data.app_error",
    "translation": "Invalid AutocompleteData"
  },
  {
    "id": "model.command.is_valid.create_at.app_error",
    "translation": "Create at must be a valid time."
  },
  {
    "id": "model.command.is_valid.description.app_error",
    "translation": "Invalid description."
  },
  {
    "id": "model.command.is_valid.display_name.app_error",
    "translation": "Invalid title."
  },
  {
    "id": "model.command.is_valid.id.app_error",
    "translation": "Invalid Id."
  },
  {
    "id": "model.command.is_valid.method.app_error",
    "translation": "Invalid Method."
  },
  {
    "id": "model.command.is_valid.team_id.app_error",
    "translation": "Invalid team ID."
  },
  {
    "id": "model.command.is_valid.token.app_error",
    "translation": "Invalid token."
  },
  {
    "id": "model.command.is_valid.trigger.app_error",
    "translation": "Invalid trigger."
  },
  {
    "id": "model.command.is_valid.update_at.app_error",
    "translation": "Update at must be a valid time."
  },
  {
    "id": "model.command.is_valid.url.app_error",
    "translation": "Invalid URL."
  },
  {
    "id": "model.command.is_valid.url_http.app_error",
    "translation": "Invalid URL. Must be a valid URL and start with http:// or https://."
  },
  {
    "id": "model.command.is_valid.user_id.app_error",
    "translation": "Invalid user id."
  },
  {
    "id": "model.command_hook.channel_id.app_error",
    "translation": "Invalid channel id."
  },
  {
    "id": "model.command_hook.command_id.app_error",
    "translation": "Invalid command id."
  },
  {
    "id": "model.command_hook.create_at.app_error",
    "translation": "Create at must be a valid time."
  },
  {
    "id": "model.command_hook.id.app_error",
    "translation": "Invalid command hook id."
  },
  {
    "id": "model.command_hook.parent_id.app_error",
    "translation": "Invalid parent id."
  },
  {
    "id": "model.command_hook.root_id.app_error",
    "translation": "Invalid root id."
  },
  {
    "id": "model.command_hook.user_id.app_error",
    "translation": "Invalid user id."
  },
  {
    "id": "model.compliance.is_valid.create_at.app_error",
    "translation": "Create at must be a valid time."
  },
  {
    "id": "model.compliance.is_valid.desc.app_error",
    "translation": "Invalid description."
  },
  {
    "id": "model.compliance.is_valid.end_at.app_error",
    "translation": "To must be a valid time."
  },
  {
    "id": "model.compliance.is_valid.id.app_error",
    "translation": "Invalid Id."
  },
  {
    "id": "model.compliance.is_valid.start_at.app_error",
    "translation": "From must be a valid time."
  },
  {
    "id": "model.compliance.is_valid.start_end_at.app_error",
    "translation": "To must be greater than From."
  },
  {
    "id": "model.config.is_valid.allow_cookies_for_subdomains.app_error",
    "translation": "Allowing cookies for subdomains requires SiteURL to be set."
  },
  {
    "id": "model.config.is_valid.atmos_camo_image_proxy_options.app_error",
    "translation": "Invalid RemoteImageProxyOptions for atmos/camo. Must be set to your shared key."
  },
  {
    "id": "model.config.is_valid.atmos_camo_image_proxy_url.app_error",
    "translation": "Invalid RemoteImageProxyURL for atmos/camo. Must be set to your shared key."
  },
  {
    "id": "model.config.is_valid.bleve_search.bulk_indexing_time_window_seconds.app_error",
    "translation": "Bleve Bulk Indexing Time Window must be at least 1 second."
  },
  {
    "id": "model.config.is_valid.bleve_search.enable_autocomplete.app_error",
    "translation": "Bleve EnableIndexing setting must be set to true when Bleve EnableAutocomplete is set to true"
  },
  {
    "id": "model.config.is_valid.bleve_search.enable_searching.app_error",
    "translation": "Bleve EnableIndexing setting must be set to true when Bleve EnableSearching is set to true"
  },
  {
    "id": "model.config.is_valid.bleve_search.filename.app_error",
    "translation": "Bleve IndexingDir setting must be set when Bleve EnableIndexing is set to true"
  },
  {
    "id": "model.config.is_valid.cluster_email_batching.app_error",
    "translation": "Unable to enable email batching when clustering is enabled."
  },
  {
    "id": "model.config.is_valid.data_retention.deletion_job_start_time.app_error",
    "translation": "Data retention job start time must be a 24-hour time stamp in the form HH:MM."
  },
  {
    "id": "model.config.is_valid.data_retention.file_retention_days_too_low.app_error",
    "translation": "File retention must be one day or longer."
  },
  {
    "id": "model.config.is_valid.data_retention.message_retention_days_too_low.app_error",
    "translation": "Message retention must be one day or longer."
  },
  {
    "id": "model.config.is_valid.display.custom_url_schemes.app_error",
    "translation": "The custom URL scheme {{.Scheme}} is invalid. Custom URL schemes must start with a letter and contain only letters, numbers, plus (+), period (.) and hyphen (-)."
  },
  {
    "id": "model.config.is_valid.elastic_search.aggregate_posts_after_days.app_error",
    "translation": "Elasticsearch AggregatePostsAfterDays setting must be a number greater than or equal to 1."
  },
  {
    "id": "model.config.is_valid.elastic_search.bulk_indexing_time_window_seconds.app_error",
    "translation": "Elasticsearch Bulk Indexing Time Window must be at least 1 second."
  },
  {
    "id": "model.config.is_valid.elastic_search.connection_url.app_error",
    "translation": "Elasticsearch ConnectionUrl setting must be provided when Elasticsearch indexing is enabled."
  },
  {
    "id": "model.config.is_valid.elastic_search.enable_autocomplete.app_error",
    "translation": "Elasticsearch EnableIndexing setting must be set to true when Elasticsearch EnableAutocomplete is set to true"
  },
  {
    "id": "model.config.is_valid.elastic_search.enable_searching.app_error",
    "translation": "Elasticsearch EnableIndexing setting must be set to true when Elasticsearch EnableSearching is set to true"
  },
  {
    "id": "model.config.is_valid.elastic_search.live_indexing_batch_size.app_error",
    "translation": "Elasticsearch Live Indexing Batch Size must be at least 1."
  },
  {
    "id": "model.config.is_valid.elastic_search.posts_aggregator_job_start_time.app_error",
    "translation": "Elasticsearch PostsAggregatorJobStartTime setting must be a time in the format \"hh:mm\"."
  },
  {
    "id": "model.config.is_valid.elastic_search.request_timeout_seconds.app_error",
    "translation": "Elasticsearch Request Timeout must be at least 1 second."
  },
  {
    "id": "model.config.is_valid.email_batching_buffer_size.app_error",
    "translation": "Invalid email batching buffer size for email settings. Must be zero or a positive number."
  },
  {
    "id": "model.config.is_valid.email_batching_interval.app_error",
    "translation": "Invalid email batching interval for email settings. Must be 30 seconds or more."
  },
  {
    "id": "model.config.is_valid.email_notification_contents_type.app_error",
    "translation": "Invalid email notification contents type for email settings. Must be one of either 'full' or 'generic'."
  },
  {
    "id": "model.config.is_valid.email_security.app_error",
    "translation": "Invalid connection security for email settings. Must be '', 'TLS', or 'STARTTLS'."
  },
  {
    "id": "model.config.is_valid.encrypt_sql.app_error",
    "translation": "Invalid at rest encrypt key for SQL settings. Must be 32 chars or more."
  },
  {
    "id": "model.config.is_valid.file_driver.app_error",
    "translation": "Invalid driver name for file settings. Must be 'local' or 'amazons3'."
  },
  {
    "id": "model.config.is_valid.file_salt.app_error",
    "translation": "Invalid public link salt for file settings. Must be 32 chars or more."
  },
  {
    "id": "model.config.is_valid.group_unread_channels.app_error",
    "translation": "Invalid group unread channels for service settings. Must be 'disabled', 'default_on', or 'default_off'."
  },
  {
    "id": "model.config.is_valid.image_proxy_type.app_error",
    "translation": "Invalid image proxy type. Must be 'local' or 'atmos/camo'."
  },
  {
    "id": "model.config.is_valid.ldap_basedn",
    "translation": "AD/LDAP field \"BaseDN\" is required."
  },
  {
    "id": "model.config.is_valid.ldap_email",
    "translation": "AD/LDAP field \"Email Attribute\" is required."
  },
  {
    "id": "model.config.is_valid.ldap_id",
    "translation": "AD/LDAP field \"ID Attribute\" is required."
  },
  {
    "id": "model.config.is_valid.ldap_login_id",
    "translation": "AD/LDAP field \"Login ID Attribute\" is required."
  },
  {
    "id": "model.config.is_valid.ldap_max_page_size.app_error",
    "translation": "Invalid max page size value."
  },
  {
    "id": "model.config.is_valid.ldap_security.app_error",
    "translation": "Invalid connection security for AD/LDAP settings. Must be '', 'TLS', or 'STARTTLS'."
  },
  {
    "id": "model.config.is_valid.ldap_server",
    "translation": "AD/LDAP field \"AD/LDAP Server\" is required."
  },
  {
    "id": "model.config.is_valid.ldap_sync_interval.app_error",
    "translation": "Invalid sync interval time. Must be at least one minute."
  },
  {
    "id": "model.config.is_valid.ldap_username",
    "translation": "AD/LDAP field \"Username Attribute\" is required."
  },
  {
    "id": "model.config.is_valid.listen_address.app_error",
    "translation": "Invalid listen address for service settings Must be set."
  },
  {
    "id": "model.config.is_valid.localization.available_locales.app_error",
    "translation": "Available Languages must contain Default Client Language."
  },
  {
    "id": "model.config.is_valid.login_attempts.app_error",
    "translation": "Invalid maximum login attempts for service settings. Must be a positive number."
  },
  {
    "id": "model.config.is_valid.max_burst.app_error",
    "translation": "Maximum burst size must be greater than zero."
  },
  {
    "id": "model.config.is_valid.max_channels.app_error",
    "translation": "Invalid maximum channels per team for team settings. Must be a positive number."
  },
  {
    "id": "model.config.is_valid.max_file_size.app_error",
    "translation": "Invalid max file size for file settings. Must be a whole number greater than zero."
  },
  {
    "id": "model.config.is_valid.max_notify_per_channel.app_error",
    "translation": "Invalid maximum notifications per channel for team settings. Must be a positive number."
  },
  {
    "id": "model.config.is_valid.max_users.app_error",
    "translation": "Invalid maximum users per team for team settings. Must be a positive number."
  },
  {
    "id": "model.config.is_valid.message_export.batch_size.app_error",
    "translation": "Message export job BatchSize must be a positive integer."
  },
  {
    "id": "model.config.is_valid.message_export.daily_runtime.app_error",
    "translation": "Message export job DailyRuntime must be a 24-hour time stamp in the form HH:MM."
  },
  {
    "id": "model.config.is_valid.message_export.enable.app_error",
    "translation": "Message export job EnableExport setting must be either true or false."
  },
  {
    "id": "model.config.is_valid.message_export.export_from.app_error",
    "translation": "Message export job ExportFromTimestamp must be a timestamp (expressed in seconds since unix epoch). Only messages sent after this timestamp will be exported."
  },
  {
    "id": "model.config.is_valid.message_export.export_type.app_error",
    "translation": "Message export job ExportFormat must be one of 'actiance', 'csv' or 'globalrelay'."
  },
  {
    "id": "model.config.is_valid.message_export.global_relay.config_missing.app_error",
    "translation": "Message export job ExportFormat is set to 'globalrelay', but GlobalRelaySettings are missing."
  },
  {
    "id": "model.config.is_valid.message_export.global_relay.customer_type.app_error",
    "translation": "Message export GlobalRelaySettings.CustomerType must be set to one of either 'A9' or 'A10'."
  },
  {
    "id": "model.config.is_valid.message_export.global_relay.email_address.app_error",
    "translation": "Message export job GlobalRelaySettings.EmailAddress must be set to a valid email address."
  },
  {
    "id": "model.config.is_valid.message_export.global_relay.smtp_password.app_error",
    "translation": "Message export job GlobalRelaySettings.SmtpPassword must be set."
  },
  {
    "id": "model.config.is_valid.message_export.global_relay.smtp_username.app_error",
    "translation": "Message export job GlobalRelaySettings.SmtpUsername must be set."
  },
  {
    "id": "model.config.is_valid.password_length.app_error",
    "translation": "Minimum password length must be a whole number greater than or equal to {{.MinLength}} and less than or equal to {{.MaxLength}}."
  },
  {
    "id": "model.config.is_valid.rate_mem.app_error",
    "translation": "Invalid memory store size for rate limit settings. Must be a positive number."
  },
  {
    "id": "model.config.is_valid.rate_sec.app_error",
    "translation": "Invalid per sec for rate limit settings. Must be a positive number."
  },
  {
    "id": "model.config.is_valid.read_timeout.app_error",
    "translation": "Invalid value for read timeout."
  },
  {
    "id": "model.config.is_valid.restrict_direct_message.app_error",
    "translation": "Invalid direct message restriction. Must be 'any', or 'team'."
  },
  {
    "id": "model.config.is_valid.saml_admin_attribute.app_error",
    "translation": "Invalid Admin attribute. Must be in the form 'field=value'."
  },
  {
    "id": "model.config.is_valid.saml_assertion_consumer_service_url.app_error",
    "translation": "Service Provider Login URL must be a valid URL and start with http:// or https://."
  },
  {
    "id": "model.config.is_valid.saml_canonical_algorithm.app_error",
    "translation": "Invalid Canonical Algorithm."
  },
  {
    "id": "model.config.is_valid.saml_email_attribute.app_error",
    "translation": "Invalid Email attribute. Must be set."
  },
  {
    "id": "model.config.is_valid.saml_guest_attribute.app_error",
    "translation": "Invalid Guest attribute. Must be in the form 'field=value'."
  },
  {
    "id": "model.config.is_valid.saml_idp_cert.app_error",
    "translation": "Identity Provider Public Certificate missing. Did you forget to upload it?"
  },
  {
    "id": "model.config.is_valid.saml_idp_descriptor_url.app_error",
    "translation": "Identity Provider Issuer URL must be a valid URL and start with http:// or https://."
  },
  {
    "id": "model.config.is_valid.saml_idp_url.app_error",
    "translation": "SAML SSO URL must be a valid URL and start with http:// or https://."
  },
  {
    "id": "model.config.is_valid.saml_private_key.app_error",
    "translation": "Service Provider Private Key missing. Did you forget to upload it?"
  },
  {
    "id": "model.config.is_valid.saml_public_cert.app_error",
    "translation": "Service Provider Public Certificate missing. Did you forget to upload it?"
  },
  {
    "id": "model.config.is_valid.saml_signature_algorithm.app_error",
    "translation": "Invalid Signature Algorithm."
  },
  {
    "id": "model.config.is_valid.saml_spidentifier_attribute.app_error",
    "translation": "Service Provider Identifier is required"
  },
  {
    "id": "model.config.is_valid.saml_username_attribute.app_error",
    "translation": "Invalid Username attribute. Must be set."
  },
  {
    "id": "model.config.is_valid.site_url.app_error",
    "translation": "Site URL must be a valid URL and start with http:// or https://."
  },
  {
    "id": "model.config.is_valid.site_url_email_batching.app_error",
    "translation": "Unable to enable email batching when SiteURL isn't set."
  },
  {
    "id": "model.config.is_valid.sitename_length.app_error",
    "translation": "Site name must be less than or equal to {{.MaxLength}} characters."
  },
  {
    "id": "model.config.is_valid.sql_conn_max_lifetime_milliseconds.app_error",
    "translation": "Invalid connection maximum lifetime for SQL settings. Must be a non-negative number."
  },
  {
    "id": "model.config.is_valid.sql_data_src.app_error",
    "translation": "Invalid data source for SQL settings. Must be set."
  },
  {
    "id": "model.config.is_valid.sql_driver.app_error",
    "translation": "Invalid driver name for SQL settings. Must be 'mysql' or 'postgres'."
  },
  {
    "id": "model.config.is_valid.sql_idle.app_error",
    "translation": "Invalid maximum idle connection for SQL settings. Must be a positive number."
  },
  {
    "id": "model.config.is_valid.sql_max_conn.app_error",
    "translation": "Invalid maximum open connection for SQL settings. Must be a positive number."
  },
  {
    "id": "model.config.is_valid.sql_query_timeout.app_error",
    "translation": "Invalid query timeout for SQL settings. Must be a positive number."
  },
  {
    "id": "model.config.is_valid.teammate_name_display.app_error",
    "translation": "Invalid teammate display. Must be 'full_name', 'nickname_full_name' or 'username'."
  },
  {
    "id": "model.config.is_valid.time_between_user_typing.app_error",
    "translation": "Time between user typing updates should not be set to less than 1000 milliseconds."
  },
  {
    "id": "model.config.is_valid.tls_cert_file.app_error",
    "translation": "Invalid value for TLS certificate file - Either use LetsEncrypt or set path to existing certificate file."
  },
  {
    "id": "model.config.is_valid.tls_key_file.app_error",
    "translation": "Invalid value for TLS key file - Either use LetsEncrypt or set path to existing key file."
  },
  {
    "id": "model.config.is_valid.tls_overwrite_cipher.app_error",
    "translation": "Invalid value passed for TLS overwrite cipher - Please refer to the documentation for valid values."
  },
  {
    "id": "model.config.is_valid.webserver_security.app_error",
    "translation": "Invalid value for webserver connection security."
  },
  {
    "id": "model.config.is_valid.websocket_url.app_error",
    "translation": "Websocket URL must be a valid URL and start with ws:// or wss://."
  },
  {
    "id": "model.config.is_valid.write_timeout.app_error",
    "translation": "Invalid value for write timeout."
  },
  {
    "id": "model.emoji.create_at.app_error",
    "translation": "Create at must be a valid time."
  },
  {
    "id": "model.emoji.id.app_error",
    "translation": "Invalid emoji id."
  },
  {
    "id": "model.emoji.name.app_error",
    "translation": "Name must be 1 to 64 lowercase alphanumeric characters."
  },
  {
    "id": "model.emoji.update_at.app_error",
    "translation": "Update at must be a valid time."
  },
  {
    "id": "model.emoji.user_id.app_error",
    "translation": "Invalid creator id."
  },
  {
    "id": "model.file_info.get.gif.app_error",
    "translation": "Could not decode gif."
  },
  {
    "id": "model.file_info.is_valid.create_at.app_error",
    "translation": "Invalid value for create_at."
  },
  {
    "id": "model.file_info.is_valid.id.app_error",
    "translation": "Invalid value for id."
  },
  {
    "id": "model.file_info.is_valid.path.app_error",
    "translation": "Invalid value for path."
  },
  {
    "id": "model.file_info.is_valid.post_id.app_error",
    "translation": "Invalid value for post_id."
  },
  {
    "id": "model.file_info.is_valid.update_at.app_error",
    "translation": "Invalid value for update_at."
  },
  {
    "id": "model.file_info.is_valid.user_id.app_error",
    "translation": "Invalid value for user_id."
  },
  {
    "id": "model.group.create_at.app_error",
    "translation": "invalid create at property for group."
  },
  {
    "id": "model.group.delete_at.app_error",
    "translation": "invalid delete at property for group."
  },
  {
    "id": "model.group.description.app_error",
    "translation": "invalid description property for group."
  },
  {
    "id": "model.group.display_name.app_error",
    "translation": "invalid display name property for group."
  },
  {
    "id": "model.group.id.app_error",
    "translation": "invalid id property for group."
  },
  {
    "id": "model.group.name.app_error",
    "translation": "invalid name property for group."
  },
  {
    "id": "model.group.name.invalid_chars.app_error",
    "translation": "invalid characters in the name property for group"
  },
  {
    "id": "model.group.name.invalid_length.app_error",
    "translation": "Name must be 1 to 64 lowercase alphanumeric characters."
  },
  {
    "id": "model.group.remote_id.app_error",
    "translation": "invalid remote id property for group."
  },
  {
    "id": "model.group.source.app_error",
    "translation": "invalid source property for group."
  },
  {
    "id": "model.group.update_at.app_error",
    "translation": "invalid update at property for group."
  },
  {
    "id": "model.group_member.group_id.app_error",
    "translation": "invalid group id property for group member."
  },
  {
    "id": "model.group_member.user_id.app_error",
    "translation": "invalid user id property for group member."
  },
  {
    "id": "model.group_syncable.group_id.app_error",
    "translation": "invalid group id property for group syncable."
  },
  {
    "id": "model.group_syncable.syncable_id.app_error",
    "translation": "invalid syncable id for group syncable."
  },
  {
    "id": "model.group_syncable.type.app_error",
    "translation": "invalid type property for group syncable."
  },
  {
    "id": "model.guest.is_valid.channel.app_error",
    "translation": "Invalid channel."
  },
  {
    "id": "model.guest.is_valid.channels.app_error",
    "translation": "Invalid channels."
  },
  {
    "id": "model.guest.is_valid.email.app_error",
    "translation": "Invalid email."
  },
  {
    "id": "model.guest.is_valid.emails.app_error",
    "translation": "Invalid emails."
  },
  {
    "id": "model.incoming_hook.channel_id.app_error",
    "translation": "Invalid channel id."
  },
  {
    "id": "model.incoming_hook.create_at.app_error",
    "translation": "Create at must be a valid time."
  },
  {
    "id": "model.incoming_hook.description.app_error",
    "translation": "Invalid description."
  },
  {
    "id": "model.incoming_hook.display_name.app_error",
    "translation": "Invalid title."
  },
  {
    "id": "model.incoming_hook.icon_url.app_error",
    "translation": "Invalid post icon."
  },
  {
    "id": "model.incoming_hook.id.app_error",
    "translation": "Invalid Id."
  },
  {
    "id": "model.incoming_hook.parse_data.app_error",
    "translation": "Unable to parse incoming data."
  },
  {
    "id": "model.incoming_hook.team_id.app_error",
    "translation": "Invalid team ID."
  },
  {
    "id": "model.incoming_hook.update_at.app_error",
    "translation": "Update at must be a valid time."
  },
  {
    "id": "model.incoming_hook.user_id.app_error",
    "translation": "Invalid user id."
  },
  {
    "id": "model.incoming_hook.username.app_error",
    "translation": "Invalid username."
  },
  {
    "id": "model.job.is_valid.create_at.app_error",
    "translation": "Create at must be a valid time."
  },
  {
    "id": "model.job.is_valid.id.app_error",
    "translation": "Invalid job Id."
  },
  {
    "id": "model.job.is_valid.status.app_error",
    "translation": "Invalid job status."
  },
  {
    "id": "model.job.is_valid.type.app_error",
    "translation": "Invalid job type."
  },
  {
    "id": "model.license_record.is_valid.create_at.app_error",
    "translation": "Invalid value for create_at when uploading a license."
  },
  {
    "id": "model.license_record.is_valid.id.app_error",
    "translation": "Invalid value for id when uploading a license."
  },
  {
    "id": "model.link_metadata.is_valid.data.app_error",
    "translation": "Link metadata data cannot be nil."
  },
  {
    "id": "model.link_metadata.is_valid.data_type.app_error",
    "translation": "Link metadata data does not match the given type."
  },
  {
    "id": "model.link_metadata.is_valid.timestamp.app_error",
    "translation": "Link metadata timestamp must be nonzero and rounded to the nearest hour."
  },
  {
    "id": "model.link_metadata.is_valid.type.app_error",
    "translation": "Invalid link metadata type."
  },
  {
    "id": "model.link_metadata.is_valid.url.app_error",
    "translation": "Link metadata URL must be set."
  },
  {
    "id": "model.oauth.is_valid.app_id.app_error",
    "translation": "Invalid app id."
  },
  {
    "id": "model.oauth.is_valid.callback.app_error",
    "translation": "Callback URL must be a valid URL and start with http:// or https://."
  },
  {
    "id": "model.oauth.is_valid.client_secret.app_error",
    "translation": "Invalid client secret."
  },
  {
    "id": "model.oauth.is_valid.create_at.app_error",
    "translation": "Create at must be a valid time."
  },
  {
    "id": "model.oauth.is_valid.creator_id.app_error",
    "translation": "Invalid creator id."
  },
  {
    "id": "model.oauth.is_valid.description.app_error",
    "translation": "Invalid description."
  },
  {
    "id": "model.oauth.is_valid.homepage.app_error",
    "translation": "Homepage must be a valid URL and start with http:// or https://."
  },
  {
    "id": "model.oauth.is_valid.icon_url.app_error",
    "translation": "Icon URL must be a valid URL and start with http:// or https://."
  },
  {
    "id": "model.oauth.is_valid.name.app_error",
    "translation": "Invalid name."
  },
  {
    "id": "model.oauth.is_valid.update_at.app_error",
    "translation": "Update at must be a valid time."
  },
  {
    "id": "model.outgoing_hook.icon_url.app_error",
    "translation": "Invalid icon."
  },
  {
    "id": "model.outgoing_hook.is_valid.callback.app_error",
    "translation": "Invalid callback URLs."
  },
  {
    "id": "model.outgoing_hook.is_valid.channel_id.app_error",
    "translation": "Invalid channel id."
  },
  {
    "id": "model.outgoing_hook.is_valid.content_type.app_error",
    "translation": "Invalid value for content_type."
  },
  {
    "id": "model.outgoing_hook.is_valid.create_at.app_error",
    "translation": "Create at must be a valid time."
  },
  {
    "id": "model.outgoing_hook.is_valid.description.app_error",
    "translation": "Invalid description."
  },
  {
    "id": "model.outgoing_hook.is_valid.display_name.app_error",
    "translation": "Invalid title."
  },
  {
    "id": "model.outgoing_hook.is_valid.id.app_error",
    "translation": "Invalid Id."
  },
  {
    "id": "model.outgoing_hook.is_valid.team_id.app_error",
    "translation": "Invalid team ID."
  },
  {
    "id": "model.outgoing_hook.is_valid.token.app_error",
    "translation": "Invalid token."
  },
  {
    "id": "model.outgoing_hook.is_valid.trigger_words.app_error",
    "translation": "Invalid trigger words."
  },
  {
    "id": "model.outgoing_hook.is_valid.update_at.app_error",
    "translation": "Update at must be a valid time."
  },
  {
    "id": "model.outgoing_hook.is_valid.url.app_error",
    "translation": "Invalid callback URLs. Each must be a valid URL and start with http:// or https://."
  },
  {
    "id": "model.outgoing_hook.is_valid.user_id.app_error",
    "translation": "Invalid user id."
  },
  {
    "id": "model.outgoing_hook.is_valid.words.app_error",
    "translation": "Invalid trigger words."
  },
  {
    "id": "model.outgoing_hook.username.app_error",
    "translation": "Invalid username."
  },
  {
    "id": "model.plugin_command.error.app_error",
    "translation": "An error occurred while trying to execute this command."
  },
  {
    "id": "model.plugin_key_value.is_valid.key.app_error",
    "translation": "Invalid key, must be more than {{.Min}} and a of maximum {{.Max}} characters long."
  },
  {
    "id": "model.plugin_key_value.is_valid.plugin_id.app_error",
    "translation": "Invalid plugin ID, must be more than {{.Min}} and a of maximum {{.Max}} characters long."
  },
  {
    "id": "model.plugin_kvset_options.is_valid.old_value.app_error",
    "translation": "Invalid old value, it shouldn't be set when the operation is not atomic."
  },
  {
    "id": "model.post.channel_notifications_disabled_in_channel.message",
    "translation": "Channel notifications are disabled in {{.ChannelName}}. The {{.Mention}} did not trigger any notifications."
  },
  {
    "id": "model.post.is_valid.channel_id.app_error",
    "translation": "Invalid channel id."
  },
  {
    "id": "model.post.is_valid.create_at.app_error",
    "translation": "Create at must be a valid time."
  },
  {
    "id": "model.post.is_valid.file_ids.app_error",
    "translation": "Invalid file ids. Note that uploads are limited to 5 files maximum. Please use additional posts for more files."
  },
  {
    "id": "model.post.is_valid.filenames.app_error",
    "translation": "Invalid filenames."
  },
  {
    "id": "model.post.is_valid.hashtags.app_error",
    "translation": "Invalid hashtags."
  },
  {
    "id": "model.post.is_valid.id.app_error",
    "translation": "Invalid Id."
  },
  {
    "id": "model.post.is_valid.msg.app_error",
    "translation": "Invalid message."
  },
  {
    "id": "model.post.is_valid.original_id.app_error",
    "translation": "Invalid original id."
  },
  {
    "id": "model.post.is_valid.parent_id.app_error",
    "translation": "Invalid parent id."
  },
  {
    "id": "model.post.is_valid.props.app_error",
    "translation": "Invalid props."
  },
  {
    "id": "model.post.is_valid.root_id.app_error",
    "translation": "Invalid root id."
  },
  {
    "id": "model.post.is_valid.root_parent.app_error",
    "translation": "Invalid root ID must be set if parent ID set."
  },
  {
    "id": "model.post.is_valid.type.app_error",
    "translation": "Invalid type."
  },
  {
    "id": "model.post.is_valid.update_at.app_error",
    "translation": "Update at must be a valid time."
  },
  {
    "id": "model.post.is_valid.user_id.app_error",
    "translation": "Invalid user id."
  },
  {
    "id": "model.preference.is_valid.category.app_error",
    "translation": "Invalid category."
  },
  {
    "id": "model.preference.is_valid.id.app_error",
    "translation": "Invalid user id."
  },
  {
    "id": "model.preference.is_valid.name.app_error",
    "translation": "Invalid name."
  },
  {
    "id": "model.preference.is_valid.theme.app_error",
    "translation": "Invalid theme."
  },
  {
    "id": "model.preference.is_valid.value.app_error",
    "translation": "Value is too long."
  },
  {
    "id": "model.reaction.is_valid.create_at.app_error",
    "translation": "Create at must be a valid time."
  },
  {
    "id": "model.reaction.is_valid.emoji_name.app_error",
    "translation": "Invalid emoji name."
  },
  {
    "id": "model.reaction.is_valid.post_id.app_error",
    "translation": "Invalid post id."
  },
  {
    "id": "model.reaction.is_valid.user_id.app_error",
    "translation": "Invalid user id."
  },
  {
    "id": "model.team.is_valid.characters.app_error",
    "translation": "Name must be 2 or more lowercase alphanumeric characters."
  },
  {
    "id": "model.team.is_valid.company.app_error",
    "translation": "Invalid company name."
  },
  {
    "id": "model.team.is_valid.create_at.app_error",
    "translation": "Create at must be a valid time."
  },
  {
    "id": "model.team.is_valid.description.app_error",
    "translation": "Invalid description."
  },
  {
    "id": "model.team.is_valid.domains.app_error",
    "translation": "Invalid allowed domains."
  },
  {
    "id": "model.team.is_valid.email.app_error",
    "translation": "Invalid email."
  },
  {
    "id": "model.team.is_valid.id.app_error",
    "translation": "Invalid Id."
  },
  {
    "id": "model.team.is_valid.invite_id.app_error",
    "translation": "Invalid invite id."
  },
  {
    "id": "model.team.is_valid.name.app_error",
    "translation": "Invalid name."
  },
  {
    "id": "model.team.is_valid.reserved.app_error",
    "translation": "This URL is unavailable. Please try another."
  },
  {
    "id": "model.team.is_valid.type.app_error",
    "translation": "Invalid type."
  },
  {
    "id": "model.team.is_valid.update_at.app_error",
    "translation": "Update at must be a valid time."
  },
  {
    "id": "model.team.is_valid.url.app_error",
    "translation": "Invalid URL Identifier."
  },
  {
    "id": "model.team_member.is_valid.team_id.app_error",
    "translation": "Invalid team ID."
  },
  {
    "id": "model.team_member.is_valid.user_id.app_error",
    "translation": "Invalid user id."
  },
  {
    "id": "model.token.is_valid.expiry",
    "translation": "Invalid token expiry"
  },
  {
    "id": "model.token.is_valid.size",
    "translation": "Invalid token."
  },
  {
    "id": "model.user.is_valid.auth_data.app_error",
    "translation": "Invalid auth data."
  },
  {
    "id": "model.user.is_valid.auth_data_pwd.app_error",
    "translation": "Invalid user, password and auth data cannot both be set."
  },
  {
    "id": "model.user.is_valid.auth_data_type.app_error",
    "translation": "Invalid user, auth data must be set with auth type."
  },
  {
    "id": "model.user.is_valid.create_at.app_error",
    "translation": "Create at must be a valid time."
  },
  {
    "id": "model.user.is_valid.email.app_error",
    "translation": "Invalid email."
  },
  {
    "id": "model.user.is_valid.first_name.app_error",
    "translation": "Invalid first name."
  },
  {
    "id": "model.user.is_valid.id.app_error",
    "translation": "Invalid user id."
  },
  {
    "id": "model.user.is_valid.last_name.app_error",
    "translation": "Invalid last name."
  },
  {
    "id": "model.user.is_valid.locale.app_error",
    "translation": "Invalid locale."
  },
  {
    "id": "model.user.is_valid.nickname.app_error",
    "translation": "Invalid nickname."
  },
  {
    "id": "model.user.is_valid.password_limit.app_error",
    "translation": "Unable to set a password over 72 characters due to the limitations of bcrypt."
  },
  {
    "id": "model.user.is_valid.position.app_error",
    "translation": "Invalid position: must not be longer than 128 characters."
  },
  {
    "id": "model.user.is_valid.pwd.app_error",
    "translation": "Your password must contain at least {{.Min}} characters."
  },
  {
    "id": "model.user.is_valid.pwd_lowercase.app_error",
    "translation": "Your password must contain at least {{.Min}} characters made up of at least one lowercase letter."
  },
  {
    "id": "model.user.is_valid.pwd_lowercase_number.app_error",
    "translation": "Your password must contain at least {{.Min}} characters made up of at least one lowercase letter and at least one number."
  },
  {
    "id": "model.user.is_valid.pwd_lowercase_number_symbol.app_error",
    "translation": "Your password must contain at least {{.Min}} characters made up of at least one lowercase letter, at least one number, and at least one symbol (e.g. \"~!@#$%^&*()\")."
  },
  {
    "id": "model.user.is_valid.pwd_lowercase_symbol.app_error",
    "translation": "Your password must contain at least {{.Min}} characters made up of at least one lowercase letter and at least one symbol (e.g. \"~!@#$%^&*()\")."
  },
  {
    "id": "model.user.is_valid.pwd_lowercase_uppercase.app_error",
    "translation": "Your password must contain at least {{.Min}} characters made up of at least one lowercase letter and at least one uppercase letter."
  },
  {
    "id": "model.user.is_valid.pwd_lowercase_uppercase_number.app_error",
    "translation": "Your password must contain at least {{.Min}} characters made up of at least one lowercase letter, at least one uppercase letter, and at least one number."
  },
  {
    "id": "model.user.is_valid.pwd_lowercase_uppercase_number_symbol.app_error",
    "translation": "Your password must contain at least {{.Min}} characters made up of at least one lowercase letter, at least one uppercase letter, at least one number, and at least one symbol (e.g. \"~!@#$%^&*()\")."
  },
  {
    "id": "model.user.is_valid.pwd_lowercase_uppercase_symbol.app_error",
    "translation": "Your password must contain at least {{.Min}} characters made up of at least one lowercase letter, at least one uppercase letter, and at least one symbol (e.g. \"~!@#$%^&*()\")."
  },
  {
    "id": "model.user.is_valid.pwd_number.app_error",
    "translation": "Your password must contain at least {{.Min}} characters made up of at least one number."
  },
  {
    "id": "model.user.is_valid.pwd_number_symbol.app_error",
    "translation": "Your password must contain at least {{.Min}} characters made up of at least one number and at least one symbol (e.g. \"~!@#$%^&*()\")."
  },
  {
    "id": "model.user.is_valid.pwd_symbol.app_error",
    "translation": "Your password must contain at least {{.Min}} characters made up of at least one symbol (e.g. \"~!@#$%^&*()\")."
  },
  {
    "id": "model.user.is_valid.pwd_uppercase.app_error",
    "translation": "Your password must contain at least {{.Min}} characters made up of at least one uppercase letter."
  },
  {
    "id": "model.user.is_valid.pwd_uppercase_number.app_error",
    "translation": "Your password must contain at least {{.Min}} characters made up of at least one uppercase letter and at least one number."
  },
  {
    "id": "model.user.is_valid.pwd_uppercase_number_symbol.app_error",
    "translation": "Your password must contain at least {{.Min}} characters made up of at least one uppercase letter, at least one number, and at least one symbol (e.g. \"~!@#$%^&*()\")."
  },
  {
    "id": "model.user.is_valid.pwd_uppercase_symbol.app_error",
    "translation": "Your password must contain at least {{.Min}} characters made up of at least one uppercase letter and at least one symbol (e.g. \"~!@#$%^&*()\")."
  },
  {
    "id": "model.user.is_valid.update_at.app_error",
    "translation": "Update at must be a valid time."
  },
  {
    "id": "model.user.is_valid.username.app_error",
    "translation": "Username must begin with a letter, and contain between 3 to 22 lowercase characters made up of numbers, letters, and the symbols \".\", \"-\", and \"_\"."
  },
  {
    "id": "model.user_access_token.is_valid.description.app_error",
    "translation": "Invalid description, must be 255 or less characters."
  },
  {
    "id": "model.user_access_token.is_valid.id.app_error",
    "translation": "Invalid value for id."
  },
  {
    "id": "model.user_access_token.is_valid.token.app_error",
    "translation": "Invalid access token."
  },
  {
    "id": "model.user_access_token.is_valid.user_id.app_error",
    "translation": "Invalid user id."
  },
  {
    "id": "model.utils.decode_json.app_error",
    "translation": "could not decode."
  },
  {
    "id": "model.websocket_client.connect_fail.app_error",
    "translation": "Unable to connect to the WebSocket server."
  },
  {
    "id": "oauth.gitlab.tos.error",
    "translation": "GitLab's Terms of Service have updated. Please go to gitlab.com to accept them and then try logging into Mattermost again."
  },
  {
    "id": "plugin.api.get_users_in_channel",
    "translation": "Unable to get the users, invalid sorting criteria."
  },
  {
    "id": "plugin.api.update_user_status.bad_status",
    "translation": "Unable to set the user status. Unknown user status."
  },
  {
    "id": "plugin_api.bot_cant_create_bot",
    "translation": "Bot user cannot create bot user."
  },
  {
    "id": "plugin_api.get_file_link.disabled.app_error",
    "translation": "Public links have been disabled."
  },
  {
    "id": "plugin_api.get_file_link.no_post.app_error",
    "translation": "Unable to get public link for file. File must be attached to a post that can be read."
  },
  {
    "id": "plugin_api.send_mail.missing_htmlbody",
    "translation": "Missing HTML Body."
  },
  {
    "id": "plugin_api.send_mail.missing_subject",
    "translation": "Missing email subject."
  },
  {
    "id": "plugin_api.send_mail.missing_to",
    "translation": "Missing TO address."
  },
  {
    "id": "searchengine.bleve.disabled.error",
    "translation": "Error purging Bleve indexes: engine is disabled"
  },
  {
    "id": "store.insert_error",
    "translation": "insert error"
  },
  {
    "id": "store.select_error",
    "translation": "select error"
  },
  {
    "id": "store.sql.build_query.app_error",
    "translation": "failed to build query."
  },
  {
    "id": "store.sql.convert_string_array",
    "translation": "FromDb: Unable to convert StringArray to *string"
  },
  {
    "id": "store.sql.convert_string_interface",
    "translation": "FromDb: Unable to convert StringInterface to *string"
  },
  {
    "id": "store.sql.convert_string_map",
    "translation": "FromDb: Unable to convert StringMap to *string"
  },
  {
    "id": "store.sql_bot.get.missing.app_error",
    "translation": "Bot does not exist."
  },
  {
    "id": "store.sql_channel.analytics_deleted_type_count.app_error",
    "translation": "Unable to get deleted channel type counts."
  },
  {
    "id": "store.sql_channel.analytics_type_count.app_error",
    "translation": "Unable to get channel type counts."
  },
  {
    "id": "store.sql_channel.clear_all_custom_role_assignments.commit_transaction.app_error",
    "translation": "Failed to commit the database transaction."
  },
  {
    "id": "store.sql_channel.clear_all_custom_role_assignments.open_transaction.app_error",
    "translation": "Failed to begin the database transaction."
  },
  {
    "id": "store.sql_channel.clear_all_custom_role_assignments.select.app_error",
    "translation": "Failed to retrieve the channel members."
  },
  {
    "id": "store.sql_channel.clear_all_custom_role_assignments.update.app_error",
    "translation": "Failed to update the channel member."
  },
  {
    "id": "store.sql_channel.count_posts_since.app_error",
    "translation": "Unable to count messages since given date."
  },
  {
    "id": "store.sql_channel.get.existing.app_error",
    "translation": "Unable to find the existing channel."
  },
  {
    "id": "store.sql_channel.get.find.app_error",
    "translation": "We encountered an error finding the channel."
  },
  {
    "id": "store.sql_channel.get_all.app_error",
    "translation": "Unable to get all the channels."
  },
  {
    "id": "store.sql_channel.get_all_direct.app_error",
    "translation": "Unable to get all the direct channels."
  },
  {
    "id": "store.sql_channel.get_by_scheme.app_error",
    "translation": "Unable to get the channels for the provided scheme."
  },
  {
    "id": "store.sql_channel.get_channel_counts.get.app_error",
    "translation": "Unable to get the channel counts."
  },
  {
    "id": "store.sql_channel.get_channels_batch_for_indexing.get.app_error",
    "translation": "Unable to get the channels batch for indexing."
  },
  {
    "id": "store.sql_channel.get_channels_by_ids.app_error",
    "translation": "Unable to get channels by ids."
  },
  {
    "id": "store.sql_channel.get_channels_by_ids.get.app_error",
    "translation": "Unable to get the channels."
  },
  {
    "id": "store.sql_channel.get_channels_by_ids.not_found.app_error",
    "translation": "No channel found."
  },
  {
    "id": "store.sql_channel.get_for_post.app_error",
    "translation": "Unable to get the channel for the given post."
  },
  {
    "id": "store.sql_channel.get_member.app_error",
    "translation": "Unable to get the channel member."
  },
  {
    "id": "store.sql_channel.get_member.missing.app_error",
    "translation": "No channel member found for that user ID and channel ID."
  },
  {
    "id": "store.sql_channel.get_member_count.app_error",
    "translation": "Unable to get the channel member count."
  },
  {
    "id": "store.sql_channel.get_member_for_post.app_error",
    "translation": "Unable to get the channel member for the given post."
  },
  {
    "id": "store.sql_channel.get_members.app_error",
    "translation": "Unable to get the channel members."
  },
  {
    "id": "store.sql_channel.get_members_by_ids.app_error",
    "translation": "Unable to get the channel members."
  },
  {
    "id": "store.sql_channel.get_pinnedpost_count.app_error",
    "translation": "Unable to get the channel pinned post count."
  },
  {
    "id": "store.sql_channel.get_private_channels.get.app_error",
    "translation": "Unable to get private channels."
  },
  {
    "id": "store.sql_channel.get_public_channels.get.app_error",
    "translation": "Unable to get public channels."
  },
  {
    "id": "store.sql_channel.get_unread.app_error",
    "translation": "Unable to get the channel unread messages."
  },
  {
    "id": "store.sql_channel.increment_mention_count.app_error",
    "translation": "Unable to increment the mention count."
  },
  {
    "id": "store.sql_channel.migrate_channel_members.commit_transaction.app_error",
    "translation": "Failed to commit the database transaction."
  },
  {
    "id": "store.sql_channel.migrate_channel_members.open_transaction.app_error",
    "translation": "Failed to open the database transaction."
  },
  {
    "id": "store.sql_channel.migrate_channel_members.select.app_error",
    "translation": "Failed to select the batch of channel members."
  },
  {
    "id": "store.sql_channel.migrate_channel_members.update.app_error",
    "translation": "Failed to update the channel member."
  },
  {
    "id": "store.sql_channel.permanent_delete_members_by_user.app_error",
    "translation": "Unable to remove the channel member."
  },
  {
    "id": "store.sql_channel.pinned_posts.app_error",
    "translation": "Unable to find the pinned posts."
  },
  {
    "id": "store.sql_channel.remove_all_deactivated_members.app_error",
    "translation": "We could not remove the deactivated users from the channel."
  },
  {
    "id": "store.sql_channel.remove_member.app_error",
    "translation": "Unable to remove the channel member."
  },
  {
    "id": "store.sql_channel.reset_all_channel_schemes.app_error",
    "translation": "We could not reset the channel schemes."
  },
  {
    "id": "store.sql_channel.reset_all_channel_schemes.commit_transaction.app_error",
    "translation": "Unable to commit transaction."
  },
  {
    "id": "store.sql_channel.reset_all_channel_schemes.open_transaction.app_error",
    "translation": "Unable to open transaction."
  },
  {
    "id": "store.sql_channel.save.archived_channel.app_error",
    "translation": "You can not modify an archived channel."
  },
  {
    "id": "store.sql_channel.save.direct_channel.app_error",
    "translation": "Use SaveDirectChannel to create a direct channel."
  },
  {
    "id": "store.sql_channel.save_channel.existing.app_error",
    "translation": "Must call update for existing channel."
  },
  {
    "id": "store.sql_channel.save_channel.exists.app_error",
    "translation": "A channel with that name already exists on the same team."
  },
  {
    "id": "store.sql_channel.save_channel.limit.app_error",
    "translation": "You've reached the limit of the number of allowed channels."
  },
  {
    "id": "store.sql_channel.save_direct_channel.not_direct.app_error",
    "translation": "Not a direct channel attempted to be created with SaveDirectChannel."
  },
  {
    "id": "store.sql_channel.save_member.commit_transaction.app_error",
    "translation": "Unable to commit transaction."
  },
  {
    "id": "store.sql_channel.save_member.exists.app_error",
    "translation": "A channel member with that ID already exists."
  },
  {
    "id": "store.sql_channel.save_member.open_transaction.app_error",
    "translation": "Unable to open transaction."
  },
  {
    "id": "store.sql_channel.search.app_error",
    "translation": "We encountered an error searching channels."
  },
  {
    "id": "store.sql_channel.search_group_channels.app_error",
    "translation": "Unable to get the group channels for the given user and term."
  },
  {
    "id": "store.sql_channel.sidebar_categories.app_error",
    "translation": "Failed to insert record to database."
  },
  {
    "id": "store.sql_channel.sidebar_categories.commit_transaction.app_error",
    "translation": "Unable to commit transaction."
  },
  {
    "id": "store.sql_channel.sidebar_categories.delete_invalid.app_error",
    "translation": "Unable to delete non-custom category."
  },
  {
    "id": "store.sql_channel.sidebar_categories.open_transaction.app_error",
    "translation": "Failed to open the database transaction."
  },
  {
    "id": "store.sql_channel.update_last_viewed_at.app_error",
    "translation": "Unable to update the last viewed at time."
  },
  {
    "id": "store.sql_channel.update_last_viewed_at_post.app_error",
    "translation": "Unable to mark channel as unread."
  },
  {
    "id": "store.sql_channel.update_member.app_error",
    "translation": "We encountered an error updating the channel member."
  },
  {
    "id": "store.sql_channel.user_belongs_to_channels.app_error",
    "translation": "Unable to determine if the user belongs to a list of channels."
  },
  {
    "id": "store.sql_command.get.missing.app_error",
    "translation": "Command does not exist."
  },
  {
    "id": "store.sql_command.save.get.app_error",
    "translation": "Unable to get the command."
  },
  {
    "id": "store.sql_command.update.missing.app_error",
    "translation": "Command does not exist."
  },
  {
    "id": "store.sql_compliance.get.finding.app_error",
    "translation": "We encountered an error retrieving the compliance reports."
  },
  {
    "id": "store.sql_compliance.message_export.app_error",
    "translation": "Failed to select message export data."
  },
  {
    "id": "store.sql_compliance.save.saving.app_error",
    "translation": "We encountered an error saving the compliance report."
  },
  {
    "id": "store.sql_file_info.PermanentDeleteByUser.app_error",
    "translation": "Unable to delete attachments of the user."
  },
  {
    "id": "store.sql_file_info.attach_to_post.app_error",
    "translation": "Unable to attach the file info to the post."
  },
  {
    "id": "store.sql_file_info.delete_for_post.app_error",
    "translation": "Unable to delete the file info to the post."
  },
  {
    "id": "store.sql_file_info.get.app_error",
    "translation": "Unable to get the file info."
  },
  {
    "id": "store.sql_file_info.get_by_path.app_error",
    "translation": "Unable to get the file info by path."
  },
  {
    "id": "store.sql_file_info.get_for_post.app_error",
    "translation": "Unable to get the file info for the post."
  },
  {
    "id": "store.sql_file_info.get_for_user_id.app_error",
    "translation": "Unable to get the file info for the user."
  },
  {
    "id": "store.sql_file_info.get_with_options.app_error",
    "translation": "Unable to get the file info with options"
  },
  {
    "id": "store.sql_file_info.permanent_delete.app_error",
    "translation": "Unable to permanently delete the file info."
  },
  {
    "id": "store.sql_file_info.permanent_delete_batch.app_error",
    "translation": "We encountered an error permanently deleting the batch of file infos."
  },
  {
    "id": "store.sql_file_info.save.app_error",
    "translation": "Unable to save the file info."
  },
  {
    "id": "store.sql_group.app_error",
    "translation": "failed to build query."
  },
  {
    "id": "store.sql_group.group_syncable_already_deleted",
    "translation": "group syncable was already deleted"
  },
  {
    "id": "store.sql_group.more_than_one_row_changed",
    "translation": "More than one row changed."
  },
  {
    "id": "store.sql_group.no_rows",
    "translation": "no matching group found"
  },
  {
    "id": "store.sql_group.permanent_delete_members_by_user.app_error",
    "translation": "Unable to remove the group member with UserID \"{{.UserId}}\"."
  },
  {
    "id": "store.sql_group.unique_constraint",
    "translation": "a group with that name already exists"
  },
  {
    "id": "store.sql_group.uniqueness_error",
    "translation": "group member already exists"
  },
  {
    "id": "store.sql_job.delete.app_error",
    "translation": "Unable to delete the job."
  },
  {
    "id": "store.sql_job.get.app_error",
    "translation": "Unable to get the job."
  },
  {
    "id": "store.sql_job.get_all.app_error",
    "translation": "Unable to get the jobs."
  },
  {
    "id": "store.sql_job.get_count_by_status_and_type.app_error",
    "translation": "Unable to get the job count by status and type."
  },
  {
    "id": "store.sql_job.get_newest_job_by_status_and_type.app_error",
    "translation": "Unable to get the newest job by status and type."
  },
  {
    "id": "store.sql_job.save.app_error",
    "translation": "Unable to save the job."
  },
  {
    "id": "store.sql_job.update.app_error",
    "translation": "Unable to update the job."
  },
  {
    "id": "store.sql_plugin_store.compare_and_set.mysql_select.app_error",
    "translation": "Failed to query for existing row on MySQL after KVCompareAndSet with unchanged value."
  },
  {
    "id": "store.sql_plugin_store.compare_and_set.too_many_rows.app_error",
    "translation": "Found more than 1 row on MySQL after KVCompareAndSet with unchanged value."
  },
  {
    "id": "store.sql_plugin_store.delete.app_error",
    "translation": "Could not delete plugin key value."
  },
  {
    "id": "store.sql_plugin_store.get.app_error",
    "translation": "Could not get plugin key value."
  },
  {
    "id": "store.sql_plugin_store.list.app_error",
    "translation": "Unable to list all the plugin keys."
  },
  {
    "id": "store.sql_plugin_store.save.app_error",
    "translation": "Could not save or update plugin key value."
  },
  {
    "id": "store.sql_post.analytics_posts_count.app_error",
    "translation": "Unable to get post counts."
  },
  {
    "id": "store.sql_post.analytics_posts_count_by_day.app_error",
    "translation": "Unable to get post counts by day."
  },
  {
    "id": "store.sql_post.analytics_user_counts_posts_by_day.app_error",
    "translation": "Unable to get user counts with posts."
  },
  {
    "id": "store.sql_post.compliance_export.app_error",
    "translation": "Unable to get the compliance export posts."
  },
  {
    "id": "store.sql_post.delete.app_error",
    "translation": "Unable to delete the post."
  },
  {
    "id": "store.sql_post.get.app_error",
    "translation": "Unable to get the post."
  },
  {
    "id": "store.sql_post.get_direct_posts.app_error",
    "translation": "Unable to get direct posts."
  },
  {
    "id": "store.sql_post.get_flagged_posts.app_error",
    "translation": "Unable to get the flagged posts."
  },
  {
    "id": "store.sql_post.get_oldest_entity_creation_time.app_error",
    "translation": "Unable to get the oldest entitiy creation time."
  },
  {
    "id": "store.sql_post.get_parents_posts.app_error",
    "translation": "Unable to get the parent post for the channel."
  },
  {
    "id": "store.sql_post.get_post_after_time.app_error",
    "translation": "Unable to get post after time bound."
  },
  {
    "id": "store.sql_post.get_post_id_around.app_error",
    "translation": "Unable to get post around time bound."
  },
  {
    "id": "store.sql_post.get_posts.app_error",
    "translation": "Limit exceeded for paging."
  },
  {
    "id": "store.sql_post.get_posts_around.get.app_error",
    "translation": "Unable to get the posts for the channel."
  },
  {
    "id": "store.sql_post.get_posts_around.get_parent.app_error",
    "translation": "Unable to get the parent posts for the channel."
  },
  {
    "id": "store.sql_post.get_posts_batch_for_indexing.get.app_error",
    "translation": "Unable to get the posts batch for indexing."
  },
  {
    "id": "store.sql_post.get_posts_by_ids.app_error",
    "translation": "Unable to get the posts."
  },
  {
    "id": "store.sql_post.get_posts_created_att.app_error",
    "translation": "Unable to get the posts for the channel."
  },
  {
    "id": "store.sql_post.get_posts_since.app_error",
    "translation": "Unable to get the posts for the channel."
  },
  {
    "id": "store.sql_post.get_root_posts.app_error",
    "translation": "Unable to get the posts for the channel."
  },
  {
    "id": "store.sql_post.overwrite.app_error",
    "translation": "Unable to overwrite the Post."
  },
  {
    "id": "store.sql_post.permanent_delete.app_error",
    "translation": "Unable to delete the post."
  },
  {
    "id": "store.sql_post.permanent_delete_all_comments_by_user.app_error",
    "translation": "Unable to delete the comments for user."
  },
  {
    "id": "store.sql_post.permanent_delete_batch.app_error",
    "translation": "We encountered an error permanently deleting the batch of posts."
  },
  {
    "id": "store.sql_post.permanent_delete_by_channel.app_error",
    "translation": "Unable to delete the posts by channel."
  },
  {
    "id": "store.sql_post.permanent_delete_by_user.app_error",
    "translation": "Unable to select the posts to delete for the user."
  },
  {
    "id": "store.sql_post.permanent_delete_by_user.too_many.app_error",
    "translation": "Unable to select the posts to delete for the user (too many), please re-run."
  },
  {
    "id": "store.sql_post.populate_reply_count.app_error",
    "translation": "Unable to get the post replies count"
  },
  {
    "id": "store.sql_post.save.app_error",
    "translation": "Unable to save the Post."
  },
  {
    "id": "store.sql_post.save.existing.app_error",
    "translation": "You cannot update an existing Post."
  },
  {
    "id": "store.sql_post.search.disabled",
    "translation": "Searching has been disabled on this server. Please contact your System Administrator."
  },
  {
    "id": "store.sql_post.update.app_error",
    "translation": "Unable to update the Post."
  },
  {
    "id": "store.sql_preference.cleanup_flags_batch.app_error",
    "translation": "We encountered an error cleaning up the batch of flags."
  },
  {
    "id": "store.sql_preference.delete.app_error",
    "translation": "We encountered an error while deleting preferences."
  },
  {
    "id": "store.sql_preference.get.app_error",
    "translation": "We encountered an error while finding preferences."
  },
  {
    "id": "store.sql_preference.get_all.app_error",
    "translation": "We encountered an error while finding preferences."
  },
  {
    "id": "store.sql_preference.get_category.app_error",
    "translation": "We encountered an error while finding preferences."
  },
  {
    "id": "store.sql_preference.insert.exists.app_error",
    "translation": "A preference with that user id, category, and name already exists."
  },
  {
    "id": "store.sql_preference.insert.save.app_error",
    "translation": "Unable to save the preference."
  },
  {
    "id": "store.sql_preference.permanent_delete_by_user.app_error",
    "translation": "We encountered an error while deleteing preferences."
  },
  {
    "id": "store.sql_preference.save.commit_transaction.app_error",
    "translation": "Unable to commit transaction to save preferences."
  },
  {
    "id": "store.sql_preference.save.missing_driver.app_error",
    "translation": "We encountered an error while updating preferences."
  },
  {
    "id": "store.sql_preference.save.open_transaction.app_error",
    "translation": "Unable to open transaction to save preferences."
  },
  {
    "id": "store.sql_preference.save.updating.app_error",
    "translation": "We encountered an error while updating preferences."
  },
  {
    "id": "store.sql_preference.update.app_error",
    "translation": "Unable to update the preference."
  },
  {
    "id": "store.sql_role.delete.update.app_error",
    "translation": "Unable to delete the role."
  },
  {
    "id": "store.sql_role.get.app_error",
    "translation": "Unable to get role."
  },
  {
    "id": "store.sql_role.get_all.app_error",
    "translation": "Unable to get all the roles."
  },
  {
    "id": "store.sql_role.get_by_name.app_error",
    "translation": "Unable to get role."
  },
  {
    "id": "store.sql_role.get_by_names.app_error",
    "translation": "Unable to get roles."
  },
  {
    "id": "store.sql_role.permanent_delete_all.app_error",
    "translation": "We could not permanently delete all the roles."
  },
  {
    "id": "store.sql_role.save.insert.app_error",
    "translation": "Unable to save new role."
  },
  {
    "id": "store.sql_role.save.invalid_role.app_error",
    "translation": "The role was not valid."
  },
  {
    "id": "store.sql_role.save.open_transaction.app_error",
    "translation": "Failed to open the transaction to save the role."
  },
  {
    "id": "store.sql_role.save.update.app_error",
    "translation": "Unable to update role."
  },
  {
    "id": "store.sql_role.save_role.commit_transaction.app_error",
    "translation": "Failed to commit the transaction to save the role."
  },
  {
    "id": "store.sql_status.get.app_error",
    "translation": "Encountered an error retrieving the status."
  },
  {
    "id": "store.sql_status.get.missing.app_error",
    "translation": "No entry for that status exists."
  },
  {
    "id": "store.sql_status.get_total_active_users_count.app_error",
    "translation": "We could not count the active users."
  },
  {
    "id": "store.sql_status.reset_all.app_error",
    "translation": "Encountered an error resetting all the statuses."
  },
  {
    "id": "store.sql_status.save.app_error",
    "translation": "Encountered an error saving the status."
  },
  {
    "id": "store.sql_status.update.app_error",
    "translation": "Encountered an error updating the status."
  },
  {
    "id": "store.sql_status.update_last_activity_at.app_error",
    "translation": "Unable to update the last activity date and time of the user."
  },
  {
    "id": "store.sql_system.get.app_error",
    "translation": "We encountered an error finding the system properties."
  },
  {
    "id": "store.sql_system.get_by_name.app_error",
    "translation": "Unable to find the system variable."
  },
  {
    "id": "store.sql_system.permanent_delete_by_name.app_error",
    "translation": "We could not permanently delete the system table entry."
  },
  {
    "id": "store.sql_system.save.app_error",
    "translation": "We encountered an error saving the system property."
  },
  {
    "id": "store.sql_system.save.commit_transaction.app_error",
    "translation": "Failed to commit the database transaction."
  },
  {
    "id": "store.sql_system.update.app_error",
    "translation": "We encountered an error updating the system property."
  },
  {
    "id": "store.sql_team.analytics_get_team_count_for_scheme.app_error",
    "translation": "Unable to get the channel count for the scheme."
  },
  {
    "id": "store.sql_team.analytics_private_team_count.app_error",
    "translation": "Unable to count the private teams."
  },
  {
    "id": "store.sql_team.analytics_public_team_count.app_error",
    "translation": "Unable to count the public teams."
  },
  {
    "id": "store.sql_team.analytics_team_count.app_error",
    "translation": "Unable to count the teams."
  },
  {
    "id": "store.sql_team.clear_all_custom_role_assignments.commit_transaction.app_error",
    "translation": "Failed to commit the database transaction."
  },
  {
    "id": "store.sql_team.clear_all_custom_role_assignments.open_transaction.app_error",
    "translation": "Failed to begin the database transaction."
  },
  {
    "id": "store.sql_team.clear_all_custom_role_assignments.select.app_error",
    "translation": "Failed to retrieve the team members."
  },
  {
    "id": "store.sql_team.clear_all_custom_role_assignments.update.app_error",
    "translation": "Failed to update the team member."
  },
  {
    "id": "store.sql_team.get.find.app_error",
    "translation": "Unable to find the existing team."
  },
  {
    "id": "store.sql_team.get.finding.app_error",
    "translation": "We encountered an error finding the team."
  },
  {
    "id": "store.sql_team.get_active_member_count.app_error",
    "translation": "Unable to count the team members."
  },
  {
    "id": "store.sql_team.get_all.app_error",
    "translation": "We could not get all teams."
  },
  {
    "id": "store.sql_team.get_all_private_team_listing.app_error",
    "translation": "We could not get all private teams."
  },
  {
    "id": "store.sql_team.get_all_team_listing.app_error",
    "translation": "We could not get all teams."
  },
  {
    "id": "store.sql_team.get_by_invite_id.find.app_error",
    "translation": "Unable to find the existing team."
  },
  {
    "id": "store.sql_team.get_by_invite_id.finding.app_error",
    "translation": "Unable to find the existing team."
  },
  {
    "id": "store.sql_team.get_by_name.app_error",
    "translation": "Unable to find the existing team."
  },
  {
    "id": "store.sql_team.get_by_name.missing.app_error",
    "translation": "Unable to find the existing team."
  },
  {
    "id": "store.sql_team.get_by_names.app_error",
    "translation": "Unable to get the teams by names"
  },
  {
    "id": "store.sql_team.get_by_names.missing.app_error",
    "translation": "Unable to find some of the requested teams"
  },
  {
    "id": "store.sql_team.get_by_scheme.app_error",
    "translation": "Unable to get the channels for the provided scheme."
  },
  {
    "id": "store.sql_team.get_member.app_error",
    "translation": "Unable to get the team member."
  },
  {
    "id": "store.sql_team.get_member.missing.app_error",
    "translation": "No team member found for that user ID and team ID."
  },
  {
    "id": "store.sql_team.get_member_count.app_error",
    "translation": "Unable to count the team members."
  },
  {
    "id": "store.sql_team.get_members.app_error",
    "translation": "Unable to get the team members."
  },
  {
    "id": "store.sql_team.get_members_by_ids.app_error",
    "translation": "Unable to get the team members."
  },
  {
    "id": "store.sql_team.get_unread.app_error",
    "translation": "Unable to get the teams unread messages."
  },
  {
    "id": "store.sql_team.get_user_team_ids.app_error",
    "translation": "Unable to get the list of teams of a user."
  },
  {
    "id": "store.sql_team.migrate_team_members.commit_transaction.app_error",
    "translation": "Failed to commit the database transaction."
  },
  {
    "id": "store.sql_team.migrate_team_members.open_transaction.app_error",
    "translation": "Failed to open the database transaction."
  },
  {
    "id": "store.sql_team.migrate_team_members.select.app_error",
    "translation": " Failed to select the batch of team members."
  },
  {
    "id": "store.sql_team.migrate_team_members.update.app_error",
    "translation": "Failed to update the team member."
  },
  {
    "id": "store.sql_team.permanent_delete.app_error",
    "translation": "Unable to delete the existing team."
  },
  {
    "id": "store.sql_team.remove_member.app_error",
    "translation": "Unable to remove the team member."
  },
  {
    "id": "store.sql_team.reset_all_team_schemes.app_error",
    "translation": "We could not reset the team schemes."
  },
  {
    "id": "store.sql_team.save.app_error",
    "translation": "Unable to save the team."
  },
  {
    "id": "store.sql_team.save.domain_exists.app_error",
    "translation": "A team with that name already exists."
  },
  {
    "id": "store.sql_team.save.existing.app_error",
    "translation": "Must call update for existing team."
  },
  {
    "id": "store.sql_team.save_member.exists.app_error",
    "translation": "A team member with that ID already exists."
  },
  {
    "id": "store.sql_team.save_member.save.app_error",
    "translation": "Unable to save the team member."
  },
  {
    "id": "store.sql_team.search_all_team.app_error",
    "translation": "We encountered an error searching teams."
  },
  {
    "id": "store.sql_team.search_open_team.app_error",
    "translation": "We encountered an error searching open teams."
  },
  {
    "id": "store.sql_team.search_private_team.app_error",
    "translation": "We encountered an error searching private teams."
  },
  {
    "id": "store.sql_team.update.app_error",
    "translation": "Unable to update the team."
  },
  {
    "id": "store.sql_team.update.find.app_error",
    "translation": "Unable to find the existing team to update."
  },
  {
    "id": "store.sql_team.update.finding.app_error",
    "translation": "We encountered an error finding the team."
  },
  {
    "id": "store.sql_team.update.updating.app_error",
    "translation": "We encountered an error updating the team."
  },
  {
    "id": "store.sql_team.update_last_team_icon_update.app_error",
    "translation": "Unable to update the date of the last team icon update."
  },
  {
    "id": "store.sql_team.user_belongs_to_teams.app_error",
    "translation": "Unable to determine if the user belongs to a list of teams."
  },
  {
    "id": "store.sql_user.analytics_daily_active_users.app_error",
    "translation": "Unable to get the active users during the requested period."
  },
  {
    "id": "store.sql_user.analytics_get_inactive_users_count.app_error",
    "translation": "We could not count the inactive users."
  },
  {
    "id": "store.sql_user.analytics_get_system_admin_count.app_error",
    "translation": "Unable to get the system admin count."
  },
  {
    "id": "store.sql_user.app_error",
    "translation": "Failed to build query."
  },
  {
    "id": "store.sql_user.clear_all_custom_role_assignments.commit_transaction.app_error",
    "translation": "Failed to commit the database transaction."
  },
  {
    "id": "store.sql_user.clear_all_custom_role_assignments.open_transaction.app_error",
    "translation": "Failed to begin the database transaction."
  },
  {
    "id": "store.sql_user.clear_all_custom_role_assignments.select.app_error",
    "translation": "Failed to retrieve the users."
  },
  {
    "id": "store.sql_user.clear_all_custom_role_assignments.update.app_error",
    "translation": "Failed to update the user."
  },
  {
    "id": "store.sql_user.count.app_error",
    "translation": "UserCountOptions don't make sense."
  },
  {
    "id": "store.sql_user.demote_user_to_guest.channel_members_update.app_error",
    "translation": "Failed to update the user channels memberships."
  },
  {
    "id": "store.sql_user.demote_user_to_guest.commit_transaction.app_error",
    "translation": "Failed to commit the database transaction."
  },
  {
    "id": "store.sql_user.demote_user_to_guest.open_transaction.app_error",
    "translation": "Failed to begin the database transaction."
  },
  {
    "id": "store.sql_user.demote_user_to_guest.team_members_update.app_error",
    "translation": "Failed to update the user teams memberships."
  },
  {
    "id": "store.sql_user.demote_user_to_guest.user_update.app_error",
    "translation": "Failed to update the user."
  },
  {
    "id": "store.sql_user.get.app_error",
    "translation": "We encountered an error finding the account."
  },
  {
    "id": "store.sql_user.get_by_auth.missing_account.app_error",
    "translation": "Unable to find an existing account matching your authentication type for this team. This team may require an invite from the team owner to join."
  },
  {
    "id": "store.sql_user.get_by_auth.other.app_error",
    "translation": "We encountered an error trying to find the account by authentication type."
  },
  {
    "id": "store.sql_user.get_by_username.app_error",
    "translation": "Unable to find an existing account matching your username for this team. This team may require an invite from the team owner to join."
  },
  {
    "id": "store.sql_user.get_for_login.app_error",
    "translation": "Unable to find an existing account matching your credentials. This team may require an invite from the team owner to join."
  },
  {
    "id": "store.sql_user.get_for_login.multiple_users",
    "translation": "We found multiple users matching your credentials and were unable to log you in. Please contact an administrator."
  },
  {
    "id": "store.sql_user.get_known_users.get_users.app_error",
    "translation": "Unable to get know users from the database."
  },
  {
    "id": "store.sql_user.get_new_users.app_error",
    "translation": "We encountered an error while finding the new users."
  },
  {
    "id": "store.sql_user.get_profile_by_group_channel_ids_for_user.app_error",
    "translation": "We encountered an error while finding user profiles."
  },
  {
    "id": "store.sql_user.get_profiles.app_error",
    "translation": "We encountered an error while finding user profiles."
  },
  {
    "id": "store.sql_user.get_recently_active_users.app_error",
    "translation": "We encountered an error while finding the recently active users."
  },
  {
    "id": "store.sql_user.get_sysadmin_profiles.app_error",
    "translation": "We encountered an error while finding user profiles."
  },
  {
    "id": "store.sql_user.get_system_install_date.app_error",
    "translation": "Unable to infer the system date based on the first user creation date."
  },
  {
    "id": "store.sql_user.get_total_users_count.app_error",
    "translation": "We could not count the users."
  },
  {
    "id": "store.sql_user.get_unread_count.app_error",
    "translation": "We could not get the unread message count for the user."
  },
  {
    "id": "store.sql_user.get_unread_count_for_channel.app_error",
    "translation": "We could not get the unread message count for the user and channel."
  },
  {
    "id": "store.sql_user.get_users_batch_for_indexing.get_channel_members.app_error",
    "translation": "Unable to get the channel members for the users batch for indexing."
  },
  {
    "id": "store.sql_user.get_users_batch_for_indexing.get_team_members.app_error",
    "translation": "Unable to get the team members for the users batch for indexing."
  },
  {
    "id": "store.sql_user.get_users_batch_for_indexing.get_users.app_error",
    "translation": "Unable to get the users batch for indexing."
  },
  {
    "id": "store.sql_user.missing_account.const",
    "translation": "Unable to find the user."
  },
  {
    "id": "store.sql_user.permanent_delete.app_error",
    "translation": "Unable to delete the existing account."
  },
  {
    "id": "store.sql_user.promote_guest.channel_members_update.app_error",
    "translation": "Failed to update the user channels memberships."
  },
  {
    "id": "store.sql_user.promote_guest.commit_transaction.app_error",
    "translation": "Failed to commit the database transaction."
  },
  {
    "id": "store.sql_user.promote_guest.open_transaction.app_error",
    "translation": "Failed to begin the database transaction."
  },
  {
    "id": "store.sql_user.promote_guest.team_members_update.app_error",
    "translation": "Failed to update the user teams memberships."
  },
  {
    "id": "store.sql_user.promote_guest.user_update.app_error",
    "translation": "Failed to update the user."
  },
  {
    "id": "store.sql_user.save.app_error",
    "translation": "Unable to save the account."
  },
  {
    "id": "store.sql_user.save.email_exists.app_error",
    "translation": "An account with that email already exists."
  },
  {
    "id": "store.sql_user.save.email_exists.ldap_app_error",
    "translation": "This account does not use AD/LDAP authentication. Please sign in using email and password."
  },
  {
    "id": "store.sql_user.save.email_exists.saml_app_error",
    "translation": "This account does not use SAML authentication. Please sign in using email and password."
  },
  {
    "id": "store.sql_user.save.existing.app_error",
    "translation": "Must call update for existing user."
  },
  {
    "id": "store.sql_user.save.max_accounts.app_error",
    "translation": "This team has reached the maximum number of allowed accounts. Contact your System Administrator to set a higher limit."
  },
  {
    "id": "store.sql_user.save.member_count.app_error",
    "translation": "Failed to get current team member count."
  },
  {
    "id": "store.sql_user.save.username_exists.app_error",
    "translation": "An account with that username already exists."
  },
  {
    "id": "store.sql_user.save.username_exists.ldap_app_error",
    "translation": "An account with that username already exists. Please contact your Administrator."
  },
  {
    "id": "store.sql_user.save.username_exists.saml_app_error",
    "translation": "An account with that username already exists. Please contact your Administrator."
  },
  {
    "id": "store.sql_user.search.app_error",
    "translation": "Unable to find any user matching the search parameters."
  },
  {
    "id": "store.sql_user.update.app_error",
    "translation": "Unable to update the account."
  },
  {
    "id": "store.sql_user.update.can_not_change_ldap.app_error",
    "translation": "Can not change fields set by AD/LDAP."
  },
  {
    "id": "store.sql_user.update.email_taken.app_error",
    "translation": "This email is already taken. Please choose another."
  },
  {
    "id": "store.sql_user.update.find.app_error",
    "translation": "Unable to find the existing account to update."
  },
  {
    "id": "store.sql_user.update.finding.app_error",
    "translation": "We encountered an error finding the account."
  },
  {
    "id": "store.sql_user.update.updating.app_error",
    "translation": "We encountered an error updating the account."
  },
  {
    "id": "store.sql_user.update.username_taken.app_error",
    "translation": "This username is already taken. Please choose another."
  },
  {
    "id": "store.sql_user.update_active_for_multiple_users.getting_changed_users.app_error",
    "translation": "Unable to get the list of deactivate guests ids."
  },
  {
    "id": "store.sql_user.update_active_for_multiple_users.updating.app_error",
    "translation": "Unable to deactivate guests."
  },
  {
    "id": "store.sql_user.update_auth_data.app_error",
    "translation": "Unable to update the auth data."
  },
  {
    "id": "store.sql_user.update_auth_data.email_exists.app_error",
    "translation": "Unable to switch account to {{.Service}}. An account using the email {{.Email}} already exists."
  },
  {
    "id": "store.sql_user.update_failed_pwd_attempts.app_error",
    "translation": "Unable to update the failed_attempts."
  },
  {
    "id": "store.sql_user.update_last_picture_update.app_error",
    "translation": "Unable to update the update_at."
  },
  {
    "id": "store.sql_user.update_mfa_active.app_error",
    "translation": "We encountered an error updating the user's MFA active status."
  },
  {
    "id": "store.sql_user.update_mfa_secret.app_error",
    "translation": "We encountered an error updating the user's MFA secret."
  },
  {
    "id": "store.sql_user.update_password.app_error",
    "translation": "Unable to update the user password."
  },
  {
    "id": "store.sql_user.update_update.app_error",
    "translation": "Unable to update the date of the last update of the user."
  },
  {
    "id": "store.sql_user.verify_email.app_error",
    "translation": "Unable to update verify email field."
  },
  {
    "id": "store.sql_user_access_token.delete.app_error",
    "translation": "Unable to delete the personal access token."
  },
  {
    "id": "store.sql_user_access_token.get.app_error",
    "translation": "Unable to get the personal access token."
  },
  {
    "id": "store.sql_user_access_token.get_all.app_error",
    "translation": "Unable to get all personal access tokens."
  },
  {
    "id": "store.sql_user_access_token.get_by_token.app_error",
    "translation": "Unable to get the personal access token by token."
  },
  {
    "id": "store.sql_user_access_token.get_by_user.app_error",
    "translation": "Unable to get the personal access tokens by user."
  },
  {
    "id": "store.sql_user_access_token.save.app_error",
    "translation": "Unable to save the personal access token."
  },
  {
    "id": "store.sql_user_access_token.search.app_error",
    "translation": "We encountered an error searching user access tokens."
  },
  {
    "id": "store.sql_user_access_token.update_token_disable.app_error",
    "translation": "Unable to disable the access token."
  },
  {
    "id": "store.sql_user_access_token.update_token_enable.app_error",
    "translation": "Unable to enable the access token."
  },
  {
    "id": "store.sql_webhooks.analytics_incoming_count.app_error",
    "translation": "Unable to count the incoming webhooks."
  },
  {
    "id": "store.sql_webhooks.analytics_outgoing_count.app_error",
    "translation": "Unable to count the outgoing webhooks."
  },
  {
    "id": "store.sql_webhooks.delete_incoming.app_error",
    "translation": "Unable to delete the webhook."
  },
  {
    "id": "store.sql_webhooks.delete_outgoing.app_error",
    "translation": "Unable to delete the webhook."
  },
  {
    "id": "store.sql_webhooks.get_incoming.app_error",
    "translation": "Unable to get the webhook."
  },
  {
    "id": "store.sql_webhooks.get_incoming_by_channel.app_error",
    "translation": "Unable to get the webhooks."
  },
  {
    "id": "store.sql_webhooks.get_incoming_by_user.app_error",
    "translation": "Unable to get the webhook."
  },
  {
    "id": "store.sql_webhooks.get_outgoing.app_error",
    "translation": "Unable to get the webhook."
  },
  {
    "id": "store.sql_webhooks.get_outgoing_by_channel.app_error",
    "translation": "Unable to get the webhooks."
  },
  {
    "id": "store.sql_webhooks.get_outgoing_by_team.app_error",
    "translation": "Unable to get the webhooks."
  },
  {
    "id": "store.sql_webhooks.permanent_delete_incoming_by_channel.app_error",
    "translation": "Unable to delete the webhook."
  },
  {
    "id": "store.sql_webhooks.permanent_delete_incoming_by_user.app_error",
    "translation": "Unable to delete the webhook."
  },
  {
    "id": "store.sql_webhooks.permanent_delete_outgoing_by_channel.app_error",
    "translation": "Unable to delete the webhook."
  },
  {
    "id": "store.sql_webhooks.permanent_delete_outgoing_by_user.app_error",
    "translation": "Unable to delete the webhook."
  },
  {
    "id": "store.sql_webhooks.save_incoming.app_error",
    "translation": "Unable to save the IncomingWebhook."
  },
  {
    "id": "store.sql_webhooks.save_incoming.existing.app_error",
    "translation": "You cannot overwrite an existing IncomingWebhook."
  },
  {
    "id": "store.sql_webhooks.save_outgoing.app_error",
    "translation": "Unable to save the OutgoingWebhook."
  },
  {
    "id": "store.sql_webhooks.save_outgoing.override.app_error",
    "translation": "You cannot overwrite an existing OutgoingWebhook."
  },
  {
    "id": "store.sql_webhooks.update_incoming.app_error",
    "translation": "Unable to update the IncomingWebhook."
  },
  {
    "id": "store.sql_webhooks.update_outgoing.app_error",
    "translation": "Unable to update the webhook."
  },
  {
    "id": "store.update_error",
    "translation": "update error"
  },
  {
    "id": "system.message.name",
    "translation": "System"
  },
  {
    "id": "utils.file.list_directory.local.app_error",
    "translation": "Encountered an error listing directory from local server file storage."
  },
  {
    "id": "utils.file.list_directory.s3.app_error",
    "translation": "Encountered an error listing directory from S3."
  },
  {
    "id": "utils.file.remove_directory.local.app_error",
    "translation": "Encountered an error removing directory from local server file storage."
  },
  {
    "id": "utils.file.remove_directory.s3.app_error",
    "translation": "Encountered an error removing directory from S3."
  },
  {
    "id": "utils.file.remove_file.local.app_error",
    "translation": "Encountered an error removing file from local server file storage."
  },
  {
    "id": "utils.file.remove_file.s3.app_error",
    "translation": "Encountered an error removing file from S3."
  },
  {
    "id": "utils.mail.connect_smtp.helo.app_error",
    "translation": "Failed to set HELO."
  },
  {
    "id": "utils.mail.connect_smtp.open.app_error",
    "translation": "Failed to open connection."
  },
  {
    "id": "utils.mail.connect_smtp.open_tls.app_error",
    "translation": "Failed to open TLS connection."
  },
  {
    "id": "utils.mail.new_client.auth.app_error",
    "translation": "Failed to authenticate on SMTP server."
  },
  {
    "id": "utils.mail.sendMail.attachments.write_error",
    "translation": "Failed to write attachment to email"
  },
  {
    "id": "utils.mail.send_mail.close.app_error",
    "translation": "Failed to close connection to SMTP server."
  },
  {
    "id": "utils.mail.send_mail.from_address.app_error",
    "translation": "Error setting \"From Address\""
  },
  {
    "id": "utils.mail.send_mail.msg.app_error",
    "translation": "Failed to write email message."
  },
  {
    "id": "utils.mail.send_mail.msg_data.app_error",
    "translation": "Failed to add email message data."
  },
  {
    "id": "utils.mail.send_mail.to_address.app_error",
    "translation": "Error setting \"To Address\"."
  },
  {
    "id": "web.command_webhook.command.app_error",
    "translation": "Couldn't find the command."
  },
  {
    "id": "web.command_webhook.parse.app_error",
    "translation": "Unable to parse incoming data."
  },
  {
    "id": "web.error.unsupported_browser.browser_get_latest.chrome",
    "translation": "Get the latest Chrome browser"
  },
  {
    "id": "web.error.unsupported_browser.browser_get_latest.firefox",
    "translation": "Get the latest Firefox browser"
  },
  {
    "id": "web.error.unsupported_browser.browser_get_latest.safari",
    "translation": "Get the latest Safari browser"
  },
  {
    "id": "web.error.unsupported_browser.browser_title.chrome",
    "translation": "Google Chrome"
  },
  {
    "id": "web.error.unsupported_browser.browser_title.edge",
    "translation": "Microsoft Edge"
  },
  {
    "id": "web.error.unsupported_browser.browser_title.firefox",
    "translation": "Firefox"
  },
  {
    "id": "web.error.unsupported_browser.browser_title.safari",
    "translation": "Safari"
  },
  {
    "id": "web.error.unsupported_browser.download",
    "translation": "Download the App"
  },
  {
    "id": "web.error.unsupported_browser.download_app_or_upgrade_browser",
    "translation": "Download the Mattermost app or use a supported browser for a better experience."
  },
  {
    "id": "web.error.unsupported_browser.download_the_app",
    "translation": "Download the App"
  },
  {
    "id": "web.error.unsupported_browser.install_guide.mac",
    "translation": "Install Guide"
  },
  {
    "id": "web.error.unsupported_browser.install_guide.windows",
    "translation": "Install Guide"
  },
  {
    "id": "web.error.unsupported_browser.learn_more",
    "translation": "Learn more about supported browsers."
  },
  {
    "id": "web.error.unsupported_browser.min_browser_version.chrome",
    "translation": "Version 61+"
  },
  {
    "id": "web.error.unsupported_browser.min_browser_version.edge",
    "translation": "Version 44+"
  },
  {
    "id": "web.error.unsupported_browser.min_browser_version.firefox",
    "translation": "Version 60+"
  },
  {
    "id": "web.error.unsupported_browser.min_browser_version.safari",
    "translation": "Version 12+"
  },
  {
    "id": "web.error.unsupported_browser.min_os_version.mac",
    "translation": "macOS 10.9+"
  },
  {
    "id": "web.error.unsupported_browser.min_os_version.windows",
    "translation": "Windows 7+"
  },
  {
    "id": "web.error.unsupported_browser.no_longer_support",
    "translation": "This browser is no longer supported by Mattermost"
  },
  {
    "id": "web.error.unsupported_browser.no_longer_support_version",
    "translation": "This version of your browser is no longer supported by Mattermost"
  },
  {
    "id": "web.error.unsupported_browser.open_system_browser.edge",
    "translation": "Open Edge"
  },
  {
    "id": "web.error.unsupported_browser.system_browser_make_default",
    "translation": "Make default"
  },
  {
    "id": "web.error.unsupported_browser.system_browser_or",
    "translation": "or"
  },
  {
    "id": "web.get_access_token.internal_saving.app_error",
    "translation": "Unable to update the user access data."
  },
  {
    "id": "web.incoming_webhook.channel.app_error",
    "translation": "Couldn't find the channel."
  },
  {
    "id": "web.incoming_webhook.channel_locked.app_error",
    "translation": "This webhook is not permitted to post to the requested channel."
  },
  {
    "id": "web.incoming_webhook.disabled.app_error",
    "translation": "Incoming webhooks have been disabled by the system admin."
  },
  {
    "id": "web.incoming_webhook.invalid.app_error",
    "translation": "Invalid webhook."
  },
  {
    "id": "web.incoming_webhook.parse.app_error",
    "translation": "Unable to parse incoming data."
  },
  {
    "id": "web.incoming_webhook.permissions.app_error",
    "translation": "Inappropriate channel permissions."
  },
  {
    "id": "web.incoming_webhook.split_props_length.app_error",
    "translation": "Unable to split webhook props into {{.Max}} character parts."
  },
  {
    "id": "web.incoming_webhook.text.app_error",
    "translation": "No text specified."
  },
  {
    "id": "web.incoming_webhook.user.app_error",
    "translation": "Couldn't find the user."
  }
]<|MERGE_RESOLUTION|>--- conflicted
+++ resolved
@@ -2619,13 +2619,12 @@
     "translation": "The signup link does not appear to be valid."
   },
   {
-<<<<<<< HEAD
+    "id": "api.user.delete_team.not_enabled.app_error",
+    "translation": "Permanent team deletion feature is not enabled. Please contact your System Administrator."
+  },
+  {
     "id": "api.user.delete_user.not_enabled.app_error",
     "translation": "Permanent user deletion feature is not enabled. Please contact your System Administrator."
-=======
-    "id": "api.user.delete_team.not_enabled.app_error",
-    "translation": "Permanent team deletion feature is not enabled. Please contact your System Administrator."
->>>>>>> 30bd506e
   },
   {
     "id": "api.user.demote_user_to_guest.already_guest.app_error",

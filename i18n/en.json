--- conflicted
+++ resolved
@@ -7693,11 +7693,7 @@
   },
   {
     "id": "ent.saml.configure.certificate_parse_error.app_error",
-<<<<<<< HEAD
-    "translation": ""
-=======
     "translation": "SAML could not load Identity Provider Public Certificate successfully, please contact your system administrator."
->>>>>>> 098873b5
   },
   {
     "id": "ent.saml.configure.encryption_not_enabled.app_error",

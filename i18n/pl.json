[
  {
    "id": "April",
    "translation": "Kwiecień"
  },
  {
    "id": "August",
    "translation": "Sierpień"
  },
  {
    "id": "December",
    "translation": "Grudzień"
  },
  {
    "id": "February",
    "translation": "Luty"
  },
  {
    "id": "January",
    "translation": "Styczeń"
  },
  {
    "id": "July",
    "translation": "Lipiec"
  },
  {
    "id": "June",
    "translation": "Czerwiec"
  },
  {
    "id": "March",
    "translation": "Marzec"
  },
  {
    "id": "May",
    "translation": "Maj"
  },
  {
    "id": "November",
    "translation": "Listopad"
  },
  {
    "id": "October",
    "translation": "Październik"
  },
  {
    "id": "September",
    "translation": "Wrzesień"
  },
  {
    "id": "api.admin.add_certificate.array.app_error",
    "translation": "Brak pliku w polu 'Certyfikat' w żądaniu."
  },
  {
    "id": "api.admin.add_certificate.no_file.app_error",
    "translation": "Brak pliku w polu 'Certyfikat' w żądaniu."
  },
  {
    "id": "api.admin.add_certificate.open.app_error",
    "translation": "Nie można otworzyć pliku certyfikatu."
  },
  {
    "id": "api.admin.add_certificate.saving.app_error",
    "translation": "Nie można zapisać pliku certyfikatu."
  },
  {
    "id": "api.admin.file_read_error",
    "translation": "Błąd podczas odczytywania pliku dziennika."
  },
  {
    "id": "api.admin.get_brand_image.storage.app_error",
    "translation": "Przechowywanie obrazów nie zostało skonfigurowane."
  },
  {
    "id": "api.admin.remove_certificate.delete.app_error",
    "translation": "Podczas usuwania certyfikatu wystąpił błąd."
  },
  {
    "id": "api.admin.saml.metadata.app_error",
    "translation": "Wystąpił błąd podczas budowania metadanych dostawcy usługi (Service Provider Metadata)."
  },
  {
    "id": "api.admin.saml.not_available.app_error",
    "translation": "SAML 2.0 nie został skonfigurowany lub nie jest wspierany na tym serwerze."
  },
  {
    "id": "api.admin.test_email.body",
    "translation": "Wygląda na to, że email w Mattermost został skonfigurowany poprawnie!"
  },
  {
    "id": "api.admin.test_email.missing_server",
    "translation": "Serwer SMTP jest wymagany."
  },
  {
    "id": "api.admin.test_email.reenter_password",
    "translation": "Serwer SMTP, port, lub nazwa uległa zmianie. Wpisz ponownie hasło SMTP, aby przetestować połączenie."
  },
  {
    "id": "api.admin.test_email.subject",
    "translation": "Mattermost - Testowanie ustawień e-mail"
  },
  {
    "id": "api.admin.test_s3.missing_s3_bucket",
    "translation": "Zasobnik S3 jest wymagany"
  },
  {
    "id": "api.admin.upload_brand_image.array.app_error",
    "translation": "Pusta tablica w kluczu 'image' w żądaniu"
  },
  {
    "id": "api.admin.upload_brand_image.no_file.app_error",
    "translation": "Brak pliku w polu 'image' w żądaniu"
  },
  {
    "id": "api.admin.upload_brand_image.parse.app_error",
    "translation": "Nie udało się przetworzyć wieloczęściowego formularza"
  },
  {
    "id": "api.admin.upload_brand_image.storage.app_error",
    "translation": "Nie udało się wgrać obrazu. Przechowywanie obrazów nie zostało skonfigurowane."
  },
  {
    "id": "api.admin.upload_brand_image.too_large.app_error",
    "translation": "Nie udało się wgrać obrazu. Plik jest zbyt duży."
  },
  {
    "id": "api.channel.add_member.added",
    "translation": "%v został dodany do kanału przez %v."
  },
  {
    "id": "api.channel.add_user.to.channel.failed.app_error",
    "translation": "Nie udało się dodać użytkownika do kanału"
  },
  {
    "id": "api.channel.add_user.to.channel.failed.deleted.app_error",
    "translation": "Nie udało się dodać użytkownika do kanału, ponieważ został on usunięty z zespołu."
  },
  {
    "id": "api.channel.add_user_to_channel.type.app_error",
    "translation": "Nie można dodać użytkownika do kanału tego typu"
  },
  {
    "id": "api.channel.change_channel_privacy.private_to_public",
    "translation": "Ten kanał został przekonwertowany do kanału publicznego i może do niego dołączyć każdy członek zespołu."
  },
  {
    "id": "api.channel.change_channel_privacy.public_to_private",
    "translation": "Ten kanał został przekonwertowany do kanału prywatnego."
  },
  {
    "id": "api.channel.create_channel.direct_channel.app_error",
    "translation": "Do tworzenia kanału wiadomości bezpośrednich należy użyć usługi API createDirectChannel"
  },
  {
    "id": "api.channel.create_channel.max_channel_limit.app_error",
    "translation": "Nie można utworzyć więcej niż {{.MaxChannelsPerTeam}} kanałów dla obecnego zespołu"
  },
  {
    "id": "api.channel.create_default_channels.off_topic",
    "translation": "Pogawędki"
  },
  {
    "id": "api.channel.create_default_channels.town_square",
    "translation": "Rynek"
  },
  {
    "id": "api.channel.create_direct_channel.invalid_user.app_error",
    "translation": "Niewłaściwe ID użytkownika dla bezpośredniego stworzenia kanału"
  },
  {
    "id": "api.channel.create_group.bad_size.app_error",
    "translation": "Kanały wiadomości grupowych muszą zawierać co najmniej 3, ale nie więcej niż 8 użytkowników."
  },
  {
    "id": "api.channel.create_group.bad_user.app_error",
    "translation": "Jeden z podanych użytkowników nie istnieje"
  },
  {
    "id": "api.channel.delete_channel.archived",
    "translation": "%v zarchiwizował kanał."
  },
  {
    "id": "api.channel.delete_channel.cannot.app_error",
    "translation": "Nie można usunąć domyślnego kanału {{.Channel}}"
  },
  {
    "id": "api.channel.delete_channel.deleted.app_error",
    "translation": "Kanał został zarchiwizowany lub usunięty"
  },
  {
    "id": "api.channel.delete_channel.type.invalid",
    "translation": "Nie można usunąć wiadomości bezpośredniej oraz kanałów wiadomości grupowych"
  },
  {
    "id": "api.channel.join_channel.permissions.app_error",
    "translation": "Brak odpowiednich uprawnień"
  },
  {
    "id": "api.channel.join_channel.post_and_forget",
    "translation": "%v dołączył do tego kanału."
  },
  {
    "id": "api.channel.leave.default.app_error",
    "translation": "Nie można opuścić domyślnego kanału {{.Channel}}"
  },
  {
    "id": "api.channel.leave.direct.app_error",
    "translation": "Nie można opuścić kanału wiadomości bezpośrednich"
  },
  {
    "id": "api.channel.leave.last_member.app_error",
    "translation": "Jesteś ostatnim uczestnikiem grupy, spróbuj usunąć Prywatny Kanał zamiast go opuszczać."
  },
  {
    "id": "api.channel.leave.left",
    "translation": "%v opuścił kanał."
  },
  {
    "id": "api.channel.patch_update_channel.forbidden.app_error",
    "translation": "Nie udało się zaktualizować kanału"
  },
  {
    "id": "api.channel.post_channel_privacy_message.error",
    "translation": "Nie udało się opublikować komunikatu o aktualizacji prywatności w kanale."
  },
  {
    "id": "api.channel.post_update_channel_displayname_message_and_forget.create_post.error",
    "translation": "Nie udało się wysłać wiadomości aktualizującej wyświetlaną nazwę"
  },
  {
    "id": "api.channel.post_update_channel_displayname_message_and_forget.retrieve_user.error",
    "translation": "Nie udało się pobrać użytkownika podczas aktualizacji pola DisplayName kanału"
  },
  {
    "id": "api.channel.post_update_channel_displayname_message_and_forget.updated_from",
    "translation": "%s aktualizuje nagłówek kanału z: %s na: %s"
  },
  {
    "id": "api.channel.post_update_channel_header_message_and_forget.post.error",
    "translation": "Nie udało się wysłać wiadomości o zmianie nagłówka kanału."
  },
  {
    "id": "api.channel.post_update_channel_header_message_and_forget.removed",
    "translation": "%s usunął nagłówek kanału (był: %s)"
  },
  {
    "id": "api.channel.post_update_channel_header_message_and_forget.retrieve_user.error",
    "translation": "Nie udało się pobrać użytkownika podczas aktualizacji nagłówka kanału"
  },
  {
    "id": "api.channel.post_update_channel_header_message_and_forget.updated_from",
    "translation": "%s zaktualizował nagłówek kanału z: %s na: %s"
  },
  {
    "id": "api.channel.post_update_channel_header_message_and_forget.updated_to",
    "translation": "%s zmienił nagłówek kanału na: %s"
  },
  {
    "id": "api.channel.post_user_add_remove_message_and_forget.error",
    "translation": "Nie udało się opublikować wiadomości dołączania/opuszczania"
  },
  {
    "id": "api.channel.remove.default.app_error",
    "translation": "Nie można usunąć użytkownika z domyślnego kanału {{.Channel}}"
  },
  {
    "id": "api.channel.remove_channel_member.type.app_error",
    "translation": "Nie można usunąć użytkownika z kanału."
  },
  {
    "id": "api.channel.remove_member.removed",
    "translation": "%v został usunięty z kanału."
  },
  {
    "id": "api.channel.rename_channel.cant_rename_direct_messages.app_error",
    "translation": "Nie można zmienić nazwy kanału bezpośredniego"
  },
  {
    "id": "api.channel.rename_channel.cant_rename_group_messages.app_error",
    "translation": "Nie można zmienić nazwy kanału wiadomości grupowej"
  },
  {
    "id": "api.channel.update_channel.deleted.app_error",
    "translation": "Kanał został zarchiwizowany lub usunięty"
  },
  {
    "id": "api.channel.update_channel.tried.app_error",
    "translation": "Próbowano wykonać nieprawidłową aktualizację domyślnego kanału {{.Channel}}"
  },
  {
    "id": "api.channel.update_channel_member_roles.scheme_role.app_error",
    "translation": "Ta rola jest zarządzana przez Schemat w związku z czym nie może być zastosowana bezpośrednio do Członka Kanału"
  },
  {
    "id": "api.channel.update_channel_scheme.license.error",
    "translation": "Twoja licencja nie wspiera aktualizacji szablonu kanałów."
  },
  {
    "id": "api.channel.update_channel_scheme.scheme_scope.error",
    "translation": "Nie można ustawić schematu dla kanału, ponieważ dostarczony schemat nie jest schematem kanału."
  },
  {
    "id": "api.channel.update_team_member_roles.scheme_role.app_error",
    "translation": "Ta rola jest zarządzana przez Schemat w związku z czym nie może być zastosowana bezpośrednio do Członka Kanału"
  },
  {
    "id": "api.command.admin_only.app_error",
    "translation": "Integracje zostały ograniczone tylko dla administratorów."
  },
  {
    "id": "api.command.command_post.forbidden.app_error",
    "translation": "Wskazany użytkownik nie jest członkiem określonego kanału."
  },
  {
    "id": "api.command.disabled.app_error",
    "translation": "Polecenia zostały wyłączone przez administratora systemu."
  },
  {
    "id": "api.command.duplicate_trigger.app_error",
    "translation": "To słowo wyzwalacza zostało już użyte. Proszę wybrać inne słowo."
  },
  {
    "id": "api.command.execute_command.create_post_failed.app_error",
    "translation": "Komenda \"{{.Trigger}}\" nie mogła opublikować odpowiedzi. Skontaktuj się z administratorem systemu."
  },
  {
    "id": "api.command.execute_command.failed.app_error",
    "translation": "Polecenie z wyzwalaczem '{{.Trigger}}' nie powiodło się"
  },
  {
    "id": "api.command.execute_command.failed_empty.app_error",
    "translation": "Polecenie z wyzwalaczem '{{.Trigger}}' zwróciło pustą odpowiedź"
  },
  {
    "id": "api.command.execute_command.failed_resp.app_error",
    "translation": "Polecenie z wyzwalaczem '{{.Trigger}}' zwróciło odpowiedź {{.Status}}"
  },
  {
    "id": "api.command.execute_command.not_found.app_error",
    "translation": "Polecenie z przełącznikiem '{{.Trigger}}' nie zostało znalezione. Aby wysłać wiadomość z \"/\" naciśnij spację na początku wiadomości."
  },
  {
    "id": "api.command.execute_command.start.app_error",
    "translation": "Nie odnaleziono wyzwalacza polecenia"
  },
  {
    "id": "api.command.invite_people.desc",
    "translation": "Wyślij email z zaproszeniem do Twojego zespołu Mattermost"
  },
  {
    "id": "api.command.invite_people.email_invitations_off",
    "translation": "Zaproszenia przez E-Mail są obecnie wyłączone, nie wysłano zaproszeń."
  },
  {
    "id": "api.command.invite_people.email_off",
    "translation": "Email nie został jeszcze skonfigurowany, nie wysłano żadnych zaproszeń"
  },
  {
    "id": "api.command.invite_people.fail",
    "translation": "Napotkano błąd w trakcie wysyłania emaili z zaproszeniami"
  },
  {
    "id": "api.command.invite_people.hint",
    "translation": "[nazwa@domena.com ...]"
  },
  {
    "id": "api.command.invite_people.invite_off",
    "translation": "Tworzenie użytkowników na tym serwerze jest wyłączone, żadne zaproszenie nie zostało wysłane."
  },
  {
    "id": "api.command.invite_people.name",
    "translation": "invite_people"
  },
  {
    "id": "api.command.invite_people.no_email",
    "translation": "Proszę podać jeden lub więcej prawidłowych adresów email"
  },
  {
    "id": "api.command.invite_people.sent",
    "translation": "Emaile z zaproszeniami zostały wysłane"
  },
  {
    "id": "api.command.team_mismatch.app_error",
    "translation": "Nie można zaktualizować poleceń pomiędzy zespołami"
  },
  {
    "id": "api.command_away.desc",
    "translation": "Zmień swój status na \"Zaraz wracam\""
  },
  {
    "id": "api.command_away.name",
    "translation": "nieobecny"
  },
  {
    "id": "api.command_away.success",
    "translation": "Jesteś teraz nieobecny"
  },
  {
    "id": "api.command_channel_header.channel.app_error",
    "translation": "Błąd pobierania aktualnego kanału."
  },
  {
    "id": "api.command_channel_header.desc",
    "translation": "Edycja nagłówka kanału"
  },
  {
    "id": "api.command_channel_header.hint",
    "translation": "[tekst]"
  },
  {
    "id": "api.command_channel_header.message.app_error",
    "translation": "Tekst powinien być dostarczony za pomocą polecenia /header."
  },
  {
    "id": "api.command_channel_header.name",
    "translation": "nagłówek"
  },
  {
    "id": "api.command_channel_header.permission.app_error",
    "translation": "Nie posiadasz odpowiednich uprawnień do edycji nagłówka kanału."
  },
  {
    "id": "api.command_channel_header.update_channel.app_error",
    "translation": "Błąd aktualizacji nagłówka kanału."
  },
  {
    "id": "api.command_channel_purpose.channel.app_error",
    "translation": "Błąd pobierania aktualnego kanału."
  },
  {
    "id": "api.command_channel_purpose.desc",
    "translation": "Edytuj cel kanału."
  },
  {
    "id": "api.command_channel_purpose.direct_group.app_error",
    "translation": "Nie można ustawić celu w wiadomościach bezpośrednich. Użyj polecenia /header, aby ustawić nagłówek rozmowy."
  },
  {
    "id": "api.command_channel_purpose.hint",
    "translation": "[tekst]"
  },
  {
    "id": "api.command_channel_purpose.message.app_error",
    "translation": "Wiadomość musi zawierać komendę /purpose."
  },
  {
    "id": "api.command_channel_purpose.name",
    "translation": "cel"
  },
  {
    "id": "api.command_channel_purpose.permission.app_error",
    "translation": "Nie posiadasz odpowiednich uprawnień do edycji celu kanału."
  },
  {
    "id": "api.command_channel_purpose.update_channel.app_error",
    "translation": "Błąd aktualizacji opisu kanału."
  },
  {
    "id": "api.command_channel_remove.channel.app_error",
    "translation": "Błąd podczas pobierania aktualnego kanału."
  },
  {
    "id": "api.command_channel_rename.channel.app_error",
    "translation": "Błąd podczas pobierania bieżącego kanału."
  },
  {
    "id": "api.command_channel_rename.desc",
    "translation": "Zmiana nazwy kanału"
  },
  {
    "id": "api.command_channel_rename.direct_group.app_error",
    "translation": "Nie można zmienić nazw kanałów wiadomości bezpośrednich."
  },
  {
    "id": "api.command_channel_rename.hint",
    "translation": "[tekst]"
  },
  {
    "id": "api.command_channel_rename.message.app_error",
    "translation": "Dla polecenia /rename musi zostać podana wiadomość."
  },
  {
    "id": "api.command_channel_rename.name",
    "translation": "zmiana nazwy"
  },
  {
    "id": "api.command_channel_rename.permission.app_error",
    "translation": "Nie posiadasz odpowiednich uprawnień do zmiany nazwy kanału."
  },
  {
    "id": "api.command_channel_rename.too_long.app_error",
    "translation": "Nazwa kanału musi mieć co najmniej {{.Length}} znaków"
  },
  {
    "id": "api.command_channel_rename.too_short.app_error",
    "translation": "Nazwa kanału musi zawierać co najmniej {{.Length}} znaki"
  },
  {
    "id": "api.command_channel_rename.update_channel.app_error",
    "translation": "Błąd aktualizacji bieżącego kanału."
  },
  {
    "id": "api.command_code.desc",
    "translation": "Wyświetl tekst jako blok kodu."
  },
  {
    "id": "api.command_code.hint",
    "translation": "[tekst]"
  },
  {
    "id": "api.command_code.message.app_error",
    "translation": "Wiadomość musi zawierać polecenie /code"
  },
  {
    "id": "api.command_code.name",
    "translation": "kod"
  },
  {
    "id": "api.command_collapse.desc",
    "translation": "Włącz automatyczne zwijanie podglądu obrazków"
  },
  {
    "id": "api.command_collapse.name",
    "translation": "zwiń"
  },
  {
    "id": "api.command_collapse.success",
    "translation": "Odnośniki do obrazków teraz są domyślnie zwinięte"
  },
  {
    "id": "api.command_dnd.desc",
    "translation": "Tryb \"Nie przeszkadzać\" wyłącza powiadomienia desktopowe oraz mobilne powiadomienia push."
  },
  {
    "id": "api.command_dnd.name",
    "translation": "dnd"
  },
  {
    "id": "api.command_dnd.success",
    "translation": "Tryb \"Nie przeszkadzać\" jest włączony. Nie będziesz otrzymywać powiadomień na komputerze ani powiadomień push na urządzeniach mobilnych do czasu jego wyłączenia."
  },
  {
    "id": "api.command_echo.delay.app_error",
    "translation": "Opóźnienia muszą wynosić mniej niż 10000 sekund"
  },
  {
    "id": "api.command_echo.desc",
    "translation": "Odpowiada z twojego konta tym samym tekstem"
  },
  {
    "id": "api.command_echo.high_volume.app_error",
    "translation": "Duża liczba żądań echa, nie można przetworzyć żądania"
  },
  {
    "id": "api.command_echo.hint",
    "translation": "'message' [opóźnienie w sekundach]"
  },
  {
    "id": "api.command_echo.message.app_error",
    "translation": "Dla polecenia /echo musi zostać podana wiadomość."
  },
  {
    "id": "api.command_echo.name",
    "translation": "echo"
  },
  {
    "id": "api.command_expand.desc",
    "translation": "Wyłącz automatyczne zwijanie podglądu obrazków"
  },
  {
    "id": "api.command_expand.name",
    "translation": "rozwiń"
  },
  {
    "id": "api.command_expand.success",
    "translation": "Odnośniki do obrazków teraz są domyślnie rozwinięte"
  },
  {
    "id": "api.command_expand_collapse.fail.app_error",
    "translation": "Wystąpił błąd podczas rozwijania podglądów"
  },
  {
    "id": "api.command_groupmsg.desc",
    "translation": "Wysyła wiadomość grupową do wybranych użytkowników."
  },
  {
    "id": "api.command_groupmsg.fail.app_error",
    "translation": "Wystąpił błąd podczas wysyłania wiadomości do użytkowników."
  },
  {
    "id": "api.command_groupmsg.group_fail.app_error",
    "translation": "Wystąpił błąd podczas tworzenia wiadomości grupowej."
  },
  {
    "id": "api.command_groupmsg.hint",
    "translation": "@[nazwaużytkownika1],@[nazwaużytkownika2] 'wiadomość'"
  },
  {
    "id": "api.command_groupmsg.invalid_user.app_error",
    "translation": {
      "few": "Nie można znaleźć użytkowników: {{.Users}}",
      "many": "",
      "one": "Nie można znaleźć użytkownika: {{.Users}}"
    }
  },
  {
    "id": "api.command_groupmsg.max_users.app_error",
    "translation": "Wiadomości grupowe są ograniczone do maksymalnie {{.MaxUsers}} użytkowników."
  },
  {
    "id": "api.command_groupmsg.min_users.app_error",
    "translation": "Wiadomości grupowe są ograniczone do minimum {{.MinUsers}} użytkowników."
  },
  {
    "id": "api.command_groupmsg.name",
    "translation": "wiadomość"
  },
  {
    "id": "api.command_groupmsg.permission.app_error",
    "translation": "Nie posiadasz odpowiednich uprawnień do utworzenia nowej wiadomości grupowej."
  },
  {
    "id": "api.command_help.desc",
    "translation": "Otwórz stronę pomocy Mattermost"
  },
  {
    "id": "api.command_help.name",
    "translation": "pomoc"
  },
  {
    "id": "api.command_invite.channel.app_error",
    "translation": "Błąd pobierania aktualnego kanału."
  },
  {
    "id": "api.command_invite.channel.error",
    "translation": "Nie można znaleźć kanału {{.Channel}}. Użyj [uchwytu kanału](https://about.mattermost.com/default-channel-handle-documentation), aby zidentyfikować kanały."
  },
  {
    "id": "api.command_invite.desc",
    "translation": "Zaproś użytkownika do kanału"
  },
  {
    "id": "api.command_invite.directchannel.app_error",
    "translation": "Nie można dodać innego użytkownika do wiadomości bezpośredniej."
  },
  {
    "id": "api.command_invite.fail.app_error",
    "translation": "Wystąpił błąd podczas dołączania do kanału."
  },
  {
    "id": "api.command_invite.hint",
    "translation": "@[użytkownik] ~[kanał]"
  },
  {
    "id": "api.command_invite.missing_message.app_error",
    "translation": "Brak nazwy użytkownika oraz kanału."
  },
  {
    "id": "api.command_invite.missing_user.app_error",
    "translation": "Nie możemy odnaleźć użytkownika. Mógł on zostać dezaktywowany przez administratora systemu."
  },
  {
    "id": "api.command_invite.name",
    "translation": "zaproś"
  },
  {
    "id": "api.command_invite.permission.app_error",
    "translation": "Nie posiadasz wystarczających uprawnień, aby dodać {{.User}} in {{.Channel}}."
  },
  {
    "id": "api.command_invite.private_channel.app_error",
    "translation": "Nie można znaleźć kanału {{.Channel}}. Użyj uchwytu kanału, aby zidentyfikować kanały."
  },
  {
    "id": "api.command_invite.success",
    "translation": "{{.User}} został dodany do kanału {{.Channel}}."
  },
  {
    "id": "api.command_invite.user_already_in_channel.app_error",
    "translation": "{{.User}} jest obecnie na kanale."
  },
  {
    "id": "api.command_invite_people.permission.app_error",
    "translation": "Nie posiadasz uprawnień do zaproszenia nowych użytkowników na tym serwerze."
  },
  {
    "id": "api.command_join.desc",
    "translation": "Dołącz do otwartego kanału"
  },
  {
    "id": "api.command_join.fail.app_error",
    "translation": "Wystąpił błąd podczas dołączania do kanału."
  },
  {
    "id": "api.command_join.hint",
    "translation": "~[kanał]"
  },
  {
    "id": "api.command_join.list.app_error",
    "translation": "Wystąpił błąd podczas listowania kanałów."
  },
  {
    "id": "api.command_join.missing.app_error",
    "translation": "Nie udało się odnaleźć kanału"
  },
  {
    "id": "api.command_join.name",
    "translation": "dołącz"
  },
  {
    "id": "api.command_kick.name",
    "translation": "kick"
  },
  {
    "id": "api.command_leave.desc",
    "translation": "Opuść bieżący kanał"
  },
  {
    "id": "api.command_leave.fail.app_error",
    "translation": "Wystąpił błąd podczas wychodzenia z kanału."
  },
  {
    "id": "api.command_leave.name",
    "translation": "opuść"
  },
  {
    "id": "api.command_logout.desc",
    "translation": "Wyloguj się z Mattermost"
  },
  {
    "id": "api.command_logout.name",
    "translation": "wyloguj się"
  },
  {
    "id": "api.command_me.desc",
    "translation": "Wykonaj akcję"
  },
  {
    "id": "api.command_me.hint",
    "translation": "[wiadomość]"
  },
  {
    "id": "api.command_me.name",
    "translation": "ja"
  },
  {
    "id": "api.command_msg.desc",
    "translation": "Wyślij wiadomość bezpośrednią do użytkownika"
  },
  {
    "id": "api.command_msg.dm_fail.app_error",
    "translation": "Wystąpił błąd podczas tworzenia wiadomości bezpośredniej."
  },
  {
    "id": "api.command_msg.fail.app_error",
    "translation": "Wystąpił błąd podczas wysyłania wiadomości do użytkownika."
  },
  {
    "id": "api.command_msg.hint",
    "translation": "@[nazwa_użytkownika] 'wiadomość'"
  },
  {
    "id": "api.command_msg.missing.app_error",
    "translation": "Nie udało się odnaleźć użytkownika"
  },
  {
    "id": "api.command_msg.name",
    "translation": "wiadomość"
  },
  {
    "id": "api.command_msg.permission.app_error",
    "translation": "Nie posiadasz odpowiednich uprawnień do bezpośredniej wiadomości z tym użytkownikiem."
  },
  {
    "id": "api.command_mute.desc",
    "translation": "Wyłącza powiadomienia na pulpicie, email i push dla obecnego kanału lub określonego przez [channel] kanału."
  },
  {
    "id": "api.command_mute.error",
    "translation": "Nie można znaleźć kanału {{.Channel}}. Użyj [uchwytu kanału](https://about.mattermost.com/default-channel-handle-documentation), aby zidentyfikować kanały."
  },
  {
    "id": "api.command_mute.hint",
    "translation": "~[kanał]"
  },
  {
    "id": "api.command_mute.name",
    "translation": "wycisz"
  },
  {
    "id": "api.command_mute.no_channel.error",
    "translation": "Nie można znaleźć określonego kanału. Użyj [uchwytu kanału](https://about.mattermost.com/default-channel-handle-documentation), aby zidentyfikować kanały."
  },
  {
    "id": "api.command_mute.not_member.error",
    "translation": "Nie można wyciszyć kanału {{.Channel}} jeśli nie jesteś jego członkiem."
  },
  {
    "id": "api.command_mute.success_mute",
    "translation": "Nie będziesz otrzymywać powiadomień o kanale {{.Channel}}, dopóki wyciszenie kanału jest wyłączone."
  },
  {
    "id": "api.command_mute.success_mute_direct_msg",
    "translation": "Nie będziesz otrzymywać powiadomień o tym kanale, dopóki wyciszenie kanału jest wyłączone."
  },
  {
    "id": "api.command_mute.success_unmute",
    "translation": "{{.Channel}} nie jest dłużej wyciszony."
  },
  {
    "id": "api.command_mute.success_unmute_direct_msg",
    "translation": "Ten kanał nie jest dłużej wyciszony."
  },
  {
    "id": "api.command_offline.desc",
    "translation": "Ustaw status niedostępny"
  },
  {
    "id": "api.command_offline.name",
    "translation": "offline"
  },
  {
    "id": "api.command_offline.success",
    "translation": "Jesteś teraz niedostępny"
  },
  {
    "id": "api.command_online.desc",
    "translation": "Zmień swój status na online."
  },
  {
    "id": "api.command_online.name",
    "translation": "online"
  },
  {
    "id": "api.command_online.success",
    "translation": "Jesteś teraz online"
  },
  {
    "id": "api.command_open.name",
    "translation": "otwórz"
  },
  {
    "id": "api.command_remove.desc",
    "translation": "Usuń członka z kanału"
  },
  {
    "id": "api.command_remove.direct_group.app_error",
    "translation": "Nie można usunąć kogoś z wiadomości bezpośredniej."
  },
  {
    "id": "api.command_remove.hint",
    "translation": "@[nazwaużytkownika]"
  },
  {
    "id": "api.command_remove.message.app_error",
    "translation": "Dla polecenia /remove lub /kick musi zostać podana wiadomość."
  },
  {
    "id": "api.command_remove.missing.app_error",
    "translation": "Nie możemy znaleźć wskazanego użytkownika. Mógł on zostać dezaktywowany przez administratora systemu."
  },
  {
    "id": "api.command_remove.name",
    "translation": "usuń"
  },
  {
    "id": "api.command_remove.permission.app_error",
    "translation": "Nie posiadasz odpowiednich uprawnień do usunięcia członka."
  },
  {
    "id": "api.command_remove.user_not_in_channel",
    "translation": "{{.Username}} nie jest członkiem tego kanału."
  },
  {
    "id": "api.command_search.desc",
    "translation": "Wyszukiwanie tekstu w wiadomościach"
  },
  {
    "id": "api.command_search.hint",
    "translation": "[tekst]"
  },
  {
    "id": "api.command_search.name",
    "translation": "szukaj"
  },
  {
    "id": "api.command_search.unsupported.app_error",
    "translation": "Polecenie wyszukiwania nie jest wspierana na Twoim urządzeniu"
  },
  {
    "id": "api.command_settings.desc",
    "translation": "Otwórz dialog ustawień konta"
  },
  {
    "id": "api.command_settings.name",
    "translation": "ustawienia"
  },
  {
    "id": "api.command_settings.unsupported.app_error",
    "translation": "Komenda ustawień nie jest wspierana na Twoim urządzeniu"
  },
  {
    "id": "api.command_shortcuts.desc",
    "translation": "Wyświetl listę skrótów klawiaturowych"
  },
  {
    "id": "api.command_shortcuts.name",
    "translation": "skróty"
  },
  {
    "id": "api.command_shortcuts.unsupported.app_error",
    "translation": "Polecenie skrótu nie jest obsługiwane na Twoim urządzeniu"
  },
  {
    "id": "api.command_shrug.desc",
    "translation": "Dodaje ¯\\_(ツ)_/¯ do wiadomości"
  },
  {
    "id": "api.command_shrug.hint",
    "translation": "[message]"
  },
  {
    "id": "api.command_shrug.name",
    "translation": "wzruszenie ramionami"
  },
  {
    "id": "api.config.client.old_format.app_error",
    "translation": "Nowy format konfiguracji klienta nie jest jeszcze wspierany. Proszę podać format=old w ciągu znaków zapytania."
  },
  {
    "id": "api.context.404.app_error",
    "translation": "Przepraszamy, nie odnaleziono strony."
  },
  {
    "id": "api.context.invalid_body_param.app_error",
    "translation": "Niewłaściwe lub brakujące {{.Name}} w ciele zapytania"
  },
  {
    "id": "api.context.invalid_param.app_error",
    "translation": "Nieprawidłowy parametr {{.Name}}"
  },
  {
    "id": "api.context.invalid_token.error",
    "translation": "Nieprawidłowy identyfikator sesji={{.Token}}, err={{.Error}}"
  },
  {
    "id": "api.context.invalid_url_param.app_error",
    "translation": "Nieprawidłowy lub brak {{.Nazwa}} parametr w adresie URL żądania"
  },
  {
    "id": "api.context.mfa_required.app_error",
    "translation": "Uwierzytelnienie wieloskładnikowe jest wymagane na tym serwerze."
  },
  {
    "id": "api.context.permissions.app_error",
    "translation": "Brak wymaganych uprawnień"
  },
  {
    "id": "api.context.session_expired.app_error",
    "translation": "Niepoprawna sesja, proszę zalogować się ponownie."
  },
  {
    "id": "api.context.token_provided.app_error",
    "translation": "Sesja nie jest typu OAuth ale _query string_ zawiera token"
  },
  {
    "id": "api.create_terms_of_service.custom_terms_of_service_disabled.app_error",
    "translation": "Niestandardowa funkcja warunków korzystania z usługi jest wyłączona"
  },
  {
    "id": "api.create_terms_of_service.empty_text.app_error",
    "translation": "Wprowadź tekst niestandardowych warunków korzystania z usługi."
  },
  {
    "id": "api.email_batching.add_notification_email_to_batch.channel_full.app_error",
    "translation": "Kanał odbierania automatycznych maili jest zapełniony. Proszę zwiększyć EmailBatchingBufferSize."
  },
  {
    "id": "api.email_batching.add_notification_email_to_batch.disabled.app_error",
    "translation": "Masowa wysyłka maili została wyłączona przez administratora systemu."
  },
  {
    "id": "api.email_batching.send_batched_email_notification.subject",
    "translation": {
      "few": "Nowe powiadomienia [{{.SiteName}}] z {{.Month}} {{.Day}}, {{.Year}}",
      "many": "",
      "one": "Nowe powiadomienie [{{.SiteName}}] z {{.Month}} {{.Day}}, {{.Year}}"
    }
  },
  {
    "id": "api.emoji.create.duplicate.app_error",
    "translation": "Nie można utworzyć emoji. Inne emoji o tej samej nazwie już istnieje."
  },
  {
    "id": "api.emoji.create.other_user.app_error",
    "translation": "Nieprawidłowy identyfikator użytkownika"
  },
  {
    "id": "api.emoji.create.parse.app_error",
    "translation": "Nie można utworzyć emoji. Nie rozpoznano żądania."
  },
  {
    "id": "api.emoji.create.too_large.app_error",
    "translation": "Nie można utworzyć emoji. Obraz musi być mniejszy niż 1 MB."
  },
  {
    "id": "api.emoji.disabled.app_error",
    "translation": "Niestandardowe emoji zostały wyłączone przez administratora systemu."
  },
  {
    "id": "api.emoji.get_image.decode.app_error",
    "translation": "Nie można dekodować plik obrazu dla emoji."
  },
  {
    "id": "api.emoji.get_image.read.app_error",
    "translation": "Nie można odczytać pliku obrazu dla emoji."
  },
  {
    "id": "api.emoji.storage.app_error",
    "translation": "Magazyn plików nie został poprawnie skonfigurowany. Proszę skonfigurować usługę S3 lub lokalny magazyn plików."
  },
  {
    "id": "api.emoji.upload.image.app_error",
    "translation": "Nie można utworzyć emoji. Plik musi być w formacie PNG, JPEG lub GIF."
  },
  {
    "id": "api.emoji.upload.large_image.decode_error",
    "translation": "Nie można utworzyć emoji. Wystąpił błąd podczas dekodowania obrazu."
  },
  {
    "id": "api.emoji.upload.large_image.encode_error",
    "translation": "Nie można utworzyć emoji. Wystąpił błąd podczas kodowania obrazu."
  },
  {
    "id": "api.emoji.upload.large_image.gif_decode_error",
    "translation": "Nie można utworzyć emoji. Wystąpił błąd podczas dekodowania obrazu GIF."
  },
  {
    "id": "api.emoji.upload.large_image.gif_encode_error",
    "translation": "Nie można utworzyć emoji. Wystąpił błąd podczas kodowania obrazu GIF."
  },
  {
    "id": "api.emoji.upload.large_image.too_large.app_error",
    "translation": "Nie można stworzyć emoji. Obraz musi być mniejszy niż {{.MaxWidth}} by {{.MaxHeight}}."
  },
  {
    "id": "api.emoji.upload.open.app_error",
    "translation": "Nie można utworzyć emoji. Wystąpił błąd podczas otwierania załączonego obrazu."
  },
  {
    "id": "api.file.attachments.disabled.app_error",
    "translation": "Dodawanie załączników na tym serwerze jest zablokowane."
  },
  {
    "id": "api.file.get_file.public_invalid.app_error",
    "translation": "Link wydaje się być niepoprawny."
  },
  {
    "id": "api.file.get_file_preview.no_preview.app_error",
    "translation": "Plik nie posiada podglądu"
  },
  {
    "id": "api.file.get_file_thumbnail.no_thumbnail.app_error",
    "translation": "Plik nie posiada miniatury"
  },
  {
    "id": "api.file.get_public_link.disabled.app_error",
    "translation": "linki wyłączone"
  },
  {
    "id": "api.file.get_public_link.no_post.app_error",
    "translation": "Nie można uzyskać publicznego łącza do pliku. Plik musi być załączony do wiadomości, którą możesz odczytać."
  },
  {
    "id": "api.file.no_driver.app_error",
    "translation": "Nie wybrano sterownika pliku."
  },
  {
    "id": "api.file.read_file.reading_local.app_error",
    "translation": "Wystąpił błąd podczas odczytu z lokalnego magazynu plików serwera"
  },
  {
    "id": "api.file.upload_file.incorrect_number_of_client_ids.app_error",
    "translation": "Nie można załadować pliku (plików). Mam {{.NumClientIds}} client_ids dla plików {{.NumFiles}}."
  },
  {
    "id": "api.file.upload_file.incorrect_number_of_files.app_error",
    "translation": "Nie można przesłać plików. Podano niepoprawną liczbę plików."
  },
  {
    "id": "api.file.upload_file.large_image.app_error",
    "translation": "Plik większy od maksymalnego rozmiaru nie został załadowany: {{.Filename}}"
  },
  {
    "id": "api.file.upload_file.large_image_detailed.app_error",
    "translation": "{{.Filename}} wymiary ({{.width}} według {{.Height}} pikseli) przekraczają limity"
  },
  {
    "id": "api.file.upload_file.multiple_channel_ids.app_error",
    "translation": "Nie można załadować pliku (plików). Wiele konfliktowych identyfikatorów kanału."
  },
  {
    "id": "api.file.upload_file.read_form_value.app_error",
    "translation": "Nie można wrzucić pliku (plików). Błąd odczytu wartości dla {{.Formname}}."
  },
  {
    "id": "api.file.upload_file.read_request.app_error",
    "translation": "Nie można załadować pliku (plików). Błąd podczas odczytu lub przetwarzania danych żądania."
  },
  {
    "id": "api.file.upload_file.storage.app_error",
    "translation": "Nie można wgrać pliku. Przechowywanie obrazów nie jest skonfigurowane."
  },
  {
    "id": "api.file.upload_file.too_large_detailed.app_error",
    "translation": "Nie można przesłać pliku {{.Filename}}. {{.Length}} bajtów przekracza maksymalną dozwoloną liczbę {{.Limit}} bajtów."
  },
  {
    "id": "api.incoming_webhook.disabled.app_error",
    "translation": "Przychodzące webhooki zostały wyłączone przez administratora systemu."
  },
  {
    "id": "api.incoming_webhook.invalid_username.app_error",
    "translation": "Niepoprawna nazwa użytkownika."
  },
  {
    "id": "api.io_error",
    "translation": "błąd wejścia/wyjścia"
  },
  {
    "id": "api.ldap_group.not_found",
    "translation": "nie znaleziono grupy ldap"
  },
  {
    "id": "api.ldap_groups.license_error",
    "translation": "twoja licencja nie obsługuje grup ldap"
  },
  {
    "id": "api.license.add_license.array.app_error",
    "translation": "Pusta tablica w kluczu 'license' w żądaniu"
  },
  {
    "id": "api.license.add_license.expired.app_error",
    "translation": "Licencja wygasła lub jeszcze się nie rozpoczęła."
  },
  {
    "id": "api.license.add_license.invalid.app_error",
    "translation": "Nieprawidłowy plik licencji."
  },
  {
    "id": "api.license.add_license.invalid_count.app_error",
    "translation": "Nie można policzyć wszystkich unikalnych użytkowników."
  },
  {
    "id": "api.license.add_license.no_file.app_error",
    "translation": "Brak pliku w polu 'license' w żądaniu"
  },
  {
    "id": "api.license.add_license.open.app_error",
    "translation": "Nie można otworzyć pliku licencji"
  },
  {
    "id": "api.license.add_license.save.app_error",
    "translation": "Licencja nie zapisała się poprawnie."
  },
  {
    "id": "api.license.add_license.save_active.app_error",
    "translation": "ID aktywnej licencji nie zapisało się poprawnie."
  },
  {
    "id": "api.license.add_license.unique_users.app_error",
    "translation": "Ta licencja zezwala na tylko {{.Users}} użytkowników, podczas gdy Twój system ma {{.Count}} unikalnych użytkowników. Unikalni użytkownicy zliczani są na podstawie adresu email. Możesz zobaczyć całkowitę liczbę użytkowników w Raporty serwisu -> Zobacz statystyki."
  },
  {
    "id": "api.license.client.old_format.app_error",
    "translation": "Nowy format licencji klienta nie jest jeszcze wspierany. Proszę podać format=old w ciągu znaków zapytania."
  },
  {
    "id": "api.marshal_error",
    "translation": "Nie udało się zorganizować."
  },
  {
    "id": "api.oauth.allow_oauth.redirect_callback.app_error",
    "translation": "invalid_request: Podany redirect_uri nie pasuje do zarejestrowanego callback_url"
  },
  {
    "id": "api.oauth.allow_oauth.turn_off.app_error",
    "translation": "Administrator systemu wyłączył dostęp do usługi OAuth2."
  },
  {
    "id": "api.oauth.authorize_oauth.disabled.app_error",
    "translation": "Administrator systemu wyłączył dostęp do usługi OAuth2."
  },
  {
    "id": "api.oauth.get_access_token.bad_client_id.app_error",
    "translation": "invalid_request: Niepoprawny client_id"
  },
  {
    "id": "api.oauth.get_access_token.bad_client_secret.app_error",
    "translation": "invalid_request: Brakujący client_secret"
  },
  {
    "id": "api.oauth.get_access_token.bad_grant.app_error",
    "translation": "invalid_request: Niepoprawny grant_type"
  },
  {
    "id": "api.oauth.get_access_token.credentials.app_error",
    "translation": "invalid_client: Nieprawidłowe dane uwierzytelniające klienta"
  },
  {
    "id": "api.oauth.get_access_token.disabled.app_error",
    "translation": "Administrator systemu wyłączył usługę OAuth 2.0."
  },
  {
    "id": "api.oauth.get_access_token.expired_code.app_error",
    "translation": "nvalid_grant: Niepoprawny lub nieważny kod autoryzacyjny"
  },
  {
    "id": "api.oauth.get_access_token.internal.app_error",
    "translation": "server_error: Wykryto wewnętrzny błąd serwera podczas dostępu do bazy"
  },
  {
    "id": "api.oauth.get_access_token.internal_saving.app_error",
    "translation": "server_error: Wykryto wewnętrzny błąd serwera podczas zapisywania klucza dostępu do bazy danych"
  },
  {
    "id": "api.oauth.get_access_token.internal_session.app_error",
    "translation": "server_error: Wykryto wewnętrzny błąd serwera podczas zapisywania sesji w bazie danych"
  },
  {
    "id": "api.oauth.get_access_token.internal_user.app_error",
    "translation": "server_error: Wykryto wewnętrzny błąd serwera podczas wyciągania użytkownika z bazy danych"
  },
  {
    "id": "api.oauth.get_access_token.missing_code.app_error",
    "translation": "invalid_request: Brakujący kod"
  },
  {
    "id": "api.oauth.get_access_token.missing_refresh_token.app_error",
    "translation": "invalid_request: Brakujący refresh_token"
  },
  {
    "id": "api.oauth.get_access_token.redirect_uri.app_error",
    "translation": "invalid_request: Dostarczony parametr redirect_uri nie odpowiada parametrowi redirect_uri kodu autoryzacji"
  },
  {
    "id": "api.oauth.get_access_token.refresh_token.app_error",
    "translation": "invalid_grant: Nieprawidłowy token"
  },
  {
    "id": "api.oauth.invalid_state_token.app_error",
    "translation": "Nieprawidłowy token statusu"
  },
  {
    "id": "api.oauth.register_oauth_app.turn_off.app_error",
    "translation": "Administrator systemu wyłączył usługę OAuth 2.0."
  },
  {
    "id": "api.oauth.revoke_access_token.del_session.app_error",
    "translation": "Błąd podczas usuwania sesji z bazy danych"
  },
  {
    "id": "api.oauth.revoke_access_token.del_token.app_error",
    "translation": "Błąd podczas usuwania tokenu dostępu z bazy danych"
  },
  {
    "id": "api.oauth.revoke_access_token.get.app_error",
    "translation": "Błąd podczas pobierania tokenu dostępu z bazy danych przed jego usunieciem"
  },
  {
    "id": "api.oauth.singup_with_oauth.disabled.app_error",
    "translation": "Rejestracja użytkowników jest wyłączona."
  },
  {
    "id": "api.oauth.singup_with_oauth.expired_link.app_error",
    "translation": "Łącze rejestracji wygasło"
  },
  {
    "id": "api.oauth.singup_with_oauth.invalid_link.app_error",
    "translation": "Łącze rejestracji wydaje się być niepoprawne."
  },
  {
    "id": "api.outgoing_webhook.disabled.app_error",
    "translation": "Wychodzące webhooki zostały wyłączone przez administratora systemu."
  },
  {
    "id": "api.plugin.upload.array.app_error",
    "translation": "Tablica pliku jest pusta w żądaniu multipart/form"
  },
  {
    "id": "api.plugin.upload.file.app_error",
    "translation": "Nie można otworzyć pliku w żądaniu multipart/form."
  },
  {
    "id": "api.plugin.upload.no_file.app_error",
    "translation": "Brakujący plik w żądaniu multipart/form"
  },
  {
    "id": "api.post.check_for_out_of_channel_mentions.message.multiple",
    "translation": "Wspomniano użytkowników @{{.Usernames}} oraz @{{.LastUsername}}, ale nie otrzymają oni powiadomień, ponieważ nie należą do tego kanału."
  },
  {
    "id": "api.post.check_for_out_of_channel_mentions.message.one",
    "translation": "Wspomniano o użytkowniku @{{.Username}}, ale nie otrzyma powiadomień, ponieważ nie należy do tego kanału."
  },
  {
    "id": "api.post.create_post.can_not_post_to_deleted.error",
    "translation": "Nie można utworzyć wiadomości na usuniętym kanale."
  },
  {
    "id": "api.post.create_post.channel_root_id.app_error",
    "translation": "Nieprawidłowy ChannelId dla parametru RootId"
  },
  {
    "id": "api.post.create_post.root_id.app_error",
    "translation": "Nieprawidłowy parametr RootId"
  },
  {
    "id": "api.post.create_webhook_post.creating.app_error",
    "translation": "Błąd podczas tworzenia postu"
  },
  {
    "id": "api.post.deduplicate_create_post.failed_to_get",
    "translation": "Nie udało się pobrać oryginalnego postu po deduplikacji klienta powtarzającego to samo żądanie."
  },
  {
    "id": "api.post.deduplicate_create_post.pending",
    "translation": "Odrzucony post, ponieważ inny klient wysłał to samo żądanie."
  },
  {
    "id": "api.post.delete_post.can_not_delete_post_in_deleted.error",
    "translation": "Nie można usunąć wiadomości w usuniętym kanale."
  },
  {
    "id": "api.post.disabled_all",
    "translation": "@all zostało zablokowane ponieważ kanał ma więcej niż {{.Users}} użytkowników."
  },
  {
    "id": "api.post.disabled_channel",
    "translation": "@channel zostało zablokowane ponieważ kanał ma więcej niż {{.Users}} użytkowników."
  },
  {
    "id": "api.post.disabled_here",
    "translation": "@here zostało zablokowane ponieważ kanał ma więcej niż {{.Users}} użytkowników."
  },
  {
    "id": "api.post.do_action.action_id.app_error",
    "translation": "Nieprawidłowe id akcji"
  },
  {
    "id": "api.post.do_action.action_integration.app_error",
    "translation": "Błąd integracji akcji"
  },
  {
    "id": "api.post.get_message_for_notification.files_sent",
    "translation": {
      "few": "Wysłano {{.Count}} pliki: {{.Filenames}}",
      "many": "",
      "one": "{{.Count}} plik wysłany: {{.Filenames}}"
    }
  },
  {
    "id": "api.post.get_message_for_notification.images_sent",
    "translation": {
      "few": "Wysłano {{.Count}} plików: {{.Filenames}}",
      "many": "",
      "one": "{{.Count}} plik wysłany: {{.Filenames}}"
    }
  },
  {
    "id": "api.post.link_preview_disabled.app_error",
    "translation": "Podgląd linków został wyłączony przez administratora systemu."
  },
  {
    "id": "api.post.patch_post.can_not_update_post_in_deleted.error",
    "translation": "Nie można zaktualizować wiadomości w usuniętym kanale"
  },
  {
    "id": "api.post.send_notification_and_forget.push_channel_mention",
    "translation": " powiadomił kanał."
  },
  {
    "id": "api.post.send_notification_and_forget.push_comment_on_post",
    "translation": " skomentował twój post."
  },
  {
    "id": "api.post.send_notification_and_forget.push_comment_on_thread",
    "translation": " skomentował wątek w którym uczestniczyłeś."
  },
  {
    "id": "api.post.send_notifications_and_forget.push_explicit_mention",
    "translation": " wspomniał o Tobie."
  },
  {
    "id": "api.post.send_notifications_and_forget.push_general_message",
    "translation": " wysłał wiadomość."
  },
  {
    "id": "api.post.send_notifications_and_forget.push_image_only",
    "translation": " załączył plik."
  },
  {
    "id": "api.post.send_notifications_and_forget.push_message",
    "translation": "wysłał Ci wiadomość."
  },
  {
    "id": "api.post.update_post.can_not_update_post_in_deleted.error",
    "translation": "Nie można zaktualizować wiadomości w usuniętym kanale"
  },
  {
    "id": "api.post.update_post.find.app_error",
    "translation": "Nie udało się odnaleźć istniejącej wiadomości lub komentarza do zaktualizowania."
  },
  {
    "id": "api.post.update_post.permissions_details.app_error",
    "translation": "Już skasowana id={{.PostId}}"
  },
  {
    "id": "api.post.update_post.permissions_time_limit.app_error",
    "translation": "Edycja wiadomości jest możliwa tylko przez {{.timeLimit}} sekund. Zapytaj administratora systemu o szczegóły."
  },
  {
    "id": "api.post.update_post.system_message.app_error",
    "translation": "Nie można zaktualizować wiadomości systemowej"
  },
  {
    "id": "api.post_get_post_by_id.get.app_error",
    "translation": "Nie można pobrać wiadomości"
  },
  {
    "id": "api.preference.delete_preferences.delete.app_error",
    "translation": "Nie można usunąć preferencji użytkownika."
  },
  {
    "id": "api.preference.preferences_category.get.app_error",
    "translation": "Nie można pobrać preferencji użytkownika."
  },
  {
    "id": "api.preference.update_preferences.set.app_error",
    "translation": "Nie można ustawić preferencji użytkownika."
  },
  {
    "id": "api.reaction.delete.archived_channel.app_error",
    "translation": "Nie można usunąć reakcji na zarchiwizowanym kanale."
  },
  {
    "id": "api.reaction.save.archived_channel.app_error",
    "translation": "Nie można użyć reakcji na zarchiwizowanym kanale."
  },
  {
    "id": "api.reaction.save_reaction.invalid.app_error",
    "translation": "Niepoprawna wartość reakcji."
  },
  {
    "id": "api.reaction.save_reaction.user_id.app_error",
    "translation": "Nie możesz zapisać reakcji dla innego użytkownika."
  },
  {
    "id": "api.restricted_system_admin",
    "translation": "Ta akcja jest zabroniona u administratora systemu z ograniczeniami."
  },
  {
    "id": "api.roles.patch_roles.license.error",
    "translation": "Twoja licencja nie wspiera zaawansowanych uprawnień."
  },
  {
    "id": "api.scheme.create_scheme.license.error",
    "translation": "Twoja licencja nie wspiera tworzenia schematów uprawnień."
  },
  {
    "id": "api.scheme.delete_scheme.license.error",
    "translation": "Twoja licencja nie wspiera usuwania schematów uprawnień."
  },
  {
    "id": "api.scheme.get_channels_for_scheme.scope.error",
    "translation": "Nie można uzyskać kanałów dla schematu, ponieważ dostarczony schemat nie jest schematem kanału."
  },
  {
    "id": "api.scheme.get_teams_for_scheme.scope.error",
    "translation": "Nie można uzyskać zespołu dla schematu, ponieważ dostarczony schemat nie jest schematem zespołu."
  },
  {
    "id": "api.scheme.patch_scheme.license.error",
    "translation": "Twoja licencja nie wspiera aktualizacji schematów uprawnień."
  },
  {
    "id": "api.server.start_server.forward80to443.disabled_while_using_lets_encrypt",
    "translation": "Musisz włączyć Forward80To443 podczas używania LetsEncrypt"
  },
  {
    "id": "api.server.start_server.forward80to443.enabled_but_listening_on_wrong_port",
    "translation": "Nie można przekierować portu 80 na port 443 podczas nasłuchiwania na porcie %s: wyłącz Forward80To443 jeśli używasz serwera proxy"
  },
  {
    "id": "api.server.start_server.rate_limiting_memory_store",
    "translation": "Nie można zainicjalizować magazynu pamięci dla ograniczania użycia. Sprawdź ustawienie MemoryStoreSize w konfiguracji."
  },
  {
    "id": "api.server.start_server.rate_limiting_rate_limiter",
    "translation": "Nie można ustawić ograniczeń prędkości."
  },
  {
    "id": "api.server.start_server.starting.critical",
    "translation": "Błąd podczas uruchamiania serwera, err:%v"
  },
  {
    "id": "api.slackimport.slack_add_bot_user.email_pwd",
    "translation": "Użytkownik Integracji / Slack Bot z adresem e-mail {{.Email}} i hasłem {{.Password}} został zaimportowany.\r\n"
  },
  {
    "id": "api.slackimport.slack_add_bot_user.unable_import",
    "translation": "Nie udało się zaimportować użytkownika Integracji/Slack Bot {{.Username}}.\r\n"
  },
  {
    "id": "api.slackimport.slack_add_channels.added",
    "translation": "\r\nDodane kanały:\r\n"
  },
  {
    "id": "api.slackimport.slack_add_channels.failed_to_add_user",
    "translation": "Nie można dodać użytkownika Slacka {{.Username}} do kanału.\r\n"
  },
  {
    "id": "api.slackimport.slack_add_channels.import_failed",
    "translation": "Nie można zaimportować kanału Slacka {{.DisplayName}}.\r\n"
  },
  {
    "id": "api.slackimport.slack_add_channels.merge",
    "translation": "Kanał Slacka {{.DisplayName}} już istnieje jako aktywny kanał Mattermost. Kanały zostały połączone.\r\n"
  },
  {
    "id": "api.slackimport.slack_add_users.created",
    "translation": "\r\nUtworzeni użytkownicy:\r\n"
  },
  {
    "id": "api.slackimport.slack_add_users.email_pwd",
    "translation": "Użytkownik Slacka z adresem e-mail {{.Email}} i hasłem {{.Password}} został zaimportowany.\r\n"
  },
  {
    "id": "api.slackimport.slack_add_users.merge_existing",
    "translation": "Użytkownik Slacka został połączony z istniejącym użytkownikiem Mattermost z pasującym adresem e-mail {{.Email}} i nazwą użytkownika {{.Username}}.\r\n"
  },
  {
    "id": "api.slackimport.slack_add_users.merge_existing_failed",
    "translation": "Użytkownik Slacka został połączony z istniejącym użytkownikiem Mattermost z pasującym adresem e-mail {{.Email}} i nazwą użytkownika {{.Username}}, ale nie udało się dodać użytkownika do jego teamu.\r\n"
  },
  {
    "id": "api.slackimport.slack_add_users.missing_email_address",
    "translation": "Użytkownik {{.Username}} nie ma adresu e-mail w eksporcie Slacka. Użyto {{.Email}} jako placeholdera. Użytkownik powinien zaktualizować adres po zalogowaniu.\r\n"
  },
  {
    "id": "api.slackimport.slack_add_users.unable_import",
    "translation": "Nie można zaimportować użytkownika: {{.Username}}.\r\n"
  },
  {
    "id": "api.slackimport.slack_import.log",
    "translation": "Dziennik importu z Slack do Mattermost\r\n"
  },
  {
    "id": "api.slackimport.slack_import.note1",
    "translation": "- Niektóre wiadomości mogły nie zostać zaimportowane ponieważ nie są obsługiwane przez ten importer.\r\n"
  },
  {
    "id": "api.slackimport.slack_import.note2",
    "translation": "- Wiadomości bota Slacka nie są obecnie obsługiwane.\r\n"
  },
  {
    "id": "api.slackimport.slack_import.note3",
    "translation": "- Dodatkowe błędy mogą się znajdować w logach serwera.\r\n"
  },
  {
    "id": "api.slackimport.slack_import.notes",
    "translation": "\r\nUwagi: \r\n"
  },
  {
    "id": "api.slackimport.slack_import.open.app_error",
    "translation": "Nie można otworzyć pliku: {{.Filename}}.\r\n"
  },
  {
    "id": "api.slackimport.slack_import.team_fail",
    "translation": "Nie udało się pobrać zespołu do którego ma nastąpić import.\r\n"
  },
  {
    "id": "api.slackimport.slack_import.zip.app_error",
    "translation": "Nie można otworzyć pliku zip z eksportem Slacka.\r\n"
  },
  {
    "id": "api.status.user_not_found.app_error",
    "translation": "Nie znaleziono użytkownika"
  },
  {
    "id": "api.team.add_user_to_team.added",
    "translation": "%v został dodany do zespołu przez %v."
  },
  {
    "id": "api.team.add_user_to_team.missing_parameter.app_error",
    "translation": "Parametr wymagany aby dodać użytkownika do zespołu."
  },
  {
    "id": "api.team.get_invite_info.not_open_team",
    "translation": "Zaproszenie jest nieprawidłowe ponieważ zespół nie jest otwarty."
  },
  {
    "id": "api.team.get_team_icon.filesettings_no_driver.app_error",
    "translation": "Nieprawidłowa nazwa sterownika systemu plików.  Dozwolone są 'local' oraz 'amazons3'"
  },
  {
    "id": "api.team.get_team_icon.read_file.app_error",
    "translation": "Nie można odczytać pliku ikony zespołu."
  },
  {
    "id": "api.team.import_team.array.app_error",
    "translation": "Pusta tablica w kluczu 'image' w żądaniu"
  },
  {
    "id": "api.team.import_team.integer.app_error",
    "translation": "Rozmiar pliku nie jest integer"
  },
  {
    "id": "api.team.import_team.no_file.app_error",
    "translation": "Brak pliku w polu 'file' w żądaniu"
  },
  {
    "id": "api.team.import_team.no_import_from.app_error",
    "translation": "Nieprawidłowe zapytanie: pole importFrom nie istnieje."
  },
  {
    "id": "api.team.import_team.open.app_error",
    "translation": "Nie można otworzyć pliku."
  },
  {
    "id": "api.team.import_team.parse.app_error",
    "translation": "Nie udało się przetworzyć wieloczęściowego formularza"
  },
  {
    "id": "api.team.import_team.unavailable.app_error",
    "translation": "Nieprawidłowe zapytanie: pole rozmiaru pliku nie istnieje."
  },
  {
    "id": "api.team.invite_members.disabled.app_error",
    "translation": "Zaproszenia email są wyłączone."
  },
  {
    "id": "api.team.invite_members.invalid_email.app_error",
    "translation": "Następujące adresy e-mail nie należą do akceptowanej domeny: {{.Addresses}}. Skontaktuj się z administratorem systemu, by dowiedzieć się więcej."
  },
  {
    "id": "api.team.invite_members.no_one.app_error",
    "translation": "Nie ma nikogo do zaproszenia."
  },
  {
    "id": "api.team.is_team_creation_allowed.disabled.app_error",
    "translation": "Tworzenie zespołów zostało wyłączone. Proszę, skontaktuj się z administratorem systemu, aby poznać szczegóły."
  },
  {
    "id": "api.team.is_team_creation_allowed.domain.app_error",
    "translation": "E-mail musi być z określonej domeny (np. @example.com). Proszę, skontaktuj się z administratorem systemu, aby poznać szczegóły."
  },
  {
    "id": "api.team.join_team.post_and_forget",
    "translation": "%v dołączył do kanału."
  },
  {
    "id": "api.team.join_user_to_team.allowed_domains.app_error",
    "translation": "E-mail musi być z określonej domeny (np. @example.com). Proszę, skontaktuj się z administratorem systemu, aby poznać szczegóły."
  },
  {
    "id": "api.team.leave.left",
    "translation": "%v opuścił zespół."
  },
  {
    "id": "api.team.move_channel.post.error",
    "translation": "Nie udało się wysłać wiadomości o przeniesieniu."
  },
  {
    "id": "api.team.move_channel.success",
    "translation": "Kanał został przeniesiony do tego zespołu z %v."
  },
  {
    "id": "api.team.remove_team_icon.get_team.app_error",
    "translation": "Wystąpił błąd podczas pobierania zespołu"
  },
  {
    "id": "api.team.remove_user_from_team.missing.app_error",
    "translation": "Użytkownik nie należy do tego zespołu."
  },
  {
    "id": "api.team.remove_user_from_team.removed",
    "translation": "%v został usunięty z zespołu."
  },
  {
    "id": "api.team.set_team_icon.array.app_error",
    "translation": "Pusta tablica w kluczu 'image' w żądaniu"
  },
  {
    "id": "api.team.set_team_icon.decode.app_error",
    "translation": "Nie udało się zdekodować ikony zespołu"
  },
  {
    "id": "api.team.set_team_icon.encode.app_error",
    "translation": "Nie można zakodować ikony zespołu"
  },
  {
    "id": "api.team.set_team_icon.get_team.app_error",
    "translation": "Wystąpił błąd podczas pobierania zespołu"
  },
  {
    "id": "api.team.set_team_icon.no_file.app_error",
    "translation": "Brak pliku 'image' w żądaniu"
  },
  {
    "id": "api.team.set_team_icon.open.app_error",
    "translation": "Nie można otworzyć pliku obrazu"
  },
  {
    "id": "api.team.set_team_icon.parse.app_error",
    "translation": "Nie udało się przetworzyć wieloczęściowego formularza"
  },
  {
    "id": "api.team.set_team_icon.storage.app_error",
    "translation": "Nie można wgrać ikony zespołu. Przechowywanie obrazów nie jest skonfigurowane."
  },
  {
    "id": "api.team.set_team_icon.too_large.app_error",
    "translation": "Nie można wrzucić ikony zespołu. Plik jest zbyt duży."
  },
  {
    "id": "api.team.set_team_icon.write_file.app_error",
    "translation": "Nie można zapisać ikony zespołu"
  },
  {
    "id": "api.team.team_icon.update.app_error",
    "translation": "Wystąpił błąd podczas pobierania ikony zespołu"
  },
  {
    "id": "api.team.update_member_roles.not_a_member",
    "translation": "Wskazany użytkownik nie jest członkiem określonego zespołu."
  },
  {
    "id": "api.team.update_restricted_domains.mismatch.app_error",
    "translation": "Ograniczenie zespołu do domeny {{ .Domain }} jest niedozwolone w konfiguracji systemu. Skontaktuj się z administratorem systemu."
  },
  {
    "id": "api.team.update_team_scheme.license.error",
    "translation": "Twoja licencja nie wspiera aktualizacji szablonu kanałów."
  },
  {
    "id": "api.team.update_team_scheme.scheme_scope.error",
    "translation": "Nie można ustawić schematu dla zespołu, ponieważ dostarczony schemat nie jest schematem zespołu."
  },
  {
    "id": "api.templates.deactivate_body.info",
    "translation": "Wyłączyłeś swoje konto na {{.SiteURL}}."
  },
  {
    "id": "api.templates.deactivate_body.title",
    "translation": "Twoje konto zostało dezaktywowane na {{ .ServerURL }}"
  },
  {
    "id": "api.templates.deactivate_body.warning",
    "translation": "Jeśli ta zmiana nie została zainicjowana przez Ciebie lub nie chcesz ponownie aktywować konta, skontaktuj się z administratorem systemu."
  },
  {
    "id": "api.templates.deactivate_subject",
    "translation": "[{{ .SiteName }}] Twoje konto w {{ .ServerURL }} zostało dezaktywowane"
  },
  {
    "id": "api.templates.email_change_body.info",
    "translation": "Twój adres email dla {{.TeamDisplayName}} został zmieniony na {{.NewEmail}}."
  },
  {
    "id": "api.templates.email_change_body.title",
    "translation": "Zaktualizowałeś swój e-mail"
  },
  {
    "id": "api.templates.email_change_subject",
    "translation": "[{{ .SiteName }}] Twój adres e-mail został zmieniony"
  },
  {
    "id": "api.templates.email_change_verify_body.button",
    "translation": "Sprawdzenie adresu e-mail"
  },
  {
    "id": "api.templates.email_change_verify_body.info",
    "translation": "Aby zakończyć aktualizację swojego adresu e-mail {{.TeamDisplayName}}, proszę kliknąć na link poniżej, aby upewnić się, że jest to właściwy adres."
  },
  {
    "id": "api.templates.email_change_verify_body.title",
    "translation": "Zaktualizowałeś swój e-mail"
  },
  {
    "id": "api.templates.email_change_verify_subject",
    "translation": "[{{ .SiteName }}] Potwierdź nowy adres e-mail"
  },
  {
    "id": "api.templates.email_footer",
    "translation": "Aby zmienić ustawienia powiadomień, zaloguj się na stronę zespołu i przejdź w Ustawienia > Powiadomienia."
  },
  {
    "id": "api.templates.email_info1",
    "translation": "Jeśli masz jakieś pytania, napisz do nas w dowolnym momencie: "
  },
  {
    "id": "api.templates.email_info2",
    "translation": "Najlepsze życzenia,"
  },
  {
    "id": "api.templates.email_info3",
    "translation": "Zespół {{.SiteName}}"
  },
  {
    "id": "api.templates.email_organization",
    "translation": "Wysłane przez"
  },
  {
    "id": "api.templates.email_warning",
    "translation": "Jeśli ta zmiana nie została wprowadzona, skontaktuj się z administratorem systemu."
  },
  {
    "id": "api.templates.invite_body.button",
    "translation": "Dołącz teraz"
  },
  {
    "id": "api.templates.invite_body.title",
    "translation": "{{ .SenderName }} zaprosił cię do zespołu {{ .TeamDisplayName }}."
  },
  {
    "id": "api.templates.invite_subject",
    "translation": "[{{ .SiteName }}] {{ .SenderName }} zaprasza Cię do dołączenia do zespołu {{ .TeamDisplayName }}"
  },
  {
    "id": "api.templates.mfa_activated_body.info",
    "translation": "Uwierzytelnianie wieloskładnikowe zostało dodane do twojego konta na {{ .SiteURL }}."
  },
  {
    "id": "api.templates.mfa_activated_body.title",
    "translation": "Weryfikacja wieloetapowa została dodana"
  },
  {
    "id": "api.templates.mfa_change_subject",
    "translation": "[{{ .SiteName }}] Twoje MFA zostało zaktualizowane"
  },
  {
    "id": "api.templates.mfa_deactivated_body.info",
    "translation": "Uwierzytelnianie wieloskładnikowe zostało usunięte z twojego konta na {{ .SiteURL }}."
  },
  {
    "id": "api.templates.mfa_deactivated_body.title",
    "translation": "Weryfikacja wieloetapowa została usunięta"
  },
  {
    "id": "api.templates.password_change_body.info",
    "translation": "Twoje hasło zostało zaktualizowane dla {{.TeamDisplayName}} na {{ .TeamURL }} przez {{.Method}}."
  },
  {
    "id": "api.templates.password_change_body.title",
    "translation": "Twoje hasło zostało uaktualnione"
  },
  {
    "id": "api.templates.password_change_subject",
    "translation": "[{{ .SiteName }}] Twoje hasło zostało zaktualizowane"
  },
  {
    "id": "api.templates.post_body.button",
    "translation": "Zobacz post"
  },
  {
    "id": "api.templates.reset_body.button",
    "translation": "Zresetuj hasło"
  },
  {
    "id": "api.templates.reset_body.title",
    "translation": "Zmień swoje hasło"
  },
  {
    "id": "api.templates.reset_subject",
    "translation": "[{{ .SiteName }}] Zresetuj swoje hasło"
  },
  {
    "id": "api.templates.signin_change_email.body.info",
    "translation": "Zaktualizowałeś metodę logowania dla {{ .SiteName }} na {{.Method}}."
  },
  {
    "id": "api.templates.signin_change_email.body.method_email",
    "translation": "e-mail i hasło"
  },
  {
    "id": "api.templates.signin_change_email.body.title",
    "translation": "Zaktualizowałeś swoją metodę logowania"
  },
  {
    "id": "api.templates.signin_change_email.subject",
    "translation": "[{{ .SiteName }}] Twoja metoda logowania została zaktualizowana"
  },
  {
    "id": "api.templates.user_access_token_body.info",
    "translation": "Osobisty token dostępu został dodany do Twojego konta na {{ .SiteURL }}. Można ich użyć, aby uzyskać dostęp do {{.SiteName}} na swoim koncie."
  },
  {
    "id": "api.templates.user_access_token_body.title",
    "translation": "Osobisty token dostępu został dodany do twojego konta"
  },
  {
    "id": "api.templates.user_access_token_subject",
    "translation": "[{{ .SiteName }}] Osobisty token dostępu został dodany do twojego konta"
  },
  {
    "id": "api.templates.username_change_body.info",
    "translation": "Twoja nazwa użytkownika dla {{.TeamDisplayName}} została zmieniona na {{.NewUsername}}."
  },
  {
    "id": "api.templates.username_change_body.title",
    "translation": "Zaktualizowałeś Swój login"
  },
  {
    "id": "api.templates.username_change_subject",
    "translation": "[{{ .SiteName }}] Twoja nazwa użytkownika została zmieniona"
  },
  {
    "id": "api.templates.verify_body.button",
    "translation": "Weryfikacja adresu e-mail"
  },
  {
    "id": "api.templates.verify_body.info",
    "translation": "Ten adres email został wykorzystany do utworzenia konta w Mattermost."
  },
  {
    "id": "api.templates.verify_body.title",
    "translation": "Zweryfikuj swój adres email"
  },
  {
    "id": "api.templates.verify_subject",
    "translation": "[{{ .SiteName }}] Weryfikacja adresu email"
  },
  {
    "id": "api.templates.welcome_body.app_download_info",
    "translation": "W celu wygodniejszego użytkowania pobierz aplikacje dla PC, Mac, iOS i Android."
  },
  {
    "id": "api.templates.welcome_body.button",
    "translation": "Zweryfikuj Email"
  },
  {
    "id": "api.templates.welcome_body.info",
    "translation": "Ten adres email został wykorzystany do utworzenia konta w Mattermost."
  },
  {
    "id": "api.templates.welcome_body.title",
    "translation": "Witaj w zespole"
  },
  {
    "id": "api.templates.welcome_subject",
    "translation": "[{{ .SiteName }}] Dołączyłeś/aś do {{ .ServerURL }}"
  },
  {
    "id": "api.user.activate_mfa.email_and_ldap_only.app_error",
    "translation": "MFA nie jest dostępne dla twojego typu konta"
  },
  {
    "id": "api.user.add_direct_channels_and_forget.failed.error",
    "translation": "Nie udało się dodać ustawień wiadomości bezpośrednich dla użytkownika user_id={{.UserId}}, team_id={{.TeamId}}, err={{.Error}}"
  },
  {
    "id": "api.user.authorize_oauth_user.bad_response.app_error",
    "translation": "Zła odpowiedź z żądania tokena"
  },
  {
    "id": "api.user.authorize_oauth_user.bad_token.app_error",
    "translation": "Zły typ tokena"
  },
  {
    "id": "api.user.authorize_oauth_user.invalid_state.app_error",
    "translation": "Niepoprawny stan"
  },
  {
    "id": "api.user.authorize_oauth_user.missing.app_error",
    "translation": "Brakuje tokena dostępu"
  },
  {
    "id": "api.user.authorize_oauth_user.response.app_error",
    "translation": "Otrzymano nieprawidłową odpowiedź od dostawcy usługi OAuth"
  },
  {
    "id": "api.user.authorize_oauth_user.service.app_error",
    "translation": "Żądanie tokena do {{.Service}} nie powiodło się"
  },
  {
    "id": "api.user.authorize_oauth_user.token_failed.app_error",
    "translation": "Żądanie tokena nie powiodło się"
  },
  {
    "id": "api.user.authorize_oauth_user.unsupported.app_error",
    "translation": "{{.Service}} SSO poprzerz OAuth 2.0 jest niedostępny na tym serwerze."
  },
  {
    "id": "api.user.check_user_login_attempts.too_many.app_error",
    "translation": "Twoje konto zostało zablokowane z powodu zbyt dużej liczby nieudanych logowań. Zresetuj swoje hasło."
  },
  {
    "id": "api.user.check_user_mfa.bad_code.app_error",
    "translation": "Niepoprawny token MFA."
  },
  {
    "id": "api.user.check_user_password.invalid.app_error",
    "translation": "Logowanie nie powiodło się z powodu niepoprawnego hasła"
  },
  {
    "id": "api.user.complete_switch_with_oauth.blank_email.app_error",
    "translation": "Pusty email"
  },
  {
    "id": "api.user.complete_switch_with_oauth.parse.app_error",
    "translation": "Nie udało się przetworzyć danych uwierzytelniania z obiektu użytkownika {{.Service}}"
  },
  {
    "id": "api.user.create_email_token.error",
    "translation": "Nie udało się utworzyć danych tokena dla weryfikacji adresu e-mail"
  },
  {
    "id": "api.user.create_oauth_user.already_attached.app_error",
    "translation": "Istnieje już konto z takim adresem email używające innej metody logowania niż {{.Service}}. Zaloguj się używając {{.Auth}}."
  },
  {
    "id": "api.user.create_oauth_user.create.app_error",
    "translation": "Nie udało się utworzyć konta z obiektu użytkownika {{.Service}}"
  },
  {
    "id": "api.user.create_profile_image.default_font.app_error",
    "translation": "Nie udało się stworzyć czcionki obrazu dla domyślnego profilu"
  },
  {
    "id": "api.user.create_profile_image.encode.app_error",
    "translation": "Nie udało się zakodować obrazu domyślnego profilu"
  },
  {
    "id": "api.user.create_profile_image.initial.app_error",
    "translation": "Nie udało się dodać inicjału użytkownika do domyślnego obrazu profilu"
  },
  {
    "id": "api.user.create_user.accepted_domain.app_error",
    "translation": "Wpisany email nie należy do akceptowanej domeny. Skontaktuj się ze swoim administratorem lub zarejestruj się za pomocą innego adresu email."
  },
  {
    "id": "api.user.create_user.disabled.app_error",
    "translation": "Tworzenie użytkowników jest wyłączone."
  },
  {
    "id": "api.user.create_user.no_open_server",
    "translation": "Ten serwer nie zezwala na otwartą rejestrację. Skontaktuj się ze swoim administratorem aby otrzymać zaproszenie."
  },
  {
    "id": "api.user.create_user.signup_email_disabled.app_error",
    "translation": "Rejestracja użytkowników za pomocą adresów email jest wyłączona."
  },
  {
    "id": "api.user.create_user.signup_link_expired.app_error",
    "translation": "Link rejestracyjny wygasł"
  },
  {
    "id": "api.user.create_user.signup_link_invalid.app_error",
    "translation": "Link rejestracyjny wydaje się być niepoprawny"
  },
  {
    "id": "api.user.email_to_ldap.not_available.app_error",
    "translation": "AD/LDAP nie jest dostępne na tym serwerze"
  },
  {
    "id": "api.user.email_to_oauth.not_available.app_error",
    "translation": "Transfer uwierzytelnienia nie jest skonfigurowany lub dostępny na tym serwerze."
  },
  {
    "id": "api.user.get_user_by_email.permissions.app_error",
    "translation": "Nie można uzyskać użytkownika poprzez e-mail."
  },
  {
    "id": "api.user.ldap_to_email.not_available.app_error",
    "translation": "AD/LDAP nie jest dostępne na tym serwerze"
  },
  {
    "id": "api.user.ldap_to_email.not_ldap_account.app_error",
    "translation": "To konto użytkownika nie korzysta z LDAP"
  },
  {
    "id": "api.user.login.blank_pwd.app_error",
    "translation": "Pole hasła nie może być puste"
  },
  {
    "id": "api.user.login.bot_login_forbidden.app_error",
    "translation": "Bot login is forbidden"
  },
  {
    "id": "api.user.login.client_side_cert.certificate.app_error",
    "translation": "Próbowano zalogować się przy użyciu eksperymentalnej funkcji ClientSideCert bez podania ważnego certyfikatu"
  },
  {
    "id": "api.user.login.client_side_cert.license.app_error",
    "translation": "Próba użycia eksperymentalnej funkcji ClientSideCertEnable bez ważnej licencji enterprise"
  },
  {
    "id": "api.user.login.inactive.app_error",
    "translation": "Logowanie nie powiodło się ponieważ Twoje konto zostało dezaktywowane. Skontaktuj się z administratorem."
  },
  {
    "id": "api.user.login.not_verified.app_error",
    "translation": "Logowanie nie powiodło się ponieważ adres email nie został zweryfikowany"
  },
  {
    "id": "api.user.login.use_auth_service.app_error",
    "translation": "Zaloguj się używając {{.AuthService}}"
  },
  {
    "id": "api.user.login_by_oauth.bot_login_forbidden.app_error",
    "translation": "Bot login is forbidden"
  },
  {
    "id": "api.user.login_by_oauth.not_available.app_error",
    "translation": "{{.Service}} SSO za pomocą protokołu OAuth 2.0 nie jest dostępne na tym serwerze"
  },
  {
    "id": "api.user.login_by_oauth.parse.app_error",
    "translation": "Nie można przetworzyć danych logowania z obiektu użytkownika {{.Service}}"
  },
  {
    "id": "api.user.login_ldap.not_available.app_error",
    "translation": "AD/LDAP nie jest dostępne na tym serwerze"
  },
  {
    "id": "api.user.oauth_to_email.context.app_error",
    "translation": "Zmiana hasła nie powiodła się ponieważ context user_id nie odpowiada podanemu identyfikatorowi użytkownika"
  },
  {
    "id": "api.user.oauth_to_email.not_available.app_error",
    "translation": "Transfer uwierzytelnienia nie jest skonfigurowany lub dostępny na tym serwerze."
  },
  {
    "id": "api.user.reset_password.broken_token.app_error",
    "translation": "Token resetowania hasła nie wydaje się być poprawny."
  },
  {
    "id": "api.user.reset_password.invalid_link.app_error",
    "translation": "Link resetowania hasła nie wydaje się być poprawny."
  },
  {
    "id": "api.user.reset_password.link_expired.app_error",
    "translation": "Link resetowania hasła wygasł."
  },
  {
    "id": "api.user.reset_password.method",
    "translation": "używając linku resetowania hasła"
  },
  {
    "id": "api.user.reset_password.sso.app_error",
    "translation": "Nie można zrestartować hasła dla konta SSO"
  },
  {
    "id": "api.user.saml.not_available.app_error",
    "translation": "Użycie SAML 2.0 nie zostało skonfigurowane lub nie jest wspierane na tym serwerze."
  },
  {
    "id": "api.user.send_deactivate_email_and_forget.failed.error",
    "translation": "Nie udało się wysłać e-maila z dezaktywacją konta"
  },
  {
    "id": "api.user.send_email_change_verify_email_and_forget.error",
    "translation": "Nie udało się pomyślnie wysłać emaila z weryfikacją zmiany adresu email"
  },
  {
    "id": "api.user.send_password_reset.send.app_error",
    "translation": "Nie udało się pomyślnie wysłać emaila do resetowania hasła"
  },
  {
    "id": "api.user.send_password_reset.sso.app_error",
    "translation": "Nie można zrestartować hasła dla konta SSO"
  },
  {
    "id": "api.user.send_sign_in_change_email_and_forget.error",
    "translation": "Nie udało się pomyślnie wysłać emaila ze zmianą hasła"
  },
  {
    "id": "api.user.send_verify_email_and_forget.failed.error",
    "translation": "Nie udało się pomyślnie wysłać emaila weryfikacyjnego"
  },
  {
    "id": "api.user.update_active.not_enable.app_error",
    "translation": "Nie możesz dezaktywować siebie, ponieważ ta funkcja nie jest włączona. Skontaktuj się z administratorem systemu."
  },
  {
    "id": "api.user.update_active.permissions.app_error",
    "translation": "Nie posiadasz wymaganych uprawnień"
  },
  {
    "id": "api.user.update_oauth_user_attrs.get_user.app_error",
    "translation": "Nie udało się utworzyć konta z obiektu użytkownika {{.Service}}"
  },
  {
    "id": "api.user.update_password.context.app_error",
    "translation": "Zmiana hasła nie powiodła się ponieważ context user_id nie pasuje do props user_id"
  },
  {
    "id": "api.user.update_password.failed.app_error",
    "translation": "Zmiana hasła nie powiodła się"
  },
  {
    "id": "api.user.update_password.incorrect.app_error",
    "translation": "Podane \"Aktualne hasło\" jest niepoprawne. Sprawdź czy wyłączony jest przycisk Caps Lock i spróbuj ponownie."
  },
  {
    "id": "api.user.update_password.menu",
    "translation": "używając menu ustawień"
  },
  {
    "id": "api.user.update_password.oauth.app_error",
    "translation": "Zmiana hasła nie powiodła się ponieważ użytkownik jest zalogowany przez usługę OAuth"
  },
  {
    "id": "api.user.update_password.valid_account.app_error",
    "translation": "Zmiana hasła nie powiodła się ponieważ nie mogliśmy znaleźć poprawnego konta"
  },
  {
    "id": "api.user.upload_profile_user.array.app_error",
    "translation": "Pusta tablica w kluczu 'image' w żądaniu"
  },
  {
    "id": "api.user.upload_profile_user.decode.app_error",
    "translation": "Nie można było zdekodować obrazu profilu"
  },
  {
    "id": "api.user.upload_profile_user.encode.app_error",
    "translation": "Nie można było zakodować obrazu profilu"
  },
  {
    "id": "api.user.upload_profile_user.no_file.app_error",
    "translation": "Brak pliku w polu 'image' w żądaniu"
  },
  {
    "id": "api.user.upload_profile_user.open.app_error",
    "translation": "Nie można otworzyć pliku obrazu"
  },
  {
    "id": "api.user.upload_profile_user.parse.app_error",
    "translation": "Nie udało się przetworzyć wieloczęściowego formularza"
  },
  {
    "id": "api.user.upload_profile_user.storage.app_error",
    "translation": "Nie udało się wgrać obrazu. Przechowywanie obrazów nie zostało skonfigurowane."
  },
  {
    "id": "api.user.upload_profile_user.too_large.app_error",
    "translation": "Nie udało się wgrać obrazu. Plik jest zbyt duży."
  },
  {
    "id": "api.user.upload_profile_user.upload_profile.app_error",
    "translation": "Nie udało się wgrać obrazu profilu"
  },
  {
    "id": "api.user.verify_email.bad_link.app_error",
    "translation": "Zły link weryfikacyjny."
  },
  {
    "id": "api.user.verify_email.broken_token.app_error",
    "translation": "Źle zweryfikowano typ tokena poczty e-mail."
  },
  {
    "id": "api.user.verify_email.link_expired.app_error",
    "translation": "Link weryfikacyjny poczty e-mail wygasł."
  },
  {
    "id": "api.user.verify_email.token_parse.error",
    "translation": "Nie udało się sparsować danych tokena z weryfikacji e-mail"
  },
  {
    "id": "api.web_socket.connect.upgrade.app_error",
    "translation": "Nie udało się zaktualizować połączenia websocket"
  },
  {
    "id": "api.web_socket_router.bad_action.app_error",
    "translation": "Nieznana akcja WebSocket."
  },
  {
    "id": "api.web_socket_router.bad_seq.app_error",
    "translation": "Nieprawidłowa kolejność dla komunikatu WebSocket."
  },
  {
    "id": "api.web_socket_router.no_action.app_error",
    "translation": "Brak działania websocket."
  },
  {
    "id": "api.web_socket_router.not_authenticated.app_error",
    "translation": "Połączenie WebSocket nie jest uwierzytelnione. Zaloguj się i spróbuj ponownie."
  },
  {
    "id": "api.webhook.create_outgoing.intersect.app_error",
    "translation": "Wychodzące webhooks z tego samego kanały nie mogą mieć tych samych słów wyzwalających/URLi callback"
  },
  {
    "id": "api.webhook.create_outgoing.not_open.app_error",
    "translation": "Wychodzące webhooks mogą być utworzone tylko dla kanałów publicznych"
  },
  {
    "id": "api.webhook.create_outgoing.permissions.app_error",
    "translation": "Nieodpowiednie uprawnienia do utworzenia wychodzącego webhooka"
  },
  {
    "id": "api.webhook.create_outgoing.triggers.app_error",
    "translation": "Należy uzupełnić trigger_words lub channel_id"
  },
  {
    "id": "api.webhook.incoming.error",
    "translation": "Nie można odszyfrować wieloczęściowego ładunku wchodzącego webhooka."
  },
  {
    "id": "api.webhook.team_mismatch.app_error",
    "translation": "Nie można zaktualizować webhooków pomiędzy zespołami"
  },
  {
    "id": "api.webhook.update_outgoing.intersect.app_error",
    "translation": "Wychodzące webhooki z tego samego kanału nie mogą mieć tych samych słów wyzwalających/URLi callback"
  },
  {
    "id": "api.websocket_handler.invalid_param.app_error",
    "translation": "Nieprawidłowy parametr {{.Name}}"
  },
  {
    "id": "app.admin.test_email.failure",
    "translation": "Połączenie nie powiodło się: {{.Error}}"
  },
  {
    "id": "app.channel.create_channel.no_team_id.app_error",
    "translation": "ID zespołu musi być określone aby można było stworzyć kanał"
  },
  {
    "id": "app.channel.move_channel.members_do_not_match.error",
    "translation": "Nie można przenieść kanału, dopóki wszyscy jego członkowie są aktualnie członkami zespołu docelowego."
  },
  {
    "id": "app.channel.post_update_channel_purpose_message.post.error",
    "translation": "Nie udało się wysłać celu kanału"
  },
  {
    "id": "app.channel.post_update_channel_purpose_message.removed",
    "translation": "%s usunął cel kanału (był: %s)"
  },
  {
    "id": "app.channel.post_update_channel_purpose_message.retrieve_user.error",
    "translation": "Nie udało się pobrać użytkownika podczas aktualizacji celu kanału %v"
  },
  {
    "id": "app.channel.post_update_channel_purpose_message.updated_from",
    "translation": "%s zaktualizował cel kanału z: %s na: %s"
  },
  {
    "id": "app.channel.post_update_channel_purpose_message.updated_to",
    "translation": "%s zmienił cel kanału na %s"
  },
  {
    "id": "app.export.export_write_line.io_writer.error",
    "translation": "Wystąpił błąd podczas zapisywania danych eksportu."
  },
  {
    "id": "app.export.export_write_line.json_marshall.error",
    "translation": "Wystąpił błąd podczas sortowania danych JSON do eksportu."
  },
  {
    "id": "app.import.attachment.bad_file.error",
    "translation": "Błąd odczytu pliku: \"{{.FilePath}}\""
  },
  {
    "id": "app.import.attachment.file_upload.error",
    "translation": "Błąd podczas przesyłania pliku: \"{{.FilePath}}\""
  },
  {
    "id": "app.import.bulk_import.file_scan.error",
    "translation": "Błąd podczas odczytywania danych z zaimportowanego pliku."
  },
  {
    "id": "app.import.bulk_import.json_decode.error",
    "translation": "Dekodowanie linii JSON nie powiodło się."
  },
  {
    "id": "app.import.bulk_import.unsupported_version.error",
    "translation": "Niepoprawna lub brakująca wersja w pliku importu danych. Upewnij się, że wersja jest pierwszym obiektem w pliku importu i spróbuj ponownie."
  },
  {
    "id": "app.import.emoji.bad_file.error",
    "translation": "Błąd podczas odczytu pliku obrazu emoji importu. Emoji z nazwą: \"{{.EmojiName}}\""
  },
  {
    "id": "app.import.import_channel.scheme_deleted.error",
    "translation": "Nie można ustawić kanału, aby korzystał z usuniętego schematu."
  },
  {
    "id": "app.import.import_channel.scheme_wrong_scope.error",
    "translation": "Kanał musi być przypisany do schematu o zasięgu kanału."
  },
  {
    "id": "app.import.import_channel.team_not_found.error",
    "translation": "Błąd podczas importowania kanału. Zespół o nazwie \"{{.TeamName}}\" nie został odnaleziony."
  },
  {
    "id": "app.import.import_direct_channel.create_direct_channel.error",
    "translation": "Nie udało się stworzyć bezpośredniego kanału"
  },
  {
    "id": "app.import.import_direct_channel.create_group_channel.error",
    "translation": "Wyświetlanie nazwy zespołu:"
  },
  {
    "id": "app.import.import_direct_channel.update_header_failed.error",
    "translation": "Nie udało się zaktualizować tytułu bezpośredniego kanału"
  },
  {
    "id": "app.import.import_direct_post.create_direct_channel.error",
    "translation": "Nie udało się uzyskać bezpośredniego kanału"
  },
  {
    "id": "app.import.import_direct_post.create_group_channel.error",
    "translation": "Nie udało się uzyskać kanału grupowego"
  },
  {
    "id": "app.import.import_line.null_channel.error",
    "translation": "Dane wejściowe mają typ \"channel\", ale obiekt channel jest null."
  },
  {
    "id": "app.import.import_line.null_direct_channel.error",
    "translation": "Dane wejściowe mają typ \"direct_channel\", ale obiekt direct_channel jest null."
  },
  {
    "id": "app.import.import_line.null_direct_post.error",
    "translation": "Dane wejściowe mają typ \"direct_post\" ale obiekt direct_post jest null."
  },
  {
    "id": "app.import.import_line.null_emoji.error",
    "translation": "Import danych jest typu \"emoji\", ale obiekt ma wartość null."
  },
  {
    "id": "app.import.import_line.null_post.error",
    "translation": "Dane wejściowe mają typ \"post\" ale obiekt post jest null."
  },
  {
    "id": "app.import.import_line.null_scheme.error",
    "translation": "Dane wejściowe mają typ \"scheme\", ale obiekt scheme jest null."
  },
  {
    "id": "app.import.import_line.null_team.error",
    "translation": "Dane wejściowe mają typ \"team\", ale obiekt team jest null."
  },
  {
    "id": "app.import.import_line.null_user.error",
    "translation": "Dane wejściowe mają typ \"user\" ale obiekt user jest null."
  },
  {
    "id": "app.import.import_line.unknown_line_type.error",
    "translation": "Nieznane dane wejściowe typu \"{{.Type}}\"."
  },
  {
    "id": "app.import.import_post.channel_not_found.error",
    "translation": "Błąd podczas importowania wiadomości. Kanał o nazwie \"{{.ChannelName}}\" nie został odnaleziony."
  },
  {
    "id": "app.import.import_post.save_preferences.error",
    "translation": "Wystąpił błąd podczas importowania wiadomości. Nie udało się zapisać preferencji."
  },
  {
    "id": "app.import.import_post.user_not_found.error",
    "translation": "Błąd podczas importowania wiadomości. Użytkownik o nazwie \"{{.Username}}\" nie został odnaleziony."
  },
  {
    "id": "app.import.import_scheme.scope_change.error",
    "translation": "Importer hurtowy nie może zmienić zakresu już istniejącego schematu."
  },
  {
    "id": "app.import.import_team.scheme_deleted.error",
    "translation": "Nie można ustawić zespołu, aby używał usuniętego schematu."
  },
  {
    "id": "app.import.import_team.scheme_wrong_scope.error",
    "translation": "Drużyna musi być przypisana do schematu o zasięgu zespołu."
  },
  {
    "id": "app.import.import_user.save_preferences.error",
    "translation": "Wystąpił błąd podczas importowania preferencji użytkownika. Nie udało się zapisać preferencji."
  },
  {
    "id": "app.import.import_user_channels.save_preferences.error",
    "translation": "Wystąpił błąd podczas importowania przynależności użytkowników do kanałów. Nie udało się zapisać preferencji."
  },
  {
    "id": "app.import.process_import_data_file_version_line.invalid_version.error",
    "translation": "Nie można odczytać wersji pliku importu danych."
  },
  {
    "id": "app.import.validate_channel_import_data.display_name_length.error",
    "translation": "Kanał display_name nie jest w żądanych limitach długości."
  },
  {
    "id": "app.import.validate_channel_import_data.display_name_missing.error",
    "translation": "Brak wymaganej właściwości kanału: display_name."
  },
  {
    "id": "app.import.validate_channel_import_data.header_length.error",
    "translation": "Nagłówek kanału jest za długi."
  },
  {
    "id": "app.import.validate_channel_import_data.name_characters.error",
    "translation": "Nazwa kanału zawiera nieprawidłowe znaki."
  },
  {
    "id": "app.import.validate_channel_import_data.name_length.error",
    "translation": "Nazwa kanału jest zbyt długa."
  },
  {
    "id": "app.import.validate_channel_import_data.name_missing.error",
    "translation": "Brak wymaganej właściwości kanału: name"
  },
  {
    "id": "app.import.validate_channel_import_data.purpose_length.error",
    "translation": "Cel kanału jest za długi."
  },
  {
    "id": "app.import.validate_channel_import_data.scheme_invalid.error",
    "translation": "Nieprawidłowa nazwa schematu dla kanału."
  },
  {
    "id": "app.import.validate_channel_import_data.team_missing.error",
    "translation": "Brak wymaganej właściwości kanału: team"
  },
  {
    "id": "app.import.validate_channel_import_data.type_invalid.error",
    "translation": "Typ kanału nie jest właściwy."
  },
  {
    "id": "app.import.validate_channel_import_data.type_missing.error",
    "translation": "Brak wymaganej właściwości kanału: type."
  },
  {
    "id": "app.import.validate_direct_channel_import_data.header_length.error",
    "translation": "Tytuł bezpośredniego kanału jest zbyt długi"
  },
  {
    "id": "app.import.validate_direct_channel_import_data.members_required.error",
    "translation": "Brak wymaganej właściwości kanału: użytkownicy"
  },
  {
    "id": "app.import.validate_direct_channel_import_data.members_too_few.error",
    "translation": "Lista bezpośrednich uczestników kanału zawiera zbyt mało szczegółów"
  },
  {
    "id": "app.import.validate_direct_channel_import_data.members_too_many.error",
    "translation": "Lista bezpośrednich uczestników kanału zawiera zbyt wiele elementów"
  },
  {
    "id": "app.import.validate_direct_channel_import_data.unknown_favoriter.error",
    "translation": "Kanał bezpośredni może być polubiony tylko przez członków. \"{{.Username}}\" nie jest członkiem."
  },
  {
    "id": "app.import.validate_direct_post_import_data.channel_members_required.error",
    "translation": "Brak wymaganej właściwości Post: channel_members."
  },
  {
    "id": "app.import.validate_direct_post_import_data.channel_members_too_few.error",
    "translation": "Lista bezpośrednich uczestników kanału zawiera zbyt mało elementów"
  },
  {
    "id": "app.import.validate_direct_post_import_data.channel_members_too_many.error",
    "translation": "Lista bezpośrednich uczestników kanału zawiera zbyt wiele pozycji"
  },
  {
    "id": "app.import.validate_direct_post_import_data.create_at_missing.error",
    "translation": "Brak wymaganej właściwości Post: create_at."
  },
  {
    "id": "app.import.validate_direct_post_import_data.create_at_zero.error",
    "translation": "CreateAt musi być większe od 0"
  },
  {
    "id": "app.import.validate_direct_post_import_data.message_length.error",
    "translation": "Wiadomość jest za długa"
  },
  {
    "id": "app.import.validate_direct_post_import_data.message_missing.error",
    "translation": "Brak wymaganej właściwości Post: message."
  },
  {
    "id": "app.import.validate_direct_post_import_data.unknown_flagger.error",
    "translation": "Bezpośrednia wiadomość może być oznaczona tylko przez członków kanału, w którym się znajduje. \"{{.Username}}\" nie jest członkiem."
  },
  {
    "id": "app.import.validate_direct_post_import_data.user_missing.error",
    "translation": "Brak wymaganej właściwości Post: user."
  },
  {
    "id": "app.import.validate_emoji_import_data.empty.error",
    "translation": "Zaimportowano puste dane Emoji."
  },
  {
    "id": "app.import.validate_emoji_import_data.image_missing.error",
    "translation": "Importowanie pola obrazu emoji jest puste lub puste."
  },
  {
    "id": "app.import.validate_emoji_import_data.name_missing.error",
    "translation": "Nie można importować pola nazwy emoji lub jest ona pusta."
  },
  {
    "id": "app.import.validate_post_import_data.channel_missing.error",
    "translation": "Brak wymaganej właściwości Post: Channel. "
  },
  {
    "id": "app.import.validate_post_import_data.create_at_missing.error",
    "translation": "Brak wymaganej właściwości Post: create_at."
  },
  {
    "id": "app.import.validate_post_import_data.create_at_zero.error",
    "translation": "Właściwość Post CreateAt nie może być zerem."
  },
  {
    "id": "app.import.validate_post_import_data.message_length.error",
    "translation": "Właściwość wiadomości Post jest dłuższa niz dozwolona długość."
  },
  {
    "id": "app.import.validate_post_import_data.message_missing.error",
    "translation": "Brak wymaganej właściwości Post: Message."
  },
  {
    "id": "app.import.validate_post_import_data.team_missing.error",
    "translation": "Brak wymaganej właściwości Post: Team"
  },
  {
    "id": "app.import.validate_post_import_data.user_missing.error",
    "translation": "Brak wymaganej właściwości Post: User."
  },
  {
    "id": "app.import.validate_reaction_import_data.create_at_before_parent.error",
    "translation": "Właściwość CreateAt musi być wyższa niż parent post CreateAt."
  },
  {
    "id": "app.import.validate_reaction_import_data.create_at_missing.error",
    "translation": "Brak wymaganej właściwości: create_at."
  },
  {
    "id": "app.import.validate_reaction_import_data.create_at_zero.error",
    "translation": "Właściwość CreateAt nie może być zero."
  },
  {
    "id": "app.import.validate_reaction_import_data.emoji_name_length.error",
    "translation": "Właściwość EmojiName jest dłuższa niż maksymalna dozwolona długość."
  },
  {
    "id": "app.import.validate_reaction_import_data.emoji_name_missing.error",
    "translation": "Brak wymaganej właściwości: EmojiName."
  },
  {
    "id": "app.import.validate_reaction_import_data.user_missing.error",
    "translation": "Brak wymaganej właściwości: User."
  },
  {
    "id": "app.import.validate_reply_import_data.create_at_before_parent.error",
    "translation": "Odpowiedź CreateAt musi być wyższa niż parent post CreateAt."
  },
  {
    "id": "app.import.validate_reply_import_data.create_at_missing.error",
    "translation": "Brakująca wymagana właściwość odpowiedzi: create_at."
  },
  {
    "id": "app.import.validate_reply_import_data.create_at_zero.error",
    "translation": "Odpowiedz Właściwość CreateAt nie może być równa zero."
  },
  {
    "id": "app.import.validate_reply_import_data.message_length.error",
    "translation": "Właściwość Message odpowiedzi jest dłuższa niż maksymalna dozwolona długość."
  },
  {
    "id": "app.import.validate_reply_import_data.message_missing.error",
    "translation": "Brak wymaganej właściwości: Message."
  },
  {
    "id": "app.import.validate_reply_import_data.user_missing.error",
    "translation": "Brak wymaganej właściwości: User."
  },
  {
    "id": "app.import.validate_role_import_data.description_invalid.error",
    "translation": "Nieprawidłowy opis roli."
  },
  {
    "id": "app.import.validate_role_import_data.display_name_invalid.error",
    "translation": "Nieprawidłowa nazwa wyświetlana roli."
  },
  {
    "id": "app.import.validate_role_import_data.invalid_permission.error",
    "translation": "Nieprawidłowe uprawnienie dla roli."
  },
  {
    "id": "app.import.validate_role_import_data.name_invalid.error",
    "translation": "Niepoprawna nazwa roli."
  },
  {
    "id": "app.import.validate_scheme_import_data.description_invalid.error",
    "translation": "Nieprawidłowy opis schematu."
  },
  {
    "id": "app.import.validate_scheme_import_data.display_name_invalid.error",
    "translation": "Nieprawidłowa nazwa wyświetlana schematu."
  },
  {
    "id": "app.import.validate_scheme_import_data.name_invalid.error",
    "translation": "Niepoprawna nazwa schematu."
  },
  {
    "id": "app.import.validate_scheme_import_data.null_scope.error",
    "translation": "Wymagany zakres schematu."
  },
  {
    "id": "app.import.validate_scheme_import_data.unknown_scheme.error",
    "translation": "Nieznany zakres schematu."
  },
  {
    "id": "app.import.validate_scheme_import_data.wrong_roles_for_scope.error",
    "translation": "Wprowadzono niewłaściwe role dla schematu o tym zakresie."
  },
  {
    "id": "app.import.validate_team_import_data.description_length.error",
    "translation": "Opis drużyny jest za długi."
  },
  {
    "id": "app.import.validate_team_import_data.display_name_length.error",
    "translation": "Drużyna display_name nie spełnia dozwolonej długości."
  },
  {
    "id": "app.import.validate_team_import_data.display_name_missing.error",
    "translation": "Brak wymaganej właściwości drużyny: display_name."
  },
  {
    "id": "app.import.validate_team_import_data.name_characters.error",
    "translation": "Nazwa drużyny zawiera nieprawidłowe znaki."
  },
  {
    "id": "app.import.validate_team_import_data.name_length.error",
    "translation": "Nazwa zespołu jest zbyt długa"
  },
  {
    "id": "app.import.validate_team_import_data.name_missing.error",
    "translation": "Brak wymaganej właściwości drużyny: name."
  },
  {
    "id": "app.import.validate_team_import_data.name_reserved.error",
    "translation": "Nazwa zespołu zawiera zastrzeżone słowa."
  },
  {
    "id": "app.import.validate_team_import_data.scheme_invalid.error",
    "translation": "Nieprawidłowa nazwa schematu dla zespołu."
  },
  {
    "id": "app.import.validate_team_import_data.type_invalid.error",
    "translation": "Typ drużyny jest nieprawidłowy."
  },
  {
    "id": "app.import.validate_team_import_data.type_missing.error",
    "translation": "Brak wymaganej właściwości drużyny: type."
  },
  {
    "id": "app.import.validate_user_channels_import_data.channel_name_missing.error",
    "translation": "Brakuje nazwy kanału w Kanale Członkostwa Użytkownika."
  },
  {
    "id": "app.import.validate_user_channels_import_data.invalid_notify_props_desktop.error",
    "translation": "Nieprawidłowe Desktop NotifyProps dla członkostwa użytkowników."
  },
  {
    "id": "app.import.validate_user_channels_import_data.invalid_notify_props_mark_unread.error",
    "translation": "Nieprawidłowe MarkUnread NotifyProps dla członkostwa użytkowników."
  },
  {
    "id": "app.import.validate_user_channels_import_data.invalid_notify_props_mobile.error",
    "translation": "Nieprawidłowe Mobile NotifyProps dla członkostwa użytkowników."
  },
  {
    "id": "app.import.validate_user_channels_import_data.invalid_roles.error",
    "translation": "Nieprawidłowe role Członka zespołu dla użytkowników."
  },
  {
    "id": "app.import.validate_user_import_data.auth_data_and_password.error",
    "translation": "Dane autoryzacyjne użytkownika i hasło wykluczają się wzajemnie"
  },
  {
    "id": "app.import.validate_user_import_data.auth_data_length.error",
    "translation": "AuthData użytkownika jest za długie."
  },
  {
    "id": "app.import.validate_user_import_data.email_length.error",
    "translation": "Email użytkownika ma niepoprawną długość."
  },
  {
    "id": "app.import.validate_user_import_data.email_missing.error",
    "translation": "Brak wymaganej właściwości kanału: email."
  },
  {
    "id": "app.import.validate_user_import_data.first_name_length.error",
    "translation": "Imię użytkownika jest za długie."
  },
  {
    "id": "app.import.validate_user_import_data.last_name_length.error",
    "translation": "Nazwisko użytkownika jest za długie."
  },
  {
    "id": "app.import.validate_user_import_data.nickname_length.error",
    "translation": "Nick użytkownika jest za długi."
  },
  {
    "id": "app.import.validate_user_import_data.notify_props_channel_trigger_invalid.error",
    "translation": "Nieprawidłowy ciąg znaków powiadamiania o kanale dla użytkownika."
  },
  {
    "id": "app.import.validate_user_import_data.notify_props_comments_trigger_invalid.error",
    "translation": "Nieprawidłowe Comments Prop dla użytkownika."
  },
  {
    "id": "app.import.validate_user_import_data.notify_props_desktop_invalid.error",
    "translation": "Nieprawidłowe Desktop Notify Prop dla użytkownika."
  },
  {
    "id": "app.import.validate_user_import_data.notify_props_desktop_sound_invalid.error",
    "translation": "Nieprawidłowe Desktop Sound Notify Prop dla użytkownika."
  },
  {
    "id": "app.import.validate_user_import_data.notify_props_email_invalid.error",
    "translation": "Nieprawidłowe Email Notify Prop dla użytkownika."
  },
  {
    "id": "app.import.validate_user_import_data.notify_props_mobile_invalid.error",
    "translation": "Nieprawidłowe Mobile Notify Prop dla użytkownika."
  },
  {
    "id": "app.import.validate_user_import_data.notify_props_mobile_push_status_invalid.error",
    "translation": "Nieprawidłowe Mobile Push Status Notify Prop dla użytkownika."
  },
  {
    "id": "app.import.validate_user_import_data.password_length.error",
    "translation": "Hasło ma nieprawidłową długość."
  },
  {
    "id": "app.import.validate_user_import_data.position_length.error",
    "translation": "Pozycja użytkownika jest za długa."
  },
  {
    "id": "app.import.validate_user_import_data.profile_image.error",
    "translation": "Nieprawidłowy obraz profilu."
  },
  {
    "id": "app.import.validate_user_import_data.roles_invalid.error",
    "translation": "Nieprawidłowe role użytkownika."
  },
  {
    "id": "app.import.validate_user_import_data.username_invalid.error",
    "translation": "Nazwa użytkownika jest niepoprawna."
  },
  {
    "id": "app.import.validate_user_import_data.username_missing.error",
    "translation": "Brak wymaganej właściwości użytkownika: nazwa użytkownika"
  },
  {
    "id": "app.import.validate_user_teams_import_data.invalid_roles.error",
    "translation": "Nieprawidłowe role Członkostwa Zespołu Użytkownika."
  },
  {
    "id": "app.import.validate_user_teams_import_data.team_name_missing.error",
    "translation": "Brakuje nazwy zespołu w Członkostwie Zespołu Użytkownika."
  },
  {
    "id": "app.notification.subject.direct.full",
    "translation": "[{{.SiteName}}] Nowa Wiadomość Bezpośrednia od @{{.SenderDisplayName}} z {{.Month}} {{.Day}}, {{.Year}}"
  },
  {
    "id": "app.notification.subject.group_message.full",
    "translation": "[{{ .SiteName }}] Nowa Wiadomość Grupowa w {{ .ChannelName}} {{.Month}} {{.Day}}, {{.Year}}"
  },
  {
    "id": "app.notification.subject.group_message.generic",
    "translation": "[{{ .SiteName }}] Nowa Wiadomość Grupowa w {{.Month}} {{.Day}}, {{.Year}}"
  },
  {
    "id": "app.notification.subject.notification.full",
    "translation": "[{{ .SiteName }}] Powiadomienia w {{ .TeamName}} z {{.Month}} {{.Day}}, {{.Year}}"
  },
  {
    "id": "app.plugin.cluster.save_config.app_error",
    "translation": "Konfiguracja wtyczki w pliku config.json musi zostać zaktualizowana ręcznie podczas korzystania z KonfiguracjiTylkoDoOdczytu z włączoną obsługą klastrowania."
  },
  {
    "id": "app.plugin.config.app_error",
    "translation": "Błąd podczas zapisywania stanu wtyczki w config"
  },
  {
    "id": "app.plugin.deactivate.app_error",
    "translation": "Nie udało się deaktywować pluginu"
  },
  {
    "id": "app.plugin.disabled.app_error",
    "translation": "Wtyczki zostały wyłączone. Sprawdź swoje logi, aby poznać szczegóły."
  },
  {
    "id": "app.plugin.extract.app_error",
    "translation": "Napotkano błąd podczas wyodrębniania wtyczki"
  },
  {
    "id": "app.plugin.filesystem.app_error",
    "translation": "Napotkano błąd systemu plików"
  },
  {
    "id": "app.plugin.get_cluster_plugin_statuses.app_error",
    "translation": "Nie można uzyskać informacji o wtyczkach z klastra."
  },
  {
    "id": "app.plugin.get_plugins.app_error",
    "translation": "Nie udało się pobrać aktywnych pluginów"
  },
  {
    "id": "app.plugin.get_statuses.app_error",
    "translation": "Nie można uzyskać statusu wtyczki"
  },
  {
    "id": "app.plugin.install.app_error",
    "translation": "Nie można zainstalować wtyczki."
  },
  {
    "id": "app.plugin.install_id.app_error",
    "translation": "Nie można zainstalować wtyczki. Wtyczka z tym samym identyfikatorem jest już zainstalowana."
  },
  {
    "id": "app.plugin.install_id_failed_remove.app_error",
    "translation": "Nie można zainstalować wtyczki. Wtyczka z tym samym identyfikatorem jest już zainstalowana i nie można jej usunąć."
  },
  {
    "id": "app.plugin.invalid_id.app_error",
    "translation": "Identyfikator Wtyczki musi zawierać co najmniej {{.Min}} znaków, najwięcej {{.Max}} znaków i pasuje {{.Regex}}."
  },
  {
    "id": "app.plugin.manifest.app_error",
    "translation": "Nie można znaleźć manifestu dla wyodrębnionej wtyczki"
  },
  {
    "id": "app.plugin.mvdir.app_error",
    "translation": "Nie można przenieść wtyczki z katalogu tymczasowego do miejsca docelowego. Inna wtyczka może używać tej samej nazwy katalogu."
  },
  {
    "id": "app.plugin.not_installed.app_error",
    "translation": "Wtyczka nie jest zainstalowana"
  },
  {
    "id": "app.plugin.remove.app_error",
    "translation": "Nie można usunąć wtyczki"
  },
  {
    "id": "app.plugin.upload_disabled.app_error",
    "translation": "Wysyłanie wtyczek/wtyczki zostało wyłączone."
  },
  {
    "id": "app.role.check_roles_exist.role_not_found",
    "translation": "Podana rola nie istnieje"
  },
  {
    "id": "app.save_config.app_error",
    "translation": "An error occurred saving the configuration"
  },
  {
    "id": "app.schemes.is_phase_2_migration_completed.not_completed.app_error",
    "translation": "Ten punkt końcowy API jest niedostępny, ponieważ wymagane migracje nie zostały jeszcze zakończone."
  },
  {
    "id": "app.submit_interactive_dialog.json_error",
    "translation": "Napotkano błąd podczas przetwarzania JSON dla tego interaktywnego komunikatu."
  },
  {
    "id": "app.system_install_date.parse_int.app_error",
    "translation": "Nie można przeanalizować daty instalacji"
  },
  {
    "id": "app.team.join_user_to_team.max_accounts.app_error",
    "translation": "Ten zespół osiągnął maksymalną dozwoloną liczbę kont. Skontaktuj się z administratorem systemu, aby ustawić wyższy limit."
  },
  {
    "id": "app.user_access_token.disabled",
    "translation": "Osobiste tokeny dostępu są wyłączone na tym serwerze. W celu uzyskania szczegółowych informacji skontaktuj się z administratorem systemu."
  },
  {
    "id": "app.user_access_token.invalid_or_missing",
    "translation": "Nieprawidłowy lub brakujący token"
  },
  {
    "id": "brand.save_brand_image.decode.app_error",
    "translation": "Nie można zdekodować danych obrazu."
  },
  {
    "id": "brand.save_brand_image.encode.app_error",
    "translation": "Nie można przekonwertować danych obrazu na format PNG. Proszę spróbuj ponownie."
  },
  {
    "id": "brand.save_brand_image.open.app_error",
    "translation": "Nie można przesłać niestandardowego obrazu marki. Upewnij się, że rozmiar obrazu jest mniejszy niż 2 MB i spróbuj ponownie."
  },
  {
    "id": "brand.save_brand_image.save_image.app_error",
    "translation": "Nie można zapisać pliku obrazu do magazynu plików. Proszę sprawdź swoje połączenie i spróbuj ponownie."
  },
  {
    "id": "ent.account_migration.get_all_failed",
    "translation": "Nie można pobrać użytkowników."
  },
  {
    "id": "ent.account_migration.get_saml_users_failed",
    "translation": "Nie można pobrać użytkowników SAML."
  },
  {
    "id": "ent.cluster.config_changed.info",
    "translation": "Konfiguracja klastra została zmieniona dla id={{ .id }}. Klaster może stać się niestabilny i wymagany jest restart. Aby zapewnić poprawne skonfigurowanie klastra, należy natychmiast wykonać ciągły restart."
  },
  {
    "id": "ent.cluster.save_config.error",
    "translation": "Konsola systemowa jest ustawiona na tylko do odczytu, gdy włączona jest wysoka dostępność, chyba że ReadOnlyConfig jest wyłączone w pliku konfiguracyjnym."
  },
  {
    "id": "ent.compliance.bad_export_type.appError",
    "translation": "Nieznany format wyjściowy {{.ExportType}}"
  },
  {
    "id": "ent.compliance.csv.attachment.copy.appError",
    "translation": "Nie można skopiować załącznika do pliku zip."
  },
  {
    "id": "ent.compliance.csv.attachment.export.appError",
    "translation": "Nie można dodać załącznika do eksportu CSV."
  },
  {
    "id": "ent.compliance.csv.file.creation.appError",
    "translation": "Nie można utworzyć tymczasowego pliku eksportu CSV."
  },
  {
    "id": "ent.compliance.csv.header.export.appError",
    "translation": "Nie można dodać nagłówka do eksportu CSV."
  },
  {
    "id": "ent.compliance.csv.metadata.export.appError",
    "translation": "Nie można dodać pliku metadanych do pliku zip."
  },
  {
    "id": "ent.compliance.csv.metadata.json.marshalling.appError",
    "translation": "Nie można konwertować metadanych do json."
  },
  {
    "id": "ent.compliance.csv.post.export.appError",
    "translation": "Nie można wyeksportować wiadomości."
  },
  {
    "id": "ent.compliance.csv.zip.creation.appError",
    "translation": "Nie można utworzyć pliku eksportu zip."
  },
  {
    "id": "ent.compliance.global_relay.attachments_removed.appError",
    "translation": "Przesłany plik został usunięty z eksportu globalnego przekaźnika, ponieważ był zbyt duży, aby go wysłać."
  },
  {
    "id": "ent.compliance.global_relay.open_temporary_file.appError",
    "translation": "Nie można otworzyć pliku tymczasowego eksportu."
  },
  {
    "id": "ent.compliance.global_relay.rewind_temporary_file.appError",
    "translation": "Nie można ponownie odczytać tymczasowego pliku eksportu globalnego przekaźnika."
  },
  {
    "id": "ent.compliance.licence_disable.app_error",
    "translation": "Funkcjonalność zgodności wymaga licencji typu enterprise. Skontaktuj się z administratorem systemu odnośnie uzyskania licencji typu enterprise."
  },
  {
    "id": "ent.compliance.run_export.template_watcher.appError",
    "translation": "Nie można wczytać szablonów eksportu. Proszę spróbuj ponownie."
  },
  {
    "id": "ent.compliance.run_failed.error",
    "translation": "Eksport zgodności nie powiódł się dla zadania '{{.JobName}}' w '{{.FilePath}}'"
  },
  {
    "id": "ent.data_retention.generic.license.error",
    "translation": "Twoja licencja nie wspiera Retencji Danych."
  },
  {
    "id": "ent.elasticsearch.aggregator_worker.create_index_job.error",
    "translation": "Pracownik agregatora Elasticsearch nie utworzył zadania indeksowania"
  },
  {
    "id": "ent.elasticsearch.aggregator_worker.delete_indexes.error",
    "translation": "Pracownik agregatora Elasticsearch nie usunął indeksów"
  },
  {
    "id": "ent.elasticsearch.aggregator_worker.get_indexes.error",
    "translation": "Pracownik agregatora Elasticsearch nie uzyskał indeksów"
  },
  {
    "id": "ent.elasticsearch.aggregator_worker.index_job_failed.error",
    "translation": "Uruchomienie agregatora Elasticsearch nie powiodło się z powodu niepowodzenia zadania indeksowania"
  },
  {
    "id": "ent.elasticsearch.create_client.connect_failed",
    "translation": "Konfigurowanie Klienta Elasticsearch Nie Powiodło się"
  },
  {
    "id": "ent.elasticsearch.data_retention_delete_indexes.delete_index.error",
    "translation": "Nie udało się utworzyć indeksu Elasticsearch"
  },
  {
    "id": "ent.elasticsearch.data_retention_delete_indexes.get_indexes.error",
    "translation": "Nie udało się pobrać indeksu ElasticSearch"
  },
  {
    "id": "ent.elasticsearch.delete_post.error",
    "translation": "Nie udało się usunąć wiadomości"
  },
  {
    "id": "ent.elasticsearch.generic.disabled",
    "translation": "Wyszukiwanie Elasticsearch nie jest włączone na tym serwerze"
  },
  {
    "id": "ent.elasticsearch.index_post.error",
    "translation": "Nie udało się zindeksować wiadomości"
  },
  {
    "id": "ent.elasticsearch.indexer.do_job.parse_end_time.error",
    "translation": "Pracownik indeksujący Elasticsearch nie przeanalizował czasu zakończenia"
  },
  {
    "id": "ent.elasticsearch.indexer.do_job.parse_start_time.error",
    "translation": "Pracownik indeksujący Elasticsearch nie przeanalizował czasu rozpoczęcia"
  },
  {
    "id": "ent.elasticsearch.not_started.error",
    "translation": "Elasticsearch nie jest obecnie uruchomiony"
  },
  {
    "id": "ent.elasticsearch.purge_indexes.delete_failed",
    "translation": "Nie można usunąć indeksu Elasticsearch"
  },
  {
    "id": "ent.elasticsearch.search_posts.disabled",
    "translation": "Na tym serwerze wyszukiwanie ElasticSearch jest wyłączone."
  },
  {
    "id": "ent.elasticsearch.search_posts.parse_matches_failed",
    "translation": "Nie można przeanalizować wyników wyszukiwania"
  },
  {
    "id": "ent.elasticsearch.search_posts.search_failed",
    "translation": "Nie udało się zakończyć wyszukiwania."
  },
  {
    "id": "ent.elasticsearch.search_posts.unmarshall_post_failed",
    "translation": "Błąd w dekodowaniu wyników wyszukiwania."
  },
  {
    "id": "ent.elasticsearch.start.already_started.app_error",
    "translation": "Elasticsearch jest obecnie uruchomiony"
  },
  {
    "id": "ent.elasticsearch.start.create_bulk_processor_failed.app_error",
    "translation": "Nie udało się utworzyć procesora zbiorczego Elasticsearch"
  },
  {
    "id": "ent.elasticsearch.start.start_bulk_processor_failed.app_error",
    "translation": "Nie można uruchomić procesora masowego Elasticsearch"
  },
  {
    "id": "ent.elasticsearch.stop.already_stopped.app_error",
    "translation": "Elasticsearch jest aktualnie zatrzymane"
  },
  {
    "id": "ent.elasticsearch.test_config.connect_failed",
    "translation": "Nie udało się połączyć z serwerem Elasticsearch."
  },
  {
    "id": "ent.elasticsearch.test_config.indexing_disabled.error",
    "translation": "Elasticsearch jest wyłączony"
  },
  {
    "id": "ent.elasticsearch.test_config.license.error",
    "translation": "Twoja licencja nie wspiera Elasticsearch."
  },
  {
    "id": "ent.elasticsearch.test_config.reenter_password",
    "translation": "Adres URL lub nazwa serwera Elasticsearch została zmieniona. Ponownie wprowadź hasło Elasticsearch, aby przetestować połączenie."
  },
  {
    "id": "ent.ldap.app_error",
    "translation": "intefejs ldap jest pusty"
  },
  {
    "id": "ent.ldap.create_fail",
    "translation": "Nie można utworzyć użytkownika LDAP."
  },
  {
    "id": "ent.ldap.disabled.app_error",
    "translation": "AD/LDAP nieaktywny lub licencja nie wspiera AD/LDAP."
  },
  {
    "id": "ent.ldap.do_login.bind_admin_user.app_error",
    "translation": "Nie udało się zbindować do serwera AD/LDAP. Sprawdź BindUsername i BindPassword."
  },
  {
    "id": "ent.ldap.do_login.invalid_password.app_error",
    "translation": "Nieprawidłowe Hasło"
  },
  {
    "id": "ent.ldap.do_login.licence_disable.app_error",
    "translation": "Funkcjonalność AD/LDAP niedostępna przy aktualnej licencji. Skontaktuj się z administratorem systemu odnośnie uzyskania licencji typu enterprise."
  },
  {
    "id": "ent.ldap.do_login.matched_to_many_users.app_error",
    "translation": "Nazwa użytkownika odpowiada wielu użytkownikom"
  },
  {
    "id": "ent.ldap.do_login.search_ldap_server.app_error",
    "translation": "Nie znaleziono serwera AD/LDAP"
  },
  {
    "id": "ent.ldap.do_login.unable_to_connect.app_error",
    "translation": "Nie można połączyć się z serwerem AD/LDAP"
  },
  {
    "id": "ent.ldap.do_login.user_filtered.app_error",
    "translation": "Twoje konto AD/LDAP nie ma uprawnień do korzystania z tego serwera Mattermost. Poproś administratora systemu, żeby sprawdził filtr użytkowników AD/LDAP."
  },
  {
    "id": "ent.ldap.do_login.user_not_registered.app_error",
    "translation": "Użytkownik nie zarejestrowany na serwerze AD/LDAP."
  },
  {
    "id": "ent.ldap.syncronize.get_all.app_error",
    "translation": "Nie udało się uzyskać wszystkich użytkowników za pomocą protokołu AD/LDAP"
  },
  {
    "id": "ent.ldap.syncronize.get_all_groups.app_error",
    "translation": "błąd podczas pobierania grup"
  },
  {
    "id": "ent.ldap.syncronize.populate_syncables",
    "translation": "błąd zapełniania syncables"
  },
  {
    "id": "ent.ldap.syncronize.search_failure.app_error",
    "translation": "Nie można przeszukać użytkowników w AD/LDAP. Sprawdź, czy serwer Mattermost może połączyć się z serwerem AD/LDAP i spróbuj ponownie."
  },
  {
    "id": "ent.ldap.validate_filter.app_error",
    "translation": "Nieprawidłowy filtr AD/LDAP"
  },
  {
    "id": "ent.ldap_groups.group_search_error",
    "translation": "błąd podczas pobierania grupy ldap"
  },
  {
    "id": "ent.ldap_groups.groups_search_error",
    "translation": "błąd podczas pobierania grup ldap"
  },
  {
    "id": "ent.ldap_groups.members_of_group_error",
    "translation": "błąd podczas pobierania członków grupy"
  },
  {
    "id": "ent.ldap_groups.no_rows",
    "translation": "nie znaleziono grup z dopasowanym identyfikatorem uid"
  },
  {
    "id": "ent.ldap_groups.reachable_groups_error",
    "translation": "błąd podczas pobierania grup dla użytkownika"
  },
  {
    "id": "ent.message_export.global_relay.attach_file.app_error",
    "translation": "Nie można dodać załącznika do eksportu Global Relay."
  },
  {
    "id": "ent.message_export.global_relay.close_zip_file.app_error",
    "translation": "Nie można zamknąć pliku zip."
  },
  {
    "id": "ent.message_export.global_relay.create_file_in_zip.app_error",
    "translation": "Nie można utworzyć pliku eml."
  },
  {
    "id": "ent.message_export.global_relay.generate_email.app_error",
    "translation": "Nie można wygenerować danych pliku eml."
  },
  {
    "id": "ent.message_export.global_relay_export.deliver.close.app_error",
    "translation": "Nie można dostarczyć e-maila do Global Relay."
  },
  {
    "id": "ent.message_export.global_relay_export.deliver.from_address.app_error",
    "translation": "Nie można ustawić adresu e-mail z adresu."
  },
  {
    "id": "ent.message_export.global_relay_export.deliver.msg.app_error",
    "translation": "Nie można ustawić wiadomości email."
  },
  {
    "id": "ent.message_export.global_relay_export.deliver.msg_data.app_error",
    "translation": "Nie można napisać wiadomości E-Mail."
  },
  {
    "id": "ent.message_export.global_relay_export.deliver.parse_mail.app_error",
    "translation": "Nie można odczytać informacji e-mail."
  },
  {
    "id": "ent.message_export.global_relay_export.deliver.to_address.app_error",
    "translation": "Nie można ustawić adresu e-mail Aby zaadresować."
  },
  {
    "id": "ent.message_export.global_relay_export.deliver.unable_to_get_file_info.app_error",
    "translation": "Nie można uzyskać informacji o pliku tymczasowym eksportu"
  },
  {
    "id": "ent.message_export.global_relay_export.deliver.unable_to_open_email_file.app_error",
    "translation": "Nie można uzyskać wiadomości e-mail z pliku tymczasowego"
  },
  {
    "id": "ent.message_export.global_relay_export.deliver.unable_to_open_zip_file_data.app_error",
    "translation": "Nie można otworzyć pliku tymczasowego eksportu"
  },
  {
    "id": "ent.migration.migratetoldap.duplicate_field",
    "translation": "Nie można przenieść użytkowników AD/LDAP z określonym polem. Wykryto duplikat. Usuń wszystkie duplikaty i spróbuj ponownie."
  },
  {
    "id": "ent.migration.migratetoldap.user_not_found",
    "translation": "Nie można znaleźć użytkownika na serwerze AD/LDAP:"
  },
  {
    "id": "ent.migration.migratetosaml.email_already_used_by_other_user",
    "translation": "E-mail używany już przez innego użytkownika SAML."
  },
  {
    "id": "ent.migration.migratetosaml.user_not_found_in_users_mapping_file",
    "translation": "Nie znaleziono użytkownika w pliku użytkownika."
  },
  {
    "id": "ent.migration.migratetosaml.username_already_used_by_other_user",
    "translation": "Nazwa użytkownika jest już używana przez innego użytkownika Mattermost."
  },
  {
    "id": "ent.saml.attribute.app_error",
    "translation": "Logowanie przez SAML nie powiodło się, ponieważ jeden z atrybutów jest niepoprawny. Skontaktuj się z administratorem systemu."
  },
  {
    "id": "ent.saml.build_request.app_error",
    "translation": "Podczas rozpoczynania żądania do Identity Provider wystąpił błąd. Skontatuj się z administratorem systemu"
  },
  {
    "id": "ent.saml.build_request.encoding.app_error",
    "translation": "Podczas enkodowania żądania do Identity Provider wystąpił błąd. Skontatuj się z administratorem systemu"
  },
  {
    "id": "ent.saml.configure.encryption_not_enabled.app_error",
    "translation": "Logowanie przez SAML nie powiodło się, ponieważ nie jest włączone szyfrowanie. Skontaktuj się z administratorem systemu."
  },
  {
    "id": "ent.saml.configure.load_idp_cert.app_error",
    "translation": "Plik certyfikatu publicznego Identity Provider nie został odnaleziony. Skontaktuj się z administratorem systemu."
  },
  {
    "id": "ent.saml.configure.load_private_key.app_error",
    "translation": "Logowanie przez SAML nie powiodło się, ponieważ klucz prywatny Service Provider nie został odnaleziony. Skontaktuj się z administratorem systemu."
  },
  {
    "id": "ent.saml.configure.not_encrypted_response.app_error",
    "translation": "Logowanie przez SAML nie powiodło się, ponieważ odpowiedź Identity Providera nie została zaszyfrowana. Skontaktuj się z administratorem systemu."
  },
  {
    "id": "ent.saml.do_login.decrypt.app_error",
    "translation": "Logowanie SAML nie powiodło się, ponieważ wystapił błąd podczas odkodowywania odpowiedzi dostawcy tożsamości (Identity Provider). Proszę skontaktować się z administratorem systemu."
  },
  {
    "id": "ent.saml.do_login.empty_response.app_error",
    "translation": "Odpowiedź dostawcy tożsamości (Identity Provider) jest pusta"
  },
  {
    "id": "ent.saml.do_login.parse.app_error",
    "translation": "Podczas przetwarzania odpowiedzi dostawcy tożsamości (Identity Provider) wystąpił błąd. Proszę skontaktować się z administratorem systemu."
  },
  {
    "id": "ent.saml.do_login.validate.app_error",
    "translation": "Podczas weryfikacji odpowiedzi dostawcy tożsamości (Identity Provider) wystąpił błąd. Proszę o kontakt z administratorem systemu."
  },
  {
    "id": "ent.saml.license_disable.app_error",
    "translation": "Twoja licencja nie wspiera uwierzytelnienia SAML."
  },
  {
    "id": "ent.saml.metadata.app_error",
    "translation": "Podczas budowania metadanych dostawcy usługi (Service Provider Metadata) wystąpił błąd."
  },
  {
    "id": "ent.saml.service_disable.app_error",
    "translation": "SAML 2.0 nie jest skonfigurowany lub obsługiwany na tym serwerze."
  },
  {
    "id": "interactive_message.decode_trigger_id.base64_decode_failed",
    "translation": "Nie udało się zdekodować base64 dla ID wywołania dla interaktywnego dialogu."
  },
  {
    "id": "interactive_message.decode_trigger_id.expired",
    "translation": "ID wywołania dla interaktywnego dialogu wygasło. Maksymalny czas życia dla ID wywołania wynosi {{.Seconds}} sekund."
  },
  {
    "id": "interactive_message.decode_trigger_id.missing_data",
    "translation": "Brakuje wymaganych danych dla ID wywołania dla interaktywnego dialogu."
  },
  {
    "id": "interactive_message.decode_trigger_id.signature_decode_failed",
    "translation": "Nie powiodło się dekodowanie podpisu base64 dla ID wywołania dla interaktywnego dialogu."
  },
  {
    "id": "interactive_message.decode_trigger_id.verify_signature_failed",
    "translation": "Nie powiodła się weryfikacja sygnatury dla ID wywołania dla interaktywnego dialogu."
  },
  {
    "id": "interactive_message.generate_trigger_id.signing_failed",
    "translation": "Nie udało się podpisać wygenerowanego ID wywołania dla interaktywnego dialogu."
  },
  {
    "id": "jobs.request_cancellation.status.error",
    "translation": "Nie można poprosić o anulowanie zadania, które nie jest w stanie anulowania."
  },
  {
    "id": "jobs.set_job_error.update.error",
    "translation": "Nie udało się ustawić statusu zadania na błąd"
  },
  {
    "id": "manaultesting.manual_test.parse.app_error",
    "translation": "Nie można przetworzyć adresu URL"
  },
  {
    "id": "manaultesting.test_autolink.unable.app_error",
    "translation": "Nie można pobrać kanałów"
  },
  {
    "id": "mattermost.bulletin.subject",
    "translation": "Serwis wiadomości o bezpieczeństwie Mattermost"
  },
  {
    "id": "mfa.activate.bad_token.app_error",
    "translation": "Nieprawidłowy token MFA"
  },
  {
    "id": "mfa.generate_qr_code.create_code.app_error",
    "translation": "Błąd podczas generowania kodu QR"
  },
  {
    "id": "mfa.mfa_disabled.app_error",
    "translation": "Uwierzytelnienie wieloskładnikowe zostało wyłączone na tym serwerze."
  },
  {
    "id": "mfa.validate_token.authenticate.app_error",
    "translation": "Błąd podczas próby uwierzytelnienia tokenu MFA"
  },
  {
    "id": "migrations.worker.run_advanced_permissions_phase_2_migration.invalid_progress",
    "translation": "Migracja nie powiodła się z powodu nieprawidłowych danych o postępach."
  },
  {
    "id": "migrations.worker.run_migration.unknown_key",
    "translation": "Nie można uruchomić zadania migracji z powodu nieznanego klucza migracji."
  },
  {
    "id": "model.access.is_valid.access_token.app_error",
    "translation": "Nieprawidłowy token dostępu"
  },
  {
    "id": "model.access.is_valid.client_id.app_error",
    "translation": "Nieprawidłowy identyfikator klienta"
  },
  {
    "id": "model.access.is_valid.redirect_uri.app_error",
    "translation": "Nieprawidłowy URI przekierowania"
  },
  {
    "id": "model.access.is_valid.refresh_token.app_error",
    "translation": "Nieprawidłowy token odświeżenia"
  },
  {
    "id": "model.access.is_valid.user_id.app_error",
    "translation": "Nieprawidłowy identyfikator użytkownika"
  },
  {
    "id": "model.authorize.is_valid.auth_code.app_error",
    "translation": "Nieprawidłowy kod autoryzacji"
  },
  {
    "id": "model.authorize.is_valid.client_id.app_error",
    "translation": "Nieprawidłowy identyfikator klienta"
  },
  {
    "id": "model.authorize.is_valid.create_at.app_error",
    "translation": "Utworzono dnia musi zawierać prawidłowy czas"
  },
  {
    "id": "model.authorize.is_valid.expires.app_error",
    "translation": "Data wygaśnięcia musi być ustawiona"
  },
  {
    "id": "model.authorize.is_valid.redirect_uri.app_error",
    "translation": "Nieprawidłowy URI przekierowania"
  },
  {
    "id": "model.authorize.is_valid.response_type.app_error",
    "translation": "Nieprawidłowy typ odpowiedzi"
  },
  {
    "id": "model.authorize.is_valid.scope.app_error",
    "translation": "Nieprawidłowy zakres"
  },
  {
    "id": "model.authorize.is_valid.state.app_error",
    "translation": "Nieprawidłowy stan"
  },
  {
    "id": "model.authorize.is_valid.user_id.app_error",
    "translation": "Nieprawidłowy identyfikator użytkownika"
  },
  {
    "id": "model.bot.is_valid.create_at.app_error",
    "translation": "Nieprawidłowy identyfikator autora"
  },
  {
    "id": "model.bot.is_valid.creator_id.app_error",
    "translation": "Nieprawidłowy identyfikator autora"
  },
  {
    "id": "model.bot.is_valid.description.app_error",
    "translation": "Nieprawidłowy opis"
  },
  {
    "id": "model.bot.is_valid.update_at.app_error",
    "translation": "Invalid update at"
  },
  {
    "id": "model.bot.is_valid.user_id.app_error",
    "translation": "Nieprawidłowy identyfikator użytkownika"
  },
  {
    "id": "model.bot.is_valid.username.app_error",
    "translation": "Niepoprawna nazwa użytkownika"
  },
  {
    "id": "model.channel.is_valid.2_or_more.app_error",
    "translation": "Nazwa musi być złożona z co najmniej 2 małych znaków alfanumerycznych"
  },
  {
    "id": "model.channel.is_valid.create_at.app_error",
    "translation": "Utworzono dnia musi zawierać prawidłowy czas"
  },
  {
    "id": "model.channel.is_valid.creator_id.app_error",
    "translation": "Nieprawidłowy identyfikator autora"
  },
  {
    "id": "model.channel.is_valid.display_name.app_error",
    "translation": "Nieprawidłowa nazwa wyświetlana"
  },
  {
    "id": "model.channel.is_valid.header.app_error",
    "translation": "Nieprawidłowy nagłówek"
  },
  {
    "id": "model.channel.is_valid.id.app_error",
    "translation": "Nieprawidłowy identyfikator"
  },
  {
    "id": "model.channel.is_valid.purpose.app_error",
    "translation": "Nieprawidłowy cel"
  },
  {
    "id": "model.channel.is_valid.type.app_error",
    "translation": "Nieprawidłowy typ"
  },
  {
    "id": "model.channel.is_valid.update_at.app_error",
    "translation": "Zaktualizowano dnia musi być poprawnym czasem"
  },
  {
    "id": "model.channel_member.is_valid.channel_id.app_error",
    "translation": "Nieprawidłowy identyfikator kanału"
  },
  {
    "id": "model.channel_member.is_valid.email_value.app_error",
    "translation": "Nieprawidłowa wartość powiadomienia email"
  },
  {
    "id": "model.channel_member.is_valid.ignore_channel_mentions_value.app_error",
    "translation": "Nieprawidłowy stan ignorowania wzmianek kanału"
  },
  {
    "id": "model.channel_member.is_valid.notify_level.app_error",
    "translation": "Nieprawidłowy poziom powiadomień"
  },
  {
    "id": "model.channel_member.is_valid.push_level.app_error",
    "translation": "Nieprawidłowy poziom aktywnych powiadomień"
  },
  {
    "id": "model.channel_member.is_valid.unread_level.app_error",
    "translation": "Nieprawidłowy poziom oznaczania jako nieprzeczytane"
  },
  {
    "id": "model.channel_member.is_valid.user_id.app_error",
    "translation": "Nieprawidłowy identyfikator użytkownika"
  },
  {
    "id": "model.cluster.is_valid.create_at.app_error",
    "translation": "CreateAt musi być ustawiony"
  },
  {
    "id": "model.cluster.is_valid.hostname.app_error",
    "translation": "Nazwa hosta musi być ustawiona"
  },
  {
    "id": "model.cluster.is_valid.id.app_error",
    "translation": "Invalid Id"
  },
  {
    "id": "model.cluster.is_valid.last_ping_at.app_error",
    "translation": "LastPingAt musi być ustawiony"
  },
  {
    "id": "model.cluster.is_valid.name.app_error",
    "translation": "ClusterName musi być ustawione"
  },
  {
    "id": "model.cluster.is_valid.type.app_error",
    "translation": "Typ musi być ustawiony"
  },
  {
    "id": "model.command.is_valid.create_at.app_error",
    "translation": "Utworzono dnia musi być poprawnym czasem"
  },
  {
    "id": "model.command.is_valid.description.app_error",
    "translation": "Nieprawidłowy opis"
  },
  {
    "id": "model.command.is_valid.display_name.app_error",
    "translation": "Nieprawidłowy tytuł"
  },
  {
    "id": "model.command.is_valid.id.app_error",
    "translation": "Nieprawidłowy identyfikator"
  },
  {
    "id": "model.command.is_valid.method.app_error",
    "translation": "Nieprawidłowa metoda"
  },
  {
    "id": "model.command.is_valid.team_id.app_error",
    "translation": "Nieprawidłowe ID zespołu"
  },
  {
    "id": "model.command.is_valid.token.app_error",
    "translation": "Nieprawidłowy token"
  },
  {
    "id": "model.command.is_valid.trigger.app_error",
    "translation": "Nieprawidłowy wyzwalacz"
  },
  {
    "id": "model.command.is_valid.update_at.app_error",
    "translation": "Zaktualizowano dnia musi być prawidłowym czasem"
  },
  {
    "id": "model.command.is_valid.url.app_error",
    "translation": "Nieprawidłowy adres URL"
  },
  {
    "id": "model.command.is_valid.url_http.app_error",
    "translation": "Nieprawidłowy URL. Adres URL musi być prawidłowy i zaczynać się od http:// lub https://"
  },
  {
    "id": "model.command.is_valid.user_id.app_error",
    "translation": "Nieprawidłowy identyfikator użytkownika"
  },
  {
    "id": "model.command_hook.channel_id.app_error",
    "translation": "Nieprawidłowy identyfikator kanału"
  },
  {
    "id": "model.command_hook.command_id.app_error",
    "translation": "Nieprawidłowa komenda identyfikatora"
  },
  {
    "id": "model.command_hook.create_at.app_error",
    "translation": "Utworzono musi być prawidłowym czasem"
  },
  {
    "id": "model.command_hook.id.app_error",
    "translation": "Nieprawidłowa komenda identyfikatora"
  },
  {
    "id": "model.command_hook.root_id.app_error",
    "translation": "Nieprawidłowy root id"
  },
  {
    "id": "model.command_hook.user_id.app_error",
    "translation": "Nieprawidłowy identyfikator użytkownika"
  },
  {
    "id": "model.compliance.is_valid.create_at.app_error",
    "translation": "Utworzono dnia musi być prawidłowym czasem"
  },
  {
    "id": "model.compliance.is_valid.desc.app_error",
    "translation": "Nieprawidłowy opis"
  },
  {
    "id": "model.compliance.is_valid.end_at.app_error",
    "translation": "Do musi być poprawnym czasem"
  },
  {
    "id": "model.compliance.is_valid.id.app_error",
    "translation": "Nieprawidłowy identyfikator"
  },
  {
    "id": "model.compliance.is_valid.start_at.app_error",
    "translation": "Od musi być poprawnym czasem"
  },
  {
    "id": "model.compliance.is_valid.start_end_at.app_error",
    "translation": "Do musi być większe niż od"
  },
  {
    "id": "model.config.is_valid.allow_cookies_for_subdomains.app_error",
    "translation": "Zezwalanie na pliki cookie dla poddomen wymaga ustawienia SiteURL."
  },
  {
    "id": "model.config.is_valid.atmos_camo_image_proxy_options.app_error",
    "translation": "Nieprawidłowy parametr RemoteImageProxyOptions dla atmos/camo. Musi być ustawiony na Twój klucz udostępniony."
  },
  {
    "id": "model.config.is_valid.atmos_camo_image_proxy_url.app_error",
    "translation": "Nieprawidłowy parametr RemoteImageProxyURL dla atmos/camo. Musi być ustawiony na Twój klucz udostępniony."
  },
  {
    "id": "model.config.is_valid.cluster_email_batching.app_error",
    "translation": "Nie można odblokować masowych emaili gdy klastrowanie jest odblokowane."
  },
  {
    "id": "model.config.is_valid.data_retention.deletion_job_start_time.app_error",
    "translation": "Data rozpoczęcia zadania retencji danych musi być 24-godzinnym znacznikiem czasu w postaci HH:MM."
  },
  {
    "id": "model.config.is_valid.data_retention.file_retention_days_too_low.app_error",
    "translation": "Retencja danych musi wynosić jeden dzień lub dłużej."
  },
  {
    "id": "model.config.is_valid.data_retention.message_retention_days_too_low.app_error",
    "translation": "Retencja wiadomości musi wynosić jeden dzień lub dłużej."
  },
  {
    "id": "model.config.is_valid.display.custom_url_schemes.app_error",
    "translation": "Niestandardowy schemat URL {{.Scheme}} jest nieprawidłowy. Niestandardowe schematy adresów URL muszą zaczynać się od litery i zawierać tylko litery, cyfry i łączniki (-)."
  },
  {
    "id": "model.config.is_valid.elastic_search.aggregate_posts_after_days.app_error",
    "translation": "Ustawienie Elasticsearch AggregatePostsAfterDays musi być liczbą większą lub równą 1"
  },
  {
    "id": "model.config.is_valid.elastic_search.bulk_indexing_time_window_seconds.app_error",
    "translation": "Okno czasowe indeksowania elastycznego musi wynosić co najmniej 1 sekundę."
  },
  {
    "id": "model.config.is_valid.elastic_search.connection_url.app_error",
    "translation": "Elasticsearch ConnectionUrl  musi zostać podany podczas gdy indeksowanie Elasticseach jest włączone. "
  },
  {
    "id": "model.config.is_valid.elastic_search.enable_searching.app_error",
    "translation": "Elastic Search Ustawienie IndexingEnabled musi być ustawione na wartość true, gdy Elastich Search SearchEnabled ma wartość true."
  },
  {
    "id": "model.config.is_valid.elastic_search.live_indexing_batch_size.app_error",
    "translation": "Elasticsearch Live Indexing Batch musi wynosić co najmniej 1"
  },
  {
    "id": "model.config.is_valid.elastic_search.posts_aggregator_job_start_time.app_error",
    "translation": "Ustawienie Elasticsearch PostsAggregatorJobStartTime musi być czasem w formacie \"hh: mm\""
  },
  {
    "id": "model.config.is_valid.elastic_search.request_timeout_seconds.app_error",
    "translation": "Czas oczekiwania na żądanie ElasticSearch musi wynosić co najmniej 1 sekundę."
  },
  {
    "id": "model.config.is_valid.email_batching_buffer_size.app_error",
    "translation": "Nieprawidłowy rozmiar bufora dla ustawień masowych emaili. Musi być liczbą 0 lub większą."
  },
  {
    "id": "model.config.is_valid.email_batching_interval.app_error",
    "translation": "Nieprawidłowy odstęp czasu dla ustawień masowych emaili. Musi składać się z 30 sekund lub więcej."
  },
  {
    "id": "model.config.is_valid.email_notification_contents_type.app_error",
    "translation": "Nieprawidłowy typ zawartości powiadomienia e-mail dla ustawień poczty e-mail. Musi być jedną z opcji \"full\" lub \"generic\"."
  },
  {
    "id": "model.config.is_valid.email_security.app_error",
    "translation": "Nieprawidłowe zabezpieczenie połączenia dla ustawień email. Musi być 'TLS', albo 'STARTTLS'"
  },
  {
    "id": "model.config.is_valid.encrypt_sql.app_error",
    "translation": "Nieprawidłowy klucz szyfrowania dla ustawień SQL. Musi składać się z 32 lub więcej znaków."
  },
  {
    "id": "model.config.is_valid.file_driver.app_error",
    "translation": "Nieprawidłowa nazwa sterownika systemu plików.  Dozwolone są 'local' oraz 'amazons3'"
  },
  {
    "id": "model.config.is_valid.file_salt.app_error",
    "translation": "Nieprawidłowa sól linków publicznych dla ustawień plików. Musi składać się z 32 lub więcej znaków."
  },
  {
    "id": "model.config.is_valid.group_unread_channels.app_error",
    "translation": "Nieprawidłowa grupa nieprzeczytanych kanałów dla ustawień usługi. Musi być 'disabled', 'default_on' lub 'default_off'."
  },
  {
    "id": "model.config.is_valid.image_proxy_type.app_error",
    "translation": "Nieprawidłowy typ proxy obrazu. Musi być \"local\" lub \"atmos/camo\"."
  },
  {
    "id": "model.config.is_valid.ldap_basedn",
    "translation": "Pole AD/LDAP \"BaseDN\" jest wymagane."
  },
  {
    "id": "model.config.is_valid.ldap_email",
    "translation": "Pole AD/LDAP \"Email Attribute\" jest wymagane."
  },
  {
    "id": "model.config.is_valid.ldap_id",
    "translation": "Pole AD/LDAP \"ID Attribute\" jest wymagane."
  },
  {
    "id": "model.config.is_valid.ldap_login_id",
    "translation": "Pole AD/LDAP \"Login ID Attribute\" jest wymagane."
  },
  {
    "id": "model.config.is_valid.ldap_max_page_size.app_error",
    "translation": "Nieprawidłowy maksymalny rozmiar strony."
  },
  {
    "id": "model.config.is_valid.ldap_security.app_error",
    "translation": "Nieprawidłowe zabezpieczenie połączanie dla ustawień AD/LDAP. Musi być 'TLS', lub 'STARTTLS'"
  },
  {
    "id": "model.config.is_valid.ldap_server",
    "translation": "Pole AD/LDAP \"AD/LDAP Server\" jest wymagane."
  },
  {
    "id": "model.config.is_valid.ldap_sync_interval.app_error",
    "translation": "Nieprawidłowa częstotliwość aktualizacji. Musi być przynajmniej 1 minuta."
  },
  {
    "id": "model.config.is_valid.ldap_username",
    "translation": "Pole AD/LDAP \"Username Attribute\" jest wymagane."
  },
  {
    "id": "model.config.is_valid.listen_address.app_error",
    "translation": "Nieprawidłowy adres nasłuchiwania dla ustawień usługi."
  },
  {
    "id": "model.config.is_valid.localization.available_locales.app_error",
    "translation": "Dostępne języki muszą zawierać domyślny język klienta"
  },
  {
    "id": "model.config.is_valid.login_attempts.app_error",
    "translation": "Nieprawidłowa maksymalna ilość prób logowania dla ustawień usługi. Musi być liczbą dodatnią."
  },
  {
    "id": "model.config.is_valid.max_burst.app_error",
    "translation": "Maksymalny rozmiar impulsu musi być większy od 0."
  },
  {
    "id": "model.config.is_valid.max_channels.app_error",
    "translation": "Nieprawidłowa ilość maksymalnych kanałów na zespół w ustawieniach zespołu. Musi być liczbą dodatnią."
  },
  {
    "id": "model.config.is_valid.max_file_size.app_error",
    "translation": "Nieprawidłowy maksymalny rozmiar pliku dla ustawień plików. Musi być liczbą całkowitą większą od zera."
  },
  {
    "id": "model.config.is_valid.max_notify_per_channel.app_error",
    "translation": "Nieprawidłowa maksymalna ilość powiadomień dla kanału w ustawieniach zespołu. Musi być liczbą dodatnią."
  },
  {
    "id": "model.config.is_valid.max_users.app_error",
    "translation": "Nieprawidłowa maksymalna ilość użytkowników dla zespołu w ustawieniach zespołu. Musi być liczbą dodatnią."
  },
  {
    "id": "model.config.is_valid.message_export.batch_size.app_error",
    "translation": "Zadanie eksportu wiadomości BatchSize musi być dodatnią liczbą całkowitą"
  },
  {
    "id": "model.config.is_valid.message_export.daily_runtime.app_error",
    "translation": "Zadanie eksportu wiadomości DailyRuntime musi być 24-godzinnym znacznikiem czasu w postaci HH:MM."
  },
  {
    "id": "model.config.is_valid.message_export.enable.app_error",
    "translation": "Zadanie eksportu komunikatu Ustawienie EnableExport musi mieć wartość true lub false"
  },
  {
    "id": "model.config.is_valid.message_export.export_from.app_error",
    "translation": "Zadanie eksportu wiadomości ExportFromTimestamp musi być znacznikiem czasu (wyrażonym w sekundach od unix epoch). Tylko wiadomości wysłane po tym sygnale czasowym będą eksportowane."
  },
  {
    "id": "model.config.is_valid.message_export.export_type.app_error",
    "translation": "Zadanie eksportowania wiadomości ExportFormat musi być jednym z \"actiance\", \"csv\" lub \"globalrelay\""
  },
  {
    "id": "model.config.is_valid.message_export.global_relay.config_missing.app_error",
    "translation": "Zadanie eksportu wiadomości ExportFormat jest ustawione na \"globalrelay\", ale brakuje ustawień GlobalRelaySettings"
  },
  {
    "id": "model.config.is_valid.message_export.global_relay.customer_type.app_error",
    "translation": "Eksport wiadomości GlobalRelaySettings.CustomerType musi być ustawiony na jeden z \"A9\" lub \"A10\""
  },
  {
    "id": "model.config.is_valid.message_export.global_relay.email_address.app_error",
    "translation": "Zadanie eksportu wiadomości GlobalRelaySettings.EmailAddress musi być ustawione na prawidłowy adres e-mail"
  },
  {
    "id": "model.config.is_valid.message_export.global_relay.smtp_password.app_error",
    "translation": "Zadanie eksportu wiadomości GlobalRelaySettings.SmtpPassword musi być ustawione"
  },
  {
    "id": "model.config.is_valid.message_export.global_relay.smtp_username.app_error",
    "translation": "Zadanie eksportu wiadomości GlobalRelaySettings.SmtpUsername musi być ustawione"
  },
  {
    "id": "model.config.is_valid.password_length.app_error",
    "translation": "Minimalna długość hasła musi być liczbą całkowitą większą lub równą od {{.MinLength}} i mniejszą lub równą od {{.MaxLength}}."
  },
  {
    "id": "model.config.is_valid.rate_mem.app_error",
    "translation": "Nieprawidłowy rozmiar pamięci dla ustawień limitu stawek. Musi być liczbą dodatnią"
  },
  {
    "id": "model.config.is_valid.rate_sec.app_error",
    "translation": "Nieprawidłowa ilość na sekundę dla ustawień limitu stawek. Musi być liczbą dodatnią"
  },
  {
    "id": "model.config.is_valid.read_timeout.app_error",
    "translation": "Nieprawidłowa wartość dla upłynięcia limitu czasu."
  },
  {
    "id": "model.config.is_valid.restrict_direct_message.app_error",
    "translation": "Nieprawidłowe ograniczenie bezpośrednich wiadomości. Musi być 'any' lub 'team'"
  },
  {
    "id": "model.config.is_valid.saml_assertion_consumer_service_url.app_error",
    "translation": "Nieprawidłowy URL usługi logowania. URL musi być prawidłowy i zaczynać się od http:// lub https://"
  },
  {
    "id": "model.config.is_valid.saml_email_attribute.app_error",
    "translation": "Nieprawidłowy atrybut Email. Musi być wpisany."
  },
  {
    "id": "model.config.is_valid.saml_idp_cert.app_error",
    "translation": "Brakuje certyfikatu Identity Provider Public Certificate Czy zapomniałeś go wrzucić?"
  },
  {
    "id": "model.config.is_valid.saml_idp_descriptor_url.app_error",
    "translation": "Nieprawidłowy URL zarządcy tożsamości. URL musi być prawidłowy i zaczynać się od http:// lub https://"
  },
  {
    "id": "model.config.is_valid.saml_idp_url.app_error",
    "translation": "SAML SSO URL musi być prawidłowy i zaczynać się od http:// lub https://"
  },
  {
    "id": "model.config.is_valid.saml_private_key.app_error",
    "translation": "Brakuje klucza Service Provider Private Key. Czy zapomniałeś go wrzucić?"
  },
  {
    "id": "model.config.is_valid.saml_public_cert.app_error",
    "translation": "Brakuje certyfikatu Service Provider Public Certificate. Czy zapomniałeś go wrzucić?"
  },
  {
    "id": "model.config.is_valid.saml_username_attribute.app_error",
    "translation": "Nieprawidłowy atrybut Nazwa użytkownika. Musi być ustawiony."
  },
  {
    "id": "model.config.is_valid.site_url.app_error",
    "translation": "URL Strony musi być prawidłowym URL i zaczynać się od http:// lub https://."
  },
  {
    "id": "model.config.is_valid.site_url_email_batching.app_error",
    "translation": "Nie da się odblokować masowych emaili gdy SiteURL nie jest ustawione."
  },
  {
    "id": "model.config.is_valid.sitename_length.app_error",
    "translation": "Nazwa strony musi składać się z maksymalnie {{.MaxLength}} znaków."
  },
  {
    "id": "model.config.is_valid.sql_conn_max_lifetime_milliseconds.app_error",
    "translation": "Nieprawidłowy okres ważności połączenia dla ustawień SQL. Musi być liczbą nieujemną."
  },
  {
    "id": "model.config.is_valid.sql_data_src.app_error",
    "translation": "Nieprawidłowe źródło danych dla ustawień SQL. Musi być ustawione."
  },
  {
    "id": "model.config.is_valid.sql_driver.app_error",
    "translation": "Nieprawidłowa nazwa sterownika SQL. Dozwolone są 'mysql' oraz 'postgres'"
  },
  {
    "id": "model.config.is_valid.sql_idle.app_error",
    "translation": "Nieprawidłowy maksymalny czas bezczynności połączenia dla ustawień SQL. Musi być liczbą dodatnią."
  },
  {
    "id": "model.config.is_valid.sql_max_conn.app_error",
    "translation": "Nieprawidłowy maksymalna ilość połączeń dla ustawień SQL. Musi być liczbą dodatnią."
  },
  {
    "id": "model.config.is_valid.sql_query_timeout.app_error",
    "translation": "Nieprawidłowy limit czasu zapytania dla ustawień SQL. Musi to być liczba dodatnia."
  },
  {
    "id": "model.config.is_valid.teammate_name_display.app_error",
    "translation": "Niepoprawny sposób wyświetlania członka zespołu. Musi to być \"full_name\", \"nickname_full_name\" lub \"username\""
  },
  {
    "id": "model.config.is_valid.time_between_user_typing.app_error",
    "translation": "Czas pomiędzy aktualizacjami podczas wprowadzania tekstu przez użytkownika nie może być mniejszy niż 1000 milisekund."
  },
  {
    "id": "model.config.is_valid.tls_cert_file_missing.app_error",
    "translation": "Nieprawidłowa wartość dla pliku certyfikatu TLS - użyj LetsEncrypt lub ustaw ścieżkę do istniejącego pliku certyfikatu"
  },
  {
    "id": "model.config.is_valid.tls_key_file_missing.app_error",
    "translation": "Nieprawidłowa wartość dla pliku klucza TLS - użyj LetsEncrypt lub ustaw ścieżkę do istniejącego pliku klucza"
  },
  {
    "id": "model.config.is_valid.tls_overwrite_cipher.app_error",
    "translation": "Wprowadzono niepoprawną wartość dla szyfru nadpisującego TLS - Sprawdź prawidłowe wartości w dokumentacji"
  },
  {
    "id": "model.config.is_valid.webserver_security.app_error",
    "translation": "Nieprawidłowa wartość zabezpieczenia połeczenia dla serwera web."
  },
  {
    "id": "model.config.is_valid.websocket_url.app_error",
    "translation": "URL Websocket musi być prawidłowy i zaczynać się od ws:// lub wss://"
  },
  {
    "id": "model.config.is_valid.write_timeout.app_error",
    "translation": "Nieprawidłowa wartość upłynięcia limitu czasu."
  },
  {
    "id": "model.emoji.create_at.app_error",
    "translation": "Utworzono musi zawierać prawidłowy czas"
  },
  {
    "id": "model.emoji.id.app_error",
    "translation": "Nieprawidłowe ID emoji"
  },
  {
    "id": "model.emoji.name.app_error",
    "translation": "Nazwa musi być złożona z 1 do 64 małych znaków alfanumerycznych"
  },
  {
    "id": "model.emoji.update_at.app_error",
    "translation": "Aktualizacja w musi być prawidłowym czasem"
  },
  {
    "id": "model.emoji.user_id.app_error",
    "translation": "Nieprawidłowy creator id"
  },
  {
    "id": "model.file_info.get.gif.app_error",
    "translation": "Nie można zdekodować gifa."
  },
  {
    "id": "model.file_info.is_valid.create_at.app_error",
    "translation": "Nieprawidłowa wartość dla create_at"
  },
  {
    "id": "model.file_info.is_valid.id.app_error",
    "translation": "Nieprawidłowa wartość dla id."
  },
  {
    "id": "model.file_info.is_valid.path.app_error",
    "translation": "Nieprawidłowa wartość dla path."
  },
  {
    "id": "model.file_info.is_valid.post_id.app_error",
    "translation": "Nieprawidłowa wartość dla post_id."
  },
  {
    "id": "model.file_info.is_valid.update_at.app_error",
    "translation": "Nieprawidłowa wartość dla update_at."
  },
  {
    "id": "model.file_info.is_valid.user_id.app_error",
    "translation": "Nieprawidłowa wartość dla user_id."
  },
  {
    "id": "model.group.create_at.app_error",
    "translation": "nieprawidłowe create at własności dla grupy"
  },
  {
    "id": "model.group.description.app_error",
    "translation": "nieprawidłowa właściwość opisu dla grupy"
  },
  {
    "id": "model.group.display_name.app_error",
    "translation": "nieprawidłowa właściwość nazwy wyświetlanej dla grupy"
  },
  {
    "id": "model.group.name.app_error",
    "translation": "nieprawidłowa właściwość name dla grupy"
  },
  {
    "id": "model.group.remote_id.app_error",
    "translation": "nieprawidłowa własność remote id dla grupy"
  },
  {
    "id": "model.group.source.app_error",
    "translation": "niepoprawna właściwość source dla grupy"
  },
  {
    "id": "model.group.update_at.app_error",
    "translation": "nieprawidłowa właściwość update at dla grupy"
  },
  {
    "id": "model.group_member.group_id.app_error",
    "translation": "nieprawidłowa właściwość group id dla członka grupy"
  },
  {
    "id": "model.group_member.user_id.app_error",
    "translation": "nieprawidłowa właściwość user id dla członka grupy"
  },
  {
    "id": "model.group_syncable.group_id.app_error",
    "translation": "nieprawidłowa właściwość group id dla grupy syncable"
  },
  {
    "id": "model.group_syncable.syncable_id.app_error",
    "translation": "nieprawidłowa wartość syncable id dla grupy syncable"
  },
  {
    "id": "model.incoming_hook.channel_id.app_error",
    "translation": "Nieprawidłowy identyfikator kanału"
  },
  {
    "id": "model.incoming_hook.create_at.app_error",
    "translation": "Utworzono musi zawierać prawidłowy czas"
  },
  {
    "id": "model.incoming_hook.description.app_error",
    "translation": "Nieprawidłowy opis"
  },
  {
    "id": "model.incoming_hook.display_name.app_error",
    "translation": "Nieprawidłowy tytuł"
  },
  {
    "id": "model.incoming_hook.icon_url.app_error",
    "translation": "Nieprawidłowa ikona posta"
  },
  {
    "id": "model.incoming_hook.id.app_error",
    "translation": "Nieprawidłowy identyfikator"
  },
  {
    "id": "model.incoming_hook.parse_data.app_error",
    "translation": "Nie można przeanalizować danych przychodzących"
  },
  {
    "id": "model.incoming_hook.team_id.app_error",
    "translation": "Nieprawidłowe ID zespołu"
  },
  {
    "id": "model.incoming_hook.update_at.app_error",
    "translation": "Data aktualizacji musi być poprawnym czasem"
  },
  {
    "id": "model.incoming_hook.user_id.app_error",
    "translation": "Nieprawidłowe ID użytkownika"
  },
  {
    "id": "model.incoming_hook.username.app_error",
    "translation": "Niepoprawna nazwa użytkownika"
  },
  {
    "id": "model.job.is_valid.create_at.app_error",
    "translation": "Utworzono musi zawierać prawidłowy czas"
  },
  {
    "id": "model.job.is_valid.id.app_error",
    "translation": "Nieprawidłowe job Id"
  },
  {
    "id": "model.job.is_valid.status.app_error",
    "translation": "Nieprawidłowy status zadania"
  },
  {
    "id": "model.job.is_valid.type.app_error",
    "translation": "Nieprawidłowy job type"
  },
  {
    "id": "model.license_record.is_valid.create_at.app_error",
    "translation": "Nieprawidłowa wartość dla created_at podczas przesyłania licencji."
  },
  {
    "id": "model.license_record.is_valid.id.app_error",
    "translation": "Nieprawidłowa wartość id podczas przesyłania licencji."
  },
  {
    "id": "model.link_metadata.is_valid.data.app_error",
    "translation": "Dane metadanych linków nie mogą być zerowe"
  },
  {
    "id": "model.link_metadata.is_valid.data_type.app_error",
    "translation": "Dane metadanych linków nie pasują do podanego typu"
  },
  {
    "id": "model.link_metadata.is_valid.timestamp.app_error",
    "translation": "Termin znacznika metadanych łącza musi być niezerowy i zaokrąglany do najbliższej godziny"
  },
  {
    "id": "model.link_metadata.is_valid.type.app_error",
    "translation": "Nieprawidłowy typ metadanych linków"
  },
  {
    "id": "model.link_metadata.is_valid.url.app_error",
    "translation": "Adres URL linku metadanych musi być ustawiony"
  },
  {
    "id": "model.oauth.is_valid.app_id.app_error",
    "translation": "Nieprawidłowe id aplikacji"
  },
  {
    "id": "model.oauth.is_valid.callback.app_error",
    "translation": "URL wywołania zwrotnego musi być prawidłowym URL i zaczynać się od http:// lub https://."
  },
  {
    "id": "model.oauth.is_valid.client_secret.app_error",
    "translation": "Nieprawidłowy secret klienta"
  },
  {
    "id": "model.oauth.is_valid.create_at.app_error",
    "translation": "Data utworzenia musi zawierać prawidłowy czas"
  },
  {
    "id": "model.oauth.is_valid.creator_id.app_error",
    "translation": "Nieprawidłowe ID autora"
  },
  {
    "id": "model.oauth.is_valid.description.app_error",
    "translation": "Nieprawidłowy opis"
  },
  {
    "id": "model.oauth.is_valid.homepage.app_error",
    "translation": "URL strony głównej musi być prawidłowym URL i zaczynać się od http:// lub https://."
  },
  {
    "id": "model.oauth.is_valid.icon_url.app_error",
    "translation": "URL ikony musi być prawidłowym URL i zaczynać się od http:// lub https://."
  },
  {
    "id": "model.oauth.is_valid.name.app_error",
    "translation": "Niepoprawna nazwa"
  },
  {
    "id": "model.oauth.is_valid.update_at.app_error",
    "translation": "Zaktualizowano dnia musi być poprawnym czasem"
  },
  {
    "id": "model.outgoing_hook.icon_url.app_error",
    "translation": "Nieprawidłowa ikona"
  },
  {
    "id": "model.outgoing_hook.is_valid.callback.app_error",
    "translation": "Nieprawidłowy URL zwrotny"
  },
  {
    "id": "model.outgoing_hook.is_valid.channel_id.app_error",
    "translation": "Nieprawidłowy identyfikator kanału"
  },
  {
    "id": "model.outgoing_hook.is_valid.content_type.app_error",
    "translation": "Niepoprawna wartość dla content_type"
  },
  {
    "id": "model.outgoing_hook.is_valid.create_at.app_error",
    "translation": "Utworzono musi zawierać prawidłowy czas"
  },
  {
    "id": "model.outgoing_hook.is_valid.description.app_error",
    "translation": "Nieprawidłowy opis"
  },
  {
    "id": "model.outgoing_hook.is_valid.display_name.app_error",
    "translation": "Nieprawidłowy tytuł"
  },
  {
    "id": "model.outgoing_hook.is_valid.id.app_error",
    "translation": "Nieprawidłowy identyfikator"
  },
  {
    "id": "model.outgoing_hook.is_valid.team_id.app_error",
    "translation": "Nieprawidłowy identyfikator zespołu"
  },
  {
    "id": "model.outgoing_hook.is_valid.token.app_error",
    "translation": "Niepoprawny token"
  },
  {
    "id": "model.outgoing_hook.is_valid.trigger_words.app_error",
    "translation": "Nieprawidłowe wyrazy wyzwalajace"
  },
  {
    "id": "model.outgoing_hook.is_valid.update_at.app_error",
    "translation": "Zaktualizowano musi być poprawnym czasem"
  },
  {
    "id": "model.outgoing_hook.is_valid.url.app_error",
    "translation": "Nieprawidłowy callback. URL musi być prawidłowy i zaczynać się od http:// lub https://"
  },
  {
    "id": "model.outgoing_hook.is_valid.user_id.app_error",
    "translation": "Nieprawidłowe id użytkownika"
  },
  {
    "id": "model.outgoing_hook.is_valid.words.app_error",
    "translation": "Nieprawidłowe wyrazy wyzwalajace"
  },
  {
    "id": "model.outgoing_hook.username.app_error",
    "translation": "Niepoprawna nazwa uzytkownika"
  },
  {
    "id": "model.plugin_command.error.app_error",
    "translation": "Wystąpił błąd podczas próby wykonania tego polecenia."
  },
  {
    "id": "model.plugin_key_value.is_valid.key.app_error",
    "translation": "Nieprawidłowy klucz, musi być dłuższy niż {{.Min}} i krótszy niż {{.Max}} znaków."
  },
  {
    "id": "model.plugin_key_value.is_valid.plugin_id.app_error",
    "translation": "Nieprawidłowy identyfikator wtyczki musi być dłuższy niż {{.Min}} i nie dłuższy niż {{.Max}} znaków."
  },
  {
    "id": "model.post.is_valid.channel_id.app_error",
    "translation": "Nieprawidłowy identyfikator kanału"
  },
  {
    "id": "model.post.is_valid.create_at.app_error",
    "translation": "Data utworzenia musi zawierać prawidłowy format czasu"
  },
  {
    "id": "model.post.is_valid.file_ids.app_error",
    "translation": "Nieprawidłowe identyfikatory plików. Pamiętaj, że przesłane pliki są ograniczone maksymalnie do 10 plików. Użyj dodatkowych wpisów, aby uzyskać więcej plików."
  },
  {
    "id": "model.post.is_valid.filenames.app_error",
    "translation": "Niepoprawne nazwy plików"
  },
  {
    "id": "model.post.is_valid.hashtags.app_error",
    "translation": "Nieprawidłowe hashtagi"
  },
  {
    "id": "model.post.is_valid.id.app_error",
    "translation": "Nieprawidłowy identyfikator"
  },
  {
    "id": "model.post.is_valid.msg.app_error",
    "translation": "Nieprawidłowa wiadomość"
  },
  {
    "id": "model.post.is_valid.original_id.app_error",
    "translation": "Nieprawidłowe id oryginału"
  },
  {
    "id": "model.post.is_valid.props.app_error",
    "translation": "Nieprawidłowa wartość"
  },
  {
    "id": "model.post.is_valid.root_id.app_error",
    "translation": "Nieprawidłowy root id"
  },
  {
    "id": "model.post.is_valid.type.app_error",
    "translation": "Niepoprawny typ"
  },
  {
    "id": "model.post.is_valid.update_at.app_error",
    "translation": "Zaktualizowano o musi być poprawnym czasem"
  },
  {
    "id": "model.post.is_valid.user_id.app_error",
    "translation": "Nieprawidłowy identyfikator użytkownika"
  },
  {
    "id": "model.preference.is_valid.category.app_error",
    "translation": "Nieprawidłowa kategoria"
  },
  {
    "id": "model.preference.is_valid.id.app_error",
    "translation": "Nieprawidłowy identyfikator użytkownika"
  },
  {
    "id": "model.preference.is_valid.name.app_error",
    "translation": "Błędna nazwa"
  },
  {
    "id": "model.preference.is_valid.theme.app_error",
    "translation": "Nieprawidłowy motyw"
  },
  {
    "id": "model.preference.is_valid.value.app_error",
    "translation": "Wartość zbyt długa"
  },
  {
    "id": "model.reaction.is_valid.create_at.app_error",
    "translation": "Utworzono dnia musi zawierać prawidłowy czas"
  },
  {
    "id": "model.reaction.is_valid.emoji_name.app_error",
    "translation": "Nieprawidłowa nazwa emoji"
  },
  {
    "id": "model.reaction.is_valid.post_id.app_error",
    "translation": "Nieprawidłowy identyfikator wiadomości."
  },
  {
    "id": "model.reaction.is_valid.user_id.app_error",
    "translation": "Nieprawidłowy identyfikator użytkownika"
  },
  {
    "id": "model.team.is_valid.characters.app_error",
    "translation": "Nazwa musi być złożona z co najmniej 2 małych znaków alfanumerycznych"
  },
  {
    "id": "model.team.is_valid.company.app_error",
    "translation": "Nieprawidłowa nazwa firmy"
  },
  {
    "id": "model.team.is_valid.create_at.app_error",
    "translation": "Utworzono dnia musi zawierać prawidłowy czas"
  },
  {
    "id": "model.team.is_valid.description.app_error",
    "translation": "Nieprawidłowy opis"
  },
  {
    "id": "model.team.is_valid.domains.app_error",
    "translation": "Nieprawidłowe dozwolone domeny"
  },
  {
    "id": "model.team.is_valid.email.app_error",
    "translation": "Nieprawidłowy email"
  },
  {
    "id": "model.team.is_valid.id.app_error",
    "translation": "Nieprawidłowy identyfikator"
  },
  {
    "id": "model.team.is_valid.name.app_error",
    "translation": "Niepoprawna nazwa"
  },
  {
    "id": "model.team.is_valid.reserved.app_error",
    "translation": "Ten adres URL jest niedostępny. Proszę wybrać inny."
  },
  {
    "id": "model.team.is_valid.type.app_error",
    "translation": "Nieprawidłowy typ"
  },
  {
    "id": "model.team.is_valid.update_at.app_error",
    "translation": "Zaktualizowano dnia musi być poprawnym czasem"
  },
  {
    "id": "model.team.is_valid.url.app_error",
    "translation": "Nieprawidłowy identyfikator URL"
  },
  {
    "id": "model.team_member.is_valid.team_id.app_error",
    "translation": "Nieprawidłowy identyfikator zespołu"
  },
  {
    "id": "model.team_member.is_valid.user_id.app_error",
    "translation": "Nieprawidłowy identyfikator użytkownika."
  },
  {
    "id": "model.token.is_valid.expiry",
    "translation": "Nieprawidłowy termin ważności tokena"
  },
  {
    "id": "model.token.is_valid.size",
    "translation": "Nieprawidłowy token"
  },
  {
    "id": "model.user.is_valid.email.app_error",
    "translation": "Proszę podać poprawny adres email."
  },
  {
    "id": "model.user.is_valid.pwd.app_error",
    "translation": "Twoje hasło musi zawierać przynajmniej {{.Min}} znaków."
  },
  {
    "id": "model.user.is_valid.pwd_lowercase.app_error",
    "translation": "Twoje hasło musi zawierać co najmniej {{.Min}} znaków składających się z co najmniej jednej małej litery."
  },
  {
    "id": "model.user.is_valid.pwd_lowercase_number.app_error",
    "translation": "Twoje hasło musi zawierać przynajmniej {{.Min}} znaków składających się z co najmniej jednej małej litery i co najmniej jednej liczby."
  },
  {
    "id": "model.user.is_valid.pwd_lowercase_number_symbol.app_error",
    "translation": "Twoje hasło musi zawierać przynajmniej {{.Min}} znaków składających się z co najmniej jednej małej litery, co najmniej jednej liczby i co najmniej jednego symbolu (np. \"~!@#$%^&()\")."
  },
  {
    "id": "model.user.is_valid.pwd_lowercase_symbol.app_error",
    "translation": "Twoje hasło musi zawierać przynajmniej {{.Min}} znaków, zawierających jedną małą literę i jeden symbol (np. \"~!@#$%^&*()\")."
  },
  {
    "id": "model.user.is_valid.pwd_lowercase_uppercase.app_error",
    "translation": "Twoje hasło musi zawierać przynajmniej {{.Min}} znaków złożonych z co najmniej jednej małej litery i co najmniej jednej wielkiej litery."
  },
  {
    "id": "model.user.is_valid.pwd_lowercase_uppercase_number.app_error",
    "translation": "Twoje hasło musi zawierać przynajmniej {{.Min}} znaków złożonych z co najmniej jednej małej litery, co najmniej jednej wielkiej litery i co najmniej jednej liczby."
  },
  {
    "id": "model.user.is_valid.pwd_lowercase_uppercase_number_symbol.app_error",
    "translation": "Twoje hasło musi zawierać przynajmniej {{.Min}} znaków złożonych z co najmniej jednej małej litery, co najmniej jednej wielkiej litery, co najmniej jednej liczby i co najmniej jednego symbolu (np. \"~!@#$%^&*()\")."
  },
  {
    "id": "model.user.is_valid.pwd_lowercase_uppercase_symbol.app_error",
    "translation": "Twoje hasło musi zawierać przynajmniej {{.Min}} znaków złożonych z co najmniej jednej małej litery, co najmniej jednej wielkiej litery i co najmniej jednego symbolu (np. \"~!@#$%^&*()\")."
  },
  {
    "id": "model.user.is_valid.pwd_number.app_error",
    "translation": "Twoje hasło musi zawierać przynajmniej {{.Min}} znaków składających się z co najmniej jednej liczby."
  },
  {
    "id": "model.user.is_valid.pwd_number_symbol.app_error",
    "translation": "Twoje hasło musi zawierać przynajmniej {{.Min}} znaków składających się z co najmniej jednej liczby i co najmniej jednego symbolu (np. \"~!@#$%^&*()\")."
  },
  {
    "id": "model.user.is_valid.pwd_symbol.app_error",
    "translation": "Twoje hasło musi zawierać przynajmniej {{.Min}} znaków składających się z co najmniej jednego symbolu (np. \"~!@#$%^&*()\")."
  },
  {
    "id": "model.user.is_valid.pwd_uppercase.app_error",
    "translation": "Twoje hasło musi zawierać przynajmniej {{.Min}} znaków składających się z co najmniej jednej wielkiej litery."
  },
  {
    "id": "model.user.is_valid.pwd_uppercase_number.app_error",
    "translation": "Twoje hasło musi zawierać przynajmniej {{.Min}} znaków złożonych z co najmniej jednej wielkiej litery i co najmniej jednej liczby."
  },
  {
    "id": "model.user.is_valid.pwd_uppercase_number_symbol.app_error",
    "translation": "Twoje hasło musi zawierać przynajmniej {{.Min}} znaków złożonych z co najmniej jednej wielkiej litery, co najmniej jednej liczby i co najmniej jednego symbolu (np. \"~!@#$%^&()\")."
  },
  {
    "id": "model.user.is_valid.pwd_uppercase_symbol.app_error",
    "translation": "Twoje hasło musi zawierać przynajmniej {{.Min}} znaków złożonych z co najmniej jednej wielkiej litery i co najmniej jednego symbolu (np. \"~!@#$%^&*()\")."
  },
  {
    "id": "model.user.is_valid.username.app_error",
    "translation": "Nazwa użytkownika musi rozpoczynać się od litery i zawierać od 3 do 22 znaków, w tym cyfry, małe litery i symbole \".\", \"-\" oraz \"_\"."
  },
  {
    "id": "model.user_access_token.is_valid.description.app_error",
    "translation": "Nieprawidłowy opis, musi zawierać 255 lub mniej znaków"
  },
  {
    "id": "model.user_access_token.is_valid.id.app_error",
    "translation": "Nieprawidłowa wartość dla identyfikatora"
  },
  {
    "id": "model.user_access_token.is_valid.token.app_error",
    "translation": "Nieprawidłowy token dostępu"
  },
  {
    "id": "model.user_access_token.is_valid.user_id.app_error",
    "translation": "Nieprawidłowy identyfikator użytkownika"
  },
  {
    "id": "model.utils.decode_json.app_error",
    "translation": "nie można zdekodować"
  },
  {
    "id": "model.websocket_client.connect_fail.app_error",
    "translation": "Nie można połączyć się z serwerem WebSocket."
  },
  {
    "id": "oauth.gitlab.tos.error",
    "translation": "Zaktualizowano Warunki usługi GitLab. Przejdź na stronę gitlab.com, aby je zaakceptować, a następnie spróbuj zalogować się ponownie do Mattermost."
  },
  {
    "id": "plugin.api.update_user_status.bad_status",
    "translation": "Nie można ustawić statusu użytkownika. Nieznany status użytkownika."
  },
  {
    "id": "plugin_api.get_file_link.disabled.app_error",
    "translation": "Linki publiczne zostały wyłączone"
  },
  {
    "id": "plugin_api.get_file_link.no_post.app_error",
    "translation": "Nie można uzyskać publicznego linku do pliku. Plik musi być załączony do wiadomości, którą możesz odczytać."
  },
  {
    "id": "plugin_api.send_mail.missing_htmlbody",
    "translation": "Brakujący element HTML."
  },
  {
    "id": "plugin_api.send_mail.missing_subject",
    "translation": "Brakujący temat wiadomości e-mail."
  },
  {
    "id": "plugin_api.send_mail.missing_to",
    "translation": "Brak adresu DO."
  },
  {
    "id": "store.sql.convert_string_array",
    "translation": "FromDb: Nie udało się skonwertować StringArray do *string"
  },
  {
    "id": "store.sql.convert_string_interface",
    "translation": "FromDb: Nie udało się skonwertować StringInterface do *string"
  },
  {
    "id": "store.sql.convert_string_map",
    "translation": "FromDb: Nie udało się skonwertować StringMap do *string"
  },
  {
    "id": "store.sql_bot.get.missing.app_error",
    "translation": "Bot does not exist"
  },
  {
    "id": "store.sql_channel.get.existing.app_error",
    "translation": "Nie można znaleźć istniejącego kanału"
  },
  {
    "id": "store.sql_channel.save.archived_channel.app_error",
    "translation": "Nie można zmodyfikować zarchiwizowanego kanału"
  },
  {
    "id": "store.sql_channel.save.direct_channel.app_error",
    "translation": "Użyj SaveDirectChannel aby utworzyć bezpośredni kanał"
  },
  {
    "id": "store.sql_channel.save_channel.existing.app_error",
    "translation": "Musisz wywołać aktualizację dla istniejącego kanału"
  },
  {
    "id": "store.sql_channel.save_channel.exists.app_error",
    "translation": "Kanał z tą samą nazwą już istnieje w tym samym zespole"
  },
  {
    "id": "store.sql_channel.save_channel.limit.app_error",
    "translation": "Osiągnąłeś limit dozwolonych kanałów."
  },
  {
    "id": "store.sql_channel.save_direct_channel.not_direct.app_error",
    "translation": "Próba utworzenia kanału innego typu niż kanał bezpośredni z SaveDirectChannel"
  },
  {
    "id": "store.sql_command.save.get.app_error",
    "translation": "Nie można uzyskać komendy"
  },
  {
    "id": "store.sql_post.search.disabled",
    "translation": "Wyszukiwanie zostało wyłączone na serwerze. Skontaktuj się z Administratorem."
  },
  {
    "id": "store.sql_team.save_member.exists.app_error",
    "translation": "Użytkownik zespołu o takim ID już istnieje"
  },
  {
    "id": "store.sql_user.get_for_login.app_error",
    "translation": "Nie można znaleźć istniejącego konta pasującego do poświadczeń. Ten zespół może wymagać zaproszenia od właściciela zespołu do dołączenia."
  },
  {
    "id": "system.message.name",
    "translation": "System"
  },
  {
    "id": "web.command_webhook.command.app_error",
    "translation": "Nie można znaleźć polecenia"
  },
  {
    "id": "web.command_webhook.parse.app_error",
    "translation": "Nie można przeanalizować danych przychodzących"
  },
  {
    "id": "web.get_access_token.internal_saving.app_error",
    "translation": "Nie można zaktualizować danych dostępu użytkownika."
  },
  {
    "id": "web.incoming_webhook.channel.app_error",
    "translation": "Nie odnaleziono kanału"
  },
  {
    "id": "web.incoming_webhook.channel_locked.app_error",
    "translation": "Ten webhook nie może publikować na żądanym kanale"
  },
  {
    "id": "web.incoming_webhook.disabled.app_error",
    "translation": "Przychodzące webhooki zostały wyłączone przez Administratora."
  },
  {
    "id": "web.incoming_webhook.invalid.app_error",
    "translation": "Nieprawidłowy webhook"
  },
  {
    "id": "web.incoming_webhook.parse.app_error",
    "translation": "Nie można przeanalizować danych przychodzących"
  },
  {
    "id": "web.incoming_webhook.permissions.app_error",
    "translation": "Niewłaściwe uprawnienia do kanału"
  },
  {
    "id": "web.incoming_webhook.split_props_length.app_error",
    "translation": "Nie można podzielić props Webhook na części {{.Max}}."
  },
  {
    "id": "web.incoming_webhook.text.app_error",
    "translation": "Tekst nie jest określony"
  },
  {
    "id": "web.incoming_webhook.user.app_error",
    "translation": "Nie odnaleziono użytkownika"
  },
  {
    "id": "model.group.name.invalid_length.app_error",
    "translation": "Nazwa musi być złożona z 1 do 64 małych znaków alfanumerycznych"
  },
  {
    "id": "app.scheme.save.invalid_scheme.app_error",
    "translation": "Podany schemat jest nieprawidłowy"
  },
  {
    "id": "app.scheme.save.app_error",
    "translation": "Nie można utworzyć schematu"
  },
  {
    "id": "app.scheme.permanent_delete_all.app_error",
    "translation": "Nie można trwale usunąć schematów"
  },
  {
    "id": "app.scheme.get.app_error",
    "translation": "Nie można uzyskać schematu"
  },
  {
    "id": "app.channel.get_more_channels.get.app_error",
    "translation": "Nie można pobrać kanałów"
  },
  {
    "id": "web.error.unsupported_browser.system_browser_or",
    "translation": "lub"
  },
  {
    "id": "web.error.unsupported_browser.system_browser_make_default",
    "translation": "Ustaw jako domyślne"
  },
  {
    "id": "web.error.unsupported_browser.open_system_browser.edge",
    "translation": "Otwórz Edge"
  },
  {
    "id": "web.error.unsupported_browser.no_longer_support_version",
    "translation": "Ta wersja przeglądarki nie jest już obsługiwana przez Mattermost."
  },
  {
    "id": "web.error.unsupported_browser.no_longer_support",
    "translation": "Ta przeglądarka nie jest już obsługiwana przez Mattermost."
  },
  {
    "id": "web.error.unsupported_browser.min_os_version.windows",
    "translation": "Windows 7+"
  },
  {
    "id": "web.error.unsupported_browser.min_os_version.mac",
    "translation": "macOS 10.14+"
  },
  {
    "id": "web.error.unsupported_browser.min_browser_version.safari",
    "translation": "Wersja 12+"
  },
  {
    "id": "web.error.unsupported_browser.min_browser_version.firefox",
    "translation": "Wersja 78+"
  },
  {
    "id": "web.error.unsupported_browser.min_browser_version.edge",
    "translation": "Wersja 44+"
  },
  {
    "id": "web.error.unsupported_browser.min_browser_version.chrome",
    "translation": "Wersja 89+"
  },
  {
    "id": "web.error.unsupported_browser.learn_more",
    "translation": "Dowiedz się więcej na temat wspieranych przeglądarek."
  },
  {
    "id": "web.error.unsupported_browser.install_guide.windows",
    "translation": "Poradnik instalacji"
  },
  {
    "id": "web.error.unsupported_browser.install_guide.mac",
    "translation": "Poradnik instalacji"
  },
  {
    "id": "web.error.unsupported_browser.download_the_app",
    "translation": "Pobierz aplikację"
  },
  {
    "id": "web.error.unsupported_browser.download_app_or_upgrade_browser",
    "translation": "Pobierz aplikację Mattermost lub skorzystaj z obsługiwanej przeglądarki, aby uzyskać najlepsze doświadczenie."
  },
  {
    "id": "web.error.unsupported_browser.download",
    "translation": "Pobierz aplikację"
  },
  {
    "id": "web.error.unsupported_browser.browser_title.safari",
    "translation": "Safari"
  },
  {
    "id": "web.error.unsupported_browser.browser_title.firefox",
    "translation": "Firefox"
  },
  {
    "id": "web.error.unsupported_browser.browser_title.edge",
    "translation": "Microsoft Edge"
  },
  {
    "id": "web.error.unsupported_browser.browser_title.chrome",
    "translation": "Google Chrome"
  },
  {
    "id": "web.error.unsupported_browser.browser_get_latest.safari",
    "translation": "Pobierz najnowszą wersję Safari"
  },
  {
    "id": "web.error.unsupported_browser.browser_get_latest.firefox",
    "translation": "Pobierz najnowszą wersję Firefox"
  },
  {
    "id": "web.error.unsupported_browser.browser_get_latest.chrome",
    "translation": "Pobierz najnowszą wersję Chrome"
  },
  {
    "id": "searchengine.bleve.disabled.error",
    "translation": "Error purging Bleve indexes: engine is disabled"
  },
  {
    "id": "plugin_api.bot_cant_create_bot",
    "translation": "Konto bota nie może utworzyć innego bota."
  },
  {
    "id": "plugin.api.get_users_in_channel",
    "translation": "Nie udało się pobrać użytkowników, nieprawidłowe kryteria sortowania"
  },
  {
    "id": "model.user.is_valid.update_at.app_error",
    "translation": "Zaktualizowano dnia musi być poprawnym czasem"
  },
  {
    "id": "model.user.is_valid.position.app_error",
    "translation": "Nieprawidłowa pozycja: nie może być dłuższa niż 128 znaków."
  },
  {
    "id": "model.user.is_valid.password_limit.app_error",
    "translation": "Nie można ustawić hasła ponad 72 znaków ze względu na ograniczenia szyfrowania."
  },
  {
    "id": "model.user.is_valid.nickname.app_error",
    "translation": "Nieprawidłowy pseudonim"
  },
  {
    "id": "model.user.is_valid.locale.app_error",
    "translation": "Nieprawidłowe ustawienia regionalne"
  },
  {
    "id": "model.user.is_valid.last_name.app_error",
    "translation": "Niepoprawne nazwisko"
  },
  {
    "id": "model.user.is_valid.id.app_error",
    "translation": "Nieprawidłowy identyfikator użytkownika"
  },
  {
    "id": "model.user.is_valid.first_name.app_error",
    "translation": "Nieprawidłowe imię"
  },
  {
    "id": "model.user.is_valid.create_at.app_error",
    "translation": "Utworzono dnia musi zawierać prawidłowy czas"
  },
  {
    "id": "model.user.is_valid.auth_data_type.app_error",
    "translation": "Nieprawidłowy użytkownik, dane autoryzacji muszą być ustawione razem z typem autoryzacji"
  },
  {
    "id": "model.user.is_valid.auth_data_pwd.app_error",
    "translation": "Nieprawidłowy użytkownik, hasło i dane autoryzacji nie mogą być ustawione jednocześnie"
  },
  {
    "id": "model.user.is_valid.auth_data.app_error",
    "translation": "Nieprawidłowe dane autoryzacyjne"
  },
  {
    "id": "model.team.is_valid.invite_id.app_error",
    "translation": "Nie prawidłowe id zaproszenia"
  },
  {
    "id": "model.post.channel_notifications_disabled_in_channel.message",
    "translation": "Channel notifications are disabled in {{.ChannelName}}. The {{.Mention}} did not trigger any notifications."
  },
  {
    "id": "model.plugin_kvset_options.is_valid.old_value.app_error",
    "translation": "Nieprawidłowa stara wartość, nie musi on być ustawiony, gdy operacja nie jest wykonywana."
  },
  {
    "id": "model.guest.is_valid.emails.app_error",
    "translation": "Nieprawidłowe emaile"
  },
  {
    "id": "model.guest.is_valid.email.app_error",
    "translation": "Nieprawidłowy email"
  },
  {
    "id": "model.guest.is_valid.channels.app_error",
    "translation": "Nieprawidłowe kanały"
  },
  {
    "id": "model.guest.is_valid.channel.app_error",
    "translation": "Nieprawidłowy kanał"
  },
  {
    "id": "model.group.name.invalid_chars.app_error",
    "translation": "invalid characters in the name property for group"
  },
  {
    "id": "model.config.is_valid.saml_signature_algorithm.app_error",
    "translation": "Nieprawidłowy algorytm sygnatury."
  },
  {
    "id": "model.config.is_valid.saml_guest_attribute.app_error",
    "translation": "Niewłaściwy atrybut \"Gość\". Musi mieć postać \"pole=wartość\"."
  },
  {
    "id": "model.config.is_valid.saml_canonical_algorithm.app_error",
    "translation": "Nieprawidłowy algorytm kanoniczny."
  },
  {
    "id": "model.config.is_valid.saml_admin_attribute.app_error",
    "translation": "Niewłaściwy atrybut \"Gość\". Musi mieć postać \"pole=wartość\"."
  },
  {
    "id": "model.config.is_valid.elastic_search.enable_autocomplete.app_error",
    "translation": "Ustawienie Elasticsearch IndexingEnabled musi być włączone, gdy Elasticsearch AutocompleteEnabled jest włączone."
  },
  {
    "id": "model.config.is_valid.bleve_search.filename.app_error",
    "translation": "Elasticsearch Ustawienie IndexingEnabled musi być ustawione na wartość true, gdy Elasticsearch SearchEnabled ma wartość true."
  },
  {
    "id": "model.config.is_valid.bleve_search.enable_searching.app_error",
    "translation": "Elasticsearch Ustawienie IndexingEnabled musi być ustawione na wartość true, gdy Elasticsearch SearchEnabled ma wartość true."
  },
  {
    "id": "model.config.is_valid.bleve_search.enable_autocomplete.app_error",
    "translation": "Ustawienie Elasticsearch IndexingEnabled musi być włączone, gdy Elasticsearch AutocompleteEnabled jest włączone."
  },
  {
    "id": "model.config.is_valid.bleve_search.bulk_indexing_time_window_seconds.app_error",
    "translation": "Okno czasowe indeksowania elastycznego musi wynosić co najmniej 1 sekundę."
  },
  {
    "id": "model.command.is_valid.autocomplete_data.app_error",
    "translation": "Invalid AutocompleteData"
  },
  {
    "id": "model.channel.is_valid.name.app_error",
    "translation": "Invalid channel name. User ids are not permitted in channel name for non-direct message channels."
  },
  {
    "id": "interactive_message.decode_trigger_id.base64_decode_failed_signature",
    "translation": "Nie powiodło się dekodowanie podpisu base64 dla ID wywołania dla interaktywnego dialogu."
  },
  {
    "id": "groups.unsupported_syncable_type",
    "translation": "Unsupported syncable type '{{.Value}}'."
  },
  {
    "id": "group_not_associated_to_synced_team",
    "translation": "Group cannot be associated to the channel until it is first associated to the parent group-synced team."
  },
  {
    "id": "ent.ldap.validate_guest_filter.app_error",
    "translation": "Nieprawidłowy filtr Gości AD/LDAP"
  },
  {
    "id": "ent.ldap.validate_admin_filter.app_error",
    "translation": "Nieprawidłowy filtr Gości AD/LDAP"
  },
  {
    "id": "ent.ldap.syncronize.search_failure_size_exceeded.app_error",
    "translation": "Przekroczono limit rozmiaru. Spróbuj sprawdzić [maksymalny rozmiar strony](https://docs.mattermost.com/deployment/sso-ldap.html#i-see-the-log-error-ldap-result-code-4-size-limit-exceeded)."
  },
  {
    "id": "ent.ldap.syncronize.delete_group_constained_memberships",
    "translation": "błąd podczas usuwania członkostwa zespołu lub kanału"
  },
  {
    "id": "ent.id_loaded.license_disable.app_error",
    "translation": "Twoja licencja nie obsługuje powiadomień ID Loaded Push Notifications."
  },
  {
    "id": "ent.elasticsearch.start.parse_server_version.app_error",
    "translation": "Failed to parse Elasticsearch server version."
  },
  {
    "id": "ent.elasticsearch.start.get_server_version.app_error",
    "translation": "Failed to get Elasticsearch server version."
  },
  {
    "id": "ent.elasticsearch.search_users.unmarshall_user_failed",
    "translation": "Błąd w dekodowaniu wyników wyszukiwania."
  },
  {
    "id": "ent.elasticsearch.search_users.search_failed",
    "translation": "Nie udało się zakończyć wyszukiwania."
  },
  {
    "id": "ent.elasticsearch.search_channels.unmarshall_channel_failed",
    "translation": "Błąd w dekodowaniu wyników wyszukiwania."
  },
  {
    "id": "ent.elasticsearch.search_channels.search_failed",
    "translation": "Nie udało się zakończyć wyszukiwania."
  },
  {
    "id": "ent.elasticsearch.search_channels.disabled",
    "translation": "Na tym serwerze wyszukiwanie ElasticSearch jest wyłączone."
  },
  {
    "id": "ent.elasticsearch.refresh_indexes.refresh_failed",
    "translation": "Nie udało się pobrać indeksu ElasticSearch"
  },
  {
    "id": "ent.elasticsearch.indexer.index_batch.nothing_left_to_index.error",
    "translation": "Próbuje za indeksować nową serię, jeśli wszystkie wystąpienia zostaną zakończone."
  },
  {
    "id": "ent.elasticsearch.index_user.error",
    "translation": "Nie udało się zaindeksować użytkownika"
  },
  {
    "id": "ent.elasticsearch.index_channel.error",
    "translation": "Nie udało się zaindeksować kanału"
  },
  {
    "id": "ent.elasticsearch.delete_user.error",
    "translation": "Nie udało się usunąć użytkownika"
  },
  {
    "id": "ent.elasticsearch.delete_channel.error",
    "translation": "Nie udało się usunąć kanału"
  },
  {
    "id": "ent.elasticsearch.create_template_users_if_not_exists.template_create_failed",
    "translation": "Nie udało się utworzyć szablonu Elasticsearch dla użytkowników"
  },
  {
    "id": "ent.elasticsearch.create_template_posts_if_not_exists.template_create_failed",
    "translation": "Nie udało się utworzyć szablonu Elasticsearch dla wiadomości"
  },
  {
    "id": "ent.elasticsearch.create_template_channels_if_not_exists.template_create_failed",
    "translation": "Nie udało się utworzyć szablonu Elasticsearch dla kanałów"
  },
  {
    "id": "ent.compliance.csv.warning.appError",
    "translation": "Nie można utworzyć pliku eml."
  },
  {
    "id": "ent.compliance.csv.metadata.json.zipfile.appError",
    "translation": "Nie można utworzyć pliku eml."
  },
  {
    "id": "bleveengine.stop_user_index.error",
    "translation": "Failed to close user index."
  },
  {
    "id": "bleveengine.stop_post_index.error",
    "translation": "Failed to close post index."
  },
  {
    "id": "bleveengine.stop_channel_index.error",
    "translation": "Failed to close channel index."
  },
  {
    "id": "bleveengine.search_users_in_team.error",
    "translation": "Wyszukiwanie nie powiodło się"
  },
  {
    "id": "bleveengine.search_users_in_channel.uchan.error",
    "translation": "Wyszukiwanie nie powiodło się"
  },
  {
    "id": "bleveengine.search_users_in_channel.nuchan.error",
    "translation": "Wyszukiwanie nie powiodło się"
  },
  {
    "id": "bleveengine.search_posts.error",
    "translation": "Wyszukiwanie nie powiodło się"
  },
  {
    "id": "bleveengine.search_channels.error",
    "translation": "Wyszukiwanie nie powiodło się"
  },
  {
    "id": "bleveengine.purge_user_index.error",
    "translation": "Failed to purge user indexes."
  },
  {
    "id": "bleveengine.purge_post_index.error",
    "translation": "Failed to purge post indexes."
  },
  {
    "id": "bleveengine.purge_channel_index.error",
    "translation": "Failed to purge channel indexes."
  },
  {
    "id": "bleveengine.indexer.index_batch.nothing_left_to_index.error",
    "translation": "Próbuje za indeksować nową serię, jeśli wszystkie wystąpienia zostaną zakończone."
  },
  {
    "id": "bleveengine.indexer.do_job.parse_start_time.error",
    "translation": "Pracownik indeksujący Elasticsearch nie przeanalizował czasu rozpoczęcia"
  },
  {
    "id": "bleveengine.indexer.do_job.parse_end_time.error",
    "translation": "Pracownik indeksujący Elasticsearch nie przeanalizował czasu zakończenia"
  },
  {
    "id": "bleveengine.indexer.do_job.engine_inactive",
    "translation": "Failed to run Bleve index job: engine is inactive."
  },
  {
    "id": "bleveengine.indexer.do_job.bulk_index_users.batch_error",
    "translation": "Failed to index user batch."
  },
  {
    "id": "bleveengine.indexer.do_job.bulk_index_posts.batch_error",
    "translation": "Failed to index post batch."
  },
  {
    "id": "bleveengine.indexer.do_job.bulk_index_channels.batch_error",
    "translation": "Failed to index channel batch."
  },
  {
    "id": "bleveengine.index_user.error",
    "translation": "Nie udało się zaindeksować użytkownika"
  },
  {
    "id": "bleveengine.index_post.error",
    "translation": "Nie udało się zindeksować wiadomości"
  },
  {
    "id": "bleveengine.index_channel.error",
    "translation": "Nie udało się zaindeksować kanału"
  },
  {
    "id": "bleveengine.delete_user.error",
    "translation": "Nie udało się usunąć użytkownika"
  },
  {
    "id": "bleveengine.delete_post.error",
    "translation": "Nie udało się usunąć wiadomości"
  },
  {
    "id": "bleveengine.delete_channel.error",
    "translation": "Nie udało się usunąć kanału"
  },
  {
    "id": "bleveengine.create_user_index.error",
    "translation": "Error creating the bleve user index."
  },
  {
    "id": "bleveengine.create_post_index.error",
    "translation": "Error creating the bleve post index."
  },
  {
    "id": "bleveengine.create_channel_index.error",
    "translation": "Error creating the bleve channel index."
  },
  {
    "id": "bleveengine.already_started.error",
    "translation": "Bleve is already started."
  },
  {
    "id": "app.user_terms_of_service.save.app_error",
    "translation": "Nie można zapisać warunków korzystania z usługi."
  },
  {
    "id": "app.user_terms_of_service.get_by_user.no_rows.app_error",
    "translation": "Nie znaleziono warunków korzystania z usługi."
  },
  {
    "id": "app.user_terms_of_service.get_by_user.app_error",
    "translation": "Nie można pobrać warunków korzystania z usługi."
  },
  {
    "id": "app.user_terms_of_service.delete.app_error",
    "translation": "Nie można usunąć warunków korzystania z usługi."
  },
  {
    "id": "app.terms_of_service.get.no_rows.app_error",
    "translation": "Nie znaleziono warunków korzystania z usługi."
  },
  {
    "id": "app.terms_of_service.get.app_error",
    "translation": "Nie można pobrać warunków korzystania z usługi."
  },
  {
    "id": "app.terms_of_service.create.existing.app_error",
    "translation": "Nie można wywołać zapisu dla istniejących warunków korzystania z usługi."
  },
  {
    "id": "app.terms_of_service.create.app_error",
    "translation": "Nie można zapisać warunków korzystania z usługi."
  },
  {
    "id": "app.team.rename_team.name_occupied",
    "translation": "Nie można zmienić nazwy zespołu, nazwa jest już używana"
  },
  {
    "id": "app.team.invite_token.group_constrained.error",
    "translation": "Nie można dołączyć do zespołu z ograniczoną grupą przez token."
  },
  {
    "id": "app.team.invite_id.group_constrained.error",
    "translation": "Nie można dołączyć do zespołu z ograniczoną grupą przez zaproszenie."
  },
  {
    "id": "app.plugin.write_file.saving.app_error",
    "translation": "Podczas zapisywania pliku wystąpił błąd."
  },
  {
    "id": "app.plugin.write_file.read.app_error",
    "translation": "Podczas odczytu pliku wystąpił błąd."
  },
  {
    "id": "app.plugin.webapp_bundle.app_error",
    "translation": "Nie można wygenerować bundle webapp wtyczki."
  },
  {
    "id": "app.plugin.sync.read_local_folder.app_error",
    "translation": "Błąd podczas odczytu lokalnego folderu z wtyczkami"
  },
  {
    "id": "app.plugin.sync.list_filestore.app_error",
    "translation": "Wystąpił błąd podczas odczytu plików wtyczki z magazynu plików."
  },
  {
    "id": "app.plugin.store_signature.app_error",
    "translation": "Nie można zapisać sygnatury wtyczki do skonfigurowanego magazynu plików."
  },
  {
    "id": "app.plugin.store_bundle.app_error",
    "translation": "Nie można zachować wtyczki w skonfigurowanym magazynie plików."
  },
  {
    "id": "app.plugin.signature_decode.app_error",
    "translation": "Nie można zdekodować sygnatury base64."
  },
  {
    "id": "app.plugin.restart.app_error",
    "translation": "Nie można uruchomić wtyczki podczas aktualizacji."
  },
  {
    "id": "app.plugin.remove_bundle.app_error",
    "translation": "Nie udało się usunąć pakietu wtyczki z magazynu plików."
  },
  {
    "id": "app.plugin.modify_saml.app_error",
    "translation": "Nie można modyfikować plików saml."
  },
  {
    "id": "app.plugin.marshal.app_error",
    "translation": "Nie udało się wprowadzić wtyczek ze sklepu."
  },
  {
    "id": "app.plugin.marketplace_plugins.signature_not_found.app_error",
    "translation": "Nie udało się znaleźć żądanej wtyczki w sklepie."
  },
  {
    "id": "app.plugin.marketplace_plugins.not_found.app_error",
    "translation": "Nie udało się znaleźć żądanej wtyczki w sklepie."
  },
  {
    "id": "app.plugin.marketplace_plugin_request.app_error",
    "translation": "Nie udało się zdekodować żądania wtyczki ze sklepu."
  },
  {
    "id": "app.plugin.marketplace_disabled.app_error",
    "translation": "Sklep rozszerzeń został wyłączony. Sprawdź swoje logi, aby poznać szczegóły."
  },
  {
    "id": "app.plugin.marketplace_client.failed_to_fetch",
    "translation": "Nie udało się pobrać wtyczek z serwera sklepu."
  },
  {
    "id": "app.plugin.marketplace_client.app_error",
    "translation": "Nie udało się stworzyć klienta sklepu."
  },
  {
    "id": "app.plugin.invalid_version.app_error",
    "translation": "Wersja wtyczki nie mogła zostać poddana parsowaniu."
  },
  {
    "id": "app.plugin.install_marketplace_plugin.app_error",
    "translation": "Nie udało się wprowadzić wtyczek ze sklepu."
  },
  {
    "id": "app.plugin.get_public_key.get_file.app_error",
    "translation": "Wystąpił błąd podczas pobierania klucza publicznego ze sklepu."
  },
  {
    "id": "app.plugin.flag_managed.app_error",
    "translation": "Nie można ustawić wtyczki z magazynu plików."
  },
  {
    "id": "app.plugin.delete_public_key.delete.app_error",
    "translation": "Wystąpił błąd podczas usuwania klucza publicznego."
  },
  {
    "id": "app.import.validate_user_teams_import_data.invalid_team_theme.error",
    "translation": "Nieprawidłowy motyw zespołu dla użytkownika"
  },
  {
    "id": "app.import.validate_user_import_data.auth_data_and_service_dependency.error",
    "translation": "User AuthService and AuthData are mutually inclusive."
  },
  {
    "id": "app.import.validate_user_import_data.advanced_props_show_unread_section.error",
    "translation": "Nieprawidłowe wyświetlanie ustawień sekcji nieprzeczytanej dla użytkownika"
  },
  {
    "id": "app.import.validate_user_import_data.advanced_props_formatting.error",
    "translation": "Nijeprawidłowe ustawienia formatowania wiadomości dla użytkownika"
  },
  {
    "id": "app.import.validate_user_import_data.advanced_props_feature_markdown_preview.error",
    "translation": "Nieprawidłowe ustawienia podglądu markdownów dla użytkownika "
  },
  {
    "id": "app.import.validate_user_import_data.advanced_props_email_interval.error",
    "translation": "Nieprawidłowe ustawienie interwału wsadowego wiadomości e-mail dla użytkownika"
  },
  {
    "id": "app.import.validate_post_import_data.props_too_large.error",
    "translation": "Post Props are longer than the maximum permitted length."
  },
  {
    "id": "app.import.import_user_teams.save_preferences.error",
    "translation": "Nie można zapisać preferencji motywu zespołu"
  },
  {
    "id": "app.import.import_user_channels.channel_not_found.error",
    "translation": "Error importing user channels. Channel not found."
  },
  {
    "id": "app.import.get_users_by_username.some_users_not_found.error",
    "translation": "Some users not found"
  },
  {
    "id": "app.import.get_teams_by_names.some_teams_not_found.error",
    "translation": "Some teams not found"
  },
  {
    "id": "app.export.export_custom_emoji.copy_emoji_images.error",
    "translation": "Nie można skopiować niestandardowych obrazów emoji"
  },
  {
    "id": "app.emoji.get_list.internal_error",
    "translation": "Nie można uzyskać emoji"
  },
  {
    "id": "app.emoji.get_by_name.app_error",
    "translation": "Nie można uzyskać emoji"
  },
  {
    "id": "app.emoji.get.app_error",
    "translation": "Nie można uzyskać emoji"
  },
  {
    "id": "app.emoji.delete.no_results",
    "translation": "Nie można znaleźć emoji do usunięcia"
  },
  {
    "id": "app.emoji.delete.app_error",
    "translation": "Nie można usunąć emoji"
  },
  {
    "id": "app.channel_member_history.log_leave_event.internal_error",
    "translation": "Nie można zarejestrować historii członków kanału. Nie udało się zaktualizować istniejącego rekordu dołączenia"
  },
  {
    "id": "app.channel_member_history.log_join_event.internal_error",
    "translation": "Nie można zarejestrować historii członków kanału"
  },
  {
    "id": "app.channel.update.bad_id",
    "translation": "Nie można zaktualizować kanału"
  },
  {
    "id": "app.channel.permanent_delete.app_error",
    "translation": "Nie można skasować kanału"
  },
  {
    "id": "app.channel.get_deleted.missing.app_error",
    "translation": "Brak usuniętych kanałów"
  },
  {
    "id": "app.channel.get_deleted.existing.app_error",
    "translation": "Nie można znaleźć istniejącego usuniętego kanału"
  },
  {
    "id": "app.channel.get_channels.not_found.app_error",
    "translation": "Nie odnaleziono kanałów."
  },
  {
    "id": "app.channel.get_channels.get.app_error",
    "translation": "Nie można pobrać kanałów"
  },
  {
    "id": "app.channel.get_by_name.missing.app_error",
    "translation": "Kanał nie istnieje"
  },
  {
    "id": "app.channel.get_by_name.existing.app_error",
    "translation": "Nie można znaleźć istniejącego kanału"
  },
  {
    "id": "app.channel.get_all_channels.app_error",
    "translation": "Nie można pobrać wszystkich kanałów"
  },
  {
    "id": "app.channel.get.find.app_error",
    "translation": "Napotkaliśmy błąd podczas wyszukiwania kanału"
  },
  {
    "id": "app.channel.get.existing.app_error",
    "translation": "Nie można znaleźć istniejącego kanału"
  },
  {
    "id": "app.channel.delete.app_error",
    "translation": "Nie można skasować kanału"
  },
  {
    "id": "app.channel.create_direct_channel.internal_error",
    "translation": "Nie można zapisać kanału"
  },
  {
    "id": "app.channel.create_channel.internal_error",
    "translation": "Nie można zapisać kanału"
  },
  {
    "id": "app.bot.permenent_delete.bad_id",
    "translation": "Nie można usunąć bota"
  },
  {
    "id": "app.bot.permanent_delete.internal_error",
    "translation": "Unable to delete the bot permanently."
  },
  {
    "id": "app.bot.patchbot.internal_error",
    "translation": "Nie można zaktualizować bota"
  },
  {
    "id": "app.bot.getbots.internal_error",
    "translation": "Nie można uzyskać botów"
  },
  {
    "id": "app.bot.getbot.internal_error",
    "translation": "Nie można uzyskać bota"
  },
  {
    "id": "app.bot.get_disable_bot_sysadmin_message",
    "translation": "{{if .disableBotsSetting}}{{if .printAllBots}}{{.UserName}} was deactivated. They managed the following bot accounts which have now been disabled.\n\n{{.BotNames}}{{else}}{{.UserName}} was deactivated. They managed {{.NumBots}} bot accounts which have now been disabled, including the following:\n\n{{.BotNames}}{{end}}You can take ownership of each bot by enabling it at **Integrations > Bot Accounts** and creating new tokens for the bot.\n\nFor more information, see our [documentation](https://docs.mattermost.com/developer/bot-accounts.html#what-happens-when-a-user-who-owns-bot-accounts-is-disabled).{{else}}{{if .printAllBots}}{{.UserName}} was deactivated. They managed the following bot accounts which are still enabled.\n\n{{.BotNames}}\n{{else}}{{.UserName}} was deactivated. They managed {{.NumBots}} bot accounts which are still enabled, including the following:\n\n{{.BotNames}}{{end}}We strongly recommend you to take ownership of each bot by re-enabling it at **Integrations > Bot Accounts** and creating new tokens for the bot.\n\nFor more information, see our [documentation](https://docs.mattermost.com/developer/bot-accounts.html#what-happens-when-a-user-who-owns-bot-accounts-is-disabled).\n\nIf you want bot accounts to disable automatically after owner deactivation, set “Disable bot accounts when owner is deactivated” in **System Console > Integrations > Bot Accounts** to true.{{end}}"
  },
  {
    "id": "app.bot.createbot.internal_error",
    "translation": "Nie można zapisać bota"
  },
  {
    "id": "app.admin.test_site_url.failure",
    "translation": "Ten adres nie jest prawidłowym adresem właściwej strony"
  },
  {
    "id": "app.admin.saml.invalid_response_from_idp.app_error",
    "translation": "Could not read the response received from the Identity Provider."
  },
  {
    "id": "app.admin.saml.failure_read_response_body_from_idp.app_error",
    "translation": "Failure encountered when reading the response payload received from the Identity Provider."
  },
  {
    "id": "app.admin.saml.failure_decode_metadata_xml_from_idp.app_error",
    "translation": "Could not decode the XML metadata information received from the Identity Provider."
  },
  {
    "id": "api.websocket_handler.server_busy.app_error",
    "translation": "Server is busy, non-critical services are temporarily unavailable."
  },
  {
    "id": "api.user.update_user.accepted_guest_domain.app_error",
    "translation": "Wpisany email nie należy do akceptowanej domeny dla gości. Skontaktuj się ze swoim administratorem lub zarejestruj się za pomocą innego adresu email."
  },
  {
    "id": "api.user.update_user.accepted_domain.app_error",
    "translation": "Wpisany email nie należy do akceptowanej domeny. Skontaktuj się ze swoim administratorem lub zarejestruj się za pomocą innego adresu email."
  },
  {
    "id": "api.user.update_active.cannot_enable_guest_when_guest_feature_is_disabled.app_error",
    "translation": "Nie możesz aktywować konta gościa, ponieważ funkcja Dostęp dla Gości nie jest włączona."
  },
  {
    "id": "api.user.reset_password.token_parse.error",
    "translation": "Nie można sparsować tokenu resetowania hasła"
  },
  {
    "id": "api.user.promote_guest_to_user.no_guest.app_error",
    "translation": "Nie można skonwertować gościa do zwykłego użytkownika, ponieważ nie jest gościem."
  },
  {
    "id": "api.user.login.invalid_credentials_username",
    "translation": "Wprowadź prawidłową nazwę użytkownika i/lub hasło."
  },
  {
    "id": "api.user.login.invalid_credentials_sso",
    "translation": "Wprowadź prawidłowy adres e-mail lub login i/lub hasło lub zaloguj się przy użyciu innej metody."
  },
  {
    "id": "api.user.login.invalid_credentials_email_username",
    "translation": "Wprowadź poprawną nazwę użytkownika i/lub hasło."
  },
  {
    "id": "api.user.login.invalid_credentials_email",
    "translation": "Wprowadź poprawny E-Mail i/lub Hasło"
  },
  {
    "id": "api.user.login.guest_accounts.license.error",
    "translation": "Twoja licencja nie obsługuje kont gości"
  },
  {
    "id": "api.user.login.guest_accounts.disabled.error",
    "translation": "Konta gości są wyłączone"
  },
  {
    "id": "api.user.demote_user_to_guest.already_guest.app_error",
    "translation": "Nie można skonwertować użytkownika do gościa ponieważ już jest gościem."
  },
  {
    "id": "api.user.create_user.invalid_invitation_type.app_error",
    "translation": "Nie można utworzyć użytkownika, nieprawidłowe zaproszenie."
  },
  {
    "id": "api.user.create_user.guest_accounts.license.app_error",
    "translation": "Twoja licencja nie wspiera kont gości"
  },
  {
    "id": "api.user.create_user.guest_accounts.disabled.app_error",
    "translation": "Konta gości są wyłączone."
  },
  {
    "id": "api.user.create_password_token.error",
    "translation": "Nie można utworzyć tokena odzyskiwania hasła"
  },
  {
    "id": "api.templates.remove_expired_license.subject",
    "translation": "Mattermost Enterprise license has been disabled."
  },
  {
    "id": "api.templates.remove_expired_license.body.title",
    "translation": "Twoja licencja Enterprise Edition wygasła i niektóre funkcjonalności mogą być niedostępne. Proszę odnowić swoją licencję."
  },
  {
    "id": "api.templates.remove_expired_license.body.renew_button",
    "translation": "Odśwież licencję"
  },
  {
    "id": "api.templates.invite_guest_subject",
    "translation": "[{{ .SiteName }}] {{ .SenderName }} zaprasza Cię do dołączenia do zespołu {{ .TeamDisplayName }} jako gość"
  },
  {
    "id": "api.team.update_team_member_roles.guest_and_user.app_error",
    "translation": "Nieprawidłowa aktualizacja członka zespołu: Użytkownik musi być gościem lub użytkownikiem, ale nie jednym i drugim."
  },
  {
    "id": "api.team.search_teams.pagination_not_implemented.public_team_search",
    "translation": "Stronicowanie nie jest zaimplementowane dla wyszukiwania tylko publicznych zespołów."
  },
  {
    "id": "api.team.search_teams.pagination_not_implemented.private_team_search",
    "translation": "Stronicowanie nie jest zaimplementowane dla wyszukiwania tylko prywatnych zespołów."
  },
  {
    "id": "api.team.remove_member.group_constrained.app_error",
    "translation": "Nie można usunąć użytkownika z zespołu ograniczonego do grupy."
  },
  {
    "id": "api.team.invite_guests.channel_in_invalid_team.app_error",
    "translation": "Kanały do których chcesz zaprosić, muszą być częścią zespołu do którego chcesz zaprosić."
  },
  {
    "id": "api.team.invate_guests_to_channels.license.error",
    "translation": "Twoja licencja nie obsługuje kont gości"
  },
  {
    "id": "api.team.invate_guests_to_channels.disabled.error",
    "translation": "Konta gości są wyłączone"
  },
  {
    "id": "api.team.invalidate_all_email_invites.app_error",
    "translation": "Błąd unieważniania zaproszenia E-Mail"
  },
  {
    "id": "api.team.get_all_teams.insufficient_permissions",
    "translation": "Nie posiadasz odpowiednich uprawnień do edycji nagłówka kanału."
  },
  {
    "id": "api.team.demote_user_to_guest.license.error",
    "translation": "Twoja licencja nie obsługuje kont gości"
  },
  {
    "id": "api.team.demote_user_to_guest.disabled.error",
    "translation": "Konta gości są wyłączone."
  },
  {
    "id": "api.team.add_user_to_team_from_invite.guest.app_error",
    "translation": "Goście nie mogą dołączyć do zespołu z linku zaproszeniowego. Proszę poprosić o e-mail zaproszenieowy aby dołączyć do tego zespołu. "
  },
  {
    "id": "api.team.add_members.user_denied",
    "translation": "Ten zespół jest zarządzany przez grupy.  Ten użytkownik nie jest częścią grupy, która jest zsynchronizowana z tym kanałem."
  },
  {
    "id": "api.team.add_members.error",
    "translation": "Błąd podczas dodawania członka/ów kanału."
  },
  {
    "id": "api.system.id_loaded.not_available.app_error",
    "translation": "ID Loaded Push Notifications nie są skonfigurowane lub wspierane na tym serwerze."
  },
  {
    "id": "api.slackimport.slack_import.zip.file_too_large",
    "translation": "{{.Filename}} w archiwum zip jest za duże aby przetworzyć importowanie ze Slacka\r\n"
  },
  {
    "id": "api.push_notifications_ack.message.parse.app_error",
    "translation": "An error occurred building the push notification ack message."
  },
  {
    "id": "api.push_notifications_ack.forward.app_error",
    "translation": "Wystąpił błąd podczas wysyłania potwierdzenia odbioru do usługi powiadomień push"
  },
  {
    "id": "api.push_notifications.message.parse.app_error",
    "translation": "An error occurred building the push notification message."
  },
  {
    "id": "api.push_notification.id_loaded.fetch.app_error",
    "translation": "Wystąpił błąd podczas pobierania ID Loaded Push Notification."
  },
  {
    "id": "api.push_notification.id_loaded.default_message",
    "translation": "Otrzymano nową wiadomość."
  },
  {
    "id": "api.push_notification.disabled.app_error",
    "translation": "Powiadomienia Push są wyłączone na tym serwerze."
  },
  {
    "id": "api.post.check_for_out_of_channel_groups_mentions.message.one",
    "translation": "@{{.Username}} nie zostanie powiadomiony/a przez tę wzmiankę, ponieważ nie ma go w kanale. Nie można go dodać do kanału, ponieważ nie należą do połączonych grup. Aby dodać je do tego kanału, muszą zostać dodane do połączonych grup."
  },
  {
    "id": "api.post.check_for_out_of_channel_groups_mentions.message.multiple",
    "translation": "@{{.Usernames}}) i @{{.LastUsername}} nie zostały powiadomione przez tę wzmiankę, ponieważ nie znajdują się na kanale. Nie można ich dodać do kanału, ponieważ nie należą do połączonych grup. Aby dodać je do tego kanału, muszą zostać dodane do połączonych grup."
  },
  {
    "id": "api.post.check_for_out_of_channel_group_users.message.none",
    "translation": "@{{.GroupName}} has no members on this team"
  },
  {
    "id": "api.plugin.verify_plugin.app_error",
    "translation": "Nie można zweryfikować sygnatury."
  },
  {
    "id": "api.plugin.install.download_failed.app_error",
    "translation": "Podczas pobierania wtyczki wystąpił błąd."
  },
  {
    "id": "api.license.remove_expired_license.failed.error",
    "translation": "Nie udało się wysłać e-maila z dezaktywacją konta"
  },
  {
    "id": "api.ldap_groups.existing_user_name_error",
    "translation": "group name already exists as a user name"
  },
  {
    "id": "api.ldap_groups.existing_reserved_name_error",
    "translation": "group name already exists as a reserved name"
  },
  {
    "id": "api.ldap_groups.existing_group_name_error",
    "translation": "członek grupy już istnieje"
  },
  {
    "id": "api.image.get.app_error",
    "translation": "Requested image url cannot be parsed."
  },
  {
    "id": "api.context.server_busy.app_error",
    "translation": "Server is busy, non-critical services are temporarily unavailable."
  },
  {
    "id": "api.context.local_origin_required.app_error",
    "translation": "This endpoint requires a local request origin."
  },
  {
    "id": "api.config.update_config.restricted_merge.app_error",
    "translation": "Nie udało się połączyć podanego pliku konfiguracyjnego."
  },
  {
    "id": "api.command_remove.group_constrained_user_denied",
    "translation": "Nie można usunąć użytkownika z kanału, ponieważ jest członkiem grup powiązanych z tym kanałem. Aby usunąć je z tego kanału, muszą zostać usunięte z połączonych grup."
  },
  {
    "id": "api.command_invite.user_not_in_team.app_error",
    "translation": "{{.Username}} nie jest członkiem tego zespołu."
  },
  {
    "id": "api.command_invite.group_constrained_user_denied",
    "translation": "Ten kanał jest zarządzany przez grupy.  Ten użytkownik nie jest częścią grupy, która jest zsynchronizowana z tym kanałem."
  },
  {
    "id": "api.command.execute_command.format.app_error",
    "translation": "Command trigger word is missing the leading slash character"
  },
  {
    "id": "api.channel.update_team_member_roles.changing_guest_role.app_error",
    "translation": "Nieprawidłowa aktualizacja członka zespołu: Nie możesz dodać ani usunąć roli gościa ręcznie"
  },
  {
    "id": "api.channel.update_channel_privacy.default_channel_error",
    "translation": "Domyślny kanał nie może zostać kanałem prywatnym."
  },
  {
    "id": "api.channel.update_channel_member_roles.guest_and_user.app_error",
    "translation": "Nieprawidłowa aktualizacja członka kanału: Użytkownik musi być gościem lub użytkownikiem, ale nie jednym i drugim."
  },
  {
    "id": "api.channel.update_channel_member_roles.changing_guest_role.app_error",
    "translation": "Nieprawidłowa aktualizacja członka kanału: Nie możesz dodać ani usunąć roli gościa ręcznie"
  },
  {
    "id": "api.channel.update_channel.typechange.app_error",
    "translation": "Typ kanału nie może zostać zakutalizowany"
  },
  {
    "id": "api.channel.restore_channel.unarchived",
    "translation": "{{.Username}} unarchived the channel."
  },
  {
    "id": "api.channel.restore_channel.restored.app_error",
    "translation": "Unable to unarchive channel. The channel is not archived."
  },
  {
    "id": "api.channel.remove_user_from_channel.app_error",
    "translation": "Nie można usunąć użytkownika z tego typu kanału"
  },
  {
    "id": "api.channel.remove_members.denied",
    "translation": "Usunięcie członkostwa w kanale zostało odrzucone następującym użytkownikom z powodu ograniczeń grupowych: {{.UserIDs}}"
  },
  {
    "id": "api.channel.remove_member.group_constrained.app_error",
    "translation": "Nie można usunąć użytkownika z kanału ograniczonego do grupy."
  },
  {
    "id": "api.channel.patch_channel_moderations.license.error",
    "translation": "Twoja licencja nie wspiera Retencji Danych."
  },
  {
    "id": "api.channel.guest_join_channel.post_and_forget",
    "translation": "%v dołączył do kanału jako gość."
  },
  {
    "id": "api.channel.get_channel_moderations.license.error",
    "translation": "Twoja licencja nie wspiera Retencji Danych."
  },
  {
    "id": "api.channel.channel_member_counts_by_group.license.error",
    "translation": "twoja licencja nie obsługuje grup ldap"
  },
  {
    "id": "api.channel.add_members.user_denied",
    "translation": "Odmowa członkostwa w kanale następującym użytkownikom z powodu ograniczeń grupowych: {{.UserIDs}}"
  },
  {
    "id": "api.channel.add_members.error",
    "translation": "Błąd podczas dodawania członka/ów kanału."
  },
  {
    "id": "api.channel.add_guest.added",
    "translation": "%v został dodany do kanału przez %v."
  },
  {
    "id": "api.bot.teams_channels.add_message_mobile",
    "translation": "Proszę, dodaj mnie do zespołów i kanałów, w których chcesz, żebym uczestniczył. Aby to zrobić, użyj przeglądarki lub aplikacji Mattermost."
  },
  {
    "id": "api.bot.create_disabled",
    "translation": "Tworzenie botów zostało wyłączone."
  },
  {
    "id": "api.admin.saml.set_certificate_from_metadata.missing_content_type.app_error",
    "translation": "Missing content type."
  },
  {
    "id": "api.admin.saml.set_certificate_from_metadata.invalid_content_type.app_error",
    "translation": "Invalid content type."
  },
  {
    "id": "api.admin.saml.set_certificate_from_metadata.invalid_body.app_error",
    "translation": "Invalid certificate text."
  },
  {
    "id": "api.admin.saml.invalid_xml_missing_ssoservices.app_error",
    "translation": "Missing Identity Provider SSO Services node in the XML."
  },
  {
    "id": "api.admin.saml.invalid_xml_missing_keydescriptor.app_error",
    "translation": "Missing Identity Provider Key Descriptors node in the XML."
  },
  {
    "id": "api.admin.saml.invalid_xml_missing_idpssodescriptors.app_error",
    "translation": "Missing Identity Provider SSO Descriptors node in the XML."
  },
  {
    "id": "api.admin.saml.failure_save_idp_certificate_file.app_error",
    "translation": "Nie można zapisać pliku certyfikatu."
  },
  {
    "id": "api.admin.saml.failure_parse_idp_certificate.app_error",
    "translation": "Failure encountered while parsing the metadata information received from the Identity Provider to a certificate."
  },
  {
    "id": "api.admin.saml.failure_get_metadata_from_idp.app_error",
    "translation": "Failed to obtain metadata from Identity Provider URL."
  },
  {
    "id": "api.admin.delete_brand_image.storage.not_found",
    "translation": "Nie można usunąć obrazu marki, nie znaleziono."
  },
  {
    "id": "api.file.upload_file.incorrect_channelId.app_error",
    "translation": "Nie można wgrać pliku. Niepoprawe ID kanału: {{.channelId}}"
  },
  {
    "id": "api.emoji.create.internal_error",
    "translation": "server_error: Wystąpił wewnętrzny błąd serwera podczas tworzenia emoji."
  },
  {
    "id": "api.config.update_config.clear_siteurl.app_error",
    "translation": "Adres URL strony nie może zostać wyczyszczony."
  },
  {
    "id": "api.channel.move_channel.type.invalid",
    "translation": "Nie można przenosić czatów grupowych lub prywatnych kanałów wiadomości"
  },
  {
    "id": "app.reaction.save.save.app_error",
    "translation": "Nie udało się zapisać reakcji"
  },
  {
    "id": "app.reaction.get_for_post.app_error",
    "translation": "Nie można uzyskać reakcji na wiadomość"
  },
  {
    "id": "app.reaction.delete_all_with_emoji_name.get_reactions.app_error",
    "translation": "Nie można uzyskać wszystkich reakcji z tą nazwą emoji"
  },
  {
    "id": "app.reaction.bulk_get_for_post_ids.app_error",
    "translation": "Nie można uzyskać reakcji na wiadomość"
  },
  {
    "id": "app.audit.save.saving.app_error",
    "translation": "Napotkaliśmy błąd zapisując audyty"
  },
  {
    "id": "app.audit.permanent_delete_by_user.app_error",
    "translation": "Napotkaliśmy błąd usuwając audyty"
  },
  {
    "id": "app.audit.get.limit.app_error",
    "translation": "Przekroczono limit stronicowania"
  },
  {
    "id": "app.audit.get.finding.app_error",
    "translation": "Napotkaliśmy błąd szukając audytów"
  },
  {
    "id": "app.command.listteamcommands.internal_error",
    "translation": "Nie można uzyskać poleceń"
  },
  {
    "id": "app.command_webhook.try_use.invalid",
    "translation": "Nieprawidłowy webhook"
  },
  {
    "id": "app.command_webhook.try_use.internal_error",
    "translation": "Nie można użyć webhooka"
  },
  {
    "id": "app.command_webhook.handle_command_webhook.parse",
    "translation": "Nie można przeanalizować danych przychodzących"
  },
  {
    "id": "app.command_webhook.get.missing",
    "translation": "Nie można uzyskać webhooka"
  },
  {
    "id": "app.command_webhook.get.internal_error",
    "translation": "Nie można uzyskać webhooka"
  },
  {
    "id": "app.command_webhook.create_command_webhook.internal_error",
    "translation": "Nie można zapisać CommandWebhook"
  },
  {
    "id": "app.command_webhook.create_command_webhook.existing",
    "translation": "Nie można zaktualizować istniejącego CommandWebhook"
  },
  {
    "id": "app.oauth.update_app.updating.app_error",
    "translation": "Wystąpił błąd podczas aktualizowania aplikacji"
  },
  {
    "id": "app.oauth.update_app.find.app_error",
    "translation": "Nie można znaleźć istniejącej aplikacji do aktualizacji"
  },
  {
    "id": "app.oauth.save_app.save.app_error",
    "translation": "Nie można zapisać aplikacji."
  },
  {
    "id": "app.oauth.save_app.existing.app_error",
    "translation": "Wymagana aktualizacja istniejącej aplikacji"
  },
  {
    "id": "app.oauth.remove_access_data.app_error",
    "translation": "Nie można usunąć tokena dostępu"
  },
  {
    "id": "app.oauth.permanent_delete_auth_data_by_user.app_error",
    "translation": "Nie można usunąć kodu autoryzacji"
  },
  {
    "id": "app.oauth.get_apps.find.app_error",
    "translation": "Wystąpił błąd podczas znajdywania aplikacji OAuth2"
  },
  {
    "id": "app.oauth.get_app_by_user.find.app_error",
    "translation": "Nie można znaleźć żadnych istniejących aplikacji"
  },
  {
    "id": "app.oauth.get_app.finding.app_error",
    "translation": "Wystąpił błąd podczas wyszukiwania aplikacji"
  },
  {
    "id": "app.oauth.get_app.find.app_error",
    "translation": "Nie można znaleźć żądanej aplikacji"
  },
  {
    "id": "app.oauth.get_access_data_by_user_for_app.app_error",
    "translation": "Wystąpił błąd w znalezieniu wszystkich identyfikatorów dostępu"
  },
  {
    "id": "app.oauth.delete_app.app_error",
    "translation": "Podczas usuwania aplikacji OAuth2 wystąpił błąd"
  },
  {
    "id": "app.user.permanentdeleteuser.internal_error",
    "translation": "Nie można usunąć tokenu"
  },
  {
    "id": "app.team.permanentdeleteteam.internal_error",
    "translation": "Nie można usunąć tokenu"
  },
  {
    "id": "app.session.update_device_id.app_error",
    "translation": "Nie można zaktualizować identyfikatora urządzenia"
  },
  {
    "id": "app.session.save.existing.app_error",
    "translation": "Nie można zaktualizować istniejącej sesji"
  },
  {
    "id": "app.session.save.app_error",
    "translation": "Nie można zapisać sesji"
  },
  {
    "id": "app.session.remove_all_sessions_for_team.app_error",
    "translation": "Nie można usunąć wszystkich sesji"
  },
  {
    "id": "app.session.remove.app_error",
    "translation": "Nie można usunąć sesji"
  },
  {
    "id": "app.session.permanent_delete_sessions_by_user.app_error",
    "translation": "Nie można usunąć wszystkich sesji dla użytkownika"
  },
  {
    "id": "app.session.get_sessions.app_error",
    "translation": "Wystąpił błąd w trakcie pobierania sesji użytkowników"
  },
  {
    "id": "app.session.get.app_error",
    "translation": "Wystąpił błąd w trakcie pobierania sesji użytkownika"
  },
  {
    "id": "app.session.analytics_session_count.app_error",
    "translation": "Nie można policzyć sesji"
  },
  {
    "id": "app.command.updatecommand.internal_error",
    "translation": "Nie można zaktualizować polecenia"
  },
  {
    "id": "app.command.movecommand.internal_error",
    "translation": "Nie można zapisać polecenia"
  },
  {
    "id": "app.command.listallcommands.internal_error",
    "translation": "Nie można uzyskać poleceń"
  },
  {
    "id": "app.command.getcommand.internal_error",
    "translation": "Nie można uzyskać komendy"
  },
  {
    "id": "app.command.deletecommand.internal_error",
    "translation": "Nie można usunąć polecenia"
  },
  {
    "id": "app.command.createcommand.internal_error",
    "translation": "Nie można zapisać polecenia"
  },
  {
    "id": "app.recover.save.app_error",
    "translation": "Nie można zapisać tokena"
  },
  {
    "id": "app.recover.delete.app_error",
    "translation": "Nie można usunąć tokenu"
  },
  {
    "id": "ent.elasticsearch.delete_user_posts.error",
    "translation": "Nie udało się usunąć wiadomości"
  },
  {
    "id": "ent.elasticsearch.delete_channel_posts.error",
    "translation": "Nie udało się usunąć wiadomości"
  },
  {
    "id": "bleveengine.delete_user_posts.error",
    "translation": "Nie udało się usunąć wiadomości"
  },
  {
    "id": "bleveengine.delete_channel_posts.error",
    "translation": "Nie udało się usunąć wiadomości"
  },
  {
    "id": "app.scheme.delete.app_error",
    "translation": "Nie można usunąć schematu"
  },
  {
    "id": "ent.get_users_in_channel_during",
    "translation": "Nie udało się pobrać użytkowników na kanale w określonym przedziale czasowym"
  },
  {
    "id": "app.emoji.create.internal_error",
    "translation": "Nie można zapisać emoji"
  },
  {
    "id": "app.channel.update_channel.internal_error",
    "translation": "Nie można zaktualizować kanału"
  },
  {
    "id": "app.channel.restore.app_error",
    "translation": "Nie można skasować kanału"
  },
  {
    "id": "app.channel.get_all_channels_count.app_error",
    "translation": "Nie można pobrać wszystkich kanałów"
  },
  {
    "id": "app.user_access_token.update_token_enable.app_error",
    "translation": "Nie można włączyć tokenu dostępu"
  },
  {
    "id": "app.user_access_token.update_token_disable.app_error",
    "translation": "Nie można wyłączyć tokenu dostępu"
  },
  {
    "id": "app.user_access_token.search.app_error",
    "translation": "Napotkaliśmy błąd podczas wyszukiwania tokenów dostępu użytkownika"
  },
  {
    "id": "app.user_access_token.save.app_error",
    "translation": "Nie można zapisać osobistego tokenu dostępu"
  },
  {
    "id": "app.user_access_token.get_by_user.app_error",
    "translation": "Nie można uzyskać osobistych tokenów dostępu przez użytkownika"
  },
  {
    "id": "app.user_access_token.get_all.app_error",
    "translation": "Nie można uzyskać wszystkich osobistych tokenów dostępu"
  },
  {
    "id": "app.user_access_token.delete.app_error",
    "translation": "Nie można usunąć osobistego tokenu dostępu"
  },
  {
    "id": "api.email.send_warn_metric_ack.missing_server.app_error",
    "translation": "Serwer SMTP jest wymagany."
  },
  {
    "id": "ent.message_export.run_export.app_error",
    "translation": "Nie można wybrać danych eksportu wiadomości"
  },
  {
    "id": "app.compliance.save.saving.app_error",
    "translation": "Wystąpił błąd podczas zapisywania raportu zgodności"
  },
  {
    "id": "app.compliance.get.finding.app_error",
    "translation": "Wystąpił błąd podczas pobierania raportów zgodności"
  },
  {
    "id": "app.preference.save.updating.app_error",
    "translation": "Wystąpił błąd w trakcie aktualizacji ustawień"
  },
  {
    "id": "app.preference.permanent_delete_by_user.app_error",
    "translation": "Wystąpił błąd w trakcie kasowania ustawień."
  },
  {
    "id": "app.preference.get_category.app_error",
    "translation": "Wystąpił błąd w trakcie pobierania ustawień"
  },
  {
    "id": "app.preference.get_all.app_error",
    "translation": "Wystąpił błąd w trakcie pobierania ustawień"
  },
  {
    "id": "app.preference.get.app_error",
    "translation": "Wystąpił błąd w trakcie pobierania ustawień"
  },
  {
    "id": "app.preference.delete.app_error",
    "translation": "Wystąpił błąd w trakcie kasowania ustawień"
  },
  {
    "id": "api.templates.warn_metric_ack.body.site_url_header",
    "translation": "URL strony: "
  },
  {
    "id": "api.templates.warn_metric_ack.body.registered_users_header",
    "translation": "Ogólnie aktywnych użytkowników: "
  },
  {
    "id": "api.templates.warn_metric_ack.body.contact_email_header",
    "translation": "E-Mail: "
  },
  {
    "id": "app.webhooks.update_outgoing.app_error",
    "translation": "Nie można zaktualizować webhooka"
  },
  {
    "id": "app.webhooks.update_incoming.app_error",
    "translation": "Nie można zaktualizować Przychodzącego Webhooka"
  },
  {
    "id": "app.webhooks.save_outgoing.override.app_error",
    "translation": "Nie udało się nadpisać wychodzącego webhooka"
  },
  {
    "id": "app.webhooks.save_outgoing.app_error",
    "translation": "Nie można zapisać wychodzącego Webhooka"
  },
  {
    "id": "app.webhooks.save_incoming.existing.app_error",
    "translation": "Nie udało się zapisać wychodzącego webhooka"
  },
  {
    "id": "app.webhooks.save_incoming.app_error",
    "translation": "Nie można zapisać Przychodzącego Webhooka"
  },
  {
    "id": "app.webhooks.permanent_delete_outgoing_by_user.app_error",
    "translation": "Nie można usunąć webhooka"
  },
  {
    "id": "app.webhooks.permanent_delete_outgoing_by_channel.app_error",
    "translation": "Nie można usunąć webhooka"
  },
  {
    "id": "app.webhooks.permanent_delete_incoming_by_user.app_error",
    "translation": "Nie można usunąć webhooka"
  },
  {
    "id": "app.webhooks.permanent_delete_incoming_by_channel.app_error",
    "translation": "Nie można usunąć webhooka"
  },
  {
    "id": "app.webhooks.get_outgoing_by_team.app_error",
    "translation": "Nie można uzyskać webhooków"
  },
  {
    "id": "app.webhooks.get_outgoing_by_channel.app_error",
    "translation": "Nie można uzyskać webhooków"
  },
  {
    "id": "app.webhooks.get_outgoing.app_error",
    "translation": "Nie można uzyskać wychodzących webhooków"
  },
  {
    "id": "app.webhooks.get_incoming_by_user.app_error",
    "translation": "Nie można uzyskać wychodzących webhooków"
  },
  {
    "id": "app.webhooks.get_incoming_by_channel.app_error",
    "translation": "Nie można uzyskać webhooków"
  },
  {
    "id": "app.webhooks.get_incoming.app_error",
    "translation": "Nie można uzyskać wychodzących webhooków"
  },
  {
    "id": "app.webhooks.delete_outgoing.app_error",
    "translation": "Nie można usunąć webhooka"
  },
  {
    "id": "app.webhooks.delete_incoming.app_error",
    "translation": "Nie można usunąć webhooka"
  },
  {
    "id": "app.webhooks.analytics_outgoing_count.app_error",
    "translation": "Nie można policzyć wychodzących webhooków"
  },
  {
    "id": "app.webhooks.analytics_incoming_count.app_error",
    "translation": "Nie można policzyć przychodzących webhooków"
  },
  {
    "id": "app.role.save.invalid_role.app_error",
    "translation": "Rola była niepoprawna"
  },
  {
    "id": "app.role.save.insert.app_error",
    "translation": "Nie można zapisać nowej roli"
  },
  {
    "id": "app.role.permanent_delete_all.app_error",
    "translation": "Nie można trwale usunąć wszystkich ról"
  },
  {
    "id": "app.role.get_by_names.app_error",
    "translation": "Nie można uzyskać ról"
  },
  {
    "id": "app.role.get_by_name.app_error",
    "translation": "Nie można uzyskać roli"
  },
  {
    "id": "app.role.get.app_error",
    "translation": "Nie można uzyskać roli"
  },
  {
    "id": "app.post.update.app_error",
    "translation": "Nie można zaktualizować wpisu"
  },
  {
    "id": "app.post.save.existing.app_error",
    "translation": "Nie możesz zaktualizować istniejącej wiadomości"
  },
  {
    "id": "app.post.save.app_error",
    "translation": "Nie można zapisać wpisu"
  },
  {
    "id": "app.post.permanent_delete_by_user.app_error",
    "translation": "Nie można wybrać wpisów do usunięcia dla użytkownika"
  },
  {
    "id": "app.post.permanent_delete_by_channel.app_error",
    "translation": "Nie można usunąć wpisów według kanałów"
  },
  {
    "id": "app.post.get.app_error",
    "translation": "Nie można uzyskać wpisu"
  },
  {
    "id": "app.post.delete.app_error",
    "translation": "Nie można usunąć wpisu"
  },
  {
    "id": "app.status.get.missing.app_error",
    "translation": "Brak wpisu dla tego statusu"
  },
  {
    "id": "app.status.get.app_error",
    "translation": "Wystąpił błąd w trakcie pobierania statusu"
  },
  {
    "id": "app.plugin_store.save.app_error",
    "translation": "Nie można zapisać ani zaktualizować wartości klucza wtyczki"
  },
  {
    "id": "app.plugin_store.list.app_error",
    "translation": "Nie można wyświetlić wszystkich kluczy wtyczek"
  },
  {
    "id": "app.plugin_store.get.app_error",
    "translation": "Nie można uzyskać wartości klucza wtyczki"
  },
  {
    "id": "app.plugin_store.delete.app_error",
    "translation": "Nie można usunąć wartości klucza wtyczki"
  },
  {
    "id": "migrations.system.save.app_error",
    "translation": "Napotkaliśmy błąd zapisując właściwość systemową"
  },
  {
    "id": "app.system.save.app_error",
    "translation": "Napotkaliśmy błąd zapisując właściwość systemową"
  },
  {
    "id": "app.system.permanent_delete_by_name.app_error",
    "translation": "Nie można trwale usunąć wpisu tabeli systemowej"
  },
  {
    "id": "app.system.get_by_name.app_error",
    "translation": "Nie można znaleźć zmiennych systemowych."
  },
  {
    "id": "app.system.get.app_error",
    "translation": "Napotkaliśmy błąd podczas wyszukiwania właściwości systemu"
  },
  {
    "id": "ent.user.complete_switch_with_oauth.blank_email.app_error",
    "translation": "Nie można ukończyć logowania SAML przy użyciu pustego adresu email."
  },
  {
    "id": "ent.saml.save_user.username_exists.saml_app_error",
    "translation": "Konto o takiej nazwie użytkownika już istnieje. Proszę skontaktować się z Administratorem."
  },
  {
    "id": "ent.saml.save_user.email_exists.saml_app_error",
    "translation": "To konto nie używa protokołu SAML do autoryzacji, zamiast tego użyj maila i hasła."
  },
  {
    "id": "ent.ldap.save_user.username_exists.ldap_app_error",
    "translation": "Konto o takiej nazwie użytkownika już istnieje. Proszę skontaktować się z Administratorem."
  },
  {
    "id": "ent.ldap.save_user.email_exists.ldap_app_error",
    "translation": "To konto nie używa usługi AD/LDAP do autoryzacji, zamiast tego użyj maila i hasła."
  },
  {
    "id": "ent.jobs.start_synchronize_job.timeout",
    "translation": "Osiągnięto limit czasu zadania synchronizacji AD/LDAP."
  },
  {
    "id": "ent.jobs.do_job.batch_start_timestamp.parse_error",
    "translation": "Nie można przeanalizować zadania eksportowania komunikatu ExportFromTimestamp."
  },
  {
    "id": "ent.jobs.do_job.batch_size.parse_error",
    "translation": "Nie można przeanalizować zadania eksportu komunikatu BatchSize."
  },
  {
    "id": "ent.cluster.404.app_error",
    "translation": "Nie znaleziono punktu końcowego interfejsu API klastra."
  },
  {
    "id": "ent.api.post.send_notifications_and_forget.push_image_only",
    "translation": " załączył plik."
  },
  {
    "id": "ent.actiance.export.marshalToXml.appError",
    "translation": "Nie można przekonwertować eksportu do formatu XML."
  },
  {
    "id": "app.job.update.app_error",
    "translation": "Nie można zaktualizować zadania"
  },
  {
    "id": "app.job.save.app_error",
    "translation": "Nie można zapisać zadania"
  },
  {
    "id": "app.job.get_newest_job_by_status_and_type.app_error",
    "translation": "Nie można uzyskać najnowszego zadania według statusu i typu"
  },
  {
    "id": "app.job.get_count_by_status_and_type.app_error",
    "translation": "Nie można uzyskać liczby zadań według statusu i typu"
  },
  {
    "id": "app.job.get_all.app_error",
    "translation": "Nie można uzyskać zadań"
  },
  {
    "id": "app.job.get.app_error",
    "translation": "Nie można uzyskać zadania"
  },
  {
    "id": "app.file_info.save.app_error",
    "translation": "Nie można zapisać informacji o pliku"
  },
  {
    "id": "app.file_info.permanent_delete_by_user.app_error",
    "translation": "Nie można usunąć załączników użytkownika"
  },
  {
    "id": "app.file_info.get_with_options.app_error",
    "translation": "Nie można uzyskać informacji o pliku według ścieżki"
  },
  {
    "id": "app.file_info.get_for_post.app_error",
    "translation": "Nie można uzyskać informacji o pliku dla postu"
  },
  {
    "id": "app.file_info.get.app_error",
    "translation": "Nie można uzyskać informacji o pliku"
  },
  {
    "id": "ent.elasticsearch.index_channels_batch.error",
    "translation": "Nie można uzyskać wielu kanałów do indeksowania."
  },
  {
    "id": "app.channel.user_belongs_to_channels.app_error",
    "translation": "Nie można określić, czy użytkownik należy do listy zespołów"
  },
  {
    "id": "app.channel.search_group_channels.app_error",
    "translation": "Nie można uzyskać grupy kanałów dla wybranej nazwy użytkownika oraz kryterium"
  },
  {
    "id": "app.channel.search.app_error",
    "translation": "Wystąpił błąd podczas przeszukiwania kanałów"
  },
  {
    "id": "app.channel.reset_all_channel_schemes.app_error",
    "translation": "Nie udało się zresetować schematów kanałów"
  },
  {
    "id": "app.channel.remove_all_deactivated_members.app_error",
    "translation": "Nie mogliśmy usunąć dezaktywowanych użytkowników z kanału"
  },
  {
    "id": "app.channel.migrate_channel_members.select.app_error",
    "translation": "Nie udało się wybrać partii członków kanału"
  },
  {
    "id": "app.channel.get_unread.app_error",
    "translation": "Nie można pobrać nieprzeczytanych wiadomości dla tego kanału"
  },
  {
    "id": "app.channel.get_members_by_ids.app_error",
    "translation": "Nie można uzyskać członków kanału"
  },
  {
    "id": "app.channel.get_channels_batch_for_indexing.get.app_error",
    "translation": "Nie można uzyskać wielu kanałów do indeksowania"
  },
  {
    "id": "app.channel.get_by_scheme.app_error",
    "translation": "Nie można pobrać kanałów dla podanego schematu"
  },
  {
    "id": "app.channel.get_all_direct.app_error",
    "translation": "Nie można uzyskać wszystkich kanałów bezpośrednich"
  },
  {
    "id": "app.channel.get_all.app_error",
    "translation": "Nie można pobrać wszystkich kanałów"
  },
  {
    "id": "app.channel.clear_all_custom_role_assignments.select.app_error",
    "translation": "Nie udało się pobrać członków kanału"
  },
  {
    "id": "api.server.warn_metric.start_trial",
    "translation": "Request trial"
  },
  {
    "id": "api.server.warn_metric.mfa.notification_title",
    "translation": "Wymuszaj uwierzytelnianie wieloskładnikowe"
  },
  {
    "id": "ent.elasticsearch.post.get_posts_batch_for_indexing.error",
    "translation": "Nie można uzyskać wielu wpisów do indeksowania."
  },
  {
    "id": "app.post.overwrite.app_error",
    "translation": "Nie można zastąpić wpisu"
  },
  {
    "id": "app.post.get_root_posts.app_error",
    "translation": "Nie można uzyskać wpisów do kanału"
  },
  {
    "id": "app.post.get_posts_created_at.app_error",
    "translation": "Nie można uzyskać wpisów do kanału"
  },
  {
    "id": "app.post.get_posts_batch_for_indexing.get.app_error",
    "translation": "Nie można uzyskać wielu wpisów do indeksowania"
  },
  {
    "id": "app.post.get_posts.app_error",
    "translation": "Przekroczono limit stronicowania"
  },
  {
    "id": "app.post.get_direct_posts.app_error",
    "translation": "Nie można pobrać wiadomości bezpośrednich"
  },
  {
    "id": "app.post.analytics_user_counts_posts_by_day.app_error",
    "translation": "Nie można uzyskać liczby użytkowników za pomocą postów"
  },
  {
    "id": "app.post.analytics_posts_count_by_day.app_error",
    "translation": "Nie można uzyskać liczby postów w danym dniu"
  },
  {
    "id": "app.post.analytics_posts_count.app_error",
    "translation": "Nie można uzyskać liczby postów"
  },
  {
    "id": "app.team.save_member.save.app_error",
    "translation": "Nie można zapisać członka zespołu"
  },
  {
    "id": "app.team.get_unread.app_error",
    "translation": "Nie można uzyskać nieprzeczytanych wiadomości od zespołów"
  },
  {
    "id": "app.team.get_members_by_ids.app_error",
    "translation": "Nie można uzyskać członków zespołu"
  },
  {
    "id": "app.team.get_member_count.app_error",
    "translation": "Nie można policzyć członków zespołu"
  },
  {
    "id": "app.team.get_member.missing.app_error",
    "translation": "Nie znaleziono członka zespołu dla tego identyfikatora użytkownika i identyfikatora zespołu"
  },
  {
    "id": "app.team.get_member.app_error",
    "translation": "Nie można uzyskać członka zespołu"
  },
  {
    "id": "app.team.get_active_member_count.app_error",
    "translation": "Nie można policzyć członków zespołu"
  },
  {
    "id": "app.team.user_belongs_to_teams.app_error",
    "translation": "Nie można określić, czy użytkownik należy do listy zespołów"
  },
  {
    "id": "app.team.reset_all_team_schemes.app_error",
    "translation": "Nie mogliśmy zresetować schematów zespołowych"
  },
  {
    "id": "app.team.remove_member.app_error",
    "translation": "Nie można usunąć członka zespołu"
  },
  {
    "id": "app.team.migrate_team_members.update.app_error",
    "translation": "Nie udało się zaktualizować członka zespołu"
  },
  {
    "id": "app.team.get_user_team_ids.app_error",
    "translation": "Nie udało się pobrać listy zespołów użytkownika"
  },
  {
    "id": "app.team.get_members.app_error",
    "translation": "Nie można uzyskać członków zespołu"
  },
  {
    "id": "app.team.get_by_scheme.app_error",
    "translation": "Nie można pobrać kanałów dla podanego schematu"
  },
  {
    "id": "app.team.clear_all_custom_role_assignments.select.app_error",
    "translation": "Nie udało się uzyskać członków zespołu"
  },
  {
    "id": "model.upload_session.is_valid.user_id.app_error",
    "translation": "Nieprawidłowa wartość dla user_id."
  },
  {
    "id": "model.upload_session.is_valid.type.app_error",
    "translation": "Nieprawidłowa wartość dla id."
  },
  {
    "id": "model.upload_session.is_valid.path.app_error",
    "translation": "Nieprawidłowa wartość dla path."
  },
  {
    "id": "model.upload_session.is_valid.id.app_error",
    "translation": "Nieprawidłowa wartość dla id."
  },
  {
    "id": "model.upload_session.is_valid.create_at.app_error",
    "translation": "Nieprawidłowa wartość dla create_at"
  },
  {
    "id": "app.upload.upload_data.large_image.app_error",
    "translation": "{{.Filename}} wymiary ({{.width}} według {{.Height}} pikseli) przekraczają limity"
  },
  {
    "id": "app.upload.create.upload_too_large.app_error",
    "translation": "Nie udało się wgrać obrazu. Plik jest zbyt duży."
  },
  {
    "id": "app.upload.create.cannot_upload_to_deleted_channel.app_error",
    "translation": "Nie można utworzyć wiadomości na usuniętym kanale."
  },
  {
    "id": "app.channel.update_last_viewed_at_post.app_error",
    "translation": "Nie można oznaczyć kanału jako nieprzeczytany."
  },
  {
    "id": "app.channel.update_last_viewed_at.app_error",
    "translation": "Nie można zaktualizować ostatnio oglądanego"
  },
  {
    "id": "app.channel.remove_member.app_error",
    "translation": "Nie można usunąć członka kanału"
  },
  {
    "id": "app.channel.pinned_posts.app_error",
    "translation": "Nie można znaleźć przypiętych wpisów"
  },
  {
    "id": "app.channel.permanent_delete_members_by_user.app_error",
    "translation": "Nie można usunąć członka kanału"
  },
  {
    "id": "app.channel.increment_mention_count.app_error",
    "translation": "Nie można zwiększyć liczby wzmianek"
  },
  {
    "id": "app.channel.get_pinnedpost_count.app_error",
    "translation": "Nie można pobrać ilości przypiętych wiadomości na kanale"
  },
  {
    "id": "app.channel.get_members.app_error",
    "translation": "Nie można uzyskać członków kanału"
  },
  {
    "id": "app.channel.get_member_count.app_error",
    "translation": "Nie można pobrać liczby członków kanału"
  },
  {
    "id": "app.channel.get_member.missing.app_error",
    "translation": "Nie znaleziono uczestnika kanału dla tego ID użytkownika i ID kanału"
  },
  {
    "id": "app.channel.get_member.app_error",
    "translation": "Nie można uzyskać członka kanału"
  },
  {
    "id": "app.channel.count_posts_since.app_error",
    "translation": "Nie można zliczać wiadomości od podanej daty."
  },
  {
    "id": "app.channel.analytics_type_count.app_error",
    "translation": "Nie można uzyskać informacji o typie kanału."
  },
  {
    "id": "app.post.get_posts_since.app_error",
    "translation": "Nie można uzyskać wpisów do kanału"
  },
  {
    "id": "app.post.get_posts_around.get.app_error",
    "translation": "Nie można uzyskać wpisów do kanału"
  },
  {
    "id": "app.post.get_post_id_around.app_error",
    "translation": "Nie można uzyskać posta w określonym czasie."
  },
  {
    "id": "app.post.get_post_after_time.app_error",
    "translation": "Nie można uzyskać posta po upływie określonego czasu"
  },
  {
    "id": "app.post.get_flagged_posts.app_error",
    "translation": "Nie można uzyskać oznaczonych postów"
  },
  {
    "id": "app.channel.get_public_channels.get.app_error",
    "translation": "Nie można pobrać kanałów publicznych"
  },
  {
    "id": "app.channel.get_private_channels.get.app_error",
    "translation": "Nie można pobrać wszystkich kanałów"
  },
  {
    "id": "app.channel.get_for_post.app_error",
    "translation": "Nie można uzyskać kanału dla danego wpisu"
  },
  {
    "id": "app.channel.get_channels_by_ids.not_found.app_error",
    "translation": "Nie znaleziono kanału"
  },
  {
    "id": "app.channel.get_channels_by_ids.get.app_error",
    "translation": "Nie można uzyskać kanałów"
  },
  {
    "id": "app.channel.get_channels_by_ids.app_error",
    "translation": "Nie można uzyskać kanałów według identyfikatorów"
  },
  {
    "id": "app.channel.get_channel_counts.get.app_error",
    "translation": "Nie można uzyskać liczby kanałów"
  },
  {
    "id": "app.team.update.updating.app_error",
    "translation": "Napotkaliśmy błąd aktualizując zespół"
  },
  {
    "id": "app.team.update.find.app_error",
    "translation": "Nie można znaleźć istniejącego zespołu do aktualizacji"
  },
  {
    "id": "app.team.search_private_team.app_error",
    "translation": "Napotkaliśmy błąd szukając prywatnych zespołów"
  },
  {
    "id": "app.team.search_open_team.app_error",
    "translation": "Napotkaliśmy błąd szukając otwartych zespołów"
  },
  {
    "id": "app.team.search_all_team.app_error",
    "translation": "Napotkaliśmy błąd podczas wyszukiwania zespołów"
  },
  {
    "id": "app.team.save.existing.app_error",
    "translation": "Wymagana aktualizacja zespołu"
  },
  {
    "id": "app.team.save.app_error",
    "translation": "Nie można zapisać zespołu"
  },
  {
    "id": "app.team.permanent_delete.app_error",
    "translation": "Nie można usunąć istniejącego zespołu"
  },
  {
    "id": "app.team.get_by_name.missing.app_error",
    "translation": "Nie można znaleźć istniejącego zespołu"
  },
  {
    "id": "app.team.get_by_name.app_error",
    "translation": "Nie można znaleźć istniejącego zespołu"
  },
  {
    "id": "app.team.get_by_invite_id.finding.app_error",
    "translation": "Nie można znaleźć istniejącego zespołu"
  },
  {
    "id": "app.team.get_all_team_listing.app_error",
    "translation": "Nie mogliśmy pobrać wszystkich zespołów"
  },
  {
    "id": "app.team.get_all_private_team_listing.app_error",
    "translation": "Nie mogliśmy pobrać wszystkich prywatnych zespołów"
  },
  {
    "id": "app.team.get_all.app_error",
    "translation": "Nie mogliśmy pobrać wszystkich zespołów"
  },
  {
    "id": "app.team.get.finding.app_error",
    "translation": "Napotkaliśmy błąd szukając zespołu"
  },
  {
    "id": "app.team.get.find.app_error",
    "translation": "Nie można znaleźć istniejącego zespołu"
  },
  {
    "id": "app.team.analytics_team_count.app_error",
    "translation": "Nie można policzyć zespołów"
  },
  {
    "id": "api.user.login_cws.license.error",
    "translation": "Logowanie bota jest zabronione"
  },
  {
    "id": "api.admin.ldap.not_available.app_error",
    "translation": "LDAP jest niedostępne."
  },
  {
    "id": "api.command_channel_purpose.update_channel.max_length",
    "translation": "Wprowadzony tekst przekracza limit znaków. Cel kanału jest ograniczony do {{.MaxLength}} znaków."
  },
  {
    "id": "api.command_channel_header.update_channel.max_length",
    "translation": "Wprowadzony tekst przekracza limit znaków. Nagłówek kanału jest ograniczony do {{.MaxLength}} znaków."
  },
  {
    "id": "api.cloud.request_error",
    "translation": "Błąd przetwarzania żądania do CWS."
  },
  {
    "id": "api.cloud.license_error",
    "translation": "Twoja licencja nie wspiera żądań chmurowych."
  },
  {
    "id": "api.cloud.get_subscription.error",
    "translation": "Błąd pobierania subskrypcji chmurowej."
  },
  {
    "id": "api.cloud.get_admins_emails.error",
    "translation": "Błąd pobierania wiadomości email od administratorów systemu."
  },
  {
    "id": "api.cloud.cws_webhook_event_missing_error",
    "translation": "Zdarzenie Webhook nie zostało obsłużone. Albo go brakuje, albo nie jest poprawne."
  },
  {
    "id": "api.cloud.app_error",
    "translation": "Błąd wewnętrzny podczas żądania chmury api."
  },
  {
    "id": "api.channel.patch_channel_moderations.cache_invalidation.error",
    "translation": "Błąd przy unieważnianiu pamięci podręcznej"
  },
  {
    "id": "api.channel.create_channel.direct_channel.team_restricted_error",
    "translation": "Między tymi użytkownikami nie można utworzyć kanału bezpośredniego, ponieważ nie mają wspólnego zespołu."
  },
  {
    "id": "api.back_to_app",
    "translation": "Wróć do {{.SiteName}}"
  },
  {
    "id": "api.admin.saml.failure_reset_authdata_to_email.app_error",
    "translation": "Nie udało się zresetować pola AuthData do Email."
  },
  {
    "id": "api.admin.add_certificate.parseform.app_error",
    "translation": "Błąd przetwarzania żądania wielopostaciowego"
  },
  {
    "id": "api.file.file_mod_time.app_error",
    "translation": "Nie można uzyskać czasu ostatniej modyfikacji dla pliku."
  },
  {
    "id": "api.file.file_exists.app_error",
    "translation": "Nie można sprawdzić czy plik istnieje."
  },
  {
    "id": "api.file.append_file.app_error",
    "translation": "Nie można dołączyć danych do pliku."
  },
  {
    "id": "api.export.export_not_found.app_error",
    "translation": "Nie można znaleźć eksportowanego pliku."
  },
  {
    "id": "api.error_set_first_admin_visit_marketplace_status",
    "translation": "Błąd przy próbie zapisania pierwszego statusu wizyty administratora w sklepie."
  },
  {
    "id": "api.error_get_first_admin_visit_marketplace_status",
    "translation": "Błąd przy próbie pobrania statusu pierwszej wizyty administratora w sklepie."
  },
  {
    "id": "api.email_batching.send_batched_email_notification.title",
    "translation": "Masz nowe wiadomości"
  },
  {
    "id": "api.email_batching.send_batched_email_notification.time",
    "translation": "{{.Hour}}:{{.Minute}} {{.TimeZone}}"
  },
  {
    "id": "api.email_batching.send_batched_email_notification.subTitle",
    "translation": "Poniżej znajduje się podsumowanie Twoich nowych wiadomości."
  },
  {
    "id": "api.email_batching.send_batched_email_notification.messageButton",
    "translation": "Wyświetl tę wiadomość"
  },
  {
    "id": "api.email_batching.send_batched_email_notification.button",
    "translation": "Otwórz Mattermost"
  },
  {
    "id": "api.email.send_warn_metric_ack.invalid_warn_metric.app_error",
    "translation": "Nie można znaleźć metryki ostrzeżenia."
  },
  {
    "id": "api.email.send_warn_metric_ack.failure.app_error",
    "translation": "Niepowodzenie wysłania wiadomości e-mail z potwierdzeniem dla administratora"
  },
  {
    "id": "api.custom_status.recent_custom_statuses.delete.app_error",
    "translation": "Nie udało się usunąć ostatniego statusu. Spróbuj najpierw dodać ten status lub skontaktuj się z administratorem systemu, aby uzyskać szczegółowe informacje."
  },
  {
    "id": "api.custom_status.disabled",
    "translation": "Funkcja statusu niestandardowego została wyłączona. Aby uzyskać szczegółowe informacje, należy skontaktować się z administratorem systemu."
  },
  {
    "id": "api.context.remote_id_missing.app_error",
    "translation": "Brak identyfikatora bezpiecznego połączenia."
  },
  {
    "id": "api.context.remote_id_mismatch.app_error",
    "translation": "Niedopasowanie identyfikatora bezpiecznego połączenia."
  },
  {
    "id": "api.context.remote_id_invalid.app_error",
    "translation": "Nie można znaleźć bezpiecznego identyfikatora połączenia {{.RemoteId}}."
  },
  {
    "id": "api.context.json_encoding.app_error",
    "translation": "Błąd kodowania JSON."
  },
  {
    "id": "api.context.invitation_expired.error",
    "translation": "Zaproszenie wygasło."
  },
  {
    "id": "api.context.get_user.app_error",
    "translation": "Nie można pobrać użytkownika z sesji UserID."
  },
  {
    "id": "api.config.update_config.not_allowed_security.app_error",
    "translation": "Zmiana {{.Name}} nie jest dozwolona ze względów bezpieczeństwa."
  },
  {
    "id": "api.config.update_config.diff.app_error",
    "translation": "Nie udało się rozróżnić konfiguracji"
  },
  {
    "id": "api.config.reload_config.app_error",
    "translation": "Nie udało się przeładować konfiguracji."
  },
  {
    "id": "api.config.patch_config.restricted_merge.app_error",
    "translation": "Nie udało się połączyć podanego pliku konfiguracyjnego."
  },
  {
    "id": "api.config.patch_config.diff.app_error",
    "translation": "Nie udało się rozróżnić konfiguracji"
  },
  {
    "id": "api.config.migrate_config.app_error",
    "translation": "Nie udało się zmigrować sklepu z konfiguracją."
  },
  {
    "id": "api.config.get_config.restricted_merge.app_error",
    "translation": "Nie udało się połączyć podanego pliku konfiguracyjnego."
  },
  {
    "id": "api.command_share.unshare_channel.help",
    "translation": "Cofa udostępnienie bieżącego kanału"
  },
  {
    "id": "api.command_share.unknown_action",
    "translation": "Nieznana akcja `{{.Akcja}}`. Dostępne akcje: {{.Actions}}"
  },
  {
    "id": "api.command_share.uninvite_remote_id.help",
    "translation": "Identyfikator bezpiecznego połączenia do odłączenia."
  },
  {
    "id": "api.command_share.uninvite_remote.help",
    "translation": "Odwrócenie bezpiecznego połączenia z tego kanału udostępnianego"
  },
  {
    "id": "api.command_share.shared_channel_unshare.error",
    "translation": "Nie można wyłączyć udostępniania tego kanału: {{.Error}}."
  },
  {
    "id": "api.command_share.shared_channel_unavailable",
    "translation": "Ten kanał nie jest już udostępniany."
  },
  {
    "id": "api.command_share.share_read_only.hint",
    "translation": "[readonly] - 'Y' lub 'N'.  Domyślnie 'N'"
  },
  {
    "id": "api.command_share.share_read_only.help",
    "translation": "Kanał będzie udostępniony w trybie tylko do odczytu"
  },
  {
    "id": "api.command_share.share_channel.error",
    "translation": "Nie można udostępnić tego kanału: {{.Error}}"
  },
  {
    "id": "api.command_share.service_disabled",
    "translation": "Usługa udostępnionych kanałów jest wyłączona."
  },
  {
    "id": "api.command_share.remote_uninvited",
    "translation": "Bezpieczne połączenie `{{.RemoteId}}` odłączone."
  },
  {
    "id": "api.command_share.remote_table_header",
    "translation": "| Bezpieczne połączenie | Adres URL witryny | Tylko do odczytu | Zaproszenie zaakceptowane | Online | Ostatnia synchronizacja |"
  },
  {
    "id": "api.command_share.remote_not_valid",
    "translation": "Należy określić prawidłowy identyfikator bezpiecznego połączenia do zaproszenia"
  },
  {
    "id": "api.command_share.remote_id_invalid.error",
    "translation": "Identyfikator bezpiecznego połączenia jest nieprawidłowy: {{.Error}}"
  },
  {
    "id": "api.command_share.remote_id.help",
    "translation": "ID istniejącego bezpiecznego połączenia. Zobacz komendę `secure-connection` aby dodać bezpieczne połączenie."
  },
  {
    "id": "api.command_share.remote_already_invited",
    "translation": "Bezpieczne połączenie zostało już utworzone."
  },
  {
    "id": "api.command_share.permission_required",
    "translation": "Potrzebujesz uprawnienia `{{.Permission}}` do zarządzania udostępnionymi kanałami."
  },
  {
    "id": "api.command_share.not_shared_channel_unshare",
    "translation": "Nie można wyłączyć udostępniania kanału, który nie jest udostępniany."
  },
  {
    "id": "api.command_share.no_remote_invited",
    "translation": "Do tego kanału nie zostały dodane żadne bezpieczne połączenia."
  },
  {
    "id": "api.command_share.name",
    "translation": "kanał-udostępniony"
  },
  {
    "id": "api.command_share.must_specify_valid_remote",
    "translation": "Należy określić prawidłowy identyfikator bezpiecznego połączenia do zaproszenia."
  },
  {
    "id": "api.command_share.missing_action",
    "translation": "Brakujące działanie. Dostępne akcje: {{.Actions}}"
  },
  {
    "id": "api.command_share.invite_remote.help",
    "translation": "Zaprasza zewnętrzną instancję Mattermost do bieżącego udostępnionego kanału"
  },
  {
    "id": "api.command_share.invitation_sent",
    "translation": "Zaproszenie na udostępniony kanał zostało wysłane do `{{.Name}} {{.SiteURL}}`."
  },
  {
    "id": "api.command_share.invalid_value.error",
    "translation": "Nieprawidłowa wartość dla '{{.Arg}}': {{.Error}}"
  },
  {
    "id": "api.command_share.hint",
    "translation": "[akcja]"
  },
  {
    "id": "api.command_share.fetch_remote_status.error",
    "translation": "Nie można pobrać statusu dla bezpiecznych połączeń: {{.Error}}."
  },
  {
    "id": "api.command_share.fetch_remote.error",
    "translation": "Błąd pobierania bezpiecznych połączeń: {{.Error}}"
  },
  {
    "id": "api.command_share.desc",
    "translation": "Udostępnienie bieżącego kanału z zewnętrzną instancją Mattermost."
  },
  {
    "id": "api.command_share.could_not_uninvite.error",
    "translation": "Nie można cofnąć zaproszenia `{{.RemoteId}}`: {{.Error}}"
  },
  {
    "id": "api.command_share.check_channel_exist.error",
    "translation": "Błąd podczas sprawdzania, czy istnieje udostępniony kanał: {{.Error}}"
  },
  {
    "id": "api.command_share.channel_status_id",
    "translation": "Status dla ID kanału `{{.ChannelId}}``"
  },
  {
    "id": "api.command_share.channel_status.help",
    "translation": "Wyświetla status dla tego kanału udostępnionego"
  },
  {
    "id": "api.command_share.channel_shared",
    "translation": "Ten kanał jest teraz udostępniony."
  },
  {
    "id": "api.command_share.channel_remote_id_not_exists",
    "translation": "Bezpieczne połączenie kanału udostępnionego `{.RemoteId}}` nie istnieje dla tego kanału."
  },
  {
    "id": "api.command_share.channel_invite_not_home.error",
    "translation": "Nie można utworzyć bezpiecznego połączenia do współdzielonego kanału pochodzącego z innego miejsca."
  },
  {
    "id": "api.command_share.channel_invite.error",
    "translation": "Błąd przy zapraszaniu `{{.Name}}` do tego kanału: {{.Error}}"
  },
  {
    "id": "api.command_share.available_actions",
    "translation": "Dostępne akcje: {{.Actions}}"
  },
  {
    "id": "api.command_remote.unknown_action",
    "translation": "Nieznana akcja `{{.Action}}`"
  },
  {
    "id": "api.command_remote.status.help",
    "translation": "Wyświetla stan wszystkich bezpiecznych połączeń"
  },
  {
    "id": "api.command_remote.site_url_not_set",
    "translation": "Nie ustawiono adresu URL witryny. Proszę ustawić go w Konsoli systemowej > Środowisko > Serwer WWW."
  },
  {
    "id": "api.command_remote.service_not_enabled",
    "translation": "Usługa Secure Connection Service nie jest włączona."
  },
  {
    "id": "api.command_remote.service_disabled",
    "translation": "Usługa Secure Connection Service jest wyłączona."
  },
  {
    "id": "api.command_remote.remove_remote_id.help",
    "translation": "ID bezpiecznego połączenia do usunięcia."
  },
  {
    "id": "api.command_remote.remove_remote.error",
    "translation": "Nie można usunąć bezpiecznego połączenia: {{.Error}}"
  },
  {
    "id": "api.command_remote.remove.help",
    "translation": "Usuwa bezpieczne połączenie"
  },
  {
    "id": "api.command_remote.remotes_not_found",
    "translation": "Nie znaleziono bezpiecznych połączeń."
  },
  {
    "id": "api.command_remote.remote_table_header",
    "translation": "| Bezpieczne połączenie | Wyświetlana nazwa | ID połączenia | Adres URL | Zaproszenie zaakceptowane | Online | Ostatni ping |"
  },
  {
    "id": "api.command_remote.remote_add_remove.help",
    "translation": "Dodaj/usuń bezpieczne połączenia. Dostępne akcje: {{.Actions}}"
  },
  {
    "id": "api.command_remote.permission_required",
    "translation": "Potrzebujesz uprawnienia `{{.Permission}}` do zarządzania bezpiecznymi połączeniami."
  },
  {
    "id": "api.command_remote.name.hint",
    "translation": "Unikalna nazwa dla bezpiecznego połączenia"
  },
  {
    "id": "api.command_remote.name.help",
    "translation": "Nazwa bezpiecznego połączenia"
  },
  {
    "id": "api.command_remote.name",
    "translation": "bezpieczne-połączenie"
  },
  {
    "id": "api.command_remote.missing_empty",
    "translation": "Brakujące lub puste `{{.Arg}}`"
  },
  {
    "id": "api.command_remote.missing_command",
    "translation": "Brakujące polecenie. Dostępne akcje: {{.Actions}}"
  },
  {
    "id": "api.command_remote.invite_summary",
    "translation": "Wyślij poniższe zaproszenie zaszyfrowane algorytmem AES 256-bit do zewnętrznego administratora systemu Mattermost wraz z hasłem. Do zaakceptowania zaproszenia użyją oni polecenia z ukośnikiem `{{.Command}}`.\n\n```\n{{.Invitation}}\n```\n\n**Upewnij się, że bezpieczne połączenie może uzyskać dostęp do instancji Mattermost przez** {{.SiteURL}}"
  },
  {
    "id": "api.command_remote.invite_password.hint",
    "translation": "Hasło używane do szyfrowania zaproszenia"
  },
  {
    "id": "api.command_remote.invite_password.help",
    "translation": "Hasło do zaproszenia"
  },
  {
    "id": "api.command_remote.invite.help",
    "translation": "Zaproś do bezpiecznego połączenia"
  },
  {
    "id": "api.command_remote.invitation_created",
    "translation": "Zaproszenie stworzone."
  },
  {
    "id": "api.command_remote.invitation.hint",
    "translation": "Zaszyfrowane zaproszenie z bezpiecznego połączenia"
  },
  {
    "id": "api.command_remote.invitation.help",
    "translation": "Zaproszenie z bezpiecznego połączenia"
  },
  {
    "id": "api.command_remote.incorrect_password.error",
    "translation": "Nie można odszyfrować zaproszenia. Nieprawidłowe hasło lub uszkodzone zaproszenie: {{.Error}}"
  },
  {
    "id": "api.command_remote.hint",
    "translation": "[akcja]"
  },
  {
    "id": "api.command_remote.fetch_status.error",
    "translation": "Nie można stworzyć bezpiecznych połączeń: {{.Error}}"
  },
  {
    "id": "api.command_remote.encrypt_invitation.error",
    "translation": "Nie można odszyfrować zaproszenia: {{.Error}}"
  },
  {
    "id": "api.command_remote.displayname.hint",
    "translation": "Nazwa wyświetlana dla bezpiecznego połączenia"
  },
  {
    "id": "api.command_remote.displayname.help",
    "translation": "Nazwa wyświetlana bezpiecznego połączenia"
  },
  {
    "id": "api.command_remote.desc",
    "translation": "Bezpieczne połączenia zaproszeń do komunikacji między instancjami Mattermost."
  },
  {
    "id": "api.command_remote.decode_invitation.error",
    "translation": "Nie można odszyfrować zaproszenia: {{.Error}}"
  },
  {
    "id": "api.command_remote.cluster_removed",
    "translation": "Bezpieczne połączenie {{.RemoteId}} {{.Result}}."
  },
  {
    "id": "api.command_remote.add_remote.error",
    "translation": "Nie można dodać bezpiecznego połączenia: {{.Error}}"
  },
  {
    "id": "api.command_remote.accept_invitation.error",
    "translation": "Nie można przyjąć zaproszenia: {{.Error}}"
  },
  {
    "id": "api.command_remote.accept_invitation",
    "translation": "Zaproszenie przyjęte i potwierdzone.\nSiteURL: {{.SiteURL}}"
  },
  {
    "id": "api.command_remote.accept.help",
    "translation": "Zaakceptuj zaproszenie z zewnętrznej instancji Mattermost"
  },
  {
    "id": "api.command_custom_status.success",
    "translation": "Twój status jest ustawiony na \"{{.EmojiName}} {{.StatusMessage}}\". Możesz zmienić swój status za pomocą okienka statusu w nagłówku paska bocznego kanału."
  },
  {
    "id": "api.command_custom_status.name",
    "translation": "status"
  },
  {
    "id": "api.command_custom_status.hint",
    "translation": "[:emoji_name:] [status_message] lub wyczyść"
  },
  {
    "id": "api.command_custom_status.desc",
    "translation": "Ustaw lub wyczyść swój status"
  },
  {
    "id": "api.command_custom_status.clear.success",
    "translation": "Twój status został usunięty."
  },
  {
    "id": "api.command_custom_status.clear.app_error",
    "translation": "Błąd wyczyszczenia statusu."
  },
  {
    "id": "api.command_custom_status.app_error",
    "translation": "Błąd ustawienia statusu."
  },
  {
    "id": "api.file.list_directory.app_error",
    "translation": "Nie można wyświetlić zawartości katalogu."
  },
  {
    "id": "api.file.move_file.app_error",
    "translation": "Nie można przenieść pliku."
  },
  {
    "id": "api.file.file_size.app_error",
    "translation": "Nie można pobrać rozmiaru pliku."
  },
  {
    "id": "api.server.warn_metric.number_of_channels_50.notification_title",
    "translation": "Używanie zaawansowanych uprawnień"
  },
  {
    "id": "api.server.warn_metric.number_of_active_users_500.notification_title",
    "translation": "Skalowanie z Mattermost"
  },
  {
    "id": "api.server.warn_metric.number_of_active_users_300.start_trial.notification_success.message",
    "translation": "Twoja wersja próbna Enterprise jest teraz aktywna. Utwórz kanał i przejdź do **Konsola systemowa > Zarządzanie użytkownikami > Kanały**, aby ograniczyć wysyłanie postów do administratorów kanału."
  },
  {
    "id": "api.server.warn_metric.bot_response.mailto_contact_header",
    "translation": "Kontakt: {{.Kontakt}}"
  },
  {
    "id": "api.remote_cluster.invalid_topic.app_error",
    "translation": "Nieprawidłowy temat."
  },
  {
    "id": "api.push_notifications.session.expired",
    "translation": "Sesja wygasła: Zaloguj się, aby kontynuować otrzymywanie powiadomień. Sesje dla {{.siteName}} są skonfigurowane przez Administratora Systemu tak, aby wygasały co {{.daysCount}} dni."
  },
  {
    "id": "api.push_notification.title.collapsed_threads_dm",
    "translation": "Odpowiedz w Bezpośredniej Wiadomości"
  },
  {
    "id": "api.preference.delete_preferences.update_sidebar.app_error",
    "translation": "Nie można zaktualizować paska bocznego, aby dopasować go do usuniętych preferencji"
  },
  {
    "id": "api.post.send_notification_and_forget.push_comment_on_crt_thread_dm",
    "translation": " odpowiedział w wątku."
  },
  {
    "id": "api.no_license",
    "translation": "Licencja E10 lub E20 jest wymagana do korzystania z tego punktu końcowego."
  },
  {
    "id": "api.migrate_to_saml.error",
    "translation": "Nie można zmigrować SAML."
  },
  {
    "id": "api.license.upgrade_needed.app_error",
    "translation": "Funkcja wymaga aktualizacji do wersji Enterprise Edition."
  },
  {
    "id": "api.license.request_trial_license.no-site-url.app_error",
    "translation": "Nie można zamówić licencji próbnej. Proszę skonfigurować adres URL witryny w sekcji serwera WWW w konsoli systemowej Mattermost."
  },
  {
    "id": "api.license.request_trial_license.fail_get_user_count.app_error",
    "translation": "Nie można uzyskać licencji próbnej, proszę spróbować ponownie lub skontaktować się z support@mattermost.com. Nie można uzyskać informacji o liczbie zarejestrowanych użytkowników."
  },
  {
    "id": "api.license.request_trial_license.app_error",
    "translation": "Nie można uzyskać licencji próbnej, proszę spróbować ponownie lub skontaktować się z support@mattermost.com."
  },
  {
    "id": "api.license.request_renewal_link.app_error",
    "translation": "Błąd pobierania linku do odnowienia licencji"
  },
  {
    "id": "api.license.request-trial.can-start-trial.not-allowed",
    "translation": "Ten klucz licencji próbnej dla Mattermost Enterprise Edition wygasł i nie jest już ważny. Jeśli chcesz przedłużyć okres próbny, prosimy o [kontakt z naszym zespołem sprzedaży](https://mattermost.com/contact-us/)."
  },
  {
    "id": "api.license.request-trial.can-start-trial.error",
    "translation": "Nie można sprawdzić, czy można uruchomić proces"
  },
  {
    "id": "api.license.request-trial.bad-request.terms-not-accepted",
    "translation": "Aby złożyć wniosek o licencję, należy zaakceptować Umowę dotyczącą oprogramowania Mattermost oraz Politykę prywatności."
  },
  {
    "id": "api.license.request-trial.bad-request",
    "translation": "Podana liczba użytkowników jest nieprawidłowa."
  },
  {
    "id": "api.job.unable_to_download_job.incorrect_job_type",
    "translation": "Typ zadania, który próbujesz pobrać, nie jest obecnie obsługiwany"
  },
  {
    "id": "api.job.unable_to_download_job",
    "translation": "Nie można pobrać tego zadania"
  },
  {
    "id": "api.job.unable_to_create_job.incorrect_job_type",
    "translation": "Typ pracy, którą próbujesz utworzyć jest nieprawidłowy"
  },
  {
    "id": "api.job.retrieve.nopermissions",
    "translation": "Typy zadań, które próbujesz odzyskać nie zawierają uprawnień"
  },
  {
    "id": "api.invalid_redirect_url",
    "translation": "Podano nieprawidłowy adres URL przekierowania"
  },
  {
    "id": "api.invalid_custom_url_scheme",
    "translation": "Podano nieprawidłowy niestandardowy schemat url"
  },
  {
    "id": "api.invalid_channel",
    "translation": "Kanał wymieniony w zapytaniu nie należy do użytkownika"
  },
  {
    "id": "api.getThreadsForUser.bad_params",
    "translation": "Parametry Before i After dla getThreadsForUser wzajemnie się wykluczają"
  },
  {
    "id": "api.file.write_file.app_error",
    "translation": "Nie można zapisać pliku."
  },
  {
    "id": "api.file.test_connection_s3_bucket_does_not_exist.app_error",
    "translation": "Upewnij się, że twoje Amazon S3 jest dostępne oraz sprawdź uprawnienia do niego."
  },
  {
    "id": "api.file.test_connection_s3_auth.app_error",
    "translation": "Nie można połączyć się z S3. Sprawdź parametry autoryzacji połączenia Amazon S3 i ustawienia uwierzytelniania."
  },
  {
    "id": "api.file.test_connection.app_error",
    "translation": "Nie można uzyskać dostępu do magazynu plików."
  },
  {
    "id": "api.file.remove_file.app_error",
    "translation": "Nie można usunąć pliku."
  },
  {
    "id": "api.file.remove_directory.app_error",
    "translation": "Nie można usunąć katalogu."
  },
  {
    "id": "api.file.read_file.app_error",
    "translation": "Nie można odczytać pliku."
  },
  {
    "id": "api.file.file_reader.app_error",
    "translation": "Nie można otworzyć czytnik plików."
  },
  {
    "id": "api.server.warn_metric.number_of_posts_2M.notification_title",
    "translation": "Poprawa wydajności"
  },
  {
    "id": "api.server.warn_metric.number_of_posts_2M.notification_body",
    "translation": "Twój system Mattermost ma dużą liczbę wiadomości. Domyślne wyszukiwanie w bazie danych Mattermost zaczyna wykazywać spadek wydajności przy około 2,5 miliona postów. Przy ponad 5 milionach postów, Elasticsearch może pomóc uniknąć znaczących problemów z wydajnością, takich jak timeout, z wyszukiwaniem i wzmiankami. Skontaktuj się z nami, aby dowiedzieć się więcej i daj nam znać, jak możemy pomóc.\n\n[Dowiedz się więcej o poprawie wydajności](https://www.mattermost.com/docs-elasticsearch/?utm_medium=product&utm_source=mattermost-advisor-bot&utm_content=elasticsearch)\n\nKlikając przycisk Skontaktuj się z nami, udostępniasz swoje dane firmie Mattermost, Inc. [Dowiedz się więcej](https://mattermost.com/pl/default-admin-advisory)"
  },
  {
    "id": "api.server.warn_metric.number_of_posts_2M.contact_us.email_body",
    "translation": "Prośba o kontakt z Mattermost. Jestem zainteresowany aby dowiedzieć się więcej na temat poprawy wydajności za pomocą Elasticsearch.\n"
  },
  {
    "id": "api.server.warn_metric.number_of_channels_50.start_trial.notification_success.message",
    "translation": "Państwa wersja próbna Enterprise jest teraz aktywna. Przejdź do **Konsoli systemowej > Zarządzania użytkownikami > Uprawnień**, aby włączyć Zaawansowane uprawnienia."
  },
  {
    "id": "api.server.warn_metric.number_of_channels_50.start_trial.notification_body",
    "translation": "Kanały pomagają usprawnić komunikację, ale wraz z dołączaniem i tworzeniem kanałów przez użytkowników Mattermost rośnie wyzwanie związane z utrzymaniem porządku w systemie. Zaawansowane uprawnienia umożliwiają określenie, którzy użytkownicy lub role mogą wykonywać określone czynności, w tym zarządzać ustawieniami kanału i jego członkami, używać @channel lub @here do oznaczania szerokich grup użytkowników oraz tworzyć nowe webhooki.\n\n[Dowiedz się więcej o korzystaniu z uprawnień zaawansowanych](https://www.mattermost.com/docs-advanced-permissions/?utm_medium=product&utm_source=mattermost-advisor-bot&utm_content=advanced-permissions)\n\nKlikając przycisk Rozpocznij test, wyrażam zgodę na [Umowę oceny oprogramowania Mattermost] (https://mattermost.com/software-evaluation-agreement/), [Politykę prywatności] (https://mattermost.com/privacy-policy/) i otrzymywanie wiadomości e-mail dotyczących produktu."
  },
  {
    "id": "api.server.warn_metric.number_of_channels_50.notification_body",
    "translation": "Kanały pomagają usprawnić komunikację, ale wraz z dołączaniem i tworzeniem kanałów przez użytkowników Mattermost rośnie wyzwanie związane z utrzymaniem porządku w systemie. Zaawansowane uprawnienia umożliwiają określenie, którzy użytkownicy lub role mogą wykonywać określone czynności, w tym zarządzać ustawieniami kanału i jego członkami, używać @channel lub @here do oznaczania szerokich grup użytkowników oraz tworzyć nowe webhooki.\n\n[Dowiedz się więcej o korzystaniu z uprawnień zaawansowanych](https://www.mattermost.com/docs-advanced-permissions/?utm_medium=product&utm_source=mattermost-advisor-bot&utm_content=advanced-permissions)\n\nKlikając przycisk Skontaktuj się z nami, użytkownik udostępnia swoje dane firmie Mattermost, Inc. [Dowiedz się więcej](https://mattermost.com/pl/default-admin-advisory)"
  },
  {
    "id": "api.server.warn_metric.number_of_channels_50.contact_us.email_body",
    "translation": "Prośba o kontakt z Mattermost. Jestem zainteresowany aby dowiedzieć się więcej na temat używania zaawansowanych uprawnień z systemowymi schematami.\n"
  },
  {
    "id": "api.server.warn_metric.number_of_active_users_500.start_trial.notification_success.message",
    "translation": "Wersja próbna Enterprise jest teraz aktywna. Przejdź do Konsoli systemowej, aby włączyć zaawansowane funkcje."
  },
  {
    "id": "api.server.warn_metric.number_of_active_users_500.start_trial.notification_body",
    "translation": "Mattermost zdecydowanie zaleca, aby wdrożenia obejmujące ponad 500 użytkowników korzystały z funkcji takich jak zarządzanie użytkownikami, klastrowanie serwerów i monitorowanie wydajności. Skontaktuj się z nami, aby dowiedzieć się więcej i daj nam znać, jak możemy pomóc.\n\nKlikając przycisk Rozpocznij test, wyrażam zgodę na [Umowę oceny oprogramowania Mattermost] (https://mattermost.com/software-evaluation-agreement/), [Politykę prywatności] (https://mattermost.com/privacy-policy/) i otrzymywanie wiadomości e-mail dotyczących produktu."
  },
  {
    "id": "api.server.warn_metric.number_of_active_users_500.notification_body",
    "translation": "Mattermost zdecydowanie zaleca, aby wdrożenia obejmujące ponad 500 użytkowników korzystały z funkcji takich jak zarządzanie użytkownikami, klastrowanie serwerów i monitorowanie wydajności. Skontaktuj się z nami, aby dowiedzieć się więcej i daj nam znać, jak możemy pomóc.\n\nKlikając przycisk Skontaktuj się z nami, udostępniasz swoje dane firmie Mattermost, Inc. [Dowiedz się więcej](https://mattermost.com/pl/default-admin-advisory)"
  },
  {
    "id": "api.server.warn_metric.number_of_active_users_500.contact_us.email_body",
    "translation": "Prośba o kontakt z firmą Mattermost. Mój zespół ma teraz 500 użytkowników i rozważam Mattermost Enterprise Edition.\n"
  },
  {
    "id": "api.server.warn_metric.number_of_active_users_300.start_trial.notification_title",
    "translation": "Kanały ogłoszeń tylko do odczytu"
  },
  {
    "id": "api.server.warn_metric.number_of_active_users_300.start_trial.notification_body",
    "translation": "Przy tak wielu rozmowach toczących się w Mattermost, poszukiwanie ważnych informacji może być trudne. Jeśli chcesz nadać wiadomość do dużej grupy odbiorców, możesz ustawić kanały ogłoszeń tylko do odczytu, gdzie każdy może dołączyć, ale tylko administratorzy kanału mogą publikować wiadomości.\n\n[Dowiedz się więcej o tworzeniu Kanałów ogłoszeń tylko do odczytu](https://www.mattermost.com/docs-channel-moderation/?utm_medium=product&utm_source=mattermost-advisor-bot&utm_content=channel-moderation)\n\nKlikając przycisk Rozpocznij test, wyrażam zgodę na [Umowę oceny oprogramowania Mattermost](https://mattermost.com/software-evaluation-agreement/), [Politykę prywatności](https://mattermost.com/privacy-policy/) i otrzymywanie wiadomości e-mail dotyczących produktu."
  },
  {
    "id": "api.server.warn_metric.number_of_active_users_300.notification_body",
    "translation": "Przy tak wielu rozmowach toczących się w Mattermost, znalezienie ważnych informacji może być trudne. Jeśli chcesz nadać wiadomość do dużej grupy odbiorców, możesz utworzyć kanały ogłoszeń tylko do odczytu, do których każdy może dołączyć, ale tylko administratorzy kanału mogą publikować wiadomości.\n\n[Dowiedz się więcej o tworzeniu Kanałów ogłoszeń tylko do odczytu](https://www.mattermost.com/docs-channel-moderation/?utm_medium=product&utm_source=mattermost-advisor-bot&utm_content=channel-moderation)\n\nKlikając przycisk Skontaktuj się z nami, użytkownik udostępnia swoje dane firmie Mattermost, Inc. [Dowiedz się więcej](https://mattermost.com/pl/default-admin-advisory)"
  },
  {
    "id": "api.server.warn_metric.number_of_active_users_300.contact_us.email_body",
    "translation": "Prośba o kontakt z firmą Mattermost. Chcę dowiedzieć się więcej o tworzeniu kanałów ogłoszeń tylko do odczytu.\n"
  },
  {
    "id": "api.server.warn_metric.number_of_active_users_200.start_trial.notification_success.message",
    "translation": "Twoja wersja próbna Enterprise jest teraz aktywna. Przejdź do **System Console > Authentication > SAML 2.0**, aby zintegrować się z dostawcą SAML 2.0."
  },
  {
    "id": "api.server.warn_metric.number_of_active_users_200.start_trial.notification_body",
    "translation": "Twój system Mattermost ma teraz 200 użytkowników. Po połączeniu Mattermost z dostawcą pojedynczego logowania w organizacji, użytkownicy mogą uzyskać dostęp do Mattermost bez konieczności ponownego wprowadzania swoich danych uwierzytelniających. Zalecamy zintegrowanie dostawcy SAML 2.0 z serwerem Mattermost.[Dowiedz się więcej o integracji z SAML 2.0](https://www.mattermost.com/docs-saml/?utm_medium=product&utm_source=mattermost-advisor-bot&utm_content=saml)\n\nKlikając przycisk Rozpocznij test, wyrażam zgodę na [Umowę oceny oprogramowania Mattermost](https://mattermost.com/software-evaluation-agreement/), [Politykę prywatności](https://mattermost.com/privacy-policy/) i otrzymywanie wiadomości e-mail dotyczących produktu."
  },
  {
    "id": "api.server.warn_metric.number_of_active_users_200.notification_title",
    "translation": "Skalowanie z Mattermost"
  },
  {
    "id": "api.server.warn_metric.number_of_active_users_200.notification_body",
    "translation": "Twój system Mattermost ma teraz 200 użytkowników. Po połączeniu Mattermost z dostawcą pojedynczego logowania w organizacji, użytkownicy mogą uzyskać dostęp do Mattermost bez konieczności ponownego wprowadzania swoich danych uwierzytelniających. Zalecamy zintegrowanie dostawcy SAML 2.0 z serwerem Mattermost.[Dowiedz się więcej o integracji z SAML 2.0](https://www.mattermost.com/docs-saml/?utm_medium=product&utm_source=mattermost-advisor-bot&utm_content=saml).\n\nKlikając przycisk Skontaktuj się z nami, użytkownik udostępnia swoje dane firmie Mattermost, Inc. [Dowiedz się więcej](https://mattermost.com/pl/default-admin-advisory)"
  },
  {
    "id": "api.server.warn_metric.number_of_active_users_200.contact_us.email_body",
    "translation": "Mattermost prośba o kontakt. Mój zespół ma teraz 100 użytkowników i rozważam Mattermost Enterprise Edition.\n"
  },
  {
    "id": "api.server.warn_metric.number_of_active_users_100.start_trial.notification_success.message",
    "translation": "Wersja próbna Enterprise jest teraz aktywna. Przejdź do **Konsola systemowa > Uwierzytelnianie > AD/LDAP**, aby zintegrować usługę AD/LDAP."
  },
  {
    "id": "api.server.warn_metric.number_of_active_users_100.start_trial.notification_body",
    "translation": "Twój system Mattermost ma ponad 100 użytkowników. Wraz ze wzrostem bazy użytkowników, dodawanie nowych kont może stać się czasochłonne. Zalecamy zintegrowanie Active Directory/LDAP organizacji, co pozwoli każdemu, kto ma konto, uzyskać dostęp do Mattermost.\n\n[Dowiedz się więcej o integracji z AD/LDAP](https://www.mattermost.com/docs-adldap/?utm_medium=product&utm_source=mattermost-advisor-bot&utm_content=adldap)\n\nKlikając przycisk Rozpocznij test, wyrażam zgodę na [Umowę oceny oprogramowania Mattermost](https://mattermost.com/software-evaluation-agreement/), [Politykę prywatności](https://mattermost.com/privacy-policy/) i otrzymywanie wiadomości e-mail dotyczących produktu."
  },
  {
    "id": "api.server.warn_metric.number_of_active_users_100.notification_title",
    "translation": "Skalowanie z Mattermost"
  },
  {
    "id": "api.server.warn_metric.number_of_active_users_100.notification_body",
    "translation": "Twój system Mattermost ma ponad 100 użytkowników. Wraz ze wzrostem liczby użytkowników, dodawanie nowych kont może stać się czasochłonne. Zalecamy zintegrowanie z Active Directory/LDAP w twojej organizacji, co pozwoli każdemu, kto ma konto, uzyskać dostęp do Mattermost.\n\n[Dowiedz się więcej o integracji z AD/LDAP](https://www.mattermost.com/docs-adldap/?utm_medium=product&utm_source=mattermost-advisor-bot&utm_content=adldap)\n\nKlikając przycisk Skontaktuj się z nami, udostępnisz swoje dane firmie Mattermost, Inc. [Dowiedz się więcej](https://mattermost.com/pl/default-admin-advisory)"
  },
  {
    "id": "api.server.warn_metric.number_of_active_users_100.contact_us.email_body",
    "translation": "Mattermost prośba o kontakt. Mój zespół ma teraz 100 użytkowników i rozważam Mattermost Enterprise Edition.\n"
  },
  {
    "id": "api.server.warn_metric.mfa.start_trial_notification_success.message",
    "translation": "Wersja próbna Enterprise jest teraz aktywna. Przejdź do **Konsola systemowa > Uwierzytelnianie > MFA**, aby wymusić uwierzytelnianie wieloskładnikowe."
  },
  {
    "id": "api.server.warn_metric.mfa.start_trial.notification_body",
    "translation": "System Mattermost ma włączone uwierzytelnianie wieloskładnikowe, co daje użytkownikom możliwość zabezpieczenia konta dodatkowymi sposobami uwierzytelniania poza hasłem. Aby poprawić bezpieczeństwo w całym systemie, możesz wymagać, aby wszystkie konta Mattermost korzystały z uwierzytelniania wieloskładnikowego.\n\n[Dowiedz się więcej o wymuszaniu uwierzytelniania wieloskładnikowego] (https://www.mattermost.com/docs-multi-factor-authentication/?utm_medium=product&utm_source=mattermost-advisor-bot&utm_content=multi-factor-authentication)\n\nKlikając przycisk Rozpocznij test, wyrażam zgodę na [Umowę oceny oprogramowania Mattermost](https://mattermost.com/software-evaluation-agreement/), [Politykę prywatności](https://mattermost.com/privacy-policy/) i otrzymywanie wiadomości e-mail dotyczących produktu."
  },
  {
    "id": "api.server.warn_metric.mfa.notification_body",
    "translation": "System Mattermost ma włączone uwierzytelnianie wieloskładnikowe, co daje użytkownikom możliwość zabezpieczenia konta dodatkowymi sposobami uwierzytelniania poza hasłem. Aby poprawić bezpieczeństwo w całym systemie, możesz wymagać, aby wszystkie konta Mattermost korzystały z uwierzytelniania wieloskładnikowego.\n\n[Dowiedz się więcej o egzekwowaniu uwierzytelniania wieloskładnikowego] (https://www.mattermost.com/docs-multi-factor-authentication/?utm_medium=product&utm_source=mattermost-advisor-bot&utm_content=multi-factor-authentication).\n\nKlikając przycisk Skontaktuj się z nami, użytkownik udostępnia swoje dane firmie Mattermost, Inc. [Dowiedz się więcej](https://mattermost.com/pl/default-admin-advisory)"
  },
  {
    "id": "api.server.warn_metric.mfa.contact_us.email_body",
    "translation": "Prośba o kontakt z firmą Mattermost. Chcę dowiedzieć się więcej o egzekwowaniu uwierzytelniania wieloskładnikowego.\n"
  },
  {
    "id": "api.server.warn_metric.email_us",
    "translation": "Wyślij do nas e-mail"
  },
  {
    "id": "api.server.warn_metric.email_domain.start_trial_notification_success.message",
    "translation": "Wersja próbna Enterprise jest teraz aktywna. Przejdź do **Konsoli systemowej > Uwierzytelnianie > Dostęp dla gości**, aby włączyć Konta Gości."
  },
  {
    "id": "api.server.warn_metric.email_domain.start_trial.notification_body",
    "translation": "Projekty często angażują ludzi zarówno wewnątrz, jak i na zewnątrz organizacji. Dzięki Kontom Gości możesz wprowadzić zewnętrznych partnerów do swojego systemu Mattermost i określić, z kim mogą pracować i co mogą zobaczyć.\n\n[Dowiedz się więcej o włączaniu kont gości](https://www.mattermost.com/docs-guest-accounts/?utm_medium=product&utm_source=mattermost-advisor-bot&utm_content=guest-accounts)\n\nKlikając przycisk Rozpocznij test, wyrażam zgodę na [Umowę oceny oprogramowania Mattermost](https://mattermost.com/software-evaluation-agreement/), [Politykę prywatności](https://mattermost.com/privacy-policy/) i otrzymywanie wiadomości e-mail dotyczących produktu."
  },
  {
    "id": "api.server.warn_metric.email_domain.notification_title",
    "translation": "Tworzenie Kont Gości"
  },
  {
    "id": "api.server.warn_metric.email_domain.notification_body",
    "translation": "Projekty często angażują ludzi zarówno wewnątrz, jak i na zewnątrz organizacji. Dzięki Kontom Gości możesz wprowadzić zewnętrznych partnerów do swojego systemu Mattermost i określić, z kim mogą pracować i co mogą zobaczyć.\n\n[Dowiedz się więcej o włączaniu kont gości](https://www.mattermost.com/docs-guest-accounts/?utm_medium=product&utm_source=mattermost-advisor-bot&utm_content=guest-accounts).\n\nKlikając przycisk Skontaktuj się z nami, udostępniasz swoje dane firmie Mattermost, Inc. [Dowiedz się więcej](https://mattermost.com/pl/default-admin-advisory)"
  },
  {
    "id": "api.server.warn_metric.email_domain.contact_us.email_body",
    "translation": "Prośba o kontakt z firmą Mattermost. Chcę dowiedzieć się więcej na temat korzystania z Kont Gości.\n"
  },
  {
    "id": "api.server.warn_metric.contacting_us",
    "translation": "Kontakt z nami"
  },
  {
    "id": "api.server.warn_metric.contact_us",
    "translation": "Skontaktuj się z nami"
  },
  {
    "id": "api.server.warn_metric.bot_response.start_trial_failure.message",
    "translation": "Nie można pobrać licencji próbnej. Odwiedź stronę https://mattermost.com/trial/, aby poprosić o licencję."
  },
  {
    "id": "api.server.warn_metric.bot_response.notification_success.message",
    "translation": "Dziękujemy za skontaktowanie się z firmą Mattermost. Wkrótce skontaktujemy się z tobą."
  },
  {
    "id": "api.server.warn_metric.bot_response.notification_failure.message",
    "translation": "Wiadomość nie mogła zostać wysłana."
  },
  {
    "id": "api.server.warn_metric.bot_response.notification_failure.body",
    "translation": "Prosimy o kontakt mailowy."
  },
  {
    "id": "api.server.warn_metric.bot_response.mailto_subject",
    "translation": "Wniosek o kontakt z firmą Mattermost"
  },
  {
    "id": "api.server.warn_metric.bot_response.mailto_site_url_header",
    "translation": "Adres URL strony: {{.SiteUrl}}"
  },
  {
    "id": "api.server.warn_metric.bot_response.mailto_registered_users_header",
    "translation": "Aktywni Użytkownicy: {{.NoRegisteredUsers}}"
  },
  {
    "id": "api.server.warn_metric.bot_response.mailto_footer",
    "translation": "W razie dodatkowych pytań prosimy o kontakt pod adresem support@mattermost.com"
  },
  {
    "id": "api.server.warn_metric.bot_response.mailto_email_header",
    "translation": "Email: {{.Email}}"
  },
  {
    "id": "api.server.warn_metric.bot_response.mailto_diagnostic_id_header",
    "translation": "Id diagnozy: {{.DiagnosticId}}"
  },
  {
    "id": "api.server.license_up_for_renewal.error_sending_email",
    "translation": "Nie udało się wysłać wiadomości e-mail z prośbą o przedłużenie licencji"
  },
  {
    "id": "api.server.license_up_for_renewal.error_generating_link",
    "translation": "Nie udało się wygenerować linku odnowienia licencji"
  },
  {
    "id": "api.roles.patch_roles.not_allowed_permission.error",
    "translation": "Jedno lub więcej z poniższych uprawnień, które próbujesz dodać lub usunąć jest niedozwolone"
  },
  {
    "id": "api.remote_cluster.update_not_unique.app_error",
    "translation": "Bezpieczne połączenie o tym samym adresie url już istnieje."
  },
  {
    "id": "api.remote_cluster.update.app_error",
    "translation": "Napotkaliśmy błąd podczas aktualizacji bezpiecznego połączenia."
  },
  {
    "id": "api.remote_cluster.service_not_enabled.app_error",
    "translation": "Usługa zdalnego klastra nie jest włączona."
  },
  {
    "id": "api.remote_cluster.save_not_unique.app_error",
    "translation": "Bezpieczne połączenie zostało już dodane."
  },
  {
    "id": "api.remote_cluster.save.app_error",
    "translation": "Napotkaliśmy błąd podczas zapisywania bezpiecznego połączenia."
  },
  {
    "id": "api.remote_cluster.invalid_id.app_error",
    "translation": "Nieprawidłowy identyfikator."
  },
  {
    "id": "api.remote_cluster.get.app_error",
    "translation": "Napotkaliśmy błąd podczas odzyskiwania bezpiecznego połączenia."
  },
  {
    "id": "api.remote_cluster.delete.app_error",
    "translation": "Napotkaliśmy błąd przy usuwaniu bezpiecznego połączenia."
  },
  {
    "id": "api.push_notification.title.collapsed_threads",
    "translation": "Odpowiedz na {{.channelName}}"
  },
  {
    "id": "api.preference.update_preferences.update_sidebar.app_error",
    "translation": "Nie można zaktualizować paska bocznego, aby dopasować go do usuniętych preferencji"
  },
  {
    "id": "api.post.send_notification_and_forget.push_comment_on_crt_thread",
    "translation": " odpowiedział na wątek, który śledzisz."
  },
  {
    "id": "api.post.search_posts.invalid_body.app_error",
    "translation": "Nie można przetworzyć treści żądania."
  },
  {
    "id": "api.post.search_files.invalid_body.app_error",
    "translation": "Nie można przetworzyć treści żądania."
  },
  {
    "id": "api.post.error_get_post_id.pending",
    "translation": "Nie można uzyskać oczekującego postu."
  },
  {
    "id": "api.oauth.redirecting_back",
    "translation": "Przekierowanie użytkownika z powrotem do aplikacji."
  },
  {
    "id": "api.oauth.close_browser",
    "translation": "Możesz teraz zamknąć tę kartę przeglądarki."
  },
  {
    "id": "api.oauth.click_redirect",
    "translation": "Jeśli nie zostaniesz przekierowany automatycznie, kliknij link <a href='{{.Link}}'></a>"
  },
  {
    "id": "api.oauth.auth_complete",
    "translation": "Uwierzytelnianie zakończone"
  },
  {
    "id": "api.templates.over_limit_7_days_subject",
    "translation": "Zalegasz z opłatą za subskrypcję Mattermost Cloud"
  },
  {
    "id": "api.templates.over_limit_30_days_info2_item2",
    "translation": "Nie będziesz mógł zaktualizować informacji o płatności bez skontaktowania się z naszym zespołem wsparcia"
  },
  {
    "id": "api.templates.over_limit_14_days_subject",
    "translation": "Zalegasz z opłatą za subskrypcję Mattermost Cloud"
  },
  {
    "id": "api.templates.license_up_for_renewal_subtitle_two",
    "translation": "Zaloguj się do swojego konta klienta, aby odnowić umowę"
  },
  {
    "id": "api.templates.license_up_for_renewal_subtitle",
    "translation": "{{.UserName}}, Twoja subskrypcja ma wygasnąć za {{.Days}} dni. Mamy nadzieję, że korzystasz z elastycznej i bezpiecznej współpracy zespołowej, którą umożliwia Mattermost. Odnów wkrótce, aby Twój zespół mógł nadal korzystać z tych korzyści."
  },
  {
    "id": "api.templates.license_up_for_renewal_subject",
    "translation": "Twoja licencja jest w trakcie odnawiania"
  },
  {
    "id": "api.templates.invite_body_guest.subTitle",
    "translation": "Zostałeś zaproszony jako gość do współpracy z zespołem"
  },
  {
    "id": "api.templates.invite_body_footer.title",
    "translation": "Co to jest Mattermost?"
  },
  {
    "id": "api.templates.email_us_anytime_at",
    "translation": "Napisz do nas w każdej chwili na adres "
  },
  {
    "id": "api.templates.email_footer_v2",
    "translation": "© 2021 Mattermost, Inc. 530 Lytton Avenue, drugie piętro, Palo Alto, CA, 94301"
  },
  {
    "id": "api.templates.cloud_welcome_email.invite_info",
    "translation": "Zaproś osoby do swojego obszaru roboczego"
  },
  {
    "id": "api.templates.cloud_welcome_email.button",
    "translation": "Otwórz Mattermost"
  },
  {
    "id": "api.templates.cloud_welcome_email.add_apps_info",
    "translation": "Dodaj aplikacje do swojego obszaru roboczego"
  },
  {
    "id": "api.templates.cloud_trial_ending_email.title",
    "translation": "Twój darmowy 14-dniowy okres próbny Mattermost wkrótce się kończy"
  },
  {
    "id": "api.templates.over_limit_7_days_info1",
    "translation": "Mattermost nie mógł przetworzyć ostatniej automatycznej płatności. Aby usługa pozostała aktywna, prosimy o jak najszybsze dodanie szczegółów płatności, w przeciwnym razie usługa może zostać zawieszona."
  },
  {
    "id": "api.templates.over_limit_30_days_title",
    "translation": "Zawieszenie przestrzeni roboczej w chmurze Mattermost"
  },
  {
    "id": "api.templates.over_limit_30_days_subject",
    "translation": " Działaj, aby zachować subskrypcję Mattermost Cloud"
  },
  {
    "id": "api.templates.over_limit_30_days_info2_item3",
    "translation": "Stracisz dostęp do historii swoich wiadomości"
  },
  {
    "id": "api.templates.over_limit_30_days_info2_item1",
    "translation": "Nie będziesz mógł się zalogować do swojego obszaru roboczego"
  },
  {
    "id": "api.templates.over_limit_30_days_info2",
    "translation": "Jeśli nie zostaną podjęte żadne działania, Twój obszar roboczy zostanie zawieszony"
  },
  {
    "id": "api.templates.over_limit_30_days_info1",
    "translation": "Nadal jest czas, aby utrzymać aktywną przestrzeń roboczą Mattermost Cloud, rozwiązując problemy z metodą płatności. Aby uniknąć zawieszenia, zaktualizuj metodę płatności."
  },
  {
    "id": "api.templates.over_limit_14_days_title",
    "translation": "Płatność nie została otrzymana"
  },
  {
    "id": "api.templates.over_limit_14_days_info1",
    "translation": "Przypominamy, że nie otrzymaliśmy płatności za subskrypcję Mattermost zafakturowaną w dniu {{ .OverLimitDate }}. Wkrótce rozpoczniemy proces zawieszania usługi, jeśli płatność nie zostanie otrzymana."
  },
  {
    "id": "api.templates.license_up_for_renewal_title",
    "translation": "Twoja subskrypcja Mattermost została przedłużona"
  },
  {
    "id": "api.templates.license_up_for_renewal_renew_now",
    "translation": "Odnów teraz"
  },
  {
    "id": "api.templates.invite_body_footer.learn_more",
    "translation": "Dowiedz się więcej"
  },
  {
    "id": "api.templates.invite_body_footer.info",
    "translation": "Mattermost to elastyczna platforma komunikacyjna typu open source, która umożliwia bezpieczną współpracę w zespole."
  },
  {
    "id": "api.templates.invite_body.subTitle",
    "translation": "Rozpocznij współpracę z zespołem w serwisie Mattermost"
  },
  {
    "id": "api.templates.copyright",
    "translation": "© 2021 Mattermost, Inc. 530 Lytton Avenue, drugie piętro, Palo Alto, CA, 94301"
  },
  {
    "id": "api.templates.cloud_welcome_email.title",
    "translation": "Twoja 14-dniowa wersja testowa {{.WorkSpace}} jest gotowa do pracy!"
  },
  {
    "id": "api.templates.cloud_welcome_email.subtitle_info",
    "translation": "Podejmij następujące kroki, aby rozbudować swoje zespoły i w pełni wykorzystać przestrzeń roboczą."
  },
  {
    "id": "api.templates.cloud_welcome_email.subtitle",
    "translation": "Skonfiguruj swój obszar roboczy"
  },
  {
    "id": "api.templates.cloud_welcome_email.subject",
    "translation": "Gratulacje!"
  },
  {
    "id": "api.templates.cloud_welcome_email.start_questions",
    "translation": "Masz pytania dotyczące rozpoczęcia pracy? Wyślij do nas e-mail na adres"
  },
  {
    "id": "api.templates.cloud_welcome_email.signin_sub_info2",
    "translation": "aby uzyskać najlepsze działanie na komputerach PC, Mac, iOS i Android."
  },
  {
    "id": "api.templates.cloud_welcome_email.signin_sub_info",
    "translation": "Zaloguj się do swojego obszaru roboczego na naszej stronie"
  },
  {
    "id": "api.templates.cloud_welcome_email.mm_apps",
    "translation": "aplikacje mobilne i desktopowe"
  },
  {
    "id": "api.templates.cloud_welcome_email.invite_sub_info",
    "translation": "Udostępnij ten link, aby zaprosić swoich członków do dołączenia do {{.WorkSpace}}:"
  },
  {
    "id": "api.templates.cloud_welcome_email.info2",
    "translation": "Upewnij się, że zapisujesz swoją zakładkę do wykorzystania w przyszłości."
  },
  {
    "id": "api.templates.cloud_welcome_email.info",
    "translation": "Dzięki za stworzenie "
  },
  {
    "id": "api.templates.cloud_welcome_email.download_mm_info",
    "translation": "Pobierz aplikację Mattermost"
  },
  {
    "id": "api.templates.cloud_welcome_email.app_market_place",
    "translation": "sklep z aplikacjami."
  },
  {
    "id": "api.templates.cloud_welcome_email.add_apps_sub_info",
    "translation": "Usprawnij swoją pracę dzięki narzędziom takim jak Github, Kalendarz Google i Chrome. Poznaj wszystkie integracje, które mamy na naszej stronie"
  },
  {
    "id": "api.templates.cloud_trial_ending_email.subtitle",
    "translation": "{{.Name}}, Twój 14-dniowy okres próbny Mattermost Cloud Professional kończy się za 3 dni, w dniu {{.TrialEnd}}. Proszę dodać informacje o płatności, aby Twój zespół mógł dalej korzystać z zalet Cloud Professional."
  },
  {
    "id": "api.templates.cloud_trial_ending_email.subject",
    "translation": "Zakończenie okresu próbnego chmury Mattermost"
  },
  {
    "id": "api.templates.cloud_trial_ending_email.add_payment_method",
    "translation": "Dodaj metodę płatności"
  },
  {
    "id": "api.templates.cloud_trial_ended_email.title",
    "translation": "Twój darmowy 14-dniowy okres próbny programu Mattermost zakończył się dzisiaj"
  },
  {
    "id": "api.templates.cloud_trial_ended_email.subtitle",
    "translation": "{{.Name}}, 14-dniowa bezpłatna wersja próbna Mattermost Cloud Professional została zakończona dzisiaj, {{.TodayDate}}. Proszę dodać informacje o płatności, aby Twój zespół mógł dalej korzystać z zalet Cloud Professional."
  },
  {
    "id": "api.templates.cloud_trial_ended_email.subject",
    "translation": "Zakończył się okres próbny chmury Mattermost"
  },
  {
    "id": "api.templates.cloud_trial_ended_email.start_subscription",
    "translation": "Rozpocznij subskrypcję"
  },
  {
    "id": "api.templates.at_limit_title",
    "translation": "Osiągnąłeś limit użytkowników dla wersji darmowej "
  },
  {
    "id": "api.templates.at_limit_subject",
    "translation": "Osiągnięto limit użytkowników Mattermost Cloud"
  },
  {
    "id": "api.templates.at_limit_info5",
    "translation": "Alternatywnie można wyłączyć użytkowników w Konsoli systemowej, aby zwolnić miejsca dla użytkowników i nie przekroczyć limitu wolnych użytkowników."
  },
  {
    "id": "api.templates.at_limit_info2",
    "translation": "Alternatywnie, możesz wyłączyć użytkowników w Konsoli Administracyjnej, aby otworzyć miejsca dla większej liczby użytkowników lub pozostać poniżej limitu darmowych użytkowników."
  },
  {
    "id": "api.templates.at_limit_info1",
    "translation": "Wygląda na to, że masz teraz 10 lub więcej użytkowników w swojej przestrzeni roboczej - to świetnie! Jeśli chcesz zaprosić więcej członków zespołu, rozważ aktualizację do Mattermost Cloud Professional."
  },
  {
    "id": "api.team.set_team_icon.check_image_limits.app_error",
    "translation": "Kontrola rozmiaru obrazu. Rozdzielczość jest zbyt wysoka."
  },
  {
    "id": "api.team.invite_members.limit_reached.app_error",
    "translation": "Osiągnąłeś limit użytkowników na poziomie darmowym"
  },
  {
    "id": "api.team.invite_guests_to_channels.invalid_body.app_error",
    "translation": "Nieprawidłowe lub brakujące żądanie."
  },
  {
    "id": "api.team.import_team.unknown_import_from.app_error",
    "translation": "Nieznane źródło importu."
  },
  {
    "id": "api.team.cloud.subscription.error",
    "translation": "Błąd pobierania subskrypcji chmurowej"
  },
  {
    "id": "api.team.add_team_member.invalid_body.app_error",
    "translation": "Nie można przetworzyć treści żądania."
  },
  {
    "id": "api.system.update_viewed_notices.failed",
    "translation": "Aktualizacja przeglądanych ogłoszeń nie powiodła się"
  },
  {
    "id": "api.system.update_notices.validating_failed",
    "translation": "Nieudana próba sprawdzenia warunków powiadomienia o produkcie"
  },
  {
    "id": "api.system.update_notices.parse_failed",
    "translation": "Parsowanie powiadomień o produkcie nie powiodło się"
  },
  {
    "id": "api.system.update_notices.fetch_failed",
    "translation": "Pobieranie powiadomień o produktach nie powiodło się"
  },
  {
    "id": "api.system.update_notices.clear_failed",
    "translation": "Usuwanie starych ogłoszeń o produktach nie powiodło się"
  },
  {
    "id": "api.server.warn_metric.support_email_not_configured.start_trial.notification_body",
    "translation": "Przejdź do **Konsola Systemu > Konfiguracja Strony > Dostosowywanie**, aby ustawić adres [Support Email](https://docs.mattermost.com/administration/config-settings.html#support-email) jako wewnętrzny adres e-mail działu wsparcia IT Twojej organizacji, służący do przesyłania opinii użytkowników końcowych, powiadomień e-mail oraz zgłoszeń pomocy technicznej."
  },
  {
    "id": "api.server.warn_metric.support_email_not_configured.notification_title",
    "translation": "Ustaw adres e-mail pomocy technicznej"
  },
  {
    "id": "api.server.warn_metric.starting_trial",
    "translation": "Pobieranie wersji testowej"
  },
  {
    "id": "api.server.warn_metric.number_of_teams_5.start_trial_notification_success.message",
    "translation": "Twoja wersja próbna Enterprise jest teraz aktywna. Przejdź do **Konsoli systemowej > Zarządzania użytkownikami > Uprawnień**, aby włączyć Zaawansowane uprawnienia."
  },
  {
    "id": "api.server.warn_metric.number_of_teams_5.start_trial.notification_body",
    "translation": "Twój system Mattermost ma teraz kilka zespołów. Wiele zespołów ma swój własny preferowany sposób koordynacji i współpracy, w tym sposób tworzenia kanałów, włączając to kto może zapraszać nowych członków zespołu i jak zarządzać integracjami. Schematy zespołów umożliwiają dostosowanie uprawnień użytkowników w każdym zespole, aby spełnić ich specyficzne potrzeby.\n\n[Dowiedz się więcej o korzystaniu z zaawansowanych uprawnień](https://www.mattermost.com/docs-advanced-permissions-team-override/?utm_medium=product&utm_source=mattermost-advisor-bot&utm_content=advanced-permissions-team-override)\n\nKlikając przycisk Rozpocznij test, wyrażam zgodę na [Umowę oceny oprogramowania Mattermost] (https://mattermost.com/software-evaluation-agreement/), [Politykę prywatności] (https://mattermost.com/privacy-policy/) i otrzymywanie wiadomości e-mail dotyczących produktu."
  },
  {
    "id": "api.server.warn_metric.number_of_teams_5.notification_title",
    "translation": "Używanie zaawansowanych uprawnień"
  },
  {
    "id": "api.server.warn_metric.number_of_teams_5.notification_body",
    "translation": "Twój system Mattermost ma teraz kilka zespołów. Wiele zespołów ma swój własny preferowany sposób koordynacji i współpracy, w tym sposób tworzenia kanałów, włączając to kto może zapraszać nowych członków zespołu i jak zarządzać integracjami. Schematy zespołów umożliwiają dostosowanie uprawnień użytkowników w każdym zespole, aby spełnić ich specyficzne potrzeby.\n\n[Dowiedz się więcej o korzystaniu z zaawansowanych uprawnień] (https://www.mattermost.com/docs-advanced-permissions-team-override/?utm_medium=product&utm_source=mattermost-advisor-bot&utm_content=advanced-permissions-team-override).\n\nKlikając przycisk Skontaktuj się z nami, użytkownik udostępnia swoje dane firmie Mattermost, Inc. [Dowiedz się więcej](https://mattermost.com/pl/default-admin-advisory)"
  },
  {
    "id": "api.server.warn_metric.number_of_teams_5.contact_us.email_body",
    "translation": "Prośba o kontakt z Mattermost. Jestem zainteresowany dowiedzeniem się więcej o Zaawansowanych uprawnieniach z Team Schemes.\n"
  },
  {
    "id": "api.server.warn_metric.number_of_posts_2M.start_trial.notification_success.message",
    "translation": "Twoja wersja próbna Enterprise jest teraz aktywna. Gdy masz już serwer Elasticsearch, przejdź do **Konsola systemowa > Środowisko > Elasticsearch**, aby skonfigurować Elasticsearch."
  },
  {
    "id": "api.server.warn_metric.number_of_posts_2M.start_trial.notification_body",
    "translation": "Twój system Mattermost ma dużą liczbę wiadomości. Domyślne wyszukiwanie w bazie danych Mattermost zaczyna wykazywać spadek wydajności przy około 2,5 miliona postów. Przy ponad 5 milionach postów, Elasticsearch może pomóc uniknąć znaczących problemów z wydajnością, takich jak timeout, z wyszukiwaniem i wzmianek. Skontaktuj się z nami, aby dowiedzieć się więcej i daj nam znać, jak możemy pomóc.\n\n[Dowiedz się więcej o poprawie wydajności](https://www.mattermost.com/docs-elasticsearch/?utm_medium=product&utm_source=mattermost-advisor-bot&utm_content=elasticsearch)\n\nKlikając przycisk Rozpocznij test, wyrażam zgodę na [Umowę oceny oprogramowania Mattermost] (https://mattermost.com/software-evaluation-agreement/), [Politykę prywatności] (https://mattermost.com/privacy-policy/) i otrzymywanie wiadomości e-mail dotyczących produktu."
  },
  {
    "id": "api.templates.over_limit_90_days_info2",
    "translation": "Aby uniknąć zawieszenia, dodaj informacje o płatności"
  },
  {
    "id": "api.templates.over_limit_90_days_info1",
    "translation": "To jest ostateczne przypomnienie, że nie otrzymaliśmy płatności za przestrzeń roboczą Mattermost Cloud, która jest zaległa od {{ .OverLimitDate }}. Jutro zawiesimy Twoją usługę."
  },
  {
    "id": "api.templates.over_limit_7_days_title",
    "translation": "Brak metody płatności w pliku"
  },
  {
    "id": "app.analytics.getanalytics.internal_error",
    "translation": "Nie można uzyskać danych analitycznych."
  },
  {
    "id": "api.user.update_user_auth.invalid_request",
    "translation": "W żądaniu brakuje jednego z parametrów AuthData lub AuthService."
  },
  {
    "id": "api.user.update_user.login_provider_attribute_set.app_error",
    "translation": "Pole '{{.Field}}' musi być ustawione przez użytkownika."
  },
  {
    "id": "api.user.update_active.cloud_at_or_over_limit_check_overcapacity",
    "translation": "Nie można aktywować więcej użytkowników, ponieważ konto w chmurze przekroczyło pojemność."
  },
  {
    "id": "api.user.invalidate_verify_email_tokens_parse.error",
    "translation": "Nie można przetworzyć tokena podczas unieważniania tokenów weryfikacji e-mail"
  },
  {
    "id": "api.user.get_authorization_code.endpoint.app_error",
    "translation": "Błąd pobierania punktu końcowego z dokumentu Discovery."
  },
  {
    "id": "api.user.delete_channel.not_enabled.app_error",
    "translation": "Funkcja trwałego usuwania kanałów nie jest włączona. Proszę skontaktować się z Administratorem Systemu."
  },
  {
    "id": "api.upgrade_to_enterprise.already-done.app_error",
    "translation": "Przeprowadzono już aktualizację do wersji Mattermost Enterprise Edition. Proszę ponownie uruchomić serwer, aby zakończyć aktualizację."
  },
  {
    "id": "api.unable_to_create_zip_file",
    "translation": "Błąd podczas tworzenia pliku zip."
  },
  {
    "id": "api.templates.welcome_body.subTitle2",
    "translation": "Kliknij poniżej, aby zweryfikować swój adres e-mail."
  },
  {
    "id": "api.templates.verify_body.subTitle2",
    "translation": "Kliknij poniżej, aby zweryfikować swój adres e-mail."
  },
  {
    "id": "api.templates.upgrade_request_subject",
    "translation": "Użytkownik Mattermost prosi o aktualizację przestrzeni roboczej"
  },
  {
    "id": "api.templates.upgrade_request_info4",
    "translation": "Ponieważ Twój obszar roboczy osiągnął limit użytkowników dla bezpłatnej wersji chmury Mattermost, nie można wysyłać zaproszeń. Uaktualnij teraz, aby umożliwić większej liczbie użytkowników dołączenie do Twojego obszaru roboczego."
  },
  {
    "id": "api.templates.payment_failed_no_card.subject",
    "translation": "Zalegasz z opłatą za subskrypcję Mattermost Cloud"
  },
  {
    "id": "api.templates.over_limit_suspended_title",
    "translation": "Obszar roboczy Mattermost Cloud zawieszony"
  },
  {
    "id": "api.templates.over_limit_info1",
    "translation": "Wygląda na to, że masz więcej niż 10 użytkowników w swojej przestrzeni roboczej, co wykracza poza limity bezpłatnej wersji usługi Mattermost Cloud Professional. Aby uniknąć zakłóceń w przestrzeni roboczej Mattermost, należy ją uaktualnić."
  },
  {
    "id": "app.create_basic_user.save_member.app_error",
    "translation": "Nie można utworzyć domyślnych członków zespołu"
  },
  {
    "id": "app.command.tryexecutecustomcommand.internal_error",
    "translation": "Nie można wykonać polecenia niestandardowego."
  },
  {
    "id": "app.command.regencommandtoken.internal_error",
    "translation": "Nie można zregenerować tokena poleceń."
  },
  {
    "id": "app.command.listautocompletecommands.internal_error",
    "translation": "Nie można wyświetlić listy autouzupełniania poleceń."
  },
  {
    "id": "app.channel.sidebar_categories.app_error",
    "translation": "Nie udało się dodać rekordu do bazy danych."
  },
  {
    "id": "app.channel.save_member.exists.app_error",
    "translation": "Członek kanału z tym identyfikatorem już istnieje."
  },
  {
    "id": "app.channel.create_initial_sidebar_categories.internal_error",
    "translation": "Nie można utworzyć początkowych kategorii paska bocznego dla użytkownika."
  },
  {
    "id": "app.channel.autofollow.app_error",
    "translation": "Nie udało się zaktualizować członkostwa w wątku dla wymienionego użytkownika"
  },
  {
    "id": "app.bot.get_warn_metrics_bot.empty_admin_list.app_error",
    "translation": "Lista administratorów jest pusta."
  },
  {
    "id": "app.bot.get_system_bot.empty_admin_list.app_error",
    "translation": "Lista administratorów jest pusta."
  },
  {
    "id": "api.user.upload_profile_user.login_provider_attribute_set.app_error",
    "translation": "Zdjęcie profilowe musi być ustawione przez użytkownika."
  },
  {
    "id": "api.user.upload_profile_user.check_image_limits.app_error",
    "translation": "Kontrola rozmiaru obrazu nie powiodła się. Rozdzielczość jest zbyt wysoka."
  },
  {
    "id": "api.user.update_user_roles.license.app_error",
    "translation": "Niestandardowe Schematy Uprawnień są nieobsługiwane przez aktualną licencję"
  },
  {
    "id": "api.user.update_password.user_and_hashed.app_error",
    "translation": "Tylko administratorzy systemu mogą ustawiać już zaszyfrowane hasła."
  },
  {
    "id": "api.user.update_active.cloud_at_limit_check_error",
    "translation": "Nie można sprawdzić liczby użytkowników w instancji chmury Mattermost."
  },
  {
    "id": "api.user.send_cloud_welcome_email.error",
    "translation": "Nie udało się wysłać powitalnej wiadomości e-mail dotyczącej chmury"
  },
  {
    "id": "api.user.patch_user.login_provider_attribute_set.app_error",
    "translation": "Pole '{{.Field}}' musi być ustawione przez żytkownika."
  },
  {
    "id": "api.user.login_by_cws.invalid_token.app_error",
    "translation": "Token CWS nie jest ważny"
  },
  {
    "id": "api.user.invalidate_verify_email_tokens_delete.error",
    "translation": "Nie można usunąć tokena podczas unieważniania tokenów weryfikacji wiadomości e-mail"
  },
  {
    "id": "api.user.invalidate_verify_email_tokens.error",
    "translation": "Nie można uzyskać tokenów według typu podczas unieważniania tokenów weryfikacji e-mail"
  },
  {
    "id": "api.user.get_uploads_for_user.forbidden.app_error",
    "translation": "Nie udało się pobrać plików do załadowania."
  },
  {
    "id": "api.user.delete_user.not_enabled.app_error",
    "translation": "Funkcja trwałego usuwania użytkowników nie jest włączona. Proszę skontaktować się z Administratorem Systemu."
  },
  {
    "id": "api.user.delete_team.not_enabled.app_error",
    "translation": "Funkcja trwałego usuwania zespołu nie jest włączona. Skontaktuj się z Administratorem Systemu."
  },
  {
    "id": "api.user.autocomplete_users.missing_team_id.app_error",
    "translation": "Parametr ID zespołu jest wymagany do autouzupełniania według kanału."
  },
  {
    "id": "api.upload.upload_data.multipart_error",
    "translation": "Nie udało się przetworzyć danych wieloczęściowych."
  },
  {
    "id": "api.upload.upload_data.invalid_content_type",
    "translation": "Nieprawidłowe Content-Type dla przesyłania wieloczęściowego."
  },
  {
    "id": "api.upload.upload_data.invalid_content_length",
    "translation": "Nieprawidłowe Content-Length."
  },
  {
    "id": "api.upload.get_upload.forbidden.app_error",
    "translation": "Nie udało się przesłać danych."
  },
  {
    "id": "api.upgrade_to_enterprise_status.signature.app_error",
    "translation": "Mattermost nie mógł uaktualnić się do wersji Enterprise Edition. Nie można było zweryfikować podpisu cyfrowego pobranego pliku binarnego."
  },
  {
    "id": "api.upgrade_to_enterprise_status.app_error",
    "translation": "Nie można było uaktualnić Mattermost do wersji Enterprise Edition."
  },
  {
    "id": "api.upgrade_to_enterprise.system_not_supported.app_error",
    "translation": "Mattermost nie był w stanie uaktualnić się do wersji Enterprise Edition. Ta funkcja będzie działać tylko na systemach Linux z architekturą x86-64."
  },
  {
    "id": "api.upgrade_to_enterprise.invalid-user.app_error",
    "translation": "Nie udało się uaktualnić Mattermost do wersji Enterprise Edition. Użytkownik systemu Mattermost {{.MattermostUsername}} nie ma dostępu do zapisu w niezbędnym pliku binarnym. Administrator systemu może zaktualizować uprawnienia do pliku, wykonując następujące polecenie na serwerze, na którym zainstalowano program Mattermost:\n\n```\nchown {{.MattermostUsername}} \"{{.Path}}\"\n```\n\nPo zmianie uprawnień do plików, spróbuj ponownie zaktualizować Mattermost. Po uaktualnieniu i ponownym uruchomieniu, pamiętaj, aby przywrócić oryginalne uprawnienia do plików binarnych:\n\n```\nchown {{.FileUsername}} \"{{.Path}}\"\n```"
  },
  {
    "id": "api.upgrade_to_enterprise.invalid-user-and-permission.app_error",
    "translation": "Nie udało się uaktualnić Mattermost do wersji Enterprise Edition. Użytkownik systemu Mattermost {{.MattermostUsername}} nie ma dostępu do zapisu w niezbędnym pliku binarnym. Administrator Systemu może zaktualizować uprawnienia do pliku, wykonując następujące polecenie na serwerze, na którym zainstalowano program Mattermost:\n\n```\nchown {{.MattermostUsername}} \"{{.Path}}\"\nchmod +w \"{{.Path}}\"\n```\n\nPo zmianie uprawnień do plików, spróbuj ponownie zaktualizować Mattermost. Po uaktualnieniu i ponownym uruchomieniu, pamiętaj, aby przywrócić oryginalne uprawnienia do plików binarnych:\n\n```\nchown {{.FileUsername}} \"{{.Path}}\"\nchmod -w \"{{.Path}}\"\n```"
  },
  {
    "id": "api.upgrade_to_enterprise.invalid-permission.app_error",
    "translation": "Nie udało się uaktualnić Mattermost do wersji Enterprise Edition. Użytkownik systemu Mattermost {{.MattermostUsername}} nie ma dostępu do zapisu w niezbędnym pliku binarnym. Administrator systemu może zaktualizować uprawnienia do pliku, wykonując następujące polecenie na serwerze, na którym zainstalowano program Mattermost:\n\n```\nchmod +w \"{{.Path}}\"\n```\n\nPo zmianie uprawnień do plików, spróbuj ponownie zaktualizować Mattermost. Po uaktualnieniu i ponownym uruchomieniu, pamiętaj, aby przywrócić oryginalne uprawnienia do plików binarnych:\n\n```\nchmod -w \"{{.Path}}\"\n```"
  },
  {
    "id": "api.upgrade_to_enterprise.generic_error.app_error",
    "translation": "Nie można było uaktualnić Mattermost do wersji Enterprise Edition."
  },
  {
    "id": "api.upgrade_to_enterprise.app_error",
    "translation": "Aktualizacja do Mattermost Enterprise Edition jest w toku."
  },
  {
    "id": "api.upgrade_to_enterprise.already-enterprise.app_error",
    "translation": "Nie można uaktualnić, ponieważ Mattermost Enterprise Edition już działa."
  },
  {
    "id": "api.unmarshal_error",
    "translation": "Nie udało się zorganizować."
  },
  {
    "id": "api.unable_to_read_file_from_backend",
    "translation": "Błąd odczytu pliku z zaplecza"
  },
  {
    "id": "api.templates.welcome_body.subTitle1",
    "translation": "Dziękujemy za dołączenie do "
  },
  {
    "id": "api.templates.welcome_body.serverURL",
    "translation": "{{ .ServerURL }}."
  },
  {
    "id": "api.templates.welcome_body.info1",
    "translation": "Jeśli to nie byłeś Ty, możesz spokojnie zignorować tego maila."
  },
  {
    "id": "api.templates.welcome_body.app_download_title",
    "translation": "Pobierz aplikację desktopową i mobilną"
  },
  {
    "id": "api.templates.welcome_body.app_download_button",
    "translation": "Pobierz"
  },
  {
    "id": "api.templates.warn_metric_ack.subject",
    "translation": "Wniosek o kontakt z Mattermost"
  },
  {
    "id": "api.templates.warn_metric_ack.footer",
    "translation": "W razie dodatkowych pytań prosimy o kontakt pod adresem support@mattermost.com"
  },
  {
    "id": "api.templates.warn_metric_ack.body.diagnostic_id_header",
    "translation": "Diagnostyczne Id: "
  },
  {
    "id": "api.templates.warn_metric_ack.body.contact_name_header",
    "translation": "Kontakt: "
  },
  {
    "id": "api.templates.verify_body.subTitle1",
    "translation": "Dziękujemy za dołączenie do "
  },
  {
    "id": "api.templates.verify_body.serverURL",
    "translation": "{{ .ServerURL }}."
  },
  {
    "id": "api.templates.verify_body.info1",
    "translation": "Jeśli to nie byłeś Ty, możesz spokojnie zignorować tego maila."
  },
  {
    "id": "api.templates.upgrade_request_title2",
    "translation": "Nowi użytkownicy nie mogą dołączyć do Twojej przestrzeni roboczej"
  },
  {
    "id": "api.templates.upgrade_request_title",
    "translation": "{{ .UserName }} chciałby zaprosić członków do swojej przestrzeni roboczej"
  },
  {
    "id": "api.templates.upgrade_request_info4_2",
    "translation": "Ktoś ostatnio próbował dołączyć do Twojej przestrzeni roboczej, ale nie mógł, ponieważ Twoja przestrzeń robocza osiągnęła limit użytkowników dla bezpłatnej wersji chmury Mattermost. Uaktualnij teraz, aby umożliwić większej liczbie użytkowników dołączenie do Twojej przestrzeni roboczej."
  },
  {
    "id": "api.templates.upgrade_mattermost_cloud",
    "translation": "Aktualizuj"
  },
  {
    "id": "api.templates.reset_body.subTitle",
    "translation": "Kliknij poniższy przycisk, aby zresetować swoje hasło. Jeśli nie prosiłeś o to, możesz zignorować ten e-mail."
  },
  {
    "id": "api.templates.reset_body.info",
    "translation": "Link do resetowania hasła wygasa w ciągu 24 godzin."
  },
  {
    "id": "api.templates.questions_footer.title",
    "translation": "Pytania?"
  },
  {
    "id": "api.templates.questions_footer.info",
    "translation": "Napisz do nas w każdej chwili na adres "
  },
  {
    "id": "api.templates.payment_failed_no_card.title",
    "translation": "Faktura za usługę Mattermost Cloud jest wymagalna"
  },
  {
    "id": "api.templates.payment_failed_no_card.info3",
    "translation": "Aby przejrzeć fakturę i dodać metodę płatności, wybierz opcję Zapłać teraz."
  },
  {
    "id": "api.templates.payment_failed_no_card.info1",
    "translation": "Faktura Mattermost Cloud za ostatni okres rozliczeniowy została przetworzona. Nie mamy jednak w pliku Twoich danych dotyczących płatności."
  },
  {
    "id": "api.templates.payment_failed_no_card.button",
    "translation": "Zapłać teraz"
  },
  {
    "id": "api.templates.payment_failed.title",
    "translation": "Nieudana płatność"
  },
  {
    "id": "api.templates.payment_failed.subject",
    "translation": "Wymagane działanie: Nieudana płatność za Mattermost Cloud"
  },
  {
    "id": "api.templates.payment_failed.info3",
    "translation": "Aby zapewnić nieprzerwaną subskrypcję Mattermost Cloud, należy skontaktować się ze swoją instytucją finansową w celu rozwiązania problemu lub zaktualizować informacje dotyczące płatności. Po zaktualizowaniu informacji o płatności, Mattermost podejmie próbę uregulowania wszelkich zaległości."
  },
  {
    "id": "api.templates.payment_failed.info2",
    "translation": "Podano następujące uzasadnienie:"
  },
  {
    "id": "api.templates.payment_failed.info1",
    "translation": "Twoja instytucja finansowa odrzuciła płatność z Twojej {{.CardBrand}} ****{{.LastFour}} powiązanej z obszarem roboczym Mattermost Cloud."
  },
  {
    "id": "api.templates.over_limit_title",
    "translation": "Twój obszar roboczy przekracza limit użytkowników dla wersji bezpłatnej"
  },
  {
    "id": "api.templates.over_limit_suspended_subject",
    "translation": "Twoja subskrypcja Mattermost Cloud została zawieszona"
  },
  {
    "id": "api.templates.over_limit_suspended_info2",
    "translation": "Skontaktuj się z nami, aby przywrócić swoją przestrzeń roboczą."
  },
  {
    "id": "api.templates.over_limit_suspended_info1",
    "translation": "Twoja przestrzeń robocza Mattermost została zawieszona. Cała zawartość i dane w Twojej przestrzeni roboczej zostaną usunięte w ciągu 1-3 miesięcy."
  },
  {
    "id": "api.templates.over_limit_suspended_contact_support",
    "translation": "Skontaktuj się ze Wsparciem"
  },
  {
    "id": "api.templates.over_limit_subject",
    "translation": "Przekroczony limit użytkowników Mattermost Cloud Workspace"
  },
  {
    "id": "api.templates.over_limit_info2",
    "translation": "Alternatywnie, możesz wyłączyć użytkowników w Konsoli Administracyjnej, aby stworzyć więcej miejsca dla większej liczby użytkowników lub pozostać poniżej limitu darmowych użytkowników."
  },
  {
    "id": "api.templates.over_limit_fix_now",
    "translation": "Napraw teraz"
  },
  {
    "id": "api.templates.over_limit_90_days_title",
    "translation": "Zawieszenie przestrzeni roboczej Mattermost Cloud jest zaplanowane na jutro"
  },
  {
    "id": "api.templates.over_limit_90_days_subject",
    "translation": "Twoja subskrypcja Mattermost Cloud zostanie wkrótce zawieszona"
  },
  {
    "id": "api.templates.over_limit_90_days_info4",
    "translation": "Po zawieszeniu przestrzeni roboczej, cała zawartość i dane w przestrzeni roboczej zostaną usunięte w ciągu 1-3 miesięcy."
  },
  {
    "id": "api.templates.over_limit_90_days_info3",
    "translation": "Po zawieszeniu przestrzeni roboczej nie będziesz mógł zalogować się na swoje konto ani zaktualizować informacji o płatnościach. Będziesz musiał skontaktować się z naszym zespołem pomocy technicznej, aby ponownie aktywować swoją usługę."
  },
  {
    "id": "store.sql_file_info.search.disabled",
    "translation": "Wyszukiwanie plików zostało wyłączone na tym serwerze. Skontaktuj się z Administratorem Systemu."
  },
  {
    "id": "store.sql_command.update.missing.app_error",
    "translation": "Polecenie nie istnieje."
  },
  {
    "id": "store.sql_command.get.missing.app_error",
    "translation": "Polecenie nie istnieje."
  },
  {
    "id": "sharedchannel.permalink.not_found",
    "translation": "Ten post zawiera permalinki do innych kanałów, które mogą nie być widoczne dla użytkowników w innych serwisach."
  },
  {
    "id": "sharedchannel.cannot_deliver_post",
    "translation": "Jeden lub więcej postów nie mogło zostać dostarczonych do zdalnej strony {{.Remote}}, ponieważ jest ona offline. Post(y) zostaną dostarczone, gdy strona będzie online."
  },
  {
    "id": "model.user.is_valid.roles_limit.app_error",
    "translation": "Nieprawidłowe role użytkownika dłuższe niż {{.Limit}} znaków."
  },
  {
    "id": "model.user.is_valid.marshal.app_error",
    "translation": "Nie udało się zakodować pola do JSON"
  },
  {
    "id": "model.upload_session.is_valid.filename.app_error",
    "translation": "Nieprawidłowa wartość dla nazwy pliku"
  },
  {
    "id": "model.upload_session.is_valid.file_size.app_error",
    "translation": "Nieprawidłowa wartość dla FileSize"
  },
  {
    "id": "model.upload_session.is_valid.file_offset.app_error",
    "translation": "Nieprawidłowa wartość dla FileOffset"
  },
  {
    "id": "model.upload_session.is_valid.channel_id.app_error",
    "translation": "Nieprawidłowa wartość dla ChannelId."
  },
  {
    "id": "model.team_member.is_valid.roles_limit.app_error",
    "translation": "Nieprawidłowe role członków zespołu dłuższe niż {{.Limit}} znaków."
  },
  {
    "id": "model.session.is_valid.user_id.app_error",
    "translation": "Nieprawidłowe pole UserId dla sesji."
  },
  {
    "id": "model.session.is_valid.roles_limit.app_error",
    "translation": "Nieprawidłowe role sesji dłuższe niż {{.Limit}} znaków."
  },
  {
    "id": "model.session.is_valid.id.app_error",
    "translation": "Nieprawidłowe pole Id dla sesji."
  },
  {
    "id": "model.session.is_valid.create_at.app_error",
    "translation": "Nieprawidłowe pole CreateAt dla sesji."
  },
  {
    "id": "model.search_params_list.is_valid.include_deleted_channels.app_error",
    "translation": "Wszystkie parametry IncludeDeletedChannels powinny mieć taką samą wartość."
  },
  {
    "id": "model.reaction.is_valid.update_at.app_error",
    "translation": "Data aktualizacji musi być poprawnym czasem."
  },
  {
    "id": "model.plugin_command_error.error.app_error",
    "translation": "Plugin dla /{{.Command}} nie działa. Proszę skontaktować się z administratorem systemu"
  },
  {
    "id": "model.plugin_command_crash.error.app_error",
    "translation": "Polecenie /{{.Command}} spowodowało awarię wtyczki {{.PluginId}}. Prosimy o kontakt z administratorem systemu"
  },
  {
    "id": "model.config.is_valid.sql_conn_max_idle_time_milliseconds.app_error",
    "translation": "Nieprawidłowy okres ważności połączenia dla ustawień SQL. Musi być liczbą nieujemną."
  },
  {
    "id": "model.config.is_valid.saml_spidentifier_attribute.app_error",
    "translation": "Wymagany jest identyfikator dostawcy usług"
  },
  {
    "id": "model.config.is_valid.import.retention_days_too_low.app_error",
    "translation": "Nieprawidłowa wartość dla RetentionDays. Wartość jest zbyt niska."
  },
  {
    "id": "model.config.is_valid.import.directory.app_error",
    "translation": "Nieprawidłowa wartość dla Directory."
  },
  {
    "id": "model.config.is_valid.export.retention_days_too_low.app_error",
    "translation": "Nieprawidłowa wartość dla RetentionDays. Wartość powinna być większa niż 0"
  },
  {
    "id": "model.config.is_valid.export.directory.app_error",
    "translation": "Wartość dla Katalogu nie powinna być pusta."
  },
  {
    "id": "model.config.is_valid.directory.app_error",
    "translation": "Nieprawidłowy katalog lokalnej pamięci masowej. Musi być niepustym ciągiem znaków."
  },
  {
    "id": "model.config.is_valid.collapsed_threads.autofollow.app_error",
    "translation": "ThreadAutoFollow musi być true, aby włączyć CollapsedThreads"
  },
  {
    "id": "model.config.is_valid.collapsed_threads.app_error",
    "translation": "Ustawienie Wątkowania musi być albo disabled, default_on lub default_off"
  },
  {
    "id": "model.command.is_valid.plugin_id.app_error",
    "translation": "Nieprawidłowy identyfikator wtyczki."
  },
  {
    "id": "model.channel_member.is_valid.roles_limit.app_error",
    "translation": "Nieprawidłowa rola członka kanału dłuższa niż {{.Limit}} znaków."
  },
  {
    "id": "mfa.deactivate.app_error",
    "translation": "Nie udało się zaktualizować stanu aktywności MFA dla użytkownika."
  },
  {
    "id": "mfa.activate.app_error",
    "translation": "Nie udało się zaktualizować stanu aktywności MFA dla użytkownika."
  },
  {
    "id": "import_process.worker.do_job.open_file",
    "translation": "Nie można przetworzyć importu: nie udało się otworzyć pliku."
  },
  {
    "id": "import_process.worker.do_job.missing_jsonl",
    "translation": "Nie można przetworzyć importu: Brak pliku JSONL."
  },
  {
    "id": "import_process.worker.do_job.missing_file",
    "translation": "Nie można przetworzyć importu: brak parametru import_file."
  },
  {
    "id": "import_process.worker.do_job.file_exists",
    "translation": "Nie można przetworzyć importu: plik nie istnieje."
  },
  {
    "id": "extract_content.worker.do_job.file_info",
    "translation": "Nie udało się uzyskać informacji o pliku do ekstrakcji zawartości."
  },
  {
    "id": "extrac_content.worker.do_job.invalid_input.to",
    "translation": "Nieprawidłowa wartość w p[olu 'do'"
  },
  {
    "id": "extrac_content.worker.do_job.invalid_input.from",
    "translation": "Nieprawidłowa wartość w polu 'od'"
  },
  {
    "id": "error",
    "translation": "Błąd"
  },
  {
    "id": "ent.saml.do_login.invalid_time.app_error",
    "translation": "Otrzymaliśmy nieprawidłowy podpis w odpowiedzi od Dostawcy Tożsamości. Prosimy o kontakt z Administratorem Systemu."
  },
  {
    "id": "ent.saml.do_login.invalid_signature.app_error",
    "translation": "Otrzymaliśmy nieprawidłowy podpis w odpowiedzi od Dostawcy Tożsamości. Prosimy o kontakt z Administratorem Systemu."
  },
  {
    "id": "ent.message_export.global_relay_export.get_attachment_error",
    "translation": "Nie udało się uzyskać informacji o pliku dla postu."
  },
  {
    "id": "ent.message_export.global_relay_export.deliver.unable_to_connect_smtp_server.app_error",
    "translation": "Nie można się połączyć z serwerem smtp"
  },
  {
    "id": "ent.message_export.csv_export.get_attachment_error",
    "translation": "Nie udało się uzyskać informacji o pliku dla postu."
  },
  {
    "id": "ent.message_export.actiance_export.get_attachment_error",
    "translation": "Nie udało się uzyskać informacji o pliku dla postu."
  },
  {
    "id": "ent.ldap_id_migrate.app_error",
    "translation": "nie można zmigrować."
  },
  {
    "id": "ent.ldap.no.users.checkcertificate",
    "translation": "Nie znaleziono użytkowników LDAP, sprawdź filtr użytkowników i certyfikaty."
  },
  {
    "id": "ent.ldap.do_login.x509.app_error",
    "translation": "Błąd przy tworzeniu pary kluczy"
  },
  {
    "id": "ent.ldap.do_login.key.app_error",
    "translation": "Błąd ładowania pliku klucza LDAP TLS."
  },
  {
    "id": "ent.ldap.do_login.certificate.app_error",
    "translation": "Błąd ładowania pliku certyfikatu LDAP TLS."
  },
  {
    "id": "ent.elasticsearch.search_files.unmarshall_file_failed",
    "translation": "Nie udało się zdekodować wyników wyszukiwania"
  },
  {
    "id": "ent.elasticsearch.search_files.search_failed",
    "translation": "Nie udało się zakończyć wyszukiwania"
  },
  {
    "id": "ent.elasticsearch.search_files.disabled",
    "translation": "Na tym serwerze wyszukiwanie ElasticSearch jest wyłączone"
  },
  {
    "id": "ent.elasticsearch.post.get_files_batch_for_indexing.error",
    "translation": "Nie można uzyskać plików do indeksowania."
  },
  {
    "id": "ent.elasticsearch.indexer.do_job.get_oldest_entity.error",
    "translation": "Najstarszy element (użytkownik, kanał lub post) nie mógł zostać pobrany z bazy danych"
  },
  {
    "id": "ent.elasticsearch.index_file.error",
    "translation": "Nie udało się zindeksować pliku"
  },
  {
    "id": "ent.elasticsearch.delete_user_files.error",
    "translation": "Nie udało się usunąć plików użytkownika"
  },
  {
    "id": "ent.elasticsearch.delete_post_files.error",
    "translation": "Nie udało się usunąć plików postów"
  },
  {
    "id": "ent.elasticsearch.delete_file.error",
    "translation": "Nie udało się usunąć pliku"
  },
  {
    "id": "ent.elasticsearch.create_template_file_info_if_not_exists.template_create_failed",
    "translation": "Nie udało się utworzyć szablonu Elasticsearch dla plików"
  },
  {
    "id": "ent.data_retention.run_failed.error",
    "translation": "Zadanie retencji danych nie powiodło się."
  },
  {
    "id": "ent.data_retention.policies.invalid_policy",
    "translation": "Polityka jest nieprawidłowa."
  },
  {
    "id": "ent.data_retention.policies.internal_error",
    "translation": "Napotkaliśmy błąd podczas wykonywania żądanej operacji."
  },
  {
    "id": "ent.compliance.global_relay.write_file.appError",
    "translation": "Nie można zapisać globalnego pliku przekaźnika."
  },
  {
    "id": "ent.compliance.csv.write_file.appError",
    "translation": "Nie można zapisać pliku csv."
  },
  {
    "id": "ent.cluster.timeout.error",
    "translation": "Przekroczenie czasu oczekiwania na odpowiedź klastra"
  },
  {
    "id": "ent.cluster.json_encode.error",
    "translation": "Wystąpił błąd podczas marshalowania żądania JSON"
  },
  {
    "id": "ent.cloud.subscription.error",
    "translation": "Błąd pobierania subskrypcji chmurowej"
  },
  {
    "id": "ent.actiance.export.write_file.appError",
    "translation": "Nie można zapisać pliku eksportu."
  },
  {
    "id": "brand.save_brand_image.check_image_limits.app_error",
    "translation": "Kontrola rozmiaru obrazu nie powiodła się. Rozdzielczość jest zbyt wysoka."
  },
  {
    "id": "bleveengine.stop_file_index.error",
    "translation": "Nie udało się zamknąć indeksu plików."
  },
  {
    "id": "bleveengine.search_files.error",
    "translation": "Nie udało się zakończyć wyszukiwania plików."
  },
  {
    "id": "bleveengine.purge_file_index.error",
    "translation": "Nie udało się oczyścić indeksów plików."
  },
  {
    "id": "bleveengine.indexer.do_job.get_oldest_entity.error",
    "translation": "Najstarszy element (użytkownik, kanał lub post) nie mógł zostać pobrany z bazy danych."
  },
  {
    "id": "bleveengine.indexer.do_job.bulk_index_files.batch_error",
    "translation": "Nie udało się zindeksować partii plików."
  },
  {
    "id": "bleveengine.index_file.error",
    "translation": "Nie udało się zindeksować pliku."
  },
  {
    "id": "bleveengine.delete_user_files.error",
    "translation": "Nie udało się usunąć plików użytkownika."
  },
  {
    "id": "bleveengine.delete_post_files.error",
    "translation": "Nie udało się usunąć plików w postach."
  },
  {
    "id": "bleveengine.delete_files_batch.error",
    "translation": "Nie udało się usunąć plików."
  },
  {
    "id": "bleveengine.delete_file.error",
    "translation": "Nie udało się usunąć pliku."
  },
  {
    "id": "bleveengine.create_file_index.error",
    "translation": "Błąd tworzenia indeksu pliku bleve."
  },
  {
    "id": "app.valid_password_generic.app_error",
    "translation": "Hasło jest nieprawidłowe"
  },
  {
    "id": "app.user.verify_email.app_error",
    "translation": "Nie można zaktualizować pola weryfikacji adresu e-mail."
  },
  {
    "id": "app.user.update_update.app_error",
    "translation": "Nie można zaktualizować daty ostatniej aktualizacji użytkownika."
  },
  {
    "id": "app.user.update_threads_read_for_user.app_error",
    "translation": "Nie można zaktualizować wszystkich wątków użytkownika jako przeczytane"
  },
  {
    "id": "app.user.update_thread_read_for_user.app_error",
    "translation": "Nie można zaktualizować stanu odczytu dla wątku"
  },
  {
    "id": "app.user.update_thread_follow_for_user.app_error",
    "translation": "Nie można zaktualizować następującego stanu dla wątku"
  },
  {
    "id": "app.user.update_failed_pwd_attempts.app_error",
    "translation": "Nie można zaktualizować failed_attempts."
  },
  {
    "id": "app.user.update_auth_data.email_exists.app_error",
    "translation": "Nie można przełączyć konta na {{.Service}}. Konto z podanym adresem {{.Email}} już istnieje."
  },
  {
    "id": "app.user.update_auth_data.app_error",
    "translation": "Nie można zaktualizować danych autoryzacji."
  },
  {
    "id": "app.user.update_active_for_multiple_users.updating.app_error",
    "translation": "Nie można dezaktywować gości."
  },
  {
    "id": "app.user.update.finding.app_error",
    "translation": "Napotkaliśmy błąd szukając konta."
  },
  {
    "id": "app.user.update.find.app_error",
    "translation": "Nie można znaleźć istniejącego konta do zaktualizowania."
  },
  {
    "id": "app.user.store_is_empty.app_error",
    "translation": "Nie powiodło się sprawdzenie, czy magazyn użytkowników jest pusty."
  },
  {
    "id": "app.user.send_emails.app_error",
    "translation": "Nie udało się wysłać żadnego e-maila"
  },
  {
    "id": "app.user.send_auto_response.app_error",
    "translation": "Nie można wysłać automatycznej odpowiedzi od użytkownika."
  },
  {
    "id": "app.user.search.app_error",
    "translation": "Nie można znaleźć żadnego użytkownika pasującego do parametrów wyszukiwania."
  },
  {
    "id": "app.user.save.username_exists.app_error",
    "translation": "Konto z taką nazwą użytkownika już istnieje."
  },
  {
    "id": "app.user.save.existing.app_error",
    "translation": "Należy wywołać aktualizację dla istniejących użytkowników."
  },
  {
    "id": "app.user.save.email_exists.app_error",
    "translation": "Konto z takim adresem e-mail już istnieje."
  },
  {
    "id": "app.user.save.app_error",
    "translation": "Nie można zapisać konta."
  },
  {
    "id": "app.user.promote_guest.user_update.app_error",
    "translation": "Nie udało się zaktualizować użytkownika."
  },
  {
    "id": "app.user.permanent_delete.app_error",
    "translation": "Nie można usunąć istniejącego konta."
  },
  {
    "id": "app.user.missing_account.const",
    "translation": "Nie można znaleźć użytkownika."
  },
  {
    "id": "app.user.get_users_batch_for_indexing.get_users.app_error",
    "translation": "Nie można uzyskać wielu użytkowników do indeksowania."
  },
  {
    "id": "app.user.get_unread_count.app_error",
    "translation": "Nie mogliśmy uzyskać liczby nieprzeczytanych wiadomości dla użytkownika."
  },
  {
    "id": "app.user.get_total_users_count.app_error",
    "translation": "Nie udało się policzyć ilości użytkowników."
  },
  {
    "id": "app.user.get_threads_for_user.not_found",
    "translation": "Wątek użytkownika nie istnieje lub nie jest śledzony"
  },
  {
    "id": "app.user.get_threads_for_user.app_error",
    "translation": "Nie można uzyskać wątków użytkownika"
  },
  {
    "id": "app.user.get_thread_membership_for_user.not_found",
    "translation": "Członkostwo użytkownika w wątku nie istnieje"
  },
  {
    "id": "app.user.get_thread_membership_for_user.app_error",
    "translation": "Nie można znaleźć użytkownika w wątku"
  },
  {
    "id": "app.user.get_recently_active_users.app_error",
    "translation": "Wystąpił błąd podczas wyszukiwania ostatnio aktywnych użytkowników."
  },
  {
    "id": "app.user.get_profiles.app_error",
    "translation": "Podczas wyszukiwania profili użytkowników napotkaliśmy błąd."
  },
  {
    "id": "app.user.get_profile_by_group_channel_ids_for_user.app_error",
    "translation": "Wystąpił błąd podczas wyszukiwania profili użytkowników."
  },
  {
    "id": "app.user.get_new_users.app_error",
    "translation": "Podczas wyszukiwania nowych użytkowników napotkaliśmy błąd."
  },
  {
    "id": "app.user.get_known_users.get_users.app_error",
    "translation": "Nie można uzyskać informacji o użytkownikach z bazy danych."
  },
  {
    "id": "app.user.get_by_username.app_error",
    "translation": "Nie można znaleźć istniejącego konta pasującego do Twojej nazwy użytkownika dla tego zespołu. Ten zespół może wymagać zaproszenia od właściciela zespołu do dołączenia do niego."
  },
  {
    "id": "app.user.get_by_auth.other.app_error",
    "translation": "Napotkaliśmy błąd podczas próby znalezienia konta według typu uwierzytelniania."
  },
  {
    "id": "app.user.get_by_auth.missing_account.app_error",
    "translation": "Nie można znaleźć istniejącego konta odpowiadającego Twojemu typowi uwierzytelniania dla tego zespołu. Ten zespół może wymagać zaproszenia od właściciela zespołu w celu dołączenia do niego."
  },
  {
    "id": "app.user.get.app_error",
    "translation": "Napotkaliśmy błąd szukając konta."
  },
  {
    "id": "app.user.demote_user_to_guest.user_update.app_error",
    "translation": "Nie udało się zaktualizować użytkownika."
  },
  {
    "id": "app.user.convert_bot_to_user.app_error",
    "translation": "Nie można przekonwertować bota na użytkownika."
  },
  {
    "id": "app.user.clear_all_custom_role_assignments.select.app_error",
    "translation": "Nie można pobrać użytkowników."
  },
  {
    "id": "app.user.analytics_get_inactive_users_count.app_error",
    "translation": "Nie można uzyskać ilości nieaktywnych użytkowników."
  },
  {
    "id": "app.user.analytics_daily_active_users.app_error",
    "translation": "Nie można uzyskać aktywnych użytkowników w wymaganym okresie."
  },
  {
    "id": "app.upload.upload_data.update.app_error",
    "translation": "Nie udało się zaktualizować sesji wysyłania."
  },
  {
    "id": "app.upload.upload_data.save.app_error",
    "translation": "Nie udało się zapisać informacji o pliku."
  },
  {
    "id": "app.upload.upload_data.read_file.app_error",
    "translation": "Nie udało się odczytać pliku."
  },
  {
    "id": "app.upload.upload_data.move_file.app_error",
    "translation": "Nie udało się przenieść załadowanego pliku."
  },
  {
    "id": "app.upload.upload_data.first_part_too_small.app_error",
    "translation": "Nie udało się przesłać danych. Pierwsza część musi mieć rozmiar co najmniej {{.Size}} Bajtów."
  },
  {
    "id": "app.upload.upload_data.concurrent.app_error",
    "translation": "Nie można przesłać danych z więcej niż jednego żądania."
  },
  {
    "id": "app.upload.run_plugins_hook.rejected",
    "translation": "Nie można wrzucić pliku {{.Filename}}. Odrzucony przez wtyczkę: {{.Reason}}"
  },
  {
    "id": "app.upload.run_plugins_hook.move_fail",
    "translation": "Nie udało się przenieść pliku."
  },
  {
    "id": "app.upload.get_for_user.app_error",
    "translation": "Nie udało się pobrać plików do załadowania dla użytkownika."
  },
  {
    "id": "app.upload.get.app_error",
    "translation": "Nie udało się przesłać danych."
  },
  {
    "id": "app.upload.create.save.app_error",
    "translation": "Nie udało się zapisać danych."
  },
  {
    "id": "app.upload.create.incorrect_channel_id.app_error",
    "translation": "Nie można przesłać na podany kanał."
  },
  {
    "id": "app.update_error",
    "translation": "błąd aktualizacji"
  },
  {
    "id": "app.team.join_user_to_team.save_member.max_accounts.app_error",
    "translation": "Nie można utworzyć nowego członka zespołu, ponieważ zespół osiągnął limit członków"
  },
  {
    "id": "app.team.join_user_to_team.save_member.conflict.app_error",
    "translation": "Nie można utworzyć nowego członkostwa zespołu, ponieważ ono już istnieje"
  },
  {
    "id": "app.team.join_user_to_team.save_member.app_error",
    "translation": "Nie można utworzyć nowego członka zespołu"
  },
  {
    "id": "app.team.get_common_team_ids_for_users.app_error",
    "translation": "Nie można uzyskać identyfikatorów zespołów."
  },
  {
    "id": "app.system.warn_metric.store.app_error",
    "translation": "Błąd zapisu wartości dla {{.WarnMetricName}}"
  },
  {
    "id": "app.system.warn_metric.notification.invalid_metric.app_error",
    "translation": "Nie można znaleźć metryki."
  },
  {
    "id": "app.system.warn_metric.notification.empty_admin_list.app_error",
    "translation": "Lista administratorów jest pusta."
  },
  {
    "id": "app.system.warn_metric.bot_displayname",
    "translation": "Doradca Mattermost"
  },
  {
    "id": "app.system.warn_metric.bot_description",
    "translation": "[Dowiedz się więcej o Mattermost Advisor](https://about.mattermost.com/default-channel-handle-documentation)"
  },
  {
    "id": "app.system.system_bot.bot_displayname",
    "translation": "System"
  },
  {
    "id": "app.sharedchannel.dm_channel_creation.internal_error",
    "translation": "Napotkano błąd podczas tworzenia bezpośredniego kanału udosepnianego."
  },
  {
    "id": "app.select_error",
    "translation": "błąd wyboru"
  },
  {
    "id": "app.post.search.app_error",
    "translation": "Błąd wyszukiwania postów"
  },
  {
    "id": "app.post.marshal.app_error",
    "translation": "Nie udało się zorganizować."
  },
  {
    "id": "app.post.get_files_batch_for_indexing.get.app_error",
    "translation": "Nie można uzyskać plików do indeksowania."
  },
  {
    "id": "app.notification.footer.title",
    "translation": "Chcesz zmienić ustawienia powiadomień?"
  },
  {
    "id": "app.notification.footer.infoLogin",
    "translation": "Zaloguj się do Mattermost"
  },
  {
    "id": "app.notification.footer.info",
<<<<<<< HEAD
    "translation": " i przejdź do Ustawienia Konta > Powiadomienia"
=======
    "translation": " i przejdź do Ustawienia > Powiadomienia"
>>>>>>> 3181a376
  },
  {
    "id": "app.notification.body.thread_gm.subTitle",
    "translation": "Kiedy Cię nie było, {{.SenderName}} odpowiedział na wątek w Twojej grupie."
  },
  {
    "id": "app.notification.body.thread_dm.subTitle",
    "translation": "Podczas Twojej nieobecności {{.SenderName}} odpowiedział na wątek w Twojej bezpośredniej wiadomości."
  },
  {
    "id": "app.notification.body.thread_channel_full.subTitle",
    "translation": "Podczas Twojej nieobecności {{.SenderName}} odpowiedział na wątek, który śledzisz w {{.ChannelName}}."
  },
  {
    "id": "app.notification.body.thread_channel.subTitle",
    "translation": "Kiedy Cię nie było, {{.SenderName}} odpowiedział na wątek, który śledzisz."
  },
  {
    "id": "app.notification.body.thread.title",
    "translation": "{{.SenderName}} odpowiedział na wątek"
  },
  {
    "id": "app.notification.body.mention.title",
    "translation": "{{.SenderName}} wspomniał o tobie w wiadomości"
  },
  {
    "id": "app.notification.body.mention.subTitle",
    "translation": "Kiedy cię nie było, {{.SenderName}} wspomniał o tobie na kanale {{.ChannelName}}."
  },
  {
    "id": "app.notification.body.group.title",
    "translation": "{{.SenderName}} wysłał ci nową wiadomość"
  },
  {
    "id": "app.notification.body.group.subTitle",
    "translation": "Kiedy cię nie było, {{.SenderName}} wysłał wiadomość do twojej grupy."
  },
  {
    "id": "app.notification.body.dm.title",
    "translation": "{{.SenderName}} wysłał ci nową wiadomość"
  },
  {
    "id": "app.notification.body.dm.time",
    "translation": "{{.Hour}}:{{.Minute}} {{.TimeZone}}"
  },
  {
    "id": "app.notification.body.dm.subTitle",
    "translation": "Kiedy Cię nie było, {{.SenderName}} wysłał Ci nową Bezpośrednią Wiadomość."
  },
  {
    "id": "app.license.generate_renewal_token.no_license",
    "translation": "Brak licencji"
  },
  {
    "id": "app.license.generate_renewal_token.bad_license",
    "translation": "Ten typ licencji nie obsługuje generowania tokenów odnowieniowych"
  },
  {
    "id": "app.license.generate_renewal_token.app_error",
    "translation": "Nie udało się wygenerować nowego tokena odnowienia."
  },
  {
    "id": "app.job.download_export_results_not_enabled",
    "translation": "DownloadExportResults w config.json jest błędna. Proszę ustawić na true, aby pobrać wyniki tego zadania."
  },
  {
    "id": "app.insert_error",
    "translation": "błąd wstawiania"
  },
  {
    "id": "app.import.marshal.app_error",
    "translation": "Nie można uzyskać odpowiedzi."
  },
  {
    "id": "app.import.import_user_teams.save_members.max_accounts.app_error",
    "translation": "Nie można zaimportować członków zespołu, ponieważ nie można dodać już więcej członków w tym zespole"
  },
  {
    "id": "app.import.import_user_teams.save_members.error",
    "translation": "Nie można zaimportować członków zespołu"
  },
  {
    "id": "app.import.import_user_teams.save_members.conflict.app_error",
    "translation": "Nie można zaimportować nowego członka zespołu, ponieważ już istnieje"
  },
  {
    "id": "app.import.generate_password.app_error",
    "translation": "Błąd generowania hasła."
  },
  {
    "id": "app.import.bulk_import.process_attachments.error",
    "translation": "Błąd podczas przetwarzania masowego importu załączników."
  },
  {
    "id": "app.import.attachment.read_file_data.error",
    "translation": "Nie udało się odczytać załącznika pliku podczas importu."
  },
  {
    "id": "app.group.uniqueness_error",
    "translation": "członek grupy już istnieje"
  },
  {
    "id": "app.group.permanent_delete_members_by_user.app_error",
    "translation": "Możesz usuwać członków grupy z UserID \"{{.UserId}}\"."
  },
  {
    "id": "app.group.no_rows",
    "translation": "nie znaleziono pasującej grupy"
  },
  {
    "id": "app.group.id.app_error",
    "translation": "nieprawidłowa właściwość id dla grupy."
  },
  {
    "id": "app.group.group_syncable_already_deleted",
    "translation": "grupa syncable została już usunięta"
  },
  {
    "id": "app.export.zip_create.error",
    "translation": "Nie udało się dodać pliku do archiwum zip podczas eksportu."
  },
  {
    "id": "app.export.marshal.app_error",
    "translation": "Nie można uzyskać odpowiedzi."
  },
  {
    "id": "app.export.export_attachment.zip_create_header.error",
    "translation": "Nie udało się utworzyć nagłówka zip podczas eksportu."
  },
  {
    "id": "app.export.export_attachment.mkdirall.error",
    "translation": "Nie udało się utworzyć katalogu podczas eksportu."
  },
  {
    "id": "app.export.export_attachment.create_file.error",
    "translation": "Nie udało się utworzyć pliku podczas eksportu."
  },
  {
    "id": "app.export.export_attachment.copy_file.error",
    "translation": "Nie udało się skopiować pliku podczas eksportu."
  },
  {
    "id": "app.create_basic_user.save_member.max_accounts.app_error",
    "translation": "Nie można utworzyć domyślnego członkostwa zespołu, ponieważ w tym zespole nie można utworzyć więcej członków"
  },
  {
    "id": "app.create_basic_user.save_member.conflict.app_error",
    "translation": "Nie można utworzyć domyślnego członkostwa zespołu, ponieważ już istnieje"
  },
  {
    "id": "app.emoji.get_by_name.no_result",
    "translation": "Nie mogliśmy znaleźć tego emoji."
  },
  {
    "id": "app.emoji.get.no_result",
    "translation": "Nie mogliśmy znaleźć tego emoji."
  },
  {
    "id": "app.email.setup_rate_limiter.app_error",
    "translation": "Wystąpił błąd w limicie."
  },
  {
    "id": "app.email.rate_limit_exceeded.app_error",
    "translation": "Przekroczono limit wysyłanych zaproszeń. Timer zostanie zresetowany po {{.ResetAfter}} sekundach. Proszę ponowić próbę po {{.RetryAfter}} sekundach."
  },
  {
    "id": "app.email.no_rate_limiter.app_error",
    "translation": "Ogranicznik nie jest ustawiony."
  },
  {
    "id": "api.user.create_user.bad_token_email_data.app_error",
    "translation": "Adres e-mail w tokenie nie zgadza się z adresem w danych użytkownika."
  }
]<|MERGE_RESOLUTION|>--- conflicted
+++ resolved
@@ -9085,11 +9085,7 @@
   },
   {
     "id": "app.notification.footer.info",
-<<<<<<< HEAD
-    "translation": " i przejdź do Ustawienia Konta > Powiadomienia"
-=======
     "translation": " i przejdź do Ustawienia > Powiadomienia"
->>>>>>> 3181a376
   },
   {
     "id": "app.notification.body.thread_gm.subTitle",

[
  {
    "id": "April",
    "translation": "Kwiecień"
  },
  {
    "id": "August",
    "translation": "Sierpień"
  },
  {
    "id": "December",
    "translation": "Grudzień"
  },
  {
    "id": "February",
    "translation": "Luty"
  },
  {
    "id": "January",
    "translation": "Styczeń"
  },
  {
    "id": "July",
    "translation": "Lipiec"
  },
  {
    "id": "June",
    "translation": "Czerwiec"
  },
  {
    "id": "March",
    "translation": "Marzec"
  },
  {
    "id": "May",
    "translation": "Maj"
  },
  {
    "id": "November",
    "translation": "Listopad"
  },
  {
    "id": "October",
    "translation": "Październik"
  },
  {
    "id": "September",
    "translation": "Wrzesień"
  },
  {
    "id": "api.admin.add_certificate.array.app_error",
    "translation": "Brak pliku w polu 'Certyfikat' w żądaniu."
  },
  {
    "id": "api.admin.add_certificate.no_file.app_error",
    "translation": "Brak pliku w polu 'Certyfikat' w żądaniu."
  },
  {
    "id": "api.admin.add_certificate.open.app_error",
    "translation": "Nie można otworzyć pliku certyfikatu."
  },
  {
    "id": "api.admin.add_certificate.saving.app_error",
    "translation": "Nie można zapisać pliku certyfikatu."
  },
  {
    "id": "api.admin.file_read_error",
    "translation": "Błąd podczas odczytywania pliku dziennika."
  },
  {
    "id": "api.admin.get_brand_image.storage.app_error",
    "translation": "Przechowywanie obrazów nie zostało skonfigurowane."
  },
  {
    "id": "api.admin.remove_certificate.delete.app_error",
    "translation": "Podczas usuwania certyfikatu wystąpił błąd."
  },
  {
    "id": "api.admin.saml.metadata.app_error",
    "translation": "Wystąpił błąd podczas budowania metadanych dostawcy usługi (Service Provider Metadata)."
  },
  {
    "id": "api.admin.saml.not_available.app_error",
    "translation": "SAML 2.0 nie został skonfigurowany lub nie jest wspierany na tym serwerze."
  },
  {
    "id": "api.admin.test_email.body",
    "translation": "Wygląda na to, że email w Mattermost został skonfigurowany poprawnie!"
  },
  {
    "id": "api.admin.test_email.missing_server",
    "translation": "Serwer SMTP jest wymagany."
  },
  {
    "id": "api.admin.test_email.reenter_password",
    "translation": "Serwer SMTP, port, lub nazwa uległa zmianie. Wpisz ponownie hasło SMTP, aby przetestować połączenie."
  },
  {
    "id": "api.admin.test_email.subject",
    "translation": "Mattermost - Testowanie ustawień e-mail"
  },
  {
    "id": "api.admin.test_s3.missing_s3_bucket",
    "translation": "Zasobnik S3 jest wymagany"
  },
  {
    "id": "api.admin.upload_brand_image.array.app_error",
    "translation": "Pusta tablica w kluczu 'image' w żądaniu"
  },
  {
    "id": "api.admin.upload_brand_image.no_file.app_error",
    "translation": "Brak pliku w polu 'image' w żądaniu"
  },
  {
    "id": "api.admin.upload_brand_image.parse.app_error",
    "translation": "Nie udało się przetworzyć wieloczęściowego formularza"
  },
  {
    "id": "api.admin.upload_brand_image.storage.app_error",
    "translation": "Nie udało się wgrać obrazu. Przechowywanie obrazów nie zostało skonfigurowane."
  },
  {
    "id": "api.admin.upload_brand_image.too_large.app_error",
    "translation": "Nie udało się wgrać obrazu. Plik jest zbyt duży."
  },
  {
    "id": "api.channel.add_member.added",
    "translation": "%v został dodany do kanału przez %v."
  },
  {
    "id": "api.channel.add_user.to.channel.failed.app_error",
    "translation": "Nie udało się dodać użytkownika do kanału"
  },
  {
    "id": "api.channel.add_user.to.channel.failed.deleted.app_error",
    "translation": "Nie udało się dodać użytkownika do kanału, ponieważ został on usunięty z zespołu."
  },
  {
    "id": "api.channel.add_user_to_channel.type.app_error",
    "translation": "Nie można dodać użytkownika do kanału tego typu"
  },
  {
    "id": "api.channel.change_channel_privacy.private_to_public",
    "translation": "Ten kanał został przekonwertowany do kanału publicznego i może do niego dołączyć każdy członek zespołu."
  },
  {
    "id": "api.channel.change_channel_privacy.public_to_private",
    "translation": "Ten kanał został przekonwertowany do kanału prywatnego."
  },
  {
    "id": "api.channel.create_channel.direct_channel.app_error",
    "translation": "Do tworzenia kanału wiadomości bezpośrednich należy użyć usługi API createDirectChannel"
  },
  {
    "id": "api.channel.create_channel.max_channel_limit.app_error",
    "translation": "Nie można utworzyć więcej niż {{.MaxChannelsPerTeam}} kanałów dla obecnego zespołu"
  },
  {
    "id": "api.channel.create_default_channels.off_topic",
    "translation": "Pogawędki"
  },
  {
    "id": "api.channel.create_default_channels.town_square",
    "translation": "Rynek"
  },
  {
    "id": "api.channel.create_direct_channel.invalid_user.app_error",
    "translation": "Niewłaściwe ID użytkownika dla bezpośredniego stworzenia kanału"
  },
  {
    "id": "api.channel.create_group.bad_size.app_error",
    "translation": "Kanały wiadomości grupowych muszą zawierać co najmniej 3, ale nie więcej niż 8 użytkowników."
  },
  {
    "id": "api.channel.create_group.bad_user.app_error",
    "translation": "Jeden z podanych użytkowników nie istnieje"
  },
  {
    "id": "api.channel.delete_channel.archived",
    "translation": "%v zarchiwizował kanał."
  },
  {
    "id": "api.channel.delete_channel.cannot.app_error",
    "translation": "Nie można usunąć domyślnego kanału {{.Channel}}"
  },
  {
    "id": "api.channel.delete_channel.deleted.app_error",
    "translation": "Kanał został zarchiwizowany lub usunięty"
  },
  {
    "id": "api.channel.delete_channel.type.invalid",
    "translation": "Nie można usunąć wiadomości bezpośredniej oraz kanałów wiadomości grupowych"
  },
  {
    "id": "api.channel.join_channel.permissions.app_error",
    "translation": "Brak odpowiednich uprawnień"
  },
  {
    "id": "api.channel.join_channel.post_and_forget",
    "translation": "%v dołączył do tego kanału."
  },
  {
    "id": "api.channel.leave.default.app_error",
    "translation": "Nie można opuścić domyślnego kanału {{.Channel}}"
  },
  {
    "id": "api.channel.leave.direct.app_error",
    "translation": "Nie można opuścić kanału wiadomości bezpośrednich"
  },
  {
    "id": "api.channel.leave.last_member.app_error",
    "translation": "Jesteś ostatnim uczestnikiem grupy, spróbuj usunąć Prywatny Kanał zamiast go opuszczać."
  },
  {
    "id": "api.channel.leave.left",
    "translation": "%v opuścił kanał."
  },
  {
    "id": "api.channel.patch_update_channel.forbidden.app_error",
    "translation": "Nie udało się zaktualizować kanału"
  },
  {
    "id": "api.channel.post_channel_privacy_message.error",
    "translation": "Nie udało się opublikować komunikatu o aktualizacji prywatności w kanale."
  },
  {
    "id": "api.channel.post_update_channel_displayname_message_and_forget.create_post.error",
    "translation": "Nie udało się wysłać wiadomości aktualizującej wyświetlaną nazwę"
  },
  {
    "id": "api.channel.post_update_channel_displayname_message_and_forget.retrieve_user.error",
    "translation": "Nie udało się pobrać użytkownika podczas aktualizacji pola DisplayName kanału"
  },
  {
    "id": "api.channel.post_update_channel_displayname_message_and_forget.updated_from",
    "translation": "%s aktualizuje nagłówek kanału z: %s na: %s"
  },
  {
    "id": "api.channel.post_update_channel_header_message_and_forget.post.error",
    "translation": "Nie udało się wysłać wiadomości o zmianie nagłówka kanału."
  },
  {
    "id": "api.channel.post_update_channel_header_message_and_forget.removed",
    "translation": "%s usunął nagłówek kanału (był: %s)"
  },
  {
    "id": "api.channel.post_update_channel_header_message_and_forget.retrieve_user.error",
    "translation": "Nie udało się pobrać użytkownika podczas aktualizacji nagłówka kanału"
  },
  {
    "id": "api.channel.post_update_channel_header_message_and_forget.updated_from",
    "translation": "%s zaktualizował nagłówek kanału z: %s na: %s"
  },
  {
    "id": "api.channel.post_update_channel_header_message_and_forget.updated_to",
    "translation": "%s zmienił nagłówek kanału na: %s"
  },
  {
    "id": "api.channel.post_user_add_remove_message_and_forget.error",
    "translation": "Nie udało się opublikować wiadomości dołączania/opuszczania"
  },
  {
    "id": "api.channel.remove.default.app_error",
    "translation": "Nie można usunąć użytkownika z domyślnego kanału {{.Channel}}"
  },
  {
    "id": "api.channel.remove_channel_member.type.app_error",
    "translation": "Nie można usunąć użytkownika z kanału."
  },
  {
    "id": "api.channel.remove_member.removed",
    "translation": "%v został usunięty z kanału."
  },
  {
    "id": "api.channel.rename_channel.cant_rename_direct_messages.app_error",
    "translation": "Nie można zmienić nazwy kanału bezpośredniego"
  },
  {
    "id": "api.channel.rename_channel.cant_rename_group_messages.app_error",
    "translation": "Nie można zmienić nazwy kanału wiadomości grupowej"
  },
  {
    "id": "api.channel.update_channel.deleted.app_error",
    "translation": "Kanał został zarchiwizowany lub usunięty"
  },
  {
    "id": "api.channel.update_channel.tried.app_error",
    "translation": "Próbowano wykonać nieprawidłową aktualizację domyślnego kanału {{.Channel}}"
  },
  {
    "id": "api.channel.update_channel_member_roles.scheme_role.app_error",
    "translation": "Ta rola jest zarządzana przez Schemat w związku z czym nie może być zastosowana bezpośrednio do Członka Kanału"
  },
  {
    "id": "api.channel.update_channel_scheme.license.error",
    "translation": "Twoja licencja nie wspiera aktualizacji szablonu kanałów."
  },
  {
    "id": "api.channel.update_channel_scheme.scheme_scope.error",
    "translation": "Nie można ustawić schematu dla kanału, ponieważ dostarczony schemat nie jest schematem kanału."
  },
  {
    "id": "api.channel.update_team_member_roles.scheme_role.app_error",
    "translation": "Ta rola jest zarządzana przez Schemat w związku z czym nie może być zastosowana bezpośrednio do Członka Kanału"
  },
  {
    "id": "api.command.admin_only.app_error",
    "translation": "Integracje zostały ograniczone tylko dla administratorów."
  },
  {
    "id": "api.command.command_post.forbidden.app_error",
    "translation": "Wskazany użytkownik nie jest członkiem określonego kanału."
  },
  {
    "id": "api.command.disabled.app_error",
    "translation": "Polecenia zostały wyłączone przez administratora systemu."
  },
  {
    "id": "api.command.duplicate_trigger.app_error",
    "translation": "To słowo wyzwalacza zostało już użyte. Proszę wybrać inne słowo."
  },
  {
    "id": "api.command.execute_command.create_post_failed.app_error",
    "translation": "Komenda \"{{.Trigger}}\" nie mogła opublikować odpowiedzi. Skontaktuj się z administratorem systemu."
  },
  {
    "id": "api.command.execute_command.failed.app_error",
    "translation": "Polecenie z wyzwalaczem '{{.Trigger}}' nie powiodło się"
  },
  {
    "id": "api.command.execute_command.failed_empty.app_error",
    "translation": "Polecenie z wyzwalaczem '{{.Trigger}}' zwróciło pustą odpowiedź"
  },
  {
    "id": "api.command.execute_command.failed_resp.app_error",
    "translation": "Polecenie z wyzwalaczem '{{.Trigger}}' zwróciło odpowiedź {{.Status}}"
  },
  {
    "id": "api.command.execute_command.not_found.app_error",
    "translation": "Polecenie z przełącznikiem '{{.Trigger}}' nie zostało znalezione. Aby wysłać wiadomość z \"/\" naciśnij spację na początku wiadomości."
  },
  {
    "id": "api.command.execute_command.start.app_error",
    "translation": "Nie odnaleziono wyzwalacza polecenia"
  },
  {
    "id": "api.command.invite_people.desc",
    "translation": "Wyślij email z zaproszeniem do Twojego zespołu Mattermost"
  },
  {
    "id": "api.command.invite_people.email_invitations_off",
    "translation": "Zaproszenia przez E-Mail są obecnie wyłączone, nie wysłano zaproszeń."
  },
  {
    "id": "api.command.invite_people.email_off",
    "translation": "Email nie został jeszcze skonfigurowany, nie wysłano żadnych zaproszeń"
  },
  {
    "id": "api.command.invite_people.fail",
    "translation": "Napotkano błąd w trakcie wysyłania emaili z zaproszeniami"
  },
  {
    "id": "api.command.invite_people.hint",
    "translation": "[nazwa@domena.com ...]"
  },
  {
    "id": "api.command.invite_people.invite_off",
    "translation": "Tworzenie użytkowników na tym serwerze jest wyłączone, żadne zaproszenie nie zostało wysłane."
  },
  {
    "id": "api.command.invite_people.name",
    "translation": "invite_people"
  },
  {
    "id": "api.command.invite_people.no_email",
    "translation": "Proszę podać jeden lub więcej prawidłowych adresów email"
  },
  {
    "id": "api.command.invite_people.sent",
    "translation": "Emaile z zaproszeniami zostały wysłane"
  },
  {
    "id": "api.command.team_mismatch.app_error",
    "translation": "Nie można zaktualizować poleceń pomiędzy zespołami"
  },
  {
    "id": "api.command_away.desc",
    "translation": "Zmień swój status na \"Zaraz wracam\""
  },
  {
    "id": "api.command_away.name",
    "translation": "nieobecny"
  },
  {
    "id": "api.command_away.success",
    "translation": "Jesteś teraz nieobecny"
  },
  {
    "id": "api.command_channel_header.channel.app_error",
    "translation": "Błąd pobierania aktualnego kanału."
  },
  {
    "id": "api.command_channel_header.desc",
    "translation": "Edycja nagłówka kanału"
  },
  {
    "id": "api.command_channel_header.hint",
    "translation": "[tekst]"
  },
  {
    "id": "api.command_channel_header.message.app_error",
    "translation": "Tekst powinien być dostarczony za pomocą polecenia /header."
  },
  {
    "id": "api.command_channel_header.name",
    "translation": "nagłówek"
  },
  {
    "id": "api.command_channel_header.permission.app_error",
    "translation": "Nie posiadasz odpowiednich uprawnień do edycji nagłówka kanału."
  },
  {
    "id": "api.command_channel_header.update_channel.app_error",
    "translation": "Błąd aktualizacji nagłówka kanału."
  },
  {
    "id": "api.command_channel_purpose.channel.app_error",
    "translation": "Błąd pobierania aktualnego kanału."
  },
  {
    "id": "api.command_channel_purpose.desc",
    "translation": "Edytuj cel kanału."
  },
  {
    "id": "api.command_channel_purpose.direct_group.app_error",
    "translation": "Nie można ustawić celu w wiadomościach bezpośrednich. Użyj polecenia /header, aby ustawić nagłówek rozmowy."
  },
  {
    "id": "api.command_channel_purpose.hint",
    "translation": "[tekst]"
  },
  {
    "id": "api.command_channel_purpose.message.app_error",
    "translation": "Wiadomość musi zawierać komendę /purpose."
  },
  {
    "id": "api.command_channel_purpose.name",
    "translation": "cel"
  },
  {
    "id": "api.command_channel_purpose.permission.app_error",
    "translation": "Nie posiadasz odpowiednich uprawnień do edycji celu kanału."
  },
  {
    "id": "api.command_channel_purpose.update_channel.app_error",
    "translation": "Błąd aktualizacji opisu kanału."
  },
  {
    "id": "api.command_channel_remove.channel.app_error",
    "translation": "Błąd podczas pobierania aktualnego kanału."
  },
  {
    "id": "api.command_channel_rename.channel.app_error",
    "translation": "Błąd podczas pobierania bieżącego kanału."
  },
  {
    "id": "api.command_channel_rename.desc",
    "translation": "Zmiana nazwy kanału"
  },
  {
    "id": "api.command_channel_rename.direct_group.app_error",
    "translation": "Nie można zmienić nazw kanałów wiadomości bezpośrednich."
  },
  {
    "id": "api.command_channel_rename.hint",
    "translation": "[tekst]"
  },
  {
    "id": "api.command_channel_rename.message.app_error",
    "translation": "Dla polecenia /rename musi zostać podana wiadomość."
  },
  {
    "id": "api.command_channel_rename.name",
    "translation": "zmiana nazwy"
  },
  {
    "id": "api.command_channel_rename.permission.app_error",
    "translation": "Nie posiadasz odpowiednich uprawnień do zmiany nazwy kanału."
  },
  {
    "id": "api.command_channel_rename.too_long.app_error",
    "translation": "Nazwa kanału musi mieć co najmniej {{.Length}} znaków"
  },
  {
    "id": "api.command_channel_rename.too_short.app_error",
    "translation": "Nazwa kanału musi zawierać co najmniej {{.Length}} znaki"
  },
  {
    "id": "api.command_channel_rename.update_channel.app_error",
    "translation": "Błąd aktualizacji bieżącego kanału."
  },
  {
    "id": "api.command_code.desc",
    "translation": "Wyświetl tekst jako blok kodu."
  },
  {
    "id": "api.command_code.hint",
    "translation": "[tekst]"
  },
  {
    "id": "api.command_code.message.app_error",
    "translation": "Wiadomość musi zawierać polecenie /code"
  },
  {
    "id": "api.command_code.name",
    "translation": "kod"
  },
  {
    "id": "api.command_collapse.desc",
    "translation": "Włącz automatyczne zwijanie podglądu obrazków"
  },
  {
    "id": "api.command_collapse.name",
    "translation": "zwiń"
  },
  {
    "id": "api.command_collapse.success",
    "translation": "Odnośniki do obrazków teraz są domyślnie zwinięte"
  },
  {
    "id": "api.command_dnd.desc",
    "translation": "Tryb \"Nie przeszkadzać\" wyłącza powiadomienia desktopowe oraz mobilne powiadomienia push."
  },
  {
    "id": "api.command_dnd.name",
    "translation": "dnd"
  },
  {
    "id": "api.command_dnd.success",
    "translation": "Tryb \"Nie przeszkadzać\" jest włączony. Nie będziesz otrzymywać powiadomień na komputerze ani powiadomień push na urządzeniach mobilnych do czasu jego wyłączenia."
  },
  {
    "id": "api.command_echo.delay.app_error",
    "translation": "Opóźnienia muszą wynosić mniej niż 10000 sekund"
  },
  {
    "id": "api.command_echo.desc",
    "translation": "Odpowiada z twojego konta tym samym tekstem"
  },
  {
    "id": "api.command_echo.high_volume.app_error",
    "translation": "Duża liczba żądań echa, nie można przetworzyć żądania"
  },
  {
    "id": "api.command_echo.hint",
    "translation": "'message' [opóźnienie w sekundach]"
  },
  {
    "id": "api.command_echo.message.app_error",
    "translation": "Dla polecenia /echo musi zostać podana wiadomość."
  },
  {
    "id": "api.command_echo.name",
    "translation": "echo"
  },
  {
    "id": "api.command_expand.desc",
    "translation": "Wyłącz automatyczne zwijanie podglądu obrazków"
  },
  {
    "id": "api.command_expand.name",
    "translation": "rozwiń"
  },
  {
    "id": "api.command_expand.success",
    "translation": "Odnośniki do obrazków teraz są domyślnie rozwinięte"
  },
  {
    "id": "api.command_expand_collapse.fail.app_error",
    "translation": "Wystąpił błąd podczas rozwijania podglądów"
  },
  {
    "id": "api.command_groupmsg.desc",
    "translation": "Wysyła wiadomość grupową do wybranych użytkowników."
  },
  {
    "id": "api.command_groupmsg.fail.app_error",
    "translation": "Wystąpił błąd podczas wysyłania wiadomości do użytkowników."
  },
  {
    "id": "api.command_groupmsg.group_fail.app_error",
    "translation": "Wystąpił błąd podczas tworzenia wiadomości grupowej."
  },
  {
    "id": "api.command_groupmsg.hint",
    "translation": "@[nazwaużytkownika1],@[nazwaużytkownika2] 'wiadomość'"
  },
  {
    "id": "api.command_groupmsg.invalid_user.app_error",
    "translation": {
      "few": "Nie można znaleźć użytkowników: {{.Users}}",
      "many": "",
      "one": "Nie można znaleźć użytkownika: {{.Users}}"
    }
  },
  {
    "id": "api.command_groupmsg.max_users.app_error",
    "translation": "Wiadomości grupowe są ograniczone do maksymalnie {{.MaxUsers}} użytkowników."
  },
  {
    "id": "api.command_groupmsg.min_users.app_error",
    "translation": "Wiadomości grupowe są ograniczone do minimum {{.MinUsers}} użytkowników."
  },
  {
    "id": "api.command_groupmsg.name",
    "translation": "wiadomość"
  },
  {
    "id": "api.command_groupmsg.permission.app_error",
    "translation": "Nie posiadasz odpowiednich uprawnień do utworzenia nowej wiadomości grupowej."
  },
  {
    "id": "api.command_help.desc",
    "translation": "Otwórz stronę pomocy Mattermost"
  },
  {
    "id": "api.command_help.name",
    "translation": "pomoc"
  },
  {
    "id": "api.command_invite.channel.app_error",
    "translation": "Błąd pobierania aktualnego kanału."
  },
  {
    "id": "api.command_invite.channel.error",
    "translation": "Nie można znaleźć kanału {{.Channel}}. Użyj [uchwytu kanału](https://about.mattermost.com/default-channel-handle-documentation), aby zidentyfikować kanały."
  },
  {
    "id": "api.command_invite.desc",
    "translation": "Zaproś użytkownika do kanału"
  },
  {
    "id": "api.command_invite.directchannel.app_error",
    "translation": "Nie można dodać innego użytkownika do wiadomości bezpośredniej."
  },
  {
    "id": "api.command_invite.fail.app_error",
    "translation": "Wystąpił błąd podczas dołączania do kanału."
  },
  {
    "id": "api.command_invite.hint",
    "translation": "@[użytkownik] ~[kanał]"
  },
  {
    "id": "api.command_invite.missing_message.app_error",
    "translation": "Brak nazwy użytkownika oraz kanału."
  },
  {
    "id": "api.command_invite.missing_user.app_error",
    "translation": "Nie możemy odnaleźć użytkownika. Mógł on zostać dezaktywowany przez administratora systemu."
  },
  {
    "id": "api.command_invite.name",
    "translation": "zaproś"
  },
  {
    "id": "api.command_invite.permission.app_error",
    "translation": "Nie posiadasz wystarczających uprawnień, aby dodać {{.User}} in {{.Channel}}."
  },
  {
    "id": "api.command_invite.private_channel.app_error",
    "translation": "Nie można znaleźć kanału {{.Channel}}. Użyj uchwytu kanału, aby zidentyfikować kanały."
  },
  {
    "id": "api.command_invite.success",
    "translation": "{{.User}} został dodany do kanału {{.Channel}}."
  },
  {
    "id": "api.command_invite.user_already_in_channel.app_error",
    "translation": "{{.User}} jest obecnie na kanale."
  },
  {
    "id": "api.command_invite_people.permission.app_error",
    "translation": "Nie posiadasz uprawnień do zaproszenia nowych użytkowników na tym serwerze."
  },
  {
    "id": "api.command_join.desc",
    "translation": "Dołącz do otwartego kanału"
  },
  {
    "id": "api.command_join.fail.app_error",
    "translation": "Wystąpił błąd podczas dołączania do kanału."
  },
  {
    "id": "api.command_join.hint",
    "translation": "~[kanał]"
  },
  {
    "id": "api.command_join.list.app_error",
    "translation": "Wystąpił błąd podczas listowania kanałów."
  },
  {
    "id": "api.command_join.missing.app_error",
    "translation": "Nie udało się odnaleźć kanału"
  },
  {
    "id": "api.command_join.name",
    "translation": "dołącz"
  },
  {
    "id": "api.command_kick.name",
    "translation": "kick"
  },
  {
    "id": "api.command_leave.desc",
    "translation": "Opuść bieżący kanał"
  },
  {
    "id": "api.command_leave.fail.app_error",
    "translation": "Wystąpił błąd podczas wychodzenia z kanału."
  },
  {
    "id": "api.command_leave.name",
    "translation": "opuść"
  },
  {
    "id": "api.command_logout.desc",
    "translation": "Wyloguj się z Mattermost"
  },
  {
    "id": "api.command_logout.name",
    "translation": "wyloguj się"
  },
  {
    "id": "api.command_me.desc",
    "translation": "Wykonaj akcję"
  },
  {
    "id": "api.command_me.hint",
    "translation": "[wiadomość]"
  },
  {
    "id": "api.command_me.name",
    "translation": "ja"
  },
  {
    "id": "api.command_msg.desc",
    "translation": "Wyślij wiadomość bezpośrednią do użytkownika"
  },
  {
    "id": "api.command_msg.dm_fail.app_error",
    "translation": "Wystąpił błąd podczas tworzenia wiadomości bezpośredniej."
  },
  {
    "id": "api.command_msg.fail.app_error",
    "translation": "Wystąpił błąd podczas wysyłania wiadomości do użytkownika."
  },
  {
    "id": "api.command_msg.hint",
    "translation": "@[nazwa_użytkownika] 'wiadomość'"
  },
  {
    "id": "api.command_msg.missing.app_error",
    "translation": "Nie udało się odnaleźć użytkownika"
  },
  {
    "id": "api.command_msg.name",
    "translation": "wiadomość"
  },
  {
    "id": "api.command_msg.permission.app_error",
    "translation": "Nie posiadasz odpowiednich uprawnień do bezpośredniej wiadomości z tym użytkownikiem."
  },
  {
    "id": "api.command_mute.desc",
    "translation": "Wyłącza powiadomienia na pulpicie, email i push dla obecnego kanału lub określonego przez [channel] kanału."
  },
  {
    "id": "api.command_mute.error",
    "translation": "Nie można znaleźć kanału {{.Channel}}. Użyj [uchwytu kanału](https://about.mattermost.com/default-channel-handle-documentation), aby zidentyfikować kanały."
  },
  {
    "id": "api.command_mute.hint",
    "translation": "~[kanał]"
  },
  {
    "id": "api.command_mute.name",
    "translation": "wycisz"
  },
  {
    "id": "api.command_mute.no_channel.error",
    "translation": "Nie można znaleźć określonego kanału. Użyj [uchwytu kanału](https://about.mattermost.com/default-channel-handle-documentation), aby zidentyfikować kanały."
  },
  {
    "id": "api.command_mute.not_member.error",
    "translation": "Nie można wyciszyć kanału {{.Channel}} jeśli nie jesteś jego członkiem."
  },
  {
    "id": "api.command_mute.success_mute",
    "translation": "Nie będziesz otrzymywać powiadomień o kanale {{.Channel}}, dopóki wyciszenie kanału jest wyłączone."
  },
  {
    "id": "api.command_mute.success_mute_direct_msg",
    "translation": "Nie będziesz otrzymywać powiadomień o tym kanale, dopóki wyciszenie kanału jest wyłączone."
  },
  {
    "id": "api.command_mute.success_unmute",
    "translation": "{{.Channel}} nie jest dłużej wyciszony."
  },
  {
    "id": "api.command_mute.success_unmute_direct_msg",
    "translation": "Ten kanał nie jest dłużej wyciszony."
  },
  {
    "id": "api.command_offline.desc",
    "translation": "Ustaw status niedostępny"
  },
  {
    "id": "api.command_offline.name",
    "translation": "offline"
  },
  {
    "id": "api.command_offline.success",
    "translation": "Jesteś teraz niedostępny"
  },
  {
    "id": "api.command_online.desc",
    "translation": "Zmień swój status na online."
  },
  {
    "id": "api.command_online.name",
    "translation": "online"
  },
  {
    "id": "api.command_online.success",
    "translation": "Jesteś teraz online"
  },
  {
    "id": "api.command_open.name",
    "translation": "otwórz"
  },
  {
    "id": "api.command_remove.desc",
    "translation": "Usuń członka z kanału"
  },
  {
    "id": "api.command_remove.direct_group.app_error",
    "translation": "Nie można usunąć kogoś z wiadomości bezpośredniej."
  },
  {
    "id": "api.command_remove.hint",
    "translation": "@[nazwaużytkownika]"
  },
  {
    "id": "api.command_remove.message.app_error",
    "translation": "Dla polecenia /remove lub /kick musi zostać podana wiadomość."
  },
  {
    "id": "api.command_remove.missing.app_error",
    "translation": "Nie możemy znaleźć wskazanego użytkownika. Mógł on zostać dezaktywowany przez administratora systemu."
  },
  {
    "id": "api.command_remove.name",
    "translation": "usuń"
  },
  {
    "id": "api.command_remove.permission.app_error",
    "translation": "Nie posiadasz odpowiednich uprawnień do usunięcia członka."
  },
  {
    "id": "api.command_remove.user_not_in_channel",
    "translation": "{{.Username}} nie jest członkiem tego kanału."
  },
  {
    "id": "api.command_search.desc",
    "translation": "Wyszukiwanie tekstu w wiadomościach"
  },
  {
    "id": "api.command_search.hint",
    "translation": "[tekst]"
  },
  {
    "id": "api.command_search.name",
    "translation": "szukaj"
  },
  {
    "id": "api.command_search.unsupported.app_error",
    "translation": "Polecenie wyszukiwania nie jest wspierana na Twoim urządzeniu"
  },
  {
    "id": "api.command_settings.desc",
    "translation": "Otwórz dialog ustawień konta"
  },
  {
    "id": "api.command_settings.name",
    "translation": "ustawienia"
  },
  {
    "id": "api.command_settings.unsupported.app_error",
    "translation": "Komenda ustawień nie jest wspierana na Twoim urządzeniu"
  },
  {
    "id": "api.command_shortcuts.desc",
    "translation": "Wyświetl listę skrótów klawiaturowych"
  },
  {
    "id": "api.command_shortcuts.name",
    "translation": "skróty"
  },
  {
    "id": "api.command_shortcuts.unsupported.app_error",
    "translation": "Polecenie skrótu nie jest obsługiwane na Twoim urządzeniu"
  },
  {
    "id": "api.command_shrug.desc",
    "translation": "Dodaje ¯\\_(ツ)_/¯ do wiadomości"
  },
  {
    "id": "api.command_shrug.hint",
    "translation": "[message]"
  },
  {
    "id": "api.command_shrug.name",
    "translation": "wzruszenie ramionami"
  },
  {
    "id": "api.config.client.old_format.app_error",
    "translation": "Nowy format konfiguracji klienta nie jest jeszcze wspierany. Proszę podać format=old w ciągu znaków zapytania."
  },
  {
    "id": "api.context.404.app_error",
    "translation": "Przepraszamy, nie odnaleziono strony."
  },
  {
    "id": "api.context.invalid_body_param.app_error",
    "translation": "Niewłaściwe lub brakujące {{.Name}} w ciele zapytania"
  },
  {
    "id": "api.context.invalid_param.app_error",
    "translation": "Nieprawidłowy parametr {{.Name}}"
  },
  {
    "id": "api.context.invalid_token.error",
    "translation": "Nieprawidłowy identyfikator sesji={{.Token}}, err={{.Error}}"
  },
  {
    "id": "api.context.invalid_url_param.app_error",
    "translation": "Nieprawidłowy lub brak {{.Nazwa}} parametr w adresie URL żądania"
  },
  {
    "id": "api.context.mfa_required.app_error",
    "translation": "Uwierzytelnienie wieloskładnikowe jest wymagane na tym serwerze."
  },
  {
    "id": "api.context.permissions.app_error",
    "translation": "Brak wymaganych uprawnień"
  },
  {
    "id": "api.context.session_expired.app_error",
    "translation": "Niepoprawna sesja, proszę zalogować się ponownie."
  },
  {
    "id": "api.context.token_provided.app_error",
    "translation": "Sesja nie jest typu OAuth ale _query string_ zawiera token"
  },
  {
    "id": "api.create_terms_of_service.custom_terms_of_service_disabled.app_error",
    "translation": "Niestandardowa funkcja warunków korzystania z usługi jest wyłączona"
  },
  {
    "id": "api.create_terms_of_service.empty_text.app_error",
    "translation": "Wprowadź tekst niestandardowych warunków korzystania z usługi."
  },
  {
    "id": "api.email_batching.add_notification_email_to_batch.channel_full.app_error",
    "translation": "Kanał odbierania automatycznych maili jest zapełniony. Proszę zwiększyć EmailBatchingBufferSize."
  },
  {
    "id": "api.email_batching.add_notification_email_to_batch.disabled.app_error",
    "translation": "Masowa wysyłka maili została wyłączona przez administratora systemu."
  },
  {
    "id": "api.email_batching.send_batched_email_notification.subject",
    "translation": {
      "few": "Nowe powiadomienia [{{.SiteName}}] z {{.Month}} {{.Day}}, {{.Year}}",
      "many": "",
      "one": "Nowe powiadomienie [{{.SiteName}}] z {{.Month}} {{.Day}}, {{.Year}}"
    }
  },
  {
    "id": "api.emoji.create.duplicate.app_error",
    "translation": "Nie można utworzyć emoji. Inne emoji o tej samej nazwie już istnieje."
  },
  {
    "id": "api.emoji.create.other_user.app_error",
    "translation": "Nieprawidłowy identyfikator użytkownika"
  },
  {
    "id": "api.emoji.create.parse.app_error",
    "translation": "Nie można utworzyć emoji. Nie rozpoznano żądania."
  },
  {
    "id": "api.emoji.create.too_large.app_error",
    "translation": "Nie można utworzyć emoji. Obraz musi być mniejszy niż 1 MB."
  },
  {
    "id": "api.emoji.disabled.app_error",
    "translation": "Niestandardowe emoji zostały wyłączone przez administratora systemu."
  },
  {
    "id": "api.emoji.get_image.decode.app_error",
    "translation": "Nie można dekodować plik obrazu dla emoji."
  },
  {
    "id": "api.emoji.get_image.read.app_error",
    "translation": "Nie można odczytać pliku obrazu dla emoji."
  },
  {
    "id": "api.emoji.storage.app_error",
    "translation": "Magazyn plików nie został poprawnie skonfigurowany. Proszę skonfigurować usługę S3 lub lokalny magazyn plików."
  },
  {
    "id": "api.emoji.upload.image.app_error",
    "translation": "Nie można utworzyć emoji. Plik musi być w formacie PNG, JPEG lub GIF."
  },
  {
    "id": "api.emoji.upload.large_image.decode_error",
    "translation": "Nie można utworzyć emoji. Wystąpił błąd podczas dekodowania obrazu."
  },
  {
    "id": "api.emoji.upload.large_image.encode_error",
    "translation": "Nie można utworzyć emoji. Wystąpił błąd podczas kodowania obrazu."
  },
  {
    "id": "api.emoji.upload.large_image.gif_decode_error",
    "translation": "Nie można utworzyć emoji. Wystąpił błąd podczas dekodowania obrazu GIF."
  },
  {
    "id": "api.emoji.upload.large_image.gif_encode_error",
    "translation": "Nie można utworzyć emoji. Wystąpił błąd podczas kodowania obrazu GIF."
  },
  {
    "id": "api.emoji.upload.large_image.too_large.app_error",
    "translation": "Nie można stworzyć emoji. Obraz musi być mniejszy niż {{.MaxWidth}} by {{.MaxHeight}}."
  },
  {
    "id": "api.emoji.upload.open.app_error",
    "translation": "Nie można utworzyć emoji. Wystąpił błąd podczas otwierania załączonego obrazu."
  },
  {
    "id": "api.file.attachments.disabled.app_error",
    "translation": "Dodawanie załączników na tym serwerze jest zablokowane."
  },
  {
    "id": "api.file.get_file.public_invalid.app_error",
    "translation": "Link wydaje się być niepoprawny."
  },
  {
    "id": "api.file.get_file_preview.no_preview.app_error",
    "translation": "Plik nie posiada podglądu"
  },
  {
    "id": "api.file.get_file_thumbnail.no_thumbnail.app_error",
    "translation": "Plik nie posiada miniatury"
  },
  {
    "id": "api.file.get_public_link.disabled.app_error",
    "translation": "linki wyłączone"
  },
  {
    "id": "api.file.get_public_link.no_post.app_error",
    "translation": "Nie można uzyskać publicznego łącza do pliku. Plik musi być załączony do wiadomości, którą możesz odczytać."
  },
  {
    "id": "api.file.no_driver.app_error",
    "translation": "Nie wybrano sterownika pliku."
  },
  {
    "id": "api.file.read_file.reading_local.app_error",
    "translation": "Wystąpił błąd podczas odczytu z lokalnego magazynu plików serwera"
  },
  {
    "id": "api.file.upload_file.incorrect_number_of_client_ids.app_error",
    "translation": "Nie można załadować pliku (plików). Mam {{.NumClientIds}} client_ids dla plików {{.NumFiles}}."
  },
  {
    "id": "api.file.upload_file.incorrect_number_of_files.app_error",
    "translation": "Nie można przesłać plików. Podano niepoprawną liczbę plików."
  },
  {
    "id": "api.file.upload_file.large_image.app_error",
    "translation": "Plik większy od maksymalnego rozmiaru nie został załadowany: {{.Filename}}"
  },
  {
    "id": "api.file.upload_file.large_image_detailed.app_error",
    "translation": "{{.Filename}} wymiary ({{.width}} według {{.Height}} pikseli) przekraczają limity"
  },
  {
    "id": "api.file.upload_file.multiple_channel_ids.app_error",
    "translation": "Nie można załadować pliku (plików). Wiele konfliktowych identyfikatorów kanału."
  },
  {
    "id": "api.file.upload_file.read_form_value.app_error",
    "translation": "Nie można wrzucić pliku (plików). Błąd odczytu wartości dla {{.Formname}}."
  },
  {
    "id": "api.file.upload_file.read_request.app_error",
    "translation": "Nie można załadować pliku (plików). Błąd podczas odczytu lub przetwarzania danych żądania."
  },
  {
    "id": "api.file.upload_file.storage.app_error",
    "translation": "Nie można wgrać pliku. Przechowywanie obrazów nie jest skonfigurowane."
  },
  {
    "id": "api.file.upload_file.too_large_detailed.app_error",
    "translation": "Nie można przesłać pliku {{.Filename}}. {{.Length}} bajtów przekracza maksymalną dozwoloną liczbę {{.Limit}} bajtów."
  },
  {
    "id": "api.incoming_webhook.disabled.app_error",
    "translation": "Przychodzące webhooki zostały wyłączone przez administratora systemu."
  },
  {
    "id": "api.incoming_webhook.invalid_username.app_error",
    "translation": "Niepoprawna nazwa użytkownika."
  },
  {
    "id": "api.io_error",
    "translation": "błąd wejścia/wyjścia"
  },
  {
    "id": "api.ldap_group.not_found",
    "translation": "nie znaleziono grupy ldap"
  },
  {
    "id": "api.ldap_groups.license_error",
    "translation": "twoja licencja nie obsługuje grup ldap"
  },
  {
    "id": "api.license.add_license.array.app_error",
    "translation": "Pusta tablica w kluczu 'license' w żądaniu"
  },
  {
    "id": "api.license.add_license.expired.app_error",
    "translation": "Licencja wygasła lub jeszcze się nie rozpoczęła."
  },
  {
    "id": "api.license.add_license.invalid.app_error",
    "translation": "Nieprawidłowy plik licencji."
  },
  {
    "id": "api.license.add_license.invalid_count.app_error",
    "translation": "Nie można policzyć wszystkich unikalnych użytkowników."
  },
  {
    "id": "api.license.add_license.no_file.app_error",
    "translation": "Brak pliku w polu 'license' w żądaniu"
  },
  {
    "id": "api.license.add_license.open.app_error",
    "translation": "Nie można otworzyć pliku licencji"
  },
  {
    "id": "api.license.add_license.save.app_error",
    "translation": "Licencja nie zapisała się poprawnie."
  },
  {
    "id": "api.license.add_license.save_active.app_error",
    "translation": "ID aktywnej licencji nie zapisało się poprawnie."
  },
  {
    "id": "api.license.add_license.unique_users.app_error",
    "translation": "Ta licencja zezwala na tylko {{.Users}} użytkowników, podczas gdy Twój system ma {{.Count}} unikalnych użytkowników. Unikalni użytkownicy zliczani są na podstawie adresu email. Możesz zobaczyć całkowitę liczbę użytkowników w Raporty serwisu -> Zobacz statystyki."
  },
  {
    "id": "api.license.client.old_format.app_error",
    "translation": "Nowy format licencji klienta nie jest jeszcze wspierany. Proszę podać format=old w ciągu znaków zapytania."
  },
  {
    "id": "api.marshal_error",
    "translation": "Nie udało się zorganizować."
  },
  {
    "id": "api.oauth.allow_oauth.redirect_callback.app_error",
    "translation": "invalid_request: Podany redirect_uri nie pasuje do zarejestrowanego callback_url"
  },
  {
    "id": "api.oauth.allow_oauth.turn_off.app_error",
    "translation": "Administrator systemu wyłączył dostęp do usługi OAuth2."
  },
  {
    "id": "api.oauth.authorize_oauth.disabled.app_error",
    "translation": "Administrator systemu wyłączył dostęp do usługi OAuth2."
  },
  {
    "id": "api.oauth.get_access_token.bad_client_id.app_error",
    "translation": "invalid_request: Niepoprawny client_id"
  },
  {
    "id": "api.oauth.get_access_token.bad_client_secret.app_error",
    "translation": "invalid_request: Brakujący client_secret"
  },
  {
    "id": "api.oauth.get_access_token.bad_grant.app_error",
    "translation": "invalid_request: Niepoprawny grant_type"
  },
  {
    "id": "api.oauth.get_access_token.credentials.app_error",
    "translation": "invalid_client: Nieprawidłowe dane uwierzytelniające klienta"
  },
  {
    "id": "api.oauth.get_access_token.disabled.app_error",
    "translation": "Administrator systemu wyłączył usługę OAuth 2.0."
  },
  {
    "id": "api.oauth.get_access_token.expired_code.app_error",
    "translation": "nvalid_grant: Niepoprawny lub nieważny kod autoryzacyjny"
  },
  {
    "id": "api.oauth.get_access_token.internal.app_error",
    "translation": "server_error: Wykryto wewnętrzny błąd serwera podczas dostępu do bazy"
  },
  {
    "id": "api.oauth.get_access_token.internal_saving.app_error",
    "translation": "server_error: Wykryto wewnętrzny błąd serwera podczas zapisywania klucza dostępu do bazy danych"
  },
  {
    "id": "api.oauth.get_access_token.internal_session.app_error",
    "translation": "server_error: Wykryto wewnętrzny błąd serwera podczas zapisywania sesji w bazie danych"
  },
  {
    "id": "api.oauth.get_access_token.internal_user.app_error",
    "translation": "server_error: Wykryto wewnętrzny błąd serwera podczas wyciągania użytkownika z bazy danych"
  },
  {
    "id": "api.oauth.get_access_token.missing_code.app_error",
    "translation": "invalid_request: Brakujący kod"
  },
  {
    "id": "api.oauth.get_access_token.missing_refresh_token.app_error",
    "translation": "invalid_request: Brakujący refresh_token"
  },
  {
    "id": "api.oauth.get_access_token.redirect_uri.app_error",
    "translation": "invalid_request: Dostarczony parametr redirect_uri nie odpowiada parametrowi redirect_uri kodu autoryzacji"
  },
  {
    "id": "api.oauth.get_access_token.refresh_token.app_error",
    "translation": "invalid_grant: Nieprawidłowy token"
  },
  {
    "id": "api.oauth.invalid_state_token.app_error",
    "translation": "Nieprawidłowy token statusu"
  },
  {
    "id": "api.oauth.register_oauth_app.turn_off.app_error",
    "translation": "Administrator systemu wyłączył usługę OAuth 2.0."
  },
  {
    "id": "api.oauth.revoke_access_token.del_session.app_error",
    "translation": "Błąd podczas usuwania sesji z bazy danych"
  },
  {
    "id": "api.oauth.revoke_access_token.del_token.app_error",
    "translation": "Błąd podczas usuwania tokenu dostępu z bazy danych"
  },
  {
    "id": "api.oauth.revoke_access_token.get.app_error",
    "translation": "Błąd podczas pobierania tokenu dostępu z bazy danych przed jego usunieciem"
  },
  {
    "id": "api.oauth.singup_with_oauth.disabled.app_error",
    "translation": "Rejestracja użytkowników jest wyłączona."
  },
  {
    "id": "api.oauth.singup_with_oauth.expired_link.app_error",
    "translation": "Łącze rejestracji wygasło"
  },
  {
    "id": "api.oauth.singup_with_oauth.invalid_link.app_error",
    "translation": "Łącze rejestracji wydaje się być niepoprawne."
  },
  {
    "id": "api.outgoing_webhook.disabled.app_error",
    "translation": "Wychodzące webhooki zostały wyłączone przez administratora systemu."
  },
  {
    "id": "api.plugin.upload.array.app_error",
    "translation": "Tablica pliku jest pusta w żądaniu multipart/form"
  },
  {
    "id": "api.plugin.upload.file.app_error",
    "translation": "Nie można otworzyć pliku w żądaniu multipart/form."
  },
  {
    "id": "api.plugin.upload.no_file.app_error",
    "translation": "Brakujący plik w żądaniu multipart/form"
  },
  {
    "id": "api.post.check_for_out_of_channel_mentions.message.multiple",
    "translation": "Wspomniano użytkowników @{{.Usernames}} oraz @{{.LastUsername}}, ale nie otrzymają oni powiadomień, ponieważ nie należą do tego kanału."
  },
  {
    "id": "api.post.check_for_out_of_channel_mentions.message.one",
    "translation": "Wspomniano o użytkowniku @{{.Username}}, ale nie otrzyma powiadomień, ponieważ nie należy do tego kanału."
  },
  {
    "id": "api.post.create_post.can_not_post_to_deleted.error",
    "translation": "Nie można utworzyć wiadomości na usuniętym kanale."
  },
  {
    "id": "api.post.create_post.channel_root_id.app_error",
    "translation": "Nieprawidłowy ChannelId dla parametru RootId"
  },
  {
    "id": "api.post.create_post.root_id.app_error",
    "translation": "Nieprawidłowy parametr RootId"
  },
  {
    "id": "api.post.create_webhook_post.creating.app_error",
    "translation": "Błąd podczas tworzenia postu"
  },
  {
    "id": "api.post.deduplicate_create_post.failed_to_get",
    "translation": "Nie udało się pobrać oryginalnego postu po deduplikacji klienta powtarzającego to samo żądanie."
  },
  {
    "id": "api.post.deduplicate_create_post.pending",
    "translation": "Odrzucony post, ponieważ inny klient wysłał to samo żądanie."
  },
  {
    "id": "api.post.delete_post.can_not_delete_post_in_deleted.error",
    "translation": "Nie można usunąć wiadomości w usuniętym kanale."
  },
  {
    "id": "api.post.disabled_all",
    "translation": "@all zostało zablokowane ponieważ kanał ma więcej niż {{.Users}} użytkowników."
  },
  {
    "id": "api.post.disabled_channel",
    "translation": "@channel zostało zablokowane ponieważ kanał ma więcej niż {{.Users}} użytkowników."
  },
  {
    "id": "api.post.disabled_here",
    "translation": "@here zostało zablokowane ponieważ kanał ma więcej niż {{.Users}} użytkowników."
  },
  {
    "id": "api.post.do_action.action_id.app_error",
    "translation": "Nieprawidłowe id akcji"
  },
  {
    "id": "api.post.do_action.action_integration.app_error",
    "translation": "Błąd integracji akcji"
  },
  {
    "id": "api.post.get_message_for_notification.files_sent",
    "translation": {
      "few": "Wysłano {{.Count}} pliki: {{.Filenames}}",
      "many": "",
      "one": "{{.Count}} plik wysłany: {{.Filenames}}"
    }
  },
  {
    "id": "api.post.get_message_for_notification.images_sent",
    "translation": {
      "few": "Wysłano {{.Count}} plików: {{.Filenames}}",
      "many": "",
      "one": "{{.Count}} plik wysłany: {{.Filenames}}"
    }
  },
  {
    "id": "api.post.link_preview_disabled.app_error",
    "translation": "Podgląd linków został wyłączony przez administratora systemu."
  },
  {
    "id": "api.post.patch_post.can_not_update_post_in_deleted.error",
    "translation": "Nie można zaktualizować wiadomości w usuniętym kanale"
  },
  {
    "id": "api.post.send_notification_and_forget.push_channel_mention",
    "translation": " powiadomił kanał."
  },
  {
    "id": "api.post.send_notification_and_forget.push_comment_on_post",
    "translation": " skomentował twój post."
  },
  {
    "id": "api.post.send_notification_and_forget.push_comment_on_thread",
    "translation": " skomentował wątek w którym uczestniczyłeś."
  },
  {
    "id": "api.post.send_notifications_and_forget.push_explicit_mention",
    "translation": " wspomniał o Tobie."
  },
  {
    "id": "api.post.send_notifications_and_forget.push_general_message",
    "translation": " wysłał wiadomość."
  },
  {
    "id": "api.post.send_notifications_and_forget.push_image_only",
    "translation": " załączył plik."
  },
  {
    "id": "api.post.send_notifications_and_forget.push_message",
    "translation": "wysłał Ci wiadomość."
  },
  {
    "id": "api.post.update_post.can_not_update_post_in_deleted.error",
    "translation": "Nie można zaktualizować wiadomości w usuniętym kanale"
  },
  {
    "id": "api.post.update_post.find.app_error",
    "translation": "Nie udało się odnaleźć istniejącej wiadomości lub komentarza do zaktualizowania."
  },
  {
    "id": "api.post.update_post.permissions_details.app_error",
    "translation": "Już skasowana id={{.PostId}}"
  },
  {
    "id": "api.post.update_post.permissions_time_limit.app_error",
    "translation": "Edycja wiadomości jest możliwa tylko przez {{.timeLimit}} sekund. Zapytaj administratora systemu o szczegóły."
  },
  {
    "id": "api.post.update_post.system_message.app_error",
    "translation": "Nie można zaktualizować wiadomości systemowej"
  },
  {
    "id": "api.post_get_post_by_id.get.app_error",
    "translation": "Nie można pobrać wiadomości"
  },
  {
    "id": "api.preference.delete_preferences.delete.app_error",
    "translation": "Nie można usunąć preferencji użytkownika."
  },
  {
    "id": "api.preference.preferences_category.get.app_error",
    "translation": "Nie można pobrać preferencji użytkownika."
  },
  {
    "id": "api.preference.update_preferences.set.app_error",
    "translation": "Nie można ustawić preferencji użytkownika."
  },
  {
    "id": "api.reaction.delete.archived_channel.app_error",
    "translation": "Nie można usunąć reakcji na zarchiwizowanym kanale."
  },
  {
    "id": "api.reaction.save.archived_channel.app_error",
    "translation": "Nie można użyć reakcji na zarchiwizowanym kanale."
  },
  {
    "id": "api.reaction.save_reaction.invalid.app_error",
    "translation": "Niepoprawna wartość reakcji."
  },
  {
    "id": "api.reaction.save_reaction.user_id.app_error",
    "translation": "Nie możesz zapisać reakcji dla innego użytkownika."
  },
  {
    "id": "api.restricted_system_admin",
    "translation": "Ta akcja jest zabroniona u administratora systemu z ograniczeniami."
  },
  {
    "id": "api.roles.patch_roles.license.error",
    "translation": "Twoja licencja nie wspiera zaawansowanych uprawnień."
  },
  {
    "id": "api.scheme.create_scheme.license.error",
    "translation": "Twoja licencja nie wspiera tworzenia schematów uprawnień."
  },
  {
    "id": "api.scheme.delete_scheme.license.error",
    "translation": "Twoja licencja nie wspiera usuwania schematów uprawnień."
  },
  {
    "id": "api.scheme.get_channels_for_scheme.scope.error",
    "translation": "Nie można uzyskać kanałów dla schematu, ponieważ dostarczony schemat nie jest schematem kanału."
  },
  {
    "id": "api.scheme.get_teams_for_scheme.scope.error",
    "translation": "Nie można uzyskać zespołu dla schematu, ponieważ dostarczony schemat nie jest schematem zespołu."
  },
  {
    "id": "api.scheme.patch_scheme.license.error",
    "translation": "Twoja licencja nie wspiera aktualizacji schematów uprawnień."
  },
  {
    "id": "api.server.start_server.forward80to443.disabled_while_using_lets_encrypt",
    "translation": "Musisz włączyć Forward80To443 podczas używania LetsEncrypt"
  },
  {
    "id": "api.server.start_server.forward80to443.enabled_but_listening_on_wrong_port",
    "translation": "Nie można przekierować portu 80 na port 443 podczas nasłuchiwania na porcie %s: wyłącz Forward80To443 jeśli używasz serwera proxy"
  },
  {
    "id": "api.server.start_server.rate_limiting_memory_store",
    "translation": "Nie można zainicjalizować magazynu pamięci dla ograniczania użycia. Sprawdź ustawienie MemoryStoreSize w konfiguracji."
  },
  {
    "id": "api.server.start_server.rate_limiting_rate_limiter",
    "translation": "Nie można ustawić ograniczeń prędkości."
  },
  {
    "id": "api.server.start_server.starting.critical",
    "translation": "Błąd podczas uruchamiania serwera, err:%v"
  },
  {
    "id": "api.slackimport.slack_add_bot_user.email_pwd",
    "translation": "Użytkownik Integracji / Slack Bot z adresem e-mail {{.Email}} i hasłem {{.Password}} został zaimportowany.\r\n"
  },
  {
    "id": "api.slackimport.slack_add_bot_user.unable_import",
    "translation": "Nie udało się zaimportować użytkownika Integracji/Slack Bot {{.Username}}.\r\n"
  },
  {
    "id": "api.slackimport.slack_add_channels.added",
    "translation": "\r\nDodane kanały:\r\n"
  },
  {
    "id": "api.slackimport.slack_add_channels.failed_to_add_user",
    "translation": "Nie można dodać użytkownika Slacka {{.Username}} do kanału.\r\n"
  },
  {
    "id": "api.slackimport.slack_add_channels.import_failed",
    "translation": "Nie można zaimportować kanału Slacka {{.DisplayName}}.\r\n"
  },
  {
    "id": "api.slackimport.slack_add_channels.merge",
    "translation": "Kanał Slacka {{.DisplayName}} już istnieje jako aktywny kanał Mattermost. Kanały zostały połączone.\r\n"
  },
  {
    "id": "api.slackimport.slack_add_users.created",
    "translation": "\r\nUtworzeni użytkownicy:\r\n"
  },
  {
    "id": "api.slackimport.slack_add_users.email_pwd",
    "translation": "Użytkownik Slacka z adresem e-mail {{.Email}} i hasłem {{.Password}} został zaimportowany.\r\n"
  },
  {
    "id": "api.slackimport.slack_add_users.merge_existing",
    "translation": "Użytkownik Slacka został połączony z istniejącym użytkownikiem Mattermost z pasującym adresem e-mail {{.Email}} i nazwą użytkownika {{.Username}}.\r\n"
  },
  {
    "id": "api.slackimport.slack_add_users.merge_existing_failed",
    "translation": "Użytkownik Slacka został połączony z istniejącym użytkownikiem Mattermost z pasującym adresem e-mail {{.Email}} i nazwą użytkownika {{.Username}}, ale nie udało się dodać użytkownika do jego teamu.\r\n"
  },
  {
    "id": "api.slackimport.slack_add_users.missing_email_address",
    "translation": "Użytkownik {{.Username}} nie ma adresu e-mail w eksporcie Slacka. Użyto {{.Email}} jako placeholdera. Użytkownik powinien zaktualizować adres po zalogowaniu.\r\n"
  },
  {
    "id": "api.slackimport.slack_add_users.unable_import",
    "translation": "Nie można zaimportować użytkownika: {{.Username}}.\r\n"
  },
  {
    "id": "api.slackimport.slack_import.log",
    "translation": "Dziennik importu z Slack do Mattermost\r\n"
  },
  {
    "id": "api.slackimport.slack_import.note1",
    "translation": "- Niektóre wiadomości mogły nie zostać zaimportowane ponieważ nie są obsługiwane przez ten importer.\r\n"
  },
  {
    "id": "api.slackimport.slack_import.note2",
    "translation": "- Wiadomości bota Slacka nie są obecnie obsługiwane.\r\n"
  },
  {
    "id": "api.slackimport.slack_import.note3",
    "translation": "- Dodatkowe błędy mogą się znajdować w logach serwera.\r\n"
  },
  {
    "id": "api.slackimport.slack_import.notes",
    "translation": "\r\nUwagi: \r\n"
  },
  {
    "id": "api.slackimport.slack_import.open.app_error",
    "translation": "Nie można otworzyć pliku: {{.Filename}}.\r\n"
  },
  {
    "id": "api.slackimport.slack_import.team_fail",
    "translation": "Nie udało się pobrać zespołu do którego ma nastąpić import.\r\n"
  },
  {
    "id": "api.slackimport.slack_import.zip.app_error",
    "translation": "Nie można otworzyć pliku zip z eksportem Slacka.\r\n"
  },
  {
    "id": "api.status.user_not_found.app_error",
    "translation": "Nie znaleziono użytkownika"
  },
  {
    "id": "api.team.add_user_to_team.added",
    "translation": "%v został dodany do zespołu przez %v."
  },
  {
    "id": "api.team.add_user_to_team.missing_parameter.app_error",
    "translation": "Parametr wymagany aby dodać użytkownika do zespołu."
  },
  {
    "id": "api.team.get_invite_info.not_open_team",
    "translation": "Zaproszenie jest nieprawidłowe ponieważ zespół nie jest otwarty."
  },
  {
    "id": "api.team.get_team_icon.filesettings_no_driver.app_error",
    "translation": "Nieprawidłowa nazwa sterownika systemu plików.  Dozwolone są 'local' oraz 'amazons3'"
  },
  {
    "id": "api.team.get_team_icon.read_file.app_error",
    "translation": "Nie można odczytać pliku ikony zespołu."
  },
  {
    "id": "api.team.import_team.array.app_error",
    "translation": "Pusta tablica w kluczu 'image' w żądaniu"
  },
  {
    "id": "api.team.import_team.integer.app_error",
    "translation": "Rozmiar pliku nie jest integer"
  },
  {
    "id": "api.team.import_team.no_file.app_error",
    "translation": "Brak pliku w polu 'file' w żądaniu"
  },
  {
    "id": "api.team.import_team.no_import_from.app_error",
    "translation": "Nieprawidłowe zapytanie: pole importFrom nie istnieje."
  },
  {
    "id": "api.team.import_team.open.app_error",
    "translation": "Nie można otworzyć pliku."
  },
  {
    "id": "api.team.import_team.parse.app_error",
    "translation": "Nie udało się przetworzyć wieloczęściowego formularza"
  },
  {
    "id": "api.team.import_team.unavailable.app_error",
    "translation": "Nieprawidłowe zapytanie: pole rozmiaru pliku nie istnieje."
  },
  {
    "id": "api.team.invite_members.disabled.app_error",
    "translation": "Zaproszenia email są wyłączone."
  },
  {
    "id": "api.team.invite_members.invalid_email.app_error",
    "translation": "Następujące adresy e-mail nie należą do akceptowanej domeny: {{.Addresses}}. Skontaktuj się z administratorem systemu, by dowiedzieć się więcej."
  },
  {
    "id": "api.team.invite_members.no_one.app_error",
    "translation": "Nie ma nikogo do zaproszenia."
  },
  {
    "id": "api.team.is_team_creation_allowed.disabled.app_error",
    "translation": "Tworzenie zespołów zostało wyłączone. Proszę, skontaktuj się z administratorem systemu, aby poznać szczegóły."
  },
  {
    "id": "api.team.is_team_creation_allowed.domain.app_error",
    "translation": "E-mail musi być z określonej domeny (np. @example.com). Proszę, skontaktuj się z administratorem systemu, aby poznać szczegóły."
  },
  {
    "id": "api.team.join_team.post_and_forget",
    "translation": "%v dołączył do kanału."
  },
  {
    "id": "api.team.join_user_to_team.allowed_domains.app_error",
    "translation": "E-mail musi być z określonej domeny (np. @example.com). Proszę, skontaktuj się z administratorem systemu, aby poznać szczegóły."
  },
  {
    "id": "api.team.leave.left",
    "translation": "%v opuścił zespół."
  },
  {
    "id": "api.team.move_channel.post.error",
    "translation": "Nie udało się wysłać wiadomości o przeniesieniu."
  },
  {
    "id": "api.team.move_channel.success",
    "translation": "Kanał został przeniesiony do tego zespołu z %v."
  },
  {
    "id": "api.team.remove_team_icon.get_team.app_error",
    "translation": "Wystąpił błąd podczas pobierania zespołu"
  },
  {
    "id": "api.team.remove_user_from_team.missing.app_error",
    "translation": "Użytkownik nie należy do tego zespołu."
  },
  {
    "id": "api.team.remove_user_from_team.removed",
    "translation": "%v został usunięty z zespołu."
  },
  {
    "id": "api.team.set_team_icon.array.app_error",
    "translation": "Pusta tablica w kluczu 'image' w żądaniu"
  },
  {
    "id": "api.team.set_team_icon.decode.app_error",
    "translation": "Nie udało się zdekodować ikony zespołu"
  },
  {
    "id": "api.team.set_team_icon.encode.app_error",
    "translation": "Nie można zakodować ikony zespołu"
  },
  {
    "id": "api.team.set_team_icon.get_team.app_error",
    "translation": "Wystąpił błąd podczas pobierania zespołu"
  },
  {
    "id": "api.team.set_team_icon.no_file.app_error",
    "translation": "Brak pliku 'image' w żądaniu"
  },
  {
    "id": "api.team.set_team_icon.open.app_error",
    "translation": "Nie można otworzyć pliku obrazu"
  },
  {
    "id": "api.team.set_team_icon.parse.app_error",
    "translation": "Nie udało się przetworzyć wieloczęściowego formularza"
  },
  {
    "id": "api.team.set_team_icon.storage.app_error",
    "translation": "Nie można wgrać ikony zespołu. Przechowywanie obrazów nie jest skonfigurowane."
  },
  {
    "id": "api.team.set_team_icon.too_large.app_error",
    "translation": "Nie można wrzucić ikony zespołu. Plik jest zbyt duży."
  },
  {
    "id": "api.team.set_team_icon.write_file.app_error",
    "translation": "Nie można zapisać ikony zespołu"
  },
  {
    "id": "api.team.team_icon.update.app_error",
    "translation": "Wystąpił błąd podczas pobierania ikony zespołu"
  },
  {
    "id": "api.team.update_member_roles.not_a_member",
    "translation": "Wskazany użytkownik nie jest członkiem określonego zespołu."
  },
  {
    "id": "api.team.update_restricted_domains.mismatch.app_error",
    "translation": "Ograniczenie zespołu do domeny {{ .Domain }} jest niedozwolone w konfiguracji systemu. Skontaktuj się z administratorem systemu."
  },
  {
    "id": "api.team.update_team_scheme.license.error",
    "translation": "Twoja licencja nie wspiera aktualizacji szablonu kanałów."
  },
  {
    "id": "api.team.update_team_scheme.scheme_scope.error",
    "translation": "Nie można ustawić schematu dla zespołu, ponieważ dostarczony schemat nie jest schematem zespołu."
  },
  {
    "id": "api.templates.deactivate_body.info",
    "translation": "Wyłączyłeś swoje konto na {{.SiteURL}}."
  },
  {
    "id": "api.templates.deactivate_body.title",
    "translation": "Twoje konto zostało dezaktywowane na {{ .ServerURL }}"
  },
  {
    "id": "api.templates.deactivate_body.warning",
    "translation": "Jeśli ta zmiana nie została zainicjowana przez Ciebie lub nie chcesz ponownie aktywować konta, skontaktuj się z administratorem systemu."
  },
  {
    "id": "api.templates.deactivate_subject",
    "translation": "[{{ .SiteName }}] Twoje konto w {{ .ServerURL }} zostało dezaktywowane"
  },
  {
    "id": "api.templates.email_change_body.info",
    "translation": "Twój adres email dla {{.TeamDisplayName}} został zmieniony na {{.NewEmail}}."
  },
  {
    "id": "api.templates.email_change_body.title",
    "translation": "Zaktualizowałeś swój e-mail"
  },
  {
    "id": "api.templates.email_change_subject",
    "translation": "[{{ .SiteName }}] Twój adres e-mail został zmieniony"
  },
  {
    "id": "api.templates.email_change_verify_body.button",
    "translation": "Sprawdzenie adresu e-mail"
  },
  {
    "id": "api.templates.email_change_verify_body.info",
    "translation": "Aby zakończyć aktualizację swojego adresu e-mail {{.TeamDisplayName}}, proszę kliknąć na link poniżej, aby upewnić się, że jest to właściwy adres."
  },
  {
    "id": "api.templates.email_change_verify_body.title",
    "translation": "Zaktualizowałeś swój e-mail"
  },
  {
    "id": "api.templates.email_change_verify_subject",
    "translation": "[{{ .SiteName }}] Potwierdź nowy adres e-mail"
  },
  {
    "id": "api.templates.email_footer",
    "translation": "Aby zmienić ustawienia powiadomień, zaloguj się na stronę zespołu i przejdź w Ustawienia > Powiadomienia."
  },
  {
    "id": "api.templates.email_info1",
    "translation": "Jeśli masz jakieś pytania, napisz do nas w dowolnym momencie: "
  },
  {
    "id": "api.templates.email_info2",
    "translation": "Najlepsze życzenia,"
  },
  {
    "id": "api.templates.email_info3",
    "translation": "Zespół {{.SiteName}}"
  },
  {
    "id": "api.templates.email_organization",
    "translation": "Wysłane przez"
  },
  {
    "id": "api.templates.email_warning",
    "translation": "Jeśli ta zmiana nie została wprowadzona, skontaktuj się z administratorem systemu."
  },
  {
    "id": "api.templates.invite_body.button",
    "translation": "Dołącz teraz"
  },
  {
    "id": "api.templates.invite_body.title",
    "translation": "{{ .SenderName }} zaprosił cię do zespołu {{ .TeamDisplayName }}."
  },
  {
    "id": "api.templates.invite_subject",
    "translation": "[{{ .SiteName }}] {{ .SenderName }} zaprasza Cię do dołączenia do zespołu {{ .TeamDisplayName }}"
  },
  {
    "id": "api.templates.mfa_activated_body.info",
    "translation": "Uwierzytelnianie wieloskładnikowe zostało dodane do twojego konta na {{ .SiteURL }}."
  },
  {
    "id": "api.templates.mfa_activated_body.title",
    "translation": "Weryfikacja wieloetapowa została dodana"
  },
  {
    "id": "api.templates.mfa_change_subject",
    "translation": "[{{ .SiteName }}] Twoje MFA zostało zaktualizowane"
  },
  {
    "id": "api.templates.mfa_deactivated_body.info",
    "translation": "Uwierzytelnianie wieloskładnikowe zostało usunięte z twojego konta na {{ .SiteURL }}."
  },
  {
    "id": "api.templates.mfa_deactivated_body.title",
    "translation": "Weryfikacja wieloetapowa została usunięta"
  },
  {
    "id": "api.templates.password_change_body.info",
    "translation": "Twoje hasło zostało zaktualizowane dla {{.TeamDisplayName}} na {{ .TeamURL }} przez {{.Method}}."
  },
  {
    "id": "api.templates.password_change_body.title",
    "translation": "Twoje hasło zostało uaktualnione"
  },
  {
    "id": "api.templates.password_change_subject",
    "translation": "[{{ .SiteName }}] Twoje hasło zostało zaktualizowane"
  },
  {
    "id": "api.templates.post_body.button",
    "translation": "Zobacz post"
  },
  {
    "id": "api.templates.reset_body.button",
    "translation": "Zresetuj hasło"
  },
  {
    "id": "api.templates.reset_body.title",
    "translation": "Zmień swoje hasło"
  },
  {
    "id": "api.templates.reset_subject",
    "translation": "[{{ .SiteName }}] Zresetuj swoje hasło"
  },
  {
    "id": "api.templates.signin_change_email.body.info",
    "translation": "Zaktualizowałeś metodę logowania dla {{ .SiteName }} na {{.Method}}."
  },
  {
    "id": "api.templates.signin_change_email.body.method_email",
    "translation": "e-mail i hasło"
  },
  {
    "id": "api.templates.signin_change_email.body.title",
    "translation": "Zaktualizowałeś swoją metodę logowania"
  },
  {
    "id": "api.templates.signin_change_email.subject",
    "translation": "[{{ .SiteName }}] Twoja metoda logowania została zaktualizowana"
  },
  {
    "id": "api.templates.user_access_token_body.info",
    "translation": "Osobisty token dostępu został dodany do Twojego konta na {{ .SiteURL }}. Można ich użyć, aby uzyskać dostęp do {{.SiteName}} na swoim koncie."
  },
  {
    "id": "api.templates.user_access_token_body.title",
    "translation": "Osobisty token dostępu został dodany do twojego konta"
  },
  {
    "id": "api.templates.user_access_token_subject",
    "translation": "[{{ .SiteName }}] Osobisty token dostępu został dodany do twojego konta"
  },
  {
    "id": "api.templates.username_change_body.info",
    "translation": "Twoja nazwa użytkownika dla {{.TeamDisplayName}} została zmieniona na {{.NewUsername}}."
  },
  {
    "id": "api.templates.username_change_body.title",
    "translation": "Zaktualizowałeś Swój login"
  },
  {
    "id": "api.templates.username_change_subject",
    "translation": "[{{ .SiteName }}] Twoja nazwa użytkownika została zmieniona"
  },
  {
    "id": "api.templates.verify_body.button",
    "translation": "Weryfikacja adresu e-mail"
  },
  {
    "id": "api.templates.verify_body.info",
    "translation": "Ten adres email został wykorzystany do utworzenia konta w Mattermost."
  },
  {
    "id": "api.templates.verify_body.title",
    "translation": "Zweryfikuj swój adres email"
  },
  {
    "id": "api.templates.verify_subject",
    "translation": "[{{ .SiteName }}] Weryfikacja adresu email"
  },
  {
    "id": "api.templates.welcome_body.app_download_info",
    "translation": "W celu wygodniejszego użytkowania pobierz aplikacje dla PC, Mac, iOS i Android."
  },
  {
    "id": "api.templates.welcome_body.button",
    "translation": "Zweryfikuj Email"
  },
  {
    "id": "api.templates.welcome_body.info",
    "translation": "Ten adres email został wykorzystany do utworzenia konta w Mattermost."
  },
  {
    "id": "api.templates.welcome_body.title",
    "translation": "Witaj w zespole"
  },
  {
    "id": "api.templates.welcome_subject",
    "translation": "[{{ .SiteName }}] Dołączyłeś/aś do {{ .ServerURL }}"
  },
  {
    "id": "api.user.activate_mfa.email_and_ldap_only.app_error",
    "translation": "MFA nie jest dostępne dla twojego typu konta"
  },
  {
    "id": "api.user.add_direct_channels_and_forget.failed.error",
    "translation": "Nie udało się dodać ustawień wiadomości bezpośrednich dla użytkownika user_id={{.UserId}}, team_id={{.TeamId}}, err={{.Error}}"
  },
  {
    "id": "api.user.authorize_oauth_user.bad_response.app_error",
    "translation": "Zła odpowiedź z żądania tokena"
  },
  {
    "id": "api.user.authorize_oauth_user.bad_token.app_error",
    "translation": "Zły typ tokena"
  },
  {
    "id": "api.user.authorize_oauth_user.invalid_state.app_error",
    "translation": "Niepoprawny stan"
  },
  {
    "id": "api.user.authorize_oauth_user.missing.app_error",
    "translation": "Brakuje tokena dostępu"
  },
  {
    "id": "api.user.authorize_oauth_user.response.app_error",
    "translation": "Otrzymano nieprawidłową odpowiedź od dostawcy usługi OAuth"
  },
  {
    "id": "api.user.authorize_oauth_user.service.app_error",
    "translation": "Żądanie tokena do {{.Service}} nie powiodło się"
  },
  {
    "id": "api.user.authorize_oauth_user.token_failed.app_error",
    "translation": "Żądanie tokena nie powiodło się"
  },
  {
    "id": "api.user.authorize_oauth_user.unsupported.app_error",
    "translation": "{{.Service}} SSO poprzerz OAuth 2.0 jest niedostępny na tym serwerze."
  },
  {
    "id": "api.user.check_user_login_attempts.too_many.app_error",
    "translation": "Twoje konto zostało zablokowane z powodu zbyt dużej liczby nieudanych logowań. Zresetuj swoje hasło."
  },
  {
    "id": "api.user.check_user_mfa.bad_code.app_error",
    "translation": "Niepoprawny token MFA."
  },
  {
    "id": "api.user.check_user_password.invalid.app_error",
    "translation": "Logowanie nie powiodło się z powodu niepoprawnego hasła"
  },
  {
    "id": "api.user.complete_switch_with_oauth.blank_email.app_error",
    "translation": "Pusty email"
  },
  {
    "id": "api.user.complete_switch_with_oauth.parse.app_error",
    "translation": "Nie udało się przetworzyć danych uwierzytelniania z obiektu użytkownika {{.Service}}"
  },
  {
    "id": "api.user.create_email_token.error",
    "translation": "Nie udało się utworzyć danych tokena dla weryfikacji adresu e-mail"
  },
  {
    "id": "api.user.create_oauth_user.already_attached.app_error",
    "translation": "Istnieje już konto z takim adresem email używające innej metody logowania niż {{.Service}}. Zaloguj się używając {{.Auth}}."
  },
  {
    "id": "api.user.create_oauth_user.create.app_error",
    "translation": "Nie udało się utworzyć konta z obiektu użytkownika {{.Service}}"
  },
  {
    "id": "api.user.create_profile_image.default_font.app_error",
    "translation": "Nie udało się stworzyć czcionki obrazu dla domyślnego profilu"
  },
  {
    "id": "api.user.create_profile_image.encode.app_error",
    "translation": "Nie udało się zakodować obrazu domyślnego profilu"
  },
  {
    "id": "api.user.create_profile_image.initial.app_error",
    "translation": "Nie udało się dodać inicjału użytkownika do domyślnego obrazu profilu"
  },
  {
    "id": "api.user.create_user.accepted_domain.app_error",
    "translation": "Wpisany email nie należy do akceptowanej domeny. Skontaktuj się ze swoim administratorem lub zarejestruj się za pomocą innego adresu email."
  },
  {
    "id": "api.user.create_user.disabled.app_error",
    "translation": "Tworzenie użytkowników jest wyłączone."
  },
  {
    "id": "api.user.create_user.no_open_server",
    "translation": "Ten serwer nie zezwala na otwartą rejestrację. Skontaktuj się ze swoim administratorem aby otrzymać zaproszenie."
  },
  {
    "id": "api.user.create_user.signup_email_disabled.app_error",
    "translation": "Rejestracja użytkowników za pomocą adresów email jest wyłączona."
  },
  {
    "id": "api.user.create_user.signup_link_expired.app_error",
    "translation": "Link rejestracyjny wygasł"
  },
  {
    "id": "api.user.create_user.signup_link_invalid.app_error",
    "translation": "Link rejestracyjny wydaje się być niepoprawny"
  },
  {
    "id": "api.user.email_to_ldap.not_available.app_error",
    "translation": "AD/LDAP nie jest dostępne na tym serwerze"
  },
  {
    "id": "api.user.email_to_oauth.not_available.app_error",
    "translation": "Transfer uwierzytelnienia nie jest skonfigurowany lub dostępny na tym serwerze."
  },
  {
    "id": "api.user.get_user_by_email.permissions.app_error",
    "translation": "Nie można uzyskać użytkownika poprzez e-mail."
  },
  {
    "id": "api.user.ldap_to_email.not_available.app_error",
    "translation": "AD/LDAP nie jest dostępne na tym serwerze"
  },
  {
    "id": "api.user.ldap_to_email.not_ldap_account.app_error",
    "translation": "To konto użytkownika nie korzysta z LDAP"
  },
  {
    "id": "api.user.login.blank_pwd.app_error",
    "translation": "Pole hasła nie może być puste"
  },
  {
    "id": "api.user.login.bot_login_forbidden.app_error",
    "translation": "Bot login is forbidden"
  },
  {
    "id": "api.user.login.client_side_cert.certificate.app_error",
    "translation": "Próbowano zalogować się przy użyciu eksperymentalnej funkcji ClientSideCert bez podania ważnego certyfikatu"
  },
  {
    "id": "api.user.login.client_side_cert.license.app_error",
    "translation": "Próba użycia eksperymentalnej funkcji ClientSideCertEnable bez ważnej licencji enterprise"
  },
  {
    "id": "api.user.login.inactive.app_error",
    "translation": "Logowanie nie powiodło się ponieważ Twoje konto zostało dezaktywowane. Skontaktuj się z administratorem."
  },
  {
    "id": "api.user.login.not_verified.app_error",
    "translation": "Logowanie nie powiodło się ponieważ adres email nie został zweryfikowany"
  },
  {
    "id": "api.user.login.use_auth_service.app_error",
    "translation": "Zaloguj się używając {{.AuthService}}"
  },
  {
    "id": "api.user.login_by_oauth.bot_login_forbidden.app_error",
    "translation": "Bot login is forbidden"
  },
  {
    "id": "api.user.login_by_oauth.not_available.app_error",
    "translation": "{{.Service}} SSO za pomocą protokołu OAuth 2.0 nie jest dostępne na tym serwerze"
  },
  {
    "id": "api.user.login_by_oauth.parse.app_error",
    "translation": "Nie można przetworzyć danych logowania z obiektu użytkownika {{.Service}}"
  },
  {
    "id": "api.user.login_ldap.not_available.app_error",
    "translation": "AD/LDAP nie jest dostępne na tym serwerze"
  },
  {
    "id": "api.user.oauth_to_email.context.app_error",
    "translation": "Zmiana hasła nie powiodła się ponieważ context user_id nie odpowiada podanemu identyfikatorowi użytkownika"
  },
  {
    "id": "api.user.oauth_to_email.not_available.app_error",
    "translation": "Transfer uwierzytelnienia nie jest skonfigurowany lub dostępny na tym serwerze."
  },
  {
    "id": "api.user.reset_password.broken_token.app_error",
    "translation": "Token resetowania hasła nie wydaje się być poprawny."
  },
  {
    "id": "api.user.reset_password.invalid_link.app_error",
    "translation": "Link resetowania hasła nie wydaje się być poprawny."
  },
  {
    "id": "api.user.reset_password.link_expired.app_error",
    "translation": "Link resetowania hasła wygasł."
  },
  {
    "id": "api.user.reset_password.method",
    "translation": "używając linku resetowania hasła"
  },
  {
    "id": "api.user.reset_password.sso.app_error",
    "translation": "Nie można zrestartować hasła dla konta SSO"
  },
  {
    "id": "api.user.saml.not_available.app_error",
    "translation": "Użycie SAML 2.0 nie zostało skonfigurowane lub nie jest wspierane na tym serwerze."
  },
  {
    "id": "api.user.send_deactivate_email_and_forget.failed.error",
    "translation": "Nie udało się wysłać e-maila z dezaktywacją konta"
  },
  {
    "id": "api.user.send_email_change_verify_email_and_forget.error",
    "translation": "Nie udało się pomyślnie wysłać emaila z weryfikacją zmiany adresu email"
  },
  {
    "id": "api.user.send_password_reset.send.app_error",
    "translation": "Nie udało się pomyślnie wysłać emaila do resetowania hasła"
  },
  {
    "id": "api.user.send_password_reset.sso.app_error",
    "translation": "Nie można zrestartować hasła dla konta SSO"
  },
  {
    "id": "api.user.send_sign_in_change_email_and_forget.error",
    "translation": "Nie udało się pomyślnie wysłać emaila ze zmianą hasła"
  },
  {
    "id": "api.user.send_verify_email_and_forget.failed.error",
    "translation": "Nie udało się pomyślnie wysłać emaila weryfikacyjnego"
  },
  {
    "id": "api.user.update_active.not_enable.app_error",
    "translation": "Nie możesz dezaktywować siebie, ponieważ ta funkcja nie jest włączona. Skontaktuj się z administratorem systemu."
  },
  {
    "id": "api.user.update_active.permissions.app_error",
    "translation": "Nie posiadasz wymaganych uprawnień"
  },
  {
    "id": "api.user.update_oauth_user_attrs.get_user.app_error",
    "translation": "Nie udało się utworzyć konta z obiektu użytkownika {{.Service}}"
  },
  {
    "id": "api.user.update_password.context.app_error",
    "translation": "Zmiana hasła nie powiodła się ponieważ context user_id nie pasuje do props user_id"
  },
  {
    "id": "api.user.update_password.failed.app_error",
    "translation": "Zmiana hasła nie powiodła się"
  },
  {
    "id": "api.user.update_password.incorrect.app_error",
    "translation": "Podane \"Aktualne hasło\" jest niepoprawne. Sprawdź czy wyłączony jest przycisk Caps Lock i spróbuj ponownie."
  },
  {
    "id": "api.user.update_password.menu",
    "translation": "używając menu ustawień"
  },
  {
    "id": "api.user.update_password.oauth.app_error",
    "translation": "Zmiana hasła nie powiodła się ponieważ użytkownik jest zalogowany przez usługę OAuth"
  },
  {
    "id": "api.user.update_password.valid_account.app_error",
    "translation": "Zmiana hasła nie powiodła się ponieważ nie mogliśmy znaleźć poprawnego konta"
  },
  {
    "id": "api.user.upload_profile_user.array.app_error",
    "translation": "Pusta tablica w kluczu 'image' w żądaniu"
  },
  {
    "id": "api.user.upload_profile_user.decode.app_error",
    "translation": "Nie można było zdekodować obrazu profilu"
  },
  {
    "id": "api.user.upload_profile_user.encode.app_error",
    "translation": "Nie można było zakodować obrazu profilu"
  },
  {
    "id": "api.user.upload_profile_user.no_file.app_error",
    "translation": "Brak pliku w polu 'image' w żądaniu"
  },
  {
    "id": "api.user.upload_profile_user.open.app_error",
    "translation": "Nie można otworzyć pliku obrazu"
  },
  {
    "id": "api.user.upload_profile_user.parse.app_error",
    "translation": "Nie udało się przetworzyć wieloczęściowego formularza"
  },
  {
    "id": "api.user.upload_profile_user.storage.app_error",
    "translation": "Nie udało się wgrać obrazu. Przechowywanie obrazów nie zostało skonfigurowane."
  },
  {
    "id": "api.user.upload_profile_user.too_large.app_error",
    "translation": "Nie udało się wgrać obrazu. Plik jest zbyt duży."
  },
  {
    "id": "api.user.upload_profile_user.upload_profile.app_error",
    "translation": "Nie udało się wgrać obrazu profilu"
  },
  {
    "id": "api.user.verify_email.bad_link.app_error",
    "translation": "Zły link weryfikacyjny."
  },
  {
    "id": "api.user.verify_email.broken_token.app_error",
    "translation": "Źle zweryfikowano typ tokena poczty e-mail."
  },
  {
    "id": "api.user.verify_email.link_expired.app_error",
    "translation": "Link weryfikacyjny poczty e-mail wygasł."
  },
  {
    "id": "api.user.verify_email.token_parse.error",
    "translation": "Nie udało się sparsować danych tokena z weryfikacji e-mail"
  },
  {
    "id": "api.web_socket.connect.upgrade.app_error",
    "translation": "Nie udało się zaktualizować połączenia websocket"
  },
  {
    "id": "api.web_socket_router.bad_action.app_error",
    "translation": "Nieznana akcja WebSocket."
  },
  {
    "id": "api.web_socket_router.bad_seq.app_error",
    "translation": "Nieprawidłowa kolejność dla komunikatu WebSocket."
  },
  {
    "id": "api.web_socket_router.no_action.app_error",
    "translation": "Brak działania websocket."
  },
  {
    "id": "api.web_socket_router.not_authenticated.app_error",
    "translation": "Połączenie WebSocket nie jest uwierzytelnione. Zaloguj się i spróbuj ponownie."
  },
  {
    "id": "api.webhook.create_outgoing.intersect.app_error",
    "translation": "Wychodzące webhooks z tego samego kanały nie mogą mieć tych samych słów wyzwalających/URLi callback"
  },
  {
    "id": "api.webhook.create_outgoing.not_open.app_error",
    "translation": "Wychodzące webhooks mogą być utworzone tylko dla kanałów publicznych"
  },
  {
    "id": "api.webhook.create_outgoing.permissions.app_error",
    "translation": "Nieodpowiednie uprawnienia do utworzenia wychodzącego webhooka"
  },
  {
    "id": "api.webhook.create_outgoing.triggers.app_error",
    "translation": "Należy uzupełnić trigger_words lub channel_id"
  },
  {
    "id": "api.webhook.incoming.error",
    "translation": "Nie można odszyfrować wieloczęściowego ładunku wchodzącego webhooka."
  },
  {
    "id": "api.webhook.team_mismatch.app_error",
    "translation": "Nie można zaktualizować webhooków pomiędzy zespołami"
  },
  {
    "id": "api.webhook.update_outgoing.intersect.app_error",
    "translation": "Wychodzące webhooki z tego samego kanału nie mogą mieć tych samych słów wyzwalających/URLi callback"
  },
  {
    "id": "api.websocket_handler.invalid_param.app_error",
    "translation": "Nieprawidłowy parametr {{.Name}}"
  },
  {
    "id": "app.admin.test_email.failure",
    "translation": "Połączenie nie powiodło się: {{.Error}}"
  },
  {
    "id": "app.channel.create_channel.no_team_id.app_error",
    "translation": "ID zespołu musi być określone aby można było stworzyć kanał"
  },
  {
    "id": "app.channel.move_channel.members_do_not_match.error",
    "translation": "Nie można przenieść kanału, dopóki wszyscy jego członkowie są aktualnie członkami zespołu docelowego."
  },
  {
    "id": "app.channel.post_update_channel_purpose_message.post.error",
    "translation": "Nie udało się wysłać celu kanału"
  },
  {
    "id": "app.channel.post_update_channel_purpose_message.removed",
    "translation": "%s usunął cel kanału (był: %s)"
  },
  {
    "id": "app.channel.post_update_channel_purpose_message.retrieve_user.error",
    "translation": "Nie udało się pobrać użytkownika podczas aktualizacji celu kanału %v"
  },
  {
    "id": "app.channel.post_update_channel_purpose_message.updated_from",
    "translation": "%s zaktualizował cel kanału z: %s na: %s"
  },
  {
    "id": "app.channel.post_update_channel_purpose_message.updated_to",
    "translation": "%s zmienił cel kanału na %s"
  },
  {
    "id": "app.export.export_write_line.io_writer.error",
    "translation": "Wystąpił błąd podczas zapisywania danych eksportu."
  },
  {
    "id": "app.export.export_write_line.json_marshall.error",
    "translation": "Wystąpił błąd podczas sortowania danych JSON do eksportu."
  },
  {
    "id": "app.import.attachment.bad_file.error",
    "translation": "Błąd odczytu pliku: \"{{.FilePath}}\""
  },
  {
    "id": "app.import.attachment.file_upload.error",
    "translation": "Błąd podczas przesyłania pliku: \"{{.FilePath}}\""
  },
  {
    "id": "app.import.bulk_import.file_scan.error",
    "translation": "Błąd podczas odczytywania danych z zaimportowanego pliku."
  },
  {
    "id": "app.import.bulk_import.json_decode.error",
    "translation": "Dekodowanie linii JSON nie powiodło się."
  },
  {
    "id": "app.import.bulk_import.unsupported_version.error",
    "translation": "Niepoprawna lub brakująca wersja w pliku importu danych. Upewnij się, że wersja jest pierwszym obiektem w pliku importu i spróbuj ponownie."
  },
  {
    "id": "app.import.emoji.bad_file.error",
    "translation": "Błąd podczas odczytu pliku obrazu emoji importu. Emoji z nazwą: \"{{.EmojiName}}\""
  },
  {
    "id": "app.import.import_channel.scheme_deleted.error",
    "translation": "Nie można ustawić kanału, aby korzystał z usuniętego schematu."
  },
  {
    "id": "app.import.import_channel.scheme_wrong_scope.error",
    "translation": "Kanał musi być przypisany do schematu o zasięgu kanału."
  },
  {
    "id": "app.import.import_channel.team_not_found.error",
    "translation": "Błąd podczas importowania kanału. Zespół o nazwie \"{{.TeamName}}\" nie został odnaleziony."
  },
  {
    "id": "app.import.import_direct_channel.create_direct_channel.error",
    "translation": "Nie udało się stworzyć bezpośredniego kanału"
  },
  {
    "id": "app.import.import_direct_channel.create_group_channel.error",
    "translation": "Wyświetlanie nazwy zespołu:"
  },
  {
    "id": "app.import.import_direct_channel.update_header_failed.error",
    "translation": "Nie udało się zaktualizować tytułu bezpośredniego kanału"
  },
  {
    "id": "app.import.import_direct_post.create_direct_channel.error",
    "translation": "Nie udało się uzyskać bezpośredniego kanału"
  },
  {
    "id": "app.import.import_direct_post.create_group_channel.error",
    "translation": "Nie udało się uzyskać kanału grupowego"
  },
  {
    "id": "app.import.import_line.null_channel.error",
    "translation": "Dane wejściowe mają typ \"channel\", ale obiekt channel jest null."
  },
  {
    "id": "app.import.import_line.null_direct_channel.error",
    "translation": "Dane wejściowe mają typ \"direct_channel\", ale obiekt direct_channel jest null."
  },
  {
    "id": "app.import.import_line.null_direct_post.error",
    "translation": "Dane wejściowe mają typ \"direct_post\" ale obiekt direct_post jest null."
  },
  {
    "id": "app.import.import_line.null_emoji.error",
    "translation": "Import danych jest typu \"emoji\", ale obiekt ma wartość null."
  },
  {
    "id": "app.import.import_line.null_post.error",
    "translation": "Dane wejściowe mają typ \"post\" ale obiekt post jest null."
  },
  {
    "id": "app.import.import_line.null_scheme.error",
    "translation": "Dane wejściowe mają typ \"scheme\", ale obiekt scheme jest null."
  },
  {
    "id": "app.import.import_line.null_team.error",
    "translation": "Dane wejściowe mają typ \"team\", ale obiekt team jest null."
  },
  {
    "id": "app.import.import_line.null_user.error",
    "translation": "Dane wejściowe mają typ \"user\" ale obiekt user jest null."
  },
  {
    "id": "app.import.import_line.unknown_line_type.error",
    "translation": "Nieznane dane wejściowe typu \"{{.Type}}\"."
  },
  {
    "id": "app.import.import_post.channel_not_found.error",
    "translation": "Błąd podczas importowania wiadomości. Kanał o nazwie \"{{.ChannelName}}\" nie został odnaleziony."
  },
  {
    "id": "app.import.import_post.save_preferences.error",
    "translation": "Wystąpił błąd podczas importowania wiadomości. Nie udało się zapisać preferencji."
  },
  {
    "id": "app.import.import_post.user_not_found.error",
    "translation": "Błąd podczas importowania wiadomości. Użytkownik o nazwie \"{{.Username}}\" nie został odnaleziony."
  },
  {
    "id": "app.import.import_scheme.scope_change.error",
    "translation": "Importer hurtowy nie może zmienić zakresu już istniejącego schematu."
  },
  {
    "id": "app.import.import_team.scheme_deleted.error",
    "translation": "Nie można ustawić zespołu, aby używał usuniętego schematu."
  },
  {
    "id": "app.import.import_team.scheme_wrong_scope.error",
    "translation": "Drużyna musi być przypisana do schematu o zasięgu zespołu."
  },
  {
    "id": "app.import.import_user.save_preferences.error",
    "translation": "Wystąpił błąd podczas importowania preferencji użytkownika. Nie udało się zapisać preferencji."
  },
  {
    "id": "app.import.import_user_channels.save_preferences.error",
    "translation": "Wystąpił błąd podczas importowania przynależności użytkowników do kanałów. Nie udało się zapisać preferencji."
  },
  {
    "id": "app.import.process_import_data_file_version_line.invalid_version.error",
    "translation": "Nie można odczytać wersji pliku importu danych."
  },
  {
    "id": "app.import.validate_channel_import_data.display_name_length.error",
    "translation": "Kanał display_name nie jest w żądanych limitach długości."
  },
  {
    "id": "app.import.validate_channel_import_data.display_name_missing.error",
    "translation": "Brak wymaganej właściwości kanału: display_name."
  },
  {
    "id": "app.import.validate_channel_import_data.header_length.error",
    "translation": "Nagłówek kanału jest za długi."
  },
  {
    "id": "app.import.validate_channel_import_data.name_characters.error",
    "translation": "Nazwa kanału zawiera nieprawidłowe znaki."
  },
  {
    "id": "app.import.validate_channel_import_data.name_length.error",
    "translation": "Nazwa kanału jest zbyt długa."
  },
  {
    "id": "app.import.validate_channel_import_data.name_missing.error",
    "translation": "Brak wymaganej właściwości kanału: name"
  },
  {
    "id": "app.import.validate_channel_import_data.purpose_length.error",
    "translation": "Cel kanału jest za długi."
  },
  {
    "id": "app.import.validate_channel_import_data.scheme_invalid.error",
    "translation": "Nieprawidłowa nazwa schematu dla kanału."
  },
  {
    "id": "app.import.validate_channel_import_data.team_missing.error",
    "translation": "Brak wymaganej właściwości kanału: team"
  },
  {
    "id": "app.import.validate_channel_import_data.type_invalid.error",
    "translation": "Typ kanału nie jest właściwy."
  },
  {
    "id": "app.import.validate_channel_import_data.type_missing.error",
    "translation": "Brak wymaganej właściwości kanału: type."
  },
  {
    "id": "app.import.validate_direct_channel_import_data.header_length.error",
    "translation": "Tytuł bezpośredniego kanału jest zbyt długi"
  },
  {
    "id": "app.import.validate_direct_channel_import_data.members_required.error",
    "translation": "Brak wymaganej właściwości kanału: użytkownicy"
  },
  {
    "id": "app.import.validate_direct_channel_import_data.members_too_few.error",
    "translation": "Lista bezpośrednich uczestników kanału zawiera zbyt mało szczegółów"
  },
  {
    "id": "app.import.validate_direct_channel_import_data.members_too_many.error",
    "translation": "Lista bezpośrednich uczestników kanału zawiera zbyt wiele elementów"
  },
  {
    "id": "app.import.validate_direct_channel_import_data.unknown_favoriter.error",
    "translation": "Kanał bezpośredni może być polubiony tylko przez członków. \"{{.Username}}\" nie jest członkiem."
  },
  {
    "id": "app.import.validate_direct_post_import_data.channel_members_required.error",
    "translation": "Brak wymaganej właściwości Post: channel_members."
  },
  {
    "id": "app.import.validate_direct_post_import_data.channel_members_too_few.error",
    "translation": "Lista bezpośrednich uczestników kanału zawiera zbyt mało elementów"
  },
  {
    "id": "app.import.validate_direct_post_import_data.channel_members_too_many.error",
    "translation": "Lista bezpośrednich uczestników kanału zawiera zbyt wiele pozycji"
  },
  {
    "id": "app.import.validate_direct_post_import_data.create_at_missing.error",
    "translation": "Brak wymaganej właściwości Post: create_at."
  },
  {
    "id": "app.import.validate_direct_post_import_data.create_at_zero.error",
    "translation": "CreateAt musi być większe od 0"
  },
  {
    "id": "app.import.validate_direct_post_import_data.message_length.error",
    "translation": "Wiadomość jest za długa"
  },
  {
    "id": "app.import.validate_direct_post_import_data.message_missing.error",
    "translation": "Brak wymaganej właściwości Post: message."
  },
  {
    "id": "app.import.validate_direct_post_import_data.unknown_flagger.error",
    "translation": "Bezpośrednia wiadomość może być oznaczona tylko przez członków kanału, w którym się znajduje. \"{{.Username}}\" nie jest członkiem."
  },
  {
    "id": "app.import.validate_direct_post_import_data.user_missing.error",
    "translation": "Brak wymaganej właściwości Post: user."
  },
  {
    "id": "app.import.validate_emoji_import_data.empty.error",
    "translation": "Zaimportowano puste dane Emoji."
  },
  {
    "id": "app.import.validate_emoji_import_data.image_missing.error",
    "translation": "Importowanie pola obrazu emoji jest puste lub puste."
  },
  {
    "id": "app.import.validate_emoji_import_data.name_missing.error",
    "translation": "Nie można importować pola nazwy emoji lub jest ona pusta."
  },
  {
    "id": "app.import.validate_post_import_data.channel_missing.error",
    "translation": "Brak wymaganej właściwości Post: Channel. "
  },
  {
    "id": "app.import.validate_post_import_data.create_at_missing.error",
    "translation": "Brak wymaganej właściwości Post: create_at."
  },
  {
    "id": "app.import.validate_post_import_data.create_at_zero.error",
    "translation": "Właściwość Post CreateAt nie może być zerem."
  },
  {
    "id": "app.import.validate_post_import_data.message_length.error",
    "translation": "Właściwość wiadomości Post jest dłuższa niz dozwolona długość."
  },
  {
    "id": "app.import.validate_post_import_data.message_missing.error",
    "translation": "Brak wymaganej właściwości Post: Message."
  },
  {
    "id": "app.import.validate_post_import_data.team_missing.error",
    "translation": "Brak wymaganej właściwości Post: Team"
  },
  {
    "id": "app.import.validate_post_import_data.user_missing.error",
    "translation": "Brak wymaganej właściwości Post: User."
  },
  {
    "id": "app.import.validate_reaction_import_data.create_at_before_parent.error",
    "translation": "Właściwość CreateAt musi być wyższa niż parent post CreateAt."
  },
  {
    "id": "app.import.validate_reaction_import_data.create_at_missing.error",
    "translation": "Brak wymaganej właściwości: create_at."
  },
  {
    "id": "app.import.validate_reaction_import_data.create_at_zero.error",
    "translation": "Właściwość CreateAt nie może być zero."
  },
  {
    "id": "app.import.validate_reaction_import_data.emoji_name_length.error",
    "translation": "Właściwość EmojiName jest dłuższa niż maksymalna dozwolona długość."
  },
  {
    "id": "app.import.validate_reaction_import_data.emoji_name_missing.error",
    "translation": "Brak wymaganej właściwości: EmojiName."
  },
  {
    "id": "app.import.validate_reaction_import_data.user_missing.error",
    "translation": "Brak wymaganej właściwości: User."
  },
  {
    "id": "app.import.validate_reply_import_data.create_at_before_parent.error",
    "translation": "Odpowiedź CreateAt musi być wyższa niż parent post CreateAt."
  },
  {
    "id": "app.import.validate_reply_import_data.create_at_missing.error",
    "translation": "Brakująca wymagana właściwość odpowiedzi: create_at."
  },
  {
    "id": "app.import.validate_reply_import_data.create_at_zero.error",
    "translation": "Odpowiedz Właściwość CreateAt nie może być równa zero."
  },
  {
    "id": "app.import.validate_reply_import_data.message_length.error",
    "translation": "Właściwość Message odpowiedzi jest dłuższa niż maksymalna dozwolona długość."
  },
  {
    "id": "app.import.validate_reply_import_data.message_missing.error",
    "translation": "Brak wymaganej właściwości: Message."
  },
  {
    "id": "app.import.validate_reply_import_data.user_missing.error",
    "translation": "Brak wymaganej właściwości: User."
  },
  {
    "id": "app.import.validate_role_import_data.description_invalid.error",
    "translation": "Nieprawidłowy opis roli."
  },
  {
    "id": "app.import.validate_role_import_data.display_name_invalid.error",
    "translation": "Nieprawidłowa nazwa wyświetlana roli."
  },
  {
    "id": "app.import.validate_role_import_data.invalid_permission.error",
    "translation": "Nieprawidłowe uprawnienie dla roli."
  },
  {
    "id": "app.import.validate_role_import_data.name_invalid.error",
    "translation": "Niepoprawna nazwa roli."
  },
  {
    "id": "app.import.validate_scheme_import_data.description_invalid.error",
    "translation": "Nieprawidłowy opis schematu."
  },
  {
    "id": "app.import.validate_scheme_import_data.display_name_invalid.error",
    "translation": "Nieprawidłowa nazwa wyświetlana schematu."
  },
  {
    "id": "app.import.validate_scheme_import_data.name_invalid.error",
    "translation": "Niepoprawna nazwa schematu."
  },
  {
    "id": "app.import.validate_scheme_import_data.null_scope.error",
    "translation": "Wymagany zakres schematu."
  },
  {
    "id": "app.import.validate_scheme_import_data.unknown_scheme.error",
    "translation": "Nieznany zakres schematu."
  },
  {
    "id": "app.import.validate_scheme_import_data.wrong_roles_for_scope.error",
    "translation": "Wprowadzono niewłaściwe role dla schematu o tym zakresie."
  },
  {
    "id": "app.import.validate_team_import_data.description_length.error",
    "translation": "Opis drużyny jest za długi."
  },
  {
    "id": "app.import.validate_team_import_data.display_name_length.error",
    "translation": "Drużyna display_name nie spełnia dozwolonej długości."
  },
  {
    "id": "app.import.validate_team_import_data.display_name_missing.error",
    "translation": "Brak wymaganej właściwości drużyny: display_name."
  },
  {
    "id": "app.import.validate_team_import_data.name_characters.error",
    "translation": "Nazwa drużyny zawiera nieprawidłowe znaki."
  },
  {
    "id": "app.import.validate_team_import_data.name_length.error",
    "translation": "Nazwa zespołu jest zbyt długa"
  },
  {
    "id": "app.import.validate_team_import_data.name_missing.error",
    "translation": "Brak wymaganej właściwości drużyny: name."
  },
  {
    "id": "app.import.validate_team_import_data.name_reserved.error",
    "translation": "Nazwa zespołu zawiera zastrzeżone słowa."
  },
  {
    "id": "app.import.validate_team_import_data.scheme_invalid.error",
    "translation": "Nieprawidłowa nazwa schematu dla zespołu."
  },
  {
    "id": "app.import.validate_team_import_data.type_invalid.error",
    "translation": "Typ drużyny jest nieprawidłowy."
  },
  {
    "id": "app.import.validate_team_import_data.type_missing.error",
    "translation": "Brak wymaganej właściwości drużyny: type."
  },
  {
    "id": "app.import.validate_user_channels_import_data.channel_name_missing.error",
    "translation": "Brakuje nazwy kanału w Kanale Członkostwa Użytkownika."
  },
  {
    "id": "app.import.validate_user_channels_import_data.invalid_notify_props_desktop.error",
    "translation": "Nieprawidłowe Desktop NotifyProps dla członkostwa użytkowników."
  },
  {
    "id": "app.import.validate_user_channels_import_data.invalid_notify_props_mark_unread.error",
    "translation": "Nieprawidłowe MarkUnread NotifyProps dla członkostwa użytkowników."
  },
  {
    "id": "app.import.validate_user_channels_import_data.invalid_notify_props_mobile.error",
    "translation": "Nieprawidłowe Mobile NotifyProps dla członkostwa użytkowników."
  },
  {
    "id": "app.import.validate_user_channels_import_data.invalid_roles.error",
    "translation": "Nieprawidłowe role Członka zespołu dla użytkowników."
  },
  {
    "id": "app.import.validate_user_import_data.auth_data_and_password.error",
    "translation": "Dane autoryzacyjne użytkownika i hasło wykluczają się wzajemnie"
  },
  {
    "id": "app.import.validate_user_import_data.auth_data_length.error",
    "translation": "AuthData użytkownika jest za długie."
  },
  {
    "id": "app.import.validate_user_import_data.email_length.error",
    "translation": "Email użytkownika ma niepoprawną długość."
  },
  {
    "id": "app.import.validate_user_import_data.email_missing.error",
    "translation": "Brak wymaganej właściwości kanału: email."
  },
  {
    "id": "app.import.validate_user_import_data.first_name_length.error",
    "translation": "Imię użytkownika jest za długie."
  },
  {
    "id": "app.import.validate_user_import_data.last_name_length.error",
    "translation": "Nazwisko użytkownika jest za długie."
  },
  {
    "id": "app.import.validate_user_import_data.nickname_length.error",
    "translation": "Nick użytkownika jest za długi."
  },
  {
    "id": "app.import.validate_user_import_data.notify_props_channel_trigger_invalid.error",
    "translation": "Nieprawidłowy ciąg znaków powiadamiania o kanale dla użytkownika."
  },
  {
    "id": "app.import.validate_user_import_data.notify_props_comments_trigger_invalid.error",
    "translation": "Nieprawidłowe Comments Prop dla użytkownika."
  },
  {
    "id": "app.import.validate_user_import_data.notify_props_desktop_invalid.error",
    "translation": "Nieprawidłowe Desktop Notify Prop dla użytkownika."
  },
  {
    "id": "app.import.validate_user_import_data.notify_props_desktop_sound_invalid.error",
    "translation": "Nieprawidłowe Desktop Sound Notify Prop dla użytkownika."
  },
  {
    "id": "app.import.validate_user_import_data.notify_props_email_invalid.error",
    "translation": "Nieprawidłowe Email Notify Prop dla użytkownika."
  },
  {
    "id": "app.import.validate_user_import_data.notify_props_mobile_invalid.error",
    "translation": "Nieprawidłowe Mobile Notify Prop dla użytkownika."
  },
  {
    "id": "app.import.validate_user_import_data.notify_props_mobile_push_status_invalid.error",
    "translation": "Nieprawidłowe Mobile Push Status Notify Prop dla użytkownika."
  },
  {
    "id": "app.import.validate_user_import_data.password_length.error",
    "translation": "Hasło ma nieprawidłową długość."
  },
  {
    "id": "app.import.validate_user_import_data.position_length.error",
    "translation": "Pozycja użytkownika jest za długa."
  },
  {
    "id": "app.import.validate_user_import_data.profile_image.error",
    "translation": "Nieprawidłowy obraz profilu."
  },
  {
    "id": "app.import.validate_user_import_data.roles_invalid.error",
    "translation": "Nieprawidłowe role użytkownika."
  },
  {
    "id": "app.import.validate_user_import_data.username_invalid.error",
    "translation": "Nazwa użytkownika jest niepoprawna."
  },
  {
    "id": "app.import.validate_user_import_data.username_missing.error",
    "translation": "Brak wymaganej właściwości użytkownika: nazwa użytkownika"
  },
  {
    "id": "app.import.validate_user_teams_import_data.invalid_roles.error",
    "translation": "Nieprawidłowe role Członkostwa Zespołu Użytkownika."
  },
  {
    "id": "app.import.validate_user_teams_import_data.team_name_missing.error",
    "translation": "Brakuje nazwy zespołu w Członkostwie Zespołu Użytkownika."
  },
  {
    "id": "app.notification.subject.direct.full",
    "translation": "[{{.SiteName}}] Nowa Wiadomość Bezpośrednia od @{{.SenderDisplayName}} z {{.Month}} {{.Day}}, {{.Year}}"
  },
  {
    "id": "app.notification.subject.group_message.full",
    "translation": "[{{ .SiteName }}] Nowa Wiadomość Grupowa w {{ .ChannelName}} {{.Month}} {{.Day}}, {{.Year}}"
  },
  {
    "id": "app.notification.subject.group_message.generic",
    "translation": "[{{ .SiteName }}] Nowa Wiadomość Grupowa w {{.Month}} {{.Day}}, {{.Year}}"
  },
  {
    "id": "app.notification.subject.notification.full",
    "translation": "[{{ .SiteName }}] Powiadomienia w {{ .TeamName}} z {{.Month}} {{.Day}}, {{.Year}}"
  },
  {
    "id": "app.plugin.cluster.save_config.app_error",
    "translation": "Konfiguracja wtyczki w pliku config.json musi zostać zaktualizowana ręcznie podczas korzystania z KonfiguracjiTylkoDoOdczytu z włączoną obsługą klastrowania."
  },
  {
    "id": "app.plugin.config.app_error",
    "translation": "Błąd podczas zapisywania stanu wtyczki w config"
  },
  {
    "id": "app.plugin.deactivate.app_error",
    "translation": "Nie udało się deaktywować pluginu"
  },
  {
    "id": "app.plugin.disabled.app_error",
    "translation": "Wtyczki zostały wyłączone. Sprawdź swoje logi, aby poznać szczegóły."
  },
  {
    "id": "app.plugin.extract.app_error",
    "translation": "Napotkano błąd podczas wyodrębniania wtyczki"
  },
  {
    "id": "app.plugin.filesystem.app_error",
    "translation": "Napotkano błąd systemu plików"
  },
  {
    "id": "app.plugin.get_cluster_plugin_statuses.app_error",
    "translation": "Nie można uzyskać informacji o wtyczkach z klastra."
  },
  {
    "id": "app.plugin.get_plugins.app_error",
    "translation": "Nie udało się pobrać aktywnych pluginów"
  },
  {
    "id": "app.plugin.get_statuses.app_error",
    "translation": "Nie można uzyskać statusu wtyczki"
  },
  {
    "id": "app.plugin.install.app_error",
    "translation": "Nie można zainstalować wtyczki."
  },
  {
    "id": "app.plugin.install_id.app_error",
    "translation": "Nie można zainstalować wtyczki. Wtyczka z tym samym identyfikatorem jest już zainstalowana."
  },
  {
    "id": "app.plugin.install_id_failed_remove.app_error",
    "translation": "Nie można zainstalować wtyczki. Wtyczka z tym samym identyfikatorem jest już zainstalowana i nie można jej usunąć."
  },
  {
    "id": "app.plugin.invalid_id.app_error",
    "translation": "Identyfikator Wtyczki musi zawierać co najmniej {{.Min}} znaków, najwięcej {{.Max}} znaków i pasuje {{.Regex}}."
  },
  {
    "id": "app.plugin.manifest.app_error",
    "translation": "Nie można znaleźć manifestu dla wyodrębnionej wtyczki"
  },
  {
    "id": "app.plugin.mvdir.app_error",
    "translation": "Nie można przenieść wtyczki z katalogu tymczasowego do miejsca docelowego. Inna wtyczka może używać tej samej nazwy katalogu."
  },
  {
    "id": "app.plugin.not_installed.app_error",
    "translation": "Wtyczka nie jest zainstalowana"
  },
  {
    "id": "app.plugin.remove.app_error",
    "translation": "Nie można usunąć wtyczki"
  },
  {
    "id": "app.plugin.upload_disabled.app_error",
    "translation": "Wysyłanie wtyczek/wtyczki zostało wyłączone."
  },
  {
    "id": "app.role.check_roles_exist.role_not_found",
    "translation": "Podana rola nie istnieje"
  },
  {
    "id": "app.save_config.app_error",
    "translation": "An error occurred saving the configuration"
  },
  {
    "id": "app.schemes.is_phase_2_migration_completed.not_completed.app_error",
    "translation": "Ten punkt końcowy API jest niedostępny, ponieważ wymagane migracje nie zostały jeszcze zakończone."
  },
  {
    "id": "app.submit_interactive_dialog.json_error",
    "translation": "Napotkano błąd podczas przetwarzania JSON dla tego interaktywnego komunikatu."
  },
  {
    "id": "app.system_install_date.parse_int.app_error",
    "translation": "Nie można przeanalizować daty instalacji"
  },
  {
    "id": "app.team.join_user_to_team.max_accounts.app_error",
    "translation": "Ten zespół osiągnął maksymalną dozwoloną liczbę kont. Skontaktuj się z administratorem systemu, aby ustawić wyższy limit."
  },
  {
    "id": "app.user_access_token.disabled",
    "translation": "Osobiste tokeny dostępu są wyłączone na tym serwerze. W celu uzyskania szczegółowych informacji skontaktuj się z administratorem systemu."
  },
  {
    "id": "app.user_access_token.invalid_or_missing",
    "translation": "Nieprawidłowy lub brakujący token"
  },
  {
    "id": "brand.save_brand_image.decode.app_error",
    "translation": "Nie można zdekodować danych obrazu."
  },
  {
    "id": "brand.save_brand_image.encode.app_error",
    "translation": "Nie można przekonwertować danych obrazu na format PNG. Proszę spróbuj ponownie."
  },
  {
    "id": "brand.save_brand_image.open.app_error",
    "translation": "Nie można przesłać niestandardowego obrazu marki. Upewnij się, że rozmiar obrazu jest mniejszy niż 2 MB i spróbuj ponownie."
  },
  {
    "id": "brand.save_brand_image.save_image.app_error",
    "translation": "Nie można zapisać pliku obrazu do magazynu plików. Proszę sprawdź swoje połączenie i spróbuj ponownie."
  },
  {
    "id": "ent.account_migration.get_all_failed",
    "translation": "Nie można pobrać użytkowników."
  },
  {
    "id": "ent.account_migration.get_saml_users_failed",
    "translation": "Nie można pobrać użytkowników SAML."
  },
  {
    "id": "ent.cluster.config_changed.info",
    "translation": "Konfiguracja klastra została zmieniona dla id={{ .id }}. Klaster może stać się niestabilny i wymagany jest restart. Aby zapewnić poprawne skonfigurowanie klastra, należy natychmiast wykonać ciągły restart."
  },
  {
    "id": "ent.cluster.save_config.error",
    "translation": "Konsola systemowa jest ustawiona na tylko do odczytu, gdy włączona jest wysoka dostępność, chyba że ReadOnlyConfig jest wyłączone w pliku konfiguracyjnym."
  },
  {
    "id": "ent.compliance.bad_export_type.appError",
    "translation": "Nieznany format wyjściowy {{.ExportType}}"
  },
  {
    "id": "ent.compliance.csv.attachment.copy.appError",
    "translation": "Nie można skopiować załącznika do pliku zip."
  },
  {
    "id": "ent.compliance.csv.attachment.export.appError",
    "translation": "Nie można dodać załącznika do eksportu CSV."
  },
  {
    "id": "ent.compliance.csv.file.creation.appError",
    "translation": "Nie można utworzyć tymczasowego pliku eksportu CSV."
  },
  {
    "id": "ent.compliance.csv.header.export.appError",
    "translation": "Nie można dodać nagłówka do eksportu CSV."
  },
  {
    "id": "ent.compliance.csv.metadata.export.appError",
    "translation": "Nie można dodać pliku metadanych do pliku zip."
  },
  {
    "id": "ent.compliance.csv.metadata.json.marshalling.appError",
    "translation": "Nie można konwertować metadanych do json."
  },
  {
    "id": "ent.compliance.csv.post.export.appError",
    "translation": "Nie można wyeksportować wiadomości."
  },
  {
    "id": "ent.compliance.csv.zip.creation.appError",
    "translation": "Nie można utworzyć pliku eksportu zip."
  },
  {
    "id": "ent.compliance.global_relay.attachments_removed.appError",
    "translation": "Przesłany plik został usunięty z eksportu globalnego przekaźnika, ponieważ był zbyt duży, aby go wysłać."
  },
  {
    "id": "ent.compliance.global_relay.open_temporary_file.appError",
    "translation": "Nie można otworzyć pliku tymczasowego eksportu."
  },
  {
    "id": "ent.compliance.global_relay.rewind_temporary_file.appError",
    "translation": "Nie można ponownie odczytać tymczasowego pliku eksportu globalnego przekaźnika."
  },
  {
    "id": "ent.compliance.licence_disable.app_error",
    "translation": "Funkcjonalność zgodności wymaga licencji typu enterprise. Skontaktuj się z administratorem systemu odnośnie uzyskania licencji typu enterprise."
  },
  {
    "id": "ent.compliance.run_export.template_watcher.appError",
    "translation": "Nie można wczytać szablonów eksportu. Proszę spróbuj ponownie."
  },
  {
    "id": "ent.compliance.run_failed.error",
    "translation": "Eksport zgodności nie powiódł się dla zadania '{{.JobName}}' w '{{.FilePath}}'"
  },
  {
    "id": "ent.data_retention.generic.license.error",
    "translation": "Twoja licencja nie wspiera Retencji Danych."
  },
  {
    "id": "ent.elasticsearch.aggregator_worker.create_index_job.error",
    "translation": "Pracownik agregatora Elasticsearch nie utworzył zadania indeksowania"
  },
  {
    "id": "ent.elasticsearch.aggregator_worker.delete_indexes.error",
    "translation": "Pracownik agregatora Elasticsearch nie usunął indeksów"
  },
  {
    "id": "ent.elasticsearch.aggregator_worker.get_indexes.error",
    "translation": "Pracownik agregatora Elasticsearch nie uzyskał indeksów"
  },
  {
    "id": "ent.elasticsearch.aggregator_worker.index_job_failed.error",
    "translation": "Uruchomienie agregatora Elasticsearch nie powiodło się z powodu niepowodzenia zadania indeksowania"
  },
  {
    "id": "ent.elasticsearch.create_client.connect_failed",
    "translation": "Konfigurowanie Klienta Elasticsearch Nie Powiodło się"
  },
  {
    "id": "ent.elasticsearch.data_retention_delete_indexes.delete_index.error",
    "translation": "Nie udało się utworzyć indeksu Elasticsearch"
  },
  {
    "id": "ent.elasticsearch.data_retention_delete_indexes.get_indexes.error",
    "translation": "Nie udało się pobrać indeksu ElasticSearch"
  },
  {
    "id": "ent.elasticsearch.delete_post.error",
    "translation": "Nie udało się usunąć wiadomości"
  },
  {
    "id": "ent.elasticsearch.generic.disabled",
    "translation": "Wyszukiwanie Elasticsearch nie jest włączone na tym serwerze"
  },
  {
    "id": "ent.elasticsearch.index_post.error",
    "translation": "Nie udało się zindeksować wiadomości"
  },
  {
    "id": "ent.elasticsearch.indexer.do_job.parse_end_time.error",
    "translation": "Pracownik indeksujący Elasticsearch nie przeanalizował czasu zakończenia"
  },
  {
    "id": "ent.elasticsearch.indexer.do_job.parse_start_time.error",
    "translation": "Pracownik indeksujący Elasticsearch nie przeanalizował czasu rozpoczęcia"
  },
  {
    "id": "ent.elasticsearch.not_started.error",
    "translation": "Elasticsearch nie jest obecnie uruchomiony"
  },
  {
    "id": "ent.elasticsearch.purge_indexes.delete_failed",
    "translation": "Nie można usunąć indeksu Elasticsearch"
  },
  {
    "id": "ent.elasticsearch.search_posts.disabled",
    "translation": "Na tym serwerze wyszukiwanie ElasticSearch jest wyłączone."
  },
  {
    "id": "ent.elasticsearch.search_posts.parse_matches_failed",
    "translation": "Nie można przeanalizować wyników wyszukiwania"
  },
  {
    "id": "ent.elasticsearch.search_posts.search_failed",
    "translation": "Nie udało się zakończyć wyszukiwania."
  },
  {
    "id": "ent.elasticsearch.search_posts.unmarshall_post_failed",
    "translation": "Błąd w dekodowaniu wyników wyszukiwania."
  },
  {
    "id": "ent.elasticsearch.start.already_started.app_error",
    "translation": "Elasticsearch jest obecnie uruchomiony"
  },
  {
    "id": "ent.elasticsearch.start.create_bulk_processor_failed.app_error",
    "translation": "Nie udało się utworzyć procesora zbiorczego Elasticsearch"
  },
  {
    "id": "ent.elasticsearch.start.start_bulk_processor_failed.app_error",
    "translation": "Nie można uruchomić procesora masowego Elasticsearch"
  },
  {
    "id": "ent.elasticsearch.stop.already_stopped.app_error",
    "translation": "Elasticsearch jest aktualnie zatrzymane"
  },
  {
    "id": "ent.elasticsearch.test_config.connect_failed",
    "translation": "Nie udało się połączyć z serwerem Elasticsearch."
  },
  {
    "id": "ent.elasticsearch.test_config.indexing_disabled.error",
    "translation": "Elasticsearch jest wyłączony"
  },
  {
    "id": "ent.elasticsearch.test_config.license.error",
    "translation": "Twoja licencja nie wspiera Elasticsearch."
  },
  {
    "id": "ent.elasticsearch.test_config.reenter_password",
    "translation": "Adres URL lub nazwa serwera Elasticsearch została zmieniona. Ponownie wprowadź hasło Elasticsearch, aby przetestować połączenie."
  },
  {
    "id": "ent.ldap.app_error",
    "translation": "intefejs ldap jest pusty"
  },
  {
    "id": "ent.ldap.create_fail",
    "translation": "Nie można utworzyć użytkownika LDAP."
  },
  {
    "id": "ent.ldap.disabled.app_error",
    "translation": "AD/LDAP nieaktywny lub licencja nie wspiera AD/LDAP."
  },
  {
    "id": "ent.ldap.do_login.bind_admin_user.app_error",
    "translation": "Nie udało się zbindować do serwera AD/LDAP. Sprawdź BindUsername i BindPassword."
  },
  {
    "id": "ent.ldap.do_login.invalid_password.app_error",
    "translation": "Nieprawidłowe Hasło"
  },
  {
    "id": "ent.ldap.do_login.licence_disable.app_error",
    "translation": "Funkcjonalność AD/LDAP niedostępna przy aktualnej licencji. Skontaktuj się z administratorem systemu odnośnie uzyskania licencji typu enterprise."
  },
  {
    "id": "ent.ldap.do_login.matched_to_many_users.app_error",
    "translation": "Nazwa użytkownika odpowiada wielu użytkownikom"
  },
  {
    "id": "ent.ldap.do_login.search_ldap_server.app_error",
    "translation": "Nie znaleziono serwera AD/LDAP"
  },
  {
    "id": "ent.ldap.do_login.unable_to_connect.app_error",
    "translation": "Nie można połączyć się z serwerem AD/LDAP"
  },
  {
    "id": "ent.ldap.do_login.user_filtered.app_error",
    "translation": "Twoje konto AD/LDAP nie ma uprawnień do korzystania z tego serwera Mattermost. Poproś administratora systemu, żeby sprawdził filtr użytkowników AD/LDAP."
  },
  {
    "id": "ent.ldap.do_login.user_not_registered.app_error",
    "translation": "Użytkownik nie zarejestrowany na serwerze AD/LDAP."
  },
  {
    "id": "ent.ldap.syncronize.get_all.app_error",
    "translation": "Nie udało się uzyskać wszystkich użytkowników za pomocą protokołu AD/LDAP"
  },
  {
    "id": "ent.ldap.syncronize.get_all_groups.app_error",
    "translation": "błąd podczas pobierania grup"
  },
  {
    "id": "ent.ldap.syncronize.populate_syncables",
    "translation": "błąd zapełniania syncables"
  },
  {
    "id": "ent.ldap.syncronize.search_failure.app_error",
    "translation": "Nie można przeszukać użytkowników w AD/LDAP. Sprawdź, czy serwer Mattermost może połączyć się z serwerem AD/LDAP i spróbuj ponownie."
  },
  {
    "id": "ent.ldap.validate_filter.app_error",
    "translation": "Nieprawidłowy filtr AD/LDAP"
  },
  {
    "id": "ent.ldap_groups.group_search_error",
    "translation": "błąd podczas pobierania grupy ldap"
  },
  {
    "id": "ent.ldap_groups.groups_search_error",
    "translation": "błąd podczas pobierania grup ldap"
  },
  {
    "id": "ent.ldap_groups.members_of_group_error",
    "translation": "błąd podczas pobierania członków grupy"
  },
  {
    "id": "ent.ldap_groups.no_rows",
    "translation": "nie znaleziono grup z dopasowanym identyfikatorem uid"
  },
  {
    "id": "ent.ldap_groups.reachable_groups_error",
    "translation": "błąd podczas pobierania grup dla użytkownika"
  },
  {
    "id": "ent.message_export.global_relay.attach_file.app_error",
    "translation": "Nie można dodać załącznika do eksportu Global Relay."
  },
  {
    "id": "ent.message_export.global_relay.close_zip_file.app_error",
    "translation": "Nie można zamknąć pliku zip."
  },
  {
    "id": "ent.message_export.global_relay.create_file_in_zip.app_error",
    "translation": "Nie można utworzyć pliku eml."
  },
  {
    "id": "ent.message_export.global_relay.generate_email.app_error",
    "translation": "Nie można wygenerować danych pliku eml."
  },
  {
    "id": "ent.message_export.global_relay_export.deliver.close.app_error",
    "translation": "Nie można dostarczyć e-maila do Global Relay."
  },
  {
    "id": "ent.message_export.global_relay_export.deliver.from_address.app_error",
    "translation": "Nie można ustawić adresu e-mail z adresu."
  },
  {
    "id": "ent.message_export.global_relay_export.deliver.msg.app_error",
    "translation": "Nie można ustawić wiadomości email."
  },
  {
    "id": "ent.message_export.global_relay_export.deliver.msg_data.app_error",
    "translation": "Nie można napisać wiadomości E-Mail."
  },
  {
    "id": "ent.message_export.global_relay_export.deliver.parse_mail.app_error",
    "translation": "Nie można odczytać informacji e-mail."
  },
  {
    "id": "ent.message_export.global_relay_export.deliver.to_address.app_error",
    "translation": "Nie można ustawić adresu e-mail Aby zaadresować."
  },
  {
    "id": "ent.message_export.global_relay_export.deliver.unable_to_get_file_info.app_error",
    "translation": "Nie można uzyskać informacji o pliku tymczasowym eksportu"
  },
  {
    "id": "ent.message_export.global_relay_export.deliver.unable_to_open_email_file.app_error",
    "translation": "Nie można uzyskać wiadomości e-mail z pliku tymczasowego"
  },
  {
    "id": "ent.message_export.global_relay_export.deliver.unable_to_open_zip_file_data.app_error",
    "translation": "Nie można otworzyć pliku tymczasowego eksportu"
  },
  {
    "id": "ent.migration.migratetoldap.duplicate_field",
    "translation": "Nie można przenieść użytkowników AD/LDAP z określonym polem. Wykryto duplikat. Usuń wszystkie duplikaty i spróbuj ponownie."
  },
  {
    "id": "ent.migration.migratetoldap.user_not_found",
    "translation": "Nie można znaleźć użytkownika na serwerze AD/LDAP:"
  },
  {
    "id": "ent.migration.migratetosaml.email_already_used_by_other_user",
    "translation": "E-mail używany już przez innego użytkownika SAML."
  },
  {
    "id": "ent.migration.migratetosaml.user_not_found_in_users_mapping_file",
    "translation": "Nie znaleziono użytkownika w pliku użytkownika."
  },
  {
    "id": "ent.migration.migratetosaml.username_already_used_by_other_user",
    "translation": "Nazwa użytkownika jest już używana przez innego użytkownika Mattermost."
  },
  {
    "id": "ent.saml.attribute.app_error",
    "translation": "Logowanie przez SAML nie powiodło się, ponieważ jeden z atrybutów jest niepoprawny. Skontaktuj się z administratorem systemu."
  },
  {
    "id": "ent.saml.build_request.app_error",
    "translation": "Podczas rozpoczynania żądania do Identity Provider wystąpił błąd. Skontatuj się z administratorem systemu"
  },
  {
    "id": "ent.saml.build_request.encoding.app_error",
    "translation": "Podczas enkodowania żądania do Identity Provider wystąpił błąd. Skontatuj się z administratorem systemu"
  },
  {
    "id": "ent.saml.configure.encryption_not_enabled.app_error",
    "translation": "Logowanie przez SAML nie powiodło się, ponieważ nie jest włączone szyfrowanie. Skontaktuj się z administratorem systemu."
  },
  {
    "id": "ent.saml.configure.load_idp_cert.app_error",
    "translation": "Plik certyfikatu publicznego Identity Provider nie został odnaleziony. Skontaktuj się z administratorem systemu."
  },
  {
    "id": "ent.saml.configure.load_private_key.app_error",
    "translation": "Logowanie przez SAML nie powiodło się, ponieważ klucz prywatny Service Provider nie został odnaleziony. Skontaktuj się z administratorem systemu."
  },
  {
    "id": "ent.saml.configure.not_encrypted_response.app_error",
    "translation": "Logowanie przez SAML nie powiodło się, ponieważ odpowiedź Identity Providera nie została zaszyfrowana. Skontaktuj się z administratorem systemu."
  },
  {
    "id": "ent.saml.do_login.decrypt.app_error",
    "translation": "Logowanie SAML nie powiodło się, ponieważ wystapił błąd podczas odkodowywania odpowiedzi dostawcy tożsamości (Identity Provider). Proszę skontaktować się z administratorem systemu."
  },
  {
    "id": "ent.saml.do_login.empty_response.app_error",
    "translation": "Odpowiedź dostawcy tożsamości (Identity Provider) jest pusta"
  },
  {
    "id": "ent.saml.do_login.parse.app_error",
    "translation": "Podczas przetwarzania odpowiedzi dostawcy tożsamości (Identity Provider) wystąpił błąd. Proszę skontaktować się z administratorem systemu."
  },
  {
    "id": "ent.saml.do_login.validate.app_error",
    "translation": "Podczas weryfikacji odpowiedzi dostawcy tożsamości (Identity Provider) wystąpił błąd. Proszę o kontakt z administratorem systemu."
  },
  {
    "id": "ent.saml.license_disable.app_error",
    "translation": "Twoja licencja nie wspiera uwierzytelnienia SAML."
  },
  {
    "id": "ent.saml.metadata.app_error",
    "translation": "Podczas budowania metadanych dostawcy usługi (Service Provider Metadata) wystąpił błąd."
  },
  {
    "id": "ent.saml.service_disable.app_error",
    "translation": "SAML 2.0 nie jest skonfigurowany lub obsługiwany na tym serwerze."
  },
  {
    "id": "interactive_message.decode_trigger_id.base64_decode_failed",
    "translation": "Nie udało się zdekodować base64 dla ID wywołania dla interaktywnego dialogu."
  },
  {
    "id": "interactive_message.decode_trigger_id.expired",
    "translation": "ID wywołania dla interaktywnego dialogu wygasło. Maksymalny czas życia dla ID wywołania wynosi {{.Seconds}} sekund."
  },
  {
    "id": "interactive_message.decode_trigger_id.missing_data",
    "translation": "Brakuje wymaganych danych dla ID wywołania dla interaktywnego dialogu."
  },
  {
    "id": "interactive_message.decode_trigger_id.signature_decode_failed",
    "translation": "Nie powiodło się dekodowanie podpisu base64 dla ID wywołania dla interaktywnego dialogu."
  },
  {
    "id": "interactive_message.decode_trigger_id.verify_signature_failed",
    "translation": "Nie powiodła się weryfikacja sygnatury dla ID wywołania dla interaktywnego dialogu."
  },
  {
    "id": "interactive_message.generate_trigger_id.signing_failed",
    "translation": "Nie udało się podpisać wygenerowanego ID wywołania dla interaktywnego dialogu."
  },
  {
    "id": "jobs.request_cancellation.status.error",
    "translation": "Nie można poprosić o anulowanie zadania, które nie jest w stanie anulowania."
  },
  {
    "id": "jobs.set_job_error.update.error",
    "translation": "Nie udało się ustawić statusu zadania na błąd"
  },
  {
    "id": "manaultesting.manual_test.parse.app_error",
    "translation": "Nie można przetworzyć adresu URL"
  },
  {
    "id": "manaultesting.test_autolink.unable.app_error",
    "translation": "Nie można pobrać kanałów"
  },
  {
    "id": "mattermost.bulletin.subject",
    "translation": "Serwis wiadomości o bezpieczeństwie Mattermost"
  },
  {
    "id": "mfa.activate.bad_token.app_error",
    "translation": "Nieprawidłowy token MFA"
  },
  {
    "id": "mfa.generate_qr_code.create_code.app_error",
    "translation": "Błąd podczas generowania kodu QR"
  },
  {
    "id": "mfa.mfa_disabled.app_error",
    "translation": "Uwierzytelnienie wieloskładnikowe zostało wyłączone na tym serwerze."
  },
  {
    "id": "mfa.validate_token.authenticate.app_error",
    "translation": "Błąd podczas próby uwierzytelnienia tokenu MFA"
  },
  {
    "id": "migrations.worker.run_advanced_permissions_phase_2_migration.invalid_progress",
    "translation": "Migracja nie powiodła się z powodu nieprawidłowych danych o postępach."
  },
  {
    "id": "migrations.worker.run_migration.unknown_key",
    "translation": "Nie można uruchomić zadania migracji z powodu nieznanego klucza migracji."
  },
  {
    "id": "model.access.is_valid.access_token.app_error",
    "translation": "Nieprawidłowy token dostępu"
  },
  {
    "id": "model.access.is_valid.client_id.app_error",
    "translation": "Nieprawidłowy identyfikator klienta"
  },
  {
    "id": "model.access.is_valid.redirect_uri.app_error",
    "translation": "Nieprawidłowy URI przekierowania"
  },
  {
    "id": "model.access.is_valid.refresh_token.app_error",
    "translation": "Nieprawidłowy token odświeżenia"
  },
  {
    "id": "model.access.is_valid.user_id.app_error",
    "translation": "Nieprawidłowy identyfikator użytkownika"
  },
  {
    "id": "model.authorize.is_valid.auth_code.app_error",
    "translation": "Nieprawidłowy kod autoryzacji"
  },
  {
    "id": "model.authorize.is_valid.client_id.app_error",
    "translation": "Nieprawidłowy identyfikator klienta"
  },
  {
    "id": "model.authorize.is_valid.create_at.app_error",
    "translation": "Utworzono dnia musi zawierać prawidłowy czas"
  },
  {
    "id": "model.authorize.is_valid.expires.app_error",
    "translation": "Data wygaśnięcia musi być ustawiona"
  },
  {
    "id": "model.authorize.is_valid.redirect_uri.app_error",
    "translation": "Nieprawidłowy URI przekierowania"
  },
  {
    "id": "model.authorize.is_valid.response_type.app_error",
    "translation": "Nieprawidłowy typ odpowiedzi"
  },
  {
    "id": "model.authorize.is_valid.scope.app_error",
    "translation": "Nieprawidłowy zakres"
  },
  {
    "id": "model.authorize.is_valid.state.app_error",
    "translation": "Nieprawidłowy stan"
  },
  {
    "id": "model.authorize.is_valid.user_id.app_error",
    "translation": "Nieprawidłowy identyfikator użytkownika"
  },
  {
    "id": "model.bot.is_valid.create_at.app_error",
    "translation": "Nieprawidłowy identyfikator autora"
  },
  {
    "id": "model.bot.is_valid.creator_id.app_error",
    "translation": "Nieprawidłowy identyfikator autora"
  },
  {
    "id": "model.bot.is_valid.description.app_error",
    "translation": "Nieprawidłowy opis"
  },
  {
    "id": "model.bot.is_valid.update_at.app_error",
    "translation": "Invalid update at"
  },
  {
    "id": "model.bot.is_valid.user_id.app_error",
    "translation": "Nieprawidłowy identyfikator użytkownika"
  },
  {
    "id": "model.bot.is_valid.username.app_error",
    "translation": "Niepoprawna nazwa użytkownika"
  },
  {
    "id": "model.channel.is_valid.2_or_more.app_error",
    "translation": "Nazwa musi być złożona z co najmniej 2 małych znaków alfanumerycznych"
  },
  {
    "id": "model.channel.is_valid.create_at.app_error",
    "translation": "Utworzono dnia musi zawierać prawidłowy czas"
  },
  {
    "id": "model.channel.is_valid.creator_id.app_error",
    "translation": "Nieprawidłowy identyfikator autora"
  },
  {
    "id": "model.channel.is_valid.display_name.app_error",
    "translation": "Nieprawidłowa nazwa wyświetlana"
  },
  {
    "id": "model.channel.is_valid.header.app_error",
    "translation": "Nieprawidłowy nagłówek"
  },
  {
    "id": "model.channel.is_valid.id.app_error",
    "translation": "Nieprawidłowy identyfikator"
  },
  {
    "id": "model.channel.is_valid.purpose.app_error",
    "translation": "Nieprawidłowy cel"
  },
  {
    "id": "model.channel.is_valid.type.app_error",
    "translation": "Nieprawidłowy typ"
  },
  {
    "id": "model.channel.is_valid.update_at.app_error",
    "translation": "Zaktualizowano dnia musi być poprawnym czasem"
  },
  {
    "id": "model.channel_member.is_valid.channel_id.app_error",
    "translation": "Nieprawidłowy identyfikator kanału"
  },
  {
    "id": "model.channel_member.is_valid.email_value.app_error",
    "translation": "Nieprawidłowa wartość powiadomienia email"
  },
  {
    "id": "model.channel_member.is_valid.ignore_channel_mentions_value.app_error",
    "translation": "Nieprawidłowy stan ignorowania wzmianek kanału"
  },
  {
    "id": "model.channel_member.is_valid.notify_level.app_error",
    "translation": "Nieprawidłowy poziom powiadomień"
  },
  {
    "id": "model.channel_member.is_valid.push_level.app_error",
    "translation": "Nieprawidłowy poziom aktywnych powiadomień"
  },
  {
    "id": "model.channel_member.is_valid.unread_level.app_error",
    "translation": "Nieprawidłowy poziom oznaczania jako nieprzeczytane"
  },
  {
    "id": "model.channel_member.is_valid.user_id.app_error",
    "translation": "Nieprawidłowy identyfikator użytkownika"
  },
  {
    "id": "model.cluster.is_valid.create_at.app_error",
    "translation": "CreateAt musi być ustawiony"
  },
  {
    "id": "model.cluster.is_valid.hostname.app_error",
    "translation": "Nazwa hosta musi być ustawiona"
  },
  {
    "id": "model.cluster.is_valid.id.app_error",
    "translation": "Invalid Id"
  },
  {
    "id": "model.cluster.is_valid.last_ping_at.app_error",
    "translation": "LastPingAt musi być ustawiony"
  },
  {
    "id": "model.cluster.is_valid.name.app_error",
    "translation": "ClusterName musi być ustawione"
  },
  {
    "id": "model.cluster.is_valid.type.app_error",
    "translation": "Typ musi być ustawiony"
  },
  {
    "id": "model.command.is_valid.create_at.app_error",
    "translation": "Utworzono dnia musi być poprawnym czasem"
  },
  {
    "id": "model.command.is_valid.description.app_error",
    "translation": "Nieprawidłowy opis"
  },
  {
    "id": "model.command.is_valid.display_name.app_error",
    "translation": "Nieprawidłowy tytuł"
  },
  {
    "id": "model.command.is_valid.id.app_error",
    "translation": "Nieprawidłowy identyfikator"
  },
  {
    "id": "model.command.is_valid.method.app_error",
    "translation": "Nieprawidłowa metoda"
  },
  {
    "id": "model.command.is_valid.team_id.app_error",
    "translation": "Nieprawidłowe ID zespołu"
  },
  {
    "id": "model.command.is_valid.token.app_error",
    "translation": "Nieprawidłowy token"
  },
  {
    "id": "model.command.is_valid.trigger.app_error",
    "translation": "Nieprawidłowy wyzwalacz"
  },
  {
    "id": "model.command.is_valid.update_at.app_error",
    "translation": "Zaktualizowano dnia musi być prawidłowym czasem"
  },
  {
    "id": "model.command.is_valid.url.app_error",
    "translation": "Nieprawidłowy adres URL"
  },
  {
    "id": "model.command.is_valid.url_http.app_error",
    "translation": "Nieprawidłowy URL. Adres URL musi być prawidłowy i zaczynać się od http:// lub https://"
  },
  {
    "id": "model.command.is_valid.user_id.app_error",
    "translation": "Nieprawidłowy identyfikator użytkownika"
  },
  {
    "id": "model.command_hook.channel_id.app_error",
    "translation": "Nieprawidłowy identyfikator kanału"
  },
  {
    "id": "model.command_hook.command_id.app_error",
    "translation": "Nieprawidłowa komenda identyfikatora"
  },
  {
    "id": "model.command_hook.create_at.app_error",
    "translation": "Utworzono musi być prawidłowym czasem"
  },
  {
    "id": "model.command_hook.id.app_error",
    "translation": "Nieprawidłowa komenda identyfikatora"
  },
  {
    "id": "model.command_hook.root_id.app_error",
    "translation": "Nieprawidłowy root id"
  },
  {
    "id": "model.command_hook.user_id.app_error",
    "translation": "Nieprawidłowy identyfikator użytkownika"
  },
  {
    "id": "model.compliance.is_valid.create_at.app_error",
    "translation": "Utworzono dnia musi być prawidłowym czasem"
  },
  {
    "id": "model.compliance.is_valid.desc.app_error",
    "translation": "Nieprawidłowy opis"
  },
  {
    "id": "model.compliance.is_valid.end_at.app_error",
    "translation": "Do musi być poprawnym czasem"
  },
  {
    "id": "model.compliance.is_valid.id.app_error",
    "translation": "Nieprawidłowy identyfikator"
  },
  {
    "id": "model.compliance.is_valid.start_at.app_error",
    "translation": "Od musi być poprawnym czasem"
  },
  {
    "id": "model.compliance.is_valid.start_end_at.app_error",
    "translation": "Do musi być większe niż od"
  },
  {
    "id": "model.config.is_valid.allow_cookies_for_subdomains.app_error",
    "translation": "Zezwalanie na pliki cookie dla poddomen wymaga ustawienia SiteURL."
  },
  {
    "id": "model.config.is_valid.atmos_camo_image_proxy_options.app_error",
    "translation": "Nieprawidłowy parametr RemoteImageProxyOptions dla atmos/camo. Musi być ustawiony na Twój klucz udostępniony."
  },
  {
    "id": "model.config.is_valid.atmos_camo_image_proxy_url.app_error",
    "translation": "Nieprawidłowy parametr RemoteImageProxyURL dla atmos/camo. Musi być ustawiony na Twój klucz udostępniony."
  },
  {
    "id": "model.config.is_valid.cluster_email_batching.app_error",
    "translation": "Nie można odblokować masowych emaili gdy klastrowanie jest odblokowane."
  },
  {
    "id": "model.config.is_valid.data_retention.deletion_job_start_time.app_error",
    "translation": "Data rozpoczęcia zadania retencji danych musi być 24-godzinnym znacznikiem czasu w postaci HH:MM."
  },
  {
    "id": "model.config.is_valid.data_retention.file_retention_days_too_low.app_error",
    "translation": "Retencja danych musi wynosić jeden dzień lub dłużej."
  },
  {
    "id": "model.config.is_valid.data_retention.message_retention_days_too_low.app_error",
    "translation": "Retencja wiadomości musi wynosić jeden dzień lub dłużej."
  },
  {
    "id": "model.config.is_valid.display.custom_url_schemes.app_error",
    "translation": "Niestandardowy schemat URL {{.Scheme}} jest nieprawidłowy. Niestandardowe schematy adresów URL muszą zaczynać się od litery i zawierać tylko litery, cyfry i łączniki (-)."
  },
  {
    "id": "model.config.is_valid.elastic_search.aggregate_posts_after_days.app_error",
    "translation": "Ustawienie Elasticsearch AggregatePostsAfterDays musi być liczbą większą lub równą 1"
  },
  {
    "id": "model.config.is_valid.elastic_search.bulk_indexing_time_window_seconds.app_error",
    "translation": "Okno czasowe indeksowania elastycznego musi wynosić co najmniej 1 sekundę."
  },
  {
    "id": "model.config.is_valid.elastic_search.connection_url.app_error",
    "translation": "Elasticsearch ConnectionUrl  musi zostać podany podczas gdy indeksowanie Elasticseach jest włączone. "
  },
  {
    "id": "model.config.is_valid.elastic_search.enable_searching.app_error",
    "translation": "Elastic Search Ustawienie IndexingEnabled musi być ustawione na wartość true, gdy Elastich Search SearchEnabled ma wartość true."
  },
  {
    "id": "model.config.is_valid.elastic_search.live_indexing_batch_size.app_error",
    "translation": "Elasticsearch Live Indexing Batch musi wynosić co najmniej 1"
  },
  {
    "id": "model.config.is_valid.elastic_search.posts_aggregator_job_start_time.app_error",
    "translation": "Ustawienie Elasticsearch PostsAggregatorJobStartTime musi być czasem w formacie \"hh: mm\""
  },
  {
    "id": "model.config.is_valid.elastic_search.request_timeout_seconds.app_error",
    "translation": "Czas oczekiwania na żądanie ElasticSearch musi wynosić co najmniej 1 sekundę."
  },
  {
    "id": "model.config.is_valid.email_batching_buffer_size.app_error",
    "translation": "Nieprawidłowy rozmiar bufora dla ustawień masowych emaili. Musi być liczbą 0 lub większą."
  },
  {
    "id": "model.config.is_valid.email_batching_interval.app_error",
    "translation": "Nieprawidłowy odstęp czasu dla ustawień masowych emaili. Musi składać się z 30 sekund lub więcej."
  },
  {
    "id": "model.config.is_valid.email_notification_contents_type.app_error",
    "translation": "Nieprawidłowy typ zawartości powiadomienia e-mail dla ustawień poczty e-mail. Musi być jedną z opcji \"full\" lub \"generic\"."
  },
  {
    "id": "model.config.is_valid.email_security.app_error",
    "translation": "Nieprawidłowe zabezpieczenie połączenia dla ustawień email. Musi być 'TLS', albo 'STARTTLS'"
  },
  {
    "id": "model.config.is_valid.encrypt_sql.app_error",
    "translation": "Nieprawidłowy klucz szyfrowania dla ustawień SQL. Musi składać się z 32 lub więcej znaków."
  },
  {
    "id": "model.config.is_valid.file_driver.app_error",
    "translation": "Nieprawidłowa nazwa sterownika systemu plików.  Dozwolone są 'local' oraz 'amazons3'"
  },
  {
    "id": "model.config.is_valid.file_salt.app_error",
    "translation": "Nieprawidłowa sól linków publicznych dla ustawień plików. Musi składać się z 32 lub więcej znaków."
  },
  {
    "id": "model.config.is_valid.group_unread_channels.app_error",
    "translation": "Nieprawidłowa grupa nieprzeczytanych kanałów dla ustawień usługi. Musi być 'disabled', 'default_on' lub 'default_off'."
  },
  {
    "id": "model.config.is_valid.image_proxy_type.app_error",
    "translation": "Nieprawidłowy typ proxy obrazu. Musi być \"local\" lub \"atmos/camo\"."
  },
  {
    "id": "model.config.is_valid.ldap_basedn",
    "translation": "Pole AD/LDAP \"BaseDN\" jest wymagane."
  },
  {
    "id": "model.config.is_valid.ldap_email",
    "translation": "Pole AD/LDAP \"Email Attribute\" jest wymagane."
  },
  {
    "id": "model.config.is_valid.ldap_id",
    "translation": "Pole AD/LDAP \"ID Attribute\" jest wymagane."
  },
  {
    "id": "model.config.is_valid.ldap_login_id",
    "translation": "Pole AD/LDAP \"Login ID Attribute\" jest wymagane."
  },
  {
    "id": "model.config.is_valid.ldap_max_page_size.app_error",
    "translation": "Nieprawidłowy maksymalny rozmiar strony."
  },
  {
    "id": "model.config.is_valid.ldap_security.app_error",
    "translation": "Nieprawidłowe zabezpieczenie połączanie dla ustawień AD/LDAP. Musi być 'TLS', lub 'STARTTLS'"
  },
  {
    "id": "model.config.is_valid.ldap_server",
    "translation": "Pole AD/LDAP \"AD/LDAP Server\" jest wymagane."
  },
  {
    "id": "model.config.is_valid.ldap_sync_interval.app_error",
    "translation": "Nieprawidłowa częstotliwość aktualizacji. Musi być przynajmniej 1 minuta."
  },
  {
    "id": "model.config.is_valid.ldap_username",
    "translation": "Pole AD/LDAP \"Username Attribute\" jest wymagane."
  },
  {
    "id": "model.config.is_valid.listen_address.app_error",
    "translation": "Nieprawidłowy adres nasłuchiwania dla ustawień usługi."
  },
  {
    "id": "model.config.is_valid.localization.available_locales.app_error",
    "translation": "Dostępne języki muszą zawierać domyślny język klienta"
  },
  {
    "id": "model.config.is_valid.login_attempts.app_error",
    "translation": "Nieprawidłowa maksymalna ilość prób logowania dla ustawień usługi. Musi być liczbą dodatnią."
  },
  {
    "id": "model.config.is_valid.max_burst.app_error",
    "translation": "Maksymalny rozmiar impulsu musi być większy od 0."
  },
  {
    "id": "model.config.is_valid.max_channels.app_error",
    "translation": "Nieprawidłowa ilość maksymalnych kanałów na zespół w ustawieniach zespołu. Musi być liczbą dodatnią."
  },
  {
    "id": "model.config.is_valid.max_file_size.app_error",
    "translation": "Nieprawidłowy maksymalny rozmiar pliku dla ustawień plików. Musi być liczbą całkowitą większą od zera."
  },
  {
    "id": "model.config.is_valid.max_notify_per_channel.app_error",
    "translation": "Nieprawidłowa maksymalna ilość powiadomień dla kanału w ustawieniach zespołu. Musi być liczbą dodatnią."
  },
  {
    "id": "model.config.is_valid.max_users.app_error",
    "translation": "Nieprawidłowa maksymalna ilość użytkowników dla zespołu w ustawieniach zespołu. Musi być liczbą dodatnią."
  },
  {
    "id": "model.config.is_valid.message_export.batch_size.app_error",
    "translation": "Zadanie eksportu wiadomości BatchSize musi być dodatnią liczbą całkowitą"
  },
  {
    "id": "model.config.is_valid.message_export.daily_runtime.app_error",
    "translation": "Zadanie eksportu wiadomości DailyRuntime musi być 24-godzinnym znacznikiem czasu w postaci HH:MM."
  },
  {
    "id": "model.config.is_valid.message_export.enable.app_error",
    "translation": "Zadanie eksportu komunikatu Ustawienie EnableExport musi mieć wartość true lub false"
  },
  {
    "id": "model.config.is_valid.message_export.export_from.app_error",
    "translation": "Zadanie eksportu wiadomości ExportFromTimestamp musi być znacznikiem czasu (wyrażonym w sekundach od unix epoch). Tylko wiadomości wysłane po tym sygnale czasowym będą eksportowane."
  },
  {
    "id": "model.config.is_valid.message_export.export_type.app_error",
    "translation": "Zadanie eksportowania wiadomości ExportFormat musi być jednym z \"actiance\", \"csv\" lub \"globalrelay\""
  },
  {
    "id": "model.config.is_valid.message_export.global_relay.config_missing.app_error",
    "translation": "Zadanie eksportu wiadomości ExportFormat jest ustawione na \"globalrelay\", ale brakuje ustawień GlobalRelaySettings"
  },
  {
    "id": "model.config.is_valid.message_export.global_relay.customer_type.app_error",
    "translation": "Eksport wiadomości GlobalRelaySettings.CustomerType musi być ustawiony na jeden z \"A9\" lub \"A10\""
  },
  {
    "id": "model.config.is_valid.message_export.global_relay.email_address.app_error",
    "translation": "Zadanie eksportu wiadomości GlobalRelaySettings.EmailAddress musi być ustawione na prawidłowy adres e-mail"
  },
  {
    "id": "model.config.is_valid.message_export.global_relay.smtp_password.app_error",
    "translation": "Zadanie eksportu wiadomości GlobalRelaySettings.SmtpPassword musi być ustawione"
  },
  {
    "id": "model.config.is_valid.message_export.global_relay.smtp_username.app_error",
    "translation": "Zadanie eksportu wiadomości GlobalRelaySettings.SmtpUsername musi być ustawione"
  },
  {
    "id": "model.config.is_valid.password_length.app_error",
    "translation": "Minimalna długość hasła musi być liczbą całkowitą większą lub równą od {{.MinLength}} i mniejszą lub równą od {{.MaxLength}}."
  },
  {
    "id": "model.config.is_valid.rate_mem.app_error",
    "translation": "Nieprawidłowy rozmiar pamięci dla ustawień limitu stawek. Musi być liczbą dodatnią"
  },
  {
    "id": "model.config.is_valid.rate_sec.app_error",
    "translation": "Nieprawidłowa ilość na sekundę dla ustawień limitu stawek. Musi być liczbą dodatnią"
  },
  {
    "id": "model.config.is_valid.read_timeout.app_error",
    "translation": "Nieprawidłowa wartość dla upłynięcia limitu czasu."
  },
  {
    "id": "model.config.is_valid.restrict_direct_message.app_error",
    "translation": "Nieprawidłowe ograniczenie bezpośrednich wiadomości. Musi być 'any' lub 'team'"
  },
  {
    "id": "model.config.is_valid.saml_assertion_consumer_service_url.app_error",
    "translation": "Nieprawidłowy URL usługi logowania. URL musi być prawidłowy i zaczynać się od http:// lub https://"
  },
  {
    "id": "model.config.is_valid.saml_email_attribute.app_error",
    "translation": "Nieprawidłowy atrybut Email. Musi być wpisany."
  },
  {
    "id": "model.config.is_valid.saml_idp_cert.app_error",
    "translation": "Brakuje certyfikatu Identity Provider Public Certificate Czy zapomniałeś go wrzucić?"
  },
  {
    "id": "model.config.is_valid.saml_idp_descriptor_url.app_error",
    "translation": "Nieprawidłowy URL zarządcy tożsamości. URL musi być prawidłowy i zaczynać się od http:// lub https://"
  },
  {
    "id": "model.config.is_valid.saml_idp_url.app_error",
    "translation": "SAML SSO URL musi być prawidłowy i zaczynać się od http:// lub https://"
  },
  {
    "id": "model.config.is_valid.saml_private_key.app_error",
    "translation": "Brakuje klucza Service Provider Private Key. Czy zapomniałeś go wrzucić?"
  },
  {
    "id": "model.config.is_valid.saml_public_cert.app_error",
    "translation": "Brakuje certyfikatu Service Provider Public Certificate. Czy zapomniałeś go wrzucić?"
  },
  {
    "id": "model.config.is_valid.saml_username_attribute.app_error",
    "translation": "Nieprawidłowy atrybut Nazwa użytkownika. Musi być ustawiony."
  },
  {
    "id": "model.config.is_valid.site_url.app_error",
    "translation": "URL Strony musi być prawidłowym URL i zaczynać się od http:// lub https://."
  },
  {
    "id": "model.config.is_valid.site_url_email_batching.app_error",
    "translation": "Nie da się odblokować masowych emaili gdy SiteURL nie jest ustawione."
  },
  {
    "id": "model.config.is_valid.sitename_length.app_error",
    "translation": "Nazwa strony musi składać się z maksymalnie {{.MaxLength}} znaków."
  },
  {
    "id": "model.config.is_valid.sql_conn_max_lifetime_milliseconds.app_error",
    "translation": "Nieprawidłowy okres ważności połączenia dla ustawień SQL. Musi być liczbą nieujemną."
  },
  {
    "id": "model.config.is_valid.sql_data_src.app_error",
    "translation": "Nieprawidłowe źródło danych dla ustawień SQL. Musi być ustawione."
  },
  {
    "id": "model.config.is_valid.sql_driver.app_error",
    "translation": "Nieprawidłowa nazwa sterownika SQL. Dozwolone są 'mysql' oraz 'postgres'"
  },
  {
    "id": "model.config.is_valid.sql_idle.app_error",
    "translation": "Nieprawidłowy maksymalny czas bezczynności połączenia dla ustawień SQL. Musi być liczbą dodatnią."
  },
  {
    "id": "model.config.is_valid.sql_max_conn.app_error",
    "translation": "Nieprawidłowy maksymalna ilość połączeń dla ustawień SQL. Musi być liczbą dodatnią."
  },
  {
    "id": "model.config.is_valid.sql_query_timeout.app_error",
    "translation": "Nieprawidłowy limit czasu zapytania dla ustawień SQL. Musi to być liczba dodatnia."
  },
  {
    "id": "model.config.is_valid.teammate_name_display.app_error",
    "translation": "Niepoprawny sposób wyświetlania członka zespołu. Musi to być \"full_name\", \"nickname_full_name\" lub \"username\""
  },
  {
    "id": "model.config.is_valid.time_between_user_typing.app_error",
    "translation": "Czas pomiędzy aktualizacjami podczas wprowadzania tekstu przez użytkownika nie może być mniejszy niż 1000 milisekund."
  },
  {
    "id": "model.config.is_valid.tls_cert_file_missing.app_error",
    "translation": "Nieprawidłowa wartość dla pliku certyfikatu TLS - użyj LetsEncrypt lub ustaw ścieżkę do istniejącego pliku certyfikatu"
  },
  {
    "id": "model.config.is_valid.tls_key_file_missing.app_error",
    "translation": "Nieprawidłowa wartość dla pliku klucza TLS - użyj LetsEncrypt lub ustaw ścieżkę do istniejącego pliku klucza"
  },
  {
    "id": "model.config.is_valid.tls_overwrite_cipher.app_error",
    "translation": "Wprowadzono niepoprawną wartość dla szyfru nadpisującego TLS - Sprawdź prawidłowe wartości w dokumentacji"
  },
  {
    "id": "model.config.is_valid.webserver_security.app_error",
    "translation": "Nieprawidłowa wartość zabezpieczenia połeczenia dla serwera web."
  },
  {
    "id": "model.config.is_valid.websocket_url.app_error",
    "translation": "URL Websocket musi być prawidłowy i zaczynać się od ws:// lub wss://"
  },
  {
    "id": "model.config.is_valid.write_timeout.app_error",
    "translation": "Nieprawidłowa wartość upłynięcia limitu czasu."
  },
  {
    "id": "model.emoji.create_at.app_error",
    "translation": "Utworzono musi zawierać prawidłowy czas"
  },
  {
    "id": "model.emoji.id.app_error",
    "translation": "Nieprawidłowe ID emoji"
  },
  {
    "id": "model.emoji.name.app_error",
    "translation": "Nazwa musi być złożona z 1 do 64 małych znaków alfanumerycznych"
  },
  {
    "id": "model.emoji.update_at.app_error",
    "translation": "Aktualizacja w musi być prawidłowym czasem"
  },
  {
    "id": "model.emoji.user_id.app_error",
    "translation": "Nieprawidłowy creator id"
  },
  {
    "id": "model.file_info.get.gif.app_error",
    "translation": "Nie można zdekodować gifa."
  },
  {
    "id": "model.file_info.is_valid.create_at.app_error",
    "translation": "Nieprawidłowa wartość dla create_at"
  },
  {
    "id": "model.file_info.is_valid.id.app_error",
    "translation": "Nieprawidłowa wartość dla id."
  },
  {
    "id": "model.file_info.is_valid.path.app_error",
    "translation": "Nieprawidłowa wartość dla path."
  },
  {
    "id": "model.file_info.is_valid.post_id.app_error",
    "translation": "Nieprawidłowa wartość dla post_id."
  },
  {
    "id": "model.file_info.is_valid.update_at.app_error",
    "translation": "Nieprawidłowa wartość dla update_at."
  },
  {
    "id": "model.file_info.is_valid.user_id.app_error",
    "translation": "Nieprawidłowa wartość dla user_id."
  },
  {
    "id": "model.group.create_at.app_error",
    "translation": "nieprawidłowe create at własności dla grupy"
  },
  {
    "id": "model.group.description.app_error",
    "translation": "nieprawidłowa właściwość opisu dla grupy"
  },
  {
    "id": "model.group.display_name.app_error",
    "translation": "nieprawidłowa właściwość nazwy wyświetlanej dla grupy"
  },
  {
    "id": "model.group.name.app_error",
    "translation": "nieprawidłowa właściwość name dla grupy"
  },
  {
    "id": "model.group.remote_id.app_error",
    "translation": "nieprawidłowa własność remote id dla grupy"
  },
  {
    "id": "model.group.source.app_error",
    "translation": "niepoprawna właściwość source dla grupy"
  },
  {
    "id": "model.group.update_at.app_error",
    "translation": "nieprawidłowa właściwość update at dla grupy"
  },
  {
    "id": "model.group_member.group_id.app_error",
    "translation": "nieprawidłowa właściwość group id dla członka grupy"
  },
  {
    "id": "model.group_member.user_id.app_error",
    "translation": "nieprawidłowa właściwość user id dla członka grupy"
  },
  {
    "id": "model.group_syncable.group_id.app_error",
    "translation": "nieprawidłowa właściwość group id dla grupy syncable"
  },
  {
    "id": "model.group_syncable.syncable_id.app_error",
    "translation": "nieprawidłowa wartość syncable id dla grupy syncable"
  },
  {
    "id": "model.incoming_hook.channel_id.app_error",
    "translation": "Nieprawidłowy identyfikator kanału"
  },
  {
    "id": "model.incoming_hook.create_at.app_error",
    "translation": "Utworzono musi zawierać prawidłowy czas"
  },
  {
    "id": "model.incoming_hook.description.app_error",
    "translation": "Nieprawidłowy opis"
  },
  {
    "id": "model.incoming_hook.display_name.app_error",
    "translation": "Nieprawidłowy tytuł"
  },
  {
    "id": "model.incoming_hook.icon_url.app_error",
    "translation": "Nieprawidłowa ikona posta"
  },
  {
    "id": "model.incoming_hook.id.app_error",
    "translation": "Nieprawidłowy identyfikator"
  },
  {
    "id": "model.incoming_hook.parse_data.app_error",
    "translation": "Nie można przeanalizować danych przychodzących"
  },
  {
    "id": "model.incoming_hook.team_id.app_error",
    "translation": "Nieprawidłowe ID zespołu"
  },
  {
    "id": "model.incoming_hook.update_at.app_error",
    "translation": "Data aktualizacji musi być poprawnym czasem"
  },
  {
    "id": "model.incoming_hook.user_id.app_error",
    "translation": "Nieprawidłowe ID użytkownika"
  },
  {
    "id": "model.incoming_hook.username.app_error",
    "translation": "Niepoprawna nazwa użytkownika"
  },
  {
    "id": "model.job.is_valid.create_at.app_error",
    "translation": "Utworzono musi zawierać prawidłowy czas"
  },
  {
    "id": "model.job.is_valid.id.app_error",
    "translation": "Nieprawidłowe job Id"
  },
  {
    "id": "model.job.is_valid.status.app_error",
    "translation": "Nieprawidłowy status zadania"
  },
  {
    "id": "model.job.is_valid.type.app_error",
    "translation": "Nieprawidłowy job type"
  },
  {
    "id": "model.license_record.is_valid.create_at.app_error",
    "translation": "Nieprawidłowa wartość dla created_at podczas przesyłania licencji."
  },
  {
    "id": "model.license_record.is_valid.id.app_error",
    "translation": "Nieprawidłowa wartość id podczas przesyłania licencji."
  },
  {
    "id": "model.link_metadata.is_valid.data.app_error",
    "translation": "Dane metadanych linków nie mogą być zerowe"
  },
  {
    "id": "model.link_metadata.is_valid.data_type.app_error",
    "translation": "Dane metadanych linków nie pasują do podanego typu"
  },
  {
    "id": "model.link_metadata.is_valid.timestamp.app_error",
    "translation": "Termin znacznika metadanych łącza musi być niezerowy i zaokrąglany do najbliższej godziny"
  },
  {
    "id": "model.link_metadata.is_valid.type.app_error",
    "translation": "Nieprawidłowy typ metadanych linków"
  },
  {
    "id": "model.link_metadata.is_valid.url.app_error",
    "translation": "Adres URL linku metadanych musi być ustawiony"
  },
  {
    "id": "model.oauth.is_valid.app_id.app_error",
    "translation": "Nieprawidłowe id aplikacji"
  },
  {
    "id": "model.oauth.is_valid.callback.app_error",
    "translation": "URL wywołania zwrotnego musi być prawidłowym URL i zaczynać się od http:// lub https://."
  },
  {
    "id": "model.oauth.is_valid.client_secret.app_error",
    "translation": "Nieprawidłowy secret klienta"
  },
  {
    "id": "model.oauth.is_valid.create_at.app_error",
    "translation": "Data utworzenia musi zawierać prawidłowy czas"
  },
  {
    "id": "model.oauth.is_valid.creator_id.app_error",
    "translation": "Nieprawidłowe ID autora"
  },
  {
    "id": "model.oauth.is_valid.description.app_error",
    "translation": "Nieprawidłowy opis"
  },
  {
    "id": "model.oauth.is_valid.homepage.app_error",
    "translation": "URL strony głównej musi być prawidłowym URL i zaczynać się od http:// lub https://."
  },
  {
    "id": "model.oauth.is_valid.icon_url.app_error",
    "translation": "URL ikony musi być prawidłowym URL i zaczynać się od http:// lub https://."
  },
  {
    "id": "model.oauth.is_valid.name.app_error",
    "translation": "Niepoprawna nazwa"
  },
  {
    "id": "model.oauth.is_valid.update_at.app_error",
    "translation": "Zaktualizowano dnia musi być poprawnym czasem"
  },
  {
    "id": "model.outgoing_hook.icon_url.app_error",
    "translation": "Nieprawidłowa ikona"
  },
  {
    "id": "model.outgoing_hook.is_valid.callback.app_error",
    "translation": "Nieprawidłowy URL zwrotny"
  },
  {
    "id": "model.outgoing_hook.is_valid.channel_id.app_error",
    "translation": "Nieprawidłowy identyfikator kanału"
  },
  {
    "id": "model.outgoing_hook.is_valid.content_type.app_error",
    "translation": "Niepoprawna wartość dla content_type"
  },
  {
    "id": "model.outgoing_hook.is_valid.create_at.app_error",
    "translation": "Utworzono musi zawierać prawidłowy czas"
  },
  {
    "id": "model.outgoing_hook.is_valid.description.app_error",
    "translation": "Nieprawidłowy opis"
  },
  {
    "id": "model.outgoing_hook.is_valid.display_name.app_error",
    "translation": "Nieprawidłowy tytuł"
  },
  {
    "id": "model.outgoing_hook.is_valid.id.app_error",
    "translation": "Nieprawidłowy identyfikator"
  },
  {
    "id": "model.outgoing_hook.is_valid.team_id.app_error",
    "translation": "Nieprawidłowy identyfikator zespołu"
  },
  {
    "id": "model.outgoing_hook.is_valid.token.app_error",
    "translation": "Niepoprawny token"
  },
  {
    "id": "model.outgoing_hook.is_valid.trigger_words.app_error",
    "translation": "Nieprawidłowe wyrazy wyzwalajace"
  },
  {
    "id": "model.outgoing_hook.is_valid.update_at.app_error",
    "translation": "Zaktualizowano musi być poprawnym czasem"
  },
  {
    "id": "model.outgoing_hook.is_valid.url.app_error",
    "translation": "Nieprawidłowy callback. URL musi być prawidłowy i zaczynać się od http:// lub https://"
  },
  {
    "id": "model.outgoing_hook.is_valid.user_id.app_error",
    "translation": "Nieprawidłowe id użytkownika"
  },
  {
    "id": "model.outgoing_hook.is_valid.words.app_error",
    "translation": "Nieprawidłowe wyrazy wyzwalajace"
  },
  {
    "id": "model.outgoing_hook.username.app_error",
    "translation": "Niepoprawna nazwa uzytkownika"
  },
  {
    "id": "model.plugin_command.error.app_error",
    "translation": "Wystąpił błąd podczas próby wykonania tego polecenia."
  },
  {
    "id": "model.plugin_key_value.is_valid.key.app_error",
    "translation": "Nieprawidłowy klucz, musi być dłuższy niż {{.Min}} i krótszy niż {{.Max}} znaków."
  },
  {
    "id": "model.plugin_key_value.is_valid.plugin_id.app_error",
    "translation": "Nieprawidłowy identyfikator wtyczki musi być dłuższy niż {{.Min}} i nie dłuższy niż {{.Max}} znaków."
  },
  {
    "id": "model.post.is_valid.channel_id.app_error",
    "translation": "Nieprawidłowy identyfikator kanału"
  },
  {
    "id": "model.post.is_valid.create_at.app_error",
    "translation": "Data utworzenia musi zawierać prawidłowy format czasu"
  },
  {
    "id": "model.post.is_valid.file_ids.app_error",
    "translation": "Nieprawidłowe identyfikatory plików. Pamiętaj, że przesłane pliki są ograniczone maksymalnie do 10 plików. Użyj dodatkowych wpisów, aby uzyskać więcej plików."
  },
  {
    "id": "model.post.is_valid.filenames.app_error",
    "translation": "Niepoprawne nazwy plików"
  },
  {
    "id": "model.post.is_valid.hashtags.app_error",
    "translation": "Nieprawidłowe hashtagi"
  },
  {
    "id": "model.post.is_valid.id.app_error",
    "translation": "Nieprawidłowy identyfikator"
  },
  {
    "id": "model.post.is_valid.msg.app_error",
    "translation": "Nieprawidłowa wiadomość"
  },
  {
    "id": "model.post.is_valid.original_id.app_error",
    "translation": "Nieprawidłowe id oryginału"
  },
  {
    "id": "model.post.is_valid.props.app_error",
    "translation": "Nieprawidłowa wartość"
  },
  {
    "id": "model.post.is_valid.root_id.app_error",
    "translation": "Nieprawidłowy root id"
  },
  {
    "id": "model.post.is_valid.type.app_error",
    "translation": "Niepoprawny typ"
  },
  {
    "id": "model.post.is_valid.update_at.app_error",
    "translation": "Zaktualizowano o musi być poprawnym czasem"
  },
  {
    "id": "model.post.is_valid.user_id.app_error",
    "translation": "Nieprawidłowy identyfikator użytkownika"
  },
  {
    "id": "model.preference.is_valid.category.app_error",
    "translation": "Nieprawidłowa kategoria"
  },
  {
    "id": "model.preference.is_valid.id.app_error",
    "translation": "Nieprawidłowy identyfikator użytkownika"
  },
  {
    "id": "model.preference.is_valid.name.app_error",
    "translation": "Błędna nazwa"
  },
  {
    "id": "model.preference.is_valid.theme.app_error",
    "translation": "Nieprawidłowy motyw"
  },
  {
    "id": "model.preference.is_valid.value.app_error",
    "translation": "Wartość zbyt długa"
  },
  {
    "id": "model.reaction.is_valid.create_at.app_error",
    "translation": "Utworzono dnia musi zawierać prawidłowy czas"
  },
  {
    "id": "model.reaction.is_valid.emoji_name.app_error",
    "translation": "Nieprawidłowa nazwa emoji"
  },
  {
    "id": "model.reaction.is_valid.post_id.app_error",
    "translation": "Nieprawidłowy identyfikator wiadomości."
  },
  {
    "id": "model.reaction.is_valid.user_id.app_error",
    "translation": "Nieprawidłowy identyfikator użytkownika"
  },
  {
    "id": "model.team.is_valid.characters.app_error",
    "translation": "Nazwa musi być złożona z co najmniej 2 małych znaków alfanumerycznych"
  },
  {
    "id": "model.team.is_valid.company.app_error",
    "translation": "Nieprawidłowa nazwa firmy"
  },
  {
    "id": "model.team.is_valid.create_at.app_error",
    "translation": "Utworzono dnia musi zawierać prawidłowy czas"
  },
  {
    "id": "model.team.is_valid.description.app_error",
    "translation": "Nieprawidłowy opis"
  },
  {
    "id": "model.team.is_valid.domains.app_error",
    "translation": "Nieprawidłowe dozwolone domeny"
  },
  {
    "id": "model.team.is_valid.email.app_error",
    "translation": "Nieprawidłowy email"
  },
  {
    "id": "model.team.is_valid.id.app_error",
    "translation": "Nieprawidłowy identyfikator"
  },
  {
    "id": "model.team.is_valid.name.app_error",
    "translation": "Niepoprawna nazwa"
  },
  {
    "id": "model.team.is_valid.reserved.app_error",
    "translation": "Ten adres URL jest niedostępny. Proszę wybrać inny."
  },
  {
    "id": "model.team.is_valid.type.app_error",
    "translation": "Nieprawidłowy typ"
  },
  {
    "id": "model.team.is_valid.update_at.app_error",
    "translation": "Zaktualizowano dnia musi być poprawnym czasem"
  },
  {
    "id": "model.team.is_valid.url.app_error",
    "translation": "Nieprawidłowy identyfikator URL"
  },
  {
    "id": "model.team_member.is_valid.team_id.app_error",
    "translation": "Nieprawidłowy identyfikator zespołu"
  },
  {
    "id": "model.team_member.is_valid.user_id.app_error",
    "translation": "Nieprawidłowy identyfikator użytkownika."
  },
  {
    "id": "model.token.is_valid.expiry",
    "translation": "Nieprawidłowy termin ważności tokena"
  },
  {
    "id": "model.token.is_valid.size",
    "translation": "Nieprawidłowy token"
  },
  {
    "id": "model.user.is_valid.email.app_error",
    "translation": "Proszę podać poprawny adres email."
  },
  {
    "id": "model.user.is_valid.pwd.app_error",
    "translation": "Twoje hasło musi zawierać przynajmniej {{.Min}} znaków."
  },
  {
    "id": "model.user.is_valid.pwd_lowercase.app_error",
    "translation": "Twoje hasło musi zawierać co najmniej {{.Min}} znaków składających się z co najmniej jednej małej litery."
  },
  {
    "id": "model.user.is_valid.pwd_lowercase_number.app_error",
    "translation": "Twoje hasło musi zawierać przynajmniej {{.Min}} znaków składających się z co najmniej jednej małej litery i co najmniej jednej liczby."
  },
  {
    "id": "model.user.is_valid.pwd_lowercase_number_symbol.app_error",
    "translation": "Twoje hasło musi zawierać przynajmniej {{.Min}} znaków składających się z co najmniej jednej małej litery, co najmniej jednej liczby i co najmniej jednego symbolu (np. \"~!@#$%^&()\")."
  },
  {
    "id": "model.user.is_valid.pwd_lowercase_symbol.app_error",
    "translation": "Twoje hasło musi zawierać przynajmniej {{.Min}} znaków, zawierających jedną małą literę i jeden symbol (np. \"~!@#$%^&*()\")."
  },
  {
    "id": "model.user.is_valid.pwd_lowercase_uppercase.app_error",
    "translation": "Twoje hasło musi zawierać przynajmniej {{.Min}} znaków złożonych z co najmniej jednej małej litery i co najmniej jednej wielkiej litery."
  },
  {
    "id": "model.user.is_valid.pwd_lowercase_uppercase_number.app_error",
    "translation": "Twoje hasło musi zawierać przynajmniej {{.Min}} znaków złożonych z co najmniej jednej małej litery, co najmniej jednej wielkiej litery i co najmniej jednej liczby."
  },
  {
    "id": "model.user.is_valid.pwd_lowercase_uppercase_number_symbol.app_error",
    "translation": "Twoje hasło musi zawierać przynajmniej {{.Min}} znaków złożonych z co najmniej jednej małej litery, co najmniej jednej wielkiej litery, co najmniej jednej liczby i co najmniej jednego symbolu (np. \"~!@#$%^&*()\")."
  },
  {
    "id": "model.user.is_valid.pwd_lowercase_uppercase_symbol.app_error",
    "translation": "Twoje hasło musi zawierać przynajmniej {{.Min}} znaków złożonych z co najmniej jednej małej litery, co najmniej jednej wielkiej litery i co najmniej jednego symbolu (np. \"~!@#$%^&*()\")."
  },
  {
    "id": "model.user.is_valid.pwd_number.app_error",
    "translation": "Twoje hasło musi zawierać przynajmniej {{.Min}} znaków składających się z co najmniej jednej liczby."
  },
  {
    "id": "model.user.is_valid.pwd_number_symbol.app_error",
    "translation": "Twoje hasło musi zawierać przynajmniej {{.Min}} znaków składających się z co najmniej jednej liczby i co najmniej jednego symbolu (np. \"~!@#$%^&*()\")."
  },
  {
    "id": "model.user.is_valid.pwd_symbol.app_error",
    "translation": "Twoje hasło musi zawierać przynajmniej {{.Min}} znaków składających się z co najmniej jednego symbolu (np. \"~!@#$%^&*()\")."
  },
  {
    "id": "model.user.is_valid.pwd_uppercase.app_error",
    "translation": "Twoje hasło musi zawierać przynajmniej {{.Min}} znaków składających się z co najmniej jednej wielkiej litery."
  },
  {
    "id": "model.user.is_valid.pwd_uppercase_number.app_error",
    "translation": "Twoje hasło musi zawierać przynajmniej {{.Min}} znaków złożonych z co najmniej jednej wielkiej litery i co najmniej jednej liczby."
  },
  {
    "id": "model.user.is_valid.pwd_uppercase_number_symbol.app_error",
    "translation": "Twoje hasło musi zawierać przynajmniej {{.Min}} znaków złożonych z co najmniej jednej wielkiej litery, co najmniej jednej liczby i co najmniej jednego symbolu (np. \"~!@#$%^&()\")."
  },
  {
    "id": "model.user.is_valid.pwd_uppercase_symbol.app_error",
    "translation": "Twoje hasło musi zawierać przynajmniej {{.Min}} znaków złożonych z co najmniej jednej wielkiej litery i co najmniej jednego symbolu (np. \"~!@#$%^&*()\")."
  },
  {
    "id": "model.user.is_valid.username.app_error",
    "translation": "Nazwa użytkownika musi rozpoczynać się od litery i zawierać od 3 do 22 znaków, w tym cyfry, małe litery i symbole \".\", \"-\" oraz \"_\"."
  },
  {
    "id": "model.user_access_token.is_valid.description.app_error",
    "translation": "Nieprawidłowy opis, musi zawierać 255 lub mniej znaków"
  },
  {
    "id": "model.user_access_token.is_valid.id.app_error",
    "translation": "Nieprawidłowa wartość dla identyfikatora"
  },
  {
    "id": "model.user_access_token.is_valid.token.app_error",
    "translation": "Nieprawidłowy token dostępu"
  },
  {
    "id": "model.user_access_token.is_valid.user_id.app_error",
    "translation": "Nieprawidłowy identyfikator użytkownika"
  },
  {
    "id": "model.utils.decode_json.app_error",
    "translation": "nie można zdekodować"
  },
  {
    "id": "model.websocket_client.connect_fail.app_error",
    "translation": "Nie można połączyć się z serwerem WebSocket."
  },
  {
    "id": "oauth.gitlab.tos.error",
    "translation": "Zaktualizowano Warunki usługi GitLab. Przejdź na stronę gitlab.com, aby je zaakceptować, a następnie spróbuj zalogować się ponownie do Mattermost."
  },
  {
    "id": "plugin.api.update_user_status.bad_status",
    "translation": "Nie można ustawić statusu użytkownika. Nieznany status użytkownika."
  },
  {
    "id": "plugin_api.get_file_link.disabled.app_error",
    "translation": "Linki publiczne zostały wyłączone"
  },
  {
    "id": "plugin_api.get_file_link.no_post.app_error",
    "translation": "Nie można uzyskać publicznego linku do pliku. Plik musi być załączony do wiadomości, którą możesz odczytać."
  },
  {
    "id": "plugin_api.send_mail.missing_htmlbody",
    "translation": "Brakujący element HTML."
  },
  {
    "id": "plugin_api.send_mail.missing_subject",
    "translation": "Brakujący temat wiadomości e-mail."
  },
  {
    "id": "plugin_api.send_mail.missing_to",
    "translation": "Brak adresu DO."
  },
  {
    "id": "store.sql.convert_string_array",
    "translation": "FromDb: Nie udało się skonwertować StringArray do *string"
  },
  {
    "id": "store.sql.convert_string_interface",
    "translation": "FromDb: Nie udało się skonwertować StringInterface do *string"
  },
  {
    "id": "store.sql.convert_string_map",
    "translation": "FromDb: Nie udało się skonwertować StringMap do *string"
  },
  {
    "id": "store.sql_bot.get.missing.app_error",
    "translation": "Bot does not exist"
  },
  {
    "id": "store.sql_channel.get.existing.app_error",
    "translation": "Nie można znaleźć istniejącego kanału"
  },
  {
    "id": "store.sql_channel.save.archived_channel.app_error",
    "translation": "Nie można zmodyfikować zarchiwizowanego kanału"
  },
  {
    "id": "store.sql_channel.save.direct_channel.app_error",
    "translation": "Użyj SaveDirectChannel aby utworzyć bezpośredni kanał"
  },
  {
    "id": "store.sql_channel.save_channel.existing.app_error",
    "translation": "Musisz wywołać aktualizację dla istniejącego kanału"
  },
  {
    "id": "store.sql_channel.save_channel.exists.app_error",
    "translation": "Kanał z tą samą nazwą już istnieje w tym samym zespole"
  },
  {
    "id": "store.sql_channel.save_channel.limit.app_error",
    "translation": "Osiągnąłeś limit dozwolonych kanałów."
  },
  {
    "id": "store.sql_channel.save_direct_channel.not_direct.app_error",
    "translation": "Próba utworzenia kanału innego typu niż kanał bezpośredni z SaveDirectChannel"
  },
  {
    "id": "store.sql_command.save.get.app_error",
    "translation": "Nie można uzyskać komendy"
  },
  {
    "id": "store.sql_post.search.disabled",
    "translation": "Wyszukiwanie zostało wyłączone na serwerze. Skontaktuj się z Administratorem."
  },
  {
    "id": "store.sql_team.save_member.exists.app_error",
    "translation": "Użytkownik zespołu o takim ID już istnieje"
  },
  {
    "id": "store.sql_user.get_for_login.app_error",
    "translation": "Nie można znaleźć istniejącego konta pasującego do poświadczeń. Ten zespół może wymagać zaproszenia od właściciela zespołu do dołączenia."
  },
  {
    "id": "system.message.name",
    "translation": "System"
  },
  {
    "id": "web.command_webhook.command.app_error",
    "translation": "Nie można znaleźć polecenia"
  },
  {
    "id": "web.command_webhook.parse.app_error",
    "translation": "Nie można przeanalizować danych przychodzących"
  },
  {
    "id": "web.get_access_token.internal_saving.app_error",
    "translation": "Nie można zaktualizować danych dostępu użytkownika."
  },
  {
    "id": "web.incoming_webhook.channel.app_error",
    "translation": "Nie odnaleziono kanału"
  },
  {
    "id": "web.incoming_webhook.channel_locked.app_error",
    "translation": "Ten webhook nie może publikować na żądanym kanale"
  },
  {
    "id": "web.incoming_webhook.disabled.app_error",
    "translation": "Przychodzące webhooki zostały wyłączone przez Administratora."
  },
  {
    "id": "web.incoming_webhook.invalid.app_error",
    "translation": "Nieprawidłowy webhook"
  },
  {
    "id": "web.incoming_webhook.parse.app_error",
    "translation": "Nie można przeanalizować danych przychodzących"
  },
  {
    "id": "web.incoming_webhook.permissions.app_error",
    "translation": "Niewłaściwe uprawnienia do kanału"
  },
  {
    "id": "web.incoming_webhook.split_props_length.app_error",
    "translation": "Nie można podzielić props Webhook na części {{.Max}}."
  },
  {
    "id": "web.incoming_webhook.text.app_error",
    "translation": "Tekst nie jest określony"
  },
  {
    "id": "web.incoming_webhook.user.app_error",
    "translation": "Nie odnaleziono użytkownika"
  },
  {
    "id": "model.group.name.invalid_length.app_error",
    "translation": "Nazwa musi być złożona z 1 do 64 małych znaków alfanumerycznych"
  },
  {
    "id": "app.scheme.save.invalid_scheme.app_error",
    "translation": "Podany schemat jest nieprawidłowy"
  },
  {
    "id": "app.scheme.save.app_error",
    "translation": "Nie można utworzyć schematu"
  },
  {
    "id": "app.scheme.permanent_delete_all.app_error",
    "translation": "Nie można trwale usunąć schematów"
  },
  {
    "id": "app.scheme.get.app_error",
    "translation": "Nie można uzyskać schematu"
  },
  {
    "id": "app.channel.get_more_channels.get.app_error",
    "translation": "Nie można pobrać kanałów"
  },
  {
    "id": "web.error.unsupported_browser.system_browser_or",
    "translation": "lub"
  },
  {
    "id": "web.error.unsupported_browser.system_browser_make_default",
    "translation": "Ustaw jako domyślne"
  },
  {
    "id": "web.error.unsupported_browser.open_system_browser.edge",
    "translation": "Otwórz Edge"
  },
  {
    "id": "web.error.unsupported_browser.no_longer_support_version",
    "translation": "Ta wersja przeglądarki nie jest już obsługiwana przez Mattermost."
  },
  {
    "id": "web.error.unsupported_browser.no_longer_support",
    "translation": "Ta przeglądarka nie jest już obsługiwana przez Mattermost."
  },
  {
    "id": "web.error.unsupported_browser.min_os_version.windows",
    "translation": "Windows 7+"
  },
  {
    "id": "web.error.unsupported_browser.min_os_version.mac",
    "translation": "macOS 10.14+"
  },
  {
    "id": "web.error.unsupported_browser.min_browser_version.safari",
    "translation": "Wersja 12+"
  },
  {
    "id": "web.error.unsupported_browser.min_browser_version.firefox",
    "translation": "Wersja 78+"
  },
  {
    "id": "web.error.unsupported_browser.min_browser_version.edge",
    "translation": "Wersja 44+"
  },
  {
    "id": "web.error.unsupported_browser.min_browser_version.chrome",
    "translation": "Wersja 89+"
  },
  {
    "id": "web.error.unsupported_browser.learn_more",
    "translation": "Dowiedz się więcej na temat wspieranych przeglądarek."
  },
  {
    "id": "web.error.unsupported_browser.install_guide.windows",
    "translation": "Poradnik instalacji"
  },
  {
    "id": "web.error.unsupported_browser.install_guide.mac",
    "translation": "Poradnik instalacji"
  },
  {
    "id": "web.error.unsupported_browser.download_the_app",
    "translation": "Pobierz aplikację"
  },
  {
    "id": "web.error.unsupported_browser.download_app_or_upgrade_browser",
    "translation": "Pobierz aplikację Mattermost lub skorzystaj z obsługiwanej przeglądarki, aby uzyskać najlepsze doświadczenie."
  },
  {
    "id": "web.error.unsupported_browser.download",
    "translation": "Pobierz aplikację"
  },
  {
    "id": "web.error.unsupported_browser.browser_title.safari",
    "translation": "Safari"
  },
  {
    "id": "web.error.unsupported_browser.browser_title.firefox",
    "translation": "Firefox"
  },
  {
    "id": "web.error.unsupported_browser.browser_title.edge",
    "translation": "Microsoft Edge"
  },
  {
    "id": "web.error.unsupported_browser.browser_title.chrome",
    "translation": "Google Chrome"
  },
  {
    "id": "web.error.unsupported_browser.browser_get_latest.safari",
    "translation": "Pobierz najnowszą wersję Safari"
  },
  {
    "id": "web.error.unsupported_browser.browser_get_latest.firefox",
    "translation": "Pobierz najnowszą wersję Firefox"
  },
  {
    "id": "web.error.unsupported_browser.browser_get_latest.chrome",
    "translation": "Pobierz najnowszą wersję Chrome"
  },
  {
    "id": "searchengine.bleve.disabled.error",
    "translation": "Error purging Bleve indexes: engine is disabled"
  },
  {
    "id": "plugin_api.bot_cant_create_bot",
    "translation": "Konto bota nie może utworzyć innego bota."
  },
  {
    "id": "plugin.api.get_users_in_channel",
    "translation": "Nie udało się pobrać użytkowników, nieprawidłowe kryteria sortowania"
  },
  {
    "id": "model.user.is_valid.update_at.app_error",
    "translation": "Zaktualizowano dnia musi być poprawnym czasem"
  },
  {
    "id": "model.user.is_valid.position.app_error",
    "translation": "Nieprawidłowa pozycja: nie może być dłuższa niż 128 znaków."
  },
  {
    "id": "model.user.is_valid.password_limit.app_error",
    "translation": "Nie można ustawić hasła ponad 72 znaków ze względu na ograniczenia szyfrowania."
  },
  {
    "id": "model.user.is_valid.nickname.app_error",
    "translation": "Nieprawidłowy pseudonim"
  },
  {
    "id": "model.user.is_valid.locale.app_error",
    "translation": "Nieprawidłowe ustawienia regionalne"
  },
  {
    "id": "model.user.is_valid.last_name.app_error",
    "translation": "Niepoprawne nazwisko"
  },
  {
    "id": "model.user.is_valid.id.app_error",
    "translation": "Nieprawidłowy identyfikator użytkownika"
  },
  {
    "id": "model.user.is_valid.first_name.app_error",
    "translation": "Nieprawidłowe imię"
  },
  {
    "id": "model.user.is_valid.create_at.app_error",
    "translation": "Utworzono dnia musi zawierać prawidłowy czas"
  },
  {
    "id": "model.user.is_valid.auth_data_type.app_error",
    "translation": "Nieprawidłowy użytkownik, dane autoryzacji muszą być ustawione razem z typem autoryzacji"
  },
  {
    "id": "model.user.is_valid.auth_data_pwd.app_error",
    "translation": "Nieprawidłowy użytkownik, hasło i dane autoryzacji nie mogą być ustawione jednocześnie"
  },
  {
    "id": "model.user.is_valid.auth_data.app_error",
    "translation": "Nieprawidłowe dane autoryzacyjne"
  },
  {
    "id": "model.team.is_valid.invite_id.app_error",
    "translation": "Nie prawidłowe id zaproszenia"
  },
  {
    "id": "model.post.channel_notifications_disabled_in_channel.message",
    "translation": "Channel notifications are disabled in {{.ChannelName}}. The {{.Mention}} did not trigger any notifications."
  },
  {
    "id": "model.plugin_kvset_options.is_valid.old_value.app_error",
    "translation": "Nieprawidłowa stara wartość, nie musi on być ustawiony, gdy operacja nie jest wykonywana."
  },
  {
    "id": "model.guest.is_valid.emails.app_error",
    "translation": "Nieprawidłowe emaile"
  },
  {
    "id": "model.guest.is_valid.email.app_error",
    "translation": "Nieprawidłowy email"
  },
  {
    "id": "model.guest.is_valid.channels.app_error",
    "translation": "Nieprawidłowe kanały"
  },
  {
    "id": "model.guest.is_valid.channel.app_error",
    "translation": "Nieprawidłowy kanał"
  },
  {
    "id": "model.group.name.invalid_chars.app_error",
    "translation": "invalid characters in the name property for group"
  },
  {
    "id": "model.config.is_valid.saml_signature_algorithm.app_error",
    "translation": "Nieprawidłowy algorytm sygnatury."
  },
  {
    "id": "model.config.is_valid.saml_guest_attribute.app_error",
    "translation": "Niewłaściwy atrybut \"Gość\". Musi mieć postać \"pole=wartość\"."
  },
  {
    "id": "model.config.is_valid.saml_canonical_algorithm.app_error",
    "translation": "Nieprawidłowy algorytm kanoniczny."
  },
  {
    "id": "model.config.is_valid.saml_admin_attribute.app_error",
    "translation": "Niewłaściwy atrybut \"Gość\". Musi mieć postać \"pole=wartość\"."
  },
  {
    "id": "model.config.is_valid.elastic_search.enable_autocomplete.app_error",
    "translation": "Ustawienie Elasticsearch IndexingEnabled musi być włączone, gdy Elasticsearch AutocompleteEnabled jest włączone."
  },
  {
    "id": "model.config.is_valid.bleve_search.filename.app_error",
    "translation": "Elasticsearch Ustawienie IndexingEnabled musi być ustawione na wartość true, gdy Elasticsearch SearchEnabled ma wartość true."
  },
  {
    "id": "model.config.is_valid.bleve_search.enable_searching.app_error",
    "translation": "Elasticsearch Ustawienie IndexingEnabled musi być ustawione na wartość true, gdy Elasticsearch SearchEnabled ma wartość true."
  },
  {
    "id": "model.config.is_valid.bleve_search.enable_autocomplete.app_error",
    "translation": "Ustawienie Elasticsearch IndexingEnabled musi być włączone, gdy Elasticsearch AutocompleteEnabled jest włączone."
  },
  {
    "id": "model.config.is_valid.bleve_search.bulk_indexing_time_window_seconds.app_error",
    "translation": "Okno czasowe indeksowania elastycznego musi wynosić co najmniej 1 sekundę."
  },
  {
    "id": "model.command.is_valid.autocomplete_data.app_error",
    "translation": "Invalid AutocompleteData"
  },
  {
    "id": "model.channel.is_valid.name.app_error",
    "translation": "Invalid channel name. User ids are not permitted in channel name for non-direct message channels."
  },
  {
    "id": "interactive_message.decode_trigger_id.base64_decode_failed_signature",
    "translation": "Nie powiodło się dekodowanie podpisu base64 dla ID wywołania dla interaktywnego dialogu."
  },
  {
    "id": "groups.unsupported_syncable_type",
    "translation": "Unsupported syncable type '{{.Value}}'."
  },
  {
    "id": "group_not_associated_to_synced_team",
    "translation": "Group cannot be associated to the channel until it is first associated to the parent group-synced team."
  },
  {
    "id": "ent.ldap.validate_guest_filter.app_error",
    "translation": "Nieprawidłowy filtr Gości AD/LDAP"
  },
  {
    "id": "ent.ldap.validate_admin_filter.app_error",
    "translation": "Nieprawidłowy filtr Gości AD/LDAP"
  },
  {
    "id": "ent.ldap.syncronize.search_failure_size_exceeded.app_error",
    "translation": "Przekroczono limit rozmiaru. Spróbuj sprawdzić [maksymalny rozmiar strony](https://docs.mattermost.com/deployment/sso-ldap.html#i-see-the-log-error-ldap-result-code-4-size-limit-exceeded)."
  },
  {
    "id": "ent.ldap.syncronize.delete_group_constained_memberships",
    "translation": "błąd podczas usuwania członkostwa zespołu lub kanału"
  },
  {
    "id": "ent.id_loaded.license_disable.app_error",
    "translation": "Twoja licencja nie obsługuje powiadomień ID Loaded Push Notifications."
  },
  {
    "id": "ent.elasticsearch.start.parse_server_version.app_error",
    "translation": "Failed to parse Elasticsearch server version."
  },
  {
    "id": "ent.elasticsearch.start.get_server_version.app_error",
    "translation": "Failed to get Elasticsearch server version."
  },
  {
    "id": "ent.elasticsearch.search_users.unmarshall_user_failed",
    "translation": "Błąd w dekodowaniu wyników wyszukiwania."
  },
  {
    "id": "ent.elasticsearch.search_users.search_failed",
    "translation": "Nie udało się zakończyć wyszukiwania."
  },
  {
    "id": "ent.elasticsearch.search_channels.unmarshall_channel_failed",
    "translation": "Błąd w dekodowaniu wyników wyszukiwania."
  },
  {
    "id": "ent.elasticsearch.search_channels.search_failed",
    "translation": "Nie udało się zakończyć wyszukiwania."
  },
  {
    "id": "ent.elasticsearch.search_channels.disabled",
    "translation": "Na tym serwerze wyszukiwanie ElasticSearch jest wyłączone."
  },
  {
    "id": "ent.elasticsearch.refresh_indexes.refresh_failed",
    "translation": "Nie udało się pobrać indeksu ElasticSearch"
  },
  {
    "id": "ent.elasticsearch.indexer.index_batch.nothing_left_to_index.error",
    "translation": "Próbuje za indeksować nową serię, jeśli wszystkie wystąpienia zostaną zakończone."
  },
  {
    "id": "ent.elasticsearch.index_user.error",
    "translation": "Nie udało się zaindeksować użytkownika"
  },
  {
    "id": "ent.elasticsearch.index_channel.error",
    "translation": "Nie udało się zaindeksować kanału"
  },
  {
    "id": "ent.elasticsearch.delete_user.error",
    "translation": "Nie udało się usunąć użytkownika"
  },
  {
    "id": "ent.elasticsearch.delete_channel.error",
    "translation": "Nie udało się usunąć kanału"
  },
  {
    "id": "ent.elasticsearch.create_template_users_if_not_exists.template_create_failed",
    "translation": "Nie udało się utworzyć szablonu Elasticsearch dla użytkowników"
  },
  {
    "id": "ent.elasticsearch.create_template_posts_if_not_exists.template_create_failed",
    "translation": "Nie udało się utworzyć szablonu Elasticsearch dla wiadomości"
  },
  {
    "id": "ent.elasticsearch.create_template_channels_if_not_exists.template_create_failed",
    "translation": "Nie udało się utworzyć szablonu Elasticsearch dla kanałów"
  },
  {
    "id": "ent.compliance.csv.warning.appError",
    "translation": "Nie można utworzyć pliku eml."
  },
  {
    "id": "ent.compliance.csv.metadata.json.zipfile.appError",
    "translation": "Nie można utworzyć pliku eml."
  },
  {
    "id": "bleveengine.stop_user_index.error",
    "translation": "Failed to close user index."
  },
  {
    "id": "bleveengine.stop_post_index.error",
    "translation": "Failed to close post index."
  },
  {
    "id": "bleveengine.stop_channel_index.error",
    "translation": "Failed to close channel index."
  },
  {
    "id": "bleveengine.search_users_in_team.error",
    "translation": "Wyszukiwanie nie powiodło się"
  },
  {
    "id": "bleveengine.search_users_in_channel.uchan.error",
    "translation": "Wyszukiwanie nie powiodło się"
  },
  {
    "id": "bleveengine.search_users_in_channel.nuchan.error",
    "translation": "Wyszukiwanie nie powiodło się"
  },
  {
    "id": "bleveengine.search_posts.error",
    "translation": "Wyszukiwanie nie powiodło się"
  },
  {
    "id": "bleveengine.search_channels.error",
    "translation": "Wyszukiwanie nie powiodło się"
  },
  {
    "id": "bleveengine.purge_user_index.error",
    "translation": "Failed to purge user indexes."
  },
  {
    "id": "bleveengine.purge_post_index.error",
    "translation": "Failed to purge post indexes."
  },
  {
    "id": "bleveengine.purge_channel_index.error",
    "translation": "Failed to purge channel indexes."
  },
  {
    "id": "bleveengine.indexer.index_batch.nothing_left_to_index.error",
    "translation": "Próbuje za indeksować nową serię, jeśli wszystkie wystąpienia zostaną zakończone."
  },
  {
    "id": "bleveengine.indexer.do_job.parse_start_time.error",
    "translation": "Pracownik indeksujący Elasticsearch nie przeanalizował czasu rozpoczęcia"
  },
  {
    "id": "bleveengine.indexer.do_job.parse_end_time.error",
    "translation": "Pracownik indeksujący Elasticsearch nie przeanalizował czasu zakończenia"
  },
  {
    "id": "bleveengine.indexer.do_job.engine_inactive",
    "translation": "Failed to run Bleve index job: engine is inactive."
  },
  {
    "id": "bleveengine.indexer.do_job.bulk_index_users.batch_error",
    "translation": "Failed to index user batch."
  },
  {
    "id": "bleveengine.indexer.do_job.bulk_index_posts.batch_error",
    "translation": "Failed to index post batch."
  },
  {
    "id": "bleveengine.indexer.do_job.bulk_index_channels.batch_error",
    "translation": "Failed to index channel batch."
  },
  {
    "id": "bleveengine.index_user.error",
    "translation": "Nie udało się zaindeksować użytkownika"
  },
  {
    "id": "bleveengine.index_post.error",
    "translation": "Nie udało się zindeksować wiadomości"
  },
  {
    "id": "bleveengine.index_channel.error",
    "translation": "Nie udało się zaindeksować kanału"
  },
  {
    "id": "bleveengine.delete_user.error",
    "translation": "Nie udało się usunąć użytkownika"
  },
  {
    "id": "bleveengine.delete_post.error",
    "translation": "Nie udało się usunąć wiadomości"
  },
  {
    "id": "bleveengine.delete_channel.error",
    "translation": "Nie udało się usunąć kanału"
  },
  {
    "id": "bleveengine.create_user_index.error",
    "translation": "Error creating the bleve user index."
  },
  {
    "id": "bleveengine.create_post_index.error",
    "translation": "Error creating the bleve post index."
  },
  {
    "id": "bleveengine.create_channel_index.error",
    "translation": "Error creating the bleve channel index."
  },
  {
    "id": "bleveengine.already_started.error",
    "translation": "Bleve is already started."
  },
  {
    "id": "app.user_terms_of_service.save.app_error",
    "translation": "Nie można zapisać warunków korzystania z usługi."
  },
  {
    "id": "app.user_terms_of_service.get_by_user.no_rows.app_error",
    "translation": "Nie znaleziono warunków korzystania z usługi."
  },
  {
    "id": "app.user_terms_of_service.get_by_user.app_error",
    "translation": "Nie można pobrać warunków korzystania z usługi."
  },
  {
    "id": "app.user_terms_of_service.delete.app_error",
    "translation": "Nie można usunąć warunków korzystania z usługi."
  },
  {
    "id": "app.terms_of_service.get.no_rows.app_error",
    "translation": "Nie znaleziono warunków korzystania z usługi."
  },
  {
    "id": "app.terms_of_service.get.app_error",
    "translation": "Nie można pobrać warunków korzystania z usługi."
  },
  {
    "id": "app.terms_of_service.create.existing.app_error",
    "translation": "Nie można wywołać zapisu dla istniejących warunków korzystania z usługi."
  },
  {
    "id": "app.terms_of_service.create.app_error",
    "translation": "Nie można zapisać warunków korzystania z usługi."
  },
  {
    "id": "app.team.rename_team.name_occupied",
    "translation": "Nie można zmienić nazwy zespołu, nazwa jest już używana"
  },
  {
    "id": "app.team.invite_token.group_constrained.error",
    "translation": "Nie można dołączyć do zespołu z ograniczoną grupą przez token."
  },
  {
    "id": "app.team.invite_id.group_constrained.error",
    "translation": "Nie można dołączyć do zespołu z ograniczoną grupą przez zaproszenie."
  },
  {
    "id": "app.plugin.write_file.saving.app_error",
    "translation": "Podczas zapisywania pliku wystąpił błąd."
  },
  {
    "id": "app.plugin.write_file.read.app_error",
    "translation": "Podczas odczytu pliku wystąpił błąd."
  },
  {
    "id": "app.plugin.webapp_bundle.app_error",
    "translation": "Nie można wygenerować bundle webapp wtyczki."
  },
  {
    "id": "app.plugin.sync.read_local_folder.app_error",
    "translation": "Błąd podczas odczytu lokalnego folderu z wtyczkami"
  },
  {
    "id": "app.plugin.sync.list_filestore.app_error",
    "translation": "Wystąpił błąd podczas odczytu plików wtyczki z magazynu plików."
  },
  {
    "id": "app.plugin.store_signature.app_error",
    "translation": "Nie można zapisać sygnatury wtyczki do skonfigurowanego magazynu plików."
  },
  {
    "id": "app.plugin.store_bundle.app_error",
    "translation": "Nie można zachować wtyczki w skonfigurowanym magazynie plików."
  },
  {
    "id": "app.plugin.signature_decode.app_error",
    "translation": "Nie można zdekodować sygnatury base64."
  },
  {
    "id": "app.plugin.restart.app_error",
    "translation": "Nie można uruchomić wtyczki podczas aktualizacji."
  },
  {
    "id": "app.plugin.remove_bundle.app_error",
    "translation": "Nie udało się usunąć pakietu wtyczki z magazynu plików."
  },
  {
    "id": "app.plugin.modify_saml.app_error",
    "translation": "Nie można modyfikować plików saml."
  },
  {
    "id": "app.plugin.marshal.app_error",
    "translation": "Nie udało się wprowadzić wtyczek ze sklepu."
  },
  {
    "id": "app.plugin.marketplace_plugins.signature_not_found.app_error",
    "translation": "Nie udało się znaleźć żądanej wtyczki w sklepie."
  },
  {
    "id": "app.plugin.marketplace_plugins.not_found.app_error",
    "translation": "Nie udało się znaleźć żądanej wtyczki w sklepie."
  },
  {
    "id": "app.plugin.marketplace_plugin_request.app_error",
    "translation": "Nie udało się zdekodować żądania wtyczki ze sklepu."
  },
  {
    "id": "app.plugin.marketplace_disabled.app_error",
    "translation": "Sklep rozszerzeń został wyłączony. Sprawdź swoje logi, aby poznać szczegóły."
  },
  {
    "id": "app.plugin.marketplace_client.failed_to_fetch",
    "translation": "Nie udało się pobrać wtyczek z serwera sklepu."
  },
  {
    "id": "app.plugin.marketplace_client.app_error",
    "translation": "Nie udało się stworzyć klienta sklepu."
  },
  {
    "id": "app.plugin.invalid_version.app_error",
    "translation": "Wersja wtyczki nie mogła zostać poddana parsowaniu."
  },
  {
    "id": "app.plugin.install_marketplace_plugin.app_error",
    "translation": "Nie udało się wprowadzić wtyczek ze sklepu."
  },
  {
    "id": "app.plugin.get_public_key.get_file.app_error",
    "translation": "Wystąpił błąd podczas pobierania klucza publicznego ze sklepu."
  },
  {
    "id": "app.plugin.flag_managed.app_error",
    "translation": "Nie można ustawić wtyczki z magazynu plików."
  },
  {
    "id": "app.plugin.delete_public_key.delete.app_error",
    "translation": "Wystąpił błąd podczas usuwania klucza publicznego."
  },
  {
    "id": "app.import.validate_user_teams_import_data.invalid_team_theme.error",
    "translation": "Nieprawidłowy motyw zespołu dla użytkownika"
  },
  {
    "id": "app.import.validate_user_import_data.auth_data_and_service_dependency.error",
    "translation": "User AuthService and AuthData are mutually inclusive."
  },
  {
    "id": "app.import.validate_user_import_data.advanced_props_show_unread_section.error",
    "translation": "Nieprawidłowe wyświetlanie ustawień sekcji nieprzeczytanej dla użytkownika"
  },
  {
    "id": "app.import.validate_user_import_data.advanced_props_formatting.error",
    "translation": "Nijeprawidłowe ustawienia formatowania wiadomości dla użytkownika"
  },
  {
    "id": "app.import.validate_user_import_data.advanced_props_feature_markdown_preview.error",
    "translation": "Nieprawidłowe ustawienia podglądu markdownów dla użytkownika "
  },
  {
    "id": "app.import.validate_user_import_data.advanced_props_email_interval.error",
    "translation": "Nieprawidłowe ustawienie interwału wsadowego wiadomości e-mail dla użytkownika"
  },
  {
    "id": "app.import.validate_post_import_data.props_too_large.error",
    "translation": "Post Props are longer than the maximum permitted length."
  },
  {
    "id": "app.import.import_user_teams.save_preferences.error",
    "translation": "Nie można zapisać preferencji motywu zespołu"
  },
  {
    "id": "app.import.import_user_channels.channel_not_found.error",
    "translation": "Error importing user channels. Channel not found."
  },
  {
    "id": "app.import.get_users_by_username.some_users_not_found.error",
    "translation": "Some users not found"
  },
  {
    "id": "app.import.get_teams_by_names.some_teams_not_found.error",
    "translation": "Some teams not found"
  },
  {
    "id": "app.export.export_custom_emoji.copy_emoji_images.error",
    "translation": "Nie można skopiować niestandardowych obrazów emoji"
  },
  {
    "id": "app.emoji.get_list.internal_error",
    "translation": "Nie można uzyskać emoji"
  },
  {
    "id": "app.emoji.get_by_name.app_error",
    "translation": "Nie można uzyskać emoji"
  },
  {
    "id": "app.emoji.get.app_error",
    "translation": "Nie można uzyskać emoji"
  },
  {
    "id": "app.emoji.delete.no_results",
    "translation": "Nie można znaleźć emoji do usunięcia"
  },
  {
    "id": "app.emoji.delete.app_error",
    "translation": "Nie można usunąć emoji"
  },
  {
    "id": "app.channel_member_history.log_leave_event.internal_error",
    "translation": "Nie można zarejestrować historii członków kanału. Nie udało się zaktualizować istniejącego rekordu dołączenia"
  },
  {
    "id": "app.channel_member_history.log_join_event.internal_error",
    "translation": "Nie można zarejestrować historii członków kanału"
  },
  {
    "id": "app.channel.update.bad_id",
    "translation": "Nie można zaktualizować kanału"
  },
  {
    "id": "app.channel.permanent_delete.app_error",
    "translation": "Nie można skasować kanału"
  },
  {
    "id": "app.channel.get_deleted.missing.app_error",
    "translation": "Brak usuniętych kanałów"
  },
  {
    "id": "app.channel.get_deleted.existing.app_error",
    "translation": "Nie można znaleźć istniejącego usuniętego kanału"
  },
  {
    "id": "app.channel.get_channels.not_found.app_error",
    "translation": "Nie odnaleziono kanałów."
  },
  {
    "id": "app.channel.get_channels.get.app_error",
    "translation": "Nie można pobrać kanałów"
  },
  {
    "id": "app.channel.get_by_name.missing.app_error",
    "translation": "Kanał nie istnieje"
  },
  {
    "id": "app.channel.get_by_name.existing.app_error",
    "translation": "Nie można znaleźć istniejącego kanału"
  },
  {
    "id": "app.channel.get_all_channels.app_error",
    "translation": "Nie można pobrać wszystkich kanałów"
  },
  {
    "id": "app.channel.get.find.app_error",
    "translation": "Napotkaliśmy błąd podczas wyszukiwania kanału"
  },
  {
    "id": "app.channel.get.existing.app_error",
    "translation": "Nie można znaleźć istniejącego kanału"
  },
  {
    "id": "app.channel.delete.app_error",
    "translation": "Nie można skasować kanału"
  },
  {
    "id": "app.channel.create_direct_channel.internal_error",
    "translation": "Nie można zapisać kanału"
  },
  {
    "id": "app.channel.create_channel.internal_error",
    "translation": "Nie można zapisać kanału"
  },
  {
    "id": "app.bot.permenent_delete.bad_id",
    "translation": "Nie można usunąć bota"
  },
  {
    "id": "app.bot.permanent_delete.internal_error",
    "translation": "Unable to delete the bot permanently."
  },
  {
    "id": "app.bot.patchbot.internal_error",
    "translation": "Nie można zaktualizować bota"
  },
  {
    "id": "app.bot.getbots.internal_error",
    "translation": "Nie można uzyskać botów"
  },
  {
    "id": "app.bot.getbot.internal_error",
    "translation": "Nie można uzyskać bota"
  },
  {
    "id": "app.bot.get_disable_bot_sysadmin_message",
    "translation": "{{if .disableBotsSetting}}{{if .printAllBots}}{{.UserName}} was deactivated. They managed the following bot accounts which have now been disabled.\n\n{{.BotNames}}{{else}}{{.UserName}} was deactivated. They managed {{.NumBots}} bot accounts which have now been disabled, including the following:\n\n{{.BotNames}}{{end}}You can take ownership of each bot by enabling it at **Integrations > Bot Accounts** and creating new tokens for the bot.\n\nFor more information, see our [documentation](https://docs.mattermost.com/developer/bot-accounts.html#what-happens-when-a-user-who-owns-bot-accounts-is-disabled).{{else}}{{if .printAllBots}}{{.UserName}} was deactivated. They managed the following bot accounts which are still enabled.\n\n{{.BotNames}}\n{{else}}{{.UserName}} was deactivated. They managed {{.NumBots}} bot accounts which are still enabled, including the following:\n\n{{.BotNames}}{{end}}We strongly recommend you to take ownership of each bot by re-enabling it at **Integrations > Bot Accounts** and creating new tokens for the bot.\n\nFor more information, see our [documentation](https://docs.mattermost.com/developer/bot-accounts.html#what-happens-when-a-user-who-owns-bot-accounts-is-disabled).\n\nIf you want bot accounts to disable automatically after owner deactivation, set “Disable bot accounts when owner is deactivated” in **System Console > Integrations > Bot Accounts** to true.{{end}}"
  },
  {
    "id": "app.bot.createbot.internal_error",
    "translation": "Nie można zapisać bota"
  },
  {
    "id": "app.admin.test_site_url.failure",
    "translation": "Ten adres nie jest prawidłowym adresem właściwej strony"
  },
  {
    "id": "app.admin.saml.invalid_response_from_idp.app_error",
    "translation": "Could not read the response received from the Identity Provider."
  },
  {
    "id": "app.admin.saml.failure_read_response_body_from_idp.app_error",
    "translation": "Failure encountered when reading the response payload received from the Identity Provider."
  },
  {
    "id": "app.admin.saml.failure_decode_metadata_xml_from_idp.app_error",
    "translation": "Could not decode the XML metadata information received from the Identity Provider."
  },
  {
    "id": "api.websocket_handler.server_busy.app_error",
    "translation": "Server is busy, non-critical services are temporarily unavailable."
  },
  {
    "id": "api.user.update_user.accepted_guest_domain.app_error",
    "translation": "Wpisany email nie należy do akceptowanej domeny dla gości. Skontaktuj się ze swoim administratorem lub zarejestruj się za pomocą innego adresu email."
  },
  {
    "id": "api.user.update_user.accepted_domain.app_error",
    "translation": "Wpisany email nie należy do akceptowanej domeny. Skontaktuj się ze swoim administratorem lub zarejestruj się za pomocą innego adresu email."
  },
  {
    "id": "api.user.update_active.cannot_enable_guest_when_guest_feature_is_disabled.app_error",
    "translation": "Nie możesz aktywować konta gościa, ponieważ funkcja Dostęp dla Gości nie jest włączona."
  },
  {
    "id": "api.user.reset_password.token_parse.error",
    "translation": "Nie można sparsować tokenu resetowania hasła"
  },
  {
    "id": "api.user.promote_guest_to_user.no_guest.app_error",
    "translation": "Nie można skonwertować gościa do zwykłego użytkownika, ponieważ nie jest gościem."
  },
  {
    "id": "api.user.login.invalid_credentials_username",
    "translation": "Wprowadź prawidłową nazwę użytkownika i/lub hasło."
  },
  {
    "id": "api.user.login.invalid_credentials_sso",
    "translation": "Wprowadź prawidłowy adres e-mail lub login i/lub hasło lub zaloguj się przy użyciu innej metody."
  },
  {
    "id": "api.user.login.invalid_credentials_email_username",
    "translation": "Wprowadź poprawną nazwę użytkownika i/lub hasło."
  },
  {
    "id": "api.user.login.invalid_credentials_email",
    "translation": "Wprowadź poprawny E-Mail i/lub Hasło"
  },
  {
    "id": "api.user.login.guest_accounts.license.error",
    "translation": "Twoja licencja nie obsługuje kont gości"
  },
  {
    "id": "api.user.login.guest_accounts.disabled.error",
    "translation": "Konta gości są wyłączone"
  },
  {
    "id": "api.user.demote_user_to_guest.already_guest.app_error",
    "translation": "Nie można skonwertować użytkownika do gościa ponieważ już jest gościem."
  },
  {
    "id": "api.user.create_user.invalid_invitation_type.app_error",
    "translation": "Nie można utworzyć użytkownika, nieprawidłowe zaproszenie."
  },
  {
    "id": "api.user.create_user.guest_accounts.license.app_error",
    "translation": "Twoja licencja nie wspiera kont gości"
  },
  {
    "id": "api.user.create_user.guest_accounts.disabled.app_error",
    "translation": "Konta gości są wyłączone."
  },
  {
    "id": "api.user.create_password_token.error",
    "translation": "Nie można utworzyć tokena odzyskiwania hasła"
  },
  {
    "id": "api.templates.remove_expired_license.subject",
    "translation": "Mattermost Enterprise license has been disabled."
  },
  {
    "id": "api.templates.remove_expired_license.body.title",
    "translation": "Twoja licencja Enterprise Edition wygasła i niektóre funkcjonalności mogą być niedostępne. Proszę odnowić swoją licencję."
  },
  {
    "id": "api.templates.remove_expired_license.body.renew_button",
    "translation": "Odśwież licencję"
  },
  {
    "id": "api.templates.invite_guest_subject",
    "translation": "[{{ .SiteName }}] {{ .SenderName }} zaprasza Cię do dołączenia do zespołu {{ .TeamDisplayName }} jako gość"
  },
  {
    "id": "api.team.update_team_member_roles.guest_and_user.app_error",
    "translation": "Nieprawidłowa aktualizacja członka zespołu: Użytkownik musi być gościem lub użytkownikiem, ale nie jednym i drugim."
  },
  {
    "id": "api.team.search_teams.pagination_not_implemented.public_team_search",
    "translation": "Stronicowanie nie jest zaimplementowane dla wyszukiwania tylko publicznych zespołów."
  },
  {
    "id": "api.team.search_teams.pagination_not_implemented.private_team_search",
    "translation": "Stronicowanie nie jest zaimplementowane dla wyszukiwania tylko prywatnych zespołów."
  },
  {
    "id": "api.team.remove_member.group_constrained.app_error",
    "translation": "Nie można usunąć użytkownika z zespołu ograniczonego do grupy."
  },
  {
    "id": "api.team.invite_guests.channel_in_invalid_team.app_error",
    "translation": "Kanały do których chcesz zaprosić, muszą być częścią zespołu do którego chcesz zaprosić."
  },
  {
    "id": "api.team.invate_guests_to_channels.license.error",
    "translation": "Twoja licencja nie obsługuje kont gości"
  },
  {
    "id": "api.team.invate_guests_to_channels.disabled.error",
    "translation": "Konta gości są wyłączone"
  },
  {
    "id": "api.team.invalidate_all_email_invites.app_error",
    "translation": "Błąd unieważniania zaproszenia E-Mail"
  },
  {
    "id": "api.team.get_all_teams.insufficient_permissions",
    "translation": "Nie posiadasz odpowiednich uprawnień do edycji nagłówka kanału."
  },
  {
    "id": "api.team.demote_user_to_guest.license.error",
    "translation": "Twoja licencja nie obsługuje kont gości"
  },
  {
    "id": "api.team.demote_user_to_guest.disabled.error",
    "translation": "Konta gości są wyłączone."
  },
  {
    "id": "api.team.add_user_to_team_from_invite.guest.app_error",
    "translation": "Goście nie mogą dołączyć do zespołu z linku zaproszeniowego. Proszę poprosić o e-mail zaproszenieowy aby dołączyć do tego zespołu. "
  },
  {
    "id": "api.team.add_members.user_denied",
    "translation": "Ten zespół jest zarządzany przez grupy.  Ten użytkownik nie jest częścią grupy, która jest zsynchronizowana z tym kanałem."
  },
  {
    "id": "api.team.add_members.error",
    "translation": "Błąd podczas dodawania członka/ów kanału."
  },
  {
    "id": "api.system.id_loaded.not_available.app_error",
    "translation": "ID Loaded Push Notifications nie są skonfigurowane lub wspierane na tym serwerze."
  },
  {
    "id": "api.slackimport.slack_import.zip.file_too_large",
    "translation": "{{.Filename}} w archiwum zip jest za duże aby przetworzyć importowanie ze Slacka\r\n"
  },
  {
    "id": "api.push_notifications_ack.message.parse.app_error",
    "translation": "An error occurred building the push notification ack message."
  },
  {
    "id": "api.push_notifications_ack.forward.app_error",
    "translation": "Wystąpił błąd podczas wysyłania potwierdzenia odbioru do usługi powiadomień push"
  },
  {
    "id": "api.push_notifications.message.parse.app_error",
    "translation": "An error occurred building the push notification message."
  },
  {
    "id": "api.push_notification.id_loaded.fetch.app_error",
    "translation": "Wystąpił błąd podczas pobierania ID Loaded Push Notification."
  },
  {
    "id": "api.push_notification.id_loaded.default_message",
    "translation": "Otrzymano nową wiadomość."
  },
  {
    "id": "api.push_notification.disabled.app_error",
    "translation": "Powiadomienia Push są wyłączone na tym serwerze."
  },
  {
    "id": "api.post.check_for_out_of_channel_groups_mentions.message.one",
    "translation": "@{{.Username}} nie zostanie powiadomiony/a przez tę wzmiankę, ponieważ nie ma go w kanale. Nie można go dodać do kanału, ponieważ nie należą do połączonych grup. Aby dodać je do tego kanału, muszą zostać dodane do połączonych grup."
  },
  {
    "id": "api.post.check_for_out_of_channel_groups_mentions.message.multiple",
    "translation": "@{{.Usernames}}) i @{{.LastUsername}} nie zostały powiadomione przez tę wzmiankę, ponieważ nie znajdują się na kanale. Nie można ich dodać do kanału, ponieważ nie należą do połączonych grup. Aby dodać je do tego kanału, muszą zostać dodane do połączonych grup."
  },
  {
    "id": "api.post.check_for_out_of_channel_group_users.message.none",
    "translation": "@{{.GroupName}} has no members on this team"
  },
  {
    "id": "api.plugin.verify_plugin.app_error",
    "translation": "Nie można zweryfikować sygnatury."
  },
  {
    "id": "api.plugin.install.download_failed.app_error",
    "translation": "Podczas pobierania wtyczki wystąpił błąd."
  },
  {
    "id": "api.license.remove_expired_license.failed.error",
    "translation": "Nie udało się wysłać e-maila z dezaktywacją konta"
  },
  {
    "id": "api.ldap_groups.existing_user_name_error",
    "translation": "group name already exists as a user name"
  },
  {
    "id": "api.ldap_groups.existing_reserved_name_error",
    "translation": "group name already exists as a reserved name"
  },
  {
    "id": "api.ldap_groups.existing_group_name_error",
    "translation": "członek grupy już istnieje"
  },
  {
    "id": "api.image.get.app_error",
    "translation": "Requested image url cannot be parsed."
  },
  {
    "id": "api.context.server_busy.app_error",
    "translation": "Server is busy, non-critical services are temporarily unavailable."
  },
  {
    "id": "api.context.local_origin_required.app_error",
    "translation": "This endpoint requires a local request origin."
  },
  {
    "id": "api.config.update_config.restricted_merge.app_error",
    "translation": "Nie udało się połączyć podanego pliku konfiguracyjnego."
  },
  {
    "id": "api.command_remove.group_constrained_user_denied",
    "translation": "Nie można usunąć użytkownika z kanału, ponieważ jest członkiem grup powiązanych z tym kanałem. Aby usunąć je z tego kanału, muszą zostać usunięte z połączonych grup."
  },
  {
    "id": "api.command_invite.user_not_in_team.app_error",
    "translation": "{{.Username}} nie jest członkiem tego zespołu."
  },
  {
    "id": "api.command_invite.group_constrained_user_denied",
    "translation": "Ten kanał jest zarządzany przez grupy.  Ten użytkownik nie jest częścią grupy, która jest zsynchronizowana z tym kanałem."
  },
  {
    "id": "api.command.execute_command.format.app_error",
    "translation": "Command trigger word is missing the leading slash character"
  },
  {
    "id": "api.channel.update_team_member_roles.changing_guest_role.app_error",
    "translation": "Nieprawidłowa aktualizacja członka zespołu: Nie możesz dodać ani usunąć roli gościa ręcznie"
  },
  {
    "id": "api.channel.update_channel_privacy.default_channel_error",
    "translation": "Domyślny kanał nie może zostać kanałem prywatnym."
  },
  {
    "id": "api.channel.update_channel_member_roles.guest_and_user.app_error",
    "translation": "Nieprawidłowa aktualizacja członka kanału: Użytkownik musi być gościem lub użytkownikiem, ale nie jednym i drugim."
  },
  {
    "id": "api.channel.update_channel_member_roles.changing_guest_role.app_error",
    "translation": "Nieprawidłowa aktualizacja członka kanału: Nie możesz dodać ani usunąć roli gościa ręcznie"
  },
  {
    "id": "api.channel.update_channel.typechange.app_error",
    "translation": "Typ kanału nie może zostać zakutalizowany"
  },
  {
    "id": "api.channel.restore_channel.unarchived",
    "translation": "{{.Username}} unarchived the channel."
  },
  {
    "id": "api.channel.restore_channel.restored.app_error",
    "translation": "Unable to unarchive channel. The channel is not archived."
  },
  {
    "id": "api.channel.remove_user_from_channel.app_error",
    "translation": "Nie można usunąć użytkownika z tego typu kanału"
  },
  {
    "id": "api.channel.remove_members.denied",
    "translation": "Usunięcie członkostwa w kanale zostało odrzucone następującym użytkownikom z powodu ograniczeń grupowych: {{.UserIDs}}"
  },
  {
    "id": "api.channel.remove_member.group_constrained.app_error",
    "translation": "Nie można usunąć użytkownika z kanału ograniczonego do grupy."
  },
  {
    "id": "api.channel.patch_channel_moderations.license.error",
    "translation": "Twoja licencja nie wspiera Retencji Danych."
  },
  {
    "id": "api.channel.guest_join_channel.post_and_forget",
    "translation": "%v dołączył do kanału jako gość."
  },
  {
    "id": "api.channel.get_channel_moderations.license.error",
    "translation": "Twoja licencja nie wspiera Retencji Danych."
  },
  {
    "id": "api.channel.channel_member_counts_by_group.license.error",
    "translation": "twoja licencja nie obsługuje grup ldap"
  },
  {
    "id": "api.channel.add_members.user_denied",
    "translation": "Odmowa członkostwa w kanale następującym użytkownikom z powodu ograniczeń grupowych: {{.UserIDs}}"
  },
  {
    "id": "api.channel.add_members.error",
    "translation": "Błąd podczas dodawania członka/ów kanału."
  },
  {
    "id": "api.channel.add_guest.added",
    "translation": "%v został dodany do kanału przez %v."
  },
  {
    "id": "api.bot.teams_channels.add_message_mobile",
    "translation": "Proszę, dodaj mnie do zespołów i kanałów, w których chcesz, żebym uczestniczył. Aby to zrobić, użyj przeglądarki lub aplikacji Mattermost."
  },
  {
    "id": "api.bot.create_disabled",
    "translation": "Tworzenie botów zostało wyłączone."
  },
  {
    "id": "api.admin.saml.set_certificate_from_metadata.missing_content_type.app_error",
    "translation": "Missing content type."
  },
  {
    "id": "api.admin.saml.set_certificate_from_metadata.invalid_content_type.app_error",
    "translation": "Invalid content type."
  },
  {
    "id": "api.admin.saml.set_certificate_from_metadata.invalid_body.app_error",
    "translation": "Invalid certificate text."
  },
  {
    "id": "api.admin.saml.invalid_xml_missing_ssoservices.app_error",
    "translation": "Missing Identity Provider SSO Services node in the XML."
  },
  {
    "id": "api.admin.saml.invalid_xml_missing_keydescriptor.app_error",
    "translation": "Missing Identity Provider Key Descriptors node in the XML."
  },
  {
    "id": "api.admin.saml.invalid_xml_missing_idpssodescriptors.app_error",
    "translation": "Missing Identity Provider SSO Descriptors node in the XML."
  },
  {
    "id": "api.admin.saml.failure_save_idp_certificate_file.app_error",
    "translation": "Nie można zapisać pliku certyfikatu."
  },
  {
    "id": "api.admin.saml.failure_parse_idp_certificate.app_error",
    "translation": "Failure encountered while parsing the metadata information received from the Identity Provider to a certificate."
  },
  {
    "id": "api.admin.saml.failure_get_metadata_from_idp.app_error",
    "translation": "Failed to obtain metadata from Identity Provider URL."
  },
  {
    "id": "api.admin.delete_brand_image.storage.not_found",
    "translation": "Nie można usunąć obrazu marki, nie znaleziono."
  },
  {
    "id": "api.file.upload_file.incorrect_channelId.app_error",
    "translation": "Nie można wgrać pliku. Niepoprawe ID kanału: {{.channelId}}"
  },
  {
    "id": "api.emoji.create.internal_error",
    "translation": "server_error: Wystąpił wewnętrzny błąd serwera podczas tworzenia emoji."
  },
  {
    "id": "api.config.update_config.clear_siteurl.app_error",
    "translation": "Adres URL strony nie może zostać wyczyszczony."
  },
  {
    "id": "api.channel.move_channel.type.invalid",
    "translation": "Nie można przenosić czatów grupowych lub prywatnych kanałów wiadomości"
  },
  {
    "id": "app.reaction.save.save.app_error",
    "translation": "Nie udało się zapisać reakcji"
  },
  {
    "id": "app.reaction.get_for_post.app_error",
    "translation": "Nie można uzyskać reakcji na wiadomość"
  },
  {
    "id": "app.reaction.delete_all_with_emoji_name.get_reactions.app_error",
    "translation": "Nie można uzyskać wszystkich reakcji z tą nazwą emoji"
  },
  {
    "id": "app.reaction.bulk_get_for_post_ids.app_error",
    "translation": "Nie można uzyskać reakcji na wiadomość"
  },
  {
    "id": "app.audit.save.saving.app_error",
    "translation": "Napotkaliśmy błąd zapisując audyty"
  },
  {
    "id": "app.audit.permanent_delete_by_user.app_error",
    "translation": "Napotkaliśmy błąd usuwając audyty"
  },
  {
    "id": "app.audit.get.limit.app_error",
    "translation": "Przekroczono limit stronicowania"
  },
  {
    "id": "app.audit.get.finding.app_error",
    "translation": "Napotkaliśmy błąd szukając audytów"
  },
  {
    "id": "app.command.listteamcommands.internal_error",
    "translation": "Nie można uzyskać poleceń"
  },
  {
    "id": "app.command_webhook.try_use.invalid",
    "translation": "Nieprawidłowy webhook"
  },
  {
    "id": "app.command_webhook.try_use.internal_error",
    "translation": "Nie można użyć webhooka"
  },
  {
    "id": "app.command_webhook.handle_command_webhook.parse",
    "translation": "Nie można przeanalizować danych przychodzących"
  },
  {
    "id": "app.command_webhook.get.missing",
    "translation": "Nie można uzyskać webhooka"
  },
  {
    "id": "app.command_webhook.get.internal_error",
    "translation": "Nie można uzyskać webhooka"
  },
  {
    "id": "app.command_webhook.create_command_webhook.internal_error",
    "translation": "Nie można zapisać CommandWebhook"
  },
  {
    "id": "app.command_webhook.create_command_webhook.existing",
    "translation": "Nie można zaktualizować istniejącego CommandWebhook"
  },
  {
    "id": "app.oauth.update_app.updating.app_error",
    "translation": "Wystąpił błąd podczas aktualizowania aplikacji"
  },
  {
    "id": "app.oauth.update_app.find.app_error",
    "translation": "Nie można znaleźć istniejącej aplikacji do aktualizacji"
  },
  {
    "id": "app.oauth.save_app.save.app_error",
    "translation": "Nie można zapisać aplikacji."
  },
  {
    "id": "app.oauth.save_app.existing.app_error",
    "translation": "Wymagana aktualizacja istniejącej aplikacji"
  },
  {
    "id": "app.oauth.remove_access_data.app_error",
    "translation": "Nie można usunąć tokena dostępu"
  },
  {
    "id": "app.oauth.permanent_delete_auth_data_by_user.app_error",
    "translation": "Nie można usunąć kodu autoryzacji"
  },
  {
    "id": "app.oauth.get_apps.find.app_error",
    "translation": "Wystąpił błąd podczas znajdywania aplikacji OAuth2"
  },
  {
    "id": "app.oauth.get_app_by_user.find.app_error",
    "translation": "Nie można znaleźć żadnych istniejących aplikacji"
  },
  {
    "id": "app.oauth.get_app.finding.app_error",
    "translation": "Wystąpił błąd podczas wyszukiwania aplikacji"
  },
  {
    "id": "app.oauth.get_app.find.app_error",
    "translation": "Nie można znaleźć żądanej aplikacji"
  },
  {
    "id": "app.oauth.get_access_data_by_user_for_app.app_error",
    "translation": "Wystąpił błąd w znalezieniu wszystkich identyfikatorów dostępu"
  },
  {
    "id": "app.oauth.delete_app.app_error",
    "translation": "Podczas usuwania aplikacji OAuth2 wystąpił błąd"
  },
  {
    "id": "app.user.permanentdeleteuser.internal_error",
    "translation": "Nie można usunąć tokenu"
  },
  {
    "id": "app.team.permanentdeleteteam.internal_error",
    "translation": "Nie można usunąć tokenu"
  },
  {
    "id": "app.session.update_device_id.app_error",
    "translation": "Nie można zaktualizować identyfikatora urządzenia"
  },
  {
    "id": "app.session.save.existing.app_error",
    "translation": "Nie można zaktualizować istniejącej sesji"
  },
  {
    "id": "app.session.save.app_error",
    "translation": "Nie można zapisać sesji"
  },
  {
    "id": "app.session.remove_all_sessions_for_team.app_error",
    "translation": "Nie można usunąć wszystkich sesji"
  },
  {
    "id": "app.session.remove.app_error",
    "translation": "Nie można usunąć sesji"
  },
  {
    "id": "app.session.permanent_delete_sessions_by_user.app_error",
    "translation": "Nie można usunąć wszystkich sesji dla użytkownika"
  },
  {
    "id": "app.session.get_sessions.app_error",
    "translation": "Wystąpił błąd w trakcie pobierania sesji użytkowników"
  },
  {
    "id": "app.session.get.app_error",
    "translation": "Wystąpił błąd w trakcie pobierania sesji użytkownika"
  },
  {
    "id": "app.session.analytics_session_count.app_error",
    "translation": "Nie można policzyć sesji"
  },
  {
    "id": "app.command.updatecommand.internal_error",
    "translation": "Nie można zaktualizować polecenia"
  },
  {
    "id": "app.command.movecommand.internal_error",
    "translation": "Nie można zapisać polecenia"
  },
  {
    "id": "app.command.listallcommands.internal_error",
    "translation": "Nie można uzyskać poleceń"
  },
  {
    "id": "app.command.getcommand.internal_error",
    "translation": "Nie można uzyskać komendy"
  },
  {
    "id": "app.command.deletecommand.internal_error",
    "translation": "Nie można usunąć polecenia"
  },
  {
    "id": "app.command.createcommand.internal_error",
    "translation": "Nie można zapisać polecenia"
  },
  {
    "id": "app.recover.save.app_error",
    "translation": "Nie można zapisać tokena"
  },
  {
    "id": "app.recover.delete.app_error",
    "translation": "Nie można usunąć tokenu"
  },
  {
    "id": "ent.elasticsearch.delete_user_posts.error",
    "translation": "Nie udało się usunąć wiadomości"
  },
  {
    "id": "ent.elasticsearch.delete_channel_posts.error",
    "translation": "Nie udało się usunąć wiadomości"
  },
  {
    "id": "bleveengine.delete_user_posts.error",
    "translation": "Nie udało się usunąć wiadomości"
  },
  {
    "id": "bleveengine.delete_channel_posts.error",
    "translation": "Nie udało się usunąć wiadomości"
  },
  {
    "id": "app.scheme.delete.app_error",
    "translation": "Nie można usunąć schematu"
  },
  {
    "id": "ent.get_users_in_channel_during",
    "translation": "Nie udało się pobrać użytkowników na kanale w określonym przedziale czasowym"
  },
  {
    "id": "app.emoji.create.internal_error",
    "translation": "Nie można zapisać emoji"
  },
  {
    "id": "app.channel.update_channel.internal_error",
    "translation": "Nie można zaktualizować kanału"
  },
  {
    "id": "app.channel.restore.app_error",
    "translation": "Nie można skasować kanału"
  },
  {
    "id": "app.channel.get_all_channels_count.app_error",
    "translation": "Nie można pobrać wszystkich kanałów"
  },
  {
    "id": "app.user_access_token.update_token_enable.app_error",
    "translation": "Nie można włączyć tokenu dostępu"
  },
  {
    "id": "app.user_access_token.update_token_disable.app_error",
    "translation": "Nie można wyłączyć tokenu dostępu"
  },
  {
    "id": "app.user_access_token.search.app_error",
    "translation": "Napotkaliśmy błąd podczas wyszukiwania tokenów dostępu użytkownika"
  },
  {
    "id": "app.user_access_token.save.app_error",
    "translation": "Nie można zapisać osobistego tokenu dostępu"
  },
  {
    "id": "app.user_access_token.get_by_user.app_error",
    "translation": "Nie można uzyskać osobistych tokenów dostępu przez użytkownika"
  },
  {
    "id": "app.user_access_token.get_all.app_error",
    "translation": "Nie można uzyskać wszystkich osobistych tokenów dostępu"
  },
  {
    "id": "app.user_access_token.delete.app_error",
    "translation": "Nie można usunąć osobistego tokenu dostępu"
  },
  {
    "id": "api.email.send_warn_metric_ack.missing_server.app_error",
    "translation": "Serwer SMTP jest wymagany."
  },
  {
    "id": "ent.message_export.run_export.app_error",
    "translation": "Nie można wybrać danych eksportu wiadomości"
  },
  {
    "id": "app.compliance.save.saving.app_error",
    "translation": "Wystąpił błąd podczas zapisywania raportu zgodności"
  },
  {
    "id": "app.compliance.get.finding.app_error",
    "translation": "Wystąpił błąd podczas pobierania raportów zgodności"
  },
  {
    "id": "app.preference.save.updating.app_error",
    "translation": "Wystąpił błąd w trakcie aktualizacji ustawień"
  },
  {
    "id": "app.preference.permanent_delete_by_user.app_error",
    "translation": "Wystąpił błąd w trakcie kasowania ustawień."
  },
  {
    "id": "app.preference.get_category.app_error",
    "translation": "Wystąpił błąd w trakcie pobierania ustawień"
  },
  {
    "id": "app.preference.get_all.app_error",
    "translation": "Wystąpił błąd w trakcie pobierania ustawień"
  },
  {
    "id": "app.preference.get.app_error",
    "translation": "Wystąpił błąd w trakcie pobierania ustawień"
  },
  {
    "id": "app.preference.delete.app_error",
    "translation": "Wystąpił błąd w trakcie kasowania ustawień"
  },
  {
    "id": "api.templates.warn_metric_ack.body.site_url_header",
    "translation": "URL strony: "
  },
  {
    "id": "api.templates.warn_metric_ack.body.registered_users_header",
    "translation": "Ogólnie aktywnych użytkowników: "
  },
  {
    "id": "api.templates.warn_metric_ack.body.contact_email_header",
    "translation": "E-Mail: "
  },
  {
    "id": "app.webhooks.update_outgoing.app_error",
    "translation": "Nie można zaktualizować webhooka"
  },
  {
    "id": "app.webhooks.update_incoming.app_error",
    "translation": "Nie można zaktualizować Przychodzącego Webhooka"
  },
  {
    "id": "app.webhooks.save_outgoing.override.app_error",
    "translation": "Nie udało się nadpisać wychodzącego webhooka"
  },
  {
    "id": "app.webhooks.save_outgoing.app_error",
    "translation": "Nie można zapisać wychodzącego Webhooka"
  },
  {
    "id": "app.webhooks.save_incoming.existing.app_error",
    "translation": "Nie udało się zapisać wychodzącego webhooka"
  },
  {
    "id": "app.webhooks.save_incoming.app_error",
    "translation": "Nie można zapisać Przychodzącego Webhooka"
  },
  {
    "id": "app.webhooks.permanent_delete_outgoing_by_user.app_error",
    "translation": "Nie można usunąć webhooka"
  },
  {
    "id": "app.webhooks.permanent_delete_outgoing_by_channel.app_error",
    "translation": "Nie można usunąć webhooka"
  },
  {
    "id": "app.webhooks.permanent_delete_incoming_by_user.app_error",
    "translation": "Nie można usunąć webhooka"
  },
  {
    "id": "app.webhooks.permanent_delete_incoming_by_channel.app_error",
    "translation": "Nie można usunąć webhooka"
  },
  {
    "id": "app.webhooks.get_outgoing_by_team.app_error",
    "translation": "Nie można uzyskać webhooków"
  },
  {
    "id": "app.webhooks.get_outgoing_by_channel.app_error",
    "translation": "Nie można uzyskać webhooków"
  },
  {
    "id": "app.webhooks.get_outgoing.app_error",
    "translation": "Nie można uzyskać wychodzących webhooków"
  },
  {
    "id": "app.webhooks.get_incoming_by_user.app_error",
    "translation": "Nie można uzyskać wychodzących webhooków"
  },
  {
    "id": "app.webhooks.get_incoming_by_channel.app_error",
    "translation": "Nie można uzyskać webhooków"
  },
  {
    "id": "app.webhooks.get_incoming.app_error",
    "translation": "Nie można uzyskać wychodzących webhooków"
  },
  {
    "id": "app.webhooks.delete_outgoing.app_error",
    "translation": "Nie można usunąć webhooka"
  },
  {
    "id": "app.webhooks.delete_incoming.app_error",
    "translation": "Nie można usunąć webhooka"
  },
  {
    "id": "app.webhooks.analytics_outgoing_count.app_error",
    "translation": "Nie można policzyć wychodzących webhooków"
  },
  {
    "id": "app.webhooks.analytics_incoming_count.app_error",
    "translation": "Nie można policzyć przychodzących webhooków"
  },
  {
    "id": "app.role.save.invalid_role.app_error",
    "translation": "Rola była niepoprawna"
  },
  {
    "id": "app.role.save.insert.app_error",
    "translation": "Nie można zapisać nowej roli"
  },
  {
    "id": "app.role.permanent_delete_all.app_error",
    "translation": "Nie można trwale usunąć wszystkich ról"
  },
  {
    "id": "app.role.get_by_names.app_error",
    "translation": "Nie można uzyskać ról"
  },
  {
    "id": "app.role.get_by_name.app_error",
    "translation": "Nie można uzyskać roli"
  },
  {
    "id": "app.role.get.app_error",
    "translation": "Nie można uzyskać roli"
  },
  {
    "id": "app.post.update.app_error",
    "translation": "Nie można zaktualizować wpisu"
  },
  {
    "id": "app.post.save.existing.app_error",
    "translation": "Nie możesz zaktualizować istniejącej wiadomości"
  },
  {
    "id": "app.post.save.app_error",
    "translation": "Nie można zapisać wpisu"
  },
  {
    "id": "app.post.permanent_delete_by_user.app_error",
    "translation": "Nie można wybrać wpisów do usunięcia dla użytkownika"
  },
  {
    "id": "app.post.permanent_delete_by_channel.app_error",
    "translation": "Nie można usunąć wpisów według kanałów"
  },
  {
    "id": "app.post.get.app_error",
    "translation": "Nie można uzyskać wpisu"
  },
  {
    "id": "app.post.delete.app_error",
    "translation": "Nie można usunąć wpisu"
  },
  {
    "id": "app.status.get.missing.app_error",
    "translation": "Brak wpisu dla tego statusu"
  },
  {
    "id": "app.status.get.app_error",
    "translation": "Wystąpił błąd w trakcie pobierania statusu"
  },
  {
    "id": "app.plugin_store.save.app_error",
    "translation": "Nie można zapisać ani zaktualizować wartości klucza wtyczki"
  },
  {
    "id": "app.plugin_store.list.app_error",
    "translation": "Nie można wyświetlić wszystkich kluczy wtyczek"
  },
  {
    "id": "app.plugin_store.get.app_error",
    "translation": "Nie można uzyskać wartości klucza wtyczki"
  },
  {
    "id": "app.plugin_store.delete.app_error",
    "translation": "Nie można usunąć wartości klucza wtyczki"
  },
  {
    "id": "migrations.system.save.app_error",
    "translation": "Napotkaliśmy błąd zapisując właściwość systemową"
  },
  {
    "id": "app.system.save.app_error",
    "translation": "Napotkaliśmy błąd zapisując właściwość systemową"
  },
  {
    "id": "app.system.permanent_delete_by_name.app_error",
    "translation": "Nie można trwale usunąć wpisu tabeli systemowej"
  },
  {
    "id": "app.system.get_by_name.app_error",
    "translation": "Nie można znaleźć zmiennych systemowych."
  },
  {
    "id": "app.system.get.app_error",
    "translation": "Napotkaliśmy błąd podczas wyszukiwania właściwości systemu"
  },
  {
    "id": "ent.user.complete_switch_with_oauth.blank_email.app_error",
    "translation": "Nie można ukończyć logowania SAML przy użyciu pustego adresu email."
  },
  {
    "id": "ent.saml.save_user.username_exists.saml_app_error",
    "translation": "Konto o takiej nazwie użytkownika już istnieje. Proszę skontaktować się z Administratorem."
  },
  {
    "id": "ent.saml.save_user.email_exists.saml_app_error",
    "translation": "To konto nie używa protokołu SAML do autoryzacji, zamiast tego użyj maila i hasła."
  },
  {
    "id": "ent.ldap.save_user.username_exists.ldap_app_error",
    "translation": "Konto o takiej nazwie użytkownika już istnieje. Proszę skontaktować się z Administratorem."
  },
  {
    "id": "ent.ldap.save_user.email_exists.ldap_app_error",
    "translation": "To konto nie używa usługi AD/LDAP do autoryzacji, zamiast tego użyj maila i hasła."
  },
  {
    "id": "ent.jobs.start_synchronize_job.timeout",
    "translation": "Osiągnięto limit czasu zadania synchronizacji AD/LDAP."
  },
  {
    "id": "ent.jobs.do_job.batch_start_timestamp.parse_error",
    "translation": "Nie można przeanalizować zadania eksportowania komunikatu ExportFromTimestamp."
  },
  {
    "id": "ent.jobs.do_job.batch_size.parse_error",
    "translation": "Nie można przeanalizować zadania eksportu komunikatu BatchSize."
  },
  {
    "id": "ent.cluster.404.app_error",
    "translation": "Nie znaleziono punktu końcowego interfejsu API klastra."
  },
  {
    "id": "ent.api.post.send_notifications_and_forget.push_image_only",
    "translation": " załączył plik."
  },
  {
    "id": "ent.actiance.export.marshalToXml.appError",
    "translation": "Nie można przekonwertować eksportu do formatu XML."
  },
  {
    "id": "app.job.update.app_error",
    "translation": "Nie można zaktualizować zadania"
  },
  {
    "id": "app.job.save.app_error",
    "translation": "Nie można zapisać zadania"
  },
  {
    "id": "app.job.get_newest_job_by_status_and_type.app_error",
    "translation": "Nie można uzyskać najnowszego zadania według statusu i typu"
  },
  {
    "id": "app.job.get_count_by_status_and_type.app_error",
    "translation": "Nie można uzyskać liczby zadań według statusu i typu"
  },
  {
    "id": "app.job.get_all.app_error",
    "translation": "Nie można uzyskać zadań"
  },
  {
    "id": "app.job.get.app_error",
    "translation": "Nie można uzyskać zadania"
  },
  {
    "id": "app.file_info.save.app_error",
    "translation": "Nie można zapisać informacji o pliku"
  },
  {
    "id": "app.file_info.permanent_delete_by_user.app_error",
    "translation": "Nie można usunąć załączników użytkownika"
  },
  {
    "id": "app.file_info.get_with_options.app_error",
    "translation": "Nie można uzyskać informacji o pliku według ścieżki"
  },
  {
    "id": "app.file_info.get_for_post.app_error",
    "translation": "Nie można uzyskać informacji o pliku dla postu"
  },
  {
    "id": "app.file_info.get.app_error",
    "translation": "Nie można uzyskać informacji o pliku"
  },
  {
    "id": "ent.elasticsearch.index_channels_batch.error",
    "translation": "Nie można uzyskać wielu kanałów do indeksowania."
  },
  {
    "id": "app.channel.user_belongs_to_channels.app_error",
    "translation": "Nie można określić, czy użytkownik należy do listy zespołów"
  },
  {
    "id": "app.channel.search_group_channels.app_error",
    "translation": "Nie można uzyskać grupy kanałów dla wybranej nazwy użytkownika oraz kryterium"
  },
  {
    "id": "app.channel.search.app_error",
    "translation": "Wystąpił błąd podczas przeszukiwania kanałów"
  },
  {
    "id": "app.channel.reset_all_channel_schemes.app_error",
    "translation": "Nie udało się zresetować schematów kanałów"
  },
  {
    "id": "app.channel.remove_all_deactivated_members.app_error",
    "translation": "Nie mogliśmy usunąć dezaktywowanych użytkowników z kanału"
  },
  {
    "id": "app.channel.migrate_channel_members.select.app_error",
    "translation": "Nie udało się wybrać partii członków kanału"
  },
  {
    "id": "app.channel.get_unread.app_error",
    "translation": "Nie można pobrać nieprzeczytanych wiadomości dla tego kanału"
  },
  {
    "id": "app.channel.get_members_by_ids.app_error",
    "translation": "Nie można uzyskać członków kanału"
  },
  {
    "id": "app.channel.get_channels_batch_for_indexing.get.app_error",
    "translation": "Nie można uzyskać wielu kanałów do indeksowania"
  },
  {
    "id": "app.channel.get_by_scheme.app_error",
    "translation": "Nie można pobrać kanałów dla podanego schematu"
  },
  {
    "id": "app.channel.get_all_direct.app_error",
    "translation": "Nie można uzyskać wszystkich kanałów bezpośrednich"
  },
  {
    "id": "app.channel.get_all.app_error",
    "translation": "Nie można pobrać wszystkich kanałów"
  },
  {
    "id": "app.channel.clear_all_custom_role_assignments.select.app_error",
    "translation": "Nie udało się pobrać członków kanału"
  },
  {
    "id": "api.server.warn_metric.start_trial",
    "translation": "Request trial"
  },
  {
    "id": "api.server.warn_metric.mfa.notification_title",
    "translation": "Wymuszaj uwierzytelnianie wieloskładnikowe"
  },
  {
    "id": "ent.elasticsearch.post.get_posts_batch_for_indexing.error",
    "translation": "Nie można uzyskać wielu wpisów do indeksowania."
  },
  {
    "id": "app.post.overwrite.app_error",
    "translation": "Nie można zastąpić wpisu"
  },
  {
    "id": "app.post.get_root_posts.app_error",
    "translation": "Nie można uzyskać wpisów do kanału"
  },
  {
    "id": "app.post.get_posts_created_at.app_error",
    "translation": "Nie można uzyskać wpisów do kanału"
  },
  {
    "id": "app.post.get_posts_batch_for_indexing.get.app_error",
    "translation": "Nie można uzyskać wielu wpisów do indeksowania"
  },
  {
    "id": "app.post.get_posts.app_error",
    "translation": "Przekroczono limit stronicowania"
  },
  {
    "id": "app.post.get_direct_posts.app_error",
    "translation": "Nie można pobrać wiadomości bezpośrednich"
  },
  {
    "id": "app.post.analytics_user_counts_posts_by_day.app_error",
    "translation": "Nie można uzyskać liczby użytkowników za pomocą postów"
  },
  {
    "id": "app.post.analytics_posts_count_by_day.app_error",
    "translation": "Nie można uzyskać liczby postów w danym dniu"
  },
  {
    "id": "app.post.analytics_posts_count.app_error",
    "translation": "Nie można uzyskać liczby postów"
  },
  {
    "id": "app.team.save_member.save.app_error",
    "translation": "Nie można zapisać członka zespołu"
  },
  {
    "id": "app.team.get_unread.app_error",
    "translation": "Nie można uzyskać nieprzeczytanych wiadomości od zespołów"
  },
  {
    "id": "app.team.get_members_by_ids.app_error",
    "translation": "Nie można uzyskać członków zespołu"
  },
  {
    "id": "app.team.get_member_count.app_error",
    "translation": "Nie można policzyć członków zespołu"
  },
  {
    "id": "app.team.get_member.missing.app_error",
    "translation": "Nie znaleziono członka zespołu dla tego identyfikatora użytkownika i identyfikatora zespołu"
  },
  {
    "id": "app.team.get_member.app_error",
    "translation": "Nie można uzyskać członka zespołu"
  },
  {
    "id": "app.team.get_active_member_count.app_error",
    "translation": "Nie można policzyć członków zespołu"
  },
  {
    "id": "app.team.user_belongs_to_teams.app_error",
    "translation": "Nie można określić, czy użytkownik należy do listy zespołów"
  },
  {
    "id": "app.team.reset_all_team_schemes.app_error",
    "translation": "Nie mogliśmy zresetować schematów zespołowych"
  },
  {
    "id": "app.team.remove_member.app_error",
    "translation": "Nie można usunąć członka zespołu"
  },
  {
    "id": "app.team.migrate_team_members.update.app_error",
    "translation": "Nie udało się zaktualizować członka zespołu"
  },
  {
    "id": "app.team.get_user_team_ids.app_error",
    "translation": "Nie udało się pobrać listy zespołów użytkownika"
  },
  {
    "id": "app.team.get_members.app_error",
    "translation": "Nie można uzyskać członków zespołu"
  },
  {
    "id": "app.team.get_by_scheme.app_error",
    "translation": "Nie można pobrać kanałów dla podanego schematu"
  },
  {
    "id": "app.team.clear_all_custom_role_assignments.select.app_error",
    "translation": "Nie udało się uzyskać członków zespołu"
  },
  {
    "id": "model.upload_session.is_valid.user_id.app_error",
    "translation": "Nieprawidłowa wartość dla user_id."
  },
  {
    "id": "model.upload_session.is_valid.type.app_error",
    "translation": "Nieprawidłowa wartość dla id."
  },
  {
    "id": "model.upload_session.is_valid.path.app_error",
    "translation": "Nieprawidłowa wartość dla path."
  },
  {
    "id": "model.upload_session.is_valid.id.app_error",
    "translation": "Nieprawidłowa wartość dla id."
  },
  {
    "id": "model.upload_session.is_valid.create_at.app_error",
    "translation": "Nieprawidłowa wartość dla create_at"
  },
  {
    "id": "app.upload.upload_data.large_image.app_error",
    "translation": "{{.Filename}} wymiary ({{.width}} według {{.Height}} pikseli) przekraczają limity"
  },
  {
    "id": "app.upload.create.upload_too_large.app_error",
    "translation": "Nie udało się wgrać obrazu. Plik jest zbyt duży."
  },
  {
    "id": "app.upload.create.cannot_upload_to_deleted_channel.app_error",
    "translation": "Nie można utworzyć wiadomości na usuniętym kanale."
  },
  {
    "id": "app.channel.update_last_viewed_at_post.app_error",
    "translation": "Nie można oznaczyć kanału jako nieprzeczytany."
  },
  {
    "id": "app.channel.update_last_viewed_at.app_error",
    "translation": "Nie można zaktualizować ostatnio oglądanego"
  },
  {
    "id": "app.channel.remove_member.app_error",
    "translation": "Nie można usunąć członka kanału"
  },
  {
    "id": "app.channel.pinned_posts.app_error",
    "translation": "Nie można znaleźć przypiętych wpisów"
  },
  {
    "id": "app.channel.permanent_delete_members_by_user.app_error",
    "translation": "Nie można usunąć członka kanału"
  },
  {
    "id": "app.channel.increment_mention_count.app_error",
    "translation": "Nie można zwiększyć liczby wzmianek"
  },
  {
    "id": "app.channel.get_pinnedpost_count.app_error",
    "translation": "Nie można pobrać ilości przypiętych wiadomości na kanale"
  },
  {
    "id": "app.channel.get_members.app_error",
    "translation": "Nie można uzyskać członków kanału"
  },
  {
    "id": "app.channel.get_member_count.app_error",
    "translation": "Nie można pobrać liczby członków kanału"
  },
  {
    "id": "app.channel.get_member.missing.app_error",
    "translation": "Nie znaleziono uczestnika kanału dla tego ID użytkownika i ID kanału"
  },
  {
    "id": "app.channel.get_member.app_error",
    "translation": "Nie można uzyskać członka kanału"
  },
  {
    "id": "app.channel.count_posts_since.app_error",
    "translation": "Nie można zliczać wiadomości od podanej daty."
  },
  {
    "id": "app.channel.analytics_type_count.app_error",
    "translation": "Nie można uzyskać informacji o typie kanału."
  },
  {
    "id": "app.post.get_posts_since.app_error",
    "translation": "Nie można uzyskać wpisów do kanału"
  },
  {
    "id": "app.post.get_posts_around.get.app_error",
    "translation": "Nie można uzyskać wpisów do kanału"
  },
  {
    "id": "app.post.get_post_id_around.app_error",
    "translation": "Nie można uzyskać posta w określonym czasie."
  },
  {
    "id": "app.post.get_post_after_time.app_error",
    "translation": "Nie można uzyskać posta po upływie określonego czasu"
  },
  {
    "id": "app.post.get_flagged_posts.app_error",
    "translation": "Nie można uzyskać oznaczonych postów"
  },
  {
    "id": "app.channel.get_public_channels.get.app_error",
    "translation": "Nie można pobrać kanałów publicznych"
  },
  {
    "id": "app.channel.get_private_channels.get.app_error",
    "translation": "Nie można pobrać wszystkich kanałów"
  },
  {
    "id": "app.channel.get_for_post.app_error",
    "translation": "Nie można uzyskać kanału dla danego wpisu"
  },
  {
    "id": "app.channel.get_channels_by_ids.not_found.app_error",
    "translation": "Nie znaleziono kanału"
  },
  {
    "id": "app.channel.get_channels_by_ids.get.app_error",
    "translation": "Nie można uzyskać kanałów"
  },
  {
    "id": "app.channel.get_channels_by_ids.app_error",
    "translation": "Nie można uzyskać kanałów według identyfikatorów"
  },
  {
    "id": "app.channel.get_channel_counts.get.app_error",
    "translation": "Nie można uzyskać liczby kanałów"
  },
  {
    "id": "app.team.update.updating.app_error",
    "translation": "Napotkaliśmy błąd aktualizując zespół"
  },
  {
    "id": "app.team.update.find.app_error",
    "translation": "Nie można znaleźć istniejącego zespołu do aktualizacji"
  },
  {
    "id": "app.team.search_private_team.app_error",
    "translation": "Napotkaliśmy błąd szukając prywatnych zespołów"
  },
  {
    "id": "app.team.search_open_team.app_error",
    "translation": "Napotkaliśmy błąd szukając otwartych zespołów"
  },
  {
    "id": "app.team.search_all_team.app_error",
    "translation": "Napotkaliśmy błąd podczas wyszukiwania zespołów"
  },
  {
    "id": "app.team.save.existing.app_error",
    "translation": "Wymagana aktualizacja zespołu"
  },
  {
    "id": "app.team.save.app_error",
    "translation": "Nie można zapisać zespołu"
  },
  {
    "id": "app.team.permanent_delete.app_error",
    "translation": "Nie można usunąć istniejącego zespołu"
  },
  {
    "id": "app.team.get_by_name.missing.app_error",
    "translation": "Nie można znaleźć istniejącego zespołu"
  },
  {
    "id": "app.team.get_by_name.app_error",
    "translation": "Nie można znaleźć istniejącego zespołu"
  },
  {
    "id": "app.team.get_by_invite_id.finding.app_error",
    "translation": "Nie można znaleźć istniejącego zespołu"
  },
  {
    "id": "app.team.get_all_team_listing.app_error",
    "translation": "Nie mogliśmy pobrać wszystkich zespołów"
  },
  {
    "id": "app.team.get_all_private_team_listing.app_error",
    "translation": "Nie mogliśmy pobrać wszystkich prywatnych zespołów"
  },
  {
    "id": "app.team.get_all.app_error",
    "translation": "Nie mogliśmy pobrać wszystkich zespołów"
  },
  {
    "id": "app.team.get.finding.app_error",
    "translation": "Napotkaliśmy błąd szukając zespołu"
  },
  {
    "id": "app.team.get.find.app_error",
    "translation": "Nie można znaleźć istniejącego zespołu"
  },
  {
    "id": "app.team.analytics_team_count.app_error",
    "translation": "Nie można policzyć zespołów"
  },
  {
    "id": "api.user.login_cws.license.error",
    "translation": "Logowanie bota jest zabronione"
  },
  {
    "id": "api.admin.ldap.not_available.app_error",
    "translation": "LDAP jest niedostępne."
  },
  {
    "id": "api.command_channel_purpose.update_channel.max_length",
    "translation": "Wprowadzony tekst przekracza limit znaków. Cel kanału jest ograniczony do {{.MaxLength}} znaków."
  },
  {
    "id": "api.command_channel_header.update_channel.max_length",
    "translation": "Wprowadzony tekst przekracza limit znaków. Nagłówek kanału jest ograniczony do {{.MaxLength}} znaków."
  },
  {
    "id": "api.cloud.request_error",
    "translation": "Błąd przetwarzania żądania do CWS."
  },
  {
    "id": "api.cloud.license_error",
    "translation": "Twoja licencja nie wspiera żądań chmurowych."
  },
  {
    "id": "api.cloud.get_subscription.error",
    "translation": "Błąd pobierania subskrypcji chmurowej."
  },
  {
    "id": "api.cloud.get_admins_emails.error",
    "translation": "Błąd pobierania wiadomości email od administratorów systemu."
  },
  {
    "id": "api.cloud.cws_webhook_event_missing_error",
    "translation": "Zdarzenie Webhook nie zostało obsłużone. Albo go brakuje, albo nie jest poprawne."
  },
  {
    "id": "api.cloud.app_error",
    "translation": "Błąd wewnętrzny podczas żądania chmury api."
  },
  {
    "id": "api.channel.patch_channel_moderations.cache_invalidation.error",
    "translation": "Błąd przy unieważnianiu pamięci podręcznej"
  },
  {
    "id": "api.channel.create_channel.direct_channel.team_restricted_error",
    "translation": "Między tymi użytkownikami nie można utworzyć kanału bezpośredniego, ponieważ nie mają wspólnego zespołu."
  },
  {
    "id": "api.back_to_app",
    "translation": "Wróć do {{.SiteName}}"
  },
  {
    "id": "api.admin.saml.failure_reset_authdata_to_email.app_error",
    "translation": "Nie udało się zresetować pola AuthData do Email."
  },
  {
    "id": "api.admin.add_certificate.parseform.app_error",
    "translation": "Błąd przetwarzania żądania wielopostaciowego"
  },
  {
    "id": "api.file.file_mod_time.app_error",
    "translation": "Nie można uzyskać czasu ostatniej modyfikacji dla pliku."
  },
  {
    "id": "api.file.file_exists.app_error",
    "translation": "Nie można sprawdzić czy plik istnieje."
  },
  {
    "id": "api.file.append_file.app_error",
    "translation": "Nie można dołączyć danych do pliku."
  },
  {
    "id": "api.export.export_not_found.app_error",
    "translation": "Nie można znaleźć eksportowanego pliku."
  },
  {
    "id": "api.error_set_first_admin_visit_marketplace_status",
    "translation": "Błąd przy próbie zapisania pierwszego statusu wizyty administratora w sklepie."
  },
  {
    "id": "api.error_get_first_admin_visit_marketplace_status",
    "translation": "Błąd przy próbie pobrania statusu pierwszej wizyty administratora w sklepie."
  },
  {
    "id": "api.email_batching.send_batched_email_notification.title",
    "translation": "Masz nowe wiadomości"
  },
  {
    "id": "api.email_batching.send_batched_email_notification.time",
    "translation": "{{.Hour}}:{{.Minute}} {{.TimeZone}}"
  },
  {
    "id": "api.email_batching.send_batched_email_notification.subTitle",
    "translation": "Poniżej znajduje się podsumowanie Twoich nowych wiadomości."
  },
  {
    "id": "api.email_batching.send_batched_email_notification.messageButton",
    "translation": "Wyświetl tę wiadomość"
  },
  {
    "id": "api.email_batching.send_batched_email_notification.button",
    "translation": "Otwórz Mattermost"
  },
  {
    "id": "api.email.send_warn_metric_ack.invalid_warn_metric.app_error",
    "translation": "Nie można znaleźć metryki ostrzeżenia."
  },
  {
    "id": "api.email.send_warn_metric_ack.failure.app_error",
    "translation": "Niepowodzenie wysłania wiadomości e-mail z potwierdzeniem dla administratora"
  },
  {
    "id": "api.custom_status.recent_custom_statuses.delete.app_error",
    "translation": "Nie udało się usunąć ostatniego statusu. Spróbuj najpierw dodać ten status lub skontaktuj się z administratorem systemu, aby uzyskać szczegółowe informacje."
  },
  {
    "id": "api.custom_status.disabled",
    "translation": "Funkcja statusu niestandardowego została wyłączona. Aby uzyskać szczegółowe informacje, należy skontaktować się z administratorem systemu."
  },
  {
    "id": "api.context.remote_id_missing.app_error",
    "translation": "Brak identyfikatora bezpiecznego połączenia."
  },
  {
    "id": "api.context.remote_id_mismatch.app_error",
    "translation": "Niedopasowanie identyfikatora bezpiecznego połączenia."
  },
  {
    "id": "api.context.remote_id_invalid.app_error",
    "translation": "Nie można znaleźć bezpiecznego identyfikatora połączenia {{.RemoteId}}."
  },
  {
    "id": "api.context.json_encoding.app_error",
    "translation": "Błąd kodowania JSON."
  },
  {
    "id": "api.context.invitation_expired.error",
    "translation": "Zaproszenie wygasło."
  },
  {
    "id": "api.context.get_user.app_error",
    "translation": "Nie można pobrać użytkownika z sesji UserID."
  },
  {
    "id": "api.config.update_config.not_allowed_security.app_error",
    "translation": "Zmiana {{.Name}} nie jest dozwolona ze względów bezpieczeństwa."
  },
  {
    "id": "api.config.update_config.diff.app_error",
    "translation": "Nie udało się rozróżnić konfiguracji"
  },
  {
    "id": "api.config.reload_config.app_error",
    "translation": "Nie udało się przeładować konfiguracji."
  },
  {
    "id": "api.config.patch_config.restricted_merge.app_error",
    "translation": "Nie udało się połączyć podanego pliku konfiguracyjnego."
  },
  {
    "id": "api.config.patch_config.diff.app_error",
    "translation": "Nie udało się rozróżnić konfiguracji"
  },
  {
    "id": "api.config.migrate_config.app_error",
    "translation": "Nie udało się zmigrować sklepu z konfiguracją."
  },
  {
    "id": "api.config.get_config.restricted_merge.app_error",
    "translation": "Nie udało się połączyć podanego pliku konfiguracyjnego."
  },
  {
    "id": "api.command_share.unshare_channel.help",
    "translation": "Cofa udostępnienie bieżącego kanału"
  },
  {
    "id": "api.command_share.unknown_action",
    "translation": "Nieznana akcja `{{.Akcja}}`. Dostępne akcje: {{.Actions}}"
  },
  {
    "id": "api.command_share.uninvite_remote_id.help",
    "translation": "Identyfikator bezpiecznego połączenia do odłączenia."
  },
  {
    "id": "api.command_share.uninvite_remote.help",
    "translation": "Odwrócenie bezpiecznego połączenia z tego kanału udostępnianego"
  },
  {
    "id": "api.command_share.shared_channel_unshare.error",
    "translation": "Nie można wyłączyć udostępniania tego kanału: {{.Error}}."
  },
  {
    "id": "api.command_share.shared_channel_unavailable",
    "translation": "Ten kanał nie jest już udostępniany."
  },
  {
    "id": "api.command_share.share_read_only.hint",
    "translation": "[readonly] - 'Y' lub 'N'.  Domyślnie 'N'"
  },
  {
    "id": "api.command_share.share_read_only.help",
    "translation": "Kanał będzie udostępniony w trybie tylko do odczytu"
  },
  {
    "id": "api.command_share.share_channel.error",
    "translation": "Nie można udostępnić tego kanału: {{.Error}}"
  },
  {
    "id": "api.command_share.service_disabled",
    "translation": "Usługa udostępnionych kanałów jest wyłączona."
  },
  {
    "id": "api.command_share.remote_uninvited",
    "translation": "Bezpieczne połączenie `{{.RemoteId}}` odłączone."
  },
  {
    "id": "api.command_share.remote_table_header",
    "translation": "| Bezpieczne połączenie | Adres URL witryny | Tylko do odczytu | Zaproszenie zaakceptowane | Online | Ostatnia synchronizacja |"
  },
  {
    "id": "api.command_share.remote_not_valid",
    "translation": "Należy określić prawidłowy identyfikator bezpiecznego połączenia do zaproszenia"
  },
  {
    "id": "api.command_share.remote_id_invalid.error",
    "translation": "Identyfikator bezpiecznego połączenia jest nieprawidłowy: {{.Error}}"
  },
  {
    "id": "api.command_share.remote_id.help",
    "translation": "ID istniejącego bezpiecznego połączenia. Zobacz komendę `secure-connection` aby dodać bezpieczne połączenie."
  },
  {
    "id": "api.command_share.remote_already_invited",
    "translation": "Bezpieczne połączenie zostało już utworzone."
  },
  {
    "id": "api.command_share.permission_required",
    "translation": "Potrzebujesz uprawnienia `{{.Permission}}` do zarządzania udostępnionymi kanałami."
  },
  {
    "id": "api.command_share.not_shared_channel_unshare",
    "translation": "Nie można wyłączyć udostępniania kanału, który nie jest udostępniany."
  },
  {
    "id": "api.command_share.no_remote_invited",
    "translation": "Do tego kanału nie zostały dodane żadne bezpieczne połączenia."
  },
  {
    "id": "api.command_share.name",
    "translation": "kanał-udostępniony"
  },
  {
    "id": "api.command_share.must_specify_valid_remote",
    "translation": "Należy określić prawidłowy identyfikator bezpiecznego połączenia do zaproszenia."
  },
  {
    "id": "api.command_share.missing_action",
    "translation": "Brakujące działanie. Dostępne akcje: {{.Actions}}"
  },
  {
    "id": "api.command_share.invite_remote.help",
    "translation": "Zaprasza zewnętrzną instancję Mattermost do bieżącego udostępnionego kanału"
  },
  {
    "id": "api.command_share.invitation_sent",
    "translation": "Zaproszenie na udostępniony kanał zostało wysłane do `{{.Name}} {{.SiteURL}}`."
  },
  {
    "id": "api.command_share.invalid_value.error",
    "translation": "Nieprawidłowa wartość dla '{{.Arg}}': {{.Error}}"
  },
  {
    "id": "api.command_share.hint",
    "translation": "[akcja]"
  },
  {
    "id": "api.command_share.fetch_remote_status.error",
    "translation": "Nie można pobrać statusu dla bezpiecznych połączeń: {{.Error}}."
  },
  {
    "id": "api.command_share.fetch_remote.error",
    "translation": "Błąd pobierania bezpiecznych połączeń: {{.Error}}"
  },
  {
    "id": "api.command_share.desc",
    "translation": "Udostępnienie bieżącego kanału z zewnętrzną instancją Mattermost."
  },
  {
    "id": "api.command_share.could_not_uninvite.error",
    "translation": "Nie można cofnąć zaproszenia `{{.RemoteId}}`: {{.Error}}"
  },
  {
    "id": "api.command_share.check_channel_exist.error",
    "translation": "Błąd podczas sprawdzania, czy istnieje udostępniony kanał: {{.Error}}"
  },
  {
    "id": "api.command_share.channel_status_id",
    "translation": "Status dla ID kanału `{{.ChannelId}}``"
  },
  {
    "id": "api.command_share.channel_status.help",
    "translation": "Wyświetla status dla tego kanału udostępnionego"
  },
  {
    "id": "api.command_share.channel_shared",
    "translation": "Ten kanał jest teraz udostępniony."
  },
  {
    "id": "api.command_share.channel_remote_id_not_exists",
    "translation": "Bezpieczne połączenie kanału udostępnionego `{.RemoteId}}` nie istnieje dla tego kanału."
  },
  {
    "id": "api.command_share.channel_invite_not_home.error",
    "translation": "Nie można utworzyć bezpiecznego połączenia do współdzielonego kanału pochodzącego z innego miejsca."
  },
  {
    "id": "api.command_share.channel_invite.error",
    "translation": "Błąd przy zapraszaniu `{{.Name}}` do tego kanału: {{.Error}}"
  },
  {
    "id": "api.command_share.available_actions",
    "translation": "Dostępne akcje: {{.Actions}}"
  },
  {
    "id": "api.command_remote.unknown_action",
    "translation": "Nieznana akcja `{{.Action}}`"
  },
  {
    "id": "api.command_remote.status.help",
    "translation": "Wyświetla stan wszystkich bezpiecznych połączeń"
  },
  {
    "id": "api.command_remote.site_url_not_set",
    "translation": "Nie ustawiono adresu URL witryny. Proszę ustawić go w Konsoli systemowej > Środowisko > Serwer WWW."
  },
  {
    "id": "api.command_remote.service_not_enabled",
    "translation": "Usługa Secure Connection Service nie jest włączona."
  },
  {
    "id": "api.command_remote.service_disabled",
    "translation": "Usługa Secure Connection Service jest wyłączona."
  },
  {
    "id": "api.command_remote.remove_remote_id.help",
    "translation": "ID bezpiecznego połączenia do usunięcia."
  },
  {
    "id": "api.command_remote.remove_remote.error",
    "translation": "Nie można usunąć bezpiecznego połączenia: {{.Error}}"
  },
  {
    "id": "api.command_remote.remove.help",
    "translation": "Usuwa bezpieczne połączenie"
  },
  {
    "id": "api.command_remote.remotes_not_found",
    "translation": "Nie znaleziono bezpiecznych połączeń."
  },
  {
    "id": "api.command_remote.remote_table_header",
    "translation": "| Bezpieczne połączenie | Wyświetlana nazwa | ID połączenia | Adres URL | Zaproszenie zaakceptowane | Online | Ostatni ping |"
  },
  {
    "id": "api.command_remote.remote_add_remove.help",
    "translation": "Dodaj/usuń bezpieczne połączenia. Dostępne akcje: {{.Actions}}"
  },
  {
    "id": "api.command_remote.permission_required",
    "translation": "Potrzebujesz uprawnienia `{{.Permission}}` do zarządzania bezpiecznymi połączeniami."
  },
  {
    "id": "api.command_remote.name.hint",
    "translation": "Unikalna nazwa dla bezpiecznego połączenia"
  },
  {
    "id": "api.command_remote.name.help",
    "translation": "Nazwa bezpiecznego połączenia"
  },
  {
    "id": "api.command_remote.name",
    "translation": "bezpieczne-połączenie"
  },
  {
    "id": "api.command_remote.missing_empty",
    "translation": "Brakujące lub puste `{{.Arg}}`"
  },
  {
    "id": "api.command_remote.missing_command",
    "translation": "Brakujące polecenie. Dostępne akcje: {{.Actions}}"
  },
  {
    "id": "api.command_remote.invite_summary",
    "translation": "Wyślij poniższe zaproszenie zaszyfrowane algorytmem AES 256-bit do zewnętrznego administratora systemu Mattermost wraz z hasłem. Do zaakceptowania zaproszenia użyją oni polecenia z ukośnikiem `{{.Command}}`.\n\n```\n{{.Invitation}}\n```\n\n**Upewnij się, że bezpieczne połączenie może uzyskać dostęp do instancji Mattermost przez** {{.SiteURL}}"
  },
  {
    "id": "api.command_remote.invite_password.hint",
    "translation": "Hasło używane do szyfrowania zaproszenia"
  },
  {
    "id": "api.command_remote.invite_password.help",
    "translation": "Hasło do zaproszenia"
  },
  {
    "id": "api.command_remote.invite.help",
    "translation": "Zaproś do bezpiecznego połączenia"
  },
  {
    "id": "api.command_remote.invitation_created",
    "translation": "Zaproszenie stworzone."
  },
  {
    "id": "api.command_remote.invitation.hint",
    "translation": "Zaszyfrowane zaproszenie z bezpiecznego połączenia"
  },
  {
    "id": "api.command_remote.invitation.help",
    "translation": "Zaproszenie z bezpiecznego połączenia"
  },
  {
    "id": "api.command_remote.incorrect_password.error",
    "translation": "Nie można odszyfrować zaproszenia. Nieprawidłowe hasło lub uszkodzone zaproszenie: {{.Error}}"
  },
  {
    "id": "api.command_remote.hint",
    "translation": "[akcja]"
  },
  {
    "id": "api.command_remote.fetch_status.error",
    "translation": "Nie można stworzyć bezpiecznych połączeń: {{.Error}}"
  },
  {
    "id": "api.command_remote.encrypt_invitation.error",
    "translation": "Nie można odszyfrować zaproszenia: {{.Error}}"
  },
  {
    "id": "api.command_remote.displayname.hint",
    "translation": "Nazwa wyświetlana dla bezpiecznego połączenia"
  },
  {
    "id": "api.command_remote.displayname.help",
    "translation": "Nazwa wyświetlana bezpiecznego połączenia"
  },
  {
    "id": "api.command_remote.desc",
    "translation": "Bezpieczne połączenia zaproszeń do komunikacji między instancjami Mattermost."
  },
  {
    "id": "api.command_remote.decode_invitation.error",
    "translation": "Nie można odszyfrować zaproszenia: {{.Error}}"
  },
  {
    "id": "api.command_remote.cluster_removed",
    "translation": "Bezpieczne połączenie {{.RemoteId}} {{.Result}}."
  },
  {
    "id": "api.command_remote.add_remote.error",
    "translation": "Nie można dodać bezpiecznego połączenia: {{.Error}}"
  },
  {
    "id": "api.command_remote.accept_invitation.error",
    "translation": "Nie można przyjąć zaproszenia: {{.Error}}"
  },
  {
    "id": "api.command_remote.accept_invitation",
    "translation": "Zaproszenie przyjęte i potwierdzone.\nSiteURL: {{.SiteURL}}"
  },
  {
    "id": "api.command_remote.accept.help",
    "translation": "Zaakceptuj zaproszenie z zewnętrznej instancji Mattermost"
  },
  {
    "id": "api.command_custom_status.success",
    "translation": "Twój status jest ustawiony na \"{{.EmojiName}} {{.StatusMessage}}\". Możesz zmienić swój status za pomocą okienka statusu w nagłówku paska bocznego kanału."
  },
  {
    "id": "api.command_custom_status.name",
    "translation": "status"
  },
  {
    "id": "api.command_custom_status.hint",
    "translation": "[:emoji_name:] [status_message] lub wyczyść"
  },
  {
    "id": "api.command_custom_status.desc",
    "translation": "Ustaw lub wyczyść swój status"
  },
  {
    "id": "api.command_custom_status.clear.success",
    "translation": "Twój status został usunięty."
  },
  {
    "id": "api.command_custom_status.clear.app_error",
    "translation": "Błąd wyczyszczenia statusu."
  },
  {
    "id": "api.command_custom_status.app_error",
    "translation": "Błąd ustawienia statusu."
  },
  {
    "id": "api.file.list_directory.app_error",
    "translation": "Nie można wyświetlić zawartości katalogu."
  },
  {
    "id": "api.file.move_file.app_error",
    "translation": "Nie można przenieść pliku."
  },
  {
    "id": "api.file.file_size.app_error",
    "translation": "Nie można pobrać rozmiaru pliku."
  },
  {
    "id": "api.server.warn_metric.number_of_channels_50.notification_title",
    "translation": "Używanie zaawansowanych uprawnień"
  },
  {
    "id": "api.server.warn_metric.number_of_active_users_500.notification_title",
    "translation": "Skalowanie z Mattermost"
  },
  {
    "id": "api.server.warn_metric.number_of_active_users_300.start_trial.notification_success.message",
    "translation": "Twoja wersja próbna Enterprise jest teraz aktywna. Utwórz kanał i przejdź do **Konsola systemowa > Zarządzanie użytkownikami > Kanały**, aby ograniczyć wysyłanie postów do administratorów kanału."
  },
  {
    "id": "api.server.warn_metric.bot_response.mailto_contact_header",
    "translation": "Kontakt: {{.Kontakt}}"
  },
  {
    "id": "api.remote_cluster.invalid_topic.app_error",
    "translation": "Nieprawidłowy temat."
  },
  {
    "id": "api.push_notifications.session.expired",
    "translation": "Sesja wygasła: Zaloguj się, aby kontynuować otrzymywanie powiadomień. Sesje dla {{.siteName}} są skonfigurowane przez Administratora Systemu tak, aby wygasały co {{.daysCount}} dni."
  },
  {
    "id": "api.push_notification.title.collapsed_threads_dm",
    "translation": "Odpowiedz w Bezpośredniej Wiadomości"
  },
  {
    "id": "api.preference.delete_preferences.update_sidebar.app_error",
    "translation": "Nie można zaktualizować paska bocznego, aby dopasować go do usuniętych preferencji"
  },
  {
    "id": "api.post.send_notification_and_forget.push_comment_on_crt_thread_dm",
    "translation": " odpowiedział w wątku."
  },
  {
    "id": "api.no_license",
    "translation": "Licencja E10 lub E20 jest wymagana do korzystania z tego punktu końcowego."
  },
  {
    "id": "api.migrate_to_saml.error",
    "translation": "Nie można zmigrować SAML."
  },
  {
    "id": "api.license.upgrade_needed.app_error",
    "translation": "Funkcja wymaga aktualizacji do wersji Enterprise Edition."
  },
  {
    "id": "api.license.request_trial_license.no-site-url.app_error",
    "translation": "Nie można zamówić licencji próbnej. Proszę skonfigurować adres URL witryny w sekcji serwera WWW w konsoli systemowej Mattermost."
  },
  {
    "id": "api.license.request_trial_license.fail_get_user_count.app_error",
    "translation": "Nie można uzyskać licencji próbnej, proszę spróbować ponownie lub skontaktować się z support@mattermost.com. Nie można uzyskać informacji o liczbie zarejestrowanych użytkowników."
  },
  {
    "id": "api.license.request_trial_license.app_error",
    "translation": "Nie można uzyskać licencji próbnej, proszę spróbować ponownie lub skontaktować się z support@mattermost.com."
  },
  {
    "id": "api.license.request_renewal_link.app_error",
    "translation": "Błąd pobierania linku do odnowienia licencji"
  },
  {
    "id": "api.license.request-trial.can-start-trial.not-allowed",
    "translation": "Ten klucz licencji próbnej dla Mattermost Enterprise Edition wygasł i nie jest już ważny. Jeśli chcesz przedłużyć okres próbny, prosimy o [kontakt z naszym zespołem sprzedaży](https://mattermost.com/contact-us/)."
  },
  {
    "id": "api.license.request-trial.can-start-trial.error",
    "translation": "Nie można sprawdzić, czy można uruchomić proces"
  },
  {
    "id": "api.license.request-trial.bad-request.terms-not-accepted",
    "translation": "Aby złożyć wniosek o licencję, należy zaakceptować Umowę dotyczącą oprogramowania Mattermost oraz Politykę prywatności."
  },
  {
    "id": "api.license.request-trial.bad-request",
    "translation": "Podana liczba użytkowników jest nieprawidłowa."
  },
  {
    "id": "api.job.unable_to_download_job.incorrect_job_type",
    "translation": "Typ zadania, który próbujesz pobrać, nie jest obecnie obsługiwany"
  },
  {
    "id": "api.job.unable_to_download_job",
    "translation": "Nie można pobrać tego zadania"
  },
  {
    "id": "api.job.unable_to_create_job.incorrect_job_type",
    "translation": "Typ pracy, którą próbujesz utworzyć jest nieprawidłowy"
  },
  {
    "id": "api.job.retrieve.nopermissions",
    "translation": "Typy zadań, które próbujesz odzyskać nie zawierają uprawnień"
  },
  {
    "id": "api.invalid_redirect_url",
    "translation": "Podano nieprawidłowy adres URL przekierowania"
  },
  {
    "id": "api.invalid_custom_url_scheme",
    "translation": "Podano nieprawidłowy niestandardowy schemat url"
  },
  {
    "id": "api.invalid_channel",
    "translation": "Kanał wymieniony w zapytaniu nie należy do użytkownika"
  },
  {
    "id": "api.getThreadsForUser.bad_params",
    "translation": "Parametry Before i After dla getThreadsForUser wzajemnie się wykluczają"
  },
  {
    "id": "api.file.write_file.app_error",
    "translation": "Nie można zapisać pliku."
  },
  {
    "id": "api.file.test_connection_s3_bucket_does_not_exist.app_error",
    "translation": "Upewnij się, że twoje Amazon S3 jest dostępne oraz sprawdź uprawnienia do niego."
  },
  {
    "id": "api.file.test_connection_s3_auth.app_error",
    "translation": "Nie można połączyć się z S3. Sprawdź parametry autoryzacji połączenia Amazon S3 i ustawienia uwierzytelniania."
  },
  {
    "id": "api.file.test_connection.app_error",
    "translation": "Nie można uzyskać dostępu do magazynu plików."
  },
  {
    "id": "api.file.remove_file.app_error",
    "translation": "Nie można usunąć pliku."
  },
  {
    "id": "api.file.remove_directory.app_error",
    "translation": "Nie można usunąć katalogu."
  },
  {
    "id": "api.file.read_file.app_error",
    "translation": "Nie można odczytać pliku."
  },
  {
    "id": "api.file.file_reader.app_error",
    "translation": "Nie można otworzyć czytnik plików."
  },
  {
    "id": "api.server.warn_metric.number_of_posts_2M.notification_title",
    "translation": "Poprawa wydajności"
  },
  {
    "id": "api.server.warn_metric.number_of_posts_2M.notification_body",
    "translation": "Twój system Mattermost ma dużą liczbę wiadomości. Domyślne wyszukiwanie w bazie danych Mattermost zaczyna wykazywać spadek wydajności przy około 2,5 miliona postów. Przy ponad 5 milionach postów, Elasticsearch może pomóc uniknąć znaczących problemów z wydajnością, takich jak timeout, z wyszukiwaniem i wzmiankami. Skontaktuj się z nami, aby dowiedzieć się więcej i daj nam znać, jak możemy pomóc.\n\n[Dowiedz się więcej o poprawie wydajności](https://www.mattermost.com/docs-elasticsearch/?utm_medium=product&utm_source=mattermost-advisor-bot&utm_content=elasticsearch)\n\nKlikając przycisk Skontaktuj się z nami, udostępniasz swoje dane firmie Mattermost, Inc. [Dowiedz się więcej](https://mattermost.com/pl/default-admin-advisory)"
  },
  {
    "id": "api.server.warn_metric.number_of_posts_2M.contact_us.email_body",
    "translation": "Prośba o kontakt z Mattermost. Jestem zainteresowany aby dowiedzieć się więcej na temat poprawy wydajności za pomocą Elasticsearch.\n"
  },
  {
    "id": "api.server.warn_metric.number_of_channels_50.start_trial.notification_success.message",
    "translation": "Państwa wersja próbna Enterprise jest teraz aktywna. Przejdź do **Konsoli systemowej > Zarządzania użytkownikami > Uprawnień**, aby włączyć Zaawansowane uprawnienia."
  },
  {
    "id": "api.server.warn_metric.number_of_channels_50.start_trial.notification_body",
    "translation": "Kanały pomagają usprawnić komunikację, ale wraz z dołączaniem i tworzeniem kanałów przez użytkowników Mattermost rośnie wyzwanie związane z utrzymaniem porządku w systemie. Zaawansowane uprawnienia umożliwiają określenie, którzy użytkownicy lub role mogą wykonywać określone czynności, w tym zarządzać ustawieniami kanału i jego członkami, używać @channel lub @here do oznaczania szerokich grup użytkowników oraz tworzyć nowe webhooki.\n\n[Dowiedz się więcej o korzystaniu z uprawnień zaawansowanych](https://www.mattermost.com/docs-advanced-permissions/?utm_medium=product&utm_source=mattermost-advisor-bot&utm_content=advanced-permissions)\n\nKlikając przycisk Rozpocznij test, wyrażam zgodę na [Umowę oceny oprogramowania Mattermost] (https://mattermost.com/software-evaluation-agreement/), [Politykę prywatności] (https://mattermost.com/privacy-policy/) i otrzymywanie wiadomości e-mail dotyczących produktu."
  },
  {
    "id": "api.server.warn_metric.number_of_channels_50.notification_body",
    "translation": "Kanały pomagają usprawnić komunikację, ale wraz z dołączaniem i tworzeniem kanałów przez użytkowników Mattermost rośnie wyzwanie związane z utrzymaniem porządku w systemie. Zaawansowane uprawnienia umożliwiają określenie, którzy użytkownicy lub role mogą wykonywać określone czynności, w tym zarządzać ustawieniami kanału i jego członkami, używać @channel lub @here do oznaczania szerokich grup użytkowników oraz tworzyć nowe webhooki.\n\n[Dowiedz się więcej o korzystaniu z uprawnień zaawansowanych](https://www.mattermost.com/docs-advanced-permissions/?utm_medium=product&utm_source=mattermost-advisor-bot&utm_content=advanced-permissions)\n\nKlikając przycisk Skontaktuj się z nami, użytkownik udostępnia swoje dane firmie Mattermost, Inc. [Dowiedz się więcej](https://mattermost.com/pl/default-admin-advisory)"
  },
  {
    "id": "api.server.warn_metric.number_of_channels_50.contact_us.email_body",
    "translation": "Prośba o kontakt z Mattermost. Jestem zainteresowany aby dowiedzieć się więcej na temat używania zaawansowanych uprawnień z systemowymi schematami.\n"
  },
  {
    "id": "api.server.warn_metric.number_of_active_users_500.start_trial.notification_success.message",
    "translation": "Wersja próbna Enterprise jest teraz aktywna. Przejdź do Konsoli systemowej, aby włączyć zaawansowane funkcje."
  },
  {
    "id": "api.server.warn_metric.number_of_active_users_500.start_trial.notification_body",
    "translation": "Mattermost zdecydowanie zaleca, aby wdrożenia obejmujące ponad 500 użytkowników korzystały z funkcji takich jak zarządzanie użytkownikami, klastrowanie serwerów i monitorowanie wydajności. Skontaktuj się z nami, aby dowiedzieć się więcej i daj nam znać, jak możemy pomóc.\n\nKlikając przycisk Rozpocznij test, wyrażam zgodę na [Umowę oceny oprogramowania Mattermost] (https://mattermost.com/software-evaluation-agreement/), [Politykę prywatności] (https://mattermost.com/privacy-policy/) i otrzymywanie wiadomości e-mail dotyczących produktu."
  },
  {
    "id": "api.server.warn_metric.number_of_active_users_500.notification_body",
    "translation": "Mattermost zdecydowanie zaleca, aby wdrożenia obejmujące ponad 500 użytkowników korzystały z funkcji takich jak zarządzanie użytkownikami, klastrowanie serwerów i monitorowanie wydajności. Skontaktuj się z nami, aby dowiedzieć się więcej i daj nam znać, jak możemy pomóc.\n\nKlikając przycisk Skontaktuj się z nami, udostępniasz swoje dane firmie Mattermost, Inc. [Dowiedz się więcej](https://mattermost.com/pl/default-admin-advisory)"
  },
  {
    "id": "api.server.warn_metric.number_of_active_users_500.contact_us.email_body",
    "translation": "Prośba o kontakt z firmą Mattermost. Mój zespół ma teraz 500 użytkowników i rozważam Mattermost Enterprise Edition.\n"
  },
  {
    "id": "api.server.warn_metric.number_of_active_users_300.start_trial.notification_title",
    "translation": "Kanały ogłoszeń tylko do odczytu"
  },
  {
    "id": "api.server.warn_metric.number_of_active_users_300.start_trial.notification_body",
    "translation": "Przy tak wielu rozmowach toczących się w Mattermost, poszukiwanie ważnych informacji może być trudne. Jeśli chcesz nadać wiadomość do dużej grupy odbiorców, możesz ustawić kanały ogłoszeń tylko do odczytu, gdzie każdy może dołączyć, ale tylko administratorzy kanału mogą publikować wiadomości.\n\n[Dowiedz się więcej o tworzeniu Kanałów ogłoszeń tylko do odczytu](https://www.mattermost.com/docs-channel-moderation/?utm_medium=product&utm_source=mattermost-advisor-bot&utm_content=channel-moderation)\n\nKlikając przycisk Rozpocznij test, wyrażam zgodę na [Umowę oceny oprogramowania Mattermost](https://mattermost.com/software-evaluation-agreement/), [Politykę prywatności](https://mattermost.com/privacy-policy/) i otrzymywanie wiadomości e-mail dotyczących produktu."
  },
  {
    "id": "api.server.warn_metric.number_of_active_users_300.notification_body",
    "translation": "Przy tak wielu rozmowach toczących się w Mattermost, znalezienie ważnych informacji może być trudne. Jeśli chcesz nadać wiadomość do dużej grupy odbiorców, możesz utworzyć kanały ogłoszeń tylko do odczytu, do których każdy może dołączyć, ale tylko administratorzy kanału mogą publikować wiadomości.\n\n[Dowiedz się więcej o tworzeniu Kanałów ogłoszeń tylko do odczytu](https://www.mattermost.com/docs-channel-moderation/?utm_medium=product&utm_source=mattermost-advisor-bot&utm_content=channel-moderation)\n\nKlikając przycisk Skontaktuj się z nami, użytkownik udostępnia swoje dane firmie Mattermost, Inc. [Dowiedz się więcej](https://mattermost.com/pl/default-admin-advisory)"
  },
  {
    "id": "api.server.warn_metric.number_of_active_users_300.contact_us.email_body",
    "translation": "Prośba o kontakt z firmą Mattermost. Chcę dowiedzieć się więcej o tworzeniu kanałów ogłoszeń tylko do odczytu.\n"
  },
  {
    "id": "api.server.warn_metric.number_of_active_users_200.start_trial.notification_success.message",
    "translation": "Twoja wersja próbna Enterprise jest teraz aktywna. Przejdź do **System Console > Authentication > SAML 2.0**, aby zintegrować się z dostawcą SAML 2.0."
  },
  {
    "id": "api.server.warn_metric.number_of_active_users_200.start_trial.notification_body",
    "translation": "Twój system Mattermost ma teraz 200 użytkowników. Po połączeniu Mattermost z dostawcą pojedynczego logowania w organizacji, użytkownicy mogą uzyskać dostęp do Mattermost bez konieczności ponownego wprowadzania swoich danych uwierzytelniających. Zalecamy zintegrowanie dostawcy SAML 2.0 z serwerem Mattermost.[Dowiedz się więcej o integracji z SAML 2.0](https://www.mattermost.com/docs-saml/?utm_medium=product&utm_source=mattermost-advisor-bot&utm_content=saml)\n\nKlikając przycisk Rozpocznij test, wyrażam zgodę na [Umowę oceny oprogramowania Mattermost](https://mattermost.com/software-evaluation-agreement/), [Politykę prywatności](https://mattermost.com/privacy-policy/) i otrzymywanie wiadomości e-mail dotyczących produktu."
  },
  {
    "id": "api.server.warn_metric.number_of_active_users_200.notification_title",
    "translation": "Skalowanie z Mattermost"
  },
  {
    "id": "api.server.warn_metric.number_of_active_users_200.notification_body",
    "translation": "Twój system Mattermost ma teraz 200 użytkowników. Po połączeniu Mattermost z dostawcą pojedynczego logowania w organizacji, użytkownicy mogą uzyskać dostęp do Mattermost bez konieczności ponownego wprowadzania swoich danych uwierzytelniających. Zalecamy zintegrowanie dostawcy SAML 2.0 z serwerem Mattermost.[Dowiedz się więcej o integracji z SAML 2.0](https://www.mattermost.com/docs-saml/?utm_medium=product&utm_source=mattermost-advisor-bot&utm_content=saml).\n\nKlikając przycisk Skontaktuj się z nami, użytkownik udostępnia swoje dane firmie Mattermost, Inc. [Dowiedz się więcej](https://mattermost.com/pl/default-admin-advisory)"
  },
  {
    "id": "api.server.warn_metric.number_of_active_users_200.contact_us.email_body",
    "translation": "Mattermost prośba o kontakt. Mój zespół ma teraz 100 użytkowników i rozważam Mattermost Enterprise Edition.\n"
  },
  {
    "id": "api.server.warn_metric.number_of_active_users_100.start_trial.notification_success.message",
    "translation": "Wersja próbna Enterprise jest teraz aktywna. Przejdź do **Konsola systemowa > Uwierzytelnianie > AD/LDAP**, aby zintegrować usługę AD/LDAP."
  },
  {
    "id": "api.server.warn_metric.number_of_active_users_100.start_trial.notification_body",
    "translation": "Twój system Mattermost ma ponad 100 użytkowników. Wraz ze wzrostem bazy użytkowników, dodawanie nowych kont może stać się czasochłonne. Zalecamy zintegrowanie Active Directory/LDAP organizacji, co pozwoli każdemu, kto ma konto, uzyskać dostęp do Mattermost.\n\n[Dowiedz się więcej o integracji z AD/LDAP](https://www.mattermost.com/docs-adldap/?utm_medium=product&utm_source=mattermost-advisor-bot&utm_content=adldap)\n\nKlikając przycisk Rozpocznij test, wyrażam zgodę na [Umowę oceny oprogramowania Mattermost](https://mattermost.com/software-evaluation-agreement/), [Politykę prywatności](https://mattermost.com/privacy-policy/) i otrzymywanie wiadomości e-mail dotyczących produktu."
  },
  {
    "id": "api.server.warn_metric.number_of_active_users_100.notification_title",
    "translation": "Skalowanie z Mattermost"
  },
  {
    "id": "api.server.warn_metric.number_of_active_users_100.notification_body",
    "translation": "Twój system Mattermost ma ponad 100 użytkowników. Wraz ze wzrostem liczby użytkowników, dodawanie nowych kont może stać się czasochłonne. Zalecamy zintegrowanie z Active Directory/LDAP w twojej organizacji, co pozwoli każdemu, kto ma konto, uzyskać dostęp do Mattermost.\n\n[Dowiedz się więcej o integracji z AD/LDAP](https://www.mattermost.com/docs-adldap/?utm_medium=product&utm_source=mattermost-advisor-bot&utm_content=adldap)\n\nKlikając przycisk Skontaktuj się z nami, udostępnisz swoje dane firmie Mattermost, Inc. [Dowiedz się więcej](https://mattermost.com/pl/default-admin-advisory)"
  },
  {
    "id": "api.server.warn_metric.number_of_active_users_100.contact_us.email_body",
    "translation": "Mattermost prośba o kontakt. Mój zespół ma teraz 100 użytkowników i rozważam Mattermost Enterprise Edition.\n"
  },
  {
    "id": "api.server.warn_metric.mfa.start_trial_notification_success.message",
    "translation": "Wersja próbna Enterprise jest teraz aktywna. Przejdź do **Konsola systemowa > Uwierzytelnianie > MFA**, aby wymusić uwierzytelnianie wieloskładnikowe."
  },
  {
    "id": "api.server.warn_metric.mfa.start_trial.notification_body",
    "translation": "System Mattermost ma włączone uwierzytelnianie wieloskładnikowe, co daje użytkownikom możliwość zabezpieczenia konta dodatkowymi sposobami uwierzytelniania poza hasłem. Aby poprawić bezpieczeństwo w całym systemie, możesz wymagać, aby wszystkie konta Mattermost korzystały z uwierzytelniania wieloskładnikowego.\n\n[Dowiedz się więcej o wymuszaniu uwierzytelniania wieloskładnikowego] (https://www.mattermost.com/docs-multi-factor-authentication/?utm_medium=product&utm_source=mattermost-advisor-bot&utm_content=multi-factor-authentication)\n\nKlikając przycisk Rozpocznij test, wyrażam zgodę na [Umowę oceny oprogramowania Mattermost](https://mattermost.com/software-evaluation-agreement/), [Politykę prywatności](https://mattermost.com/privacy-policy/) i otrzymywanie wiadomości e-mail dotyczących produktu."
  },
  {
    "id": "api.server.warn_metric.mfa.notification_body",
    "translation": "System Mattermost ma włączone uwierzytelnianie wieloskładnikowe, co daje użytkownikom możliwość zabezpieczenia konta dodatkowymi sposobami uwierzytelniania poza hasłem. Aby poprawić bezpieczeństwo w całym systemie, możesz wymagać, aby wszystkie konta Mattermost korzystały z uwierzytelniania wieloskładnikowego.\n\n[Dowiedz się więcej o egzekwowaniu uwierzytelniania wieloskładnikowego] (https://www.mattermost.com/docs-multi-factor-authentication/?utm_medium=product&utm_source=mattermost-advisor-bot&utm_content=multi-factor-authentication).\n\nKlikając przycisk Skontaktuj się z nami, użytkownik udostępnia swoje dane firmie Mattermost, Inc. [Dowiedz się więcej](https://mattermost.com/pl/default-admin-advisory)"
  },
  {
    "id": "api.server.warn_metric.mfa.contact_us.email_body",
    "translation": "Prośba o kontakt z firmą Mattermost. Chcę dowiedzieć się więcej o egzekwowaniu uwierzytelniania wieloskładnikowego.\n"
  },
  {
    "id": "api.server.warn_metric.email_us",
    "translation": "Wyślij do nas e-mail"
  },
  {
    "id": "api.server.warn_metric.email_domain.start_trial_notification_success.message",
    "translation": "Wersja próbna Enterprise jest teraz aktywna. Przejdź do **Konsoli systemowej > Uwierzytelnianie > Dostęp dla gości**, aby włączyć Konta Gości."
  },
  {
    "id": "api.server.warn_metric.email_domain.start_trial.notification_body",
    "translation": "Projekty często angażują ludzi zarówno wewnątrz, jak i na zewnątrz organizacji. Dzięki Kontom Gości możesz wprowadzić zewnętrznych partnerów do swojego systemu Mattermost i określić, z kim mogą pracować i co mogą zobaczyć.\n\n[Dowiedz się więcej o włączaniu kont gości](https://www.mattermost.com/docs-guest-accounts/?utm_medium=product&utm_source=mattermost-advisor-bot&utm_content=guest-accounts)\n\nKlikając przycisk Rozpocznij test, wyrażam zgodę na [Umowę oceny oprogramowania Mattermost](https://mattermost.com/software-evaluation-agreement/), [Politykę prywatności](https://mattermost.com/privacy-policy/) i otrzymywanie wiadomości e-mail dotyczących produktu."
  },
  {
    "id": "api.server.warn_metric.email_domain.notification_title",
    "translation": "Tworzenie Kont Gości"
  },
  {
    "id": "api.server.warn_metric.email_domain.notification_body",
    "translation": "Projekty często angażują ludzi zarówno wewnątrz, jak i na zewnątrz organizacji. Dzięki Kontom Gości możesz wprowadzić zewnętrznych partnerów do swojego systemu Mattermost i określić, z kim mogą pracować i co mogą zobaczyć.\n\n[Dowiedz się więcej o włączaniu kont gości](https://www.mattermost.com/docs-guest-accounts/?utm_medium=product&utm_source=mattermost-advisor-bot&utm_content=guest-accounts).\n\nKlikając przycisk Skontaktuj się z nami, udostępniasz swoje dane firmie Mattermost, Inc. [Dowiedz się więcej](https://mattermost.com/pl/default-admin-advisory)"
  },
  {
    "id": "api.server.warn_metric.email_domain.contact_us.email_body",
    "translation": "Prośba o kontakt z firmą Mattermost. Chcę dowiedzieć się więcej na temat korzystania z Kont Gości.\n"
  },
  {
    "id": "api.server.warn_metric.contacting_us",
    "translation": "Kontakt z nami"
  },
  {
    "id": "api.server.warn_metric.contact_us",
    "translation": "Skontaktuj się z nami"
  },
  {
    "id": "api.server.warn_metric.bot_response.start_trial_failure.message",
    "translation": "Nie można pobrać licencji próbnej. Odwiedź stronę https://mattermost.com/trial/, aby poprosić o licencję."
  },
  {
    "id": "api.server.warn_metric.bot_response.notification_success.message",
    "translation": "Dziękujemy za skontaktowanie się z firmą Mattermost. Wkrótce skontaktujemy się z tobą."
  },
  {
    "id": "api.server.warn_metric.bot_response.notification_failure.message",
    "translation": "Wiadomość nie mogła zostać wysłana."
  },
  {
    "id": "api.server.warn_metric.bot_response.notification_failure.body",
    "translation": "Prosimy o kontakt mailowy."
  },
  {
    "id": "api.server.warn_metric.bot_response.mailto_subject",
    "translation": "Wniosek o kontakt z firmą Mattermost"
  },
  {
    "id": "api.server.warn_metric.bot_response.mailto_site_url_header",
    "translation": "Adres URL strony: {{.SiteUrl}}"
  },
  {
    "id": "api.server.warn_metric.bot_response.mailto_registered_users_header",
    "translation": "Aktywni Użytkownicy: {{.NoRegisteredUsers}}"
  },
  {
    "id": "api.server.warn_metric.bot_response.mailto_footer",
    "translation": "W razie dodatkowych pytań prosimy o kontakt pod adresem support@mattermost.com"
  },
  {
    "id": "api.server.warn_metric.bot_response.mailto_email_header",
    "translation": "Email: {{.Email}}"
  },
  {
    "id": "api.server.warn_metric.bot_response.mailto_diagnostic_id_header",
    "translation": "Id diagnozy: {{.DiagnosticId}}"
  },
  {
    "id": "api.server.license_up_for_renewal.error_sending_email",
    "translation": "Nie udało się wysłać wiadomości e-mail z prośbą o przedłużenie licencji"
  },
  {
    "id": "api.server.license_up_for_renewal.error_generating_link",
    "translation": "Nie udało się wygenerować linku odnowienia licencji"
  },
  {
    "id": "api.roles.patch_roles.not_allowed_permission.error",
    "translation": "Jedno lub więcej z poniższych uprawnień, które próbujesz dodać lub usunąć jest niedozwolone"
  },
  {
    "id": "api.remote_cluster.update_not_unique.app_error",
    "translation": "Bezpieczne połączenie o tym samym adresie url już istnieje."
  },
  {
    "id": "api.remote_cluster.update.app_error",
    "translation": "Napotkaliśmy błąd podczas aktualizacji bezpiecznego połączenia."
  },
  {
    "id": "api.remote_cluster.service_not_enabled.app_error",
    "translation": "Usługa zdalnego klastra nie jest włączona."
  },
  {
    "id": "api.remote_cluster.save_not_unique.app_error",
    "translation": "Bezpieczne połączenie zostało już dodane."
  },
  {
    "id": "api.remote_cluster.save.app_error",
    "translation": "Napotkaliśmy błąd podczas zapisywania bezpiecznego połączenia."
  },
  {
    "id": "api.remote_cluster.invalid_id.app_error",
    "translation": "Nieprawidłowy identyfikator."
  },
  {
    "id": "api.remote_cluster.get.app_error",
    "translation": "Napotkaliśmy błąd podczas odzyskiwania bezpiecznego połączenia."
  },
  {
    "id": "api.remote_cluster.delete.app_error",
    "translation": "Napotkaliśmy błąd przy usuwaniu bezpiecznego połączenia."
  },
  {
    "id": "api.push_notification.title.collapsed_threads",
    "translation": "Odpowiedz na {{.channelName}}"
  },
  {
    "id": "api.preference.update_preferences.update_sidebar.app_error",
    "translation": "Nie można zaktualizować paska bocznego, aby dopasować go do usuniętych preferencji"
  },
  {
    "id": "api.post.send_notification_and_forget.push_comment_on_crt_thread",
    "translation": " odpowiedział na wątek, który śledzisz."
  },
  {
    "id": "api.post.search_posts.invalid_body.app_error",
    "translation": "Nie można przetworzyć treści żądania."
  },
  {
    "id": "api.post.search_files.invalid_body.app_error",
    "translation": "Nie można przetworzyć treści żądania."
  },
  {
    "id": "api.post.error_get_post_id.pending",
    "translation": "Nie można uzyskać oczekującego postu."
  },
  {
    "id": "api.oauth.redirecting_back",
    "translation": "Przekierowanie użytkownika z powrotem do aplikacji."
  },
  {
    "id": "api.oauth.close_browser",
    "translation": "Możesz teraz zamknąć tę kartę przeglądarki."
  },
  {
    "id": "api.oauth.click_redirect",
    "translation": "Jeśli nie zostaniesz przekierowany automatycznie, kliknij link <a href='{{.Link}}'></a>"
  },
  {
    "id": "api.oauth.auth_complete",
    "translation": "Uwierzytelnianie zakończone"
  },
  {
    "id": "api.templates.over_limit_7_days_subject",
    "translation": "Zalegasz z opłatą za subskrypcję Mattermost Cloud"
  },
  {
    "id": "api.templates.over_limit_30_days_info2_item2",
    "translation": "Nie będziesz mógł zaktualizować informacji o płatności bez skontaktowania się z naszym zespołem wsparcia"
  },
  {
    "id": "api.templates.over_limit_14_days_subject",
    "translation": "Zalegasz z opłatą za subskrypcję Mattermost Cloud"
  },
  {
    "id": "api.templates.license_up_for_renewal_subtitle_two",
    "translation": "Zaloguj się do swojego konta klienta, aby odnowić umowę"
  },
  {
    "id": "api.templates.license_up_for_renewal_subtitle",
    "translation": "{{.UserName}}, Twoja subskrypcja ma wygasnąć za {{.Days}} dni. Mamy nadzieję, że korzystasz z elastycznej i bezpiecznej współpracy zespołowej, którą umożliwia Mattermost. Odnów wkrótce, aby Twój zespół mógł nadal korzystać z tych korzyści."
  },
  {
    "id": "api.templates.license_up_for_renewal_subject",
    "translation": "Twoja licencja jest w trakcie odnawiania"
  },
  {
    "id": "api.templates.invite_body_guest.subTitle",
    "translation": "Zostałeś zaproszony jako gość do współpracy z zespołem"
  },
  {
    "id": "api.templates.invite_body_footer.title",
    "translation": "Co to jest Mattermost?"
  },
  {
    "id": "api.templates.email_us_anytime_at",
    "translation": "Napisz do nas w każdej chwili na adres "
  },
  {
    "id": "api.templates.email_footer_v2",
    "translation": "© 2021 Mattermost, Inc. 530 Lytton Avenue, drugie piętro, Palo Alto, CA, 94301"
  },
  {
    "id": "api.templates.cloud_welcome_email.invite_info",
    "translation": "Zaproś osoby do swojego obszaru roboczego"
  },
  {
    "id": "api.templates.cloud_welcome_email.button",
    "translation": "Otwórz Mattermost"
  },
  {
    "id": "api.templates.cloud_welcome_email.add_apps_info",
    "translation": "Dodaj aplikacje do swojego obszaru roboczego"
  },
  {
    "id": "api.templates.cloud_trial_ending_email.title",
    "translation": "Twój darmowy 14-dniowy okres próbny Mattermost wkrótce się kończy"
  },
  {
    "id": "api.templates.over_limit_7_days_info1",
    "translation": "Mattermost nie mógł przetworzyć ostatniej automatycznej płatności. Aby usługa pozostała aktywna, prosimy o jak najszybsze dodanie szczegółów płatności, w przeciwnym razie usługa może zostać zawieszona."
  },
  {
    "id": "api.templates.over_limit_30_days_title",
    "translation": "Zawieszenie przestrzeni roboczej w chmurze Mattermost"
  },
  {
    "id": "api.templates.over_limit_30_days_subject",
    "translation": " Działaj, aby zachować subskrypcję Mattermost Cloud"
  },
  {
    "id": "api.templates.over_limit_30_days_info2_item3",
    "translation": "Stracisz dostęp do historii swoich wiadomości"
  },
  {
    "id": "api.templates.over_limit_30_days_info2_item1",
    "translation": "Nie będziesz mógł się zalogować do swojego obszaru roboczego"
  },
  {
    "id": "api.templates.over_limit_30_days_info2",
    "translation": "Jeśli nie zostaną podjęte żadne działania, Twój obszar roboczy zostanie zawieszony"
  },
  {
    "id": "api.templates.over_limit_30_days_info1",
    "translation": "Nadal jest czas, aby utrzymać aktywną przestrzeń roboczą Mattermost Cloud, rozwiązując problemy z metodą płatności. Aby uniknąć zawieszenia, zaktualizuj metodę płatności."
  },
  {
    "id": "api.templates.over_limit_14_days_title",
    "translation": "Płatność nie została otrzymana"
  },
  {
    "id": "api.templates.over_limit_14_days_info1",
    "translation": "Przypominamy, że nie otrzymaliśmy płatności za subskrypcję Mattermost zafakturowaną w dniu {{ .OverLimitDate }}. Wkrótce rozpoczniemy proces zawieszania usługi, jeśli płatność nie zostanie otrzymana."
  },
  {
    "id": "api.templates.license_up_for_renewal_title",
    "translation": "Twoja subskrypcja Mattermost została przedłużona"
  },
  {
    "id": "api.templates.license_up_for_renewal_renew_now",
    "translation": "Odnów teraz"
  },
  {
    "id": "api.templates.invite_body_footer.learn_more",
    "translation": "Dowiedz się więcej"
  },
  {
    "id": "api.templates.invite_body_footer.info",
    "translation": "Mattermost to elastyczna platforma komunikacyjna typu open source, która umożliwia bezpieczną współpracę w zespole."
  },
  {
    "id": "api.templates.invite_body.subTitle",
    "translation": "Rozpocznij współpracę z zespołem w serwisie Mattermost"
  },
  {
    "id": "api.templates.copyright",
    "translation": "© 2021 Mattermost, Inc. 530 Lytton Avenue, drugie piętro, Palo Alto, CA, 94301"
  },
  {
    "id": "api.templates.cloud_welcome_email.title",
    "translation": "Twoja 14-dniowa wersja testowa {{.WorkSpace}} jest gotowa do pracy!"
  },
  {
    "id": "api.templates.cloud_welcome_email.subtitle_info",
    "translation": "Podejmij następujące kroki, aby rozbudować swoje zespoły i w pełni wykorzystać przestrzeń roboczą."
  },
  {
    "id": "api.templates.cloud_welcome_email.subtitle",
    "translation": "Skonfiguruj swój obszar roboczy"
  },
  {
    "id": "api.templates.cloud_welcome_email.subject",
    "translation": "Gratulacje!"
  },
  {
    "id": "api.templates.cloud_welcome_email.start_questions",
    "translation": "Masz pytania dotyczące rozpoczęcia pracy? Wyślij do nas e-mail na adres"
  },
  {
    "id": "api.templates.cloud_welcome_email.signin_sub_info2",
    "translation": "aby uzyskać najlepsze działanie na komputerach PC, Mac, iOS i Android."
  },
  {
    "id": "api.templates.cloud_welcome_email.signin_sub_info",
    "translation": "Zaloguj się do swojego obszaru roboczego na naszej stronie"
  },
  {
    "id": "api.templates.cloud_welcome_email.mm_apps",
    "translation": "aplikacje mobilne i desktopowe"
  },
  {
    "id": "api.templates.cloud_welcome_email.invite_sub_info",
    "translation": "Udostępnij ten link, aby zaprosić swoich członków do dołączenia do {{.WorkSpace}}:"
  },
  {
    "id": "api.templates.cloud_welcome_email.info2",
    "translation": "Upewnij się, że zapisujesz swoją zakładkę do wykorzystania w przyszłości."
  },
  {
    "id": "api.templates.cloud_welcome_email.info",
    "translation": "Dzięki za stworzenie "
  },
  {
    "id": "api.templates.cloud_welcome_email.download_mm_info",
    "translation": "Pobierz aplikację Mattermost"
  },
  {
    "id": "api.templates.cloud_welcome_email.app_market_place",
    "translation": "sklep z aplikacjami."
  },
  {
    "id": "api.templates.cloud_welcome_email.add_apps_sub_info",
    "translation": "Usprawnij swoją pracę dzięki narzędziom takim jak Github, Kalendarz Google i Chrome. Poznaj wszystkie integracje, które mamy na naszej stronie"
  },
  {
    "id": "api.templates.cloud_trial_ending_email.subtitle",
    "translation": "{{.Name}}, Twój 14-dniowy okres próbny Mattermost Cloud Professional kończy się za 3 dni, w dniu {{.TrialEnd}}. Proszę dodać informacje o płatności, aby Twój zespół mógł dalej korzystać z zalet Cloud Professional."
  },
  {
    "id": "api.templates.cloud_trial_ending_email.subject",
    "translation": "Zakończenie okresu próbnego chmury Mattermost"
  },
  {
    "id": "api.templates.cloud_trial_ending_email.add_payment_method",
    "translation": "Dodaj metodę płatności"
  },
  {
    "id": "api.templates.cloud_trial_ended_email.title",
    "translation": "Twój darmowy 14-dniowy okres próbny programu Mattermost zakończył się dzisiaj"
  },
  {
    "id": "api.templates.cloud_trial_ended_email.subtitle",
    "translation": "{{.Name}}, 14-dniowa bezpłatna wersja próbna Mattermost Cloud Professional została zakończona dzisiaj, {{.TodayDate}}. Proszę dodać informacje o płatności, aby Twój zespół mógł dalej korzystać z zalet Cloud Professional."
  },
  {
    "id": "api.templates.cloud_trial_ended_email.subject",
    "translation": "Zakończył się okres próbny chmury Mattermost"
  },
  {
    "id": "api.templates.cloud_trial_ended_email.start_subscription",
    "translation": "Rozpocznij subskrypcję"
  },
  {
    "id": "api.templates.at_limit_title",
    "translation": "Osiągnąłeś limit użytkowników dla wersji darmowej "
  },
  {
    "id": "api.templates.at_limit_subject",
    "translation": "Osiągnięto limit użytkowników Mattermost Cloud"
  },
  {
    "id": "api.templates.at_limit_info5",
    "translation": "Alternatywnie można wyłączyć użytkowników w Konsoli systemowej, aby zwolnić miejsca dla użytkowników i nie przekroczyć limitu wolnych użytkowników."
  },
  {
    "id": "api.templates.at_limit_info2",
    "translation": "Alternatywnie, możesz wyłączyć użytkowników w Konsoli Administracyjnej, aby otworzyć miejsca dla większej liczby użytkowników lub pozostać poniżej limitu darmowych użytkowników."
  },
  {
    "id": "api.templates.at_limit_info1",
    "translation": "Wygląda na to, że masz teraz 10 lub więcej użytkowników w swojej przestrzeni roboczej - to świetnie! Jeśli chcesz zaprosić więcej członków zespołu, rozważ aktualizację do Mattermost Cloud Professional."
  },
  {
    "id": "api.team.set_team_icon.check_image_limits.app_error",
    "translation": "Kontrola rozmiaru obrazu. Rozdzielczość jest zbyt wysoka."
  },
  {
    "id": "api.team.invite_members.limit_reached.app_error",
    "translation": "Osiągnąłeś limit użytkowników na poziomie darmowym"
  },
  {
    "id": "api.team.invite_guests_to_channels.invalid_body.app_error",
    "translation": "Nieprawidłowe lub brakujące żądanie."
  },
  {
    "id": "api.team.import_team.unknown_import_from.app_error",
    "translation": "Nieznane źródło importu."
  },
  {
    "id": "api.team.cloud.subscription.error",
    "translation": "Błąd pobierania subskrypcji chmurowej"
  },
  {
    "id": "api.team.add_team_member.invalid_body.app_error",
    "translation": "Nie można przetworzyć treści żądania."
  },
  {
    "id": "api.system.update_viewed_notices.failed",
    "translation": "Aktualizacja przeglądanych ogłoszeń nie powiodła się"
  },
  {
    "id": "api.system.update_notices.validating_failed",
    "translation": "Nieudana próba sprawdzenia warunków powiadomienia o produkcie"
  },
  {
    "id": "api.system.update_notices.parse_failed",
    "translation": "Parsowanie powiadomień o produkcie nie powiodło się"
  },
  {
    "id": "api.system.update_notices.fetch_failed",
    "translation": "Pobieranie powiadomień o produktach nie powiodło się"
  },
  {
    "id": "api.system.update_notices.clear_failed",
    "translation": "Usuwanie starych ogłoszeń o produktach nie powiodło się"
  },
  {
    "id": "api.server.warn_metric.support_email_not_configured.start_trial.notification_body",
    "translation": "Przejdź do **Konsola Systemu > Konfiguracja Strony > Dostosowywanie**, aby ustawić adres [Support Email](https://docs.mattermost.com/administration/config-settings.html#support-email) jako wewnętrzny adres e-mail działu wsparcia IT Twojej organizacji, służący do przesyłania opinii użytkowników końcowych, powiadomień e-mail oraz zgłoszeń pomocy technicznej."
  },
  {
    "id": "api.server.warn_metric.support_email_not_configured.notification_title",
    "translation": "Ustaw adres e-mail pomocy technicznej"
  },
  {
    "id": "api.server.warn_metric.starting_trial",
    "translation": "Pobieranie wersji testowej"
  },
  {
    "id": "api.server.warn_metric.number_of_teams_5.start_trial_notification_success.message",
    "translation": "Twoja wersja próbna Enterprise jest teraz aktywna. Przejdź do **Konsoli systemowej > Zarządzania użytkownikami > Uprawnień**, aby włączyć Zaawansowane uprawnienia."
  },
  {
    "id": "api.server.warn_metric.number_of_teams_5.start_trial.notification_body",
    "translation": "Twój system Mattermost ma teraz kilka zespołów. Wiele zespołów ma swój własny preferowany sposób koordynacji i współpracy, w tym sposób tworzenia kanałów, włączając to kto może zapraszać nowych członków zespołu i jak zarządzać integracjami. Schematy zespołów umożliwiają dostosowanie uprawnień użytkowników w każdym zespole, aby spełnić ich specyficzne potrzeby.\n\n[Dowiedz się więcej o korzystaniu z zaawansowanych uprawnień](https://www.mattermost.com/docs-advanced-permissions-team-override/?utm_medium=product&utm_source=mattermost-advisor-bot&utm_content=advanced-permissions-team-override)\n\nKlikając przycisk Rozpocznij test, wyrażam zgodę na [Umowę oceny oprogramowania Mattermost] (https://mattermost.com/software-evaluation-agreement/), [Politykę prywatności] (https://mattermost.com/privacy-policy/) i otrzymywanie wiadomości e-mail dotyczących produktu."
  },
  {
    "id": "api.server.warn_metric.number_of_teams_5.notification_title",
    "translation": "Używanie zaawansowanych uprawnień"
  },
  {
    "id": "api.server.warn_metric.number_of_teams_5.notification_body",
    "translation": "Twój system Mattermost ma teraz kilka zespołów. Wiele zespołów ma swój własny preferowany sposób koordynacji i współpracy, w tym sposób tworzenia kanałów, włączając to kto może zapraszać nowych członków zespołu i jak zarządzać integracjami. Schematy zespołów umożliwiają dostosowanie uprawnień użytkowników w każdym zespole, aby spełnić ich specyficzne potrzeby.\n\n[Dowiedz się więcej o korzystaniu z zaawansowanych uprawnień] (https://www.mattermost.com/docs-advanced-permissions-team-override/?utm_medium=product&utm_source=mattermost-advisor-bot&utm_content=advanced-permissions-team-override).\n\nKlikając przycisk Skontaktuj się z nami, użytkownik udostępnia swoje dane firmie Mattermost, Inc. [Dowiedz się więcej](https://mattermost.com/pl/default-admin-advisory)"
  },
  {
    "id": "api.server.warn_metric.number_of_teams_5.contact_us.email_body",
    "translation": "Prośba o kontakt z Mattermost. Jestem zainteresowany dowiedzeniem się więcej o Zaawansowanych uprawnieniach z Team Schemes.\n"
  },
  {
    "id": "api.server.warn_metric.number_of_posts_2M.start_trial.notification_success.message",
    "translation": "Twoja wersja próbna Enterprise jest teraz aktywna. Gdy masz już serwer Elasticsearch, przejdź do **Konsola systemowa > Środowisko > Elasticsearch**, aby skonfigurować Elasticsearch."
  },
  {
    "id": "api.server.warn_metric.number_of_posts_2M.start_trial.notification_body",
    "translation": "Twój system Mattermost ma dużą liczbę wiadomości. Domyślne wyszukiwanie w bazie danych Mattermost zaczyna wykazywać spadek wydajności przy około 2,5 miliona postów. Przy ponad 5 milionach postów, Elasticsearch może pomóc uniknąć znaczących problemów z wydajnością, takich jak timeout, z wyszukiwaniem i wzmianek. Skontaktuj się z nami, aby dowiedzieć się więcej i daj nam znać, jak możemy pomóc.\n\n[Dowiedz się więcej o poprawie wydajności](https://www.mattermost.com/docs-elasticsearch/?utm_medium=product&utm_source=mattermost-advisor-bot&utm_content=elasticsearch)\n\nKlikając przycisk Rozpocznij test, wyrażam zgodę na [Umowę oceny oprogramowania Mattermost] (https://mattermost.com/software-evaluation-agreement/), [Politykę prywatności] (https://mattermost.com/privacy-policy/) i otrzymywanie wiadomości e-mail dotyczących produktu."
  },
  {
    "id": "api.templates.over_limit_90_days_info2",
    "translation": "Aby uniknąć zawieszenia, dodaj informacje o płatności"
  },
  {
    "id": "api.templates.over_limit_90_days_info1",
    "translation": "To jest ostateczne przypomnienie, że nie otrzymaliśmy płatności za przestrzeń roboczą Mattermost Cloud, która jest zaległa od {{ .OverLimitDate }}. Jutro zawiesimy Twoją usługę."
  },
  {
    "id": "api.templates.over_limit_7_days_title",
    "translation": "Brak metody płatności w pliku"
  },
  {
    "id": "app.analytics.getanalytics.internal_error",
    "translation": "Nie można uzyskać danych analitycznych."
  },
  {
    "id": "api.user.update_user_auth.invalid_request",
    "translation": "W żądaniu brakuje jednego z parametrów AuthData lub AuthService."
  },
  {
    "id": "api.user.update_user.login_provider_attribute_set.app_error",
    "translation": "Pole '{{.Field}}' musi być ustawione przez użytkownika."
  },
  {
    "id": "api.user.update_active.cloud_at_or_over_limit_check_overcapacity",
    "translation": "Nie można aktywować więcej użytkowników, ponieważ konto w chmurze przekroczyło pojemność."
  },
  {
    "id": "api.user.invalidate_verify_email_tokens_parse.error",
    "translation": "Nie można przetworzyć tokena podczas unieważniania tokenów weryfikacji e-mail"
  },
  {
    "id": "api.user.get_authorization_code.endpoint.app_error",
    "translation": "Błąd pobierania punktu końcowego z dokumentu Discovery."
  },
  {
    "id": "api.user.delete_channel.not_enabled.app_error",
    "translation": "Funkcja trwałego usuwania kanałów nie jest włączona. Proszę skontaktować się z Administratorem Systemu."
  },
  {
    "id": "api.upgrade_to_enterprise.already-done.app_error",
    "translation": "Przeprowadzono już aktualizację do wersji Mattermost Enterprise Edition. Proszę ponownie uruchomić serwer, aby zakończyć aktualizację."
  },
  {
    "id": "api.unable_to_create_zip_file",
    "translation": "Błąd podczas tworzenia pliku zip."
  },
  {
    "id": "api.templates.welcome_body.subTitle2",
    "translation": "Kliknij poniżej, aby zweryfikować swój adres e-mail."
  },
  {
    "id": "api.templates.verify_body.subTitle2",
    "translation": "Kliknij poniżej, aby zweryfikować swój adres e-mail."
  },
  {
    "id": "api.templates.upgrade_request_subject",
    "translation": "Użytkownik Mattermost prosi o aktualizację przestrzeni roboczej"
  },
  {
    "id": "api.templates.upgrade_request_info4",
    "translation": "Ponieważ Twój obszar roboczy osiągnął limit użytkowników dla bezpłatnej wersji chmury Mattermost, nie można wysyłać zaproszeń. Uaktualnij teraz, aby umożliwić większej liczbie użytkowników dołączenie do Twojego obszaru roboczego."
  },
  {
    "id": "api.templates.payment_failed_no_card.subject",
    "translation": "Zalegasz z opłatą za subskrypcję Mattermost Cloud"
  },
  {
    "id": "api.templates.over_limit_suspended_title",
    "translation": "Obszar roboczy Mattermost Cloud zawieszony"
  },
  {
    "id": "api.templates.over_limit_info1",
    "translation": "Wygląda na to, że masz więcej niż 10 użytkowników w swojej przestrzeni roboczej, co wykracza poza limity bezpłatnej wersji usługi Mattermost Cloud Professional. Aby uniknąć zakłóceń w przestrzeni roboczej Mattermost, należy ją uaktualnić."
  },
  {
    "id": "app.create_basic_user.save_member.app_error",
    "translation": "Nie można utworzyć domyślnych członków zespołu"
  },
  {
    "id": "app.command.tryexecutecustomcommand.internal_error",
    "translation": "Nie można wykonać polecenia niestandardowego."
  },
  {
    "id": "app.command.regencommandtoken.internal_error",
    "translation": "Nie można zregenerować tokena poleceń."
  },
  {
    "id": "app.command.listautocompletecommands.internal_error",
    "translation": "Nie można wyświetlić listy autouzupełniania poleceń."
  },
  {
    "id": "app.channel.sidebar_categories.app_error",
    "translation": "Nie udało się dodać rekordu do bazy danych."
  },
  {
    "id": "app.channel.save_member.exists.app_error",
    "translation": "Członek kanału z tym identyfikatorem już istnieje."
  },
  {
    "id": "app.channel.create_initial_sidebar_categories.internal_error",
    "translation": "Nie można utworzyć początkowych kategorii paska bocznego dla użytkownika."
  },
  {
    "id": "app.channel.autofollow.app_error",
    "translation": "Nie udało się zaktualizować członkostwa w wątku dla wymienionego użytkownika"
  },
  {
    "id": "app.bot.get_warn_metrics_bot.empty_admin_list.app_error",
    "translation": "Lista administratorów jest pusta."
  },
  {
    "id": "app.bot.get_system_bot.empty_admin_list.app_error",
    "translation": "Lista administratorów jest pusta."
  },
  {
    "id": "api.user.upload_profile_user.login_provider_attribute_set.app_error",
    "translation": "Zdjęcie profilowe musi być ustawione przez użytkownika."
  },
  {
    "id": "api.user.upload_profile_user.check_image_limits.app_error",
    "translation": "Kontrola rozmiaru obrazu nie powiodła się. Rozdzielczość jest zbyt wysoka."
  },
  {
    "id": "api.user.update_user_roles.license.app_error",
    "translation": "Niestandardowe Schematy Uprawnień są nieobsługiwane przez aktualną licencję"
  },
  {
    "id": "api.user.update_password.user_and_hashed.app_error",
    "translation": "Tylko administratorzy systemu mogą ustawiać już zaszyfrowane hasła."
  },
  {
    "id": "api.user.update_active.cloud_at_limit_check_error",
    "translation": "Nie można sprawdzić liczby użytkowników w instancji chmury Mattermost."
  },
  {
    "id": "api.user.send_cloud_welcome_email.error",
    "translation": "Nie udało się wysłać powitalnej wiadomości e-mail dotyczącej chmury"
  },
  {
    "id": "api.user.patch_user.login_provider_attribute_set.app_error",
    "translation": "Pole '{{.Field}}' musi być ustawione przez żytkownika."
  },
  {
    "id": "api.user.login_by_cws.invalid_token.app_error",
    "translation": "Token CWS nie jest ważny"
  },
  {
    "id": "api.user.invalidate_verify_email_tokens_delete.error",
    "translation": "Nie można usunąć tokena podczas unieważniania tokenów weryfikacji wiadomości e-mail"
  },
  {
    "id": "api.user.invalidate_verify_email_tokens.error",
    "translation": "Nie można uzyskać tokenów według typu podczas unieważniania tokenów weryfikacji e-mail"
  },
  {
    "id": "api.user.get_uploads_for_user.forbidden.app_error",
    "translation": "Nie udało się pobrać plików do załadowania."
  },
  {
    "id": "api.user.delete_user.not_enabled.app_error",
    "translation": "Funkcja trwałego usuwania użytkowników nie jest włączona. Proszę skontaktować się z Administratorem Systemu."
  },
  {
    "id": "api.user.delete_team.not_enabled.app_error",
    "translation": "Funkcja trwałego usuwania zespołu nie jest włączona. Skontaktuj się z Administratorem Systemu."
  },
  {
    "id": "api.user.autocomplete_users.missing_team_id.app_error",
    "translation": "Parametr ID zespołu jest wymagany do autouzupełniania według kanału."
  },
  {
    "id": "api.upload.upload_data.multipart_error",
    "translation": "Nie udało się przetworzyć danych wieloczęściowych."
  },
  {
    "id": "api.upload.upload_data.invalid_content_type",
    "translation": "Nieprawidłowe Content-Type dla przesyłania wieloczęściowego."
  },
  {
    "id": "api.upload.upload_data.invalid_content_length",
    "translation": "Nieprawidłowe Content-Length."
  },
  {
    "id": "api.upload.get_upload.forbidden.app_error",
    "translation": "Nie udało się przesłać danych."
  },
  {
    "id": "api.upgrade_to_enterprise_status.signature.app_error",
    "translation": "Mattermost nie mógł uaktualnić się do wersji Enterprise Edition. Nie można było zweryfikować podpisu cyfrowego pobranego pliku binarnego."
  },
  {
    "id": "api.upgrade_to_enterprise_status.app_error",
    "translation": "Nie można było uaktualnić Mattermost do wersji Enterprise Edition."
  },
  {
    "id": "api.upgrade_to_enterprise.system_not_supported.app_error",
    "translation": "Mattermost nie był w stanie uaktualnić się do wersji Enterprise Edition. Ta funkcja będzie działać tylko na systemach Linux z architekturą x86-64."
  },
  {
    "id": "api.upgrade_to_enterprise.invalid-user.app_error",
    "translation": "Nie udało się uaktualnić Mattermost do wersji Enterprise Edition. Użytkownik systemu Mattermost {{.MattermostUsername}} nie ma dostępu do zapisu w niezbędnym pliku binarnym. Administrator systemu może zaktualizować uprawnienia do pliku, wykonując następujące polecenie na serwerze, na którym zainstalowano program Mattermost:\n\n```\nchown {{.MattermostUsername}} \"{{.Path}}\"\n```\n\nPo zmianie uprawnień do plików, spróbuj ponownie zaktualizować Mattermost. Po uaktualnieniu i ponownym uruchomieniu, pamiętaj, aby przywrócić oryginalne uprawnienia do plików binarnych:\n\n```\nchown {{.FileUsername}} \"{{.Path}}\"\n```"
  },
  {
    "id": "api.upgrade_to_enterprise.invalid-user-and-permission.app_error",
    "translation": "Nie udało się uaktualnić Mattermost do wersji Enterprise Edition. Użytkownik systemu Mattermost {{.MattermostUsername}} nie ma dostępu do zapisu w niezbędnym pliku binarnym. Administrator Systemu może zaktualizować uprawnienia do pliku, wykonując następujące polecenie na serwerze, na którym zainstalowano program Mattermost:\n\n```\nchown {{.MattermostUsername}} \"{{.Path}}\"\nchmod +w \"{{.Path}}\"\n```\n\nPo zmianie uprawnień do plików, spróbuj ponownie zaktualizować Mattermost. Po uaktualnieniu i ponownym uruchomieniu, pamiętaj, aby przywrócić oryginalne uprawnienia do plików binarnych:\n\n```\nchown {{.FileUsername}} \"{{.Path}}\"\nchmod -w \"{{.Path}}\"\n```"
  },
  {
    "id": "api.upgrade_to_enterprise.invalid-permission.app_error",
    "translation": "Nie udało się uaktualnić Mattermost do wersji Enterprise Edition. Użytkownik systemu Mattermost {{.MattermostUsername}} nie ma dostępu do zapisu w niezbędnym pliku binarnym. Administrator systemu może zaktualizować uprawnienia do pliku, wykonując następujące polecenie na serwerze, na którym zainstalowano program Mattermost:\n\n```\nchmod +w \"{{.Path}}\"\n```\n\nPo zmianie uprawnień do plików, spróbuj ponownie zaktualizować Mattermost. Po uaktualnieniu i ponownym uruchomieniu, pamiętaj, aby przywrócić oryginalne uprawnienia do plików binarnych:\n\n```\nchmod -w \"{{.Path}}\"\n```"
  },
  {
    "id": "api.upgrade_to_enterprise.generic_error.app_error",
    "translation": "Nie można było uaktualnić Mattermost do wersji Enterprise Edition."
  },
  {
    "id": "api.upgrade_to_enterprise.app_error",
    "translation": "Aktualizacja do Mattermost Enterprise Edition jest w toku."
  },
  {
    "id": "api.upgrade_to_enterprise.already-enterprise.app_error",
    "translation": "Nie można uaktualnić, ponieważ Mattermost Enterprise Edition już działa."
  },
  {
    "id": "api.unmarshal_error",
    "translation": "Nie udało się zorganizować."
  },
  {
    "id": "api.unable_to_read_file_from_backend",
    "translation": "Błąd odczytu pliku z zaplecza"
  },
  {
    "id": "api.templates.welcome_body.subTitle1",
    "translation": "Dziękujemy za dołączenie do "
  },
  {
    "id": "api.templates.welcome_body.serverURL",
    "translation": "{{ .ServerURL }}."
  },
  {
    "id": "api.templates.welcome_body.info1",
    "translation": "Jeśli to nie byłeś Ty, możesz spokojnie zignorować tego maila."
  },
  {
    "id": "api.templates.welcome_body.app_download_title",
    "translation": "Pobierz aplikację desktopową i mobilną"
  },
  {
    "id": "api.templates.welcome_body.app_download_button",
    "translation": "Pobierz"
  },
  {
    "id": "api.templates.warn_metric_ack.subject",
    "translation": "Wniosek o kontakt z Mattermost"
  },
  {
    "id": "api.templates.warn_metric_ack.footer",
    "translation": "W razie dodatkowych pytań prosimy o kontakt pod adresem support@mattermost.com"
  },
  {
    "id": "api.templates.warn_metric_ack.body.diagnostic_id_header",
    "translation": "Diagnostyczne Id: "
  },
  {
    "id": "api.templates.warn_metric_ack.body.contact_name_header",
    "translation": "Kontakt: "
  },
  {
    "id": "api.templates.verify_body.subTitle1",
    "translation": "Dziękujemy za dołączenie do "
  },
  {
    "id": "api.templates.verify_body.serverURL",
    "translation": "{{ .ServerURL }}."
  },
  {
    "id": "api.templates.verify_body.info1",
    "translation": "Jeśli to nie byłeś Ty, możesz spokojnie zignorować tego maila."
  },
  {
    "id": "api.templates.upgrade_request_title2",
    "translation": "Nowi użytkownicy nie mogą dołączyć do Twojej przestrzeni roboczej"
  },
  {
    "id": "api.templates.upgrade_request_title",
    "translation": "{{ .UserName }} chciałby zaprosić członków do swojej przestrzeni roboczej"
  },
  {
    "id": "api.templates.upgrade_request_info4_2",
    "translation": "Ktoś ostatnio próbował dołączyć do Twojej przestrzeni roboczej, ale nie mógł, ponieważ Twoja przestrzeń robocza osiągnęła limit użytkowników dla bezpłatnej wersji chmury Mattermost. Uaktualnij teraz, aby umożliwić większej liczbie użytkowników dołączenie do Twojej przestrzeni roboczej."
  },
  {
    "id": "api.templates.upgrade_mattermost_cloud",
    "translation": "Aktualizuj"
  },
  {
    "id": "api.templates.reset_body.subTitle",
    "translation": "Kliknij poniższy przycisk, aby zresetować swoje hasło. Jeśli nie prosiłeś o to, możesz zignorować ten e-mail."
  },
  {
    "id": "api.templates.reset_body.info",
    "translation": "Link do resetowania hasła wygasa w ciągu 24 godzin."
  },
  {
    "id": "api.templates.questions_footer.title",
    "translation": "Pytania?"
  },
  {
    "id": "api.templates.questions_footer.info",
    "translation": "Napisz do nas w każdej chwili na adres "
  },
  {
    "id": "api.templates.payment_failed_no_card.title",
    "translation": "Faktura za usługę Mattermost Cloud jest wymagalna"
  },
  {
    "id": "api.templates.payment_failed_no_card.info3",
    "translation": "Aby przejrzeć fakturę i dodać metodę płatności, wybierz opcję Zapłać teraz."
  },
  {
    "id": "api.templates.payment_failed_no_card.info1",
    "translation": "Faktura Mattermost Cloud za ostatni okres rozliczeniowy została przetworzona. Nie mamy jednak w pliku Twoich danych dotyczących płatności."
  },
  {
    "id": "api.templates.payment_failed_no_card.button",
    "translation": "Zapłać teraz"
  },
  {
    "id": "api.templates.payment_failed.title",
    "translation": "Nieudana płatność"
  },
  {
    "id": "api.templates.payment_failed.subject",
    "translation": "Wymagane działanie: Nieudana płatność za Mattermost Cloud"
  },
  {
    "id": "api.templates.payment_failed.info3",
    "translation": "Aby zapewnić nieprzerwaną subskrypcję Mattermost Cloud, należy skontaktować się ze swoją instytucją finansową w celu rozwiązania problemu lub zaktualizować informacje dotyczące płatności. Po zaktualizowaniu informacji o płatności, Mattermost podejmie próbę uregulowania wszelkich zaległości."
  },
  {
    "id": "api.templates.payment_failed.info2",
    "translation": "Podano następujące uzasadnienie:"
  },
  {
    "id": "api.templates.payment_failed.info1",
    "translation": "Twoja instytucja finansowa odrzuciła płatność z Twojej {{.CardBrand}} ****{{.LastFour}} powiązanej z obszarem roboczym Mattermost Cloud."
  },
  {
    "id": "api.templates.over_limit_title",
    "translation": "Twój obszar roboczy przekracza limit użytkowników dla wersji bezpłatnej"
  },
  {
    "id": "api.templates.over_limit_suspended_subject",
    "translation": "Twoja subskrypcja Mattermost Cloud została zawieszona"
  },
  {
    "id": "api.templates.over_limit_suspended_info2",
    "translation": "Skontaktuj się z nami, aby przywrócić swoją przestrzeń roboczą."
  },
  {
    "id": "api.templates.over_limit_suspended_info1",
    "translation": "Twoja przestrzeń robocza Mattermost została zawieszona. Cała zawartość i dane w Twojej przestrzeni roboczej zostaną usunięte w ciągu 1-3 miesięcy."
  },
  {
    "id": "api.templates.over_limit_suspended_contact_support",
    "translation": "Skontaktuj się ze Wsparciem"
  },
  {
    "id": "api.templates.over_limit_subject",
    "translation": "Przekroczony limit użytkowników Mattermost Cloud Workspace"
  },
  {
    "id": "api.templates.over_limit_info2",
    "translation": "Alternatywnie, możesz wyłączyć użytkowników w Konsoli Administracyjnej, aby stworzyć więcej miejsca dla większej liczby użytkowników lub pozostać poniżej limitu darmowych użytkowników."
  },
  {
    "id": "api.templates.over_limit_fix_now",
    "translation": "Napraw teraz"
  },
  {
    "id": "api.templates.over_limit_90_days_title",
    "translation": "Zawieszenie przestrzeni roboczej Mattermost Cloud jest zaplanowane na jutro"
  },
  {
    "id": "api.templates.over_limit_90_days_subject",
    "translation": "Twoja subskrypcja Mattermost Cloud zostanie wkrótce zawieszona"
  },
  {
    "id": "api.templates.over_limit_90_days_info4",
    "translation": "Po zawieszeniu przestrzeni roboczej, cała zawartość i dane w przestrzeni roboczej zostaną usunięte w ciągu 1-3 miesięcy."
  },
  {
    "id": "api.templates.over_limit_90_days_info3",
    "translation": "Po zawieszeniu przestrzeni roboczej nie będziesz mógł zalogować się na swoje konto ani zaktualizować informacji o płatnościach. Będziesz musiał skontaktować się z naszym zespołem pomocy technicznej, aby ponownie aktywować swoją usługę."
  },
  {
    "id": "store.sql_file_info.search.disabled",
    "translation": "Wyszukiwanie plików zostało wyłączone na tym serwerze. Skontaktuj się z Administratorem Systemu."
  },
  {
    "id": "store.sql_command.update.missing.app_error",
    "translation": "Polecenie nie istnieje."
  },
  {
    "id": "store.sql_command.get.missing.app_error",
    "translation": "Polecenie nie istnieje."
  },
  {
    "id": "sharedchannel.permalink.not_found",
    "translation": "Ten post zawiera permalinki do innych kanałów, które mogą nie być widoczne dla użytkowników w innych serwisach."
  },
  {
    "id": "sharedchannel.cannot_deliver_post",
    "translation": "Jeden lub więcej postów nie mogło zostać dostarczonych do zdalnej strony {{.Remote}}, ponieważ jest ona offline. Post(y) zostaną dostarczone, gdy strona będzie online."
  },
  {
    "id": "model.user.is_valid.roles_limit.app_error",
    "translation": "Nieprawidłowe role użytkownika dłuższe niż {{.Limit}} znaków."
  },
  {
    "id": "model.user.is_valid.marshal.app_error",
    "translation": "Nie udało się zakodować pola do JSON"
  },
  {
    "id": "model.upload_session.is_valid.filename.app_error",
    "translation": "Nieprawidłowa wartość dla nazwy pliku"
  },
  {
    "id": "model.upload_session.is_valid.file_size.app_error",
    "translation": "Nieprawidłowa wartość dla FileSize"
  },
  {
    "id": "model.upload_session.is_valid.file_offset.app_error",
    "translation": "Nieprawidłowa wartość dla FileOffset"
  },
  {
    "id": "model.upload_session.is_valid.channel_id.app_error",
    "translation": "Nieprawidłowa wartość dla ChannelId."
  },
  {
    "id": "model.team_member.is_valid.roles_limit.app_error",
    "translation": "Nieprawidłowe role członków zespołu dłuższe niż {{.Limit}} znaków."
  },
  {
    "id": "model.session.is_valid.user_id.app_error",
    "translation": "Nieprawidłowe pole UserId dla sesji."
  },
  {
    "id": "model.session.is_valid.roles_limit.app_error",
    "translation": "Nieprawidłowe role sesji dłuższe niż {{.Limit}} znaków."
  },
  {
    "id": "model.session.is_valid.id.app_error",
    "translation": "Nieprawidłowe pole Id dla sesji."
  },
  {
    "id": "model.session.is_valid.create_at.app_error",
    "translation": "Nieprawidłowe pole CreateAt dla sesji."
  },
  {
    "id": "model.search_params_list.is_valid.include_deleted_channels.app_error",
    "translation": "Wszystkie parametry IncludeDeletedChannels powinny mieć taką samą wartość."
  },
  {
    "id": "model.reaction.is_valid.update_at.app_error",
    "translation": "Data aktualizacji musi być poprawnym czasem."
  },
  {
    "id": "model.plugin_command_error.error.app_error",
    "translation": "Plugin dla /{{.Command}} nie działa. Proszę skontaktować się z administratorem systemu"
  },
  {
    "id": "model.plugin_command_crash.error.app_error",
    "translation": "Polecenie /{{.Command}} spowodowało awarię wtyczki {{.PluginId}}. Prosimy o kontakt z administratorem systemu"
  },
  {
    "id": "model.config.is_valid.sql_conn_max_idle_time_milliseconds.app_error",
    "translation": "Nieprawidłowy okres ważności połączenia dla ustawień SQL. Musi być liczbą nieujemną."
  },
  {
    "id": "model.config.is_valid.saml_spidentifier_attribute.app_error",
    "translation": "Wymagany jest identyfikator dostawcy usług"
  },
  {
    "id": "model.config.is_valid.import.retention_days_too_low.app_error",
    "translation": "Nieprawidłowa wartość dla RetentionDays. Wartość jest zbyt niska."
  },
  {
    "id": "model.config.is_valid.import.directory.app_error",
    "translation": "Nieprawidłowa wartość dla Directory."
  },
  {
    "id": "model.config.is_valid.export.retention_days_too_low.app_error",
    "translation": "Nieprawidłowa wartość dla RetentionDays. Wartość powinna być większa niż 0"
  },
  {
    "id": "model.config.is_valid.export.directory.app_error",
    "translation": "Wartość dla Katalogu nie powinna być pusta."
  },
  {
    "id": "model.config.is_valid.directory.app_error",
    "translation": "Nieprawidłowy katalog lokalnej pamięci masowej. Musi być niepustym ciągiem znaków."
  },
  {
    "id": "model.config.is_valid.collapsed_threads.autofollow.app_error",
    "translation": "ThreadAutoFollow musi być true, aby włączyć CollapsedThreads"
  },
  {
    "id": "model.config.is_valid.collapsed_threads.app_error",
    "translation": "Ustawienie Wątkowania musi być albo disabled, default_on lub default_off"
  },
  {
    "id": "model.command.is_valid.plugin_id.app_error",
    "translation": "Nieprawidłowy identyfikator wtyczki."
  },
  {
    "id": "model.channel_member.is_valid.roles_limit.app_error",
    "translation": "Nieprawidłowa rola członka kanału dłuższa niż {{.Limit}} znaków."
  },
  {
    "id": "mfa.deactivate.app_error",
    "translation": "Nie udało się zaktualizować stanu aktywności MFA dla użytkownika."
  },
  {
    "id": "mfa.activate.app_error",
    "translation": "Nie udało się zaktualizować stanu aktywności MFA dla użytkownika."
  },
  {
    "id": "import_process.worker.do_job.open_file",
    "translation": "Nie można przetworzyć importu: nie udało się otworzyć pliku."
  },
  {
    "id": "import_process.worker.do_job.missing_jsonl",
    "translation": "Nie można przetworzyć importu: Brak pliku JSONL."
  },
  {
    "id": "import_process.worker.do_job.missing_file",
    "translation": "Nie można przetworzyć importu: brak parametru import_file."
  },
  {
    "id": "import_process.worker.do_job.file_exists",
    "translation": "Nie można przetworzyć importu: plik nie istnieje."
  },
  {
    "id": "extract_content.worker.do_job.file_info",
    "translation": "Nie udało się uzyskać informacji o pliku do ekstrakcji zawartości."
  },
  {
    "id": "extrac_content.worker.do_job.invalid_input.to",
    "translation": "Nieprawidłowa wartość w p[olu 'do'"
  },
  {
    "id": "extrac_content.worker.do_job.invalid_input.from",
    "translation": "Nieprawidłowa wartość w polu 'od'"
  },
  {
    "id": "error",
    "translation": "Błąd"
  },
  {
    "id": "ent.saml.do_login.invalid_time.app_error",
    "translation": "Otrzymaliśmy nieprawidłowy podpis w odpowiedzi od Dostawcy Tożsamości. Prosimy o kontakt z Administratorem Systemu."
  },
  {
    "id": "ent.saml.do_login.invalid_signature.app_error",
    "translation": "Otrzymaliśmy nieprawidłowy podpis w odpowiedzi od Dostawcy Tożsamości. Prosimy o kontakt z Administratorem Systemu."
  },
  {
    "id": "ent.message_export.global_relay_export.get_attachment_error",
    "translation": "Nie udało się uzyskać informacji o pliku dla postu."
  },
  {
    "id": "ent.message_export.global_relay_export.deliver.unable_to_connect_smtp_server.app_error",
    "translation": "Nie można się połączyć z serwerem smtp"
  },
  {
    "id": "ent.message_export.csv_export.get_attachment_error",
    "translation": "Nie udało się uzyskać informacji o pliku dla postu."
  },
  {
    "id": "ent.message_export.actiance_export.get_attachment_error",
    "translation": "Nie udało się uzyskać informacji o pliku dla postu."
  },
  {
    "id": "ent.ldap_id_migrate.app_error",
    "translation": "nie można zmigrować."
  },
  {
    "id": "ent.ldap.no.users.checkcertificate",
    "translation": "Nie znaleziono użytkowników LDAP, sprawdź filtr użytkowników i certyfikaty."
  },
  {
    "id": "ent.ldap.do_login.x509.app_error",
    "translation": "Błąd przy tworzeniu pary kluczy"
  },
  {
    "id": "ent.ldap.do_login.key.app_error",
    "translation": "Błąd ładowania pliku klucza LDAP TLS."
  },
  {
    "id": "ent.ldap.do_login.certificate.app_error",
    "translation": "Błąd ładowania pliku certyfikatu LDAP TLS."
  },
  {
    "id": "ent.elasticsearch.search_files.unmarshall_file_failed",
    "translation": "Nie udało się zdekodować wyników wyszukiwania"
  },
  {
    "id": "ent.elasticsearch.search_files.search_failed",
    "translation": "Nie udało się zakończyć wyszukiwania"
  },
  {
    "id": "ent.elasticsearch.search_files.disabled",
    "translation": "Na tym serwerze wyszukiwanie ElasticSearch jest wyłączone"
  },
  {
    "id": "ent.elasticsearch.post.get_files_batch_for_indexing.error",
    "translation": "Nie można uzyskać plików do indeksowania."
  },
  {
    "id": "ent.elasticsearch.indexer.do_job.get_oldest_entity.error",
    "translation": "Najstarszy element (użytkownik, kanał lub post) nie mógł zostać pobrany z bazy danych"
  },
  {
    "id": "ent.elasticsearch.index_file.error",
    "translation": "Nie udało się zindeksować pliku"
  },
  {
    "id": "ent.elasticsearch.delete_user_files.error",
    "translation": "Nie udało się usunąć plików użytkownika"
  },
  {
    "id": "ent.elasticsearch.delete_post_files.error",
    "translation": "Nie udało się usunąć plików postów"
  },
  {
    "id": "ent.elasticsearch.delete_file.error",
    "translation": "Nie udało się usunąć pliku"
  },
  {
    "id": "ent.elasticsearch.create_template_file_info_if_not_exists.template_create_failed",
    "translation": "Nie udało się utworzyć szablonu Elasticsearch dla plików"
  },
  {
    "id": "ent.data_retention.run_failed.error",
    "translation": "Zadanie retencji danych nie powiodło się."
  },
  {
    "id": "ent.data_retention.policies.invalid_policy",
    "translation": "Polityka jest nieprawidłowa."
  },
  {
    "id": "ent.data_retention.policies.internal_error",
    "translation": "Napotkaliśmy błąd podczas wykonywania żądanej operacji."
  },
  {
    "id": "ent.compliance.global_relay.write_file.appError",
    "translation": "Nie można zapisać globalnego pliku przekaźnika."
  },
  {
    "id": "ent.compliance.csv.write_file.appError",
    "translation": "Nie można zapisać pliku csv."
  },
  {
    "id": "ent.cluster.timeout.error",
    "translation": "Przekroczenie czasu oczekiwania na odpowiedź klastra"
  },
  {
    "id": "ent.cluster.json_encode.error",
    "translation": "Wystąpił błąd podczas marshalowania żądania JSON"
  },
  {
    "id": "ent.cloud.subscription.error",
    "translation": "Błąd pobierania subskrypcji chmurowej"
  },
  {
    "id": "ent.actiance.export.write_file.appError",
    "translation": "Nie można zapisać pliku eksportu."
  },
  {
    "id": "brand.save_brand_image.check_image_limits.app_error",
    "translation": "Kontrola rozmiaru obrazu nie powiodła się. Rozdzielczość jest zbyt wysoka."
  },
  {
    "id": "bleveengine.stop_file_index.error",
    "translation": "Nie udało się zamknąć indeksu plików."
  },
  {
    "id": "bleveengine.search_files.error",
    "translation": "Nie udało się zakończyć wyszukiwania plików."
  },
  {
    "id": "bleveengine.purge_file_index.error",
    "translation": "Nie udało się oczyścić indeksów plików."
  },
  {
    "id": "bleveengine.indexer.do_job.get_oldest_entity.error",
    "translation": "Najstarszy element (użytkownik, kanał lub post) nie mógł zostać pobrany z bazy danych."
  },
  {
    "id": "bleveengine.indexer.do_job.bulk_index_files.batch_error",
    "translation": "Nie udało się zindeksować partii plików."
  },
  {
    "id": "bleveengine.index_file.error",
    "translation": "Nie udało się zindeksować pliku."
  },
  {
    "id": "bleveengine.delete_user_files.error",
    "translation": "Nie udało się usunąć plików użytkownika."
  },
  {
    "id": "bleveengine.delete_post_files.error",
    "translation": "Nie udało się usunąć plików w postach."
  },
  {
    "id": "bleveengine.delete_files_batch.error",
    "translation": "Nie udało się usunąć plików."
  },
  {
    "id": "bleveengine.delete_file.error",
    "translation": "Nie udało się usunąć pliku."
  },
  {
    "id": "bleveengine.create_file_index.error",
    "translation": "Błąd tworzenia indeksu pliku bleve."
  },
  {
    "id": "app.valid_password_generic.app_error",
    "translation": "Hasło jest nieprawidłowe"
  },
  {
    "id": "app.user.verify_email.app_error",
    "translation": "Nie można zaktualizować pola weryfikacji adresu e-mail."
  },
  {
    "id": "app.user.update_update.app_error",
    "translation": "Nie można zaktualizować daty ostatniej aktualizacji użytkownika."
  },
  {
    "id": "app.user.update_threads_read_for_user.app_error",
    "translation": "Nie można zaktualizować wszystkich wątków użytkownika jako przeczytane"
  },
  {
    "id": "app.user.update_thread_read_for_user.app_error",
    "translation": "Nie można zaktualizować stanu odczytu dla wątku"
  },
  {
    "id": "app.user.update_thread_follow_for_user.app_error",
    "translation": "Nie można zaktualizować następującego stanu dla wątku"
  },
  {
    "id": "app.user.update_failed_pwd_attempts.app_error",
    "translation": "Nie można zaktualizować failed_attempts."
  },
  {
    "id": "app.user.update_auth_data.email_exists.app_error",
    "translation": "Nie można przełączyć konta na {{.Service}}. Konto z podanym adresem {{.Email}} już istnieje."
  },
  {
    "id": "app.user.update_auth_data.app_error",
    "translation": "Nie można zaktualizować danych autoryzacji."
  },
  {
    "id": "app.user.update_active_for_multiple_users.updating.app_error",
    "translation": "Nie można dezaktywować gości."
  },
  {
    "id": "app.user.update.finding.app_error",
    "translation": "Napotkaliśmy błąd szukając konta."
  },
  {
    "id": "app.user.update.find.app_error",
    "translation": "Nie można znaleźć istniejącego konta do zaktualizowania."
  },
  {
    "id": "app.user.store_is_empty.app_error",
    "translation": "Nie powiodło się sprawdzenie, czy magazyn użytkowników jest pusty."
  },
  {
    "id": "app.user.send_emails.app_error",
    "translation": "Nie udało się wysłać żadnego e-maila"
  },
  {
    "id": "app.user.send_auto_response.app_error",
    "translation": "Nie można wysłać automatycznej odpowiedzi od użytkownika."
  },
  {
    "id": "app.user.search.app_error",
    "translation": "Nie można znaleźć żadnego użytkownika pasującego do parametrów wyszukiwania."
  },
  {
    "id": "app.user.save.username_exists.app_error",
    "translation": "Konto z taką nazwą użytkownika już istnieje."
  },
  {
    "id": "app.user.save.existing.app_error",
    "translation": "Należy wywołać aktualizację dla istniejących użytkowników."
  },
  {
    "id": "app.user.save.email_exists.app_error",
    "translation": "Konto z takim adresem e-mail już istnieje."
  },
  {
    "id": "app.user.save.app_error",
    "translation": "Nie można zapisać konta."
  },
  {
    "id": "app.user.promote_guest.user_update.app_error",
    "translation": "Nie udało się zaktualizować użytkownika."
  },
  {
    "id": "app.user.permanent_delete.app_error",
    "translation": "Nie można usunąć istniejącego konta."
  },
  {
    "id": "app.user.missing_account.const",
    "translation": "Nie można znaleźć użytkownika."
  },
  {
    "id": "app.user.get_users_batch_for_indexing.get_users.app_error",
    "translation": "Nie można uzyskać wielu użytkowników do indeksowania."
  },
  {
    "id": "app.user.get_unread_count.app_error",
    "translation": "Nie mogliśmy uzyskać liczby nieprzeczytanych wiadomości dla użytkownika."
  },
  {
    "id": "app.user.get_total_users_count.app_error",
    "translation": "Nie udało się policzyć ilości użytkowników."
  },
  {
    "id": "app.user.get_threads_for_user.not_found",
    "translation": "Wątek użytkownika nie istnieje lub nie jest śledzony"
  },
  {
    "id": "app.user.get_threads_for_user.app_error",
    "translation": "Nie można uzyskać wątków użytkownika"
  },
  {
    "id": "app.user.get_thread_membership_for_user.not_found",
    "translation": "Członkostwo użytkownika w wątku nie istnieje"
  },
  {
    "id": "app.user.get_thread_membership_for_user.app_error",
    "translation": "Nie można znaleźć użytkownika w wątku"
  },
  {
    "id": "app.user.get_recently_active_users.app_error",
    "translation": "Wystąpił błąd podczas wyszukiwania ostatnio aktywnych użytkowników."
  },
  {
    "id": "app.user.get_profiles.app_error",
    "translation": "Podczas wyszukiwania profili użytkowników napotkaliśmy błąd."
  },
  {
    "id": "app.user.get_profile_by_group_channel_ids_for_user.app_error",
    "translation": "Wystąpił błąd podczas wyszukiwania profili użytkowników."
  },
  {
    "id": "app.user.get_new_users.app_error",
    "translation": "Podczas wyszukiwania nowych użytkowników napotkaliśmy błąd."
  },
  {
    "id": "app.user.get_known_users.get_users.app_error",
    "translation": "Nie można uzyskać informacji o użytkownikach z bazy danych."
  },
  {
    "id": "app.user.get_by_username.app_error",
    "translation": "Nie można znaleźć istniejącego konta pasującego do Twojej nazwy użytkownika dla tego zespołu. Ten zespół może wymagać zaproszenia od właściciela zespołu do dołączenia do niego."
  },
  {
    "id": "app.user.get_by_auth.other.app_error",
    "translation": "Napotkaliśmy błąd podczas próby znalezienia konta według typu uwierzytelniania."
  },
  {
    "id": "app.user.get_by_auth.missing_account.app_error",
    "translation": "Nie można znaleźć istniejącego konta odpowiadającego Twojemu typowi uwierzytelniania dla tego zespołu. Ten zespół może wymagać zaproszenia od właściciela zespołu w celu dołączenia do niego."
  },
  {
    "id": "app.user.get.app_error",
    "translation": "Napotkaliśmy błąd szukając konta."
  },
  {
    "id": "app.user.demote_user_to_guest.user_update.app_error",
    "translation": "Nie udało się zaktualizować użytkownika."
  },
  {
    "id": "app.user.convert_bot_to_user.app_error",
    "translation": "Nie można przekonwertować bota na użytkownika."
  },
  {
    "id": "app.user.clear_all_custom_role_assignments.select.app_error",
    "translation": "Nie można pobrać użytkowników."
  },
  {
    "id": "app.user.analytics_get_inactive_users_count.app_error",
    "translation": "Nie można uzyskać ilości nieaktywnych użytkowników."
  },
  {
    "id": "app.user.analytics_daily_active_users.app_error",
    "translation": "Nie można uzyskać aktywnych użytkowników w wymaganym okresie."
  },
  {
    "id": "app.upload.upload_data.update.app_error",
    "translation": "Nie udało się zaktualizować sesji wysyłania."
  },
  {
    "id": "app.upload.upload_data.save.app_error",
    "translation": "Nie udało się zapisać informacji o pliku."
  },
  {
    "id": "app.upload.upload_data.read_file.app_error",
    "translation": "Nie udało się odczytać pliku."
  },
  {
    "id": "app.upload.upload_data.move_file.app_error",
    "translation": "Nie udało się przenieść załadowanego pliku."
  },
  {
    "id": "app.upload.upload_data.first_part_too_small.app_error",
    "translation": "Nie udało się przesłać danych. Pierwsza część musi mieć rozmiar co najmniej {{.Size}} Bajtów."
  },
  {
    "id": "app.upload.upload_data.concurrent.app_error",
    "translation": "Nie można przesłać danych z więcej niż jednego żądania."
  },
  {
    "id": "app.upload.run_plugins_hook.rejected",
    "translation": "Nie można wrzucić pliku {{.Filename}}. Odrzucony przez wtyczkę: {{.Reason}}"
  },
  {
    "id": "app.upload.run_plugins_hook.move_fail",
    "translation": "Nie udało się przenieść pliku."
  },
  {
    "id": "app.upload.get_for_user.app_error",
    "translation": "Nie udało się pobrać plików do załadowania dla użytkownika."
  },
  {
    "id": "app.upload.get.app_error",
    "translation": "Nie udało się przesłać danych."
  },
  {
    "id": "app.upload.create.save.app_error",
    "translation": "Nie udało się zapisać danych."
  },
  {
    "id": "app.upload.create.incorrect_channel_id.app_error",
    "translation": "Nie można przesłać na podany kanał."
  },
  {
    "id": "app.update_error",
    "translation": "błąd aktualizacji"
  },
  {
    "id": "app.team.join_user_to_team.save_member.max_accounts.app_error",
    "translation": "Nie można utworzyć nowego członka zespołu, ponieważ zespół osiągnął limit członków"
  },
  {
    "id": "app.team.join_user_to_team.save_member.conflict.app_error",
    "translation": "Nie można utworzyć nowego członkostwa zespołu, ponieważ ono już istnieje"
  },
  {
    "id": "app.team.join_user_to_team.save_member.app_error",
    "translation": "Nie można utworzyć nowego członka zespołu"
  },
  {
    "id": "app.team.get_common_team_ids_for_users.app_error",
    "translation": "Nie można uzyskać identyfikatorów zespołów."
  },
  {
    "id": "app.system.warn_metric.store.app_error",
    "translation": "Błąd zapisu wartości dla {{.WarnMetricName}}"
  },
  {
    "id": "app.system.warn_metric.notification.invalid_metric.app_error",
    "translation": "Nie można znaleźć metryki."
  },
  {
    "id": "app.system.warn_metric.notification.empty_admin_list.app_error",
    "translation": "Lista administratorów jest pusta."
  },
  {
    "id": "app.system.warn_metric.bot_displayname",
    "translation": "Doradca Mattermost"
  },
  {
    "id": "app.system.warn_metric.bot_description",
    "translation": "[Dowiedz się więcej o Mattermost Advisor](https://about.mattermost.com/default-channel-handle-documentation)"
  },
  {
    "id": "app.system.system_bot.bot_displayname",
    "translation": "System"
  },
  {
    "id": "app.sharedchannel.dm_channel_creation.internal_error",
    "translation": "Napotkano błąd podczas tworzenia bezpośredniego kanału udosepnianego."
  },
  {
    "id": "app.select_error",
    "translation": "błąd wyboru"
  },
  {
    "id": "app.post.search.app_error",
    "translation": "Błąd wyszukiwania postów"
  },
  {
    "id": "app.post.marshal.app_error",
    "translation": "Nie udało się zorganizować."
  },
  {
    "id": "app.post.get_files_batch_for_indexing.get.app_error",
    "translation": "Nie można uzyskać plików do indeksowania."
  },
  {
    "id": "app.notification.footer.title",
    "translation": "Chcesz zmienić ustawienia powiadomień?"
  },
  {
    "id": "app.notification.footer.infoLogin",
    "translation": "Zaloguj się do Mattermost"
  },
  {
    "id": "app.notification.footer.info",
    "translation": " i przejdź do Ustawienia > Powiadomienia"
  },
  {
    "id": "app.notification.body.thread_gm.subTitle",
    "translation": "Kiedy Cię nie było, {{.SenderName}} odpowiedział na wątek w Twojej grupie."
  },
  {
    "id": "app.notification.body.thread_dm.subTitle",
    "translation": "Podczas Twojej nieobecności {{.SenderName}} odpowiedział na wątek w Twojej bezpośredniej wiadomości."
  },
  {
    "id": "app.notification.body.thread_channel_full.subTitle",
    "translation": "Podczas Twojej nieobecności {{.SenderName}} odpowiedział na wątek, który śledzisz w {{.ChannelName}}."
  },
  {
    "id": "app.notification.body.thread_channel.subTitle",
    "translation": "Kiedy Cię nie było, {{.SenderName}} odpowiedział na wątek, który śledzisz."
  },
  {
    "id": "app.notification.body.thread.title",
    "translation": "{{.SenderName}} odpowiedział na wątek"
  },
  {
    "id": "app.notification.body.mention.title",
    "translation": "{{.SenderName}} wspomniał o tobie w wiadomości"
  },
  {
    "id": "app.notification.body.mention.subTitle",
    "translation": "Kiedy cię nie było, {{.SenderName}} wspomniał o tobie na kanale {{.ChannelName}}."
  },
  {
    "id": "app.notification.body.group.title",
    "translation": "{{.SenderName}} wysłał ci nową wiadomość"
  },
  {
    "id": "app.notification.body.group.subTitle",
    "translation": "Kiedy cię nie było, {{.SenderName}} wysłał wiadomość do twojej grupy."
  },
  {
    "id": "app.notification.body.dm.title",
    "translation": "{{.SenderName}} wysłał ci nową wiadomość"
  },
  {
    "id": "app.notification.body.dm.time",
    "translation": "{{.Hour}}:{{.Minute}} {{.TimeZone}}"
  },
  {
    "id": "app.notification.body.dm.subTitle",
    "translation": "Kiedy Cię nie było, {{.SenderName}} wysłał Ci nową Bezpośrednią Wiadomość."
  },
  {
    "id": "app.license.generate_renewal_token.no_license",
    "translation": "Brak licencji"
  },
  {
    "id": "app.license.generate_renewal_token.bad_license",
    "translation": "Ten typ licencji nie obsługuje generowania tokenów odnowieniowych"
  },
  {
    "id": "app.license.generate_renewal_token.app_error",
    "translation": "Nie udało się wygenerować nowego tokena odnowienia."
  },
  {
    "id": "app.job.download_export_results_not_enabled",
    "translation": "DownloadExportResults w config.json jest błędna. Proszę ustawić na true, aby pobrać wyniki tego zadania."
  },
  {
    "id": "app.insert_error",
    "translation": "błąd wstawiania"
  },
  {
    "id": "app.import.marshal.app_error",
    "translation": "Nie można uzyskać odpowiedzi."
  },
  {
    "id": "app.import.import_user_teams.save_members.max_accounts.app_error",
    "translation": "Nie można zaimportować członków zespołu, ponieważ nie można dodać już więcej członków w tym zespole"
  },
  {
    "id": "app.import.import_user_teams.save_members.error",
    "translation": "Nie można zaimportować członków zespołu"
  },
  {
    "id": "app.import.import_user_teams.save_members.conflict.app_error",
    "translation": "Nie można zaimportować nowego członka zespołu, ponieważ już istnieje"
  },
  {
    "id": "app.import.generate_password.app_error",
    "translation": "Błąd generowania hasła."
  },
  {
    "id": "app.import.bulk_import.process_attachments.error",
    "translation": "Błąd podczas przetwarzania masowego importu załączników."
  },
  {
    "id": "app.import.attachment.read_file_data.error",
    "translation": "Nie udało się odczytać załącznika pliku podczas importu."
  },
  {
    "id": "app.group.uniqueness_error",
    "translation": "członek grupy już istnieje"
  },
  {
    "id": "app.group.permanent_delete_members_by_user.app_error",
    "translation": "Możesz usuwać członków grupy z UserID \"{{.UserId}}\"."
  },
  {
    "id": "app.group.no_rows",
    "translation": "nie znaleziono pasującej grupy"
  },
  {
    "id": "app.group.id.app_error",
    "translation": "nieprawidłowa właściwość id dla grupy."
  },
  {
    "id": "app.group.group_syncable_already_deleted",
    "translation": "grupa syncable została już usunięta"
  },
  {
    "id": "app.export.zip_create.error",
    "translation": "Nie udało się dodać pliku do archiwum zip podczas eksportu."
  },
  {
    "id": "app.export.marshal.app_error",
    "translation": "Nie można uzyskać odpowiedzi."
  },
  {
    "id": "app.export.export_attachment.zip_create_header.error",
    "translation": "Nie udało się utworzyć nagłówka zip podczas eksportu."
  },
  {
    "id": "app.export.export_attachment.mkdirall.error",
    "translation": "Nie udało się utworzyć katalogu podczas eksportu."
  },
  {
    "id": "app.export.export_attachment.create_file.error",
    "translation": "Nie udało się utworzyć pliku podczas eksportu."
  },
  {
    "id": "app.export.export_attachment.copy_file.error",
    "translation": "Nie udało się skopiować pliku podczas eksportu."
  },
  {
    "id": "app.create_basic_user.save_member.max_accounts.app_error",
    "translation": "Nie można utworzyć domyślnego członkostwa zespołu, ponieważ w tym zespole nie można utworzyć więcej członków"
  },
  {
    "id": "app.create_basic_user.save_member.conflict.app_error",
    "translation": "Nie można utworzyć domyślnego członkostwa zespołu, ponieważ już istnieje"
  },
  {
    "id": "app.emoji.get_by_name.no_result",
    "translation": "Nie mogliśmy znaleźć tego emoji."
  },
  {
    "id": "app.emoji.get.no_result",
    "translation": "Nie mogliśmy znaleźć tego emoji."
  },
  {
    "id": "app.email.setup_rate_limiter.app_error",
    "translation": "Wystąpił błąd w limicie."
  },
  {
    "id": "app.email.rate_limit_exceeded.app_error",
    "translation": "Przekroczono limit wysyłanych zaproszeń. Timer zostanie zresetowany po {{.ResetAfter}} sekundach. Proszę ponowić próbę po {{.RetryAfter}} sekundach."
  },
  {
    "id": "app.email.no_rate_limiter.app_error",
    "translation": "Ogranicznik nie jest ustawiony."
  },
  {
    "id": "api.user.create_user.bad_token_email_data.app_error",
    "translation": "Adres e-mail w tokenie nie zgadza się z adresem w danych użytkownika."
<<<<<<< HEAD
=======
  },
  {
    "id": "ent.elasticsearch.getAllTeamMembers.error",
    "translation": "Nie udało się zebrać wszystkich członków zespołu"
  },
  {
    "id": "ent.elasticsearch.getAllChannelMembers.error",
    "translation": "Nie udało się zebrać wszystkich członków kanału"
>>>>>>> 21a61813
  }
]<|MERGE_RESOLUTION|>--- conflicted
+++ resolved
@@ -9258,8 +9258,6 @@
   {
     "id": "api.user.create_user.bad_token_email_data.app_error",
     "translation": "Adres e-mail w tokenie nie zgadza się z adresem w danych użytkownika."
-<<<<<<< HEAD
-=======
   },
   {
     "id": "ent.elasticsearch.getAllTeamMembers.error",
@@ -9268,6 +9266,5 @@
   {
     "id": "ent.elasticsearch.getAllChannelMembers.error",
     "translation": "Nie udało się zebrać wszystkich członków kanału"
->>>>>>> 21a61813
   }
 ]
[
  {
    "id": "April",
    "translation": "四月"
  },
  {
    "id": "August",
    "translation": "八月"
  },
  {
    "id": "December",
    "translation": "十二月"
  },
  {
    "id": "February",
    "translation": "二月"
  },
  {
    "id": "January",
    "translation": "一月"
  },
  {
    "id": "July",
    "translation": "七月"
  },
  {
    "id": "June",
    "translation": "六月"
  },
  {
    "id": "March",
    "translation": "三月"
  },
  {
    "id": "May",
    "translation": "五月"
  },
  {
    "id": "November",
    "translation": "十一月"
  },
  {
    "id": "October",
    "translation": "十月"
  },
  {
    "id": "September",
    "translation": "九月"
  },
  {
    "id": "api.admin.add_certificate.array.app_error",
    "translation": "请求中 'certificate' 下的文件不存在。"
  },
  {
    "id": "api.admin.add_certificate.no_file.app_error",
    "translation": "请求中 'certificate' 下的文件不存在。"
  },
  {
    "id": "api.admin.add_certificate.open.app_error",
    "translation": "无法打开证书文件。"
  },
  {
    "id": "api.admin.add_certificate.saving.app_error",
    "translation": "无法保存证书文件。"
  },
  {
    "id": "api.admin.file_read_error",
    "translation": "读取日志文件出错。"
  },
  {
    "id": "api.admin.get_brand_image.storage.app_error",
    "translation": "未配置图像存储器。"
  },
  {
    "id": "api.admin.remove_certificate.delete.app_error",
    "translation": "删除证书时遇到错误。"
  },
  {
    "id": "api.admin.saml.metadata.app_error",
    "translation": "创建服务商元数据时发生错误。"
  },
  {
    "id": "api.admin.saml.not_available.app_error",
    "translation": "此服务器没有正确配置或者不支持 SAML 2.0。"
  },
  {
    "id": "api.admin.test_email.body",
    "translation": "看来你的 Mattermost 邮箱设置成功了！"
  },
  {
    "id": "api.admin.test_email.missing_server",
    "translation": "需要SMTP服务器"
  },
  {
    "id": "api.admin.test_email.reenter_password",
    "translation": "SMTP 服务器地址、端口或者用户名已经被修改。请重新输入 SMTP 密码进行连接测试。"
  },
  {
    "id": "api.admin.test_email.subject",
    "translation": "Mattermost - 测试邮箱设置"
  },
  {
    "id": "api.admin.test_s3.missing_s3_bucket",
    "translation": "必须填写 S3 储存桶"
  },
  {
    "id": "api.admin.upload_brand_image.array.app_error",
    "translation": "请求中图片数组为空。"
  },
  {
    "id": "api.admin.upload_brand_image.no_file.app_error",
    "translation": "请求中缺失图片文件。"
  },
  {
    "id": "api.admin.upload_brand_image.parse.app_error",
    "translation": "无法解析混合表单。"
  },
  {
    "id": "api.admin.upload_brand_image.storage.app_error",
    "translation": "不能上传图片。图片存储没有配置。"
  },
  {
    "id": "api.admin.upload_brand_image.too_large.app_error",
    "translation": "无法上传文件。文件过大。"
  },
  {
    "id": "api.channel.add_member.added",
    "translation": "%v 由 %v 邀请加入频道。"
  },
  {
    "id": "api.channel.add_user.to.channel.failed.app_error",
    "translation": "添加用户到频道失败。"
  },
  {
    "id": "api.channel.add_user.to.channel.failed.deleted.app_error",
    "translation": "无法将用户添加到频道，因为用户已从团队中移除。"
  },
  {
    "id": "api.channel.add_user_to_channel.type.app_error",
    "translation": "不能添加用户到该频道类型。"
  },
  {
    "id": "api.channel.change_channel_privacy.private_to_public",
    "translation": "此频道已转换到公共频道并允许任何团队成员加入。"
  },
  {
    "id": "api.channel.change_channel_privacy.public_to_private",
    "translation": "此频道已转换到私有频道。"
  },
  {
    "id": "api.channel.convert_channel_to_private.default_channel_error",
    "translation": "默认频道无法转换成私有频道。"
  },
  {
    "id": "api.channel.convert_channel_to_private.private_channel_error",
    "translation": "请求转换的频道已经是私有频道。"
  },
  {
    "id": "api.channel.create_channel.direct_channel.app_error",
    "translation": "必须使用 createDirectChannel API 创建私信频道。"
  },
  {
    "id": "api.channel.create_channel.max_channel_limit.app_error",
    "translation": "当前团队无法创建超过 {{.MaxChannelsPerTeam}} 个频道。"
  },
  {
    "id": "api.channel.create_default_channels.off_topic",
    "translation": "闲聊"
  },
  {
    "id": "api.channel.create_default_channels.town_square",
    "translation": "公共频道"
  },
  {
    "id": "api.channel.create_direct_channel.invalid_user.app_error",
    "translation": "用于创建私信频道的用户 ID 无效。"
  },
  {
    "id": "api.channel.create_group.bad_size.app_error",
    "translation": "团体消息频道必须至少包含 3 位但不超过 8 位用户。"
  },
  {
    "id": "api.channel.create_group.bad_user.app_error",
    "translation": "有不存在的用户。"
  },
  {
    "id": "api.channel.delete_channel.archived",
    "translation": "%v 已归档该频道。"
  },
  {
    "id": "api.channel.delete_channel.cannot.app_error",
    "translation": "不能删除默认频道{{.Channel}}。"
  },
  {
    "id": "api.channel.delete_channel.deleted.app_error",
    "translation": "该频道已归档或者被删除。"
  },
  {
    "id": "api.channel.delete_channel.type.invalid",
    "translation": "无法删除私信或组消息频道"
  },
  {
    "id": "api.channel.join_channel.permissions.app_error",
    "translation": "您没有对应的权限。"
  },
  {
    "id": "api.channel.join_channel.post_and_forget",
    "translation": "%v 已加入到该频道。"
  },
  {
    "id": "api.channel.leave.default.app_error",
    "translation": "不能退出默认频道{{.Channel}}。"
  },
  {
    "id": "api.channel.leave.direct.app_error",
    "translation": "无法退出私信频道。"
  },
  {
    "id": "api.channel.leave.last_member.app_error",
    "translation": "你是本组最后一人，请删除私有组而不是离开。"
  },
  {
    "id": "api.channel.leave.left",
    "translation": "%v 已退出该频道。"
  },
  {
    "id": "api.channel.patch_update_channel.forbidden.app_error",
    "translation": "更新频道失败。"
  },
  {
    "id": "api.channel.post_channel_privacy_message.error",
    "translation": "发布频道隐私更新消息失败。"
  },
  {
    "id": "api.channel.post_update_channel_displayname_message_and_forget.create_post.error",
    "translation": "发送显示名更新信息时失败"
  },
  {
    "id": "api.channel.post_update_channel_displayname_message_and_forget.retrieve_user.error",
    "translation": "更新频道 DisplayName 字段时获取用户失败"
  },
  {
    "id": "api.channel.post_update_channel_displayname_message_and_forget.updated_from",
    "translation": "%s 将频道显示名从 %s 更新为 %s"
  },
  {
    "id": "api.channel.post_update_channel_header_message_and_forget.post.error",
    "translation": "更新频道标题消息失败"
  },
  {
    "id": "api.channel.post_update_channel_header_message_and_forget.removed",
    "translation": "%s 删除了频道标题 (原为: %s)"
  },
  {
    "id": "api.channel.post_update_channel_header_message_and_forget.retrieve_user.error",
    "translation": "尝试保存更新的频道标题时获取用户信息失败"
  },
  {
    "id": "api.channel.post_update_channel_header_message_and_forget.updated_from",
    "translation": "%s 将频道标题从 %s 更新为 %s"
  },
  {
    "id": "api.channel.post_update_channel_header_message_and_forget.updated_to",
    "translation": "%s 更新频道标题为: %s"
  },
  {
    "id": "api.channel.post_user_add_remove_message_and_forget.error",
    "translation": "发布添加/退出消息失败"
  },
  {
    "id": "api.channel.remove.default.app_error",
    "translation": "无法从默认频道{{.Channel}}移出用户。"
  },
  {
    "id": "api.channel.remove_channel_member.type.app_error",
    "translation": "无法从频道移除用户。"
  },
  {
    "id": "api.channel.remove_member.removed",
    "translation": "%v 已从频道移出。"
  },
  {
    "id": "api.channel.rename_channel.cant_rename_direct_messages.app_error",
    "translation": "您不能重命名私信频道。"
  },
  {
    "id": "api.channel.rename_channel.cant_rename_group_messages.app_error",
    "translation": "您不能重命名群消息频道。"
  },
  {
    "id": "api.channel.update_channel.deleted.app_error",
    "translation": "该频道已归档或者被删除。"
  },
  {
    "id": "api.channel.update_channel.tried.app_error",
    "translation": "试图对默认频道{{.Channel}}执行一个无效的更新。"
  },
  {
    "id": "api.channel.update_channel_member_roles.scheme_role.app_error",
    "translation": "提供的角色由方案管理，因此无法直接应用到频道成员。"
  },
  {
    "id": "api.channel.update_channel_scheme.license.error",
    "translation": "您的许可证不支持更新团队方案"
  },
  {
    "id": "api.channel.update_channel_scheme.scheme_scope.error",
    "translation": "无法设定频道方案因为提供的方案不是频道方案。"
  },
  {
    "id": "api.channel.update_team_member_roles.scheme_role.app_error",
    "translation": "提供的角色由方案管理，因此无法直接应用到团队成员。"
  },
  {
    "id": "api.command.admin_only.app_error",
    "translation": "集成只限于管理员。"
  },
  {
    "id": "api.command.command_post.forbidden.app_error",
    "translation": "指定的用户不属于指定的频道。"
  },
  {
    "id": "api.command.disabled.app_error",
    "translation": "命令已经被系统管理员禁用。"
  },
  {
    "id": "api.command.duplicate_trigger.app_error",
    "translation": "触发词已经使用。请选择其它单词。"
  },
  {
    "id": "api.command.execute_command.create_post_failed.app_error",
    "translation": "指令 '{{.Trigger}}' 回应失败。请联系您的系统管理员。"
  },
  {
    "id": "api.command.execute_command.failed.app_error",
    "translation": "带触发 '{{.Trigger}}' 的命令失败。"
  },
  {
    "id": "api.command.execute_command.failed_empty.app_error",
    "translation": "触发 '{{.Trigger}}' 返回空响应。"
  },
  {
    "id": "api.command.execute_command.failed_resp.app_error",
    "translation": "触发 '{{.Trigger}}' 返回响应状态 {{.Status}}。"
  },
  {
    "id": "api.command.execute_command.not_found.app_error",
    "translation": "未找到拥有触发 '{{.Trigger}}' 的命令。如果像发送以 \"/\" 开头的消息，请在前面加个空格。"
  },
  {
    "id": "api.command.execute_command.start.app_error",
    "translation": "未找到命令触发器。"
  },
  {
    "id": "api.command.invite_people.desc",
    "translation": "发送一封邀请邮件给你的Mattermost团队"
  },
  {
    "id": "api.command.invite_people.email_invitations_off",
    "translation": "邮件邀请已停用，没有发送邀请"
  },
  {
    "id": "api.command.invite_people.email_off",
    "translation": "邮件没有配置，没发送邀请"
  },
  {
    "id": "api.command.invite_people.fail",
    "translation": "邀请邮件发送错误"
  },
  {
    "id": "api.command.invite_people.hint",
    "translation": "[name@domain.com ...]"
  },
  {
    "id": "api.command.invite_people.invite_off",
    "translation": "本服务器已经禁止创建用户，未发送任何邀请"
  },
  {
    "id": "api.command.invite_people.name",
    "translation": "invite_people"
  },
  {
    "id": "api.command.invite_people.no_email",
    "translation": "请输入一个或更多有效的电子邮件地址"
  },
  {
    "id": "api.command.invite_people.sent",
    "translation": "邮件邀请已发送"
  },
  {
    "id": "api.command.team_mismatch.app_error",
    "translation": "无法跨团队更新命令。"
  },
  {
    "id": "api.command_away.desc",
    "translation": "设置您的状态设为离开"
  },
  {
    "id": "api.command_away.name",
    "translation": "离开"
  },
  {
    "id": "api.command_away.success",
    "translation": "您现在离开了"
  },
  {
    "id": "api.command_channel_header.channel.app_error",
    "translation": "获取当前频道错误。"
  },
  {
    "id": "api.command_channel_header.desc",
    "translation": "修改频道标题"
  },
  {
    "id": "api.command_channel_header.hint",
    "translation": "[文字]"
  },
  {
    "id": "api.command_channel_header.message.app_error",
    "translation": "比如提供 /header 命令的文字。"
  },
  {
    "id": "api.command_channel_header.name",
    "translation": "标题"
  },
  {
    "id": "api.command_channel_header.permission.app_error",
    "translation": "您没有权限更改频道标题。"
  },
  {
    "id": "api.command_channel_header.update_channel.app_error",
    "translation": "更新频道标题错误。"
  },
  {
    "id": "api.command_channel_purpose.channel.app_error",
    "translation": "获取当前频道错误。"
  },
  {
    "id": "api.command_channel_purpose.desc",
    "translation": "更改频道用途"
  },
  {
    "id": "api.command_channel_purpose.direct_group.app_error",
    "translation": "无法更改私信频道用途。可使用 /header 修改标题。"
  },
  {
    "id": "api.command_channel_purpose.hint",
    "translation": "[文字]"
  },
  {
    "id": "api.command_channel_purpose.message.app_error",
    "translation": "/purpose 命令必须有消息。"
  },
  {
    "id": "api.command_channel_purpose.name",
    "translation": "用途"
  },
  {
    "id": "api.command_channel_purpose.permission.app_error",
    "translation": "您没有权限更改频道用途。"
  },
  {
    "id": "api.command_channel_purpose.update_channel.app_error",
    "translation": "更新频道用途错误。"
  },
  {
    "id": "api.command_channel_remove.channel.app_error",
    "translation": "获取当前频道错误。"
  },
  {
    "id": "api.command_channel_rename.channel.app_error",
    "translation": "获取当前频道错误。"
  },
  {
    "id": "api.command_channel_rename.desc",
    "translation": "重命名频道"
  },
  {
    "id": "api.command_channel_rename.direct_group.app_error",
    "translation": "不能重命名私信频道。"
  },
  {
    "id": "api.command_channel_rename.hint",
    "translation": "[文字]"
  },
  {
    "id": "api.command_channel_rename.message.app_error",
    "translation": "/name 命令必须有消息。"
  },
  {
    "id": "api.command_channel_rename.name",
    "translation": "重命名"
  },
  {
    "id": "api.command_channel_rename.permission.app_error",
    "translation": "您没有权限重命名频道。"
  },
  {
    "id": "api.command_channel_rename.too_long.app_error",
    "translation": "频道名称必须小于或等于 {{.Length}} 个字符。"
  },
  {
    "id": "api.command_channel_rename.too_short.app_error",
    "translation": "频道名称必须大于或等于 {{.Length}} 个字符。"
  },
  {
    "id": "api.command_channel_rename.update_channel.app_error",
    "translation": "更新当前频道错误。"
  },
  {
    "id": "api.command_code.desc",
    "translation": "以代码块格式显示文字"
  },
  {
    "id": "api.command_code.hint",
    "translation": "[文字]"
  },
  {
    "id": "api.command_code.message.app_error",
    "translation": "/echo 命令必须有消息。"
  },
  {
    "id": "api.command_code.name",
    "translation": "代码"
  },
  {
    "id": "api.command_collapse.desc",
    "translation": "打开图像预览自动折叠"
  },
  {
    "id": "api.command_collapse.name",
    "translation": "折叠"
  },
  {
    "id": "api.command_collapse.success",
    "translation": "图片链接现在默认折叠"
  },
  {
    "id": "api.command_dnd.desc",
    "translation": "请勿打扰将关闭桌面和移动设备推送通知。"
  },
  {
    "id": "api.command_dnd.name",
    "translation": "dnd"
  },
  {
    "id": "api.command_dnd.success",
    "translation": "请勿打扰已启用。您不会在桌面或移动设备收到推送通知直到请勿打扰关闭。"
  },
  {
    "id": "api.command_echo.delay.app_error",
    "translation": "延迟必须在 10000 秒内。"
  },
  {
    "id": "api.command_echo.desc",
    "translation": "从您的帐号返回文本"
  },
  {
    "id": "api.command_echo.high_volume.app_error",
    "translation": "高容量的回声请求，无法处理请求。"
  },
  {
    "id": "api.command_echo.hint",
    "translation": "'信息' [延迟秒数]"
  },
  {
    "id": "api.command_echo.message.app_error",
    "translation": "/echo 命令必须有消息。"
  },
  {
    "id": "api.command_echo.name",
    "translation": "回应"
  },
  {
    "id": "api.command_expand.desc",
    "translation": "关闭图像预览自动折叠"
  },
  {
    "id": "api.command_expand.name",
    "translation": "展开"
  },
  {
    "id": "api.command_expand.success",
    "translation": "图片链接现在默认展开"
  },
  {
    "id": "api.command_expand_collapse.fail.app_error",
    "translation": "展开预览时发生了错误。"
  },
  {
    "id": "api.command_groupmsg.desc",
    "translation": "发送群消息到指定的用户"
  },
  {
    "id": "api.command_groupmsg.fail.app_error",
    "translation": "发送消息给用户时发生错误。"
  },
  {
    "id": "api.command_groupmsg.group_fail.app_error",
    "translation": "创建群消息时发生错误。"
  },
  {
    "id": "api.command_groupmsg.hint",
    "translation": "@[用户名1],@[用户名2] '消息'"
  },
  {
    "id": "api.command_groupmsg.invalid_user.app_error",
    "translation": {
      "other": "无法找到用户：{{.Users}}无法找到用户：{{.Users}}"
    }
  },
  {
    "id": "api.command_groupmsg.max_users.app_error",
    "translation": "群消息最多 {{.MaxUsers}} 用户。"
  },
  {
    "id": "api.command_groupmsg.min_users.app_error",
    "translation": "群消息最少 {{.MinUsers}} 用户。"
  },
  {
    "id": "api.command_groupmsg.name",
    "translation": "消息"
  },
  {
    "id": "api.command_groupmsg.permission.app_error",
    "translation": "您没有合适的权限创建新的群消息。"
  },
  {
    "id": "api.command_help.desc",
    "translation": "打开 Mattermost 帮助页面"
  },
  {
    "id": "api.command_help.name",
    "translation": "帮助"
  },
  {
    "id": "api.command_invite.channel.app_error",
    "translation": "获取当前频道错误。"
  },
  {
    "id": "api.command_invite.channel.error",
    "translation": "无法找到频道{{.Channel}}。请使用[频道识别](https://about.mattermost.com/default-channel-handle-documentation)以分辨频道。"
  },
  {
    "id": "api.command_invite.desc",
    "translation": "邀请用户到频道"
  },
  {
    "id": "api.command_invite.directchannel.app_error",
    "translation": "您不能添加成员到私信频道。"
  },
  {
    "id": "api.command_invite.fail.app_error",
    "translation": "加入频道时发生错误。"
  },
  {
    "id": "api.command_invite.hint",
    "translation": "@[用户名] ~[频道]"
  },
  {
    "id": "api.command_invite.missing_message.app_error",
    "translation": "缺少用户名和频道。"
  },
  {
    "id": "api.command_invite.missing_user.app_error",
    "translation": "我们无法找到该用户。他们可能已被系统管理员停用。"
  },
  {
    "id": "api.command_invite.name",
    "translation": "邀请"
  },
  {
    "id": "api.command_invite.permission.app_error",
    "translation": "您没有足够的权限在 {{.Channel}} 添加 {{.User}}。"
  },
  {
    "id": "api.command_invite.private_channel.app_error",
    "translation": "无法找到频道 {{.Channel}}。请使用频道识别查找频道。"
  },
  {
    "id": "api.command_invite.success",
    "translation": "已添加 {{.User}} 到 {{.Channel}} 频道。"
  },
  {
    "id": "api.command_invite.user_already_in_channel.app_error",
    "translation": "{{.User}} 已在频道。"
  },
  {
    "id": "api.command_invite_people.permission.app_error",
    "translation": "您没有权限邀请新用户到这个服务器。"
  },
  {
    "id": "api.command_join.desc",
    "translation": "添加到公开频道"
  },
  {
    "id": "api.command_join.fail.app_error",
    "translation": "加入频道时发生错误。"
  },
  {
    "id": "api.command_join.hint",
    "translation": "~[频道]"
  },
  {
    "id": "api.command_join.list.app_error",
    "translation": "列出频道时发生错误。"
  },
  {
    "id": "api.command_join.missing.app_error",
    "translation": "无法找到该频道。"
  },
  {
    "id": "api.command_join.name",
    "translation": "加入"
  },
  {
    "id": "api.command_kick.name",
    "translation": "踢出"
  },
  {
    "id": "api.command_leave.desc",
    "translation": "离开当前频道"
  },
  {
    "id": "api.command_leave.fail.app_error",
    "translation": "离开频道时发生错误。"
  },
  {
    "id": "api.command_leave.name",
    "translation": "离开"
  },
  {
    "id": "api.command_logout.desc",
    "translation": "注销Mattermost"
  },
  {
    "id": "api.command_logout.name",
    "translation": "注销"
  },
  {
    "id": "api.command_me.desc",
    "translation": "执行一个操作"
  },
  {
    "id": "api.command_me.hint",
    "translation": "[信息]"
  },
  {
    "id": "api.command_me.name",
    "translation": "me"
  },
  {
    "id": "api.command_msg.desc",
    "translation": "直接发送消息给用户"
  },
  {
    "id": "api.command_msg.dm_fail.app_error",
    "translation": "创建私信时发生错误。"
  },
  {
    "id": "api.command_msg.fail.app_error",
    "translation": "发送用户消息时发生错误。"
  },
  {
    "id": "api.command_msg.hint",
    "translation": "@[用户名] '消息'"
  },
  {
    "id": "api.command_msg.missing.app_error",
    "translation": "无法找到该用户。"
  },
  {
    "id": "api.command_msg.name",
    "translation": "消息"
  },
  {
    "id": "api.command_msg.permission.app_error",
    "translation": "您没有合适的权限直接发消息给该用户。"
  },
  {
    "id": "api.command_mute.desc",
    "translation": "关闭当前频道或指定[频道]的桌面、邮件以及推送通知。"
  },
  {
    "id": "api.command_mute.error",
    "translation": "无法找到频道{{.Channel}}。请使用[频道识别](https://about.mattermost.com/default-channel-handle-documentation)以分辨频道。"
  },
  {
    "id": "api.command_mute.hint",
    "translation": "~[频道]"
  },
  {
    "id": "api.command_mute.name",
    "translation": "静音"
  },
  {
    "id": "api.command_mute.no_channel.error",
    "translation": "无法找到指定的频道。请使用[频道识别](https://about.mattermost.com/default-channel-handle-documentation) 以分辨频道。"
  },
  {
    "id": "api.command_mute.not_member.error",
    "translation": "无法静音频道 {{.Channel}} 因为您不是成员。"
  },
  {
    "id": "api.command_mute.success_mute",
    "translation": "您将不会收到 {{.Channel}} 的通知直到取消频道静音。"
  },
  {
    "id": "api.command_mute.success_mute_direct_msg",
    "translation": "您将不会收到此频道的通知直到取消频道静音。"
  },
  {
    "id": "api.command_mute.success_unmute",
    "translation": "{{.Channel}} 不再被静音。"
  },
  {
    "id": "api.command_mute.success_unmute_direct_msg",
    "translation": "此频道不再被静音。"
  },
  {
    "id": "api.command_offline.desc",
    "translation": "设置您的状态设为离线"
  },
  {
    "id": "api.command_offline.name",
    "translation": "离线"
  },
  {
    "id": "api.command_offline.success",
    "translation": "您现在离线了"
  },
  {
    "id": "api.command_online.desc",
    "translation": "设置您的状态设为在线"
  },
  {
    "id": "api.command_online.name",
    "translation": "在线"
  },
  {
    "id": "api.command_online.success",
    "translation": "您现在在线了"
  },
  {
    "id": "api.command_open.name",
    "translation": "打开"
  },
  {
    "id": "api.command_remove.desc",
    "translation": "从频道移除位成员"
  },
  {
    "id": "api.command_remove.direct_group.app_error",
    "translation": "您不能从私信频道移出成员。"
  },
  {
    "id": "api.command_remove.hint",
    "translation": "@[用户名]"
  },
  {
    "id": "api.command_remove.message.app_error",
    "translation": "/name 或 /kick 命令必须有消息。"
  },
  {
    "id": "api.command_remove.missing.app_error",
    "translation": "我们无法找到该用户。他们可能已被系统管理员停用。"
  },
  {
    "id": "api.command_remove.name",
    "translation": "删除"
  },
  {
    "id": "api.command_remove.permission.app_error",
    "translation": "您没有权限移除成员。"
  },
  {
    "id": "api.command_remove.user_not_in_channel",
    "translation": "{{.Username}} 不是此频道的成员。"
  },
  {
    "id": "api.command_search.desc",
    "translation": "在消息中搜索文字"
  },
  {
    "id": "api.command_search.hint",
    "translation": "[文字]"
  },
  {
    "id": "api.command_search.name",
    "translation": "搜索"
  },
  {
    "id": "api.command_search.unsupported.app_error",
    "translation": "您的设备不支持搜索命令。"
  },
  {
    "id": "api.command_settings.desc",
    "translation": "打开账户设置对话框"
  },
  {
    "id": "api.command_settings.name",
    "translation": "设置"
  },
  {
    "id": "api.command_settings.unsupported.app_error",
    "translation": "您的设备不支持设定命令。"
  },
  {
    "id": "api.command_shortcuts.desc",
    "translation": "显示快捷键列表"
  },
  {
    "id": "api.command_shortcuts.name",
    "translation": "快捷键"
  },
  {
    "id": "api.command_shortcuts.unsupported.app_error",
    "translation": "您的设备不支持快捷命令。"
  },
  {
    "id": "api.command_shrug.desc",
    "translation": "添加 ¯\\_(ツ)_/¯ 到你的消息"
  },
  {
    "id": "api.command_shrug.hint",
    "translation": "[信息]"
  },
  {
    "id": "api.command_shrug.name",
    "translation": "shrug"
  },
  {
    "id": "api.config.client.old_format.app_error",
    "translation": "暂未支持客户端配置的新格式。请在查询字串指定 format=old。"
  },
  {
    "id": "api.context.404.app_error",
    "translation": "对不起，我们找不到该页面。"
  },
  {
    "id": "api.context.invalid_body_param.app_error",
    "translation": "请求消息体有无效或缺少 {{.Name}}。"
  },
  {
    "id": "api.context.invalid_param.app_error",
    "translation": "无效的 {{.Name}} 参数。"
  },
  {
    "id": "api.context.invalid_token.error",
    "translation": "无效会话令牌 token={{.Token}}, err={{.Error}}"
  },
  {
    "id": "api.context.invalid_url_param.app_error",
    "translation": "请求网址有无效或缺少 {{.Name}} 参数。"
  },
  {
    "id": "api.context.mfa_required.app_error",
    "translation": "此服务器要求多重验证。"
  },
  {
    "id": "api.context.permissions.app_error",
    "translation": "您没有对应的权限。"
  },
  {
    "id": "api.context.session_expired.app_error",
    "translation": "无效或过期的会话，请重新登录。"
  },
  {
    "id": "api.context.token_provided.app_error",
    "translation": "会话不是 OAuth 但是查询字符串中含有令牌。"
  },
  {
    "id": "api.create_terms_of_service.custom_terms_of_service_disabled.app_error",
    "translation": "已停用自定义服务条款。"
  },
  {
    "id": "api.create_terms_of_service.empty_text.app_error",
    "translation": "请输入您的自定义服务条款文字。"
  },
  {
    "id": "api.email_batching.add_notification_email_to_batch.channel_full.app_error",
    "translation": "批量电子邮件任务接收频道已满。请提高EmailBatchingBufferSize。"
  },
  {
    "id": "api.email_batching.add_notification_email_to_batch.disabled.app_error",
    "translation": "系统管理员禁用了批量电子邮件。"
  },
  {
    "id": "api.email_batching.send_batched_email_notification.subject",
    "translation": {
      "other": "[{{.SiteName}}] {{.Month}} {{.Day}}, {{.Year}} 的新通知[{{.SiteName}}] {{.Month}} {{.Day}}, {{.Year}} 的新通知"
    }
  },
  {
    "id": "api.emoji.create.duplicate.app_error",
    "translation": "无法创建表情符号。另一个具有相同名称的表情符号已存在。"
  },
  {
    "id": "api.emoji.create.other_user.app_error",
    "translation": "无效的用户 id。"
  },
  {
    "id": "api.emoji.create.parse.app_error",
    "translation": "无法创建表情符。无法理解请求。"
  },
  {
    "id": "api.emoji.create.too_large.app_error",
    "translation": "无法创建表情符。图片必须小于 1MB。"
  },
  {
    "id": "api.emoji.disabled.app_error",
    "translation": "自定义表情符号已被系统管理员禁用。"
  },
  {
    "id": "api.emoji.get_image.decode.app_error",
    "translation": "无法解码表情符号图像文件。"
  },
  {
    "id": "api.emoji.get_image.read.app_error",
    "translation": "无法读取表情图像文件。"
  },
  {
    "id": "api.emoji.storage.app_error",
    "translation": "文件存储没有正确配置。请配置S3或本地文件存储服务。"
  },
  {
    "id": "api.emoji.upload.image.app_error",
    "translation": "无法创建表情符号。文件类型必须是PNG，JPEG，或GIF。"
  },
  {
    "id": "api.emoji.upload.large_image.decode_error",
    "translation": "无法创建表情符。解码图片时遇到错误。"
  },
  {
    "id": "api.emoji.upload.large_image.encode_error",
    "translation": "无法创建表情符。编码图片时遇到错误。"
  },
  {
    "id": "api.emoji.upload.large_image.gif_decode_error",
    "translation": "无法创建表情符。解码 GIF 图片时遇到错误。"
  },
  {
    "id": "api.emoji.upload.large_image.gif_encode_error",
    "translation": "无法创建表情符。编码 GIF 图片时遇到错误。"
  },
  {
    "id": "api.emoji.upload.large_image.too_large.app_error",
    "translation": "无法创建表情符。图片必须小于 {{.MaxWidth}}x{{.MaxHeight}}。"
  },
  {
    "id": "api.emoji.upload.open.app_error",
    "translation": "无法创建表情符。尝试打开图片时遇到错误。"
  },
  {
    "id": "api.file.attachments.disabled.app_error",
    "translation": "文件附件已在此服务器禁用。"
  },
  {
    "id": "api.file.get_file.public_invalid.app_error",
    "translation": "公共链接不是有效的。"
  },
  {
    "id": "api.file.get_file_preview.no_preview.app_error",
    "translation": "文件没有预览图。"
  },
  {
    "id": "api.file.get_file_thumbnail.no_thumbnail.app_error",
    "translation": "文件没用缩略图。"
  },
  {
    "id": "api.file.get_public_link.disabled.app_error",
    "translation": "公共链接已经被禁用。"
  },
  {
    "id": "api.file.get_public_link.no_post.app_error",
    "translation": "无法获取文件公开链接。文件必须附在当前用户可读的信息上。"
  },
  {
    "id": "api.file.no_driver.app_error",
    "translation": "未选择文件驱动。"
  },
  {
    "id": "api.file.read_file.reading_local.app_error",
    "translation": "读取本地存储时遇到错误。"
  },
  {
    "id": "api.file.upload_file.incorrect_number_of_client_ids.app_error",
    "translation": "无法上传文件。{{.NumFiles}} 个文件拥有 {{.NumClientIds}} 个 client_ids。"
  },
  {
    "id": "api.file.upload_file.incorrect_number_of_files.app_error",
    "translation": "无法上传文件。指定的文件数不匹配。"
  },
  {
    "id": "api.file.upload_file.large_image.app_error",
    "translation": "无法上传超过最大尺寸的文件：{{.Filename}}"
  },
  {
    "id": "api.file.upload_file.large_image_detailed.app_error",
    "translation": "{{.Filename}} 的尺寸 ({{.Width}}x{{.Height}} 像素) 超过了限制。"
  },
  {
    "id": "api.file.upload_file.multiple_channel_ids.app_error",
    "translation": "无法上传文件。多个冲突的 channel_ids。"
  },
  {
    "id": "api.file.upload_file.read_form_value.app_error",
    "translation": "无法上传文件。读取或解析 {{.Formname}} 时出错。"
  },
  {
    "id": "api.file.upload_file.read_request.app_error",
    "translation": "无法上传文件。读取或解析请求数据时出错。"
  },
  {
    "id": "api.file.upload_file.storage.app_error",
    "translation": "不能上传文件。图片存储没有配置。"
  },
  {
    "id": "api.file.upload_file.too_large_detailed.app_error",
    "translation": "无法上传文件 {{.Filename}}。{{.Length}} 字节超过最大允许的 {{.Limit}} 字节。"
  },
  {
    "id": "api.incoming_webhook.disabled.app_error",
    "translation": "传入的 webhooks 已被系统管理员禁用。"
  },
  {
    "id": "api.incoming_webhook.invalid_username.app_error",
    "translation": "无效的用户名。"
  },
  {
    "id": "api.io_error",
    "translation": "输入/输出错误"
  },
  {
    "id": "api.ldap_group.not_found",
    "translation": "未找到 ldap 组"
  },
  {
    "id": "api.ldap_groups.license_error",
    "translation": "您的许可证不支持 ldap 组"
  },
  {
    "id": "api.license.add_license.array.app_error",
    "translation": "请求中‘许可证’为空数组。"
  },
  {
    "id": "api.license.add_license.expired.app_error",
    "translation": "许可证已经过期或者尚未启用。"
  },
  {
    "id": "api.license.add_license.invalid.app_error",
    "translation": "无效的授权文件。"
  },
  {
    "id": "api.license.add_license.invalid_count.app_error",
    "translation": "不能计算不重复用户总数。"
  },
  {
    "id": "api.license.add_license.no_file.app_error",
    "translation": "请求中没有'许可证'文件。"
  },
  {
    "id": "api.license.add_license.open.app_error",
    "translation": "无法打开许可证文件。"
  },
  {
    "id": "api.license.add_license.save.app_error",
    "translation": "许可证没有正确保存。"
  },
  {
    "id": "api.license.add_license.save_active.app_error",
    "translation": "有效许可证ID没有正确保存。"
  },
  {
    "id": "api.license.add_license.unique_users.app_error",
    "translation": "该许可证只支持 {{.Users}} 用户，当你的系统有 {{.Count}} 唯一用户。唯一用户通过邮件地址计算。你可以从站点报告 -> 查看统计查看总数量。"
  },
  {
    "id": "api.license.client.old_format.app_error",
    "translation": "暂未支持客户端授权的新格式。请在查询字串指定 format=old。"
  },
  {
    "id": "api.marshal_error",
    "translation": "编码错误"
  },
  {
    "id": "api.oauth.allow_oauth.redirect_callback.app_error",
    "translation": "invalid_request：提供的 redirect_uri 不匹配注册的 callback_url。"
  },
  {
    "id": "api.oauth.allow_oauth.turn_off.app_error",
    "translation": "系统管理员已经关闭了 OAuth2 验证服务商。"
  },
  {
    "id": "api.oauth.authorize_oauth.disabled.app_error",
    "translation": "系统管理员已经关闭了 OAuth2 验证服务商。"
  },
  {
    "id": "api.oauth.get_access_token.bad_client_id.app_error",
    "translation": "invalid_request：错误的 client_id。"
  },
  {
    "id": "api.oauth.get_access_token.bad_client_secret.app_error",
    "translation": "invalid_request：缺少 client_secret。"
  },
  {
    "id": "api.oauth.get_access_token.bad_grant.app_error",
    "translation": "invalid_request：错误的 grant_type。"
  },
  {
    "id": "api.oauth.get_access_token.credentials.app_error",
    "translation": "invalid_client：无效的客户端凭证。"
  },
  {
    "id": "api.oauth.get_access_token.disabled.app_error",
    "translation": "系统管理员已经关闭了 OAuth2 验证服务商。"
  },
  {
    "id": "api.oauth.get_access_token.expired_code.app_error",
    "translation": "invalid_grant：无效或过期授权码。"
  },
  {
    "id": "api.oauth.get_access_token.internal.app_error",
    "translation": "server_error：访问数据库时遇到了内部服务器错误。"
  },
  {
    "id": "api.oauth.get_access_token.internal_saving.app_error",
    "translation": "server_error：在保存访问令牌到数据库时遇到了内部服务器错误。"
  },
  {
    "id": "api.oauth.get_access_token.internal_session.app_error",
    "translation": "server_error：在保存会话到数据库时遇到了内部服务器错误。"
  },
  {
    "id": "api.oauth.get_access_token.internal_user.app_error",
    "translation": "server_error：从数据库中读取用户时遇到了内部服务器错误。"
  },
  {
    "id": "api.oauth.get_access_token.missing_code.app_error",
    "translation": "invalid_request：缺少编号。"
  },
  {
    "id": "api.oauth.get_access_token.missing_refresh_token.app_error",
    "translation": "invalid_request：缺少 refresh_token。"
  },
  {
    "id": "api.oauth.get_access_token.redirect_uri.app_error",
    "translation": "invalid_request：提供的 redirect_uri 不匹配授权码 redirect_uri。"
  },
  {
    "id": "api.oauth.get_access_token.refresh_token.app_error",
    "translation": "invalid_grant：无效的续期令牌。"
  },
  {
    "id": "api.oauth.invalid_state_token.app_error",
    "translation": "无效状态令牌。"
  },
  {
    "id": "api.oauth.register_oauth_app.turn_off.app_error",
    "translation": "系统管理员已经关闭的 OAuth2 服务商。"
  },
  {
    "id": "api.oauth.revoke_access_token.del_session.app_error",
    "translation": "从数据库删除会话出错。"
  },
  {
    "id": "api.oauth.revoke_access_token.del_token.app_error",
    "translation": "从数据库删除访问令牌出错。"
  },
  {
    "id": "api.oauth.revoke_access_token.get.app_error",
    "translation": "删除前从数据库获取访问令牌遇到错误。"
  },
  {
    "id": "api.oauth.singup_with_oauth.disabled.app_error",
    "translation": "用户注册已停用。"
  },
  {
    "id": "api.oauth.singup_with_oauth.expired_link.app_error",
    "translation": "注册链接已过期。"
  },
  {
    "id": "api.oauth.singup_with_oauth.invalid_link.app_error",
    "translation": "无效的注册链接。"
  },
  {
    "id": "api.outgoing_webhook.disabled.app_error",
    "translation": "传出的 webhooks 已被系统管理员禁用。"
  },
  {
    "id": "api.plugin.upload.array.app_error",
    "translation": "multipart/form 请求中的文件数组为空。"
  },
  {
    "id": "api.plugin.upload.file.app_error",
    "translation": "无法打开 multipart/form 请求中的文件。"
  },
  {
    "id": "api.plugin.upload.no_file.app_error",
    "translation": "multipart/form 请求缺少文件。"
  },
  {
    "id": "api.post.check_for_out_of_channel_mentions.message.multiple",
    "translation": "@{{.Usernames}} 与 @{{.LastUsername}} 被提到了，但是他们因不在这个频道而不会收到通知。"
  },
  {
    "id": "api.post.check_for_out_of_channel_mentions.message.one",
    "translation": "@{{.Username}} 被提到了，但是他因不在此频道而不会收到通知。"
  },
  {
    "id": "api.post.create_post.can_not_post_to_deleted.error",
    "translation": "无法发信息到已删除的频道。"
  },
  {
    "id": "api.post.create_post.channel_root_id.app_error",
    "translation": "RootId 参数无效的 ChannelId。"
  },
  {
    "id": "api.post.create_post.parent_id.app_error",
    "translation": "无效的 ParentId 参数。"
  },
  {
    "id": "api.post.create_post.root_id.app_error",
    "translation": "无效的 RootId 参数。"
  },
  {
    "id": "api.post.create_post.town_square_read_only",
    "translation": "此频道为只读。只有拥有权限的成员可以发布消息。"
  },
  {
    "id": "api.post.create_webhook_post.creating.app_error",
    "translation": "创建消息时出错。"
  },
  {
    "id": "api.post.deduplicate_create_post.failed_to_get",
    "translation": "处理客户端发送同样请求时获取原始消息失败。"
  },
  {
    "id": "api.post.deduplicate_create_post.pending",
    "translation": "由于另一个客户端发送同样的请求而拒绝消息。"
  },
  {
    "id": "api.post.delete_post.can_not_delete_post_in_deleted.error",
    "translation": "无法在已删除的频道中删除消息。"
  },
  {
    "id": "api.post.disabled_all",
    "translation": "由于频道拥有超过{{.Users}}位用户，因此已禁用 @all。"
  },
  {
    "id": "api.post.disabled_channel",
    "translation": "由于频道拥有超过{{.Users}}位用户，因此已禁用 @channel。"
  },
  {
    "id": "api.post.disabled_here",
    "translation": "@here 已禁用因为频道超过 {{.Users}} 位用户。"
  },
  {
    "id": "api.post.do_action.action_id.app_error",
    "translation": "无效的操作 id。"
  },
  {
    "id": "api.post.do_action.action_integration.app_error",
    "translation": "操作整合错误。"
  },
  {
    "id": "api.post.get_message_for_notification.files_sent",
    "translation": {
      "other": "{{.Count}} 文件已发送：{{.Filenames}}{{.Count}} 文件已发送：{{.Filenames}}"
    }
  },
  {
    "id": "api.post.get_message_for_notification.images_sent",
    "translation": {
      "other": "{{.Count}} 图片已发送：{{.Filenames}}{{.Count}} 图片已发送：{{.Filenames}}"
    }
  },
  {
    "id": "api.post.link_preview_disabled.app_error",
    "translation": "链接预览已被系统管理员禁用。"
  },
  {
    "id": "api.post.patch_post.can_not_update_post_in_deleted.error",
    "translation": "无法在已删除的频道更新消息。"
  },
  {
    "id": "api.post.save_is_pinned_post.town_square_read_only",
    "translation": "此频道为只读。只有拥有权限的成员可以标注或取消标注消息。"
  },
  {
    "id": "api.post.send_notification_and_forget.push_channel_mention",
    "translation": " 通知了频道。"
  },
  {
    "id": "api.post.send_notification_and_forget.push_comment_on_post",
    "translation": " 在您的消息发布了评论。"
  },
  {
    "id": "api.post.send_notification_and_forget.push_comment_on_thread",
    "translation": " 在您参与的讨论串发布了评论。"
  },
  {
    "id": "api.post.send_notifications_and_forget.push_explicit_mention",
    "translation": " 提及了您。"
  },
  {
    "id": "api.post.send_notifications_and_forget.push_general_message",
    "translation": " 发布了消息。"
  },
  {
    "id": "api.post.send_notifications_and_forget.push_image_only",
    "translation": " 附加了文件。"
  },
  {
    "id": "api.post.send_notifications_and_forget.push_message",
    "translation": "给您发送了消息。"
  },
  {
    "id": "api.post.update_post.can_not_update_post_in_deleted.error",
    "translation": "无法在已删除的频道更新消息。"
  },
  {
    "id": "api.post.update_post.find.app_error",
    "translation": "我们找不到现有的消息或评论去更新。"
  },
  {
    "id": "api.post.update_post.permissions_details.app_error",
    "translation": "已经删除 id={{.PostId}}。"
  },
  {
    "id": "api.post.update_post.permissions_time_limit.app_error",
    "translation": "消息只允许在 {{.limeLimit}} 秒内编辑。详情请咨询您的系统管理员。"
  },
  {
    "id": "api.post.update_post.system_message.app_error",
    "translation": "无法更新系统信息。"
  },
  {
    "id": "api.post_get_post_by_id.get.app_error",
    "translation": "无法获取消息。"
  },
  {
    "id": "api.preference.delete_preferences.delete.app_error",
    "translation": "无法删除用户偏好。"
  },
  {
    "id": "api.preference.preferences_category.get.app_error",
    "translation": "无法获取用户偏好。"
  },
  {
    "id": "api.preference.update_preferences.set.app_error",
    "translation": "无法设置用户偏好。"
  },
  {
    "id": "api.reaction.delete.archived_channel.app_error",
    "translation": "您不能移除已归档的频道中的互动。"
  },
  {
    "id": "api.reaction.save.archived_channel.app_error",
    "translation": "您不能在已归档的频道互动。"
  },
  {
    "id": "api.reaction.save_reaction.invalid.app_error",
    "translation": "无效互动。"
  },
  {
    "id": "api.reaction.save_reaction.user_id.app_error",
    "translation": "您不能保存其他用户的互动。"
  },
  {
    "id": "api.reaction.town_square_read_only",
    "translation": "只读频道无法发互动。"
  },
  {
    "id": "api.restricted_system_admin",
    "translation": "受限系统管理员禁止执行此操作。"
  },
  {
    "id": "api.roles.patch_roles.license.error",
    "translation": "您的许可证不支持高级权限。"
  },
  {
    "id": "api.scheme.create_scheme.license.error",
    "translation": "您的许可证不支持创建权限方案。"
  },
  {
    "id": "api.scheme.delete_scheme.license.error",
    "translation": "您的许可证不支持删除权限方案"
  },
  {
    "id": "api.scheme.get_channels_for_scheme.scope.error",
    "translation": "无法获取方案的频道因为提供的方案不是频道方案。"
  },
  {
    "id": "api.scheme.get_teams_for_scheme.scope.error",
    "translation": "无法获取方案的团队因为提供的方案不是团队方案。"
  },
  {
    "id": "api.scheme.patch_scheme.license.error",
    "translation": "您的许可证不支持更新权限方案"
  },
  {
    "id": "api.server.start_server.forward80to443.disabled_while_using_lets_encrypt",
    "translation": "使用 LetsEncrypt 时必须开启 Forward80To443"
  },
  {
    "id": "api.server.start_server.forward80to443.enabled_but_listening_on_wrong_port",
    "translation": "无法在监听端口 %s 时转发端口 80 到端口 443：使用代理服务器时停用 Forward80To443"
  },
  {
    "id": "api.server.start_server.rate_limiting_memory_store",
    "translation": "无法初始化频率限制内存储存。检查 MemoryStoreSize 设置。"
  },
  {
    "id": "api.server.start_server.rate_limiting_rate_limiter",
    "translation": "无法初始化频率限制。"
  },
  {
    "id": "api.server.start_server.starting.critical",
    "translation": "启动服务出错, err:%v"
  },
  {
    "id": "api.slackimport.slack_add_bot_user.email_pwd",
    "translation": "已导入整合/Slack 机器人用户 {{.Email}} 以及密码 {{.Password}}。\r\n"
  },
  {
    "id": "api.slackimport.slack_add_bot_user.unable_import",
    "translation": "无法导入整合/Slack 机器人用户 {{.Username}}。\r\n"
  },
  {
    "id": "api.slackimport.slack_add_channels.added",
    "translation": "\r\n频道已添加：\r\n"
  },
  {
    "id": "api.slackimport.slack_add_channels.failed_to_add_user",
    "translation": "无法添加 Slack 用户 {{.Username}} 到频道。\r\n"
  },
  {
    "id": "api.slackimport.slack_add_channels.import_failed",
    "translation": "无法导入 Slack 频道 {{.DisplayName}}。\r\n"
  },
  {
    "id": "api.slackimport.slack_add_channels.merge",
    "translation": "Slack 频道 {{.DisplayName}} 已在 Masttermost 频道存在。已合并两频道。\r\n"
  },
  {
    "id": "api.slackimport.slack_add_users.created",
    "translation": "\r\n已创建用户：\r\n"
  },
  {
    "id": "api.slackimport.slack_add_users.email_pwd",
    "translation": "已导入拥有电子邮箱 {{.Email}} 以及密码 {{.Password}} 的 Slack 用户。\r\n"
  },
  {
    "id": "api.slackimport.slack_add_users.merge_existing",
    "translation": "Slack 用户已和拥有邮箱地址 {{.Email}} 和用户名 {{.Username}} 的 Mattermost 用户合并。\r\n"
  },
  {
    "id": "api.slackimport.slack_add_users.merge_existing_failed",
    "translation": "Slack 用户已和现有邮箱地址 {{.Email}} 和用户名 {{.Username}} 的 Mattermost 用户合并，但没法添加用户到他们的团队。\r\n"
  },
  {
    "id": "api.slackimport.slack_add_users.missing_email_address",
    "translation": "用户 {{.Username}} 在 Slack 导出里没有电子邮箱地址。暂使用 {{.Email}} 代替。用户需要在登入系统后更新他们的邮箱地址。\r\n"
  },
  {
    "id": "api.slackimport.slack_add_users.unable_import",
    "translation": "不能导入 Slack 用户：{{.Username}}。\r\n"
  },
  {
    "id": "api.slackimport.slack_import.log",
    "translation": "Mattermost Slack 导入日志 \r\n"
  },
  {
    "id": "api.slackimport.slack_import.note1",
    "translation": "- 有些信息可能未被导入因为导入程序不支持他们。\r\n"
  },
  {
    "id": "api.slackimport.slack_import.note2",
    "translation": "- 暂不支持 Slack 机器人信息。\r\n"
  },
  {
    "id": "api.slackimport.slack_import.note3",
    "translation": "- 更多错误可以到服务器日志查看。\r\n"
  },
  {
    "id": "api.slackimport.slack_import.notes",
    "translation": "\r\n注释：\r\n"
  },
  {
    "id": "api.slackimport.slack_import.open.app_error",
    "translation": "无法打开文件：{{.Filename}}。\r\n"
  },
  {
    "id": "api.slackimport.slack_import.team_fail",
    "translation": "导入时无法获取要导入的团队。\r\n"
  },
  {
    "id": "api.slackimport.slack_import.zip.app_error",
    "translation": "无法打开 Slack 导出的 zip 文件。\r\n"
  },
  {
    "id": "api.status.user_not_found.app_error",
    "translation": "未找到用户。"
  },
  {
    "id": "api.team.add_user_to_team.added",
    "translation": "%v 由 %v 邀请加入到团队。"
  },
  {
    "id": "api.team.add_user_to_team.missing_parameter.app_error",
    "translation": "添加用户到团队所需的参数。"
  },
  {
    "id": "api.team.get_invite_info.not_open_team",
    "translation": "不能邀请进入非开放团队。"
  },
  {
    "id": "api.team.get_team_icon.filesettings_no_driver.app_error",
    "translation": "文件设置中驱动名无效。必须为 'local' 或 'amazons3'。"
  },
  {
    "id": "api.team.get_team_icon.read_file.app_error",
    "translation": "无法读取团队图标文件。"
  },
  {
    "id": "api.team.import_team.array.app_error",
    "translation": "请求中 'file' 为空数组。"
  },
  {
    "id": "api.team.import_team.integer.app_error",
    "translation": "文件大小不是个整数。"
  },
  {
    "id": "api.team.import_team.no_file.app_error",
    "translation": "请求中 ‘file’ 文件不存在。"
  },
  {
    "id": "api.team.import_team.no_import_from.app_error",
    "translation": "错误请求：缺少 importFrom 字段。"
  },
  {
    "id": "api.team.import_team.open.app_error",
    "translation": "无法打开文件。"
  },
  {
    "id": "api.team.import_team.parse.app_error",
    "translation": "无法解析混合表单。"
  },
  {
    "id": "api.team.import_team.unavailable.app_error",
    "translation": "错误请求：缺少 filesize 字段。"
  },
  {
    "id": "api.team.invite_members.disabled.app_error",
    "translation": "邮件邀请已停用。"
  },
  {
    "id": "api.team.invite_members.invalid_email.app_error",
    "translation": "以下邮箱地址不在允许的域名范围内：{{.Addresses}}。请联系您的系统管理员了解详情。"
  },
  {
    "id": "api.team.invite_members.no_one.app_error",
    "translation": "没有人可邀请。"
  },
  {
    "id": "api.team.is_team_creation_allowed.disabled.app_error",
    "translation": "团队创建被禁用。详细请询问您的系统管理员。"
  },
  {
    "id": "api.team.is_team_creation_allowed.domain.app_error",
    "translation": "电子邮件必须来自指定域名 (例如 @example.com)。详情请询问您的系统管理员。"
  },
  {
    "id": "api.team.join_team.post_and_forget",
    "translation": "%v 已加入团队。"
  },
  {
    "id": "api.team.join_user_to_team.allowed_domains.app_error",
    "translation": "电子邮件必须来自指定域名 (例如 @example.com)。详情请询问您的系统管理员。"
  },
  {
    "id": "api.team.leave.left",
    "translation": "%v 离开了团队。"
  },
  {
    "id": "api.team.move_channel.post.error",
    "translation": "发送频道移动消息失败。"
  },
  {
    "id": "api.team.move_channel.success",
    "translation": "此频道已从 %v 移至此团队。"
  },
  {
    "id": "api.team.remove_team_icon.get_team.app_error",
    "translation": "获取团队时发生错误。"
  },
  {
    "id": "api.team.remove_user_from_team.missing.app_error",
    "translation": "此用户似乎不属于此团队。"
  },
  {
    "id": "api.team.remove_user_from_team.removed",
    "translation": "%v 已移出团队。"
  },
  {
    "id": "api.team.set_team_icon.array.app_error",
    "translation": "请求中 'image' 为空。"
  },
  {
    "id": "api.team.set_team_icon.decode.app_error",
    "translation": "无法解码团队图标。"
  },
  {
    "id": "api.team.set_team_icon.encode.app_error",
    "translation": "无法编码团队图标。"
  },
  {
    "id": "api.team.set_team_icon.get_team.app_error",
    "translation": "获取团队时发生错误。"
  },
  {
    "id": "api.team.set_team_icon.no_file.app_error",
    "translation": "请求中缺失图片文件。"
  },
  {
    "id": "api.team.set_team_icon.open.app_error",
    "translation": "无法打开图片文件。"
  },
  {
    "id": "api.team.set_team_icon.parse.app_error",
    "translation": "无法解析混合表单。"
  },
  {
    "id": "api.team.set_team_icon.storage.app_error",
    "translation": "不能上传团队图标。没有配置图片存储。"
  },
  {
    "id": "api.team.set_team_icon.too_large.app_error",
    "translation": "不能上传团队图标。文件太大。"
  },
  {
    "id": "api.team.set_team_icon.write_file.app_error",
    "translation": "无法保存团队图标。"
  },
  {
    "id": "api.team.team_icon.update.app_error",
    "translation": "更新团队图标时发生错误。"
  },
  {
    "id": "api.team.update_member_roles.not_a_member",
    "translation": "指定的用户不属于指定的团队。"
  },
  {
    "id": "api.team.update_restricted_domains.mismatch.app_error",
    "translation": "系统设定不允许限制团队到 {{ .Domain }}。请联系您的系统管理员。"
  },
  {
    "id": "api.team.update_team_scheme.license.error",
    "translation": "您的许可证不支持更新团队方案"
  },
  {
    "id": "api.team.update_team_scheme.scheme_scope.error",
    "translation": "无法设定团队方案因为提供的方案不是团队方案。"
  },
  {
    "id": "api.templates.deactivate_body.info",
    "translation": "您注销了 {{ .SiteURL }} 上的帐号。"
  },
  {
    "id": "api.templates.deactivate_body.title",
    "translation": "您的帐号已在 {{ .ServerURL }} 注销"
  },
  {
    "id": "api.templates.deactivate_body.warning",
    "translation": "如果这不是您的操作或者您想重新激活您的帐号，请联系您的系统管理员。"
  },
  {
    "id": "api.templates.deactivate_subject",
    "translation": "[{{ .SiteName }}] 您的帐号已在 {{ .ServerURL }} 注销"
  },
  {
    "id": "api.templates.email_change_body.info",
    "translation": "您在 {{.TeamDisplayName}} 的邮件地址被更改至 {{.NewEmail}}。"
  },
  {
    "id": "api.templates.email_change_body.title",
    "translation": "您更新了您的邮箱"
  },
  {
    "id": "api.templates.email_change_subject",
    "translation": "[{{ .SiteName }}] 您的邮箱地址已更改"
  },
  {
    "id": "api.templates.email_change_verify_body.button",
    "translation": "校验邮箱"
  },
  {
    "id": "api.templates.email_change_verify_body.info",
    "translation": "请点击下面的链接确认这是正确的地址，以完成在{{.TeamDisplayName}}的电子邮件地址更新。"
  },
  {
    "id": "api.templates.email_change_verify_body.title",
    "translation": "您已更新电子邮件地址"
  },
  {
    "id": "api.templates.email_change_verify_subject",
    "translation": "[{{ .SiteName }}] 验证新邮件地址"
  },
  {
    "id": "api.templates.email_footer",
    "translation": "要更改您的通知偏好设定，登录到您的团队站点后至帐号设置 > 通知。"
  },
  {
    "id": "api.templates.email_info1",
    "translation": "如有任何问题，请随时给我们发邮件："
  },
  {
    "id": "api.templates.email_info2",
    "translation": "此致"
  },
  {
    "id": "api.templates.email_info3",
    "translation": "{{.SiteName}} 团队"
  },
  {
    "id": "api.templates.email_organization",
    "translation": "发送人 "
  },
  {
    "id": "api.templates.email_warning",
    "translation": "如果您没做此更改，请联系系统管理员。"
  },
  {
    "id": "api.templates.invite_body.button",
    "translation": "立刻加入"
  },
  {
    "id": "api.templates.invite_body.title",
    "translation": "{{ .SenderName }}邀请加入{{ .TeamDisplayName }}团队。"
  },
  {
    "id": "api.templates.invite_subject",
    "translation": "[{{ .SiteName }}] {{ .SenderName }} 邀请您加入 {{ .TeamDisplayName }} 团队"
  },
  {
    "id": "api.templates.mfa_activated_body.info",
    "translation": "多重验证添加到了您在 {{ .SiteURL }} 的帐号。"
  },
  {
    "id": "api.templates.mfa_activated_body.title",
    "translation": "多重验证已添加"
  },
  {
    "id": "api.templates.mfa_change_subject",
    "translation": "[{{ .SiteName }}] 您的多重验证已更新"
  },
  {
    "id": "api.templates.mfa_deactivated_body.info",
    "translation": "多重验证已从您在 {{ .SiteURL }} 的帐号移除。"
  },
  {
    "id": "api.templates.mfa_deactivated_body.title",
    "translation": "多重验证已移除"
  },
  {
    "id": "api.templates.password_change_body.info",
    "translation": "您在 {{ .TeamURL }} 上 {{.TeamDisplayName}} 的密码已由 {{.Method}} 修改。"
  },
  {
    "id": "api.templates.password_change_body.title",
    "translation": "您更新了您的密码"
  },
  {
    "id": "api.templates.password_change_subject",
    "translation": "[{{ .SiteName }}] 您的密码已更新"
  },
  {
    "id": "api.templates.post_body.button",
    "translation": "查看消息"
  },
  {
    "id": "api.templates.reset_body.button",
    "translation": "重设密码"
  },
  {
    "id": "api.templates.reset_body.title",
    "translation": "重置您的密码"
  },
  {
    "id": "api.templates.reset_subject",
    "translation": "[{{ .SiteName }}] 重置您的密码"
  },
  {
    "id": "api.templates.signin_change_email.body.info",
    "translation": "你已经更新您在 {{ .SiteName }} 的登录方法到 {{.Method}}。"
  },
  {
    "id": "api.templates.signin_change_email.body.method_email",
    "translation": "邮箱和密码"
  },
  {
    "id": "api.templates.signin_change_email.body.title",
    "translation": "您更新了您的登录方式"
  },
  {
    "id": "api.templates.signin_change_email.subject",
    "translation": "[{{ .SiteName }}] 您的登入方式已更新"
  },
  {
    "id": "api.templates.user_access_token_body.info",
    "translation": "个人访问令牌添加到了您在 {{ .SiteURL }} 的帐号。它们可以用来以您的帐号访问 {{.SiteName}}。"
  },
  {
    "id": "api.templates.user_access_token_body.title",
    "translation": "已添加用个人访问令牌到您的帐号"
  },
  {
    "id": "api.templates.user_access_token_subject",
    "translation": "[{{ .SiteName }}] 已添加个人访问令牌到您的帐号"
  },
  {
    "id": "api.templates.username_change_body.info",
    "translation": "您在 {{.TeamDisplayName}} 的用户名被更改至 {{.NewUsername}}。"
  },
  {
    "id": "api.templates.username_change_body.title",
    "translation": "您更新了您的用户名"
  },
  {
    "id": "api.templates.username_change_subject",
    "translation": "[{{ .SiteName }}] 您的用户名已更改"
  },
  {
    "id": "api.templates.verify_body.button",
    "translation": "验证邮箱"
  },
  {
    "id": "api.templates.verify_body.info",
    "translation": "该电子邮件地址已用于创建 Mattermost 帐户。"
  },
  {
    "id": "api.templates.verify_body.title",
    "translation": "验证您的电子邮箱地址"
  },
  {
    "id": "api.templates.verify_subject",
    "translation": "[{{ .SiteName }}] 电子邮件地址验证"
  },
  {
    "id": "api.templates.welcome_body.app_download_info",
    "translation": "为了更好的体验，请下载 PC、Mac、iOS、安卓平台应用。"
  },
  {
    "id": "api.templates.welcome_body.button",
    "translation": "验证邮箱"
  },
  {
    "id": "api.templates.welcome_body.info",
    "translation": "该电子邮件地址已用于创建 Mattermost 帐户。"
  },
  {
    "id": "api.templates.welcome_body.title",
    "translation": "欢迎加入团队"
  },
  {
    "id": "api.templates.welcome_subject",
    "translation": "[{{ .SiteName }}] 您加入了 {{ .ServerURL }}"
  },
  {
    "id": "api.user.activate_mfa.email_and_ldap_only.app_error",
    "translation": "此帐户类型不支持多重验证。"
  },
  {
    "id": "api.user.add_direct_channels_and_forget.failed.error",
    "translation": "添加用户直接频道偏好设定失败 user_id={{.UserId}}, team_id={{.TeamId}}, err={{.Error}}"
  },
  {
    "id": "api.user.authorize_oauth_user.bad_response.app_error",
    "translation": "令牌请求得到错误的回复。"
  },
  {
    "id": "api.user.authorize_oauth_user.bad_token.app_error",
    "translation": "错误的令牌类型。"
  },
  {
    "id": "api.user.authorize_oauth_user.invalid_state.app_error",
    "translation": "无效状态"
  },
  {
    "id": "api.user.authorize_oauth_user.missing.app_error",
    "translation": "缺少访问令牌。"
  },
  {
    "id": "api.user.authorize_oauth_user.response.app_error",
    "translation": "从 OAuth 服务提供商收到无效的回复。"
  },
  {
    "id": "api.user.authorize_oauth_user.service.app_error",
    "translation": "令牌请求到 {{.Service}} 失败。"
  },
  {
    "id": "api.user.authorize_oauth_user.token_failed.app_error",
    "translation": "令牌请求失败。"
  },
  {
    "id": "api.user.authorize_oauth_user.unsupported.app_error",
    "translation": "{{.Service}} 通过 OAuth 2.0 的单点登入在此服务器上不可用。"
  },
  {
    "id": "api.user.check_user_login_attempts.too_many.app_error",
    "translation": "您的账号因为多次的密码尝试而被锁定。请重设您的密码。"
  },
  {
    "id": "api.user.check_user_mfa.bad_code.app_error",
    "translation": "无效的多重验证令牌。"
  },
  {
    "id": "api.user.check_user_password.invalid.app_error",
    "translation": "登录失败，无效的密码。"
  },
  {
    "id": "api.user.complete_switch_with_oauth.blank_email.app_error",
    "translation": "空白电子邮件。"
  },
  {
    "id": "api.user.complete_switch_with_oauth.parse.app_error",
    "translation": "无法解析数据验证 {{.Service}} 用户对象。"
  },
  {
    "id": "api.user.create_email_token.error",
    "translation": "创建邮件验证令牌数据失败"
  },
  {
    "id": "api.user.create_oauth_user.already_attached.app_error",
    "translation": "已经有一个电子邮件帐号使用了不同于{{.Service}}的方法进行登录。请使用{{.Auth}}进行登录。"
  },
  {
    "id": "api.user.create_oauth_user.create.app_error",
    "translation": "无法创建用户 {{.Service}} 用户对象。"
  },
  {
    "id": "api.user.create_profile_image.default_font.app_error",
    "translation": "无法创建默认个人图片的字体。"
  },
  {
    "id": "api.user.create_profile_image.encode.app_error",
    "translation": "无法编码默认个人图片。"
  },
  {
    "id": "api.user.create_profile_image.initial.app_error",
    "translation": "不能添加用户初始默认个人图片。"
  },
  {
    "id": "api.user.create_user.accepted_domain.app_error",
    "translation": "您提供的电子邮件不属于允许的域名。请与您的管理员联系或使用一个不同的电子邮件注册。"
  },
  {
    "id": "api.user.create_user.disabled.app_error",
    "translation": "用户创建已停用。"
  },
  {
    "id": "api.user.create_user.no_open_server",
    "translation": "这个服务员不允许注册。请与管理员联系，获取邀请。"
  },
  {
    "id": "api.user.create_user.signup_email_disabled.app_error",
    "translation": "已停用电子邮件注册。"
  },
  {
    "id": "api.user.create_user.signup_link_expired.app_error",
    "translation": "注册链接已过期。"
  },
  {
    "id": "api.user.create_user.signup_link_invalid.app_error",
    "translation": "无效的注册链接。"
  },
  {
    "id": "api.user.email_to_ldap.not_available.app_error",
    "translation": "AD/LDAP 在本服务器上不可用。"
  },
  {
    "id": "api.user.email_to_oauth.not_available.app_error",
    "translation": "此服务器未配置验证转移。"
  },
  {
    "id": "api.user.get_user_by_email.permissions.app_error",
    "translation": "无法以邮箱地址获取用户。"
  },
  {
    "id": "api.user.ldap_to_email.not_available.app_error",
    "translation": "AD/LDAP 在本服务器上不可用。"
  },
  {
    "id": "api.user.ldap_to_email.not_ldap_account.app_error",
    "translation": "此账户没有使用 AD/LDAP。"
  },
  {
    "id": "api.user.login.blank_pwd.app_error",
    "translation": "密码字段不能为空白"
  },
  {
    "id": "api.user.login.bot_login_forbidden.app_error",
    "translation": "禁止机器人登入。"
  },
  {
    "id": "api.user.login.client_side_cert.certificate.app_error",
    "translation": "尝试使用实验功能 ClientSideCert 登入但未提供有效的证书。"
  },
  {
    "id": "api.user.login.client_side_cert.license.app_error",
    "translation": "尝试使用实验功能 ClientSideCert 登入但未拥有有效的企业许可证。"
  },
  {
    "id": "api.user.login.inactive.app_error",
    "translation": "您的帐号因被停用而登入失败。请联系系统管理员。"
  },
  {
    "id": "api.user.login.not_verified.app_error",
    "translation": "登录失败，因为电子邮件地址没有被验证。"
  },
  {
    "id": "api.user.login.use_auth_service.app_error",
    "translation": "请使用 {{.AuthService}} 登录。"
  },
  {
    "id": "api.user.login_by_oauth.bot_login_forbidden.app_error",
    "translation": "禁止机器人登入。"
  },
  {
    "id": "api.user.login_by_oauth.not_available.app_error",
    "translation": "本服务器不支持通过 OAuth 2.0 的 {{.Service}} SSO。"
  },
  {
    "id": "api.user.login_by_oauth.parse.app_error",
    "translation": "无法解析数据验证 {{.Service}} 用户对象。"
  },
  {
    "id": "api.user.login_ldap.not_available.app_error",
    "translation": "AD/LDAP 在本服务器上不可用。"
  },
  {
    "id": "api.user.oauth_to_email.context.app_error",
    "translation": "更新密码失败因为 user_id 不匹配用户ID。"
  },
  {
    "id": "api.user.oauth_to_email.not_available.app_error",
    "translation": "此服务器未配置验证转移。"
  },
  {
    "id": "api.user.reset_password.broken_token.app_error",
    "translation": "无效的重置密码链接。"
  },
  {
    "id": "api.user.reset_password.invalid_link.app_error",
    "translation": "无效的重置密码链接。"
  },
  {
    "id": "api.user.reset_password.link_expired.app_error",
    "translation": "密码重置链接已过期。"
  },
  {
    "id": "api.user.reset_password.method",
    "translation": "使用重置密码链接"
  },
  {
    "id": "api.user.reset_password.sso.app_error",
    "translation": "无法重置 SSO 帐号密码。"
  },
  {
    "id": "api.user.saml.not_available.app_error",
    "translation": "此服务器没有正确配置或者不支持 SAML 2.0。"
  },
  {
    "id": "api.user.send_deactivate_email_and_forget.failed.error",
    "translation": "无法发送帐号注销邮件"
  },
  {
    "id": "api.user.send_email_change_verify_email_and_forget.error",
    "translation": "无法发送电子邮件更改验证电子邮件"
  },
  {
    "id": "api.user.send_password_reset.send.app_error",
    "translation": "无法发送密码重置电子邮件。"
  },
  {
    "id": "api.user.send_password_reset.sso.app_error",
    "translation": "无法重置 SSO 帐号密码。"
  },
  {
    "id": "api.user.send_sign_in_change_email_and_forget.error",
    "translation": "无法发送更新密码电子邮件"
  },
  {
    "id": "api.user.send_verify_email_and_forget.failed.error",
    "translation": "无法发送验证电子邮件"
  },
  {
    "id": "api.user.update_active.not_enable.app_error",
    "translation": "您不能注销自己因为此功能未开启。请联系您的系统管理员。"
  },
  {
    "id": "api.user.update_active.permissions.app_error",
    "translation": "您没有对应的权限。"
  },
  {
    "id": "api.user.update_oauth_user_attrs.get_user.app_error",
    "translation": "无法从 {{.Service}} 用户对象获取用户。"
  },
  {
    "id": "api.user.update_password.context.app_error",
    "translation": "更新密码失败，因为当前 user_id 与 user_id 属性不匹配。"
  },
  {
    "id": "api.user.update_password.failed.app_error",
    "translation": "更新密码失败。"
  },
  {
    "id": "api.user.update_password.incorrect.app_error",
    "translation": "\"当前密码\" 输入有误。请检查大写锁是否关闭后再试一次。"
  },
  {
    "id": "api.user.update_password.menu",
    "translation": "使用设置菜单"
  },
  {
    "id": "api.user.update_password.oauth.app_error",
    "translation": "更新密码失败，因为用户通过 OAuth 服务登录。"
  },
  {
    "id": "api.user.update_password.valid_account.app_error",
    "translation": "更新密码失败，因为无法找到有效的帐户。"
  },
  {
    "id": "api.user.upload_profile_user.array.app_error",
    "translation": "根据“图像”请求的空数组。"
  },
  {
    "id": "api.user.upload_profile_user.decode.app_error",
    "translation": "无法解码个人资料图片。"
  },
  {
    "id": "api.user.upload_profile_user.encode.app_error",
    "translation": "无法编码个人资料图片。"
  },
  {
    "id": "api.user.upload_profile_user.no_file.app_error",
    "translation": "请求中缺失图片文件。"
  },
  {
    "id": "api.user.upload_profile_user.open.app_error",
    "translation": "无法打开图片文件。"
  },
  {
    "id": "api.user.upload_profile_user.parse.app_error",
    "translation": "无法解析混合表单。"
  },
  {
    "id": "api.user.upload_profile_user.storage.app_error",
    "translation": "无法上传文件。未配置图像存储。"
  },
  {
    "id": "api.user.upload_profile_user.too_large.app_error",
    "translation": "无法上传头像。文件太大。"
  },
  {
    "id": "api.user.upload_profile_user.upload_profile.app_error",
    "translation": "无法上传个人资料图片。"
  },
  {
    "id": "api.user.verify_email.bad_link.app_error",
    "translation": "非法确认邮件链接。"
  },
  {
    "id": "api.user.verify_email.broken_token.app_error",
    "translation": "无效的验证邮件令牌类型。"
  },
  {
    "id": "api.user.verify_email.link_expired.app_error",
    "translation": "邮件验证链接已超时。"
  },
  {
    "id": "api.user.verify_email.token_parse.error",
    "translation": "解析邮件验证令牌数据失败"
  },
  {
    "id": "api.web_socket.connect.upgrade.app_error",
    "translation": "未能升级 WebSocket 连接。"
  },
  {
    "id": "api.web_socket_router.bad_action.app_error",
    "translation": "未知 WebSocket 操作。"
  },
  {
    "id": "api.web_socket_router.bad_seq.app_error",
    "translation": "无效的 WebSocket 消息顺序。"
  },
  {
    "id": "api.web_socket_router.no_action.app_error",
    "translation": "无 websocket 操作。"
  },
  {
    "id": "api.web_socket_router.not_authenticated.app_error",
    "translation": "未经授权的 WebSocket 连接。请登入后再试。"
  },
  {
    "id": "api.webhook.create_outgoing.intersect.app_error",
    "translation": "同一频道的传出 webhooks 不能具有同样的触发词/回调URLs。"
  },
  {
    "id": "api.webhook.create_outgoing.not_open.app_error",
    "translation": "只有公共频道可以创建传出 webhooks。"
  },
  {
    "id": "api.webhook.create_outgoing.permissions.app_error",
    "translation": "无效的创建传出的 webhook 权限。"
  },
  {
    "id": "api.webhook.create_outgoing.triggers.app_error",
    "translation": "必须设置 trigger_words 或 channel_id。"
  },
  {
    "id": "api.webhook.incoming.error",
    "translation": "无法解码传入的 webhook 混合数据。"
  },
  {
    "id": "api.webhook.team_mismatch.app_error",
    "translation": "无法跨团队更新 webhook。"
  },
  {
    "id": "api.webhook.update_outgoing.intersect.app_error",
    "translation": "同一频道的传出 webhooks 不能具有同样的触发词/回调URLs。"
  },
  {
    "id": "api.websocket_handler.invalid_param.app_error",
    "translation": "无效的 {{.Name}} 参数。"
  },
  {
    "id": "app.admin.test_email.failure",
    "translation": "连接失败：{{.Error}}"
  },
  {
    "id": "app.channel.create_channel.no_team_id.app_error",
    "translation": "必须指定团队 ID 才能创建频道。"
  },
  {
    "id": "app.channel.move_channel.members_do_not_match.error",
    "translation": "无法移动频道除非所有成员已是目标团队的成员。"
  },
  {
    "id": "app.channel.post_update_channel_purpose_message.post.error",
    "translation": "发送频道作用消息失败"
  },
  {
    "id": "app.channel.post_update_channel_purpose_message.removed",
    "translation": "%s 删除了频道作用 (原为: %s)"
  },
  {
    "id": "app.channel.post_update_channel_purpose_message.retrieve_user.error",
    "translation": "尝试保存更新的频道作用消息 %v 时获取用户信息失败"
  },
  {
    "id": "app.channel.post_update_channel_purpose_message.updated_from",
    "translation": "%s 将频道作用从: %s 更新为: %s"
  },
  {
    "id": "app.channel.post_update_channel_purpose_message.updated_to",
    "translation": "%s 更新了频道作用为: %s"
  },
  {
    "id": "app.export.export_write_line.io_writer.error",
    "translation": "写入导出数据时遇到错误。"
  },
  {
    "id": "app.export.export_write_line.json_marshall.error",
    "translation": "导出 JSON 数据时发生错误."
  },
  {
    "id": "app.import.attachment.bad_file.error",
    "translation": "读取文件错误：\"{{.FilePath}}\""
  },
  {
    "id": "app.import.attachment.file_upload.error",
    "translation": "上传文件错误：\"{{.FilePath}}\""
  },
  {
    "id": "app.import.bulk_import.file_scan.error",
    "translation": "读取数据导入文件错误。"
  },
  {
    "id": "app.import.bulk_import.json_decode.error",
    "translation": "JSON 解码行失败。"
  },
  {
    "id": "app.import.bulk_import.unsupported_version.error",
    "translation": "数据导入文件缺少或有错误的版本。请确定版本是导入文件中的第一个对象后再尝试。"
  },
  {
    "id": "app.import.emoji.bad_file.error",
    "translation": "导入表情符图像文件出错。表情符：“{{.EmojiName}}”"
  },
  {
    "id": "app.import.import_channel.scheme_deleted.error",
    "translation": "无法设定频道使用已删除的方案。"
  },
  {
    "id": "app.import.import_channel.scheme_wrong_scope.error",
    "translation": "频道必须指定到频道范围的方案。"
  },
  {
    "id": "app.import.import_channel.team_not_found.error",
    "translation": "导入频道失败。团队名 \"{{.TeamName}}\" 无法找到。"
  },
  {
    "id": "app.import.import_direct_channel.create_direct_channel.error",
    "translation": "船舰私信组频道失败"
  },
  {
    "id": "app.import.import_direct_channel.create_group_channel.error",
    "translation": "创建群频道失败"
  },
  {
    "id": "app.import.import_direct_channel.update_header_failed.error",
    "translation": "更新私信频道标题失败"
  },
  {
    "id": "app.import.import_direct_post.create_direct_channel.error",
    "translation": "获取私信频道失败"
  },
  {
    "id": "app.import.import_direct_post.create_group_channel.error",
    "translation": "获取组频道失败"
  },
  {
    "id": "app.import.import_line.null_channel.error",
    "translation": "导入数据行有类型 \"channel\" 但频道对象是无。"
  },
  {
    "id": "app.import.import_line.null_direct_channel.error",
    "translation": "导入数据行有类型 \"direct_channel\" 但 direct_channel 对象为 null。"
  },
  {
    "id": "app.import.import_line.null_direct_post.error",
    "translation": "导入数据行有类型 \"direct_post\" 但 direct_post 对象为 null。"
  },
  {
    "id": "app.import.import_line.null_emoji.error",
    "translation": "导入数据行有类型 \"表情符\" 但消息对象为 null。"
  },
  {
    "id": "app.import.import_line.null_post.error",
    "translation": "导入数据行有类型 \"post\" 但消息对象是无。"
  },
  {
    "id": "app.import.import_line.null_scheme.error",
    "translation": "导入数据行有类型 \"方案\" 但方案对象是无。"
  },
  {
    "id": "app.import.import_line.null_team.error",
    "translation": "导入数据行有类型 \"team\" 但团队对象是无。"
  },
  {
    "id": "app.import.import_line.null_user.error",
    "translation": "导入数据行有类型 \"user\" 但用户对象是无。"
  },
  {
    "id": "app.import.import_line.unknown_line_type.error",
    "translation": "导入数据行有无效的类型 \"{{.Type}}\"。"
  },
  {
    "id": "app.import.import_post.channel_not_found.error",
    "translation": "导入消息失败。无法找到频道 \"{{.ChannelName}}\"。"
  },
  {
    "id": "app.import.import_post.save_preferences.error",
    "translation": "导入消息错误。无法保存偏好。"
  },
  {
    "id": "app.import.import_post.user_not_found.error",
    "translation": "导入消息失败。无法找到用户 \"{{.Username}}\"。"
  },
  {
    "id": "app.import.import_scheme.scope_change.error",
    "translation": "批量导入器无法更改现有的方案的范围。"
  },
  {
    "id": "app.import.import_team.scheme_deleted.error",
    "translation": "无法指定团队使用已删除的方案。"
  },
  {
    "id": "app.import.import_team.scheme_wrong_scope.error",
    "translation": "团队必须指定到团队范围的方案。"
  },
  {
    "id": "app.import.import_user.save_preferences.error",
    "translation": "导入用户偏好错误。无法保存偏好。"
  },
  {
    "id": "app.import.import_user_channels.save_preferences.error",
    "translation": "导入用户频道成员错误。无法保存偏好。"
  },
  {
    "id": "app.import.process_import_data_file_version_line.invalid_version.error",
    "translation": "无法读取数据导入文件版本。"
  },
  {
    "id": "app.import.validate_channel_import_data.display_name_length.error",
    "translation": "频道 display_name 不在允许的长度范围内。"
  },
  {
    "id": "app.import.validate_channel_import_data.display_name_missing.error",
    "translation": "缺少频道必须属性：display_name"
  },
  {
    "id": "app.import.validate_channel_import_data.header_length.error",
    "translation": "频道标题过长。"
  },
  {
    "id": "app.import.validate_channel_import_data.name_characters.error",
    "translation": "频道名称包含无效字符。"
  },
  {
    "id": "app.import.validate_channel_import_data.name_length.error",
    "translation": "频道名称过长。"
  },
  {
    "id": "app.import.validate_channel_import_data.name_missing.error",
    "translation": "缺少频道必须属性：name"
  },
  {
    "id": "app.import.validate_channel_import_data.purpose_length.error",
    "translation": "频道作用过长。"
  },
  {
    "id": "app.import.validate_channel_import_data.scheme_invalid.error",
    "translation": "无效的频道方案名。"
  },
  {
    "id": "app.import.validate_channel_import_data.team_missing.error",
    "translation": "缺少频道必须属性：team"
  },
  {
    "id": "app.import.validate_channel_import_data.type_invalid.error",
    "translation": "无效频道类型。"
  },
  {
    "id": "app.import.validate_channel_import_data.type_missing.error",
    "translation": "缺少频道必须属性：type。"
  },
  {
    "id": "app.import.validate_direct_channel_import_data.header_length.error",
    "translation": "私信频道标题过长"
  },
  {
    "id": "app.import.validate_direct_channel_import_data.members_required.error",
    "translation": "缺少私信频道必须属性：members"
  },
  {
    "id": "app.import.validate_direct_channel_import_data.members_too_few.error",
    "translation": "私信频道成员列表数量过少"
  },
  {
    "id": "app.import.validate_direct_channel_import_data.members_too_many.error",
    "translation": "私信频道成员列表数量过多"
  },
  {
    "id": "app.import.validate_direct_channel_import_data.unknown_favoriter.error",
    "translation": "私信频道只能被成员设为最爱。\"{{.Username}}\" 不是成员。"
  },
  {
    "id": "app.import.validate_direct_post_import_data.channel_members_required.error",
    "translation": "缺少私信消息必须属性：channel_members"
  },
  {
    "id": "app.import.validate_direct_post_import_data.channel_members_too_few.error",
    "translation": "私信频道成员列表数量过少"
  },
  {
    "id": "app.import.validate_direct_post_import_data.channel_members_too_many.error",
    "translation": "私信频道成员列表数量过多"
  },
  {
    "id": "app.import.validate_direct_post_import_data.create_at_missing.error",
    "translation": "缺少私信消息必须属性：create_at"
  },
  {
    "id": "app.import.validate_direct_post_import_data.create_at_zero.error",
    "translation": "CreateAt 比如大于 0"
  },
  {
    "id": "app.import.validate_direct_post_import_data.message_length.error",
    "translation": "消息过长"
  },
  {
    "id": "app.import.validate_direct_post_import_data.message_missing.error",
    "translation": "缺少私信必须属性：message"
  },
  {
    "id": "app.import.validate_direct_post_import_data.unknown_flagger.error",
    "translation": "私信频道只能被成员标记。\"{{.Username}}\" 不是成员。"
  },
  {
    "id": "app.import.validate_direct_post_import_data.user_missing.error",
    "translation": "缺少私信必须属性：user"
  },
  {
    "id": "app.import.validate_emoji_import_data.empty.error",
    "translation": "导入表情符数据为空。"
  },
  {
    "id": "app.import.validate_emoji_import_data.image_missing.error",
    "translation": "导入表情符图片栏为空。"
  },
  {
    "id": "app.import.validate_emoji_import_data.name_missing.error",
    "translation": "导入表情符名栏为空。"
  },
  {
    "id": "app.import.validate_post_import_data.channel_missing.error",
    "translation": "缺少消息必须属性：Channel。"
  },
  {
    "id": "app.import.validate_post_import_data.create_at_missing.error",
    "translation": "缺少消息必须属性：create_at。"
  },
  {
    "id": "app.import.validate_post_import_data.create_at_zero.error",
    "translation": "消息 CreateAt 属性不能为零。"
  },
  {
    "id": "app.import.validate_post_import_data.message_length.error",
    "translation": "消息属性超过允许的最大长度。"
  },
  {
    "id": "app.import.validate_post_import_data.message_missing.error",
    "translation": "缺少消息必须属性：Message。"
  },
  {
    "id": "app.import.validate_post_import_data.team_missing.error",
    "translation": "缺少消息必须属性：Team。"
  },
  {
    "id": "app.import.validate_post_import_data.user_missing.error",
    "translation": "缺少消息必须属性：User。"
  },
  {
    "id": "app.import.validate_reaction_import_data.create_at_before_parent.error",
    "translation": "互动 CreateAt 属性必须大于父消息 CreateAt。"
  },
  {
    "id": "app.import.validate_reaction_import_data.create_at_missing.error",
    "translation": "缺少互动必须属性：create_at。"
  },
  {
    "id": "app.import.validate_reaction_import_data.create_at_zero.error",
    "translation": "互动 CreateAt 属性不能为零。"
  },
  {
    "id": "app.import.validate_reaction_import_data.emoji_name_length.error",
    "translation": "互动 EmojiName 属性超过允许的最大长度。"
  },
  {
    "id": "app.import.validate_reaction_import_data.emoji_name_missing.error",
    "translation": "缺少互动必须属性：User。"
  },
  {
    "id": "app.import.validate_reaction_import_data.user_missing.error",
    "translation": "缺少互动必须属性：User。"
  },
  {
    "id": "app.import.validate_reply_import_data.create_at_before_parent.error",
    "translation": "回复 CreateAt 属性必须大于父消息 CreateAt。"
  },
  {
    "id": "app.import.validate_reply_import_data.create_at_missing.error",
    "translation": "缺少回复必须属性：create_at。"
  },
  {
    "id": "app.import.validate_reply_import_data.create_at_zero.error",
    "translation": "回复 CreateAt 属性不能为零。"
  },
  {
    "id": "app.import.validate_reply_import_data.message_length.error",
    "translation": "回复消息属性超过允许的最大长度。"
  },
  {
    "id": "app.import.validate_reply_import_data.message_missing.error",
    "translation": "缺少回复必须属性：Message。"
  },
  {
    "id": "app.import.validate_reply_import_data.user_missing.error",
    "translation": "缺少回复必须属性：User。"
  },
  {
    "id": "app.import.validate_role_import_data.description_invalid.error",
    "translation": "无效的角色描述。"
  },
  {
    "id": "app.import.validate_role_import_data.display_name_invalid.error",
    "translation": "无效的角色显示名。"
  },
  {
    "id": "app.import.validate_role_import_data.invalid_permission.error",
    "translation": "无效的角色权限。"
  },
  {
    "id": "app.import.validate_role_import_data.name_invalid.error",
    "translation": "无效的角色名。"
  },
  {
    "id": "app.import.validate_scheme_import_data.description_invalid.error",
    "translation": "无效的方案描述。"
  },
  {
    "id": "app.import.validate_scheme_import_data.display_name_invalid.error",
    "translation": "无效的方案显示名。"
  },
  {
    "id": "app.import.validate_scheme_import_data.name_invalid.error",
    "translation": "无效的方案名。"
  },
  {
    "id": "app.import.validate_scheme_import_data.null_scope.error",
    "translation": "方案范围为必须。"
  },
  {
    "id": "app.import.validate_scheme_import_data.unknown_scheme.error",
    "translation": "未知方案范围。"
  },
  {
    "id": "app.import.validate_scheme_import_data.wrong_roles_for_scope.error",
    "translation": "错误的角色提供给了拥有此范围的方案。"
  },
  {
    "id": "app.import.validate_team_import_data.description_length.error",
    "translation": "团队简介过长。"
  },
  {
    "id": "app.import.validate_team_import_data.display_name_length.error",
    "translation": "团队 display_name 不在允许的长度范围内。"
  },
  {
    "id": "app.import.validate_team_import_data.display_name_missing.error",
    "translation": "缺少团队必须属性：display_name。"
  },
  {
    "id": "app.import.validate_team_import_data.name_characters.error",
    "translation": "团队名包含非法字符。"
  },
  {
    "id": "app.import.validate_team_import_data.name_length.error",
    "translation": "团队名过长。"
  },
  {
    "id": "app.import.validate_team_import_data.name_missing.error",
    "translation": "缺少频道必须属性：name。"
  },
  {
    "id": "app.import.validate_team_import_data.name_reserved.error",
    "translation": "团队名含有预留词。"
  },
  {
    "id": "app.import.validate_team_import_data.scheme_invalid.error",
    "translation": "无效的团队方案名。"
  },
  {
    "id": "app.import.validate_team_import_data.type_invalid.error",
    "translation": "无效团队类型。"
  },
  {
    "id": "app.import.validate_team_import_data.type_missing.error",
    "translation": "缺少频道必须属性：type。"
  },
  {
    "id": "app.import.validate_user_channels_import_data.channel_name_missing.error",
    "translation": "用户频道身份中缺少频道名称。"
  },
  {
    "id": "app.import.validate_user_channels_import_data.invalid_notify_props_desktop.error",
    "translation": "用户的频道身份的桌面 NotifyProps 无效。"
  },
  {
    "id": "app.import.validate_user_channels_import_data.invalid_notify_props_mark_unread.error",
    "translation": "用户的频道身份的 MarkUnread NotifyProps 无效。"
  },
  {
    "id": "app.import.validate_user_channels_import_data.invalid_notify_props_mobile.error",
    "translation": "用户的频道身份的移动设备 NotifyProps 无效。"
  },
  {
    "id": "app.import.validate_user_channels_import_data.invalid_roles.error",
    "translation": "用户频道成员身份的角色无效。"
  },
  {
    "id": "app.import.validate_user_import_data.auth_data_and_password.error",
    "translation": "用户的 AuthData 和密码是互斥的。"
  },
  {
    "id": "app.import.validate_user_import_data.auth_data_length.error",
    "translation": "用户 AuthData 过长。"
  },
  {
    "id": "app.import.validate_user_import_data.email_length.error",
    "translation": "用户邮箱地址拥有无效长度。"
  },
  {
    "id": "app.import.validate_user_import_data.email_missing.error",
    "translation": "缺少用户必须属性：email。"
  },
  {
    "id": "app.import.validate_user_import_data.first_name_length.error",
    "translation": "用户名子过长。"
  },
  {
    "id": "app.import.validate_user_import_data.last_name_length.error",
    "translation": "用户姓氏过长。"
  },
  {
    "id": "app.import.validate_user_import_data.nickname_length.error",
    "translation": "用户昵称过长。"
  },
  {
    "id": "app.import.validate_user_import_data.notify_props_channel_trigger_invalid.error",
    "translation": "无效用户频道触发 Notify Prop。"
  },
  {
    "id": "app.import.validate_user_import_data.notify_props_comments_trigger_invalid.error",
    "translation": "无效的用户 Comments Prop 值。"
  },
  {
    "id": "app.import.validate_user_import_data.notify_props_desktop_invalid.error",
    "translation": "用户的桌面 Notify Prop 值无效。"
  },
  {
    "id": "app.import.validate_user_import_data.notify_props_desktop_sound_invalid.error",
    "translation": "用户的桌面音效 Notify Prop 值无效。"
  },
  {
    "id": "app.import.validate_user_import_data.notify_props_email_invalid.error",
    "translation": "用户的邮件 Notify Prop 值无效。"
  },
  {
    "id": "app.import.validate_user_import_data.notify_props_mobile_invalid.error",
    "translation": "无效用户移动 Notify Prop 值。"
  },
  {
    "id": "app.import.validate_user_import_data.notify_props_mobile_push_status_invalid.error",
    "translation": "用户的移动设备推送状态 Notify Prop 无效。"
  },
  {
    "id": "app.import.validate_user_import_data.password_length.error",
    "translation": "无效的用户密码长度。"
  },
  {
    "id": "app.import.validate_user_import_data.position_length.error",
    "translation": "用户职位过长。"
  },
  {
    "id": "app.import.validate_user_import_data.profile_image.error",
    "translation": "无效个人资料图片。"
  },
  {
    "id": "app.import.validate_user_import_data.roles_invalid.error",
    "translation": "无效用户角色。"
  },
  {
    "id": "app.import.validate_user_import_data.username_invalid.error",
    "translation": "无效的用户名。"
  },
  {
    "id": "app.import.validate_user_import_data.username_missing.error",
    "translation": "缺少用户必须属性：username。"
  },
  {
    "id": "app.import.validate_user_teams_import_data.invalid_roles.error",
    "translation": "用户团队成员身份的角色无效。"
  },
  {
    "id": "app.import.validate_user_teams_import_data.team_name_missing.error",
    "translation": "用户的团队成员身份中缺少团队名称。"
  },
  {
    "id": "app.notification.subject.direct.full",
    "translation": "[{{.SiteName}}] 来自 @{{ .SenderDisplayName}} 于 {{.Month}} {{.Day}}, {{.Year}} 发送的新私信消息"
  },
  {
    "id": "app.notification.subject.group_message.full",
    "translation": "[{{ .SiteName }}] 在 [{{ .SiteName }}] 于 {{.Month}} {{.Day}}, {{.Year}} 的新团体消息"
  },
  {
    "id": "app.notification.subject.group_message.generic",
    "translation": "[{{.SiteName}}] 于 {{.Month}} {{.Day}}, {{.Year}} 的新团体消息"
  },
  {
    "id": "app.notification.subject.notification.full",
    "translation": "[{{ .SiteName }}] 在 [{{ .SiteName }}] 的通知于 {{.Month}} {{.Day}}, {{.Year}}"
  },
  {
    "id": "app.plugin.cluster.save_config.app_error",
    "translation": "当机群开启并使用 ReadOnlyConfig 时，config.json 文件中的插件设置必须手动上传。"
  },
  {
    "id": "app.plugin.config.app_error",
    "translation": "保存插件状态到配置出错。"
  },
  {
    "id": "app.plugin.deactivate.app_error",
    "translation": "无法停用插件。"
  },
  {
    "id": "app.plugin.disabled.app_error",
    "translation": "日志已停用。请检查您的日志了解详情。"
  },
  {
    "id": "app.plugin.extract.app_error",
    "translation": "解压插件时遇到错误。"
  },
  {
    "id": "app.plugin.filesystem.app_error",
    "translation": "遇到文件系统错误。"
  },
  {
    "id": "app.plugin.get_cluster_plugin_statuses.app_error",
    "translation": "无法从机群获取插件状态。"
  },
  {
    "id": "app.plugin.get_plugins.app_error",
    "translation": "无法获取启动的插件。"
  },
  {
    "id": "app.plugin.get_statuses.app_error",
    "translation": "无法获取插件状态。"
  },
  {
    "id": "app.plugin.install.app_error",
    "translation": "无法安装插件。"
  },
  {
    "id": "app.plugin.install_id.app_error",
    "translation": "无法安装插件。已存在相同 ID 的插件。"
  },
  {
    "id": "app.plugin.install_id_failed_remove.app_error",
    "translation": "无法安装插件。已经有同样 ID 的插件存在并且无法被移除。"
  },
  {
    "id": "app.plugin.invalid_id.app_error",
    "translation": "插件 Id 必须至少 {{.Min}} 个字符，最多 {{.Max}} 个字符并匹配 {{.Regex}}。"
  },
  {
    "id": "app.plugin.manifest.app_error",
    "translation": "找不到提取的插件的清单。"
  },
  {
    "id": "app.plugin.mvdir.app_error",
    "translation": "无法移动插件从临时目录到最终目录。可能因为已有其他插件使用同样的目录名。"
  },
  {
    "id": "app.plugin.not_installed.app_error",
    "translation": "插件未安装。"
  },
  {
    "id": "app.plugin.remove.app_error",
    "translation": "无法删除插件。"
  },
  {
    "id": "app.plugin.upload_disabled.app_error",
    "translation": "插件上传已禁用。"
  },
  {
    "id": "app.role.check_roles_exist.role_not_found",
    "translation": "提供的角色不存在"
  },
  {
    "id": "app.save_config.app_error",
    "translation": "保存配置时发生错误。"
  },
  {
    "id": "app.schemes.is_phase_2_migration_completed.not_completed.app_error",
    "translation": "API 无法访问因为需要的数据转移未完成。"
  },
  {
    "id": "app.submit_interactive_dialog.json_error",
    "translation": "为互动对话框编码 JSON 时遇到错误。"
  },
  {
    "id": "app.system_install_date.parse_int.app_error",
    "translation": "解析安装日期失败。"
  },
  {
    "id": "app.team.join_user_to_team.max_accounts.app_error",
    "translation": "这个团队已经达到允许的最大帐号数量。请与系统管理员联系以设置更高的限制。"
  },
  {
    "id": "app.user_access_token.disabled",
    "translation": "个人访问令牌在本服务器禁用。请联系您的系统管理员了解详情。"
  },
  {
    "id": "app.user_access_token.invalid_or_missing",
    "translation": "无效或缺少令牌。"
  },
  {
    "id": "brand.save_brand_image.decode.app_error",
    "translation": "无法解码图片数据。"
  },
  {
    "id": "brand.save_brand_image.encode.app_error",
    "translation": "无法转换图片数据到 PNG 格式。请重试。"
  },
  {
    "id": "brand.save_brand_image.open.app_error",
    "translation": "无法上传自定义品牌文件。请确定图片大小小于 2MB 并重试。"
  },
  {
    "id": "brand.save_brand_image.save_image.app_error",
    "translation": "无法写入图片文件到您的文件储存。请检查您的连接后再尝试。"
  },
  {
    "id": "cli.license.critical",
    "translation": "功能需要升级到企业版本并拥有许可证。请联系您的系统管理员。"
  },
  {
    "id": "ent.account_migration.get_all_failed",
    "translation": "无法获取用户。"
  },
  {
    "id": "ent.account_migration.get_saml_users_failed",
    "translation": "无法获取 SAML 用户。"
  },
  {
    "id": "ent.cluster.config_changed.info",
    "translation": "机群设定 id={{ .id }} 已更改。机群可能不稳定并且需要重启。为了确保机群配置正确您应该立刻逐进重启。"
  },
  {
    "id": "ent.cluster.save_config.error",
    "translation": "当高可用性模式开启时，系统控制台将设为只读且除非停用配置文件里的 ReadOnlyConfig。"
  },
  {
    "id": "ent.compliance.bad_export_type.appError",
    "translation": "未知输出格式 {{.ExportType}}"
  },
  {
    "id": "ent.compliance.csv.attachment.copy.appError",
    "translation": "无法复制附件到 zip 文件。"
  },
  {
    "id": "ent.compliance.csv.attachment.export.appError",
    "translation": "无法添加附件到 CSV 导出。"
  },
  {
    "id": "ent.compliance.csv.file.creation.appError",
    "translation": "无法创建 CSV 导出临时文件。"
  },
  {
    "id": "ent.compliance.csv.header.export.appError",
    "translation": "无法添加头到 CSV 导出。"
  },
  {
    "id": "ent.compliance.csv.metadata.export.appError",
    "translation": "无法添加元数据文件到 zip 文件。"
  },
  {
    "id": "ent.compliance.csv.metadata.json.marshalling.appError",
    "translation": "无法转换元数据到 json。"
  },
  {
    "id": "ent.compliance.csv.post.export.appError",
    "translation": "无法导出消息。"
  },
  {
    "id": "ent.compliance.csv.zip.creation.appError",
    "translation": "无法创建 zip 导出文件。"
  },
  {
    "id": "ent.compliance.global_relay.attachments_removed.appError",
    "translation": "上传的文件因为过大而从 Global Relay 导出移除。"
  },
  {
    "id": "ent.compliance.global_relay.open_temporary_file.appError",
    "translation": "无法打开导出临时文件。"
  },
  {
    "id": "ent.compliance.global_relay.rewind_temporary_file.appError",
    "translation": "无法重新读取 Global Relay 导出临时文件。"
  },
  {
    "id": "ent.compliance.licence_disable.app_error",
    "translation": "当前许可证禁用了合规功能。请联系您的系统管理员关于升级您的企业许可证。"
  },
  {
    "id": "ent.compliance.run_export.template_watcher.appError",
    "translation": "无法加载导出模板。请重试。"
  },
  {
    "id": "ent.compliance.run_failed.error",
    "translation": "导出合规的'{{.JobName}}'在'{{.FilePath}}'的任务失败"
  },
  {
    "id": "ent.data_retention.generic.license.error",
    "translation": "您的许可证不支持数据保留。"
  },
  {
    "id": "ent.elasticsearch.aggregator_worker.create_index_job.error",
    "translation": "Elasticsearch 聚合器工作者创建索引任务失败"
  },
  {
    "id": "ent.elasticsearch.aggregator_worker.delete_indexes.error",
    "translation": "Elasticsearch 聚合器工作者创删除引失败"
  },
  {
    "id": "ent.elasticsearch.aggregator_worker.get_indexes.error",
    "translation": "Elasticsearch 聚合器工作者获取索引失败"
  },
  {
    "id": "ent.elasticsearch.aggregator_worker.index_job_failed.error",
    "translation": "Elasticsearch 聚合器工作者因索引任务失败而失败"
  },
  {
    "id": "ent.elasticsearch.create_client.connect_failed",
    "translation": "设置 ElasticSearch 客户端失败"
  },
  {
    "id": "ent.elasticsearch.data_retention_delete_indexes.delete_index.error",
    "translation": "删除 ElasticSearch 索引失败"
  },
  {
    "id": "ent.elasticsearch.data_retention_delete_indexes.get_indexes.error",
    "translation": "获取 ElasticSearch 索引失败"
  },
  {
    "id": "ent.elasticsearch.delete_post.error",
    "translation": "删除消息失败"
  },
  {
    "id": "ent.elasticsearch.generic.disabled",
    "translation": "ElasticSearch 搜索未在本服务器启用"
  },
  {
    "id": "ent.elasticsearch.index_post.error",
    "translation": "索引消息失败"
  },
  {
    "id": "ent.elasticsearch.indexer.do_job.parse_end_time.error",
    "translation": "Elasticsearch 索引工作者解析中止时间失败"
  },
  {
    "id": "ent.elasticsearch.indexer.do_job.parse_start_time.error",
    "translation": "Elasticsearch 索引工作者解析开始时间失败"
  },
  {
    "id": "ent.elasticsearch.not_started.error",
    "translation": "ElasticSearch没有启动"
  },
  {
    "id": "ent.elasticsearch.purge_indexes.delete_failed",
    "translation": "删除 ElasticSearch 索引失败"
  },
  {
    "id": "ent.elasticsearch.search_posts.disabled",
    "translation": "ElasticSearch 搜索已在本服务器禁用"
  },
  {
    "id": "ent.elasticsearch.search_posts.parse_matches_failed",
    "translation": "解析搜索结果失败"
  },
  {
    "id": "ent.elasticsearch.search_posts.search_failed",
    "translation": "搜索无法完成"
  },
  {
    "id": "ent.elasticsearch.search_posts.unmarshall_post_failed",
    "translation": "解码搜索结果失败"
  },
  {
    "id": "ent.elasticsearch.start.already_started.app_error",
    "translation": "ElasticSearch 已启动。"
  },
  {
    "id": "ent.elasticsearch.start.create_bulk_processor_failed.app_error",
    "translation": "创建 Elasticsearch 批量处理器失败。"
  },
  {
    "id": "ent.elasticsearch.start.start_bulk_processor_failed.app_error",
    "translation": "开始 Elasticsearch 批量处理器失败。"
  },
  {
    "id": "ent.elasticsearch.stop.already_stopped.app_error",
    "translation": "ElasticSearch 已停止。"
  },
  {
    "id": "ent.elasticsearch.test_config.connect_failed",
    "translation": "连接 Elasticsearch 服务器失败。"
  },
  {
    "id": "ent.elasticsearch.test_config.indexing_disabled.error",
    "translation": "Elasticsearch 已停用。"
  },
  {
    "id": "ent.elasticsearch.test_config.license.error",
    "translation": "您的许可证不支持 Elasticsearch。"
  },
  {
    "id": "ent.elasticsearch.test_config.reenter_password",
    "translation": "Elasticsearch 服务端网址或用户名已变更。请重新输入 Elasticsearch 密码测试连接。"
  },
  {
    "id": "ent.ldap.app_error",
    "translation": "ldap 接口为 nil。"
  },
  {
    "id": "ent.ldap.create_fail",
    "translation": "无法创建 LDAP 用户。"
  },
  {
    "id": "ent.ldap.disabled.app_error",
    "translation": "AD/LDAP 已禁用或许可证不支持 AD/LDAP。"
  },
  {
    "id": "ent.ldap.do_login.bind_admin_user.app_error",
    "translation": "无法绑定到 AD/LDAP 服务器。请检查 BindUsername 和 BindPassword。"
  },
  {
    "id": "ent.ldap.do_login.invalid_password.app_error",
    "translation": "无效的密码。"
  },
  {
    "id": "ent.ldap.do_login.licence_disable.app_error",
    "translation": "当前许可证无法使用 AD/LDAP 功能，请联系您的系统管理员关于升级您的企业许可证。"
  },
  {
    "id": "ent.ldap.do_login.matched_to_many_users.app_error",
    "translation": "提供的用户名有多个用户匹配。"
  },
  {
    "id": "ent.ldap.do_login.search_ldap_server.app_error",
    "translation": "搜索 AD/LDAP 服务器失败。"
  },
  {
    "id": "ent.ldap.do_login.unable_to_connect.app_error",
    "translation": "无法连接到 AD/LDAP 服务器。"
  },
  {
    "id": "ent.ldap.do_login.user_filtered.app_error",
    "translation": "您的 AD/LDAP 账号没有使用此 Mattermost 服务器的权限。请向您的系统管理员询问确认 AD/LDAP 用户过滤器。"
  },
  {
    "id": "ent.ldap.do_login.user_not_registered.app_error",
    "translation": "用户未在 AD/LDAP 服务器注册。"
  },
  {
    "id": "ent.ldap.syncronize.get_all.app_error",
    "translation": "无法使用 AD/LDAP 得到所有用户。"
  },
  {
    "id": "ent.ldap.syncronize.get_all_groups.app_error",
    "translation": "获取用户组出错。"
  },
  {
    "id": "ent.ldap.syncronize.populate_syncables",
    "translation": "填充可同步数据出错"
  },
  {
    "id": "ent.ldap.syncronize.search_failure.app_error",
    "translation": "从 AD/LDAP 搜索用户失败。请测试 Mattermost 服务器是否可以连接您的 AD/LDAP 服务器后重新尝试。"
  },
  {
    "id": "ent.ldap.validate_filter.app_error",
    "translation": "无效的 AD/LDAP 筛选器。"
  },
  {
    "id": "ent.ldap_groups.group_search_error",
    "translation": "获取 ldap 用户组出错"
  },
  {
    "id": "ent.ldap_groups.groups_search_error",
    "translation": "获取 ldap 用户组出错"
  },
  {
    "id": "ent.ldap_groups.members_of_group_error",
    "translation": "获取用户组成员出错"
  },
  {
    "id": "ent.ldap_groups.no_rows",
    "translation": "为找到拥有此 uid 的组"
  },
  {
    "id": "ent.ldap_groups.reachable_groups_error",
    "translation": "获取用户的组失败"
  },
  {
    "id": "ent.message_export.global_relay.attach_file.app_error",
    "translation": "无法添加附件到 Global Relay 导出。"
  },
  {
    "id": "ent.message_export.global_relay.close_zip_file.app_error",
    "translation": "无法关闭该 zip 文件。"
  },
  {
    "id": "ent.message_export.global_relay.create_file_in_zip.app_error",
    "translation": "无法创建 eml 文件。"
  },
  {
    "id": "ent.message_export.global_relay.generate_email.app_error",
    "translation": "无法生成 eml 文件数据。"
  },
  {
    "id": "ent.message_export.global_relay_export.deliver.close.app_error",
    "translation": "无法发送邮件到 Global Relay。"
  },
  {
    "id": "ent.message_export.global_relay_export.deliver.from_address.app_error",
    "translation": "无法设定邮件 From 地址。"
  },
  {
    "id": "ent.message_export.global_relay_export.deliver.msg.app_error",
    "translation": "无法设置邮件消息。"
  },
  {
    "id": "ent.message_export.global_relay_export.deliver.msg_data.app_error",
    "translation": "无法写入邮件消息。"
  },
  {
    "id": "ent.message_export.global_relay_export.deliver.parse_mail.app_error",
    "translation": "无法读取邮件信息。"
  },
  {
    "id": "ent.message_export.global_relay_export.deliver.to_address.app_error",
    "translation": "无法设定邮件 To 地址。"
  },
  {
    "id": "ent.message_export.global_relay_export.deliver.unable_to_get_file_info.app_error",
    "translation": "无法获取导出临时文件的信息。"
  },
  {
    "id": "ent.message_export.global_relay_export.deliver.unable_to_open_email_file.app_error",
    "translation": "无法从临时文件获取邮件地址。"
  },
  {
    "id": "ent.message_export.global_relay_export.deliver.unable_to_open_zip_file_data.app_error",
    "translation": "无法打开导出临时文件。"
  },
  {
    "id": "ent.migration.migratetoldap.duplicate_field",
    "translation": "无法移植拥有制定栏的 AD/LDAP 用户。发现重复条目。请删除所有重复后再试。"
  },
  {
    "id": "ent.migration.migratetoldap.user_not_found",
    "translation": "未在 AD/LDAP 服务器上找到用户："
  },
  {
    "id": "ent.migration.migratetosaml.email_already_used_by_other_user",
    "translation": "电子邮箱地址已被其他 SAML 用户使用。"
  },
  {
    "id": "ent.migration.migratetosaml.user_not_found_in_users_mapping_file",
    "translation": "没有在用户文件里找到用户。"
  },
  {
    "id": "ent.migration.migratetosaml.username_already_used_by_other_user",
    "translation": "用户名已被其他 Mattermost 用户使用。"
  },
  {
    "id": "ent.saml.attribute.app_error",
    "translation": "SAML登入因不正确属性而失败。请联系您的系统管理员。"
  },
  {
    "id": "ent.saml.build_request.app_error",
    "translation": "尝试向身份提供商请求时发生错误。请联系您的系统管理员。"
  },
  {
    "id": "ent.saml.build_request.encoding.app_error",
    "translation": "尝试编码身份提供商请求时发生错误。请联系您的系统管理员。"
  },
  {
    "id": "ent.saml.configure.encryption_not_enabled.app_error",
    "translation": "SAML登入因加密未开启而失败。请联系您的系统管理员。"
  },
  {
    "id": "ent.saml.configure.load_idp_cert.app_error",
    "translation": "身份认证提供商公共证书文件没有被发现。请与系统管理员联系。"
  },
  {
    "id": "ent.saml.configure.load_private_key.app_error",
    "translation": "SAML登录失败，因为服务提供商私钥没有被发现。请与系统管理员联系。"
  },
  {
    "id": "ent.saml.configure.not_encrypted_response.app_error",
    "translation": "SAML登录因身份服务提供商回应未加密而失败。请联系您的系统管理员。"
  },
  {
    "id": "ent.saml.do_login.decrypt.app_error",
    "translation": "SAML登入因解码身份服务提供商回复发生错误而失败。请联系您的系统管理员。"
  },
  {
    "id": "ent.saml.do_login.empty_response.app_error",
    "translation": "我们收到留一份来自身份提供商的空白请求。"
  },
  {
    "id": "ent.saml.do_login.parse.app_error",
    "translation": "尝试解析身份提供商回复时发生错误。请联系您的系统管理员。"
  },
  {
    "id": "ent.saml.do_login.validate.app_error",
    "translation": "尝试验证身份提供商回复时发生错误。请联系您的系统管理员。"
  },
  {
    "id": "ent.saml.license_disable.app_error",
    "translation": "您的证书不支持 SAML 验证。"
  },
  {
    "id": "ent.saml.metadata.app_error",
    "translation": "创建服务商元数据时发生错误。"
  },
  {
    "id": "ent.saml.service_disable.app_error",
    "translation": "此服务器没有正确配置或者不支持 SAML 2.0。"
  },
  {
    "id": "interactive_message.decode_trigger_id.base64_decode_failed",
    "translation": "无法为互动对话框解码触发 ID 的 base64。"
  },
  {
    "id": "interactive_message.decode_trigger_id.expired",
    "translation": "互动对话框的触发 ID 已过期。触发 ID 最多有效 {{.Seconds}} 秒。"
  },
  {
    "id": "interactive_message.decode_trigger_id.missing_data",
    "translation": "缺少互动对话框的触发 ID 必须的数据。"
  },
  {
    "id": "interactive_message.decode_trigger_id.signature_decode_failed",
    "translation": "无法为互动对话框解码触发 ID 的 base64 签名。"
  },
  {
    "id": "interactive_message.decode_trigger_id.verify_signature_failed",
    "translation": "无法验证互动对话框解码触发 ID 的签名。"
  },
  {
    "id": "interactive_message.generate_trigger_id.signing_failed",
    "translation": "无法为互动对话框签名生成的触发 ID。"
  },
  {
    "id": "jobs.request_cancellation.status.error",
    "translation": "无法请求取消任务到不允许取消的任务。"
  },
  {
    "id": "jobs.set_job_error.update.error",
    "translation": "设置任务状态为错误失败"
  },
  {
    "id": "manaultesting.manual_test.parse.app_error",
    "translation": "无法解析网址。"
  },
  {
    "id": "manaultesting.test_autolink.unable.app_error",
    "translation": "无法获得频道。"
  },
  {
    "id": "mattermost.bulletin.subject",
    "translation": "Mattermost 安全公告"
  },
  {
    "id": "mfa.activate.bad_token.app_error",
    "translation": "无效的多重验证令牌。"
  },
  {
    "id": "mfa.generate_qr_code.create_code.app_error",
    "translation": "QR 码生成出错。"
  },
  {
    "id": "mfa.mfa_disabled.app_error",
    "translation": "多重验证已在此服务器停用。"
  },
  {
    "id": "mfa.validate_token.authenticate.app_error",
    "translation": "无效的多重验证令牌。"
  },
  {
    "id": "migrations.worker.run_advanced_permissions_phase_2_migration.invalid_progress",
    "translation": "迁移因无效进度数据失败。"
  },
  {
    "id": "migrations.worker.run_migration.unknown_key",
    "translation": "由于未知转移键，无法运行转移任务。"
  },
  {
    "id": "model.access.is_valid.access_token.app_error",
    "translation": "无效的访问令牌。"
  },
  {
    "id": "model.access.is_valid.client_id.app_error",
    "translation": "无效客户端id。"
  },
  {
    "id": "model.access.is_valid.redirect_uri.app_error",
    "translation": "无效重定向网址。"
  },
  {
    "id": "model.access.is_valid.refresh_token.app_error",
    "translation": "无效的刷新令牌。"
  },
  {
    "id": "model.access.is_valid.user_id.app_error",
    "translation": "无效的用户 id。"
  },
  {
    "id": "model.authorize.is_valid.auth_code.app_error",
    "translation": "无效的授权码。"
  },
  {
    "id": "model.authorize.is_valid.client_id.app_error",
    "translation": "无效客户端id。"
  },
  {
    "id": "model.authorize.is_valid.create_at.app_error",
    "translation": "创建时间必须为有效的时间。"
  },
  {
    "id": "model.authorize.is_valid.expires.app_error",
    "translation": "必须设置过期时间。"
  },
  {
    "id": "model.authorize.is_valid.redirect_uri.app_error",
    "translation": "无效重定向网址。"
  },
  {
    "id": "model.authorize.is_valid.response_type.app_error",
    "translation": "无效的响应类型。"
  },
  {
    "id": "model.authorize.is_valid.scope.app_error",
    "translation": "无效的范围。"
  },
  {
    "id": "model.authorize.is_valid.state.app_error",
    "translation": "无效的状态。"
  },
  {
    "id": "model.authorize.is_valid.user_id.app_error",
    "translation": "无效的用户 id。"
  },
  {
    "id": "model.bot.is_valid.create_at.app_error",
    "translation": "无效的创建日期。"
  },
  {
    "id": "model.bot.is_valid.creator_id.app_error",
    "translation": "无效创建者 id。"
  },
  {
    "id": "model.bot.is_valid.description.app_error",
    "translation": "无效的描述。"
  },
  {
    "id": "model.bot.is_valid.update_at.app_error",
    "translation": "无效的更新于。"
  },
  {
    "id": "model.bot.is_valid.user_id.app_error",
    "translation": "无效的用户 id。"
  },
  {
    "id": "model.bot.is_valid.username.app_error",
    "translation": "无效的用户名。"
  },
  {
    "id": "model.channel.is_valid.2_or_more.app_error",
    "translation": "名称必须是2个或更多小写字母数字字符。"
  },
  {
    "id": "model.channel.is_valid.create_at.app_error",
    "translation": "创建时间必须为有效的时间。"
  },
  {
    "id": "model.channel.is_valid.creator_id.app_error",
    "translation": "无效创建者 id。"
  },
  {
    "id": "model.channel.is_valid.display_name.app_error",
    "translation": "无效的显示名。"
  },
  {
    "id": "model.channel.is_valid.header.app_error",
    "translation": "无效的标题。"
  },
  {
    "id": "model.channel.is_valid.id.app_error",
    "translation": "无效的 Id。"
  },
  {
    "id": "model.channel.is_valid.purpose.app_error",
    "translation": "无效的用途。"
  },
  {
    "id": "model.channel.is_valid.type.app_error",
    "translation": "无效的类型。"
  },
  {
    "id": "model.channel.is_valid.update_at.app_error",
    "translation": "更新时必须是有效的时间。"
  },
  {
    "id": "model.channel_member.is_valid.channel_id.app_error",
    "translation": "无效的频道 id。"
  },
  {
    "id": "model.channel_member.is_valid.email_value.app_error",
    "translation": "无效的电子邮件通知值。"
  },
  {
    "id": "model.channel_member.is_valid.ignore_channel_mentions_value.app_error",
    "translation": "无效的忽略频道提及状态。"
  },
  {
    "id": "model.channel_member.is_valid.notify_level.app_error",
    "translation": "无效的通知级别。"
  },
  {
    "id": "model.channel_member.is_valid.push_level.app_error",
    "translation": "无效的推送通知等级。"
  },
  {
    "id": "model.channel_member.is_valid.unread_level.app_error",
    "translation": "无效的未读标记级别。"
  },
  {
    "id": "model.channel_member.is_valid.user_id.app_error",
    "translation": "无效的用户 id。"
  },
  {
    "id": "model.cluster.is_valid.create_at.app_error",
    "translation": "必须设定 CreateAt。"
  },
  {
    "id": "model.cluster.is_valid.hostname.app_error",
    "translation": "必须设定 Hostname。"
  },
  {
    "id": "model.cluster.is_valid.id.app_error",
    "translation": "无效的 Id。"
  },
  {
    "id": "model.cluster.is_valid.last_ping_at.app_error",
    "translation": "必须设定 LastPingAt。"
  },
  {
    "id": "model.cluster.is_valid.name.app_error",
    "translation": "必须设定 ClusterName。"
  },
  {
    "id": "model.cluster.is_valid.type.app_error",
    "translation": "必须设定类型。"
  },
  {
    "id": "model.command.is_valid.create_at.app_error",
    "translation": "创建时间必须为有效的时间。"
  },
  {
    "id": "model.command.is_valid.description.app_error",
    "translation": "无效的描述。"
  },
  {
    "id": "model.command.is_valid.display_name.app_error",
    "translation": "无效的标题。"
  },
  {
    "id": "model.command.is_valid.id.app_error",
    "translation": "无效的 Id。"
  },
  {
    "id": "model.command.is_valid.method.app_error",
    "translation": "无效的方式。"
  },
  {
    "id": "model.command.is_valid.team_id.app_error",
    "translation": "无效的团队 ID。"
  },
  {
    "id": "model.command.is_valid.token.app_error",
    "translation": "无效的令牌。"
  },
  {
    "id": "model.command.is_valid.trigger.app_error",
    "translation": "无效的触发。"
  },
  {
    "id": "model.command.is_valid.update_at.app_error",
    "translation": "更新时必须是有效的时间。"
  },
  {
    "id": "model.command.is_valid.url.app_error",
    "translation": "无效的 URL。"
  },
  {
    "id": "model.command.is_valid.url_http.app_error",
    "translation": "无效的网址。必须以 http:// 或 https:// 开头的有效网址。"
  },
  {
    "id": "model.command.is_valid.user_id.app_error",
    "translation": "无效的用户 id。"
  },
  {
    "id": "model.command_hook.channel_id.app_error",
    "translation": "无效的频道 id。"
  },
  {
    "id": "model.command_hook.command_id.app_error",
    "translation": "无效的命令 id。"
  },
  {
    "id": "model.command_hook.create_at.app_error",
    "translation": "创建时间必须为有效的时间。"
  },
  {
    "id": "model.command_hook.id.app_error",
    "translation": "无效的命令钩子 id。"
  },
  {
    "id": "model.command_hook.parent_id.app_error",
    "translation": "无效的父 id。"
  },
  {
    "id": "model.command_hook.root_id.app_error",
    "translation": "无效的根 id。"
  },
  {
    "id": "model.command_hook.user_id.app_error",
    "translation": "无效的用户 id。"
  },
  {
    "id": "model.compliance.is_valid.create_at.app_error",
    "translation": "创建时间必须为有效的时间。"
  },
  {
    "id": "model.compliance.is_valid.desc.app_error",
    "translation": "无效的描述。"
  },
  {
    "id": "model.compliance.is_valid.end_at.app_error",
    "translation": "必须是一个有效时间。"
  },
  {
    "id": "model.compliance.is_valid.id.app_error",
    "translation": "无效的 Id。"
  },
  {
    "id": "model.compliance.is_valid.start_at.app_error",
    "translation": "必须来自一个有效的时间。"
  },
  {
    "id": "model.compliance.is_valid.start_end_at.app_error",
    "translation": "必须比 From 参数大。"
  },
  {
    "id": "model.config.is_valid.allow_cookies_for_subdomains.app_error",
    "translation": "允许子域名 cookie 需要设置 SiteURL。"
  },
  {
    "id": "model.config.is_valid.atmos_camo_image_proxy_options.app_error",
    "translation": "无效的 atmos/camo 设置 RemoteImageProxyOptions。必须设为您的共享密钥。"
  },
  {
    "id": "model.config.is_valid.atmos_camo_image_proxy_url.app_error",
    "translation": "无效的 atmos/camo 设置 RemoteImageProxyURL。必须设为您的共享密钥。"
  },
  {
    "id": "model.config.is_valid.cluster_email_batching.app_error",
    "translation": "当机群启用时没法启动批量电子邮件。"
  },
  {
    "id": "model.config.is_valid.data_retention.deletion_job_start_time.app_error",
    "translation": "数据保留任务开始时间必须为 24 小时制并格式为 HH:MM。"
  },
  {
    "id": "model.config.is_valid.data_retention.file_retention_days_too_low.app_error",
    "translation": "文件保留至少一天。"
  },
  {
    "id": "model.config.is_valid.data_retention.message_retention_days_too_low.app_error",
    "translation": "消息保留至少一天。"
  },
  {
    "id": "model.config.is_valid.display.custom_url_schemes.app_error",
    "translation": "无效的自定义 URL 方案 {{.Scheme}}。自定义 URL 方案必须以字母开头并且只能含有字母、数字以及横杠 (-)。"
  },
  {
    "id": "model.config.is_valid.elastic_search.aggregate_posts_after_days.app_error",
    "translation": "Elasticsearch AggregatePostsAfterDays 设定必须为大于或等于 1 的数字。"
  },
  {
    "id": "model.config.is_valid.elastic_search.bulk_indexing_time_window_seconds.app_error",
    "translation": "Elasticsearch 批量索引时间段必须至少 1 秒。"
  },
  {
    "id": "model.config.is_valid.elastic_search.connection_url.app_error",
    "translation": "当 Elastic Search 索引开启时必须提供 Elastic Search ConnectionUrl 设定。"
  },
  {
    "id": "model.config.is_valid.elastic_search.enable_searching.app_error",
    "translation": "当 Elastic Search SearchEnabled 设为是时必须设定 Elastic Search IndexingEnabled 为是"
  },
  {
    "id": "model.config.is_valid.elastic_search.live_indexing_batch_size.app_error",
    "translation": "Elasticsearch 即时索引批量大小必须至少为 1。"
  },
  {
    "id": "model.config.is_valid.elastic_search.posts_aggregator_job_start_time.app_error",
    "translation": "Elasticsearch PostsAggregatorJobStartTime 设定必须以 \"hh:mm\" 的时间格式。"
  },
  {
    "id": "model.config.is_valid.elastic_search.request_timeout_seconds.app_error",
    "translation": "Elasticsearch 请求超时必须至少 1 秒。"
  },
  {
    "id": "model.config.is_valid.email_batching_buffer_size.app_error",
    "translation": "无效的批量电子邮件缓存大小设定。必须为零或者正整数。"
  },
  {
    "id": "model.config.is_valid.email_batching_interval.app_error",
    "translation": "无效的批量电子邮件间隔设定。必须至少30秒。"
  },
  {
    "id": "model.config.is_valid.email_notification_contents_type.app_error",
    "translation": "无效邮件通知内容类型。必须为 'full' 或 'generic'。"
  },
  {
    "id": "model.config.is_valid.email_security.app_error",
    "translation": "无效的电子邮件设置中的连接安全性。必须为 ''，'TLS' 或 'STARTTLS'。"
  },
  {
    "id": "model.config.is_valid.encrypt_sql.app_error",
    "translation": "无效的 SQL 加密秘钥设置。至少32位及以上字符。"
  },
  {
    "id": "model.config.is_valid.file_driver.app_error",
    "translation": "文件设置中驱动名无效。必须为 'local' 或 'amazons3'。"
  },
  {
    "id": "model.config.is_valid.file_salt.app_error",
    "translation": "文件设置中的公共链接盐无效。必须至少32位字符。"
  },
  {
    "id": "model.config.is_valid.group_unread_channels.app_error",
    "translation": "无效未读频道分组的服务设定。必须为 'disabled'、'default_on' 或 'default_off'。"
  },
  {
    "id": "model.config.is_valid.image_proxy_type.app_error",
    "translation": "无效的图片代理类型。必须为 'local' 或 'atmos/camo'。"
  },
  {
    "id": "model.config.is_valid.ldap_basedn",
    "translation": "AD/LDAP 栏 \"BaseDN\" 为必须。"
  },
  {
    "id": "model.config.is_valid.ldap_email",
    "translation": "AD/LDAP 栏 \"电子邮件\" 为必填。"
  },
  {
    "id": "model.config.is_valid.ldap_id",
    "translation": "AD/LDAP 栏 \"ID\" 为必填。"
  },
  {
    "id": "model.config.is_valid.ldap_login_id",
    "translation": "AD/LDAP 栏 \"登入 ID 属性\" 为必填。"
  },
  {
    "id": "model.config.is_valid.ldap_max_page_size.app_error",
    "translation": "无效的最大页面值。"
  },
  {
    "id": "model.config.is_valid.ldap_security.app_error",
    "translation": "无效的 AD/LDAP 安全连接设置，必须为 ‘’，‘TLS’ 或 ‘STARTTLS’。"
  },
  {
    "id": "model.config.is_valid.ldap_server",
    "translation": "AD/LDAP 栏 \"AD/LDAP 服务器\" 为必填。"
  },
  {
    "id": "model.config.is_valid.ldap_sync_interval.app_error",
    "translation": "无效的同步间隔时间。同步时间必须至少一分钟。"
  },
  {
    "id": "model.config.is_valid.ldap_username",
    "translation": "AD/LDAP 栏 \"用户名\" 为必填。"
  },
  {
    "id": "model.config.is_valid.listen_address.app_error",
    "translation": "无效的服务设置时监听地址，必须设置此项。"
  },
  {
    "id": "model.config.is_valid.localization.available_locales.app_error",
    "translation": "可选语言必须包含默认客户端语言。"
  },
  {
    "id": "model.config.is_valid.login_attempts.app_error",
    "translation": "无效的最大尝试登录数服务设置。必须是正整数。"
  },
  {
    "id": "model.config.is_valid.max_burst.app_error",
    "translation": "最大过载必须大于零。"
  },
  {
    "id": "model.config.is_valid.max_channels.app_error",
    "translation": "团队设置中每团队的最多频道数无效，必须是正整数。"
  },
  {
    "id": "model.config.is_valid.max_file_size.app_error",
    "translation": "无效文件设定的最大文件大小。必须为大于零的整数。"
  },
  {
    "id": "model.config.is_valid.max_notify_per_channel.app_error",
    "translation": "无效团队设置中每频道最大通知数。必须是正整数。"
  },
  {
    "id": "model.config.is_valid.max_users.app_error",
    "translation": "团队设置中每团队的最大用户数无效。必须是正整数。"
  },
  {
    "id": "model.config.is_valid.message_export.batch_size.app_error",
    "translation": "消息导出任务 BatchSize 必须为正整数。"
  },
  {
    "id": "model.config.is_valid.message_export.daily_runtime.app_error",
    "translation": "消息导出任务 DailyRuntime 必须为 24 小时制 HH:MM 格式。"
  },
  {
    "id": "model.config.is_valid.message_export.enable.app_error",
    "translation": "消息导出任务 EnableExport 设置必须为是或否。"
  },
  {
    "id": "model.config.is_valid.message_export.export_from.app_error",
    "translation": "消息导出任务 ExportFromTimestamp 必须为时间戳 (unix 时间)。只有在此时间后发送的消息会被导出。"
  },
  {
    "id": "model.config.is_valid.message_export.export_type.app_error",
    "translation": "消息导出任务 ExportFormat 必须为 ‘actiance’，‘csv’ 或 ‘globalrelay’。"
  },
  {
    "id": "model.config.is_valid.message_export.global_relay.config_missing.app_error",
    "translation": "消息导出任务 ExportFormat 为 ‘globalrelay’，但缺少 GlobalRelaySettings。"
  },
  {
    "id": "model.config.is_valid.message_export.global_relay.customer_type.app_error",
    "translation": "消息导出 GlobalRelaySettings.CustomerType 必须设为 ‘A9’ 或 ‘A10’。"
  },
  {
    "id": "model.config.is_valid.message_export.global_relay.email_address.app_error",
    "translation": "消息导出任务 GlobalRelaySettings.EmailAddress 必须为有效的电子邮箱地址。"
  },
  {
    "id": "model.config.is_valid.message_export.global_relay.smtp_password.app_error",
    "translation": "必须设定消息导出任务 GlobalRelaySettings.SmtpPassword。"
  },
  {
    "id": "model.config.is_valid.message_export.global_relay.smtp_username.app_error",
    "translation": "必须设定消息导出任务 GlobalRelaySettings.SmtpUsername。"
  },
  {
    "id": "model.config.is_valid.password_length.app_error",
    "translation": "最短密码长度必须为整数大于或等于 {{.MinLength}} 以及小于或等于 {{.MaxLength}}。"
  },
  {
    "id": "model.config.is_valid.rate_mem.app_error",
    "translation": "用于速率的内存大小设置无效。必须是正整数。"
  },
  {
    "id": "model.config.is_valid.rate_sec.app_error",
    "translation": "速率限制设置无效。必须是正整数。"
  },
  {
    "id": "model.config.is_valid.read_timeout.app_error",
    "translation": "错误的读取超时值。"
  },
  {
    "id": "model.config.is_valid.restrict_direct_message.app_error",
    "translation": "无效的私信限制。必须为 ‘any’ 或 ‘team’。"
  },
  {
    "id": "model.config.is_valid.saml_assertion_consumer_service_url.app_error",
    "translation": "服务提供商登入网址必须为有效URL并且以 http:// 或 https:// 开头。"
  },
  {
    "id": "model.config.is_valid.saml_email_attribute.app_error",
    "translation": "无效的电子邮件属性。此属性必须设定。"
  },
  {
    "id": "model.config.is_valid.saml_idp_cert.app_error",
    "translation": "找不到身份识别提供商公开凭证。您忘了上传？"
  },
  {
    "id": "model.config.is_valid.saml_idp_descriptor_url.app_error",
    "translation": "身份提供商签发网址必须为有效URL并且以 http:// 或 https:// 开头。"
  },
  {
    "id": "model.config.is_valid.saml_idp_url.app_error",
    "translation": "SAML SSO网址必须为有效URL并且以 http:// 或 https:// 开头。"
  },
  {
    "id": "model.config.is_valid.saml_private_key.app_error",
    "translation": "找不到服务提供商私钥。您忘了上传？"
  },
  {
    "id": "model.config.is_valid.saml_public_cert.app_error",
    "translation": "找不到服务提供商公开凭证。您忘了上传？"
  },
  {
    "id": "model.config.is_valid.saml_username_attribute.app_error",
    "translation": "无效的用户名属性。此属性必须设定。"
  },
  {
    "id": "model.config.is_valid.site_url.app_error",
    "translation": "网站网址必须为以 http:// 或 https:// 开头的有效网址。"
  },
  {
    "id": "model.config.is_valid.site_url_email_batching.app_error",
    "translation": "当SiteURL未设置时没法启动批量电子邮件。"
  },
  {
    "id": "model.config.is_valid.sitename_length.app_error",
    "translation": "站点名必须小于或等于 {{.MaxLength}} 个字符。"
  },
  {
    "id": "model.config.is_valid.sql_conn_max_lifetime_milliseconds.app_error",
    "translation": "无效的 SQL 连接最大时限。不能为负数。"
  },
  {
    "id": "model.config.is_valid.sql_data_src.app_error",
    "translation": "SQL 设置中的数据源无效。必须设定。"
  },
  {
    "id": "model.config.is_valid.sql_driver.app_error",
    "translation": "SQL 设置中的驱动名无效。必须为‘mysql’或‘postgres’。"
  },
  {
    "id": "model.config.is_valid.sql_idle.app_error",
    "translation": "SQL 设置中的最大的空闲连接数无效。必须是正整数。"
  },
  {
    "id": "model.config.is_valid.sql_max_conn.app_error",
    "translation": "SQL 设置中最大开启连接数无效。必须是正整数。"
  },
  {
    "id": "model.config.is_valid.sql_query_timeout.app_error",
    "translation": "无效 SQL 查询超时设定。必须是正整数。"
  },
  {
    "id": "model.config.is_valid.teammate_name_display.app_error",
    "translation": "无效的团员显示。必须为 ‘full_name’，‘nickname_full_name’ 或 ‘username’。"
  },
  {
    "id": "model.config.is_valid.time_between_user_typing.app_error",
    "translation": "用户键入更新间隔不应设置为小于1000毫秒。"
  },
  {
    "id": "model.config.is_valid.tls_cert_file_missing.app_error",
    "translation": "无效的 TLS 证书文件值 - 使用 LetsEncrypt 或设置为现有的证书文件路径。"
  },
  {
    "id": "model.config.is_valid.tls_key_file_missing.app_error",
    "translation": "无效的 TLS 证书钥匙文件值 - 使用 LetsEncrypt 或设置为现有的钥匙文件路径。"
  },
  {
    "id": "model.config.is_valid.tls_overwrite_cipher.app_error",
    "translation": "无效的 TLS 覆盖加密模式值 - 请参阅文档了解有效的值。"
  },
  {
    "id": "model.config.is_valid.webserver_security.app_error",
    "translation": "错误的网页服务器连接安全值。"
  },
  {
    "id": "model.config.is_valid.websocket_url.app_error",
    "translation": "Websocket 网址必须时有效的网址并且以 ws:// 或 wss:// 开头。"
  },
  {
    "id": "model.config.is_valid.write_timeout.app_error",
    "translation": "错误的写入超时值。"
  },
  {
    "id": "model.emoji.create_at.app_error",
    "translation": "创建时间必须为有效的时间。"
  },
  {
    "id": "model.emoji.id.app_error",
    "translation": "无效的表情符 ID。"
  },
  {
    "id": "model.emoji.name.app_error",
    "translation": "名称必须在 1 至 64 个的小写英文数字。"
  },
  {
    "id": "model.emoji.update_at.app_error",
    "translation": "更新时必须是有效的时间。"
  },
  {
    "id": "model.emoji.user_id.app_error",
    "translation": "无效创建者 id。"
  },
  {
    "id": "model.file_info.get.gif.app_error",
    "translation": "无法解码 gif。"
  },
  {
    "id": "model.file_info.is_valid.create_at.app_error",
    "translation": "错误的 create_at 值。"
  },
  {
    "id": "model.file_info.is_valid.id.app_error",
    "translation": "错误的 id 值。"
  },
  {
    "id": "model.file_info.is_valid.path.app_error",
    "translation": "错误的 path 值。"
  },
  {
    "id": "model.file_info.is_valid.post_id.app_error",
    "translation": "错误的 post_id 值。"
  },
  {
    "id": "model.file_info.is_valid.update_at.app_error",
    "translation": "错误的 update_at 值。"
  },
  {
    "id": "model.file_info.is_valid.user_id.app_error",
    "translation": "错误的 user_id 值。"
  },
  {
    "id": "model.group.create_at.app_error",
    "translation": "无效的组创建日期属性。"
  },
  {
    "id": "model.group.description.app_error",
    "translation": "无效的组描述属性。"
  },
  {
    "id": "model.group.display_name.app_error",
    "translation": "无效的组显示名属性。"
  },
  {
    "id": "model.group.name.app_error",
    "translation": "无效的组名称属性。"
  },
  {
    "id": "model.group.remote_id.app_error",
    "translation": "无效的组远程 id 属性。"
  },
  {
    "id": "model.group.source.app_error",
    "translation": "无效的组来源属性。"
  },
  {
    "id": "model.group.update_at.app_error",
    "translation": "无效的组更新日期属性。"
  },
  {
    "id": "model.group_member.group_id.app_error",
    "translation": "无效的组成员的组 id 属性。"
  },
  {
    "id": "model.group_member.user_id.app_error",
    "translation": "无效的组成员用户 id 属性。"
  },
  {
    "id": "model.group_syncable.group_id.app_error",
    "translation": "无效的可同步组组 id 属性。"
  },
  {
    "id": "model.group_syncable.syncable_id.app_error",
    "translation": "无效的可同步组 id。"
  },
  {
    "id": "model.incoming_hook.channel_id.app_error",
    "translation": "无效的频道 id。"
  },
  {
    "id": "model.incoming_hook.create_at.app_error",
    "translation": "创建时间必须为有效的时间。"
  },
  {
    "id": "model.incoming_hook.description.app_error",
    "translation": "无效的描述。"
  },
  {
    "id": "model.incoming_hook.display_name.app_error",
    "translation": "无效的标题。"
  },
  {
    "id": "model.incoming_hook.icon_url.app_error",
    "translation": "无效帖子图标。"
  },
  {
    "id": "model.incoming_hook.id.app_error",
    "translation": "无效的 Id。"
  },
  {
    "id": "model.incoming_hook.parse_data.app_error",
    "translation": "无法解析传入数据。"
  },
  {
    "id": "model.incoming_hook.team_id.app_error",
    "translation": "无效的团队 ID。"
  },
  {
    "id": "model.incoming_hook.update_at.app_error",
    "translation": "更新时必须是有效的时间。"
  },
  {
    "id": "model.incoming_hook.user_id.app_error",
    "translation": "无效的用户 id。"
  },
  {
    "id": "model.incoming_hook.username.app_error",
    "translation": "无效的用户名。"
  },
  {
    "id": "model.job.is_valid.create_at.app_error",
    "translation": "创建时间必须为有效的时间。"
  },
  {
    "id": "model.job.is_valid.id.app_error",
    "translation": "无效的任务 Id。"
  },
  {
    "id": "model.job.is_valid.status.app_error",
    "translation": "无效的任务状态。"
  },
  {
    "id": "model.job.is_valid.type.app_error",
    "translation": "无效的任务类型。"
  },
  {
    "id": "model.license_record.is_valid.create_at.app_error",
    "translation": "上传许可证时错误的 create_at 值。"
  },
  {
    "id": "model.license_record.is_valid.id.app_error",
    "translation": "上传许可证时错误的 id 值。"
  },
  {
    "id": "model.link_metadata.is_valid.data.app_error",
    "translation": "连接元数据不能为 nil。"
  },
  {
    "id": "model.link_metadata.is_valid.data_type.app_error",
    "translation": "连接元数据不符合指定的类型。"
  },
  {
    "id": "model.link_metadata.is_valid.timestamp.app_error",
    "translation": "连接元数据日期必须有效并且精确到小时。"
  },
  {
    "id": "model.link_metadata.is_valid.type.app_error",
    "translation": "无效的连接元数据类型。"
  },
  {
    "id": "model.link_metadata.is_valid.url.app_error",
    "translation": "必须设定连接元数据网址。"
  },
  {
    "id": "model.oauth.is_valid.app_id.app_error",
    "translation": "无效的应用 id。"
  },
  {
    "id": "model.oauth.is_valid.callback.app_error",
    "translation": "回调网址必须为有效URL并且以 http:// 或 https:// 开头。"
  },
  {
    "id": "model.oauth.is_valid.client_secret.app_error",
    "translation": "无效的客户端秘钥。"
  },
  {
    "id": "model.oauth.is_valid.create_at.app_error",
    "translation": "创建时间必须为有效的时间。"
  },
  {
    "id": "model.oauth.is_valid.creator_id.app_error",
    "translation": "无效创建者 id。"
  },
  {
    "id": "model.oauth.is_valid.description.app_error",
    "translation": "无效的描述。"
  },
  {
    "id": "model.oauth.is_valid.homepage.app_error",
    "translation": "首页网址必须为有效URL并且以 http:// 或 https:// 开头。"
  },
  {
    "id": "model.oauth.is_valid.icon_url.app_error",
    "translation": "图标网址必须为有效URL并且以 http:// 或 https:// 开头。"
  },
  {
    "id": "model.oauth.is_valid.name.app_error",
    "translation": "无效的名称。"
  },
  {
    "id": "model.oauth.is_valid.update_at.app_error",
    "translation": "更新时必须是有效的时间。"
  },
  {
    "id": "model.outgoing_hook.icon_url.app_error",
    "translation": "无效的图标。"
  },
  {
    "id": "model.outgoing_hook.is_valid.callback.app_error",
    "translation": "无效的回调网址。"
  },
  {
    "id": "model.outgoing_hook.is_valid.channel_id.app_error",
    "translation": "无效的频道 id。"
  },
  {
    "id": "model.outgoing_hook.is_valid.content_type.app_error",
    "translation": "错误的 content_type 值。"
  },
  {
    "id": "model.outgoing_hook.is_valid.create_at.app_error",
    "translation": "创建时间必须为有效的时间。"
  },
  {
    "id": "model.outgoing_hook.is_valid.description.app_error",
    "translation": "无效的描述。"
  },
  {
    "id": "model.outgoing_hook.is_valid.display_name.app_error",
    "translation": "无效的标题。"
  },
  {
    "id": "model.outgoing_hook.is_valid.id.app_error",
    "translation": "无效的 Id。"
  },
  {
    "id": "model.outgoing_hook.is_valid.team_id.app_error",
    "translation": "无效的团队 ID。"
  },
  {
    "id": "model.outgoing_hook.is_valid.token.app_error",
    "translation": "无效的令牌。"
  },
  {
    "id": "model.outgoing_hook.is_valid.trigger_words.app_error",
    "translation": "无效的触发关键词。"
  },
  {
    "id": "model.outgoing_hook.is_valid.update_at.app_error",
    "translation": "更新时必须是有效的时间。"
  },
  {
    "id": "model.outgoing_hook.is_valid.url.app_error",
    "translation": "无效的回调网址。每一个必须以 http:// 或者 https:// 开头的有效网址。"
  },
  {
    "id": "model.outgoing_hook.is_valid.user_id.app_error",
    "translation": "无效的用户 id。"
  },
  {
    "id": "model.outgoing_hook.is_valid.words.app_error",
    "translation": "无效的触发关键词。"
  },
  {
    "id": "model.outgoing_hook.username.app_error",
    "translation": "无效的用户名。"
  },
  {
    "id": "model.plugin_command.error.app_error",
    "translation": "执行此指令时发生了错误。"
  },
  {
    "id": "model.plugin_key_value.is_valid.key.app_error",
    "translation": "无效键，必须为 {{.Min}} 至 {{.Max}} 个字符。"
  },
  {
    "id": "model.plugin_key_value.is_valid.plugin_id.app_error",
    "translation": "无效插件 ID，必须为 {{.Min}} 至 {{.Max}} 个字符。"
  },
  {
    "id": "model.post.is_valid.channel_id.app_error",
    "translation": "无效的频道 id。"
  },
  {
    "id": "model.post.is_valid.create_at.app_error",
    "translation": "创建时间必须为有效的时间。"
  },
  {
    "id": "model.post.is_valid.file_ids.app_error",
    "translation": "无效的文件 id。上传只允许最多 5 个文件。请考虑创建新的消息以上传更多文件。"
  },
  {
    "id": "model.post.is_valid.filenames.app_error",
    "translation": "无效的文件名。"
  },
  {
    "id": "model.post.is_valid.hashtags.app_error",
    "translation": "无效的标签。"
  },
  {
    "id": "model.post.is_valid.id.app_error",
    "translation": "无效的 Id。"
  },
  {
    "id": "model.post.is_valid.msg.app_error",
    "translation": "无效的消息。"
  },
  {
    "id": "model.post.is_valid.original_id.app_error",
    "translation": "无效的原始 id。"
  },
  {
    "id": "model.post.is_valid.parent_id.app_error",
    "translation": "无效的父 id。"
  },
  {
    "id": "model.post.is_valid.props.app_error",
    "translation": "无效的属性。"
  },
  {
    "id": "model.post.is_valid.root_id.app_error",
    "translation": "无效的根 id。"
  },
  {
    "id": "model.post.is_valid.root_parent.app_error",
    "translation": "如果父 ID 已设置则必须设置无效根 ID。"
  },
  {
    "id": "model.post.is_valid.type.app_error",
    "translation": "无效的类型。"
  },
  {
    "id": "model.post.is_valid.update_at.app_error",
    "translation": "更新时必须是有效的时间。"
  },
  {
    "id": "model.post.is_valid.user_id.app_error",
    "translation": "无效的用户 id。"
  },
  {
    "id": "model.preference.is_valid.category.app_error",
    "translation": "无效的分类。"
  },
  {
    "id": "model.preference.is_valid.id.app_error",
    "translation": "无效的用户 id。"
  },
  {
    "id": "model.preference.is_valid.name.app_error",
    "translation": "无效的名称。"
  },
  {
    "id": "model.preference.is_valid.theme.app_error",
    "translation": "无效的主题。"
  },
  {
    "id": "model.preference.is_valid.value.app_error",
    "translation": "值过长。"
  },
  {
    "id": "model.reaction.is_valid.create_at.app_error",
    "translation": "创建时间必须为有效的时间。"
  },
  {
    "id": "model.reaction.is_valid.emoji_name.app_error",
    "translation": "无效的表情符名。"
  },
  {
    "id": "model.reaction.is_valid.post_id.app_error",
    "translation": "无效的消息 id。"
  },
  {
    "id": "model.reaction.is_valid.user_id.app_error",
    "translation": "无效的用户 id。"
  },
  {
    "id": "model.team.is_valid.characters.app_error",
    "translation": "名称必须是2个或更多小写字母数字字符。"
  },
  {
    "id": "model.team.is_valid.company.app_error",
    "translation": "无效的公司名。"
  },
  {
    "id": "model.team.is_valid.create_at.app_error",
    "translation": "创建时间必须为有效的时间。"
  },
  {
    "id": "model.team.is_valid.description.app_error",
    "translation": "无效的描述。"
  },
  {
    "id": "model.team.is_valid.domains.app_error",
    "translation": "无效的允许域。"
  },
  {
    "id": "model.team.is_valid.email.app_error",
    "translation": "无效的邮箱。"
  },
  {
    "id": "model.team.is_valid.id.app_error",
    "translation": "无效的 Id。"
  },
  {
    "id": "model.team.is_valid.name.app_error",
    "translation": "无效的名称。"
  },
  {
    "id": "model.team.is_valid.reserved.app_error",
    "translation": "这个网址是不可用。请尝试另一个。"
  },
  {
    "id": "model.team.is_valid.type.app_error",
    "translation": "无效的类型。"
  },
  {
    "id": "model.team.is_valid.update_at.app_error",
    "translation": "更新时必须是有效的时间。"
  },
  {
    "id": "model.team.is_valid.url.app_error",
    "translation": "无效的网址标识。"
  },
  {
    "id": "model.team_member.is_valid.team_id.app_error",
    "translation": "无效的团队 ID。"
  },
  {
    "id": "model.team_member.is_valid.user_id.app_error",
    "translation": "无效的用户 id。"
  },
  {
    "id": "model.token.is_valid.expiry",
    "translation": "无效的令牌过期"
  },
  {
    "id": "model.token.is_valid.size",
    "translation": "无效的令牌。"
  },
  {
    "id": "model.user.is_valid.email.app_error",
    "translation": "无效的邮箱。"
  },
  {
    "id": "model.user.is_valid.pwd.app_error",
    "translation": "你的密码需要至少 {{.Min}} 字符。"
  },
  {
    "id": "model.user.is_valid.pwd_lowercase.app_error",
    "translation": "您的密码必须包含至少 {{.Min}} 字符元且至少有一个小写字母。"
  },
  {
    "id": "model.user.is_valid.pwd_lowercase_number.app_error",
    "translation": "您的密码必须包含至少 {{.Min}} 个字符且至少有一个小写字母以及一个数字。"
  },
  {
    "id": "model.user.is_valid.pwd_lowercase_number_symbol.app_error",
    "translation": "您的密码必须包含至少 {{.Min}} 个字符且至少有一个小写字母，一个数字，以及一个符号（如\"~!@#$%^&*()\"）。"
  },
  {
    "id": "model.user.is_valid.pwd_lowercase_symbol.app_error",
    "translation": "您的密码必须包含至少 {{.Min}} 个字符且至少有一个小写字母以及一个符号（如\"~!@#$%^&*()\"）。"
  },
  {
    "id": "model.user.is_valid.pwd_lowercase_uppercase.app_error",
    "translation": "您的密码必须包含至少 {{.Min}} 个字符且至少有一个小写字母以及一个大写字母。"
  },
  {
    "id": "model.user.is_valid.pwd_lowercase_uppercase_number.app_error",
    "translation": "您的密码必须包含至少 {{.Min}} 个字符且至少有一个小写字母，一个大写字母，以及一个数字。"
  },
  {
    "id": "model.user.is_valid.pwd_lowercase_uppercase_number_symbol.app_error",
    "translation": "您的密码必须包含至少 {{.Min}} 个字符且至少有一个小写字母，一个大写字母，一个数字，以及一个符号（如\"~!@#$%^&*()\"）。"
  },
  {
    "id": "model.user.is_valid.pwd_lowercase_uppercase_symbol.app_error",
    "translation": "您的密码必须包含至少 {{.Min}} 个字符且至少有一个小写字母，一个大写字母，以及一个符号（如\"~!@#$%^&*()\"）。"
  },
  {
    "id": "model.user.is_valid.pwd_number.app_error",
    "translation": "您的密码必须包含至少 {{.Min}} 个字符且至少有一个数字。"
  },
  {
    "id": "model.user.is_valid.pwd_number_symbol.app_error",
    "translation": "您的密码必须包含至少 {{.Min}} 个字符且至少有一个数字以及一个符号（如\"~!@#$%^&*()\"）。"
  },
  {
    "id": "model.user.is_valid.pwd_symbol.app_error",
    "translation": "您的密码必须包含至少 {{.Min}} 个字符且至少有一个符号（如\"~!@#$%^&*()\"）。"
  },
  {
    "id": "model.user.is_valid.pwd_uppercase.app_error",
    "translation": "您的密码必须包含至少 {{.Min}} 个字符且至少有一个大写字母。"
  },
  {
    "id": "model.user.is_valid.pwd_uppercase_number.app_error",
    "translation": "您的密码必须包含至少 {{.Min}} 个字符且至少有一个大写字母以及一个数字。"
  },
  {
    "id": "model.user.is_valid.pwd_uppercase_number_symbol.app_error",
    "translation": "您的密码必须包含至少 {{.Min}} 个字符且至少有一个大写字母，一个数字，以及一个符号（如\"~!@#$%^&*()\"）。"
  },
  {
    "id": "model.user.is_valid.pwd_uppercase_symbol.app_error",
    "translation": "您的密码必须包含至少 {{.Min}} 个字元且至少有一个大写字母以及一个符号（如\"~!@#$%^&*()\"）。"
  },
  {
    "id": "model.user.is_valid.username.app_error",
    "translation": "用户名必须是一个以字母开头，可以包含数字、小写字母以及符号 \".\"、\"-\" 和 \"_\" 在内的3-22位字符。"
  },
  {
    "id": "model.user_access_token.is_valid.description.app_error",
    "translation": "无效的描述，必须 255 字以内。"
  },
  {
    "id": "model.user_access_token.is_valid.id.app_error",
    "translation": "错误的 id 值。"
  },
  {
    "id": "model.user_access_token.is_valid.token.app_error",
    "translation": "无效的访问令牌。"
  },
  {
    "id": "model.user_access_token.is_valid.user_id.app_error",
    "translation": "无效的用户 id。"
  },
  {
    "id": "model.utils.decode_json.app_error",
    "translation": "无法解码。"
  },
  {
    "id": "model.websocket_client.connect_fail.app_error",
    "translation": "无法连接 WebSocket 服务器。"
  },
  {
    "id": "oauth.gitlab.tos.error",
    "translation": "GitLab 的使用条款已更新。请到 gitlab.com 接受新的使用条款后再尝试登入 Mattermost。"
  },
  {
    "id": "plugin.api.update_user_status.bad_status",
    "translation": "无法设定用户状态。未知用户状态。"
  },
  {
    "id": "plugin_api.get_file_link.disabled.app_error",
    "translation": "公共链接已被禁用。"
  },
  {
    "id": "plugin_api.get_file_link.no_post.app_error",
    "translation": "无法获取文件公开链接。文件必须附在当前用户可读的消息上。"
  },
  {
    "id": "plugin_api.send_mail.missing_htmlbody",
    "translation": "缺少 HTML 内容。"
  },
  {
    "id": "plugin_api.send_mail.missing_subject",
    "translation": "缺少标题。"
  },
  {
    "id": "plugin_api.send_mail.missing_to",
    "translation": "缺少 TO 地址。"
  },
  {
    "id": "store.sql.convert_string_array",
    "translation": "来自数据库：不能从 StringArray 转换到 *string"
  },
  {
    "id": "store.sql.convert_string_interface",
    "translation": "来自数据库：不能从 StringInterface 转换到 *string"
  },
  {
    "id": "store.sql.convert_string_map",
    "translation": "来自数据库：不能从 StringMap 转换到 *string"
  },
  {
    "id": "store.sql_bot.get.missing.app_error",
    "translation": "机器人不存在。"
  },
  {
    "id": "store.sql_channel.get.existing.app_error",
    "translation": "无法找到频道。"
  },
  {
    "id": "store.sql_channel.save.archived_channel.app_error",
    "translation": "您不能更改已归档的频道。"
  },
  {
    "id": "store.sql_channel.save.direct_channel.app_error",
    "translation": "使用 SaveDirectChannel 创建私聊频道。"
  },
  {
    "id": "store.sql_channel.save_channel.existing.app_error",
    "translation": "必须对现有的频道执行更新。"
  },
  {
    "id": "store.sql_channel.save_channel.exists.app_error",
    "translation": "频道名称在团队中已存在。"
  },
  {
    "id": "store.sql_channel.save_channel.limit.app_error",
    "translation": "您已经达到了允许的频道数量上限。"
  },
  {
    "id": "store.sql_channel.save_direct_channel.not_direct.app_error",
    "translation": "不能试图用 SaveDirectChannel 创建私聊频道。"
  },
  {
    "id": "store.sql_command.save.get.app_error",
    "translation": "无法获取命令。"
  },
  {
    "id": "store.sql_post.search.disabled",
    "translation": "此服务器已禁用搜索。请联系您的系统管理员。"
  },
  {
    "id": "store.sql_team.save_member.exists.app_error",
    "translation": "已存在拥有此 ID 的团队成员。"
  },
  {
    "id": "store.sql_user.get_for_login.app_error",
    "translation": "未找到符合您的凭证的帐号。此团队或许需要从团队拥有者获得邀请才可加入。"
  },
  {
    "id": "system.message.name",
    "translation": "系统"
  },
  {
    "id": "web.command_webhook.command.app_error",
    "translation": "找不到该命令。"
  },
  {
    "id": "web.command_webhook.parse.app_error",
    "translation": "无法解析传入数据。"
  },
  {
    "id": "web.get_access_token.internal_saving.app_error",
    "translation": "无法更新用户访问数据。"
  },
  {
    "id": "web.incoming_webhook.channel.app_error",
    "translation": "找不到该频道。"
  },
  {
    "id": "web.incoming_webhook.channel_locked.app_error",
    "translation": "此 webhook 不允许发消息到指定的频道。"
  },
  {
    "id": "web.incoming_webhook.disabled.app_error",
    "translation": "传入webhooks已经被系统管理员禁用。"
  },
  {
    "id": "web.incoming_webhook.invalid.app_error",
    "translation": "无效的 webhook。"
  },
  {
    "id": "web.incoming_webhook.parse.app_error",
    "translation": "无法解析传入数据。"
  },
  {
    "id": "web.incoming_webhook.permissions.app_error",
    "translation": "不合适的频道权限。"
  },
  {
    "id": "web.incoming_webhook.split_props_length.app_error",
    "translation": "无法拆分 webhook 属性信息到 {{.Max}} 字符块。"
  },
  {
    "id": "web.incoming_webhook.text.app_error",
    "translation": "未指定文本。"
  },
  {
    "id": "web.incoming_webhook.user.app_error",
    "translation": "找不到用户。"
  },
  {
    "id": "app.channel.get_more_channels.get.app_error",
    "translation": "无法获取频道。"
  },
  {
    "id": "app.channel.permanent_delete.app_error",
    "translation": "无法删除频道。"
  },
  {
    "id": "app.channel.restore.app_error",
    "translation": "无法恢复频道。"
  },
  {
    "id": "app.channel.update.bad_id",
    "translation": "无法更新频道。"
  },
  {
    "id": "app.channel.update_channel.internal_error",
    "translation": "无法更新频道。"
  },
  {
    "id": "app.channel_member_history.log_join_event.internal_error",
    "translation": "记录频道成员历史失败。"
  },
  {
    "id": "app.channel_member_history.log_leave_event.internal_error",
    "translation": "记录频道成员历史失败。更新加入记录失败"
  },
  {
    "id": "app.emoji.create.internal_error",
    "translation": "无法保存表情符。"
  },
  {
    "id": "app.emoji.delete.app_error",
    "translation": "无法删除表情符。"
  },
  {
    "id": "app.emoji.delete.no_results",
    "translation": "找不到要删除的表情符。"
  },
  {
    "id": "app.emoji.get_by_name.app_error",
    "translation": "无法获取表情符。"
  },
  {
    "id": "app.emoji.get_by_name.no_result",
    "translation": "无法找到表情符。"
  },
  {
    "id": "app.emoji.get.no_result",
    "translation": "无法找到表情符。"
  },
  {
    "id": "app.emoji.get_list.internal_error",
    "translation": "无法获取表情符。"
  },
  {
    "id": "app.import.get_teams_by_names.some_teams_not_found.error",
    "translation": "一些团队未找到"
  },
  {
    "id": "app.import.get_users_by_username.some_users_not_found.error",
    "translation": "一些用户未找到"
  },
  {
    "id": "app.import.import_user_teams.save_preferences.error",
    "translation": "无法保存团队风格偏好"
  },
  {
    "id": "app.import.validate_user_import_data.advanced_props_formatting.error",
    "translation": "无效的用户消息格式设定"
  },
  {
    "id": "app.import.validate_user_import_data.advanced_props_show_unread_section.error",
    "translation": "无效的用户显示未读块设定"
  },
  {
    "id": "app.import.validate_user_import_data.auth_data_and_service_dependency.error",
    "translation": "AuthService 与 AuthData 必须同时使用。"
  },
  {
    "id": "app.plugin.flag_managed.app_error",
    "translation": "无法设定插件由文件储存管理。"
  },
  {
    "id": "app.plugin.get_public_key.get_file.app_error",
    "translation": "从储存获取公钥时遇到错误。"
  },
  {
    "id": "app.plugin.install_marketplace_plugin.app_error",
    "translation": "安装集市插件失败。"
  },
  {
    "id": "app.plugin.invalid_version.app_error",
    "translation": "无法解析插件版本。"
  },
  {
    "id": "app.plugin.marketplace_client.app_error",
    "translation": "创建集市客户端失败。"
  },
  {
    "id": "app.plugin.marketplace_disabled.app_error",
    "translation": "集市已停用。请检查您的日志了解详情。"
  },
  {
    "id": "app.plugin.marketplace_plugin_request.app_error",
    "translation": "无法解码集市插件请求。"
  },
  {
    "id": "app.plugin.marketplace_plugins.not_found.app_error",
    "translation": "无法找到请求的集市插件。"
  },
  {
    "id": "app.plugin.marketplace_plugins.signature_not_found.app_error",
    "translation": "无法找到请求的集市插件签字。"
  },
  {
    "id": "app.plugin.marshal.app_error",
    "translation": "封装集市插件失败。"
  },
  {
    "id": "app.plugin.modify_saml.app_error",
    "translation": "无法修改 saml 文件。"
  },
  {
    "id": "app.plugin.restart.app_error",
    "translation": "无法升级时重启插件。"
  },
  {
    "id": "app.plugin.signature_decode.app_error",
    "translation": "无法解码 base64 签名。"
  },
  {
    "id": "app.plugin.store_bundle.app_error",
    "translation": "无法储存插件到配置的文件储存。"
  },
  {
    "id": "app.plugin.sync.list_filestore.app_error",
    "translation": "从文件储存读取插件文件失败。"
  },
  {
    "id": "app.plugin.sync.read_local_folder.app_error",
    "translation": "读取本地插件文件夹错误。"
  },
  {
    "id": "app.plugin.webapp_bundle.app_error",
    "translation": "无法生成插件应用包。"
  },
  {
    "id": "app.plugin.write_file.read.app_error",
    "translation": "读取文件时发生错误。"
  },
  {
    "id": "app.plugin.write_file.saving.app_error",
    "translation": "保存文件时发生错误。"
  },
  {
    "id": "app.team.invite_token.group_constrained.error",
    "translation": "无法以令牌加入组受限团队。"
  },
  {
    "id": "app.terms_of_service.create.app_error",
    "translation": "无法保存服务条款。"
  },
  {
    "id": "app.user_terms_of_service.save.app_error",
    "translation": "无法保存服务条款。"
  },
  {
    "id": "bleveengine.already_started.error",
    "translation": "Bleve 已启动。"
  },
  {
    "id": "app.terms_of_service.create.existing.app_error",
    "translation": "不能为现有的服务条款调用保存。"
  },
  {
    "id": "bleveengine.create_channel_index.error",
    "translation": "创建 bleve 频道索引错误。"
  },
  {
    "id": "app.terms_of_service.get.app_error",
    "translation": "无法获取服务条款。"
  },
  {
    "id": "app.user_terms_of_service.get_by_user.app_error",
    "translation": "无法获取服务条款。"
  },
  {
    "id": "app.terms_of_service.get.no_rows.app_error",
    "translation": "未找到服务条款。"
  },
  {
    "id": "bleveengine.create_post_index.error",
    "translation": "创建 bleve 消息索引错误。"
  },
  {
    "id": "bleveengine.create_user_index.error",
    "translation": "创建 bleve 用户索引错误。"
  },
  {
    "id": "bleveengine.delete_channel.error",
    "translation": "删除频道失败。"
  },
  {
    "id": "bleveengine.delete_post.error",
    "translation": "删除消息失败。"
  },
  {
    "id": "bleveengine.delete_user.error",
    "translation": "删除用户失败。"
  },
  {
    "id": "bleveengine.index_channel.error",
    "translation": "索引频道失败。"
  },
  {
    "id": "bleveengine.index_post.error",
    "translation": "索引消息失败。"
  },
  {
    "id": "bleveengine.indexer.do_job.bulk_index_channels.batch_error",
    "translation": "批量索引频道失败。"
  },
  {
    "id": "bleveengine.indexer.do_job.bulk_index_posts.batch_error",
    "translation": "批量索引消息失败。"
  },
  {
    "id": "bleveengine.indexer.do_job.bulk_index_users.batch_error",
    "translation": "批量索引用户失败。"
  },
  {
    "id": "bleveengine.indexer.do_job.get_oldest_entity.error",
    "translation": "无法从数据库中获取最早的实体（用户、频道或帖子）。"
  },
  {
    "id": "bleveengine.indexer.do_job.parse_end_time.error",
    "translation": "Bleve 索引工作者解析中止时间失败。"
  },
  {
    "id": "bleveengine.indexer.do_job.parse_start_time.error",
    "translation": "Bleve 索引工作者解析开始时间失败。"
  },
  {
    "id": "bleveengine.indexer.index_batch.nothing_left_to_index.error",
    "translation": "尝试在所有实体已完成时创建新批量索引。"
  },
  {
    "id": "bleveengine.purge_channel_index.error",
    "translation": "清除频道索引失败。"
  },
  {
    "id": "app.user_terms_of_service.delete.app_error",
    "translation": "无法删除服务条款。"
  },
  {
    "id": "bleveengine.purge_user_index.error",
    "translation": "清除用户索引失败。"
  },
  {
    "id": "bleveengine.search_posts.error",
    "translation": "消息搜索无法完成。"
  },
  {
    "id": "bleveengine.search_users_in_channel.nuchan.error",
    "translation": "用户搜索无法完成。"
  },
  {
    "id": "bleveengine.search_users_in_team.error",
    "translation": "用户搜索无法完成。"
  },
  {
    "id": "bleveengine.stop_channel_index.error",
    "translation": "关闭频道索引失败。"
  },
  {
    "id": "bleveengine.search_users_in_channel.uchan.error",
    "translation": "用户搜索无法完成。"
  },
  {
    "id": "bleveengine.stop_user_index.error",
    "translation": "关闭用户索引失败。"
  },
  {
    "id": "ent.cluster.json_encode.error",
    "translation": "编码 JSON 请求出错"
  },
  {
    "id": "ent.cluster.timeout.error",
    "translation": "等待机群回应超时"
  },
  {
    "id": "ent.compliance.csv.metadata.json.zipfile.appError",
    "translation": "无法创建 zip 文件"
  },
  {
    "id": "ent.compliance.csv.warning.appError",
    "translation": "无法创建警告文件。"
  },
  {
    "id": "ent.elasticsearch.create_template_posts_if_not_exists.template_create_failed",
    "translation": "创建 Elasticsearch 消息模板失败"
  },
  {
    "id": "ent.elasticsearch.create_template_users_if_not_exists.template_create_failed",
    "translation": "创建 Elasticsearch 用户模板失败"
  },
  {
    "id": "ent.elasticsearch.delete_channel.error",
    "translation": "删除频道失败"
  },
  {
    "id": "ent.elasticsearch.delete_user.error",
    "translation": "删除用户失败"
  },
  {
    "id": "ent.elasticsearch.index_channel.error",
    "translation": "索引频道失败"
  },
  {
    "id": "ent.elasticsearch.index_user.error",
    "translation": "索引用户失败"
  },
  {
    "id": "ent.elasticsearch.indexer.index_batch.nothing_left_to_index.error",
    "translation": "尝试在所有实体已完成时创建新批量索引"
  },
  {
    "id": "ent.elasticsearch.refresh_indexes.refresh_failed",
    "translation": "刷新 ElasticSearch 索引失败"
  },
  {
    "id": "ent.elasticsearch.search_channels.search_failed",
    "translation": "搜索无法完成"
  },
  {
    "id": "ent.elasticsearch.search_channels.unmarshall_channel_failed",
    "translation": "解码搜索结果失败"
  },
  {
    "id": "ent.elasticsearch.search_users.search_failed",
    "translation": "搜索无法完成"
  },
  {
    "id": "ent.elasticsearch.search_users.unmarshall_user_failed",
    "translation": "解码搜索结果失败"
  },
  {
    "id": "ent.elasticsearch.start.get_server_version.app_error",
    "translation": "获取 Elasticsearch 服务器版本失败。"
  },
  {
    "id": "ent.id_loaded.license_disable.app_error",
    "translation": "您的授权不支持 ID Loaded Push Notifications。"
  },
  {
    "id": "ent.ldap.syncronize.delete_group_constained_memberships",
    "translation": "删除团队或频道成员出错"
  },
  {
    "id": "ent.ldap.validate_admin_filter.app_error",
    "translation": "无效的 AD/LDAP 管理筛选器。"
  },
  {
    "id": "ent.ldap.validate_guest_filter.app_error",
    "translation": "无效的 AD/LDAP 访客筛选器。"
  },
  {
    "id": "groups.unsupported_syncable_type",
    "translation": "不支持的可同步类型 '{{.Value}}'。"
  },
  {
    "id": "model.command.is_valid.autocomplete_data.app_error",
    "translation": "无效的 AutocompleteData"
  },
  {
    "id": "model.config.is_valid.bleve_search.enable_searching.app_error",
    "translation": "当 Bleve EnableSearching 设为是时必须设定 Bleve EnableIndexing 为是"
  },
  {
    "id": "model.config.is_valid.bleve_search.filename.app_error",
    "translation": "当 Bleve IndexingDir 设为是时必须设定 Bleve EnableIndexing 为是"
  },
  {
    "id": "model.config.is_valid.elastic_search.enable_autocomplete.app_error",
    "translation": "当 Elasticsearch EnableAutocomplete 设为是时必须设定 Elasticsearch EnableIndexing 为是"
  },
  {
    "id": "model.config.is_valid.saml_admin_attribute.app_error",
    "translation": "无效的管理员属性。必须为格式 '栏=值'。"
  },
  {
    "id": "model.config.is_valid.saml_canonical_algorithm.app_error",
    "translation": "无效的规范化算法。"
  },
  {
    "id": "model.config.is_valid.saml_signature_algorithm.app_error",
    "translation": "无效的签名算法。"
  },
  {
    "id": "model.guest.is_valid.channel.app_error",
    "translation": "无效的频道。"
  },
  {
    "id": "model.guest.is_valid.channels.app_error",
    "translation": "无效的频道。"
  },
  {
    "id": "model.guest.is_valid.emails.app_error",
    "translation": "无效的邮箱。"
  },
  {
    "id": "model.plugin_kvset_options.is_valid.old_value.app_error",
    "translation": "无效的旧值，操作非原子操作时不应该设定。"
  },
  {
    "id": "model.team.is_valid.invite_id.app_error",
    "translation": "无效的邀请 id。"
  },
  {
    "id": "model.user.is_valid.auth_data.app_error",
    "translation": "无效的认证数据。"
  },
  {
    "id": "model.user.is_valid.auth_data_pwd.app_error",
    "translation": "无效的用户名，密码和验证数据不能同时设置。"
  },
  {
    "id": "model.user.is_valid.auth_data_type.app_error",
    "translation": "无效的用户，认证数据必须设置认证类型。"
  },
  {
    "id": "model.user.is_valid.first_name.app_error",
    "translation": "无效的名字。"
  },
  {
    "id": "model.user.is_valid.id.app_error",
    "translation": "无效的用户 id。"
  },
  {
    "id": "model.user.is_valid.last_name.app_error",
    "translation": "无效的姓氏。"
  },
  {
    "id": "model.user.is_valid.locale.app_error",
    "translation": "无效的地区。"
  },
  {
    "id": "model.user.is_valid.nickname.app_error",
    "translation": "无效的昵称。"
  },
  {
    "id": "model.user.is_valid.position.app_error",
    "translation": "无效位置：不能超过 128 个字符。"
  },
  {
    "id": "plugin.api.get_users_in_channel",
    "translation": "无法获取用户，无效的排序条件。"
  },
  {
    "id": "plugin_api.bot_cant_create_bot",
    "translation": "机器人用户无法创建机器人用户。"
  },
  {
    "id": "searchengine.bleve.disabled.error",
    "translation": "清除 Bleve 索引错误：引擎未启用"
  },
  {
    "id": "api.admin.delete_brand_image.storage.not_found",
    "translation": "无法删除品牌图片，文件未找到。"
  },
  {
    "id": "api.admin.saml.failure_parse_idp_certificate.app_error",
    "translation": "解析身份提供商返回的元数据为证书失败。"
  },
  {
    "id": "api.channel.add_members.error",
    "translation": "添加频道成员时发生错误。"
  },
  {
    "id": "api.channel.add_members.user_denied",
    "translation": "频道权限拒绝以下用户因为组限制：{{ .UserIDs }}"
  },
  {
    "id": "api.license.request-trial.bad-request",
    "translation": "请求的用户数不正确。"
  },
  {
    "id": "api.channel.remove_member.group_constrained.app_error",
    "translation": "无法从组受限频道移除用户。"
  },
  {
    "id": "api.channel.remove_members.denied",
    "translation": "移除以下频道成员因组限制被拒绝：{{ .UserIDs }}"
  },
  {
    "id": "api.channel.update_channel_member_roles.changing_guest_role.app_error",
    "translation": "无效的频道成员更新：您不能手动添加或移除游客角色。"
  },
  {
    "id": "api.command.execute_command.format.app_error",
    "translation": "命令触发词缺少斜杠符号"
  },
  {
    "id": "api.command_invite.group_constrained_user_denied",
    "translation": "此频道由组管理。此用户并不属于同步到此频道的组。"
  },
  {
    "id": "api.command_remove.group_constrained_user_denied",
    "translation": "用户不能从此频道移除因为他们属于关联到此频道的组。如果想从此频道移除他们，必须从关联组里移除。"
  },
  {
    "id": "api.file.upload_file.incorrect_channelId.app_error",
    "translation": "无法上传文件。不正确的频道 ID：{{.channelId}}"
  },
  {
    "id": "api.plugin.add_public_key.open.app_error",
    "translation": "打开公钥文件时遇到错误。"
  },
  {
    "id": "api.plugin.verify_plugin.app_error",
    "translation": "无法验证插件签名。"
  },
  {
    "id": "api.post.check_for_out_of_channel_groups_mentions.message.multiple",
    "translation": "@{{.Usernames}} 以及 @{{.LastUsername}} 未被通知因为他们不在此频道。他们未能被添加到频道因为他们不是关联组的成员。他们必须添加到关联组才能添加到此频道。"
  },
  {
    "id": "api.push_notification.disabled.app_error",
    "translation": "此服务器已停用推送。"
  },
  {
    "id": "api.push_notification.id_loaded.fetch.app_error",
    "translation": "获取 ID 加载的推送发生错误。"
  },
  {
    "id": "api.push_notifications.session.expired",
    "translation": "会话已超时：请登入再以继续接收通知。{{.siteName}} 的会话过期时间设定为 {{.daysCount}} 天。"
  },
  {
    "id": "api.slackimport.slack_import.zip.file_too_large",
    "translation": "zip 压缩包中的 {{.Filename}} 过大，无法进行 Slack 导入\r\n"
  },
  {
    "id": "api.team.add_members.user_denied",
    "translation": "此团队由组管理。此用户并不属于同步到此团队的组。"
  },
  {
    "id": "api.team.import_team.unknown_import_from.app_error",
    "translation": "位置导入来源。"
  },
  {
    "id": "api.user.login.guest_accounts.license.error",
    "translation": "您的许可证不支持访客帐号"
  },
  {
    "id": "api.team.invite_guests.channel_in_invalid_team.app_error",
    "translation": "邀请到的频道必须属于团队。"
  },
  {
    "id": "api.team.update_team_member_roles.guest_and_user.app_error",
    "translation": "无效的团队成员更新：用户不能同时为游客和用户。"
  },
  {
    "id": "api.templates.invite_guest_subject",
    "translation": "[{{ .SiteName }}] {{ .SenderName }} 邀请您以访客加入团队 {{ .TeamDisplayName }}"
  },
  {
    "id": "api.templates.remove_expired_license.body.renew_button",
    "translation": "立刻续订许可证"
  },
  {
    "id": "api.templates.remove_expired_license.body.title",
    "translation": "您的企业许可证已过期并且部分功能已停用。请立刻续订您的许可证。"
  },
  {
    "id": "api.user.create_password_token.error",
    "translation": "未能创建找回密码令牌"
  },
  {
    "id": "api.user.login.invalid_credentials_email_username",
    "translation": "输入有效的邮箱、用户名以及密码。"
  },
  {
    "id": "api.user.reset_password.token_parse.error",
    "translation": "未能解析重置密码令牌"
  },
  {
    "id": "api.user.update_active.cannot_enable_guest_when_guest_feature_is_disabled.app_error",
    "translation": "您无法启动访客帐号因为访客功能未启用。"
  },
  {
    "id": "api.user.update_user.accepted_guest_domain.app_error",
    "translation": "您提供的电子邮件不属于访客允许的域名。请与您的管理员联系或使用一个不同的电子邮件注册。"
  },
  {
    "id": "app.export.export_custom_emoji.copy_emoji_images.error",
    "translation": "无法复制自定义表情符图片"
  },
  {
    "id": "app.import.import_user_channels.channel_not_found.error",
    "translation": "导入用户频道错误。未找到频道。"
  },
  {
    "id": "app.import.validate_post_import_data.props_too_large.error",
    "translation": "消息属性超过最大允许的长度。"
  },
  {
    "id": "app.import.validate_user_import_data.advanced_props_email_interval.error",
    "translation": "无效的用户邮件批量间隔设定"
  },
  {
    "id": "app.import.validate_user_import_data.advanced_props_feature_markdown_preview.error",
    "translation": "无效的用户 markdown 预览设定"
  },
  {
    "id": "app.import.validate_user_teams_import_data.invalid_team_theme.error",
    "translation": "无效的用户风格"
  },
  {
    "id": "app.plugin.delete_public_key.delete.app_error",
    "translation": "删除公钥时遇到错误。"
  },
  {
    "id": "app.plugin.marketplace_client.failed_to_fetch",
    "translation": "从集市服务器获取插件失败。"
  },
  {
    "id": "app.plugin.remove_bundle.app_error",
    "translation": "无法从文件储存移除插件。"
  },
  {
    "id": "app.plugin.store_signature.app_error",
    "translation": "无法储存插件签名到文件储存。"
  },
  {
    "id": "app.team.invite_id.group_constrained.error",
    "translation": "无法以邀请加入组受限团队。"
  },
  {
    "id": "app.team.rename_team.name_occupied",
    "translation": "无法重命名团队，该名称已被使用。"
  },
  {
    "id": "app.user_terms_of_service.get_by_user.no_rows.app_error",
    "translation": "未找到服务条款。"
  },
  {
    "id": "bleveengine.index_user.error",
    "translation": "索引用户失败。"
  },
  {
    "id": "bleveengine.indexer.do_job.engine_inactive",
    "translation": "运行 Bleve 索引任务失败：引擎未启用。"
  },
  {
    "id": "bleveengine.purge_post_index.error",
    "translation": "清除消息索引失败。"
  },
  {
    "id": "bleveengine.search_channels.error",
    "translation": "频道搜索无法完成。"
  },
  {
    "id": "cli.outgoing_webhook.inconsistent_state.app_error",
    "translation": "传出的 webhook 已删除但因错误而无法创建新的。"
  },
  {
    "id": "ent.elasticsearch.create_template_channels_if_not_exists.template_create_failed",
    "translation": "创建 Elasticsearch 频道模板失败"
  },
  {
    "id": "ent.elasticsearch.search_channels.disabled",
    "translation": "ElasticSearch 搜索已在本服务器停用"
  },
  {
    "id": "ent.elasticsearch.start.parse_server_version.app_error",
    "translation": "解析 Elasticsearch 服务器版本失败。"
  },
  {
    "id": "ent.ldap.syncronize.search_failure_size_exceeded.app_error",
    "translation": "尺寸超过限制。请检查您的[最大页面尺寸](https://docs.mattermost.com/deployment/sso-ldap.html#i-see-the-log-error-ldap-result-code-4-size-limit-exceeded)。"
  },
  {
    "id": "group_not_associated_to_synced_team",
    "translation": "组在关联到父组同步的团队前不能关联到频道。"
  },
  {
    "id": "interactive_message.decode_trigger_id.base64_decode_failed_signature",
    "translation": "无法为互动对话框解码触发 ID 的 base64 签名。"
  },
  {
    "id": "model.channel.is_valid.name.app_error",
    "translation": "无效的频道名。用户 id 不能作为私信以外的频道名。"
  },
  {
    "id": "model.config.is_valid.bleve_search.bulk_indexing_time_window_seconds.app_error",
    "translation": "Bleve 批量索引时间段必须至少 1 秒。"
  },
  {
    "id": "model.config.is_valid.bleve_search.enable_autocomplete.app_error",
    "translation": "当 Bleve AutocompleteEnabled 设为是时必须设定 Bleve EnableIndexing 为是"
  },
  {
    "id": "model.config.is_valid.saml_guest_attribute.app_error",
    "translation": "无效的访客属性。必须为格式 '栏=值'。"
  },
  {
    "id": "model.group.name.invalid_chars.app_error",
    "translation": "组中的名称属性有无效的字符"
  },
  {
    "id": "model.guest.is_valid.email.app_error",
    "translation": "无效的邮箱。"
  },
  {
    "id": "model.post.channel_notifications_disabled_in_channel.message",
    "translation": "{{.ChannelName}}已停用频道通知。{{.Mention}}未触发任何通知。"
  },
  {
    "id": "model.user.is_valid.create_at.app_error",
    "translation": "创建时间必须为有效的时间。"
  },
  {
    "id": "model.user.is_valid.password_limit.app_error",
    "translation": "因 bcrypt 限制，密码不能设置超过 72 个字符。"
  },
  {
    "id": "model.user.is_valid.update_at.app_error",
    "translation": "更新时必须是有效的时间。"
  },
  {
    "id": "bleveengine.stop_post_index.error",
    "translation": "关闭消息索引失败。"
  },
  {
    "id": "api.admin.saml.failure_get_metadata_from_idp.app_error",
    "translation": "未能从身份提供商网址获取元数据。"
  },
  {
    "id": "api.admin.saml.failure_save_idp_certificate_file.app_error",
    "translation": "无法保存证书文件。"
  },
  {
    "id": "api.admin.saml.invalid_xml_missing_idpssodescriptors.app_error",
    "translation": "XML 缺少身份提供商 SSO 描述。"
  },
  {
    "id": "api.admin.saml.invalid_xml_missing_keydescriptor.app_error",
    "translation": "XML 缺少身份提供商密钥描述。"
  },
  {
    "id": "api.admin.saml.invalid_xml_missing_ssoservices.app_error",
    "translation": "XML 缺少身份提供商服务描述。"
  },
  {
    "id": "api.admin.saml.set_certificate_from_metadata.invalid_body.app_error",
    "translation": "无效的证书文本。"
  },
  {
    "id": "api.admin.saml.set_certificate_from_metadata.invalid_content_type.app_error",
    "translation": "无效的内容类型。"
  },
  {
    "id": "api.admin.saml.set_certificate_from_metadata.missing_content_type.app_error",
    "translation": "缺少内容类型。"
  },
  {
    "id": "api.bot.create_disabled",
    "translation": "机器人创建已停用。"
  },
  {
    "id": "api.bot.teams_channels.add_message_mobile",
    "translation": "请加我到您想要我互动的团队与频道。请使用浏览器或桌面应用进行操作。"
  },
  {
    "id": "api.channel.add_guest.added",
    "translation": "%v 由 %v 以访客身份加入频道。"
  },
  {
    "id": "api.channel.channel_member_counts_by_group.license.error",
    "translation": "您的许可证不支持组"
  },
  {
    "id": "api.channel.get_channel_moderations.license.error",
    "translation": "您的许可证不支持频道管理"
  },
  {
    "id": "api.channel.guest_join_channel.post_and_forget",
    "translation": "%v 以游客身份加入此频道。"
  },
  {
    "id": "api.channel.patch_channel_moderations.license.error",
    "translation": "您的许可证不支持频道管理"
  },
  {
    "id": "api.channel.remove_user_from_channel.app_error",
    "translation": "不能从此频道类型移除该用户。"
  },
  {
    "id": "api.channel.restore_channel.restored.app_error",
    "translation": "无法取消归档频道。此频道并未归档。"
  },
  {
    "id": "api.channel.restore_channel.unarchived",
    "translation": "{{.Username}}取消归档了频道。"
  },
  {
    "id": "api.channel.update_channel.typechange.app_error",
    "translation": "频道类型无法更新。"
  },
  {
    "id": "api.channel.update_channel_member_roles.guest_and_user.app_error",
    "translation": "无效的频道成员更新：用户不能同时为游客和用户。"
  },
  {
    "id": "api.channel.update_channel_privacy.default_channel_error",
    "translation": "默认频道无法改为私有。"
  },
  {
    "id": "api.channel.update_team_member_roles.changing_guest_role.app_error",
    "translation": "无效的团队成员更新：您不能手动添加或移除游客角色。"
  },
  {
    "id": "api.command_invite.user_not_in_team.app_error",
    "translation": "@{{.Username}} 不是此团队的成员。"
  },
  {
    "id": "api.config.update_config.clear_siteurl.app_error",
    "translation": "无法清除站点网址。"
  },
  {
    "id": "api.config.update_config.restricted_merge.app_error",
    "translation": "合并配置失败。"
  },
  {
    "id": "api.context.local_origin_required.app_error",
    "translation": "此接口需要本地请求来源。"
  },
  {
    "id": "api.context.server_busy.app_error",
    "translation": "服务器繁忙，非重要服务暂时无法使用。"
  },
  {
    "id": "api.emoji.create.internal_error",
    "translation": "server_error：创建表情符时遇到内部错误。"
  },
  {
    "id": "api.license.request_trial_license.app_error",
    "translation": "无法获取试用证书，请重试或联系 support@mattermost.com。"
  },
  {
    "id": "api.image.get.app_error",
    "translation": "无法解析请求的图片网址。"
  },
  {
    "id": "api.ldap_groups.existing_group_name_error",
    "translation": "组名已存在"
  },
  {
    "id": "api.ldap_groups.existing_reserved_name_error",
    "translation": "组名为预留名"
  },
  {
    "id": "api.ldap_groups.existing_user_name_error",
    "translation": "组名与现有的用户名重复"
  },
  {
    "id": "api.license.remove_expired_license.failed.error",
    "translation": "无法发送许可证注销邮件。"
  },
  {
    "id": "api.plugin.install.download_failed.app_error",
    "translation": "下载插件时遇到错误。"
  },
  {
    "id": "api.post.check_for_out_of_channel_group_users.message.none",
    "translation": "@{{.GroupName}}没有在此团队的成员"
  },
  {
    "id": "api.post.check_for_out_of_channel_groups_mentions.message.one",
    "translation": "@{{.Username}} 未被通知因为他不在此频道。他们未能被添加到频道因为他们不是关联组的成员。他们必须添加到关联组才能添加到此频道。"
  },
  {
    "id": "api.post.error_get_post_id.pending",
    "translation": "无法获取待处理消息。"
  },
  {
    "id": "api.push_notification.id_loaded.default_message",
    "translation": "您有新的消息。"
  },
  {
    "id": "api.push_notifications.message.parse.app_error",
    "translation": "建立推送消息出现错误。"
  },
  {
    "id": "api.push_notifications_ack.forward.app_error",
    "translation": "发送接收标记到推送服务发生错误。"
  },
  {
    "id": "api.push_notifications_ack.message.parse.app_error",
    "translation": "建立推送确认消息出现错误。"
  },
  {
    "id": "api.system.id_loaded.not_available.app_error",
    "translation": "此服务器未配置或支持 ID 加载的推送。"
  },
  {
    "id": "api.team.add_members.error",
    "translation": "添加团队成员时发生错误。"
  },
  {
    "id": "api.team.add_user_to_team_from_invite.guest.app_error",
    "translation": "游客不能使用邀请链接加入团队。请申请使用游客邮件邀请加入团队."
  },
  {
    "id": "api.team.get_all_teams.insufficient_permissions",
    "translation": "您没有权限列出所有团队"
  },
  {
    "id": "api.team.demote_user_to_guest.license.error",
    "translation": "您的许可证不支持访客帐号"
  },
  {
    "id": "api.team.demote_user_to_guest.disabled.error",
    "translation": "访客帐号已停用。"
  },
  {
    "id": "api.team.invalidate_all_email_invites.app_error",
    "translation": "作废邮件邀请错误。"
  },
  {
    "id": "api.team.invate_guests_to_channels.license.error",
    "translation": "您的许可证不支持访客帐号"
  },
  {
    "id": "api.team.remove_member.group_constrained.app_error",
    "translation": "无法从组受限团队移除用户。"
  },
  {
    "id": "api.team.search_teams.pagination_not_implemented.private_team_search",
    "translation": "仅搜索私有团队不支持分页。"
  },
  {
    "id": "api.team.search_teams.pagination_not_implemented.public_team_search",
    "translation": "仅搜索公共团队不支持分页。"
  },
  {
    "id": "api.team.invate_guests_to_channels.disabled.error",
    "translation": "访客帐号已停用"
  },
  {
    "id": "api.templates.remove_expired_license.subject",
    "translation": "Mattermost 企业许可证已停用。"
  },
  {
    "id": "api.user.create_user.guest_accounts.disabled.app_error",
    "translation": "访客帐号已停用。"
  },
  {
    "id": "api.user.create_user.guest_accounts.license.app_error",
    "translation": "您的许可证不支持访客帐号。"
  },
  {
    "id": "api.user.create_user.invalid_invitation_type.app_error",
    "translation": "无法创建用户，无效的邀请。"
  },
  {
    "id": "api.user.demote_user_to_guest.already_guest.app_error",
    "translation": "无法转换该用户至访客因为他已经是访客。"
  },
  {
    "id": "api.user.login.guest_accounts.disabled.error",
    "translation": "访客帐号已停用"
  },
  {
    "id": "api.user.login.invalid_credentials_email",
    "translation": "输入有效的邮箱和密码"
  },
  {
    "id": "api.user.login.invalid_credentials_sso",
    "translation": "输入有效的邮箱、用户名以及密码，或使用其他方式登入。"
  },
  {
    "id": "api.user.login.invalid_credentials_username",
    "translation": "输入有效的用户名和密码。"
  },
  {
    "id": "api.user.promote_guest_to_user.no_guest.app_error",
    "translation": "无法转换该访客至普通用户因为他不是访客。"
  },
  {
    "id": "api.user.update_user.accepted_domain.app_error",
    "translation": "您提供的电子邮件不属于允许的域名。请与您的管理员联系或使用一个不同的电子邮件注册。"
  },
  {
    "id": "api.websocket_handler.server_busy.app_error",
    "translation": "服务器繁忙，非重要服务暂时无法使用。"
  },
  {
    "id": "app.admin.saml.failure_decode_metadata_xml_from_idp.app_error",
    "translation": "无法解码身份提供商返回的 XML 元数据。"
  },
  {
    "id": "app.admin.saml.failure_read_response_body_from_idp.app_error",
    "translation": "读取身份提供商返回的数据失败。"
  },
  {
    "id": "app.admin.saml.invalid_response_from_idp.app_error",
    "translation": "无法读取身份提供商返回的数据。"
  },
  {
    "id": "app.admin.test_site_url.failure",
    "translation": "不是有效的网址"
  },
  {
    "id": "app.bot.createbot.internal_error",
    "translation": "无法保存机器人。"
  },
  {
    "id": "app.emoji.get.app_error",
    "translation": "无法获取表情符。"
  },
  {
    "id": "app.bot.get_disable_bot_sysadmin_message",
    "translation": "{{if .disableBotsSetting}}{{if .printAllBots}}{{.UserName}} 已注销。他们管理以下已停用的机器人帐号。\n\n{{.BotNames}}{{else}}{{.UserName}} 已注销。他们管理 {{.NumBots}} 个已停用的机器人帐号，其中包括：\n\n{{.BotNames}}{{end}}您可以在**整合> 机器人帐号**启用并创建新的令牌以获取所有权。\n\n更多详情，参见我们的[文档](https://docs.mattermost.com/developer/bot-accounts.html#what-happens-when-a-user-who-owns-bot-accounts-is-disabled)。{{else}}{{if .printAllBots}}{{.UserName}} 已注销。他们管理以下机器人帐号。\n\n{{.BotNames}}\n{{else}}{{.UserName}} 已注销。他们管理 {{.NumBots}} 个机器人帐号，其中包括：\n\n{{.BotNames}}{{end}}我们强烈推荐您在**整合> 机器人帐号**启用并创建新的令牌以获取所有权。\n\n更多详情，参见我们的[文档](https://docs.mattermost.com/developer/bot-accounts.html#what-happens-when-a-user-who-owns-bot-accounts-is-disabled)。\n\n如果您想在用户被注销后自动停用机器人帐号，在**系统控制台 > 整合 > 机器人帐号**设定“在用户注销后自动停用机器人帐号”为是。{{end}}"
  },
  {
    "id": "app.bot.getbot.internal_error",
    "translation": "无法获取机器人。"
  },
  {
    "id": "app.bot.getbots.internal_error",
    "translation": "无法获取机器人。"
  },
  {
    "id": "app.bot.patchbot.internal_error",
    "translation": "无法更新机器人。"
  },
  {
    "id": "app.bot.permanent_delete.internal_error",
    "translation": "无法永久删除机器人。"
  },
  {
    "id": "app.bot.permenent_delete.bad_id",
    "translation": "无法删除机器人。"
  },
  {
    "id": "app.channel.create_channel.internal_error",
    "translation": "无法保存频道。"
  },
  {
    "id": "app.channel.create_direct_channel.internal_error",
    "translation": "无法保存私信频道。"
  },
  {
    "id": "app.channel.delete.app_error",
    "translation": "无法删除频道。"
  },
  {
    "id": "app.channel.get.existing.app_error",
    "translation": "无法找到频道。"
  },
  {
    "id": "app.channel.get_by_name.existing.app_error",
    "translation": "无法找到频道。"
  },
  {
    "id": "app.channel.get_by_name.missing.app_error",
    "translation": "频道不存在。"
  },
  {
    "id": "app.channel.get_channels.get.app_error",
    "translation": "无法获取频道。"
  },
  {
    "id": "app.channel.get_channels.not_found.app_error",
    "translation": "未找到频道。"
  },
  {
    "id": "app.channel.get_deleted.existing.app_error",
    "translation": "未查找到已删除的频道。"
  },
  {
    "id": "app.channel.get_deleted.missing.app_error",
    "translation": "没有已删除的频道。"
  },
  {
    "id": "app.channel.get.find.app_error",
    "translation": "我们查找该频道时遇到了错误。"
  },
  {
    "id": "app.channel.get_all_channels.app_error",
    "translation": "无法获取所有频道。"
  },
  {
    "id": "app.channel.get_all_channels_count.app_error",
    "translation": "无法统计频道数。"
  },
  {
    "id": "model.group.name.invalid_length.app_error",
    "translation": "名称必须在 1 至 64 个的小写英文数字。"
  },
  {
    "id": "app.scheme.save.invalid_scheme.app_error",
    "translation": "无效的方案。"
  },
  {
    "id": "app.scheme.save.app_error",
    "translation": "无法创建方案。"
  },
  {
    "id": "app.scheme.permanent_delete_all.app_error",
    "translation": "我们无法永久删除方案。"
  },
  {
    "id": "app.scheme.get.app_error",
    "translation": "无法获取方案。"
  },
  {
    "id": "web.error.unsupported_browser.system_browser_or",
    "translation": "或"
  },
  {
    "id": "web.error.unsupported_browser.system_browser_make_default",
    "translation": "设为默认"
  },
  {
    "id": "web.error.unsupported_browser.open_system_browser.edge",
    "translation": "打开 Edge"
  },
  {
    "id": "web.error.unsupported_browser.no_longer_support_version",
    "translation": "您的浏览器不再被 Mattermost 支持"
  },
  {
    "id": "web.error.unsupported_browser.no_longer_support",
    "translation": "Mattermost 不再支持此浏览器"
  },
  {
    "id": "web.error.unsupported_browser.min_os_version.windows",
    "translation": "Windows 7+"
  },
  {
    "id": "web.error.unsupported_browser.min_os_version.mac",
    "translation": "macOS 10.9+"
  },
  {
    "id": "web.error.unsupported_browser.min_browser_version.safari",
    "translation": "版本 12+"
  },
  {
    "id": "web.error.unsupported_browser.min_browser_version.firefox",
    "translation": "版本 60+"
  },
  {
    "id": "web.error.unsupported_browser.min_browser_version.edge",
    "translation": "版本 44+"
  },
  {
    "id": "web.error.unsupported_browser.min_browser_version.chrome",
    "translation": "版本 61+"
  },
  {
    "id": "web.error.unsupported_browser.learn_more",
    "translation": "了解更多关于支持的浏览器。"
  },
  {
    "id": "web.error.unsupported_browser.install_guide.windows",
    "translation": "安装说明"
  },
  {
    "id": "web.error.unsupported_browser.install_guide.mac",
    "translation": "安装说明"
  },
  {
    "id": "web.error.unsupported_browser.download_the_app",
    "translation": "下载应用"
  },
  {
    "id": "web.error.unsupported_browser.download_app_or_upgrade_browser",
    "translation": "下载 Mattermost 应用或使用支持的浏览器以获得更好的体验。"
  },
  {
    "id": "web.error.unsupported_browser.download",
    "translation": "下载应用"
  },
  {
    "id": "web.error.unsupported_browser.browser_title.safari",
    "translation": "Safari"
  },
  {
    "id": "web.error.unsupported_browser.browser_title.firefox",
    "translation": "火狐"
  },
  {
    "id": "web.error.unsupported_browser.browser_title.edge",
    "translation": "Microsoft Edge"
  },
  {
    "id": "web.error.unsupported_browser.browser_title.chrome",
    "translation": "Google Chrome"
  },
  {
    "id": "web.error.unsupported_browser.browser_get_latest.safari",
    "translation": "获取最新的 Safari 浏览器"
  },
  {
    "id": "web.error.unsupported_browser.browser_get_latest.firefox",
    "translation": "获取最新的火狐浏览器"
  },
  {
    "id": "web.error.unsupported_browser.browser_get_latest.chrome",
    "translation": "获取最新的 Chrome 浏览器"
  },
  {
    "id": "model.config.is_valid.saml_spidentifier_attribute.app_error",
    "translation": "必须提供服务提供商标识"
  },
  {
    "id": "ent.elasticsearch.delete_user_posts.error",
    "translation": "删除用户消息失败"
  },
  {
    "id": "ent.elasticsearch.delete_channel_posts.error",
    "translation": "删除频道消息失败"
  },
  {
    "id": "bleveengine.delete_user_posts.error",
    "translation": "删除用户消息失败"
  },
  {
    "id": "bleveengine.delete_channel_posts.error",
    "translation": "删除频道消息失败"
  },
  {
    "id": "app.scheme.delete.app_error",
    "translation": "无法删除此方案。"
  },
  {
    "id": "app.audit.save.saving.app_error",
    "translation": "我们保存审计时遇到错误。"
  },
  {
    "id": "app.audit.permanent_delete_by_user.app_error",
    "translation": "我们删除审计时遇到了错误。"
  },
  {
    "id": "app.audit.get.limit.app_error",
    "translation": "分页已超出限制。"
  },
  {
    "id": "app.audit.get.finding.app_error",
    "translation": "我们查找审计时遇到错误。"
  },
  {
    "id": "api.user.autocomplete_users.missing_team_id.app_error",
    "translation": "需要团队 id 参数才能按频道自动完成。"
  },
  {
    "id": "api.channel.move_channel.type.invalid",
    "translation": "无法移动私信或群组消息频道"
  },
  {
    "id": "app.reaction.save.save.app_error",
    "translation": "无法保存互动。"
  },
  {
    "id": "app.reaction.get_for_post.app_error",
    "translation": "无法获取消息的互动。"
  },
  {
    "id": "app.reaction.delete_all_with_emoji_name.get_reactions.app_error",
    "translation": "无法用提供的表情符获取互动。"
  },
  {
    "id": "app.reaction.bulk_get_for_post_ids.app_error",
    "translation": "无法获取消息的互动。"
  },
  {
    "id": "app.command.listteamcommands.internal_error",
    "translation": "无法列出团队命令。"
  },
  {
    "id": "app.command_webhook.try_use.invalid",
    "translation": "无效的 webhook。"
  },
  {
    "id": "app.command_webhook.try_use.internal_error",
    "translation": "无法使用 webhook。"
  },
  {
    "id": "app.command_webhook.handle_command_webhook.parse",
    "translation": "无法解析传入数据。"
  },
  {
    "id": "app.command_webhook.get.missing",
    "translation": "无法查找 webhook。"
  },
  {
    "id": "app.command_webhook.get.internal_error",
    "translation": "无法获取 webhook。"
  },
  {
    "id": "app.command_webhook.create_command_webhook.internal_error",
    "translation": "无法保存 CommandWebhook。"
  },
  {
    "id": "app.command_webhook.create_command_webhook.existing",
    "translation": "您不能更新现有的 CommandWebhook。"
  },
  {
    "id": "app.oauth.update_app.updating.app_error",
    "translation": "更新此应用时遇到错误。"
  },
  {
    "id": "app.oauth.update_app.find.app_error",
    "translation": "未找到现有的应用进行更新。"
  },
  {
    "id": "app.oauth.save_app.save.app_error",
    "translation": "无法保存应用。"
  },
  {
    "id": "app.oauth.save_app.existing.app_error",
    "translation": "必须对现有的应用执行更新。"
  },
  {
    "id": "app.oauth.remove_access_data.app_error",
    "translation": "无法移除令牌。"
  },
  {
    "id": "app.oauth.permanent_delete_auth_data_by_user.app_error",
    "translation": "无法删除授权码。"
  },
  {
    "id": "app.oauth.get_apps.find.app_error",
    "translation": "寻找 OAuth2 应用时遇到错误。"
  },
  {
    "id": "app.oauth.get_app_by_user.find.app_error",
    "translation": "没找到现有的应用。"
  },
  {
    "id": "app.oauth.get_app.finding.app_error",
    "translation": "我们查找此应用时遇到错误。"
  },
  {
    "id": "app.oauth.get_app.find.app_error",
    "translation": "无法找到请求的应用。"
  },
  {
    "id": "app.oauth.get_access_data_by_user_for_app.app_error",
    "translation": "我们查找所有访问令牌时遇到错误。"
  },
  {
    "id": "app.oauth.delete_app.app_error",
    "translation": "删除 OAuth2 应用时遇到错误。"
  },
  {
    "id": "app.user.permanentdeleteuser.internal_error",
    "translation": "无法删除用户。"
  },
  {
    "id": "app.team.permanentdeleteteam.internal_error",
    "translation": "无法删除团队。"
  },
  {
    "id": "app.session.update_device_id.app_error",
    "translation": "无法更新设备 id。"
  },
  {
    "id": "app.session.save.existing.app_error",
    "translation": "无法更新现有会话。"
  },
  {
    "id": "app.session.save.app_error",
    "translation": "无法保存会话。"
  },
  {
    "id": "app.session.remove_all_sessions_for_team.app_error",
    "translation": "无法移除所有会话。"
  },
  {
    "id": "app.session.remove.app_error",
    "translation": "无法移除该会话。"
  },
  {
    "id": "app.session.permanent_delete_sessions_by_user.app_error",
    "translation": "无法删除该用户所有的会话。"
  },
  {
    "id": "app.session.get_sessions.app_error",
    "translation": "查找用户会话时遇到错误。"
  },
  {
    "id": "app.session.get.app_error",
    "translation": "查找会话时遇到错误。"
  },
  {
    "id": "app.session.analytics_session_count.app_error",
    "translation": "无法计算会话数。"
  },
  {
    "id": "app.command.updatecommand.internal_error",
    "translation": "无法更新命令。"
  },
  {
    "id": "app.command.movecommand.internal_error",
    "translation": "无法移动命令。"
  },
  {
    "id": "app.command.listallcommands.internal_error",
    "translation": "无法列出命令。"
  },
  {
    "id": "app.command.getcommand.internal_error",
    "translation": "无法获取命令。"
  },
  {
    "id": "app.command.deletecommand.internal_error",
    "translation": "无法删除命令。"
  },
  {
    "id": "app.command.createcommand.internal_error",
    "translation": "无法保存命令。"
  },
  {
    "id": "app.recover.save.app_error",
    "translation": "无法保存令牌。"
  },
  {
    "id": "app.recover.delete.app_error",
    "translation": "无法删除令牌。"
  },
  {
    "id": "ent.get_users_in_channel_during",
    "translation": "指定时间段内获取频道用户失败。"
  },
  {
    "id": "store.sql_command.update.missing.app_error",
    "translation": "命令不存在。"
  },
  {
    "id": "store.sql_command.get.missing.app_error",
    "translation": "命令不存在。"
  },
  {
    "id": "ent.ldap_id_migrate.app_error",
    "translation": "无法迁移。"
  },
  {
    "id": "app.command.tryexecutecustomcommand.internal_error",
    "translation": "无法执行自定义指令。"
  },
  {
    "id": "app.command.regencommandtoken.internal_error",
    "translation": "无法重新生成命令令牌。"
  },
  {
    "id": "app.command.listautocompletecommands.internal_error",
    "translation": "无法列出命令自动完成。"
  },
  {
    "id": "app.channel.create_initial_sidebar_categories.internal_error",
    "translation": "无法创建用户初始侧栏分类。"
  },
  {
    "id": "app.analytics.getanalytics.internal_error",
    "translation": "无法获取分析结果。"
  },
  {
    "id": "api.user.delete_team.not_enabled.app_error",
    "translation": "永久删除团队功能未开启。请联系系统管理员。"
  },
  {
    "id": "api.license.request_trial_license.no-site-url.app_error",
    "translation": "无法请求试用许可证。请在 Mattermost 系统控制台设置站点网址。"
  },
  {
    "id": "api.license.request-trial.bad-request.terms-not-accepted",
    "translation": "您在请求许可证前必须接受 Mattermost Software Evaluation Agreement 以及隐私政策。"
  },
  {
    "id": "api.invalid_channel",
    "translation": "请求中的频道列表不属于用户"
  },
  {
    "id": "app.user_access_token.update_token_enable.app_error",
    "translation": "无法开启该访问令牌。"
  },
  {
    "id": "app.user_access_token.update_token_disable.app_error",
    "translation": "无法停用该访问令牌。"
  },
  {
    "id": "app.user_access_token.search.app_error",
    "translation": "查找用户访问令牌时遇到错误。"
  },
  {
    "id": "app.user_access_token.save.app_error",
    "translation": "无法保存个人访问令牌。"
  },
  {
    "id": "app.user_access_token.get_by_user.app_error",
    "translation": "无法从用户获取个人访问令牌。"
  },
  {
    "id": "app.user_access_token.get_all.app_error",
    "translation": "无法获取所有个人访问令牌。"
  },
  {
    "id": "app.user_access_token.delete.app_error",
    "translation": "无法删除个人访问令牌。"
  },
  {
    "id": "api.email.send_warn_metric_ack.missing_server.app_error",
    "translation": "需要 SMTP 服务器"
  },
  {
    "id": "ent.message_export.run_export.app_error",
    "translation": "无法选择帖子导出数据。"
  },
  {
    "id": "app.compliance.save.saving.app_error",
    "translation": "保存合规报告时遇到错误。"
  },
  {
    "id": "app.compliance.get.finding.app_error",
    "translation": "获取合规报告时遇到错误。"
  },
  {
    "id": "app.preference.save.updating.app_error",
    "translation": "我们在更新偏好设置时遇到错误。"
  },
  {
    "id": "app.preference.permanent_delete_by_user.app_error",
    "translation": "我们在删除偏好设置时遇到错误。"
  },
  {
    "id": "app.preference.get_category.app_error",
    "translation": "我们在查找偏好设置时遇到错误。"
  },
  {
    "id": "app.preference.get_all.app_error",
    "translation": "我们在查找偏好设置时遇到错误。"
  },
  {
    "id": "app.preference.get.app_error",
    "translation": "我们在查找偏好设置时遇到错误。"
  },
  {
    "id": "app.preference.delete.app_error",
    "translation": "我们在删除偏好设置时遇到错误。"
  },
  {
    "id": "api.templates.warn_metric_ack.body.site_url_header",
    "translation": "站点网址： "
  },
  {
    "id": "api.templates.warn_metric_ack.body.registered_users_header",
    "translation": "总活动用户： "
  },
  {
    "id": "api.templates.warn_metric_ack.body.contact_email_header",
    "translation": "电子邮件： "
  },
  {
    "id": "api.user.delete_user.not_enabled.app_error",
    "translation": "永久删除用户功能未开启。请联系系统管理员。"
  },
  {
    "id": "app.system.warn_metric.notification.empty_admin_list.app_error",
    "translation": "管理列表为空。"
  },
  {
    "id": "api.templates.warn_metric_ack.body.diagnostic_id_header",
    "translation": "诊断 Id： "
  },
  {
    "id": "api.templates.warn_metric_ack.body.contact_name_header",
    "translation": "联络： "
  },
  {
    "id": "api.server.warn_metric.number_of_active_users_500.notification_title",
    "translation": "与 Mattermost 扩展"
  },
  {
    "id": "api.server.warn_metric.number_of_active_users_200.notification_title",
    "translation": "与 Mattermost 扩展"
  },
  {
    "id": "api.server.warn_metric.contacting_us",
    "translation": "联系我们"
  },
  {
    "id": "api.server.warn_metric.contact_us",
    "translation": "联系我们"
  },
  {
    "id": "api.server.warn_metric.bot_response.notification_success.message",
    "translation": "感谢您联系 Mattermost，我们会尽快与您联络。"
  },
  {
    "id": "api.server.warn_metric.bot_response.notification_failure.message",
    "translation": "无法发送消息。"
  },
  {
    "id": "api.server.warn_metric.bot_response.mailto_site_url_header",
    "translation": "网站地址：{{.SiteUrl}}"
  },
  {
    "id": "api.server.warn_metric.bot_response.mailto_email_header",
    "translation": "电子邮件：{{.Email}}"
  },
  {
    "id": "api.server.warn_metric.bot_response.mailto_diagnostic_id_header",
    "translation": "诊断 ID：{{.DiagnosticId}}"
  },
  {
    "id": "api.server.warn_metric.bot_response.mailto_contact_header",
    "translation": "联络：{{.Contact}}"
  },
  {
    "id": "app.webhooks.update_outgoing.app_error",
    "translation": "无法更新 webhook。"
  },
  {
    "id": "app.webhooks.update_incoming.app_error",
    "translation": "无法更新 IncomingWebhook."
  },
  {
    "id": "app.webhooks.save_outgoing.override.app_error",
    "translation": "你不能覆盖现有的 OutgoingWebhook。"
  },
  {
    "id": "app.webhooks.save_outgoing.app_error",
    "translation": "无法保存 OutgoingWebhook。"
  },
  {
    "id": "app.webhooks.save_incoming.existing.app_error",
    "translation": "您不能覆盖现有的 IncomingWebhook。"
  },
  {
    "id": "app.webhooks.save_incoming.app_error",
    "translation": "无法保存 IncomingWebhook。"
  },
  {
    "id": "app.webhooks.permanent_delete_outgoing_by_user.app_error",
    "translation": "无法删除 webhook。"
  },
  {
    "id": "app.webhooks.permanent_delete_outgoing_by_channel.app_error",
    "translation": "无法删除 webhook。"
  },
  {
    "id": "app.webhooks.permanent_delete_incoming_by_user.app_error",
    "translation": "无法删除 webhook。"
  },
  {
    "id": "app.webhooks.permanent_delete_incoming_by_channel.app_error",
    "translation": "无法删除 webhook。"
  },
  {
    "id": "app.webhooks.get_outgoing_by_team.app_error",
    "translation": "无法获取 webhook。"
  },
  {
    "id": "app.webhooks.get_outgoing_by_channel.app_error",
    "translation": "无法获取 webhook。"
  },
  {
    "id": "app.webhooks.get_outgoing.app_error",
    "translation": "无法获取 webhook。"
  },
  {
    "id": "app.webhooks.get_incoming_by_user.app_error",
    "translation": "无法获取 webhook。"
  },
  {
    "id": "app.webhooks.get_incoming_by_channel.app_error",
    "translation": "无法获取 webhook。"
  },
  {
    "id": "app.webhooks.get_incoming.app_error",
    "translation": "无法获取 webhook。"
  },
  {
    "id": "app.webhooks.delete_outgoing.app_error",
    "translation": "无法删除 webhook。"
  },
  {
    "id": "app.webhooks.delete_incoming.app_error",
    "translation": "无法删除 webhook。"
  },
  {
    "id": "app.webhooks.analytics_outgoing_count.app_error",
    "translation": "无法获得传出的 webhook 数。"
  },
  {
    "id": "app.webhooks.analytics_incoming_count.app_error",
    "translation": "无法获得传入的 webhook 数。"
  },
  {
    "id": "app.role.save.invalid_role.app_error",
    "translation": "无效的角色。"
  },
  {
    "id": "app.role.save.insert.app_error",
    "translation": "无法保存新角色。"
  },
  {
    "id": "app.role.permanent_delete_all.app_error",
    "translation": "我们无法永久删除所有角色。"
  },
  {
    "id": "app.role.get_by_names.app_error",
    "translation": "无法获取角色。"
  },
  {
    "id": "app.role.get_by_name.app_error",
    "translation": "无法获取角色。"
  },
  {
    "id": "app.role.get.app_error",
    "translation": "无法获取角色。"
  },
  {
    "id": "app.post.update.app_error",
    "translation": "无法更新消息。"
  },
  {
    "id": "app.post.save.existing.app_error",
    "translation": "您无法更新现有消息。"
  },
  {
    "id": "app.post.save.app_error",
    "translation": "无法保存消息。"
  },
  {
    "id": "app.post.permanent_delete_by_user.app_error",
    "translation": "无法删除该用户被选择的帖子。"
  },
  {
    "id": "app.post.permanent_delete_by_channel.app_error",
    "translation": "无法根据频道删除帖子。"
  },
  {
    "id": "app.post.get.app_error",
    "translation": "无法获取消息。"
  },
  {
    "id": "app.post.delete.app_error",
    "translation": "无法删除帖子。"
  },
  {
    "id": "app.status.get.missing.app_error",
    "translation": "该状态没有对应的数据。"
  },
  {
    "id": "app.status.get.app_error",
    "translation": "获取状态时遇到错误。"
  },
  {
    "id": "app.plugin_store.save.app_error",
    "translation": "无法保存或更新插件键值。"
  },
  {
    "id": "app.plugin_store.list.app_error",
    "translation": "无法列出所有插件密钥。"
  },
  {
    "id": "app.plugin_store.get.app_error",
    "translation": "无法获取插件键值。"
  },
  {
    "id": "app.plugin_store.delete.app_error",
    "translation": "无法删除插件键值。"
  },
  {
    "id": "migrations.system.save.app_error",
    "translation": "保存系统属性时遇到错误。"
  },
  {
    "id": "app.system.save.app_error",
    "translation": "保存系统属性时遇到错误。"
  },
  {
    "id": "app.system.permanent_delete_by_name.app_error",
    "translation": "无法永久删除系统表数据。"
  },
  {
    "id": "app.system.get_by_name.app_error",
    "translation": "无法找到该系统变量。"
  },
  {
    "id": "app.system.get.app_error",
    "translation": "查找系统属性遇到错误。"
  },
  {
    "id": "ent.user.complete_switch_with_oauth.blank_email.app_error",
    "translation": "无法用空的邮件地址完成 SAML 登入。"
  },
  {
    "id": "ent.saml.save_user.username_exists.saml_app_error",
    "translation": "已有帐号使用该用户名。请联系您的管理员。"
  },
  {
    "id": "ent.saml.save_user.email_exists.saml_app_error",
    "translation": "这个账号不使用LDAP验证。请使用电子邮件和密码登陆。"
  },
  {
    "id": "ent.ldap.save_user.username_exists.ldap_app_error",
    "translation": "已有帐号使用该用户名。请联系您的管理员。"
  },
  {
    "id": "ent.ldap.save_user.email_exists.ldap_app_error",
    "translation": "这个账号不使用 AD/LDAP 验证。请使用电子邮件和密码登陆。"
  },
  {
    "id": "ent.jobs.start_synchronize_job.timeout",
    "translation": "AD/LDAP 同步任务超时。"
  },
  {
    "id": "ent.jobs.do_job.batch_start_timestamp.parse_error",
    "translation": "无法解析 ExportFromTimestamp 导出任务消息。"
  },
  {
    "id": "ent.jobs.do_job.batch_size.parse_error",
    "translation": "无法解析 BatchSize 导出任务消息。"
  },
  {
    "id": "ent.cluster.404.app_error",
    "translation": "未找到机群 API 接口。"
  },
  {
    "id": "ent.api.post.send_notifications_and_forget.push_image_only",
    "translation": " 附加了文件。"
  },
  {
    "id": "ent.actiance.export.marshalToXml.appError",
    "translation": "无法转换导出到 XML。"
  },
  {
    "id": "app.job.update.app_error",
    "translation": "无法更新作业。"
  },
  {
    "id": "app.job.save.app_error",
    "translation": "无法保存作业。"
  },
  {
    "id": "app.job.get_newest_job_by_status_and_type.app_error",
    "translation": "无法以状态和类型获取最新作业。"
  },
  {
    "id": "app.job.get_count_by_status_and_type.app_error",
    "translation": "无法以状态和类型获取作业数。"
  },
  {
    "id": "app.job.get_all.app_error",
    "translation": "无法获取作业。"
  },
  {
    "id": "app.job.get.app_error",
    "translation": "无法获取作业。"
  },
  {
    "id": "app.file_info.save.app_error",
    "translation": "无法保存文件信息。"
  },
  {
    "id": "app.file_info.permanent_delete_by_user.app_error",
    "translation": "无法删除用户的附件。"
  },
  {
    "id": "app.file_info.get_with_options.app_error",
    "translation": "无法使用选项获取文件信息"
  },
  {
    "id": "app.file_info.get_for_post.app_error",
    "translation": "无法从消息获取文件信息。"
  },
  {
    "id": "app.file_info.get.app_error",
    "translation": "无法获取文件信息。"
  },
  {
    "id": "api.user.delete_channel.not_enabled.app_error",
    "translation": "永久删除频道功能未开启。请联系系统管理员。"
  },
  {
    "id": "api.post.search_posts.invalid_body.app_error",
    "translation": "无法解析请求内容。"
  },
  {
    "id": "api.migrate_to_saml.error",
    "translation": "无法迁移 SAML。"
  },
  {
    "id": "api.job.unable_to_download_job",
    "translation": "无法下载此工作"
  },
  {
    "id": "api.email.send_warn_metric_ack.invalid_warn_metric.app_error",
    "translation": "未找到警告指标。"
  },
  {
    "id": "api.email.send_warn_metric_ack.failure.app_error",
    "translation": "发送管理员确认电子邮件失败"
  },
  {
    "id": "api.context.get_user.app_error",
    "translation": "无法从会话 UserID 获取用户。"
  },
  {
    "id": "api.config.migrate_config.app_error",
    "translation": "迁移设定储存失败。"
  },
  {
    "id": "api.admin.ldap.not_available.app_error",
    "translation": "无法使用 LDAP。"
  },
  {
    "id": "api.admin.add_certificate.parseform.app_error",
    "translation": "解析 multiform 请求错误"
  },
  {
    "id": "app.user.convert_bot_to_user.app_error",
    "translation": "无法转换机器人为用户。"
  },
  {
    "id": "app.upload.upload_data.save.app_error",
    "translation": "保存文件信息失败。"
  },
  {
    "id": "app.upload.upload_data.large_image.app_error",
    "translation": "{{.Filename}} 的尺寸 ({{.Width}}x{{.Height}} 像素) 超过了限制。"
  },
  {
    "id": "app.upload.upload_data.concurrent.app_error",
    "translation": "无法从多个请求上传数据。"
  },
  {
    "id": "app.upload.create.save.app_error",
    "translation": "保存上传失败。"
  },
  {
    "id": "app.team.update.updating.app_error",
    "translation": "更新该团队时遇到错误。"
  },
  {
    "id": "app.team.search_all_team.app_error",
    "translation": "搜索团队时遇到错误。"
  },
  {
    "id": "app.team.reset_all_team_schemes.app_error",
    "translation": "无法重置团队方案。"
  },
  {
    "id": "app.team.join_user_to_team.save_member.max_accounts.app_error",
    "translation": "由于团队已达到成员数上限，因此无法创建新的团队成员身份"
  },
  {
    "id": "app.team.get_unread.app_error",
    "translation": "无法获取团队未读消息。"
  },
  {
    "id": "app.team.get_member.missing.app_error",
    "translation": "未找到该用户 ID 和团队 ID 的团队成员。"
  },
  {
    "id": "app.team.get_by_name.app_error",
    "translation": "未找到现有团队。"
  },
  {
    "id": "app.upload.get.app_error",
    "translation": "获取上传失败。"
  },
  {
    "id": "app.upload.create.upload_too_large.app_error",
    "translation": "无法上传文件。文件过大。"
  },
  {
    "id": "app.upload.create.incorrect_channel_id.app_error",
    "translation": "无法上传到指定的频道。"
  },
  {
    "id": "app.team.user_belongs_to_teams.app_error",
    "translation": "无法确定用户是否属于这些团队。"
  },
  {
    "id": "app.team.update.find.app_error",
    "translation": "未找到可更新的现有团队。"
  },
  {
    "id": "app.team.search_open_team.app_error",
    "translation": "搜索公开团队时遇到错误。"
  },
  {
    "id": "app.team.save_member.save.app_error",
    "translation": "无法保存团队成员。"
  },
  {
    "id": "app.team.save.app_error",
    "translation": "无法保存团队。"
  },
  {
    "id": "app.team.remove_member.app_error",
    "translation": "无法移除团队成员。"
  },
  {
    "id": "app.team.migrate_team_members.update.app_error",
    "translation": "更新团队成员失败。"
  },
  {
    "id": "app.team.join_user_to_team.save_member.conflict.app_error",
    "translation": "无法创建新的团队成员身份，因为它已经存在"
  },
  {
    "id": "app.team.get_user_team_ids.app_error",
    "translation": "无法获取用户的团队列表。"
  },
  {
    "id": "app.team.get_members_by_ids.app_error",
    "translation": "无法获取团队成员。"
  },
  {
    "id": "app.team.get_member_count.app_error",
    "translation": "无法计算团队成员数。"
  },
  {
    "id": "app.team.get_member.app_error",
    "translation": "无法获取团队成员。"
  },
  {
    "id": "app.team.get_by_name.missing.app_error",
    "translation": "未找到现有团队。"
  },
  {
    "id": "app.team.get_by_invite_id.finding.app_error",
    "translation": "未找到现有团队。"
  },
  {
    "id": "app.team.get_all_team_listing.app_error",
    "translation": "无法获取所有的团队。"
  },
  {
    "id": "app.team.get_all_private_team_listing.app_error",
    "translation": "无法获取所有私有团队。"
  },
  {
    "id": "app.team.get_all.app_error",
    "translation": "无法获取所有的团队。"
  },
  {
    "id": "app.team.get_active_member_count.app_error",
    "translation": "无法计算团队成员数。"
  },
  {
    "id": "app.team.get.finding.app_error",
    "translation": "查找团队时遇到错误。"
  },
  {
    "id": "app.team.get.find.app_error",
    "translation": "未找到现有团队。"
  },
  {
    "id": "app.team.clear_all_custom_role_assignments.select.app_error",
    "translation": "获取团队成员失败。"
  },
  {
    "id": "app.team.analytics_team_count.app_error",
    "translation": "无法计算团队数。"
  },
  {
    "id": "app.system.warn_metric.store.app_error",
    "translation": "储存 {{.WarnMetricName}} 值失败"
  },
  {
    "id": "app.system.warn_metric.notification.invalid_metric.app_error",
    "translation": "未找到指标。"
  },
  {
    "id": "app.system.warn_metric.bot_displayname",
    "translation": "Mattermost Advisor"
  },
  {
    "id": "app.system.warn_metric.bot_description",
    "translation": "[了解更多关于 Mattermost Advisor](https://about.mattermost.com/default-channel-handle-documentation)"
  },
  {
    "id": "app.post.search.app_error",
    "translation": "消息搜索错误"
  },
  {
    "id": "ent.elasticsearch.post.get_posts_batch_for_indexing.error",
    "translation": "无法为索引获取帖子。"
  },
  {
    "id": "app.post.get_posts_batch_for_indexing.get.app_error",
    "translation": "无法为索引获取帖子。"
  },
  {
    "id": "app.post.overwrite.app_error",
    "translation": "无法覆盖消息。"
  },
  {
    "id": "app.post.get_root_posts.app_error",
    "translation": "无法获取此频道的消息。"
  },
  {
    "id": "app.post.get_posts_created_at.app_error",
    "translation": "无法获取此频道的消息。"
  },
  {
    "id": "app.post.get_posts_since.app_error",
    "translation": "无法获取此频道的消息。"
  },
  {
    "id": "app.post.get_posts_around.get.app_error",
    "translation": "无法获取此频道的消息。"
  },
  {
    "id": "app.post.get_posts.app_error",
    "translation": "分页已超出限制。"
  },
  {
    "id": "app.post.get_post_id_around.app_error",
    "translation": "无法获取时间附近的消息。"
  },
  {
    "id": "app.post.get_post_after_time.app_error",
    "translation": "无法获取时间限制后的消息。"
  },
  {
    "id": "app.post.get_flagged_posts.app_error",
    "translation": "无法获取被标记的消息。"
  },
  {
    "id": "app.post.get_direct_posts.app_error",
    "translation": "无法获取私信。"
  },
  {
    "id": "app.post.analytics_user_counts_posts_by_day.app_error",
    "translation": "无法获得消息的用户数。"
  },
  {
    "id": "app.post.analytics_posts_count_by_day.app_error",
    "translation": "无法获取以天计数的消息数。"
  },
  {
    "id": "app.post.analytics_posts_count.app_error",
    "translation": "无法获得消息数。"
  },
  {
    "id": "app.job.download_export_results_not_enabled",
    "translation": "config.json 中的 DownloadExportResults 为 false。请将此选项设置为 true 以下载此作业的结果。"
  },
  {
    "id": "app.import.import_user_teams.save_members.max_accounts.app_error",
    "translation": "无法导入团队成员身份，因为该团队中不允许再有其他成员"
  },
  {
    "id": "app.import.import_user_teams.save_members.error",
    "translation": "无法导入团队成员身份"
  },
  {
    "id": "app.import.import_user_teams.save_members.conflict.app_error",
    "translation": "无法导入新的团队成员身份，因为它已经存在"
  },
  {
    "id": "app.email.setup_rate_limiter.app_error",
    "translation": "频率限制发生错误。"
  },
  {
    "id": "app.email.rate_limit_exceeded.app_error",
    "translation": "邀请电子邮件超出频率限制。计时器将在 {{.ResetAfter}} 秒后重置。请在 {{.RetryAfter}} 秒后重试。"
  },
  {
    "id": "app.email.no_rate_limiter.app_error",
    "translation": "未设置频率限制。"
  },
  {
    "id": "app.create_basic_user.save_member.max_accounts.app_error",
    "translation": "无法创建默认的团队成员身份，因为该团队中不允许再有其他成员"
  },
  {
    "id": "app.create_basic_user.save_member.conflict.app_error",
    "translation": "无法创建默认团队成员身份，因为它们已经存在"
  },
  {
    "id": "app.create_basic_user.save_member.app_error",
    "translation": "无法创建默认团队成员身份"
  },
  {
    "id": "app.channel.update_last_viewed_at_post.app_error",
    "translation": "无法标频道为未读。"
  },
  {
    "id": "app.channel.update_last_viewed_at.app_error",
    "translation": "无法能更新最后查看时间。"
  },
  {
    "id": "app.channel.sidebar_categories.app_error",
    "translation": "插入数据至数据库失败。"
  },
  {
    "id": "app.channel.remove_member.app_error",
    "translation": "无法移除频道成员。"
  },
  {
    "id": "app.channel.pinned_posts.app_error",
    "translation": "无法找到标注的消息。"
  },
  {
    "id": "app.channel.permanent_delete_members_by_user.app_error",
    "translation": "无法移除频道成员。"
  },
  {
    "id": "app.channel.increment_mention_count.app_error",
    "translation": "无法增加提及数。"
  },
  {
    "id": "app.channel.get_public_channels.get.app_error",
    "translation": "无法获取公共频道。"
  },
  {
    "id": "app.channel.get_private_channels.get.app_error",
    "translation": "无法获取私有频道。"
  },
  {
    "id": "app.channel.get_pinnedpost_count.app_error",
    "translation": "无法获得该频道标注消息数。"
  },
  {
    "id": "app.channel.get_members.app_error",
    "translation": "无法获取频道成员。"
  },
  {
    "id": "app.channel.get_member_count.app_error",
    "translation": "无法获得该频道成员数。"
  },
  {
    "id": "app.channel.get_member.missing.app_error",
    "translation": "无法找到与此用户 ID 和频道 ID 相关联的频道成员。"
  },
  {
    "id": "app.channel.get_member.app_error",
    "translation": "无法获取频道成员。"
  },
  {
    "id": "app.channel.get_for_post.app_error",
    "translation": "无法获得该消息的频道。"
  },
  {
    "id": "app.channel.get_channels_by_ids.not_found.app_error",
    "translation": "未找到频道。"
  },
  {
    "id": "app.channel.get_channels_by_ids.get.app_error",
    "translation": "无法获取频道。"
  },
  {
    "id": "app.channel.get_channels_by_ids.app_error",
    "translation": "无法以 id 获得频道。"
  },
  {
    "id": "app.channel.get_channel_counts.get.app_error",
    "translation": "无法获取频道数。"
  },
  {
    "id": "app.channel.count_posts_since.app_error",
    "translation": "无法以指定的日期计算消息数。"
  },
  {
    "id": "app.channel.analytics_type_count.app_error",
    "translation": "无法获取频道类型数。"
  },
  {
    "id": "api.user.update_password.user_and_hashed.app_error",
    "translation": "只有系统管理员才能设置已哈希过的的密码。"
  },
  {
    "id": "api.user.login_cws.license.error",
    "translation": "禁止 CWS 登入。"
  },
  {
    "id": "api.user.login_by_cws.invalid_token.app_error",
    "translation": "无效的 CWS 令牌"
  },
  {
    "id": "api.user.get_uploads_for_user.forbidden.app_error",
    "translation": "获取上传失败。"
  },
  {
    "id": "api.upload.upload_data.multipart_error",
    "translation": "无法处理分段数据。"
  },
  {
    "id": "api.upload.upload_data.invalid_content_type",
    "translation": "分段上传的 Content-Type 无效。"
  },
  {
    "id": "api.upload.upload_data.invalid_content_length",
    "translation": "无效的 Content-Length。"
  },
  {
    "id": "api.upload.get_upload.forbidden.app_error",
    "translation": "获取上传失败。"
  },
  {
    "id": "api.upgrade_to_enterprise_status.signature.app_error",
    "translation": "Mattermost 无法升级至企业版。无法验证下载的二进制文件的数字签名。"
  },
  {
    "id": "api.upgrade_to_enterprise_status.app_error",
    "translation": "Mattermost 无法升级至企业版。"
  },
  {
    "id": "api.upgrade_to_enterprise.system_not_supported.app_error",
    "translation": "Mattermost 无法升级至企业版。此功能只能用于 x86-64 构架的 Linux 系统。"
  },
  {
    "id": "api.upgrade_to_enterprise.invalid-user.app_error",
    "translation": "Mattermost 无法升级至企业版。Mattermost 系统用户 {{.MattermostUsername}} 没有写入二进制文件权限。系统管理员可在服务器上运行以下指令更新文件权限：\n\n```\nchown {{.MattermostUsername}} \"{{.Path}}\"\n```\n\n更新文件权限后，请重新尝试升级 Mattermost。当您升级并重启后，请务必恢复二进制文件权限：\n\n```\nchown {{.FileUsername}} \"{{.Path}}\"\n```"
  },
  {
    "id": "api.upgrade_to_enterprise.invalid-user-and-permission.app_error",
    "translation": "Mattermost 无法升级至企业版。Mattermost 系统用户 {{.MattermostUsername}} 没有写入二进制文件权限。系统管理员可在服务器上运行以下指令更新文件权限：\n\n```\nchown {{.MattermostUsername}} \"{{.Path}}\"\nchmod +w \"{{.Path}}\"\n```\n\n更新文件权限后，请重新尝试升级 Mattermost。当您升级并重启后，请务必恢复二进制文件权限：\n\n```\nchown {{.FileUsername}} \"{{.Path}}\"\nchmod -w \"{{.Path}}\"\n```"
  },
  {
    "id": "api.upgrade_to_enterprise.invalid-permission.app_error",
    "translation": "Mattermost 无法升级至企业版。Mattermost 系统用户 {{.MattermostUsername}} 没有写入二进制文件权限。系统管理员可在服务器上运行以下指令更新文件权限：\n\n```\nchmod +w \"{{.Path}}\"\n```\n\n更新文件权限后，请重新尝试升级 Mattermost。当您升级并重启后，请务必恢复二进制文件权限：\n\n```\nchmod -w \"{{.Path}}\"\n```"
  },
  {
    "id": "api.upgrade_to_enterprise.generic_error.app_error",
    "translation": "Mattermost 无法升级至企业版。"
  },
  {
    "id": "api.upgrade_to_enterprise.app_error",
    "translation": "升级至企业版已在进行中。"
  },
  {
    "id": "api.upgrade_to_enterprise.already-enterprise.app_error",
    "translation": "您不能升级因为您已正在运行 Mattermost 企业版。"
  },
  {
    "id": "api.upgrade_to_enterprise.already-done.app_error",
    "translation": "您已升级至 Mattermost 企业版。请重启以完成升级。"
  },
  {
    "id": "api.templates.warn_metric_ack.subject",
    "translation": "Mattermost 联络我们请求"
  },
  {
    "id": "api.templates.warn_metric_ack.footer",
    "translation": "如果您有其他的查询，请联络 support@mattermost.com"
  },
  {
    "id": "api.team.invite_members.limit_reached.app_error",
    "translation": "您已达到免费套餐的用户数限制"
  },
  {
    "id": "api.team.add_team_member.invalid_body.app_error",
    "translation": "无法解析请求内容。"
  },
  {
    "id": "api.system.update_notices.validating_failed",
    "translation": "验证产品通知条件失败"
  },
  {
    "id": "api.system.update_notices.parse_failed",
    "translation": "解析产品通知失败"
  },
  {
    "id": "api.system.update_notices.fetch_failed",
    "translation": "获取产品通知失败"
  },
  {
    "id": "api.system.update_notices.clear_failed",
    "translation": "清除旧产品通知失败"
  },
  {
    "id": "api.server.warn_metric.number_of_active_users_500.notification_body",
    "translation": "Mattermost 强烈建议超过 500 个用户的部署使用用户管理，服务器群集和性能监视等功能。与我们联系以了解更多信息，并让我们知道我们将如何提供帮助。\n\n通过单击“联系我们”，您将与 Mattermost，Inc. 分享您的信息。[了解更多]（https://mattermost.com/pl/default-admin-advisory）"
  },
  {
    "id": "api.server.warn_metric.number_of_active_users_200.notification_body",
    "translation": "您的 Mattermost 系统现在有 200 个用户。当您将 Mattermost 与组织的单一登录提供商连接时，用户无需重新输入凭据即可访问 Mattermost。我们建议您将 SAML 2.0 提供商与 Mattermost 服务器集成。[了解有关与 SAML 2.0 集成的更多信息](https://www.mattermost.com/docs-saml/?utm_medium=product&utm_source=mattermost-advisor-bot&utm_content=saml)。\n\n通过单击“联系我们”，您将与 Mattermost，Inc. 分享您的信息。[了解更多](https://mattermost.com/pl/default-admin-advisory)"
  },
  {
    "id": "api.server.warn_metric.email_us",
    "translation": "电子邮件我们"
  },
  {
    "id": "api.server.warn_metric.bot_response.notification_failure.body",
    "translation": "请电子邮件我们。"
  },
  {
    "id": "api.server.warn_metric.bot_response.mailto_subject",
    "translation": "Mattermost 联络我们请求"
  },
  {
    "id": "api.server.warn_metric.bot_response.mailto_registered_users_header",
    "translation": "总活跃用户：{{.NoRegisteredUsers}}"
  },
  {
    "id": "api.server.warn_metric.bot_response.mailto_footer",
    "translation": "如果您有其他的查询，请联络 support@mattermost.com"
  },
  {
    "id": "api.preference.update_preferences.update_sidebar.app_error",
    "translation": "无法更新侧栏以匹配更新的偏好设定"
  },
  {
    "id": "api.preference.delete_preferences.update_sidebar.app_error",
    "translation": "无法更新侧栏以匹配删除的偏好设定"
  },
  {
    "id": "api.cloud.request_error",
    "translation": "处理对 CWS 的请求时出错。"
  },
  {
    "id": "api.cloud.license_error",
    "translation": "您的许可证不支持云请求。"
  },
  {
    "id": "api.cloud.app_error",
    "translation": "云 API 请求时发生内部错误。"
  },
  {
    "id": "app.upload.get_for_user.app_error",
    "translation": "无法获取用户的上传。"
  },
  {
    "id": "app.upload.create.cannot_upload_to_deleted_channel.app_error",
    "translation": "无法上传到已删除的频道。"
  },
  {
    "id": "app.team.search_private_team.app_error",
    "translation": "搜索私有团队时遇到错误。"
  },
  {
    "id": "app.team.save.existing.app_error",
    "translation": "必须更新现有团队。"
  },
  {
    "id": "app.team.permanent_delete.app_error",
    "translation": "无法删除团队。"
  },
  {
    "id": "app.team.join_user_to_team.save_member.app_error",
    "translation": "无法创建新团队成员身份"
  },
  {
    "id": "app.team.get_members.app_error",
    "translation": "无法获取团队成员。"
  },
  {
    "id": "app.team.get_by_scheme.app_error",
    "translation": "无法用提供的方案获取频道。"
  },
  {
    "id": "api.server.warn_metric.starting_trial",
    "translation": "获取试用"
  },
  {
    "id": "api.server.warn_metric.start_trial",
    "translation": "开始试用"
  },
  {
    "id": "api.server.warn_metric.number_of_channels_50.contact_us.email_body",
    "translation": "Mattermost 与我们联系的请求。我有兴趣了解有关将高级权限与系统方案结合使用的更多信息。\n"
  },
  {
    "id": "api.server.warn_metric.number_of_active_users_500.start_trial.notification_success.message",
    "translation": "您的企业试用版已激活。转到系统控制台以启用高级功能。"
  },
  {
    "id": "api.server.warn_metric.number_of_active_users_500.start_trial.notification_body",
    "translation": "Mattermost 强烈建议超过 500 个用户的部署使用用户管理，服务器群集和性能监视等功能。与我们联系以了解更多信息，并让我们知道我们将如何提供帮助。\n\n单击“开始试用”，即表示我同意[Mattermost 软件评估协议](https://mattermost.com/software-evaluation-agreement/)，[隐私权政策](https://mattermost.com/privacy-policy/) ，并接收产品电子邮件。"
  },
  {
    "id": "api.server.warn_metric.number_of_active_users_500.contact_us.email_body",
    "translation": "Mattermost 与我们联系的请求。我的团队现在有 500 个用户，我正在考虑使用 Mattermost 企业版。\n"
  },
  {
    "id": "api.server.warn_metric.number_of_active_users_300.start_trial.notification_title",
    "translation": "只读公告频道"
  },
  {
    "id": "api.server.warn_metric.number_of_active_users_300.start_trial.notification_success.message",
    "translation": "您的企业试用版已激活。创建一个频道后转到**系统控制台>用户管理>频道 **以将发布限制为频道管理员。"
  },
  {
    "id": "api.server.warn_metric.number_of_active_users_300.start_trial.notification_body",
    "translation": "当在 Mattermost 上有众多对话时，知道在哪里查找重要信息可能是一个挑战。如果要向大量受众广播消息，则可以设置只读的公告频道，任何人都可以加入，但只有频道管理员可以发布消息。\n\n[了解有关创建只读公告频道的更多信息](https://www.mattermost.com/docs-channel-moderation/?utm_medium=product&utm_source=mattermost-advisor-bot&utm_content=channel-moderation)\n\n单击“开始试用”，即表示我同意[Mattermost 软件评估协议](https://mattermost.com/software-evaluation-agreement/)，[隐私权政策](https://mattermost.com/privacy-policy/)，并接收产品电子邮件。"
  },
  {
    "id": "api.server.warn_metric.number_of_active_users_300.notification_body",
    "translation": "当在 Mattermost 上有众多对话时，知道在哪里查找重要信息可能是一个挑战。如果要向大量受众广播消息，则可以设置只读的公告频道，任何人都可以加入，但只有频道管理员可以发布消息。\n\n[了解有关创建只读公告频道的更多信息](https://www.mattermost.com/docs-channel-moderation/?utm_medium=product&utm_source=mattermost-advisor-bot&utm_content=channel-moderation)\n\n通过单击“联系我们”，您将与 Mattermost，Inc. 分享您的信息。[了解更多](https://mattermost.com/pl/default-admin-advisory)"
  },
  {
    "id": "api.server.warn_metric.number_of_active_users_300.contact_us.email_body",
    "translation": "Mattermost 与我们联系的请求。我有兴趣了解有关创建只读公告频道的更多信息。\n"
  },
  {
    "id": "api.server.warn_metric.number_of_active_users_200.start_trial.notification_success.message",
    "translation": "您的企业试用版已激活。转到**系统控制台>验证> SAML 2.0**以与您的 SAML 2.0 提供商集成。"
  },
  {
    "id": "api.server.warn_metric.number_of_active_users_200.start_trial.notification_body",
    "translation": "您的 Mattermost 系统现在有 200 个用户。当您将 Mattermost 与组织的单一登录提供商连接时，用户无需重新输入凭据即可访问 Mattermost。我们建议您将 SAML 2.0 提供商与 Mattermost 服务器集成。[了解有关与 SAML 2.0 集成的更多信息](https://www.mattermost.com/docs-saml/?utm_medium=product&utm_source=mattermost-advisor-bot&utm_content=saml)。\n\n单击“开始试用”，即表示我同意[Mattermost 软件评估协议t](https://mattermost.com/software-evaluation-agreement/)，[隐私权政策](https://mattermost.com/privacy-policy/)，并接收产品电子邮件。"
  },
  {
    "id": "api.server.warn_metric.number_of_active_users_200.contact_us.email_body",
    "translation": "Mattermost 与我们联系的请求。我的团队现在有 200 个用户，我正在考虑使用 Mattermost 企业版。\n"
  },
  {
    "id": "api.server.warn_metric.number_of_active_users_100.start_trial.notification_success.message",
    "translation": "您的企业试用版已激活。转到“系统控制台>验证> AD / LDAP”以集成您 的AD / LDAP 服务。"
  },
  {
    "id": "api.server.warn_metric.number_of_active_users_100.start_trial.notification_body",
    "translation": "您的 Mattermost 系统拥有 100 多个用户。随着用户群的增长，配置新帐户会变得很耗时。我们建议您集成组织的 Active Directory / LDAP，这将使拥有帐户的任何人都可以访问 Mattermost。\n\n[了解有关与AD / LDAP集成的更多信息](https://www.mattermost.com/docs-adldap/?utm_medium=product&utm_source=mattermost-advisor-bot&utm_content=adldap)\n\n单击“开始试用”，即表示我同意[Mattermost 软件评估协议](https://mattermost.com/software-evaluation-agreement/)，[隐私权政策](https://mattermost.com/privacy-policy/) ，并接收产品电子邮件。"
  },
  {
    "id": "api.server.warn_metric.number_of_active_users_100.notification_title",
    "translation": "与 Mattermost 扩展"
  },
  {
    "id": "api.server.warn_metric.number_of_active_users_100.notification_body",
    "translation": "您的 Mattermost 系统拥有 100 多个用户。随着用户群的增长，部署新帐户会变得很耗时。我们建议您集成组织的 Active Directory / LDAP，这将使拥有帐户的任何人都可以访问 Mattermost。\n\n[了解有关 与AD / LDAP 集成的更多信息](https://www.mattermost.com/docs-adldap/?utm_medium=product&utm_source=mattermost-advisor-bot&utm_content=adldap)\n\n通过单击“联系我们”，您将与 Mattermost，Inc. 分享您的信息。[了解更多](https://mattermost.com/pl/default-admin-advisory)"
  },
  {
    "id": "api.server.warn_metric.number_of_active_users_100.contact_us.email_body",
    "translation": "Mattermost 与我们联系的请求。我的团队现在有 100 个用户，我正在考虑使用 Mattermost 企业版。\n"
  },
  {
    "id": "api.server.warn_metric.mfa.start_trial_notification_success.message",
    "translation": "您的企业试用版已激活。转到**系统控制台>验证> 多重验证**以强制执行多重身份验证。"
  },
  {
    "id": "api.server.warn_metric.mfa.start_trial.notification_body",
    "translation": "您的 Mattermost 系统启用了多重身份验证，让户可以选择使用密码以外的其他身份验证方法来保护自己的帐户。为了提高整个系统的安全性，您可以要求所有 Mattermost 帐户都使用多重身份验证。\n\n[了解有关实施多重身份验证的更多信息](https://www.mattermost.com/docs-multi-factor-authentication/?utm_medium=product&utm_source=mattermost-advisor-bot&utm_content=multi-factor-authentication)。\n\n单击“开始试用”，即表示我同意 [Mattermost 软件评估协议](https://mattermost.com/software-evaluation-agreement/)，[隐私权政策](https://mattermost.com/privacy-policy/)，并接收产品电子邮件。"
  },
  {
    "id": "api.server.warn_metric.mfa.notification_title",
    "translation": "开启多重身份验证"
  },
  {
    "id": "api.server.warn_metric.mfa.notification_body",
    "translation": "您的 Mattermost 系统启用了多重身份验证，让户可以选择使用密码以外的其他身份验证方法来保护自己的帐户。为了提高整个系统的安全性，您可以要求所有 Mattermost 帐户都使用多重身份验证。\n\n[了解有关实施多重身份验证的更多信息](https://www.mattermost.com/docs-multi-factor-authentication/?utm_medium=product&utm_source=mattermost-advisor-bot&utm_content=multi-factor-authentication)。\n\n通过单击“联系我们”，您将与 Mattermost，Inc. 分享您的信息。[了解更多](https://mattermost.com/pl/default-admin-advisory)"
  },
  {
    "id": "api.server.warn_metric.mfa.contact_us.email_body",
    "translation": "Mattermost 与我们联系的请求。我有兴趣了解有关实施强制多重身份验证。\n"
  },
  {
    "id": "api.server.warn_metric.email_domain.start_trial_notification_success.message",
    "translation": "您的企业试用版已激活。转到“系统控制台>验证>访客访问”以启用访客帐户。"
  },
  {
    "id": "api.server.warn_metric.email_domain.start_trial.notification_body",
    "translation": "项目通常涉及组织内部和外部的人员。使用访客帐户，您可以将外部合作伙伴带入您的 Mattermost 系统并指定他们可以与谁合作以及看到什么。\n\n[了解有关启用访客帐户的更多信息](https://www.mattermost.com/docs-guest-accounts/?utm_medium=product&utm_source=mattermost-advisor-bot&utm_content=guest-accounts)。\n\n单击“开始试用”，即表示我同意 [Mattermost 软件评估协议](https://mattermost.com/software-evaluation-agreement/)，[隐私权政策](https://mattermost.com/privacy-policy/)，并接收产品电子邮件。"
  },
  {
    "id": "api.server.warn_metric.email_domain.notification_title",
    "translation": "创建访客帐号"
  },
  {
    "id": "api.server.warn_metric.email_domain.notification_body",
    "translation": "项目通常涉及组织内部和外部的人员。使用访客帐户，您可以将外部合作伙伴带入您的 Mattermost 系统并指定他们可以与谁合作以及看到什么。\n\n[了解有关启用访客帐户的更多信息](https://www.mattermost.com/docs-guest-accounts/?utm_medium=product&utm_source=mattermost-advisor-bot&utm_content=guest-accounts)。\n\n通过单击联系我们，您将与 Mattermost，Inc. 分享您的信息。[了解更多](https://mattermost.com/pl/default-admin-advisory)"
  },
  {
    "id": "api.server.warn_metric.email_domain.contact_us.email_body",
    "translation": "Mattermost 与我们联系的要求。我有兴趣了解有关使用访客帐户。\n"
  },
  {
    "id": "api.server.warn_metric.bot_response.start_trial_failure.message",
    "translation": "无法获取试用许可证。访问 https://mattermost.com/trial/ 申请许可证。"
  },
  {
    "id": "api.license.request_trial_license.fail_get_user_count.app_error",
    "translation": "无法获得试用许可证，请重试或联系 support@mattermost.com。无法获取注册用户数。"
  },
  {
    "id": "ent.elasticsearch.index_channels_batch.error",
    "translation": "无法为索引批量获取频道。"
  },
  {
    "id": "app.channel.user_belongs_to_channels.app_error",
    "translation": "无法确定用户是否属于这些频道。"
  },
  {
    "id": "app.channel.search_group_channels.app_error",
    "translation": "无法以指定的用户和关键字获取群组频道。"
  },
  {
    "id": "app.channel.search.app_error",
    "translation": "搜索频道时遇到错误。"
  },
  {
    "id": "app.channel.reset_all_channel_schemes.app_error",
    "translation": "无法重置频道方案。"
  },
  {
    "id": "app.channel.remove_all_deactivated_members.app_error",
    "translation": "我们无法从频道移除已停用的用户。"
  },
  {
    "id": "app.channel.migrate_channel_members.select.app_error",
    "translation": "批量选择频道成员失败。"
  },
  {
    "id": "app.channel.get_unread.app_error",
    "translation": "无法获取频道未读消息。"
  },
  {
    "id": "app.channel.get_members_by_ids.app_error",
    "translation": "无法获取频道成员。"
  },
  {
    "id": "app.channel.get_channels_batch_for_indexing.get.app_error",
    "translation": "无法为索引批量获取频道。"
  },
  {
    "id": "app.channel.get_by_scheme.app_error",
    "translation": "无法用提供的方案获取频道。"
  },
  {
    "id": "app.channel.get_all_direct.app_error",
    "translation": "无法获取所有私信频道。"
  },
  {
    "id": "app.channel.get_all.app_error",
    "translation": "无法获取所有频道。"
  },
  {
    "id": "app.channel.clear_all_custom_role_assignments.select.app_error",
    "translation": "获取频道成员失败。"
  },
  {
    "id": "api.server.warn_metric.number_of_teams_5.contact_us.email_body",
    "translation": "Mattermost 与我们联系的请求。我有兴趣了解有关试用团队方案实现高级权限的更多信息。\n"
  },
  {
    "id": "api.server.warn_metric.number_of_posts_2M.notification_title",
    "translation": "改善性能"
  },
  {
    "id": "model.upload_session.is_valid.user_id.app_error",
    "translation": "无效的 UserId"
  },
  {
    "id": "model.upload_session.is_valid.type.app_error",
    "translation": "无效的类型"
  },
  {
    "id": "model.upload_session.is_valid.path.app_error",
    "translation": "无效的路径"
  },
  {
    "id": "model.upload_session.is_valid.id.app_error",
    "translation": "无效的 Id"
  },
  {
    "id": "model.upload_session.is_valid.create_at.app_error",
    "translation": "无效的 CreateAt"
  },
  {
    "id": "model.config.is_valid.directory.app_error",
    "translation": "无效的本地储存目录。不能为空字串。"
  },
  {
    "id": "model.upload_session.is_valid.filename.app_error",
    "translation": "无效的 Filename"
  },
  {
    "id": "model.upload_session.is_valid.file_offset.app_error",
    "translation": "无效的 FileOffset"
  },
  {
    "id": "model.search_params_list.is_valid.include_deleted_channels.app_error",
    "translation": "所有 IncludeDeletedChannels 参数必须有相同的值。"
  },
  {
    "id": "ent.message_export.actiance_export.get_attachment_error",
    "translation": "无法获取帖子的文件信息。"
  },
  {
    "id": "ent.ldap.do_login.x509.app_error",
    "translation": "创建密钥对时出错"
  },
  {
    "id": "ent.ldap.do_login.certificate.app_error",
    "translation": "加载 LDAP TLS 证书文件时发生错误。"
  },
  {
    "id": "app.upload.upload_data.update.app_error",
    "translation": "更新上传会话失败。"
  },
  {
    "id": "app.upload.upload_data.first_part_too_small.app_error",
    "translation": "上传数据失败。第一部分必须至少为 {{.Size}} 字节。"
  },
  {
    "id": "model.upload_session.is_valid.file_size.app_error",
    "translation": "无效的 FileSize"
  },
  {
    "id": "model.upload_session.is_valid.channel_id.app_error",
    "translation": "无效的 ChannelId。"
  },
  {
    "id": "model.plugin_command_error.error.app_error",
    "translation": "/{{.Command}} 的插件无法正常工作。请联系系统管理员"
  },
  {
    "id": "model.command.is_valid.plugin_id.app_error",
    "translation": "无效的插件 id。"
  },
  {
    "id": "ent.saml.do_login.invalid_signature.app_error",
    "translation": "我们在身份提供商的回复中收到了无效的签名。请与系统管理员联系。"
  },
  {
    "id": "ent.message_export.csv_export.get_attachment_error",
    "translation": "无法获取帖子的文件信息。"
  },
  {
    "id": "ent.ldap.no.users.checkcertificate",
    "translation": "找不到 LDAP 用户，请检查您的用户过滤器和证书。"
  },
  {
    "id": "ent.ldap.do_login.key.app_error",
    "translation": "加载 LDAP TLS 密钥文件时发生错误。"
  },
  {
    "id": "ent.elasticsearch.indexer.do_job.get_oldest_entity.error",
    "translation": "无法从数据库中获取最早的实体（用户、频道或帖子）"
  },
  {
    "id": "app.upload.upload_data.read_file.app_error",
    "translation": "读取文件失败。"
  },
  {
    "id": "app.upload.run_plugins_hook.rejected",
    "translation": "无法上传文件 {{.Filename}}。被插件拒绝：{{.Reason}}"
  },
  {
    "id": "api.server.warn_metric.number_of_teams_5.notification_title",
    "translation": "使用高级权限"
  },
  {
    "id": "api.server.warn_metric.number_of_channels_50.notification_title",
    "translation": "使用高级权限"
  },
  {
    "id": "app.upload.run_plugins_hook.move_fail",
    "translation": "移动文件失败。"
  },
  {
    "id": "api.server.warn_metric.number_of_teams_5.start_trial_notification_success.message",
    "translation": "您的企业试用版已激活。转到**系统控制台>用户管理>权限**以启用高级权限。"
  },
  {
    "id": "api.server.warn_metric.number_of_teams_5.start_trial.notification_body",
    "translation": "您的 Mattermost 系统现有几个团队。许多团队都有自己喜欢的协调和协作方式，包括如何创建频道，谁可以邀请新的团队成员以及如何管理集成。使用团队覆盖方案，您可以自定义每个团队中的用户权限，以满足他们的特定需求。\n\n[了解有关使用高级权限的更多信息](https://www.mattermost.com/docs-advanced-permissions-team-override/?utm_medium=product&utm_source=mattermost-advisor-bot&utm_content=advanced-permissions-team-override)。\n\n单击开始试用，即表示我同意[Mattermost 软件评估协议](https://mattermost.com/software-evaluation-agreement/)，[隐私权政策](https://mattermost.com/privacy-policy/) ，并接收产品电子邮件。"
  },
  {
    "id": "api.server.warn_metric.number_of_teams_5.notification_body",
    "translation": "您的 Mattermost 系统现有几个团队。许多团队都有自己喜欢的协调和协作方式，包括如何创建频道，谁可以邀请新的团队成员以及如何管理集成。使用团队覆盖方案，您可以自定义每个团队中的用户权限，以满足他们的特定需求。\n\n[了解有关使用高级权限的更多信息](https://www.mattermost.com/docs-advanced-permissions-team-override/?utm_medium=product&utm_source=mattermost-advisor-bot&utm_content=advanced-permissions-team-override)。\n\n通过单击“联系我们”，您将与 Mattermost，Inc. 分享您的信息。[了解更多](https://mattermost.com/pl/default-admin-advisory)"
  },
  {
    "id": "api.server.warn_metric.number_of_posts_2M.start_trial.notification_success.message",
    "translation": "您的企业试用版已激活。拥有 Elasticsearch 服务器后，转到**系统控制台>环境> Elasticsearch**以配置 Elasticsearch。"
  },
  {
    "id": "api.server.warn_metric.number_of_posts_2M.start_trial.notification_body",
    "translation": "您的 Mattermost 系统包含大量消息。默认的 Mattermost 数据库搜索在大约 250 万个帖子市开始显示性能下降。 Elasticsearch 在拥有超过 500 万个帖子时可以帮助避免重大性能问题，例如超时，搜索和提示问题。与我们联系以了解更多信息，并让我们知道我们将如何提供帮助。\n\n[了解有关提高性能的更多信息](https://www.mattermost.com/docs-elasticsearch/?utm_medium=product&utm_source=mattermost-advisor-bot&utm_content=elasticsearch)\n\n单击“开始试用”，即表示我同意[Mattermost 软件评估协议](https://mattermost.com/software-evaluation-agreement/)，[隐私权政策](https://mattermost.com/privacy-policy/) ，并接收产品电子邮件。"
  },
  {
    "id": "api.server.warn_metric.number_of_posts_2M.notification_body",
    "translation": "您的 Mattermost 系统包含大量消息。默认的 Mattermost 数据库搜索在大约 250 万个帖子市开始显示性能下降。 Elasticsearch 在拥有超过 500 万个帖子时可以帮助避免重大性能问题，例如超时，搜索和提示问题。与我们联系以了解更多信息，并让我们知道我们将如何提供帮助。\n\n[了解有关提高性能的更多信息](https://www.mattermost.com/docs-elasticsearch/?utm_medium=product&utm_source=mattermost-advisor-bot&utm_content=elasticsearch)\n\n通过单击“联系我们”，您将与 Mattermost，Inc. 分享您的信息。[了解更多](https://mattermost.com/pl/default-admin-advisory)"
  },
  {
    "id": "api.server.warn_metric.number_of_posts_2M.contact_us.email_body",
    "translation": "Mattermost 与我们联系的请求。我有兴趣了解更多有关使用 Elasticsearch 提高性能的信息。\n"
  },
  {
    "id": "api.server.warn_metric.number_of_channels_50.start_trial.notification_success.message",
    "translation": "您的企业试用版已激活。转到**系统控制台>用户管理>权限**以启用高级权限。"
  },
  {
    "id": "api.server.warn_metric.number_of_channels_50.start_trial.notification_body",
    "translation": "频道有助于改善沟通，但是随着 Mattermost 的用户加入并创建频道，保持系统井井有条的挑战越来越大。使用高级权限，您可以设置哪些用户或角色可以执行某些操作，包括管理频道设置与成员，使用 @channel 或 @here 标记广泛的用户组以及创建新的 Webhook。\n\n[了解有关使用高级权限的更多信息](https://www.mattermost.com/docs-advanced-permissions/?utm_medium=product&utm_source=mattermost-advisor-bot&utm_content=advanced-permissions)\n\n单击“开始试用”，即表示我同意[Mattermost 软件评估协议t](https://mattermost.com/software-evaluation-agreement/)，[隐私权政策](https://mattermost.com/privacy-policy/)，并接收产品电子邮件。"
  },
  {
    "id": "api.server.warn_metric.number_of_channels_50.notification_body",
    "translation": "频道有助于改善沟通，但是随着 Mattermost 的用户加入并创建频道，保持系统井井有条的挑战越来越大。使用高级权限，您可以设置哪些用户或角色可以执行某些操作，包括管理频道设置与成员，使用 @channel 或 @here 标记广泛的用户组以及创建新的 Webhook。\n\n[了解有关使用高级权限的更多信息](https://www.mattermost.com/docs-advanced-permissions/?utm_medium=product&utm_source=mattermost-advisor-bot&utm_content=advanced-permissions)\n\n通过单击“联系我们”，您将与 Mattermost，Inc. 分享您的信息。[了解更多](https://mattermost.com/pl/default-admin-advisory)"
  },
  {
    "id": "ent.saml.do_login.invalid_time.app_error",
    "translation": "从身份提供商的回复中含有无效的时间。请与系统管理员联系。"
  },
  {
    "id": "app.channel.autofollow.app_error",
    "translation": "更新提及用户的串成员失败"
  },
  {
    "id": "model.plugin_command_crash.error.app_error",
    "translation": "/{{.Command}} 命令导致 {{.PluginId}} 插件崩溃。请联系系统管理员"
  },
  {
    "id": "ent.message_export.global_relay_export.get_attachment_error",
    "translation": "无法获取帖子的文件信息。"
  },
  {
    "id": "api.templates.over_limit_fix_now",
    "translation": "立刻修复"
  },
  {
    "id": "api.templates.over_limit_suspended_contact_support",
    "translation": "联系客服"
  },
  {
    "id": "api.templates.over_limit_7_days_title",
    "translation": "无付款方式"
  },
  {
    "id": "api.templates.over_limit_14_days_subject",
    "translation": "您的 Mattermost Cloud 订阅的付款已过期"
  },
  {
    "id": "api.templates.over_limit_14_days_info1",
    "translation": "提醒您，我们尚未收到您在 {{.OverLimitDate}} 开具的 Mattermost 订阅的付款。如果未收到付款，我们将在近期开始冻结您的服务。"
  },
  {
    "id": "api.templates.over_limit_14_days_title",
    "translation": "未收到付款"
  },
  {
    "id": "api.templates.email_us_anytime_at",
    "translation": "随时通过电子邮件发送给我们 "
  },
  {
    "id": "api.templates.copyright",
    "translation": "© 2021 Mattermost, Inc. 530 Lytton Avenue, Second floor, Palo Alto, CA, 94301"
  },
  {
    "id": "api.templates.at_limit_title",
    "translation": "您已达到免费套餐的用户数限制 "
  },
  {
    "id": "api.templates.at_limit_subject",
    "translation": "达到 Mattermost Cloud 用户限制"
  },
  {
    "id": "api.templates.at_limit_info2",
    "translation": "或者，您可以在管理控制台中停用用户释放更多用户的位置或保持在免费用户限制内。"
  },
  {
    "id": "api.templates.at_limit_info1",
    "translation": "看来您的工作区中现在有10个或更多用户 - 太好了！如果您想邀请更多的团队成员，请考虑立即升级到 Mattermost Cloud Professional。"
  },
  {
    "id": "api.roles.patch_roles.not_allowed_permission.error",
    "translation": "不允许您尝试添加或移除以下一项或多项权限"
  },
  {
    "id": "app.user.get_unread_count.app_error",
    "translation": "无法获得该用户的未读消息数。"
  },
  {
    "id": "app.user.get_total_users_count.app_error",
    "translation": "无法计算用户数。"
  },
  {
    "id": "app.user.get_threads_for_user.app_error",
    "translation": "无法获得用户串"
  },
  {
    "id": "app.user.get_recently_active_users.app_error",
    "translation": "查找最近活跃的用户时遇到错误。"
  },
  {
    "id": "app.user.get_profiles.app_error",
    "translation": "查找用户个人资料时遇到错误。"
  },
  {
    "id": "app.user.get_profile_by_group_channel_ids_for_user.app_error",
    "translation": "查找用户个人资料时遇到错误。"
  },
  {
    "id": "app.user.get_new_users.app_error",
    "translation": "查找新用户时遇到错误。"
  },
  {
    "id": "app.user.get_known_users.get_users.app_error",
    "translation": "无法从数据库中获取已知用户。"
  },
  {
    "id": "app.user.get_by_username.app_error",
    "translation": "找不到与您的用户名匹配的现有帐户。该团队可能需要团队所有者的邀请才能加入。"
  },
  {
    "id": "app.user.get_by_auth.other.app_error",
    "translation": "尝试按身份验证类型查找帐户时遇到错误。"
  },
  {
    "id": "app.user.get_by_auth.missing_account.app_error",
    "translation": "找不到与您的验证类型匹配的现有帐户。该团队可能需要团队所有者的邀请才能加入。"
  },
  {
    "id": "app.user.get.app_error",
    "translation": "查找帐户时遇到错误。"
  },
  {
    "id": "app.user.demote_user_to_guest.user_update.app_error",
    "translation": "更新用户失败。"
  },
  {
    "id": "app.user.clear_all_custom_role_assignments.select.app_error",
    "translation": "检索用户失败。"
  },
  {
    "id": "app.user.analytics_get_inactive_users_count.app_error",
    "translation": "无法计算不活跃的用户。"
  },
  {
    "id": "app.user.analytics_daily_active_users.app_error",
    "translation": "在请求的时间内无法获得活动用户。"
  },
  {
    "id": "app.upload.upload_data.move_file.app_error",
    "translation": "移动上传文件失败。"
  },
  {
    "id": "app.update_error",
    "translation": "更新错误"
  },
  {
    "id": "app.select_error",
    "translation": "选择错误"
  },
  {
    "id": "app.insert_error",
    "translation": "插入出错"
  },
  {
    "id": "app.import.marshal.app_error",
    "translation": "无法封装响应。"
  },
  {
    "id": "app.group.uniqueness_error",
    "translation": "群组成员已存在"
  },
  {
    "id": "app.group.permanent_delete_members_by_user.app_error",
    "translation": "无法删除成员 ID为 “{{.UserId}}” 的组成员。"
  },
  {
    "id": "app.group.no_rows",
    "translation": "未找到匹配的群组"
  },
  {
    "id": "app.group.id.app_error",
    "translation": "无效的群组 id 属性。"
  },
  {
    "id": "app.group.group_syncable_already_deleted",
    "translation": "群组同步已被删除"
  },
  {
    "id": "app.channel.save_member.exists.app_error",
    "translation": "具有该 ID 的频道成员已经存在。"
  },
  {
    "id": "api.user.update_user_roles.license.app_error",
    "translation": "当前许可证不支持自定义权限方案"
  },
  {
    "id": "api.templates.payment_failed_no_card.title",
    "translation": "您的 Mattermost Cloud 发票到期"
  },
  {
    "id": "api.templates.payment_failed_no_card.subject",
    "translation": "您的 Mattermost Cloud 订阅需要付款"
  },
  {
    "id": "api.templates.payment_failed_no_card.info3",
    "translation": "要查看发票并添加付款方式，请选择立即付款。"
  },
  {
    "id": "api.templates.payment_failed_no_card.info1",
    "translation": "您最近计费期的 Mattermost Cloud 发票已处理。但是，我们没有记录您的付款明细。"
  },
  {
    "id": "api.templates.payment_failed_no_card.button",
    "translation": "立刻付款"
  },
  {
    "id": "api.templates.payment_failed.title",
    "translation": "付款失败"
  },
  {
    "id": "api.templates.payment_failed.subject",
    "translation": "需要采取的措施：Mattermost Cloud 付款失败"
  },
  {
    "id": "api.templates.payment_failed.info3",
    "translation": "为确保不间断地订阅 Mattermost Cloud，请与您的金融机构联系以解决潜在问题或更新您的付款信息。付款信息更新后，Mattermost 将尝试结清任何未结余额。"
  },
  {
    "id": "api.templates.payment_failed.info2",
    "translation": "他们提供以下原因："
  },
  {
    "id": "api.templates.payment_failed.info1",
    "translation": "您的金融机构拒绝了与您的 Mattermost Cloud 工作区相关的 {{.CardBrand}} ****{{.LastFour}} 的付款。"
  },
  {
    "id": "api.templates.over_limit_title",
    "translation": "您的工作区超出了免费套餐的用户限制"
  },
  {
    "id": "api.templates.over_limit_suspended_title",
    "translation": "Mattermost Cloud 工作区已被暂停"
  },
  {
    "id": "api.templates.over_limit_suspended_subject",
    "translation": "您的 Mattermost Cloud 订阅已被暂停"
  },
  {
    "id": "api.templates.over_limit_suspended_info2",
    "translation": "与我们联系以重新激活您的工作区。"
  },
  {
    "id": "api.templates.over_limit_subject",
    "translation": "Mattermost Cloud 工作区超出用户限制"
  },
  {
    "id": "api.templates.over_limit_30_days_title",
    "translation": "Mattermost Cloud 工作区暂停"
  },
  {
    "id": "api.templates.over_limit_90_days_title",
    "translation": "您的 Mattermost Cloud 工作区计划在明天暂停"
  },
  {
    "id": "api.templates.over_limit_suspended_info1",
    "translation": "您的 Mattermost 工作区已被暂停。工作区中的所有内容和数据将在 1-3 个月内删除。"
  },
  {
    "id": "api.templates.over_limit_info2",
    "translation": "或者，您可以在管理控制台中停用用户以腾出更多用户的位置，或保持在免费用户限制以下。"
  },
  {
    "id": "api.templates.over_limit_info1",
    "translation": "您的工作区中似乎有 10 个以上的用户，这超出了 Mattermost Cloud Professional 的免费层限制。为了避免对您的 Mattermost 工作区造成任何干扰，请升级。"
  },
  {
    "id": "api.templates.over_limit_90_days_subject",
    "translation": "您的 Mattermost Cloud 订阅即将被暂停"
  },
  {
    "id": "api.templates.over_limit_90_days_info4",
    "translation": "工作区暂停后，工作区中的所有内容和数据将在 1-3 个月内删除。"
  },
  {
    "id": "api.templates.over_limit_90_days_info3",
    "translation": "工作空间暂停后，您将无法登录帐户或更新付款信息。您需要联系我们的支持团队才能重新激活您的服务。"
  },
  {
    "id": "api.templates.over_limit_90_days_info2",
    "translation": "为避免暂停，请添加您的付款信息"
  },
  {
    "id": "api.templates.over_limit_90_days_info1",
    "translation": "这是最后的提醒。我们尚未收到您的 Mattermost Cloud 工作区的付款，该工作区自 {{.OverLimitDate}} 起已经过期。明天我们将暂停您的服务。"
  },
  {
    "id": "api.templates.over_limit_7_days_subject",
    "translation": "您的 Mattermost Cloud 订阅逾期付款"
  },
  {
    "id": "api.templates.over_limit_7_days_info1",
    "translation": "Mattermost 无法处理您最近的自动付款。为了保持您的服务有效，请尽快添加付款明细，否则您的服务可能会被暂停。"
  },
  {
    "id": "api.templates.over_limit_30_days_subject",
    "translation": " 采取行动以保持您的 Mattermost Cloud 订阅"
  },
  {
    "id": "api.templates.over_limit_30_days_info2_item3",
    "translation": "您将无法访问您的消息历史记录"
  },
  {
    "id": "api.templates.over_limit_30_days_info2_item2",
    "translation": "如果不联系我们的支持团队，您将无法更新付款信息"
  },
  {
    "id": "api.templates.over_limit_30_days_info2_item1",
    "translation": "您将无法登录工作区"
  },
  {
    "id": "api.templates.over_limit_30_days_info2",
    "translation": "如果不采取任何措施，您的工作区将被暂停"
  },
  {
    "id": "api.templates.over_limit_30_days_info1",
    "translation": "现在仍有时间通过解决付款方式方面的问题来保持 Mattermost Cloud 工作区的活动状态。为避免服务被暂停，请更新您的付款方式。"
  },
  {
    "id": "api.system.update_viewed_notices.failed",
    "translation": "更新查看的通知失败"
  },
  {
    "id": "api.templates.upgrade_mattermost_cloud",
    "translation": "升级"
  },
  {
    "id": "api.config.patch_config.restricted_merge.app_error",
    "translation": "合并配置失败。"
  },
  {
    "id": "api.config.get_config.restricted_merge.app_error",
    "translation": "合并配置失败。"
  },
  {
    "id": "model.config.is_valid.import.retention_days_too_low.app_error",
    "translation": "RetentionDays值无效。值太低。"
  },
  {
    "id": "model.config.is_valid.import.directory.app_error",
    "translation": "目录值无效。"
  },
  {
    "id": "model.config.is_valid.collapsed_threads.app_error",
    "translation": "CollapsedThreads设置必须为disabled，default_on或default_off"
  },
  {
    "id": "import_process.worker.do_job.open_file",
    "translation": "无法处理导入：无法打开文件。"
  },
  {
    "id": "import_process.worker.do_job.missing_jsonl",
    "translation": "无法处理导入：缺少JSONL文件。"
  },
  {
    "id": "import_process.worker.do_job.missing_file",
    "translation": "无法处理导入：缺少 import_file 参数。"
  },
  {
    "id": "import_process.worker.do_job.file_exists",
    "translation": "无法处理导入：文件不存在。"
  },
  {
    "id": "app.user.verify_email.app_error",
    "translation": "无法更新验证电子邮件字段。"
  },
  {
    "id": "app.user.update_update.app_error",
    "translation": "无法更新用户的最后更新日期。"
  },
  {
    "id": "app.user.update_threads_read_for_user.app_error",
    "translation": "无法更新所有用户的串为已读"
  },
  {
    "id": "app.user.update_thread_read_for_user.app_error",
    "translation": "无法更新串的阅读状态"
  },
  {
    "id": "app.user.update_thread_follow_for_user.app_error",
    "translation": "无法更新串的跟随状态"
  },
  {
    "id": "app.user.update_failed_pwd_attempts.app_error",
    "translation": "无法更新 failed_attempts。"
  },
  {
    "id": "app.user.update_auth_data.email_exists.app_error",
    "translation": "无法将帐户切换到{{.Service}}。使用电子邮件{{.Email}}的帐户已存在。"
  },
  {
    "id": "app.user.update_auth_data.app_error",
    "translation": "无法更新身份验证数据。"
  },
  {
    "id": "app.user.update_active_for_multiple_users.updating.app_error",
    "translation": "无法停用访客。"
  },
  {
    "id": "app.user.update.finding.app_error",
    "translation": "查找帐户时遇到错误。"
  },
  {
    "id": "app.user.update.find.app_error",
    "translation": "找不到要更新的现有帐户。"
  },
  {
    "id": "app.user.search.app_error",
    "translation": "找不到与搜索参数匹配的任何用户。"
  },
  {
    "id": "app.user.save.username_exists.app_error",
    "translation": "具有该用户名的帐户已存在。"
  },
  {
    "id": "app.user.save.existing.app_error",
    "translation": "必须为现有用户调用更新。"
  },
  {
    "id": "app.user.save.email_exists.app_error",
    "translation": "具有该电子邮件的帐户已存在。"
  },
  {
    "id": "app.user.save.app_error",
    "translation": "无法保存账户。"
  },
  {
    "id": "app.user.promote_guest.user_update.app_error",
    "translation": "更新用户失败。"
  },
  {
    "id": "app.user.permanent_delete.app_error",
    "translation": "无法删除现有帐户。"
  },
  {
    "id": "app.user.missing_account.const",
    "translation": "无法找到该用户。"
  },
  {
    "id": "app.user.get_users_batch_for_indexing.get_users.app_error",
    "translation": "无法使用户批量进行索引。"
  },
  {
    "id": "app.license.generate_renewal_token.no_license",
    "translation": "没有许可证"
  },
  {
    "id": "app.license.generate_renewal_token.bad_license",
    "translation": "这种类型的许可证不支持续订令牌生成"
  },
  {
    "id": "app.license.generate_renewal_token.app_error",
    "translation": "无法生成新的续订令牌。"
  },
  {
    "id": "api.license.request_renewal_link.app_error",
    "translation": "获取许可证续订链接时出错"
  },
  {
    "id": "ent.compliance.global_relay.write_file.appError",
    "translation": "无法写入全局中继文件。"
  },
  {
    "id": "ent.compliance.csv.write_file.appError",
    "translation": "无法写入 csv 文件。"
  },
  {
    "id": "ent.actiance.export.write_file.appError",
    "translation": "无法写入导出文件。"
  },
  {
    "id": "api.file.write_file.app_error",
    "translation": "无法写入文件。"
  },
  {
    "id": "api.file.test_connection.app_error",
    "translation": "无法访问文件存储。"
  },
  {
    "id": "api.file.remove_file.app_error",
    "translation": "无法删除文件。"
  },
  {
    "id": "api.file.remove_directory.app_error",
    "translation": "无法删除目录。"
  },
  {
    "id": "api.file.read_file.app_error",
    "translation": "无法读取文件。"
  },
  {
    "id": "api.file.move_file.app_error",
    "translation": "无法移动文件。"
  },
  {
    "id": "api.file.list_directory.app_error",
    "translation": "无法列出目录。"
  },
  {
    "id": "api.file.file_size.app_error",
    "translation": "无法获取文件大小。"
  },
  {
    "id": "api.file.file_reader.app_error",
    "translation": "无法获取文件阅读器。"
  },
  {
    "id": "api.file.file_exists.app_error",
    "translation": "无法检查文件是否存在。"
  },
  {
    "id": "api.file.append_file.app_error",
    "translation": "无法将数据追加到文件。"
  },
  {
    "id": "api.oauth.redirecting_back",
    "translation": "正在重定向回应用程序。"
  },
  {
    "id": "api.oauth.close_browser",
    "translation": "你可以关闭此浏览器窗口。"
  },
  {
    "id": "api.oauth.auth_complete",
    "translation": "验证完成"
  },
  {
    "id": "api.job.unable_to_download_job.incorrect_job_type",
    "translation": "暂不支持你要下载的任务类型"
  },
  {
    "id": "api.file.file_mod_time.app_error",
    "translation": "无法获取文件的最后更改时间。"
  },
  {
    "id": "api.config.update_config.not_allowed_security.app_error",
    "translation": "因为安全原因，不允许更改{{.Name}}。"
  },
  {
    "id": "api.back_to_app",
    "translation": "回到{{.SiteName}}"
  },
  {
    "id": "api.unable_to_read_file_from_backend",
    "translation": "从后端读取文件时出错"
  },
  {
    "id": "api.unable_to_create_zip_file",
    "translation": "创建 zip 文件出错。"
  },
  {
    "id": "api.no_license",
    "translation": "使用此终结点需要 E10 或 E20 许可证。"
  },
  {
    "id": "api.invalid_redirect_url",
    "translation": "无效的重定向网址"
  },
  {
    "id": "api.invalid_custom_url_scheme",
    "translation": "无效的自定义网址方案"
  },
  {
    "id": "api.getThreadsForUser.bad_params",
    "translation": "getThreadsForUser 的 Before 和 After 参数是互斥的"
  },
  {
    "id": "app.user.get_threads_for_user.not_found",
    "translation": "用户串不存在或未关注"
  },
  {
    "id": "model.reaction.is_valid.update_at.app_error",
    "translation": "更新时必须是有效的时间。"
  },
  {
    "id": "model.config.is_valid.sql_conn_max_idle_time_milliseconds.app_error",
    "translation": "无效的 SQL 连接最大空闲时间设定。必须为非负数。"
  },
  {
    "id": "model.config.is_valid.export.retention_days_too_low.app_error",
    "translation": "RetentionDays 的值无效。值应大于 0"
  },
  {
    "id": "model.config.is_valid.export.directory.app_error",
    "translation": "目录的值不能为空。"
  },
  {
    "id": "mfa.deactivate.app_error",
    "translation": "无法更新用户的两步验证活动状态。"
  },
  {
    "id": "mfa.activate.app_error",
    "translation": "无法更新用户的两步验证活动状态。"
  },
  {
    "id": "error",
    "translation": "错误"
  },
  {
    "id": "ent.message_export.global_relay_export.deliver.unable_to_connect_smtp_server.app_error",
    "translation": "无法链接 smtp 服务器"
  },
  {
    "id": "ent.elasticsearch.search_files.unmarshall_file_failed",
    "translation": "解码搜索结果失败"
  },
  {
    "id": "ent.elasticsearch.search_files.search_failed",
    "translation": "搜索无法完成"
  },
  {
    "id": "ent.elasticsearch.search_files.disabled",
    "translation": "Elasticsearch 文件搜索已在本服务器禁用"
  },
  {
    "id": "ent.elasticsearch.index_file.error",
    "translation": "索引文件失败"
  },
  {
    "id": "ent.elasticsearch.delete_user_files.error",
    "translation": "删除用户文件失败"
  },
  {
    "id": "ent.elasticsearch.delete_post_files.error",
    "translation": "删除消息文件失败"
  },
  {
    "id": "ent.elasticsearch.delete_file.error",
    "translation": "删除文件失败"
  },
  {
    "id": "ent.elasticsearch.create_template_file_info_if_not_exists.template_create_failed",
    "translation": "创建 Elasticsearch 文件模板失败"
  },
  {
    "id": "bleveengine.stop_file_index.error",
    "translation": "关闭文件索引失败。"
  },
  {
    "id": "bleveengine.search_files.error",
    "translation": "文件搜索无法完成。"
  },
  {
    "id": "bleveengine.purge_file_index.error",
    "translation": "清除文件索引失败。"
  },
  {
    "id": "bleveengine.indexer.do_job.bulk_index_files.batch_error",
    "translation": "批量索引文件失败。"
  },
  {
    "id": "bleveengine.index_file.error",
    "translation": "索引文件失败。"
  },
  {
    "id": "bleveengine.delete_user_files.error",
    "translation": "删除用户文件失败。"
  },
  {
    "id": "bleveengine.delete_post_files.error",
    "translation": "删除消息文件失败。"
  },
  {
    "id": "bleveengine.delete_files_batch.error",
    "translation": "删除文件失败。"
  },
  {
    "id": "bleveengine.delete_file.error",
    "translation": "删除文件失败。"
  },
  {
    "id": "bleveengine.create_file_index.error",
    "translation": "创建 bleve 文件索引错误。"
  },
  {
    "id": "app.user.send_emails.app_error",
    "translation": "未成功发送电子邮件"
  },
  {
    "id": "app.post.get_files_batch_for_indexing.get.app_error",
    "translation": "无法批量获取要建立索引的文件。"
  },
  {
    "id": "app.import.attachment.read_file_data.error",
    "translation": "导入期间读取文件附件失败。"
  },
  {
    "id": "app.export.zip_create.error",
    "translation": "导出期间添加文件到 zip 归档失败。"
  },
  {
    "id": "app.export.marshal.app_error",
    "translation": "无法封装响应。"
  },
  {
    "id": "app.export.export_attachment.zip_create_header.error",
    "translation": "导出期间创建 zip 标头失败。"
  },
  {
    "id": "app.export.export_attachment.mkdirall.error",
    "translation": "导出期间创建目录失败。"
  },
  {
    "id": "app.export.export_attachment.create_file.error",
    "translation": "导出期间创建文件失败。"
  },
  {
    "id": "app.export.export_attachment.copy_file.error",
    "translation": "导出期间复制文件失败。"
  },
  {
    "id": "api.user.update_user_auth.invalid_request",
    "translation": "请求缺少 AuthData 或 AuthService 参数。"
  },
  {
    "id": "api.user.get_authorization_code.endpoint.app_error",
    "translation": "从发现文档检索端点时出错。"
  },
  {
    "id": "api.templates.upgrade_request_title",
    "translation": "{{.UserName}} 想邀请成员加入您的工作区"
  },
  {
    "id": "api.templates.upgrade_request_subject",
    "translation": "Mattermost 用户请求升级工作空间"
  },
  {
    "id": "api.templates.upgrade_request_info4",
    "translation": "由于您的工作空间已经达到了 Mattermost 云免费版本的用户限制，因此无法发送邀请。立即升级以允许更多用户加入您的工作区。"
  },
  {
    "id": "api.templates.at_limit_info5",
    "translation": "或者，您可以在系统控制台中禁止以释放用户位数并保持在免费用户限制内。"
  },
  {
    "id": "api.export.export_not_found.app_error",
    "translation": "找不到导出文件。"
  },
  {
    "id": "api.custom_status.recent_custom_statuses.delete.app_error",
    "translation": "无法删除最近状态。请先尝试添加状态，或与您的系统管理员联系以获取详细信息。"
  },
  {
    "id": "api.custom_status.disabled",
    "translation": "自定义状态功能已被禁用。请与系统管理员联系以获取详细信息。"
  },
  {
    "id": "api.command_custom_status.success",
    "translation": "你的状态已设为 “{{.EmojiName}} {{.StatusMessage}}”。你可在频道侧栏更改你的状态。"
  },
  {
    "id": "api.command_custom_status.name",
    "translation": "状态"
  },
  {
    "id": "api.command_custom_status.hint",
    "translation": "[:emoji_name:] [status_message] 或清除"
  },
  {
    "id": "api.command_custom_status.desc",
    "translation": "设定或清除您的状态"
  },
  {
    "id": "api.command_custom_status.clear.success",
    "translation": "已清除状态。"
  },
  {
    "id": "api.command_custom_status.clear.app_error",
    "translation": "清除状态错误。"
  },
  {
    "id": "api.command_custom_status.app_error",
    "translation": "设定状态错误。"
  },
  {
    "id": "api.team.invite_guests_to_channels.invalid_body.app_error",
    "translation": "无效或缺少请求正文。"
  },
  {
    "id": "api.team.cloud.subscription.error",
    "translation": "获取云订阅时出错"
  },
  {
    "id": "api.post.search_files.invalid_body.app_error",
    "translation": "无法解析请求内容。"
  },
  {
    "id": "api.cloud.get_subscription.error",
    "translation": "获取云订阅时出错。"
  },
  {
    "id": "api.cloud.get_admins_emails.error",
    "translation": "获取系统管理员电子邮件时出错。"
  },
  {
    "id": "api.cloud.cws_webhook_event_missing_error",
    "translation": "Webhook 事件未处理。它丢失或无效。"
  },
  {
    "id": "api.templates.welcome_body.subTitle2",
    "translation": "单击下面以验证您的电子邮件地址。"
  },
  {
    "id": "api.templates.welcome_body.subTitle1",
    "translation": "感谢您的加入 "
  },
  {
    "id": "api.templates.welcome_body.serverURL",
    "translation": "{{ .ServerURL }}。"
  },
  {
    "id": "api.templates.welcome_body.info1",
    "translation": "如果不是您，则可以放心地忽略此电子邮件。"
  },
  {
    "id": "api.templates.welcome_body.app_download_title",
    "translation": "下载桌面和移动应用"
  },
  {
    "id": "api.templates.welcome_body.app_download_button",
    "translation": "下载"
  },
  {
    "id": "api.templates.verify_body.subTitle2",
    "translation": "单击下面以验证您的电子邮件地址。"
  },
  {
    "id": "api.templates.verify_body.subTitle1",
    "translation": "感谢您的加入 "
  },
  {
    "id": "api.templates.verify_body.serverURL",
    "translation": "{{ .ServerURL }}。"
  },
  {
    "id": "api.templates.verify_body.info1",
    "translation": "如果不是您，则可以放心地忽略此电子邮件。"
  },
  {
    "id": "api.templates.upgrade_request_title2",
    "translation": "新用户无法加入您的工作区"
  },
  {
    "id": "api.templates.upgrade_request_info4_2",
    "translation": "最近有人尝试加入您的工作空间，但由于您的工作空间已达到 Mattermost 云免费版本的用户限制，因此无法加入。立即升级，以允许更多用户加入您的工作区。"
  },
  {
    "id": "api.templates.reset_body.subTitle",
    "translation": "单击下面的按钮以重置密码。如果您未请求重置密码，则可忽略此电子邮件。"
  },
  {
    "id": "api.templates.reset_body.info",
    "translation": "密码重置链接将在24小时后失效。"
  },
  {
    "id": "api.templates.questions_footer.title",
    "translation": "有什么疑问吗？"
  },
  {
    "id": "api.templates.invite_body_guest.subTitle",
    "translation": "您以访客身份被邀请与团队合作"
  },
  {
    "id": "api.templates.invite_body_footer.title",
    "translation": "什么是 Mattermost？"
  },
  {
    "id": "api.templates.invite_body_footer.learn_more",
    "translation": "了解更多"
  },
  {
    "id": "api.templates.invite_body.subTitle",
    "translation": "开始在 Mattermost 与您的团队合作"
  },
  {
    "id": "api.templates.email_footer_v2",
    "translation": "© 2021 Mattermost, Inc. 530 Lytton Avenue, Second floor, Palo Alto, CA, 94301"
  },
  {
    "id": "api.templates.cloud_welcome_email.title",
    "translation": "您的{{.WorkSpace}}工作区的 14 天试用已准备就绪！"
  },
  {
    "id": "api.templates.cloud_welcome_email.subtitle_info",
    "translation": "采取以下步骤建立团队，并充分利用您的工作空间。"
  },
  {
    "id": "api.templates.cloud_welcome_email.subtitle",
    "translation": "设置您的工作区"
  },
  {
    "id": "api.templates.cloud_welcome_email.subject",
    "translation": "恭喜！"
  },
  {
    "id": "api.templates.cloud_welcome_email.mm_apps",
    "translation": "移动和桌面应用"
  },
  {
    "id": "api.templates.cloud_welcome_email.invite_info",
    "translation": "邀请他人进入您的工作区"
  },
  {
    "id": "api.templates.cloud_welcome_email.info2",
    "translation": "确保保存或添加书签以供将来使用。"
  },
  {
    "id": "api.templates.cloud_welcome_email.download_mm_info",
    "translation": "下载 Mattermost 应用"
  },
  {
    "id": "api.templates.cloud_welcome_email.button",
    "translation": "打开 Mattermost"
  },
  {
    "id": "api.templates.cloud_welcome_email.app_market_place",
    "translation": "应用商城。"
  },
  {
    "id": "api.templates.cloud_welcome_email.add_apps_sub_info",
    "translation": "使用 Github、谷歌日历和 Chrome 等工具简化您的工作。探索我们在我们上的所有集成"
  },
  {
    "id": "api.templates.cloud_welcome_email.add_apps_info",
    "translation": "将应用程序添加到您的工作区"
  },
  {
    "id": "store.sql_file_info.search.disabled",
    "translation": "搜索文件在此服务器上已被禁用。请与您的系统管理员联系。"
  },
  {
    "id": "model.user.is_valid.marshal.app_error",
    "translation": "无法将字段编码为 JSON"
  },
  {
    "id": "ent.elasticsearch.post.get_files_batch_for_indexing.error",
    "translation": "无法批量获取要建立索引的文件。"
  },
  {
    "id": "ent.cloud.subscription.error",
    "translation": "获取云订阅时出错"
  },
  {
    "id": "app.import.generate_password.app_error",
    "translation": "生成密码错误。"
  },
  {
    "id": "api.user.upload_profile_user.login_provider_attribute_set.app_error",
    "translation": "个人资料图片必须通过用户的登录提供商设置。"
  },
  {
    "id": "api.user.send_cloud_welcome_email.error",
    "translation": "无法发送云欢迎电子邮件"
  },
  {
    "id": "api.templates.questions_footer.info",
    "translation": "随时通过电子邮件发送给我们 "
  },
  {
    "id": "api.templates.cloud_welcome_email.start_questions",
    "translation": "对入门有疑问吗？给我们发电子邮件"
  },
  {
    "id": "api.templates.cloud_welcome_email.invite_sub_info",
    "translation": "分享此链接以邀请您的成员加入{{.WorkSpace}}："
  },
  {
    "id": "api.templates.cloud_welcome_email.info",
    "translation": "感谢创建 "
  },
  {
    "id": "api.error_set_first_admin_visit_marketplace_status",
    "translation": "尝试保存商店中检索第一个管理员访问市场状态时出错。"
  },
  {
    "id": "api.error_get_first_admin_visit_marketplace_status",
    "translation": "尝试从商店中检索第一个管理员访问市场状态时出错。"
  },
  {
    "id": "api.channel.patch_channel_moderations.cache_invalidation.error",
    "translation": "清除缓存时出错"
  },
  {
    "id": "api.command_remote.site_url_not_set",
    "translation": "未设置站点网址。请在系统控制台 > 环境 > 网页服务器设置。"
  },
  {
    "id": "api.command_remote.remote_table_header",
    "translation": "| 安全连接 | 显示名 | 连接 ID | 站点网址 | 已接受邀请 | 在线 | 最近 ping |"
  },
  {
    "id": "api.command_remote.permission_required",
    "translation": "您需要 `{{.Permission}}` 权限才能管理安全连接。"
  },
  {
    "id": "api.command_remote.name.hint",
    "translation": "安全连接的唯一名称"
  },
  {
    "id": "api.command_remote.missing_empty",
    "translation": "缺少或空 `{{.Arg}}`"
  },
  {
    "id": "api.command_remote.invitation.hint",
    "translation": "来自安全连接的加密邀请"
  },
  {
    "id": "api.command_share.hint",
    "translation": "[操作]"
  },
  {
    "id": "api.command_share.available_actions",
    "translation": "可用操作：{{.Actions}}"
  },
  {
    "id": "api.command_remote.unknown_action",
    "translation": "未知操作 `{{.Action}}`"
  },
  {
    "id": "api.command_remote.status.help",
    "translation": "显示所有安全连接的状态"
  },
  {
    "id": "api.command_remote.service_not_enabled",
    "translation": "未启用安全连接服务。"
  },
  {
    "id": "api.command_remote.service_disabled",
    "translation": "安全连接服务已停用。"
  },
  {
    "id": "api.command_remote.remove_remote.error",
    "translation": "无法移除安全连接：{{.Error}}"
  },
  {
    "id": "api.command_remote.remove.help",
    "translation": "移除安全连接"
  },
  {
    "id": "api.command_remote.remotes_not_found",
    "translation": "未找到安全连接。"
  },
  {
    "id": "api.command_remote.remote_add_remove.help",
    "translation": "添加或移除安全连接。可用操作：{{.Actions}}"
  },
  {
    "id": "api.command_remote.name.help",
    "translation": "安全连接名"
  },
  {
    "id": "api.command_remote.name",
    "translation": "secure-connection"
  },
  {
    "id": "api.command_remote.missing_command",
    "translation": "缺少命令。可用的操作：{{.Actions}}"
  },
  {
    "id": "api.command_remote.invite_summary",
    "translation": "将以下 AES 256-bit 加密的邀请与密码一起发送给外部 Mattermost 管理员。他们将使用 `{{.Command}}` 斜杠命令来接受邀请。\n\n```\n{{.Invitation}}\n```\n\n**确保远程站点可以通过 {{.SiteURL}} 访问您的 Mattermost 实例**"
  },
  {
    "id": "api.command_remote.invite_password.hint",
    "translation": "用于加密邀请的密码"
  },
  {
    "id": "api.command_remote.invite_password.help",
    "translation": "邀请密码"
  },
  {
    "id": "api.command_remote.invite.help",
    "translation": "邀请安全连接"
  },
  {
    "id": "api.command_remote.invitation_created",
    "translation": "已创建邀请。"
  },
  {
    "id": "api.command_remote.invitation.help",
    "translation": "来自安全连接的邀请"
  },
  {
    "id": "api.command_remote.incorrect_password.error",
    "translation": "无法解密邀请。错误的密码或破损的邀请：{{.Error}}"
  },
  {
    "id": "api.command_remote.hint",
    "translation": "[操作]"
  },
  {
    "id": "api.command_remote.fetch_status.error",
    "translation": "无法获取安全连接：{{.Error}}"
  },
  {
    "id": "api.command_remote.encrypt_invitation.error",
    "translation": "无法加密邀请：{{.Error}}"
  },
  {
    "id": "api.command_remote.displayname.hint",
    "translation": "安全连接的显示名"
  },
  {
    "id": "api.command_remote.displayname.help",
    "translation": "安全连接显示名"
  },
  {
    "id": "api.command_remote.desc",
    "translation": "邀请安全连接以在 Mattermost 实例之间进行通信。"
  },
  {
    "id": "api.command_remote.accept.help",
    "translation": "接受来自外部 Mattermost 的邀请"
  },
  {
    "id": "api.command_remote.decode_invitation.error",
    "translation": "无法解码邀请：{{.Error}}"
  },
  {
    "id": "api.command_remote.cluster_removed",
    "translation": "安全连接 {{.RemoteId}} {{.Result}}。"
  },
  {
    "id": "api.command_remote.add_remote.error",
    "translation": "无法添加安全连接：{{.Error}}"
  },
  {
    "id": "api.command_remote.accept_invitation.error",
    "translation": "无法接受邀请：{{.Error}}"
  },
  {
    "id": "api.command_remote.accept_invitation",
    "translation": "邀请已接受并确认。\n站点网址：{{.SiteURL}}"
  },
  {
    "id": "api.command_channel_purpose.update_channel.max_length",
    "translation": "输入的文本超出字符数限制。频道用途不得超过 {{.MaxLength}} 个字符。"
  },
  {
    "id": "api.command_channel_header.update_channel.max_length",
    "translation": "输入的文本超出字符数限制。频道标题不得超过 {{.MaxLength}} 个字符。"
  },
  {
    "id": "api.command_share.channel_status.help",
    "translation": "显示此共享频道的状态"
  },
  {
    "id": "api.command_share.channel_shared",
    "translation": "现在已共享此频道。"
  },
  {
    "id": "api.command_share.channel_invite.error",
    "translation": "邀请 `{{.Name}}` 到此频道出错：{{.Error}}"
  },
  {
    "id": "api.command_remote.remove_remote_id.help",
    "translation": "要删除的安全连接 Id。"
  },
  {
    "id": "api.channel.create_channel.direct_channel.team_restricted_error",
    "translation": "无法在这些用户之间创建直连频道因为他们不属于同一个团队。"
  },
  {
    "id": "api.admin.saml.failure_reset_authdata_to_email.app_error",
    "translation": "重置 AuthData 栏到邮件失败。"
  },
  {
    "id": "api.command_share.remote_not_valid",
    "translation": "必须指定有效的安全连接 ID 才能取消邀请"
  },
  {
    "id": "api.command_share.remote_id_invalid.error",
    "translation": "无效的安全连接 ID：{{.Error}}"
  },
  {
    "id": "api.command_share.remote_already_invited",
    "translation": "已邀请安全连接。"
  },
  {
    "id": "api.command_share.permission_required",
    "translation": "您需要`{{.Permission}}`权限才能管理共享频道。"
  },
  {
    "id": "api.command_share.not_shared_channel_unshare",
    "translation": "无法取消共享未共享的频道。"
  },
  {
    "id": "api.command_share.no_remote_invited",
    "translation": "没有安全连接被邀请到该频道。"
  },
  {
    "id": "api.command_share.name",
    "translation": "share-channel"
  },
  {
    "id": "api.command_share.must_specify_valid_remote",
    "translation": "必须指定有效的安全连接 ID 才能邀请。"
  },
  {
    "id": "api.command_share.missing_action",
    "translation": "缺少操作。可用操作：{{.Actions}}"
  },
  {
    "id": "api.command_share.invite_remote.help",
    "translation": "邀请外部 Mattermost 实例加入当前共享频道"
  },
  {
    "id": "api.command_share.invitation_sent",
    "translation": "共享频道邀请已发送至 `{{.Name}} {{.SiteURL}}`。"
  },
  {
    "id": "api.command_share.invalid_value.error",
    "translation": "'{{.Arg}}'的无效值：{{.Error}}"
  },
  {
    "id": "api.command_share.fetch_remote_status.error",
    "translation": "无法获取安全连接的状态：{{.Error}}。"
  },
  {
    "id": "api.command_share.fetch_remote.error",
    "translation": "获取安全连接时出错：{{.Error}}"
  },
  {
    "id": "api.command_share.desc",
    "translation": "与外部 Mattermost 实例共享当前频道。"
  },
  {
    "id": "api.command_share.could_not_uninvite.error",
    "translation": "无法取消邀请`{{.RemoteId}}`：{{.Error}}"
  },
  {
    "id": "api.command_share.check_channel_exist.error",
    "translation": "检查共享频道是否存在时出错：{{.Error}}"
  },
  {
    "id": "api.command_share.channel_status_id",
    "translation": "频道 ID `{{.ChannelId}}` 的状态"
  },
  {
    "id": "api.command_share.channel_remote_id_not_exists",
    "translation": "共享频道安全连接 `{{.RemoteId}}` 不存在该频道。"
  },
  {
    "id": "api.command_share.channel_invite_not_home.error",
    "translation": "无法邀请来自其他地方的共享频道到安全连接。"
  },
  {
    "id": "api.templates.cloud_trial_ended_email.subject",
    "translation": "Mattermost 云试用已结束"
  },
  {
    "id": "api.templates.cloud_trial_ended_email.start_subscription",
    "translation": "开始订阅"
  },
  {
    "id": "api.team.set_team_icon.check_image_limits.app_error",
    "translation": "图像限制检查失败。分辨率过高。"
  },
  {
    "id": "api.server.warn_metric.support_email_not_configured.start_trial.notification_body",
    "translation": "请转到**系统控制台 > 站点配置 > 自定义**将 [支持电子邮件](https://docs.mattermost.com/administration/config-settings.html#support-email) 设置为您组织的内部 IT 支持用于最终用户反馈、电子邮件通知以及支持请求的电子邮件地址。"
  },
  {
    "id": "api.server.warn_metric.support_email_not_configured.notification_title",
    "translation": "设置您的支持电子邮件地址"
  },
  {
    "id": "api.server.license_up_for_renewal.error_sending_email",
    "translation": "未能为续订电子邮件发送许可证"
  },
  {
    "id": "api.server.license_up_for_renewal.error_generating_link",
    "translation": "无法生成许可证续订链接"
  },
  {
    "id": "api.remote_cluster.update_not_unique.app_error",
    "translation": "已存在具有相同网址的安全连接。"
  },
  {
    "id": "api.remote_cluster.update.app_error",
    "translation": "更新安全连接时遇到错误。"
  },
  {
    "id": "api.remote_cluster.service_not_enabled.app_error",
    "translation": "远程集群服务未启用。"
  },
  {
    "id": "api.remote_cluster.save_not_unique.app_error",
    "translation": "安全连接已被添加。"
  },
  {
    "id": "api.remote_cluster.save.app_error",
    "translation": "保存安全连接时遇到错误。"
  },
  {
    "id": "api.remote_cluster.invalid_topic.app_error",
    "translation": "无效的主题。"
  },
  {
    "id": "api.remote_cluster.invalid_id.app_error",
    "translation": "无效的 id。"
  },
  {
    "id": "api.remote_cluster.get.app_error",
    "translation": "检索安全连接时遇到错误。"
  },
  {
    "id": "api.remote_cluster.delete.app_error",
    "translation": "删除安全连接时遇到错误。"
  },
  {
    "id": "api.oauth.click_redirect",
    "translation": "如果您没有自动重定向，请点击<a href='{{.Link}}'>链接</a>"
  },
  {
    "id": "api.license.request-trial.can-start-trial.not-allowed",
    "translation": "此 Mattermost 企业版的试用许可证密钥已过期。如果您想延长试用期，请[联系我们的销售团队](https://mattermost.com/contact-us/)。"
  },
  {
    "id": "api.license.request-trial.can-start-trial.error",
    "translation": "无法检查是否可以开始试用"
  },
  {
    "id": "api.job.unable_to_create_job.incorrect_job_type",
    "translation": "您尝试创建的作业的作业类型无效"
  },
  {
    "id": "api.job.retrieve.nopermissions",
    "translation": "您尝试检索的作业的作业类型不包含权限"
  },
  {
    "id": "api.file.test_connection_s3_bucket_does_not_exist.app_error",
    "translation": "确保您的 Amazon S3 存储桶可用，并验证您的存储桶权限。"
  },
  {
    "id": "api.file.test_connection_s3_auth.app_error",
    "translation": "无法连接到 S3。验证您的 Amazon S3 连接授权参数和身份验证设置。"
  },
  {
    "id": "api.email_batching.send_batched_email_notification.title",
    "translation": {
      "other": "{{ .SenderName }} 和 {{.Count}} 其他人向您发送了新消息"
    }
  },
  {
    "id": "api.email_batching.send_batched_email_notification.time",
    "translation": "{{.Hour}}:{{.Minute}} {{.TimeZone}}"
  },
  {
    "id": "api.email_batching.send_batched_email_notification.subTitle",
    "translation": "请参阅下面的新消息摘要。"
  },
  {
    "id": "api.email_batching.send_batched_email_notification.messageButton",
    "translation": "查看此消息"
  },
  {
    "id": "api.email_batching.send_batched_email_notification.button",
    "translation": "打开 Mattermost"
  },
  {
    "id": "api.context.remote_id_missing.app_error",
    "translation": "缺少安全连接 ID。"
  },
  {
    "id": "api.context.remote_id_mismatch.app_error",
    "translation": "安全连接 ID 不匹配。"
  },
  {
    "id": "api.context.remote_id_invalid.app_error",
    "translation": "无法找到安全连接 ID {{.RemoteId}}。"
  },
  {
    "id": "api.context.json_encoding.app_error",
    "translation": "JSON 编码错误。"
  },
  {
    "id": "api.context.invitation_expired.error",
    "translation": "邀请已过期。"
  },
  {
    "id": "api.config.update_config.diff.app_error",
    "translation": "差异配置失败"
  },
  {
    "id": "api.config.patch_config.diff.app_error",
    "translation": "差异配置失败"
  },
  {
    "id": "api.command_share.unshare_channel.help",
    "translation": "取消共享当前频道"
  },
  {
    "id": "api.command_share.unknown_action",
    "translation": "未知操作`{{.Action}}`。可用操作：{{.Actions}}"
  },
  {
    "id": "api.command_share.uninvite_remote_id.help",
    "translation": "取消邀请的安全连接的 ID。"
  },
  {
    "id": "api.command_share.uninvite_remote.help",
    "translation": "取消邀请来自此共享频道的安全连接"
  },
  {
    "id": "api.command_share.shared_channel_unshare.error",
    "translation": "无法取消此频道：{{.Error}}。"
  },
  {
    "id": "api.command_share.shared_channel_unavailable",
    "translation": "此频道不再共享。"
  },
  {
    "id": "api.command_share.share_read_only.hint",
    "translation": "[只读] - ‘Y’ 或 ‘N’。默认为 ‘N’"
  },
  {
    "id": "api.command_share.share_read_only.help",
    "translation": "频道将以只读模式共享"
  },
  {
    "id": "api.command_share.share_channel.error",
    "translation": "无法共享此频道：{{.Error}}"
  },
  {
    "id": "api.command_share.service_disabled",
    "translation": "共享频道服务已禁用。"
  },
  {
    "id": "api.command_share.remote_uninvited",
    "translation": "已取消`{{.RemoteId}}`的的安全连接受邀。"
  },
  {
    "id": "api.command_share.remote_table_header",
    "translation": "|安全连接|网站网址|只读|接受邀请|在线 |上次同步|"
  },
  {
    "id": "api.command_share.remote_id.help",
    "translation": "现有安全连接 ID。请参阅 `secure-connection`命令以添加安全连接。"
  },
  {
    "id": "api.templates.license_up_for_renewal_renew_now",
<<<<<<< HEAD
    "translation": "立刻更新"
=======
    "translation": "立刻续订"
>>>>>>> d0629503
  },
  {
    "id": "api.templates.cloud_trial_ending_email.title",
    "translation": "您的 Mattermost 14 天免费试用即将结束"
  },
  {
    "id": "api.templates.cloud_trial_ending_email.subject",
    "translation": "Mattermost 云试用结束"
  },
  {
    "id": "api.templates.cloud_trial_ending_email.add_payment_method",
    "translation": "添加付款方式"
  },
  {
    "id": "api.templates.cloud_trial_ended_email.title",
    "translation": "您的 Mattermost 14 天免费试用已于今天结束"
  },
  {
    "id": "sharedchannel.permalink.not_found",
    "translation": "这帖子包含指向其他频道的永久链接，其他网站的用户可能无法看到。"
  },
  {
    "id": "sharedchannel.cannot_deliver_post",
    "translation": "一个或多个帖子无法传送到远程站点 {{.Remote}}，因为它处于离线状态。帖子将在网站上线时发送。"
  },
  {
    "id": "ent.data_retention.run_failed.error",
    "translation": "数据保留作业失败。"
  },
  {
    "id": "ent.data_retention.policies.invalid_policy",
    "translation": "无效的政策。"
  },
  {
    "id": "ent.data_retention.policies.internal_error",
    "translation": "在执行请求的操作时遇到错误。"
  },
  {
    "id": "brand.save_brand_image.check_image_limits.app_error",
    "translation": "图像限制检查失败。分辨率过高。"
  },
  {
    "id": "app.valid_password_generic.app_error",
    "translation": "无效的密码"
  },
  {
    "id": "app.user.send_auto_response.app_error",
    "translation": "无法从用户发送自动响应。"
  },
  {
    "id": "app.user.get_thread_membership_for_user.not_found",
    "translation": "用户串成员身份不存在"
  },
  {
    "id": "app.user.get_thread_membership_for_user.app_error",
    "translation": "无法获得用户串成员身份"
  },
  {
    "id": "app.team.get_common_team_ids_for_users.app_error",
    "translation": "无法获取公共团队 ID。"
  },
  {
    "id": "app.system.system_bot.bot_displayname",
    "translation": "系统"
  },
  {
    "id": "app.sharedchannel.dm_channel_creation.internal_error",
    "translation": "创建共享私信频道时遇到错误。"
  },
  {
    "id": "app.notification.footer.title",
    "translation": "想要更改您的通知设置吗？"
  },
  {
    "id": "app.notification.footer.infoLogin",
    "translation": "登入到 Mattermost"
  },
  {
    "id": "app.notification.footer.info",
    "translation": " 并至账户设定 > 通知"
  },
  {
    "id": "app.notification.body.mention.title",
    "translation": "{{.SenderName}} 在消息中提到了您"
  },
  {
    "id": "app.notification.body.mention.subTitle",
    "translation": "当您不在时，{{.SenderName}} 在 {{.ChannelName}} 频道中提到了您。"
  },
  {
    "id": "app.notification.body.group.title",
    "translation": "{{.SenderName}} 向您发送了一条新的消息"
  },
  {
    "id": "app.notification.body.dm.title",
    "translation": "{{.SenderName}} 向您发送了一条新的消息"
  },
  {
    "id": "app.notification.body.group.subTitle",
    "translation": "当您不在时，{{.SenderName}} 向您的群组发送了一条消息。"
  },
  {
    "id": "app.notification.body.dm.time",
    "translation": "{{.Hour}}:{{.Minute}} {{.TimeZone}}"
  },
  {
    "id": "app.notification.body.dm.subTitle",
    "translation": "当您不在时，{{.SenderName}} 向您发送了一条新的私信。"
  },
  {
    "id": "app.bot.get_warn_metrics_bot.empty_admin_list.app_error",
    "translation": "管理列表为空。"
  },
  {
    "id": "app.bot.get_system_bot.empty_admin_list.app_error",
    "translation": "管理列表为空。"
  },
  {
    "id": "api.user.upload_profile_user.check_image_limits.app_error",
    "translation": "图像限制检查失败。分辨率过高。"
  },
  {
    "id": "api.user.update_user.login_provider_attribute_set.app_error",
    "translation": "字段 '{{.Field}}' 必须通过用户的登录提供商设置。"
  },
  {
    "id": "api.user.update_active.cloud_at_or_over_limit_check_overcapacity",
    "translation": "由于云帐户超容，无法激活更多用户。"
  },
  {
    "id": "api.user.update_active.cloud_at_limit_check_error",
    "translation": "无法检查您的 Mattermost 云实例中的用户数量。"
  },
  {
    "id": "api.user.patch_user.login_provider_attribute_set.app_error",
    "translation": "字段 '{{.Field}}' 必须通过用户的登录提供商设置。"
  },
  {
    "id": "api.user.invalidate_verify_email_tokens_parse.error",
    "translation": "无法在让电子邮件验证令牌无效时解析令牌"
  },
  {
    "id": "api.user.invalidate_verify_email_tokens_delete.error",
    "translation": "无法在让电子邮件验证令牌无效时移除令牌"
  },
  {
    "id": "api.user.invalidate_verify_email_tokens.error",
    "translation": "无法在让电子邮件验证令牌无效时按类型获取令牌"
  },
  {
    "id": "api.templates.license_up_for_renewal_title",
    "translation": "您的 Mattermost 订阅即将需要续订"
  },
  {
    "id": "api.templates.license_up_for_renewal_subtitle_two",
    "translation": "登录您的客户帐户进行续订"
  },
  {
    "id": "api.templates.license_up_for_renewal_subtitle",
    "translation": "{{.UserName}}，您的订阅将在 {{.Days}} 天后到期。我们希望您体验到 Mattermost 支持的灵活、安全的团队协作。尽快续订以确保您的团队可以继续享受这些好处。"
  },
  {
    "id": "api.templates.license_up_for_renewal_subject",
    "translation": "您的许可证需要续订"
  },
  {
    "id": "api.templates.invite_body_footer.info",
    "translation": "Mattermost 是一个灵活的开源通讯平台，可实现安全的团队协作。"
  },
  {
    "id": "api.templates.cloud_trial_ending_email.subtitle",
    "translation": "{{.Name}}，您对 Mattermost 专业云的 14 天试用将于 3 天后于 {{.TrialEnd}} 结束。请添加您的付款信息，以确保您的团队可以继续享受专业云的好处。"
  },
  {
    "id": "api.templates.cloud_trial_ended_email.subtitle",
    "translation": "{{.Name}}，您的 Mattermost 专业云 14 天免费试用已于今天结束，{{.TodayDate}}。请添加您的付款信息，以确保您的团队可以继续享受专业云的好处。"
  },
  {
    "id": "api.license.upgrade_needed.app_error",
    "translation": "功能需要升级到企业版。"
  },
  {
    "id": "api.templates.cloud_welcome_email.signin_sub_info2",
    "translation": "登入工作区以在 PC、Mac、iOS 和 Android 上获得最好体验。"
  },
  {
    "id": "api.templates.cloud_welcome_email.signin_sub_info",
    "translation": "在我们的"
  },
  {
    "id": "extract_content.worker.do_job.file_info",
    "translation": "无法为内容提取获取文件信息。"
  },
  {
    "id": "extrac_content.worker.do_job.invalid_input.to",
    "translation": "无效的 ‘to’ 值"
  },
  {
    "id": "extrac_content.worker.do_job.invalid_input.from",
    "translation": "无效的 ‘from’ 值"
  },
  {
    "id": "app.user.store_is_empty.app_error",
    "translation": "检查用户储存是否为空失败。"
  }
]<|MERGE_RESOLUTION|>--- conflicted
+++ resolved
@@ -9007,11 +9007,7 @@
   },
   {
     "id": "api.templates.license_up_for_renewal_renew_now",
-<<<<<<< HEAD
-    "translation": "立刻更新"
-=======
     "translation": "立刻续订"
->>>>>>> d0629503
   },
   {
     "id": "api.templates.cloud_trial_ending_email.title",

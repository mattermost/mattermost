--- conflicted
+++ resolved
@@ -8569,19 +8569,11 @@
   },
   {
     "id": "api.command_remote.site_url_not_set",
-<<<<<<< HEAD
-    "translation": "未设置站点网址。请在系统控制台设置。"
-  },
-  {
-    "id": "api.command_remote.remote_table_header",
-    "translation": "| 安全连接 | 显示名 | 连接 ID | 站点网址 | 已接受邀请 | 在线 | 上次 ping |"
-=======
     "translation": "未设置站点网址。请在系统控制台 > 环境 > 网页服务器设置。"
   },
   {
     "id": "api.command_remote.remote_table_header",
     "translation": "| 安全连接 | 显示名 | 连接 ID | 站点网址 | 已接受邀请 | 在线 | 最近 ping |"
->>>>>>> de5efdb8
   },
   {
     "id": "api.command_remote.permission_required",
@@ -8617,19 +8609,11 @@
   },
   {
     "id": "api.command_remote.service_not_enabled",
-<<<<<<< HEAD
-    "translation": "无法启用远程集群服务。"
-  },
-  {
-    "id": "api.command_remote.service_disabled",
-    "translation": "远程集群服务已停用。"
-=======
     "translation": "未启用安全连接服务。"
   },
   {
     "id": "api.command_remote.service_disabled",
     "translation": "安全连接服务已停用。"
->>>>>>> de5efdb8
   },
   {
     "id": "api.command_remote.remove_remote.error",
@@ -8661,11 +8645,7 @@
   },
   {
     "id": "api.command_remote.invite_summary",
-<<<<<<< HEAD
-    "translation": "将以下加密的（AES256 + Base64）Blob 与密码一起发送给远程站点管理员。他们将使用 `{{.Command}}` 斜杠命令来接受邀请。\n\n```\n{{.Invitation}}\n```\n\n**确保远程站点可以通过 {{.SiteURL}} 访问您的集群**"
-=======
     "translation": "将以下 AES 256-bit 加密的邀请与密码一起发送给外部 Mattermost 管理员。他们将使用 `{{.Command}}` 斜杠命令来接受邀请。\n\n```\n{{.Invitation}}\n```\n\n**确保远程站点可以通过 {{.SiteURL}} 访问您的 Mattermost 实例**"
->>>>>>> de5efdb8
   },
   {
     "id": "api.command_remote.invite_password.hint",
@@ -8677,11 +8657,7 @@
   },
   {
     "id": "api.command_remote.invite.help",
-<<<<<<< HEAD
-    "translation": "创建安全连接"
-=======
     "translation": "邀请安全连接"
->>>>>>> de5efdb8
   },
   {
     "id": "api.command_remote.invitation_created",
@@ -8717,11 +8693,7 @@
   },
   {
     "id": "api.command_remote.desc",
-<<<<<<< HEAD
-    "translation": "邀请远程 Mattermost 集群进行集群间通信。"
-=======
     "translation": "邀请安全连接以在 Mattermost 实例之间进行通信。"
->>>>>>> de5efdb8
   },
   {
     "id": "api.command_remote.accept.help",
@@ -8774,8 +8746,6 @@
   {
     "id": "api.channel.create_channel.direct_channel.team_restricted_error",
     "translation": "无法在这些用户之间创建直连频道因为他们不属于同一个团队。"
-<<<<<<< HEAD
-=======
   },
   {
     "id": "api.admin.saml.failure_reset_authdata_to_email.app_error",
@@ -9262,6 +9232,5 @@
   {
     "id": "app.user.store_is_empty.app_error",
     "translation": "检查用户储存是否为空失败。"
->>>>>>> de5efdb8
   }
 ]
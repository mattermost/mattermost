[
  {
    "id": "April",
    "translation": "四月"
  },
  {
    "id": "August",
    "translation": "八月"
  },
  {
    "id": "December",
    "translation": "十二月"
  },
  {
    "id": "February",
    "translation": "二月"
  },
  {
    "id": "January",
    "translation": "一月"
  },
  {
    "id": "July",
    "translation": "七月"
  },
  {
    "id": "June",
    "translation": "六月"
  },
  {
    "id": "March",
    "translation": "三月"
  },
  {
    "id": "May",
    "translation": "五月"
  },
  {
    "id": "November",
    "translation": "十一月"
  },
  {
    "id": "October",
    "translation": "十月"
  },
  {
    "id": "September",
    "translation": "九月"
  },
  {
    "id": "api.admin.add_certificate.array.app_error",
    "translation": "请求中 'certificate' 下的文件不存在。"
  },
  {
    "id": "api.admin.add_certificate.no_file.app_error",
    "translation": "请求中 'certificate' 下的文件不存在。"
  },
  {
    "id": "api.admin.add_certificate.open.app_error",
    "translation": "无法打开证书文件。"
  },
  {
    "id": "api.admin.add_certificate.saving.app_error",
    "translation": "无法保存证书文件。"
  },
  {
    "id": "api.admin.file_read_error",
    "translation": "读取日志文件出错。"
  },
  {
    "id": "api.admin.get_brand_image.storage.app_error",
    "translation": "未配置图像存储器。"
  },
  {
    "id": "api.admin.remove_certificate.delete.app_error",
    "translation": "删除证书时遇到错误。"
  },
  {
    "id": "api.admin.saml.metadata.app_error",
    "translation": "创建服务商元数据时发生错误。"
  },
  {
    "id": "api.admin.saml.not_available.app_error",
    "translation": "此服务器没有正确配置或者不支持 SAML 2.0。"
  },
  {
    "id": "api.admin.test_email.body",
    "translation": "看来你的 Mattermost 邮箱设置成功了！"
  },
  {
    "id": "api.admin.test_email.missing_server",
    "translation": "需要SMTP服务器"
  },
  {
    "id": "api.admin.test_email.reenter_password",
    "translation": "SMTP 服务器地址、端口或者用户名已经被修改。请重新输入 SMTP 密码进行连接测试。"
  },
  {
    "id": "api.admin.test_email.subject",
    "translation": "Mattermost - 测试邮箱设置"
  },
  {
    "id": "api.admin.test_s3.missing_s3_bucket",
    "translation": "必须填写 S3 储存桶"
  },
  {
    "id": "api.admin.upload_brand_image.array.app_error",
    "translation": "请求中图片数组为空。"
  },
  {
    "id": "api.admin.upload_brand_image.no_file.app_error",
    "translation": "请求中缺失图片文件。"
  },
  {
    "id": "api.admin.upload_brand_image.parse.app_error",
    "translation": "无法解析混合表单。"
  },
  {
    "id": "api.admin.upload_brand_image.storage.app_error",
    "translation": "不能上传图片。图片存储没有配置。"
  },
  {
    "id": "api.admin.upload_brand_image.too_large.app_error",
    "translation": "无法上传文件。文件过大。"
  },
  {
    "id": "api.channel.add_member.added",
    "translation": "%v 由 %v 邀请加入频道。"
  },
  {
    "id": "api.channel.add_user.to.channel.failed.app_error",
    "translation": "添加用户到频道失败。"
  },
  {
    "id": "api.channel.add_user.to.channel.failed.deleted.app_error",
    "translation": "无法将用户添加到频道，因为用户已从团队中移除。"
  },
  {
    "id": "api.channel.add_user_to_channel.type.app_error",
    "translation": "不能添加用户到该频道类型。"
  },
  {
    "id": "api.channel.change_channel_privacy.private_to_public",
    "translation": "此频道已转换到公共频道并允许任何团队成员加入。"
  },
  {
    "id": "api.channel.change_channel_privacy.public_to_private",
    "translation": "此频道已转换到私有频道。"
  },
  {
    "id": "api.channel.create_channel.direct_channel.app_error",
    "translation": "必须使用 createDirectChannel API 创建私信频道。"
  },
  {
    "id": "api.channel.create_channel.max_channel_limit.app_error",
    "translation": "当前团队无法创建超过 {{.MaxChannelsPerTeam}} 个频道。"
  },
  {
    "id": "api.channel.create_default_channels.off_topic",
    "translation": "闲聊"
  },
  {
    "id": "api.channel.create_default_channels.town_square",
    "translation": "公共频道"
  },
  {
    "id": "api.channel.create_direct_channel.invalid_user.app_error",
    "translation": "用于创建私信频道的用户 ID 无效。"
  },
  {
    "id": "api.channel.create_group.bad_size.app_error",
    "translation": "团体消息频道必须至少包含 3 位但不超过 8 位用户。"
  },
  {
    "id": "api.channel.create_group.bad_user.app_error",
    "translation": "有不存在的用户。"
  },
  {
    "id": "api.channel.delete_channel.archived",
    "translation": "%v 已归档该频道。"
  },
  {
    "id": "api.channel.delete_channel.cannot.app_error",
    "translation": "不能删除默认频道{{.Channel}}。"
  },
  {
    "id": "api.channel.delete_channel.deleted.app_error",
    "translation": "该频道已归档或者被删除。"
  },
  {
    "id": "api.channel.delete_channel.type.invalid",
    "translation": "无法删除私信或组消息频道"
  },
  {
    "id": "api.channel.join_channel.permissions.app_error",
    "translation": "您没有对应的权限。"
  },
  {
    "id": "api.channel.join_channel.post_and_forget",
    "translation": "%v 已加入到该频道。"
  },
  {
    "id": "api.channel.leave.default.app_error",
    "translation": "不能退出默认频道{{.Channel}}。"
  },
  {
    "id": "api.channel.leave.direct.app_error",
    "translation": "无法退出私信频道。"
  },
  {
    "id": "api.channel.leave.last_member.app_error",
    "translation": "你是本组最后一人，请删除私有组而不是离开。"
  },
  {
    "id": "api.channel.leave.left",
    "translation": "%v 已退出该频道。"
  },
  {
    "id": "api.channel.patch_update_channel.forbidden.app_error",
    "translation": "更新频道失败。"
  },
  {
    "id": "api.channel.post_channel_privacy_message.error",
    "translation": "发布频道隐私更新消息失败。"
  },
  {
    "id": "api.channel.post_update_channel_displayname_message_and_forget.create_post.error",
    "translation": "发送显示名更新信息时失败"
  },
  {
    "id": "api.channel.post_update_channel_displayname_message_and_forget.retrieve_user.error",
    "translation": "更新频道 DisplayName 字段时获取用户失败"
  },
  {
    "id": "api.channel.post_update_channel_displayname_message_and_forget.updated_from",
    "translation": "%s 将频道显示名从 %s 更新为 %s"
  },
  {
    "id": "api.channel.post_update_channel_header_message_and_forget.post.error",
    "translation": "更新频道标题消息失败"
  },
  {
    "id": "api.channel.post_update_channel_header_message_and_forget.removed",
    "translation": "%s 删除了频道标题 (原为: %s)"
  },
  {
    "id": "api.channel.post_update_channel_header_message_and_forget.retrieve_user.error",
    "translation": "尝试保存更新的频道标题时获取用户信息失败"
  },
  {
    "id": "api.channel.post_update_channel_header_message_and_forget.updated_from",
    "translation": "%s 将频道标题从 %s 更新为 %s"
  },
  {
    "id": "api.channel.post_update_channel_header_message_and_forget.updated_to",
    "translation": "%s 更新频道标题为: %s"
  },
  {
    "id": "api.channel.post_user_add_remove_message_and_forget.error",
    "translation": "发布添加/退出消息失败"
  },
  {
    "id": "api.channel.remove.default.app_error",
    "translation": "无法从默认频道{{.Channel}}移出用户。"
  },
  {
    "id": "api.channel.remove_channel_member.type.app_error",
    "translation": "无法从频道移除用户。"
  },
  {
    "id": "api.channel.remove_member.removed",
    "translation": "%v 已从频道移出。"
  },
  {
    "id": "api.channel.rename_channel.cant_rename_direct_messages.app_error",
    "translation": "您不能重命名私信频道。"
  },
  {
    "id": "api.channel.rename_channel.cant_rename_group_messages.app_error",
    "translation": "您不能重命名群消息频道。"
  },
  {
    "id": "api.channel.update_channel.deleted.app_error",
    "translation": "该频道已归档或者被删除。"
  },
  {
    "id": "api.channel.update_channel.tried.app_error",
    "translation": "试图对默认频道{{.Channel}}执行一个无效的更新。"
  },
  {
    "id": "api.channel.update_channel_member_roles.scheme_role.app_error",
    "translation": "提供的角色由方案管理，因此无法直接应用到频道成员。"
  },
  {
    "id": "api.channel.update_channel_scheme.license.error",
    "translation": "您的许可证不支持更新团队方案"
  },
  {
    "id": "api.channel.update_channel_scheme.scheme_scope.error",
    "translation": "无法设定频道方案因为提供的方案不是频道方案。"
  },
  {
    "id": "api.channel.update_team_member_roles.scheme_role.app_error",
    "translation": "提供的角色由方案管理，因此无法直接应用到团队成员。"
  },
  {
    "id": "api.command.admin_only.app_error",
    "translation": "集成只限于管理员。"
  },
  {
    "id": "api.command.command_post.forbidden.app_error",
    "translation": "指定的用户不属于指定的频道。"
  },
  {
    "id": "api.command.disabled.app_error",
    "translation": "命令已经被系统管理员禁用。"
  },
  {
    "id": "api.command.duplicate_trigger.app_error",
    "translation": "触发词已经使用。请选择其它单词。"
  },
  {
    "id": "api.command.execute_command.create_post_failed.app_error",
    "translation": "指令 '{{.Trigger}}' 回应失败。请联系您的系统管理员。"
  },
  {
    "id": "api.command.execute_command.failed.app_error",
    "translation": "带触发 '{{.Trigger}}' 的命令失败。"
  },
  {
    "id": "api.command.execute_command.failed_empty.app_error",
    "translation": "触发 '{{.Trigger}}' 返回空响应。"
  },
  {
    "id": "api.command.execute_command.failed_resp.app_error",
    "translation": "触发 '{{.Trigger}}' 返回响应状态 {{.Status}}。"
  },
  {
    "id": "api.command.execute_command.not_found.app_error",
    "translation": "未找到拥有触发 '{{.Trigger}}' 的命令。如果像发送以 \"/\" 开头的消息，请在前面加个空格。"
  },
  {
    "id": "api.command.execute_command.start.app_error",
    "translation": "未找到命令触发器。"
  },
  {
    "id": "api.command.invite_people.desc",
    "translation": "发送一封邀请邮件给你的Mattermost团队"
  },
  {
    "id": "api.command.invite_people.email_invitations_off",
    "translation": "邮件邀请已停用，没有发送邀请"
  },
  {
    "id": "api.command.invite_people.email_off",
    "translation": "邮件没有配置，没发送邀请"
  },
  {
    "id": "api.command.invite_people.fail",
    "translation": "邀请邮件发送错误"
  },
  {
    "id": "api.command.invite_people.hint",
    "translation": "[name@domain.com ...]"
  },
  {
    "id": "api.command.invite_people.invite_off",
    "translation": "本服务器已经禁止创建用户，未发送任何邀请"
  },
  {
    "id": "api.command.invite_people.name",
    "translation": "invite_people"
  },
  {
    "id": "api.command.invite_people.no_email",
    "translation": "请输入一个或更多有效的电子邮件地址"
  },
  {
    "id": "api.command.invite_people.sent",
    "translation": "邮件邀请已发送"
  },
  {
    "id": "api.command.team_mismatch.app_error",
    "translation": "无法跨团队更新命令。"
  },
  {
    "id": "api.command_away.desc",
    "translation": "设置您的状态设为离开"
  },
  {
    "id": "api.command_away.name",
    "translation": "离开"
  },
  {
    "id": "api.command_away.success",
    "translation": "您现在离开了"
  },
  {
    "id": "api.command_channel_header.channel.app_error",
    "translation": "获取当前频道错误。"
  },
  {
    "id": "api.command_channel_header.desc",
    "translation": "修改频道标题"
  },
  {
    "id": "api.command_channel_header.hint",
    "translation": "[文字]"
  },
  {
    "id": "api.command_channel_header.message.app_error",
    "translation": "比如提供 /header 命令的文字。"
  },
  {
    "id": "api.command_channel_header.name",
    "translation": "标题"
  },
  {
    "id": "api.command_channel_header.permission.app_error",
    "translation": "您没有权限更改频道标题。"
  },
  {
    "id": "api.command_channel_header.update_channel.app_error",
    "translation": "更新频道标题错误。"
  },
  {
    "id": "api.command_channel_purpose.channel.app_error",
    "translation": "获取当前频道错误。"
  },
  {
    "id": "api.command_channel_purpose.desc",
    "translation": "更改频道用途"
  },
  {
    "id": "api.command_channel_purpose.direct_group.app_error",
    "translation": "无法更改私信频道用途。可使用 /header 修改标题。"
  },
  {
    "id": "api.command_channel_purpose.hint",
    "translation": "[文字]"
  },
  {
    "id": "api.command_channel_purpose.message.app_error",
    "translation": "/purpose 命令必须有消息。"
  },
  {
    "id": "api.command_channel_purpose.name",
    "translation": "用途"
  },
  {
    "id": "api.command_channel_purpose.permission.app_error",
    "translation": "您没有权限更改频道用途。"
  },
  {
    "id": "api.command_channel_purpose.update_channel.app_error",
    "translation": "更新频道用途错误。"
  },
  {
    "id": "api.command_channel_remove.channel.app_error",
    "translation": "获取当前频道错误。"
  },
  {
    "id": "api.command_channel_rename.channel.app_error",
    "translation": "获取当前频道错误。"
  },
  {
    "id": "api.command_channel_rename.desc",
    "translation": "重命名频道"
  },
  {
    "id": "api.command_channel_rename.direct_group.app_error",
    "translation": "不能重命名私信频道。"
  },
  {
    "id": "api.command_channel_rename.hint",
    "translation": "[文字]"
  },
  {
    "id": "api.command_channel_rename.message.app_error",
    "translation": "/name 命令必须有消息。"
  },
  {
    "id": "api.command_channel_rename.name",
    "translation": "重命名"
  },
  {
    "id": "api.command_channel_rename.permission.app_error",
    "translation": "您没有权限重命名频道。"
  },
  {
    "id": "api.command_channel_rename.too_long.app_error",
    "translation": "频道名称必须小于或等于 {{.Length}} 个字符。"
  },
  {
    "id": "api.command_channel_rename.too_short.app_error",
    "translation": "频道名称必须大于或等于 {{.Length}} 个字符。"
  },
  {
    "id": "api.command_channel_rename.update_channel.app_error",
    "translation": "更新当前频道错误。"
  },
  {
    "id": "api.command_code.desc",
    "translation": "以代码块格式显示文字"
  },
  {
    "id": "api.command_code.hint",
    "translation": "[文字]"
  },
  {
    "id": "api.command_code.message.app_error",
    "translation": "/echo 命令必须有消息。"
  },
  {
    "id": "api.command_code.name",
    "translation": "代码"
  },
  {
    "id": "api.command_collapse.desc",
    "translation": "打开图像预览自动折叠"
  },
  {
    "id": "api.command_collapse.name",
    "translation": "折叠"
  },
  {
    "id": "api.command_collapse.success",
    "translation": "图片链接现在默认折叠"
  },
  {
    "id": "api.command_dnd.desc",
    "translation": "请勿打扰将关闭桌面和移动设备推送通知。"
  },
  {
    "id": "api.command_dnd.name",
    "translation": "dnd"
  },
  {
    "id": "api.command_dnd.success",
    "translation": "请勿打扰已启用。您不会在桌面或移动设备收到推送通知直到请勿打扰关闭。"
  },
  {
    "id": "api.command_echo.delay.app_error",
    "translation": "延迟必须在 10000 秒内。"
  },
  {
    "id": "api.command_echo.desc",
    "translation": "从您的帐号返回文本"
  },
  {
    "id": "api.command_echo.high_volume.app_error",
    "translation": "高容量的回声请求，无法处理请求。"
  },
  {
    "id": "api.command_echo.hint",
    "translation": "'信息' [延迟秒数]"
  },
  {
    "id": "api.command_echo.message.app_error",
    "translation": "/echo 命令必须有消息。"
  },
  {
    "id": "api.command_echo.name",
    "translation": "回应"
  },
  {
    "id": "api.command_expand.desc",
    "translation": "关闭图像预览自动折叠"
  },
  {
    "id": "api.command_expand.name",
    "translation": "展开"
  },
  {
    "id": "api.command_expand.success",
    "translation": "图片链接现在默认展开"
  },
  {
    "id": "api.command_expand_collapse.fail.app_error",
    "translation": "展开预览时发生了错误。"
  },
  {
    "id": "api.command_groupmsg.desc",
    "translation": "发送群消息到指定的用户"
  },
  {
    "id": "api.command_groupmsg.fail.app_error",
    "translation": "发送消息给用户时发生错误。"
  },
  {
    "id": "api.command_groupmsg.group_fail.app_error",
    "translation": "创建群消息时发生错误。"
  },
  {
    "id": "api.command_groupmsg.hint",
    "translation": "@[用户名1],@[用户名2] '消息'"
  },
  {
    "id": "api.command_groupmsg.invalid_user.app_error",
    "translation": {
      "other": "无法找到用户：{{.Users}}无法找到用户：{{.Users}}"
    }
  },
  {
    "id": "api.command_groupmsg.max_users.app_error",
    "translation": "群消息最多 {{.MaxUsers}} 用户。"
  },
  {
    "id": "api.command_groupmsg.min_users.app_error",
    "translation": "群消息最少 {{.MinUsers}} 用户。"
  },
  {
    "id": "api.command_groupmsg.name",
    "translation": "消息"
  },
  {
    "id": "api.command_groupmsg.permission.app_error",
    "translation": "您没有合适的权限创建新的群消息。"
  },
  {
    "id": "api.command_help.desc",
    "translation": "打开 Mattermost 帮助页面"
  },
  {
    "id": "api.command_help.name",
    "translation": "帮助"
  },
  {
    "id": "api.command_invite.channel.app_error",
    "translation": "获取当前频道错误。"
  },
  {
    "id": "api.command_invite.channel.error",
    "translation": "无法找到频道{{.Channel}}。请使用[频道识别](https://about.mattermost.com/default-channel-handle-documentation)以分辨频道。"
  },
  {
    "id": "api.command_invite.desc",
    "translation": "邀请用户到频道"
  },
  {
    "id": "api.command_invite.directchannel.app_error",
    "translation": "您不能添加成员到私信频道。"
  },
  {
    "id": "api.command_invite.fail.app_error",
    "translation": "加入频道时发生错误。"
  },
  {
    "id": "api.command_invite.hint",
    "translation": "@[用户名] ~[频道]"
  },
  {
    "id": "api.command_invite.missing_message.app_error",
    "translation": "缺少用户名和频道。"
  },
  {
    "id": "api.command_invite.missing_user.app_error",
    "translation": "我们无法找到该用户。他们可能已被系统管理员停用。"
  },
  {
    "id": "api.command_invite.name",
    "translation": "邀请"
  },
  {
    "id": "api.command_invite.permission.app_error",
    "translation": "您没有足够的权限在 {{.Channel}} 添加 {{.User}}。"
  },
  {
    "id": "api.command_invite.private_channel.app_error",
    "translation": "无法找到频道 {{.Channel}}。请使用频道识别查找频道。"
  },
  {
    "id": "api.command_invite.success",
    "translation": "已添加 {{.User}} 到 {{.Channel}} 频道。"
  },
  {
    "id": "api.command_invite.user_already_in_channel.app_error",
    "translation": "{{.User}} 已在频道。"
  },
  {
    "id": "api.command_invite_people.permission.app_error",
    "translation": "您没有权限邀请新用户到这个服务器。"
  },
  {
    "id": "api.command_join.desc",
    "translation": "添加到公开频道"
  },
  {
    "id": "api.command_join.fail.app_error",
    "translation": "加入频道时发生错误。"
  },
  {
    "id": "api.command_join.hint",
    "translation": "~[频道]"
  },
  {
    "id": "api.command_join.list.app_error",
    "translation": "列出频道时发生错误。"
  },
  {
    "id": "api.command_join.missing.app_error",
    "translation": "无法找到该频道。"
  },
  {
    "id": "api.command_join.name",
    "translation": "加入"
  },
  {
    "id": "api.command_kick.name",
    "translation": "踢出"
  },
  {
    "id": "api.command_leave.desc",
    "translation": "离开当前频道"
  },
  {
    "id": "api.command_leave.fail.app_error",
    "translation": "离开频道时发生错误。"
  },
  {
    "id": "api.command_leave.name",
    "translation": "离开"
  },
  {
    "id": "api.command_logout.desc",
    "translation": "注销Mattermost"
  },
  {
    "id": "api.command_logout.name",
    "translation": "注销"
  },
  {
    "id": "api.command_me.desc",
    "translation": "执行一个操作"
  },
  {
    "id": "api.command_me.hint",
    "translation": "[信息]"
  },
  {
    "id": "api.command_me.name",
    "translation": "me"
  },
  {
    "id": "api.command_msg.desc",
    "translation": "直接发送消息给用户"
  },
  {
    "id": "api.command_msg.dm_fail.app_error",
    "translation": "创建私信时发生错误。"
  },
  {
    "id": "api.command_msg.fail.app_error",
    "translation": "发送用户消息时发生错误。"
  },
  {
    "id": "api.command_msg.hint",
    "translation": "@[用户名] '消息'"
  },
  {
    "id": "api.command_msg.missing.app_error",
    "translation": "无法找到该用户。"
  },
  {
    "id": "api.command_msg.name",
    "translation": "消息"
  },
  {
    "id": "api.command_msg.permission.app_error",
    "translation": "您没有合适的权限直接发消息给该用户。"
  },
  {
    "id": "api.command_mute.desc",
    "translation": "关闭当前频道或指定[频道]的桌面、邮件以及推送通知。"
  },
  {
    "id": "api.command_mute.error",
    "translation": "无法找到频道{{.Channel}}。请使用[频道识别](https://about.mattermost.com/default-channel-handle-documentation)以分辨频道。"
  },
  {
    "id": "api.command_mute.hint",
    "translation": "~[频道]"
  },
  {
    "id": "api.command_mute.name",
    "translation": "静音"
  },
  {
    "id": "api.command_mute.no_channel.error",
    "translation": "无法找到指定的频道。请使用[频道识别](https://about.mattermost.com/default-channel-handle-documentation) 以分辨频道。"
  },
  {
    "id": "api.command_mute.not_member.error",
    "translation": "无法静音频道 {{.Channel}} 因为您不是成员。"
  },
  {
    "id": "api.command_mute.success_mute",
    "translation": "您将不会收到 {{.Channel}} 的通知直到取消频道静音。"
  },
  {
    "id": "api.command_mute.success_mute_direct_msg",
    "translation": "您将不会收到此频道的通知直到取消频道静音。"
  },
  {
    "id": "api.command_mute.success_unmute",
    "translation": "{{.Channel}} 不再被静音。"
  },
  {
    "id": "api.command_mute.success_unmute_direct_msg",
    "translation": "此频道不再被静音。"
  },
  {
    "id": "api.command_offline.desc",
    "translation": "设置您的状态设为离线"
  },
  {
    "id": "api.command_offline.name",
    "translation": "离线"
  },
  {
    "id": "api.command_offline.success",
    "translation": "您现在离线了"
  },
  {
    "id": "api.command_online.desc",
    "translation": "设置您的状态设为在线"
  },
  {
    "id": "api.command_online.name",
    "translation": "在线"
  },
  {
    "id": "api.command_online.success",
    "translation": "您现在在线了"
  },
  {
    "id": "api.command_open.name",
    "translation": "打开"
  },
  {
    "id": "api.command_remove.desc",
    "translation": "从频道移除位成员"
  },
  {
    "id": "api.command_remove.direct_group.app_error",
    "translation": "您不能从私信频道移出成员。"
  },
  {
    "id": "api.command_remove.hint",
    "translation": "@[用户名]"
  },
  {
    "id": "api.command_remove.message.app_error",
    "translation": "/name 或 /kick 命令必须有消息。"
  },
  {
    "id": "api.command_remove.missing.app_error",
    "translation": "我们无法找到该用户。他们可能已被系统管理员停用。"
  },
  {
    "id": "api.command_remove.name",
    "translation": "删除"
  },
  {
    "id": "api.command_remove.permission.app_error",
    "translation": "您没有权限移除成员。"
  },
  {
    "id": "api.command_remove.user_not_in_channel",
    "translation": "{{.Username}} 不是此频道的成员。"
  },
  {
    "id": "api.command_search.desc",
    "translation": "在消息中搜索文字"
  },
  {
    "id": "api.command_search.hint",
    "translation": "[文字]"
  },
  {
    "id": "api.command_search.name",
    "translation": "搜索"
  },
  {
    "id": "api.command_search.unsupported.app_error",
    "translation": "您的设备不支持搜索命令。"
  },
  {
    "id": "api.command_settings.desc",
    "translation": "打开账户设置对话框"
  },
  {
    "id": "api.command_settings.name",
    "translation": "设置"
  },
  {
    "id": "api.command_settings.unsupported.app_error",
    "translation": "您的设备不支持设定命令。"
  },
  {
    "id": "api.command_shortcuts.desc",
    "translation": "显示快捷键列表"
  },
  {
    "id": "api.command_shortcuts.name",
    "translation": "快捷键"
  },
  {
    "id": "api.command_shortcuts.unsupported.app_error",
    "translation": "您的设备不支持快捷命令。"
  },
  {
    "id": "api.command_shrug.desc",
    "translation": "添加 ¯\\_(ツ)_/¯ 到你的消息"
  },
  {
    "id": "api.command_shrug.hint",
    "translation": "[信息]"
  },
  {
    "id": "api.command_shrug.name",
    "translation": "shrug"
  },
  {
    "id": "api.config.client.old_format.app_error",
    "translation": "暂未支持客户端配置的新格式。请在查询字串指定 format=old。"
  },
  {
    "id": "api.context.404.app_error",
    "translation": "对不起，我们找不到该页面。"
  },
  {
    "id": "api.context.invalid_body_param.app_error",
    "translation": "请求消息体有无效或缺少 {{.Name}}。"
  },
  {
    "id": "api.context.invalid_param.app_error",
    "translation": "无效的 {{.Name}} 参数。"
  },
  {
    "id": "api.context.invalid_token.error",
    "translation": "无效会话令牌 token={{.Token}}, err={{.Error}}"
  },
  {
    "id": "api.context.invalid_url_param.app_error",
    "translation": "请求网址有无效或缺少 {{.Name}} 参数。"
  },
  {
    "id": "api.context.mfa_required.app_error",
    "translation": "此服务器要求多重验证。"
  },
  {
    "id": "api.context.permissions.app_error",
    "translation": "您没有对应的权限。"
  },
  {
    "id": "api.context.session_expired.app_error",
    "translation": "无效或过期的会话，请重新登录。"
  },
  {
    "id": "api.context.token_provided.app_error",
    "translation": "会话不是 OAuth 但是查询字符串中含有令牌。"
  },
  {
    "id": "api.create_terms_of_service.custom_terms_of_service_disabled.app_error",
    "translation": "已停用自定义服务条款。"
  },
  {
    "id": "api.create_terms_of_service.empty_text.app_error",
    "translation": "请输入您的自定义服务条款文字。"
  },
  {
    "id": "api.email_batching.add_notification_email_to_batch.channel_full.app_error",
    "translation": "批量电子邮件任务接收频道已满。请提高EmailBatchingBufferSize。"
  },
  {
    "id": "api.email_batching.add_notification_email_to_batch.disabled.app_error",
    "translation": "系统管理员禁用了批量电子邮件。"
  },
  {
    "id": "api.email_batching.send_batched_email_notification.subject",
    "translation": {
      "other": "[{{.SiteName}}] {{.Month}} {{.Day}}, {{.Year}} 的新通知[{{.SiteName}}] {{.Month}} {{.Day}}, {{.Year}} 的新通知"
    }
  },
  {
    "id": "api.emoji.create.duplicate.app_error",
    "translation": "无法创建表情符号。另一个具有相同名称的表情符号已存在。"
  },
  {
    "id": "api.emoji.create.other_user.app_error",
    "translation": "无效的用户 id。"
  },
  {
    "id": "api.emoji.create.parse.app_error",
    "translation": "无法创建表情符。无法理解请求。"
  },
  {
    "id": "api.emoji.create.too_large.app_error",
    "translation": "无法创建表情符。图片必须小于 1MB。"
  },
  {
    "id": "api.emoji.disabled.app_error",
    "translation": "自定义表情符号已被系统管理员禁用。"
  },
  {
    "id": "api.emoji.get_image.decode.app_error",
    "translation": "无法解码表情符号图像文件。"
  },
  {
    "id": "api.emoji.get_image.read.app_error",
    "translation": "无法读取表情图像文件。"
  },
  {
    "id": "api.emoji.storage.app_error",
    "translation": "文件存储没有正确配置。请配置S3或本地文件存储服务。"
  },
  {
    "id": "api.emoji.upload.image.app_error",
    "translation": "无法创建表情符号。文件类型必须是PNG，JPEG，或GIF。"
  },
  {
    "id": "api.emoji.upload.large_image.decode_error",
    "translation": "无法创建表情符。解码图片时遇到错误。"
  },
  {
    "id": "api.emoji.upload.large_image.encode_error",
    "translation": "无法创建表情符。编码图片时遇到错误。"
  },
  {
    "id": "api.emoji.upload.large_image.gif_decode_error",
    "translation": "无法创建表情符。解码 GIF 图片时遇到错误。"
  },
  {
    "id": "api.emoji.upload.large_image.gif_encode_error",
    "translation": "无法创建表情符。编码 GIF 图片时遇到错误。"
  },
  {
    "id": "api.emoji.upload.large_image.too_large.app_error",
    "translation": "无法创建表情符。图片必须小于 {{.MaxWidth}}x{{.MaxHeight}}。"
  },
  {
    "id": "api.emoji.upload.open.app_error",
    "translation": "无法创建表情符。尝试打开图片时遇到错误。"
  },
  {
    "id": "api.file.attachments.disabled.app_error",
    "translation": "文件附件已在此服务器禁用。"
  },
  {
    "id": "api.file.get_file.public_invalid.app_error",
    "translation": "公共链接不是有效的。"
  },
  {
    "id": "api.file.get_file_preview.no_preview.app_error",
    "translation": "文件没有预览图。"
  },
  {
    "id": "api.file.get_file_thumbnail.no_thumbnail.app_error",
    "translation": "文件没用缩略图。"
  },
  {
    "id": "api.file.get_public_link.disabled.app_error",
    "translation": "公共链接已经被禁用。"
  },
  {
    "id": "api.file.get_public_link.no_post.app_error",
    "translation": "无法获取文件公开链接。文件必须附在当前用户可读的信息上。"
  },
  {
    "id": "api.file.no_driver.app_error",
    "translation": "未选择文件驱动。"
  },
  {
    "id": "api.file.read_file.reading_local.app_error",
    "translation": "读取本地存储时遇到错误。"
  },
  {
    "id": "api.file.upload_file.incorrect_number_of_client_ids.app_error",
    "translation": "无法上传文件。{{.NumFiles}} 个文件拥有 {{.NumClientIds}} 个 client_ids。"
  },
  {
    "id": "api.file.upload_file.incorrect_number_of_files.app_error",
    "translation": "无法上传文件。指定的文件数不匹配。"
  },
  {
    "id": "api.file.upload_file.large_image.app_error",
    "translation": "无法上传超过最大尺寸的文件：{{.Filename}}"
  },
  {
    "id": "api.file.upload_file.large_image_detailed.app_error",
    "translation": "{{.Filename}} 的尺寸 ({{.Width}}x{{.Height}} 像素) 超过了限制。"
  },
  {
    "id": "api.file.upload_file.multiple_channel_ids.app_error",
    "translation": "无法上传文件。多个冲突的 channel_ids。"
  },
  {
    "id": "api.file.upload_file.read_form_value.app_error",
    "translation": "无法上传文件。读取或解析 {{.Formname}} 时出错。"
  },
  {
    "id": "api.file.upload_file.read_request.app_error",
    "translation": "无法上传文件。读取或解析请求数据时出错。"
  },
  {
    "id": "api.file.upload_file.storage.app_error",
    "translation": "不能上传文件。图片存储没有配置。"
  },
  {
    "id": "api.file.upload_file.too_large_detailed.app_error",
    "translation": "无法上传文件 {{.Filename}}。{{.Length}} 字节超过最大允许的 {{.Limit}} 字节。"
  },
  {
    "id": "api.incoming_webhook.disabled.app_error",
    "translation": "传入的 webhooks 已被系统管理员禁用。"
  },
  {
    "id": "api.incoming_webhook.invalid_username.app_error",
    "translation": "无效的用户名。"
  },
  {
    "id": "api.io_error",
    "translation": "输入/输出错误"
  },
  {
    "id": "api.ldap_group.not_found",
    "translation": "未找到 ldap 组"
  },
  {
    "id": "api.ldap_groups.license_error",
    "translation": "您的许可证不支持 ldap 组"
  },
  {
    "id": "api.license.add_license.array.app_error",
    "translation": "请求中‘许可证’为空数组。"
  },
  {
    "id": "api.license.add_license.expired.app_error",
    "translation": "许可证已经过期或者尚未启用。"
  },
  {
    "id": "api.license.add_license.invalid.app_error",
    "translation": "无效的授权文件。"
  },
  {
    "id": "api.license.add_license.invalid_count.app_error",
    "translation": "不能计算不重复用户总数。"
  },
  {
    "id": "api.license.add_license.no_file.app_error",
    "translation": "请求中没有'许可证'文件。"
  },
  {
    "id": "api.license.add_license.open.app_error",
    "translation": "无法打开许可证文件。"
  },
  {
    "id": "api.license.add_license.save.app_error",
    "translation": "许可证没有正确保存。"
  },
  {
    "id": "api.license.add_license.save_active.app_error",
    "translation": "有效许可证ID没有正确保存。"
  },
  {
    "id": "api.license.add_license.unique_users.app_error",
    "translation": "该许可证只支持 {{.Users}} 用户，当你的系统有 {{.Count}} 唯一用户。唯一用户通过邮件地址计算。你可以从站点报告 -> 查看统计查看总数量。"
  },
  {
    "id": "api.license.client.old_format.app_error",
    "translation": "暂未支持客户端授权的新格式。请在查询字串指定 format=old。"
  },
  {
    "id": "api.marshal_error",
    "translation": "编码失败。"
  },
  {
    "id": "api.oauth.allow_oauth.redirect_callback.app_error",
    "translation": "invalid_request：提供的 redirect_uri 不匹配注册的 callback_url。"
  },
  {
    "id": "api.oauth.allow_oauth.turn_off.app_error",
    "translation": "系统管理员已经关闭了 OAuth2 验证服务商。"
  },
  {
    "id": "api.oauth.authorize_oauth.disabled.app_error",
    "translation": "系统管理员已经关闭了 OAuth2 验证服务商。"
  },
  {
    "id": "api.oauth.get_access_token.bad_client_id.app_error",
    "translation": "invalid_request：错误的 client_id。"
  },
  {
    "id": "api.oauth.get_access_token.bad_client_secret.app_error",
    "translation": "invalid_request：缺少 client_secret。"
  },
  {
    "id": "api.oauth.get_access_token.bad_grant.app_error",
    "translation": "invalid_request：错误的 grant_type。"
  },
  {
    "id": "api.oauth.get_access_token.credentials.app_error",
    "translation": "invalid_client：无效的客户端凭证。"
  },
  {
    "id": "api.oauth.get_access_token.disabled.app_error",
    "translation": "系统管理员已经关闭了 OAuth2 验证服务商。"
  },
  {
    "id": "api.oauth.get_access_token.expired_code.app_error",
    "translation": "invalid_grant：无效或过期授权码。"
  },
  {
    "id": "api.oauth.get_access_token.internal.app_error",
    "translation": "server_error：访问数据库时遇到了内部服务器错误。"
  },
  {
    "id": "api.oauth.get_access_token.internal_saving.app_error",
    "translation": "server_error：在保存访问令牌到数据库时遇到了内部服务器错误。"
  },
  {
    "id": "api.oauth.get_access_token.internal_session.app_error",
    "translation": "server_error：在保存会话到数据库时遇到了内部服务器错误。"
  },
  {
    "id": "api.oauth.get_access_token.internal_user.app_error",
    "translation": "server_error：从数据库中读取用户时遇到了内部服务器错误。"
  },
  {
    "id": "api.oauth.get_access_token.missing_code.app_error",
    "translation": "invalid_request：缺少编号。"
  },
  {
    "id": "api.oauth.get_access_token.missing_refresh_token.app_error",
    "translation": "invalid_request：缺少 refresh_token。"
  },
  {
    "id": "api.oauth.get_access_token.redirect_uri.app_error",
    "translation": "invalid_request：提供的 redirect_uri 不匹配授权码 redirect_uri。"
  },
  {
    "id": "api.oauth.get_access_token.refresh_token.app_error",
    "translation": "invalid_grant：无效的续期令牌。"
  },
  {
    "id": "api.oauth.invalid_state_token.app_error",
    "translation": "无效状态令牌。"
  },
  {
    "id": "api.oauth.register_oauth_app.turn_off.app_error",
    "translation": "系统管理员已经关闭的 OAuth2 服务商。"
  },
  {
    "id": "api.oauth.revoke_access_token.del_session.app_error",
    "translation": "从数据库删除会话出错。"
  },
  {
    "id": "api.oauth.revoke_access_token.del_token.app_error",
    "translation": "从数据库删除访问令牌出错。"
  },
  {
    "id": "api.oauth.revoke_access_token.get.app_error",
    "translation": "删除前从数据库获取访问令牌遇到错误。"
  },
  {
    "id": "api.oauth.singup_with_oauth.disabled.app_error",
    "translation": "用户注册已停用。"
  },
  {
    "id": "api.oauth.singup_with_oauth.expired_link.app_error",
    "translation": "注册链接已过期。"
  },
  {
    "id": "api.oauth.singup_with_oauth.invalid_link.app_error",
    "translation": "无效的注册链接。"
  },
  {
    "id": "api.outgoing_webhook.disabled.app_error",
    "translation": "传出的 webhooks 已被系统管理员禁用。"
  },
  {
    "id": "api.plugin.upload.array.app_error",
    "translation": "multipart/form 请求中的文件数组为空。"
  },
  {
    "id": "api.plugin.upload.file.app_error",
    "translation": "无法打开 multipart/form 请求中的文件。"
  },
  {
    "id": "api.plugin.upload.no_file.app_error",
    "translation": "multipart/form 请求缺少文件。"
  },
  {
    "id": "api.post.check_for_out_of_channel_mentions.message.multiple",
    "translation": "@{{.Usernames}} 与 @{{.LastUsername}} 被提到了，但是他们因不在这个频道而不会收到通知。"
  },
  {
    "id": "api.post.check_for_out_of_channel_mentions.message.one",
    "translation": "@{{.Username}} 被提到了，但是他因不在此频道而不会收到通知。"
  },
  {
    "id": "api.post.create_post.can_not_post_to_deleted.error",
    "translation": "无法发信息到已删除的频道。"
  },
  {
    "id": "api.post.create_post.channel_root_id.app_error",
    "translation": "RootId 参数无效的 ChannelId。"
  },
  {
    "id": "api.post.create_post.root_id.app_error",
    "translation": "无效的 RootId 参数。"
  },
  {
    "id": "api.post.create_webhook_post.creating.app_error",
    "translation": "创建消息时出错。"
  },
  {
    "id": "api.post.deduplicate_create_post.failed_to_get",
    "translation": "处理客户端发送同样请求时获取原始消息失败。"
  },
  {
    "id": "api.post.deduplicate_create_post.pending",
    "translation": "由于另一个客户端发送同样的请求而拒绝消息。"
  },
  {
    "id": "api.post.delete_post.can_not_delete_post_in_deleted.error",
    "translation": "无法在已删除的频道中删除消息。"
  },
  {
    "id": "api.post.disabled_all",
    "translation": "由于频道拥有超过{{.Users}}位用户，因此已禁用 @all。"
  },
  {
    "id": "api.post.disabled_channel",
    "translation": "由于频道拥有超过{{.Users}}位用户，因此已禁用 @channel。"
  },
  {
    "id": "api.post.disabled_here",
    "translation": "@here 已禁用因为频道超过 {{.Users}} 位用户。"
  },
  {
    "id": "api.post.do_action.action_id.app_error",
    "translation": "无效的操作 id。"
  },
  {
    "id": "api.post.do_action.action_integration.app_error",
    "translation": "操作整合错误。"
  },
  {
    "id": "api.post.get_message_for_notification.files_sent",
    "translation": {
      "other": "{{.Count}} 文件已发送：{{.Filenames}}{{.Count}} 文件已发送：{{.Filenames}}"
    }
  },
  {
    "id": "api.post.get_message_for_notification.images_sent",
    "translation": {
      "other": "{{.Count}} 图片已发送：{{.Filenames}}{{.Count}} 图片已发送：{{.Filenames}}"
    }
  },
  {
    "id": "api.post.link_preview_disabled.app_error",
    "translation": "链接预览已被系统管理员禁用。"
  },
  {
    "id": "api.post.patch_post.can_not_update_post_in_deleted.error",
    "translation": "无法在已删除的频道更新消息。"
  },
  {
    "id": "api.post.send_notification_and_forget.push_channel_mention",
    "translation": " 通知了频道。"
  },
  {
    "id": "api.post.send_notification_and_forget.push_comment_on_post",
    "translation": " 在您的消息发布了评论。"
  },
  {
    "id": "api.post.send_notification_and_forget.push_comment_on_thread",
    "translation": " 在您参与的讨论串发布了评论。"
  },
  {
    "id": "api.post.send_notifications_and_forget.push_explicit_mention",
    "translation": " 提及了您。"
  },
  {
    "id": "api.post.send_notifications_and_forget.push_general_message",
    "translation": " 发布了消息。"
  },
  {
    "id": "api.post.send_notifications_and_forget.push_image_only",
    "translation": " 附加了文件。"
  },
  {
    "id": "api.post.send_notifications_and_forget.push_message",
    "translation": "给您发送了消息。"
  },
  {
    "id": "api.post.update_post.can_not_update_post_in_deleted.error",
    "translation": "无法在已删除的频道更新消息。"
  },
  {
    "id": "api.post.update_post.find.app_error",
    "translation": "我们找不到现有的消息或评论去更新。"
  },
  {
    "id": "api.post.update_post.permissions_details.app_error",
    "translation": "已经删除 id={{.PostId}}。"
  },
  {
    "id": "api.post.update_post.permissions_time_limit.app_error",
    "translation": "消息只允许在 {{.limeLimit}} 秒内编辑。详情请咨询您的系统管理员。"
  },
  {
    "id": "api.post.update_post.system_message.app_error",
    "translation": "无法更新系统信息。"
  },
  {
    "id": "api.post_get_post_by_id.get.app_error",
    "translation": "无法获取消息。"
  },
  {
    "id": "api.preference.delete_preferences.delete.app_error",
    "translation": "无法删除用户偏好。"
  },
  {
    "id": "api.preference.preferences_category.get.app_error",
    "translation": "无法获取用户偏好。"
  },
  {
    "id": "api.preference.update_preferences.set.app_error",
    "translation": "无法设置用户偏好。"
  },
  {
    "id": "api.reaction.delete.archived_channel.app_error",
    "translation": "您不能移除已归档的频道中的互动。"
  },
  {
    "id": "api.reaction.save.archived_channel.app_error",
    "translation": "您不能在已归档的频道互动。"
  },
  {
    "id": "api.reaction.save_reaction.invalid.app_error",
    "translation": "无效互动。"
  },
  {
    "id": "api.reaction.save_reaction.user_id.app_error",
    "translation": "您不能保存其他用户的互动。"
  },
  {
    "id": "api.restricted_system_admin",
    "translation": "受限系统管理员禁止执行此操作。"
  },
  {
    "id": "api.roles.patch_roles.license.error",
    "translation": "您的许可证不支持高级权限。"
  },
  {
    "id": "api.scheme.create_scheme.license.error",
    "translation": "您的许可证不支持创建权限方案。"
  },
  {
    "id": "api.scheme.delete_scheme.license.error",
    "translation": "您的许可证不支持删除权限方案"
  },
  {
    "id": "api.scheme.get_channels_for_scheme.scope.error",
    "translation": "无法获取方案的频道因为提供的方案不是频道方案。"
  },
  {
    "id": "api.scheme.get_teams_for_scheme.scope.error",
    "translation": "无法获取方案的团队因为提供的方案不是团队方案。"
  },
  {
    "id": "api.scheme.patch_scheme.license.error",
    "translation": "您的许可证不支持更新权限方案"
  },
  {
    "id": "api.server.start_server.forward80to443.disabled_while_using_lets_encrypt",
    "translation": "使用 LetsEncrypt 时必须开启 Forward80To443"
  },
  {
    "id": "api.server.start_server.forward80to443.enabled_but_listening_on_wrong_port",
    "translation": "无法在监听端口 %s 时转发端口 80 到端口 443：使用代理服务器时停用 Forward80To443"
  },
  {
    "id": "api.server.start_server.rate_limiting_memory_store",
    "translation": "无法初始化频率限制内存储存。检查 MemoryStoreSize 设置。"
  },
  {
    "id": "api.server.start_server.rate_limiting_rate_limiter",
    "translation": "无法初始化频率限制。"
  },
  {
    "id": "api.server.start_server.starting.critical",
    "translation": "启动服务出错, err:%v"
  },
  {
    "id": "api.slackimport.slack_add_bot_user.email_pwd",
    "translation": "已导入整合/Slack 机器人用户 {{.Email}} 以及密码 {{.Password}}。\r\n"
  },
  {
    "id": "api.slackimport.slack_add_bot_user.unable_import",
    "translation": "无法导入整合/Slack 机器人用户 {{.Username}}。\r\n"
  },
  {
    "id": "api.slackimport.slack_add_channels.added",
    "translation": "\r\n频道已添加：\r\n"
  },
  {
    "id": "api.slackimport.slack_add_channels.failed_to_add_user",
    "translation": "无法添加 Slack 用户 {{.Username}} 到频道。\r\n"
  },
  {
    "id": "api.slackimport.slack_add_channels.import_failed",
    "translation": "无法导入 Slack 频道 {{.DisplayName}}。\r\n"
  },
  {
    "id": "api.slackimport.slack_add_channels.merge",
    "translation": "Slack 频道 {{.DisplayName}} 已在 Masttermost 频道存在。已合并两频道。\r\n"
  },
  {
    "id": "api.slackimport.slack_add_users.created",
    "translation": "\r\n已创建用户：\r\n"
  },
  {
    "id": "api.slackimport.slack_add_users.email_pwd",
    "translation": "已导入拥有电子邮箱 {{.Email}} 以及密码 {{.Password}} 的 Slack 用户。\r\n"
  },
  {
    "id": "api.slackimport.slack_add_users.merge_existing",
    "translation": "Slack 用户已和拥有邮箱地址 {{.Email}} 和用户名 {{.Username}} 的 Mattermost 用户合并。\r\n"
  },
  {
    "id": "api.slackimport.slack_add_users.merge_existing_failed",
    "translation": "Slack 用户已和现有邮箱地址 {{.Email}} 和用户名 {{.Username}} 的 Mattermost 用户合并，但没法添加用户到他们的团队。\r\n"
  },
  {
    "id": "api.slackimport.slack_add_users.missing_email_address",
    "translation": "用户 {{.Username}} 在 Slack 导出里没有电子邮箱地址。暂使用 {{.Email}} 代替。用户需要在登入系统后更新他们的邮箱地址。\r\n"
  },
  {
    "id": "api.slackimport.slack_add_users.unable_import",
    "translation": "不能导入 Slack 用户：{{.Username}}。\r\n"
  },
  {
    "id": "api.slackimport.slack_import.log",
    "translation": "Mattermost Slack 导入日志 \r\n"
  },
  {
    "id": "api.slackimport.slack_import.note1",
    "translation": "- 有些信息可能未被导入因为导入程序不支持他们。\r\n"
  },
  {
    "id": "api.slackimport.slack_import.note2",
    "translation": "- 暂不支持 Slack 机器人信息。\r\n"
  },
  {
    "id": "api.slackimport.slack_import.note3",
    "translation": "- 更多错误可以到服务器日志查看。\r\n"
  },
  {
    "id": "api.slackimport.slack_import.notes",
    "translation": "\r\n注释：\r\n"
  },
  {
    "id": "api.slackimport.slack_import.open.app_error",
    "translation": "无法打开文件：{{.Filename}}。\r\n"
  },
  {
    "id": "api.slackimport.slack_import.team_fail",
    "translation": "导入时无法获取要导入的团队。\r\n"
  },
  {
    "id": "api.slackimport.slack_import.zip.app_error",
    "translation": "无法打开 Slack 导出的 zip 文件。\r\n"
  },
  {
    "id": "api.status.user_not_found.app_error",
    "translation": "未找到用户。"
  },
  {
    "id": "api.team.add_user_to_team.added",
    "translation": "%v 由 %v 邀请加入到团队。"
  },
  {
    "id": "api.team.add_user_to_team.missing_parameter.app_error",
    "translation": "添加用户到团队所需的参数。"
  },
  {
    "id": "api.team.get_invite_info.not_open_team",
    "translation": "不能邀请进入非开放团队。"
  },
  {
    "id": "api.team.get_team_icon.filesettings_no_driver.app_error",
    "translation": "文件设置中驱动名无效。必须为 'local' 或 'amazons3'。"
  },
  {
    "id": "api.team.get_team_icon.read_file.app_error",
    "translation": "无法读取团队图标文件。"
  },
  {
    "id": "api.team.import_team.array.app_error",
    "translation": "请求中 'file' 为空数组。"
  },
  {
    "id": "api.team.import_team.integer.app_error",
    "translation": "文件大小不是个整数。"
  },
  {
    "id": "api.team.import_team.no_file.app_error",
    "translation": "请求中 ‘file’ 文件不存在。"
  },
  {
    "id": "api.team.import_team.no_import_from.app_error",
    "translation": "错误请求：缺少 importFrom 字段。"
  },
  {
    "id": "api.team.import_team.open.app_error",
    "translation": "无法打开文件。"
  },
  {
    "id": "api.team.import_team.parse.app_error",
    "translation": "无法解析混合表单。"
  },
  {
    "id": "api.team.import_team.unavailable.app_error",
    "translation": "错误请求：缺少 filesize 字段。"
  },
  {
    "id": "api.team.invite_members.disabled.app_error",
    "translation": "邮件邀请已停用。"
  },
  {
    "id": "api.team.invite_members.invalid_email.app_error",
    "translation": "以下邮箱地址不在允许的域名范围内：{{.Addresses}}。请联系您的系统管理员了解详情。"
  },
  {
    "id": "api.team.invite_members.no_one.app_error",
    "translation": "没有人可邀请。"
  },
  {
    "id": "api.team.is_team_creation_allowed.disabled.app_error",
    "translation": "团队创建被禁用。详细请询问您的系统管理员。"
  },
  {
    "id": "api.team.is_team_creation_allowed.domain.app_error",
    "translation": "电子邮件必须来自指定域名 (例如 @example.com)。详情请询问您的系统管理员。"
  },
  {
    "id": "api.team.join_team.post_and_forget",
    "translation": "%v 已加入团队。"
  },
  {
    "id": "api.team.join_user_to_team.allowed_domains.app_error",
    "translation": "电子邮件必须来自指定域名 (例如 @example.com)。详情请询问您的系统管理员。"
  },
  {
    "id": "api.team.leave.left",
    "translation": "%v 离开了团队。"
  },
  {
    "id": "api.team.move_channel.post.error",
    "translation": "发送频道移动消息失败。"
  },
  {
    "id": "api.team.move_channel.success",
    "translation": "此频道已从 %v 移至此团队。"
  },
  {
    "id": "api.team.remove_team_icon.get_team.app_error",
    "translation": "获取团队时发生错误。"
  },
  {
    "id": "api.team.remove_user_from_team.missing.app_error",
    "translation": "此用户似乎不属于此团队。"
  },
  {
    "id": "api.team.remove_user_from_team.removed",
    "translation": "%v 已移出团队。"
  },
  {
    "id": "api.team.set_team_icon.array.app_error",
    "translation": "请求中 'image' 为空。"
  },
  {
    "id": "api.team.set_team_icon.decode.app_error",
    "translation": "无法解码团队图标。"
  },
  {
    "id": "api.team.set_team_icon.encode.app_error",
    "translation": "无法编码团队图标。"
  },
  {
    "id": "api.team.set_team_icon.get_team.app_error",
    "translation": "获取团队时发生错误。"
  },
  {
    "id": "api.team.set_team_icon.no_file.app_error",
    "translation": "请求中缺失图片文件。"
  },
  {
    "id": "api.team.set_team_icon.open.app_error",
    "translation": "无法打开图片文件。"
  },
  {
    "id": "api.team.set_team_icon.parse.app_error",
    "translation": "无法解析混合表单。"
  },
  {
    "id": "api.team.set_team_icon.storage.app_error",
    "translation": "不能上传团队图标。没有配置图片存储。"
  },
  {
    "id": "api.team.set_team_icon.too_large.app_error",
    "translation": "不能上传团队图标。文件太大。"
  },
  {
    "id": "api.team.set_team_icon.write_file.app_error",
    "translation": "无法保存团队图标。"
  },
  {
    "id": "api.team.team_icon.update.app_error",
    "translation": "更新团队图标时发生错误。"
  },
  {
    "id": "api.team.update_member_roles.not_a_member",
    "translation": "指定的用户不属于指定的团队。"
  },
  {
    "id": "api.team.update_restricted_domains.mismatch.app_error",
    "translation": "系统设定不允许限制团队到 {{ .Domain }}。请联系您的系统管理员。"
  },
  {
    "id": "api.team.update_team_scheme.license.error",
    "translation": "您的许可证不支持更新团队方案"
  },
  {
    "id": "api.team.update_team_scheme.scheme_scope.error",
    "translation": "无法设定团队方案因为提供的方案不是团队方案。"
  },
  {
    "id": "api.templates.deactivate_body.info",
    "translation": "您注销了 {{ .SiteURL }} 上的帐号。"
  },
  {
    "id": "api.templates.deactivate_body.title",
    "translation": "您的帐号已在 {{ .ServerURL }} 注销"
  },
  {
    "id": "api.templates.deactivate_body.warning",
    "translation": "如果这不是您的操作或者您想重新激活您的帐号，请联系您的系统管理员。"
  },
  {
    "id": "api.templates.deactivate_subject",
    "translation": "[{{ .SiteName }}] 您的帐号已在 {{ .ServerURL }} 注销"
  },
  {
    "id": "api.templates.email_change_body.info",
    "translation": "您在 {{.TeamDisplayName}} 的邮件地址被更改至 {{.NewEmail}}。"
  },
  {
    "id": "api.templates.email_change_body.title",
    "translation": "您更新了您的邮箱"
  },
  {
    "id": "api.templates.email_change_subject",
    "translation": "[{{ .SiteName }}] 您的邮箱地址已更改"
  },
  {
    "id": "api.templates.email_change_verify_body.button",
    "translation": "校验邮箱"
  },
  {
    "id": "api.templates.email_change_verify_body.info",
    "translation": "请点击下面的链接确认这是正确的地址，以完成在{{.TeamDisplayName}}的电子邮件地址更新。"
  },
  {
    "id": "api.templates.email_change_verify_body.title",
    "translation": "您已更新电子邮件地址"
  },
  {
    "id": "api.templates.email_change_verify_subject",
    "translation": "[{{ .SiteName }}] 验证新邮件地址"
  },
  {
    "id": "api.templates.email_footer",
    "translation": "要更改您的通知偏好设定，登录到您的团队站点后至帐号设置 > 通知。"
  },
  {
    "id": "api.templates.email_info1",
    "translation": "如有任何问题，请随时给我们发邮件："
  },
  {
    "id": "api.templates.email_info2",
    "translation": "此致"
  },
  {
    "id": "api.templates.email_info3",
    "translation": "{{.SiteName}} 团队"
  },
  {
    "id": "api.templates.email_organization",
    "translation": "发送人 "
  },
  {
    "id": "api.templates.email_warning",
    "translation": "如果您没做此更改，请联系系统管理员。"
  },
  {
    "id": "api.templates.invite_body.button",
    "translation": "立刻加入"
  },
  {
    "id": "api.templates.invite_body.title",
    "translation": "{{ .SenderName }}邀请加入{{ .TeamDisplayName }}团队。"
  },
  {
    "id": "api.templates.invite_subject",
    "translation": "[{{ .SiteName }}] {{ .SenderName }} 邀请您加入 {{ .TeamDisplayName }} 团队"
  },
  {
    "id": "api.templates.mfa_activated_body.info",
    "translation": "多重验证添加到了您在 {{ .SiteURL }} 的帐号。"
  },
  {
    "id": "api.templates.mfa_activated_body.title",
    "translation": "多重验证已添加"
  },
  {
    "id": "api.templates.mfa_change_subject",
    "translation": "[{{ .SiteName }}] 您的多重验证已更新"
  },
  {
    "id": "api.templates.mfa_deactivated_body.info",
    "translation": "多重验证已从您在 {{ .SiteURL }} 的帐号移除。"
  },
  {
    "id": "api.templates.mfa_deactivated_body.title",
    "translation": "多重验证已移除"
  },
  {
    "id": "api.templates.password_change_body.info",
    "translation": "您在 {{ .TeamURL }} 上 {{.TeamDisplayName}} 的密码已由 {{.Method}} 修改。"
  },
  {
    "id": "api.templates.password_change_body.title",
    "translation": "您更新了您的密码"
  },
  {
    "id": "api.templates.password_change_subject",
    "translation": "[{{ .SiteName }}] 您的密码已更新"
  },
  {
    "id": "api.templates.post_body.button",
    "translation": "查看消息"
  },
  {
    "id": "api.templates.reset_body.button",
    "translation": "重设密码"
  },
  {
    "id": "api.templates.reset_body.title",
    "translation": "重置您的密码"
  },
  {
    "id": "api.templates.reset_subject",
    "translation": "[{{ .SiteName }}] 重置您的密码"
  },
  {
    "id": "api.templates.signin_change_email.body.info",
    "translation": "你已经更新您在 {{ .SiteName }} 的登录方法到 {{.Method}}。"
  },
  {
    "id": "api.templates.signin_change_email.body.method_email",
    "translation": "邮箱和密码"
  },
  {
    "id": "api.templates.signin_change_email.body.title",
    "translation": "您更新了您的登录方式"
  },
  {
    "id": "api.templates.signin_change_email.subject",
    "translation": "[{{ .SiteName }}] 您的登入方式已更新"
  },
  {
    "id": "api.templates.user_access_token_body.info",
    "translation": "个人访问令牌添加到了您在 {{ .SiteURL }} 的帐号。它们可以用来以您的帐号访问 {{.SiteName}}。"
  },
  {
    "id": "api.templates.user_access_token_body.title",
    "translation": "已添加用个人访问令牌到您的帐号"
  },
  {
    "id": "api.templates.user_access_token_subject",
    "translation": "[{{ .SiteName }}] 已添加个人访问令牌到您的帐号"
  },
  {
    "id": "api.templates.username_change_body.info",
    "translation": "您在 {{.TeamDisplayName}} 的用户名被更改至 {{.NewUsername}}。"
  },
  {
    "id": "api.templates.username_change_body.title",
    "translation": "您更新了您的用户名"
  },
  {
    "id": "api.templates.username_change_subject",
    "translation": "[{{ .SiteName }}] 您的用户名已更改"
  },
  {
    "id": "api.templates.verify_body.button",
    "translation": "验证邮箱"
  },
  {
    "id": "api.templates.verify_body.info",
    "translation": "该电子邮件地址已用于创建 Mattermost 帐户。"
  },
  {
    "id": "api.templates.verify_body.title",
    "translation": "验证您的电子邮箱地址"
  },
  {
    "id": "api.templates.verify_subject",
    "translation": "[{{ .SiteName }}] 电子邮件地址验证"
  },
  {
    "id": "api.templates.welcome_body.app_download_info",
    "translation": "为了更好的体验，请下载 PC、Mac、iOS、安卓平台应用。"
  },
  {
    "id": "api.templates.welcome_body.button",
    "translation": "验证邮箱"
  },
  {
    "id": "api.templates.welcome_body.info",
    "translation": "该电子邮件地址已用于创建 Mattermost 帐户。"
  },
  {
    "id": "api.templates.welcome_body.title",
    "translation": "欢迎加入团队"
  },
  {
    "id": "api.templates.welcome_subject",
    "translation": "[{{ .SiteName }}] 您加入了 {{ .ServerURL }}"
  },
  {
    "id": "api.user.activate_mfa.email_and_ldap_only.app_error",
    "translation": "此帐户类型不支持多重验证。"
  },
  {
    "id": "api.user.add_direct_channels_and_forget.failed.error",
    "translation": "添加用户直接频道偏好设定失败 user_id={{.UserId}}, team_id={{.TeamId}}, err={{.Error}}"
  },
  {
    "id": "api.user.authorize_oauth_user.bad_response.app_error",
    "translation": "令牌请求得到错误的回复。"
  },
  {
    "id": "api.user.authorize_oauth_user.bad_token.app_error",
    "translation": "错误的令牌类型。"
  },
  {
    "id": "api.user.authorize_oauth_user.invalid_state.app_error",
    "translation": "无效状态"
  },
  {
    "id": "api.user.authorize_oauth_user.missing.app_error",
    "translation": "缺少访问令牌。"
  },
  {
    "id": "api.user.authorize_oauth_user.response.app_error",
    "translation": "从 OAuth 服务提供商收到无效的回复。"
  },
  {
    "id": "api.user.authorize_oauth_user.service.app_error",
    "translation": "令牌请求到 {{.Service}} 失败。"
  },
  {
    "id": "api.user.authorize_oauth_user.token_failed.app_error",
    "translation": "令牌请求失败。"
  },
  {
    "id": "api.user.authorize_oauth_user.unsupported.app_error",
    "translation": "{{.Service}} 通过 OAuth 2.0 的单点登入在此服务器上不可用。"
  },
  {
    "id": "api.user.check_user_login_attempts.too_many.app_error",
    "translation": "您的账号因为多次的密码尝试而被锁定。请重设您的密码。"
  },
  {
    "id": "api.user.check_user_mfa.bad_code.app_error",
    "translation": "无效的多重验证令牌。"
  },
  {
    "id": "api.user.check_user_password.invalid.app_error",
    "translation": "登录失败，无效的密码。"
  },
  {
    "id": "api.user.complete_switch_with_oauth.blank_email.app_error",
    "translation": "空白电子邮件。"
  },
  {
    "id": "api.user.complete_switch_with_oauth.parse.app_error",
    "translation": "无法解析数据验证 {{.Service}} 用户对象。"
  },
  {
    "id": "api.user.create_email_token.error",
    "translation": "创建邮件验证令牌数据失败"
  },
  {
    "id": "api.user.create_oauth_user.already_attached.app_error",
    "translation": "已经有一个电子邮件帐号使用了不同于{{.Service}}的方法进行登录。请使用{{.Auth}}进行登录。"
  },
  {
    "id": "api.user.create_oauth_user.create.app_error",
    "translation": "无法创建用户 {{.Service}} 用户对象。"
  },
  {
    "id": "api.user.create_profile_image.default_font.app_error",
    "translation": "无法创建默认个人图片的字体。"
  },
  {
    "id": "api.user.create_profile_image.encode.app_error",
    "translation": "无法编码默认个人图片。"
  },
  {
    "id": "api.user.create_profile_image.initial.app_error",
    "translation": "不能添加用户初始默认个人图片。"
  },
  {
    "id": "api.user.create_user.accepted_domain.app_error",
    "translation": "您提供的电子邮件不属于允许的域名。请与您的管理员联系或使用一个不同的电子邮件注册。"
  },
  {
    "id": "api.user.create_user.disabled.app_error",
    "translation": "用户创建已停用。"
  },
  {
    "id": "api.user.create_user.no_open_server",
    "translation": "这个服务员不允许注册。请与管理员联系，获取邀请。"
  },
  {
    "id": "api.user.create_user.signup_email_disabled.app_error",
    "translation": "已停用电子邮件注册。"
  },
  {
    "id": "api.user.create_user.signup_link_expired.app_error",
    "translation": "注册链接已过期。"
  },
  {
    "id": "api.user.create_user.signup_link_invalid.app_error",
    "translation": "无效的注册链接。"
  },
  {
    "id": "api.user.email_to_ldap.not_available.app_error",
    "translation": "AD/LDAP 在本服务器上不可用。"
  },
  {
    "id": "api.user.email_to_oauth.not_available.app_error",
    "translation": "此服务器未配置验证转移。"
  },
  {
    "id": "api.user.get_user_by_email.permissions.app_error",
    "translation": "无法以邮箱地址获取用户。"
  },
  {
    "id": "api.user.ldap_to_email.not_available.app_error",
    "translation": "AD/LDAP 在本服务器上不可用。"
  },
  {
    "id": "api.user.ldap_to_email.not_ldap_account.app_error",
    "translation": "此账户没有使用 AD/LDAP。"
  },
  {
    "id": "api.user.login.blank_pwd.app_error",
    "translation": "密码字段不能为空白"
  },
  {
    "id": "api.user.login.bot_login_forbidden.app_error",
    "translation": "禁止机器人登入。"
  },
  {
    "id": "api.user.login.client_side_cert.certificate.app_error",
    "translation": "尝试使用实验功能 ClientSideCert 登入但未提供有效的证书。"
  },
  {
    "id": "api.user.login.client_side_cert.license.app_error",
    "translation": "尝试使用实验功能 ClientSideCert 登入但未拥有有效的企业许可证。"
  },
  {
    "id": "api.user.login.inactive.app_error",
    "translation": "您的帐号因被停用而登入失败。请联系系统管理员。"
  },
  {
    "id": "api.user.login.not_verified.app_error",
    "translation": "登录失败，因为电子邮件地址没有被验证。"
  },
  {
    "id": "api.user.login.use_auth_service.app_error",
    "translation": "请使用 {{.AuthService}} 登录。"
  },
  {
    "id": "api.user.login_by_oauth.bot_login_forbidden.app_error",
    "translation": "禁止机器人登入。"
  },
  {
    "id": "api.user.login_by_oauth.not_available.app_error",
    "translation": "本服务器不支持通过 OAuth 2.0 的 {{.Service}} SSO。"
  },
  {
    "id": "api.user.login_by_oauth.parse.app_error",
    "translation": "无法解析数据验证 {{.Service}} 用户对象。"
  },
  {
    "id": "api.user.login_ldap.not_available.app_error",
    "translation": "AD/LDAP 在本服务器上不可用。"
  },
  {
    "id": "api.user.oauth_to_email.context.app_error",
    "translation": "更新密码失败因为 user_id 不匹配用户ID。"
  },
  {
    "id": "api.user.oauth_to_email.not_available.app_error",
    "translation": "此服务器未配置验证转移。"
  },
  {
    "id": "api.user.reset_password.broken_token.app_error",
    "translation": "无效的重置密码链接。"
  },
  {
    "id": "api.user.reset_password.invalid_link.app_error",
    "translation": "无效的重置密码链接。"
  },
  {
    "id": "api.user.reset_password.link_expired.app_error",
    "translation": "密码重置链接已过期。"
  },
  {
    "id": "api.user.reset_password.method",
    "translation": "使用重置密码链接"
  },
  {
    "id": "api.user.reset_password.sso.app_error",
    "translation": "无法重置 SSO 帐号密码。"
  },
  {
    "id": "api.user.saml.not_available.app_error",
    "translation": "此服务器没有正确配置或者不支持 SAML 2.0。"
  },
  {
    "id": "api.user.send_deactivate_email_and_forget.failed.error",
    "translation": "无法发送帐号注销邮件"
  },
  {
    "id": "api.user.send_email_change_verify_email_and_forget.error",
    "translation": "无法发送电子邮件更改验证电子邮件"
  },
  {
    "id": "api.user.send_password_reset.send.app_error",
    "translation": "无法发送密码重置电子邮件。"
  },
  {
    "id": "api.user.send_password_reset.sso.app_error",
    "translation": "无法重置 SSO 帐号密码。"
  },
  {
    "id": "api.user.send_sign_in_change_email_and_forget.error",
    "translation": "无法发送更新密码电子邮件"
  },
  {
    "id": "api.user.send_verify_email_and_forget.failed.error",
    "translation": "无法发送验证电子邮件"
  },
  {
    "id": "api.user.update_active.not_enable.app_error",
    "translation": "您不能注销自己因为此功能未开启。请联系您的系统管理员。"
  },
  {
    "id": "api.user.update_active.permissions.app_error",
    "translation": "您没有对应的权限。"
  },
  {
    "id": "api.user.update_oauth_user_attrs.get_user.app_error",
    "translation": "无法从 {{.Service}} 用户对象获取用户。"
  },
  {
    "id": "api.user.update_password.context.app_error",
    "translation": "更新密码失败，因为当前 user_id 与 user_id 属性不匹配。"
  },
  {
    "id": "api.user.update_password.failed.app_error",
    "translation": "更新密码失败。"
  },
  {
    "id": "api.user.update_password.incorrect.app_error",
    "translation": "\"当前密码\" 输入有误。请检查大写锁是否关闭后再试一次。"
  },
  {
    "id": "api.user.update_password.menu",
    "translation": "使用设置菜单"
  },
  {
    "id": "api.user.update_password.oauth.app_error",
    "translation": "更新密码失败，因为用户通过 OAuth 服务登录。"
  },
  {
    "id": "api.user.update_password.valid_account.app_error",
    "translation": "更新密码失败，因为无法找到有效的帐户。"
  },
  {
    "id": "api.user.upload_profile_user.array.app_error",
    "translation": "根据“图像”请求的空数组。"
  },
  {
    "id": "api.user.upload_profile_user.decode.app_error",
    "translation": "无法解码个人资料图片。"
  },
  {
    "id": "api.user.upload_profile_user.encode.app_error",
    "translation": "无法编码个人资料图片。"
  },
  {
    "id": "api.user.upload_profile_user.no_file.app_error",
    "translation": "请求中缺失图片文件。"
  },
  {
    "id": "api.user.upload_profile_user.open.app_error",
    "translation": "无法打开图片文件。"
  },
  {
    "id": "api.user.upload_profile_user.parse.app_error",
    "translation": "无法解析混合表单。"
  },
  {
    "id": "api.user.upload_profile_user.storage.app_error",
    "translation": "无法上传文件。未配置图像存储。"
  },
  {
    "id": "api.user.upload_profile_user.too_large.app_error",
    "translation": "无法上传头像。文件太大。"
  },
  {
    "id": "api.user.upload_profile_user.upload_profile.app_error",
    "translation": "无法上传个人资料图片。"
  },
  {
    "id": "api.user.verify_email.bad_link.app_error",
    "translation": "非法确认邮件链接。"
  },
  {
    "id": "api.user.verify_email.broken_token.app_error",
    "translation": "无效的验证邮件令牌类型。"
  },
  {
    "id": "api.user.verify_email.link_expired.app_error",
    "translation": "邮件验证链接已超时。"
  },
  {
    "id": "api.user.verify_email.token_parse.error",
    "translation": "解析邮件验证令牌数据失败"
  },
  {
    "id": "api.web_socket.connect.upgrade.app_error",
    "translation": "未能升级 WebSocket 连接。"
  },
  {
    "id": "api.web_socket_router.bad_action.app_error",
    "translation": "未知 WebSocket 操作。"
  },
  {
    "id": "api.web_socket_router.bad_seq.app_error",
    "translation": "无效的 WebSocket 消息顺序。"
  },
  {
    "id": "api.web_socket_router.no_action.app_error",
    "translation": "无 websocket 操作。"
  },
  {
    "id": "api.web_socket_router.not_authenticated.app_error",
    "translation": "未经授权的 WebSocket 连接。请登入后再试。"
  },
  {
    "id": "api.webhook.create_outgoing.intersect.app_error",
    "translation": "同一频道的传出 webhooks 不能具有同样的触发词/回调URLs。"
  },
  {
    "id": "api.webhook.create_outgoing.not_open.app_error",
    "translation": "只有公共频道可以创建传出 webhooks。"
  },
  {
    "id": "api.webhook.create_outgoing.permissions.app_error",
    "translation": "无效的创建传出的 webhook 权限。"
  },
  {
    "id": "api.webhook.create_outgoing.triggers.app_error",
    "translation": "必须设置 trigger_words 或 channel_id。"
  },
  {
    "id": "api.webhook.incoming.error",
    "translation": "无法解码传入的 webhook 混合数据。"
  },
  {
    "id": "api.webhook.team_mismatch.app_error",
    "translation": "无法跨团队更新 webhook。"
  },
  {
    "id": "api.webhook.update_outgoing.intersect.app_error",
    "translation": "同一频道的传出 webhooks 不能具有同样的触发词/回调URLs。"
  },
  {
    "id": "api.websocket_handler.invalid_param.app_error",
    "translation": "无效的 {{.Name}} 参数。"
  },
  {
    "id": "app.admin.test_email.failure",
    "translation": "连接失败：{{.Error}}"
  },
  {
    "id": "app.channel.create_channel.no_team_id.app_error",
    "translation": "必须指定团队 ID 才能创建频道。"
  },
  {
    "id": "app.channel.move_channel.members_do_not_match.error",
    "translation": "无法移动频道除非所有成员已是目标团队的成员。"
  },
  {
    "id": "app.channel.post_update_channel_purpose_message.post.error",
    "translation": "发送频道作用消息失败"
  },
  {
    "id": "app.channel.post_update_channel_purpose_message.removed",
    "translation": "%s 删除了频道作用 (原为: %s)"
  },
  {
    "id": "app.channel.post_update_channel_purpose_message.retrieve_user.error",
    "translation": "尝试保存更新的频道作用消息 %v 时获取用户信息失败"
  },
  {
    "id": "app.channel.post_update_channel_purpose_message.updated_from",
    "translation": "%s 将频道作用从: %s 更新为: %s"
  },
  {
    "id": "app.channel.post_update_channel_purpose_message.updated_to",
    "translation": "%s 更新了频道作用为: %s"
  },
  {
    "id": "app.export.export_write_line.io_writer.error",
    "translation": "写入导出数据时遇到错误。"
  },
  {
    "id": "app.export.export_write_line.json_marshall.error",
    "translation": "导出 JSON 数据时发生错误."
  },
  {
    "id": "app.import.attachment.bad_file.error",
    "translation": "读取文件错误：\"{{.FilePath}}\""
  },
  {
    "id": "app.import.attachment.file_upload.error",
    "translation": "上传文件错误：\"{{.FilePath}}\""
  },
  {
    "id": "app.import.bulk_import.file_scan.error",
    "translation": "读取数据导入文件错误。"
  },
  {
    "id": "app.import.bulk_import.json_decode.error",
    "translation": "JSON 解码行失败。"
  },
  {
    "id": "app.import.bulk_import.unsupported_version.error",
    "translation": "数据导入文件缺少或有错误的版本。请确定版本是导入文件中的第一个对象后再尝试。"
  },
  {
    "id": "app.import.emoji.bad_file.error",
    "translation": "导入表情符图像文件出错。表情符：“{{.EmojiName}}”"
  },
  {
    "id": "app.import.import_channel.scheme_deleted.error",
    "translation": "无法设定频道使用已删除的方案。"
  },
  {
    "id": "app.import.import_channel.scheme_wrong_scope.error",
    "translation": "频道必须指定到频道范围的方案。"
  },
  {
    "id": "app.import.import_channel.team_not_found.error",
    "translation": "导入频道失败。团队名 \"{{.TeamName}}\" 无法找到。"
  },
  {
    "id": "app.import.import_direct_channel.create_direct_channel.error",
    "translation": "船舰私信组频道失败"
  },
  {
    "id": "app.import.import_direct_channel.create_group_channel.error",
    "translation": "创建群频道失败"
  },
  {
    "id": "app.import.import_direct_channel.update_header_failed.error",
    "translation": "更新私信频道标题失败"
  },
  {
    "id": "app.import.import_direct_post.create_direct_channel.error",
    "translation": "获取私信频道失败"
  },
  {
    "id": "app.import.import_direct_post.create_group_channel.error",
    "translation": "获取组频道失败"
  },
  {
    "id": "app.import.import_line.null_channel.error",
    "translation": "导入数据行有类型 \"channel\" 但频道对象是无。"
  },
  {
    "id": "app.import.import_line.null_direct_channel.error",
    "translation": "导入数据行有类型 \"direct_channel\" 但 direct_channel 对象为 null。"
  },
  {
    "id": "app.import.import_line.null_direct_post.error",
    "translation": "导入数据行有类型 \"direct_post\" 但 direct_post 对象为 null。"
  },
  {
    "id": "app.import.import_line.null_emoji.error",
    "translation": "导入数据行有类型 \"表情符\" 但消息对象为 null。"
  },
  {
    "id": "app.import.import_line.null_post.error",
    "translation": "导入数据行有类型 \"post\" 但消息对象是无。"
  },
  {
    "id": "app.import.import_line.null_scheme.error",
    "translation": "导入数据行有类型 \"方案\" 但方案对象是无。"
  },
  {
    "id": "app.import.import_line.null_team.error",
    "translation": "导入数据行有类型 \"team\" 但团队对象是无。"
  },
  {
    "id": "app.import.import_line.null_user.error",
    "translation": "导入数据行有类型 \"user\" 但用户对象是无。"
  },
  {
    "id": "app.import.import_line.unknown_line_type.error",
    "translation": "导入数据行有无效的类型 \"{{.Type}}\"。"
  },
  {
    "id": "app.import.import_post.channel_not_found.error",
    "translation": "导入消息失败。无法找到频道 \"{{.ChannelName}}\"。"
  },
  {
    "id": "app.import.import_post.save_preferences.error",
    "translation": "导入消息错误。无法保存偏好。"
  },
  {
    "id": "app.import.import_post.user_not_found.error",
    "translation": "导入消息失败。无法找到用户 \"{{.Username}}\"。"
  },
  {
    "id": "app.import.import_scheme.scope_change.error",
    "translation": "批量导入器无法更改现有的方案的范围。"
  },
  {
    "id": "app.import.import_team.scheme_deleted.error",
    "translation": "无法指定团队使用已删除的方案。"
  },
  {
    "id": "app.import.import_team.scheme_wrong_scope.error",
    "translation": "团队必须指定到团队范围的方案。"
  },
  {
    "id": "app.import.import_user.save_preferences.error",
    "translation": "导入用户偏好错误。无法保存偏好。"
  },
  {
    "id": "app.import.import_user_channels.save_preferences.error",
    "translation": "导入用户频道成员错误。无法保存偏好。"
  },
  {
    "id": "app.import.process_import_data_file_version_line.invalid_version.error",
    "translation": "无法读取数据导入文件版本。"
  },
  {
    "id": "app.import.validate_channel_import_data.display_name_length.error",
    "translation": "频道 display_name 不在允许的长度范围内。"
  },
  {
    "id": "app.import.validate_channel_import_data.display_name_missing.error",
    "translation": "缺少频道必须属性：display_name"
  },
  {
    "id": "app.import.validate_channel_import_data.header_length.error",
    "translation": "频道标题过长。"
  },
  {
    "id": "app.import.validate_channel_import_data.name_characters.error",
    "translation": "频道名称包含无效字符。"
  },
  {
    "id": "app.import.validate_channel_import_data.name_length.error",
    "translation": "频道名称过长。"
  },
  {
    "id": "app.import.validate_channel_import_data.name_missing.error",
    "translation": "缺少频道必须属性：name"
  },
  {
    "id": "app.import.validate_channel_import_data.purpose_length.error",
    "translation": "频道作用过长。"
  },
  {
    "id": "app.import.validate_channel_import_data.scheme_invalid.error",
    "translation": "无效的频道方案名。"
  },
  {
    "id": "app.import.validate_channel_import_data.team_missing.error",
    "translation": "缺少频道必须属性：team"
  },
  {
    "id": "app.import.validate_channel_import_data.type_invalid.error",
    "translation": "无效频道类型。"
  },
  {
    "id": "app.import.validate_channel_import_data.type_missing.error",
    "translation": "缺少频道必须属性：type。"
  },
  {
    "id": "app.import.validate_direct_channel_import_data.header_length.error",
    "translation": "私信频道标题过长"
  },
  {
    "id": "app.import.validate_direct_channel_import_data.members_required.error",
    "translation": "缺少私信频道必须属性：members"
  },
  {
    "id": "app.import.validate_direct_channel_import_data.members_too_few.error",
    "translation": "私信频道成员列表数量过少"
  },
  {
    "id": "app.import.validate_direct_channel_import_data.members_too_many.error",
    "translation": "私信频道成员列表数量过多"
  },
  {
    "id": "app.import.validate_direct_channel_import_data.unknown_favoriter.error",
    "translation": "私信频道只能被成员设为最爱。\"{{.Username}}\" 不是成员。"
  },
  {
    "id": "app.import.validate_direct_post_import_data.channel_members_required.error",
    "translation": "缺少私信消息必须属性：channel_members"
  },
  {
    "id": "app.import.validate_direct_post_import_data.channel_members_too_few.error",
    "translation": "私信频道成员列表数量过少"
  },
  {
    "id": "app.import.validate_direct_post_import_data.channel_members_too_many.error",
    "translation": "私信频道成员列表数量过多"
  },
  {
    "id": "app.import.validate_direct_post_import_data.create_at_missing.error",
    "translation": "缺少私信消息必须属性：create_at"
  },
  {
    "id": "app.import.validate_direct_post_import_data.create_at_zero.error",
    "translation": "CreateAt 比如大于 0"
  },
  {
    "id": "app.import.validate_direct_post_import_data.message_length.error",
    "translation": "消息过长"
  },
  {
    "id": "app.import.validate_direct_post_import_data.message_missing.error",
    "translation": "缺少私信必须属性：message"
  },
  {
    "id": "app.import.validate_direct_post_import_data.unknown_flagger.error",
    "translation": "私信频道只能被成员标记。\"{{.Username}}\" 不是成员。"
  },
  {
    "id": "app.import.validate_direct_post_import_data.user_missing.error",
    "translation": "缺少私信必须属性：user"
  },
  {
    "id": "app.import.validate_emoji_import_data.empty.error",
    "translation": "导入表情符数据为空。"
  },
  {
    "id": "app.import.validate_emoji_import_data.image_missing.error",
    "translation": "导入表情符图片栏为空。"
  },
  {
    "id": "app.import.validate_emoji_import_data.name_missing.error",
    "translation": "导入表情符名栏为空。"
  },
  {
    "id": "app.import.validate_post_import_data.channel_missing.error",
    "translation": "缺少消息必须属性：Channel。"
  },
  {
    "id": "app.import.validate_post_import_data.create_at_missing.error",
    "translation": "缺少消息必须属性：create_at。"
  },
  {
    "id": "app.import.validate_post_import_data.create_at_zero.error",
    "translation": "消息 CreateAt 属性不能为零。"
  },
  {
    "id": "app.import.validate_post_import_data.message_length.error",
    "translation": "消息属性超过允许的最大长度。"
  },
  {
    "id": "app.import.validate_post_import_data.message_missing.error",
    "translation": "缺少消息必须属性：Message。"
  },
  {
    "id": "app.import.validate_post_import_data.team_missing.error",
    "translation": "缺少消息必须属性：Team。"
  },
  {
    "id": "app.import.validate_post_import_data.user_missing.error",
    "translation": "缺少消息必须属性：User。"
  },
  {
    "id": "app.import.validate_reaction_import_data.create_at_before_parent.error",
    "translation": "互动 CreateAt 属性必须大于父消息 CreateAt。"
  },
  {
    "id": "app.import.validate_reaction_import_data.create_at_missing.error",
    "translation": "缺少互动必须属性：create_at。"
  },
  {
    "id": "app.import.validate_reaction_import_data.create_at_zero.error",
    "translation": "互动 CreateAt 属性不能为零。"
  },
  {
    "id": "app.import.validate_reaction_import_data.emoji_name_length.error",
    "translation": "互动 EmojiName 属性超过允许的最大长度。"
  },
  {
    "id": "app.import.validate_reaction_import_data.emoji_name_missing.error",
    "translation": "缺少互动必须属性：User。"
  },
  {
    "id": "app.import.validate_reaction_import_data.user_missing.error",
    "translation": "缺少互动必须属性：User。"
  },
  {
    "id": "app.import.validate_reply_import_data.create_at_before_parent.error",
    "translation": "回复 CreateAt 属性必须大于父消息 CreateAt。"
  },
  {
    "id": "app.import.validate_reply_import_data.create_at_missing.error",
    "translation": "缺少回复必须属性：create_at。"
  },
  {
    "id": "app.import.validate_reply_import_data.create_at_zero.error",
    "translation": "回复 CreateAt 属性不能为零。"
  },
  {
    "id": "app.import.validate_reply_import_data.message_length.error",
    "translation": "回复消息属性超过允许的最大长度。"
  },
  {
    "id": "app.import.validate_reply_import_data.message_missing.error",
    "translation": "缺少回复必须属性：Message。"
  },
  {
    "id": "app.import.validate_reply_import_data.user_missing.error",
    "translation": "缺少回复必须属性：User。"
  },
  {
    "id": "app.import.validate_role_import_data.description_invalid.error",
    "translation": "无效的角色描述。"
  },
  {
    "id": "app.import.validate_role_import_data.display_name_invalid.error",
    "translation": "无效的角色显示名。"
  },
  {
    "id": "app.import.validate_role_import_data.invalid_permission.error",
    "translation": "无效的角色权限。"
  },
  {
    "id": "app.import.validate_role_import_data.name_invalid.error",
    "translation": "无效的角色名。"
  },
  {
    "id": "app.import.validate_scheme_import_data.description_invalid.error",
    "translation": "无效的方案描述。"
  },
  {
    "id": "app.import.validate_scheme_import_data.display_name_invalid.error",
    "translation": "无效的方案显示名。"
  },
  {
    "id": "app.import.validate_scheme_import_data.name_invalid.error",
    "translation": "无效的方案名。"
  },
  {
    "id": "app.import.validate_scheme_import_data.null_scope.error",
    "translation": "方案范围为必须。"
  },
  {
    "id": "app.import.validate_scheme_import_data.unknown_scheme.error",
    "translation": "未知方案范围。"
  },
  {
    "id": "app.import.validate_scheme_import_data.wrong_roles_for_scope.error",
    "translation": "错误的角色提供给了拥有此范围的方案。"
  },
  {
    "id": "app.import.validate_team_import_data.description_length.error",
    "translation": "团队简介过长。"
  },
  {
    "id": "app.import.validate_team_import_data.display_name_length.error",
    "translation": "团队 display_name 不在允许的长度范围内。"
  },
  {
    "id": "app.import.validate_team_import_data.display_name_missing.error",
    "translation": "缺少团队必须属性：display_name。"
  },
  {
    "id": "app.import.validate_team_import_data.name_characters.error",
    "translation": "团队名包含非法字符。"
  },
  {
    "id": "app.import.validate_team_import_data.name_length.error",
    "translation": "团队名过长。"
  },
  {
    "id": "app.import.validate_team_import_data.name_missing.error",
    "translation": "缺少频道必须属性：name。"
  },
  {
    "id": "app.import.validate_team_import_data.name_reserved.error",
    "translation": "团队名含有预留词。"
  },
  {
    "id": "app.import.validate_team_import_data.scheme_invalid.error",
    "translation": "无效的团队方案名。"
  },
  {
    "id": "app.import.validate_team_import_data.type_invalid.error",
    "translation": "无效团队类型。"
  },
  {
    "id": "app.import.validate_team_import_data.type_missing.error",
    "translation": "缺少频道必须属性：type。"
  },
  {
    "id": "app.import.validate_user_channels_import_data.channel_name_missing.error",
    "translation": "用户频道身份中缺少频道名称。"
  },
  {
    "id": "app.import.validate_user_channels_import_data.invalid_notify_props_desktop.error",
    "translation": "用户的频道身份的桌面 NotifyProps 无效。"
  },
  {
    "id": "app.import.validate_user_channels_import_data.invalid_notify_props_mark_unread.error",
    "translation": "用户的频道身份的 MarkUnread NotifyProps 无效。"
  },
  {
    "id": "app.import.validate_user_channels_import_data.invalid_notify_props_mobile.error",
    "translation": "用户的频道身份的移动设备 NotifyProps 无效。"
  },
  {
    "id": "app.import.validate_user_channels_import_data.invalid_roles.error",
    "translation": "用户频道成员身份的角色无效。"
  },
  {
    "id": "app.import.validate_user_import_data.auth_data_and_password.error",
    "translation": "用户的 AuthData 和密码是互斥的。"
  },
  {
    "id": "app.import.validate_user_import_data.auth_data_length.error",
    "translation": "用户 AuthData 过长。"
  },
  {
    "id": "app.import.validate_user_import_data.email_length.error",
    "translation": "用户邮箱地址拥有无效长度。"
  },
  {
    "id": "app.import.validate_user_import_data.email_missing.error",
    "translation": "缺少用户必须属性：email。"
  },
  {
    "id": "app.import.validate_user_import_data.first_name_length.error",
    "translation": "用户名子过长。"
  },
  {
    "id": "app.import.validate_user_import_data.last_name_length.error",
    "translation": "用户姓氏过长。"
  },
  {
    "id": "app.import.validate_user_import_data.nickname_length.error",
    "translation": "用户昵称过长。"
  },
  {
    "id": "app.import.validate_user_import_data.notify_props_channel_trigger_invalid.error",
    "translation": "无效用户频道触发 Notify Prop。"
  },
  {
    "id": "app.import.validate_user_import_data.notify_props_comments_trigger_invalid.error",
    "translation": "无效的用户 Comments Prop 值。"
  },
  {
    "id": "app.import.validate_user_import_data.notify_props_desktop_invalid.error",
    "translation": "用户的桌面 Notify Prop 值无效。"
  },
  {
    "id": "app.import.validate_user_import_data.notify_props_desktop_sound_invalid.error",
    "translation": "用户的桌面音效 Notify Prop 值无效。"
  },
  {
    "id": "app.import.validate_user_import_data.notify_props_email_invalid.error",
    "translation": "用户的邮件 Notify Prop 值无效。"
  },
  {
    "id": "app.import.validate_user_import_data.notify_props_mobile_invalid.error",
    "translation": "无效用户移动 Notify Prop 值。"
  },
  {
    "id": "app.import.validate_user_import_data.notify_props_mobile_push_status_invalid.error",
    "translation": "用户的移动设备推送状态 Notify Prop 无效。"
  },
  {
    "id": "app.import.validate_user_import_data.password_length.error",
    "translation": "无效的用户密码长度。"
  },
  {
    "id": "app.import.validate_user_import_data.position_length.error",
    "translation": "用户职位过长。"
  },
  {
    "id": "app.import.validate_user_import_data.profile_image.error",
    "translation": "无效个人资料图片。"
  },
  {
    "id": "app.import.validate_user_import_data.roles_invalid.error",
    "translation": "无效用户角色。"
  },
  {
    "id": "app.import.validate_user_import_data.username_invalid.error",
    "translation": "无效的用户名。"
  },
  {
    "id": "app.import.validate_user_import_data.username_missing.error",
    "translation": "缺少用户必须属性：username。"
  },
  {
    "id": "app.import.validate_user_teams_import_data.invalid_roles.error",
    "translation": "用户团队成员身份的角色无效。"
  },
  {
    "id": "app.import.validate_user_teams_import_data.team_name_missing.error",
    "translation": "用户的团队成员身份中缺少团队名称。"
  },
  {
    "id": "app.notification.subject.direct.full",
    "translation": "[{{.SiteName}}] 来自 @{{ .SenderDisplayName}} 于 {{.Month}} {{.Day}}, {{.Year}} 发送的新私信消息"
  },
  {
    "id": "app.notification.subject.group_message.full",
    "translation": "[{{ .SiteName }}] 在 [{{ .SiteName }}] 于 {{.Month}} {{.Day}}, {{.Year}} 的新团体消息"
  },
  {
    "id": "app.notification.subject.group_message.generic",
    "translation": "[{{.SiteName}}] 于 {{.Month}} {{.Day}}, {{.Year}} 的新团体消息"
  },
  {
    "id": "app.notification.subject.notification.full",
    "translation": "[{{ .SiteName }}] 在 [{{ .SiteName }}] 的通知于 {{.Month}} {{.Day}}, {{.Year}}"
  },
  {
    "id": "app.plugin.cluster.save_config.app_error",
    "translation": "当机群开启并使用 ReadOnlyConfig 时，config.json 文件中的插件设置必须手动上传。"
  },
  {
    "id": "app.plugin.config.app_error",
    "translation": "保存插件状态到配置出错。"
  },
  {
    "id": "app.plugin.deactivate.app_error",
    "translation": "无法停用插件。"
  },
  {
    "id": "app.plugin.disabled.app_error",
    "translation": "日志已停用。请检查您的日志了解详情。"
  },
  {
    "id": "app.plugin.extract.app_error",
    "translation": "解压插件时遇到错误。"
  },
  {
    "id": "app.plugin.filesystem.app_error",
    "translation": "遇到文件系统错误。"
  },
  {
    "id": "app.plugin.get_cluster_plugin_statuses.app_error",
    "translation": "无法从机群获取插件状态。"
  },
  {
    "id": "app.plugin.get_plugins.app_error",
    "translation": "无法获取启动的插件。"
  },
  {
    "id": "app.plugin.get_statuses.app_error",
    "translation": "无法获取插件状态。"
  },
  {
    "id": "app.plugin.install.app_error",
    "translation": "无法安装插件。"
  },
  {
    "id": "app.plugin.install_id.app_error",
    "translation": "无法安装插件。已存在相同 ID 的插件。"
  },
  {
    "id": "app.plugin.install_id_failed_remove.app_error",
    "translation": "无法安装插件。已经有同样 ID 的插件存在并且无法被移除。"
  },
  {
    "id": "app.plugin.invalid_id.app_error",
    "translation": "插件 Id 必须至少 {{.Min}} 个字符，最多 {{.Max}} 个字符并匹配 {{.Regex}}。"
  },
  {
    "id": "app.plugin.manifest.app_error",
    "translation": "找不到提取的插件的清单。"
  },
  {
    "id": "app.plugin.mvdir.app_error",
    "translation": "无法移动插件从临时目录到最终目录。可能因为已有其他插件使用同样的目录名。"
  },
  {
    "id": "app.plugin.not_installed.app_error",
    "translation": "插件未安装。"
  },
  {
    "id": "app.plugin.remove.app_error",
    "translation": "无法删除插件。"
  },
  {
    "id": "app.plugin.upload_disabled.app_error",
    "translation": "插件上传已禁用。"
  },
  {
    "id": "app.role.check_roles_exist.role_not_found",
    "translation": "提供的角色不存在"
  },
  {
    "id": "app.save_config.app_error",
    "translation": "保存配置时发生错误。"
  },
  {
    "id": "app.schemes.is_phase_2_migration_completed.not_completed.app_error",
    "translation": "API 无法访问因为需要的数据转移未完成。"
  },
  {
    "id": "app.submit_interactive_dialog.json_error",
    "translation": "为互动对话框编码 JSON 时遇到错误。"
  },
  {
    "id": "app.system_install_date.parse_int.app_error",
    "translation": "解析安装日期失败。"
  },
  {
    "id": "app.team.join_user_to_team.max_accounts.app_error",
    "translation": "这个团队已经达到允许的最大帐号数量。请与系统管理员联系以设置更高的限制。"
  },
  {
    "id": "app.user_access_token.disabled",
    "translation": "个人访问令牌在本服务器禁用。请联系您的系统管理员了解详情。"
  },
  {
    "id": "app.user_access_token.invalid_or_missing",
    "translation": "无效或缺少令牌。"
  },
  {
    "id": "brand.save_brand_image.decode.app_error",
    "translation": "无法解码图片数据。"
  },
  {
    "id": "brand.save_brand_image.encode.app_error",
    "translation": "无法转换图片数据到 PNG 格式。请重试。"
  },
  {
    "id": "brand.save_brand_image.open.app_error",
    "translation": "无法上传自定义品牌文件。请确定图片大小小于 2MB 并重试。"
  },
  {
    "id": "brand.save_brand_image.save_image.app_error",
    "translation": "无法写入图片文件到您的文件储存。请检查您的连接后再尝试。"
  },
  {
    "id": "ent.account_migration.get_all_failed",
    "translation": "无法获取用户。"
  },
  {
    "id": "ent.account_migration.get_saml_users_failed",
    "translation": "无法获取 SAML 用户。"
  },
  {
    "id": "ent.cluster.config_changed.info",
    "translation": "机群设定 id={{ .id }} 已更改。机群可能不稳定并且需要重启。为了确保机群配置正确您应该立刻逐进重启。"
  },
  {
    "id": "ent.cluster.save_config.error",
    "translation": "当高可用性模式开启时，系统控制台将设为只读且除非停用配置文件里的 ReadOnlyConfig。"
  },
  {
    "id": "ent.compliance.bad_export_type.appError",
    "translation": "未知输出格式 {{.ExportType}}"
  },
  {
    "id": "ent.compliance.csv.attachment.copy.appError",
    "translation": "无法复制附件到 zip 文件。"
  },
  {
    "id": "ent.compliance.csv.attachment.export.appError",
    "translation": "无法添加附件到 CSV 导出。"
  },
  {
    "id": "ent.compliance.csv.file.creation.appError",
    "translation": "无法创建 CSV 导出临时文件。"
  },
  {
    "id": "ent.compliance.csv.header.export.appError",
    "translation": "无法添加头到 CSV 导出。"
  },
  {
    "id": "ent.compliance.csv.metadata.export.appError",
    "translation": "无法添加元数据文件到 zip 文件。"
  },
  {
    "id": "ent.compliance.csv.metadata.json.marshalling.appError",
    "translation": "无法转换元数据到 json。"
  },
  {
    "id": "ent.compliance.csv.post.export.appError",
    "translation": "无法导出消息。"
  },
  {
    "id": "ent.compliance.csv.zip.creation.appError",
    "translation": "无法创建 zip 导出文件。"
  },
  {
    "id": "ent.compliance.global_relay.attachments_removed.appError",
    "translation": "上传的文件因为过大而从 Global Relay 导出移除。"
  },
  {
    "id": "ent.compliance.global_relay.open_temporary_file.appError",
    "translation": "无法打开导出临时文件。"
  },
  {
    "id": "ent.compliance.global_relay.rewind_temporary_file.appError",
    "translation": "无法重新读取 Global Relay 导出临时文件。"
  },
  {
    "id": "ent.compliance.licence_disable.app_error",
    "translation": "当前许可证禁用了合规功能。请联系您的系统管理员关于升级您的企业许可证。"
  },
  {
    "id": "ent.compliance.run_export.template_watcher.appError",
    "translation": "无法加载导出模板。请重试。"
  },
  {
    "id": "ent.compliance.run_failed.error",
    "translation": "导出合规的'{{.JobName}}'在'{{.FilePath}}'的任务失败"
  },
  {
    "id": "ent.data_retention.generic.license.error",
    "translation": "您的许可证不支持数据保留。"
  },
  {
    "id": "ent.elasticsearch.aggregator_worker.create_index_job.error",
    "translation": "Elasticsearch 聚合器工作者创建索引任务失败"
  },
  {
    "id": "ent.elasticsearch.aggregator_worker.delete_indexes.error",
    "translation": "Elasticsearch 聚合器工作者创删除引失败"
  },
  {
    "id": "ent.elasticsearch.aggregator_worker.get_indexes.error",
    "translation": "Elasticsearch 聚合器工作者获取索引失败"
  },
  {
    "id": "ent.elasticsearch.aggregator_worker.index_job_failed.error",
    "translation": "Elasticsearch 聚合器工作者因索引任务失败而失败"
  },
  {
    "id": "ent.elasticsearch.create_client.connect_failed",
    "translation": "设置 ElasticSearch 客户端失败"
  },
  {
    "id": "ent.elasticsearch.data_retention_delete_indexes.delete_index.error",
    "translation": "删除 ElasticSearch 索引失败"
  },
  {
    "id": "ent.elasticsearch.data_retention_delete_indexes.get_indexes.error",
    "translation": "获取 ElasticSearch 索引失败"
  },
  {
    "id": "ent.elasticsearch.delete_post.error",
    "translation": "删除消息失败"
  },
  {
    "id": "ent.elasticsearch.generic.disabled",
    "translation": "ElasticSearch 搜索未在本服务器启用"
  },
  {
    "id": "ent.elasticsearch.index_post.error",
    "translation": "索引消息失败"
  },
  {
    "id": "ent.elasticsearch.indexer.do_job.parse_end_time.error",
    "translation": "Elasticsearch 索引工作者解析中止时间失败"
  },
  {
    "id": "ent.elasticsearch.indexer.do_job.parse_start_time.error",
    "translation": "Elasticsearch 索引工作者解析开始时间失败"
  },
  {
    "id": "ent.elasticsearch.not_started.error",
    "translation": "ElasticSearch没有启动"
  },
  {
    "id": "ent.elasticsearch.purge_indexes.delete_failed",
    "translation": "删除 ElasticSearch 索引失败"
  },
  {
    "id": "ent.elasticsearch.search_posts.disabled",
    "translation": "ElasticSearch 搜索已在本服务器禁用"
  },
  {
    "id": "ent.elasticsearch.search_posts.parse_matches_failed",
    "translation": "解析搜索结果失败"
  },
  {
    "id": "ent.elasticsearch.search_posts.search_failed",
    "translation": "搜索无法完成"
  },
  {
    "id": "ent.elasticsearch.search_posts.unmarshall_post_failed",
    "translation": "解码搜索结果失败"
  },
  {
    "id": "ent.elasticsearch.start.already_started.app_error",
    "translation": "ElasticSearch 已启动。"
  },
  {
    "id": "ent.elasticsearch.start.create_bulk_processor_failed.app_error",
    "translation": "创建 Elasticsearch 批量处理器失败。"
  },
  {
    "id": "ent.elasticsearch.start.start_bulk_processor_failed.app_error",
    "translation": "开始 Elasticsearch 批量处理器失败。"
  },
  {
    "id": "ent.elasticsearch.stop.already_stopped.app_error",
    "translation": "ElasticSearch 已停止。"
  },
  {
    "id": "ent.elasticsearch.test_config.connect_failed",
    "translation": "连接 Elasticsearch 服务器失败。"
  },
  {
    "id": "ent.elasticsearch.test_config.indexing_disabled.error",
    "translation": "Elasticsearch 已停用。"
  },
  {
    "id": "ent.elasticsearch.test_config.license.error",
    "translation": "您的许可证不支持 Elasticsearch。"
  },
  {
    "id": "ent.elasticsearch.test_config.reenter_password",
    "translation": "Elasticsearch 服务端网址或用户名已变更。请重新输入 Elasticsearch 密码测试连接。"
  },
  {
    "id": "ent.ldap.app_error",
    "translation": "ldap 接口为 nil。"
  },
  {
    "id": "ent.ldap.create_fail",
    "translation": "无法创建 LDAP 用户。"
  },
  {
    "id": "ent.ldap.disabled.app_error",
    "translation": "AD/LDAP 已禁用或许可证不支持 AD/LDAP。"
  },
  {
    "id": "ent.ldap.do_login.bind_admin_user.app_error",
    "translation": "无法绑定到 AD/LDAP 服务器。请检查 BindUsername 和 BindPassword。"
  },
  {
    "id": "ent.ldap.do_login.invalid_password.app_error",
    "translation": "无效的密码。"
  },
  {
    "id": "ent.ldap.do_login.licence_disable.app_error",
    "translation": "当前许可证无法使用 AD/LDAP 功能，请联系您的系统管理员关于升级您的企业许可证。"
  },
  {
    "id": "ent.ldap.do_login.matched_to_many_users.app_error",
    "translation": "提供的用户名有多个用户匹配。"
  },
  {
    "id": "ent.ldap.do_login.search_ldap_server.app_error",
    "translation": "搜索 AD/LDAP 服务器失败。"
  },
  {
    "id": "ent.ldap.do_login.unable_to_connect.app_error",
    "translation": "无法连接到 AD/LDAP 服务器。"
  },
  {
    "id": "ent.ldap.do_login.user_filtered.app_error",
    "translation": "您的 AD/LDAP 账号没有使用此 Mattermost 服务器的权限。请向您的系统管理员询问确认 AD/LDAP 用户过滤器。"
  },
  {
    "id": "ent.ldap.do_login.user_not_registered.app_error",
    "translation": "用户未在 AD/LDAP 服务器注册。"
  },
  {
    "id": "ent.ldap.syncronize.get_all.app_error",
    "translation": "无法使用 AD/LDAP 得到所有用户。"
  },
  {
    "id": "ent.ldap.syncronize.get_all_groups.app_error",
    "translation": "获取用户组出错。"
  },
  {
    "id": "ent.ldap.syncronize.populate_syncables",
    "translation": "填充可同步数据出错"
  },
  {
    "id": "ent.ldap.syncronize.search_failure.app_error",
    "translation": "从 AD/LDAP 搜索用户失败。请测试 Mattermost 服务器是否可以连接您的 AD/LDAP 服务器后重新尝试。"
  },
  {
    "id": "ent.ldap.validate_filter.app_error",
    "translation": "无效的 AD/LDAP 筛选器。"
  },
  {
    "id": "ent.ldap_groups.group_search_error",
    "translation": "获取 ldap 用户组出错"
  },
  {
    "id": "ent.ldap_groups.groups_search_error",
    "translation": "获取 ldap 用户组出错"
  },
  {
    "id": "ent.ldap_groups.members_of_group_error",
    "translation": "获取用户组成员出错"
  },
  {
    "id": "ent.ldap_groups.no_rows",
    "translation": "为找到拥有此 uid 的组"
  },
  {
    "id": "ent.ldap_groups.reachable_groups_error",
    "translation": "获取用户的组失败"
  },
  {
    "id": "ent.message_export.global_relay.attach_file.app_error",
    "translation": "无法添加附件到 Global Relay 导出。"
  },
  {
    "id": "ent.message_export.global_relay.close_zip_file.app_error",
    "translation": "无法关闭该 zip 文件。"
  },
  {
    "id": "ent.message_export.global_relay.create_file_in_zip.app_error",
    "translation": "无法创建 eml 文件。"
  },
  {
    "id": "ent.message_export.global_relay.generate_email.app_error",
    "translation": "无法生成 eml 文件数据。"
  },
  {
    "id": "ent.message_export.global_relay_export.deliver.close.app_error",
    "translation": "无法发送邮件到 Global Relay。"
  },
  {
    "id": "ent.message_export.global_relay_export.deliver.from_address.app_error",
    "translation": "无法设定邮件 From 地址。"
  },
  {
    "id": "ent.message_export.global_relay_export.deliver.msg.app_error",
    "translation": "无法设置邮件消息。"
  },
  {
    "id": "ent.message_export.global_relay_export.deliver.msg_data.app_error",
    "translation": "无法写入邮件消息。"
  },
  {
    "id": "ent.message_export.global_relay_export.deliver.parse_mail.app_error",
    "translation": "无法读取邮件信息。"
  },
  {
    "id": "ent.message_export.global_relay_export.deliver.to_address.app_error",
    "translation": "无法设定邮件 To 地址。"
  },
  {
    "id": "ent.message_export.global_relay_export.deliver.unable_to_get_file_info.app_error",
    "translation": "无法获取导出临时文件的信息。"
  },
  {
    "id": "ent.message_export.global_relay_export.deliver.unable_to_open_email_file.app_error",
    "translation": "无法从临时文件获取邮件地址。"
  },
  {
    "id": "ent.message_export.global_relay_export.deliver.unable_to_open_zip_file_data.app_error",
    "translation": "无法打开导出临时文件。"
  },
  {
    "id": "ent.migration.migratetoldap.duplicate_field",
    "translation": "无法移植拥有制定栏的 AD/LDAP 用户。发现重复条目。请删除所有重复后再试。"
  },
  {
    "id": "ent.migration.migratetoldap.user_not_found",
    "translation": "未在 AD/LDAP 服务器上找到用户："
  },
  {
    "id": "ent.migration.migratetosaml.email_already_used_by_other_user",
    "translation": "电子邮箱地址已被其他 SAML 用户使用。"
  },
  {
    "id": "ent.migration.migratetosaml.user_not_found_in_users_mapping_file",
    "translation": "没有在用户文件里找到用户。"
  },
  {
    "id": "ent.migration.migratetosaml.username_already_used_by_other_user",
    "translation": "用户名已被其他 Mattermost 用户使用。"
  },
  {
    "id": "ent.saml.attribute.app_error",
    "translation": "SAML登入因不正确属性而失败。请联系您的系统管理员。"
  },
  {
    "id": "ent.saml.build_request.app_error",
    "translation": "尝试向身份提供商请求时发生错误。请联系您的系统管理员。"
  },
  {
    "id": "ent.saml.build_request.encoding.app_error",
    "translation": "尝试编码身份提供商请求时发生错误。请联系您的系统管理员。"
  },
  {
    "id": "ent.saml.configure.encryption_not_enabled.app_error",
    "translation": "SAML登入因加密未开启而失败。请联系您的系统管理员。"
  },
  {
    "id": "ent.saml.configure.load_idp_cert.app_error",
    "translation": "身份认证提供商公共证书文件没有被发现。请与系统管理员联系。"
  },
  {
    "id": "ent.saml.configure.load_private_key.app_error",
    "translation": "SAML登录失败，因为服务提供商私钥没有被发现。请与系统管理员联系。"
  },
  {
    "id": "ent.saml.configure.not_encrypted_response.app_error",
    "translation": "SAML登录因身份服务提供商回应未加密而失败。请联系您的系统管理员。"
  },
  {
    "id": "ent.saml.do_login.decrypt.app_error",
    "translation": "SAML登入因解码身份服务提供商回复发生错误而失败。请联系您的系统管理员。"
  },
  {
    "id": "ent.saml.do_login.empty_response.app_error",
    "translation": "我们收到留一份来自身份提供商的空白请求。"
  },
  {
    "id": "ent.saml.do_login.parse.app_error",
    "translation": "尝试解析身份提供商回复时发生错误。请联系您的系统管理员。"
  },
  {
    "id": "ent.saml.do_login.validate.app_error",
    "translation": "尝试验证身份提供商回复时发生错误。请联系您的系统管理员。"
  },
  {
    "id": "ent.saml.license_disable.app_error",
    "translation": "您的证书不支持 SAML 验证。"
  },
  {
    "id": "ent.saml.metadata.app_error",
    "translation": "创建服务商元数据时发生错误。"
  },
  {
    "id": "ent.saml.service_disable.app_error",
    "translation": "此服务器没有正确配置或者不支持 SAML 2.0。"
  },
  {
    "id": "interactive_message.decode_trigger_id.base64_decode_failed",
    "translation": "无法为互动对话框解码触发 ID 的 base64。"
  },
  {
    "id": "interactive_message.decode_trigger_id.expired",
    "translation": "互动对话框的触发 ID 已过期。触发 ID 最多有效 {{.Seconds}} 秒。"
  },
  {
    "id": "interactive_message.decode_trigger_id.missing_data",
    "translation": "缺少互动对话框的触发 ID 必须的数据。"
  },
  {
    "id": "interactive_message.decode_trigger_id.signature_decode_failed",
    "translation": "无法为互动对话框解码触发 ID 的 base64 签名。"
  },
  {
    "id": "interactive_message.decode_trigger_id.verify_signature_failed",
    "translation": "无法验证互动对话框解码触发 ID 的签名。"
  },
  {
    "id": "interactive_message.generate_trigger_id.signing_failed",
    "translation": "无法为互动对话框签名生成的触发 ID。"
  },
  {
    "id": "jobs.request_cancellation.status.error",
    "translation": "无法请求取消任务到不允许取消的任务。"
  },
  {
    "id": "jobs.set_job_error.update.error",
    "translation": "设置任务状态为错误失败"
  },
  {
    "id": "manaultesting.manual_test.parse.app_error",
    "translation": "无法解析网址。"
  },
  {
    "id": "manaultesting.test_autolink.unable.app_error",
    "translation": "无法获得频道。"
  },
  {
    "id": "mattermost.bulletin.subject",
    "translation": "Mattermost 安全公告"
  },
  {
    "id": "mfa.activate.bad_token.app_error",
    "translation": "无效的多重验证令牌。"
  },
  {
    "id": "mfa.generate_qr_code.create_code.app_error",
    "translation": "QR 码生成出错。"
  },
  {
    "id": "mfa.mfa_disabled.app_error",
    "translation": "多重验证已在此服务器停用。"
  },
  {
    "id": "mfa.validate_token.authenticate.app_error",
    "translation": "无效的多重验证令牌。"
  },
  {
    "id": "migrations.worker.run_advanced_permissions_phase_2_migration.invalid_progress",
    "translation": "迁移因无效进度数据失败。"
  },
  {
    "id": "migrations.worker.run_migration.unknown_key",
    "translation": "由于未知转移键，无法运行转移任务。"
  },
  {
    "id": "model.access.is_valid.access_token.app_error",
    "translation": "无效的访问令牌。"
  },
  {
    "id": "model.access.is_valid.client_id.app_error",
    "translation": "无效客户端id。"
  },
  {
    "id": "model.access.is_valid.redirect_uri.app_error",
    "translation": "无效重定向网址。"
  },
  {
    "id": "model.access.is_valid.refresh_token.app_error",
    "translation": "无效的刷新令牌。"
  },
  {
    "id": "model.access.is_valid.user_id.app_error",
    "translation": "无效的用户 id。"
  },
  {
    "id": "model.authorize.is_valid.auth_code.app_error",
    "translation": "无效的授权码。"
  },
  {
    "id": "model.authorize.is_valid.client_id.app_error",
    "translation": "无效客户端id。"
  },
  {
    "id": "model.authorize.is_valid.create_at.app_error",
    "translation": "创建时间必须为有效的时间。"
  },
  {
    "id": "model.authorize.is_valid.expires.app_error",
    "translation": "必须设置过期时间。"
  },
  {
    "id": "model.authorize.is_valid.redirect_uri.app_error",
    "translation": "无效重定向网址。"
  },
  {
    "id": "model.authorize.is_valid.response_type.app_error",
    "translation": "无效的响应类型。"
  },
  {
    "id": "model.authorize.is_valid.scope.app_error",
    "translation": "无效的范围。"
  },
  {
    "id": "model.authorize.is_valid.state.app_error",
    "translation": "无效的状态。"
  },
  {
    "id": "model.authorize.is_valid.user_id.app_error",
    "translation": "无效的用户 id。"
  },
  {
    "id": "model.bot.is_valid.create_at.app_error",
    "translation": "无效的创建日期。"
  },
  {
    "id": "model.bot.is_valid.creator_id.app_error",
    "translation": "无效创建者 id。"
  },
  {
    "id": "model.bot.is_valid.description.app_error",
    "translation": "无效的描述。"
  },
  {
    "id": "model.bot.is_valid.update_at.app_error",
    "translation": "无效的更新于。"
  },
  {
    "id": "model.bot.is_valid.user_id.app_error",
    "translation": "无效的用户 id。"
  },
  {
    "id": "model.bot.is_valid.username.app_error",
    "translation": "无效的用户名。"
  },
  {
    "id": "model.channel.is_valid.2_or_more.app_error",
    "translation": "名称必须是2个或更多小写字母数字字符。"
  },
  {
    "id": "model.channel.is_valid.create_at.app_error",
    "translation": "创建时间必须为有效的时间。"
  },
  {
    "id": "model.channel.is_valid.creator_id.app_error",
    "translation": "无效创建者 id。"
  },
  {
    "id": "model.channel.is_valid.display_name.app_error",
    "translation": "无效的显示名。"
  },
  {
    "id": "model.channel.is_valid.header.app_error",
    "translation": "无效的标题。"
  },
  {
    "id": "model.channel.is_valid.id.app_error",
    "translation": "无效的 Id。"
  },
  {
    "id": "model.channel.is_valid.purpose.app_error",
    "translation": "无效的用途。"
  },
  {
    "id": "model.channel.is_valid.type.app_error",
    "translation": "无效的类型。"
  },
  {
    "id": "model.channel.is_valid.update_at.app_error",
    "translation": "更新时必须是有效的时间。"
  },
  {
    "id": "model.channel_member.is_valid.channel_id.app_error",
    "translation": "无效的频道 id。"
  },
  {
    "id": "model.channel_member.is_valid.email_value.app_error",
    "translation": "无效的电子邮件通知值。"
  },
  {
    "id": "model.channel_member.is_valid.ignore_channel_mentions_value.app_error",
    "translation": "无效的忽略频道提及状态。"
  },
  {
    "id": "model.channel_member.is_valid.notify_level.app_error",
    "translation": "无效的通知级别。"
  },
  {
    "id": "model.channel_member.is_valid.push_level.app_error",
    "translation": "无效的推送通知等级。"
  },
  {
    "id": "model.channel_member.is_valid.unread_level.app_error",
    "translation": "无效的未读标记级别。"
  },
  {
    "id": "model.channel_member.is_valid.user_id.app_error",
    "translation": "无效的用户 id。"
  },
  {
    "id": "model.cluster.is_valid.create_at.app_error",
    "translation": "必须设定 CreateAt。"
  },
  {
    "id": "model.cluster.is_valid.hostname.app_error",
    "translation": "必须设定 Hostname。"
  },
  {
    "id": "model.cluster.is_valid.id.app_error",
    "translation": "无效的 Id。"
  },
  {
    "id": "model.cluster.is_valid.last_ping_at.app_error",
    "translation": "必须设定 LastPingAt。"
  },
  {
    "id": "model.cluster.is_valid.name.app_error",
    "translation": "必须设定 ClusterName。"
  },
  {
    "id": "model.cluster.is_valid.type.app_error",
    "translation": "必须设定类型。"
  },
  {
    "id": "model.command.is_valid.create_at.app_error",
    "translation": "创建时间必须为有效的时间。"
  },
  {
    "id": "model.command.is_valid.description.app_error",
    "translation": "无效的描述。"
  },
  {
    "id": "model.command.is_valid.display_name.app_error",
    "translation": "无效的标题。"
  },
  {
    "id": "model.command.is_valid.id.app_error",
    "translation": "无效的 Id。"
  },
  {
    "id": "model.command.is_valid.method.app_error",
    "translation": "无效的方式。"
  },
  {
    "id": "model.command.is_valid.team_id.app_error",
    "translation": "无效的团队 ID。"
  },
  {
    "id": "model.command.is_valid.token.app_error",
    "translation": "无效的令牌。"
  },
  {
    "id": "model.command.is_valid.trigger.app_error",
    "translation": "无效的触发。"
  },
  {
    "id": "model.command.is_valid.update_at.app_error",
    "translation": "更新时必须是有效的时间。"
  },
  {
    "id": "model.command.is_valid.url.app_error",
    "translation": "无效的 URL。"
  },
  {
    "id": "model.command.is_valid.url_http.app_error",
    "translation": "无效的网址。必须以 http:// 或 https:// 开头的有效网址。"
  },
  {
    "id": "model.command.is_valid.user_id.app_error",
    "translation": "无效的用户 id。"
  },
  {
    "id": "model.command_hook.channel_id.app_error",
    "translation": "无效的频道 id。"
  },
  {
    "id": "model.command_hook.command_id.app_error",
    "translation": "无效的命令 id。"
  },
  {
    "id": "model.command_hook.create_at.app_error",
    "translation": "创建时间必须为有效的时间。"
  },
  {
    "id": "model.command_hook.id.app_error",
    "translation": "无效的命令钩子 id。"
  },
  {
    "id": "model.command_hook.root_id.app_error",
    "translation": "无效的根 id。"
  },
  {
    "id": "model.command_hook.user_id.app_error",
    "translation": "无效的用户 id。"
  },
  {
    "id": "model.compliance.is_valid.create_at.app_error",
    "translation": "创建时间必须为有效的时间。"
  },
  {
    "id": "model.compliance.is_valid.desc.app_error",
    "translation": "无效的描述。"
  },
  {
    "id": "model.compliance.is_valid.end_at.app_error",
    "translation": "必须是一个有效时间。"
  },
  {
    "id": "model.compliance.is_valid.id.app_error",
    "translation": "无效的 Id。"
  },
  {
    "id": "model.compliance.is_valid.start_at.app_error",
    "translation": "必须来自一个有效的时间。"
  },
  {
    "id": "model.compliance.is_valid.start_end_at.app_error",
    "translation": "必须比 From 参数大。"
  },
  {
    "id": "model.config.is_valid.allow_cookies_for_subdomains.app_error",
    "translation": "允许子域名 cookie 需要设置 SiteURL。"
  },
  {
    "id": "model.config.is_valid.atmos_camo_image_proxy_options.app_error",
    "translation": "无效的 atmos/camo 设置 RemoteImageProxyOptions。必须设为您的共享密钥。"
  },
  {
    "id": "model.config.is_valid.atmos_camo_image_proxy_url.app_error",
    "translation": "无效的 atmos/camo 设置 RemoteImageProxyURL。必须设为您的共享密钥。"
  },
  {
    "id": "model.config.is_valid.cluster_email_batching.app_error",
    "translation": "当机群启用时没法启动批量电子邮件。"
  },
  {
    "id": "model.config.is_valid.data_retention.deletion_job_start_time.app_error",
    "translation": "数据保留任务开始时间必须为 24 小时制并格式为 HH:MM。"
  },
  {
    "id": "model.config.is_valid.data_retention.file_retention_days_too_low.app_error",
    "translation": "文件保留至少一天。"
  },
  {
    "id": "model.config.is_valid.data_retention.message_retention_days_too_low.app_error",
    "translation": "消息保留至少一天。"
  },
  {
    "id": "model.config.is_valid.display.custom_url_schemes.app_error",
    "translation": "无效的自定义 URL 方案 {{.Scheme}}。自定义 URL 方案必须以字母开头并且只能含有字母、数字以及横杠 (-)。"
  },
  {
    "id": "model.config.is_valid.elastic_search.aggregate_posts_after_days.app_error",
    "translation": "Elasticsearch AggregatePostsAfterDays 设定必须为大于或等于 1 的数字。"
  },
  {
    "id": "model.config.is_valid.elastic_search.bulk_indexing_time_window_seconds.app_error",
    "translation": "Elasticsearch 批量索引时间段必须至少 1 秒。"
  },
  {
    "id": "model.config.is_valid.elastic_search.connection_url.app_error",
    "translation": "当 Elastic Search 索引开启时必须提供 Elastic Search ConnectionUrl 设定。"
  },
  {
    "id": "model.config.is_valid.elastic_search.enable_searching.app_error",
    "translation": "当 Elastic Search SearchEnabled 设为是时必须设定 Elastic Search IndexingEnabled 为是"
  },
  {
    "id": "model.config.is_valid.elastic_search.live_indexing_batch_size.app_error",
    "translation": "Elasticsearch 即时索引批量大小必须至少为 1。"
  },
  {
    "id": "model.config.is_valid.elastic_search.posts_aggregator_job_start_time.app_error",
    "translation": "Elasticsearch PostsAggregatorJobStartTime 设定必须以 \"hh:mm\" 的时间格式。"
  },
  {
    "id": "model.config.is_valid.elastic_search.request_timeout_seconds.app_error",
    "translation": "Elasticsearch 请求超时必须至少 1 秒。"
  },
  {
    "id": "model.config.is_valid.email_batching_buffer_size.app_error",
    "translation": "无效的批量电子邮件缓存大小设定。必须为零或者正整数。"
  },
  {
    "id": "model.config.is_valid.email_batching_interval.app_error",
    "translation": "无效的批量电子邮件间隔设定。必须至少30秒。"
  },
  {
    "id": "model.config.is_valid.email_notification_contents_type.app_error",
    "translation": "无效邮件通知内容类型。必须为 'full' 或 'generic'。"
  },
  {
    "id": "model.config.is_valid.email_security.app_error",
    "translation": "无效的电子邮件设置中的连接安全性。必须为 ''，'TLS' 或 'STARTTLS'。"
  },
  {
    "id": "model.config.is_valid.encrypt_sql.app_error",
    "translation": "无效的 SQL 加密秘钥设置。至少32位及以上字符。"
  },
  {
    "id": "model.config.is_valid.file_driver.app_error",
    "translation": "文件设置中驱动名无效。必须为 'local' 或 'amazons3'。"
  },
  {
    "id": "model.config.is_valid.file_salt.app_error",
    "translation": "文件设置中的公共链接盐无效。必须至少32位字符。"
  },
  {
    "id": "model.config.is_valid.group_unread_channels.app_error",
    "translation": "无效未读频道分组的服务设定。必须为 'disabled'、'default_on' 或 'default_off'。"
  },
  {
    "id": "model.config.is_valid.image_proxy_type.app_error",
    "translation": "无效的图片代理类型。必须为 'local' 或 'atmos/camo'。"
  },
  {
    "id": "model.config.is_valid.ldap_basedn",
    "translation": "AD/LDAP 栏 \"BaseDN\" 为必须。"
  },
  {
    "id": "model.config.is_valid.ldap_email",
    "translation": "AD/LDAP 栏 \"电子邮件\" 为必填。"
  },
  {
    "id": "model.config.is_valid.ldap_id",
    "translation": "AD/LDAP 栏 \"ID\" 为必填。"
  },
  {
    "id": "model.config.is_valid.ldap_login_id",
    "translation": "AD/LDAP 栏 \"登入 ID 属性\" 为必填。"
  },
  {
    "id": "model.config.is_valid.ldap_max_page_size.app_error",
    "translation": "无效的最大页面值。"
  },
  {
    "id": "model.config.is_valid.ldap_security.app_error",
    "translation": "无效的 AD/LDAP 安全连接设置，必须为 ‘’，‘TLS’ 或 ‘STARTTLS’。"
  },
  {
    "id": "model.config.is_valid.ldap_server",
    "translation": "AD/LDAP 栏 \"AD/LDAP 服务器\" 为必填。"
  },
  {
    "id": "model.config.is_valid.ldap_sync_interval.app_error",
    "translation": "无效的同步间隔时间。同步时间必须至少一分钟。"
  },
  {
    "id": "model.config.is_valid.ldap_username",
    "translation": "AD/LDAP 栏 \"用户名\" 为必填。"
  },
  {
    "id": "model.config.is_valid.listen_address.app_error",
    "translation": "无效的服务设置时监听地址，必须设置此项。"
  },
  {
    "id": "model.config.is_valid.localization.available_locales.app_error",
    "translation": "可选语言必须包含默认客户端语言。"
  },
  {
    "id": "model.config.is_valid.login_attempts.app_error",
    "translation": "无效的最大尝试登录数服务设置。必须是正整数。"
  },
  {
    "id": "model.config.is_valid.max_burst.app_error",
    "translation": "最大过载必须大于零。"
  },
  {
    "id": "model.config.is_valid.max_channels.app_error",
    "translation": "团队设置中每团队的最多频道数无效，必须是正整数。"
  },
  {
    "id": "model.config.is_valid.max_file_size.app_error",
    "translation": "无效文件设定的最大文件大小。必须为大于零的整数。"
  },
  {
    "id": "model.config.is_valid.max_notify_per_channel.app_error",
    "translation": "无效团队设置中每频道最大通知数。必须是正整数。"
  },
  {
    "id": "model.config.is_valid.max_users.app_error",
    "translation": "团队设置中每团队的最大用户数无效。必须是正整数。"
  },
  {
    "id": "model.config.is_valid.message_export.batch_size.app_error",
    "translation": "消息导出任务 BatchSize 必须为正整数。"
  },
  {
    "id": "model.config.is_valid.message_export.daily_runtime.app_error",
    "translation": "消息导出任务 DailyRuntime 必须为 24 小时制 HH:MM 格式。"
  },
  {
    "id": "model.config.is_valid.message_export.enable.app_error",
    "translation": "消息导出任务 EnableExport 设置必须为是或否。"
  },
  {
    "id": "model.config.is_valid.message_export.export_from.app_error",
    "translation": "消息导出任务 ExportFromTimestamp 必须为时间戳 (unix 时间)。只有在此时间后发送的消息会被导出。"
  },
  {
    "id": "model.config.is_valid.message_export.export_type.app_error",
    "translation": "消息导出任务 ExportFormat 必须为 ‘actiance’，‘csv’ 或 ‘globalrelay’。"
  },
  {
    "id": "model.config.is_valid.message_export.global_relay.config_missing.app_error",
    "translation": "消息导出任务 ExportFormat 为 ‘globalrelay’，但缺少 GlobalRelaySettings。"
  },
  {
    "id": "model.config.is_valid.message_export.global_relay.customer_type.app_error",
    "translation": "消息导出 GlobalRelaySettings.CustomerType 必须设为 ‘A9’ 或 ‘A10’。"
  },
  {
    "id": "model.config.is_valid.message_export.global_relay.email_address.app_error",
    "translation": "消息导出任务 GlobalRelaySettings.EmailAddress 必须为有效的电子邮箱地址。"
  },
  {
    "id": "model.config.is_valid.message_export.global_relay.smtp_password.app_error",
    "translation": "必须设定消息导出任务 GlobalRelaySettings.SmtpPassword。"
  },
  {
    "id": "model.config.is_valid.message_export.global_relay.smtp_username.app_error",
    "translation": "必须设定消息导出任务 GlobalRelaySettings.SmtpUsername。"
  },
  {
    "id": "model.config.is_valid.password_length.app_error",
    "translation": "最短密码长度必须为整数大于或等于 {{.MinLength}} 以及小于或等于 {{.MaxLength}}。"
  },
  {
    "id": "model.config.is_valid.rate_mem.app_error",
    "translation": "用于速率的内存大小设置无效。必须是正整数。"
  },
  {
    "id": "model.config.is_valid.rate_sec.app_error",
    "translation": "速率限制设置无效。必须是正整数。"
  },
  {
    "id": "model.config.is_valid.read_timeout.app_error",
    "translation": "错误的读取超时值。"
  },
  {
    "id": "model.config.is_valid.restrict_direct_message.app_error",
    "translation": "无效的私信限制。必须为 ‘any’ 或 ‘team’。"
  },
  {
    "id": "model.config.is_valid.saml_assertion_consumer_service_url.app_error",
    "translation": "服务提供商登入网址必须为有效URL并且以 http:// 或 https:// 开头。"
  },
  {
    "id": "model.config.is_valid.saml_email_attribute.app_error",
    "translation": "无效的电子邮件属性。此属性必须设定。"
  },
  {
    "id": "model.config.is_valid.saml_idp_cert.app_error",
    "translation": "找不到身份识别提供商公开凭证。您忘了上传？"
  },
  {
    "id": "model.config.is_valid.saml_idp_descriptor_url.app_error",
    "translation": "身份提供商签发网址必须为有效URL并且以 http:// 或 https:// 开头。"
  },
  {
    "id": "model.config.is_valid.saml_idp_url.app_error",
    "translation": "SAML SSO网址必须为有效URL并且以 http:// 或 https:// 开头。"
  },
  {
    "id": "model.config.is_valid.saml_private_key.app_error",
    "translation": "找不到服务提供商私钥。您忘了上传？"
  },
  {
    "id": "model.config.is_valid.saml_public_cert.app_error",
    "translation": "找不到服务提供商公开凭证。您忘了上传？"
  },
  {
    "id": "model.config.is_valid.saml_username_attribute.app_error",
    "translation": "无效的用户名属性。此属性必须设定。"
  },
  {
    "id": "model.config.is_valid.site_url.app_error",
    "translation": "网站网址必须为以 http:// 或 https:// 开头的有效网址。"
  },
  {
    "id": "model.config.is_valid.site_url_email_batching.app_error",
    "translation": "当SiteURL未设置时没法启动批量电子邮件。"
  },
  {
    "id": "model.config.is_valid.sitename_length.app_error",
    "translation": "站点名必须小于或等于 {{.MaxLength}} 个字符。"
  },
  {
    "id": "model.config.is_valid.sql_conn_max_lifetime_milliseconds.app_error",
    "translation": "无效的 SQL 连接最大时限。不能为负数。"
  },
  {
    "id": "model.config.is_valid.sql_data_src.app_error",
    "translation": "SQL 设置中的数据源无效。必须设定。"
  },
  {
    "id": "model.config.is_valid.sql_driver.app_error",
    "translation": "SQL 设置中的驱动名无效。必须为‘mysql’或‘postgres’。"
  },
  {
    "id": "model.config.is_valid.sql_idle.app_error",
    "translation": "SQL 设置中的最大的空闲连接数无效。必须是正整数。"
  },
  {
    "id": "model.config.is_valid.sql_max_conn.app_error",
    "translation": "SQL 设置中最大开启连接数无效。必须是正整数。"
  },
  {
    "id": "model.config.is_valid.sql_query_timeout.app_error",
    "translation": "无效 SQL 查询超时设定。必须是正整数。"
  },
  {
    "id": "model.config.is_valid.teammate_name_display.app_error",
    "translation": "无效的团员显示。必须为 ‘full_name’，‘nickname_full_name’ 或 ‘username’。"
  },
  {
    "id": "model.config.is_valid.time_between_user_typing.app_error",
    "translation": "用户键入更新间隔不应设置为小于1000毫秒。"
  },
  {
    "id": "model.config.is_valid.tls_cert_file_missing.app_error",
    "translation": "无效的 TLS 证书文件值 - 使用 LetsEncrypt 或设置为现有的证书文件路径。"
  },
  {
    "id": "model.config.is_valid.tls_key_file_missing.app_error",
    "translation": "无效的 TLS 证书钥匙文件值 - 使用 LetsEncrypt 或设置为现有的钥匙文件路径。"
  },
  {
    "id": "model.config.is_valid.tls_overwrite_cipher.app_error",
    "translation": "无效的 TLS 覆盖加密模式值 - 请参阅文档了解有效的值。"
  },
  {
    "id": "model.config.is_valid.webserver_security.app_error",
    "translation": "错误的网页服务器连接安全值。"
  },
  {
    "id": "model.config.is_valid.websocket_url.app_error",
    "translation": "Websocket 网址必须时有效的网址并且以 ws:// 或 wss:// 开头。"
  },
  {
    "id": "model.config.is_valid.write_timeout.app_error",
    "translation": "错误的写入超时值。"
  },
  {
    "id": "model.emoji.create_at.app_error",
    "translation": "创建时间必须为有效的时间。"
  },
  {
    "id": "model.emoji.id.app_error",
    "translation": "无效的表情符 ID。"
  },
  {
    "id": "model.emoji.name.app_error",
    "translation": "名称必须在 1 至 64 个的小写英文数字。"
  },
  {
    "id": "model.emoji.update_at.app_error",
    "translation": "更新时必须是有效的时间。"
  },
  {
    "id": "model.emoji.user_id.app_error",
    "translation": "无效创建者 id。"
  },
  {
    "id": "model.file_info.get.gif.app_error",
    "translation": "无法解码 gif。"
  },
  {
    "id": "model.file_info.is_valid.create_at.app_error",
    "translation": "错误的 create_at 值。"
  },
  {
    "id": "model.file_info.is_valid.id.app_error",
    "translation": "错误的 id 值。"
  },
  {
    "id": "model.file_info.is_valid.path.app_error",
    "translation": "错误的 path 值。"
  },
  {
    "id": "model.file_info.is_valid.post_id.app_error",
    "translation": "错误的 post_id 值。"
  },
  {
    "id": "model.file_info.is_valid.update_at.app_error",
    "translation": "错误的 update_at 值。"
  },
  {
    "id": "model.file_info.is_valid.user_id.app_error",
    "translation": "错误的 user_id 值。"
  },
  {
    "id": "model.group.create_at.app_error",
    "translation": "无效的组创建日期属性。"
  },
  {
    "id": "model.group.description.app_error",
    "translation": "无效的组描述属性。"
  },
  {
    "id": "model.group.display_name.app_error",
    "translation": "无效的组显示名属性。"
  },
  {
    "id": "model.group.name.app_error",
    "translation": "无效的组名称属性。"
  },
  {
    "id": "model.group.remote_id.app_error",
    "translation": "无效的组远程 id 属性。"
  },
  {
    "id": "model.group.source.app_error",
    "translation": "无效的组来源属性。"
  },
  {
    "id": "model.group.update_at.app_error",
    "translation": "无效的组更新日期属性。"
  },
  {
    "id": "model.group_member.group_id.app_error",
    "translation": "无效的组成员的组 id 属性。"
  },
  {
    "id": "model.group_member.user_id.app_error",
    "translation": "无效的组成员用户 id 属性。"
  },
  {
    "id": "model.group_syncable.group_id.app_error",
    "translation": "无效的可同步组组 id 属性。"
  },
  {
    "id": "model.group_syncable.syncable_id.app_error",
    "translation": "无效的可同步组 id。"
  },
  {
    "id": "model.incoming_hook.channel_id.app_error",
    "translation": "无效的频道 id。"
  },
  {
    "id": "model.incoming_hook.create_at.app_error",
    "translation": "创建时间必须为有效的时间。"
  },
  {
    "id": "model.incoming_hook.description.app_error",
    "translation": "无效的描述。"
  },
  {
    "id": "model.incoming_hook.display_name.app_error",
    "translation": "无效的标题。"
  },
  {
    "id": "model.incoming_hook.icon_url.app_error",
    "translation": "无效帖子图标。"
  },
  {
    "id": "model.incoming_hook.id.app_error",
    "translation": "无效的 Id。"
  },
  {
    "id": "model.incoming_hook.parse_data.app_error",
    "translation": "无法解析传入数据。"
  },
  {
    "id": "model.incoming_hook.team_id.app_error",
    "translation": "无效的团队 ID。"
  },
  {
    "id": "model.incoming_hook.update_at.app_error",
    "translation": "更新时必须是有效的时间。"
  },
  {
    "id": "model.incoming_hook.user_id.app_error",
    "translation": "无效的用户 id。"
  },
  {
    "id": "model.incoming_hook.username.app_error",
    "translation": "无效的用户名。"
  },
  {
    "id": "model.job.is_valid.create_at.app_error",
    "translation": "创建时间必须为有效的时间。"
  },
  {
    "id": "model.job.is_valid.id.app_error",
    "translation": "无效的任务 Id。"
  },
  {
    "id": "model.job.is_valid.status.app_error",
    "translation": "无效的任务状态。"
  },
  {
    "id": "model.job.is_valid.type.app_error",
    "translation": "无效的任务类型。"
  },
  {
    "id": "model.license_record.is_valid.create_at.app_error",
    "translation": "上传许可证时错误的 create_at 值。"
  },
  {
    "id": "model.license_record.is_valid.id.app_error",
    "translation": "上传许可证时错误的 id 值。"
  },
  {
    "id": "model.link_metadata.is_valid.data.app_error",
    "translation": "连接元数据不能为 nil。"
  },
  {
    "id": "model.link_metadata.is_valid.data_type.app_error",
    "translation": "连接元数据不符合指定的类型。"
  },
  {
    "id": "model.link_metadata.is_valid.timestamp.app_error",
    "translation": "连接元数据日期必须有效并且精确到小时。"
  },
  {
    "id": "model.link_metadata.is_valid.type.app_error",
    "translation": "无效的连接元数据类型。"
  },
  {
    "id": "model.link_metadata.is_valid.url.app_error",
    "translation": "必须设定连接元数据网址。"
  },
  {
    "id": "model.oauth.is_valid.app_id.app_error",
    "translation": "无效的应用 id。"
  },
  {
    "id": "model.oauth.is_valid.callback.app_error",
    "translation": "回调网址必须为有效URL并且以 http:// 或 https:// 开头。"
  },
  {
    "id": "model.oauth.is_valid.client_secret.app_error",
    "translation": "无效的客户端秘钥。"
  },
  {
    "id": "model.oauth.is_valid.create_at.app_error",
    "translation": "创建时间必须为有效的时间。"
  },
  {
    "id": "model.oauth.is_valid.creator_id.app_error",
    "translation": "无效创建者 id。"
  },
  {
    "id": "model.oauth.is_valid.description.app_error",
    "translation": "无效的描述。"
  },
  {
    "id": "model.oauth.is_valid.homepage.app_error",
    "translation": "首页网址必须为有效URL并且以 http:// 或 https:// 开头。"
  },
  {
    "id": "model.oauth.is_valid.icon_url.app_error",
    "translation": "图标网址必须为有效URL并且以 http:// 或 https:// 开头。"
  },
  {
    "id": "model.oauth.is_valid.name.app_error",
    "translation": "无效的名称。"
  },
  {
    "id": "model.oauth.is_valid.update_at.app_error",
    "translation": "更新时必须是有效的时间。"
  },
  {
    "id": "model.outgoing_hook.icon_url.app_error",
    "translation": "无效的图标。"
  },
  {
    "id": "model.outgoing_hook.is_valid.callback.app_error",
    "translation": "无效的回调网址。"
  },
  {
    "id": "model.outgoing_hook.is_valid.channel_id.app_error",
    "translation": "无效的频道 id。"
  },
  {
    "id": "model.outgoing_hook.is_valid.content_type.app_error",
    "translation": "错误的 content_type 值。"
  },
  {
    "id": "model.outgoing_hook.is_valid.create_at.app_error",
    "translation": "创建时间必须为有效的时间。"
  },
  {
    "id": "model.outgoing_hook.is_valid.description.app_error",
    "translation": "无效的描述。"
  },
  {
    "id": "model.outgoing_hook.is_valid.display_name.app_error",
    "translation": "无效的标题。"
  },
  {
    "id": "model.outgoing_hook.is_valid.id.app_error",
    "translation": "无效的 Id。"
  },
  {
    "id": "model.outgoing_hook.is_valid.team_id.app_error",
    "translation": "无效的团队 ID。"
  },
  {
    "id": "model.outgoing_hook.is_valid.token.app_error",
    "translation": "无效的令牌。"
  },
  {
    "id": "model.outgoing_hook.is_valid.trigger_words.app_error",
    "translation": "无效的触发关键词。"
  },
  {
    "id": "model.outgoing_hook.is_valid.update_at.app_error",
    "translation": "更新时必须是有效的时间。"
  },
  {
    "id": "model.outgoing_hook.is_valid.url.app_error",
    "translation": "无效的回调网址。每一个必须以 http:// 或者 https:// 开头的有效网址。"
  },
  {
    "id": "model.outgoing_hook.is_valid.user_id.app_error",
    "translation": "无效的用户 id。"
  },
  {
    "id": "model.outgoing_hook.is_valid.words.app_error",
    "translation": "无效的触发关键词。"
  },
  {
    "id": "model.outgoing_hook.username.app_error",
    "translation": "无效的用户名。"
  },
  {
    "id": "model.plugin_command.error.app_error",
    "translation": "执行此指令时发生了错误。"
  },
  {
    "id": "model.plugin_key_value.is_valid.key.app_error",
    "translation": "无效键，必须为 {{.Min}} 至 {{.Max}} 个字符。"
  },
  {
    "id": "model.plugin_key_value.is_valid.plugin_id.app_error",
    "translation": "无效插件 ID，必须为 {{.Min}} 至 {{.Max}} 个字符。"
  },
  {
    "id": "model.post.is_valid.channel_id.app_error",
    "translation": "无效的频道 id。"
  },
  {
    "id": "model.post.is_valid.create_at.app_error",
    "translation": "创建时间必须为有效的时间。"
  },
  {
    "id": "model.post.is_valid.file_ids.app_error",
    "translation": "无效的文件 id。上传只允许最多 10 个文件。请考虑创建新的消息以上传更多文件。"
  },
  {
    "id": "model.post.is_valid.filenames.app_error",
    "translation": "无效的文件名。"
  },
  {
    "id": "model.post.is_valid.hashtags.app_error",
    "translation": "无效的标签。"
  },
  {
    "id": "model.post.is_valid.id.app_error",
    "translation": "无效的 Id。"
  },
  {
    "id": "model.post.is_valid.msg.app_error",
    "translation": "无效的消息。"
  },
  {
    "id": "model.post.is_valid.original_id.app_error",
    "translation": "无效的原始 id。"
  },
  {
    "id": "model.post.is_valid.props.app_error",
    "translation": "无效的属性。"
  },
  {
    "id": "model.post.is_valid.root_id.app_error",
    "translation": "无效的根 id。"
  },
  {
    "id": "model.post.is_valid.type.app_error",
    "translation": "无效的类型。"
  },
  {
    "id": "model.post.is_valid.update_at.app_error",
    "translation": "更新时必须是有效的时间。"
  },
  {
    "id": "model.post.is_valid.user_id.app_error",
    "translation": "无效的用户 id。"
  },
  {
    "id": "model.preference.is_valid.category.app_error",
    "translation": "无效的分类。"
  },
  {
    "id": "model.preference.is_valid.id.app_error",
    "translation": "无效的用户 id。"
  },
  {
    "id": "model.preference.is_valid.name.app_error",
    "translation": "无效的名称。"
  },
  {
    "id": "model.preference.is_valid.theme.app_error",
    "translation": "无效的主题。"
  },
  {
    "id": "model.preference.is_valid.value.app_error",
    "translation": "值过长。"
  },
  {
    "id": "model.reaction.is_valid.create_at.app_error",
    "translation": "创建时间必须为有效的时间。"
  },
  {
    "id": "model.reaction.is_valid.emoji_name.app_error",
    "translation": "无效的表情符名。"
  },
  {
    "id": "model.reaction.is_valid.post_id.app_error",
    "translation": "无效的消息 id。"
  },
  {
    "id": "model.reaction.is_valid.user_id.app_error",
    "translation": "无效的用户 id。"
  },
  {
    "id": "model.team.is_valid.characters.app_error",
    "translation": "名称必须是2个或更多小写字母数字字符。"
  },
  {
    "id": "model.team.is_valid.company.app_error",
    "translation": "无效的公司名。"
  },
  {
    "id": "model.team.is_valid.create_at.app_error",
    "translation": "创建时间必须为有效的时间。"
  },
  {
    "id": "model.team.is_valid.description.app_error",
    "translation": "无效的描述。"
  },
  {
    "id": "model.team.is_valid.domains.app_error",
    "translation": "无效的允许域。"
  },
  {
    "id": "model.team.is_valid.email.app_error",
    "translation": "无效的邮箱。"
  },
  {
    "id": "model.team.is_valid.id.app_error",
    "translation": "无效的 Id。"
  },
  {
    "id": "model.team.is_valid.name.app_error",
    "translation": "无效的名称。"
  },
  {
    "id": "model.team.is_valid.reserved.app_error",
    "translation": "这个网址是不可用。请尝试另一个。"
  },
  {
    "id": "model.team.is_valid.type.app_error",
    "translation": "无效的类型。"
  },
  {
    "id": "model.team.is_valid.update_at.app_error",
    "translation": "更新时必须是有效的时间。"
  },
  {
    "id": "model.team.is_valid.url.app_error",
    "translation": "无效的网址标识。"
  },
  {
    "id": "model.team_member.is_valid.team_id.app_error",
    "translation": "无效的团队 ID。"
  },
  {
    "id": "model.team_member.is_valid.user_id.app_error",
    "translation": "无效的用户 id。"
  },
  {
    "id": "model.token.is_valid.expiry",
    "translation": "无效的令牌过期"
  },
  {
    "id": "model.token.is_valid.size",
    "translation": "无效的令牌。"
  },
  {
    "id": "model.user.is_valid.email.app_error",
    "translation": "无效的邮箱。"
  },
  {
    "id": "model.user.is_valid.pwd.app_error",
    "translation": "你的密码需要至少 {{.Min}} 字符。"
  },
  {
    "id": "model.user.is_valid.pwd_lowercase.app_error",
    "translation": "您的密码必须包含至少 {{.Min}} 字符元且至少有一个小写字母。"
  },
  {
    "id": "model.user.is_valid.pwd_lowercase_number.app_error",
    "translation": "您的密码必须包含至少 {{.Min}} 个字符且至少有一个小写字母以及一个数字。"
  },
  {
    "id": "model.user.is_valid.pwd_lowercase_number_symbol.app_error",
    "translation": "您的密码必须包含至少 {{.Min}} 个字符且至少有一个小写字母，一个数字，以及一个符号（如\"~!@#$%^&*()\"）。"
  },
  {
    "id": "model.user.is_valid.pwd_lowercase_symbol.app_error",
    "translation": "您的密码必须包含至少 {{.Min}} 个字符且至少有一个小写字母以及一个符号（如\"~!@#$%^&*()\"）。"
  },
  {
    "id": "model.user.is_valid.pwd_lowercase_uppercase.app_error",
    "translation": "您的密码必须包含至少 {{.Min}} 个字符且至少有一个小写字母以及一个大写字母。"
  },
  {
    "id": "model.user.is_valid.pwd_lowercase_uppercase_number.app_error",
    "translation": "您的密码必须包含至少 {{.Min}} 个字符且至少有一个小写字母，一个大写字母，以及一个数字。"
  },
  {
    "id": "model.user.is_valid.pwd_lowercase_uppercase_number_symbol.app_error",
    "translation": "您的密码必须包含至少 {{.Min}} 个字符且至少有一个小写字母，一个大写字母，一个数字，以及一个符号（如\"~!@#$%^&*()\"）。"
  },
  {
    "id": "model.user.is_valid.pwd_lowercase_uppercase_symbol.app_error",
    "translation": "您的密码必须包含至少 {{.Min}} 个字符且至少有一个小写字母，一个大写字母，以及一个符号（如\"~!@#$%^&*()\"）。"
  },
  {
    "id": "model.user.is_valid.pwd_number.app_error",
    "translation": "您的密码必须包含至少 {{.Min}} 个字符且至少有一个数字。"
  },
  {
    "id": "model.user.is_valid.pwd_number_symbol.app_error",
    "translation": "您的密码必须包含至少 {{.Min}} 个字符且至少有一个数字以及一个符号（如\"~!@#$%^&*()\"）。"
  },
  {
    "id": "model.user.is_valid.pwd_symbol.app_error",
    "translation": "您的密码必须包含至少 {{.Min}} 个字符且至少有一个符号（如\"~!@#$%^&*()\"）。"
  },
  {
    "id": "model.user.is_valid.pwd_uppercase.app_error",
    "translation": "您的密码必须包含至少 {{.Min}} 个字符且至少有一个大写字母。"
  },
  {
    "id": "model.user.is_valid.pwd_uppercase_number.app_error",
    "translation": "您的密码必须包含至少 {{.Min}} 个字符且至少有一个大写字母以及一个数字。"
  },
  {
    "id": "model.user.is_valid.pwd_uppercase_number_symbol.app_error",
    "translation": "您的密码必须包含至少 {{.Min}} 个字符且至少有一个大写字母，一个数字，以及一个符号（如\"~!@#$%^&*()\"）。"
  },
  {
    "id": "model.user.is_valid.pwd_uppercase_symbol.app_error",
    "translation": "您的密码必须包含至少 {{.Min}} 个字元且至少有一个大写字母以及一个符号（如\"~!@#$%^&*()\"）。"
  },
  {
    "id": "model.user.is_valid.username.app_error",
    "translation": "用户名必须是一个以字母开头，可以包含数字、小写字母以及符号 \".\"、\"-\" 和 \"_\" 在内的3-22位字符。"
  },
  {
    "id": "model.user_access_token.is_valid.description.app_error",
    "translation": "无效的描述，必须 255 字以内。"
  },
  {
    "id": "model.user_access_token.is_valid.id.app_error",
    "translation": "错误的 id 值。"
  },
  {
    "id": "model.user_access_token.is_valid.token.app_error",
    "translation": "无效的访问令牌。"
  },
  {
    "id": "model.user_access_token.is_valid.user_id.app_error",
    "translation": "无效的用户 id。"
  },
  {
    "id": "model.utils.decode_json.app_error",
    "translation": "无法解码。"
  },
  {
    "id": "model.websocket_client.connect_fail.app_error",
    "translation": "无法连接 WebSocket 服务器。"
  },
  {
    "id": "oauth.gitlab.tos.error",
    "translation": "GitLab 的使用条款已更新。请到 gitlab.com 接受新的使用条款后再尝试登入 Mattermost。"
  },
  {
    "id": "plugin.api.update_user_status.bad_status",
    "translation": "无法设定用户状态。未知用户状态。"
  },
  {
    "id": "plugin_api.get_file_link.disabled.app_error",
    "translation": "公共链接已被禁用。"
  },
  {
    "id": "plugin_api.get_file_link.no_post.app_error",
    "translation": "无法获取文件公开链接。文件必须附在当前用户可读的消息上。"
  },
  {
    "id": "plugin_api.send_mail.missing_htmlbody",
    "translation": "缺少 HTML 内容。"
  },
  {
    "id": "plugin_api.send_mail.missing_subject",
    "translation": "缺少标题。"
  },
  {
    "id": "plugin_api.send_mail.missing_to",
    "translation": "缺少 TO 地址。"
  },
  {
    "id": "store.sql.convert_string_array",
    "translation": "来自数据库：不能从 StringArray 转换到 *string"
  },
  {
    "id": "store.sql.convert_string_interface",
    "translation": "来自数据库：不能从 StringInterface 转换到 *string"
  },
  {
    "id": "store.sql.convert_string_map",
    "translation": "来自数据库：不能从 StringMap 转换到 *string"
  },
  {
    "id": "store.sql_bot.get.missing.app_error",
    "translation": "机器人不存在。"
  },
  {
    "id": "store.sql_channel.get.existing.app_error",
    "translation": "无法找到频道。"
  },
  {
    "id": "store.sql_channel.save.archived_channel.app_error",
    "translation": "您不能更改已归档的频道。"
  },
  {
    "id": "store.sql_channel.save.direct_channel.app_error",
    "translation": "使用 SaveDirectChannel 创建私聊频道。"
  },
  {
    "id": "store.sql_channel.save_channel.existing.app_error",
    "translation": "必须对现有的频道执行更新。"
  },
  {
    "id": "store.sql_channel.save_channel.exists.app_error",
    "translation": "频道名称在团队中已存在。"
  },
  {
    "id": "store.sql_channel.save_channel.limit.app_error",
    "translation": "您已经达到了允许的频道数量上限。"
  },
  {
    "id": "store.sql_channel.save_direct_channel.not_direct.app_error",
    "translation": "不能试图用 SaveDirectChannel 创建私聊频道。"
  },
  {
    "id": "store.sql_command.save.get.app_error",
    "translation": "无法获取命令。"
  },
  {
    "id": "store.sql_post.search.disabled",
    "translation": "此服务器已禁用搜索。请联系您的系统管理员。"
  },
  {
    "id": "store.sql_team.save_member.exists.app_error",
    "translation": "已存在拥有此 ID 的团队成员。"
  },
  {
    "id": "store.sql_user.get_for_login.app_error",
    "translation": "未找到符合您的凭证的帐号。此团队或许需要从团队拥有者获得邀请才可加入。"
  },
  {
    "id": "system.message.name",
    "translation": "系统"
  },
  {
    "id": "web.command_webhook.command.app_error",
    "translation": "找不到该命令。"
  },
  {
    "id": "web.command_webhook.parse.app_error",
    "translation": "无法解析传入数据。"
  },
  {
    "id": "web.get_access_token.internal_saving.app_error",
    "translation": "无法更新用户访问数据。"
  },
  {
    "id": "web.incoming_webhook.channel.app_error",
    "translation": "找不到该频道。"
  },
  {
    "id": "web.incoming_webhook.channel_locked.app_error",
    "translation": "此 webhook 不允许发消息到指定的频道。"
  },
  {
    "id": "web.incoming_webhook.disabled.app_error",
    "translation": "传入webhooks已经被系统管理员禁用。"
  },
  {
    "id": "web.incoming_webhook.invalid.app_error",
    "translation": "无效的 webhook。"
  },
  {
    "id": "web.incoming_webhook.parse.app_error",
    "translation": "无法解析传入数据。"
  },
  {
    "id": "web.incoming_webhook.permissions.app_error",
    "translation": "不合适的频道权限。"
  },
  {
    "id": "web.incoming_webhook.split_props_length.app_error",
    "translation": "无法拆分 webhook 属性信息到 {{.Max}} 字符块。"
  },
  {
    "id": "web.incoming_webhook.text.app_error",
    "translation": "未指定文本。"
  },
  {
    "id": "web.incoming_webhook.user.app_error",
    "translation": "找不到用户。"
  },
  {
    "id": "app.channel.get_more_channels.get.app_error",
    "translation": "无法获取频道。"
  },
  {
    "id": "app.channel.permanent_delete.app_error",
    "translation": "无法删除频道。"
  },
  {
    "id": "app.channel.restore.app_error",
    "translation": "无法恢复频道。"
  },
  {
    "id": "app.channel.update.bad_id",
    "translation": "无法更新频道。"
  },
  {
    "id": "app.channel.update_channel.internal_error",
    "translation": "无法更新频道。"
  },
  {
    "id": "app.channel_member_history.log_join_event.internal_error",
    "translation": "记录频道成员历史失败。"
  },
  {
    "id": "app.channel_member_history.log_leave_event.internal_error",
    "translation": "记录频道成员历史失败。更新加入记录失败"
  },
  {
    "id": "app.emoji.create.internal_error",
    "translation": "无法保存表情符。"
  },
  {
    "id": "app.emoji.delete.app_error",
    "translation": "无法删除表情符。"
  },
  {
    "id": "app.emoji.delete.no_results",
    "translation": "找不到要删除的表情符。"
  },
  {
    "id": "app.emoji.get_by_name.app_error",
    "translation": "无法获取表情符。"
  },
  {
    "id": "app.emoji.get_by_name.no_result",
    "translation": "无法找到表情符。"
  },
  {
    "id": "app.emoji.get.no_result",
    "translation": "无法找到表情符。"
  },
  {
    "id": "app.emoji.get_list.internal_error",
    "translation": "无法获取表情符。"
  },
  {
    "id": "app.import.get_teams_by_names.some_teams_not_found.error",
    "translation": "一些团队未找到"
  },
  {
    "id": "app.import.get_users_by_username.some_users_not_found.error",
    "translation": "一些用户未找到"
  },
  {
    "id": "app.import.import_user_teams.save_preferences.error",
    "translation": "无法保存团队风格偏好"
  },
  {
    "id": "app.import.validate_user_import_data.advanced_props_formatting.error",
    "translation": "无效的用户消息格式设定"
  },
  {
    "id": "app.import.validate_user_import_data.advanced_props_show_unread_section.error",
    "translation": "无效的用户显示未读块设定"
  },
  {
    "id": "app.import.validate_user_import_data.auth_data_and_service_dependency.error",
    "translation": "AuthService 与 AuthData 必须同时使用。"
  },
  {
    "id": "app.plugin.flag_managed.app_error",
    "translation": "无法设定插件由文件储存管理。"
  },
  {
    "id": "app.plugin.get_public_key.get_file.app_error",
    "translation": "从储存获取公钥时遇到错误。"
  },
  {
    "id": "app.plugin.install_marketplace_plugin.app_error",
    "translation": "安装集市插件失败。"
  },
  {
    "id": "app.plugin.invalid_version.app_error",
    "translation": "无法解析插件版本。"
  },
  {
    "id": "app.plugin.marketplace_client.app_error",
    "translation": "创建集市客户端失败。"
  },
  {
    "id": "app.plugin.marketplace_disabled.app_error",
    "translation": "集市已停用。请检查您的日志了解详情。"
  },
  {
    "id": "app.plugin.marketplace_plugin_request.app_error",
    "translation": "无法解码集市插件请求。"
  },
  {
    "id": "app.plugin.marketplace_plugins.not_found.app_error",
    "translation": "无法找到请求的集市插件。"
  },
  {
    "id": "app.plugin.marketplace_plugins.signature_not_found.app_error",
    "translation": "无法找到请求的集市插件签字。"
  },
  {
    "id": "app.plugin.marshal.app_error",
    "translation": "封装集市插件失败。"
  },
  {
    "id": "app.plugin.modify_saml.app_error",
    "translation": "无法修改 saml 文件。"
  },
  {
    "id": "app.plugin.restart.app_error",
    "translation": "无法升级时重启插件。"
  },
  {
    "id": "app.plugin.signature_decode.app_error",
    "translation": "无法解码 base64 签名。"
  },
  {
    "id": "app.plugin.store_bundle.app_error",
    "translation": "无法储存插件到配置的文件储存。"
  },
  {
    "id": "app.plugin.sync.list_filestore.app_error",
    "translation": "从文件储存读取插件文件失败。"
  },
  {
    "id": "app.plugin.sync.read_local_folder.app_error",
    "translation": "读取本地插件文件夹错误。"
  },
  {
    "id": "app.plugin.webapp_bundle.app_error",
    "translation": "无法生成插件应用包。"
  },
  {
    "id": "app.plugin.write_file.read.app_error",
    "translation": "读取文件时发生错误。"
  },
  {
    "id": "app.plugin.write_file.saving.app_error",
    "translation": "保存文件时发生错误。"
  },
  {
    "id": "app.team.invite_token.group_constrained.error",
    "translation": "无法以令牌加入组受限团队。"
  },
  {
    "id": "app.terms_of_service.create.app_error",
    "translation": "无法保存服务条款。"
  },
  {
    "id": "app.user_terms_of_service.save.app_error",
    "translation": "无法保存服务条款。"
  },
  {
    "id": "bleveengine.already_started.error",
    "translation": "Bleve 已启动。"
  },
  {
    "id": "app.terms_of_service.create.existing.app_error",
    "translation": "不能为现有的服务条款调用保存。"
  },
  {
    "id": "bleveengine.create_channel_index.error",
    "translation": "创建 bleve 频道索引错误。"
  },
  {
    "id": "app.terms_of_service.get.app_error",
    "translation": "无法获取服务条款。"
  },
  {
    "id": "app.user_terms_of_service.get_by_user.app_error",
    "translation": "无法获取服务条款。"
  },
  {
    "id": "app.terms_of_service.get.no_rows.app_error",
    "translation": "未找到服务条款。"
  },
  {
    "id": "bleveengine.create_post_index.error",
    "translation": "创建 bleve 消息索引错误。"
  },
  {
    "id": "bleveengine.create_user_index.error",
    "translation": "创建 bleve 用户索引错误。"
  },
  {
    "id": "bleveengine.delete_channel.error",
    "translation": "删除频道失败。"
  },
  {
    "id": "bleveengine.delete_post.error",
    "translation": "删除消息失败。"
  },
  {
    "id": "bleveengine.delete_user.error",
    "translation": "删除用户失败。"
  },
  {
    "id": "bleveengine.index_channel.error",
    "translation": "索引频道失败。"
  },
  {
    "id": "bleveengine.index_post.error",
    "translation": "索引消息失败。"
  },
  {
    "id": "bleveengine.indexer.do_job.bulk_index_channels.batch_error",
    "translation": "批量索引频道失败。"
  },
  {
    "id": "bleveengine.indexer.do_job.bulk_index_posts.batch_error",
    "translation": "批量索引消息失败。"
  },
  {
    "id": "bleveengine.indexer.do_job.bulk_index_users.batch_error",
    "translation": "批量索引用户失败。"
  },
  {
    "id": "bleveengine.indexer.do_job.get_oldest_entity.error",
    "translation": "无法从数据库中获取最早的实体（用户、频道或帖子）。"
  },
  {
    "id": "bleveengine.indexer.do_job.parse_end_time.error",
    "translation": "Bleve 索引工作者解析中止时间失败。"
  },
  {
    "id": "bleveengine.indexer.do_job.parse_start_time.error",
    "translation": "Bleve 索引工作者解析开始时间失败。"
  },
  {
    "id": "bleveengine.indexer.index_batch.nothing_left_to_index.error",
    "translation": "尝试在所有实体已完成时创建新批量索引。"
  },
  {
    "id": "bleveengine.purge_channel_index.error",
    "translation": "清除频道索引失败。"
  },
  {
    "id": "app.user_terms_of_service.delete.app_error",
    "translation": "无法删除服务条款。"
  },
  {
    "id": "bleveengine.purge_user_index.error",
    "translation": "清除用户索引失败。"
  },
  {
    "id": "bleveengine.search_posts.error",
    "translation": "消息搜索无法完成。"
  },
  {
    "id": "bleveengine.search_users_in_channel.nuchan.error",
    "translation": "用户搜索无法完成。"
  },
  {
    "id": "bleveengine.search_users_in_team.error",
    "translation": "用户搜索无法完成。"
  },
  {
    "id": "bleveengine.stop_channel_index.error",
    "translation": "关闭频道索引失败。"
  },
  {
    "id": "bleveengine.search_users_in_channel.uchan.error",
    "translation": "用户搜索无法完成。"
  },
  {
    "id": "bleveengine.stop_user_index.error",
    "translation": "关闭用户索引失败。"
  },
  {
    "id": "ent.cluster.json_encode.error",
    "translation": "编码 JSON 请求出错"
  },
  {
    "id": "ent.cluster.timeout.error",
    "translation": "等待机群回应超时"
  },
  {
    "id": "ent.compliance.csv.metadata.json.zipfile.appError",
    "translation": "无法创建 zip 文件"
  },
  {
    "id": "ent.compliance.csv.warning.appError",
    "translation": "无法创建警告文件。"
  },
  {
    "id": "ent.elasticsearch.create_template_posts_if_not_exists.template_create_failed",
    "translation": "创建 Elasticsearch 消息模板失败"
  },
  {
    "id": "ent.elasticsearch.create_template_users_if_not_exists.template_create_failed",
    "translation": "创建 Elasticsearch 用户模板失败"
  },
  {
    "id": "ent.elasticsearch.delete_channel.error",
    "translation": "删除频道失败"
  },
  {
    "id": "ent.elasticsearch.delete_user.error",
    "translation": "删除用户失败"
  },
  {
    "id": "ent.elasticsearch.index_channel.error",
    "translation": "索引频道失败"
  },
  {
    "id": "ent.elasticsearch.index_user.error",
    "translation": "索引用户失败"
  },
  {
    "id": "ent.elasticsearch.indexer.index_batch.nothing_left_to_index.error",
    "translation": "尝试在所有实体已完成时创建新批量索引"
  },
  {
    "id": "ent.elasticsearch.refresh_indexes.refresh_failed",
    "translation": "刷新 ElasticSearch 索引失败"
  },
  {
    "id": "ent.elasticsearch.search_channels.search_failed",
    "translation": "搜索无法完成"
  },
  {
    "id": "ent.elasticsearch.search_channels.unmarshall_channel_failed",
    "translation": "解码搜索结果失败"
  },
  {
    "id": "ent.elasticsearch.search_users.search_failed",
    "translation": "搜索无法完成"
  },
  {
    "id": "ent.elasticsearch.search_users.unmarshall_user_failed",
    "translation": "解码搜索结果失败"
  },
  {
    "id": "ent.elasticsearch.start.get_server_version.app_error",
    "translation": "获取 Elasticsearch 服务器版本失败。"
  },
  {
    "id": "ent.id_loaded.license_disable.app_error",
    "translation": "您的授权不支持 ID Loaded Push Notifications。"
  },
  {
    "id": "ent.ldap.syncronize.delete_group_constained_memberships",
    "translation": "删除团队或频道成员出错"
  },
  {
    "id": "ent.ldap.validate_admin_filter.app_error",
    "translation": "无效的 AD/LDAP 管理筛选器。"
  },
  {
    "id": "ent.ldap.validate_guest_filter.app_error",
    "translation": "无效的 AD/LDAP 访客筛选器。"
  },
  {
    "id": "groups.unsupported_syncable_type",
    "translation": "不支持的可同步类型 '{{.Value}}'。"
  },
  {
    "id": "model.command.is_valid.autocomplete_data.app_error",
    "translation": "无效的 AutocompleteData"
  },
  {
    "id": "model.config.is_valid.bleve_search.enable_searching.app_error",
    "translation": "当 Bleve EnableSearching 设为是时必须设定 Bleve EnableIndexing 为是"
  },
  {
    "id": "model.config.is_valid.bleve_search.filename.app_error",
    "translation": "当 Bleve IndexingDir 设为是时必须设定 Bleve EnableIndexing 为是"
  },
  {
    "id": "model.config.is_valid.elastic_search.enable_autocomplete.app_error",
    "translation": "当 Elasticsearch EnableAutocomplete 设为是时必须设定 Elasticsearch EnableIndexing 为是"
  },
  {
    "id": "model.config.is_valid.saml_admin_attribute.app_error",
    "translation": "无效的管理员属性。必须为格式 '栏=值'。"
  },
  {
    "id": "model.config.is_valid.saml_canonical_algorithm.app_error",
    "translation": "无效的规范化算法。"
  },
  {
    "id": "model.config.is_valid.saml_signature_algorithm.app_error",
    "translation": "无效的签名算法。"
  },
  {
    "id": "model.guest.is_valid.channel.app_error",
    "translation": "无效的频道。"
  },
  {
    "id": "model.guest.is_valid.channels.app_error",
    "translation": "无效的频道。"
  },
  {
    "id": "model.guest.is_valid.emails.app_error",
    "translation": "无效的邮箱。"
  },
  {
    "id": "model.plugin_kvset_options.is_valid.old_value.app_error",
    "translation": "无效的旧值，操作非原子操作时不应该设定。"
  },
  {
    "id": "model.team.is_valid.invite_id.app_error",
    "translation": "无效的邀请 id。"
  },
  {
    "id": "model.user.is_valid.auth_data.app_error",
    "translation": "无效的认证数据。"
  },
  {
    "id": "model.user.is_valid.auth_data_pwd.app_error",
    "translation": "无效的用户名，密码和验证数据不能同时设置。"
  },
  {
    "id": "model.user.is_valid.auth_data_type.app_error",
    "translation": "无效的用户，认证数据必须设置认证类型。"
  },
  {
    "id": "model.user.is_valid.first_name.app_error",
    "translation": "无效的名字。"
  },
  {
    "id": "model.user.is_valid.id.app_error",
    "translation": "无效的用户 id。"
  },
  {
    "id": "model.user.is_valid.last_name.app_error",
    "translation": "无效的姓氏。"
  },
  {
    "id": "model.user.is_valid.locale.app_error",
    "translation": "无效的地区。"
  },
  {
    "id": "model.user.is_valid.nickname.app_error",
    "translation": "无效的昵称。"
  },
  {
    "id": "model.user.is_valid.position.app_error",
    "translation": "无效位置：不能超过 128 个字符。"
  },
  {
    "id": "plugin.api.get_users_in_channel",
    "translation": "无法获取用户，无效的排序条件。"
  },
  {
    "id": "plugin_api.bot_cant_create_bot",
    "translation": "机器人用户无法创建机器人用户。"
  },
  {
    "id": "searchengine.bleve.disabled.error",
    "translation": "清除 Bleve 索引错误：引擎未启用"
  },
  {
    "id": "api.admin.delete_brand_image.storage.not_found",
    "translation": "无法删除品牌图片，文件未找到。"
  },
  {
    "id": "api.admin.saml.failure_parse_idp_certificate.app_error",
    "translation": "解析身份提供商返回的元数据为证书失败。"
  },
  {
    "id": "api.channel.add_members.error",
    "translation": "添加频道成员时发生错误。"
  },
  {
    "id": "api.channel.add_members.user_denied",
    "translation": "频道权限拒绝以下用户因为组限制：{{ .UserIDs }}"
  },
  {
    "id": "api.license.request-trial.bad-request",
    "translation": "请求的用户数不正确。"
  },
  {
    "id": "api.channel.remove_member.group_constrained.app_error",
    "translation": "无法从组受限频道移除用户。"
  },
  {
    "id": "api.channel.remove_members.denied",
    "translation": "移除以下频道成员因组限制被拒绝：{{ .UserIDs }}"
  },
  {
    "id": "api.channel.update_channel_member_roles.changing_guest_role.app_error",
    "translation": "无效的频道成员更新：您不能手动添加或移除游客角色。"
  },
  {
    "id": "api.command.execute_command.format.app_error",
    "translation": "命令触发词缺少斜杠符号"
  },
  {
    "id": "api.command_invite.group_constrained_user_denied",
    "translation": "此频道由组管理。此用户并不属于同步到此频道的组。"
  },
  {
    "id": "api.command_remove.group_constrained_user_denied",
    "translation": "用户不能从此频道移除因为他们属于关联到此频道的组。如果想从此频道移除他们，必须从关联组里移除。"
  },
  {
    "id": "api.file.upload_file.incorrect_channelId.app_error",
    "translation": "无法上传文件。不正确的频道 ID：{{.channelId}}"
  },
  {
    "id": "api.plugin.verify_plugin.app_error",
    "translation": "无法验证插件签名。"
  },
  {
    "id": "api.post.check_for_out_of_channel_groups_mentions.message.multiple",
    "translation": "@{{.Usernames}} 以及 @{{.LastUsername}} 未被通知因为他们不在此频道。他们未能被添加到频道因为他们不是关联组的成员。他们必须添加到关联组才能添加到此频道。"
  },
  {
    "id": "api.push_notification.disabled.app_error",
    "translation": "此服务器已停用推送。"
  },
  {
    "id": "api.push_notification.id_loaded.fetch.app_error",
    "translation": "获取 ID 加载的推送发生错误。"
  },
  {
    "id": "api.push_notifications.session.expired",
    "translation": "会话已超时：请登入再以继续接收通知。{{.siteName}} 的会话过期时间设定为 {{.daysCount}} 天。"
  },
  {
    "id": "api.slackimport.slack_import.zip.file_too_large",
    "translation": "zip 压缩包中的 {{.Filename}} 过大，无法进行 Slack 导入\r\n"
  },
  {
    "id": "api.team.add_members.user_denied",
    "translation": "此团队由组管理。此用户并不属于同步到此团队的组。"
  },
  {
    "id": "api.team.import_team.unknown_import_from.app_error",
    "translation": "位置导入来源。"
  },
  {
    "id": "api.user.login.guest_accounts.license.error",
    "translation": "您的许可证不支持访客帐号"
  },
  {
    "id": "api.team.invite_guests.channel_in_invalid_team.app_error",
    "translation": "邀请到的频道必须属于团队。"
  },
  {
    "id": "api.team.update_team_member_roles.guest_and_user.app_error",
    "translation": "无效的团队成员更新：用户不能同时为游客和用户。"
  },
  {
    "id": "api.templates.invite_guest_subject",
    "translation": "[{{ .SiteName }}] {{ .SenderName }} 邀请您以访客加入团队 {{ .TeamDisplayName }}"
  },
  {
    "id": "api.templates.remove_expired_license.body.renew_button",
    "translation": "立刻续订许可证"
  },
  {
    "id": "api.templates.remove_expired_license.body.title",
    "translation": "您的企业许可证已过期并且部分功能已停用。请立刻续订您的许可证。"
  },
  {
    "id": "api.user.create_password_token.error",
    "translation": "未能创建找回密码令牌"
  },
  {
    "id": "api.user.login.invalid_credentials_email_username",
    "translation": "输入有效的邮箱、用户名以及密码。"
  },
  {
    "id": "api.user.reset_password.token_parse.error",
    "translation": "未能解析重置密码令牌"
  },
  {
    "id": "api.user.update_active.cannot_enable_guest_when_guest_feature_is_disabled.app_error",
    "translation": "您无法启动访客帐号因为访客功能未启用。"
  },
  {
    "id": "api.user.update_user.accepted_guest_domain.app_error",
    "translation": "您提供的电子邮件不属于访客允许的域名。请与您的管理员联系或使用一个不同的电子邮件注册。"
  },
  {
    "id": "app.export.export_custom_emoji.copy_emoji_images.error",
    "translation": "无法复制自定义表情符图片"
  },
  {
    "id": "app.import.import_user_channels.channel_not_found.error",
    "translation": "导入用户频道错误。未找到频道。"
  },
  {
    "id": "app.import.validate_post_import_data.props_too_large.error",
    "translation": "消息属性超过最大允许的长度。"
  },
  {
    "id": "app.import.validate_user_import_data.advanced_props_email_interval.error",
    "translation": "无效的用户邮件批量间隔设定"
  },
  {
    "id": "app.import.validate_user_import_data.advanced_props_feature_markdown_preview.error",
    "translation": "无效的用户 markdown 预览设定"
  },
  {
    "id": "app.import.validate_user_teams_import_data.invalid_team_theme.error",
    "translation": "无效的用户风格"
  },
  {
    "id": "app.plugin.delete_public_key.delete.app_error",
    "translation": "删除公钥时遇到错误。"
  },
  {
    "id": "app.plugin.marketplace_client.failed_to_fetch",
    "translation": "从集市服务器获取插件失败。"
  },
  {
    "id": "app.plugin.remove_bundle.app_error",
    "translation": "无法从文件储存移除插件。"
  },
  {
    "id": "app.plugin.store_signature.app_error",
    "translation": "无法储存插件签名到文件储存。"
  },
  {
    "id": "app.team.invite_id.group_constrained.error",
    "translation": "无法以邀请加入组受限团队。"
  },
  {
    "id": "app.team.rename_team.name_occupied",
    "translation": "无法重命名团队，该名称已被使用。"
  },
  {
    "id": "app.user_terms_of_service.get_by_user.no_rows.app_error",
    "translation": "未找到服务条款。"
  },
  {
    "id": "bleveengine.index_user.error",
    "translation": "索引用户失败。"
  },
  {
    "id": "bleveengine.indexer.do_job.engine_inactive",
    "translation": "运行 Bleve 索引任务失败：引擎未启用。"
  },
  {
    "id": "bleveengine.purge_post_index.error",
    "translation": "清除消息索引失败。"
  },
  {
    "id": "bleveengine.search_channels.error",
    "translation": "频道搜索无法完成。"
  },
  {
    "id": "ent.elasticsearch.create_template_channels_if_not_exists.template_create_failed",
    "translation": "创建 Elasticsearch 频道模板失败"
  },
  {
    "id": "ent.elasticsearch.search_channels.disabled",
    "translation": "ElasticSearch 搜索已在本服务器停用"
  },
  {
    "id": "ent.elasticsearch.start.parse_server_version.app_error",
    "translation": "解析 Elasticsearch 服务器版本失败。"
  },
  {
    "id": "ent.ldap.syncronize.search_failure_size_exceeded.app_error",
    "translation": "尺寸超过限制。请检查您的[最大页面尺寸](https://docs.mattermost.com/deployment/sso-ldap.html#i-see-the-log-error-ldap-result-code-4-size-limit-exceeded)。"
  },
  {
    "id": "group_not_associated_to_synced_team",
    "translation": "组在关联到父组同步的团队前不能关联到频道。"
  },
  {
    "id": "interactive_message.decode_trigger_id.base64_decode_failed_signature",
    "translation": "无法为互动对话框解码触发 ID 的 base64 签名。"
  },
  {
    "id": "model.channel.is_valid.name.app_error",
    "translation": "无效的频道名。用户 id 不能作为私信以外的频道名。"
  },
  {
    "id": "model.config.is_valid.bleve_search.bulk_indexing_time_window_seconds.app_error",
    "translation": "Bleve 批量索引时间段必须至少 1 秒。"
  },
  {
    "id": "model.config.is_valid.bleve_search.enable_autocomplete.app_error",
    "translation": "当 Bleve AutocompleteEnabled 设为是时必须设定 Bleve EnableIndexing 为是"
  },
  {
    "id": "model.config.is_valid.saml_guest_attribute.app_error",
    "translation": "无效的访客属性。必须为格式 '栏=值'。"
  },
  {
    "id": "model.group.name.invalid_chars.app_error",
    "translation": "组中的名称属性有无效的字符"
  },
  {
    "id": "model.guest.is_valid.email.app_error",
    "translation": "无效的邮箱。"
  },
  {
    "id": "model.post.channel_notifications_disabled_in_channel.message",
    "translation": "{{.ChannelName}}已停用频道通知。{{.Mention}}未触发任何通知。"
  },
  {
    "id": "model.user.is_valid.create_at.app_error",
    "translation": "创建时间必须为有效的时间。"
  },
  {
    "id": "model.user.is_valid.password_limit.app_error",
    "translation": "因 bcrypt 限制，密码不能设置超过 72 个字符。"
  },
  {
    "id": "model.user.is_valid.update_at.app_error",
    "translation": "更新时必须是有效的时间。"
  },
  {
    "id": "bleveengine.stop_post_index.error",
    "translation": "关闭消息索引失败。"
  },
  {
    "id": "api.admin.saml.failure_get_metadata_from_idp.app_error",
    "translation": "未能从身份提供商网址获取元数据。"
  },
  {
    "id": "api.admin.saml.failure_save_idp_certificate_file.app_error",
    "translation": "无法保存证书文件。"
  },
  {
    "id": "api.admin.saml.invalid_xml_missing_idpssodescriptors.app_error",
    "translation": "XML 缺少身份提供商 SSO 描述。"
  },
  {
    "id": "api.admin.saml.invalid_xml_missing_keydescriptor.app_error",
    "translation": "XML 缺少身份提供商密钥描述。"
  },
  {
    "id": "api.admin.saml.invalid_xml_missing_ssoservices.app_error",
    "translation": "XML 缺少身份提供商服务描述。"
  },
  {
    "id": "api.admin.saml.set_certificate_from_metadata.invalid_body.app_error",
    "translation": "无效的证书文本。"
  },
  {
    "id": "api.admin.saml.set_certificate_from_metadata.invalid_content_type.app_error",
    "translation": "无效的内容类型。"
  },
  {
    "id": "api.admin.saml.set_certificate_from_metadata.missing_content_type.app_error",
    "translation": "缺少内容类型。"
  },
  {
    "id": "api.bot.create_disabled",
    "translation": "机器人创建已停用。"
  },
  {
    "id": "api.bot.teams_channels.add_message_mobile",
    "translation": "请加我到您想要我互动的团队与频道。请使用浏览器或桌面应用进行操作。"
  },
  {
    "id": "api.channel.add_guest.added",
    "translation": "%v 由 %v 以访客身份加入频道。"
  },
  {
    "id": "api.channel.channel_member_counts_by_group.license.error",
    "translation": "您的许可证不支持组"
  },
  {
    "id": "api.channel.get_channel_moderations.license.error",
    "translation": "您的许可证不支持频道管理"
  },
  {
    "id": "api.channel.guest_join_channel.post_and_forget",
    "translation": "%v 以游客身份加入此频道。"
  },
  {
    "id": "api.channel.patch_channel_moderations.license.error",
    "translation": "您的许可证不支持频道管理"
  },
  {
    "id": "api.channel.remove_user_from_channel.app_error",
    "translation": "不能从此频道类型移除该用户。"
  },
  {
    "id": "api.channel.restore_channel.restored.app_error",
    "translation": "无法取消归档频道。此频道并未归档。"
  },
  {
    "id": "api.channel.restore_channel.unarchived",
    "translation": "{{.Username}}取消归档了频道。"
  },
  {
    "id": "api.channel.update_channel.typechange.app_error",
    "translation": "频道类型无法更新。"
  },
  {
    "id": "api.channel.update_channel_member_roles.guest_and_user.app_error",
    "translation": "无效的频道成员更新：用户不能同时为游客和用户。"
  },
  {
    "id": "api.channel.update_channel_privacy.default_channel_error",
    "translation": "默认频道无法改为私有。"
  },
  {
    "id": "api.channel.update_team_member_roles.changing_guest_role.app_error",
    "translation": "无效的团队成员更新：您不能手动添加或移除游客角色。"
  },
  {
    "id": "api.command_invite.user_not_in_team.app_error",
    "translation": "@{{.Username}} 不是此团队的成员。"
  },
  {
    "id": "api.config.update_config.clear_siteurl.app_error",
    "translation": "无法清除站点网址。"
  },
  {
    "id": "api.config.update_config.restricted_merge.app_error",
    "translation": "合并配置失败。"
  },
  {
    "id": "api.context.local_origin_required.app_error",
    "translation": "此接口需要本地请求来源。"
  },
  {
    "id": "api.context.server_busy.app_error",
    "translation": "服务器繁忙，非重要服务暂时无法使用。"
  },
  {
    "id": "api.emoji.create.internal_error",
    "translation": "server_error：创建表情符时遇到内部错误。"
  },
  {
    "id": "api.license.request_trial_license.app_error",
    "translation": "无法获取试用证书，请重试或联系 support@mattermost.com。"
  },
  {
    "id": "api.image.get.app_error",
    "translation": "无法解析请求的图片网址。"
  },
  {
    "id": "api.ldap_groups.existing_group_name_error",
    "translation": "组名已存在"
  },
  {
    "id": "api.ldap_groups.existing_reserved_name_error",
    "translation": "组名为预留名"
  },
  {
    "id": "api.ldap_groups.existing_user_name_error",
    "translation": "组名与现有的用户名重复"
  },
  {
    "id": "api.license.remove_expired_license.failed.error",
    "translation": "无法发送许可证注销邮件。"
  },
  {
    "id": "api.plugin.install.download_failed.app_error",
    "translation": "下载插件时遇到错误。"
  },
  {
    "id": "api.post.check_for_out_of_channel_group_users.message.none",
    "translation": "@{{.GroupName}}没有在此团队的成员"
  },
  {
    "id": "api.post.check_for_out_of_channel_groups_mentions.message.one",
    "translation": "@{{.Username}} 未被通知因为他不在此频道。他们未能被添加到频道因为他们不是关联组的成员。他们必须添加到关联组才能添加到此频道。"
  },
  {
    "id": "api.post.error_get_post_id.pending",
    "translation": "无法获取待处理消息。"
  },
  {
    "id": "api.push_notification.id_loaded.default_message",
    "translation": "您有新的消息。"
  },
  {
    "id": "api.push_notifications.message.parse.app_error",
    "translation": "建立推送消息出现错误。"
  },
  {
    "id": "api.push_notifications_ack.forward.app_error",
    "translation": "发送接收标记到推送服务发生错误。"
  },
  {
    "id": "api.push_notifications_ack.message.parse.app_error",
    "translation": "建立推送确认消息出现错误。"
  },
  {
    "id": "api.system.id_loaded.not_available.app_error",
    "translation": "此服务器未配置或支持 ID 加载的推送。"
  },
  {
    "id": "api.team.add_members.error",
    "translation": "添加团队成员时发生错误。"
  },
  {
    "id": "api.team.add_user_to_team_from_invite.guest.app_error",
    "translation": "游客不能使用邀请链接加入团队。请申请使用游客邮件邀请加入团队."
  },
  {
    "id": "api.team.get_all_teams.insufficient_permissions",
    "translation": "您没有权限列出所有团队"
  },
  {
    "id": "api.team.demote_user_to_guest.license.error",
    "translation": "您的许可证不支持访客帐号"
  },
  {
    "id": "api.team.demote_user_to_guest.disabled.error",
    "translation": "访客帐号已停用。"
  },
  {
    "id": "api.team.invalidate_all_email_invites.app_error",
    "translation": "作废邮件邀请错误。"
  },
  {
    "id": "api.team.invate_guests_to_channels.license.error",
    "translation": "您的许可证不支持访客帐号"
  },
  {
    "id": "api.team.remove_member.group_constrained.app_error",
    "translation": "无法从组受限团队移除用户。"
  },
  {
    "id": "api.team.search_teams.pagination_not_implemented.private_team_search",
    "translation": "仅搜索私有团队不支持分页。"
  },
  {
    "id": "api.team.search_teams.pagination_not_implemented.public_team_search",
    "translation": "仅搜索公共团队不支持分页。"
  },
  {
    "id": "api.team.invate_guests_to_channels.disabled.error",
    "translation": "访客帐号已停用"
  },
  {
    "id": "api.templates.remove_expired_license.subject",
    "translation": "Mattermost 企业许可证已停用。"
  },
  {
    "id": "api.user.create_user.guest_accounts.disabled.app_error",
    "translation": "访客帐号已停用。"
  },
  {
    "id": "api.user.create_user.guest_accounts.license.app_error",
    "translation": "您的许可证不支持访客帐号。"
  },
  {
    "id": "api.user.create_user.invalid_invitation_type.app_error",
    "translation": "无法创建用户，无效的邀请。"
  },
  {
    "id": "api.user.demote_user_to_guest.already_guest.app_error",
    "translation": "无法转换该用户至访客因为他已经是访客。"
  },
  {
    "id": "api.user.login.guest_accounts.disabled.error",
    "translation": "访客帐号已停用"
  },
  {
    "id": "api.user.login.invalid_credentials_email",
    "translation": "输入有效的邮箱和密码"
  },
  {
    "id": "api.user.login.invalid_credentials_sso",
    "translation": "输入有效的邮箱、用户名以及密码，或使用其他方式登入。"
  },
  {
    "id": "api.user.login.invalid_credentials_username",
    "translation": "输入有效的用户名和密码。"
  },
  {
    "id": "api.user.promote_guest_to_user.no_guest.app_error",
    "translation": "无法转换该访客至普通用户因为他不是访客。"
  },
  {
    "id": "api.user.update_user.accepted_domain.app_error",
    "translation": "您提供的电子邮件不属于允许的域名。请与您的管理员联系或使用一个不同的电子邮件注册。"
  },
  {
    "id": "api.websocket_handler.server_busy.app_error",
    "translation": "服务器繁忙，非重要服务暂时无法使用。"
  },
  {
    "id": "app.admin.saml.failure_decode_metadata_xml_from_idp.app_error",
    "translation": "无法解码身份提供商返回的 XML 元数据。"
  },
  {
    "id": "app.admin.saml.failure_read_response_body_from_idp.app_error",
    "translation": "读取身份提供商返回的数据失败。"
  },
  {
    "id": "app.admin.saml.invalid_response_from_idp.app_error",
    "translation": "无法读取身份提供商返回的数据。"
  },
  {
    "id": "app.admin.test_site_url.failure",
    "translation": "不是有效的网址"
  },
  {
    "id": "app.bot.createbot.internal_error",
    "translation": "无法保存机器人。"
  },
  {
    "id": "app.emoji.get.app_error",
    "translation": "无法获取表情符。"
  },
  {
    "id": "app.bot.get_disable_bot_sysadmin_message",
    "translation": "{{if .disableBotsSetting}}{{if .printAllBots}}{{.UserName}} 已注销。他们管理以下已停用的机器人帐号。\n\n{{.BotNames}}{{else}}{{.UserName}} 已注销。他们管理 {{.NumBots}} 个已停用的机器人帐号，其中包括：\n\n{{.BotNames}}{{end}}您可以在**整合> 机器人帐号**启用并创建新的令牌以获取所有权。\n\n更多详情，参见我们的[文档](https://docs.mattermost.com/developer/bot-accounts.html#what-happens-when-a-user-who-owns-bot-accounts-is-disabled)。{{else}}{{if .printAllBots}}{{.UserName}} 已注销。他们管理以下机器人帐号。\n\n{{.BotNames}}\n{{else}}{{.UserName}} 已注销。他们管理 {{.NumBots}} 个机器人帐号，其中包括：\n\n{{.BotNames}}{{end}}我们强烈推荐您在**整合> 机器人帐号**启用并创建新的令牌以获取所有权。\n\n更多详情，参见我们的[文档](https://docs.mattermost.com/developer/bot-accounts.html#what-happens-when-a-user-who-owns-bot-accounts-is-disabled)。\n\n如果您想在用户被注销后自动停用机器人帐号，在**系统控制台 > 整合 > 机器人帐号**设定“在用户注销后自动停用机器人帐号”为是。{{end}}"
  },
  {
    "id": "app.bot.getbot.internal_error",
    "translation": "无法获取机器人。"
  },
  {
    "id": "app.bot.getbots.internal_error",
    "translation": "无法获取机器人。"
  },
  {
    "id": "app.bot.patchbot.internal_error",
    "translation": "无法更新机器人。"
  },
  {
    "id": "app.bot.permanent_delete.internal_error",
    "translation": "无法永久删除机器人。"
  },
  {
    "id": "app.bot.permenent_delete.bad_id",
    "translation": "无法删除机器人。"
  },
  {
    "id": "app.channel.create_channel.internal_error",
    "translation": "无法保存频道。"
  },
  {
    "id": "app.channel.create_direct_channel.internal_error",
    "translation": "无法保存私信频道。"
  },
  {
    "id": "app.channel.delete.app_error",
    "translation": "无法删除频道。"
  },
  {
    "id": "app.channel.get.existing.app_error",
    "translation": "无法找到频道。"
  },
  {
    "id": "app.channel.get_by_name.existing.app_error",
    "translation": "无法找到频道。"
  },
  {
    "id": "app.channel.get_by_name.missing.app_error",
    "translation": "频道不存在。"
  },
  {
    "id": "app.channel.get_channels.get.app_error",
    "translation": "无法获取频道。"
  },
  {
    "id": "app.channel.get_channels.not_found.app_error",
    "translation": "未找到频道。"
  },
  {
    "id": "app.channel.get_deleted.existing.app_error",
    "translation": "未查找到已删除的频道。"
  },
  {
    "id": "app.channel.get_deleted.missing.app_error",
    "translation": "没有已删除的频道。"
  },
  {
    "id": "app.channel.get.find.app_error",
    "translation": "我们查找该频道时遇到了错误。"
  },
  {
    "id": "app.channel.get_all_channels.app_error",
    "translation": "无法获取所有频道。"
  },
  {
    "id": "app.channel.get_all_channels_count.app_error",
    "translation": "无法统计频道数。"
  },
  {
    "id": "model.group.name.invalid_length.app_error",
    "translation": "名称必须在 1 至 64 个的小写英文数字。"
  },
  {
    "id": "app.scheme.save.invalid_scheme.app_error",
    "translation": "无效的方案。"
  },
  {
    "id": "app.scheme.save.app_error",
    "translation": "无法创建方案。"
  },
  {
    "id": "app.scheme.permanent_delete_all.app_error",
    "translation": "我们无法永久删除方案。"
  },
  {
    "id": "app.scheme.get.app_error",
    "translation": "无法获取方案。"
  },
  {
    "id": "web.error.unsupported_browser.system_browser_or",
    "translation": "或"
  },
  {
    "id": "web.error.unsupported_browser.system_browser_make_default",
    "translation": "设为默认"
  },
  {
    "id": "web.error.unsupported_browser.open_system_browser.edge",
    "translation": "打开 Edge"
  },
  {
    "id": "web.error.unsupported_browser.no_longer_support_version",
    "translation": "您的浏览器不再被 Mattermost 支持"
  },
  {
    "id": "web.error.unsupported_browser.no_longer_support",
    "translation": "Mattermost 不再支持此浏览器"
  },
  {
    "id": "web.error.unsupported_browser.min_os_version.windows",
    "translation": "Windows 7+"
  },
  {
    "id": "web.error.unsupported_browser.min_os_version.mac",
    "translation": "macOS 10.14+"
  },
  {
    "id": "web.error.unsupported_browser.min_browser_version.safari",
    "translation": "版本 12+"
  },
  {
    "id": "web.error.unsupported_browser.min_browser_version.firefox",
    "translation": "版本 78+"
  },
  {
    "id": "web.error.unsupported_browser.min_browser_version.edge",
    "translation": "版本 44+"
  },
  {
    "id": "web.error.unsupported_browser.min_browser_version.chrome",
    "translation": "版本 89+"
  },
  {
    "id": "web.error.unsupported_browser.learn_more",
    "translation": "了解更多关于支持的浏览器。"
  },
  {
    "id": "web.error.unsupported_browser.install_guide.windows",
    "translation": "安装说明"
  },
  {
    "id": "web.error.unsupported_browser.install_guide.mac",
    "translation": "安装说明"
  },
  {
    "id": "web.error.unsupported_browser.download_the_app",
    "translation": "下载应用"
  },
  {
    "id": "web.error.unsupported_browser.download_app_or_upgrade_browser",
    "translation": "下载 Mattermost 应用或使用支持的浏览器以获得更好的体验。"
  },
  {
    "id": "web.error.unsupported_browser.download",
    "translation": "下载应用"
  },
  {
    "id": "web.error.unsupported_browser.browser_title.safari",
    "translation": "Safari"
  },
  {
    "id": "web.error.unsupported_browser.browser_title.firefox",
    "translation": "火狐"
  },
  {
    "id": "web.error.unsupported_browser.browser_title.edge",
    "translation": "Microsoft Edge"
  },
  {
    "id": "web.error.unsupported_browser.browser_title.chrome",
    "translation": "Google Chrome"
  },
  {
    "id": "web.error.unsupported_browser.browser_get_latest.safari",
    "translation": "获取最新的 Safari 浏览器"
  },
  {
    "id": "web.error.unsupported_browser.browser_get_latest.firefox",
    "translation": "获取最新的火狐浏览器"
  },
  {
    "id": "web.error.unsupported_browser.browser_get_latest.chrome",
    "translation": "获取最新的 Chrome 浏览器"
  },
  {
    "id": "model.config.is_valid.saml_spidentifier_attribute.app_error",
    "translation": "必须提供服务提供商标识"
  },
  {
    "id": "ent.elasticsearch.delete_user_posts.error",
    "translation": "删除用户消息失败"
  },
  {
    "id": "ent.elasticsearch.delete_channel_posts.error",
    "translation": "删除频道消息失败"
  },
  {
    "id": "bleveengine.delete_user_posts.error",
    "translation": "删除用户消息失败"
  },
  {
    "id": "bleveengine.delete_channel_posts.error",
    "translation": "删除频道消息失败"
  },
  {
    "id": "app.scheme.delete.app_error",
    "translation": "无法删除此方案。"
  },
  {
    "id": "app.audit.save.saving.app_error",
    "translation": "我们保存审计时遇到错误。"
  },
  {
    "id": "app.audit.permanent_delete_by_user.app_error",
    "translation": "我们删除审计时遇到了错误。"
  },
  {
    "id": "app.audit.get.limit.app_error",
    "translation": "分页已超出限制。"
  },
  {
    "id": "app.audit.get.finding.app_error",
    "translation": "我们查找审计时遇到错误。"
  },
  {
    "id": "api.user.autocomplete_users.missing_team_id.app_error",
    "translation": "需要团队 id 参数才能按频道自动完成。"
  },
  {
    "id": "api.channel.move_channel.type.invalid",
    "translation": "无法移动私信或群组消息频道"
  },
  {
    "id": "app.reaction.save.save.app_error",
    "translation": "无法保存互动。"
  },
  {
    "id": "app.reaction.get_for_post.app_error",
    "translation": "无法获取消息的互动。"
  },
  {
    "id": "app.reaction.delete_all_with_emoji_name.get_reactions.app_error",
    "translation": "无法用提供的表情符获取互动。"
  },
  {
    "id": "app.reaction.bulk_get_for_post_ids.app_error",
    "translation": "无法获取消息的互动。"
  },
  {
    "id": "app.command.listteamcommands.internal_error",
    "translation": "无法列出团队命令。"
  },
  {
    "id": "app.command_webhook.try_use.invalid",
    "translation": "无效的 webhook。"
  },
  {
    "id": "app.command_webhook.try_use.internal_error",
    "translation": "无法使用 webhook。"
  },
  {
    "id": "app.command_webhook.handle_command_webhook.parse",
    "translation": "无法解析传入数据。"
  },
  {
    "id": "app.command_webhook.get.missing",
    "translation": "无法查找 webhook。"
  },
  {
    "id": "app.command_webhook.get.internal_error",
    "translation": "无法获取 webhook。"
  },
  {
    "id": "app.command_webhook.create_command_webhook.internal_error",
    "translation": "无法保存 CommandWebhook。"
  },
  {
    "id": "app.command_webhook.create_command_webhook.existing",
    "translation": "您不能更新现有的 CommandWebhook。"
  },
  {
    "id": "app.oauth.update_app.updating.app_error",
    "translation": "更新此应用时遇到错误。"
  },
  {
    "id": "app.oauth.update_app.find.app_error",
    "translation": "未找到现有的应用进行更新。"
  },
  {
    "id": "app.oauth.save_app.save.app_error",
    "translation": "无法保存应用。"
  },
  {
    "id": "app.oauth.save_app.existing.app_error",
    "translation": "必须对现有的应用执行更新。"
  },
  {
    "id": "app.oauth.remove_access_data.app_error",
    "translation": "无法移除令牌。"
  },
  {
    "id": "app.oauth.permanent_delete_auth_data_by_user.app_error",
    "translation": "无法删除授权码。"
  },
  {
    "id": "app.oauth.get_apps.find.app_error",
    "translation": "寻找 OAuth2 应用时遇到错误。"
  },
  {
    "id": "app.oauth.get_app_by_user.find.app_error",
    "translation": "没找到现有的应用。"
  },
  {
    "id": "app.oauth.get_app.finding.app_error",
    "translation": "我们查找此应用时遇到错误。"
  },
  {
    "id": "app.oauth.get_app.find.app_error",
    "translation": "无法找到请求的应用。"
  },
  {
    "id": "app.oauth.get_access_data_by_user_for_app.app_error",
    "translation": "我们查找所有访问令牌时遇到错误。"
  },
  {
    "id": "app.oauth.delete_app.app_error",
    "translation": "删除 OAuth2 应用时遇到错误。"
  },
  {
    "id": "app.user.permanentdeleteuser.internal_error",
    "translation": "无法删除用户。"
  },
  {
    "id": "app.team.permanentdeleteteam.internal_error",
    "translation": "无法删除团队。"
  },
  {
    "id": "app.session.update_device_id.app_error",
    "translation": "无法更新设备 id。"
  },
  {
    "id": "app.session.save.existing.app_error",
    "translation": "无法更新现有会话。"
  },
  {
    "id": "app.session.save.app_error",
    "translation": "无法保存会话。"
  },
  {
    "id": "app.session.remove_all_sessions_for_team.app_error",
    "translation": "无法移除所有会话。"
  },
  {
    "id": "app.session.remove.app_error",
    "translation": "无法移除该会话。"
  },
  {
    "id": "app.session.permanent_delete_sessions_by_user.app_error",
    "translation": "无法删除该用户所有的会话。"
  },
  {
    "id": "app.session.get_sessions.app_error",
    "translation": "查找用户会话时遇到错误。"
  },
  {
    "id": "app.session.get.app_error",
    "translation": "查找会话时遇到错误。"
  },
  {
    "id": "app.session.analytics_session_count.app_error",
    "translation": "无法计算会话数。"
  },
  {
    "id": "app.command.updatecommand.internal_error",
    "translation": "无法更新命令。"
  },
  {
    "id": "app.command.movecommand.internal_error",
    "translation": "无法移动命令。"
  },
  {
    "id": "app.command.listallcommands.internal_error",
    "translation": "无法列出命令。"
  },
  {
    "id": "app.command.getcommand.internal_error",
    "translation": "无法获取命令。"
  },
  {
    "id": "app.command.deletecommand.internal_error",
    "translation": "无法删除命令。"
  },
  {
    "id": "app.command.createcommand.internal_error",
    "translation": "无法保存命令。"
  },
  {
    "id": "app.recover.save.app_error",
    "translation": "无法保存令牌。"
  },
  {
    "id": "app.recover.delete.app_error",
    "translation": "无法删除令牌。"
  },
  {
    "id": "ent.get_users_in_channel_during",
    "translation": "指定时间段内获取频道用户失败。"
  },
  {
    "id": "store.sql_command.update.missing.app_error",
    "translation": "命令不存在。"
  },
  {
    "id": "store.sql_command.get.missing.app_error",
    "translation": "命令不存在。"
  },
  {
    "id": "ent.ldap_id_migrate.app_error",
    "translation": "无法迁移。"
  },
  {
    "id": "app.command.tryexecutecustomcommand.internal_error",
    "translation": "无法执行自定义指令。"
  },
  {
    "id": "app.command.regencommandtoken.internal_error",
    "translation": "无法重新生成命令令牌。"
  },
  {
    "id": "app.command.listautocompletecommands.internal_error",
    "translation": "无法列出命令自动完成。"
  },
  {
    "id": "app.channel.create_initial_sidebar_categories.internal_error",
    "translation": "无法创建用户初始侧栏分类。"
  },
  {
    "id": "app.analytics.getanalytics.internal_error",
    "translation": "无法获取分析结果。"
  },
  {
    "id": "api.user.delete_team.not_enabled.app_error",
    "translation": "永久删除团队功能未开启。请联系系统管理员。"
  },
  {
    "id": "api.license.request_trial_license.no-site-url.app_error",
    "translation": "无法请求试用许可证。请在 Mattermost 系统控制台设置站点网址。"
  },
  {
    "id": "api.license.request-trial.bad-request.terms-not-accepted",
    "translation": "您在请求许可证前必须接受 Mattermost Software Evaluation Agreement 以及隐私政策。"
  },
  {
    "id": "api.invalid_channel",
    "translation": "请求中的频道列表不属于用户"
  },
  {
    "id": "app.user_access_token.update_token_enable.app_error",
    "translation": "无法开启该访问令牌。"
  },
  {
    "id": "app.user_access_token.update_token_disable.app_error",
    "translation": "无法停用该访问令牌。"
  },
  {
    "id": "app.user_access_token.search.app_error",
    "translation": "查找用户访问令牌时遇到错误。"
  },
  {
    "id": "app.user_access_token.save.app_error",
    "translation": "无法保存个人访问令牌。"
  },
  {
    "id": "app.user_access_token.get_by_user.app_error",
    "translation": "无法从用户获取个人访问令牌。"
  },
  {
    "id": "app.user_access_token.get_all.app_error",
    "translation": "无法获取所有个人访问令牌。"
  },
  {
    "id": "app.user_access_token.delete.app_error",
    "translation": "无法删除个人访问令牌。"
  },
  {
    "id": "api.email.send_warn_metric_ack.missing_server.app_error",
    "translation": "需要 SMTP 服务器"
  },
  {
    "id": "ent.message_export.run_export.app_error",
    "translation": "无法选择帖子导出数据。"
  },
  {
    "id": "app.compliance.save.saving.app_error",
    "translation": "保存合规报告时遇到错误。"
  },
  {
    "id": "app.compliance.get.finding.app_error",
    "translation": "获取合规报告时遇到错误。"
  },
  {
    "id": "app.preference.save.updating.app_error",
    "translation": "我们在更新偏好设置时遇到错误。"
  },
  {
    "id": "app.preference.permanent_delete_by_user.app_error",
    "translation": "我们在删除偏好设置时遇到错误。"
  },
  {
    "id": "app.preference.get_category.app_error",
    "translation": "我们在查找偏好设置时遇到错误。"
  },
  {
    "id": "app.preference.get_all.app_error",
    "translation": "我们在查找偏好设置时遇到错误。"
  },
  {
    "id": "app.preference.get.app_error",
    "translation": "我们在查找偏好设置时遇到错误。"
  },
  {
    "id": "app.preference.delete.app_error",
    "translation": "我们在删除偏好设置时遇到错误。"
  },
  {
    "id": "api.templates.warn_metric_ack.body.site_url_header",
    "translation": "站点网址： "
  },
  {
    "id": "api.templates.warn_metric_ack.body.registered_users_header",
    "translation": "总活动用户： "
  },
  {
    "id": "api.templates.warn_metric_ack.body.contact_email_header",
    "translation": "电子邮件： "
  },
  {
    "id": "api.user.delete_user.not_enabled.app_error",
    "translation": "永久删除用户功能未开启。请联系系统管理员。"
  },
  {
    "id": "app.system.warn_metric.notification.empty_admin_list.app_error",
    "translation": "管理列表为空。"
  },
  {
    "id": "api.templates.warn_metric_ack.body.diagnostic_id_header",
    "translation": "诊断 Id： "
  },
  {
    "id": "api.templates.warn_metric_ack.body.contact_name_header",
    "translation": "联络： "
  },
  {
    "id": "api.server.warn_metric.number_of_active_users_500.notification_title",
    "translation": "与 Mattermost 扩展"
  },
  {
    "id": "api.server.warn_metric.number_of_active_users_200.notification_title",
    "translation": "与 Mattermost 扩展"
  },
  {
    "id": "api.server.warn_metric.contacting_us",
    "translation": "联系我们"
  },
  {
    "id": "api.server.warn_metric.contact_us",
    "translation": "联系我们"
  },
  {
    "id": "api.server.warn_metric.bot_response.notification_success.message",
    "translation": "感谢您联系 Mattermost，我们会尽快与您联络。"
  },
  {
    "id": "api.server.warn_metric.bot_response.notification_failure.message",
    "translation": "无法发送消息。"
  },
  {
    "id": "api.server.warn_metric.bot_response.mailto_site_url_header",
    "translation": "网站地址：{{.SiteUrl}}"
  },
  {
    "id": "api.server.warn_metric.bot_response.mailto_email_header",
    "translation": "电子邮件：{{.Email}}"
  },
  {
    "id": "api.server.warn_metric.bot_response.mailto_diagnostic_id_header",
    "translation": "诊断 ID：{{.DiagnosticId}}"
  },
  {
    "id": "api.server.warn_metric.bot_response.mailto_contact_header",
    "translation": "联络：{{.Contact}}"
  },
  {
    "id": "app.webhooks.update_outgoing.app_error",
    "translation": "无法更新 webhook。"
  },
  {
    "id": "app.webhooks.update_incoming.app_error",
    "translation": "无法更新 IncomingWebhook."
  },
  {
    "id": "app.webhooks.save_outgoing.override.app_error",
    "translation": "你不能覆盖现有的 OutgoingWebhook。"
  },
  {
    "id": "app.webhooks.save_outgoing.app_error",
    "translation": "无法保存 OutgoingWebhook。"
  },
  {
    "id": "app.webhooks.save_incoming.existing.app_error",
    "translation": "您不能覆盖现有的 IncomingWebhook。"
  },
  {
    "id": "app.webhooks.save_incoming.app_error",
    "translation": "无法保存 IncomingWebhook。"
  },
  {
    "id": "app.webhooks.permanent_delete_outgoing_by_user.app_error",
    "translation": "无法删除 webhook。"
  },
  {
    "id": "app.webhooks.permanent_delete_outgoing_by_channel.app_error",
    "translation": "无法删除 webhook。"
  },
  {
    "id": "app.webhooks.permanent_delete_incoming_by_user.app_error",
    "translation": "无法删除 webhook。"
  },
  {
    "id": "app.webhooks.permanent_delete_incoming_by_channel.app_error",
    "translation": "无法删除 webhook。"
  },
  {
    "id": "app.webhooks.get_outgoing_by_team.app_error",
    "translation": "无法获取 webhook。"
  },
  {
    "id": "app.webhooks.get_outgoing_by_channel.app_error",
    "translation": "无法获取 webhook。"
  },
  {
    "id": "app.webhooks.get_outgoing.app_error",
    "translation": "无法获取 webhook。"
  },
  {
    "id": "app.webhooks.get_incoming_by_user.app_error",
    "translation": "无法获取 webhook。"
  },
  {
    "id": "app.webhooks.get_incoming_by_channel.app_error",
    "translation": "无法获取 webhook。"
  },
  {
    "id": "app.webhooks.get_incoming.app_error",
    "translation": "无法获取 webhook。"
  },
  {
    "id": "app.webhooks.delete_outgoing.app_error",
    "translation": "无法删除 webhook。"
  },
  {
    "id": "app.webhooks.delete_incoming.app_error",
    "translation": "无法删除 webhook。"
  },
  {
    "id": "app.webhooks.analytics_outgoing_count.app_error",
    "translation": "无法获得传出的 webhook 数。"
  },
  {
    "id": "app.webhooks.analytics_incoming_count.app_error",
    "translation": "无法获得传入的 webhook 数。"
  },
  {
    "id": "app.role.save.invalid_role.app_error",
    "translation": "无效的角色。"
  },
  {
    "id": "app.role.save.insert.app_error",
    "translation": "无法保存新角色。"
  },
  {
    "id": "app.role.permanent_delete_all.app_error",
    "translation": "我们无法永久删除所有角色。"
  },
  {
    "id": "app.role.get_by_names.app_error",
    "translation": "无法获取角色。"
  },
  {
    "id": "app.role.get_by_name.app_error",
    "translation": "无法获取角色。"
  },
  {
    "id": "app.role.get.app_error",
    "translation": "无法获取角色。"
  },
  {
    "id": "app.post.update.app_error",
    "translation": "无法更新消息。"
  },
  {
    "id": "app.post.save.existing.app_error",
    "translation": "您无法更新现有消息。"
  },
  {
    "id": "app.post.save.app_error",
    "translation": "无法保存消息。"
  },
  {
    "id": "app.post.permanent_delete_by_user.app_error",
    "translation": "无法删除该用户被选择的帖子。"
  },
  {
    "id": "app.post.permanent_delete_by_channel.app_error",
    "translation": "无法根据频道删除帖子。"
  },
  {
    "id": "app.post.get.app_error",
    "translation": "无法获取消息。"
  },
  {
    "id": "app.post.delete.app_error",
    "translation": "无法删除帖子。"
  },
  {
    "id": "app.status.get.missing.app_error",
    "translation": "该状态没有对应的数据。"
  },
  {
    "id": "app.status.get.app_error",
    "translation": "获取状态时遇到错误。"
  },
  {
    "id": "app.plugin_store.save.app_error",
    "translation": "无法保存或更新插件键值。"
  },
  {
    "id": "app.plugin_store.list.app_error",
    "translation": "无法列出所有插件密钥。"
  },
  {
    "id": "app.plugin_store.get.app_error",
    "translation": "无法获取插件键值。"
  },
  {
    "id": "app.plugin_store.delete.app_error",
    "translation": "无法删除插件键值。"
  },
  {
    "id": "migrations.system.save.app_error",
    "translation": "保存系统属性时遇到错误。"
  },
  {
    "id": "app.system.save.app_error",
    "translation": "保存系统属性时遇到错误。"
  },
  {
    "id": "app.system.permanent_delete_by_name.app_error",
    "translation": "无法永久删除系统表数据。"
  },
  {
    "id": "app.system.get_by_name.app_error",
    "translation": "无法找到该系统变量。"
  },
  {
    "id": "app.system.get.app_error",
    "translation": "查找系统属性遇到错误。"
  },
  {
    "id": "ent.user.complete_switch_with_oauth.blank_email.app_error",
    "translation": "无法用空的邮件地址完成 SAML 登入。"
  },
  {
    "id": "ent.saml.save_user.username_exists.saml_app_error",
    "translation": "已有帐号使用该用户名。请联系您的管理员。"
  },
  {
    "id": "ent.saml.save_user.email_exists.saml_app_error",
    "translation": "这个账号不使用LDAP验证。请使用电子邮件和密码登陆。"
  },
  {
    "id": "ent.ldap.save_user.username_exists.ldap_app_error",
    "translation": "已有帐号使用该用户名。请联系您的管理员。"
  },
  {
    "id": "ent.ldap.save_user.email_exists.ldap_app_error",
    "translation": "这个账号不使用 AD/LDAP 验证。请使用电子邮件和密码登陆。"
  },
  {
    "id": "ent.jobs.start_synchronize_job.timeout",
    "translation": "AD/LDAP 同步任务超时。"
  },
  {
    "id": "ent.jobs.do_job.batch_start_timestamp.parse_error",
    "translation": "无法解析 ExportFromTimestamp 导出任务消息。"
  },
  {
    "id": "ent.jobs.do_job.batch_size.parse_error",
    "translation": "无法解析 BatchSize 导出任务消息。"
  },
  {
    "id": "ent.cluster.404.app_error",
    "translation": "未找到机群 API 接口。"
  },
  {
    "id": "ent.api.post.send_notifications_and_forget.push_image_only",
    "translation": " 附加了文件。"
  },
  {
    "id": "ent.actiance.export.marshalToXml.appError",
    "translation": "无法转换导出到 XML。"
  },
  {
    "id": "app.job.update.app_error",
    "translation": "无法更新作业。"
  },
  {
    "id": "app.job.save.app_error",
    "translation": "无法保存作业。"
  },
  {
    "id": "app.job.get_newest_job_by_status_and_type.app_error",
    "translation": "无法以状态和类型获取最新作业。"
  },
  {
    "id": "app.job.get_count_by_status_and_type.app_error",
    "translation": "无法以状态和类型获取作业数。"
  },
  {
    "id": "app.job.get_all.app_error",
    "translation": "无法获取作业。"
  },
  {
    "id": "app.job.get.app_error",
    "translation": "无法获取作业。"
  },
  {
    "id": "app.file_info.save.app_error",
    "translation": "无法保存文件信息。"
  },
  {
    "id": "app.file_info.permanent_delete_by_user.app_error",
    "translation": "无法删除用户的附件。"
  },
  {
    "id": "app.file_info.get_with_options.app_error",
    "translation": "无法使用选项获取文件信息"
  },
  {
    "id": "app.file_info.get_for_post.app_error",
    "translation": "无法从消息获取文件信息。"
  },
  {
    "id": "app.file_info.get.app_error",
    "translation": "无法获取文件信息。"
  },
  {
    "id": "api.user.delete_channel.not_enabled.app_error",
    "translation": "永久删除频道功能未开启。请联系系统管理员。"
  },
  {
    "id": "api.post.search_posts.invalid_body.app_error",
    "translation": "无法解析请求内容。"
  },
  {
    "id": "api.migrate_to_saml.error",
    "translation": "无法迁移 SAML。"
  },
  {
    "id": "api.job.unable_to_download_job",
    "translation": "无法下载此工作"
  },
  {
    "id": "api.email.send_warn_metric_ack.invalid_warn_metric.app_error",
    "translation": "未找到警告指标。"
  },
  {
    "id": "api.email.send_warn_metric_ack.failure.app_error",
    "translation": "发送管理员确认电子邮件失败"
  },
  {
    "id": "api.context.get_user.app_error",
    "translation": "无法从会话 UserID 获取用户。"
  },
  {
    "id": "api.config.migrate_config.app_error",
    "translation": "迁移设定储存失败。"
  },
  {
    "id": "api.admin.ldap.not_available.app_error",
    "translation": "无法使用 LDAP。"
  },
  {
    "id": "api.admin.add_certificate.parseform.app_error",
    "translation": "解析 multiform 请求错误"
  },
  {
    "id": "app.user.convert_bot_to_user.app_error",
    "translation": "无法转换机器人为用户。"
  },
  {
    "id": "app.upload.upload_data.save.app_error",
    "translation": "保存文件信息失败。"
  },
  {
    "id": "app.upload.upload_data.large_image.app_error",
    "translation": "{{.Filename}} 的尺寸 ({{.Width}}x{{.Height}} 像素) 超过了限制。"
  },
  {
    "id": "app.upload.upload_data.concurrent.app_error",
    "translation": "无法从多个请求上传数据。"
  },
  {
    "id": "app.upload.create.save.app_error",
    "translation": "保存上传失败。"
  },
  {
    "id": "app.team.update.updating.app_error",
    "translation": "更新该团队时遇到错误。"
  },
  {
    "id": "app.team.search_all_team.app_error",
    "translation": "搜索团队时遇到错误。"
  },
  {
    "id": "app.team.reset_all_team_schemes.app_error",
    "translation": "无法重置团队方案。"
  },
  {
    "id": "app.team.join_user_to_team.save_member.max_accounts.app_error",
    "translation": "由于团队已达到成员数上限，因此无法创建新的团队成员身份"
  },
  {
    "id": "app.team.get_unread.app_error",
    "translation": "无法获取团队未读消息。"
  },
  {
    "id": "app.team.get_member.missing.app_error",
    "translation": "未找到该用户 ID 和团队 ID 的团队成员。"
  },
  {
    "id": "app.team.get_by_name.app_error",
    "translation": "未找到现有团队。"
  },
  {
    "id": "app.upload.get.app_error",
    "translation": "获取上传失败。"
  },
  {
    "id": "app.upload.create.upload_too_large.app_error",
    "translation": "无法上传文件。文件过大。"
  },
  {
    "id": "app.upload.create.incorrect_channel_id.app_error",
    "translation": "无法上传到指定的频道。"
  },
  {
    "id": "app.team.user_belongs_to_teams.app_error",
    "translation": "无法确定用户是否属于这些团队。"
  },
  {
    "id": "app.team.update.find.app_error",
    "translation": "未找到可更新的现有团队。"
  },
  {
    "id": "app.team.search_open_team.app_error",
    "translation": "搜索公开团队时遇到错误。"
  },
  {
    "id": "app.team.save_member.save.app_error",
    "translation": "无法保存团队成员。"
  },
  {
    "id": "app.team.save.app_error",
    "translation": "无法保存团队。"
  },
  {
    "id": "app.team.remove_member.app_error",
    "translation": "无法移除团队成员。"
  },
  {
    "id": "app.team.migrate_team_members.update.app_error",
    "translation": "更新团队成员失败。"
  },
  {
    "id": "app.team.join_user_to_team.save_member.conflict.app_error",
    "translation": "无法创建新的团队成员身份，因为它已经存在"
  },
  {
    "id": "app.team.get_user_team_ids.app_error",
    "translation": "无法获取用户的团队列表。"
  },
  {
    "id": "app.team.get_members_by_ids.app_error",
    "translation": "无法获取团队成员。"
  },
  {
    "id": "app.team.get_member_count.app_error",
    "translation": "无法计算团队成员数。"
  },
  {
    "id": "app.team.get_member.app_error",
    "translation": "无法获取团队成员。"
  },
  {
    "id": "app.team.get_by_name.missing.app_error",
    "translation": "未找到现有团队。"
  },
  {
    "id": "app.team.get_by_invite_id.finding.app_error",
    "translation": "未找到现有团队。"
  },
  {
    "id": "app.team.get_all_team_listing.app_error",
    "translation": "无法获取所有的团队。"
  },
  {
    "id": "app.team.get_all_private_team_listing.app_error",
    "translation": "无法获取所有私有团队。"
  },
  {
    "id": "app.team.get_all.app_error",
    "translation": "无法获取所有的团队。"
  },
  {
    "id": "app.team.get_active_member_count.app_error",
    "translation": "无法计算团队成员数。"
  },
  {
    "id": "app.team.get.finding.app_error",
    "translation": "查找团队时遇到错误。"
  },
  {
    "id": "app.team.get.find.app_error",
    "translation": "未找到现有团队。"
  },
  {
    "id": "app.team.clear_all_custom_role_assignments.select.app_error",
    "translation": "获取团队成员失败。"
  },
  {
    "id": "app.team.analytics_team_count.app_error",
    "translation": "无法计算团队数。"
  },
  {
    "id": "app.system.warn_metric.store.app_error",
    "translation": "储存 {{.WarnMetricName}} 值失败"
  },
  {
    "id": "app.system.warn_metric.notification.invalid_metric.app_error",
    "translation": "未找到指标。"
  },
  {
    "id": "app.system.warn_metric.bot_displayname",
    "translation": "Mattermost Advisor"
  },
  {
    "id": "app.system.warn_metric.bot_description",
    "translation": "[了解更多关于 Mattermost Advisor](https://about.mattermost.com/default-channel-handle-documentation)"
  },
  {
    "id": "app.post.search.app_error",
    "translation": "消息搜索错误"
  },
  {
    "id": "ent.elasticsearch.post.get_posts_batch_for_indexing.error",
    "translation": "无法为索引获取帖子。"
  },
  {
    "id": "app.post.get_posts_batch_for_indexing.get.app_error",
    "translation": "无法为索引获取帖子。"
  },
  {
    "id": "app.post.overwrite.app_error",
    "translation": "无法覆盖消息。"
  },
  {
    "id": "app.post.get_root_posts.app_error",
    "translation": "无法获取此频道的消息。"
  },
  {
    "id": "app.post.get_posts_created_at.app_error",
    "translation": "无法获取此频道的消息。"
  },
  {
    "id": "app.post.get_posts_since.app_error",
    "translation": "无法获取此频道的消息。"
  },
  {
    "id": "app.post.get_posts_around.get.app_error",
    "translation": "无法获取此频道的消息。"
  },
  {
    "id": "app.post.get_posts.app_error",
    "translation": "分页已超出限制。"
  },
  {
    "id": "app.post.get_post_id_around.app_error",
    "translation": "无法获取时间附近的消息。"
  },
  {
    "id": "app.post.get_post_after_time.app_error",
    "translation": "无法获取时间限制后的消息。"
  },
  {
    "id": "app.post.get_flagged_posts.app_error",
    "translation": "无法获取被标记的消息。"
  },
  {
    "id": "app.post.get_direct_posts.app_error",
    "translation": "无法获取私信。"
  },
  {
    "id": "app.post.analytics_user_counts_posts_by_day.app_error",
    "translation": "无法获得消息的用户数。"
  },
  {
    "id": "app.post.analytics_posts_count_by_day.app_error",
    "translation": "无法获取以天计数的消息数。"
  },
  {
    "id": "app.post.analytics_posts_count.app_error",
    "translation": "无法获得消息数。"
  },
  {
    "id": "app.job.download_export_results_not_enabled",
    "translation": "config.json 中的 DownloadExportResults 为 false。请将此选项设置为 true 以下载此作业的结果。"
  },
  {
    "id": "app.import.import_user_teams.save_members.max_accounts.app_error",
    "translation": "无法导入团队成员身份，因为该团队中不允许再有其他成员"
  },
  {
    "id": "app.import.import_user_teams.save_members.error",
    "translation": "无法导入团队成员身份"
  },
  {
    "id": "app.import.import_user_teams.save_members.conflict.app_error",
    "translation": "无法导入新的团队成员身份，因为它已经存在"
  },
  {
    "id": "app.email.setup_rate_limiter.app_error",
    "translation": "频率限制发生错误。"
  },
  {
    "id": "app.email.rate_limit_exceeded.app_error",
    "translation": "邀请电子邮件超出频率限制。计时器将在 {{.ResetAfter}} 秒后重置。请在 {{.RetryAfter}} 秒后重试。"
  },
  {
    "id": "app.email.no_rate_limiter.app_error",
    "translation": "未设置频率限制。"
  },
  {
    "id": "app.create_basic_user.save_member.max_accounts.app_error",
    "translation": "无法创建默认的团队成员身份，因为该团队中不允许再有其他成员"
  },
  {
    "id": "app.create_basic_user.save_member.conflict.app_error",
    "translation": "无法创建默认团队成员身份，因为它们已经存在"
  },
  {
    "id": "app.create_basic_user.save_member.app_error",
    "translation": "无法创建默认团队成员身份"
  },
  {
    "id": "app.channel.update_last_viewed_at_post.app_error",
    "translation": "无法标频道为未读。"
  },
  {
    "id": "app.channel.update_last_viewed_at.app_error",
    "translation": "无法能更新最后查看时间。"
  },
  {
    "id": "app.channel.sidebar_categories.app_error",
    "translation": "插入数据至数据库失败。"
  },
  {
    "id": "app.channel.remove_member.app_error",
    "translation": "无法移除频道成员。"
  },
  {
    "id": "app.channel.pinned_posts.app_error",
    "translation": "无法找到标注的消息。"
  },
  {
    "id": "app.channel.permanent_delete_members_by_user.app_error",
    "translation": "无法移除频道成员。"
  },
  {
    "id": "app.channel.increment_mention_count.app_error",
    "translation": "无法增加提及数。"
  },
  {
    "id": "app.channel.get_public_channels.get.app_error",
    "translation": "无法获取公共频道。"
  },
  {
    "id": "app.channel.get_private_channels.get.app_error",
    "translation": "无法获取私有频道。"
  },
  {
    "id": "app.channel.get_pinnedpost_count.app_error",
    "translation": "无法获得该频道标注消息数。"
  },
  {
    "id": "app.channel.get_members.app_error",
    "translation": "无法获取频道成员。"
  },
  {
    "id": "app.channel.get_member_count.app_error",
    "translation": "无法获得该频道成员数。"
  },
  {
    "id": "app.channel.get_member.missing.app_error",
    "translation": "无法找到与此用户 ID 和频道 ID 相关联的频道成员。"
  },
  {
    "id": "app.channel.get_member.app_error",
    "translation": "无法获取频道成员。"
  },
  {
    "id": "app.channel.get_for_post.app_error",
    "translation": "无法获得该消息的频道。"
  },
  {
    "id": "app.channel.get_channels_by_ids.not_found.app_error",
    "translation": "未找到频道。"
  },
  {
    "id": "app.channel.get_channels_by_ids.get.app_error",
    "translation": "无法获取频道。"
  },
  {
    "id": "app.channel.get_channels_by_ids.app_error",
    "translation": "无法以 id 获得频道。"
  },
  {
    "id": "app.channel.get_channel_counts.get.app_error",
    "translation": "无法获取频道数。"
  },
  {
    "id": "app.channel.count_posts_since.app_error",
    "translation": "无法以指定的日期计算消息数。"
  },
  {
    "id": "app.channel.analytics_type_count.app_error",
    "translation": "无法获取频道类型数。"
  },
  {
    "id": "api.user.update_password.user_and_hashed.app_error",
    "translation": "只有系统管理员才能设置已哈希过的的密码。"
  },
  {
    "id": "api.user.login_cws.license.error",
    "translation": "禁止 CWS 登入。"
  },
  {
    "id": "api.user.login_by_cws.invalid_token.app_error",
    "translation": "无效的 CWS 令牌"
  },
  {
    "id": "api.user.get_uploads_for_user.forbidden.app_error",
    "translation": "获取上传失败。"
  },
  {
    "id": "api.upload.upload_data.multipart_error",
    "translation": "无法处理分段数据。"
  },
  {
    "id": "api.upload.upload_data.invalid_content_type",
    "translation": "分段上传的 Content-Type 无效。"
  },
  {
    "id": "api.upload.upload_data.invalid_content_length",
    "translation": "无效的 Content-Length。"
  },
  {
    "id": "api.upload.get_upload.forbidden.app_error",
    "translation": "获取上传失败。"
  },
  {
    "id": "api.upgrade_to_enterprise_status.signature.app_error",
    "translation": "Mattermost 无法升级至企业版。无法验证下载的二进制文件的数字签名。"
  },
  {
    "id": "api.upgrade_to_enterprise_status.app_error",
    "translation": "Mattermost 无法升级至企业版。"
  },
  {
    "id": "api.upgrade_to_enterprise.system_not_supported.app_error",
    "translation": "Mattermost 无法升级至企业版。此功能只能用于 x86-64 构架的 Linux 系统。"
  },
  {
    "id": "api.upgrade_to_enterprise.invalid-user.app_error",
    "translation": "Mattermost 无法升级至企业版。Mattermost 系统用户 {{.MattermostUsername}} 没有写入二进制文件权限。系统管理员可在服务器上运行以下指令更新文件权限：\n\n```\nchown {{.MattermostUsername}} \"{{.Path}}\"\n```\n\n更新文件权限后，请重新尝试升级 Mattermost。当您升级并重启后，请务必恢复二进制文件权限：\n\n```\nchown {{.FileUsername}} \"{{.Path}}\"\n```"
  },
  {
    "id": "api.upgrade_to_enterprise.invalid-user-and-permission.app_error",
    "translation": "Mattermost 无法升级至企业版。Mattermost 系统用户 {{.MattermostUsername}} 没有写入二进制文件权限。系统管理员可在服务器上运行以下指令更新文件权限：\n\n```\nchown {{.MattermostUsername}} \"{{.Path}}\"\nchmod +w \"{{.Path}}\"\n```\n\n更新文件权限后，请重新尝试升级 Mattermost。当您升级并重启后，请务必恢复二进制文件权限：\n\n```\nchown {{.FileUsername}} \"{{.Path}}\"\nchmod -w \"{{.Path}}\"\n```"
  },
  {
    "id": "api.upgrade_to_enterprise.invalid-permission.app_error",
    "translation": "Mattermost 无法升级至企业版。Mattermost 系统用户 {{.MattermostUsername}} 没有写入二进制文件权限。系统管理员可在服务器上运行以下指令更新文件权限：\n\n```\nchmod +w \"{{.Path}}\"\n```\n\n更新文件权限后，请重新尝试升级 Mattermost。当您升级并重启后，请务必恢复二进制文件权限：\n\n```\nchmod -w \"{{.Path}}\"\n```"
  },
  {
    "id": "api.upgrade_to_enterprise.generic_error.app_error",
    "translation": "Mattermost 无法升级至企业版。"
  },
  {
    "id": "api.upgrade_to_enterprise.app_error",
    "translation": "升级至企业版已在进行中。"
  },
  {
    "id": "api.upgrade_to_enterprise.already-enterprise.app_error",
    "translation": "您不能升级因为您已正在运行 Mattermost 企业版。"
  },
  {
    "id": "api.upgrade_to_enterprise.already-done.app_error",
    "translation": "您已升级至 Mattermost 企业版。请重启以完成升级。"
  },
  {
    "id": "api.templates.warn_metric_ack.subject",
    "translation": "Mattermost 联络我们请求"
  },
  {
    "id": "api.templates.warn_metric_ack.footer",
    "translation": "如果您有其他的查询，请联络 support@mattermost.com"
  },
  {
    "id": "api.team.invite_members.limit_reached.app_error",
    "translation": "您已达到免费套餐的用户数限制"
  },
  {
    "id": "api.team.add_team_member.invalid_body.app_error",
    "translation": "无法解析请求内容。"
  },
  {
    "id": "api.system.update_notices.validating_failed",
    "translation": "验证产品通知条件失败"
  },
  {
    "id": "api.system.update_notices.parse_failed",
    "translation": "解析产品通知失败"
  },
  {
    "id": "api.system.update_notices.fetch_failed",
    "translation": "获取产品通知失败"
  },
  {
    "id": "api.system.update_notices.clear_failed",
    "translation": "清除旧产品通知失败"
  },
  {
    "id": "api.server.warn_metric.number_of_active_users_500.notification_body",
    "translation": "Mattermost 强烈建议超过 500 个用户的部署使用用户管理，服务器群集和性能监视等功能。与我们联系以了解更多信息，并让我们知道我们将如何提供帮助。\n\n通过单击“联系我们”，您将与 Mattermost，Inc. 分享您的信息。[了解更多]（https://mattermost.com/pl/default-admin-advisory）"
  },
  {
    "id": "api.server.warn_metric.number_of_active_users_200.notification_body",
    "translation": "您的 Mattermost 系统现在有 200 个用户。当您将 Mattermost 与组织的单一登录提供商连接时，用户无需重新输入凭据即可访问 Mattermost。我们建议您将 SAML 2.0 提供商与 Mattermost 服务器集成。[了解有关与 SAML 2.0 集成的更多信息](https://www.mattermost.com/docs-saml/?utm_medium=product&utm_source=mattermost-advisor-bot&utm_content=saml)。\n\n通过单击“联系我们”，您将与 Mattermost，Inc. 分享您的信息。[了解更多](https://mattermost.com/pl/default-admin-advisory)"
  },
  {
    "id": "api.server.warn_metric.email_us",
    "translation": "电子邮件我们"
  },
  {
    "id": "api.server.warn_metric.bot_response.notification_failure.body",
    "translation": "请电子邮件我们。"
  },
  {
    "id": "api.server.warn_metric.bot_response.mailto_subject",
    "translation": "Mattermost 联络我们请求"
  },
  {
    "id": "api.server.warn_metric.bot_response.mailto_registered_users_header",
    "translation": "总活跃用户：{{.NoRegisteredUsers}}"
  },
  {
    "id": "api.server.warn_metric.bot_response.mailto_footer",
    "translation": "如果您有其他的查询，请联络 support@mattermost.com"
  },
  {
    "id": "api.preference.update_preferences.update_sidebar.app_error",
    "translation": "无法更新侧栏以匹配更新的偏好设定"
  },
  {
    "id": "api.preference.delete_preferences.update_sidebar.app_error",
    "translation": "无法更新侧栏以匹配删除的偏好设定"
  },
  {
    "id": "api.cloud.request_error",
    "translation": "处理对 CWS 的请求时出错。"
  },
  {
    "id": "api.cloud.license_error",
    "translation": "您的许可证不支持云请求。"
  },
  {
    "id": "api.cloud.app_error",
    "translation": "云 API 请求时发生内部错误。"
  },
  {
    "id": "app.upload.get_for_user.app_error",
    "translation": "无法获取用户的上传。"
  },
  {
    "id": "app.upload.create.cannot_upload_to_deleted_channel.app_error",
    "translation": "无法上传到已删除的频道。"
  },
  {
    "id": "app.team.search_private_team.app_error",
    "translation": "搜索私有团队时遇到错误。"
  },
  {
    "id": "app.team.save.existing.app_error",
    "translation": "必须更新现有团队。"
  },
  {
    "id": "app.team.permanent_delete.app_error",
    "translation": "无法删除团队。"
  },
  {
    "id": "app.team.join_user_to_team.save_member.app_error",
    "translation": "无法创建新团队成员身份"
  },
  {
    "id": "app.team.get_members.app_error",
    "translation": "无法获取团队成员。"
  },
  {
    "id": "app.team.get_by_scheme.app_error",
    "translation": "无法用提供的方案获取频道。"
  },
  {
    "id": "api.server.warn_metric.starting_trial",
    "translation": "获取试用"
  },
  {
    "id": "api.server.warn_metric.start_trial",
    "translation": "开始试用"
  },
  {
    "id": "api.server.warn_metric.number_of_channels_50.contact_us.email_body",
    "translation": "Mattermost 与我们联系的请求。我有兴趣了解有关将高级权限与系统方案结合使用的更多信息。\n"
  },
  {
    "id": "api.server.warn_metric.number_of_active_users_500.start_trial.notification_success.message",
    "translation": "您的企业试用版已激活。转到系统控制台以启用高级功能。"
  },
  {
    "id": "api.server.warn_metric.number_of_active_users_500.start_trial.notification_body",
    "translation": "Mattermost 强烈建议超过 500 个用户的部署使用用户管理，服务器群集和性能监视等功能。与我们联系以了解更多信息，并让我们知道我们将如何提供帮助。\n\n单击“开始试用”，即表示我同意[Mattermost 软件评估协议](https://mattermost.com/software-evaluation-agreement/)，[隐私权政策](https://mattermost.com/privacy-policy/) ，并接收产品电子邮件。"
  },
  {
    "id": "api.server.warn_metric.number_of_active_users_500.contact_us.email_body",
    "translation": "Mattermost 与我们联系的请求。我的团队现在有 500 个用户，我正在考虑使用 Mattermost 企业版。\n"
  },
  {
    "id": "api.server.warn_metric.number_of_active_users_300.start_trial.notification_title",
    "translation": "只读公告频道"
  },
  {
    "id": "api.server.warn_metric.number_of_active_users_300.start_trial.notification_success.message",
    "translation": "您的企业试用版已激活。创建一个频道后转到**系统控制台>用户管理>频道 **以将发布限制为频道管理员。"
  },
  {
    "id": "api.server.warn_metric.number_of_active_users_300.start_trial.notification_body",
    "translation": "当在 Mattermost 上有众多对话时，知道在哪里查找重要信息可能是一个挑战。如果要向大量受众广播消息，则可以设置只读的公告频道，任何人都可以加入，但只有频道管理员可以发布消息。\n\n[了解有关创建只读公告频道的更多信息](https://www.mattermost.com/docs-channel-moderation/?utm_medium=product&utm_source=mattermost-advisor-bot&utm_content=channel-moderation)\n\n单击“开始试用”，即表示我同意[Mattermost 软件评估协议](https://mattermost.com/software-evaluation-agreement/)，[隐私权政策](https://mattermost.com/privacy-policy/)，并接收产品电子邮件。"
  },
  {
    "id": "api.server.warn_metric.number_of_active_users_300.notification_body",
    "translation": "当在 Mattermost 上有众多对话时，知道在哪里查找重要信息可能是一个挑战。如果要向大量受众广播消息，则可以设置只读的公告频道，任何人都可以加入，但只有频道管理员可以发布消息。\n\n[了解有关创建只读公告频道的更多信息](https://www.mattermost.com/docs-channel-moderation/?utm_medium=product&utm_source=mattermost-advisor-bot&utm_content=channel-moderation)\n\n通过单击“联系我们”，您将与 Mattermost，Inc. 分享您的信息。[了解更多](https://mattermost.com/pl/default-admin-advisory)"
  },
  {
    "id": "api.server.warn_metric.number_of_active_users_300.contact_us.email_body",
    "translation": "Mattermost 与我们联系的请求。我有兴趣了解有关创建只读公告频道的更多信息。\n"
  },
  {
    "id": "api.server.warn_metric.number_of_active_users_200.start_trial.notification_success.message",
    "translation": "您的企业试用版已激活。转到**系统控制台>验证> SAML 2.0**以与您的 SAML 2.0 提供商集成。"
  },
  {
    "id": "api.server.warn_metric.number_of_active_users_200.start_trial.notification_body",
    "translation": "您的 Mattermost 系统现在有 200 个用户。当您将 Mattermost 与组织的单一登录提供商连接时，用户无需重新输入凭据即可访问 Mattermost。我们建议您将 SAML 2.0 提供商与 Mattermost 服务器集成。[了解有关与 SAML 2.0 集成的更多信息](https://www.mattermost.com/docs-saml/?utm_medium=product&utm_source=mattermost-advisor-bot&utm_content=saml)。\n\n单击“开始试用”，即表示我同意[Mattermost 软件评估协议t](https://mattermost.com/software-evaluation-agreement/)，[隐私权政策](https://mattermost.com/privacy-policy/)，并接收产品电子邮件。"
  },
  {
    "id": "api.server.warn_metric.number_of_active_users_200.contact_us.email_body",
    "translation": "Mattermost 与我们联系的请求。我的团队现在有 200 个用户，我正在考虑使用 Mattermost 企业版。\n"
  },
  {
    "id": "api.server.warn_metric.number_of_active_users_100.start_trial.notification_success.message",
    "translation": "您的企业试用版已激活。转到“系统控制台>验证> AD / LDAP”以集成您 的AD / LDAP 服务。"
  },
  {
    "id": "api.server.warn_metric.number_of_active_users_100.start_trial.notification_body",
    "translation": "您的 Mattermost 系统拥有 100 多个用户。随着用户群的增长，配置新帐户会变得很耗时。我们建议您集成组织的 Active Directory / LDAP，这将使拥有帐户的任何人都可以访问 Mattermost。\n\n[了解有关与AD / LDAP集成的更多信息](https://www.mattermost.com/docs-adldap/?utm_medium=product&utm_source=mattermost-advisor-bot&utm_content=adldap)\n\n单击“开始试用”，即表示我同意[Mattermost 软件评估协议](https://mattermost.com/software-evaluation-agreement/)，[隐私权政策](https://mattermost.com/privacy-policy/) ，并接收产品电子邮件。"
  },
  {
    "id": "api.server.warn_metric.number_of_active_users_100.notification_title",
    "translation": "与 Mattermost 扩展"
  },
  {
    "id": "api.server.warn_metric.number_of_active_users_100.notification_body",
    "translation": "您的 Mattermost 系统拥有 100 多个用户。随着用户群的增长，部署新帐户会变得很耗时。我们建议您集成组织的 Active Directory / LDAP，这将使拥有帐户的任何人都可以访问 Mattermost。\n\n[了解有关 与AD / LDAP 集成的更多信息](https://www.mattermost.com/docs-adldap/?utm_medium=product&utm_source=mattermost-advisor-bot&utm_content=adldap)\n\n通过单击“联系我们”，您将与 Mattermost，Inc. 分享您的信息。[了解更多](https://mattermost.com/pl/default-admin-advisory)"
  },
  {
    "id": "api.server.warn_metric.number_of_active_users_100.contact_us.email_body",
    "translation": "Mattermost 与我们联系的请求。我的团队现在有 100 个用户，我正在考虑使用 Mattermost 企业版。\n"
  },
  {
    "id": "api.server.warn_metric.mfa.start_trial_notification_success.message",
    "translation": "您的企业试用版已激活。转到**系统控制台>验证> 多重验证**以强制执行多重身份验证。"
  },
  {
    "id": "api.server.warn_metric.mfa.start_trial.notification_body",
    "translation": "您的 Mattermost 系统启用了多重身份验证，让户可以选择使用密码以外的其他身份验证方法来保护自己的帐户。为了提高整个系统的安全性，您可以要求所有 Mattermost 帐户都使用多重身份验证。\n\n[了解有关实施多重身份验证的更多信息](https://www.mattermost.com/docs-multi-factor-authentication/?utm_medium=product&utm_source=mattermost-advisor-bot&utm_content=multi-factor-authentication)。\n\n单击“开始试用”，即表示我同意 [Mattermost 软件评估协议](https://mattermost.com/software-evaluation-agreement/)，[隐私权政策](https://mattermost.com/privacy-policy/)，并接收产品电子邮件。"
  },
  {
    "id": "api.server.warn_metric.mfa.notification_title",
    "translation": "开启多重身份验证"
  },
  {
    "id": "api.server.warn_metric.mfa.notification_body",
    "translation": "您的 Mattermost 系统启用了多重身份验证，让户可以选择使用密码以外的其他身份验证方法来保护自己的帐户。为了提高整个系统的安全性，您可以要求所有 Mattermost 帐户都使用多重身份验证。\n\n[了解有关实施多重身份验证的更多信息](https://www.mattermost.com/docs-multi-factor-authentication/?utm_medium=product&utm_source=mattermost-advisor-bot&utm_content=multi-factor-authentication)。\n\n通过单击“联系我们”，您将与 Mattermost，Inc. 分享您的信息。[了解更多](https://mattermost.com/pl/default-admin-advisory)"
  },
  {
    "id": "api.server.warn_metric.mfa.contact_us.email_body",
    "translation": "Mattermost 与我们联系的请求。我有兴趣了解有关实施强制多重身份验证。\n"
  },
  {
    "id": "api.server.warn_metric.email_domain.start_trial_notification_success.message",
    "translation": "您的企业试用版已激活。转到“系统控制台>验证>访客访问”以启用访客帐户。"
  },
  {
    "id": "api.server.warn_metric.email_domain.start_trial.notification_body",
    "translation": "项目通常涉及组织内部和外部的人员。使用访客帐户，您可以将外部合作伙伴带入您的 Mattermost 系统并指定他们可以与谁合作以及看到什么。\n\n[了解有关启用访客帐户的更多信息](https://www.mattermost.com/docs-guest-accounts/?utm_medium=product&utm_source=mattermost-advisor-bot&utm_content=guest-accounts)。\n\n单击“开始试用”，即表示我同意 [Mattermost 软件评估协议](https://mattermost.com/software-evaluation-agreement/)，[隐私权政策](https://mattermost.com/privacy-policy/)，并接收产品电子邮件。"
  },
  {
    "id": "api.server.warn_metric.email_domain.notification_title",
    "translation": "创建访客帐号"
  },
  {
    "id": "api.server.warn_metric.email_domain.notification_body",
    "translation": "项目通常涉及组织内部和外部的人员。使用访客帐户，您可以将外部合作伙伴带入您的 Mattermost 系统并指定他们可以与谁合作以及看到什么。\n\n[了解有关启用访客帐户的更多信息](https://www.mattermost.com/docs-guest-accounts/?utm_medium=product&utm_source=mattermost-advisor-bot&utm_content=guest-accounts)。\n\n通过单击联系我们，您将与 Mattermost，Inc. 分享您的信息。[了解更多](https://mattermost.com/pl/default-admin-advisory)"
  },
  {
    "id": "api.server.warn_metric.email_domain.contact_us.email_body",
    "translation": "Mattermost 与我们联系的要求。我有兴趣了解有关使用访客帐户。\n"
  },
  {
    "id": "api.server.warn_metric.bot_response.start_trial_failure.message",
    "translation": "无法获取试用许可证。访问 https://mattermost.com/trial/ 申请许可证。"
  },
  {
    "id": "api.license.request_trial_license.fail_get_user_count.app_error",
    "translation": "无法获得试用许可证，请重试或联系 support@mattermost.com。无法获取注册用户数。"
  },
  {
    "id": "ent.elasticsearch.index_channels_batch.error",
    "translation": "无法为索引批量获取频道。"
  },
  {
    "id": "app.channel.user_belongs_to_channels.app_error",
    "translation": "无法确定用户是否属于这些频道。"
  },
  {
    "id": "app.channel.search_group_channels.app_error",
    "translation": "无法以指定的用户和关键字获取群组频道。"
  },
  {
    "id": "app.channel.search.app_error",
    "translation": "搜索频道时遇到错误。"
  },
  {
    "id": "app.channel.reset_all_channel_schemes.app_error",
    "translation": "无法重置频道方案。"
  },
  {
    "id": "app.channel.remove_all_deactivated_members.app_error",
    "translation": "我们无法从频道移除已停用的用户。"
  },
  {
    "id": "app.channel.migrate_channel_members.select.app_error",
    "translation": "批量选择频道成员失败。"
  },
  {
    "id": "app.channel.get_unread.app_error",
    "translation": "无法获取频道未读消息。"
  },
  {
    "id": "app.channel.get_members_by_ids.app_error",
    "translation": "无法获取频道成员。"
  },
  {
    "id": "app.channel.get_channels_batch_for_indexing.get.app_error",
    "translation": "无法为索引批量获取频道。"
  },
  {
    "id": "app.channel.get_by_scheme.app_error",
    "translation": "无法用提供的方案获取频道。"
  },
  {
    "id": "app.channel.get_all_direct.app_error",
    "translation": "无法获取所有私信频道。"
  },
  {
    "id": "app.channel.get_all.app_error",
    "translation": "无法获取所有频道。"
  },
  {
    "id": "app.channel.clear_all_custom_role_assignments.select.app_error",
    "translation": "获取频道成员失败。"
  },
  {
    "id": "api.server.warn_metric.number_of_teams_5.contact_us.email_body",
    "translation": "Mattermost 与我们联系的请求。我有兴趣了解有关试用团队方案实现高级权限的更多信息。\n"
  },
  {
    "id": "api.server.warn_metric.number_of_posts_2M.notification_title",
    "translation": "改善性能"
  },
  {
    "id": "model.upload_session.is_valid.user_id.app_error",
    "translation": "无效的 UserId"
  },
  {
    "id": "model.upload_session.is_valid.type.app_error",
    "translation": "无效的类型"
  },
  {
    "id": "model.upload_session.is_valid.path.app_error",
    "translation": "无效的路径"
  },
  {
    "id": "model.upload_session.is_valid.id.app_error",
    "translation": "无效的 Id"
  },
  {
    "id": "model.upload_session.is_valid.create_at.app_error",
    "translation": "无效的 CreateAt"
  },
  {
    "id": "model.config.is_valid.directory.app_error",
    "translation": "无效的本地储存目录。不能为空字串。"
  },
  {
    "id": "model.upload_session.is_valid.filename.app_error",
    "translation": "无效的 Filename"
  },
  {
    "id": "model.upload_session.is_valid.file_offset.app_error",
    "translation": "无效的 FileOffset"
  },
  {
    "id": "model.search_params_list.is_valid.include_deleted_channels.app_error",
    "translation": "所有 IncludeDeletedChannels 参数必须有相同的值。"
  },
  {
    "id": "ent.message_export.actiance_export.get_attachment_error",
    "translation": "无法获取帖子的文件信息。"
  },
  {
    "id": "ent.ldap.do_login.x509.app_error",
    "translation": "创建密钥对时出错"
  },
  {
    "id": "ent.ldap.do_login.certificate.app_error",
    "translation": "加载 LDAP TLS 证书文件时发生错误。"
  },
  {
    "id": "app.upload.upload_data.update.app_error",
    "translation": "更新上传会话失败。"
  },
  {
    "id": "app.upload.upload_data.first_part_too_small.app_error",
    "translation": "上传数据失败。第一部分必须至少为 {{.Size}} 字节。"
  },
  {
    "id": "model.upload_session.is_valid.file_size.app_error",
    "translation": "无效的 FileSize"
  },
  {
    "id": "model.upload_session.is_valid.channel_id.app_error",
    "translation": "无效的 ChannelId。"
  },
  {
    "id": "model.plugin_command_error.error.app_error",
    "translation": "/{{.Command}} 的插件无法正常工作。请联系系统管理员"
  },
  {
    "id": "model.command.is_valid.plugin_id.app_error",
    "translation": "无效的插件 id。"
  },
  {
    "id": "ent.saml.do_login.invalid_signature.app_error",
    "translation": "我们在身份提供商的回复中收到了无效的签名。请与系统管理员联系。"
  },
  {
    "id": "ent.message_export.csv_export.get_attachment_error",
    "translation": "无法获取帖子的文件信息。"
  },
  {
    "id": "ent.ldap.no.users.checkcertificate",
    "translation": "找不到 LDAP 用户，请检查您的用户过滤器和证书。"
  },
  {
    "id": "ent.ldap.do_login.key.app_error",
    "translation": "加载 LDAP TLS 密钥文件时发生错误。"
  },
  {
    "id": "ent.elasticsearch.indexer.do_job.get_oldest_entity.error",
    "translation": "无法从数据库中获取最早的实体（用户、频道或帖子）"
  },
  {
    "id": "app.upload.upload_data.read_file.app_error",
    "translation": "读取文件失败。"
  },
  {
    "id": "app.upload.run_plugins_hook.rejected",
    "translation": "无法上传文件 {{.Filename}}。被插件拒绝：{{.Reason}}"
  },
  {
    "id": "api.server.warn_metric.number_of_teams_5.notification_title",
    "translation": "使用高级权限"
  },
  {
    "id": "api.server.warn_metric.number_of_channels_50.notification_title",
    "translation": "使用高级权限"
  },
  {
    "id": "app.upload.run_plugins_hook.move_fail",
    "translation": "移动文件失败。"
  },
  {
    "id": "api.server.warn_metric.number_of_teams_5.start_trial_notification_success.message",
    "translation": "您的企业试用版已激活。转到**系统控制台>用户管理>权限**以启用高级权限。"
  },
  {
    "id": "api.server.warn_metric.number_of_teams_5.start_trial.notification_body",
    "translation": "您的 Mattermost 系统现有几个团队。许多团队都有自己喜欢的协调和协作方式，包括如何创建频道，谁可以邀请新的团队成员以及如何管理集成。使用团队覆盖方案，您可以自定义每个团队中的用户权限，以满足他们的特定需求。\n\n[了解有关使用高级权限的更多信息](https://www.mattermost.com/docs-advanced-permissions-team-override/?utm_medium=product&utm_source=mattermost-advisor-bot&utm_content=advanced-permissions-team-override)。\n\n单击开始试用，即表示我同意[Mattermost 软件评估协议](https://mattermost.com/software-evaluation-agreement/)，[隐私权政策](https://mattermost.com/privacy-policy/) ，并接收产品电子邮件。"
  },
  {
    "id": "api.server.warn_metric.number_of_teams_5.notification_body",
    "translation": "您的 Mattermost 系统现有几个团队。许多团队都有自己喜欢的协调和协作方式，包括如何创建频道，谁可以邀请新的团队成员以及如何管理集成。使用团队覆盖方案，您可以自定义每个团队中的用户权限，以满足他们的特定需求。\n\n[了解有关使用高级权限的更多信息](https://www.mattermost.com/docs-advanced-permissions-team-override/?utm_medium=product&utm_source=mattermost-advisor-bot&utm_content=advanced-permissions-team-override)。\n\n通过单击“联系我们”，您将与 Mattermost，Inc. 分享您的信息。[了解更多](https://mattermost.com/pl/default-admin-advisory)"
  },
  {
    "id": "api.server.warn_metric.number_of_posts_2M.start_trial.notification_success.message",
    "translation": "您的企业试用版已激活。拥有 Elasticsearch 服务器后，转到**系统控制台>环境> Elasticsearch**以配置 Elasticsearch。"
  },
  {
    "id": "api.server.warn_metric.number_of_posts_2M.start_trial.notification_body",
    "translation": "您的 Mattermost 系统包含大量消息。默认的 Mattermost 数据库搜索在大约 250 万个帖子市开始显示性能下降。 Elasticsearch 在拥有超过 500 万个帖子时可以帮助避免重大性能问题，例如超时，搜索和提示问题。与我们联系以了解更多信息，并让我们知道我们将如何提供帮助。\n\n[了解有关提高性能的更多信息](https://www.mattermost.com/docs-elasticsearch/?utm_medium=product&utm_source=mattermost-advisor-bot&utm_content=elasticsearch)\n\n单击“开始试用”，即表示我同意[Mattermost 软件评估协议](https://mattermost.com/software-evaluation-agreement/)，[隐私权政策](https://mattermost.com/privacy-policy/) ，并接收产品电子邮件。"
  },
  {
    "id": "api.server.warn_metric.number_of_posts_2M.notification_body",
    "translation": "您的 Mattermost 系统包含大量消息。默认的 Mattermost 数据库搜索在大约 250 万个帖子市开始显示性能下降。 Elasticsearch 在拥有超过 500 万个帖子时可以帮助避免重大性能问题，例如超时，搜索和提示问题。与我们联系以了解更多信息，并让我们知道我们将如何提供帮助。\n\n[了解有关提高性能的更多信息](https://www.mattermost.com/docs-elasticsearch/?utm_medium=product&utm_source=mattermost-advisor-bot&utm_content=elasticsearch)\n\n通过单击“联系我们”，您将与 Mattermost，Inc. 分享您的信息。[了解更多](https://mattermost.com/pl/default-admin-advisory)"
  },
  {
    "id": "api.server.warn_metric.number_of_posts_2M.contact_us.email_body",
    "translation": "Mattermost 与我们联系的请求。我有兴趣了解更多有关使用 Elasticsearch 提高性能的信息。\n"
  },
  {
    "id": "api.server.warn_metric.number_of_channels_50.start_trial.notification_success.message",
    "translation": "您的企业试用版已激活。转到**系统控制台>用户管理>权限**以启用高级权限。"
  },
  {
    "id": "api.server.warn_metric.number_of_channels_50.start_trial.notification_body",
    "translation": "频道有助于改善沟通，但是随着 Mattermost 的用户加入并创建频道，保持系统井井有条的挑战越来越大。使用高级权限，您可以设置哪些用户或角色可以执行某些操作，包括管理频道设置与成员，使用 @channel 或 @here 标记广泛的用户组以及创建新的 Webhook。\n\n[了解有关使用高级权限的更多信息](https://www.mattermost.com/docs-advanced-permissions/?utm_medium=product&utm_source=mattermost-advisor-bot&utm_content=advanced-permissions)\n\n单击“开始试用”，即表示我同意[Mattermost 软件评估协议t](https://mattermost.com/software-evaluation-agreement/)，[隐私权政策](https://mattermost.com/privacy-policy/)，并接收产品电子邮件。"
  },
  {
    "id": "api.server.warn_metric.number_of_channels_50.notification_body",
    "translation": "频道有助于改善沟通，但是随着 Mattermost 的用户加入并创建频道，保持系统井井有条的挑战越来越大。使用高级权限，您可以设置哪些用户或角色可以执行某些操作，包括管理频道设置与成员，使用 @channel 或 @here 标记广泛的用户组以及创建新的 Webhook。\n\n[了解有关使用高级权限的更多信息](https://www.mattermost.com/docs-advanced-permissions/?utm_medium=product&utm_source=mattermost-advisor-bot&utm_content=advanced-permissions)\n\n通过单击“联系我们”，您将与 Mattermost，Inc. 分享您的信息。[了解更多](https://mattermost.com/pl/default-admin-advisory)"
  },
  {
    "id": "ent.saml.do_login.invalid_time.app_error",
    "translation": "从身份提供商的回复中含有无效的时间。请与系统管理员联系。"
  },
  {
    "id": "app.channel.autofollow.app_error",
    "translation": "更新提及用户的串成员失败"
  },
  {
    "id": "model.plugin_command_crash.error.app_error",
    "translation": "/{{.Command}} 命令导致 {{.PluginId}} 插件崩溃。请联系系统管理员"
  },
  {
    "id": "ent.message_export.global_relay_export.get_attachment_error",
    "translation": "无法获取帖子的文件信息。"
  },
  {
    "id": "api.templates.over_limit_fix_now",
    "translation": "立刻修复"
  },
  {
    "id": "api.templates.over_limit_suspended_contact_support",
    "translation": "联系客服"
  },
  {
    "id": "api.templates.over_limit_7_days_title",
    "translation": "无付款方式"
  },
  {
    "id": "api.templates.over_limit_14_days_subject",
    "translation": "您的 Mattermost Cloud 订阅的付款已过期"
  },
  {
    "id": "api.templates.over_limit_14_days_info1",
    "translation": "提醒您，我们尚未收到您在 {{.OverLimitDate}} 开具的 Mattermost 订阅的付款。如果未收到付款，我们将在近期开始冻结您的服务。"
  },
  {
    "id": "api.templates.over_limit_14_days_title",
    "translation": "未收到付款"
  },
  {
    "id": "api.templates.email_us_anytime_at",
    "translation": "随时通过电子邮件发送给我们 "
  },
  {
    "id": "api.templates.copyright",
    "translation": "© 2021 Mattermost, Inc. 530 Lytton Avenue, Second floor, Palo Alto, CA, 94301"
  },
  {
    "id": "api.templates.at_limit_title",
    "translation": "您已达到免费套餐的用户数限制 "
  },
  {
    "id": "api.templates.at_limit_subject",
    "translation": "达到 Mattermost Cloud 用户限制"
  },
  {
    "id": "api.templates.at_limit_info2",
    "translation": "或者，您可以在管理控制台中停用用户释放更多用户的位置或保持在免费用户限制内。"
  },
  {
    "id": "api.templates.at_limit_info1",
    "translation": "看来您的工作区中现在有10个或更多用户 - 太好了！如果您想邀请更多的团队成员，请考虑立即升级到 Mattermost Cloud Professional。"
  },
  {
    "id": "api.roles.patch_roles.not_allowed_permission.error",
    "translation": "不允许您尝试添加或移除以下一项或多项权限"
  },
  {
    "id": "app.user.get_unread_count.app_error",
    "translation": "无法获得该用户的未读消息数。"
  },
  {
    "id": "app.user.get_total_users_count.app_error",
    "translation": "无法计算用户数。"
  },
  {
    "id": "app.user.get_threads_for_user.app_error",
    "translation": "无法获得用户串"
  },
  {
    "id": "app.user.get_recently_active_users.app_error",
    "translation": "查找最近活跃的用户时遇到错误。"
  },
  {
    "id": "app.user.get_profiles.app_error",
    "translation": "查找用户个人资料时遇到错误。"
  },
  {
    "id": "app.user.get_profile_by_group_channel_ids_for_user.app_error",
    "translation": "查找用户个人资料时遇到错误。"
  },
  {
    "id": "app.user.get_new_users.app_error",
    "translation": "查找新用户时遇到错误。"
  },
  {
    "id": "app.user.get_known_users.get_users.app_error",
    "translation": "无法从数据库中获取已知用户。"
  },
  {
    "id": "app.user.get_by_username.app_error",
    "translation": "找不到与您的用户名匹配的现有帐户。该团队可能需要团队所有者的邀请才能加入。"
  },
  {
    "id": "app.user.get_by_auth.other.app_error",
    "translation": "尝试按身份验证类型查找帐户时遇到错误。"
  },
  {
    "id": "app.user.get_by_auth.missing_account.app_error",
    "translation": "找不到与您的验证类型匹配的现有帐户。该团队可能需要团队所有者的邀请才能加入。"
  },
  {
    "id": "app.user.get.app_error",
    "translation": "查找帐户时遇到错误。"
  },
  {
    "id": "app.user.demote_user_to_guest.user_update.app_error",
    "translation": "更新用户失败。"
  },
  {
    "id": "app.user.clear_all_custom_role_assignments.select.app_error",
    "translation": "检索用户失败。"
  },
  {
    "id": "app.user.analytics_get_inactive_users_count.app_error",
    "translation": "无法计算不活跃的用户。"
  },
  {
    "id": "app.user.analytics_daily_active_users.app_error",
    "translation": "在请求的时间内无法获得活动用户。"
  },
  {
    "id": "app.upload.upload_data.move_file.app_error",
    "translation": "移动上传文件失败。"
  },
  {
    "id": "app.update_error",
    "translation": "更新错误"
  },
  {
    "id": "app.select_error",
    "translation": "选择错误"
  },
  {
    "id": "app.insert_error",
    "translation": "插入出错"
  },
  {
    "id": "app.import.marshal.app_error",
    "translation": "无法封装响应。"
  },
  {
    "id": "app.group.uniqueness_error",
    "translation": "群组成员已存在"
  },
  {
    "id": "app.group.permanent_delete_members_by_user.app_error",
    "translation": "无法删除成员 ID为 “{{.UserId}}” 的组成员。"
  },
  {
    "id": "app.group.no_rows",
    "translation": "未找到匹配的群组"
  },
  {
    "id": "app.group.id.app_error",
    "translation": "无效的群组 id 属性。"
  },
  {
    "id": "app.group.group_syncable_already_deleted",
    "translation": "群组同步已被删除"
  },
  {
    "id": "app.channel.save_member.exists.app_error",
    "translation": "具有该 ID 的频道成员已经存在。"
  },
  {
    "id": "api.user.update_user_roles.license.app_error",
    "translation": "当前许可证不支持自定义权限方案"
  },
  {
    "id": "api.templates.payment_failed_no_card.title",
    "translation": "您的 Mattermost Cloud 发票到期"
  },
  {
    "id": "api.templates.payment_failed_no_card.subject",
    "translation": "您的 Mattermost Cloud 订阅需要付款"
  },
  {
    "id": "api.templates.payment_failed_no_card.info3",
    "translation": "要查看发票并添加付款方式，请选择立即付款。"
  },
  {
    "id": "api.templates.payment_failed_no_card.info1",
    "translation": "您最近计费期的 Mattermost Cloud 发票已处理。但是，我们没有记录您的付款明细。"
  },
  {
    "id": "api.templates.payment_failed_no_card.button",
    "translation": "立刻付款"
  },
  {
    "id": "api.templates.payment_failed.title",
    "translation": "付款失败"
  },
  {
    "id": "api.templates.payment_failed.subject",
    "translation": "需要采取的措施：Mattermost Cloud 付款失败"
  },
  {
    "id": "api.templates.payment_failed.info3",
    "translation": "为确保不间断地订阅 Mattermost Cloud，请与您的金融机构联系以解决潜在问题或更新您的付款信息。付款信息更新后，Mattermost 将尝试结清任何未结余额。"
  },
  {
    "id": "api.templates.payment_failed.info2",
    "translation": "他们提供以下原因："
  },
  {
    "id": "api.templates.payment_failed.info1",
    "translation": "您的金融机构拒绝了与您的 Mattermost Cloud 工作区相关的 {{.CardBrand}} ****{{.LastFour}} 的付款。"
  },
  {
    "id": "api.templates.over_limit_title",
    "translation": "您的工作区超出了免费套餐的用户限制"
  },
  {
    "id": "api.templates.over_limit_suspended_title",
    "translation": "Mattermost Cloud 工作区已被暂停"
  },
  {
    "id": "api.templates.over_limit_suspended_subject",
    "translation": "您的 Mattermost Cloud 订阅已被暂停"
  },
  {
    "id": "api.templates.over_limit_suspended_info2",
    "translation": "与我们联系以重新激活您的工作区。"
  },
  {
    "id": "api.templates.over_limit_subject",
    "translation": "Mattermost Cloud 工作区超出用户限制"
  },
  {
    "id": "api.templates.over_limit_30_days_title",
    "translation": "Mattermost Cloud 工作区暂停"
  },
  {
    "id": "api.templates.over_limit_90_days_title",
    "translation": "您的 Mattermost Cloud 工作区计划在明天暂停"
  },
  {
    "id": "api.templates.over_limit_suspended_info1",
    "translation": "您的 Mattermost 工作区已被暂停。工作区中的所有内容和数据将在 1-3 个月内删除。"
  },
  {
    "id": "api.templates.over_limit_info2",
    "translation": "或者，您可以在管理控制台中停用用户以腾出更多用户的位置，或保持在免费用户限制以下。"
  },
  {
    "id": "api.templates.over_limit_info1",
    "translation": "您的工作区中似乎有 10 个以上的用户，这超出了 Mattermost Cloud Professional 的免费层限制。为了避免对您的 Mattermost 工作区造成任何干扰，请升级。"
  },
  {
    "id": "api.templates.over_limit_90_days_subject",
    "translation": "您的 Mattermost Cloud 订阅即将被暂停"
  },
  {
    "id": "api.templates.over_limit_90_days_info4",
    "translation": "工作区暂停后，工作区中的所有内容和数据将在 1-3 个月内删除。"
  },
  {
    "id": "api.templates.over_limit_90_days_info3",
    "translation": "工作空间暂停后，您将无法登录帐户或更新付款信息。您需要联系我们的支持团队才能重新激活您的服务。"
  },
  {
    "id": "api.templates.over_limit_90_days_info2",
    "translation": "为避免暂停，请添加您的付款信息"
  },
  {
    "id": "api.templates.over_limit_90_days_info1",
    "translation": "这是最后的提醒。我们尚未收到您的 Mattermost Cloud 工作区的付款，该工作区自 {{.OverLimitDate}} 起已经过期。明天我们将暂停您的服务。"
  },
  {
    "id": "api.templates.over_limit_7_days_subject",
    "translation": "您的 Mattermost Cloud 订阅逾期付款"
  },
  {
    "id": "api.templates.over_limit_7_days_info1",
    "translation": "Mattermost 无法处理您最近的自动付款。为了保持您的服务有效，请尽快添加付款明细，否则您的服务可能会被暂停。"
  },
  {
    "id": "api.templates.over_limit_30_days_subject",
    "translation": " 采取行动以保持您的 Mattermost Cloud 订阅"
  },
  {
    "id": "api.templates.over_limit_30_days_info2_item3",
    "translation": "您将无法访问您的消息历史记录"
  },
  {
    "id": "api.templates.over_limit_30_days_info2_item2",
    "translation": "如果不联系我们的支持团队，您将无法更新付款信息"
  },
  {
    "id": "api.templates.over_limit_30_days_info2_item1",
    "translation": "您将无法登录工作区"
  },
  {
    "id": "api.templates.over_limit_30_days_info2",
    "translation": "如果不采取任何措施，您的工作区将被暂停"
  },
  {
    "id": "api.templates.over_limit_30_days_info1",
    "translation": "现在仍有时间通过解决付款方式方面的问题来保持 Mattermost Cloud 工作区的活动状态。为避免服务被暂停，请更新您的付款方式。"
  },
  {
    "id": "api.system.update_viewed_notices.failed",
    "translation": "更新查看的通知失败"
  },
  {
    "id": "api.templates.upgrade_mattermost_cloud",
    "translation": "升级"
  },
  {
    "id": "api.config.patch_config.restricted_merge.app_error",
    "translation": "合并配置失败。"
  },
  {
    "id": "api.config.get_config.restricted_merge.app_error",
    "translation": "合并配置失败。"
  },
  {
    "id": "model.config.is_valid.import.retention_days_too_low.app_error",
    "translation": "RetentionDays值无效。值太低。"
  },
  {
    "id": "model.config.is_valid.import.directory.app_error",
    "translation": "目录值无效。"
  },
  {
    "id": "model.config.is_valid.collapsed_threads.app_error",
    "translation": "CollapsedThreads设置必须为disabled，default_on或default_off"
  },
  {
    "id": "import_process.worker.do_job.open_file",
    "translation": "无法处理导入：无法打开文件。"
  },
  {
    "id": "import_process.worker.do_job.missing_jsonl",
    "translation": "无法处理导入：缺少JSONL文件。"
  },
  {
    "id": "import_process.worker.do_job.missing_file",
    "translation": "无法处理导入：缺少 import_file 参数。"
  },
  {
    "id": "import_process.worker.do_job.file_exists",
    "translation": "无法处理导入：文件不存在。"
  },
  {
    "id": "app.user.verify_email.app_error",
    "translation": "无法更新验证电子邮件字段。"
  },
  {
    "id": "app.user.update_update.app_error",
    "translation": "无法更新用户的最后更新日期。"
  },
  {
    "id": "app.user.update_threads_read_for_user.app_error",
    "translation": "无法更新所有用户的串为已读"
  },
  {
    "id": "app.user.update_thread_read_for_user.app_error",
    "translation": "无法更新串的阅读状态"
  },
  {
    "id": "app.user.update_thread_follow_for_user.app_error",
    "translation": "无法更新主题的关注状态"
  },
  {
    "id": "app.user.update_failed_pwd_attempts.app_error",
    "translation": "无法更新 failed_attempts。"
  },
  {
    "id": "app.user.update_auth_data.email_exists.app_error",
    "translation": "无法将帐户切换到{{.Service}}。使用电子邮件{{.Email}}的帐户已存在。"
  },
  {
    "id": "app.user.update_auth_data.app_error",
    "translation": "无法更新身份验证数据。"
  },
  {
    "id": "app.user.update_active_for_multiple_users.updating.app_error",
    "translation": "无法停用访客。"
  },
  {
    "id": "app.user.update.finding.app_error",
    "translation": "查找帐户时遇到错误。"
  },
  {
    "id": "app.user.update.find.app_error",
    "translation": "找不到要更新的现有帐户。"
  },
  {
    "id": "app.user.search.app_error",
    "translation": "找不到与搜索参数匹配的任何用户。"
  },
  {
    "id": "app.user.save.username_exists.app_error",
    "translation": "具有该用户名的帐户已存在。"
  },
  {
    "id": "app.user.save.existing.app_error",
    "translation": "必须为现有用户调用更新。"
  },
  {
    "id": "app.user.save.email_exists.app_error",
    "translation": "具有该电子邮件的帐户已存在。"
  },
  {
    "id": "app.user.save.app_error",
    "translation": "无法保存账户。"
  },
  {
    "id": "app.user.promote_guest.user_update.app_error",
    "translation": "更新用户失败。"
  },
  {
    "id": "app.user.permanent_delete.app_error",
    "translation": "无法删除现有帐户。"
  },
  {
    "id": "app.user.missing_account.const",
    "translation": "无法找到该用户。"
  },
  {
    "id": "app.user.get_users_batch_for_indexing.get_users.app_error",
    "translation": "无法使用户批量进行索引。"
  },
  {
    "id": "app.license.generate_renewal_token.no_license",
    "translation": "没有许可证"
  },
  {
    "id": "app.license.generate_renewal_token.bad_license",
    "translation": "这种类型的许可证不支持续订令牌生成"
  },
  {
    "id": "app.license.generate_renewal_token.app_error",
    "translation": "无法生成新的续订令牌。"
  },
  {
    "id": "api.license.request_renewal_link.app_error",
    "translation": "获取许可证续订链接时出错"
  },
  {
    "id": "ent.compliance.global_relay.write_file.appError",
    "translation": "无法写入全局中继文件。"
  },
  {
    "id": "ent.compliance.csv.write_file.appError",
    "translation": "无法写入 csv 文件。"
  },
  {
    "id": "ent.actiance.export.write_file.appError",
    "translation": "无法写入导出文件。"
  },
  {
    "id": "api.file.write_file.app_error",
    "translation": "无法写入文件。"
  },
  {
    "id": "api.file.test_connection.app_error",
    "translation": "无法访问文件存储。"
  },
  {
    "id": "api.file.remove_file.app_error",
    "translation": "无法删除文件。"
  },
  {
    "id": "api.file.remove_directory.app_error",
    "translation": "无法删除目录。"
  },
  {
    "id": "api.file.read_file.app_error",
    "translation": "无法读取文件。"
  },
  {
    "id": "api.file.move_file.app_error",
    "translation": "无法移动文件。"
  },
  {
    "id": "api.file.list_directory.app_error",
    "translation": "无法列出目录。"
  },
  {
    "id": "api.file.file_size.app_error",
    "translation": "无法获取文件大小。"
  },
  {
    "id": "api.file.file_reader.app_error",
    "translation": "无法获取文件阅读器。"
  },
  {
    "id": "api.file.file_exists.app_error",
    "translation": "无法检查文件是否存在。"
  },
  {
    "id": "api.file.append_file.app_error",
    "translation": "无法将数据追加到文件。"
  },
  {
    "id": "api.oauth.redirecting_back",
    "translation": "正在重定向回应用程序。"
  },
  {
    "id": "api.oauth.close_browser",
    "translation": "你可以关闭此浏览器窗口。"
  },
  {
    "id": "api.oauth.auth_complete",
    "translation": "验证完成"
  },
  {
    "id": "api.job.unable_to_download_job.incorrect_job_type",
    "translation": "暂不支持你要下载的任务类型"
  },
  {
    "id": "api.file.file_mod_time.app_error",
    "translation": "无法获取文件的最后更改时间。"
  },
  {
    "id": "api.config.update_config.not_allowed_security.app_error",
    "translation": "因为安全原因，不允许更改{{.Name}}。"
  },
  {
    "id": "api.back_to_app",
    "translation": "回到{{.SiteName}}"
  },
  {
    "id": "api.unable_to_read_file_from_backend",
    "translation": "从后端读取文件时出错"
  },
  {
    "id": "api.unable_to_create_zip_file",
    "translation": "创建 zip 文件出错。"
  },
  {
    "id": "api.no_license",
    "translation": "使用此终结点需要 E10 或 E20 许可证。"
  },
  {
    "id": "api.invalid_redirect_url",
    "translation": "无效的重定向网址"
  },
  {
    "id": "api.invalid_custom_url_scheme",
    "translation": "无效的自定义网址方案"
  },
  {
    "id": "api.getThreadsForUser.bad_params",
    "translation": "getThreadsForUser 的 Before 和 After 参数是互斥的"
  },
  {
    "id": "app.user.get_threads_for_user.not_found",
    "translation": "用户串不存在或未关注"
  },
  {
    "id": "model.reaction.is_valid.update_at.app_error",
    "translation": "更新时必须是有效的时间。"
  },
  {
    "id": "model.config.is_valid.sql_conn_max_idle_time_milliseconds.app_error",
    "translation": "无效的 SQL 连接最大空闲时间设定。必须为非负数。"
  },
  {
    "id": "model.config.is_valid.export.retention_days_too_low.app_error",
    "translation": "RetentionDays 的值无效。值应大于 0"
  },
  {
    "id": "model.config.is_valid.export.directory.app_error",
    "translation": "目录的值不能为空。"
  },
  {
    "id": "mfa.deactivate.app_error",
    "translation": "无法更新用户的两步验证活动状态。"
  },
  {
    "id": "mfa.activate.app_error",
    "translation": "无法更新用户的两步验证活动状态。"
  },
  {
    "id": "error",
    "translation": "错误"
  },
  {
    "id": "ent.message_export.global_relay_export.deliver.unable_to_connect_smtp_server.app_error",
    "translation": "无法链接 smtp 服务器"
  },
  {
    "id": "ent.elasticsearch.search_files.unmarshall_file_failed",
    "translation": "解码搜索结果失败"
  },
  {
    "id": "ent.elasticsearch.search_files.search_failed",
    "translation": "搜索无法完成"
  },
  {
    "id": "ent.elasticsearch.search_files.disabled",
    "translation": "Elasticsearch 文件搜索已在本服务器禁用"
  },
  {
    "id": "ent.elasticsearch.index_file.error",
    "translation": "索引文件失败"
  },
  {
    "id": "ent.elasticsearch.delete_user_files.error",
    "translation": "删除用户文件失败"
  },
  {
    "id": "ent.elasticsearch.delete_post_files.error",
    "translation": "删除消息文件失败"
  },
  {
    "id": "ent.elasticsearch.delete_file.error",
    "translation": "删除文件失败"
  },
  {
    "id": "ent.elasticsearch.create_template_file_info_if_not_exists.template_create_failed",
    "translation": "创建 Elasticsearch 文件模板失败"
  },
  {
    "id": "bleveengine.stop_file_index.error",
    "translation": "关闭文件索引失败。"
  },
  {
    "id": "bleveengine.search_files.error",
    "translation": "文件搜索无法完成。"
  },
  {
    "id": "bleveengine.purge_file_index.error",
    "translation": "清除文件索引失败。"
  },
  {
    "id": "bleveengine.indexer.do_job.bulk_index_files.batch_error",
    "translation": "批量索引文件失败。"
  },
  {
    "id": "bleveengine.index_file.error",
    "translation": "索引文件失败。"
  },
  {
    "id": "bleveengine.delete_user_files.error",
    "translation": "删除用户文件失败。"
  },
  {
    "id": "bleveengine.delete_post_files.error",
    "translation": "删除消息文件失败。"
  },
  {
    "id": "bleveengine.delete_files_batch.error",
    "translation": "删除文件失败。"
  },
  {
    "id": "bleveengine.delete_file.error",
    "translation": "删除文件失败。"
  },
  {
    "id": "bleveengine.create_file_index.error",
    "translation": "创建 bleve 文件索引错误。"
  },
  {
    "id": "app.user.send_emails.app_error",
    "translation": "未成功发送电子邮件"
  },
  {
    "id": "app.post.get_files_batch_for_indexing.get.app_error",
    "translation": "无法批量获取要建立索引的文件。"
  },
  {
    "id": "app.import.attachment.read_file_data.error",
    "translation": "导入期间读取文件附件失败。"
  },
  {
    "id": "app.export.zip_create.error",
    "translation": "导出期间添加文件到 zip 归档失败。"
  },
  {
    "id": "app.export.marshal.app_error",
    "translation": "无法封装响应。"
  },
  {
    "id": "app.export.export_attachment.zip_create_header.error",
    "translation": "导出期间创建 zip 标头失败。"
  },
  {
    "id": "app.export.export_attachment.mkdirall.error",
    "translation": "导出期间创建目录失败。"
  },
  {
    "id": "app.export.export_attachment.create_file.error",
    "translation": "导出期间创建文件失败。"
  },
  {
    "id": "app.export.export_attachment.copy_file.error",
    "translation": "导出期间复制文件失败。"
  },
  {
    "id": "api.user.update_user_auth.invalid_request",
    "translation": "请求缺少 AuthData 或 AuthService 参数。"
  },
  {
    "id": "api.user.get_authorization_code.endpoint.app_error",
    "translation": "从发现文档检索端点时出错。"
  },
  {
    "id": "api.templates.upgrade_request_title",
    "translation": "{{.UserName}} 想邀请成员加入您的工作区"
  },
  {
    "id": "api.templates.upgrade_request_subject",
    "translation": "Mattermost 用户请求升级工作空间"
  },
  {
    "id": "api.templates.upgrade_request_info4",
    "translation": "由于您的工作空间已经达到了 Mattermost 云免费版本的用户限制，因此无法发送邀请。立即升级以允许更多用户加入您的工作区。"
  },
  {
    "id": "api.templates.at_limit_info5",
    "translation": "或者，您可以在系统控制台中禁止以释放用户位数并保持在免费用户限制内。"
  },
  {
    "id": "api.export.export_not_found.app_error",
    "translation": "找不到导出文件。"
  },
  {
    "id": "api.custom_status.recent_custom_statuses.delete.app_error",
    "translation": "无法删除最近状态。请先尝试添加状态，或与您的系统管理员联系以获取详细信息。"
  },
  {
    "id": "api.custom_status.disabled",
    "translation": "自定义状态功能已被禁用。请与系统管理员联系以获取详细信息。"
  },
  {
    "id": "api.command_custom_status.success",
    "translation": "你的状态已设为 “{{.EmojiName}} {{.StatusMessage}}”。你可在频道侧栏更改你的状态。"
  },
  {
    "id": "api.command_custom_status.name",
    "translation": "状态"
  },
  {
    "id": "api.command_custom_status.hint",
    "translation": "[:emoji_name:] [status_message] 或清除"
  },
  {
    "id": "api.command_custom_status.desc",
    "translation": "设定或清除您的状态"
  },
  {
    "id": "api.command_custom_status.clear.success",
    "translation": "已清除状态。"
  },
  {
    "id": "api.command_custom_status.clear.app_error",
    "translation": "清除状态错误。"
  },
  {
    "id": "api.command_custom_status.app_error",
    "translation": "设定状态错误。"
  },
  {
    "id": "api.team.invite_guests_to_channels.invalid_body.app_error",
    "translation": "无效或缺少请求正文。"
  },
  {
    "id": "api.team.cloud.subscription.error",
    "translation": "获取云订阅时出错"
  },
  {
    "id": "api.post.search_files.invalid_body.app_error",
    "translation": "无法解析请求内容。"
  },
  {
    "id": "api.cloud.get_subscription.error",
    "translation": "获取云订阅时出错。"
  },
  {
    "id": "api.cloud.get_admins_emails.error",
    "translation": "获取系统管理员电子邮件时出错。"
  },
  {
    "id": "api.cloud.cws_webhook_event_missing_error",
    "translation": "Webhook 事件未处理。它丢失或无效。"
  },
  {
    "id": "api.templates.welcome_body.subTitle2",
    "translation": "单击下面以验证您的电子邮件地址。"
  },
  {
    "id": "api.templates.welcome_body.subTitle1",
    "translation": "感谢您的加入 "
  },
  {
    "id": "api.templates.welcome_body.serverURL",
    "translation": "{{ .ServerURL }}。"
  },
  {
    "id": "api.templates.welcome_body.info1",
    "translation": "如果不是您，则可以放心地忽略此电子邮件。"
  },
  {
    "id": "api.templates.welcome_body.app_download_title",
    "translation": "下载桌面和移动应用"
  },
  {
    "id": "api.templates.welcome_body.app_download_button",
    "translation": "下载"
  },
  {
    "id": "api.templates.verify_body.subTitle2",
    "translation": "单击下面以验证您的电子邮件地址。"
  },
  {
    "id": "api.templates.verify_body.subTitle1",
    "translation": "感谢您的加入 "
  },
  {
    "id": "api.templates.verify_body.serverURL",
    "translation": "{{ .ServerURL }}。"
  },
  {
    "id": "api.templates.verify_body.info1",
    "translation": "如果不是您，则可以放心地忽略此电子邮件。"
  },
  {
    "id": "api.templates.upgrade_request_title2",
    "translation": "新用户无法加入您的工作区"
  },
  {
    "id": "api.templates.upgrade_request_info4_2",
    "translation": "最近有人尝试加入您的工作空间，但由于您的工作空间已达到 Mattermost 云免费版本的用户限制，因此无法加入。立即升级，以允许更多用户加入您的工作区。"
  },
  {
    "id": "api.templates.reset_body.subTitle",
    "translation": "单击下面的按钮以重置密码。如果您未请求重置密码，则可忽略此电子邮件。"
  },
  {
    "id": "api.templates.reset_body.info",
    "translation": "密码重置链接将在24小时后失效。"
  },
  {
    "id": "api.templates.questions_footer.title",
    "translation": "有什么疑问吗？"
  },
  {
    "id": "api.templates.invite_body_guest.subTitle",
    "translation": "您以访客身份被邀请与团队合作"
  },
  {
    "id": "api.templates.invite_body_footer.title",
    "translation": "什么是 Mattermost？"
  },
  {
    "id": "api.templates.invite_body_footer.learn_more",
    "translation": "了解更多"
  },
  {
    "id": "api.templates.invite_body.subTitle",
    "translation": "开始在 Mattermost 与您的团队合作"
  },
  {
    "id": "api.templates.email_footer_v2",
    "translation": "© 2021 Mattermost, Inc. 530 Lytton Avenue, Second floor, Palo Alto, CA, 94301"
  },
  {
    "id": "api.templates.cloud_welcome_email.title",
    "translation": "您的{{.WorkSpace}}工作区的 14 天试用已准备就绪！"
  },
  {
    "id": "api.templates.cloud_welcome_email.subtitle_info",
    "translation": "采取以下步骤建立团队，并充分利用您的工作空间。"
  },
  {
    "id": "api.templates.cloud_welcome_email.subtitle",
    "translation": "设置您的工作区"
  },
  {
    "id": "api.templates.cloud_welcome_email.subject",
    "translation": "恭喜！"
  },
  {
    "id": "api.templates.cloud_welcome_email.mm_apps",
    "translation": "移动和桌面应用"
  },
  {
    "id": "api.templates.cloud_welcome_email.invite_info",
    "translation": "邀请他人进入您的工作区"
  },
  {
    "id": "api.templates.cloud_welcome_email.info2",
    "translation": "确保保存或添加书签以供将来使用。"
  },
  {
    "id": "api.templates.cloud_welcome_email.download_mm_info",
    "translation": "下载 Mattermost 应用"
  },
  {
    "id": "api.templates.cloud_welcome_email.button",
    "translation": "打开 Mattermost"
  },
  {
    "id": "api.templates.cloud_welcome_email.app_market_place",
    "translation": "应用商城。"
  },
  {
    "id": "api.templates.cloud_welcome_email.add_apps_sub_info",
    "translation": "使用 Github、谷歌日历和 Chrome 等工具简化您的工作。探索我们在我们上的所有集成"
  },
  {
    "id": "api.templates.cloud_welcome_email.add_apps_info",
    "translation": "将应用程序添加到您的工作区"
  },
  {
    "id": "store.sql_file_info.search.disabled",
    "translation": "搜索文件在此服务器上已被禁用。请与您的系统管理员联系。"
  },
  {
    "id": "model.user.is_valid.marshal.app_error",
    "translation": "无法将字段编码为 JSON"
  },
  {
    "id": "ent.elasticsearch.post.get_files_batch_for_indexing.error",
    "translation": "无法批量获取要建立索引的文件。"
  },
  {
    "id": "ent.cloud.subscription.error",
    "translation": "获取云订阅时出错"
  },
  {
    "id": "app.import.generate_password.app_error",
    "translation": "生成密码错误。"
  },
  {
    "id": "api.user.upload_profile_user.login_provider_attribute_set.app_error",
    "translation": "个人资料图片必须通过用户的登录提供商设置。"
  },
  {
    "id": "api.user.send_cloud_welcome_email.error",
    "translation": "无法发送云欢迎电子邮件"
  },
  {
    "id": "api.templates.questions_footer.info",
    "translation": "随时通过电子邮件发送给我们 "
  },
  {
    "id": "api.templates.cloud_welcome_email.start_questions",
    "translation": "对入门有疑问吗？给我们发电子邮件"
  },
  {
    "id": "api.templates.cloud_welcome_email.invite_sub_info",
    "translation": "分享此链接以邀请您的成员加入{{.WorkSpace}}："
  },
  {
    "id": "api.templates.cloud_welcome_email.info",
    "translation": "感谢创建 "
  },
  {
    "id": "api.error_set_first_admin_visit_marketplace_status",
    "translation": "尝试保存商店中检索第一个管理员访问市场状态时出错。"
  },
  {
    "id": "api.error_get_first_admin_visit_marketplace_status",
    "translation": "尝试从商店中检索第一个管理员访问市场状态时出错。"
  },
  {
    "id": "api.channel.patch_channel_moderations.cache_invalidation.error",
    "translation": "清除缓存时出错"
  },
  {
    "id": "api.command_remote.site_url_not_set",
    "translation": "未设置站点网址。请在系统控制台 > 环境 > 网页服务器设置。"
  },
  {
    "id": "api.command_remote.remote_table_header",
    "translation": "| 安全连接 | 显示名 | 连接 ID | 站点网址 | 已接受邀请 | 在线 | 最近 ping |"
  },
  {
    "id": "api.command_remote.permission_required",
    "translation": "您需要 `{{.Permission}}` 权限才能管理安全连接。"
  },
  {
    "id": "api.command_remote.name.hint",
    "translation": "安全连接的唯一名称"
  },
  {
    "id": "api.command_remote.missing_empty",
    "translation": "缺少或空 `{{.Arg}}`"
  },
  {
    "id": "api.command_remote.invitation.hint",
    "translation": "来自安全连接的加密邀请"
  },
  {
    "id": "api.command_share.hint",
    "translation": "[操作]"
  },
  {
    "id": "api.command_share.available_actions",
    "translation": "可用操作：{{.Actions}}"
  },
  {
    "id": "api.command_remote.unknown_action",
    "translation": "未知操作 `{{.Action}}`"
  },
  {
    "id": "api.command_remote.status.help",
    "translation": "显示所有安全连接的状态"
  },
  {
    "id": "api.command_remote.service_not_enabled",
    "translation": "未启用安全连接服务。"
  },
  {
    "id": "api.command_remote.service_disabled",
    "translation": "安全连接服务已停用。"
  },
  {
    "id": "api.command_remote.remove_remote.error",
    "translation": "无法移除安全连接：{{.Error}}"
  },
  {
    "id": "api.command_remote.remove.help",
    "translation": "移除安全连接"
  },
  {
    "id": "api.command_remote.remotes_not_found",
    "translation": "未找到安全连接。"
  },
  {
    "id": "api.command_remote.remote_add_remove.help",
    "translation": "添加或移除安全连接。可用操作：{{.Actions}}"
  },
  {
    "id": "api.command_remote.name.help",
    "translation": "安全连接名"
  },
  {
    "id": "api.command_remote.name",
    "translation": "secure-connection"
  },
  {
    "id": "api.command_remote.missing_command",
    "translation": "缺少命令。可用的操作：{{.Actions}}"
  },
  {
    "id": "api.command_remote.invite_summary",
    "translation": "将以下 AES 256-bit 加密的邀请与密码一起发送给外部 Mattermost 管理员。他们将使用 `{{.Command}}` 斜杠命令来接受邀请。\n\n```\n{{.Invitation}}\n```\n\n**确保远程站点可以通过 {{.SiteURL}} 访问您的 Mattermost 实例**"
  },
  {
    "id": "api.command_remote.invite_password.hint",
    "translation": "用于加密邀请的密码"
  },
  {
    "id": "api.command_remote.invite_password.help",
    "translation": "邀请密码"
  },
  {
    "id": "api.command_remote.invite.help",
    "translation": "邀请安全连接"
  },
  {
    "id": "api.command_remote.invitation_created",
    "translation": "已创建邀请。"
  },
  {
    "id": "api.command_remote.invitation.help",
    "translation": "来自安全连接的邀请"
  },
  {
    "id": "api.command_remote.incorrect_password.error",
    "translation": "无法解密邀请。错误的密码或破损的邀请：{{.Error}}"
  },
  {
    "id": "api.command_remote.hint",
    "translation": "[操作]"
  },
  {
    "id": "api.command_remote.fetch_status.error",
    "translation": "无法获取安全连接：{{.Error}}"
  },
  {
    "id": "api.command_remote.encrypt_invitation.error",
    "translation": "无法加密邀请：{{.Error}}"
  },
  {
    "id": "api.command_remote.displayname.hint",
    "translation": "安全连接的显示名"
  },
  {
    "id": "api.command_remote.displayname.help",
    "translation": "安全连接显示名"
  },
  {
    "id": "api.command_remote.desc",
    "translation": "邀请安全连接以在 Mattermost 实例之间进行通信。"
  },
  {
    "id": "api.command_remote.accept.help",
    "translation": "接受来自外部 Mattermost 的邀请"
  },
  {
    "id": "api.command_remote.decode_invitation.error",
    "translation": "无法解码邀请：{{.Error}}"
  },
  {
    "id": "api.command_remote.cluster_removed",
    "translation": "安全连接 {{.RemoteId}} {{.Result}}。"
  },
  {
    "id": "api.command_remote.add_remote.error",
    "translation": "无法添加安全连接：{{.Error}}"
  },
  {
    "id": "api.command_remote.accept_invitation.error",
    "translation": "无法接受邀请：{{.Error}}"
  },
  {
    "id": "api.command_remote.accept_invitation",
    "translation": "邀请已接受并确认。\n站点网址：{{.SiteURL}}"
  },
  {
    "id": "api.command_channel_purpose.update_channel.max_length",
    "translation": "输入的文本超出字符数限制。频道用途不得超过 {{.MaxLength}} 个字符。"
  },
  {
    "id": "api.command_channel_header.update_channel.max_length",
    "translation": "输入的文本超出字符数限制。频道标题不得超过 {{.MaxLength}} 个字符。"
  },
  {
    "id": "api.command_share.channel_status.help",
    "translation": "显示此共享频道的状态"
  },
  {
    "id": "api.command_share.channel_shared",
    "translation": "现在已共享此频道。"
  },
  {
    "id": "api.command_share.channel_invite.error",
    "translation": "邀请 `{{.Name}}` 到此频道出错：{{.Error}}"
  },
  {
    "id": "api.command_remote.remove_remote_id.help",
    "translation": "要删除的安全连接 Id。"
  },
  {
    "id": "api.channel.create_channel.direct_channel.team_restricted_error",
    "translation": "无法在这些用户之间创建直连频道因为他们不属于同一个团队。"
  },
  {
    "id": "api.admin.saml.failure_reset_authdata_to_email.app_error",
    "translation": "重置 AuthData 栏到邮件失败。"
  },
  {
    "id": "api.command_share.remote_not_valid",
    "translation": "必须指定有效的安全连接 ID 才能取消邀请"
  },
  {
    "id": "api.command_share.remote_id_invalid.error",
    "translation": "无效的安全连接 ID：{{.Error}}"
  },
  {
    "id": "api.command_share.remote_already_invited",
    "translation": "已邀请安全连接。"
  },
  {
    "id": "api.command_share.permission_required",
    "translation": "您需要`{{.Permission}}`权限才能管理共享频道。"
  },
  {
    "id": "api.command_share.not_shared_channel_unshare",
    "translation": "无法取消共享未共享的频道。"
  },
  {
    "id": "api.command_share.no_remote_invited",
    "translation": "没有安全连接被邀请到该频道。"
  },
  {
    "id": "api.command_share.name",
    "translation": "share-channel"
  },
  {
    "id": "api.command_share.must_specify_valid_remote",
    "translation": "必须指定有效的安全连接 ID 才能邀请。"
  },
  {
    "id": "api.command_share.missing_action",
    "translation": "缺少操作。可用操作：{{.Actions}}"
  },
  {
    "id": "api.command_share.invite_remote.help",
    "translation": "邀请外部 Mattermost 实例加入当前共享频道"
  },
  {
    "id": "api.command_share.invitation_sent",
    "translation": "共享频道邀请已发送至 `{{.Name}} {{.SiteURL}}`。"
  },
  {
    "id": "api.command_share.invalid_value.error",
    "translation": "'{{.Arg}}'的无效值：{{.Error}}"
  },
  {
    "id": "api.command_share.fetch_remote_status.error",
    "translation": "无法获取安全连接的状态：{{.Error}}。"
  },
  {
    "id": "api.command_share.fetch_remote.error",
    "translation": "获取安全连接时出错：{{.Error}}"
  },
  {
    "id": "api.command_share.desc",
    "translation": "与外部 Mattermost 实例共享当前频道。"
  },
  {
    "id": "api.command_share.could_not_uninvite.error",
    "translation": "无法取消邀请`{{.RemoteId}}`：{{.Error}}"
  },
  {
    "id": "api.command_share.check_channel_exist.error",
    "translation": "检查共享频道是否存在时出错：{{.Error}}"
  },
  {
    "id": "api.command_share.channel_status_id",
    "translation": "频道 ID `{{.ChannelId}}` 的状态"
  },
  {
    "id": "api.command_share.channel_remote_id_not_exists",
    "translation": "共享频道安全连接 `{{.RemoteId}}` 不存在该频道。"
  },
  {
    "id": "api.command_share.channel_invite_not_home.error",
    "translation": "无法邀请来自其他地方的共享频道到安全连接。"
  },
  {
    "id": "api.templates.cloud_trial_ended_email.subject",
    "translation": "Mattermost 云试用已结束"
  },
  {
    "id": "api.templates.cloud_trial_ended_email.start_subscription",
    "translation": "开始订阅"
  },
  {
    "id": "api.team.set_team_icon.check_image_limits.app_error",
    "translation": "图像限制检查失败。分辨率过高。"
  },
  {
    "id": "api.server.warn_metric.support_email_not_configured.start_trial.notification_body",
    "translation": "请转到**系统控制台 > 站点配置 > 自定义**将 [支持电子邮件](https://docs.mattermost.com/administration/config-settings.html#support-email) 设置为您组织的内部 IT 支持用于最终用户反馈、电子邮件通知以及支持请求的电子邮件地址。"
  },
  {
    "id": "api.server.warn_metric.support_email_not_configured.notification_title",
    "translation": "设置您的支持电子邮件地址"
  },
  {
    "id": "api.server.license_up_for_renewal.error_sending_email",
    "translation": "未能为续订电子邮件发送许可证"
  },
  {
    "id": "api.server.license_up_for_renewal.error_generating_link",
    "translation": "无法生成许可证续订链接"
  },
  {
    "id": "api.remote_cluster.update_not_unique.app_error",
    "translation": "已存在具有相同网址的安全连接。"
  },
  {
    "id": "api.remote_cluster.update.app_error",
    "translation": "更新安全连接时遇到错误。"
  },
  {
    "id": "api.remote_cluster.service_not_enabled.app_error",
    "translation": "远程集群服务未启用。"
  },
  {
    "id": "api.remote_cluster.save_not_unique.app_error",
    "translation": "安全连接已被添加。"
  },
  {
    "id": "api.remote_cluster.save.app_error",
    "translation": "保存安全连接时遇到错误。"
  },
  {
    "id": "api.remote_cluster.invalid_topic.app_error",
    "translation": "无效的主题。"
  },
  {
    "id": "api.remote_cluster.invalid_id.app_error",
    "translation": "无效的 id。"
  },
  {
    "id": "api.remote_cluster.get.app_error",
    "translation": "检索安全连接时遇到错误。"
  },
  {
    "id": "api.remote_cluster.delete.app_error",
    "translation": "删除安全连接时遇到错误。"
  },
  {
    "id": "api.oauth.click_redirect",
    "translation": "如果您没有自动重定向，请点击<a href='{{.Link}}'>链接</a>"
  },
  {
    "id": "api.license.request-trial.can-start-trial.not-allowed",
    "translation": "此 Mattermost 企业版的试用许可证密钥已过期。如果您想延长试用期，请[联系我们的销售团队](https://mattermost.com/contact-us/)。"
  },
  {
    "id": "api.license.request-trial.can-start-trial.error",
    "translation": "无法检查是否可以开始试用"
  },
  {
    "id": "api.job.unable_to_create_job.incorrect_job_type",
    "translation": "您尝试创建的作业的作业类型无效"
  },
  {
    "id": "api.job.retrieve.nopermissions",
    "translation": "您尝试检索的作业的作业类型不包含权限"
  },
  {
    "id": "api.file.test_connection_s3_bucket_does_not_exist.app_error",
    "translation": "确保您的 Amazon S3 存储桶可用，并验证您的存储桶权限。"
  },
  {
    "id": "api.file.test_connection_s3_auth.app_error",
    "translation": "无法连接到 S3。验证您的 Amazon S3 连接授权参数和身份验证设置。"
  },
  {
    "id": "api.email_batching.send_batched_email_notification.title",
    "translation": "你有新消息"
  },
  {
    "id": "api.email_batching.send_batched_email_notification.time",
    "translation": "{{.Hour}}:{{.Minute}} {{.TimeZone}}"
  },
  {
    "id": "api.email_batching.send_batched_email_notification.subTitle",
    "translation": "请参阅下面的新消息摘要。"
  },
  {
    "id": "api.email_batching.send_batched_email_notification.messageButton",
    "translation": "查看此消息"
  },
  {
    "id": "api.email_batching.send_batched_email_notification.button",
    "translation": "打开 Mattermost"
  },
  {
    "id": "api.context.remote_id_missing.app_error",
    "translation": "缺少安全连接 ID。"
  },
  {
    "id": "api.context.remote_id_mismatch.app_error",
    "translation": "安全连接 ID 不匹配。"
  },
  {
    "id": "api.context.remote_id_invalid.app_error",
    "translation": "无法找到安全连接 ID {{.RemoteId}}。"
  },
  {
    "id": "api.context.json_encoding.app_error",
    "translation": "JSON 编码错误。"
  },
  {
    "id": "api.context.invitation_expired.error",
    "translation": "邀请已过期。"
  },
  {
    "id": "api.config.update_config.diff.app_error",
    "translation": "差异配置失败"
  },
  {
    "id": "api.config.patch_config.diff.app_error",
    "translation": "差异配置失败"
  },
  {
    "id": "api.command_share.unshare_channel.help",
    "translation": "取消共享当前频道"
  },
  {
    "id": "api.command_share.unknown_action",
    "translation": "未知操作`{{.Action}}`。可用操作：{{.Actions}}"
  },
  {
    "id": "api.command_share.uninvite_remote_id.help",
    "translation": "取消邀请的安全连接的 ID。"
  },
  {
    "id": "api.command_share.uninvite_remote.help",
    "translation": "取消邀请来自此共享频道的安全连接"
  },
  {
    "id": "api.command_share.shared_channel_unshare.error",
    "translation": "无法取消此频道：{{.Error}}。"
  },
  {
    "id": "api.command_share.shared_channel_unavailable",
    "translation": "此频道不再共享。"
  },
  {
    "id": "api.command_share.share_read_only.hint",
    "translation": "[只读] - ‘Y’ 或 ‘N’。默认为 ‘N’"
  },
  {
    "id": "api.command_share.share_read_only.help",
    "translation": "频道将以只读模式共享"
  },
  {
    "id": "api.command_share.share_channel.error",
    "translation": "无法共享此频道：{{.Error}}"
  },
  {
    "id": "api.command_share.service_disabled",
    "translation": "共享频道服务已禁用。"
  },
  {
    "id": "api.command_share.remote_uninvited",
    "translation": "已取消`{{.RemoteId}}`的的安全连接受邀。"
  },
  {
    "id": "api.command_share.remote_table_header",
    "translation": "|安全连接|网站网址|只读|接受邀请|在线 |上次同步|"
  },
  {
    "id": "api.command_share.remote_id.help",
    "translation": "现有安全连接 ID。请参阅 `secure-connection`命令以添加安全连接。"
  },
  {
    "id": "api.templates.license_up_for_renewal_renew_now",
    "translation": "立刻续订"
  },
  {
    "id": "api.templates.cloud_trial_ending_email.title",
    "translation": "您的 Mattermost 14 天免费试用即将结束"
  },
  {
    "id": "api.templates.cloud_trial_ending_email.subject",
    "translation": "Mattermost 云试用结束"
  },
  {
    "id": "api.templates.cloud_trial_ending_email.add_payment_method",
    "translation": "添加付款方式"
  },
  {
    "id": "api.templates.cloud_trial_ended_email.title",
    "translation": "您的 Mattermost 14 天免费试用已于今天结束"
  },
  {
    "id": "sharedchannel.permalink.not_found",
    "translation": "这帖子包含指向其他频道的永久链接，其他网站的用户可能无法看到。"
  },
  {
    "id": "sharedchannel.cannot_deliver_post",
    "translation": "一个或多个帖子无法传送到远程站点 {{.Remote}}，因为它处于离线状态。帖子将在网站上线时发送。"
  },
  {
    "id": "ent.data_retention.run_failed.error",
    "translation": "数据保留作业失败。"
  },
  {
    "id": "ent.data_retention.policies.invalid_policy",
    "translation": "无效的政策。"
  },
  {
    "id": "ent.data_retention.policies.internal_error",
    "translation": "在执行请求的操作时遇到错误。"
  },
  {
    "id": "brand.save_brand_image.check_image_limits.app_error",
    "translation": "图像限制检查失败。分辨率过高。"
  },
  {
    "id": "app.valid_password_generic.app_error",
    "translation": "无效的密码"
  },
  {
    "id": "app.user.send_auto_response.app_error",
    "translation": "无法从用户发送自动响应。"
  },
  {
    "id": "app.user.get_thread_membership_for_user.not_found",
    "translation": "用户串成员身份不存在"
  },
  {
    "id": "app.user.get_thread_membership_for_user.app_error",
    "translation": "无法获得用户串成员身份"
  },
  {
    "id": "app.team.get_common_team_ids_for_users.app_error",
    "translation": "无法获取公共团队 ID。"
  },
  {
    "id": "app.system.system_bot.bot_displayname",
    "translation": "系统"
  },
  {
    "id": "app.sharedchannel.dm_channel_creation.internal_error",
    "translation": "创建共享私信频道时遇到错误。"
  },
  {
    "id": "app.notification.footer.title",
    "translation": "想要更改您的通知设置吗？"
  },
  {
    "id": "app.notification.footer.infoLogin",
    "translation": "登入到 Mattermost"
  },
  {
    "id": "app.notification.footer.info",
    "translation": " 并至账户设定 > 通知"
  },
  {
    "id": "app.notification.body.mention.title",
    "translation": "{{.SenderName}} 在消息中提到了您"
  },
  {
    "id": "app.notification.body.mention.subTitle",
    "translation": "当您不在时，{{.SenderName}} 在 {{.ChannelName}} 频道中提到了您。"
  },
  {
    "id": "app.notification.body.group.title",
    "translation": "{{.SenderName}} 向您发送了一条新的消息"
  },
  {
    "id": "app.notification.body.dm.title",
    "translation": "{{.SenderName}} 向您发送了一条新的消息"
  },
  {
    "id": "app.notification.body.group.subTitle",
    "translation": "当您不在时，{{.SenderName}} 向您的群组发送了一条消息。"
  },
  {
    "id": "app.notification.body.dm.time",
    "translation": "{{.Hour}}:{{.Minute}} {{.TimeZone}}"
  },
  {
    "id": "app.notification.body.dm.subTitle",
    "translation": "当您不在时，{{.SenderName}} 向您发送了一条新的私信。"
  },
  {
    "id": "app.bot.get_warn_metrics_bot.empty_admin_list.app_error",
    "translation": "管理列表为空。"
  },
  {
    "id": "app.bot.get_system_bot.empty_admin_list.app_error",
    "translation": "管理列表为空。"
  },
  {
    "id": "api.user.upload_profile_user.check_image_limits.app_error",
    "translation": "图像限制检查失败。分辨率过高。"
  },
  {
    "id": "api.user.update_user.login_provider_attribute_set.app_error",
    "translation": "字段 '{{.Field}}' 必须通过用户的登录提供商设置。"
  },
  {
    "id": "api.user.update_active.cloud_at_or_over_limit_check_overcapacity",
    "translation": "由于云帐户超容，无法激活更多用户。"
  },
  {
    "id": "api.user.update_active.cloud_at_limit_check_error",
    "translation": "无法检查您的 Mattermost 云实例中的用户数量。"
  },
  {
    "id": "api.user.patch_user.login_provider_attribute_set.app_error",
    "translation": "字段 '{{.Field}}' 必须通过用户的登录提供商设置。"
  },
  {
    "id": "api.user.invalidate_verify_email_tokens_parse.error",
    "translation": "无法在让电子邮件验证令牌无效时解析令牌"
  },
  {
    "id": "api.user.invalidate_verify_email_tokens_delete.error",
    "translation": "无法在让电子邮件验证令牌无效时移除令牌"
  },
  {
    "id": "api.user.invalidate_verify_email_tokens.error",
    "translation": "无法在让电子邮件验证令牌无效时按类型获取令牌"
  },
  {
    "id": "api.templates.license_up_for_renewal_title",
    "translation": "您的 Mattermost 订阅即将需要续订"
  },
  {
    "id": "api.templates.license_up_for_renewal_subtitle_two",
    "translation": "登录您的客户帐户进行续订"
  },
  {
    "id": "api.templates.license_up_for_renewal_subtitle",
    "translation": "{{.UserName}}，您的订阅将在 {{.Days}} 天后到期。我们希望您体验到 Mattermost 支持的灵活、安全的团队协作。尽快续订以确保您的团队可以继续享受这些好处。"
  },
  {
    "id": "api.templates.license_up_for_renewal_subject",
    "translation": "您的许可证需要续订"
  },
  {
    "id": "api.templates.invite_body_footer.info",
    "translation": "Mattermost 是一个灵活的开源通讯平台，可实现安全的团队协作。"
  },
  {
    "id": "api.templates.cloud_trial_ending_email.subtitle",
    "translation": "{{.Name}}，您对 Mattermost 专业云的 14 天试用将于 3 天后于 {{.TrialEnd}} 结束。请添加您的付款信息，以确保您的团队可以继续享受专业云的好处。"
  },
  {
    "id": "api.templates.cloud_trial_ended_email.subtitle",
    "translation": "{{.Name}}，您的 Mattermost 专业云 14 天免费试用已于今天结束，{{.TodayDate}}。请添加您的付款信息，以确保您的团队可以继续享受专业云的好处。"
  },
  {
    "id": "api.license.upgrade_needed.app_error",
    "translation": "功能需要升级到企业版。"
  },
  {
    "id": "api.templates.cloud_welcome_email.signin_sub_info2",
    "translation": "登入工作区以在 PC、Mac、iOS 和 Android 上获得最好体验。"
  },
  {
    "id": "api.templates.cloud_welcome_email.signin_sub_info",
    "translation": "在我们的"
  },
  {
    "id": "extract_content.worker.do_job.file_info",
    "translation": "无法为内容提取获取文件信息。"
  },
  {
    "id": "extrac_content.worker.do_job.invalid_input.to",
    "translation": "无效的 ‘to’ 值"
  },
  {
    "id": "extrac_content.worker.do_job.invalid_input.from",
    "translation": "无效的 ‘from’ 值"
  },
  {
    "id": "app.user.store_is_empty.app_error",
    "translation": "检查用户储存是否为空失败。"
<<<<<<< HEAD
=======
  },
  {
    "id": "app.notification.body.thread.title",
    "translation": "{{.SenderName}}回复了主题"
  },
  {
    "id": "api.post.send_notification_and_forget.push_comment_on_crt_thread",
    "translation": " 回复了您关注的主题。"
  },
  {
    "id": "api.push_notification.title.collapsed_threads",
    "translation": "在{{.channelName}}回复"
  },
  {
    "id": "api.push_notification.title.collapsed_threads_dm",
    "translation": "在私信中回复"
  },
  {
    "id": "api.post.send_notification_and_forget.push_comment_on_crt_thread_dm",
    "translation": " 回复了主题。"
  },
  {
    "id": "api.config.reload_config.app_error",
    "translation": "重加载配置失败。"
  },
  {
    "id": "model.config.is_valid.collapsed_threads.autofollow.app_error",
    "translation": "ThreadAutoFollow 必须为 true 才能启用 CollapsedThreads"
  },
  {
    "id": "app.post.marshal.app_error",
    "translation": "编码消息失败。"
  },
  {
    "id": "app.notification.body.thread_gm.subTitle",
    "translation": "当您不在时，{{.SenderName}} 回复了您群组中的一个主题。"
  },
  {
    "id": "app.notification.body.thread_dm.subTitle",
    "translation": "当您不在时，{{.SenderName}} 回复了您的私信。"
  },
  {
    "id": "app.notification.body.thread_channel_full.subTitle",
    "translation": "当您不在时，{{.SenderName}} 在 {{.ChannelName}} 回复了您关注的话题。"
  },
  {
    "id": "app.notification.body.thread_channel.subTitle",
    "translation": "当您不在时，{{.SenderName}} 回复了您关注的话题。"
  },
  {
    "id": "app.import.bulk_import.process_attachments.error",
    "translation": "处理批量导入附件时出错。"
  },
  {
    "id": "api.unmarshal_error",
    "translation": "解码失败。"
>>>>>>> 3595a229
  }
]<|MERGE_RESOLUTION|>--- conflicted
+++ resolved
@@ -9162,8 +9162,6 @@
   {
     "id": "app.user.store_is_empty.app_error",
     "translation": "检查用户储存是否为空失败。"
-<<<<<<< HEAD
-=======
   },
   {
     "id": "app.notification.body.thread.title",
@@ -9220,6 +9218,5 @@
   {
     "id": "api.unmarshal_error",
     "translation": "解码失败。"
->>>>>>> 3595a229
   }
 ]
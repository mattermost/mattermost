--- conflicted
+++ resolved
@@ -8970,11 +8970,7 @@
   {
     "id": "api.email_batching.send_batched_email_notification.title",
     "translation": {
-<<<<<<< HEAD
-      "one": "{{ .SenderName }} új üzenetet küldött Önnek",
-=======
       "one": "Önnek új üzenetei vannak",
->>>>>>> 177680f0
       "other": "{{ .SenderName }} és {{.Count}} másvalaki új üzenetet kültek Önnek"
     }
   },

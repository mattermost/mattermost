[
  {
    "id": "web.incoming_webhook.user.app_error",
    "translation": "Nem találtuk a felhasználót."
  },
  {
    "id": "web.incoming_webhook.text.app_error",
    "translation": "Nincs megadva szöveg."
  },
  {
    "id": "web.incoming_webhook.split_props_length.app_error",
    "translation": "Nem lehet szétválasztani a webhook props -okat {{.Max}} karakter részre."
  },
  {
    "id": "web.incoming_webhook.permissions.app_error",
    "translation": "Nem megfelelő csatorna engedélyek."
  },
  {
    "id": "web.incoming_webhook.parse.app_error",
    "translation": "Nem lehet feldolgozni a bejövő adatokat."
  },
  {
    "id": "web.incoming_webhook.invalid.app_error",
    "translation": "Érvénytelen webhook."
  },
  {
    "id": "web.incoming_webhook.disabled.app_error",
    "translation": "Bejövő webhookok le vannak tiltva a rendszergazda által."
  },
  {
    "id": "web.incoming_webhook.channel_locked.app_error",
    "translation": "Ez a webhook nem engedélyezett, hogy közzétegyen a kért csatornán."
  },
  {
    "id": "web.incoming_webhook.channel.app_error",
    "translation": "Nem találtuk a csatornát."
  },
  {
    "id": "model.config.is_valid.ldap_max_page_size.app_error",
    "translation": "Érvénytelen maximális oldalméret."
  },
  {
    "id": "model.config.is_valid.ldap_login_id",
    "translation": "AD/LDAP mező \"Login ID Attribute\" megadása kötelező."
  },
  {
    "id": "model.config.is_valid.ldap_id",
    "translation": "AD/LDAP mező \"ID Attribute\" megadása kötelező."
  },
  {
    "id": "model.config.is_valid.ldap_email",
    "translation": "AD/LDAP mező \"Email Attribute\" megadása kötelező."
  },
  {
    "id": "model.config.is_valid.ldap_basedn",
    "translation": "AD/LDAP mező \"BaseDN\" megadása kötelező."
  },
  {
    "id": "model.config.is_valid.import.retention_days_too_low.app_error",
    "translation": "Érvénytelen érték a RetentionDays számára. Az érték túl alacsony."
  },
  {
    "id": "model.config.is_valid.import.directory.app_error",
    "translation": "Érvénytelen érték a könyvtárhoz."
  },
  {
    "id": "model.config.is_valid.image_proxy_type.app_error",
    "translation": "Érvénytelen kép proxy típus. \"local” vagy \"atmos/camo”-nak kell lennie."
  },
  {
    "id": "model.config.is_valid.group_unread_channels.app_error",
    "translation": "Érvénytelen csoport olvasatlan csatornák a szolgáltatás beállításokhoz. \"disabled”, \"default_on” vagy \"default_off” -nak kell lennie."
  },
  {
    "id": "model.config.is_valid.file_salt.app_error",
    "translation": "Érvénytelen nyilvános link só a fájlbeállításokhoz. 32 vagy több karakternek kell lennie."
  },
  {
    "id": "model.config.is_valid.file_driver.app_error",
    "translation": "Érvénytelen driver név a fájl beállításokhoz. \"local” vagy \"amazon3”-nak kell lennie."
  },
  {
    "id": "model.config.is_valid.export.retention_days_too_low.app_error",
    "translation": "Érvénytelen érték a RetentionDays számára. Az értéknek nagyobbnak kell lennie, mint 0"
  },
  {
    "id": "model.config.is_valid.export.directory.app_error",
    "translation": "A könyvtár értéke nem lehet üres."
  },
  {
    "id": "model.config.is_valid.encrypt_sql.app_error",
    "translation": "Érvénytelen rest titkosítási kulcs az SQL-beállításokhoz. Legalább 32 vagy több karakternek kell lennie."
  },
  {
    "id": "model.config.is_valid.email_security.app_error",
    "translation": "Érvénytelen kapcsolat biztonság az e-mail beállításokhoz. 'TLS'-nek vagy 'STARTTLS' -nek kell lennie."
  },
  {
    "id": "model.config.is_valid.email_notification_contents_type.app_error",
    "translation": "Érvénytelen e-mail értesítési tartalom típus az e-mail beállításokhoz. A \"full” vagy a \"generic” egyikének kell lennie."
  },
  {
    "id": "model.config.is_valid.email_batching_interval.app_error",
    "translation": "Érvénytelen e-mail kötegelési intervallum az e-mail beállításokhoz. Legalább 30 másodpercnek kell lennie."
  },
  {
    "id": "model.config.is_valid.email_batching_buffer_size.app_error",
    "translation": "Érvénytelen e-mail kötegelt pufferméret az e-mail beállításokhoz. Nullának vagy pozitív számnak kell lennie."
  },
  {
    "id": "model.config.is_valid.elastic_search.request_timeout_seconds.app_error",
    "translation": "Az Elasticsearch Request Timeout beállításnak legalább 1 másodpercnek kell lennie."
  },
  {
    "id": "model.config.is_valid.elastic_search.posts_aggregator_job_start_time.app_error",
    "translation": "Az Elasticsearch PostsAggregatorJobStartTime beállításnak \"hh:mm\" formátumúnak kell lennie."
  },
  {
    "id": "model.config.is_valid.elastic_search.live_indexing_batch_size.app_error",
    "translation": "Az Elasticsearch Live Indexing Batch Size beállítának legalább 1-nek kell lennie."
  },
  {
    "id": "model.config.is_valid.elastic_search.enable_searching.app_error",
    "translation": "Az Elasticsearch EnableIndexing beállítást igazra kell állítani, ha az Elasticsearch EnableSearching értéke igaz"
  },
  {
    "id": "model.config.is_valid.elastic_search.enable_autocomplete.app_error",
    "translation": "Az Elasticsearch EnableIndexing beállítást igazra kell állítani, ha az Elasticsearch EnableAutocomplete értéke igaz"
  },
  {
    "id": "model.config.is_valid.elastic_search.connection_url.app_error",
    "translation": "Az Elasticsearch ConnectionUrl beállítást meg kell adni, ha az Elasticsearch indexelés engedélyezve van."
  },
  {
    "id": "model.config.is_valid.elastic_search.bulk_indexing_time_window_seconds.app_error",
    "translation": "Az Elasticsearch Bulk Indexing Time Window beállításnak legalább 1 másodpercnek kell lennie."
  },
  {
    "id": "model.config.is_valid.elastic_search.aggregate_posts_after_days.app_error",
    "translation": "Az Elasticsearch AggregatePostsAfterDays beállításnak 1-nél nagyobb vagy egyenlő számnak kell lennie."
  },
  {
    "id": "model.config.is_valid.display.custom_url_schemes.app_error",
    "translation": "A {{.Scheme}} egyéni URL séma érvénytelen. Az egyéni URL sémáknak betűvel kell kezdődniük, és csak betűket, számokat, pluszjelet (+), pontot (.) és kötőjelet (-) tartalmazhatnak."
  },
  {
    "id": "model.config.is_valid.directory.app_error",
    "translation": "Érvénytelen helyi tárolási könyvtár. Nem lehet üres karakterlánc."
  },
  {
    "id": "model.config.is_valid.data_retention.message_retention_days_too_low.app_error",
    "translation": "Az üzenetmegőrzésnek legalább egy napnak vagy hosszabbnak kell lennie."
  },
  {
    "id": "model.config.is_valid.data_retention.file_retention_days_too_low.app_error",
    "translation": "A fájlmegőrzésnek legalább egy napnak vagy hosszabbnak kell lennie."
  },
  {
    "id": "model.config.is_valid.data_retention.deletion_job_start_time.app_error",
    "translation": "Az adatmegőrzési munka kezdési időpontjának 24 órás időbélyegzőnek kell lennie HH:MM formátumban."
  },
  {
    "id": "model.config.is_valid.collapsed_threads.app_error",
    "translation": "A CollapsedThreads beállításnak az értéke vagy disabled, vagy default_on, vagy default_off lehet"
  },
  {
    "id": "model.config.is_valid.cluster_email_batching.app_error",
    "translation": "Nem lehet engedélyezni az e-mailek kötegelését, ha a fürtözés engedélyezve van."
  },
  {
    "id": "model.config.is_valid.bleve_search.filename.app_error",
    "translation": "A Bleve IndexingDir beállítást be kell állítani, ha a Bleve EnableIndexing értéke igaz"
  },
  {
    "id": "model.config.is_valid.bleve_search.enable_searching.app_error",
    "translation": "A Bleve EnableIndexing beállítást igazra kell állítani, ha a Bleve EnableSearching értéke igaz"
  },
  {
    "id": "model.config.is_valid.bleve_search.enable_autocomplete.app_error",
    "translation": "A Bleve EnableIndexing beállítást igazra kell állítani, ha a Bleve EnableAutocomplete értéke igaz"
  },
  {
    "id": "model.config.is_valid.bleve_search.bulk_indexing_time_window_seconds.app_error",
    "translation": "A Bleve tömeges indexelési időablakának legalább 1 másodpercnek kell lennie."
  },
  {
    "id": "model.config.is_valid.atmos_camo_image_proxy_url.app_error",
    "translation": "Érvénytelen RemoteImageProxyURL az atmos/camo számára. A megosztott kulcsra kell állítani."
  },
  {
    "id": "model.config.is_valid.atmos_camo_image_proxy_options.app_error",
    "translation": "Érvénytelen RemoteImageProxyOptions az atmos/camo számára. A megosztott kulcsra kell állítani."
  },
  {
    "id": "model.config.is_valid.allow_cookies_for_subdomains.app_error",
    "translation": "Az aldomainek cookie-jainak engedélyezéséhez meg kell adni a SiteURL beállítást."
  },
  {
    "id": "model.compliance.is_valid.start_end_at.app_error",
    "translation": "A To -nak nagyobbnak kell lennie mint a From."
  },
  {
    "id": "model.compliance.is_valid.start_at.app_error",
    "translation": "From -nak érvényes időnek kell lennie."
  },
  {
    "id": "model.compliance.is_valid.id.app_error",
    "translation": "Érvénytelen azonosító."
  },
  {
    "id": "model.compliance.is_valid.end_at.app_error",
    "translation": "To -nak érvényes időnek kell lennie."
  },
  {
    "id": "model.compliance.is_valid.desc.app_error",
    "translation": "Érvénytelen leírás."
  },
  {
    "id": "model.compliance.is_valid.create_at.app_error",
    "translation": "A létrehozás idejének érvényesnek kell lennie."
  },
  {
    "id": "model.command_hook.user_id.app_error",
    "translation": "Érvénytelen felhasználó azonosító."
  },
  {
    "id": "model.command_hook.root_id.app_error",
    "translation": "Érvénytelen gyökér azonosító."
  },
  {
    "id": "model.command_hook.parent_id.app_error",
    "translation": "Érvénytelen szülő azonosító."
  },
  {
    "id": "model.command_hook.id.app_error",
    "translation": "Érvénytelen parancs hook azonosító."
  },
  {
    "id": "model.command_hook.create_at.app_error",
    "translation": "A létrehozás idejének érvényesnek kell lennie."
  },
  {
    "id": "model.command_hook.command_id.app_error",
    "translation": "Érvénytelen parancs azonosító."
  },
  {
    "id": "model.command_hook.channel_id.app_error",
    "translation": "Érvénytelen csatorna azonosító."
  },
  {
    "id": "model.command.is_valid.user_id.app_error",
    "translation": "Érvénytelen felhasználó azonosító."
  },
  {
    "id": "model.command.is_valid.url_http.app_error",
    "translation": "Érvénytelen URL. Érvényes URL-nek kell lennie és vagy http:// -el vagy https:// -el kell kezdődnie."
  },
  {
    "id": "model.command.is_valid.url.app_error",
    "translation": "Érvénytelen URL."
  },
  {
    "id": "model.command.is_valid.update_at.app_error",
    "translation": "A frissítés idejének érvényesnek kell lennie."
  },
  {
    "id": "model.command.is_valid.trigger.app_error",
    "translation": "Érvénytelen trigger."
  },
  {
    "id": "model.command.is_valid.token.app_error",
    "translation": "Érvénytelen token."
  },
  {
    "id": "model.command.is_valid.team_id.app_error",
    "translation": "Érvénytelen csapat azonosító."
  },
  {
    "id": "model.command.is_valid.plugin_id.app_error",
    "translation": "Érvénytelen plugin azonosító."
  },
  {
    "id": "model.command.is_valid.method.app_error",
    "translation": "Érvénytelen módszer."
  },
  {
    "id": "model.command.is_valid.id.app_error",
    "translation": "Érvénytelen azonosító."
  },
  {
    "id": "model.command.is_valid.display_name.app_error",
    "translation": "Érvénytelen cím."
  },
  {
    "id": "model.command.is_valid.description.app_error",
    "translation": "Érvénytelen leírás."
  },
  {
    "id": "model.command.is_valid.create_at.app_error",
    "translation": "A létrehozás idejének érvényesnek kell lennie."
  },
  {
    "id": "model.command.is_valid.autocomplete_data.app_error",
    "translation": "Érvénytelen AutocompleteData"
  },
  {
    "id": "model.cluster.is_valid.type.app_error",
    "translation": "Type -ot be kell állítani."
  },
  {
    "id": "model.cluster.is_valid.name.app_error",
    "translation": "ClusterName -t be kell állítani."
  },
  {
    "id": "model.cluster.is_valid.last_ping_at.app_error",
    "translation": "LastPingAt -et be kell állítani."
  },
  {
    "id": "model.cluster.is_valid.id.app_error",
    "translation": "Érvénytelen azonosító."
  },
  {
    "id": "model.cluster.is_valid.hostname.app_error",
    "translation": "Hostname -t be kell állítani."
  },
  {
    "id": "model.cluster.is_valid.create_at.app_error",
    "translation": "CreateAt -et be kell állítani."
  },
  {
    "id": "model.channel_member.is_valid.user_id.app_error",
    "translation": "Érvénytelen felhasználó azonosító."
  },
  {
    "id": "model.channel_member.is_valid.unread_level.app_error",
    "translation": "Érvénytelen megjelölés olvasatlanként szint."
  },
  {
    "id": "model.channel_member.is_valid.push_level.app_error",
    "translation": "Érvénytelen push értesítési szint."
  },
  {
    "id": "model.channel_member.is_valid.notify_level.app_error",
    "translation": "Érvénytelen értesítési szint."
  },
  {
    "id": "model.channel_member.is_valid.ignore_channel_mentions_value.app_error",
    "translation": "Érvénytelen csatorna említések figyelmen kívül hagyása állapot."
  },
  {
    "id": "model.channel_member.is_valid.email_value.app_error",
    "translation": "Érvénytelen e-mail értesítés érték."
  },
  {
    "id": "model.channel_member.is_valid.channel_id.app_error",
    "translation": "Érvénytelen csatorna azonosító."
  },
  {
    "id": "model.channel.is_valid.update_at.app_error",
    "translation": "A Frissítés idejének érvényesnek kell lennie."
  },
  {
    "id": "model.channel.is_valid.type.app_error",
    "translation": "Érvénytelen típus."
  },
  {
    "id": "model.channel.is_valid.purpose.app_error",
    "translation": "Érvénytelen cél."
  },
  {
    "id": "model.channel.is_valid.name.app_error",
    "translation": "Érvénytelen csatorna név. A felhasználói azonosítók nem engedélyezettek a csatorna nevében a nem közvetlen üzenet csatornáknál."
  },
  {
    "id": "model.channel.is_valid.id.app_error",
    "translation": "Érvénytelen azonosító."
  },
  {
    "id": "model.channel.is_valid.header.app_error",
    "translation": "Érvénytelen fejléc."
  },
  {
    "id": "model.channel.is_valid.display_name.app_error",
    "translation": "Érvénytelen megjelenítési név."
  },
  {
    "id": "model.channel.is_valid.creator_id.app_error",
    "translation": "Érvénytelen létrehozó azonosító."
  },
  {
    "id": "model.channel.is_valid.create_at.app_error",
    "translation": "A létrehozás időpontjának érvényesnek kell lennie."
  },
  {
    "id": "model.channel.is_valid.2_or_more.app_error",
    "translation": "A névnek legalább 2 kisbetűs alfanumerikus karakterből kell állnia."
  },
  {
    "id": "model.bot.is_valid.username.app_error",
    "translation": "Érvénytelen felhasználónév."
  },
  {
    "id": "model.bot.is_valid.user_id.app_error",
    "translation": "Érvénytelen felhasználó azonosító."
  },
  {
    "id": "model.bot.is_valid.update_at.app_error",
    "translation": "Érvénytelen frissítés időpont."
  },
  {
    "id": "model.bot.is_valid.description.app_error",
    "translation": "Érvénytelen leírás."
  },
  {
    "id": "model.bot.is_valid.creator_id.app_error",
    "translation": "Érvénytelen létrehozó azonosító."
  },
  {
    "id": "model.bot.is_valid.create_at.app_error",
    "translation": "Érvénytelen létrehozás ideje."
  },
  {
    "id": "model.authorize.is_valid.user_id.app_error",
    "translation": "Érvénytelen felhasználó azonosító."
  },
  {
    "id": "model.authorize.is_valid.state.app_error",
    "translation": "Érvénytelen állapot."
  },
  {
    "id": "model.authorize.is_valid.scope.app_error",
    "translation": "Érvénytelen hatókör."
  },
  {
    "id": "model.authorize.is_valid.response_type.app_error",
    "translation": "Érvénytelen válasz típus."
  },
  {
    "id": "model.authorize.is_valid.redirect_uri.app_error",
    "translation": "Érvénytelen átirányítás URI."
  },
  {
    "id": "model.authorize.is_valid.expires.app_error",
    "translation": "A lejárati időt be kell állítani."
  },
  {
    "id": "model.authorize.is_valid.create_at.app_error",
    "translation": "A létrehozás időpontjának érvényesnek kell lennie."
  },
  {
    "id": "model.authorize.is_valid.client_id.app_error",
    "translation": "Érvénytelen felhasználó azonosító."
  },
  {
    "id": "model.authorize.is_valid.auth_code.app_error",
    "translation": "Érvénytelen hitelesítési kód."
  },
  {
    "id": "model.access.is_valid.user_id.app_error",
    "translation": "Érvénytelen felhasználó azonosító."
  },
  {
    "id": "model.access.is_valid.refresh_token.app_error",
    "translation": "Érvénytelen frissítés token."
  },
  {
    "id": "model.access.is_valid.redirect_uri.app_error",
    "translation": "Érvénytelen átirányítás URI."
  },
  {
    "id": "model.access.is_valid.client_id.app_error",
    "translation": "Érvénytelen kliens azonosító."
  },
  {
    "id": "model.access.is_valid.access_token.app_error",
    "translation": "Érvénytelen hozzáférés token."
  },
  {
    "id": "migrations.worker.run_migration.unknown_key",
    "translation": "Nem sikerült futtatni a migrációs munkát ismeretlen migrációs kulcs miatt."
  },
  {
    "id": "migrations.worker.run_advanced_permissions_phase_2_migration.invalid_progress",
    "translation": "A migráció érvénytelen folyamat adatok miatt meghiúsult."
  },
  {
    "id": "migrations.system.save.app_error",
    "translation": "Hiba lépett fel a rendszer tulajdonságok mentésekor."
  },
  {
    "id": "mfa.validate_token.authenticate.app_error",
    "translation": "Érvénytelen MFA token."
  },
  {
    "id": "mfa.mfa_disabled.app_error",
    "translation": "A többtényezős hitelesítés kikapcoslásra került ezen a szerveren."
  },
  {
    "id": "mfa.generate_qr_code.create_code.app_error",
    "translation": "Hiba a QR kód generálásakor."
  },
  {
    "id": "mfa.deactivate.app_error",
    "translation": "Nem sikerült frissíteni az MFA aktív állapotot a felhasználónak."
  },
  {
    "id": "mfa.activate.bad_token.app_error",
    "translation": "Érvénytelen MFA token."
  },
  {
    "id": "mfa.activate.app_error",
    "translation": "Nem sikerült frissíteni az MFA aktív állapotot a felhasználónak."
  },
  {
    "id": "mattermost.bulletin.subject",
    "translation": "Mattermost biztonsági értesítő"
  },
  {
    "id": "manaultesting.test_autolink.unable.app_error",
    "translation": "Nem lehet lekérni a csatornákat."
  },
  {
    "id": "manaultesting.manual_test.parse.app_error",
    "translation": "Nem lehet értelmezni az URL-t."
  },
  {
    "id": "jobs.set_job_error.update.error",
    "translation": "Nem sikerült a munka állapotát hibára állítani"
  },
  {
    "id": "jobs.request_cancellation.status.error",
    "translation": "Nem lehet visszavonást kérni egy olyan munkához amely nem visszavonható állapotban van."
  },
  {
    "id": "interactive_message.generate_trigger_id.signing_failed",
    "translation": "Nem sikerült aláírni az interaktív párbeszédpanel generált trigger-azonosítóját."
  },
  {
    "id": "interactive_message.decode_trigger_id.verify_signature_failed",
    "translation": "Sikertelen volt az interaktív párbeszédpanel trigger-azonosító aláírásának ellenőrzése."
  },
  {
    "id": "interactive_message.decode_trigger_id.signature_decode_failed",
    "translation": "Nem sikerült dekódolni a trigger ID base64 aláírását az interaktív párbeszédpanelhez."
  },
  {
    "id": "interactive_message.decode_trigger_id.missing_data",
    "translation": "Trigger azonosító hiányzó szükséges adatok az interaktív párbeszédablakhoz."
  },
  {
    "id": "interactive_message.decode_trigger_id.expired",
    "translation": "Az interaktív párbeszédpanel aktiválási azonosítója lejárt. Az aktiválóazonosítók legfeljebb {{.Seconds}} másodpercig élnek."
  },
  {
    "id": "interactive_message.decode_trigger_id.base64_decode_failed_signature",
    "translation": "Nem sikerült dekódolni a base64 aláírást az interaktív párbeszédpanel trigger ID-ját."
  },
  {
    "id": "interactive_message.decode_trigger_id.base64_decode_failed",
<<<<<<< HEAD
    "translation": "Nem sikerült dekódolni az interaktív párbeszédpanel trigger ID azonosítóját."
=======
    "translation": "Nem sikerült base64 dekódolni az interaktív párbeszédpanel trigger ID azonosítóját."
>>>>>>> d0629503
  },
  {
    "id": "import_process.worker.do_job.open_file",
    "translation": "Nem sikerült feldolgozni az importot: nem sikerült megnyitni a fájlt."
  },
  {
    "id": "import_process.worker.do_job.missing_jsonl",
    "translation": "Nem sikerült feldolgozni az importot: JSONL fájl hiányzik."
  },
  {
    "id": "import_process.worker.do_job.missing_file",
    "translation": "Nem sikerült feldolgozni az importot: import_file paraméter hiányzik."
  },
  {
    "id": "import_process.worker.do_job.file_exists",
    "translation": "Nem sikerült feldolgozni az importot: a fájl nem létezik."
  },
  {
    "id": "groups.unsupported_syncable_type",
    "translation": "Nem támogatott szinkronizálható típus '{{.Value}}'."
  },
  {
    "id": "group_not_associated_to_synced_team",
    "translation": "A csoport csak akkor társítható a csatornához, ha az először társul a szülőcsoporttal szinkronizált csapathoz."
  },
  {
    "id": "error",
    "translation": "Hiba"
  },
  {
    "id": "ent.user.complete_switch_with_oauth.blank_email.app_error",
    "translation": "Nem lehet befejezni az SAML bejelentkezést üres e-mail címmel."
  },
  {
    "id": "ent.saml.service_disable.app_error",
    "translation": "Az SAML 2.0 nincs beállítva vagy nincs támogatva ezen a szerveren."
  },
  {
    "id": "ent.saml.save_user.username_exists.saml_app_error",
    "translation": "Egy fiók már létezik ezzel a felhasználónévvel. Kérjük, lépjen kapcsolatba rendszergazdájával."
  },
  {
    "id": "ent.saml.save_user.email_exists.saml_app_error",
    "translation": "Ez a fiók nem használ SAML hitelesítést. Kérjük, jelentkezzen be e-maillel és jelszóval."
  },
  {
    "id": "ent.saml.metadata.app_error",
    "translation": "Hiba történt a szolgáltató metaadatainak összeállításakor."
  },
  {
    "id": "ent.saml.license_disable.app_error",
    "translation": "A licenced nem támogatja az SAML hitelesítést."
  },
  {
    "id": "ent.saml.do_login.validate.app_error",
    "translation": "Hiba történt az identitás szolgáltató válaszának ellenőrzése során. Kérjük, lépjen kapcsolatba a rendszergazdával."
  },
  {
    "id": "ent.saml.do_login.parse.app_error",
    "translation": "Hiba történt az identitás szolgáltató válaszának elemzése során. Kérjük, lépjen kapcsolatba a rendszergazdával."
  },
  {
    "id": "ent.saml.do_login.invalid_time.app_error",
    "translation": "Érvénytelen időt kaptunk az identitás szolgáltató válaszában. Kérjük, lépjen kapcsolatba a rendszergazdával."
  },
  {
    "id": "ent.saml.do_login.invalid_signature.app_error",
    "translation": "Érvénytelen aláírást kaptunk az identitás szolgáltató válaszában. Kérjük, lépjen kapcsolatba a rendszergazdával."
  },
  {
    "id": "ent.saml.do_login.empty_response.app_error",
    "translation": "Üres választ kaptunk az identitás szolgáltatótól."
  },
  {
    "id": "ent.saml.do_login.decrypt.app_error",
    "translation": "A SAML bejelentkezés sikertelen volt, mert hiba történt az Identitás szolgáltató válaszának visszafejtése közben. Kérjük, lépjen kapcsolatba a rendszergazdával."
  },
  {
    "id": "ent.saml.configure.not_encrypted_response.app_error",
    "translation": "A SAML bejelentkezés sikertelen volt, mivel az identitás szolgáltató válasza nincs titkosítva. Kérjük, lépjen kapcsolatba a rendszergazdával."
  },
  {
    "id": "ent.saml.configure.load_private_key.app_error",
    "translation": "A SAML bejelentkezés sikertelen volt, mert a szolgáltató privát kulcsa nem található. Kérjük, lépjen kapcsolatba a rendszergazdával."
  },
  {
    "id": "ent.saml.configure.load_idp_cert.app_error",
    "translation": "A identitás szolgáltató nyilvános tanúsítvány fájlja nem található. Kérjük, lépjen kapcsolatba a rendszergazdával."
  },
  {
    "id": "ent.saml.configure.encryption_not_enabled.app_error",
    "translation": "Az SAML bejelentkezés sikertelen volt, mert a titkosítás nincs engedélyezve. Kérjük, lépjen kapcsolatba a rendszergazdával."
  },
  {
    "id": "ent.saml.build_request.encoding.app_error",
    "translation": "Hiba történt az identitás szolgáltató iránti kérelem kódolása közben. Kérjük, lépjen kapcsolatba a rendszergazdával."
  },
  {
    "id": "ent.saml.build_request.app_error",
    "translation": "Hiba történt az identitás szolgáltatóhoz intézett kérés kezdeményezése közben. Kérjük, lépjen kapcsolatba a rendszergazdával."
  },
  {
    "id": "ent.saml.attribute.app_error",
    "translation": "SAML bejelentkezés sikertelen mert az egyik tulajdonság helytelen. Kérjük vegye fel a kapcsolatot a rendszergazdával."
  },
  {
    "id": "ent.migration.migratetosaml.username_already_used_by_other_user",
    "translation": "Ez a felhasználónév már használatban van egy másik Mattermost felhasználó által."
  },
  {
    "id": "ent.migration.migratetosaml.user_not_found_in_users_mapping_file",
    "translation": "Felhasználó nem található a felhasználók fájlban."
  },
  {
    "id": "ent.migration.migratetosaml.email_already_used_by_other_user",
    "translation": "Ez az e-mail már használatban van egy másik SAML felhasználó által."
  },
  {
    "id": "ent.migration.migratetoldap.user_not_found",
    "translation": "Nem sikerült megtalálni a felhasználót az AD/LDAP szerveren: "
  },
  {
    "id": "ent.migration.migratetoldap.duplicate_field",
    "translation": "Nem sikerült migrálni AD/LDAP felhasználókat a megadott mezővel. Duplikált elem észlelve. Kérjük távolítsa el az összes duplikátumot és próbálja újra."
  },
  {
    "id": "ent.message_export.run_export.app_error",
    "translation": "Nem sikerült kiválasztani az üzenet export adatot."
  },
  {
    "id": "ent.message_export.global_relay_export.get_attachment_error",
    "translation": "Nem sikerült lekérni a fájl infókat egy bejegyzéshez."
  },
  {
    "id": "ent.message_export.global_relay_export.deliver.unable_to_open_zip_file_data.app_error",
    "translation": "Nem sikerült megnyitni az export ideiglenes fájlt."
  },
  {
    "id": "ent.message_export.global_relay_export.deliver.unable_to_open_email_file.app_error",
    "translation": "Nem sikerült lekérni az e-mailt az ideiglenes fájlból."
  },
  {
    "id": "ent.message_export.global_relay_export.deliver.unable_to_get_file_info.app_error",
    "translation": "Nem sikerült lekérni az ideiglenes export fájl információját."
  },
  {
    "id": "ent.message_export.global_relay_export.deliver.unable_to_connect_smtp_server.app_error",
    "translation": "Nem sikerült kapcsolódni az smtp szerverhez"
  },
  {
    "id": "ent.message_export.global_relay_export.deliver.to_address.app_error",
    "translation": "Nem sikerül beállítani az e-mail címzett címét."
  },
  {
    "id": "ent.message_export.global_relay_export.deliver.parse_mail.app_error",
    "translation": "Nem sikerült olvasni az e-mail információt."
  },
  {
    "id": "ent.message_export.global_relay_export.deliver.msg_data.app_error",
    "translation": "Nem sikerült írni az e-mail üzenetet."
  },
  {
    "id": "ent.message_export.global_relay_export.deliver.msg.app_error",
    "translation": "Nem sikerült beállítani az e-mail üzenetet."
  },
  {
    "id": "ent.message_export.global_relay_export.deliver.from_address.app_error",
    "translation": "Nem sikerül beállítani az e-mail feladó címét."
  },
  {
    "id": "ent.message_export.global_relay_export.deliver.close.app_error",
    "translation": "Nem sikerült kézbesíteni az e-mailt a Global Relay-nek."
  },
  {
    "id": "ent.message_export.global_relay.generate_email.app_error",
    "translation": "Nem sikerült generálni az eml fájl adatot."
  },
  {
    "id": "ent.message_export.global_relay.create_file_in_zip.app_error",
    "translation": "Nem sikerült létrehozni az eml fájlt."
  },
  {
    "id": "ent.message_export.global_relay.close_zip_file.app_error",
    "translation": "Nem sikerült bezárni a zip fájlt."
  },
  {
    "id": "ent.message_export.global_relay.attach_file.app_error",
    "translation": "Nem sikerült hozzáadni a mellékletet a Global Relay exporthoz."
  },
  {
    "id": "ent.message_export.csv_export.get_attachment_error",
    "translation": "Nem sikerült lekérni a fájl infót a bejegyzéshez."
  },
  {
    "id": "ent.message_export.actiance_export.get_attachment_error",
    "translation": "Nem sikerült lekérni a fájl infót a bejegyzéshez."
  },
  {
    "id": "ent.ldap_id_migrate.app_error",
    "translation": "nem lehet migrálni."
  },
  {
    "id": "ent.ldap_groups.reachable_groups_error",
    "translation": "hiba a felhasználó csoportjainak lekérésekor"
  },
  {
    "id": "ent.ldap_groups.no_rows",
    "translation": "Nem található az uid-val egyező csoport"
  },
  {
    "id": "ent.ldap_groups.members_of_group_error",
    "translation": "hiba a csoport tagok lekérésekor"
  },
  {
    "id": "ent.ldap_groups.groups_search_error",
    "translation": "hiba az ldap csoportok lekérésekor"
  },
  {
    "id": "ent.ldap_groups.group_search_error",
    "translation": "hiba az ldap csoport lekérésekor"
  },
  {
    "id": "ent.ldap.validate_guest_filter.app_error",
    "translation": "Érvénytelen AD/LDAP vendég szűrő."
  },
  {
    "id": "ent.ldap.validate_filter.app_error",
    "translation": "Érvénytelen AD/LDAP szűrő."
  },
  {
    "id": "ent.ldap.validate_admin_filter.app_error",
    "translation": "Érvénytelen AD/LDAP Admin szűrő."
  },
  {
    "id": "ent.ldap.syncronize.search_failure_size_exceeded.app_error",
    "translation": "Méretkorlát túllépve. Próbálja meg ellenőrizni a [maximális oldalméretet](https://docs.mattermost.com/deployment/sso-ldap.html#i-see-the-log-error-ldap-result-code-4-size-limit-exceeded)."
  },
  {
    "id": "ent.ldap.syncronize.search_failure.app_error",
    "translation": "Nem sikerült a felhasználók keresése az AD/LDAP-ban. Ellenőrizze, hogy a Mattermost szerver képes-e csatlakozni az AD/LDAP szerverhez, és próbálja újra."
  },
  {
    "id": "ent.ldap.syncronize.populate_syncables",
    "translation": "hiba történt a szinkronizálhatók kitöltésekor"
  },
  {
    "id": "ent.ldap.syncronize.get_all_groups.app_error",
    "translation": "hiba a csoportok lekérésekor."
  },
  {
    "id": "ent.ldap.syncronize.get_all.app_error",
    "translation": "Nem sikerült minden felhasználót lekérni az AD/LDAP használatával."
  },
  {
    "id": "ent.ldap.syncronize.delete_group_constained_memberships",
    "translation": "hiba történt a csapat vagy csatornatagság törlésekor"
  },
  {
    "id": "ent.ldap.save_user.username_exists.ldap_app_error",
    "translation": "Ezzel a felhasználónévvel már létezik fiók. Kérjük, lépjen kapcsolatba rendszergazdájával."
  },
  {
    "id": "ent.ldap.save_user.email_exists.ldap_app_error",
    "translation": "Ez a fiók nem használ AD/LDAP hitelesítést. Kérjük jelentkezzen be e-maillel és jelszóval."
  },
  {
    "id": "ent.ldap.no.users.checkcertificate",
    "translation": "Nem található LDAP felhasználó, ellenőrizze a felhasználói szűrőt és a tanúsítványokat."
  },
  {
    "id": "ent.ldap.do_login.x509.app_error",
    "translation": "Hiba a kulcspár létrehozásakor"
  },
  {
    "id": "ent.ldap.do_login.user_not_registered.app_error",
    "translation": "Felhasználó nincs regisztrálva az AD/LDAP szerveren."
  },
  {
    "id": "ent.ldap.do_login.user_filtered.app_error",
    "translation": "Az Ön AD/LDAP fiókjának nincs jogosultsága, hogy használja ezt a Mattermost szervert. Kérje meg a rendszergazdát, hogy ellenőrizze az AD/LDAP felhasználói szűrőt."
  },
  {
    "id": "ent.ldap.do_login.unable_to_connect.app_error",
    "translation": "Nem sikerült csatlakozni az AD/LDAP szerverhez."
  },
  {
    "id": "ent.ldap.do_login.search_ldap_server.app_error",
    "translation": "Nem sikerült megkeresni az AD/LDAP szervert."
  },
  {
    "id": "ent.ldap.do_login.matched_to_many_users.app_error",
    "translation": "A megadott felhasználónév több felhasználónak felel meg."
  },
  {
    "id": "ent.ldap.do_login.licence_disable.app_error",
    "translation": "Az AD/LDAP funkcionalitást a jelenlegi licenc letiltotta. Az enterprise licenc frissítésével kapcsolatban forduljon a rendszergazdához."
  },
  {
    "id": "ent.ldap.do_login.key.app_error",
    "translation": "Hiba történt az LDAP TLS kulcs fájl betöltésekor."
  },
  {
    "id": "ent.ldap.do_login.invalid_password.app_error",
    "translation": "Érvénytelen jelszó."
  },
  {
    "id": "ent.ldap.do_login.certificate.app_error",
    "translation": "Hiba történt az LDAP TLS tanúsítvány fájl betöltése közben."
  },
  {
    "id": "ent.ldap.do_login.bind_admin_user.app_error",
    "translation": "Nem lehet az AD/LDAP kiszolgálóhoz csatlakozni. Jelölje be a BindUsername és a BindPassword elemeket."
  },
  {
    "id": "ent.ldap.disabled.app_error",
    "translation": "AD/LDAP letiltva vagy a licence nem támogatja a AD/LDAP-ot."
  },
  {
    "id": "ent.ldap.create_fail",
    "translation": "Nem sikerült létrehozni LDAP felhasználót."
  },
  {
    "id": "ent.ldap.app_error",
    "translation": "Az ldap interfész nil volt."
  },
  {
    "id": "ent.jobs.start_synchronize_job.timeout",
    "translation": "Elérte az AD/LDAP szinkronizálási munka időtúllépését."
  },
  {
    "id": "app.system.get_by_name.app_error",
    "translation": "Nem található a rendszerváltozó."
  },
  {
    "id": "app.system.get.app_error",
    "translation": "Hiba lépett fel a rendszer tulajdonságok megkeresésekor."
  },
  {
    "id": "app.submit_interactive_dialog.json_error",
    "translation": "Hiba történt az interaktív párbeszédpanel JSON kódolásakor."
  },
  {
    "id": "app.status.get.missing.app_error",
    "translation": "Nem létezik elem ehhez az állapothoz bejegyzés."
  },
  {
    "id": "app.status.get.app_error",
    "translation": "Hiba lépett fel az állapot lekérésekor."
  },
  {
    "id": "app.sharedchannel.dm_channel_creation.internal_error",
    "translation": "Hiba történt közvetlen megosztott csatorna létrehozása közben."
  },
  {
    "id": "app.session.update_device_id.app_error",
    "translation": "Nem sikerült frissíteni az eszköz azonosítót."
  },
  {
    "id": "app.session.save.existing.app_error",
    "translation": "Nem sikerült frissíteni a meglévő munkamenetet."
  },
  {
    "id": "app.session.save.app_error",
    "translation": "Nem sikerült menteni a munkamenetet."
  },
  {
    "id": "app.session.remove_all_sessions_for_team.app_error",
    "translation": "Nem sikerült eltávolítani az összes munkamenetet."
  },
  {
    "id": "app.session.remove.app_error",
    "translation": "Nem sikerült eltávolítani a munkamenetet."
  },
  {
    "id": "app.session.permanent_delete_sessions_by_user.app_error",
    "translation": "Nem sikerült eltávolítani a felhasználó munkamaneteit."
  },
  {
    "id": "app.session.get_sessions.app_error",
    "translation": "Hiba lépett fel a felhasználói munkamenetek keresésekor."
  },
  {
    "id": "app.session.get.app_error",
    "translation": "Hiba lépett fel a munkamenet keresésekor."
  },
  {
    "id": "app.session.analytics_session_count.app_error",
    "translation": "Nem sikerült megszámolni a munkameneteket."
  },
  {
    "id": "app.select_error",
    "translation": "kiválasztás hiba"
  },
  {
    "id": "app.schemes.is_phase_2_migration_completed.not_completed.app_error",
    "translation": "Ez az API végpont nem elérhető mivel a szükséges migrációk még nem lettek befejezve."
  },
  {
    "id": "app.scheme.save.invalid_scheme.app_error",
    "translation": "A megadott séma érvénytelen."
  },
  {
    "id": "app.scheme.save.app_error",
    "translation": "Nem sikerült létrehozni a sémát."
  },
  {
    "id": "app.scheme.permanent_delete_all.app_error",
    "translation": "Nem sikerült véglegesen törölni a sémákat."
  },
  {
    "id": "app.scheme.get.app_error",
    "translation": "Nem sikerült lekérni a sémát."
  },
  {
    "id": "app.scheme.delete.app_error",
    "translation": "Nem sikerült törölni ezt a sémát."
  },
  {
    "id": "app.save_config.app_error",
    "translation": "Hiba lépett fel a beállítások mentése közben."
  },
  {
    "id": "app.role.save.invalid_role.app_error",
    "translation": "A szerepkör nem volt érvényes."
  },
  {
    "id": "app.role.save.insert.app_error",
    "translation": "Nem sikerült elmenteni az új szerepkört."
  },
  {
    "id": "app.role.permanent_delete_all.app_error",
    "translation": "Nem sikerült véglegesen törölni az összes szerepkört."
  },
  {
    "id": "app.role.get_by_names.app_error",
    "translation": "Nem sikerült lekérni a szerepköröket."
  },
  {
    "id": "app.role.get_by_name.app_error",
    "translation": "Nem sikerült lekérni a szerepkört."
  },
  {
    "id": "app.role.get.app_error",
    "translation": "Nem sikerült lekérni a szerepkört."
  },
  {
    "id": "app.role.check_roles_exist.role_not_found",
    "translation": "A megadott szerepkör nem létezik"
  },
  {
    "id": "app.recover.save.app_error",
    "translation": "Nem sikerült elmenteni a tokent."
  },
  {
    "id": "app.recover.delete.app_error",
    "translation": "Nem sikerült törölni a tokent."
  },
  {
    "id": "app.reaction.save.save.app_error",
    "translation": "Nem sikerült elmenteni a reakciót."
  },
  {
    "id": "app.reaction.get_for_post.app_error",
    "translation": "Nem sikerült lekérni a reakciókat a bejegyzéshez."
  },
  {
    "id": "app.reaction.delete_all_with_emoji_name.get_reactions.app_error",
    "translation": "Nem sikerült lekérni az összes reakciót ezzel az emoji névvel."
  },
  {
    "id": "app.reaction.bulk_get_for_post_ids.app_error",
    "translation": "Nem sikerült lekérni a reakciókat a bejegyzéshez."
  },
  {
    "id": "app.preference.save.updating.app_error",
    "translation": "Hiba merült fel a beállítások frissítése közben."
  },
  {
    "id": "app.preference.permanent_delete_by_user.app_error",
    "translation": "Hiba merült fel a beállítások törlése közben."
  },
  {
    "id": "app.preference.get_category.app_error",
    "translation": "Hiba merült fel a beállítások keresése közben."
  },
  {
    "id": "app.preference.get_all.app_error",
    "translation": "Hiba merült fel a beállítások keresése közben."
  },
  {
    "id": "app.preference.get.app_error",
    "translation": "Hiba merült fel a beállítások keresése közben."
  },
  {
    "id": "app.preference.delete.app_error",
    "translation": "Hiba merült fel a beállítások törlése közben."
  },
  {
    "id": "app.post.update.app_error",
    "translation": "Nem sikerült frissíteni a bejegyzést."
  },
  {
    "id": "app.post.search.app_error",
    "translation": "Hiba a bejegyzések keresésekor"
  },
  {
    "id": "app.post.save.existing.app_error",
    "translation": "Nem sikerült frissíteni egy már létező bejegyzést."
  },
  {
    "id": "app.post.save.app_error",
    "translation": "Nem sikerült elmenteni a bejegyzést."
  },
  {
    "id": "app.post.permanent_delete_by_user.app_error",
    "translation": "Nem sikerült kiválasztani a törlendő bejegyzéseket a felhasználóhoz."
  },
  {
    "id": "app.post.permanent_delete_by_channel.app_error",
    "translation": "Nem sikerült törölni a bejegyzéseket csatornánként."
  },
  {
    "id": "app.post.overwrite.app_error",
    "translation": "Nem sikerült felülírni a bejegyzést."
  },
  {
    "id": "app.post.get_root_posts.app_error",
    "translation": "Nem sikerült lekérni a bejegyzéseket a csatornához."
  },
  {
    "id": "app.post.get_posts_since.app_error",
    "translation": "Nem sikerült lekérni a bejegyzéseket a csatornához."
  },
  {
    "id": "app.post.get_posts_created_at.app_error",
    "translation": "Nem sikerült lekérni a bejegyzéseket a csatornához."
  },
  {
    "id": "app.post.get_posts_batch_for_indexing.get.app_error",
    "translation": "Nem sikerült lekérni a bejegyzéscsomagot indexeléshez."
  },
  {
    "id": "app.post.get_posts_around.get.app_error",
    "translation": "Nem sikerült lekérni a bejegyzéseket a csatornához."
  },
  {
    "id": "app.post.get_posts.app_error",
    "translation": "Túllépte a lapozás korlátját."
  },
  {
    "id": "app.post.get_post_after_time.app_error",
    "translation": "Nem sikerült lekérni az időhöz kötött bejegyzést."
  },
  {
    "id": "app.post.get_flagged_posts.app_error",
    "translation": "Nem sikerült lekérni a megjelölt bejegyzéseket."
  },
  {
    "id": "app.post.get_files_batch_for_indexing.get.app_error",
    "translation": "Nem sikerült lekérni a fájlcsomagot indexeléshez."
  },
  {
    "id": "app.post.get_direct_posts.app_error",
    "translation": "Nem sikerült lekérni a közvetlen bejegyzéseket."
  },
  {
    "id": "app.post.get.app_error",
    "translation": "Nem sikerült lekérni a bejegyzést."
  },
  {
    "id": "app.post.delete.app_error",
    "translation": "Nem sikerült törölni a bejegyzést."
  },
  {
    "id": "app.post.analytics_user_counts_posts_by_day.app_error",
    "translation": "Nem sikerült lekérni a bejegyzésekkel rendelkező felhasználók számát."
  },
  {
    "id": "app.post.analytics_posts_count_by_day.app_error",
    "translation": "Nem sikerült lekérni a bejegyzések számát naponként."
  },
  {
    "id": "app.post.analytics_posts_count.app_error",
    "translation": "Nem sikerült lekérni a bejegyzések számát."
  },
  {
    "id": "app.plugin_store.save.app_error",
    "translation": "Nem sikerült menteni vagy frissíteni a plugin kulcs értéket."
  },
  {
    "id": "app.plugin_store.list.app_error",
    "translation": "Nem sikerült listázni az összes plugin kulcsot."
  },
  {
    "id": "app.plugin_store.get.app_error",
    "translation": "Nem sikerült lekérni a plugin kulcs értéket."
  },
  {
    "id": "app.plugin_store.delete.app_error",
    "translation": "Nem sikerült törölni a plugin kulcs értéket."
  },
  {
    "id": "app.plugin.write_file.saving.app_error",
    "translation": "Hiba történt a fájl mentésekor."
  },
  {
    "id": "app.plugin.write_file.read.app_error",
    "translation": "Hiba történt a fájl olvasásakor."
  },
  {
    "id": "app.plugin.webapp_bundle.app_error",
    "translation": "Nem sikerült generálni plugin webapp csomagot."
  },
  {
    "id": "app.plugin.upload_disabled.app_error",
    "translation": "A pluginok és/vagy plugin feltöltések le lettek tiltva."
  },
  {
    "id": "app.plugin.sync.read_local_folder.app_error",
    "translation": "Hiba történt a helyi plugin könyvtár olvasása közben."
  },
  {
    "id": "app.plugin.sync.list_filestore.app_error",
    "translation": "Hiba történt a fájlok plugin mappából olvasása közben a fájltárban."
  },
  {
    "id": "app.plugin.store_signature.app_error",
    "translation": "Nme sikerült tárolni a plugin aláírást a beállított fájltárba."
  },
  {
    "id": "app.plugin.store_bundle.app_error",
    "translation": "Nme sikerült tárolni a plugint a beállított fájltárba."
  },
  {
    "id": "app.plugin.signature_decode.app_error",
    "translation": "Nem sikerült dekódolni a base64 aláírást."
  },
  {
    "id": "app.plugin.restart.app_error",
    "translation": "Nem sikerült újraindítani a plugint a frissítésnél."
  },
  {
    "id": "app.plugin.remove_bundle.app_error",
    "translation": "Nem sikerült eltávolítani a plugin csomagot a fájltárból."
  },
  {
    "id": "app.plugin.remove.app_error",
    "translation": "Nem sikerült törölni a plugint."
  },
  {
    "id": "app.plugin.not_installed.app_error",
    "translation": "Plugin nincs telepítve."
  },
  {
    "id": "app.plugin.mvdir.app_error",
    "translation": "Nem lehet áthelyezni a plugint az átmeneti könyvtárból a cél helyre. Talán egy másik plugin használja ugyanazt a könyvtárt."
  },
  {
    "id": "app.plugin.modify_saml.app_error",
    "translation": "Nem lehet módosítani a saml fájlokat."
  },
  {
    "id": "app.plugin.marketplace_plugins.signature_not_found.app_error",
    "translation": "Nem található a kért piactér plugin aláírás."
  },
  {
    "id": "app.plugin.marketplace_plugins.not_found.app_error",
    "translation": "Nem található a kért piactér plugin."
  },
  {
    "id": "app.plugin.marketplace_plugin_request.app_error",
    "translation": "Nem sikerült dekódolni a piactér plugin kérést."
  },
  {
    "id": "app.plugin.marketplace_disabled.app_error",
    "translation": "A piactér le van tiltva. Kérjük ellenőrizze a naplókat a részletekért."
  },
  {
    "id": "app.plugin.marketplace_client.failed_to_fetch",
    "translation": "Nem sikerült lekérni a pluginokat a piactér szerverről."
  },
  {
    "id": "app.plugin.marketplace_client.app_error",
    "translation": "Nem sikerült létrehozni a piactér klienst."
  },
  {
    "id": "app.plugin.manifest.app_error",
    "translation": "Nem található a kibontott plugin manifestje."
  },
  {
    "id": "app.plugin.invalid_version.app_error",
    "translation": "A plugin verziót nem lehetett értelmezni."
  },
  {
    "id": "app.plugin.invalid_id.app_error",
    "translation": "A plugin azonosító legalább {{.Min}} karakter, legfeljebb {{.Max}} karakter lehet és egyeznie kell {{.Regex}} mintára."
  },
  {
    "id": "app.plugin.install_marketplace_plugin.app_error",
    "translation": "Nem sikerült telepíteni a piactér plugint."
  },
  {
    "id": "app.plugin.install_id_failed_remove.app_error",
    "translation": "Nem sikerült telepíteni a plugint. Egy plugin ugyanezzel az azonosítóval már telepítve van és nem sikerült eltávolítani."
  },
  {
    "id": "app.plugin.install_id.app_error",
    "translation": "Nem sikerült telepíteni a plugint. Egy plugin ugyanezzel az azonosítóval már telepítve van."
  },
  {
    "id": "app.plugin.install.app_error",
    "translation": "Nem sikerült telepíteni a plugint."
  },
  {
    "id": "app.plugin.get_statuses.app_error",
    "translation": "Nem sikerült lekérni a plugin állapotokat."
  },
  {
    "id": "app.plugin.get_public_key.get_file.app_error",
    "translation": "Hiba történt a nyilvános kulcs tárból történő lekérése során."
  },
  {
    "id": "app.plugin.get_plugins.app_error",
    "translation": "Nem sikerült lekérni az aktív pluginokat."
  },
  {
    "id": "app.plugin.get_cluster_plugin_statuses.app_error",
    "translation": "Nem sikerült beolvasni a plugin állapotokat a fürtből."
  },
  {
    "id": "app.plugin.flag_managed.app_error",
    "translation": "Nem lehet beállítani a bővítményt úgy, hogy a fájltár kezelje."
  },
  {
    "id": "app.plugin.filesystem.app_error",
    "translation": "Fájlrendszer hiba történt."
  },
  {
    "id": "app.plugin.extract.app_error",
    "translation": "Hiba történt a plugin csomag kicsomagolásakor."
  },
  {
    "id": "app.plugin.disabled.app_error",
    "translation": "Pluginok letiltásra kerültek. Kérjük ellenőrizze a naplókat a részletekért."
  },
  {
    "id": "app.plugin.delete_public_key.delete.app_error",
    "translation": "Hiba történt a nyilvános kulcs törlése közben."
  },
  {
    "id": "app.plugin.deactivate.app_error",
    "translation": "Nem sikerült deaktiválni a bővitményt."
  },
  {
    "id": "app.plugin.config.app_error",
    "translation": "Hiba történt a plugin állapotának konfigurációba mentésekor."
  },
  {
    "id": "app.plugin.cluster.save_config.app_error",
    "translation": "A config.json fájl plugin konfigurációját manuálisan kell frissíteni, ha fürtözés használata mellett használja a ReadOnlyConfig kapcsolót."
  },
  {
    "id": "app.oauth.update_app.updating.app_error",
    "translation": "Hiba történt az alkalmazás frissítése során."
  },
  {
    "id": "app.oauth.update_app.find.app_error",
    "translation": "Nem található a frissítendő meglévő alkalmazás."
  },
  {
    "id": "app.oauth.save_app.save.app_error",
    "translation": "Nem sikerült elmenteni az alkalmazást."
  },
  {
    "id": "app.oauth.save_app.existing.app_error",
    "translation": "Le kell futtatni a meglévő alkalmazás frissítését."
  },
  {
    "id": "app.oauth.remove_access_data.app_error",
    "translation": "Nem sikerült eltávolítani a hozzáférési tokent."
  },
  {
    "id": "app.oauth.permanent_delete_auth_data_by_user.app_error",
    "translation": "Nem sikerült eltávolítani a hitelesítési kódot."
  },
  {
    "id": "app.oauth.get_apps.find.app_error",
    "translation": "Hiba történt az OAuth2 alkalmazások keresésekor."
  },
  {
    "id": "app.oauth.get_app_by_user.find.app_error",
    "translation": "Nem található egy meglévő alkalmazás sem."
  },
  {
    "id": "app.oauth.get_app.finding.app_error",
    "translation": "Hiba történt az alkalmazás keresésekor."
  },
  {
    "id": "app.oauth.get_app.find.app_error",
    "translation": "Nem található a kért alkalmazás."
  },
  {
    "id": "app.oauth.get_access_data_by_user_for_app.app_error",
    "translation": "Hiba történt az összes hozzáférési token keresésekor."
  },
  {
    "id": "app.oauth.delete_app.app_error",
    "translation": "Hiba történt az OAuth2 alkalmazás törlésekor."
  },
  {
    "id": "app.notification.subject.notification.full",
    "translation": "[{{ .SiteName }}] Értesítés a {{ .TeamName}} csapatban {{.Year}}-{{.Month}}-{{.Day}} napon"
  },
  {
    "id": "app.notification.subject.group_message.generic",
    "translation": "[{{ .SiteName}}] Új csoportos üzenet {{.Year}}-{{.Month}}-{{.Day}} napon"
  },
  {
    "id": "model.upload_session.is_valid.filename.app_error",
    "translation": "Érvénytelen érték a Filename -nek"
  },
  {
    "id": "model.upload_session.is_valid.file_size.app_error",
    "translation": "Érvénytelen érték a FileSize -nak"
  },
  {
    "id": "model.upload_session.is_valid.file_offset.app_error",
    "translation": "Érvénytelen érték a FileOffset -nek"
  },
  {
    "id": "model.upload_session.is_valid.create_at.app_error",
    "translation": "Érvénytelen érték a CreateAt -nek"
  },
  {
    "id": "model.upload_session.is_valid.channel_id.app_error",
    "translation": "Érvénytelen érték a ChannelId -nak."
  },
  {
    "id": "model.token.is_valid.size",
    "translation": "Érvénytelen token."
  },
  {
    "id": "model.token.is_valid.expiry",
    "translation": "Érvénytelen token lejárat"
  },
  {
    "id": "model.team_member.is_valid.user_id.app_error",
    "translation": "Érvénytelen felhasználó azonosító."
  },
  {
    "id": "model.team_member.is_valid.team_id.app_error",
    "translation": "Érvénytelen csapat azonosító."
  },
  {
    "id": "model.team.is_valid.url.app_error",
    "translation": "Érvénytelen URL azonosító."
  },
  {
    "id": "model.team.is_valid.update_at.app_error",
    "translation": "A frissítés idejének érvényesnek kell lennie."
  },
  {
    "id": "model.team.is_valid.type.app_error",
    "translation": "Érvénytelen típus."
  },
  {
    "id": "model.team.is_valid.reserved.app_error",
    "translation": "Ez az URL nem érhető el. Kérjük, próbálkozzon másikkal."
  },
  {
    "id": "model.team.is_valid.name.app_error",
    "translation": "Érvénytelen név."
  },
  {
    "id": "model.team.is_valid.invite_id.app_error",
    "translation": "Érvénytelen meghívó azonosító."
  },
  {
    "id": "model.team.is_valid.id.app_error",
    "translation": "Érvénytelen azonosító."
  },
  {
    "id": "model.team.is_valid.email.app_error",
    "translation": "Érvénytelen e-mail."
  },
  {
    "id": "model.team.is_valid.domains.app_error",
    "translation": "Érvénytelen engedélyezett domainek."
  },
  {
    "id": "model.team.is_valid.description.app_error",
    "translation": "Érvénytelen leírás."
  },
  {
    "id": "model.team.is_valid.create_at.app_error",
    "translation": "A létrehozás idejének érvényesnek kell lennie."
  },
  {
    "id": "model.team.is_valid.company.app_error",
    "translation": "Érvénytelen vállalat név."
  },
  {
    "id": "model.team.is_valid.characters.app_error",
    "translation": "A névnek legalább 2 kisbetűs alfanumerikus karakterből kell állnia."
  },
  {
    "id": "model.search_params_list.is_valid.include_deleted_channels.app_error",
    "translation": "Az összes IncludeDeletedChannels paraméternek azonos értékkel kell rendelkeznie."
  },
  {
    "id": "model.reaction.is_valid.user_id.app_error",
    "translation": "Érvénytelen felhasználó azonosító."
  },
  {
    "id": "model.reaction.is_valid.update_at.app_error",
    "translation": "A frissítés idejének érvényesnek kell lennie."
  },
  {
    "id": "model.reaction.is_valid.post_id.app_error",
    "translation": "Érvénytelen bejegyzés azonosító."
  },
  {
    "id": "model.reaction.is_valid.emoji_name.app_error",
    "translation": "Érvénytelen emoji név."
  },
  {
    "id": "model.reaction.is_valid.create_at.app_error",
    "translation": "A létrehozás idejének érvényesnek kell lennie."
  },
  {
    "id": "model.preference.is_valid.value.app_error",
    "translation": "Az érték túl hosszú."
  },
  {
    "id": "model.preference.is_valid.theme.app_error",
    "translation": "Érvénytelen téma."
  },
  {
    "id": "model.preference.is_valid.name.app_error",
    "translation": "Érvénytelen név."
  },
  {
    "id": "model.preference.is_valid.id.app_error",
    "translation": "Érvénytelen felhasználó azonosító."
  },
  {
    "id": "model.preference.is_valid.category.app_error",
    "translation": "Érvénytelen kategória."
  },
  {
    "id": "model.post.is_valid.user_id.app_error",
    "translation": "Érvénytelen felhasználó azonosító."
  },
  {
    "id": "model.post.is_valid.update_at.app_error",
    "translation": "A frissítés idejének érvényesnek kell lennie."
  },
  {
    "id": "model.post.is_valid.type.app_error",
    "translation": "Érvénytelen típus."
  },
  {
    "id": "model.post.is_valid.root_parent.app_error",
    "translation": "Érvénytelen gyökér azonosító, be kell állítani ha a szülő azonosító be van állítva."
  },
  {
    "id": "model.post.is_valid.root_id.app_error",
    "translation": "Érvénytelen gyökér azonosító."
  },
  {
    "id": "model.post.is_valid.props.app_error",
    "translation": "Érvénytelen tulajdonságok."
  },
  {
    "id": "model.post.is_valid.parent_id.app_error",
    "translation": "Érvénytelen szülő azonosító."
  },
  {
    "id": "model.post.is_valid.original_id.app_error",
    "translation": "Érvénytelen eredeti azonosító."
  },
  {
    "id": "model.post.is_valid.msg.app_error",
    "translation": "Érvénytelen üzenet."
  },
  {
    "id": "model.post.is_valid.id.app_error",
    "translation": "Érvénytelen azonosító."
  },
  {
    "id": "model.post.is_valid.hashtags.app_error",
    "translation": "Érvénytelen ujjlenyomatok."
  },
  {
    "id": "model.post.is_valid.filenames.app_error",
    "translation": "Érvénytelen fájlnevek."
  },
  {
    "id": "model.post.is_valid.file_ids.app_error",
    "translation": "Érvénytelen fájl azonosítók. Ne feledje, hogy a feltöltések legfeljebb 5 fájlra korlátozódnak. Kérjük, további fájlokhoz használjon további bejegyzéseket."
  },
  {
    "id": "model.post.is_valid.create_at.app_error",
    "translation": "A létrehozás idejének érvényesnek kell lennie."
  },
  {
    "id": "model.post.is_valid.channel_id.app_error",
    "translation": "Érvénytelen csatorna azonosító."
  },
  {
    "id": "model.post.channel_notifications_disabled_in_channel.message",
    "translation": "A csatorna értesítések le vannak tiltva a {{.ChannelName}} csatornában. A {{.Mention}} nem aktivált értesítést."
  },
  {
    "id": "model.plugin_kvset_options.is_valid.old_value.app_error",
    "translation": "Érvénytelen régi érték, nem szabad beállítani, ha a művelet nem elemi."
  },
  {
    "id": "model.plugin_key_value.is_valid.plugin_id.app_error",
    "translation": "Érvénytelen plugin azonosít, minimum {{.Min}} és legfeljebb {{.Max}} karakter hosszú lehet."
  },
  {
    "id": "model.plugin_key_value.is_valid.key.app_error",
    "translation": "Érvénytelen kulcs, minimum {{.Min}} és maximum {{.Max}} karakter hosszú lehet."
  },
  {
    "id": "model.plugin_command_error.error.app_error",
    "translation": "A /{{.Command}} pluginja nem működik. Kérjük, lépjen kapcsolatba a rendszergazdával"
  },
  {
    "id": "model.plugin_command_crash.error.app_error",
    "translation": "/{{.Command}} paranccsal összeomlott a {{.PluginId}} plugin. Kérjük, lépjen kapcsolatba a rendszergazdával"
  },
  {
    "id": "model.plugin_command.error.app_error",
    "translation": "Hiba történt ezen parancs végrehajtása közben."
  },
  {
    "id": "model.outgoing_hook.username.app_error",
    "translation": "Érvénytelen felhasználónév."
  },
  {
    "id": "model.outgoing_hook.is_valid.words.app_error",
    "translation": "Érvénytelen kulcsszavak."
  },
  {
    "id": "model.outgoing_hook.is_valid.user_id.app_error",
    "translation": "Érvénytelen felhasználó azonosító."
  },
  {
    "id": "model.outgoing_hook.is_valid.url.app_error",
    "translation": "Érvénytelen visszahívási URL-ek. Mindegyiknek érvényes URL-nek kell lennie, és a következővel kell kezdődnie: http:// vagy https://."
  },
  {
    "id": "model.outgoing_hook.is_valid.update_at.app_error",
    "translation": "A frissítés idejének érvényesnek kell lennie."
  },
  {
    "id": "model.outgoing_hook.is_valid.trigger_words.app_error",
    "translation": "Érvénytelen kulcsszavak."
  },
  {
    "id": "model.outgoing_hook.is_valid.token.app_error",
    "translation": "Érvénytelen token."
  },
  {
    "id": "model.outgoing_hook.is_valid.team_id.app_error",
    "translation": "Érvénytelen csapat azonosító."
  },
  {
    "id": "model.outgoing_hook.is_valid.id.app_error",
    "translation": "Érvénytelen azonosító."
  },
  {
    "id": "model.outgoing_hook.is_valid.display_name.app_error",
    "translation": "Érvénytelen cím."
  },
  {
    "id": "model.outgoing_hook.is_valid.description.app_error",
    "translation": "Érvénytelen leírás."
  },
  {
    "id": "model.outgoing_hook.is_valid.create_at.app_error",
    "translation": "A létrehozás idejének érvényesnek kell lennie."
  },
  {
    "id": "model.outgoing_hook.is_valid.content_type.app_error",
    "translation": "Érvénytelen érték a content_type -nak."
  },
  {
    "id": "model.outgoing_hook.is_valid.channel_id.app_error",
    "translation": "Érvénytelen csatorna azonosító."
  },
  {
    "id": "model.outgoing_hook.is_valid.callback.app_error",
    "translation": "Érvénytelen visszahívás URL-ek."
  },
  {
    "id": "model.outgoing_hook.icon_url.app_error",
    "translation": "Érvénytelen ikon."
  },
  {
    "id": "model.oauth.is_valid.update_at.app_error",
    "translation": "A frissítés idejének érvényesnek kell lennie."
  },
  {
    "id": "model.oauth.is_valid.name.app_error",
    "translation": "Érvénytelen név."
  },
  {
    "id": "model.oauth.is_valid.icon_url.app_error",
    "translation": "Az ikon URL-jének érvényes URL-nek kell lennie, és a következővel kell kezdődnie: http:// vagy https://."
  },
  {
    "id": "model.oauth.is_valid.homepage.app_error",
    "translation": "A kezdőlapnak érvényes URL-nek kell lennie, és a következővel kell kezdődnie: http:// vagy https://."
  },
  {
    "id": "model.oauth.is_valid.description.app_error",
    "translation": "Érvénytelen leírás."
  },
  {
    "id": "model.oauth.is_valid.creator_id.app_error",
    "translation": "Érvénytelen létrehozó azonosító."
  },
  {
    "id": "model.oauth.is_valid.create_at.app_error",
    "translation": "A létrehozás idejének érvényesnek kell lennie."
  },
  {
    "id": "model.oauth.is_valid.client_secret.app_error",
    "translation": "Érvénytelen kliens titok."
  },
  {
    "id": "model.oauth.is_valid.callback.app_error",
    "translation": "A visszahívási URL-nek érvényes URL-nek kell lennie, és a következővel kell kezdődnie: http:// vagy https://."
  },
  {
    "id": "model.oauth.is_valid.app_id.app_error",
    "translation": "Érvénytelen alkalmazás azonosító."
  },
  {
    "id": "model.link_metadata.is_valid.url.app_error",
    "translation": "A Link metaadat URL-t be kell állítani."
  },
  {
    "id": "model.link_metadata.is_valid.type.app_error",
    "translation": "Érvénytelen link metaadat típus."
  },
  {
    "id": "model.link_metadata.is_valid.timestamp.app_error",
    "translation": "A link metaadat időbélyeg nem lehet nulla, és a legközelebbi órára kell kerekíteni."
  },
  {
    "id": "model.link_metadata.is_valid.data_type.app_error",
    "translation": "A link metaadat adata nem egyezik a megadott típussal."
  },
  {
    "id": "model.link_metadata.is_valid.data.app_error",
    "translation": "A link metaadat adata nem lehet nil."
  },
  {
    "id": "model.license_record.is_valid.id.app_error",
    "translation": "Érvénytelen érték az azonosítóhoz egy licence feltöltésekor."
  },
  {
    "id": "model.license_record.is_valid.create_at.app_error",
    "translation": "Érvénytelen érték a create_at -hez a licence feltöltésekor."
  },
  {
    "id": "model.job.is_valid.type.app_error",
    "translation": "Érvénytelen munka típus."
  },
  {
    "id": "model.job.is_valid.status.app_error",
    "translation": "Érvénytelen munka állapot."
  },
  {
    "id": "model.job.is_valid.id.app_error",
    "translation": "Érvénytelen munka azonosító."
  },
  {
    "id": "model.job.is_valid.create_at.app_error",
    "translation": "A létrehozás idejének érvényesnek kell lennie."
  },
  {
    "id": "model.incoming_hook.username.app_error",
    "translation": "Érvénytelen felhasználónév."
  },
  {
    "id": "model.incoming_hook.user_id.app_error",
    "translation": "Érvénytelen felhasználó azonosító."
  },
  {
    "id": "model.incoming_hook.update_at.app_error",
    "translation": "A frissítés idejének érvényesnek kell lennie."
  },
  {
    "id": "model.incoming_hook.team_id.app_error",
    "translation": "Érvénytelen csapat azonosító."
  },
  {
    "id": "model.incoming_hook.parse_data.app_error",
    "translation": "Nem lehet feldolgozni a bejövő adatokat."
  },
  {
    "id": "model.incoming_hook.id.app_error",
    "translation": "Érvénytelen azonosító."
  },
  {
    "id": "model.incoming_hook.icon_url.app_error",
    "translation": "Érvénytelen bejegyzés ikon."
  },
  {
    "id": "model.incoming_hook.display_name.app_error",
    "translation": "Érvénytelen cím."
  },
  {
    "id": "model.incoming_hook.description.app_error",
    "translation": "Érvénytelen leírás."
  },
  {
    "id": "model.incoming_hook.create_at.app_error",
    "translation": "A létrehozás idejének érvényesnek kell lennie."
  },
  {
    "id": "model.incoming_hook.channel_id.app_error",
    "translation": "Érvénytelen csatorna azonosító."
  },
  {
    "id": "model.guest.is_valid.emails.app_error",
    "translation": "Érvénytelen e-mailek."
  },
  {
    "id": "model.guest.is_valid.email.app_error",
    "translation": "Érvénytelen e-mail."
  },
  {
    "id": "model.guest.is_valid.channels.app_error",
    "translation": "Érvénytelen csatornák."
  },
  {
    "id": "model.guest.is_valid.channel.app_error",
    "translation": "Érvénytelen csatorna."
  },
  {
    "id": "model.group_syncable.syncable_id.app_error",
    "translation": "érvénytelen szinkronizálható azonosító a csoport szinkronizálhatóhoz."
  },
  {
    "id": "model.group_syncable.group_id.app_error",
    "translation": "érvénytelen csoport azonosító a csoport szinkronizálhatóhoz."
  },
  {
    "id": "model.group_member.user_id.app_error",
    "translation": "érvénytelen felhasználó azonosító tulajdonság a csoporthoz."
  },
  {
    "id": "model.group_member.group_id.app_error",
    "translation": "érvénytelen csoport azonosító tulajdonság a csoporthoz."
  },
  {
    "id": "model.group.update_at.app_error",
    "translation": "érvénytelen frissítés idő tulajdonság a csoporthoz."
  },
  {
    "id": "model.group.source.app_error",
    "translation": "érvénytelen forrás tulajdonság a csoporthoz."
  },
  {
    "id": "model.group.remote_id.app_error",
    "translation": "érvénytelen távoli azonosító tulajdonság a csoporthoz."
  },
  {
    "id": "model.group.name.invalid_length.app_error",
    "translation": "A névnek 1–64 kisbetűs alfanumerikus karakterből kell állnia."
  },
  {
    "id": "model.group.name.invalid_chars.app_error",
    "translation": "Érvénytelen karakterek a név tulajdonság a csoportnál"
  },
  {
    "id": "model.group.name.app_error",
    "translation": "Érvénytelen név tulajdonságban a csoportnál."
  },
  {
    "id": "model.group.display_name.app_error",
    "translation": "Érvénytelen megjelenítési név tulajdonság a csoportnál."
  },
  {
    "id": "model.group.description.app_error",
    "translation": "Érvénytelen létrehozás ideje tulajdonság a csoportnál."
  },
  {
    "id": "model.group.create_at.app_error",
    "translation": "Érvénytelen létrehozás ideje tulajdonság a csoportnál."
  },
  {
    "id": "model.file_info.is_valid.user_id.app_error",
    "translation": "Érvénytelen érték itt: user_id."
  },
  {
    "id": "model.file_info.is_valid.update_at.app_error",
    "translation": "Érvénytelen érték itt: update_at."
  },
  {
    "id": "model.file_info.is_valid.post_id.app_error",
    "translation": "Érvénytelen érték itt: post_id."
  },
  {
    "id": "model.file_info.is_valid.path.app_error",
    "translation": "Érvénytelen érték itt: path."
  },
  {
    "id": "model.file_info.is_valid.id.app_error",
    "translation": "Érvénytelen érték itt: id."
  },
  {
    "id": "model.file_info.is_valid.create_at.app_error",
    "translation": "Érvénytelen érték itt: create_at."
  },
  {
    "id": "model.file_info.get.gif.app_error",
    "translation": "Nem sikerült dekódolni a gif-et."
  },
  {
    "id": "model.emoji.user_id.app_error",
    "translation": "Érvénytelen létrehozó azonosító."
  },
  {
    "id": "model.emoji.update_at.app_error",
    "translation": "A frissítés idejének érvényesnek kell lennie."
  },
  {
    "id": "model.emoji.name.app_error",
    "translation": "A névnek 1–64 kisbetűs alfanumerikus karakterből kell állnia."
  },
  {
    "id": "model.emoji.id.app_error",
    "translation": "Érvénytelen emoji azonosító."
  },
  {
    "id": "model.emoji.create_at.app_error",
    "translation": "A létrehozás idejének érvényesnek kell lennie."
  },
  {
    "id": "model.config.is_valid.write_timeout.app_error",
    "translation": "Érvénytelen érték az írási időtúllépésnek."
  },
  {
    "id": "model.config.is_valid.websocket_url.app_error",
    "translation": "A Websocket URL-nek érvényes URL-nek kell lennie, és ws:// vagy wss:// kell kezdődnie."
  },
  {
    "id": "model.config.is_valid.webserver_security.app_error",
    "translation": "Érvénytelen érték a webszerver kapcsolat biztonságnál."
  },
  {
    "id": "model.config.is_valid.tls_overwrite_cipher.app_error",
    "translation": "A TLS felülírási titkosítása érvénytelen értéket kapott - Az érvényes értékeket a dokumentációban találja meg."
  },
  {
    "id": "model.config.is_valid.tls_key_file_missing.app_error",
    "translation": "Érvénytelen a TLS kulcs fájl beállítás - Használja a LetsEncrypt beállítást, vagy állítsa be a meglévő kulcs fájl elérési útját."
  },
  {
    "id": "model.config.is_valid.tls_cert_file_missing.app_error",
    "translation": "Érvénytelen a TLS tanúsítvány fájl beállítás - Használja a LetsEncrypt beállítást vagy állítsa be a meglévő tanúsítványfájl elérési útját."
  },
  {
    "id": "model.config.is_valid.time_between_user_typing.app_error",
    "translation": "A felhasználói gépelési frissítések közötti időt nem szabad 1000 ezredmásodpercnél rövidebbre állítani."
  },
  {
    "id": "model.config.is_valid.teammate_name_display.app_error",
    "translation": "Érvénytelen csapattárs megjelenítés. 'full_name', 'nickname_full_name' vagy 'username' kell legyen."
  },
  {
    "id": "model.config.is_valid.sql_query_timeout.app_error",
    "translation": "Érvénytelen lekérdezési időtúllépés az SQL beállításokban. Pozitív számnak kell lennie."
  },
  {
    "id": "model.config.is_valid.sql_max_conn.app_error",
    "translation": "Érvénytelen maximális nyitott kapcsolat az SQL beállításokban. Pozitív számnak kell lennie."
  },
  {
    "id": "model.config.is_valid.sql_idle.app_error",
    "translation": "Érvénytelen maximális üresjárat kapcsolat az SQL-beállításokban. Pozitív számnak kell lennie."
  },
  {
    "id": "model.config.is_valid.sql_driver.app_error",
    "translation": "Érvénytelen vezérlő név az SQL-beállításokban. 'mysql' vagy 'postgres' kell legyen."
  },
  {
    "id": "model.config.is_valid.sql_data_src.app_error",
    "translation": "Érvénytelen adatforrás az SQL-beállításokban. Be kell állítani."
  },
  {
    "id": "model.config.is_valid.sql_conn_max_lifetime_milliseconds.app_error",
    "translation": "Érvénytelen a kapcsolat maximális élettartama az SQL-beállításokban. Nem negatív számnak kell lennie."
  },
  {
    "id": "model.config.is_valid.sql_conn_max_idle_time_milliseconds.app_error",
    "translation": "Érvénytelen a kapcsolat maximális üresjárati ideje az SQL-beállításokban. Nem negatív számnak kell lennie."
  },
  {
    "id": "model.config.is_valid.sitename_length.app_error",
    "translation": "A webhely neve legfeljebb {{.MaxLength}} karakter lehet."
  },
  {
    "id": "model.config.is_valid.site_url_email_batching.app_error",
    "translation": "Nem lehet engedélyezni az e-mailek kötegelését, ha a SiteURL nincs beállítva."
  },
  {
    "id": "model.config.is_valid.site_url.app_error",
    "translation": "A Rendszer URL-jének érvényes URL-nek kell lennie, és a következővel kell kezdődnie: http:// vagy https://."
  },
  {
    "id": "model.config.is_valid.saml_username_attribute.app_error",
    "translation": "Érvénytelen felhasználónév attribútum. Be kell állítani."
  },
  {
    "id": "model.config.is_valid.saml_spidentifier_attribute.app_error",
    "translation": "Szolgáltató azonosító szükséges"
  },
  {
    "id": "model.config.is_valid.saml_signature_algorithm.app_error",
    "translation": "Érvénytelen aláírás algoritmus."
  },
  {
    "id": "model.config.is_valid.saml_public_cert.app_error",
    "translation": "Hiányzik a szolgáltató nyilvános tanúsítványa. Elfelejtette feltölteni?"
  },
  {
    "id": "model.config.is_valid.saml_private_key.app_error",
    "translation": "Hiányzik a szolgáltató privát kulcsa. Elfelejtette feltölteni?"
  },
  {
    "id": "model.config.is_valid.saml_idp_url.app_error",
    "translation": "Az SAML SSO URL-nek érvényes URL-nek kell lennie, és a következővel kell kezdődnie: http:// vagy https://."
  },
  {
    "id": "model.config.is_valid.saml_idp_descriptor_url.app_error",
    "translation": "Az identitás szolgáltató kibocsátó URL-jének érvényes URL-nek kell lennie, és a következővel kell kezdődnie: http:// vagy https://."
  },
  {
    "id": "model.config.is_valid.saml_idp_cert.app_error",
    "translation": "Hiányzik az identitás szolgáltató nyilvános tanúsítványa. Elfelejtette feltölteni?"
  },
  {
    "id": "model.config.is_valid.saml_guest_attribute.app_error",
    "translation": "Érvénytelen vendég attribútum. Ebben a formátumban kell lennie 'mezo=ertek'."
  },
  {
    "id": "model.config.is_valid.saml_email_attribute.app_error",
    "translation": "Érvénytelen e-mail attribútum. Be kell állítani."
  },
  {
    "id": "model.config.is_valid.saml_canonical_algorithm.app_error",
    "translation": "Érvénytelen Canonical algoritmus."
  },
  {
    "id": "model.config.is_valid.saml_assertion_consumer_service_url.app_error",
    "translation": "A szolgáltató bejelentkezési URL-jének érvényes URL-nek kell lennie, és a következővel kell kezdődnie: http:// vagy https://."
  },
  {
    "id": "model.config.is_valid.saml_admin_attribute.app_error",
    "translation": "Érvénytelen admin attribútum. Ebben a formátumban kell lennie 'mezo=ertek'."
  },
  {
    "id": "model.config.is_valid.restrict_direct_message.app_error",
    "translation": "Érvénytelen közvetlen üzenet korlátozás beállítás. Értéke 'any' vagy 'team' lehet."
  },
  {
    "id": "model.config.is_valid.read_timeout.app_error",
    "translation": "Érvénytelen érték az olvasási időtúllépéshez."
  },
  {
    "id": "model.config.is_valid.rate_sec.app_error",
    "translation": "Érvénytelen másodpercenkénti sebességkorlátozás beállítás. Pozitív számnak kell lennie."
  },
  {
    "id": "model.config.is_valid.rate_mem.app_error",
    "translation": "Érvénytelen memóriatár méret a sebességkorlátozás beállításaihoz. Pozitív számnak kell lennie."
  },
  {
    "id": "model.config.is_valid.password_length.app_error",
    "translation": "A jelszó minimális hosszának olyan egész számnak kell lennie, amely nagyobb vagy egyenlő, mint {{.MinLength}} és kisebb vagy egyenlő, mint {{.MaxLength}}."
  },
  {
    "id": "model.config.is_valid.message_export.global_relay.smtp_username.app_error",
    "translation": "Üzenet exportálási munka GlobalRelaySettings.SmtpUsername -t be kell állítani."
  },
  {
    "id": "model.config.is_valid.message_export.global_relay.smtp_password.app_error",
    "translation": "Üzenet exportálási munka GlobalRelaySettings.SmtpPassword -öt be kell állítani."
  },
  {
    "id": "model.config.is_valid.message_export.global_relay.email_address.app_error",
    "translation": "Üzenet exportálási munka GlobalRelaySettings.EmailAddress-t érvényes e-mail címre kell beállítani."
  },
  {
    "id": "model.config.is_valid.message_export.global_relay.customer_type.app_error",
    "translation": "Üzenetexportálás GlobalRelaySettings.CustomerType értékét 'A9' vagy 'A10' lehet."
  },
  {
    "id": "model.config.is_valid.message_export.global_relay.config_missing.app_error",
    "translation": "Üzenet exportálási munka ExportFormat beállítása 'globalrelay', de a GlobalRelaySettings hiányzik."
  },
  {
    "id": "model.config.is_valid.message_export.export_type.app_error",
    "translation": "Üzenet exportálási munka ExportFormat értékének az 'actiance', 'csv' vagy 'globalrelay' egyikének kell lennie."
  },
  {
    "id": "model.config.is_valid.message_export.export_from.app_error",
    "translation": "Az ExportFromTimestamp bélyegzőnek időbélyegnek kell lennie (másodpercben kifejezve a unix epoch óta). Csak az ezen időbélyegző után küldött üzenetek kerülnek exportálásra."
  },
  {
    "id": "model.config.is_valid.message_export.enable.app_error",
    "translation": "A EnableExport üzenet exportálási munka beállításának igaznak (true) vagy hamisnak (false) kell lennie."
  },
  {
    "id": "model.config.is_valid.message_export.daily_runtime.app_error",
    "translation": "A DailyRuntime üzenet exportálási munkának 24 órás időbélyegzőnek kell lennie HH:MM formátumban."
  },
  {
    "id": "model.config.is_valid.message_export.batch_size.app_error",
    "translation": "A BatchSize üzenet exportálási munkának pozitív egész számnak kell lennie."
  },
  {
    "id": "model.config.is_valid.max_users.app_error",
    "translation": "Érvénytelen csapatonkénti maximális felhasználók száma a csapat beállításoknál. Pozitív számnak kell lennie."
  },
  {
    "id": "model.config.is_valid.max_notify_per_channel.app_error",
    "translation": "Érvénytelen csatornánkénti maximális értesítések a csapat beállításoknál. Pozitív számnak kell lennie."
  },
  {
    "id": "model.config.is_valid.max_file_size.app_error",
    "translation": "Érvénytelen maximális fájl méret a fájl beállításoknál. Egész számnak és nullánál nagyobbnak kell lennie."
  },
  {
    "id": "model.config.is_valid.max_channels.app_error",
    "translation": "Érvénytelen csapatonkénti maximális csatornák száma a csapat beállításoknál. Pozitív számnak kell lennie."
  },
  {
    "id": "model.config.is_valid.max_burst.app_error",
    "translation": "A maximális burst méretének nullánál nagyobbnak kell lennie."
  },
  {
    "id": "model.config.is_valid.login_attempts.app_error",
    "translation": "Érvénytelen maximális bejelentkezési kísérlet a szolgáltatás beállításokhoz. Pozitív számnak kell lennie."
  },
  {
    "id": "model.config.is_valid.localization.available_locales.app_error",
    "translation": "Az elérhető nyelveknek tartalmazniuk kell az alapértelmezett kliens nyelvet."
  },
  {
    "id": "model.config.is_valid.listen_address.app_error",
    "translation": "Érvénytelen elérési cím a szolgáltatáshoz, kötelező beállítani."
  },
  {
    "id": "model.config.is_valid.ldap_username",
    "translation": "AD/LDAP mező \"Username Attribute\" megadása kötelező."
  },
  {
    "id": "model.config.is_valid.ldap_sync_interval.app_error",
    "translation": "Érvénytelen szinkronizálási időköz. Legalább egy percnek kell lennie."
  },
  {
    "id": "model.config.is_valid.ldap_server",
    "translation": "AD/LDAP mező \"AD/LDAP Server\" megadása kötelező."
  },
  {
    "id": "model.config.is_valid.ldap_security.app_error",
    "translation": "Érvénytelen kapcsolat biztonság az AD/LDAP beállításokhoz. '', 'TLS' vagy 'STARTTLS' -nek kell lennie."
  },
  {
    "id": "app.notification.subject.group_message.full",
    "translation": "[{{ .SiteName}}] Új csoportos üzenet a {{ .ChannelName}} csatornában {{.Year}}-{{.Month}}-{{.Day}} napon"
  },
  {
    "id": "app.notification.subject.direct.full",
    "translation": "[{{.SiteName}}] Új közvetlen üzenet {{.SenderDisplayName}} felhasználótól {{.Year}}-{{.Month}}-{{.Day}} napon"
  },
  {
    "id": "app.license.generate_renewal_token.no_license",
    "translation": "Nincs jelen licenc"
  },
  {
    "id": "app.license.generate_renewal_token.bad_license",
    "translation": "Ez a típusú licenc nem támogatja a megújítási token generálást"
  },
  {
    "id": "app.license.generate_renewal_token.app_error",
    "translation": "Nem sikerült generálni egy új megújítási tokent."
  },
  {
    "id": "app.job.update.app_error",
    "translation": "Nem sikerült frissíteni a munkát."
  },
  {
    "id": "app.job.save.app_error",
    "translation": "Nem sikerült menteni a munkát."
  },
  {
    "id": "app.job.get_newest_job_by_status_and_type.app_error",
    "translation": "Nem sikerült lekérni a legújabb munkát állapot és típus szerint."
  },
  {
    "id": "app.job.get_count_by_status_and_type.app_error",
    "translation": "Nem sikerült lekérni a munkák mennyiségét állapot és típus szerint."
  },
  {
    "id": "app.job.get_all.app_error",
    "translation": "Nem sikerült lekérni a munkákat."
  },
  {
    "id": "app.job.get.app_error",
    "translation": "Nem sikerült lekérni a munkát."
  },
  {
    "id": "app.job.download_export_results_not_enabled",
    "translation": "A config.json fájlban található DownloadExportResults hamis. Kérjük, állítsa ezt igazra a munka eredményeinek letöltéséhez."
  },
  {
    "id": "app.insert_error",
    "translation": "beszúrási hiba"
  },
  {
    "id": "app.import.validate_user_teams_import_data.team_name_missing.error",
    "translation": "Hiányzó csapat név a felhasználó csapat tagságából."
  },
  {
    "id": "app.import.validate_user_teams_import_data.invalid_team_theme.error",
    "translation": "Érvénytelen csapat téma a felhasználó számára"
  },
  {
    "id": "app.import.validate_user_teams_import_data.invalid_roles.error",
    "translation": "Érvénytelen szerepkörök a felhasználó csapat tagságához."
  },
  {
    "id": "app.import.validate_user_import_data.username_missing.error",
    "translation": "Hiányzó kötelező felhasználó tulajdonság: username."
  },
  {
    "id": "app.import.validate_user_import_data.username_invalid.error",
    "translation": "Érvénytelen felhasználónév."
  },
  {
    "id": "app.import.validate_user_import_data.roles_invalid.error",
    "translation": "Felhasználó szerepkörei érvénytelenek."
  },
  {
    "id": "app.import.validate_user_import_data.profile_image.error",
    "translation": "Érvénytelen profilkép."
  },
  {
    "id": "app.import.validate_user_import_data.position_length.error",
    "translation": "Felhasználó beosztás túl hosszú."
  },
  {
    "id": "app.import.validate_user_import_data.password_length.error",
    "translation": "Felhasználó jelszó érvénytelen hosszúságú."
  },
  {
    "id": "app.import.validate_user_import_data.notify_props_mobile_push_status_invalid.error",
    "translation": "Érvénytelen Mobile Push Status Notify érték a felhasználó számára."
  },
  {
    "id": "app.import.validate_user_import_data.notify_props_mobile_invalid.error",
    "translation": "Érvénytelen Mobile Notify Prop érték a felhasználó számára."
  },
  {
    "id": "app.import.validate_user_import_data.notify_props_email_invalid.error",
    "translation": "Érvénytelen Email Notify Prop érték a felhasználó számára."
  },
  {
    "id": "app.import.validate_user_import_data.notify_props_desktop_sound_invalid.error",
    "translation": "Érvénytelen Desktop Sound Notify Prop érték a felhasználó számára."
  },
  {
    "id": "app.import.validate_user_import_data.notify_props_desktop_invalid.error",
    "translation": "Érvénytelen Desktop Notify Prop érték a felhasználó számára."
  },
  {
    "id": "app.import.validate_user_import_data.notify_props_comments_trigger_invalid.error",
    "translation": "Érvénytelen Comments Prop érték a felhasználó számára."
  },
  {
    "id": "app.import.validate_user_import_data.notify_props_channel_trigger_invalid.error",
    "translation": "Érvénytelen csatorna indító értesítés tulajdonság a felhasználó számára."
  },
  {
    "id": "app.import.validate_user_import_data.nickname_length.error",
    "translation": "Felhasználó beceneve túl hosszú."
  },
  {
    "id": "app.import.validate_user_import_data.last_name_length.error",
    "translation": "Felhasználó vezetékneve túl hosszú."
  },
  {
    "id": "app.import.validate_user_import_data.first_name_length.error",
    "translation": "Felhasználó keresztneve túl hosszú."
  },
  {
    "id": "app.import.validate_user_import_data.email_missing.error",
    "translation": "Hiányzó kötelező felhasználó tulajdonság: email."
  },
  {
    "id": "app.import.validate_user_import_data.email_length.error",
    "translation": "A felhasználó e-mail címének hossza érvénytelen."
  },
  {
    "id": "app.import.validate_user_import_data.auth_data_length.error",
    "translation": "Felhasználó AuthData túl hosszú."
  },
  {
    "id": "app.import.validate_user_import_data.auth_data_and_service_dependency.error",
    "translation": "A felhasználó AuthService és AuthData adatai kölcsönösen megkövetelik egymást."
  },
  {
    "id": "app.import.validate_user_import_data.auth_data_and_password.error",
    "translation": "A felhasználó AuthData és Password adatai kölcsönösen kizárják egymást."
  },
  {
    "id": "app.import.validate_user_import_data.advanced_props_show_unread_section.error",
    "translation": "Érvénytelen olvasatlan szakasz megjelenítése beállítás a felhasználó számára"
  },
  {
    "id": "app.import.validate_user_import_data.advanced_props_formatting.error",
    "translation": "Érvénytelen bejegyzés formázási beállítás a felhasználó számára"
  },
  {
    "id": "app.import.validate_user_import_data.advanced_props_feature_markdown_preview.error",
    "translation": "Érvénytelen markdown előnézet beállítás a felhasználó számára"
  },
  {
    "id": "app.import.validate_user_import_data.advanced_props_email_interval.error",
    "translation": "Érvénytelen e-mail kötegelési intervallum beállítás a felhasználó számára"
  },
  {
    "id": "app.import.validate_user_channels_import_data.invalid_roles.error",
    "translation": "Érvénytelen szerepkörök a felhasználó csatorna tagságához."
  },
  {
    "id": "app.import.validate_user_channels_import_data.invalid_notify_props_mobile.error",
    "translation": "Érvénytelen Mobile NotifyProps a felhasználó csatorna tagságához."
  },
  {
    "id": "app.import.validate_user_channels_import_data.invalid_notify_props_mark_unread.error",
    "translation": "Érvénytelen MarkUnread NotifyProps a felhasználó csatorna tagságához."
  },
  {
    "id": "app.import.validate_user_channels_import_data.invalid_notify_props_desktop.error",
    "translation": "Érvénytelen Desktop NotifyProps a felhasználó csatorna tagságához."
  },
  {
    "id": "app.import.validate_user_channels_import_data.channel_name_missing.error",
    "translation": "Hiányzó csatorna neve a felhasználó csatorna tagságából."
  },
  {
    "id": "app.import.validate_team_import_data.type_missing.error",
    "translation": "Hiányzó kötelező csapat tulajdonság: típus."
  },
  {
    "id": "app.import.validate_team_import_data.type_invalid.error",
    "translation": "Csapat típusa nem érvényes."
  },
  {
    "id": "app.import.validate_team_import_data.scheme_invalid.error",
    "translation": "Érvénytelen séma név a csapathoz."
  },
  {
    "id": "app.import.validate_team_import_data.name_reserved.error",
    "translation": "A csapat neve lefoglalt szavakat tartalmaz."
  },
  {
    "id": "app.import.validate_team_import_data.name_missing.error",
    "translation": "Hiányzó kötelező csapat tulajdonság: name."
  },
  {
    "id": "app.import.validate_team_import_data.name_length.error",
    "translation": "Csapat neve túl hosszú."
  },
  {
    "id": "app.import.validate_team_import_data.name_characters.error",
    "translation": "Csapat neve érvénytelen karaktereket tartalmaz."
  },
  {
    "id": "app.import.validate_team_import_data.display_name_missing.error",
    "translation": "Hiányzó kötelező csapat tulajdonság: display_name."
  },
  {
    "id": "app.import.validate_team_import_data.display_name_length.error",
    "translation": "Csapat display_name nincs a megengedett hossz korlátokon belül."
  },
  {
    "id": "app.import.validate_team_import_data.description_length.error",
    "translation": "Csapat leírása túl hosszú."
  },
  {
    "id": "app.import.validate_scheme_import_data.wrong_roles_for_scope.error",
    "translation": "A rossz szerepkörök lettek megadva az ezzel a hatókörrel rendelkező sémának."
  },
  {
    "id": "app.import.validate_scheme_import_data.unknown_scheme.error",
    "translation": "Ismeretlen séma hatókör."
  },
  {
    "id": "app.import.validate_scheme_import_data.null_scope.error",
    "translation": "Séma hatóköre kötelező."
  },
  {
    "id": "app.import.validate_scheme_import_data.name_invalid.error",
    "translation": "Érvénytelen séma név."
  },
  {
    "id": "app.import.validate_scheme_import_data.display_name_invalid.error",
    "translation": "Érvénytelen séma megjelenítési név."
  },
  {
    "id": "app.import.validate_scheme_import_data.description_invalid.error",
    "translation": "Érvénytelen séma leírás."
  },
  {
    "id": "app.import.validate_role_import_data.name_invalid.error",
    "translation": "Érvénytelen szerepkör elnevezés."
  },
  {
    "id": "app.import.validate_role_import_data.invalid_permission.error",
    "translation": "Érvénytelen jogosultság a szerepkörön."
  },
  {
    "id": "app.import.validate_role_import_data.display_name_invalid.error",
    "translation": "Érvénytelen szerepkör megjelenítési név."
  },
  {
    "id": "app.import.validate_role_import_data.description_invalid.error",
    "translation": "Érvénytelen szerepkör leírás."
  },
  {
    "id": "app.import.validate_reply_import_data.user_missing.error",
    "translation": "Hiányzó kötelező válasz tulajdonság: User."
  },
  {
    "id": "app.import.validate_reply_import_data.message_missing.error",
    "translation": "Hiányzó kötelező válasz tulajdonság: Message."
  },
  {
    "id": "app.import.validate_reply_import_data.message_length.error",
    "translation": "Válasz Message tulajdonsága hosszabb mint a maximális megengedett hosszúság."
  },
  {
    "id": "app.import.validate_reply_import_data.create_at_zero.error",
    "translation": "Válasz CreateAt tulajdonsága nem lehet nulla."
  },
  {
    "id": "app.import.validate_reply_import_data.create_at_missing.error",
    "translation": "Hiányzó kötelező válasz tulajdonság: create_at."
  },
  {
    "id": "app.import.validate_reply_import_data.create_at_before_parent.error",
    "translation": "Válasz CreateAt tulajdonságának nagyobbnak kell lennie, mint a szülő bejegyzés CreateAt értéke."
  },
  {
    "id": "app.import.validate_reaction_import_data.user_missing.error",
    "translation": "Hiányzó kötelező reakció tulajdonság: User."
  },
  {
    "id": "app.import.validate_reaction_import_data.emoji_name_missing.error",
    "translation": "Hiányzó kötelező reakció tulajdonság: EmojiName."
  },
  {
    "id": "app.import.validate_reaction_import_data.emoji_name_length.error",
    "translation": "Reakció EmojiName tulajdonság hosszabb mint a megengedett maximális hosszúság."
  },
  {
    "id": "app.import.validate_reaction_import_data.create_at_zero.error",
    "translation": "Reakció CreateAt tulajdonsága nem lehet nulla."
  },
  {
    "id": "app.import.validate_reaction_import_data.create_at_missing.error",
    "translation": "Hiányzó kötelező reakció tulajdonság: create_at."
  },
  {
    "id": "app.import.validate_reaction_import_data.create_at_before_parent.error",
    "translation": "Reakció CreateAt tulajdonságának nagyobbnak kell lennie, mint a szülő CreateAt tulajdonsága."
  },
  {
    "id": "app.import.validate_post_import_data.user_missing.error",
    "translation": "Hiányzó kötelező bejegyzés tulajdonság: User."
  },
  {
    "id": "app.import.validate_post_import_data.team_missing.error",
    "translation": "Hiányzó kötelező bejegyzés tulajdonság: Team."
  },
  {
    "id": "app.import.import_post.user_not_found.error",
    "translation": "Hiba a bejegyzés importálásakor. A \"{{.Username}}\" felhasználó nevű felhasználó nem található."
  },
  {
    "id": "app.import.import_post.save_preferences.error",
    "translation": "Hiba a bejegyzés importálásakor. Beállítások mentése sikertelen."
  },
  {
    "id": "app.import.import_post.channel_not_found.error",
    "translation": "Hiba történt a bejegyzés importálásakor. A \"{{.ChannelName}}\" nevű csatorna nem található."
  },
  {
    "id": "app.import.import_line.unknown_line_type.error",
    "translation": "Az import adatsornak ismeretlen a típusa \"{{.Type}}\"."
  },
  {
    "id": "app.import.import_line.null_user.error",
    "translation": "Az import adatsor típusa \"user\", de a user objektum null."
  },
  {
    "id": "app.import.import_line.null_team.error",
    "translation": "Az import adatsor típusa \"team\", de a team objektum null."
  },
  {
    "id": "app.import.import_line.null_scheme.error",
    "translation": "Az import adatsor típusa \"scheme\", de a scheme objektum null."
  },
  {
    "id": "app.import.import_line.null_post.error",
    "translation": "Az import adatsor típusa \"post\", de a post objektum null."
  },
  {
    "id": "app.import.import_line.null_emoji.error",
    "translation": "Az import adatsor típusa \"emoji\", de a emoji objektum null."
  },
  {
    "id": "app.import.import_line.null_direct_post.error",
    "translation": "Az import adatsor típusa \"direct_post\", de a direct_post objektum null."
  },
  {
    "id": "app.import.import_line.null_direct_channel.error",
    "translation": "Az import adatsor típusa \"direct_channel\", de a direct_channel objektum null."
  },
  {
    "id": "app.import.import_line.null_channel.error",
    "translation": "Az import adat sor típusa \"channel\" de a csatorna objektum null."
  },
  {
    "id": "app.import.import_direct_post.create_group_channel.error",
    "translation": "Nem sikerült lekérni a csoport csatornát"
  },
  {
    "id": "app.import.import_direct_post.create_direct_channel.error",
    "translation": "Nem sikerült lekérni a közvetlen csatornát"
  },
  {
    "id": "app.import.import_direct_channel.update_header_failed.error",
    "translation": "Nem sikerült frissíteni a közvetlen csatorna fejlécét"
  },
  {
    "id": "app.import.import_direct_channel.create_group_channel.error",
    "translation": "Nem sikerült csapat csatornát létrehozni"
  },
  {
    "id": "app.import.import_direct_channel.create_direct_channel.error",
    "translation": "Nem sikerült közvetlen csatornát létrehozni"
  },
  {
    "id": "app.import.import_channel.team_not_found.error",
    "translation": "Hiba a csatorna importálásnál. A \"{{.TeamName}}\" nevű csapat nem található."
  },
  {
    "id": "app.import.import_channel.scheme_wrong_scope.error",
    "translation": "A csatornát hozzá kell rendelni egy csatorna hatókörű sémához."
  },
  {
    "id": "app.import.import_channel.scheme_deleted.error",
    "translation": "A csatornát nem lehet beállítani, hogy egy törölt sémát használjon."
  },
  {
    "id": "app.import.get_users_by_username.some_users_not_found.error",
    "translation": "Néhány felhasználó nem található"
  },
  {
    "id": "app.import.get_teams_by_names.some_teams_not_found.error",
    "translation": "Néhány csapat nem található"
  },
  {
    "id": "app.import.generate_password.app_error",
    "translation": "Hiba történt a jelszó generálásakor."
  },
  {
    "id": "app.import.emoji.bad_file.error",
    "translation": "Hiba történt az emoji képfájl importálásakor. Emoji név: \"{{.EmojiName}}\""
  },
  {
    "id": "app.import.bulk_import.unsupported_version.error",
    "translation": "Érvénytelen vagy hiányzó verzió az adat import fájlban. Győződjön meg róla, hogy a verzió az importfájl első objektuma, és próbálja újra."
  },
  {
    "id": "app.import.bulk_import.json_decode.error",
    "translation": "A JSON sor dekódolása nem sikerült."
  },
  {
    "id": "app.import.bulk_import.file_scan.error",
    "translation": "Hiba történt az import adatfájl olvasása közben."
  },
  {
    "id": "app.import.attachment.read_file_data.error",
    "translation": "Nem sikerült olvasni a fájl mellékletet import közben."
  },
  {
    "id": "app.import.attachment.file_upload.error",
    "translation": "Hiba a fájl feltöltésekor: \"{{.FilePath}}\""
  },
  {
    "id": "app.import.attachment.bad_file.error",
    "translation": "Hiba a fájl olvasásakor: \"{{.FilePath}}\""
  },
  {
    "id": "app.group.uniqueness_error",
    "translation": "csoporttag már létezik"
  },
  {
    "id": "app.group.permanent_delete_members_by_user.app_error",
    "translation": "Nem sikerült eltávolítani a következő csoporttagot UserID \"{{.UserId}}\"."
  },
  {
    "id": "app.group.no_rows",
    "translation": "nem található egyező csoport"
  },
  {
    "id": "app.group.id.app_error",
    "translation": "érvénytelen azonosító tulajdonság a csoporthoz."
  },
  {
    "id": "app.group.group_syncable_already_deleted",
    "translation": "csoport szinkronizálását már törölték"
  },
  {
    "id": "app.file_info.save.app_error",
    "translation": "Nem sikerült menteni a fájl infót."
  },
  {
    "id": "app.file_info.permanent_delete_by_user.app_error",
    "translation": "Nem sikerült törölni a felhasználó mellékleteit."
  },
  {
    "id": "app.file_info.get_with_options.app_error",
    "translation": "Nem sikerült lekérni a fájl infót opciókkal"
  },
  {
    "id": "app.file_info.get_for_post.app_error",
    "translation": "Nem sikerült lekérni a fájl infót a bejegyzéshez."
  },
  {
    "id": "app.file_info.get.app_error",
    "translation": "Nem sikerült lekérni a fájl infót."
  },
  {
    "id": "app.export.zip_create.error",
    "translation": "Nem sikerült hozzáadni a fájlt a zip fájlhoz az export közben."
  },
  {
    "id": "app.export.export_write_line.json_marshall.error",
    "translation": "Hiba történt a JSON-adatok exportra konvertálása során."
  },
  {
    "id": "app.export.export_write_line.io_writer.error",
    "translation": "Hiba történt az export adat írása közben."
  },
  {
    "id": "app.export.export_custom_emoji.copy_emoji_images.error",
    "translation": "Nem sikerült másolni az egyedi emoji képeket"
  },
  {
    "id": "app.export.export_attachment.zip_create_header.error",
    "translation": "Nem sikerült a zip fejléc létrehozása az export közben."
  },
  {
    "id": "app.export.export_attachment.mkdirall.error",
    "translation": "Nem sikerült a könyvtár létrehozása az export közben."
  },
  {
    "id": "app.export.export_attachment.create_file.error",
    "translation": "Nem sikerült a fájl létrehozása az export közben."
  },
  {
    "id": "app.export.export_attachment.copy_file.error",
    "translation": "Nem sikerült a fájl másolása az export közben."
  },
  {
    "id": "app.emoji.get_list.internal_error",
    "translation": "Nem sikerült lekérni az emojit."
  },
  {
    "id": "app.emoji.get_by_name.no_result",
    "translation": "Nem található az emoji."
  },
  {
    "id": "app.emoji.get_by_name.app_error",
    "translation": "Nem sikerült lekérni az emojit."
  },
  {
    "id": "app.emoji.get.no_result",
    "translation": "Nem található az emoji."
  },
  {
    "id": "app.emoji.get.app_error",
    "translation": "Nem sikerült lekérni az emojit."
  },
  {
    "id": "app.emoji.delete.no_results",
    "translation": "Nem található a törölni kívánt emoji."
  },
  {
    "id": "app.emoji.delete.app_error",
    "translation": "Nem sikerült törölni az emojit."
  },
  {
    "id": "app.emoji.create.internal_error",
    "translation": "Nem sikerült elmenteni az emojit."
  },
  {
    "id": "app.email.setup_rate_limiter.app_error",
    "translation": "Hiba történt a sebességkorlátozóban."
  },
  {
    "id": "app.email.rate_limit_exceeded.app_error",
    "translation": "Meghívó e-mailek sebességkorlátja túllépve. Az időzítő visszaáll {{.ResetAfter}} másodperc múlva. Kérjük próbálja meg {{.RetryAfter}} másodperc múlva."
  },
  {
    "id": "app.email.no_rate_limiter.app_error",
    "translation": "A sebességkorlátozó nincs beállítva."
  },
  {
    "id": "app.create_basic_user.save_member.max_accounts.app_error",
    "translation": "Nem sikerült alapértelmezett csapat tagságokat létrehozni mert már abban a csapatban már nem engedélyezett több tag"
  },
  {
    "id": "app.create_basic_user.save_member.conflict.app_error",
    "translation": "Nem sikerült alapértelmezett csapat tagságokat létrehozni mert már léteznek"
  },
  {
    "id": "app.create_basic_user.save_member.app_error",
    "translation": "Nem sikerült alapértelmezett csapat tagságokat létrehozni"
  },
  {
    "id": "app.compliance.save.saving.app_error",
    "translation": "Hiba történt a megfelelőségi jelentés mentése során."
  },
  {
    "id": "app.compliance.get.finding.app_error",
    "translation": "Hiba történt a megfelelőségi jelentések lekérése során."
  },
  {
    "id": "app.command_webhook.try_use.invalid",
    "translation": "Érvénytelen webhook."
  },
  {
    "id": "app.command_webhook.try_use.internal_error",
    "translation": "Nem sikerült használni a webhookot."
  },
  {
    "id": "app.command_webhook.handle_command_webhook.parse",
    "translation": "Nem sikerült értelmezni a bejövő adatot."
  },
  {
    "id": "app.command_webhook.get.missing",
    "translation": "Nem sikerült megtalálni a webhookot."
  },
  {
    "id": "app.command_webhook.get.internal_error",
    "translation": "Nem sikerült lekérni a webhookot."
  },
  {
    "id": "app.command_webhook.create_command_webhook.internal_error",
    "translation": "Nem sikerült menteni a CommandWebhook-ot."
  },
  {
    "id": "app.command_webhook.create_command_webhook.existing",
    "translation": "Nem sikerült frissíteni egy létező CommandWebhook-ot."
  },
  {
    "id": "app.command.updatecommand.internal_error",
    "translation": "Nem sikerült frissíteni a parancsot."
  },
  {
    "id": "app.command.tryexecutecustomcommand.internal_error",
    "translation": "Nem sikerült végrehajtani az egyedi parancsot."
  },
  {
    "id": "app.command.regencommandtoken.internal_error",
    "translation": "Nem sikerült újragenerálni a parancs tokent."
  },
  {
    "id": "app.command.movecommand.internal_error",
    "translation": "Nem sikerült áthelyezni a parancsot."
  },
  {
    "id": "app.command.listteamcommands.internal_error",
    "translation": "Nem sikerült listázni a csapat parancsokat."
  },
  {
    "id": "app.command.listautocompletecommands.internal_error",
    "translation": "Nem sikerült listázni az automatikus kiegészítés parancsokat."
  },
  {
    "id": "app.command.listallcommands.internal_error",
    "translation": "Nem sikerült listázni a parancsokat."
  },
  {
    "id": "app.command.getcommand.internal_error",
    "translation": "Nem sikerült lekérni a parancsot."
  },
  {
    "id": "app.command.deletecommand.internal_error",
    "translation": "Nem sikerült törölni a parancsot."
  },
  {
    "id": "app.command.createcommand.internal_error",
    "translation": "Nem sikerült elmenteni a parancsot."
  },
  {
    "id": "app.channel_member_history.log_leave_event.internal_error",
    "translation": "Nem sikerült rögzíteni a csatorna tag előzményét. Nem sikerült frissíteni a létező csatlakozási rekordot"
  },
  {
    "id": "app.channel_member_history.log_join_event.internal_error",
    "translation": "Nem sikerült rögzíteni a csatorna tag előzményét."
  },
  {
    "id": "app.channel.user_belongs_to_channels.app_error",
    "translation": "Nem sikerült megállapítani, hogy a felhasználó a csatornák egy listájához tartozik-e."
  },
  {
    "id": "app.channel.update_last_viewed_at_post.app_error",
    "translation": "Nem sikerült olvasatlannak jelölni a csatornát."
  },
  {
    "id": "app.channel.update_last_viewed_at.app_error",
    "translation": "Nem sikerült frissíteni az utoljára megtekintett időpontot."
  },
  {
    "id": "app.channel.update_channel.internal_error",
    "translation": "Nem sikerült frissíteni a csatornát."
  },
  {
    "id": "app.channel.update.bad_id",
    "translation": "Nem sikerült frissíteni a csatornát."
  },
  {
    "id": "app.channel.sidebar_categories.app_error",
    "translation": "Nem sikerült beilleszteni a rekordot az adatbázisba."
  },
  {
    "id": "app.channel.search_group_channels.app_error",
    "translation": "Nem sikerült lekérni a csoport csatornákat a megadott felhasználóhoz és kifejezéshez."
  },
  {
    "id": "app.channel.search.app_error",
    "translation": "Hiba merült fel a csatornák keresésekor."
  },
  {
    "id": "app.channel.save_member.exists.app_error",
    "translation": "Egy csatorna tag ezzel az azonosítóval már létezik."
  },
  {
    "id": "app.channel.restore.app_error",
    "translation": "Nem sikerült visszaállítani a csatornát."
  },
  {
    "id": "app.channel.reset_all_channel_schemes.app_error",
    "translation": "Nem sikerült visszaállítani a csatorna sémákat."
  },
  {
    "id": "app.channel.remove_member.app_error",
    "translation": "Nem sikerült eltávolítani a csatorna tagot."
  },
  {
    "id": "app.channel.remove_all_deactivated_members.app_error",
    "translation": "Nem sikerült eltávolítani a deaktivált felhasználókat a csatornából."
  },
  {
    "id": "app.channel.post_update_channel_purpose_message.updated_to",
    "translation": "%s frissítette a csatorna célját erre: %s"
  },
  {
    "id": "app.channel.post_update_channel_purpose_message.updated_from",
    "translation": "%s frissítette a csatorna célját erről: %s erre: %s"
  },
  {
    "id": "app.channel.post_update_channel_purpose_message.retrieve_user.error",
    "translation": "Nem sikerült lekérdezni a felhasználót amikor a csatorna célja frissítésre került %v"
  },
  {
    "id": "app.channel.post_update_channel_purpose_message.removed",
    "translation": "%s eltávolította a csatorna célját (%s volt)"
  },
  {
    "id": "app.channel.post_update_channel_purpose_message.post.error",
    "translation": "Nem sikerült elküldeni a csatorna cél üzenetét"
  },
  {
    "id": "app.channel.pinned_posts.app_error",
    "translation": "Nem sikerült megtalálni a kitűzött bejegyzéseket."
  },
  {
    "id": "app.channel.permanent_delete_members_by_user.app_error",
    "translation": "Nem sikerült eltávolítani a csatorna tagot."
  },
  {
    "id": "app.channel.permanent_delete.app_error",
    "translation": "Nem sikerült törölni a csatornát."
  },
  {
    "id": "app.channel.move_channel.members_do_not_match.error",
    "translation": "Csak akkor lehet áthelyezni egy csatornát, ha annak minden tagja már tagja a cél csapatnak."
  },
  {
    "id": "app.channel.migrate_channel_members.select.app_error",
    "translation": "Nem sikerült kiválasztani a csatornatagok kötegét."
  },
  {
    "id": "app.channel.increment_mention_count.app_error",
    "translation": "Nem sikerült növelni az említések számlálóját."
  },
  {
    "id": "app.channel.get_unread.app_error",
    "translation": "Nem sikerült lekérni a csatorna olvasatlan üzeneteit."
  },
  {
    "id": "app.channel.get_public_channels.get.app_error",
    "translation": "Nem sikerült lekérni a nyilvános csatornákat."
  },
  {
    "id": "app.channel.get_private_channels.get.app_error",
    "translation": "Nem sikerült lekérni a privát csatornákat."
  },
  {
    "id": "app.channel.get_pinnedpost_count.app_error",
    "translation": "Nem sikerült lekérni a csatorna kitűzött bejegyzéseinek mennyiségét."
  },
  {
    "id": "app.channel.get_more_channels.get.app_error",
    "translation": "Nem sikerült lekérni a csatornákat."
  },
  {
    "id": "app.channel.get_members_by_ids.app_error",
    "translation": "Nem sikerült lekérni a csatorna tagokat."
  },
  {
    "id": "app.channel.get_members.app_error",
    "translation": "Nem sikerült lekérni a csatorna tagokat."
  },
  {
    "id": "app.channel.get_member_count.app_error",
    "translation": "Nem sikerült lekérni a csatorna tagok mennyiségét."
  },
  {
    "id": "app.channel.get_member.missing.app_error",
    "translation": "Nem található csatorna tag ahhoz a felhasználó azonosítóhoz és csatorna azonosítóhoz."
  },
  {
    "id": "app.channel.get_member.app_error",
    "translation": "Nem sikerült lekérni a csatorna tagot."
  },
  {
    "id": "app.channel.get_for_post.app_error",
    "translation": "Nem sikerült lekérni a csatornát a megadott bejegyzéshez."
  },
  {
    "id": "app.channel.get_deleted.missing.app_error",
    "translation": "Nincsenek törölt csatonák."
  },
  {
    "id": "app.channel.get_deleted.existing.app_error",
    "translation": "Nem található a meglévő törölt csatorna."
  },
  {
    "id": "app.channel.get_channels_by_ids.not_found.app_error",
    "translation": "Nem található csatorna."
  },
  {
    "id": "app.channel.get_channels_by_ids.get.app_error",
    "translation": "Nem sikerült lekérni a csatornákat."
  },
  {
    "id": "web.get_access_token.internal_saving.app_error",
    "translation": "Nem sikerült frissíteni a felhasználó hozzáférési adatait."
  },
  {
    "id": "web.error.unsupported_browser.system_browser_or",
    "translation": "vagy"
  },
  {
    "id": "web.error.unsupported_browser.system_browser_make_default",
    "translation": "Legyen alapértelmezett"
  },
  {
    "id": "web.error.unsupported_browser.open_system_browser.edge",
    "translation": "Edge megnyitása"
  },
  {
    "id": "web.error.unsupported_browser.no_longer_support_version",
    "translation": "A Mattermost már nem támogatja a böngésző ezen verzióját"
  },
  {
    "id": "web.error.unsupported_browser.no_longer_support",
    "translation": "Ezt a böngészőt a Mattermost már nem támogatja"
  },
  {
    "id": "web.error.unsupported_browser.min_os_version.windows",
    "translation": "Windows 7+"
  },
  {
    "id": "web.error.unsupported_browser.min_os_version.mac",
    "translation": "macOS 10.9+"
  },
  {
    "id": "web.error.unsupported_browser.min_browser_version.safari",
    "translation": "Verzió 12+"
  },
  {
    "id": "web.error.unsupported_browser.min_browser_version.firefox",
    "translation": "Verzió 60+"
  },
  {
    "id": "web.error.unsupported_browser.min_browser_version.edge",
    "translation": "Verzió 44+"
  },
  {
    "id": "web.error.unsupported_browser.min_browser_version.chrome",
    "translation": "Verzió 61+"
  },
  {
    "id": "web.error.unsupported_browser.learn_more",
    "translation": "További információ a támogatott böngészőkről."
  },
  {
    "id": "web.error.unsupported_browser.install_guide.windows",
    "translation": "Telepítési útmutató"
  },
  {
    "id": "web.error.unsupported_browser.install_guide.mac",
    "translation": "Telepítési útmutató"
  },
  {
    "id": "web.error.unsupported_browser.download_the_app",
    "translation": "Töltse le az alkalmazást"
  },
  {
    "id": "web.error.unsupported_browser.download_app_or_upgrade_browser",
    "translation": "Töltse le a Mattermost alkalmazást, vagy használjon támogatott böngészőt a jobb élmény érdekében."
  },
  {
    "id": "web.error.unsupported_browser.download",
    "translation": "Töltse le az alkalmazást"
  },
  {
    "id": "web.error.unsupported_browser.browser_title.safari",
    "translation": "Safari"
  },
  {
    "id": "web.error.unsupported_browser.browser_title.firefox",
    "translation": "Firefox"
  },
  {
    "id": "web.error.unsupported_browser.browser_title.edge",
    "translation": "Microsoft Edge"
  },
  {
    "id": "web.error.unsupported_browser.browser_title.chrome",
    "translation": "Google Chrome"
  },
  {
    "id": "web.error.unsupported_browser.browser_get_latest.safari",
    "translation": "Töltse le a legújabb Safari böngészőt"
  },
  {
    "id": "web.error.unsupported_browser.browser_get_latest.firefox",
    "translation": "Töltse le a legújabb Firefox böngészőt"
  },
  {
    "id": "web.error.unsupported_browser.browser_get_latest.chrome",
    "translation": "Töltse le a legújabb Chrome böngészőt"
  },
  {
    "id": "web.command_webhook.parse.app_error",
    "translation": "Nem lehet feldolgozni a bejövő adatokat."
  },
  {
    "id": "web.command_webhook.command.app_error",
    "translation": "Nem találtuk a parancsot."
  },
  {
    "id": "system.message.name",
    "translation": "Rendszer"
  },
  {
    "id": "store.sql_user.get_for_login.app_error",
    "translation": "Nem található a hitelesítő adatoknak megfelelő meglévő fiók. A csapathoz való csatlakozásához meghívást kérhet a csapat tulajdonosától."
  },
  {
    "id": "store.sql_team.save_member.exists.app_error",
    "translation": "Ezzel az azonosítóval rendelkező csapattag már létezik."
  },
  {
    "id": "store.sql_post.search.disabled",
    "translation": "A keresés le van tiltva ezen a szerveren. Kérjük, lépjen kapcsolatba a rendszergazdával."
  },
  {
    "id": "store.sql_file_info.search.disabled",
    "translation": "A fájlok keresése le van tiltva ezen a szerveren. Kérjük, lépjen kapcsolatba a rendszergazdával."
  },
  {
    "id": "store.sql_command.update.missing.app_error",
    "translation": "Parancs nem létezik."
  },
  {
    "id": "store.sql_command.save.get.app_error",
    "translation": "Nem találtuk a parancsot."
  },
  {
    "id": "store.sql_command.get.missing.app_error",
    "translation": "Parancs nem létezik."
  },
  {
    "id": "store.sql_channel.save_direct_channel.not_direct.app_error",
    "translation": "Nem közvetlen csatornát próbáltak létrehozni a SaveDirectChannel segítségével."
  },
  {
    "id": "store.sql_channel.save_channel.limit.app_error",
    "translation": "Elérte a megengedett csatornák számának korlátját."
  },
  {
    "id": "store.sql_channel.save_channel.exists.app_error",
    "translation": "Ilyen nevű csatorna már létezik ugyanabban a csapatban."
  },
  {
    "id": "store.sql_channel.save.direct_channel.app_error",
    "translation": "A SaveDirectChannel segítségével létrehozhat közvetlen csatornát."
  },
  {
    "id": "store.sql_channel.save.archived_channel.app_error",
    "translation": "Nem módosíthat egy archivált csatornát."
  },
  {
    "id": "store.sql_channel.get.existing.app_error",
    "translation": "Nem találtuk a meglévő csatornát."
  },
  {
    "id": "store.sql_bot.get.missing.app_error",
    "translation": "Bot nem létezik."
  },
  {
    "id": "store.sql.convert_string_map",
    "translation": "FromDb: Nem lehet átalakítani a StringMap -ot *string -é"
  },
  {
    "id": "store.sql.convert_string_interface",
    "translation": "FromDb: Nem lehet átalakítani a StringInterface -t *string -é"
  },
  {
    "id": "store.sql.convert_string_array",
    "translation": "FromDb: Nem lehet átalakítani a String Array -t *string -é"
  },
  {
    "id": "sharedchannel.permalink.not_found",
    "translation": "Ez a bejegyzés más csatornákra hivatkozást tartalmaz, amelyek nem feltétlenül láthatók más szerverek felhasználói számára."
  },
  {
    "id": "sharedchannel.cannot_deliver_post",
    "translation": "Egy vagy több bejegyzést nem sikerült eljuttatni a {{.Remote}} távoli webhelyre, mert offline állapotban van. A bejegyzés(ek) akkor lesznek kézbesítve, amikor a webhely online."
  },
  {
    "id": "searchengine.bleve.disabled.error",
    "translation": "Hiba történt a Bleve indexek törlésekor: a motor le van tiltva"
  },
  {
    "id": "plugin_api.send_mail.missing_to",
    "translation": "Hiányzó TO cím."
  },
  {
    "id": "plugin_api.send_mail.missing_subject",
    "translation": "Hiányzó e-mail tárgy."
  },
  {
    "id": "plugin_api.send_mail.missing_htmlbody",
    "translation": "Hiányzó HTML törzs."
  },
  {
    "id": "plugin_api.get_file_link.no_post.app_error",
    "translation": "Nem sikerült nyilvános linket lekérni a fájlhoz. A fájlt csatolni kell egy bejegyzéshez, amely olvasható."
  },
  {
    "id": "plugin_api.get_file_link.disabled.app_error",
    "translation": "Publikus linkek le vannak tiltva."
  },
  {
    "id": "plugin_api.bot_cant_create_bot",
    "translation": "Bot felhasználó nem hozhat létre bot felhasználót."
  },
  {
    "id": "plugin.api.update_user_status.bad_status",
    "translation": "Nem lehet beállítani a felhasználói állapotot. Ismeretlen felhasználói állapot."
  },
  {
    "id": "plugin.api.get_users_in_channel",
    "translation": "Nem sikerült lekérni a felhasználókat, érvénytelen rendezési feltétel."
  },
  {
    "id": "oauth.gitlab.tos.error",
    "translation": "A GitLab Általános Szerződési Feltételei frissültek. Kérjük, látogassa meg a gitlab.com webhelyet, hogy elfogadja őket, majd próbáljon meg újra bejelentkezni a Mattermost-ba."
  },
  {
    "id": "model.websocket_client.connect_fail.app_error",
    "translation": "Nem sikerült kapcsolódni a WebSocket szerverhez."
  },
  {
    "id": "model.utils.decode_json.app_error",
    "translation": "nem sikerült dekódolni."
  },
  {
    "id": "model.user_access_token.is_valid.user_id.app_error",
    "translation": "Érvénytelen felhasználó azonosító."
  },
  {
    "id": "model.user_access_token.is_valid.token.app_error",
    "translation": "Érvénytelen hozzáférés token."
  },
  {
    "id": "model.user_access_token.is_valid.id.app_error",
    "translation": "Érvénytelen érték az id -nak."
  },
  {
    "id": "model.user_access_token.is_valid.description.app_error",
    "translation": "Érvénytelen leírás, legfeljebb 255 karakterből állhat."
  },
  {
    "id": "model.user.is_valid.username.app_error",
    "translation": "A felhasználó névnek betűvel kell kezdődnie, és 3–22 kisbetűs karaktert tartalmazhat, amely számokból, betűkből és az \".\", \"-\" és \"_\" szimbólumokból áll."
  },
  {
    "id": "model.user.is_valid.update_at.app_error",
    "translation": "A frissítés idejének érvényesnek kell lennie."
  },
  {
    "id": "model.user.is_valid.pwd_uppercase_symbol.app_error",
    "translation": "A jelszónak legalább {{.Min}} karaktert kell tartalmaznia, amely legalább egy nagybetűből és legalább egy szimbólumból áll (pl. \"~!@#$%^&*()\")."
  },
  {
    "id": "model.user.is_valid.pwd_uppercase_number_symbol.app_error",
    "translation": "A jelszónak legalább {{.Min}} karaktert kell tartalmaznia, amely legalább egy nagybetűből, legalább egy számból és legalább egy szimbólumból áll (pl. \"~!@#$%^&*()\")."
  },
  {
    "id": "model.user.is_valid.pwd_uppercase_number.app_error",
    "translation": "A jelszónak legalább {{.Min}} karaktert kell tartalmaznia, amely legalább egy nagybetűből és legalább egy számból áll."
  },
  {
    "id": "model.user.is_valid.pwd_uppercase.app_error",
    "translation": "A jelszónak legalább {{.Min}} karaktert kell tartalmaznia, amely legalább egy nagybetűből áll."
  },
  {
    "id": "model.user.is_valid.pwd_symbol.app_error",
    "translation": "A jelszónak legalább {{.Min}} karaktert kell tartalmaznia, amely legalább egy szimbólumból áll (pl. \"~!@#$%^&*()\")."
  },
  {
    "id": "model.user.is_valid.pwd_number_symbol.app_error",
    "translation": "A jelszónak legalább {{.Min}} karaktert kell tartalmaznia, amely legalább egy számból és legalább egy szimbólumból áll (pl. \"~!@#$%^&*()\")."
  },
  {
    "id": "model.user.is_valid.pwd_number.app_error",
    "translation": "A jelszónak legalább {{.Min}} karaktert kell tartalmaznia, amely legalább egy számból áll."
  },
  {
    "id": "model.user.is_valid.pwd_lowercase_uppercase_symbol.app_error",
    "translation": "A jelszónak legalább {{.Min}} karaktert kell tartalmaznia, amely legalább egy kisbetűből, legalább egy nagybetűből és legalább egy szimbólumból áll (pl. \"~!@#$%^&*()\")."
  },
  {
    "id": "model.user.is_valid.pwd_lowercase_uppercase_number_symbol.app_error",
    "translation": "A jelszónak legalább {{.Min}} karaktert kell tartalmaznia, amely legalább egy kisbetűből, legalább egy nagybetűből, legalább egy számból és legalább egy szimbólumból áll (pl. \"~!@#$%^&*()\")."
  },
  {
    "id": "model.user.is_valid.pwd_lowercase_uppercase_number.app_error",
    "translation": "A jelszónak legalább {{.Min}} karaktert kell tartalmaznia, amely legalább egy kisbetűből, legalább egy nagybetűből és legalább egy számból áll."
  },
  {
    "id": "model.user.is_valid.pwd_lowercase_uppercase.app_error",
    "translation": "A jelszónak legalább {{.Min}} karaktert kell tartalmaznia, amely legalább egy kisbetűből és legalább egy nagybetűből áll."
  },
  {
    "id": "model.user.is_valid.pwd_lowercase_symbol.app_error",
    "translation": "A jelszónak legalább {{.Min}} karaktert kell tartalmaznia, amely legalább egy kisbetűből és legalább egy szimbólumból áll (pl. \"~!@#$%^&*()\")."
  },
  {
    "id": "model.user.is_valid.pwd_lowercase_number_symbol.app_error",
    "translation": "A jelszónak tartalmaznia kell legalább {{.Min}} karaktert, amelyek legalább egy kisbetűből, legalább egy számból és legalább egy szimbólumból állnak (pl. \"~!@#$%^&*()\")."
  },
  {
    "id": "model.user.is_valid.pwd_lowercase_number.app_error",
    "translation": "A jelszónak legalább {{.Min}} karakterből kell állnia, amely tartalmaz legalább egy kisbetűt és legalább egy számot."
  },
  {
    "id": "model.user.is_valid.pwd_lowercase.app_error",
    "translation": "A jelszónak legalább {{.Min}} karakterből kell állnia, amely legalább egy kisbetűt tartalmaz."
  },
  {
    "id": "model.user.is_valid.pwd.app_error",
    "translation": "A jelszónak legalább {{.Min}} karaktert kell tartalmaznia."
  },
  {
    "id": "model.user.is_valid.position.app_error",
    "translation": "Érvénytelen pozíció: nem lehet hosszabb 128 karakternél."
  },
  {
    "id": "model.user.is_valid.password_limit.app_error",
    "translation": "A bcrypt korlátai miatt nem lehet 72 karakternél hosszabb jelszót beállítani."
  },
  {
    "id": "model.user.is_valid.nickname.app_error",
    "translation": "Érvénytelen becenév."
  },
  {
    "id": "model.user.is_valid.marshal.app_error",
    "translation": "Nem sikerült a mező kódolása JSON-ba"
  },
  {
    "id": "model.user.is_valid.locale.app_error",
    "translation": "Érvénytelen területi beállítás."
  },
  {
    "id": "model.user.is_valid.last_name.app_error",
    "translation": "Érvénytelen vezetéknév."
  },
  {
    "id": "model.user.is_valid.id.app_error",
    "translation": "Érvénytelen felhasználó azonosító."
  },
  {
    "id": "model.user.is_valid.first_name.app_error",
    "translation": "Érvénytelen keresztnév."
  },
  {
    "id": "model.user.is_valid.email.app_error",
    "translation": "Érvénytelen e-mail."
  },
  {
    "id": "model.user.is_valid.create_at.app_error",
    "translation": "A létrehozás idejének érvényesnek kell lennie."
  },
  {
    "id": "model.user.is_valid.auth_data_type.app_error",
    "translation": "Érvénytelen felhasználó, hitelesítési adatokat hitelesítési típussal kell beállítani."
  },
  {
    "id": "model.user.is_valid.auth_data_pwd.app_error",
    "translation": "Érvénytelen felhasználó, jelszó és hitelesítési adatokat nem lehet egyszerre beállítani."
  },
  {
    "id": "model.user.is_valid.auth_data.app_error",
    "translation": "Érvénytelen hitelesítési adatok."
  },
  {
    "id": "model.upload_session.is_valid.user_id.app_error",
    "translation": "Érvénytelen érték a UserId -nak"
  },
  {
    "id": "model.upload_session.is_valid.type.app_error",
    "translation": "Érvénytelen érték a Type -nak"
  },
  {
    "id": "model.upload_session.is_valid.path.app_error",
    "translation": "Érvénytelen érték a Path -nak"
  },
  {
    "id": "model.upload_session.is_valid.id.app_error",
    "translation": "Érvénytelen érték a Id -nak"
  },
  {
    "id": "ent.jobs.do_job.batch_start_timestamp.parse_error",
    "translation": "Nem sikerült feldolgozni az üzenet export munka ExportFromTimestamp értékét."
  },
  {
    "id": "ent.jobs.do_job.batch_size.parse_error",
    "translation": "Nem sikerült feldolgozni az üzenet export BatchSize értékét."
  },
  {
    "id": "ent.id_loaded.license_disable.app_error",
    "translation": "Az Ön licence nem támogatja az azonosítóval betöltött push értesítéseket."
  },
  {
    "id": "ent.get_users_in_channel_during",
    "translation": "Nem sikerült lekérni a felhasználókat a csatornában a megadott lejárati időn belül."
  },
  {
    "id": "ent.elasticsearch.test_config.reenter_password",
    "translation": "Az Elasticsearch Server URL vagy felhasználónév megváltozott. Kérjük, adja meg újra az Elasticsearch jelszót a kapcsolat teszteléséhez."
  },
  {
    "id": "ent.elasticsearch.test_config.license.error",
    "translation": "Az Ön licence nem támogatja az Elasticsearch-t."
  },
  {
    "id": "ent.elasticsearch.test_config.indexing_disabled.error",
    "translation": "Az Elasticsearch le van tiltva."
  },
  {
    "id": "ent.elasticsearch.test_config.connect_failed",
    "translation": "Az Elasticsearch szerverhez való csatlakozás nem sikerült."
  },
  {
    "id": "ent.elasticsearch.stop.already_stopped.app_error",
    "translation": "Az Elasticsearch már leállt."
  },
  {
    "id": "ent.elasticsearch.start.start_bulk_processor_failed.app_error",
    "translation": "Nem sikerült elindítani az Elasticsearch tömeges feldolgozót."
  },
  {
    "id": "ent.elasticsearch.start.parse_server_version.app_error",
    "translation": "Nem sikerült értelmezni az Elasticsearch szerver verzióját."
  },
  {
    "id": "ent.elasticsearch.start.get_server_version.app_error",
    "translation": "Nem sikerült lekérni az Elasticsearch szerver verzióját."
  },
  {
    "id": "ent.elasticsearch.start.create_bulk_processor_failed.app_error",
    "translation": "Nem sikerült létrehozni az Elasticsearch tömeges feldolgozót."
  },
  {
    "id": "ent.elasticsearch.start.already_started.app_error",
    "translation": "Az Elasticsearch már elindult."
  },
  {
    "id": "ent.elasticsearch.search_users.unmarshall_user_failed",
    "translation": "Nem sikerült dekódolni a keresési eredményeket"
  },
  {
    "id": "ent.elasticsearch.search_users.search_failed",
    "translation": "A keresés nem sikerült"
  },
  {
    "id": "ent.elasticsearch.search_posts.unmarshall_post_failed",
    "translation": "Nem sikerült dekódolni a keresési eredményeket"
  },
  {
    "id": "ent.elasticsearch.search_posts.search_failed",
    "translation": "A keresés nem sikerült"
  },
  {
    "id": "ent.elasticsearch.search_posts.parse_matches_failed",
    "translation": "Nem sikerült feldolgozni a keresési eredményeket"
  },
  {
    "id": "ent.elasticsearch.search_posts.disabled",
    "translation": "Elasticsearch keresés le van tiltva ezen a szerveren"
  },
  {
    "id": "ent.elasticsearch.search_files.unmarshall_file_failed",
    "translation": "Nem sikerült dekódolni a keresési eredményeket"
  },
  {
    "id": "ent.elasticsearch.search_files.search_failed",
    "translation": "A keresés nem sikerült"
  },
  {
    "id": "ent.elasticsearch.search_files.disabled",
    "translation": "Az Elasticsearch fájl keresés ki van kapcsolva ezen a szerveren"
  },
  {
    "id": "ent.elasticsearch.search_channels.unmarshall_channel_failed",
    "translation": "Nem sikerült dekódolni a keresési eredményeket"
  },
  {
    "id": "ent.elasticsearch.search_channels.search_failed",
    "translation": "A keresés nem sikerült"
  },
  {
    "id": "ent.elasticsearch.search_channels.disabled",
    "translation": "Az Elasticsearch keresés ki van kapcsolva a szerveren"
  },
  {
    "id": "ent.elasticsearch.refresh_indexes.refresh_failed",
    "translation": "Nem sikerült frissíteni az Elasticsearch indexeket"
  },
  {
    "id": "ent.elasticsearch.purge_indexes.delete_failed",
    "translation": "Nem sikerült kitörölni az Elasticsearch indexet"
  },
  {
    "id": "ent.elasticsearch.post.get_posts_batch_for_indexing.error",
    "translation": "Nem sikerült lekérni a bejegyzésköteget indexeléshez."
  },
  {
    "id": "ent.elasticsearch.post.get_files_batch_for_indexing.error",
    "translation": "Nem sikerült lekérni a fájlköteget indexeléshez."
  },
  {
    "id": "ent.elasticsearch.not_started.error",
    "translation": "Elasticsearch nincs elindítva"
  },
  {
    "id": "ent.elasticsearch.indexer.index_batch.nothing_left_to_index.error",
    "translation": "Megpróbál új köteget indexelni, amikor az összes entitás elkészült"
  },
  {
    "id": "ent.elasticsearch.indexer.do_job.parse_start_time.error",
    "translation": "Az Elasticsearch indexelő processze nem tudta értelmezni a kezdési időt"
  },
  {
    "id": "ent.elasticsearch.indexer.do_job.parse_end_time.error",
    "translation": "Az Elasticsearch indexelő processze nem tudta értelmezni a befejezési időt"
  },
  {
    "id": "ent.elasticsearch.indexer.do_job.get_oldest_entity.error",
    "translation": "A legrégebbi entitást (felhasználó, csatorna vagy bejegyzés), nem sikerült lekérni az adatbázisból"
  },
  {
    "id": "ent.elasticsearch.index_user.error",
    "translation": "Nem sikerült indexelni a felhasználót"
  },
  {
    "id": "ent.elasticsearch.index_post.error",
    "translation": "Nem sikerült indexelni a bejegyzést"
  },
  {
    "id": "ent.elasticsearch.index_file.error",
    "translation": "Nem sikerült indexelni a fájlt"
  },
  {
    "id": "ent.elasticsearch.index_channels_batch.error",
    "translation": "Nem sikerült lekérni a csatornaköteget indexeléshez."
  },
  {
    "id": "ent.elasticsearch.index_channel.error",
    "translation": "Nem sikerült indexelni a csatornát"
  },
  {
    "id": "ent.elasticsearch.generic.disabled",
    "translation": "Az Elasticsearch nincs engedélyezve ezen a szerveren"
  },
  {
    "id": "ent.elasticsearch.delete_user_posts.error",
    "translation": "Nem sikerült törölni a felhasználó bejegyzéseit"
  },
  {
    "id": "ent.elasticsearch.delete_user_files.error",
    "translation": "Nem sikerült törölni a felhasználó fájljait"
  },
  {
    "id": "ent.elasticsearch.delete_user.error",
    "translation": "Nem sikerült törölni a felhasználót"
  },
  {
    "id": "ent.elasticsearch.delete_post_files.error",
    "translation": "Nem sikerült törölni a bejegyzés fájljait"
  },
  {
    "id": "ent.elasticsearch.delete_post.error",
    "translation": "Nem sikerült törölni a bejegyzést"
  },
  {
    "id": "ent.elasticsearch.delete_file.error",
    "translation": "Nem sikerült törölni a fájlt"
  },
  {
    "id": "ent.elasticsearch.delete_channel_posts.error",
    "translation": "Nem sikerült törölni a csatorna bejegyzéseket"
  },
  {
    "id": "ent.elasticsearch.delete_channel.error",
    "translation": "Nem sikerült törölni a csatornát"
  },
  {
    "id": "ent.elasticsearch.data_retention_delete_indexes.get_indexes.error",
    "translation": "Nme sikerült lekérni az Elasticsearch indexeket"
  },
  {
    "id": "ent.elasticsearch.data_retention_delete_indexes.delete_index.error",
    "translation": "Nme sikerült törölni az Elasticsearch indexet"
  },
  {
    "id": "ent.elasticsearch.create_template_users_if_not_exists.template_create_failed",
    "translation": "Nem sikerült létrehozni Elasticsearch sablonokat a felhasználókhoz"
  },
  {
    "id": "ent.elasticsearch.create_template_posts_if_not_exists.template_create_failed",
    "translation": "Nem sikerült létrehozni Elasticsearch sablonokat a bejegyzésekhez"
  },
  {
    "id": "ent.elasticsearch.create_template_file_info_if_not_exists.template_create_failed",
    "translation": "Nem sikerült létrehozni Elasticsearch sablonokat a fájlokhoz"
  },
  {
    "id": "ent.elasticsearch.create_template_channels_if_not_exists.template_create_failed",
    "translation": "Nem sikerült létrehozni Elasticsearch sablonokat a csatornákhoz"
  },
  {
    "id": "ent.elasticsearch.create_client.connect_failed",
    "translation": "Elasticsearch kliens beállítása sikertelen"
  },
  {
    "id": "ent.elasticsearch.aggregator_worker.index_job_failed.error",
    "translation": "Az Elasticsearch aggregator worker meghiúsult az indexelő munka sikertelensége miatt"
  },
  {
    "id": "ent.elasticsearch.aggregator_worker.get_indexes.error",
    "translation": "Az Elasticsearch aggregátor worker nem tudta lekérni az indexeket"
  },
  {
    "id": "ent.elasticsearch.aggregator_worker.delete_indexes.error",
    "translation": "Az Elasticsearch aggregator worker nem tudta törölni az indexeket"
  },
  {
    "id": "ent.elasticsearch.aggregator_worker.create_index_job.error",
    "translation": "Az Elasticsearch aggregator worker nem tudta létrehozni az indexelő munkát"
  },
  {
    "id": "ent.data_retention.policies.invalid_policy",
    "translation": "Szabályzat érvénytelen."
  },
  {
    "id": "ent.data_retention.policies.internal_error",
    "translation": "Hiba történt a kért művelet végrehajtása során."
  },
  {
    "id": "ent.data_retention.generic.license.error",
    "translation": "A licence nem támogatja az adatmegőrzést."
  },
  {
    "id": "ent.compliance.run_failed.error",
    "translation": "Megfelelősségi exportálás munka '{{.JobName}}' nem sikerült a '{{.FilePath}}' fájlban"
  },
  {
    "id": "ent.compliance.run_export.template_watcher.appError",
    "translation": "Nem lehet betölteni az export sablonokat. Kérlek próbáld újra."
  },
  {
    "id": "ent.compliance.licence_disable.app_error",
    "translation": "A megfelelőségi funkciót a jelenlegi licenc letiltotta. Az enterprise licenc frissítésével kapcsolatban forduljon a rendszergazdához."
  },
  {
    "id": "ent.compliance.global_relay.write_file.appError",
    "translation": "Nem sikerült írni a global relay fájlt."
  },
  {
    "id": "ent.compliance.global_relay.rewind_temporary_file.appError",
    "translation": "Nem sikerült újra olvasni a Global Relay ideiglenes exportfájlt."
  },
  {
    "id": "ent.compliance.global_relay.open_temporary_file.appError",
    "translation": "Nem sikerült megnyitni az ideiglenes exportfájlt."
  },
  {
    "id": "ent.compliance.global_relay.attachments_removed.appError",
    "translation": "A feltöltött fájlt eltávolítottuk a Global Relay exportálásából, mert túl nagy volt ahhoz, hogy elküldhesse."
  },
  {
    "id": "ent.compliance.csv.zip.creation.appError",
    "translation": "Nem sikerült létrehozni a zip export fájlt."
  },
  {
    "id": "ent.compliance.csv.write_file.appError",
    "translation": "Nem sikerült írni a csv fájlt."
  },
  {
    "id": "ent.compliance.csv.warning.appError",
    "translation": "Nem sikerült létrehozni a figyelmeztetés fájlt."
  },
  {
    "id": "ent.compliance.csv.post.export.appError",
    "translation": "Nem sikerült exportálni a bejegyzést."
  },
  {
    "id": "ent.compliance.csv.metadata.json.zipfile.appError",
    "translation": "Nem sikerült létrehozni a zip fájlt"
  },
  {
    "id": "ent.compliance.csv.metadata.json.marshalling.appError",
    "translation": "Nem sikerült átalakítani a metaadatot json-be."
  },
  {
    "id": "ent.compliance.csv.metadata.export.appError",
    "translation": "Nem sikerült hozzáadni a metaadat fájlt a zip fájlba."
  },
  {
    "id": "ent.account_migration.get_saml_users_failed",
    "translation": "Nem sikerült lekérni az SAML felhasználókat."
  },
  {
    "id": "ent.account_migration.get_all_failed",
    "translation": "Nem sikerült lekérni a felhasználókat."
  },
  {
    "id": "cli.outgoing_webhook.inconsistent_state.app_error",
    "translation": "A kimenő webhook törölve lett, de valamilyen hiba miatt nem tud újat létrehozni."
  },
  {
    "id": "cli.license.critical",
    "translation": "A funkcióhoz frissíteni kell az Enterprise Edition-re és meg kell adni egy licenckulcsot. Kérjük, lépjen kapcsolatba a rendszergazdával."
  },
  {
    "id": "brand.save_brand_image.save_image.app_error",
    "translation": "Nem sikerült írni a képfájlt a fájltárba. Kérjük ellenőrizze a kapcsolatát és próbálja újra."
  },
  {
    "id": "brand.save_brand_image.open.app_error",
    "translation": "Nem sikerült feltölteni egyedi márka képet. Győződjön meg róla, hogy a kép mérete kevesebb mint 2 MB és próbálja újra."
  },
  {
    "id": "brand.save_brand_image.encode.app_error",
    "translation": "Nem sikerült átalakítani a kép adatot PNG formátumba. Kérjük próbálja meg újra."
  },
  {
    "id": "brand.save_brand_image.decode.app_error",
    "translation": "Nem sikerült dekódolni a kép adatot."
  },
  {
    "id": "bleveengine.stop_user_index.error",
    "translation": "Nem sikerült lezárni a felhasználó indexet."
  },
  {
    "id": "bleveengine.stop_post_index.error",
    "translation": "Nem sikerült lezárni a bejegyzés indexet."
  },
  {
    "id": "bleveengine.stop_file_index.error",
    "translation": "Nem sikerült lezárni a fájl indexet."
  },
  {
    "id": "bleveengine.stop_channel_index.error",
    "translation": "Nem sikerült lezárni a csatorna indexet."
  },
  {
    "id": "bleveengine.search_users_in_team.error",
    "translation": "A felhasználó keresést nem sikerült befejezni."
  },
  {
    "id": "bleveengine.search_users_in_channel.uchan.error",
    "translation": "A felhasználó keresést nem sikerült befejezni."
  },
  {
    "id": "bleveengine.search_users_in_channel.nuchan.error",
    "translation": "A felhasználó keresést nem sikerült befejezni."
  },
  {
    "id": "bleveengine.search_posts.error",
    "translation": "A bejegyzés keresést nem sikerült befejezni."
  },
  {
    "id": "bleveengine.search_files.error",
    "translation": "A fájl keresést nem sikerült befejezni."
  },
  {
    "id": "bleveengine.search_channels.error",
    "translation": "A csatorna keresést nem sikerült befejezni."
  },
  {
    "id": "bleveengine.purge_user_index.error",
    "translation": "Nem sikerült törölni a felhasználó indexeket."
  },
  {
    "id": "bleveengine.purge_post_index.error",
    "translation": "Nem sikerült törölni a bejegyzés indexeket."
  },
  {
    "id": "bleveengine.purge_file_index.error",
    "translation": "Nem sikerült törölni a fájl indexeket."
  },
  {
    "id": "bleveengine.purge_channel_index.error",
    "translation": "Nem sikerült törölni a csatorna indexeket."
  },
  {
    "id": "bleveengine.indexer.index_batch.nothing_left_to_index.error",
    "translation": "Megpróbál indexelni egy új köteget, amikor az összes entitás elkészült."
  },
  {
    "id": "bleveengine.indexer.do_job.parse_start_time.error",
    "translation": "A Bleve indexelő munkás nem tudta értelmezni a kezdési időt."
  },
  {
    "id": "bleveengine.indexer.do_job.parse_end_time.error",
    "translation": "A Bleve indexelő munkás nem tudta értelmezni a befejezési időt."
  },
  {
    "id": "bleveengine.indexer.do_job.engine_inactive",
    "translation": "Nem sikerült futtatni a Bleve index munkát: motor inaktív."
  },
  {
    "id": "bleveengine.indexer.do_job.bulk_index_users.batch_error",
    "translation": "Nem sikerült indexelni a felhasználó köteget."
  },
  {
    "id": "bleveengine.indexer.do_job.bulk_index_posts.batch_error",
    "translation": "Nem sikerült indexelni a bejegyzés köteget."
  },
  {
    "id": "bleveengine.indexer.do_job.bulk_index_files.batch_error",
    "translation": "Nem sikerült indexelni a fájl köteget."
  },
  {
    "id": "bleveengine.indexer.do_job.bulk_index_channels.batch_error",
    "translation": "Nem sikerült indexelni a csatorna köteget."
  },
  {
    "id": "bleveengine.index_user.error",
    "translation": "Nem sikerült indexelni a felhasználót."
  },
  {
    "id": "bleveengine.index_post.error",
    "translation": "Nem sikerült indexelni a bejegyzést."
  },
  {
    "id": "bleveengine.index_file.error",
    "translation": "Nem sikerült indexelni a fájlt."
  },
  {
    "id": "bleveengine.index_channel.error",
    "translation": "Nem sikerült indexelni a csatornát."
  },
  {
    "id": "bleveengine.delete_user_posts.error",
    "translation": "Nem sikerült törölni a felhasználó bejegyzéseket"
  },
  {
    "id": "bleveengine.delete_user_files.error",
    "translation": "Nem sikerült törölni a felhasználó fájlokat."
  },
  {
    "id": "bleveengine.delete_user.error",
    "translation": "Nem sikerült törölni a felhasználót."
  },
  {
    "id": "bleveengine.delete_post_files.error",
    "translation": "Nem sikerült törölni a bejegyzés fájlokat."
  },
  {
    "id": "bleveengine.delete_post.error",
    "translation": "Nem sikerült törölni a bejegyzést."
  },
  {
    "id": "bleveengine.delete_files_batch.error",
    "translation": "Nem sikerült törölni a fájokat."
  },
  {
    "id": "bleveengine.delete_file.error",
    "translation": "Nem sikerült törölni a fájlt."
  },
  {
    "id": "bleveengine.delete_channel_posts.error",
    "translation": "Nem sikerült törölni a csatorna bejegyzéseket"
  },
  {
    "id": "bleveengine.delete_channel.error",
    "translation": "Nem sikerült törölni a csatornát."
  },
  {
    "id": "bleveengine.create_user_index.error",
    "translation": "Hiba a bleve felhasználó index létrehozásakor."
  },
  {
    "id": "bleveengine.create_post_index.error",
    "translation": "Hiba a bleve bejegyzés index létrehozásakor."
  },
  {
    "id": "bleveengine.create_file_index.error",
    "translation": "Hiba a bleve fájl index létrehozásakor."
  },
  {
    "id": "bleveengine.create_channel_index.error",
    "translation": "Hiba a bleve csatorna index létrehozásakor."
  },
  {
    "id": "bleveengine.already_started.error",
    "translation": "Bleve már beindult."
  },
  {
    "id": "app.webhooks.update_outgoing.app_error",
    "translation": "Nem sikerült frissíteni a webhookot."
  },
  {
    "id": "app.webhooks.update_incoming.app_error",
    "translation": "Nem sikerült frissíteni a IncomingWebhook-ot."
  },
  {
    "id": "app.webhooks.save_outgoing.override.app_error",
    "translation": "Nem írhat felül egy létező OutgoingWebhook-ot."
  },
  {
    "id": "app.webhooks.save_outgoing.app_error",
    "translation": "Nem sikerült elmenteni a OutgoingWebhook-ot."
  },
  {
    "id": "app.webhooks.save_incoming.existing.app_error",
    "translation": "Nem írhat felül egy létező IncomingWebhook-ot."
  },
  {
    "id": "app.webhooks.save_incoming.app_error",
    "translation": "Nem sikerült menteni az IncomingWebhook-ot."
  },
  {
    "id": "app.webhooks.permanent_delete_outgoing_by_user.app_error",
    "translation": "Nem sikerült törölni a webhookot."
  },
  {
    "id": "app.webhooks.permanent_delete_outgoing_by_channel.app_error",
    "translation": "Nem sikerült törölni a webhookot."
  },
  {
    "id": "app.webhooks.permanent_delete_incoming_by_user.app_error",
    "translation": "Nem sikerült törölni a webhookot."
  },
  {
    "id": "app.webhooks.permanent_delete_incoming_by_channel.app_error",
    "translation": "Nem sikerült törölni a webhookot."
  },
  {
    "id": "app.webhooks.get_outgoing_by_team.app_error",
    "translation": "Nem sikerült lekérni a webhookokat."
  },
  {
    "id": "app.webhooks.get_outgoing_by_channel.app_error",
    "translation": "Nem sikerült lekérni a webhookokat."
  },
  {
    "id": "app.webhooks.get_outgoing.app_error",
    "translation": "Nem sikerült lekérni a webhookot."
  },
  {
    "id": "app.webhooks.get_incoming_by_user.app_error",
    "translation": "Nem sikerült lekérni a webhookot."
  },
  {
    "id": "app.webhooks.get_incoming_by_channel.app_error",
    "translation": "Nem sikerült lekérni a webhookokat."
  },
  {
    "id": "app.webhooks.get_incoming.app_error",
    "translation": "Nem sikerült lekérni a webhookot."
  },
  {
    "id": "app.webhooks.delete_outgoing.app_error",
    "translation": "Nem sikerült törölni a webhookot."
  },
  {
    "id": "app.webhooks.delete_incoming.app_error",
    "translation": "Nem sikerült törölni a webhookot."
  },
  {
    "id": "app.webhooks.analytics_outgoing_count.app_error",
    "translation": "Nem sikerült megszámolni a kimenő webhookokat."
  },
  {
    "id": "app.webhooks.analytics_incoming_count.app_error",
    "translation": "Nem sikerült megszámolni a bejövő webhookokat."
  },
  {
    "id": "app.user_terms_of_service.save.app_error",
    "translation": "Nem sikerült menteni a felhasználási feltételeket."
  },
  {
    "id": "app.user_terms_of_service.get_by_user.no_rows.app_error",
    "translation": "Nem találhatóak felhasználási feltételek."
  },
  {
    "id": "app.user_terms_of_service.get_by_user.app_error",
    "translation": "Nem sikerült letöltenia felhasználási feltételeket."
  },
  {
    "id": "app.user_terms_of_service.delete.app_error",
    "translation": "Nem sikerült törölni a felhasználási feltételeket."
  },
  {
    "id": "app.user_access_token.update_token_enable.app_error",
    "translation": "Nem sikerült engedélyezni a hozzáférési tokent."
  },
  {
    "id": "app.user_access_token.update_token_disable.app_error",
    "translation": "Nem sikerült letiltani a hozzáférési tokent."
  },
  {
    "id": "app.user_access_token.search.app_error",
    "translation": "Hiba lépett fel a felhasználó hozzáférési token keresésekor."
  },
  {
    "id": "app.user_access_token.save.app_error",
    "translation": "Nem sikerült menteni a személyes hozzáférési tokent."
  },
  {
    "id": "app.user_access_token.invalid_or_missing",
    "translation": "Érvénytelen vagy hiányzó token."
  },
  {
    "id": "app.user_access_token.get_by_user.app_error",
    "translation": "Nem sikerült lekérni a személyes hozzáférési tokeneket felhasználónkként."
  },
  {
    "id": "app.user_access_token.get_all.app_error",
    "translation": "Nem sikerült lekérni az összes személyes hozzáférési tokent."
  },
  {
    "id": "app.user_access_token.disabled",
    "translation": "Személyes hozzáférési tokenek le vannak tiltva a szerveren. A részletekért kérjük lépjen kapcsolatba a rendszergazdával."
  },
  {
    "id": "app.user_access_token.delete.app_error",
    "translation": "Nem sikerült törölni a személyes hozzáférési tokent."
  },
  {
    "id": "app.user.verify_email.app_error",
    "translation": "Nem sikerült frissíteni az e-mail megerősítés mezőt."
  },
  {
    "id": "app.user.update_update.app_error",
    "translation": "Nem sikerült frissíteni a felhasználó utolsó frissítésének dátumát."
  },
  {
    "id": "app.user.update_threads_read_for_user.app_error",
    "translation": "Nem sikerült frissíteni az összes felhasználói szálat olvasottként"
  },
  {
    "id": "app.user.update_thread_read_for_user.app_error",
    "translation": "Nem sikerült frissíteni az olvasási állapotot a szálhoz"
  },
  {
    "id": "app.user.update_thread_follow_for_user.app_error",
    "translation": "Nem sikerült frissíteni a követők állapotot a szálhoz"
  },
  {
    "id": "app.user.update_failed_pwd_attempts.app_error",
    "translation": "Nem sikerült frissíteni a failed_attempts -et."
  },
  {
    "id": "app.user.update_auth_data.email_exists.app_error",
    "translation": "Nem sikerült átváltani a fiókot {{.Service}} szolgáltatásra. Egy fiók ami a {{.Email}} e-mail címet használja már létezik."
  },
  {
    "id": "app.user.update_auth_data.app_error",
    "translation": "Nem sikerült frissíteni a hitelesítő adatot."
  },
  {
    "id": "app.user.update_active_for_multiple_users.updating.app_error",
    "translation": "Nem sikerült deaktiválni a vendégeket."
  },
  {
    "id": "app.user.update.finding.app_error",
    "translation": "Hiba lépett fel a fiók megkeresésekor."
  },
  {
    "id": "app.user.update.find.app_error",
    "translation": "Nem sikerült megtalálni a frissítendő létező fiókot."
  },
  {
    "id": "app.user.send_emails.app_error",
    "translation": "Egyetlen e-mailt sem sikerült elküldeni"
  },
  {
    "id": "app.user.send_auto_response.app_error",
    "translation": "Nem sikerült automatikus választ küldeni a felhasználótól."
  },
  {
    "id": "app.user.search.app_error",
    "translation": "Nem található a keresési paramétereknek megfelelő felhasználó."
  },
  {
    "id": "app.user.save.username_exists.app_error",
    "translation": "Egy fiók ugyanezzel a felhasználónévvel már létezik."
  },
  {
    "id": "app.user.save.email_exists.app_error",
    "translation": "Egy fiók ugyanezzel az e-mail címmel már létezik."
  },
  {
    "id": "app.user.save.app_error",
    "translation": "Nem sikerült elmenteni a fiókot."
  },
  {
    "id": "app.user.promote_guest.user_update.app_error",
    "translation": "Nem sikerült frissíteni a felhasználót."
  },
  {
    "id": "app.user.permanentdeleteuser.internal_error",
    "translation": "Nem sikerült törölni a felhasználót."
  },
  {
    "id": "app.user.permanent_delete.app_error",
    "translation": "Nem sikerült törölni a létező fiókot."
  },
  {
    "id": "app.user.missing_account.const",
    "translation": "Nem sikerült megtalálni a felhasználót."
  },
  {
    "id": "app.user.get_users_batch_for_indexing.get_users.app_error",
    "translation": "Nem sikerült lekérni a felhasználók csomagot indexeléshez."
  },
  {
    "id": "app.user.get_unread_count.app_error",
    "translation": "Nem sikerült lekérni az olvasatlan üzenetek számát a felhasználóhoz."
  },
  {
    "id": "app.user.get_total_users_count.app_error",
    "translation": "Nem sikerült megszámolni a felhasználókat."
  },
  {
    "id": "app.user.get_threads_for_user.not_found",
    "translation": "Felhasználó szál nem létezik vagy nincs követve"
  },
  {
    "id": "app.user.get_threads_for_user.app_error",
    "translation": "Nem sikerült lekérni a felhasználó szálakat"
  },
  {
    "id": "app.user.get_recently_active_users.app_error",
    "translation": "Hiba lépett fel a nemrég aktív felhasználók keresésekor."
  },
  {
    "id": "app.user.get_profiles.app_error",
    "translation": "Hiba lépett fel a felhasználói profilok keresésekor."
  },
  {
    "id": "app.user.get_profile_by_group_channel_ids_for_user.app_error",
    "translation": "Hiba lépett fel a felhasználói profilok keresésekor."
  },
  {
    "id": "app.user.get_new_users.app_error",
    "translation": "Hiba lépett fel az új felhasználók keresésekor."
  },
  {
    "id": "app.user.get_known_users.get_users.app_error",
    "translation": "Nem sikerült lekérni az ismert felhasználókat az adatbázisból."
  },
  {
    "id": "app.user.get_by_username.app_error",
    "translation": "Nem található meglévő fiók ami egyezne a felhasználónévvel ehhez a csapathoz. Ehhez a csapathoz való csatlakozáshoz meghívó kellhet a csapat tulajdonosától."
  },
  {
    "id": "app.user.get_by_auth.other.app_error",
    "translation": "Hiba lépett fel a fiók hitelesítési típus szerinti keresésekor."
  },
  {
    "id": "app.user.get_by_auth.missing_account.app_error",
    "translation": "Nem található a csapat hitelesítési típusának megfelelő létező fiók. Ehhez a csapathoz való csatlakozáshoz meghívó kellhet a csapat tulajdonosától."
  },
  {
    "id": "app.user.get.app_error",
    "translation": "Hiba lépett fel a fiók megkeresésekor."
  },
  {
    "id": "app.user.demote_user_to_guest.user_update.app_error",
    "translation": "Nem sikerült frissíteni a felhasználót."
  },
  {
    "id": "app.user.convert_bot_to_user.app_error",
    "translation": "Nem sikerült átalakítani a botot felhasználóvá."
  },
  {
    "id": "app.user.clear_all_custom_role_assignments.select.app_error",
    "translation": "Nem sikerült lekérni a felhasználókat."
  },
  {
    "id": "app.user.analytics_get_inactive_users_count.app_error",
    "translation": "Nem sikerült megszámolni az inaktív felhasználókat."
  },
  {
    "id": "app.user.analytics_daily_active_users.app_error",
    "translation": "Nem sikerült lekérni az aktív felhasználókat a kért időtartományban."
  },
  {
    "id": "app.upload.upload_data.update.app_error",
    "translation": "Nem sikerült frissíteni a feltöltés munkamenetet."
  },
  {
    "id": "app.upload.upload_data.save.app_error",
    "translation": "Nem sikerült menteni a fájl infót."
  },
  {
    "id": "app.upload.upload_data.read_file.app_error",
    "translation": "Nem sikerült olvasni a fájlt."
  },
  {
    "id": "app.upload.upload_data.move_file.app_error",
    "translation": "Nem sikerült áthelyezni a feltöltött fájlt."
  },
  {
    "id": "app.upload.upload_data.large_image.app_error",
    "translation": "{{.Filename}} méretei ({{.Width}} x {{.Height}} pixel) túllépik a korlátot."
  },
  {
    "id": "app.upload.upload_data.first_part_too_small.app_error",
    "translation": "Nem sikerült feltölteni adatot. Az első résznek legalább {{.Size}} bájtnak kell lennie."
  },
  {
    "id": "app.upload.upload_data.concurrent.app_error",
    "translation": "Nem sikerült feltölteni adatot egynél több kérésből."
  },
  {
    "id": "app.upload.run_plugins_hook.rejected",
    "translation": "Nem sikerült feltölteni a {{.Filename}} fájlt. Elutasítva plugin által: {{.Reason}}"
  },
  {
    "id": "app.upload.run_plugins_hook.move_fail",
    "translation": "Nem sikerült áthelyezni a fájlt."
  },
  {
    "id": "app.upload.get_for_user.app_error",
    "translation": "Nem sikerült lekérni a felhasználó feltöltéseit."
  },
  {
    "id": "app.upload.get.app_error",
    "translation": "Nem sikerült lekérni a feltöltést."
  },
  {
    "id": "app.upload.create.upload_too_large.app_error",
    "translation": "Nem sikerült feltölteni a fájlt. A fájl túl nagy."
  },
  {
    "id": "app.upload.create.save.app_error",
    "translation": "Nem sikerült elmenteni a feltöltést."
  },
  {
    "id": "app.upload.create.incorrect_channel_id.app_error",
    "translation": "Nem lehet feltölteni a megadott csatornára."
  },
  {
    "id": "app.upload.create.cannot_upload_to_deleted_channel.app_error",
    "translation": "Nem lehet feltölteni egy törölt csatornára."
  },
  {
    "id": "app.update_error",
    "translation": "frissítés hiba"
  },
  {
    "id": "app.terms_of_service.get.no_rows.app_error",
    "translation": "Nem találhatóak felhasználási feltételek."
  },
  {
    "id": "app.terms_of_service.get.app_error",
    "translation": "Nem sikerült letölteni a felhasználási feltételeket."
  },
  {
    "id": "app.terms_of_service.create.app_error",
    "translation": "Nem sikerült elmenteni a felhasználási feltételeket."
  },
  {
    "id": "app.team.user_belongs_to_teams.app_error",
    "translation": "Nem sikerült meghatározni, hogy a felhasználó a csapatok listájába tartozik-e."
  },
  {
    "id": "app.team.update.updating.app_error",
    "translation": "Hiba lépett fel a csapat frissítésekor."
  },
  {
    "id": "app.team.update.find.app_error",
    "translation": "Nem található a frissítendő létező csapat."
  },
  {
    "id": "app.team.search_private_team.app_error",
    "translation": "Hiba lépett fel a privát csapatok keresésekor."
  },
  {
    "id": "app.team.search_open_team.app_error",
    "translation": "Hiba lépett fel a nyitott csapatok keresésekor."
  },
  {
    "id": "app.team.search_all_team.app_error",
    "translation": "Hiba lépett fel a csapatok keresésekor."
  },
  {
    "id": "app.team.save_member.save.app_error",
    "translation": "Nem sikerült elmenteni a csapattagot."
  },
  {
    "id": "app.team.save.app_error",
    "translation": "Nem sikerült elmenteni a csapatot."
  },
  {
    "id": "app.team.reset_all_team_schemes.app_error",
    "translation": "Nem sikerült visszaállítani a csapat sémákat."
  },
  {
    "id": "app.team.rename_team.name_occupied",
    "translation": "Nem sikerült átnevezni a csapatot, mert a név már használatban van."
  },
  {
    "id": "app.team.remove_member.app_error",
    "translation": "Nem sikerült eltávolítani a csapattagot."
  },
  {
    "id": "app.team.permanentdeleteteam.internal_error",
    "translation": "Nem sikerült törölni a csapatot."
  },
  {
    "id": "app.team.permanent_delete.app_error",
    "translation": "Nem sikerült törölni a létező csapatot."
  },
  {
    "id": "app.team.migrate_team_members.update.app_error",
    "translation": "Nem sikerült frissíteni a csapattagot."
  },
  {
    "id": "app.team.join_user_to_team.save_member.max_accounts.app_error",
    "translation": "Nem sikerült új csapat tagságot létrehozni mert a csapat tagok száma elérte a korlátot"
  },
  {
    "id": "app.team.join_user_to_team.save_member.conflict.app_error",
    "translation": "Nem sikerült új csapat tagságot létrehozni mert már létezik"
  },
  {
    "id": "app.team.join_user_to_team.save_member.app_error",
    "translation": "Nem sikerült új csapat tagságot létrehozni"
  },
  {
    "id": "app.team.join_user_to_team.max_accounts.app_error",
    "translation": "Ez a csapat elérte a maximálisan engedélyezett fiókok számát. Magasabb korlát beállításához vegye fel a kapcsolatot a rendszergazdával."
  },
  {
    "id": "app.team.invite_token.group_constrained.error",
    "translation": "Tokennel nem lehet csatlakozni egy csoport által korlátozott csapathoz."
  },
  {
    "id": "app.team.invite_id.group_constrained.error",
    "translation": "Meghívóval nem lehet csatlakozni egy csoport által korlátozott csapathoz."
  },
  {
    "id": "app.team.get_user_team_ids.app_error",
    "translation": "Nem sikerült lekérni a felhasználó csapatainak listáját."
  },
  {
    "id": "app.team.get_unread.app_error",
    "translation": "Nem sikerült lekérni a csapat olvasatlan üzeneteit."
  },
  {
    "id": "app.team.get_members_by_ids.app_error",
    "translation": "Nem sikerült lekérni a csapattagokat."
  },
  {
    "id": "app.team.get_members.app_error",
    "translation": "Nem sikerült lekérni a csapattagokat."
  },
  {
    "id": "app.team.get_member_count.app_error",
    "translation": "Nem sikerült megszámolni a csapattagokat."
  },
  {
    "id": "app.team.get_member.missing.app_error",
    "translation": "Nem található csapat tag ehhez a felhasználó azonosítóhoz és csapat azonosítóhoz."
  },
  {
    "id": "app.team.get_member.app_error",
    "translation": "Nem sikerült lekérni a csapattagot."
  },
  {
    "id": "app.team.get_by_scheme.app_error",
    "translation": "Nem sikerült lekérni a csatornákat a megadott sémához."
  },
  {
    "id": "app.team.get_by_name.missing.app_error",
    "translation": "Nem sikerült megtalálni a létező csapatot."
  },
  {
    "id": "app.team.get_by_name.app_error",
    "translation": "Nem sikerült megtalálni a létező csapatot."
  },
  {
    "id": "app.team.get_by_invite_id.finding.app_error",
    "translation": "Nem sikerült megtalálni a létező csapatot."
  },
  {
    "id": "app.team.get_all_team_listing.app_error",
    "translation": "Nem sikerült lekérni az összes csapatot."
  },
  {
    "id": "app.team.get_all_private_team_listing.app_error",
    "translation": "Nem sikerült lekérni az összes privát csapatot."
  },
  {
    "id": "app.team.get_all.app_error",
    "translation": "Nem sikerült lekérni az összes csapatot."
  },
  {
    "id": "app.team.get_active_member_count.app_error",
    "translation": "Nem sikerült megszámolni a csapattagokat."
  },
  {
    "id": "app.team.get.finding.app_error",
    "translation": "Hiba lépett fel a csapat megkeresésekor."
  },
  {
    "id": "app.team.get.find.app_error",
    "translation": "Nem sikerült megtalálni a létező csapatot."
  },
  {
    "id": "app.team.clear_all_custom_role_assignments.select.app_error",
    "translation": "Nem sikerült lekérni a csapat tagokat."
  },
  {
    "id": "app.team.analytics_team_count.app_error",
    "translation": "Nem sikerült megszámolni a csapatokat."
  },
  {
    "id": "app.system_install_date.parse_int.app_error",
    "translation": "Nem sikerült értelmezni a telepítési dátumot."
  },
  {
    "id": "app.system.warn_metric.store.app_error",
    "translation": "Nem sikerült eltárolni az értéket {{.WarnMetricName}} számára"
  },
  {
    "id": "app.system.warn_metric.notification.invalid_metric.app_error",
    "translation": "Nem található metrika."
  },
  {
    "id": "app.system.warn_metric.notification.empty_admin_list.app_error",
    "translation": "Az adminok listája üres."
  },
  {
    "id": "app.system.warn_metric.bot_displayname",
    "translation": "Mattermost Tanácsadó"
  },
  {
    "id": "app.system.warn_metric.bot_description",
    "translation": "[További információk a Mattermost Advisor-ról](https://about.mattermost.com/default-channel-handle-documentation)"
  },
  {
    "id": "app.system.save.app_error",
    "translation": "Hiba lépett fel a rendszer tulajdonságok mentése közben."
  },
  {
    "id": "app.system.permanent_delete_by_name.app_error",
    "translation": "Nem sikerült véglegesen törölni a rendszertábla bejegyzést."
  },
  {
    "id": "app.channel.get_channels_by_ids.app_error",
    "translation": "Nem sikerült lekérni a csatornákat azonosítók szerint."
  },
  {
    "id": "app.channel.get_channels_batch_for_indexing.get.app_error",
    "translation": "Nem sikerült lekérni a csatornákat kötegelt indexeléséhez."
  },
  {
    "id": "app.channel.get_channels.not_found.app_error",
    "translation": "Nem találhatóak csatornák."
  },
  {
    "id": "app.channel.get_channels.get.app_error",
    "translation": "Nem sikerült lekérni a csatornákat."
  },
  {
    "id": "app.channel.get_channel_counts.get.app_error",
    "translation": "Nem sikerült lekérni a csatornák mennyiségét."
  },
  {
    "id": "app.channel.get_by_scheme.app_error",
    "translation": "Nem sikerült lekérni a csatornákat a megadott sémához."
  },
  {
    "id": "app.channel.get_by_name.missing.app_error",
    "translation": "Csatorna nem létezik."
  },
  {
    "id": "app.channel.get_by_name.existing.app_error",
    "translation": "Nem sikerült megtalálni a létező csatornát."
  },
  {
    "id": "app.channel.get_all_direct.app_error",
    "translation": "Nem sikerült lekérni az összes közvetlen csatornát."
  },
  {
    "id": "app.channel.get_all_channels_count.app_error",
    "translation": "Nem sikerült megszámolni az összes csatornát."
  },
  {
    "id": "app.channel.get_all_channels.app_error",
    "translation": "Nem sikerült lekérni az összes csatornát."
  },
  {
    "id": "app.channel.get_all.app_error",
    "translation": "Nem sikerült lekérni az összes csatornát."
  },
  {
    "id": "app.channel.get.find.app_error",
    "translation": "Hiba történt a csatorna megkeresésekor."
  },
  {
    "id": "app.channel.get.existing.app_error",
    "translation": "Nem található a meglévő csatorna."
  },
  {
    "id": "app.channel.delete.app_error",
    "translation": "Nem sikerült törölni a csatornát."
  },
  {
    "id": "app.channel.create_initial_sidebar_categories.internal_error",
    "translation": "Nem sikerült kezdeti oldalsáv kategóriákat létrehozni a felhasználónak."
  },
  {
    "id": "app.channel.create_direct_channel.internal_error",
    "translation": "Nem sikerült elmenteni a közvetlen csatornát."
  },
  {
    "id": "app.channel.create_channel.no_team_id.app_error",
    "translation": "Meg kell adni egy csapat azonosítót a csatorna létrehozásához."
  },
  {
    "id": "app.channel.create_channel.internal_error",
    "translation": "Nem sikerült elmenteni a csatornát."
  },
  {
    "id": "app.channel.count_posts_since.app_error",
    "translation": "Nem sikerült megszámolni az üzeneteket a megadott dátum óta."
  },
  {
    "id": "app.channel.clear_all_custom_role_assignments.select.app_error",
    "translation": "Nem sikerült lekérni a csatorna tagokat."
  },
  {
    "id": "app.channel.autofollow.app_error",
    "translation": "Nem sikerült frissíteni az üzenetszál tagságot az említett felhasználónak"
  },
  {
    "id": "app.channel.analytics_type_count.app_error",
    "translation": "Nem sikerült lekérni a csatornatípusok számát."
  },
  {
    "id": "app.bot.permenent_delete.bad_id",
    "translation": "Nem sikerült törölni a botot."
  },
  {
    "id": "app.bot.permanent_delete.internal_error",
    "translation": "Nem sikerült végleg törölni a botot."
  },
  {
    "id": "app.bot.patchbot.internal_error",
    "translation": "Nem sikerült frissíteni a botot."
  },
  {
    "id": "app.bot.getbots.internal_error",
    "translation": "Nem sikerült lekérni a botokat."
  },
  {
    "id": "app.bot.getbot.internal_error",
    "translation": "Nem sikerült lekérni a botot."
  },
  {
    "id": "app.bot.createbot.internal_error",
    "translation": "Nem lehet elmenteni a botot."
  },
  {
    "id": "app.audit.save.saving.app_error",
    "translation": "Hiba történt az auditok mentésekor."
  },
  {
    "id": "app.audit.permanent_delete_by_user.app_error",
    "translation": "Hiba történt az auditok törlésekor."
  },
  {
    "id": "app.audit.get.limit.app_error",
    "translation": "Túllépte a lapozás korlátját."
  },
  {
    "id": "app.audit.get.finding.app_error",
    "translation": "Hiba történt az auditok megkeresésekor."
  },
  {
    "id": "app.analytics.getanalytics.internal_error",
    "translation": "Nem sikerült lekérni a statisztikát."
  },
  {
    "id": "app.admin.test_site_url.failure",
    "translation": "Ez nem egy érvényes élő URL"
  },
  {
    "id": "app.admin.test_email.failure",
    "translation": "Kapcsolódás sikertelen: {{.Error}}"
  },
  {
    "id": "app.admin.saml.invalid_response_from_idp.app_error",
    "translation": "Nem sikerült beolvasni a Személyazonossági szolgáltatótól kapott választ."
  },
  {
    "id": "app.admin.saml.failure_read_response_body_from_idp.app_error",
    "translation": "Hiba történt az Személyazonossági szolgáltatótól kapott válasz beolvasásakor."
  },
  {
    "id": "app.admin.saml.failure_decode_metadata_xml_from_idp.app_error",
    "translation": "Nem sikerült dekódolni az Személyazonossági szolgáltatótól kapott XML-metaadatokat."
  },
  {
    "id": "api.websocket_handler.server_busy.app_error",
    "translation": "A szerver elfoglalt, a nem kritikus szolgáltatások átmenetileg nem érhetők el."
  },
  {
    "id": "api.websocket_handler.invalid_param.app_error",
    "translation": "Érvénytelen {{.Name}} paraméter."
  },
  {
    "id": "api.webhook.update_outgoing.intersect.app_error",
    "translation": "Ugyanazon csatornáról a kimenő webhookoknak nem lehetnek ugyanazok a kulcsszavai/visszahívási URL-jei."
  },
  {
    "id": "api.webhook.team_mismatch.app_error",
    "translation": "Nem frissíthet webhookokat csapatok között."
  },
  {
    "id": "api.webhook.incoming.error",
    "translation": "Nem sikerült dekódolni a bejövő webhook többrészes adatát."
  },
  {
    "id": "api.webhook.create_outgoing.triggers.app_error",
    "translation": "Vagy trigger_words, vagy channel_id értéket kell adni."
  },
  {
    "id": "api.webhook.create_outgoing.permissions.app_error",
    "translation": "Nincs elegendő jogosultsága kimenő webhook létrehozásához."
  },
  {
    "id": "api.webhook.create_outgoing.not_open.app_error",
    "translation": "Kimenő webhookokat csak nyilvános csatornákhoz lehet létrehozni."
  },
  {
    "id": "api.webhook.create_outgoing.intersect.app_error",
    "translation": "Ugyanazon csatornáról a kimenő webhookoknak nem lehetnek ugyanazok a kulcsszavai/visszahívási URL-jei."
  },
  {
    "id": "api.web_socket_router.not_authenticated.app_error",
    "translation": "A WebSocket kapcsolat nincs hitelesítve. Kérjük jelentkezzen be és próbálja meg újra."
  },
  {
    "id": "api.web_socket_router.no_action.app_error",
    "translation": "Nincs websocket művelet."
  },
  {
    "id": "api.web_socket_router.bad_seq.app_error",
    "translation": "Érvénytelen sorrend a WebSocket üzenetnek."
  },
  {
    "id": "api.web_socket_router.bad_action.app_error",
    "translation": "Ismeretlen WebSocket művelet."
  },
  {
    "id": "api.web_socket.connect.upgrade.app_error",
    "translation": "Nem sikerült frissíteni a websocket kapcsolatot."
  },
  {
    "id": "api.user.verify_email.token_parse.error",
    "translation": "Nem sikerült értelmezni a token adatot az e-mail megerősítésből"
  },
  {
    "id": "api.user.verify_email.link_expired.app_error",
    "translation": "Az e-mail megerősítő link lejárt."
  },
  {
    "id": "api.user.verify_email.broken_token.app_error",
    "translation": "Rossz e-mail megerősítő token típus."
  },
  {
    "id": "api.user.verify_email.bad_link.app_error",
    "translation": "Rossz e-mail megerősítő link."
  },
  {
    "id": "api.user.upload_profile_user.upload_profile.app_error",
    "translation": "Nem sikerült feltölteni a profilképet."
  },
  {
    "id": "api.user.upload_profile_user.too_large.app_error",
    "translation": "A profilképet nem lehetett feltölteni. A fájl túl nagy."
  },
  {
    "id": "api.user.upload_profile_user.storage.app_error",
    "translation": "Nem sikerült a fájl feltöltése. A képek tárolása nincs beállítva."
  },
  {
    "id": "api.user.upload_profile_user.parse.app_error",
    "translation": "Nem sikerült feldolgozni a többrészes űrlapot."
  },
  {
    "id": "api.user.upload_profile_user.open.app_error",
    "translation": "Nem nyitható meg a képfálj."
  },
  {
    "id": "api.user.upload_profile_user.no_file.app_error",
    "translation": "Nincs megadva fájl a kérés 'image' paraméterében."
  },
  {
    "id": "api.user.upload_profile_user.login_provider_attribute_set.app_error",
    "translation": "A profilképet a felhasználó bejelentkezési szolgáltatóján keresztül kell beállítani."
  },
  {
    "id": "api.user.upload_profile_user.encode.app_error",
<<<<<<< HEAD
    "translation": "Nem sikerült kódolni a profilképet."
=======
    "translation": "Nem sikerült bekódolni a profil képet."
>>>>>>> d0629503
  },
  {
    "id": "api.user.upload_profile_user.decode.app_error",
    "translation": "Nem sikerült dekódolni a profil képet."
  },
  {
    "id": "api.user.upload_profile_user.array.app_error",
    "translation": "Üres tömb a kérés 'image' paraméterében."
  },
  {
    "id": "api.user.update_user_roles.license.app_error",
    "translation": "Az egyedi jogosultság sémákat a jelenlegi licenc nem támogatja"
  },
  {
    "id": "api.user.update_user_auth.invalid_request",
    "translation": "A kérésből hiányzik a AuthData vagy a AuthService paraméter."
  },
  {
    "id": "api.user.update_user.login_provider_attribute_set.app_error",
    "translation": "A '{{.Field}}' mezőt a felhasználó bejelentkezési szolgáltatóján keresztül kell beállítani."
  },
  {
    "id": "api.user.update_user.accepted_guest_domain.app_error",
    "translation": "A megadott e-mail nem tartozik a vendég fiókok számára engedélyezett domainek közé. Kérjük vegye fel a kapcsolatot a rendszergazdával vagy regisztráljon egy másik e-mail címmel."
  },
  {
    "id": "api.user.update_user.accepted_domain.app_error",
    "translation": "A megadott e-mail nem tartozik az engedélyezett domainek közé. Kérjük vegye fel a kapcsolatot a rendszergazdával vagy regisztráljon egy másik e-mail címmel."
  },
  {
    "id": "api.user.update_password.valid_account.app_error",
    "translation": "A jelszófrissítés sikertelen mert nem találtunk egy érvényes fiókot."
  },
  {
    "id": "api.user.update_password.user_and_hashed.app_error",
    "translation": "Csak rendszergazdák állíthatnak be már ujjlenyomatozott jelszavakat."
  },
  {
    "id": "api.user.update_password.oauth.app_error",
    "translation": "A jelszófrissítés sikertelen mert a felhasználó OAuth szolgáltatáson keresztül jelentkezett be."
  },
  {
    "id": "api.user.update_password.menu",
    "translation": "a beállítások menü használatával"
  },
  {
    "id": "api.user.update_password.incorrect.app_error",
    "translation": "A \"Jelenlegi jelszó\" amit megadott helytelen. Kérjük ellenőrizze, hogy be van-e kapcsolva a Caps Lock és próbálja újra."
  },
  {
    "id": "api.user.update_password.failed.app_error",
    "translation": "Jelszófrissítés sikertelen."
  },
  {
    "id": "api.user.update_password.context.app_error",
    "translation": "Jelszó frissítés sikertelen mert a context user_id nem egyezett a props user_id -val."
  },
  {
    "id": "api.user.update_oauth_user_attrs.get_user.app_error",
    "translation": "Nem lehetett lekérni a felhasználót a {{.Service}} felhasználó objektumból."
  },
  {
    "id": "api.user.update_active.permissions.app_error",
    "translation": "Nincsen megfelelő jogosultsága."
  },
  {
    "id": "api.user.update_active.not_enable.app_error",
    "translation": "Nem deaktiválhatja saját magát, mert ez a funkció nincs engedélyezve. Kérjük, lépjen kapcsolatba a rendszergazdával."
  },
  {
    "id": "api.user.update_active.cannot_enable_guest_when_guest_feature_is_disabled.app_error",
    "translation": "Nem aktiválhat vendégfiókot, mert a vendégelérés funkció nincs engedélyezve."
  },
  {
    "id": "api.user.send_verify_email_and_forget.failed.error",
<<<<<<< HEAD
    "translation": "Nem sikerült elküldeni az email megerősítés emailt"
=======
    "translation": "Nem sikerült elküldeni az e-mail megerősítés emailt"
>>>>>>> d0629503
  },
  {
    "id": "api.user.send_sign_in_change_email_and_forget.error",
    "translation": "Nem sikerült elküldeni a jelszó frissítés e-mailt"
  },
  {
    "id": "api.user.send_password_reset.sso.app_error",
    "translation": "Nem lehet jelszót visszaállítani az SSO fiókoknál."
  },
  {
    "id": "api.user.send_password_reset.send.app_error",
<<<<<<< HEAD
    "translation": "Nem sikerült elküldeni a jelszó visszaállítás emailt."
=======
    "translation": "Nem sikerült elküldeni a jelszó visszaállítás e-mailt."
>>>>>>> d0629503
  },
  {
    "id": "api.user.send_email_change_verify_email_and_forget.error",
    "translation": "Az e-mail változtatás megerősítés e-mail küldése sikertelen volt"
  },
  {
    "id": "api.user.send_cloud_welcome_email.error",
    "translation": "Nem sikerült elküldeni a Cloud üdvözlő e-mailt"
  },
  {
    "id": "api.user.saml.not_available.app_error",
    "translation": "SAML 2.0 nincs beállítva vagy támogatva ezen a szerveren."
  },
  {
    "id": "api.user.reset_password.token_parse.error",
    "translation": "Nem lehet értelmezni a jelszó visszaállítás tokent"
  },
  {
    "id": "api.user.reset_password.sso.app_error",
    "translation": "Az SSO fiókoknak nem lehet jelszót visszaállítani."
  },
  {
    "id": "api.user.reset_password.method",
    "translation": "jelszóvisszaállító link használatával"
  },
  {
    "id": "api.user.reset_password.link_expired.app_error",
    "translation": "A jelszó visszaállítás link lejárt."
  },
  {
    "id": "api.user.reset_password.invalid_link.app_error",
    "translation": "A jelszó visszaállítás link nem tűnik érvényesnek."
  },
  {
    "id": "api.user.reset_password.broken_token.app_error",
    "translation": "A jelszó visszaállítás token nem tűnik érvényesnek."
  },
  {
    "id": "api.user.promote_guest_to_user.no_guest.app_error",
    "translation": "Nem lehet átalakítani a vendéget rendes felhasználóvá, mert nem vendég."
  },
  {
    "id": "api.user.patch_user.login_provider_attribute_set.app_error",
    "translation": "A '{{.Field}}' mezőt a felhasználó bejelentkezési szolgáltatóján keresztül kell beállítani."
  },
  {
    "id": "api.user.oauth_to_email.not_available.app_error",
    "translation": "Hitelesítés átvitel nincs beállítva vagy nem elérhető ezen a szerveren."
  },
  {
    "id": "api.user.oauth_to_email.context.app_error",
    "translation": "Jelszó frissítés sikertelen mert a context user_id mezője nem egyezett a megadott felhasználó azonosítójával."
  },
  {
    "id": "api.user.login_ldap.not_available.app_error",
    "translation": "AD/LDAP nem elérhető ezen a szerveren."
  },
  {
    "id": "api.user.login_cws.license.error",
    "translation": "CWS bejelentkezés tiltott."
  },
  {
    "id": "api.user.login_by_oauth.parse.app_error",
    "translation": "Nem sikerült értelmezni a {{.Service}} felhasználói objektum hitelesítési adatait."
  },
  {
    "id": "api.user.login_by_oauth.not_available.app_error",
    "translation": "{{.Service}} SSO az OAuth 2.0-n keresztül nem érhető el ezen a szerveren."
  },
  {
    "id": "api.user.login_by_oauth.bot_login_forbidden.app_error",
    "translation": "Bot bejelentkezés tiltott."
  },
  {
    "id": "api.user.login_by_cws.invalid_token.app_error",
    "translation": "CWS token nem érvényes"
  },
  {
    "id": "api.user.login.use_auth_service.app_error",
    "translation": "Kérjük jelentkezzen be a {{.AuthService}} használatával."
  },
  {
    "id": "api.user.login.not_verified.app_error",
    "translation": "Bejelentkezés sikertelen mert az e-mail cím nincs megerősítve."
  },
  {
    "id": "api.user.login.invalid_credentials_username",
    "translation": "Adjon meg érvényes felhasználónevet és/vagy jelszót."
  },
  {
    "id": "api.user.login.invalid_credentials_sso",
    "translation": "Adjon meg érvényes e-mailt vagy felhasználónevet és/vagy jelszót, vagy jelentkezzen be másképp."
  },
  {
    "id": "api.user.login.invalid_credentials_email_username",
    "translation": "Adjon meg érvényes e-mailt vagy felhasználónevet és/vagy jelszót."
  },
  {
    "id": "api.user.login.invalid_credentials_email",
    "translation": "Adjon meg egy érvényes e-mailt és/vagy jelszót"
  },
  {
    "id": "api.user.login.inactive.app_error",
    "translation": "A bejelentkezés sikertelen, mert fiókját inaktiválták.  Kérjük, lépjen kapcsolatba egy rendszergazdával."
  },
  {
    "id": "api.user.login.guest_accounts.license.error",
    "translation": "Az Ön licence nem támogatja a vendég fiókokat"
  },
  {
    "id": "api.user.login.guest_accounts.disabled.error",
    "translation": "A vendég fiókok tiltva vannak"
  },
  {
    "id": "api.user.login.client_side_cert.license.app_error",
    "translation": "Megpróbálta használni a ClientSideCertEnable kísérleti funkciót érvényes enterprise licenc nélkül."
  },
  {
    "id": "api.user.login.client_side_cert.certificate.app_error",
    "translation": "Megkísérelt bejelentkezni a ClientSideCert kísérleti szolgáltatással érvényes tanúsítvány megadása nélkül."
  },
  {
    "id": "api.user.login.bot_login_forbidden.app_error",
    "translation": "Bot bejelentkezés tiltott."
  },
  {
    "id": "api.user.login.blank_pwd.app_error",
    "translation": "A jelszó mező nem maradhat üresen"
  },
  {
    "id": "api.user.ldap_to_email.not_ldap_account.app_error",
    "translation": "Ez a felhasználói fiók nem használ AD/LDAP-ot."
  },
  {
    "id": "api.user.ldap_to_email.not_available.app_error",
    "translation": "AD/LDAP nem elérhető ezen a szerveren."
  },
  {
    "id": "api.user.get_user_by_email.permissions.app_error",
    "translation": "Felhasználó lekérése e-mail szerint sikertelen."
  },
  {
    "id": "api.user.get_uploads_for_user.forbidden.app_error",
    "translation": "Feltöltések lekérése sikertelen."
  },
  {
    "id": "api.user.get_authorization_code.endpoint.app_error",
    "translation": "Hiba történt a végpont lekérése során a Discovery dokumentumból."
  },
  {
    "id": "api.user.email_to_oauth.not_available.app_error",
    "translation": "A hitelesítés átvitel nincs beállítva vagy nem elérhető ezen a szerveren."
  },
  {
    "id": "api.user.email_to_ldap.not_available.app_error",
    "translation": "AD/LDAP nem elérhető ezen a szerveren."
  },
  {
    "id": "api.user.demote_user_to_guest.already_guest.app_error",
    "translation": "A felhasználót nem lehet vendéggé alakítani, mert már vendég."
  },
  {
    "id": "api.user.delete_user.not_enabled.app_error",
    "translation": "A végleges felhasználó törlés funkció nincs engedélyezve. Kérjük vegye fel a kapcsolatot a rendszergazdával."
  },
  {
    "id": "api.user.delete_team.not_enabled.app_error",
    "translation": "A végleges csapat törlés funkció nincs engedélyezve. Kérjük vegye fel a kapcsolatot a rendszergazdával."
  },
  {
    "id": "api.user.delete_channel.not_enabled.app_error",
    "translation": "A végleges csatorna törlés funkció nincs engedélyezve. Kérjük vegye fel a kapcsolatot a rendszergazdával."
  },
  {
    "id": "api.user.create_user.signup_link_invalid.app_error",
    "translation": "A regisztrációs link nem tűnik érvényesnek."
  },
  {
    "id": "api.user.create_user.signup_link_expired.app_error",
    "translation": "A regisztrációs link lejárt."
  },
  {
    "id": "api.user.create_user.signup_email_disabled.app_error",
    "translation": "Felhasználó regisztráció e-mail címmel le van tiltva."
  },
  {
    "id": "api.user.create_user.no_open_server",
    "translation": "Ezen a szerveren tiltott a szabad felhasználó regisztráció. Kérjük kérjen egy meghívót a rendszergazdától."
  },
  {
    "id": "api.user.create_user.invalid_invitation_type.app_error",
    "translation": "A felhasználót nem lehet létrehozni, érvénytelen meghívó."
  },
  {
    "id": "api.user.create_user.guest_accounts.license.app_error",
    "translation": "Az Ön licence nem támogatja a vendég fiókokat."
  },
  {
    "id": "api.user.create_user.guest_accounts.disabled.app_error",
    "translation": "Vendég fiókok le vannak tiltva."
  },
  {
    "id": "api.user.create_user.disabled.app_error",
    "translation": "Felhasználó létrehozás le van tiltva."
  },
  {
    "id": "api.user.create_user.accepted_domain.app_error",
    "translation": "A megadott e-mail cím nem tartozik az engedélyezett domainekhez. Kérjük vegye fel a kapcsolatot a rendszergazdával vagy regisztráljon másik e-mail címmel."
  },
  {
    "id": "api.user.create_profile_image.initial.app_error",
    "translation": "Nem sikerült hozzáadni felhasználói monogramot az alapértelmezett profil képhez."
  },
  {
    "id": "api.user.create_profile_image.encode.app_error",
    "translation": "Nem sikerült kódolni alapértelmezett profil képet."
  },
  {
    "id": "api.user.create_profile_image.default_font.app_error",
    "translation": "Nem sikerült létrehozni alapértelmezett profil kép betűtípust."
  },
  {
    "id": "api.user.create_password_token.error",
    "translation": "Nem sikerült létrehozni jelszó visszaállító tokent"
  },
  {
    "id": "api.user.create_oauth_user.create.app_error",
    "translation": "Nem sikerült felhasználót létrehozni a(z) {{.Service}} felhasználói objektumból."
  },
  {
    "id": "api.user.create_oauth_user.already_attached.app_error",
    "translation": "Az e-mail címmel már van társítva egy fiók, a(z) {{.Service}} eltérő bejelentkezési módszerrel. Kérjük, jelentkezzen be az {{.Auth}} használatával."
  },
  {
    "id": "api.user.create_email_token.error",
    "translation": "Nem sikerült létrehozni a token adatokat az e-mail megerősítéshez"
  },
  {
    "id": "api.user.complete_switch_with_oauth.parse.app_error",
    "translation": "Nem sikerült értelmezni a {{.Service}} felhasználói objektum hitelesítési adatait."
  },
  {
    "id": "api.user.complete_switch_with_oauth.blank_email.app_error",
<<<<<<< HEAD
    "translation": "Üres email."
=======
    "translation": "Üres e-mail."
>>>>>>> d0629503
  },
  {
    "id": "api.user.check_user_password.invalid.app_error",
    "translation": "Érvénytelen bejelentkezés rossz jelszó miatt."
  },
  {
    "id": "api.user.check_user_mfa.bad_code.app_error",
    "translation": "Érvénytelen MFA token."
  },
  {
    "id": "api.user.check_user_login_attempts.too_many.app_error",
    "translation": "Fiókja zárolva van, mert túl sok sikertelen jelszó kísérlet történt. Kérjük, állítsa vissza jelszavát."
  },
  {
    "id": "api.user.autocomplete_users.missing_team_id.app_error",
    "translation": "Csapat azonosító paraméter szükséges a csatornánkénti automatikus kitöltéshez."
  },
  {
    "id": "api.user.authorize_oauth_user.unsupported.app_error",
    "translation": "A {{.Service}} SSO az OAuth 2.0-n keresztül nem érhető el ezen a szerveren."
  },
  {
    "id": "api.user.authorize_oauth_user.token_failed.app_error",
    "translation": "Token kérés sikertelen."
  },
  {
    "id": "api.user.authorize_oauth_user.service.app_error",
    "translation": "Token kérés a {{.Service}} részére sikertelen."
  },
  {
    "id": "api.user.authorize_oauth_user.response.app_error",
    "translation": "Érvénytelen választ kapott az OAuth szolgáltatótól."
  },
  {
    "id": "api.user.authorize_oauth_user.missing.app_error",
    "translation": "Hiányzó hozzáférési token."
  },
  {
    "id": "api.user.authorize_oauth_user.invalid_state.app_error",
    "translation": "Érvénytelen állapot"
  },
  {
    "id": "api.user.authorize_oauth_user.bad_token.app_error",
    "translation": "Rossz token típus."
  },
  {
    "id": "api.user.authorize_oauth_user.bad_response.app_error",
    "translation": "Rossz válasz a token kérésből."
  },
  {
    "id": "api.user.add_direct_channels_and_forget.failed.error",
    "translation": "Nem sikerült hozzáadni a közvetlen csatorna beállításokat a felhasználónál user_id={{.UserId}}, team_id={{.TeamId}}, err={{.Error}}"
  },
  {
    "id": "api.user.activate_mfa.email_and_ldap_only.app_error",
    "translation": "MFA nem elérhető ehhez a típusú fiókhoz."
  },
  {
    "id": "api.upload.upload_data.multipart_error",
    "translation": "Nem sikerült feldolgozni a többrészes adatot."
  },
  {
    "id": "api.upload.upload_data.invalid_content_type",
    "translation": "Érvénytelen Tartalom-Típus többrészes feltöltéshez."
  },
  {
    "id": "api.upload.upload_data.invalid_content_length",
    "translation": "Érvénytelen tartalom hossz."
  },
  {
    "id": "api.upload.get_upload.forbidden.app_error",
    "translation": "Nem sikerült lekérni a feltöltést."
  },
  {
    "id": "api.upgrade_to_enterprise_status.signature.app_error",
    "translation": "A Mattermost nem tudott frissíteni az Enterprise Edition-re. A letöltött bináris fájl digitális aláírását nem sikerült ellenőrizni."
  },
  {
    "id": "api.upgrade_to_enterprise_status.app_error",
    "translation": "A Mattermost nem tudott frissíteni az Enterprise Edition-re."
  },
  {
    "id": "api.upgrade_to_enterprise.system_not_supported.app_error",
    "translation": "A Mattermost nem tudott frissíteni az Enterprise Edition-re. Ez a szolgáltatás csak x86-64 architektúrájú Linux rendszereken működik."
  },
  {
    "id": "api.upgrade_to_enterprise.invalid-user.app_error",
    "translation": "A Mattermost nem tudott frissíteni az Enterprise Edition-re. A(z) {{.MattermostUsername}} Mattermost rendszer felhasználó nem rendelkezik írási engedéllyel a szükséges bináris fájlhoz. A rendszergazda frissítheti a fájlengedélyeket a következő parancs végrehajtásával azon a kiszolgálón, amelyre a Mattermost telepítve van:\n\n```\nchown {{.MattermostUsername}} \"{{.Path}}\"\n```\n\nA fájlengedélyek megváltoztatása után próbálkozzon újra a Mattermost frissítésével. Ha frissített és újraindított, ne felejtse el visszaállítani az eredeti bináris fájl engedélyeket:\n\n```\nchown {{.FileUsername}} \"{{.Path}}\"\n```"
  },
  {
    "id": "api.upgrade_to_enterprise.invalid-user-and-permission.app_error",
    "translation": "A Mattermost nem tudott frissíteni az Enterprise Edition-re. A(z) {{.MattermostUsername}} Mattermost rendszer felhasználó nem rendelkezik írási engedéllyel a szükséges bináris fájlhoz. A rendszergazda frissítheti a fájlengedélyeket a következő parancs végrehajtásával azon a kiszolgálón, amelyre a Mattermost telepítve van:\n\n```\nchown {{.MattermostUsername}} \"{{.Path}}\"\nchmod +w \"{{.Path}}\"\n```\n\nA fájlengedélyek megváltoztatása után próbálkozzon újra a Mattermost frissítésével. Ha frissített és újraindított, ne felejtse el visszaállítani az eredeti bináris fájl engedélyeket:\n\n```\nchown {{.FileUsername}} \"{{.Path}}\"\nchmod -w \"{{.Path}}\"\n```"
  },
  {
    "id": "api.upgrade_to_enterprise.invalid-permission.app_error",
    "translation": "A Mattermost nem tudott frissíteni az Enterprise Edition-re. A(z) {{.MattermostUsername}} Mattermost rendszer felhasználó nem rendelkezik írási jogosultsággal a szükséges bináris fájlhoz. A rendszergazda frissítheti a fájlengedélyeket a következő parancs végrehajtásával azon a szerveren, amelyre a Mattermost telepítve van:\n\n```\nchmod +w \"{{.Path}}\"\n```\n\nA fájlengedélyek megváltoztatása után próbálkozzon újra a Mattermost frissítésével. Ha frissített és újraindított, ne felejtse el visszaállítani az eredeti bináris fájl engedélyeket:\n\n```\nchmod -w \"{{.Path}}\"\n```"
  },
  {
    "id": "api.upgrade_to_enterprise.generic_error.app_error",
    "translation": "A Mattermost nem tudott frissíteni az Enterprise Edition-re."
  },
  {
    "id": "api.upgrade_to_enterprise.app_error",
    "translation": "A Mattermost Enterprise Edition frissítése már fut."
  },
  {
    "id": "api.upgrade_to_enterprise.already-enterprise.app_error",
    "translation": "Nem frissíthet, mert már a Mattermost Enterprise Edition -t használja."
  },
  {
    "id": "api.upgrade_to_enterprise.already-done.app_error",
    "translation": "Sikeresen frissített a Mattermost Enterprise Edition-re. Kérjük, indítsa újra a szervert a frissítés befejezéséhez."
  },
  {
    "id": "api.unable_to_read_file_from_backend",
    "translation": "Hiba történt a backendből történő fájl olvasásakor"
  },
  {
    "id": "api.unable_to_create_zip_file",
    "translation": "Hiba történt a zip fájl létrehozásakor."
  },
  {
    "id": "api.templates.welcome_subject",
    "translation": "[{{ .SiteName }}] Ön csatlakozott {{ .ServerURL }}"
  },
  {
    "id": "api.templates.welcome_body.title",
    "translation": "Üdvözöljük a csapatban"
  },
  {
    "id": "api.templates.welcome_body.subTitle2",
    "translation": "Kattintson a lenti linkre az e-mail cím megerősítéséhez."
  },
  {
    "id": "api.templates.welcome_body.subTitle1",
    "translation": "Köszönjük, hogy csatlakozott "
  },
  {
    "id": "api.templates.welcome_body.serverURL",
    "translation": "{{ .ServerURL }}."
  },
  {
    "id": "api.templates.welcome_body.info1",
    "translation": "Ha nem Ön volt, nyugodtan figyelmen kívül hagyhatja ezt az e-mailt."
  },
  {
    "id": "api.templates.welcome_body.info",
    "translation": "Ezt az e-mail címet használták Mattermost fiók létrehozásához."
  },
  {
    "id": "api.templates.welcome_body.button",
    "translation": "E-mail megerősítése"
  },
  {
    "id": "api.templates.welcome_body.app_download_title",
    "translation": "Töltse le asztali és mobil alkalmazásainkat"
  },
  {
    "id": "api.templates.welcome_body.app_download_info",
    "translation": "A legjobb élmény érdekében töltse le az alkalmazásokat PC-re, Mac-re, iOS-re és Androidra."
  },
  {
    "id": "api.templates.welcome_body.app_download_button",
    "translation": "Letöltés"
  },
  {
    "id": "api.templates.warn_metric_ack.subject",
    "translation": "Mattermost kapcsolat kérelem"
  },
  {
    "id": "api.templates.warn_metric_ack.footer",
    "translation": "Ha további kérdése van, forduljon a support@mattermost.com e-mail címhez"
  },
  {
    "id": "api.templates.warn_metric_ack.body.site_url_header",
    "translation": "Rendszer URL: "
  },
  {
    "id": "api.templates.warn_metric_ack.body.registered_users_header",
    "translation": "Összes aktív felhasználó: "
  },
  {
    "id": "api.templates.warn_metric_ack.body.diagnostic_id_header",
    "translation": "Diagnosztika azonosító: "
  },
  {
    "id": "api.templates.warn_metric_ack.body.contact_name_header",
    "translation": "Kapcsolat: "
  },
  {
    "id": "api.templates.warn_metric_ack.body.contact_email_header",
    "translation": "E-mail: "
  },
  {
    "id": "api.templates.verify_subject",
    "translation": "[{{ .SiteName }}] E-mail megerősítés"
  },
  {
    "id": "api.templates.verify_body.title",
    "translation": "E-mail cím megerősítése"
  },
  {
    "id": "api.templates.verify_body.subTitle2",
    "translation": "Kattintson alábbi linkre az e-mail címe megerősítéséhez."
  },
  {
    "id": "api.templates.verify_body.subTitle1",
    "translation": "Köszönjük, hogy csatlakozott "
  },
  {
    "id": "api.templates.verify_body.serverURL",
    "translation": "{{ .ServerURL }}."
  },
  {
    "id": "api.templates.verify_body.info1",
    "translation": "Ha nem Ön volt az, nyugodtan hagyja figyelmen kívül ezt az e-mailt."
  },
  {
    "id": "api.templates.verify_body.info",
    "translation": "Ez az e-mail cím volt használva a Mattermost fiók létrehozásakor."
  },
  {
    "id": "api.templates.verify_body.button",
    "translation": "E-mail megerősítése"
  },
  {
    "id": "api.templates.username_change_subject",
    "translation": "[{{ .SiteName }}] Felhasználóneve megváltozott"
  },
  {
    "id": "api.templates.username_change_body.title",
    "translation": "Frissítette a felhasználónevét"
  },
  {
    "id": "api.templates.username_change_body.info",
    "translation": "A(z) {{.TeamDisplayName}} csapatban az Ön felhasználóneve {{.NewUsername}} névre változott."
  },
  {
    "id": "api.templates.user_access_token_subject",
    "translation": "[{{ .SiteName }}] Személyes hozzáférési tokent adtunk a fiókjához"
  },
  {
    "id": "api.templates.user_access_token_body.title",
    "translation": "Személyes hozzáférési tokent adtunk a fiókjához"
  },
  {
    "id": "ent.compliance.csv.header.export.appError",
    "translation": "Nem sikerült hozzáadni fejlécet a CSV exportba."
  },
  {
    "id": "ent.compliance.csv.file.creation.appError",
    "translation": "Nem sikerült létrehozni ideiglenes CSV export fájlt."
  },
  {
    "id": "ent.compliance.csv.attachment.export.appError",
    "translation": "Nem sikerült hozzáadni a mellékletet a CSV exportba."
  },
  {
    "id": "ent.compliance.csv.attachment.copy.appError",
    "translation": "Nem sikerült másolni a mellékletet a zip fájlba."
  },
  {
    "id": "ent.compliance.bad_export_type.appError",
    "translation": "Ismeretlen kimeneti formátum {{.ExportType}}"
  },
  {
    "id": "ent.cluster.timeout.error",
    "translation": "Időtúllépés a fürt válaszára várásnál"
  },
  {
    "id": "ent.cluster.save_config.error",
    "translation": "A Rendszerkonzol írásvédettre van állítva ha a Magas rendelkezésre állás engedélyezve van, kivéve, ha a ReadOnlyConfig le van tiltva a konfigurációs fájlban."
  },
  {
    "id": "ent.cluster.config_changed.info",
    "translation": "A fürt konfigurációja megváltozott az id={{.id}} elemnél. A fürt instabillá válhat, és újra kell indítani. A fürt helyes beállításának biztosítása érdekében azonnal végezzen gördülő újraindítást."
  },
  {
    "id": "ent.cluster.404.app_error",
    "translation": "A fürt API végpont nem található."
  },
  {
    "id": "ent.cloud.subscription.error",
    "translation": "Hiba a felhő előfizetés lekérésekor"
  },
  {
    "id": "ent.api.post.send_notifications_and_forget.push_image_only",
    "translation": " mellékelt egy fájlt."
  },
  {
    "id": "ent.actiance.export.write_file.appError",
    "translation": "Nem sikerült írni az export fájlt."
  },
  {
    "id": "ent.actiance.export.marshalToXml.appError",
    "translation": "Nem sikerült átalakítani az exportot XML-be."
  },
  {
    "id": "app.import.validate_post_import_data.props_too_large.error",
    "translation": "Bejegyzés Props tulajdonsága hosszabb mint a maximálisan megengedett hosszúság."
  },
  {
    "id": "app.import.validate_post_import_data.message_missing.error",
    "translation": "Hiányzó kötelező bejegyzés tulajdonság: Message."
  },
  {
    "id": "app.import.validate_post_import_data.message_length.error",
    "translation": "Bejegyzés Message tulajdonsága hosszabb mint a maximálisan megengedett hosszúság."
  },
  {
    "id": "app.import.validate_post_import_data.create_at_zero.error",
    "translation": "A bejegyzés CreateAt tulajdonsága nem lehet nulla."
  },
  {
    "id": "app.import.validate_post_import_data.create_at_missing.error",
    "translation": "Hiányzó kötelező bejegyzés tulajdonság: create_at."
  },
  {
    "id": "app.import.validate_post_import_data.channel_missing.error",
    "translation": "Hiányzó kötelező bejegyzés tulajdonság: Channel."
  },
  {
    "id": "app.import.validate_emoji_import_data.name_missing.error",
    "translation": "Emoji import name mező hiányzik vagy üres."
  },
  {
    "id": "app.import.validate_emoji_import_data.image_missing.error",
    "translation": "Emoji import image mező hiányzik vagy üres."
  },
  {
    "id": "app.import.validate_emoji_import_data.empty.error",
    "translation": "Emoji import adata üres."
  },
  {
    "id": "app.import.validate_direct_post_import_data.user_missing.error",
    "translation": "Hiányzó kötelező közvetlen üzenet tulajdonság: user"
  },
  {
    "id": "app.import.validate_direct_post_import_data.unknown_flagger.error",
    "translation": "A közvetlen bejegyzéseket csak azon csatorna tagjai jelölhetik meg amelyben az benne van. \"{{.Username}}\" nem egy tag."
  },
  {
    "id": "app.import.validate_direct_post_import_data.message_missing.error",
    "translation": "Hiányzó kötelező közvetlen üzenet tulajdonság: message"
  },
  {
    "id": "app.import.validate_direct_post_import_data.message_length.error",
    "translation": "Az üzenet túl hosszú"
  },
  {
    "id": "app.import.validate_direct_post_import_data.create_at_zero.error",
    "translation": "CreateAt nagyobbnak kell lennie, mint 0"
  },
  {
    "id": "app.import.validate_direct_post_import_data.create_at_missing.error",
    "translation": "Hiányzó kötelező közvetlen üzenet tulajdonság: create_at"
  },
  {
    "id": "app.import.validate_direct_post_import_data.channel_members_too_many.error",
    "translation": "A közvetlen üzenet csatorna tagok listája túl sok tételt tartalmaz"
  },
  {
    "id": "app.import.validate_direct_post_import_data.channel_members_too_few.error",
    "translation": "A közvetlen üzenet csatorna tagok listája túl kevés tételt tartalmaz"
  },
  {
    "id": "app.import.validate_direct_post_import_data.channel_members_required.error",
    "translation": "Hiányzó kötelező közvetlen bejegyzés tulajdonság: channel_members"
  },
  {
    "id": "app.import.validate_direct_channel_import_data.unknown_favoriter.error",
    "translation": "A közvetlen csatornát csak tagok kedvelhetik be. \"{{.Username}}\" nem egy tag."
  },
  {
    "id": "app.import.validate_direct_channel_import_data.members_too_many.error",
    "translation": "A közvetlen csatorna tagok listája túl sok tételt tartalmaz"
  },
  {
    "id": "app.import.validate_direct_channel_import_data.members_too_few.error",
    "translation": "A közvetlen csatorna tagok listája túl kevés tételt tartalmaz"
  },
  {
    "id": "app.import.validate_direct_channel_import_data.members_required.error",
    "translation": "Hiányzó kötelező közvetlen csatorna tulajdonság: members"
  },
  {
    "id": "app.import.validate_direct_channel_import_data.header_length.error",
    "translation": "A közvetlen csatorna fejléce túl hosszú"
  },
  {
    "id": "app.import.validate_channel_import_data.type_missing.error",
    "translation": "Hiányzó kötelező csatorna tulajdonság: type."
  },
  {
    "id": "app.import.validate_channel_import_data.type_invalid.error",
    "translation": "A csatorna típusa érvénytelen."
  },
  {
    "id": "app.import.validate_channel_import_data.team_missing.error",
    "translation": "Hiányzó kötelező csatorna tulajdonság: team"
  },
  {
    "id": "app.import.validate_channel_import_data.scheme_invalid.error",
    "translation": "Érvénytelen séma név a csatornához."
  },
  {
    "id": "app.import.validate_channel_import_data.purpose_length.error",
    "translation": "A csatorna célja túl hosszú."
  },
  {
    "id": "app.import.validate_channel_import_data.name_missing.error",
    "translation": "Hiányzó kötelező csatorna tulajdonság: name"
  },
  {
    "id": "app.import.validate_channel_import_data.name_length.error",
    "translation": "A csatorna neve túl hosszú."
  },
  {
    "id": "app.import.validate_channel_import_data.name_characters.error",
    "translation": "A csatorna neve érvénytelen karaktereket tartalmaz."
  },
  {
    "id": "app.import.validate_channel_import_data.header_length.error",
    "translation": "Csatorna fejléc túl hosszú."
  },
  {
    "id": "app.import.validate_channel_import_data.display_name_missing.error",
    "translation": "Hiányzó kötelező csatorna tulajdonság: display_name"
  },
  {
    "id": "app.import.validate_channel_import_data.display_name_length.error",
    "translation": "A csatorna display_name nem az engedélyezett hosszúságon belül van."
  },
  {
    "id": "app.import.process_import_data_file_version_line.invalid_version.error",
    "translation": "Nem sikerült kiolvasni az adat import fájl verzióját."
  },
  {
    "id": "app.import.import_user_teams.save_preferences.error",
    "translation": "Nem sikerült elmenteni a csapat téma beállításokat"
  },
  {
    "id": "app.import.import_user_teams.save_members.max_accounts.app_error",
    "translation": "Nem sikerült importálni a csapat tagságot mert abba a csapatba már nem engedélyezett több tag"
  },
  {
    "id": "app.import.import_user_teams.save_members.error",
    "translation": "Nem sikerült importálni a csapat tagságokat"
  },
  {
    "id": "app.import.import_user_teams.save_members.conflict.app_error",
    "translation": "Nem sikerült importálni az új csapat tagságot mert már létezik"
  },
  {
    "id": "app.import.import_user_channels.save_preferences.error",
    "translation": "Hiba a felhasználó csapat tagságok importálásakor. Beállítások mentése sikertelen."
  },
  {
    "id": "app.import.import_user_channels.channel_not_found.error",
    "translation": "Hiba a felhasználó csatornáinak importálásakor. Csatorna nem található."
  },
  {
    "id": "app.import.import_user.save_preferences.error",
    "translation": "Hiba a beállítások importálásakor. Beállítások mentése sikertelen."
  },
  {
    "id": "app.import.import_team.scheme_wrong_scope.error",
    "translation": "A csapatot hozzá kell rendelni egy csapat hatókörű sémához."
  },
  {
    "id": "app.import.import_team.scheme_deleted.error",
    "translation": "Nem lehet beállítani egy csapatot, hogy egy törölt sémát használjon."
  },
  {
    "id": "app.import.import_scheme.scope_change.error",
    "translation": "A tömeges import nem tudja megváltoztatni egy már létező séma hatókörét."
  },
  {
    "id": "api.templates.user_access_token_body.info",
    "translation": "Személyes hozzáférési tokent adtunk a fiókjához a(z) {{.SiteURL}} webhelyen. Ezek felhasználhatók a(z) {{.SiteName}} fiókhoz való hozzáférésére."
  },
  {
    "id": "api.templates.upgrade_request_title2",
    "translation": "Új felhasználók nem tudnak csatlakozni a munkaterületéhez"
  },
  {
    "id": "api.templates.upgrade_request_title",
    "translation": "{{.UserName}} tagokat szeretne meghívni a munkaterületére"
  },
  {
    "id": "api.templates.upgrade_request_subject",
    "translation": "Mattermost felhasználó munkaterület előfizetés megemelést kért"
  },
  {
    "id": "api.templates.upgrade_request_info4_2",
    "translation": "Valaki nemrég megpróbált csatlakozni a munkaterületéhez, de nem sikerült, mivel a munkaterülete elérte az Mattermost Cloud ingyenes verziójának felhasználói korlátját. Emelje meg előfizetését most, hogy több felhasználó is csatlakozhasson a munkaterületéhez."
  },
  {
    "id": "api.templates.upgrade_request_info4",
    "translation": "Mivel munkaterülete elérte a Mattermost felhő ingyenes verziójának felhasználói korlátját, a meghívókat nem lehet elküldeni. Emelje meg előfizetését most, hogy több felhasználó is csatlakozhasson a munkaterületéhez."
  },
  {
    "id": "api.templates.upgrade_mattermost_cloud",
    "translation": "Frissítés"
  },
  {
    "id": "api.templates.signin_change_email.subject",
    "translation": "[{{ .SiteName }}] Bejelentkezési módszere frissítve"
  },
  {
    "id": "api.templates.signin_change_email.body.title",
    "translation": "Frissítette a bejelentkezési módszerét"
  },
  {
    "id": "api.templates.signin_change_email.body.method_email",
    "translation": "e-mail és jelszó"
  },
  {
    "id": "api.templates.signin_change_email.body.info",
    "translation": "Frissítette bejelentkezési módszerét a(z) {{.SiteName}} webhelyen a következőre: {{.Method}}."
  },
  {
    "id": "api.templates.reset_subject",
    "translation": "[{{ .SiteName }}] Jelszó visszaállítása"
  },
  {
    "id": "api.templates.reset_body.title",
    "translation": "Jelszó visszaállítás"
  },
  {
    "id": "api.templates.reset_body.subTitle",
    "translation": "Kattintson az alábbi gombra a jelszó visszaállításához. Ha ezt nem Ön kérte, akor nyugodtan figyelmen kívül hagyhatja ezt az e-mailt."
  },
  {
    "id": "api.templates.reset_body.info",
    "translation": "A jelszó visszaállító link 24 órán belül le fog járni."
  },
  {
    "id": "api.templates.reset_body.button",
    "translation": "Jelszó visszaállítása"
  },
  {
    "id": "api.templates.remove_expired_license.subject",
    "translation": "A Mattermost Enterprise licenc le van tiltva."
  },
  {
    "id": "api.templates.remove_expired_license.body.title",
    "translation": "Az Enterprise Edition licencje lejárt, és egyes funkciók le vannak tiltva. Kérjük, újítsa meg a licencét most."
  },
  {
    "id": "api.templates.remove_expired_license.body.renew_button",
    "translation": "Újítsa meg licencét most"
  },
  {
    "id": "api.templates.questions_footer.title",
    "translation": "Kérdése van?"
  },
  {
    "id": "api.templates.questions_footer.info",
    "translation": "Írjon nekünk bármikor a következő címen: "
  },
  {
    "id": "api.templates.post_body.button",
    "translation": "Üzenet megtekintése"
  },
  {
    "id": "api.templates.payment_failed_no_card.title",
    "translation": "Az Ön Mattermost Cloud számlája lejárt"
  },
  {
    "id": "api.templates.payment_failed_no_card.subject",
    "translation": "Fizetés esedékes a Mattermost Cloud előfizetéséhez"
  },
  {
    "id": "api.templates.payment_failed_no_card.info3",
    "translation": "A számla áttekintéséhez és fizetési mód hozzáadásához válassza a Fizetés most lehetőséget."
  },
  {
    "id": "api.templates.payment_failed_no_card.info1",
    "translation": "A legutóbbi számlázási időszakra vonatkozó Mattermost Cloud számlája feldolgozásra került. A fizetési adataink azonban nincsenek nyilvántartva."
  },
  {
    "id": "api.templates.payment_failed_no_card.button",
    "translation": "Fizetés most"
  },
  {
    "id": "api.templates.payment_failed.title",
    "translation": "Sikertelen fizetés"
  },
  {
    "id": "api.templates.payment_failed.subject",
    "translation": "Művelet szükséges: Sikertelen fizetés a Mattermost Cloudra"
  },
  {
    "id": "api.templates.payment_failed.info3",
    "translation": "A Mattermost Cloud zavartalan előfizetésének biztosítása érdekében kérjük, vegye fel a kapcsolatot a pénzintézetével a probléma megoldása érdekében, vagy frissítse fizetési adatait. A fizetési adatok frissítése után a Mattermost megpróbálja rendezni a fennmaradó egyenleget."
  },
  {
    "id": "api.templates.payment_failed.info2",
    "translation": "A következő okkal:"
  },
  {
    "id": "api.templates.payment_failed.info1",
    "translation": "Pénzintézete elutasította a Mattermost Cloud munkaterületéhez társított {{.CardBrand}} **** {{.LastFour}} kártyáról a fizetést."
  },
  {
    "id": "api.templates.password_change_subject",
    "translation": "[{{ .SiteName }}] Jelszava frissítésre került"
  },
  {
    "id": "api.templates.password_change_body.title",
    "translation": "Jelszava frissítésre került"
  },
  {
    "id": "api.templates.password_change_body.info",
    "translation": "Jelszava frissítésre került a {{.TeamDisplayName}} a {{ .TeamURL }} csapatban {{.Method}} által."
  },
  {
    "id": "api.templates.over_limit_title",
    "translation": "A felhasználók száma túllépi az ingyenes felhasználói korlátot"
  },
  {
    "id": "api.templates.over_limit_suspended_title",
    "translation": "Mattermost Cloud munkaterület fel lett függesztve"
  },
  {
    "id": "api.templates.over_limit_suspended_subject",
    "translation": "Az Ön Mattermost Cloud munkaterületét felfüggesztették"
  },
  {
    "id": "api.templates.over_limit_suspended_info2",
    "translation": "Vegye fel velünk a kapcsolatot a munkaterülete újra aktiválásához."
  },
  {
    "id": "api.templates.over_limit_suspended_info1",
    "translation": "Az Ön Mattermost munkaterületét felfüggesztették. A munkaterületen lévő minden adat és tartalom 1-3 hónapon belül törlésre kerül."
  },
  {
    "id": "api.templates.over_limit_suspended_contact_support",
    "translation": "Vegye fel a kapcsolatot az ügyfélszolgálattal"
  },
  {
    "id": "api.templates.over_limit_subject",
    "translation": "Mattermost Cloud munkaterület meghaladja a felhasználói limitet"
  },
  {
    "id": "api.templates.over_limit_info2",
    "translation": "Alternatív megoldásként letilthatja a felhasználókat az Admin konzolban, hogy több felhasználó számára nyíljon hely, hogy az ingyenes felhasználói korlát alatt maradhasson."
  },
  {
    "id": "api.templates.over_limit_info1",
    "translation": "Úgy tűnik, hogy több mint 10 felhasználója van a munkaterületén, amely meghaladja a Mattermost Cloud Professional ingyenes szintjét. Kérjük emelje meg előfizetését a Mattermost munkaterület további zavartalan működés érdekében."
  },
  {
    "id": "api.templates.over_limit_fix_now",
    "translation": "Javítás most"
  },
  {
    "id": "api.templates.over_limit_90_days_title",
    "translation": "A Mattermost Cloud munkaterület felfüggesztése holnap fog megtörténni"
  },
  {
    "id": "api.templates.over_limit_90_days_subject",
    "translation": "A Mattermost Cloud előfizetését hamarosan fel fogjuk függeszteni"
  },
  {
    "id": "api.templates.over_limit_90_days_info4",
    "translation": "A munkaterület felfüggesztését követően a munkaterületen lévő összes tartalom és adat 1-3 hónapon belül törlődik."
  },
  {
    "id": "api.templates.over_limit_90_days_info3",
    "translation": "A munkaterület felfüggesztését követően nem tud bejelentkezni a fiókjába, és nem frissítheti a fizetési információkat. A szolgáltatás újbóli aktiválásához kapcsolatba kell lépnie ügyfélszolgálati csapatunkkal."
  },
  {
    "id": "api.templates.over_limit_90_days_info2",
    "translation": "A felfüggesztés elkerülése érdekében adja meg fizetési adatait"
  },
  {
    "id": "api.templates.over_limit_90_days_info1",
    "translation": "Ez egy utolsó emlékeztető arra, hogy nem kaptunk fizetést a Mattermost Cloud munkaterületéért, amely {{ .OverLimitDate }} napja esedékes. Holnap felfüggesztjük szolgáltatását."
  },
  {
    "id": "api.templates.over_limit_7_days_title",
    "translation": "Nincs fizetési mód nyilvántartva"
  },
  {
    "id": "api.templates.over_limit_7_days_subject",
    "translation": "A fizetési határidő lejárt a Mattermost Cloud előfizetéséhez"
  },
  {
    "id": "api.templates.over_limit_7_days_info1",
    "translation": "A Mattermost nem tudta feldolgozni a legutóbbi automatikus fizetést. A szolgáltatás aktív állapotának fenntartása érdekében kérjük a lehető leghamarabb adja meg a fizetési adatokat, különben a szolgáltatás fel lesz függesztve."
  },
  {
    "id": "api.templates.over_limit_30_days_title",
    "translation": "Mattermost Cloud munaterület felfüggesztés"
  },
  {
    "id": "api.templates.over_limit_30_days_subject",
    "translation": " Tegyen lépéseket a Mattermost Cloud előfizetésének megtartására"
  },
  {
    "id": "api.templates.over_limit_30_days_info2_item3",
    "translation": "Elveszíti hozzáférését az üzenet előzményekhez"
  },
  {
    "id": "api.templates.over_limit_30_days_info2_item2",
    "translation": "Nem fogja tudni frissíteni a fizetési információkat anélkül, hogy kapcsolatba ne lépne ügyfélszolgálatunkkal"
  },
  {
    "id": "api.templates.over_limit_30_days_info2_item1",
    "translation": "Nem fog tudni bejelentkezni a munkaterületébe"
  },
  {
    "id": "api.templates.over_limit_30_days_info2",
    "translation": "Ha nem tesz semmit, akkor munkaterületét felfüggesztjük"
  },
  {
    "id": "api.templates.over_limit_30_days_info1",
    "translation": "Van még idő arra, hogy a fizetési móddal kapcsolatos problémák megoldásával aktív maradjon a Mattermost Cloud munkaterülete. A felfüggesztés elkerülése érdekében frissítse a fizetési módot."
  },
  {
    "id": "api.templates.over_limit_14_days_title",
    "translation": "A fizetés nem érkezett meg"
  },
  {
    "id": "api.templates.over_limit_14_days_subject",
    "translation": "A fizetése késedelmes a Mattermost Cloud előfizetéséhez"
  },
  {
    "id": "api.templates.over_limit_14_days_info1",
    "translation": "Csak egy emlékeztető, hogy nem kaptunk fizetést a {{ .OverLimitDate }} napon számlázott Mattermost előfizetésért. Hamarosan megkezdjük a szolgáltatás felfüggesztését, ha a fizetés nem érkezik meg."
  },
  {
    "id": "api.templates.mfa_deactivated_body.title",
    "translation": "A többtényezős hitelesítést eltávolítottuk"
  },
  {
    "id": "api.templates.mfa_deactivated_body.info",
    "translation": "A többtényezős hitelesítést eltávolítottuk fiókjából a {{.SiteURL}} rendszerben."
  },
  {
    "id": "api.templates.mfa_change_subject",
    "translation": "[{{ .SiteName }}] Az MFA-t frissítettük"
  },
  {
    "id": "api.templates.mfa_activated_body.title",
    "translation": "Többtényezős hitelesítés hozzáadva"
  },
  {
    "id": "api.templates.mfa_activated_body.info",
    "translation": "A többtényezős hitelesítést hozzáadtuk fiókjához a {{.SiteURL}} rendszeren."
  },
  {
    "id": "api.templates.invite_subject",
    "translation": "[{{ .SiteName }}] {{ .SenderName }} meghívta Önt a {{ .TeamDisplayName }} csapatba"
  },
  {
    "id": "api.templates.invite_guest_subject",
    "translation": "[{{.SiteName}}] {{.SenderName}} meghívta Önt, hogy csatlakozzon a(z) {{.TeamDisplayName}} csapathoz vendégként"
  },
  {
    "id": "api.templates.invite_body_guest.subTitle",
    "translation": "Ön meghívást kapott vendégként, hogy működjön együtt a csapattal"
  },
  {
    "id": "api.templates.invite_body_footer.title",
    "translation": "Mi az a Mattermost?"
  },
  {
    "id": "api.templates.invite_body_footer.learn_more",
    "translation": "Tudjon meg többet"
  },
  {
    "id": "api.templates.invite_body_footer.info",
    "translation": "A Mattermost egy rugalmas, nyílt forráskódú üzenetküldő platform, amely biztonságos csapat együttműködést tesz lehetővé."
  },
  {
    "id": "api.templates.invite_body.title",
    "translation": "{{ .SenderName }} meghívta Önt hogy csatlakozzon a {{ .TeamDisplayName }} csapathoz."
  },
  {
    "id": "api.templates.invite_body.subTitle",
    "translation": "Kezdjen el együttműködni a csapatával a Mattermost-on"
  },
  {
    "id": "api.templates.invite_body.button",
    "translation": "Csatlakozás"
  },
  {
    "id": "api.templates.email_warning",
    "translation": "Ha nem Ön hajtotta végre ezt a módosítást, kérjük, vegye fel a kapcsolatot a rendszergazdával."
  },
  {
    "id": "api.templates.email_us_anytime_at",
    "translation": "Írjon nekünk bármikor a következő címen: "
  },
  {
    "id": "api.templates.email_organization",
    "translation": "Küldte "
  },
  {
    "id": "api.templates.email_info3",
    "translation": "A {{.SiteName}} csapat"
  },
  {
    "id": "api.templates.email_info2",
    "translation": "Legjobbakat,"
  },
  {
    "id": "api.templates.email_info1",
    "translation": "Ha bármilyen kérdése van, küldje el nekünk bármikor: "
  },
  {
    "id": "api.templates.email_footer_v2",
    "translation": "© 2021 Mattermost, Inc. 530 Lytton Avenue, Second floor, Palo Alto, CA, 94301"
  },
  {
    "id": "api.templates.email_footer",
    "translation": "Az értesítés beállítások módosításához jelentkezzen be a csapat oldalára és menjen a Fiók beállítások > Értesítésekbe."
  },
  {
    "id": "api.templates.email_change_verify_subject",
    "translation": "[{{ .SiteName }}] Új e-mail cím megerősítése"
  },
  {
    "id": "api.templates.email_change_verify_body.title",
    "translation": "Frissítette az e-mail címét"
  },
  {
    "id": "api.templates.email_change_verify_body.info",
    "translation": "A {{.TeamDisplayName}} e-mail cím frissítés megerősítéséhez kérjük kattintson a lenti linkre ha ez a megfelelő e-mail cím."
  },
  {
    "id": "api.templates.email_change_verify_body.button",
    "translation": "E-mail cím megerősítése"
  },
  {
    "id": "api.templates.email_change_subject",
    "translation": "[{{ .SiteName }}] Az e-mail címe megváltozott"
  },
  {
    "id": "api.templates.email_change_body.title",
    "translation": "Frissítette az e-mail címét"
  },
  {
    "id": "api.templates.email_change_body.info",
    "translation": "Az {{.TeamDisplayName}} e-mail címét módosították a {{.NewEmail}} címre."
  },
  {
    "id": "api.templates.deactivate_subject",
    "translation": "[{{ .SiteName }}] A fiókját a {{ .ServerURL }} oldalon deaktiválták"
  },
  {
    "id": "api.templates.cloud_welcome_email.mm_apps",
    "translation": "mobil és asztali alkalmazásokkal"
  },
  {
    "id": "api.templates.cloud_welcome_email.invite_sub_info",
    "translation": "Ossza meg ezt a linket, hogy meghívja tagjait a {{.WorkSpace}} munakterületre:"
  },
  {
    "id": "api.templates.cloud_welcome_email.invite_info",
    "translation": "Hívjon meg másokat a munkaterületére"
  },
  {
    "id": "api.templates.cloud_welcome_email.info2",
    "translation": "Ne felejtse el elmenteni vagy könyvjelzővel ellátni a linket későbbi használatra."
  },
  {
    "id": "api.templates.cloud_welcome_email.info",
    "translation": "Köszönjük, hogy létrehozta "
  },
  {
    "id": "api.templates.cloud_welcome_email.download_mm_info",
    "translation": "Mattermost alkalmazás letöltése"
  },
  {
    "id": "api.templates.cloud_welcome_email.button",
    "translation": "Mattermost megnyitása"
  },
  {
    "id": "api.templates.cloud_welcome_email.app_market_place",
    "translation": "az alkalmazás piacon."
  },
  {
    "id": "api.templates.cloud_welcome_email.add_apps_sub_info",
    "translation": "Egyszerűsítse munkáját olyan eszközökkel mint a Github, a Google Naptár és a Chrome. Fedezze fel a saját integrációinkat"
  },
  {
    "id": "api.templates.cloud_welcome_email.add_apps_info",
    "translation": "Adjon hozzá alkalmazásokat a munkaterületéhez"
  },
  {
    "id": "api.templates.cloud_trial_ending_email.title",
    "translation": "A Mattermost 14 napos ingyenes próbaverziója hamarosan véget ér"
  },
  {
    "id": "api.templates.cloud_trial_ending_email.subtitle",
    "translation": "{{.Name}}, a Mattermost Cloud Professional 14 napos próbaverziója 3 nap múlva ér véget, {{.TrialEnd}} napon. Kérjük, adja hozzá a fizetési adatait, hogy csapata továbbra is élvezhesse a Cloud Professional előnyeit."
  },
  {
    "id": "api.templates.cloud_trial_ending_email.subject",
    "translation": "Mattermost cloud próbaidő vége"
  },
  {
    "id": "api.templates.cloud_trial_ending_email.add_payment_method",
    "translation": "Fizetési mód hozzáadása"
  },
  {
    "id": "api.templates.at_limit_title",
    "translation": "Ön Eeérte az ingyenes felhasználói limitet "
  },
  {
    "id": "api.templates.at_limit_subject",
    "translation": "Mattermost Cloud felhasználói limit elérve"
  },
  {
    "id": "api.templates.at_limit_info5",
    "translation": "Alternatív megoldásként letilthatja a felhasználókat az Rendszerkonzolban, hogy több felhasználó számára nyíljon hely, hogy az ingyenes felhasználói limit alatt maradhasson."
  },
  {
    "id": "api.templates.at_limit_info2",
    "translation": "Alternatív megoldásként letilthatja a felhasználókat az Admin konzolban, hogy több felhasználó számára nyíljon hely, hogy az ingyenes felhasználói limit alatt maradhasson."
  },
  {
    "id": "api.templates.at_limit_info1",
    "translation": "Úgy tűnik, hogy 10 vagy több felhasználója van a munkaterületben — ez remek! Ha több csapattagot szeretne meghívni, fontolja meg a Mattermost Cloud Professional-ra való frissítést."
  },
  {
    "id": "api.team.update_team_scheme.scheme_scope.error",
    "translation": "Nem lehet beállítani a sémát a csapathoz, mert a megadott séma nem csapat séma."
  },
  {
    "id": "api.team.update_team_scheme.license.error",
    "translation": "Az Ön licence nem támogatja a csapat séma frissítését"
  },
  {
    "id": "api.team.update_team_member_roles.guest_and_user.app_error",
    "translation": "Érvénytelen csoporttag frissítés: A felhasználónak vendégnek vagy felhasználónak kell lennie, de nem mindkettőnek."
  },
  {
    "id": "api.team.update_restricted_domains.mismatch.app_error",
    "translation": "A csapat {{ .Domain }} domainre korlátozása nem engedélyezett a rendszerbeállítások alapján. Kérjük vegye fel a kapcsolatot a rendszergazdával."
  },
  {
    "id": "api.team.update_member_roles.not_a_member",
    "translation": "A megadott felhasználó nem tagja a megadott csatornának."
  },
  {
    "id": "api.team.team_icon.update.app_error",
    "translation": "Hiba történt a csapat ikon frissítésekor."
  },
  {
    "id": "api.team.set_team_icon.write_file.app_error",
    "translation": "A csapat ikont nem lehet elmenteni."
  },
  {
    "id": "api.team.set_team_icon.too_large.app_error",
    "translation": "Nem lehet feltölteni a csapat ikont. Fájl túl nagy."
  },
  {
    "id": "api.team.set_team_icon.storage.app_error",
    "translation": "Nem sikerült a csapat ikon feltöltése. A kép tároló nincs beállítva."
  },
  {
    "id": "api.team.set_team_icon.parse.app_error",
    "translation": "Nem sikerült feldolgozni a többrészes űrlapot."
  },
  {
    "id": "api.team.set_team_icon.open.app_error",
    "translation": "Nem nyitható meg a képfájl."
  },
  {
    "id": "api.team.set_team_icon.no_file.app_error",
    "translation": "Nincs megadva fájl a kérés 'image' paraméterében."
  },
  {
    "id": "api.team.set_team_icon.get_team.app_error",
    "translation": "Hiba történt a csapat lekérésekor."
  },
  {
    "id": "api.team.set_team_icon.encode.app_error",
<<<<<<< HEAD
    "translation": "A csapat ikont nem lehetett kódolni."
=======
    "translation": "A csapat ikont nem lehetett bekódolni."
>>>>>>> d0629503
  },
  {
    "id": "api.team.set_team_icon.decode.app_error",
    "translation": "A csapat ikont nem lehetett dekódolni."
  },
  {
    "id": "api.team.set_team_icon.array.app_error",
    "translation": "Üres tömb a kérés 'image' paraméterében."
  },
  {
    "id": "api.team.search_teams.pagination_not_implemented.public_team_search",
    "translation": "Az oldalszámozás nincs megvalósítva a csak nyilvános csoport kereséshez."
  },
  {
    "id": "api.team.search_teams.pagination_not_implemented.private_team_search",
    "translation": "Az oldalszámozás nincs megvalósítva a csak magán csoport kereséshez."
  },
  {
    "id": "api.team.remove_user_from_team.removed",
    "translation": "%v eltávolítva a csapatból."
  },
  {
    "id": "api.team.remove_user_from_team.missing.app_error",
    "translation": "Úgy tűnik, hogy ez a felhasználó nem tagja ennek a csapatnak."
  },
  {
    "id": "api.team.remove_team_icon.get_team.app_error",
    "translation": "Hiba történt a csapat lekérésekor."
  },
  {
    "id": "api.team.remove_member.group_constrained.app_error",
    "translation": "Nem lehet eltávolítani egy felhasználót egy csoport-korlátozott csatornából."
  },
  {
    "id": "api.team.move_channel.success",
    "translation": "Ezt a csatornát áthelyezték ebbe a csapatba a %v csapatból."
  },
  {
    "id": "api.team.move_channel.post.error",
    "translation": "Nem sikerült elküldeni a csatorna áthelyezési üzenetet."
  },
  {
    "id": "api.team.leave.left",
    "translation": "%v kilépett a csapatból."
  },
  {
    "id": "api.team.join_user_to_team.allowed_domains.app_error",
    "translation": "A felhasználót nem lehet hozzáadni mivel a fiókhoz kapcsolódó domain nem engedélyezett. A részletekért kérjük vegye fel a kapcsolatot a rendszergazdával."
  },
  {
    "id": "api.team.join_team.post_and_forget",
    "translation": "%v csatlakozott a csapathoz."
  },
  {
    "id": "api.team.is_team_creation_allowed.domain.app_error",
    "translation": "A felhasználót nem lehet hozzáadni mivel a fiókhoz kapcsolódó domain nem engedélyezett. A részletekért kérjük vegye fel a kapcsolatot a rendszergazdával."
  },
  {
    "id": "api.team.is_team_creation_allowed.disabled.app_error",
    "translation": "Csapat létrehozás le van tiltva. A részletekért kérjük keresse a rendszergazdát."
  },
  {
    "id": "api.team.invite_members.no_one.app_error",
    "translation": "Senkit sem lehet meghívni."
  },
  {
    "id": "api.team.invite_members.limit_reached.app_error",
    "translation": "Elérte az ingyenes felhasználói limitet"
  },
  {
    "id": "api.team.invite_members.invalid_email.app_error",
    "translation": "A következő e-mail cím nem tartozik elfogadott domainhez: {{.Addresses}}. A részletekért kérjük vegye fel a kapcsolatot a rendszergazdával."
  },
  {
    "id": "api.team.invite_members.disabled.app_error",
    "translation": "E-mail meghívások le vannak tíltva."
  },
  {
    "id": "api.team.invite_guests_to_channels.invalid_body.app_error",
    "translation": "Érvénytelen vagy hiányzó kérés törzs."
  },
  {
    "id": "api.team.invite_guests.channel_in_invalid_team.app_error",
    "translation": "A meghívás csatornáinak a meghívó csapat részének kell lenniük."
  },
  {
    "id": "api.team.invate_guests_to_channels.license.error",
    "translation": "Az Ön licence nem támogatja a vendég fiókokat"
  },
  {
    "id": "api.team.invate_guests_to_channels.disabled.error",
    "translation": "A vendég fiókok le vannak tiltva"
  },
  {
    "id": "api.team.invalidate_all_email_invites.app_error",
    "translation": "Hiba történt az e-mail meghívók érvénytelenítésekor."
  },
  {
    "id": "api.team.import_team.unknown_import_from.app_error",
    "translation": "Ismeretlen import forrás."
  },
  {
    "id": "api.team.import_team.unavailable.app_error",
    "translation": "Hibás kérelem: filesize mező nincs megadva."
  },
  {
    "id": "api.team.import_team.parse.app_error",
    "translation": "Nem sikerült elemezni a többrészes űrlapot."
  },
  {
    "id": "api.team.import_team.open.app_error",
    "translation": "Nem nyitható meg a fájl."
  },
  {
    "id": "api.team.import_team.no_import_from.app_error",
    "translation": "Hibás kérelem: importFrom mező nincs megadva."
  },
  {
    "id": "api.team.import_team.no_file.app_error",
    "translation": "Nincs megadva fájl a kérés 'file' paraméterében."
  },
  {
    "id": "api.team.import_team.integer.app_error",
    "translation": "A fájlméret nem egy egész szám."
  },
  {
    "id": "api.team.import_team.array.app_error",
    "translation": "Üres a tömb a kérés 'file' paraméterében."
  },
  {
    "id": "api.team.get_team_icon.read_file.app_error",
    "translation": "Nem lehet beolvasni a csapat ikon fájlt."
  },
  {
    "id": "api.team.get_team_icon.filesettings_no_driver.app_error",
    "translation": "Érvénytelen meghajtó név a fájltároló beállításokhoz. Vagy 'local' vagy 'amazons3' kell legyen."
  },
  {
    "id": "api.team.get_invite_info.not_open_team",
    "translation": "A meghívás érvénytelen mert ez nem egy nyitott csapat."
  },
  {
    "id": "api.team.get_all_teams.insufficient_permissions",
    "translation": "Nincs elegendő jogosultsága az összes csapat kilistázásához"
  },
  {
    "id": "api.team.demote_user_to_guest.license.error",
    "translation": "Az Ön licence nem támogatja a vendég fiókokat"
  },
  {
    "id": "api.team.demote_user_to_guest.disabled.error",
    "translation": "A vendég fiókok le vannak tiltva."
  },
  {
    "id": "api.team.cloud.subscription.error",
    "translation": "Hiba a felhő előfizetés lekérésekor"
  },
  {
    "id": "api.team.add_user_to_team_from_invite.guest.app_error",
    "translation": "A vendégek nem csatlakozhatnak egy csapathoz meghívó linken keresztül. Kérjük, kérjen egy vendég e-mail meghívót a csapathoz."
  },
  {
    "id": "api.team.add_user_to_team.missing_parameter.app_error",
    "translation": "Kötelező paraméter a felhasználó csapathoz adásához."
  },
  {
    "id": "api.team.add_user_to_team.added",
    "translation": "%v hozzáadva a csapatba %v által."
  },
  {
    "id": "api.team.add_team_member.invalid_body.app_error",
    "translation": "Nem sikerült értelmezni a kérés törzsét."
  },
  {
    "id": "api.team.add_members.user_denied",
    "translation": "Ezt a csatornát csoportok kezelik.  Ez a felhasználó nem része annak a csoportnak, amelyet ezzel a csatornával szinkronizáltak."
  },
  {
    "id": "api.team.add_members.error",
    "translation": "Hiba történt a csatorna tag(ok) hozzáadásakor."
  },
  {
    "id": "api.system.update_viewed_notices.failed",
    "translation": "Megtekintett ismertetők frissítése sikertelen"
  },
  {
    "id": "api.system.update_notices.validating_failed",
    "translation": "Termékismertetők feltételeinek jóváhagyása sikertelen"
  },
  {
    "id": "api.system.update_notices.parse_failed",
    "translation": "Termékismertetők értelmezése sikertelen"
  },
  {
    "id": "api.system.update_notices.fetch_failed",
    "translation": "Termékismertetők letöltése sikertelen"
  },
  {
    "id": "api.system.update_notices.clear_failed",
    "translation": "Régi termékismertetők törlése sikertelen"
  },
  {
    "id": "api.system.id_loaded.not_available.app_error",
    "translation": "ID Loaded push értesítés nincs beállítva vagy támogatva a ezen a szerveren."
  },
  {
    "id": "api.status.user_not_found.app_error",
    "translation": "Felhasználó nem található."
  },
  {
    "id": "api.slackimport.slack_import.zip.file_too_large",
    "translation": "A {{.Filename}} a zip archívumban túl nagy a Slack importálás feldolgozásához\n"
  },
  {
    "id": "api.slackimport.slack_import.zip.app_error",
    "translation": "Nem lehet megnyitni a Slack export zip fájlt.\n"
  },
  {
    "id": "api.slackimport.slack_import.team_fail",
    "translation": "Nem lehet lekérni a csapatot amelybe importálni kell.\n"
  },
  {
    "id": "api.slackimport.slack_import.open.app_error",
    "translation": "A fájl nem nyitható meg: {{.Filename}}.\n"
  },
  {
    "id": "api.slackimport.slack_import.notes",
    "translation": "\nJegyzetek:\n"
  },
  {
    "id": "api.slackimport.slack_import.note3",
    "translation": "- Lehetséges, hogy további hibák találhatóak a szervernaplókban.\n"
  },
  {
    "id": "api.slackimport.slack_import.note2",
    "translation": "- Slack bot üzenetek jelenleg nem támogatottak.\n"
  },
  {
    "id": "api.slackimport.slack_import.note1",
    "translation": "- Lehet, hogy egyes üzeneteket nem importáltak, mert ezeket az importáló nem támogatta.\n"
  },
  {
    "id": "api.slackimport.slack_import.log",
    "translation": "Mattermost Slack Importálás napló\n"
  },
  {
    "id": "api.slackimport.slack_add_users.unable_import",
    "translation": "Nem lehet importálni a Slack felhasználót: {{.Username}}.\n"
  },
  {
    "id": "api.slackimport.slack_add_users.missing_email_address",
    "translation": "{{.Username}} felhasználónak nincs e-mail címe a Slack exportban. {{.Email}} használva helyőrzőnek. A felhasználónak frissítenie kell az e-mail címét amikor legközelebb bejelentkezik a rendszerbe.\n"
  },
  {
    "id": "api.slackimport.slack_add_users.merge_existing_failed",
    "translation": "Slack felhasználó összevonva egy létező Mattermost felhasználóval egyező e-mail címmel {{.Email}} és felhasználónévvel {{.Username}}, de nem sikerült hozzáadni a csapatukhoz.\n"
  },
  {
    "id": "api.slackimport.slack_add_users.merge_existing",
    "translation": "Slack felhasználó összevonva egy létező Mattermost felhasználóval egyező e-mail címmel {{.Email}} és felhasználónévvel {{.Username}}.\n"
  },
  {
    "id": "api.slackimport.slack_add_users.email_pwd",
    "translation": "Slack felhasználó a {{.Email}} e-mail címmel és {{.Password}} jelszóval sikeresen importálva.\n"
  },
  {
    "id": "api.slackimport.slack_add_users.created",
    "translation": "\nLétrehozott felhasználók:\n"
  },
  {
    "id": "api.slackimport.slack_add_channels.merge",
    "translation": "A {{.DisplayName}} Slack csatorna már létezik aktív Mattermost csatornaként. Mindkét csatorna összevonva.\n"
  },
  {
    "id": "api.slackimport.slack_add_channels.import_failed",
    "translation": "Nem lehet importálni a Slack csatornát {{.DisplayName}}.\n"
  },
  {
    "id": "api.slackimport.slack_add_channels.failed_to_add_user",
    "translation": "Nem lehet hozzáadni a Slack felhasználót {{.Username}} a csatornához.\n"
  },
  {
    "id": "api.slackimport.slack_add_channels.added",
    "translation": "\nHozzáadott csatornák:\n"
  },
  {
    "id": "api.slackimport.slack_add_bot_user.unable_import",
    "translation": "Nem lehet importálni az integráció/Slack Bot felhasználót {{.Username}}.\n"
  },
  {
    "id": "api.slackimport.slack_add_bot_user.email_pwd",
    "translation": "Az integráció/Slack Bot felhasználó ezzel az emaillel {{.Email}} és jelszóval {{.Password}} sikeresen importálva.\n"
  },
  {
    "id": "api.server.warn_metric.starting_trial",
    "translation": "Próbaidőszak szerzése"
  },
  {
    "id": "api.server.warn_metric.start_trial",
    "translation": "Próbaidőszak elkezdése"
  },
  {
    "id": "api.server.warn_metric.number_of_teams_5.start_trial_notification_success.message",
    "translation": "Az Ön Enterprise próbalicence mostantól aktív. Menjen a **Rendszerkonzol > Felhasználó kezelés > Jogosultságok** menübe a haladó jogosultságok engedélyezéséhez."
  },
  {
    "id": "api.server.warn_metric.number_of_teams_5.start_trial.notification_body",
    "translation": "A Mattermost rendszerének több csapata van. Sok csapatnak megvan a maga preferált módja a koordinációra és az együttműködésre, beleértve a csatornák létrehozásának módját, kik hívhatnak meg új csapattársakat és hogyan kezelik az integrációkat. A csapat felülbírálási sémái lehetővé teszik a felhasználói engedélyek testreszabását az egyes csapatokon belül, hogy megfeleljenek a saját igényeiknek.\n\n[További információ a Speciális engedélyek használatáról](https://www.mattermost.com/docs-advanced-permissions-team-override/?utm_medium=product&utm_source=mattermost-advisor-bot&utm_content=advanced-permissions-team-override)\n\nA Próba indítása gombra kattintva elfogadom a [Mattermost Software Evaluation Agreement](https://mattermost.com/software-evaluation-agreement/) -et, [Adatvédelmi irányelveket](https://mattermost.com/privacy-policy/) , valamint termék e-mailek fogadása."
  },
  {
    "id": "api.server.warn_metric.number_of_teams_5.notification_title",
    "translation": "Haladó jogosultságok használata"
  },
  {
    "id": "api.server.warn_metric.number_of_teams_5.notification_body",
    "translation": "A Mattermost rendszerének több csapata van. Sok csapatnak megvan a maga preferált módja a koordinációra és az együttműködésre, beleértve a csatornák létrehozásának módját, kik hívhatnak meg új csapattársakat és hogyan kezelik az integrációkat. A csapat felülbírálási sémái lehetővé teszik a felhasználói engedélyek testreszabását az egyes csapatokon belül, hogy megfeleljenek a saját igényeiknek.\n\n[További információ a Speciális engedélyek használatáról](https://www.mattermost.com/docs-advanced-permissions-team-override/?utm_medium=product&utm_source=mattermost-advisor-bot&utm_content=advanced-permissions-team-override).\n\nA Kapcsolat gombra kattintva megosztja az adatait a Mattermost, Inc.-vel. [További információ](https://mattermost.com/pl/default-admin-advisory)"
  },
  {
    "id": "api.server.warn_metric.number_of_teams_5.contact_us.email_body",
    "translation": "Mattermost kapcsolat kérés. Szeretnék többet megtudni a haladó engedélyekről a csapatsémákkal.\n"
  },
  {
    "id": "api.server.warn_metric.number_of_posts_2M.start_trial.notification_success.message",
    "translation": "Az Ön Enterprise próbalicence mostantól aktív. Ha rendelkezik Elasticsearch szerverrel, lépjen a **Rendszerkonzol > Környezet > Elasticsearch** oldalra az Elasticsearch beállításához."
  },
  {
    "id": "api.server.warn_metric.number_of_posts_2M.start_trial.notification_body",
    "translation": "A Mattermost rendszerében nagy számú üzenet van. Az alapértelmezett Mattermost adatbázis-keresés körülbelül 2,5 millió hozzászólásnál kezdi mutatni a teljesítmény romlását. Több mint 5 millió bejegyzéssel az Elasticsearch kereséssel és megemlítésekkel segíthet elkerülni a jelentős teljesítményproblémákat, például az időtúllépéseket. Vegye fel velünk a kapcsolatot, hogy többet tudjon meg, és tudassa velünk, hogyan tudunk segíteni.\n\n[További információ a teljesítmény javításáról](https://www.mattermost.com/docs-elasticsearch/?utm_medium=product&utm_source=mattermost-advisor-bot&utm_content=elasticsearch)\n\nA Próba indítása gombra kattintva elfogadom a [Mattermost Software Evaluation Agreement](https://mattermost.com/software-evaluation-agreement/) -et, [Adatvédelmi irányelveket](https://mattermost.com/privacy-policy/) , valamint termék e-mailek fogadása."
  },
  {
    "id": "api.server.warn_metric.number_of_posts_2M.notification_title",
    "translation": "Teljesítmény javítása"
  },
  {
    "id": "api.server.warn_metric.number_of_posts_2M.notification_body",
    "translation": "A Mattermost rendszerében nagy számú üzenet van. Az alapértelmezett Mattermost adatbázis-keresés körülbelül 2,5 millió hozzászólásnál kezdi mutatni a teljesítmény romlását. Több mint 5 millió bejegyzéssel az Elasticsearch kereséssel és megemlítésekkel segíthet elkerülni a jelentős teljesítményproblémákat, például az időtúllépéseket. Vegye fel velünk a kapcsolatot, ha többet szeretne megtudni, és tudassa velünk, hogyan tudunk segíteni.\n\n[További információ a teljesítmény javításáról](https://www.mattermost.com/docs-elasticsearch/?utm_medium=product&utm_source=mattermost-advisor-bot&utm_content=elasticsearch)\n\nA Kapcsolat gombra kattintva megosztja az adatait a Mattermost, Inc.-vel. [További információ](https://mattermost.com/pl/default-admin-advisory)"
  },
  {
    "id": "api.server.warn_metric.number_of_posts_2M.contact_us.email_body",
    "translation": "Mattermost kapcsolat kérés. Szeretnék többet megtudni a teljesítmény javításáról az Elasticsearch segítségével.\n"
  },
  {
    "id": "api.server.warn_metric.number_of_channels_50.start_trial.notification_success.message",
    "translation": "Az Ön Enterprise próbalicence mostantól aktív. Menjen a **Rendszerkonzol > Felhasználókezelés > Jogosultságok** menübe a haladó jogosultságok engedélyezéséhez."
  },
  {
    "id": "api.server.warn_metric.number_of_channels_50.start_trial.notification_body",
    "translation": "A csatornák segítenek a kommunikáció javításában, de azáltal, hogy a Mattermost felhasználók csatlakoznak és létrehoznak csatornákat, nő a rendszer szervezetten tartásának kihívása. A Speciális engedélyek segítségével beállíthatja, hogy mely felhasználók vagy szerepkörök hajthassanak végre bizonyos műveleteket, ideértve a csatornabeállítások és tagok kezelését, a @channel vagy a @here használatával a felhasználók széles csoportjainak címkézését, valamint új webhorgot.\n\n[További információ a Speciális engedélyek használatáról](https://www.mattermost.com/docs-advanced-permissions/?utm_medium=product&utm_source=mattermost-advisor-bot&utm_content=advanced-permissions)\n\nA Próba indítása gombra kattintva elfogadom a [Mattermost Software Evaluation Agreement](https://mattermost.com/software-evaluation-agreement/) -et, [Adatvédelmi irányelveket](https://mattermost.com/privacy-policy/) , valamint termék e-mailek fogadása."
  },
  {
    "id": "api.server.warn_metric.number_of_channels_50.notification_title",
    "translation": "Haladó jogosultságok használata"
  },
  {
    "id": "api.user.send_deactivate_email_and_forget.failed.error",
    "translation": "A fiók deaktiválási e-mail elküldése sikertelen volt"
  },
  {
    "id": "api.server.warn_metric.number_of_channels_50.notification_body",
    "translation": "A csatornák segítenek a kommunikáció javításában, de azáltal, hogy a Mattermost felhasználók csatlakoznak és létrehoznak csatornákat, nő a rendszer szervezetten tartásának kihívása. A Speciális engedélyek segítségével beállíthatja, hogy mely felhasználók vagy szerepkörök hajthassanak végre bizonyos műveleteket, ideértve a csatornabeállítások és tagok kezelését, a @channel vagy a @here használatával a felhasználók széles csoportjainak címkézését, valamint új webhorgot.\n\n[További információ a Speciális engedélyek használatáról](https://www.mattermost.com/docs-advanced-permissions/?utm_medium=product&utm_source=mattermost-advisor-bot&utm_content=advanced-permissions)\n\nA Kapcsolat gombra kattintva megoszthatja adatait a Mattermost, Inc.-vel. [További információ](https://mattermost.com/pl/default-admin-advisory)"
  },
  {
    "id": "api.server.warn_metric.number_of_channels_50.contact_us.email_body",
    "translation": "Mattermost kapcsolat kérés. Szeretnék többet megtudni a Speciális engedélyek rendszer sémákkal történő használatáról.\n"
  },
  {
    "id": "api.server.warn_metric.number_of_active_users_500.start_trial.notification_success.message",
    "translation": "Az Ön Enterprise próbalicence mostantól aktív. Menjen a Rendszerkonzolba a haladó funkciók engedélyezéséhez."
  },
  {
    "id": "api.server.warn_metric.number_of_active_users_500.start_trial.notification_body",
    "translation": "A Mattermost nyomatékosan javasolja, hogy több mint 500 felhasználó telepítéséhez használja ki az olyan funkciók előnyeit, mint a felhasználókezelés, a szervercsoportosítás és a teljesítményfigyelés. Vegye fel velünk a kapcsolatot, ha többet szeretne megtudni, és tudassa velünk, hogyan tudunk segíteni.\n\nA Próba indítása gombra kattintva elfogadom a [Mattermost Software Evaluation Agreement](https://mattermost.com/software-evaluation-agreement/) -et, [Adatvédelmi irányelveket](https://mattermost.com/privacy-policy/) , valamint termék e-mailek fogadása."
  },
  {
    "id": "api.server.warn_metric.number_of_active_users_500.notification_title",
    "translation": "Méretezés a Mattermost segítségével"
  },
  {
    "id": "api.server.warn_metric.number_of_active_users_500.notification_body",
    "translation": "A Mattermost nyomatékosan javasolja, hogy több mint 500 felhasználó telepítéséhez használja ki az olyan funkciók előnyeit, mint a felhasználókezelés, a szervercsoportosítás és a teljesítményfigyelés. Vegye fel velünk a kapcsolatot, hogy többet tudjon meg, és tudassa velünk, hogyan tudunk segíteni.\n\nA Kapcsolat gombra kattintva megoszthatja adatait a Mattermost, Inc.-vel. [További információ](https://mattermost.com/pl/default-admin-advisory)"
  },
  {
    "id": "api.server.warn_metric.number_of_active_users_500.contact_us.email_body",
    "translation": "Mattermost kapcsolat kérés. A csapatomnak most 500 felhasználója van, és a Mattermost Enterprise kiadást fontolgatom.\n"
  },
  {
    "id": "api.server.warn_metric.number_of_active_users_300.start_trial.notification_title",
    "translation": "Csak olvasható bejelentés csatornák"
  },
  {
    "id": "api.server.warn_metric.number_of_active_users_300.start_trial.notification_success.message",
    "translation": "Az Ön Enterprise próbalicence mostantól aktív. Menjen a **Rendszerkonzol > Felhasználókezelés > Csatornák** menübe a bejegyzések csatorna adminra korlátozásához."
  },
  {
    "id": "api.server.warn_metric.number_of_active_users_300.start_trial.notification_body",
    "translation": "Annyi beszélgetés folyik az egész Mattermoston, így kihívást jelenthet tudni, hogy hol keressünk fontos információkat. Ha nagy közönségnek szeretne üzenetet küldeni, beállíthat írásvédett bejelentési csatornákat, ahová bárki csatlakozhat, de csak a csatornák rendszergazdái küldhetnek üzeneteket.\n\n[További információ az írásvédett bejelentési csatornák létrehozásáról](https://www.mattermost.com/docs-channel-moderation/?utm_medium=product&utm_source=mattermost-advisor-bot&utm_content=channel-moderation)\n\nA Próba indítása gombra kattintva elfogadom a [Mattermost Software Evaluation Agreement](https://mattermost.com/software-evaluation-agreement/) -et, [Adatvédelmi irányelveket](https://mattermost.com/privacy-policy/) , valamint termék e-mailek fogadása."
  },
  {
    "id": "api.server.warn_metric.number_of_active_users_300.notification_body",
    "translation": "Annyi beszélgetés folyik az egész Mattermoston, így kihívást jelenthet tudni, hogy hol keressünk fontos információkat. Ha nagy közönségnek szeretne üzenetet küldeni, beállíthat írásvédett bejelentési csatornákat, ahová bárki csatlakozhat, de csak a csatornák rendszergazdái küldhetnek üzeneteket.\n\n[További információ az írásvédett bejelentési csatornák létrehozásáról](https://www.mattermost.com/docs-channel-moderation/?utm_medium=product&utm_source=mattermost-advisor-bot&utm_content=channel-moderation)\n\nA Kapcsolat gombra kattintva megoszthatja adatait a Mattermost, Inc.-vel. [További információ](https://mattermost.com/pl/default-admin-advisory)"
  },
  {
    "id": "api.server.warn_metric.number_of_active_users_300.contact_us.email_body",
    "translation": ".Mattermost kapcsolat kérés. Szeretnék többet megtudni az írásvédett csatornák létrehozásáról.\n"
  },
  {
    "id": "api.server.warn_metric.number_of_active_users_200.start_trial.notification_success.message",
    "translation": "Az Ön Enterprise próbalicence mostantól aktív. Menjen a **Rendszerkonzol > Hitelesítés > SAML 2.0** a SAML 2.0 szolgáltató integrálásához."
  },
  {
    "id": "api.server.warn_metric.number_of_active_users_200.start_trial.notification_body",
    "translation": "A Mattermost rendszerének most 200 felhasználója van. Amikor a Mattermost és a vállalata egyszeri bejelentkezési szolgáltatóját csatlakoztatja, a felhasználók anélkül érhetik el a Mattermostot, hogy újra meg kellene adniuk hitelesítő adataikat. Javasoljuk, hogy integrálja SAML 2.0-szolgáltatóját a Mattermost szerverével. [Tudjon meg többet a SAML 2.0 integráciról](https://www.mattermost.com/docs-saml/?utm_medium=product&utm_source=mattermost-advisor-bot&utm_content=saml).\n\nA Próba indítása gombra kattintva elfogadom a [Mattermost Software Evaluation Agreement](https://mattermost.com/software-evaluation-agreement/) -et, [Adatvédelmi irányelveket](https://mattermost.com/privacy-policy/) , valamint termék e-mailek fogadása."
  },
  {
    "id": "api.server.warn_metric.number_of_active_users_200.notification_title",
    "translation": "Méretezés a Mattermost segítségével"
  },
  {
    "id": "api.server.warn_metric.number_of_active_users_200.notification_body",
    "translation": "A Mattermost rendszerének most 200 felhasználója van. Amikor a Mattermost és a szervezete egyszeri bejelentkezési szolgáltatóját csatlakoztatja, a felhasználók anélkül érhetik el a Mattermost, hogy újra meg kellene adniuk hitelesítő adataikat. Javasoljuk, hogy integrálja SAML 2.0-szolgáltatóját a Mattermost szerverével. [Tudjon meg többet a SAML 2.0 integrációról](https://www.mattermost.com/docs-saml/?utm_medium=product&utm_source=mattermost-advisor-bot&utm_content=saml).\n\nA Kapcsolat gombra kattintva megosztja az adatait a Mattermost, Inc.-vel. [További információ](https://mattermost.com/pl/default-admin-advisory)"
  },
  {
    "id": "api.server.warn_metric.number_of_active_users_200.contact_us.email_body",
    "translation": "Mattermost kapcsolat kérés. A csapatomnak már 200 felhasználója van, és fontolóra veszem a Mattermost Enterprise kiadást.\n"
  },
  {
    "id": "api.server.warn_metric.number_of_active_users_100.start_trial.notification_success.message",
    "translation": "Az Ön Enterprise próbalicence mostantól aktív. Menjen a **Rendszerkonzol > Hitelesítés > AD/LDAP** menübe az AD/LDAP integrálásához."
  },
  {
    "id": "api.server.warn_metric.number_of_active_users_100.start_trial.notification_body",
    "translation": "A Mattermost rendszerének több mint 100 felhasználója van. Ahogyan a felhasználóbázisa növekszik az új fiókok létrehozása időigényessé válhat. Javasoljuk, hogy integrálja vállalata Active Directory/LDAP-ját, amely lehetővé teszi, hogy bárki akinek fiókja van hozzáférjen a Mattermost-hez..\n\n[További információ az AD/LDAP integrációjáról](https://www.mattermost.com/docs-adldap/?utm_medium=product&utm_source=mattermost-advisor-bot&utm_content=adldap)\n\nA Próba indítása gombra kattintva elfogadom a [Mattermost Software Evaluation Agreement](https://mattermost.com/software-evaluation-agreement/) -et, [Adatvédelmi irányelveket](https://mattermost.com/privacy-policy/) , valamint termék e-mailek fogadása."
  },
  {
    "id": "api.server.warn_metric.number_of_active_users_100.notification_title",
    "translation": "Méretezés a Mattermost segítségével"
  },
  {
    "id": "api.server.warn_metric.number_of_active_users_100.notification_body",
    "translation": "A Mattermost rendszerének több mint 100 felhasználója van. Ahogyan a felhasználóbázisa növekszik az új fiókok létrehozása időigényessé válhat. Javasoljuk, hogy integrálja vállalata Active Directory/LDAP-ját, amely lehetővé teszi, hogy bárki akinek fiókja van hozzáférjen a Mattermost-hez.\n\n[További információ az AD/LDAP integrációjáról](https://www.mattermost.com/docs-adldap/?utm_medium=product&utm_source=mattermost-advisor-bot&utm_content=adldap)\n\nA Kapcsolat gombra kattintva megoszthatja adatait a Mattermost, Inc.-vel. [További információ](https://mattermost.com/pl/default-admin-advisory)"
  },
  {
    "id": "api.server.warn_metric.number_of_active_users_100.contact_us.email_body",
    "translation": "Mattermost kapcsolat kérés. A csapatomnak már 100 felhasználója van, és fontolóra veszem a Mattermost Enterprise kiadást.\n"
  },
  {
    "id": "api.server.warn_metric.mfa.start_trial_notification_success.message",
    "translation": "Az Ön Enterprise próbalicence mostantól aktív. Menjen a **Rendszerkonzol > Hitelesítés > MFA** menübe a többtényezős hitelesítés kényszerítéséhez."
  },
  {
    "id": "api.server.warn_metric.mfa.start_trial.notification_body",
    "translation": "Az Ön Mattermost rendszerében engedélyezve van a többtényezős hitelesítés, amely lehetővé teszi a felhasználók számára, hogy a jelszavukon felül további hitelesítéssel biztosítsák fiókjukat. A rendszer biztonságának javítása érdekében megkövetelheti az összes Mattermost fióktól, hogy többtényezős hitelesítést használjanak.\n\n[További információ a többtényezős hitelesítés végrehajtásáról](https://www.mattermost.com/docs-multi-factor-authentication/?utm_medium=product&utm_source=mattermost-advisor-bot&utm_content=multi-factor-authentication)\n\nA Próba indítása gombra kattintva elfogadom a [Mattermost Software Evaluation Agreement](https://mattermost.com/software-evaluation-agreement/) -et, [Adatvédelmi irányelveket](https://mattermost.com/privacy-policy/) , valamint termék e-mailek fogadása."
  },
  {
    "id": "api.server.warn_metric.mfa.notification_title",
    "translation": "Többtényezős hitelesítés kényszerítése"
  },
  {
    "id": "api.server.warn_metric.mfa.notification_body",
    "translation": "Az Ön Mattermost rendszerében engedélyezve van a többtényezős hitelesítés, amely lehetővé teszi a felhasználók számára, hogy a jelszavukon felül további hitelesítési eszközökkel biztosítsák számlájukat. A rendszer biztonságának javítása érdekében megkövetelheti az összes Mattermost fióktól, hogy többtényezős hitelesítést használjanak.\n\n[További információ a többtényezős hitelesítés végrehajtásáról](https://www.mattermost.com/docs-multi-factor-authentication/?utm_medium=product&utm_source=mattermost-advisor-bot&utm_content=multi-factor-authentication).\n\nA Kapcsolat gombra kattintva megoszthatja adatait a Mattermost, Inc.-vel. [További információ](https://mattermost.com/pl/default-admin-advisory)"
  },
  {
    "id": "api.server.warn_metric.mfa.contact_us.email_body",
    "translation": "Mattermost kapcsolat kérés. Szeretnék többet megtudni a többtényezős hitelesítés kényszerítéséről.\n"
  },
  {
    "id": "api.server.warn_metric.email_us",
    "translation": "Küldjön nekünk e-mailt"
  },
  {
    "id": "api.server.warn_metric.email_domain.start_trial_notification_success.message",
    "translation": "Az Ön Enterprise próbalicence mostantól aktív. Menjen a **Rendszerkonzol > Hitelesítés > Vendéghozzáférés** menübe a Vendégfiókok engedélyezéséhez."
  },
  {
    "id": "api.server.warn_metric.email_domain.start_trial.notification_body",
    "translation": "A projektek gyakran érintenek vállalaton belüli és kívüli embereket egyaránt. A Vendégfiókok segítségével külső partnereket vonhat be a Mattermost rendszerébe, és meghatározhatja, kivel dolgozhatnak és mit láthatnak.\n\n[További információ a vendégfiókok engedélyezéséről](https://www.mattermost.com/docs-guest-accounts/?utm_medium=product&utm_source=mattermost-advisor-bot&utm_content=guest-accounts)\n\nA Kipróbálás indítása gombra kattintva elfogadom a [Mattermost Software Evaluation Agreement](https://mattermost.com/software-evaluation-agreement/), [Adatvédelmi irányelveket] (https://mattermost.com/privacy-policy/) -et, valamint termék e-mailek fogadása."
  },
  {
    "id": "api.server.warn_metric.email_domain.notification_title",
    "translation": "Vendégfiókok létrehozása"
  },
  {
    "id": "api.server.warn_metric.email_domain.notification_body",
    "translation": "A projektek gyakran érintenek vállalaton belüli és kívüli embereket egyaránt. A Vendégfiókok segítségével külső partnereket vonhat be a Mattermost rendszerébe, és meghatározhatja, kivel dolgozhatnak és mit láthatnak.\n\n[További információ a vendégfiókok engedélyezéséről](https://www.mattermost.com/docs-guest-accounts/?utm_medium=product&utm_source=mattermost-advisor-bot&utm_content=guest-accounts).\n\nA Kapcsolat gombra kattintva megoszthatja adatait a Mattermost, Inc.-vel. [További információ](https://mattermost.com/pl/default-admin-advisory)"
  },
  {
    "id": "api.server.warn_metric.email_domain.contact_us.email_body",
    "translation": "Mattermost kapcsolat kérés. Szeretnék többet megtudni a vendégfiókok használatáról.\n"
  },
  {
    "id": "api.server.warn_metric.contacting_us",
    "translation": "Kapcsolatfelvétel"
  },
  {
    "id": "api.server.warn_metric.contact_us",
    "translation": "Kapcsolat"
  },
  {
    "id": "api.server.warn_metric.bot_response.start_trial_failure.message",
    "translation": "A próba licenct nem lehet lekérni. Látogasson el a https://mattermost.com/trial/ címre egy licenc kéréséhez."
  },
  {
    "id": "api.server.warn_metric.bot_response.notification_success.message",
    "translation": "Köszönjük, hogy felvette a kapcsolatot a Mattermost-tal. Hamarosan jelentkezni fogunk."
  },
  {
    "id": "api.server.warn_metric.bot_response.notification_failure.message",
    "translation": "Az üzenetet nem lehetett elküldeni."
  },
  {
    "id": "api.server.warn_metric.bot_response.notification_failure.body",
    "translation": "Kérjük küldjön nekünk e-mailt."
  },
  {
    "id": "api.server.warn_metric.bot_response.mailto_subject",
    "translation": "Mattermost kapcsolat kérelem"
  },
  {
    "id": "api.server.warn_metric.bot_response.mailto_site_url_header",
    "translation": "Rendszer URL: {{.SiteUrl}}"
  },
  {
    "id": "api.server.warn_metric.bot_response.mailto_registered_users_header",
    "translation": "Összes aktív felhasználó: {{.NoRegisteredUsers}}"
  },
  {
    "id": "api.server.warn_metric.bot_response.mailto_footer",
    "translation": "Ha további kérdése van, forduljon a support@mattermost.com e-mail címhez"
  },
  {
    "id": "api.server.warn_metric.bot_response.mailto_email_header",
    "translation": "E-mail: {{.Email}}"
  },
  {
    "id": "api.server.warn_metric.bot_response.mailto_diagnostic_id_header",
    "translation": "Diagnosztika azonosító: {{.DiagnosticId}}"
  },
  {
    "id": "api.server.warn_metric.bot_response.mailto_contact_header",
    "translation": "Kapcsolat: {{.Contact}}"
  },
  {
    "id": "api.server.start_server.starting.critical",
    "translation": "Hiba a szerver indításakor, hiba:%v"
  },
  {
    "id": "api.server.start_server.rate_limiting_rate_limiter",
    "translation": "Nem lehet inicializálni a sebesség korlátozást."
  },
  {
    "id": "api.server.start_server.rate_limiting_memory_store",
    "translation": "Nem lehet inicializálni a sebességkorlátozó memóriát. Ellenőrizze a MemoryStoreSize konfiguráció beállítását."
  },
  {
    "id": "api.server.start_server.forward80to443.enabled_but_listening_on_wrong_port",
    "translation": "Nem lehet továbbítani a 80-as portot a 443-masra miközben a %s porton figyelünk: kapcsolja ki a Forward80To443 -at ha proxy szervert használ"
  },
  {
    "id": "api.server.start_server.forward80to443.disabled_while_using_lets_encrypt",
    "translation": "Engedélyezni kell a Forward80To443 -at a LetsEncrypt használatakor"
  },
  {
    "id": "api.scheme.patch_scheme.license.error",
    "translation": "Az Ön licence nem támogatja a jogosultság séma frissítését"
  },
  {
    "id": "api.scheme.get_teams_for_scheme.scope.error",
    "translation": "Nem lehet beállítani a sémát a csapatra, mert a mellékelt séma nem csapat séma."
  },
  {
    "id": "api.scheme.get_channels_for_scheme.scope.error",
    "translation": "Nem lehet beállítani a sémát a csatornára, mert a mellékelt séma nem csatorna séma."
  },
  {
    "id": "api.scheme.delete_scheme.license.error",
    "translation": "Az Ön licence nem támogatja a jogosultság sémák törlését"
  },
  {
    "id": "api.scheme.create_scheme.license.error",
    "translation": "Az Ön licence nem támogatja a jogosultsági séma létrehozást."
  },
  {
    "id": "api.roles.patch_roles.not_allowed_permission.error",
    "translation": "A következő jogosultságok közül amelyeket megpróbál hozzáadni vagy eltávolítani egy vagy több nem engedélyezett"
  },
  {
    "id": "api.roles.patch_roles.license.error",
    "translation": "Az Ön licence nem támogatja a fejlett jogosultság kezelést."
  },
  {
    "id": "api.restricted_system_admin",
    "translation": "Ez a művelet meg van tagadva egy korlátozott rendszer adminisztrátornak."
  },
  {
    "id": "api.remote_cluster.update_not_unique.app_error",
    "translation": "Már létezik azonos URL-lel rendelkező biztonságos kapcsolat."
  },
  {
    "id": "api.remote_cluster.update.app_error",
    "translation": "Hiba történt a biztonságos kapcsolat frissítésekor."
  },
  {
    "id": "api.remote_cluster.service_not_enabled.app_error",
    "translation": "A távoli fürt szolgáltatás nincs engedélyezve."
  },
  {
    "id": "api.remote_cluster.save_not_unique.app_error",
    "translation": "A biztonságos kapcsolat már hozzá lett adva."
  },
  {
    "id": "api.remote_cluster.save.app_error",
    "translation": "Hiba történt a biztonságos kapcsolat mentése során."
  },
  {
    "id": "api.remote_cluster.invalid_topic.app_error",
    "translation": "Érvénytelen téma."
  },
  {
    "id": "api.remote_cluster.invalid_id.app_error",
    "translation": "Érvénytelen azonosító."
  },
  {
    "id": "api.remote_cluster.get.app_error",
    "translation": "Hiba történt egy biztonságos kapcsolat lekérdezésekor."
  },
  {
    "id": "api.remote_cluster.delete.app_error",
    "translation": "Hiba történt a biztonságos kapcsolat törlésekor."
  },
  {
    "id": "api.reaction.town_square_read_only",
    "translation": "A bejegyzésekre való reakció nem lehetséges írásvédett csatornákban."
  },
  {
    "id": "api.reaction.save_reaction.user_id.app_error",
    "translation": "Nem lehet elmenteni a reakciót egy másik felhasználóhoz."
  },
  {
    "id": "api.reaction.save_reaction.invalid.app_error",
    "translation": "A reakció nem érvényes."
  },
  {
    "id": "api.reaction.save.archived_channel.app_error",
    "translation": "Nem lehet reakciót hozzáadni egy archivált csatornához."
  },
  {
    "id": "api.reaction.delete.archived_channel.app_error",
    "translation": "Nem lehet eltávolítani egy archivált csatornában lévő reakciót."
  },
  {
    "id": "api.push_notifications_ack.message.parse.app_error",
    "translation": "Hiba történt a push értesítés igazoló válasz üzenet létrehozása során."
  },
  {
    "id": "api.push_notifications_ack.forward.app_error",
    "translation": "Hiba történt a visszaigazolás kézbesítésének a push értesítési szolgáltatásnak történő elküldése során."
  },
  {
    "id": "api.push_notifications.session.expired",
    "translation": "Munkamenet lejárt: Kérjük jelentkezzen be az értesítések fogadásához. A {{.siteName}} munkamenetei úgy vannak beállítva a rendszergazda által hogy minden {{.daysCount}} nap lejárjanak."
  },
  {
    "id": "api.push_notifications.message.parse.app_error",
    "translation": "Hiba történt a push értesítés üzenet építésekor."
  },
  {
    "id": "api.push_notification.id_loaded.fetch.app_error",
    "translation": "Hiba történt a ID-loaded push értesítés lekérésekor."
  },
  {
    "id": "api.push_notification.id_loaded.default_message",
    "translation": "Önnek egy új üzenete érkezett."
  },
  {
    "id": "api.push_notification.disabled.app_error",
    "translation": "A Push értesítések le vannak tiltva ezen a szerveren."
  },
  {
    "id": "api.preference.update_preferences.update_sidebar.app_error",
    "translation": "Nem lehet frissíteni az oldalsávot, hogy a frissített beállításokkal működjön"
  },
  {
    "id": "api.preference.update_preferences.set.app_error",
    "translation": "Nem lehet beállítani a felhasználó beállításokat."
  },
  {
    "id": "api.preference.preferences_category.get.app_error",
    "translation": "Nem lehet lekérni a felhasználó beállításokat."
  },
  {
    "id": "api.preference.delete_preferences.update_sidebar.app_error",
    "translation": "Nem lehet frissíteni az oldalsávot, hogy a törölt beállításokkal egyezzen"
  },
  {
    "id": "api.preference.delete_preferences.delete.app_error",
    "translation": "Nem lehet törölni a felhasználó beállításait."
  },
  {
    "id": "api.post_get_post_by_id.get.app_error",
    "translation": "Nem lehet lekérni a bejegyzést."
  },
  {
    "id": "api.post.update_post.system_message.app_error",
    "translation": "Nem lehet frissíteni a rendszerüzenetet."
  },
  {
    "id": "api.post.update_post.permissions_time_limit.app_error",
    "translation": "A bejegyzések szerkesztése csak {{.timeLimit}} másodpercig engedélyezett. A részletekért kérjük keresse a rendszer adminisztrátort."
  },
  {
    "id": "api.post.update_post.permissions_details.app_error",
    "translation": "Már törölt azonosító={{.PostId}}."
  },
  {
    "id": "api.post.update_post.find.app_error",
    "translation": "Nem található a létező bejegyzés vagy frissítendő hozzászólás."
  },
  {
    "id": "api.post.update_post.can_not_update_post_in_deleted.error",
    "translation": "Nem lehet frissíteni egy törölt csatornában lévő bejegyzést."
  },
  {
    "id": "api.post.send_notifications_and_forget.push_message",
    "translation": "üzenetet küldött neked."
  },
  {
    "id": "api.post.send_notifications_and_forget.push_image_only",
    "translation": " mellékelt egy fájlt."
  },
  {
    "id": "api.post.send_notifications_and_forget.push_general_message",
    "translation": " bejegyzett egy üzenetet."
  },
  {
    "id": "api.file.upload_file.large_image_detailed.app_error",
    "translation": "{{.Filename}} mérete ({{.Width}} x {{.Height}} pixel) meghaladja a feltöltési limitet."
  },
  {
    "id": "api.file.upload_file.large_image.app_error",
    "translation": "A maximális méretek feletti fájlokat nem lehet feltölteni: {{.Filename}}"
  },
  {
    "id": "api.file.upload_file.incorrect_number_of_files.app_error",
    "translation": "Nem lehetett a fájlokat feltölteni. Helytelen számú fájl lett megadva."
  },
  {
    "id": "api.file.upload_file.incorrect_number_of_client_ids.app_error",
    "translation": "Nem sikerült feltölteni a fájl(oka)t. {{.NumClientIds}} client_ids szerepel {{.NumFiles}} fájlhoz."
  },
  {
    "id": "api.file.upload_file.incorrect_channelId.app_error",
    "translation": "Nem lehet feltölteni a fájlt. Érvénytelen csatorna ID: {{.channelId}}"
  },
  {
    "id": "api.file.test_connection_s3_bucket_does_not_exist.app_error",
    "translation": "Győződjön meg arról, hogy elérhető-e az Amazon S3 bucket , és ellenőrizze a bucket engedélyeit."
  },
  {
    "id": "api.file.test_connection_s3_auth.app_error",
    "translation": "Nem sikerült csatlakozni az S3-hoz. Ellenőrizze az Amazon S3 kapcsolat hitelesítési paramétereit és hitelesítési beállításait."
  },
  {
    "id": "api.file.test_connection.app_error",
    "translation": "Nem lehet hozzáférni a fájl tárolóhoz."
  },
  {
    "id": "api.file.remove_file.app_error",
    "translation": "Nem lehet eltávolítani a fájlt."
  },
  {
    "id": "api.file.remove_directory.app_error",
    "translation": "Nem lehet eltávolítani a könyvtárat."
  },
  {
    "id": "api.file.read_file.reading_local.app_error",
    "translation": "Hiba történt a helyi szerver fálj tároló betöltése közben."
  },
  {
    "id": "api.file.read_file.app_error",
    "translation": "Nem lehet olvasni a fájlt."
  },
  {
    "id": "api.file.no_driver.app_error",
    "translation": "Nincsen fájl meghajtórendszer kiválasztva."
  },
  {
    "id": "api.file.move_file.app_error",
    "translation": "Nem lehet áthelyezni a fájlt."
  },
  {
    "id": "api.file.list_directory.app_error",
    "translation": "Nem lehet listázni a könyvtárat."
  },
  {
    "id": "api.file.get_public_link.no_post.app_error",
    "translation": "Nem sikerült nyilvános linket lekérni a fájlhoz. A fájlnak olyan bejegyzéshez kell csatolva lennie, amelyet az aktuális felhasználó elolvashat."
  },
  {
    "id": "api.file.get_public_link.disabled.app_error",
    "translation": "A nyilvános linkek tiltottak."
  },
  {
    "id": "api.file.get_file_thumbnail.no_thumbnail.app_error",
    "translation": "A fájlnak nincs miniatűr képe."
  },
  {
    "id": "api.file.get_file_preview.no_preview.app_error",
    "translation": "A fájlnak nincs előnézeti képe."
  },
  {
    "id": "api.file.get_file.public_invalid.app_error",
    "translation": "A nyilvános link nem tűnik érvényesnek."
  },
  {
    "id": "api.file.file_size.app_error",
    "translation": "Nem sikerült lekérni a fájl méretét."
  },
  {
    "id": "api.file.file_reader.app_error",
    "translation": "Nem sikerült lekérni fájl olvasót."
  },
  {
    "id": "api.file.file_mod_time.app_error",
    "translation": "Nem sikerült lekérni a fájl utolsó módosítási idejét."
  },
  {
    "id": "api.file.file_exists.app_error",
    "translation": "Nem lehet ellenőrizni, hogy a fájl létezik-e."
  },
  {
    "id": "api.file.attachments.disabled.app_error",
    "translation": "A fájl mellékletek le vannak tiltva ezen a szerveren."
  },
  {
    "id": "api.file.append_file.app_error",
    "translation": "Nem lehet adatokat csatolni a fájlhoz."
  },
  {
    "id": "api.export.export_not_found.app_error",
    "translation": "Nem található export fájl."
  },
  {
    "id": "api.error_set_first_admin_visit_marketplace_status",
    "translation": "Hiba történt a piactér első rendszergazdai látogatásának állapotának mentése során."
  },
  {
    "id": "api.error_get_first_admin_visit_marketplace_status",
    "translation": "Hiba történt az első rendszergazda látogatás piactér állapotának lekérésekor az áruházból."
  },
  {
    "id": "api.emoji.upload.open.app_error",
    "translation": "Nem lehet létrehozni az emoji-t. Hiba történt a csatolt kép megnyitásakor."
  },
  {
    "id": "api.emoji.upload.large_image.too_large.app_error",
    "translation": "Nem lehet létrehozni emoji-t. A képnek kisebbnek kell lennie mint {{.MaxWidth}} x {{.MaxHeight}}."
  },
  {
    "id": "api.emoji.upload.large_image.gif_encode_error",
    "translation": "Nem lehet létrehozni az emoji-t. Hiba történt a GIF kép bekódolása közben."
  },
  {
    "id": "api.emoji.upload.large_image.gif_decode_error",
    "translation": "Nem lehet létrehozni az emoji-t. Hiba történt a GIF kép dekódolása közben."
  },
  {
    "id": "api.emoji.upload.large_image.encode_error",
    "translation": "Nem lehet létrehozni az emoji-t. Hiba történt a kép bekódolása közben."
  },
  {
    "id": "api.emoji.upload.large_image.decode_error",
    "translation": "Nem lehet létrehozni az emoji-t. Hiba történt a kép dekódolása közben."
  },
  {
    "id": "api.emoji.upload.image.app_error",
    "translation": "Nem lehet létrehozni az emoji-t. A fájlnak PNG, JPEG, vagy GIF formátumúnak kell lennie."
  },
  {
    "id": "api.emoji.storage.app_error",
    "translation": "A fájltároló nem megfelelően van beállítva. Kérjük, állítson be S3 vagy a helyi szerver fájl tárolást."
  },
  {
    "id": "api.emoji.get_image.read.app_error",
    "translation": "Nem sikerült olvasni a képfájlt az emojihot."
  },
  {
    "id": "api.emoji.get_image.decode.app_error",
    "translation": "Nem sikerült dekódolni a képfájlt az emojihot."
  },
  {
    "id": "api.emoji.disabled.app_error",
    "translation": "Egyéni emojik le vannak tiltva a rendszergazda által."
  },
  {
    "id": "api.emoji.create.too_large.app_error",
    "translation": "Nem lehet emoji-t létrehozni. A képnek 1MB-nál kisebbnek kell lennie."
  },
  {
    "id": "api.emoji.create.parse.app_error",
    "translation": "Nem lehet emoji-t létrehozni. Nem lehetett a kérést értelmezni."
  },
  {
    "id": "api.emoji.create.other_user.app_error",
    "translation": "Érvénytelen felhasználói azonosító."
  },
  {
    "id": "api.emoji.create.internal_error",
    "translation": "server_error: Belső szerverhiba történt az emoji létrehozásakor."
  },
  {
    "id": "api.emoji.create.duplicate.app_error",
    "translation": "Nem lehet emoji-t létrehozni. Már létezik egy másik azonos nevű emoji."
  },
  {
    "id": "api.email_batching.send_batched_email_notification.subject",
    "translation": {
      "one": "[{{.SiteName}}] Új értesítés {{.Year}}-{{.Month}}-{{.Day}} napon",
      "other": "[{{.SiteName}}] Új értesítések {{.Year}}-{{.Month}}-{{.Day}} napon"
    }
  },
  {
    "id": "api.email_batching.add_notification_email_to_batch.disabled.app_error",
    "translation": "Csoportos e-mail küldés le van tiltva a rendszergazda által."
  },
  {
    "id": "api.email_batching.add_notification_email_to_batch.channel_full.app_error",
    "translation": "Az e-mail kötegelt feladatok fogadó csatornája tele volt. Kérjük, növelje meg az EmailBatchingBufferSize értékét."
  },
  {
    "id": "api.email.send_warn_metric_ack.missing_server.app_error",
    "translation": "SMTP szerver szükséges"
  },
  {
    "id": "api.email.send_warn_metric_ack.invalid_warn_metric.app_error",
    "translation": "Nem található a figyelmeztetések mutató."
  },
  {
    "id": "api.email.send_warn_metric_ack.failure.app_error",
    "translation": "Nem sikerült elküldeni az adminisztrátor nyugtázó e-mailt"
  },
  {
    "id": "api.custom_status.recent_custom_statuses.delete.app_error",
    "translation": "A jelenlegi állapot törlése sikertelen. Kérjük először próbálja meg hozzáadni az állapotot vagy a részletekért kérjük vegye fel a kapcsolatot a rendszergazdával."
  },
  {
    "id": "api.custom_status.disabled",
    "translation": "Egyedi állapot funkció le van tiltva. A részletekért kérjük vegye fel a kapcsolatot a rendszergazdával."
  },
  {
    "id": "api.create_terms_of_service.empty_text.app_error",
    "translation": "Kérjük, adja meg az egyéni szolgáltatási feltételek szövegét."
  },
  {
    "id": "api.create_terms_of_service.custom_terms_of_service_disabled.app_error",
    "translation": "Az egyedi szolgáltatási feltételek oldal funkció le van tiltva."
  },
  {
    "id": "api.context.token_provided.app_error",
    "translation": "A munkamenet nem OAuth, de token szerepel a kérési szövegben."
  },
  {
    "id": "api.context.session_expired.app_error",
    "translation": "Érvénytelen vagy lejárt munkamenet, lépjen be újra."
  },
  {
    "id": "api.context.server_busy.app_error",
    "translation": "A szerver elfoglalt, a nem kritikus szolgáltatások átmenetileg nem érhetők el."
  },
  {
    "id": "api.context.remote_id_missing.app_error",
    "translation": "Hiányzik a biztonságos kapcsolat azonosítója."
  },
  {
    "id": "api.context.remote_id_mismatch.app_error",
    "translation": "Biztonságos kapcsolat azonosítója nem egyezik."
  },
  {
    "id": "api.context.remote_id_invalid.app_error",
    "translation": "Nem található a biztonságos kapcsolat connectionID {{.RemoteId}}."
  },
  {
    "id": "api.context.permissions.app_error",
    "translation": "Nincs megfelelő jogosultsága."
  },
  {
    "id": "api.context.mfa_required.app_error",
    "translation": "Többtényezős hitelesítésre szükséges ezen a szerveren."
  },
  {
    "id": "api.context.local_origin_required.app_error",
    "translation": "Ehhez a végponthoz helyi forrásra (origin) van szükség a kérésben."
  },
  {
    "id": "api.context.json_encoding.app_error",
    "translation": "Hiba a JSON bekódolásakor."
  },
  {
    "id": "api.context.invitation_expired.error",
    "translation": "A meghívó lejárt."
  },
  {
    "id": "api.context.invalid_url_param.app_error",
    "translation": "Érvénytelen vagy hiányzó {{.Name}} paraméter a kérés URL-ben."
  },
  {
    "id": "api.context.invalid_token.error",
    "translation": "Érvénytelen munkafolyamat token={{.Token}}, hiba={{.Error}}"
  },
  {
    "id": "api.context.invalid_param.app_error",
    "translation": "{{.Name}} érvénytelen paraméter."
  },
  {
    "id": "api.context.invalid_body_param.app_error",
    "translation": "Érvénytelen vagy hiányzó {{.Name}} a kérés törzsében."
  },
  {
    "id": "api.context.get_user.app_error",
    "translation": "A felhasználót nem sikerült lekérni a munkamenet UserID-ból."
  },
  {
    "id": "api.context.404.app_error",
    "translation": "Sajnáljuk, az oldal nem található."
  },
  {
    "id": "api.config.update_config.restricted_merge.app_error",
    "translation": "Nem sikerült egyesíteni az adott konfigurációt."
  },
  {
    "id": "api.config.update_config.not_allowed_security.app_error",
    "translation": "{{.Name}} módosítása biztonsági okokból nem engedélyezett."
  },
  {
    "id": "api.config.update_config.clear_siteurl.app_error",
    "translation": "A Rendszer URL-je nem törölhető."
  },
  {
    "id": "api.config.patch_config.restricted_merge.app_error",
    "translation": "Nem sikerült egyesíteni a megadott konfigurációt."
  },
  {
    "id": "api.config.migrate_config.app_error",
    "translation": "Nem sikerült migrálni a konfigurációs tárolót."
  },
  {
    "id": "api.config.get_config.restricted_merge.app_error",
    "translation": "Nem sikerült egyesíteni a megadott konfigurációt."
  },
  {
    "id": "api.config.client.old_format.app_error",
    "translation": "A kliens konfiguráció új formátuma még nem támogatott. Kérjük, adja meg a format=old paramétert a kérés szövegében."
  },
  {
    "id": "api.command_shrug.name",
    "translation": "vállvonás"
  },
  {
    "id": "api.command_shrug.hint",
    "translation": "[üzenet]"
  },
  {
    "id": "api.command_shrug.desc",
    "translation": "Hozzáadja a ¯\\_(ツ)_/¯ az üzenethez"
  },
  {
    "id": "api.command_shortcuts.unsupported.app_error",
    "translation": "A billentyűparancsok nem támogatottak az ön eszközén."
  },
  {
    "id": "api.command_shortcuts.name",
    "translation": "billentyűparancsok"
  },
  {
    "id": "api.command_shortcuts.desc",
    "translation": "Megjeleníti a billentyűparancsok listáját"
  },
  {
    "id": "api.command_share.unshare_channel.help",
    "translation": "Visszavonja az aktuális csatorna megosztását"
  },
  {
    "id": "api.command_share.unknown_action",
    "translation": "Ismeretlen művelet: `{{.Action}}`. Elérhető műveletek: {{.Actions}}"
  },
  {
    "id": "api.command_share.uninvite_remote_id.help",
    "translation": "A biztonságos kapcsolat azonosítója a meghívás visszavonásához."
  },
  {
    "id": "api.command_share.uninvite_remote.help",
    "translation": "Visszavonja a biztonságos kapcsolat meghívását erről a megosztott csatornáról"
  },
  {
    "id": "api.command_share.shared_channel_unshare.error",
    "translation": "Ennek a csatornának a megosztását nem lehet visszavonni: {{.Error}}."
  },
  {
    "id": "api.command_share.shared_channel_unavailable",
    "translation": "Ez a csatorna már nincs megosztva."
  },
  {
    "id": "api.command_share.share_read_only.hint",
    "translation": "[csakolvasható] - 'Y' vagy 'N'. Alapértelmezés szerint 'N'"
  },
  {
    "id": "api.command_share.share_read_only.help",
    "translation": "A csatorna írásvédett módban lesz megosztva"
  },
  {
    "id": "api.command_share.share_channel.error",
    "translation": "Nem osztható meg ez a csatorna: {{.Error}}"
  },
  {
    "id": "api.command_share.service_disabled",
    "translation": "A megosztott csatornák szolgáltatás le van tiltva."
  },
  {
    "id": "api.command_share.remote_uninvited",
    "translation": "Biztonságos kapcsolat `{{.RemoteId}}` meghívása visszavonva."
  },
  {
    "id": "api.command_share.remote_table_header",
    "translation": "| Biztonságos kapcsolat | Rendszer URL| Csak olvasható | Meghívó elfogadva | Elérhető | Utolsó szinkronizálás |"
  },
  {
    "id": "api.command_share.remote_not_valid",
    "translation": "Meg kell adnia egy érvényes biztonságos kapcsolatot a meghívás visszavonásához"
  },
  {
    "id": "api.command_share.remote_id_invalid.error",
    "translation": "A biztonságos kapcsolat azonosítója érvénytelen: {{.Error}}"
  },
  {
    "id": "api.command_share.remote_id.help",
    "translation": "Meglévő biztonságos kapcsolat azonosítója. Biztonságos kapcsolat hozzáadásához lásd a `secure-connection` parancsot."
  },
  {
    "id": "api.command_share.remote_already_invited",
    "translation": "A biztonságos kapcsolatot már meghívták."
  },
  {
    "id": "api.command_share.permission_required",
    "translation": "A megosztott csatornák kezeléséhez `{{.Permission}}` engedélyre van szüksége."
  },
  {
    "id": "api.command_share.not_shared_channel_unshare",
    "translation": "Nem lehet visszavonni a megosztást egy olyan csatornáról, amely nincs megosztva."
  },
  {
    "id": "api.command_share.no_remote_invited",
    "translation": "Erre a csatornára nem hívtak meg biztonságos kapcsolatokat."
  },
  {
    "id": "api.command_share.name",
    "translation": "csatorna-megosztás"
  },
  {
    "id": "api.command_share.must_specify_valid_remote",
    "translation": "Meg kell adnia egy érvényes biztonságos kapcsolat azonosítót a meghíváshoz."
  },
  {
    "id": "api.command_share.missing_action",
    "translation": "Hiányzó művelet. Elérhető műveletek: {{.Actions}}"
  },
  {
    "id": "api.command_share.invite_remote.help",
    "translation": "Meghív egy külső Mattermost példányt az aktuális megosztott csatornára"
  },
  {
    "id": "api.command_share.invitation_sent",
    "translation": "A megosztott csatorna meghívót elküldtük ide: `{{.Name}} {{.SiteURL}}`."
  },
  {
    "id": "api.command_share.invalid_value.error",
    "translation": "Érvénytelen érték a '{{.Arg}}' számára: {{.Error}}"
  },
  {
    "id": "api.command_share.hint",
    "translation": "[művelet]"
  },
  {
    "id": "api.command_share.fetch_remote_status.error",
    "translation": "Nem sikerült lekérni a biztonságos kapcsolatok állapotát: {{.Error}}."
  },
  {
    "id": "api.templates.deactivate_body.warning",
    "translation": "Ha ezt a változást nem Ön kezdeményezte, vagy újra szeretné aktiválni fiókját, lépjen kapcsolatba a rendszergazdával."
  },
  {
    "id": "api.templates.deactivate_body.title",
    "translation": "Fiókját deaktiválták a {{ .ServerURL }} oldalon"
  },
  {
    "id": "api.templates.deactivate_body.info",
    "translation": "Deaktiválta a fiókját a {{ .SiteURL }} oldalon."
  },
  {
    "id": "api.templates.copyright",
    "translation": "© 2021 Mattermost, Inc. 530 Lytton Avenue, Second floor, Palo Alto, CA, 94301"
  },
  {
    "id": "api.templates.cloud_welcome_email.title",
    "translation": "A {{.WorkSpace}} munkaterület 14 napos próbaverziója készen áll a használatra!"
  },
  {
    "id": "api.templates.cloud_welcome_email.subtitle_info",
    "translation": "Tegye meg a következő lépéseket csapatai felépítéséhez és a lehető legtöbb kihozásához a munkaterületből."
  },
  {
    "id": "api.templates.cloud_welcome_email.subtitle",
    "translation": "Állítsa be munkaterületét"
  },
  {
    "id": "api.templates.cloud_welcome_email.subject",
    "translation": "Gratulálunk!"
  },
  {
    "id": "api.templates.cloud_welcome_email.start_questions",
    "translation": "Kérdései vannak az indulásról? Írjon nekünk a következő címre"
  },
  {
    "id": "api.templates.cloud_welcome_email.signin_sub_info2",
    "translation": "a legjobb élmény érdekében PC-n, Mac-en, iOS-en és Androidon."
  },
  {
    "id": "api.templates.cloud_welcome_email.signin_sub_info",
    "translation": "Jelentkezzen be a munkaterületére a"
  },
  {
    "id": "api.command_share.fetch_remote.error",
    "translation": "Hiba történt a biztonságos kapcsolatok lekérésekor: {{.Error}}"
  },
  {
    "id": "api.command_share.desc",
    "translation": "Megosztja az aktuális csatornát egy külső Mattermost példánnyal."
  },
  {
    "id": "api.command_share.could_not_uninvite.error",
    "translation": "Nem sikerült visszavonni a meghívást `{{.RemoteId}}`: {{.Error}}"
  },
  {
    "id": "api.command_share.check_channel_exist.error",
    "translation": "Hiba történt a megosztott csatorna létezésének ellenőrzése során: {{.Error}}"
  },
  {
    "id": "api.command_share.channel_status_id",
    "translation": "A `{{.ChannelId}}` csatorna azonosító állapota"
  },
  {
    "id": "api.command_share.channel_status.help",
    "translation": "Megjeleníti ennek a megosztott csatornának az állapotát"
  },
  {
    "id": "api.command_share.channel_shared",
    "translation": "Ez a csatorna mostantól megosztott."
  },
  {
    "id": "api.command_share.channel_remote_id_not_exists",
    "translation": "Ehhez a csatornához nem létezik `{{.RemoteId}}` biztonságos megosztási csatorna távoli azonosító."
  },
  {
    "id": "api.command_share.channel_invite_not_home.error",
    "translation": "Nem lehet meghívni a biztonságos kapcsolatot máshonnan származó megosztott csatornára."
  },
  {
    "id": "api.command_share.channel_invite.error",
    "translation": "Hiba történt `{{.Name}}` meghívásakor erre a csatornára: {{.Error}}"
  },
  {
    "id": "api.command_share.available_actions",
    "translation": "Elérhető műveletek: {{.Actions}}"
  },
  {
    "id": "api.command_settings.unsupported.app_error",
    "translation": "A beállítás parancs nem támogatott az Ön készülékén."
  },
  {
    "id": "api.command_settings.name",
    "translation": "beállítások"
  },
  {
    "id": "api.command_settings.desc",
    "translation": "A fiókbeállítások ablak megnyitása"
  },
  {
    "id": "api.command_search.unsupported.app_error",
    "translation": "A keresési parancs nem támogatott az Ön eszközén."
  },
  {
    "id": "api.command_search.name",
    "translation": "keresés"
  },
  {
    "id": "api.command_search.hint",
    "translation": "[szöveg]"
  },
  {
    "id": "api.command_search.desc",
    "translation": "Szöveg keresése az üzenetekben"
  },
  {
    "id": "api.command_remove.user_not_in_channel",
    "translation": "{{.Username}} nem tagja ennek a csatornának."
  },
  {
    "id": "api.command_remove.permission.app_error",
    "translation": "Nincs elegendő jogosultsága a tag eltávolításához."
  },
  {
    "id": "api.command_remove.name",
    "translation": "eltávolítás"
  },
  {
    "id": "api.command_remove.missing.app_error",
    "translation": "Nem találtuk meg a felhasználót. Lehet, hogy a rendszer adminisztrátor deaktiválta őket."
  },
  {
    "id": "api.command_remove.message.app_error",
    "translation": "Az üzenetet el kell látni /eltávolítás, vagy /kick paranccsal."
  },
  {
    "id": "api.command_remove.hint",
    "translation": "@[felhasználónév]"
  },
  {
    "id": "api.command_remove.group_constrained_user_denied",
    "translation": "A felhasználó nem távolítható el a csatornáról, mert tagja azon csoportnak ami hozzá van rendelve ehhez a csatornához. Az eltávolításhoz a kapcsolt csoportból kell kiléptetni."
  },
  {
    "id": "api.command_remove.direct_group.app_error",
    "translation": "Nem távolíthat el valakit közvetlen üzenet csatornából."
  },
  {
    "id": "api.command_remove.desc",
    "translation": "Tag eltávolítása a csatornából"
  },
  {
    "id": "api.command_remote.unknown_action",
    "translation": "Ismeretlen művelet `{{.Action}}`"
  },
  {
    "id": "api.command_remote.status.help",
    "translation": "Megjeleníti az összes biztonságos kapcsolat állapotát"
  },
  {
    "id": "api.command_remote.site_url_not_set",
    "translation": "A Rendszer URL nincs beállítva. Kérjük, állítsa be a Rendszerkonzol > Környezet > Webszerver oldalon."
  },
  {
    "id": "api.command_remote.service_not_enabled",
    "translation": "A biztonságos kapcsolat szolgáltatás nincs engedélyezve."
  },
  {
    "id": "api.command_remote.service_disabled",
    "translation": "A biztonságos kapcsolat szolgáltatás le van tiltva."
  },
  {
    "id": "api.command_remote.remove_remote_id.help",
    "translation": "Az eltávolítandó biztonságos kapcsolat azonosítója."
  },
  {
    "id": "api.command_remote.remove_remote.error",
    "translation": "Nem sikerült eltávolítani a biztonságos kapcsolatot: {{.Error}}"
  },
  {
    "id": "api.command_remote.remove.help",
    "translation": "Eltávolít egy biztonságos kapcsolatot"
  },
  {
    "id": "api.command_remote.remotes_not_found",
    "translation": "Nem találhatóak biztonságos kapcsolatok."
  },
  {
    "id": "api.command_remote.remote_table_header",
    "translation": "| Biztonságos kapcsolat | Megjelenített név | Kapcsolat azonosító | Rendszer URL | Meghívó elfogadva | Elérhető | Utolsó ping  |"
  },
  {
    "id": "api.command_remote.remote_add_remove.help",
    "translation": "Biztonságos kapcsolatok hozzáadása/eltávolítása. Elérhető műveletek: {{.Actions}}"
  },
  {
    "id": "api.command_remote.permission_required",
    "translation": "A biztonságos kapcsolatok kezeléséhez `{{.Permission}}` jogosultságra van szüksége."
  },
  {
    "id": "api.command_remote.name.hint",
    "translation": "Egyedi neve a biztonságos kapcsolatnak"
  },
  {
    "id": "api.command_remote.name.help",
    "translation": "Biztonságos kapcsolat név"
  },
  {
    "id": "api.command_remote.name",
    "translation": "biztonságos-kapcsolat"
  },
  {
    "id": "api.command_remote.missing_empty",
    "translation": "Hiányzik vagy üres`{{.Arg}}`"
  },
  {
    "id": "api.command_remote.missing_command",
    "translation": "Hiányzó parancs. Elérhető műveletek: {{.Actions}}"
  },
  {
    "id": "api.command_remote.invite_summary",
    "translation": "Küldje el a következő AES 256 bites titkosított meghívót a külső Mattermost rendszergazdának a jelszóval együtt. A meghívás elfogadásához a `{{.Command}}` perjel parancsot fogják használni.\n\n```\n{{.Invitation}}\n```\n\n**Győződjön meg róla, hogy a biztonságos kapcsolat a** {{.SiteURL}} **cím segítségével érheti el az Ön Mattermost példányát.**"
  },
  {
    "id": "api.command_remote.invite_password.hint",
    "translation": "A meghívó titkosításához használt jelszó"
  },
  {
    "id": "api.command_remote.invite_password.help",
    "translation": "Meghívó jelszó"
  },
  {
    "id": "api.command_remote.invite.help",
    "translation": "Biztonságos kapcsolat meghívása"
  },
  {
    "id": "api.command_remote.invitation_created",
    "translation": "Meghívó létrehozva."
  },
  {
    "id": "api.command_remote.invitation.hint",
    "translation": "A titkosított meghívás egy biztonságos kapcsolatról"
  },
  {
    "id": "api.command_remote.invitation.help",
    "translation": "Meghívás biztonságos kapcsolatból"
  },
  {
    "id": "api.command_remote.incorrect_password.error",
    "translation": "Nem sikerült visszafejteni a meghívót. Helytelen jelszó vagy sérült meghívó: {{.Error}}"
  },
  {
    "id": "api.command_remote.hint",
    "translation": "[művelet]"
  },
  {
    "id": "api.command_remote.fetch_status.error",
    "translation": "Nem sikerült lekérni a biztonságos kapcsolatokat: {{.Error}}"
  },
  {
    "id": "api.command_remote.encrypt_invitation.error",
    "translation": "Nem sikerült titkosítani a meghívót: {{.Error}}"
  },
  {
    "id": "api.command_remote.displayname.hint",
    "translation": "Egy megjelenítési név a biztonságos kapcsolathoz"
  },
  {
    "id": "api.command_remote.displayname.help",
    "translation": "Biztonságos kapcsolat megjelenítési név"
  },
  {
    "id": "api.command_remote.desc",
    "translation": "Hívjon meg biztonságos kapcsolatokat a Mattermost példányok közötti kommunikációhoz."
  },
  {
    "id": "api.command_remote.decode_invitation.error",
    "translation": "Nem sikerült dekódolni a meghívót: {{.Error}}"
  },
  {
    "id": "api.command_custom_status.app_error",
    "translation": "Hiba az állapot beállításakor."
  },
  {
    "id": "api.command_collapse.success",
    "translation": "Az kép hivatkozások mostantól alapból össze vannak csukva"
  },
  {
    "id": "api.command_collapse.name",
    "translation": "összecsukás"
  },
  {
    "id": "api.command_collapse.desc",
    "translation": "Kapcsolja be a képelőnézetek automatikus összecsukását"
  },
  {
    "id": "api.command_code.name",
    "translation": "kód"
  },
  {
    "id": "api.command_code.message.app_error",
    "translation": "A szöveget el kell látni a /code parancssal."
  },
  {
    "id": "api.command_code.hint",
    "translation": "[szöveg]"
  },
  {
    "id": "api.command_code.desc",
    "translation": "A szöveget kód blokként jelenítse meg"
  },
  {
    "id": "api.command_channel_rename.update_channel.app_error",
    "translation": "Hiba történt az aktuális csatorna frissítésekor."
  },
  {
    "id": "api.command_channel_rename.too_short.app_error",
    "translation": "A csatorna nevének {{.Length}} vagy több karakternek kell lennie."
  },
  {
    "id": "api.command_channel_rename.too_long.app_error",
    "translation": "A csatorna neve legfeljebb {{.Length}} karakter lehet."
  },
  {
    "id": "api.command_channel_rename.permission.app_error",
    "translation": "Nem rendelkezik megfelelő jogosultságokkal a csatorna átnevezéséhez."
  },
  {
    "id": "api.command_channel_rename.name",
    "translation": "átnevezés"
  },
  {
    "id": "api.command_channel_rename.message.app_error",
    "translation": "Az üzenetet el kell látni a /rename parancssal."
  },
  {
    "id": "api.command_channel_rename.hint",
    "translation": "[szöveg]"
  },
  {
    "id": "api.command_channel_rename.direct_group.app_error",
    "translation": "A közvetlen üzenet küldési csatornákat nem lehet átnevezno."
  },
  {
    "id": "api.command_channel_rename.desc",
    "translation": "Csatorna átnevezése"
  },
  {
    "id": "api.command_channel_rename.channel.app_error",
    "translation": "Hiba történt az aktuális csatorna lekérésekor."
  },
  {
    "id": "api.command_channel_remove.channel.app_error",
    "translation": "Hiba történt az aktuális csatorna lekérésekor."
  },
  {
    "id": "api.command_channel_purpose.update_channel.app_error",
    "translation": "Hiba történt a csatorna céljának frissítésekor."
  },
  {
    "id": "api.command_channel_purpose.permission.app_error",
    "translation": "Nincs megfelelő jogosultsága a csatorna céljának szerkesztéséhez."
  },
  {
    "id": "api.command_channel_purpose.name",
    "translation": "cél"
  },
  {
    "id": "api.command_channel_purpose.message.app_error",
    "translation": "Az üzenetet el kell látni a /purpose parancssal."
  },
  {
    "id": "api.command_channel_purpose.hint",
    "translation": "[szöveg]"
  },
  {
    "id": "api.command_channel_purpose.direct_group.app_error",
    "translation": "A közvetlen üzenet csatornákra nem lehet célt beállítani. Inkább használja a /header parancsot a fejléc beállításához."
  },
  {
    "id": "api.command_channel_purpose.desc",
    "translation": "Módosítsa a csatorna célját"
  },
  {
    "id": "api.command_channel_purpose.channel.app_error",
    "translation": "Hiba történt az aktuális csatorna lekérésekor."
  },
  {
    "id": "api.command_channel_header.update_channel.app_error",
    "translation": "Hiba történt a csatorna fejlécének frissítésekor."
  },
  {
    "id": "api.command_channel_header.permission.app_error",
    "translation": "Nincs megfelelő jogosultsága a csatorna fejlécének módosításához."
  },
  {
    "id": "api.command_channel_header.name",
    "translation": "fejléc"
  },
  {
    "id": "api.command_channel_header.message.app_error",
    "translation": "A szöveget el kell látni a /header paranccsal."
  },
  {
    "id": "api.command_channel_header.hint",
    "translation": "[szöveg]"
  },
  {
    "id": "api.command_channel_header.desc",
    "translation": "Csatorna fejléc szerkesztése"
  },
  {
    "id": "api.command_channel_header.channel.app_error",
    "translation": "Hiba történt az aktuális csatorna lekérésekor."
  },
  {
    "id": "api.command_away.success",
    "translation": "Ön mostantól nincs a gépnél"
  },
  {
    "id": "api.command_away.name",
    "translation": "nincs a gépnél"
  },
  {
    "id": "api.command_away.desc",
    "translation": "Állítsa be az állapotát nincs a gépnél-re"
  },
  {
    "id": "api.command.team_mismatch.app_error",
    "translation": "Nem frissíthetők a parancsok a csapatok között."
  },
  {
    "id": "api.command.invite_people.sent",
    "translation": "E-mail meghívó(k) kiküldve"
  },
  {
    "id": "api.command.invite_people.no_email",
    "translation": "Kérem adjon meg egy vagy több érvényes e-mail címet"
  },
  {
    "id": "api.command.invite_people.name",
    "translation": "invite_people"
  },
  {
    "id": "api.command.invite_people.invite_off",
    "translation": "A felhasználó létrehozás ki van kapcsolva ezen a szerveren, meghívó(k) nem lett(ek) kiküldve"
  },
  {
    "id": "api.command.invite_people.hint",
    "translation": "[nev@webcim.hu ...]"
  },
  {
    "id": "api.command.invite_people.fail",
    "translation": "Hiba történt az e-mail meghívó(k) kiküldésekor"
  },
  {
    "id": "api.command.invite_people.email_off",
    "translation": "E-mail nincs beállítva, meghívó(k) nem lett(ek) kiküldve"
  },
  {
    "id": "api.command.invite_people.email_invitations_off",
    "translation": "Az e-mail meghívók le vannak tiltva, a meghívó(k) nem lett(ek) kiküldve"
  },
  {
    "id": "api.command.invite_people.desc",
    "translation": "Küldjön egy e-mail meghívót az Ön Mattermost csapatának"
  },
  {
    "id": "api.command.execute_command.start.app_error",
    "translation": "Parancs indító kulcsszó nem található."
  },
  {
    "id": "api.command.execute_command.not_found.app_error",
    "translation": "A '{{.Trigger}}' kulcsszóval ellátott parancs nem található. Ahhoz, hogy \"/\" jellel kezdődő üzenetet küldjön próbáljon meg egy szóközt tenni az üzenet elejére."
  },
  {
    "id": "api.command.execute_command.format.app_error",
    "translation": "A kulcsszó parancs elejéről hiányzik az indító perjel"
  },
  {
    "id": "api.command.execute_command.failed_resp.app_error",
    "translation": "A '{{.Trigger}}' kulcsszóval ellátott parancs válassza {{.Status}} volt."
  },
  {
    "id": "api.command.execute_command.failed_empty.app_error",
    "translation": "A '{{.Trigger}}' kulcsszóval ellátott parancs üres válasszal tért vissza."
  },
  {
    "id": "api.command.execute_command.failed.app_error",
    "translation": "A '{{.Trigger}}' kulcsszóval ellátott parancs sikertelen volt."
  },
  {
    "id": "api.command.execute_command.create_post_failed.app_error",
    "translation": "A '{{.Trigger}}' parancs nem küldött választ. Kérjük forduljon a rendszergazdához."
  },
  {
    "id": "api.command.duplicate_trigger.app_error",
    "translation": "Ez a kulcsszó már használva van. Kérem válasszon egy másik szót."
  },
  {
    "id": "api.command.disabled.app_error",
    "translation": "A parancsokat letiltotta a rendszergazda."
  },
  {
    "id": "api.command.command_post.forbidden.app_error",
    "translation": "A megadott felhasználó nem tagja a megadott csatornának."
  },
  {
    "id": "api.command.admin_only.app_error",
    "translation": "Az integrációk csak a rendszergazdáknak engedélyezettek."
  },
  {
    "id": "api.cloud.request_error",
    "translation": "Hiba történt a CWS-re irányuló kérelem feldolgozása során."
  },
  {
    "id": "api.cloud.license_error",
    "translation": "A licence nem támogatja a felhőalapú kéréseket."
  },
  {
    "id": "api.cloud.get_subscription.error",
    "translation": "Hiba történt a cloud előfizetés lekérdezésekor."
  },
  {
    "id": "api.cloud.get_admins_emails.error",
    "translation": "Hiba történt a rendszergazdák e-mailcímeinek lekérdezésekor."
  },
  {
    "id": "api.cloud.cws_webhook_event_missing_error",
    "translation": "Webhook esemény nem lett lekezelve. Vagy hiányzik vagy érvénytelen."
  },
  {
    "id": "api.cloud.app_error",
    "translation": "Belső hiba cloud api kérés közben."
  },
  {
    "id": "api.channel.update_team_member_roles.scheme_role.app_error",
    "translation": "A megadott szerepkört egy séma kezeli, éppen ezért nem lehet közvetlenül egy csatorna tagra alkalmazni."
  },
  {
    "id": "api.channel.update_team_member_roles.changing_guest_role.app_error",
    "translation": "Érvénytelen csapattag frissítés: Nem lehet hozzáadni vagy eltávolítani a vendég szerepkört manuálisan."
  },
  {
    "id": "api.channel.update_channel_scheme.scheme_scope.error",
    "translation": "Nem lehet beállítani a sémát a csatornára, mert a megadott séma nem csatorna séma."
  },
  {
    "id": "api.channel.update_channel_scheme.license.error",
<<<<<<< HEAD
    "translation": "A licence nem támogatja a csatorna rendszer frissítését"
=======
    "translation": "A licence nem támogatja a csatorna sémájának frissítését"
>>>>>>> d0629503
  },
  {
    "id": "api.channel.update_channel_privacy.default_channel_error",
    "translation": "Az alapértelmezett csatorna nem állítható át privátnak."
  },
  {
    "id": "api.channel.update_channel_member_roles.scheme_role.app_error",
    "translation": "A megadott szerepkört egy séma kezeli, éppen ezért nem lehet közvetlenül egy csatorna tagra alkalmazni."
  },
  {
    "id": "api.channel.update_channel_member_roles.guest_and_user.app_error",
    "translation": "Érvénytelen csatorna tagság frissítés: A felhasználónak vendégnek vagy felhasználónak kell lennie, de nem lehet mindkettő."
  },
  {
    "id": "api.channel.update_channel_member_roles.changing_guest_role.app_error",
    "translation": "Érvénytelen csatorna tagság frissítés: Nem lehet hozzáadni vagy eltávolítani a vendég szerepkört manuálisan."
  },
  {
    "id": "api.channel.update_channel.typechange.app_error",
    "translation": "A csatorna típusa nem frissíthető."
  },
  {
    "id": "api.channel.update_channel.tried.app_error",
    "translation": "Érvénytelen frissítést próbált végrehajtani az alapértelmezett csatornán {{.Channel}}."
  },
  {
    "id": "api.channel.update_channel.deleted.app_error",
    "translation": "A csatornát archiválták vagy törölték."
  },
  {
    "id": "api.channel.restore_channel.unarchived",
    "translation": "{{.Username}} visszaállította a csatornát."
  },
  {
    "id": "api.channel.restore_channel.restored.app_error",
    "translation": "A csatorna visszaállítása nem lehetséges. A csatorna nem archivált."
  },
  {
    "id": "api.channel.rename_channel.cant_rename_group_messages.app_error",
    "translation": "Csoportos üzenetcsatorna átnevezése nem lehetséges."
  },
  {
    "id": "api.channel.rename_channel.cant_rename_direct_messages.app_error",
    "translation": "Közvetlen üzenetcsatorna átnevezése nem lehetséges."
  },
  {
    "id": "api.channel.remove_user_from_channel.app_error",
    "translation": "Ezen csatorna típusokból felhasználók nem távolíthatóak el."
  },
  {
    "id": "api.channel.remove_members.denied",
    "translation": "Csatorna-tagság eltávolítása a következő felhasználóknak nem engedélyezett, a csoport tagság miatt: {{.UserIDs}}"
  },
  {
    "id": "api.channel.remove_member.removed",
    "translation": "%v eltávolítva a csatornából."
  },
  {
    "id": "api.channel.remove_member.group_constrained.app_error",
    "translation": "Nem lehet eltávolítani egy felhasználót egy csoport-korlátozott csatornából."
  },
  {
    "id": "api.channel.remove_channel_member.type.app_error",
    "translation": "Nem sikerült eltávolítani a felhasználót egy csatornából."
  },
  {
    "id": "api.channel.remove.default.app_error",
    "translation": "Az alapértelmezett csatorna {{.Channel}} nem törölhető."
  },
  {
    "id": "api.channel.post_user_add_remove_message_and_forget.error",
    "translation": "A csatlakozási/kilépési üzenet elküldése sikertelen"
  },
  {
    "id": "api.channel.post_update_channel_header_message_and_forget.updated_to",
    "translation": "%s frissítette a csatorna fejlécét %s -re"
  },
  {
    "id": "api.channel.post_update_channel_header_message_and_forget.updated_from",
    "translation": "%s frissítette a csatorna fejlécét %s -ről %s -re"
  },
  {
    "id": "api.channel.post_update_channel_header_message_and_forget.retrieve_user.error",
    "translation": "Nem sikerült lekérdezni a felhasználót amikor a csatorna fejléce frissítésre került"
  },
  {
    "id": "api.channel.post_update_channel_header_message_and_forget.removed",
    "translation": "%s eltávolította a csatorna fejlécét (ez volt: %s)"
  },
  {
    "id": "api.channel.post_update_channel_header_message_and_forget.post.error",
    "translation": "Nem sikerült frissíteni a csatorna fejléc üzenetet"
  },
  {
    "id": "api.channel.post_update_channel_displayname_message_and_forget.updated_from",
    "translation": "%s frissítette a csatorna nevét %s -ről %s -re"
  },
  {
    "id": "api.channel.post_update_channel_displayname_message_and_forget.retrieve_user.error",
    "translation": "Nem sikerült lekérdezni a felhasználót a csatorna DisplayName mezőjének frissítéséhez"
  },
  {
    "id": "api.channel.post_update_channel_displayname_message_and_forget.create_post.error",
    "translation": "Nem sikerült beküldeni a megjelenítési név frissítési üzenetet"
  },
  {
    "id": "api.channel.post_channel_privacy_message.error",
    "translation": "Csatorna adatvédelmi frissítési üzenetének elküldése sikertelen."
  },
  {
    "id": "api.channel.patch_update_channel.forbidden.app_error",
    "translation": "Csatorna frissítése sikertelen."
  },
  {
    "id": "api.channel.patch_channel_moderations.license.error",
    "translation": "Az Ön licence nem támogatja a csatorna moderálását"
  },
  {
    "id": "api.channel.patch_channel_moderations.cache_invalidation.error",
    "translation": "Hiba a gyorsítótár érvénytelenítésében"
  },
  {
    "id": "api.channel.move_channel.type.invalid",
    "translation": "Nem lehet közvetlen vagy csoportos üzenet csatornákat áthelyezni"
  },
  {
    "id": "api.channel.leave.left",
    "translation": "%v kilépett a csatornából."
  },
  {
    "id": "api.channel.leave.last_member.app_error",
    "translation": "Ön az egyetlen megmaradt tag, kilépés helyett próbálkozzon a privát csatorna eltávolításával."
  },
  {
    "id": "api.channel.leave.direct.app_error",
    "translation": "Közvetlen üzenet csatornából nem lehet kilépni."
  },
  {
    "id": "api.channel.leave.default.app_error",
    "translation": "Az alapértelmezett csatornából {{.Channel}} nem lehet kilépni."
  },
  {
    "id": "api.channel.join_channel.post_and_forget",
    "translation": "%v csatlakozott a csatornához."
  },
  {
    "id": "api.channel.join_channel.permissions.app_error",
    "translation": "Ön nem rendelkezik a megfelelő jogosultságokkal."
  },
  {
    "id": "api.channel.guest_join_channel.post_and_forget",
    "translation": "%v vendégként csatlakozott a csatornához."
  },
  {
    "id": "api.channel.get_channel_moderations.license.error",
    "translation": "Az Ön licence nem támogatja a csatorna moderációt"
  },
  {
    "id": "api.channel.delete_channel.type.invalid",
    "translation": "Nem lehet közvetlen vagy csoportos üzenetcsatornákat törölni"
  },
  {
    "id": "api.channel.delete_channel.deleted.app_error",
    "translation": "A csatornát archiválták vagy törölték."
  },
  {
    "id": "api.channel.delete_channel.cannot.app_error",
    "translation": "Az alapértelmezett csatorna {{.Channel}} nem törölhető."
  },
  {
    "id": "api.channel.delete_channel.archived",
    "translation": "%v archiválta a csatornát."
  },
  {
    "id": "api.channel.create_group.bad_user.app_error",
    "translation": "A megadott felhasználók közül az egyik nem létezik."
  },
  {
    "id": "api.channel.create_group.bad_size.app_error",
    "translation": "A csoportos üzenet küldés legalább 3 és legfeljebb 8 felhasználóval lehetséges."
  },
  {
    "id": "api.channel.create_direct_channel.invalid_user.app_error",
    "translation": "Érvénytelen felhasználó azonosító a közvetlen csatorna létrehozásánál."
  },
  {
    "id": "api.channel.create_default_channels.town_square",
    "translation": "Főtér"
  },
  {
    "id": "api.channel.create_default_channels.off_topic",
    "translation": "Egyéb Téma"
  },
  {
    "id": "api.channel.create_channel.max_channel_limit.app_error",
    "translation": "Nem hozható létre több mint {{.MaxChannelsPerTeam}} csatorna a jelenlegi csapatban."
  },
  {
    "id": "api.channel.create_channel.direct_channel.app_error",
    "translation": "A közvetlen üzenet küldési csatorna létrehozásához használja a createDirectChannel API szolgáltatást."
  },
  {
    "id": "api.channel.convert_channel_to_private.private_channel_error",
    "translation": "Az átalakítani kívánt csatorna már privát."
  },
  {
    "id": "api.channel.convert_channel_to_private.default_channel_error",
    "translation": "Ez az alapértelmezett csatorna nem alakítható át privát csatornává."
  },
  {
    "id": "api.channel.channel_member_counts_by_group.license.error",
    "translation": "Az Ön licence nem támogatja a csoportokat"
  },
  {
    "id": "api.channel.change_channel_privacy.public_to_private",
    "translation": "Ezt a csatornát privát csatornává alakították át."
  },
  {
    "id": "api.channel.change_channel_privacy.private_to_public",
    "translation": "Ez a csatorna nyilvános csatornává lett alakítva és bármilyen csapattag csatlakozhat hozzá."
  },
  {
    "id": "api.channel.add_user_to_channel.type.app_error",
    "translation": "Ehhez a csatorna típushoz nem adható hozzá felhasználó."
  },
  {
    "id": "api.channel.add_user.to.channel.failed.deleted.app_error",
    "translation": "Nem sikerült hozzáadni a felhasználót a csatornához, mert el lett távolítva a csapatból."
  },
  {
    "id": "api.channel.add_user.to.channel.failed.app_error",
    "translation": "Nem sikerült hozzáadni a felhasználót a csatornához."
  },
  {
    "id": "api.channel.add_members.user_denied",
    "translation": "A csatorna tagság megtagadva a következő felhasználóknak, csoport összeférhetetlenség miatt: {{.UserIDs}}"
  },
  {
    "id": "api.channel.add_members.error",
    "translation": "Hiba történt a csatorna tag(ok) hozzáadásakor."
  },
  {
    "id": "api.channel.add_member.added",
    "translation": "%v hozzáadva a csatornához %v által."
  },
  {
    "id": "api.channel.add_guest.added",
    "translation": "%v hozzáadva a csatornához vendégeként %v által."
  },
  {
    "id": "api.bot.teams_channels.add_message_mobile",
    "translation": "Kérem, adjon hozzá azokhoz a csapatokhoz és csatornákhoz, amelyekben szeretné, hogy részt vegyek. Ehhez használjon egy böngészőt vagy a Mattermost alkalmazást."
  },
  {
    "id": "api.bot.create_disabled",
    "translation": "A bot létrehozása le van tiltva."
  },
  {
    "id": "api.back_to_app",
    "translation": "Vissza ide: {{.SiteName}}"
  },
  {
    "id": "api.admin.upload_brand_image.too_large.app_error",
    "translation": "Fájl feltöltés nem lehetséges. A fájl túl nagy."
  },
  {
    "id": "api.admin.upload_brand_image.storage.app_error",
    "translation": "Nem sikerült a kép feltöltése. A kép tároló nincs beállítva."
  },
  {
    "id": "api.admin.upload_brand_image.parse.app_error",
    "translation": "Nem sikerült értelmezni a többrészes formot."
  },
  {
    "id": "api.admin.upload_brand_image.no_file.app_error",
    "translation": "Nincs fájl a kérés 'image' elemében."
  },
  {
    "id": "api.admin.upload_brand_image.array.app_error",
    "translation": "Üres a tömb a kérés 'image' elemében."
  },
  {
    "id": "api.admin.test_s3.missing_s3_bucket",
    "translation": "S3 Bucket szükséges"
  },
  {
    "id": "api.post.send_notifications_and_forget.push_explicit_mention",
    "translation": " megemlített téged."
  },
  {
    "id": "api.post.send_notification_and_forget.push_comment_on_thread",
    "translation": " hozzászólt egy üzenetszálhoz amiben részt vettél."
  },
  {
    "id": "api.post.send_notification_and_forget.push_comment_on_post",
    "translation": " hozzászólt a bejegyzésedhez."
  },
  {
    "id": "api.post.send_notification_and_forget.push_channel_mention",
    "translation": " értesítette a csatornát."
  },
  {
    "id": "api.post.search_posts.invalid_body.app_error",
    "translation": "Nem lehet értelmezni a kérés törzsét."
  },
  {
    "id": "api.post.search_files.invalid_body.app_error",
    "translation": "Nem lehet értelmezni a kérés törzsét."
  },
  {
    "id": "api.post.save_is_pinned_post.town_square_read_only",
    "translation": "Ez a csatorna írásvédett. Itt csak a jogosultággal rendelkező tagok tűzhetnek ki/szedhetnek le bejegyzéseket."
  },
  {
    "id": "api.post.patch_post.can_not_update_post_in_deleted.error",
    "translation": "Nem lehet bejegyzést frissíteni egy törölt csatornában."
  },
  {
    "id": "api.post.link_preview_disabled.app_error",
    "translation": "A rendszer adminisztrátor letiltotta a hivatkozások előnézetét."
  },
  {
    "id": "api.post.get_message_for_notification.images_sent",
    "translation": {
      "one": "{{.Count}} kép elküldve: {{.Filenames}}",
      "other": "{{.Count}} kép elküldve: {{.Filenames}}"
    }
  },
  {
    "id": "api.post.get_message_for_notification.files_sent",
    "translation": {
      "one": "{{.Count}} fájl elküldve: {{.Filenames}}",
      "other": "{{.Count}} fájl elküldve: {{.Filenames}}"
    }
  },
  {
    "id": "api.post.error_get_post_id.pending",
    "translation": "Nem sikerült megszerezni a függőben lévő bejegyzést."
  },
  {
    "id": "api.post.do_action.action_integration.app_error",
    "translation": "Művelet integráció hiba."
  },
  {
    "id": "api.post.do_action.action_id.app_error",
    "translation": "Érvénytelen művelet azonosító."
  },
  {
    "id": "api.post.disabled_here",
    "translation": "@here le lett tiltva mert a csatornának több mint {{.Users}} tagja van."
  },
  {
    "id": "api.post.disabled_channel",
    "translation": "@channel le lett tiltva mert a csatornának több mint {{.Users}} tagja van."
  },
  {
    "id": "api.post.disabled_all",
    "translation": "@all le lett tiltva mert a csatornának több mint {{.Users}} felhasználója van."
  },
  {
    "id": "api.post.delete_post.can_not_delete_post_in_deleted.error",
    "translation": "Nem lehet törölni egy bejegyzést egy törölt csatornában."
  },
  {
    "id": "api.post.deduplicate_create_post.pending",
    "translation": "Bejegyzés elutasítva mivel egy másik kliens ugyanazt a kérést küldte be."
  },
  {
    "id": "api.post.deduplicate_create_post.failed_to_get",
    "translation": "Nem sikerült az eredeti bejegyzés letöltése, miután ugyanazon kérést megismételte egy kliens deduplikációját."
  },
  {
    "id": "api.post.create_webhook_post.creating.app_error",
    "translation": "Hiba a bejegyzés létrehozásakor."
  },
  {
    "id": "api.post.create_post.town_square_read_only",
    "translation": "Ez a csatorna írásvédett. Csak a jogosultsággal rendelkező tagok írhatnak ide."
  },
  {
    "id": "api.post.create_post.root_id.app_error",
    "translation": "Érvénytelen RootId paraméter."
  },
  {
    "id": "api.post.create_post.parent_id.app_error",
    "translation": "Érvénytelen ParentId paraméter."
  },
  {
    "id": "api.post.create_post.channel_root_id.app_error",
    "translation": "Érvénytelen ChannelId a RootId paraméternek."
  },
  {
    "id": "api.post.create_post.can_not_post_to_deleted.error",
    "translation": "Nem lehet üzenni egy törölt csatornába."
  },
  {
    "id": "api.post.check_for_out_of_channel_mentions.message.one",
    "translation": "@{{.Usernames}} nem lett értesítve az említésről mert nincsen a csatornában."
  },
  {
    "id": "api.post.check_for_out_of_channel_mentions.message.multiple",
    "translation": "@{{.Usernames}} és @{{.LastUsername}} nem lettek értesítve az említésről, mert nincsenek a csatornában."
  },
  {
    "id": "api.post.check_for_out_of_channel_groups_mentions.message.one",
    "translation": "@{{.Username}} nem lett értesítve az említésről mert nincsen a csatornában. Nem lehet őt hozzáadni a csatornához mert nem tagja a kapcsolódó csoportoknak. A csatornához adáshoz hozzá kell őt adni a kapcsolódó csoportok valamelyikéhez."
  },
  {
    "id": "api.post.check_for_out_of_channel_groups_mentions.message.multiple",
    "translation": "@{{.Usernames}} és @{{.LastUsername}} nem lettek értesítve az említésről mert nincsenek a csatornában. Nem lehet őket hozzáadni a csatornához mert nem tagjai a kapcsolódó csoportoknak. A csatornához adásukhoz hozzá kell őket adni a kapcsolódó csoportok valamelyikéhez."
  },
  {
    "id": "api.post.check_for_out_of_channel_group_users.message.none",
    "translation": "@{{.GroupName}} -nak nincsen egyetlen tagja sem ebben a csapatban"
  },
  {
    "id": "api.plugin.verify_plugin.app_error",
    "translation": "Nem sikerült ellenőrizni a beépülő modul aláírását."
  },
  {
    "id": "api.plugin.upload.no_file.app_error",
    "translation": "Hiányzó fájl a többrészes/űrlap kérésben."
  },
  {
    "id": "api.plugin.upload.file.app_error",
    "translation": "Nem lehet megnyitni a fájlt a többrészes/űrlap kérésben."
  },
  {
    "id": "api.plugin.upload.array.app_error",
    "translation": "A fájl tömb üres a többrészes/űrlap kérésben."
  },
  {
    "id": "api.plugin.install.download_failed.app_error",
    "translation": "Hiba történt a plugin letöltése közben."
  },
  {
    "id": "api.plugin.add_public_key.open.app_error",
    "translation": "Hiba történt a publikus kulcsfájl megnyitása közben."
  },
  {
    "id": "api.outgoing_webhook.disabled.app_error",
    "translation": "A kimenő webhookokat a rendszergazda letiltotta."
  },
  {
    "id": "api.oauth.singup_with_oauth.invalid_link.app_error",
    "translation": "A regisztrációs link nem tűnik érvényesnek."
  },
  {
    "id": "api.oauth.singup_with_oauth.expired_link.app_error",
    "translation": "A regisztrációs link lejárt."
  },
  {
    "id": "api.oauth.singup_with_oauth.disabled.app_error",
    "translation": "Felhasználói regisztráció kikapcsolva."
  },
  {
    "id": "api.oauth.revoke_access_token.get.app_error",
    "translation": "Hiba történt a hozzáférési token beolvasásakor az adatbázisból történő törlés előtt."
  },
  {
    "id": "api.oauth.revoke_access_token.del_token.app_error",
    "translation": "Hiba a hozzáférési token adatbázisból törlése közben."
  },
  {
    "id": "api.oauth.revoke_access_token.del_session.app_error",
    "translation": "Hiba a munkamenet adatbázisból törlése közben."
  },
  {
    "id": "api.oauth.register_oauth_app.turn_off.app_error",
    "translation": "A rendszer adminisztrátor kikapcsolta az OAuth2 hitelesítés szolgáltatást."
  },
  {
    "id": "api.oauth.redirecting_back",
    "translation": "Visszairányítás az alkalamazásra."
  },
  {
    "id": "api.oauth.invalid_state_token.app_error",
    "translation": "Érvénytelen állapot token."
  },
  {
    "id": "api.oauth.get_access_token.refresh_token.app_error",
    "translation": "invalid_grant: Érvénytelen frissítési token."
  },
  {
    "id": "api.oauth.get_access_token.redirect_uri.app_error",
    "translation": "invalid_request: A megadott redirect_uri nem egyezik az érvényességi kóddal a redirect_uri változóban."
  },
  {
    "id": "api.oauth.get_access_token.missing_refresh_token.app_error",
    "translation": "invalid_request: Hiányzó refresh_token."
  },
  {
    "id": "api.oauth.get_access_token.missing_code.app_error",
    "translation": "invalid_request: Hiányzó code."
  },
  {
    "id": "api.oauth.get_access_token.internal_user.app_error",
    "translation": "server_error: Belső szerverhiba történt a felhasználó adatbázisból lekérése közben."
  },
  {
    "id": "api.oauth.get_access_token.internal_session.app_error",
    "translation": "server_error: Belső szerverhiba történt a munkamenet adatbázisba írása közben."
  },
  {
    "id": "api.oauth.get_access_token.internal_saving.app_error",
    "translation": "server_error: Belső szerverhiba történt a hozzáférési token adatbázisba írása közben."
  },
  {
    "id": "api.oauth.get_access_token.internal.app_error",
    "translation": "server_error: Belső szerverhiba történt az adatbázis elérése közben."
  },
  {
    "id": "api.oauth.get_access_token.expired_code.app_error",
    "translation": "invalid_grant: Helytelen vagy lejárt engedélyezési kód."
  },
  {
    "id": "api.oauth.get_access_token.disabled.app_error",
    "translation": "A rendszer adminisztrátor kikapcsolta az OAuth2 hitelesítés szolgáltatót."
  },
  {
    "id": "api.oauth.get_access_token.credentials.app_error",
    "translation": "invalid_client: Érvénytelen ügyfél hitelesítési adatok."
  },
  {
    "id": "api.oauth.get_access_token.bad_grant.app_error",
    "translation": "invalid_request: Hibás grant_type."
  },
  {
    "id": "api.oauth.get_access_token.bad_client_secret.app_error",
    "translation": "invalid_request: Hiányzó client_secret."
  },
  {
    "id": "api.oauth.get_access_token.bad_client_id.app_error",
    "translation": "invalid_request: Hibás client_id."
  },
  {
    "id": "api.oauth.close_browser",
    "translation": "Most már bezárhatja a böngészőlapot."
  },
  {
    "id": "api.oauth.authorize_oauth.disabled.app_error",
    "translation": "A rendszer adminisztrátor kikapcsolta az OAuth2 szolgáltatás biztosítót."
  },
  {
    "id": "api.oauth.auth_complete",
    "translation": "Hitelesítés kész"
  },
  {
    "id": "api.oauth.allow_oauth.turn_off.app_error",
    "translation": "A rendszer adminisztrátor kikapcsolta az OAuth2 szolgáltatás biztosítót."
  },
  {
    "id": "api.oauth.allow_oauth.redirect_callback.app_error",
    "translation": "invalid_request: A Megadott redirect_uri nem egyezik a megadott callback_url értékkel."
  },
  {
    "id": "api.no_license",
    "translation": "E10 vagy E20 -as licenc szükséges ennek a végpontnak a használatához."
  },
  {
    "id": "api.migrate_to_saml.error",
    "translation": "Nem sikerült migrálni az SAML-t."
  },
  {
    "id": "api.marshal_error",
    "translation": "értelmezési hiba"
  },
  {
    "id": "api.license.request_trial_license.no-site-url.app_error",
    "translation": "Nem kérhető próba licenc. Kérjük, konfigurálja a Rendszer URL-jét a Mattermost Rendszerkonzol webkiszolgáló részében."
  },
  {
    "id": "api.license.request_trial_license.fail_get_user_count.app_error",
    "translation": "Nem sikerült megszerezni a próba licencet, kérjük próbálkozzon újra, vagy írjon a support@mattermost.com címre. Nem lehet lekérni a regisztrált felhasználók számát."
  },
  {
    "id": "api.license.request_trial_license.app_error",
    "translation": "Nem sikerült megszerezni a próba licencet, kérjük próbálkozzon újra, vagy írjon a support@mattermost.com címre."
  },
  {
    "id": "api.license.request_renewal_link.app_error",
    "translation": "Hiba történt a licenc megújítási link lekérése közben"
  },
  {
    "id": "api.license.request-trial.bad-request.terms-not-accepted",
    "translation": "A licenc igényléséhez el kell fogadnia a Mattermost szoftverértékelési megállapodását és az adatvédelmi irányelveit."
  },
  {
    "id": "api.license.request-trial.bad-request",
    "translation": "A kért felhasználók száma nem megfelelő."
  },
  {
    "id": "api.license.remove_expired_license.failed.error",
    "translation": "A licenc eltávolítási e-mail kérelem elküldése sikertelen volt."
  },
  {
    "id": "api.license.client.old_format.app_error",
    "translation": "Az ügyfél licenc új formátuma még nem támogatott. Kérjük, adja meg a format=old attribútumot a lekérdezésben."
  },
  {
    "id": "api.license.add_license.unique_users.app_error",
    "translation": "Ez a licence csak {{.Users}} felhasználót engedélyez, de ebben a rendszerben {{.Count}} egyedi felhasználó található. Az egyedi felhasználókat e-mail címeik alapján különböztetjük meg. Te magad is ellenőrizheted a felhasználók számát az Oldal Jelentések -> Statisztika megtekintése oldalon."
  },
  {
    "id": "api.license.add_license.save_active.app_error",
    "translation": "Az aktív licenc ID nem lett jól elmentve."
  },
  {
    "id": "api.license.add_license.save.app_error",
    "translation": "A Licenc fájl hibásan lett mentve."
  },
  {
    "id": "api.license.add_license.open.app_error",
    "translation": "A licenc fájlt nem lehet megnyitni."
  },
  {
    "id": "api.license.add_license.no_file.app_error",
    "translation": "Nincs megadva fájl a 'licenc' mezőben."
  },
  {
    "id": "api.license.add_license.invalid_count.app_error",
    "translation": "Nem sikerült az összes egyedi felhasználók számát megállapítani."
  },
  {
    "id": "api.license.add_license.invalid.app_error",
    "translation": "Érvénytelen licenc fájl."
  },
  {
    "id": "api.license.add_license.expired.app_error",
    "translation": "A licenc vagy lejárt, vagy nincs aktiválva."
  },
  {
    "id": "api.license.add_license.array.app_error",
    "translation": "Üres a tömb a 'licenc' alatt a kérésnél."
  },
  {
    "id": "api.ldap_groups.license_error",
    "translation": "az Ön licence nem támogatja az LDAP csoportokat"
  },
  {
    "id": "api.ldap_groups.existing_user_name_error",
    "translation": "a csoportnév már létezik mint felhasználónév"
  },
  {
    "id": "api.ldap_groups.existing_reserved_name_error",
    "translation": "a csoportnév már létezik mint fenntartott név"
  },
  {
    "id": "api.ldap_groups.existing_group_name_error",
    "translation": "a csoportnév már létezik"
  },
  {
    "id": "api.ldap_group.not_found",
    "translation": "LDAP csoport nem található"
  },
  {
    "id": "api.job.unable_to_download_job.incorrect_job_type",
    "translation": "A munka amelyet le próbál tölteni jelenleg nem támogatott"
  },
  {
    "id": "api.job.unable_to_download_job",
    "translation": "Nem lehet letölteni ezt a munkát"
  },
  {
    "id": "api.job.unable_to_create_job.incorrect_job_type",
    "translation": "A létrehozni kívánt munka munkatípusa érvénytelen"
  },
  {
    "id": "api.job.retrieve.nopermissions",
    "translation": "A beolvasni kívánt munka munkatípusai nem tartalmaznak engedélyeket"
  },
  {
    "id": "api.io_error",
    "translation": "bemenet/kimenet hiba"
  },
  {
    "id": "api.invalid_redirect_url",
    "translation": "Érvénytelen átirányítási URL lett megadva"
  },
  {
    "id": "api.invalid_custom_url_scheme",
    "translation": "Érvénytelen egyéni url séma lett megadva"
  },
  {
    "id": "api.invalid_channel",
    "translation": "A kérésben felsorolt csatorna nem tartozik a felhasználóhoz"
  },
  {
    "id": "api.incoming_webhook.invalid_username.app_error",
    "translation": "Érvénytelen felhasználónév."
  },
  {
    "id": "api.incoming_webhook.disabled.app_error",
    "translation": "A rendszer adminisztrátor letiltotta a bejövő webhook-okat."
  },
  {
    "id": "api.image.get.app_error",
    "translation": "A kért kép url nem értelmezhető."
  },
  {
    "id": "api.getThreadsForUser.bad_params",
    "translation": "A getThreadsForUser Before és After paraméterei kölcsönösen kizárják egymást"
  },
  {
    "id": "api.file.write_file.app_error",
    "translation": "A fájlt nem lehet írni."
  },
  {
    "id": "api.file.upload_file.too_large_detailed.app_error",
    "translation": "{{.Filename}} fájl feltöltése sikertelen. {{.Length}} byte-al haladja meg a megengedett maximális {{.Limit}} byte méretet."
  },
  {
    "id": "api.file.upload_file.storage.app_error",
    "translation": "Nem sikerült a kép feltöltése. A képek tárolása nincs beállítva."
  },
  {
    "id": "api.file.upload_file.read_request.app_error",
    "translation": "Fájl feltöltési hiba. Hiba történt a kérés olvasása vagy feldolgozása során."
  },
  {
    "id": "api.file.upload_file.read_form_value.app_error",
    "translation": "Sikertelen fájl feltöltés. Érték olvasási hiba: {{.Formname}}."
  },
  {
    "id": "api.file.upload_file.multiple_channel_ids.app_error",
    "translation": "Fájlok feltöltése sikertelen. Többszörös channel_ids ütközés."
  },
  {
    "id": "api.command_remote.cluster_removed",
    "translation": "Biztonságos kapcsolat {{.RemoteId}} {{.Result}}."
  },
  {
    "id": "api.command_remote.add_remote.error",
    "translation": "Nem sikerült hozzáadni biztonságos kapcsolatot: {{.Error}}"
  },
  {
    "id": "api.command_remote.accept_invitation.error",
    "translation": "Nem sikerült elfogadni a meghívót: {{.Error}}"
  },
  {
    "id": "api.command_remote.accept_invitation",
    "translation": "Meghívó elfogadva és megerősítve.\nOldal URL: {{.SiteURL}}"
  },
  {
    "id": "api.command_remote.accept.help",
    "translation": "Fogadja el egy külső Mattermost példány meghívását"
  },
  {
    "id": "api.command_open.name",
    "translation": "kinyit"
  },
  {
    "id": "api.command_online.success",
    "translation": "Ön mostantól elérhető"
  },
  {
    "id": "api.command_online.name",
    "translation": "elérhető"
  },
  {
    "id": "api.command_online.desc",
    "translation": "Az állapot beállítása Elérhetőre"
  },
  {
    "id": "api.command_offline.success",
    "translation": "Ön mostantól Nem elérhető"
  },
  {
    "id": "api.command_offline.name",
    "translation": "nemelérhető"
  },
  {
    "id": "api.command_offline.desc",
    "translation": "Az állapot beállítása Nem elérhetőre"
  },
  {
    "id": "api.command_mute.success_unmute_direct_msg",
    "translation": "Ez a csatorna nincs többé elnémítva."
  },
  {
    "id": "api.command_mute.success_unmute",
    "translation": "{{.Channel}} csatorna nincs többé elnémítva."
  },
  {
    "id": "api.command_mute.success_mute_direct_msg",
    "translation": "Nem fog kapni értesítéseket ezen a csatornán, amíg a csatorna vissza nem lesz hangosítva."
  },
  {
    "id": "api.command_mute.success_mute",
    "translation": "Nem fog kapni értesítéseket a {{.Channel}} csatornán, amíg a csatorna el van némítva."
  },
  {
    "id": "api.command_mute.not_member.error",
    "translation": "Nem tudta elnémítani a {{.Channel}} csatornát, mivel Ön nem tagja annak."
  },
  {
    "id": "api.command_mute.no_channel.error",
    "translation": "Nem található a megadott csatorna. A csatornák azonosításához használja a [csatorna azonosítót](https://about.mattermost.com/default-channel-handle-documentation)."
  },
  {
    "id": "api.command_mute.name",
    "translation": "némítás"
  },
  {
    "id": "api.command_mute.hint",
    "translation": "~[csatorna]"
  },
  {
    "id": "api.command_mute.error",
    "translation": "Nem sikerült megtalálni a {{.Channel}} csatornát. A csatornák azonosításához használja a [csatorna azonosítót](https://about.mattermost.com/default-channel-handle-documentation)."
  },
  {
    "id": "api.command_mute.desc",
    "translation": "Kikapcsolja az asztali, e-mail és push értesítéseket az aktuális csatornán vagy a megadott [channel] csatornán."
  },
  {
    "id": "api.command_msg.permission.app_error",
    "translation": "Nincs megfelelő jogosultsága, hogy közvetlen üzenetet küldjön ennek a felhasználónak."
  },
  {
    "id": "api.command_msg.name",
    "translation": "üzenet"
  },
  {
    "id": "api.command_msg.missing.app_error",
    "translation": "Nem található a felhasználó."
  },
  {
    "id": "api.command_msg.hint",
    "translation": "@[felhasználónév] 'üzenet'"
  },
  {
    "id": "api.command_msg.fail.app_error",
    "translation": "Hiba történt a felhasználónak való üzenéskor."
  },
  {
    "id": "api.command_msg.dm_fail.app_error",
    "translation": "Hiba történt a közvetlen üzenet létrehozása közben."
  },
  {
    "id": "api.command_msg.desc",
    "translation": "Közvetlen üzenet küldése egy felhasználónak"
  },
  {
    "id": "api.command_me.name",
    "translation": "én"
  },
  {
    "id": "api.command_me.hint",
    "translation": "[üzenet]"
  },
  {
    "id": "api.command_me.desc",
    "translation": "Művelet végrehajtása"
  },
  {
    "id": "api.command_logout.name",
    "translation": "kijelentkezés"
  },
  {
    "id": "api.command_logout.desc",
    "translation": "Kijelentkezés a Mattermostból"
  },
  {
    "id": "api.command_leave.name",
    "translation": "kilépés"
  },
  {
    "id": "api.command_leave.fail.app_error",
    "translation": "Hiba történt a csatornából való kilépéskor."
  },
  {
    "id": "api.command_leave.desc",
    "translation": "Kilépés a jelenlegi csatornából"
  },
  {
    "id": "api.command_kick.name",
    "translation": "kirúgás"
  },
  {
    "id": "api.command_join.name",
    "translation": "csatlakozás"
  },
  {
    "id": "api.command_join.missing.app_error",
    "translation": "Nem találtuk meg a csatornát."
  },
  {
    "id": "api.command_join.list.app_error",
    "translation": "Hiba történt a csatornák listázásakor."
  },
  {
    "id": "api.command_join.hint",
    "translation": "~[csatorna]"
  },
  {
    "id": "api.command_join.fail.app_error",
    "translation": "Hiba történt a csatornához való csatlakozás során."
  },
  {
    "id": "api.command_join.desc",
    "translation": "Csatlakozzon a nyílt csatornához"
  },
  {
    "id": "api.command_invite_people.permission.app_error",
    "translation": "Nincs jogosultsága új felhasználók meghívására erre a szerverre."
  },
  {
    "id": "api.command_invite.user_not_in_team.app_error",
    "translation": "@{{.Username}} nem tagja a csapatnak."
  },
  {
    "id": "api.command_invite.user_already_in_channel.app_error",
    "translation": "{{.User}} már a csatornában van."
  },
  {
    "id": "api.command_invite.success",
    "translation": "{{.User}} hozzáadva a {{.Channel}} csatornához."
  },
  {
    "id": "api.command_invite.private_channel.app_error",
    "translation": "Nem található a {{.Channel}} csatorna. Kérjük, használja a csatorna azonosítót a csatornák beazonosításához."
  },
  {
    "id": "api.command_invite.permission.app_error",
    "translation": "Nincs elegendő jogosultsága, hogy hozzáadja a(z) {{.User}} felhasználót a(z) {{.Channel}} csatornához."
  },
  {
    "id": "api.command_invite.name",
    "translation": "meghívás"
  },
  {
    "id": "api.command_invite.missing_user.app_error",
    "translation": "Nem található meg a felhasználó. Lehet, hogy a rendszer adminisztrátor deaktiválta."
  },
  {
    "id": "api.command_invite.missing_message.app_error",
    "translation": "Hiányzó felhasználónév és csatorna."
  },
  {
    "id": "api.command_invite.hint",
    "translation": "@[felhasználó] ~[csatorna]"
  },
  {
    "id": "api.command_invite.group_constrained_user_denied",
    "translation": "Ezt a csatornát csoportok kezelik. Ez a felhasználó nem része annak a csoportnak, amelyet ezzel a csatornával szinkronizáltak."
  },
  {
    "id": "api.command_invite.fail.app_error",
    "translation": "Hiba történt a csatornához való csatlakozás során."
  },
  {
    "id": "api.command_invite.directchannel.app_error",
    "translation": "Nem adhat hozzá valakit egy közvetlen üzenet csatornához."
  },
  {
    "id": "api.command_invite.desc",
    "translation": "Felhasználó meghívása egy csatornába"
  },
  {
    "id": "api.command_invite.channel.error",
    "translation": "Nem sikerült megtalálni a {{.Channel}} csatornát. A csatornák azonosításához használja a [csatorna azonosítót](https://about.mattermost.com/default-channel-handle-documentation)."
  },
  {
    "id": "api.command_invite.channel.app_error",
    "translation": "Hiba történt az aktuális csatorna lekérésekor."
  },
  {
    "id": "api.command_help.name",
    "translation": "súgó"
  },
  {
    "id": "api.command_help.desc",
    "translation": "Mattermost súgó oldal megnyitása"
  },
  {
    "id": "api.command_groupmsg.permission.app_error",
    "translation": "Nincs megfelelő jogosultsága új csoportos üzenet létrehozásához."
  },
  {
    "id": "api.command_groupmsg.name",
    "translation": "üzenet"
  },
  {
    "id": "api.command_groupmsg.min_users.app_error",
    "translation": "A csoportos üzenetek minimum korlátja {{.MinUsers}} felhasználó."
  },
  {
    "id": "api.command_groupmsg.max_users.app_error",
    "translation": "A csoportos üzenetek maximum korlátja {{.MaxUsers}} felhasználó."
  },
  {
    "id": "api.command_groupmsg.invalid_user.app_error",
    "translation": {
      "one": "Nem található a felhasználó: {{.Users}}",
      "other": "Nem találhatóak a felhasználók: {{.Users}}"
    }
  },
  {
    "id": "api.command_groupmsg.hint",
    "translation": "@[felhasznalo1],@[felhasznalo2] 'üzenet'"
  },
  {
    "id": "api.command_groupmsg.group_fail.app_error",
    "translation": "Hiba történt a csoportos üzenet létrehozásakor."
  },
  {
    "id": "api.command_groupmsg.fail.app_error",
    "translation": "Hiba történt az üzenetküldés közben."
  },
  {
    "id": "api.command_groupmsg.desc",
    "translation": "Csoportos üzenetet küld a megadott felhasználóknak"
  },
  {
    "id": "api.command_expand_collapse.fail.app_error",
    "translation": "Hiba történt az előnézetek kinyitásakor."
  },
  {
    "id": "api.command_expand.success",
    "translation": "Az kép hivatkozások alapértelmezés szerint ki vannak nyitva"
  },
  {
    "id": "api.command_expand.name",
    "translation": "kinyit"
  },
  {
    "id": "api.command_expand.desc",
    "translation": "Kapcsolja ki a kép előnézetek automatikus összecsukását"
  },
  {
    "id": "api.command_echo.name",
    "translation": "visszhang"
  },
  {
    "id": "api.command_echo.message.app_error",
    "translation": "Az üzenetet el kell látni /echo paranccsal."
  },
  {
    "id": "api.command_echo.hint",
    "translation": "'üzenet' [késleltetés másodpercben]"
  },
  {
    "id": "api.command_echo.high_volume.app_error",
    "translation": "Túl sok echo kérelem, a kérés nem feldolgozható."
  },
  {
    "id": "api.command_echo.desc",
    "translation": "Visszaadja a szöveget a fiókjából"
  },
  {
    "id": "api.command_echo.delay.app_error",
    "translation": "A késleltetéseknek 10000 másodperc alatt kell lennie."
  },
  {
    "id": "api.command_dnd.success",
    "translation": "A Ne zavarj mód engedélyezve van. Az asztali vagy mobil push értesítéseket nem kapja meg, amíg a Ne zavarj mód ki nincs kapcsolva."
  },
  {
    "id": "api.command_dnd.name",
    "translation": "dnd"
  },
  {
    "id": "api.command_dnd.desc",
    "translation": "A ne zavarj mód az asztali és mobil push értesítéseket letiltja."
  },
  {
    "id": "api.command_custom_status.success",
    "translation": "Az Ön állapota mostantól “{{.EmojiName}} {{.StatusMessage}}”. Megváltoztathatja az állapotát az állapot ablakból a csatorna oldalsáv fejlécében."
  },
  {
    "id": "api.command_custom_status.name",
    "translation": "állapot"
  },
  {
    "id": "api.command_custom_status.hint",
    "translation": "[:emoji_name:] [status_message] vagy törölje"
  },
  {
    "id": "api.command_custom_status.desc",
    "translation": "Állítsa be vagy törölje az állapotát"
  },
  {
    "id": "api.command_custom_status.clear.success",
    "translation": "Az Ön állapota törölve."
  },
  {
    "id": "api.command_custom_status.clear.app_error",
    "translation": "Hiba az állapot törlésekor."
  },
  {
    "id": "api.admin.test_email.subject",
    "translation": "Mattermost - E-mail beállítások tesztelése"
  },
  {
    "id": "api.admin.test_email.reenter_password",
    "translation": "Az SMTP szerver, port, vagy a felhasználói név módosult. Kérem adja meg újra az SMTP jelszót a kapcsolat teszteléséhez."
  },
  {
    "id": "api.admin.test_email.missing_server",
    "translation": "SMTP szerver szükséges"
  },
  {
    "id": "api.admin.test_email.body",
    "translation": "Úgy tűnik a Mattermost e-mail helyesen van beállítva!"
  },
  {
    "id": "api.admin.saml.set_certificate_from_metadata.missing_content_type.app_error",
    "translation": "Hiányzó tartalomtípus."
  },
  {
    "id": "api.admin.saml.set_certificate_from_metadata.invalid_content_type.app_error",
    "translation": "Nem megfelelő tartalomtípus."
  },
  {
    "id": "api.admin.saml.set_certificate_from_metadata.invalid_body.app_error",
    "translation": "Érvénytelen tanúsítvány szöveg."
  },
  {
    "id": "api.admin.saml.not_available.app_error",
    "translation": "SAML 2.0 nincs beállítva vagy támogatva ezen a szerveren."
  },
  {
    "id": "api.admin.saml.metadata.app_error",
    "translation": "Hiba történt a szolgáltatói metaadatok felépítése során."
  },
  {
    "id": "api.admin.saml.invalid_xml_missing_ssoservices.app_error",
    "translation": "Hiányzó Személyazonossági Szolgáltató SSO szolgáltatások csomópont az XML-ben."
  },
  {
    "id": "api.admin.saml.invalid_xml_missing_keydescriptor.app_error",
    "translation": "Hiányzó Személyazonossági Szolgáltató kulcs infó csomópont az XML-ben."
  },
  {
    "id": "api.admin.saml.invalid_xml_missing_idpssodescriptors.app_error",
    "translation": "Hiányzó Személyazonossági Szolgáltató SSO infó csomópont az XML-ben."
  },
  {
    "id": "api.admin.saml.failure_save_idp_certificate_file.app_error",
    "translation": "Nem sikerült a tanúsítvány fájl mentése."
  },
  {
    "id": "api.admin.saml.failure_reset_authdata_to_email.app_error",
    "translation": "Nem sikerült visszaállítani az AuthData mezőt e-mailre."
  },
  {
    "id": "api.admin.saml.failure_parse_idp_certificate.app_error",
    "translation": "Hiba történt a Személyazonossági Szolgáltatótól kapott metaadat-adatok tanúsítványként történő elemzése során."
  },
  {
    "id": "api.admin.saml.failure_get_metadata_from_idp.app_error",
    "translation": "Metaadat beszerzése sikertelen a Személyazonossági Szolgáltató URL-ből."
  },
  {
    "id": "api.admin.remove_certificate.delete.app_error",
    "translation": "Hiba történt a tanúsítvány törlése közben."
  },
  {
    "id": "api.admin.ldap.not_available.app_error",
    "translation": "LDAP nem elérhető."
  },
  {
    "id": "api.admin.get_brand_image.storage.app_error",
    "translation": "A képtároló nincs beállítva."
  },
  {
    "id": "api.admin.file_read_error",
    "translation": "Hiba a naplófájl beolvasása közben."
  },
  {
    "id": "api.admin.delete_brand_image.storage.not_found",
    "translation": "Nem sikerült törölni az egyediesítés képét, nem található."
  },
  {
    "id": "api.admin.add_certificate.saving.app_error",
    "translation": "Tanúsítvány fájl mentése sikertelen."
  },
  {
    "id": "api.admin.add_certificate.parseform.app_error",
    "translation": "Hiba történt a multiform kérés értelmezése közben"
  },
  {
    "id": "api.admin.add_certificate.open.app_error",
    "translation": "Tanúsítvány fájl megnyitása sikertelen."
  },
  {
    "id": "api.admin.add_certificate.no_file.app_error",
    "translation": "Nincs megadva fájl a kérés 'certificate' mezőjében."
  },
  {
    "id": "api.admin.add_certificate.array.app_error",
    "translation": "Nincs megadva fájl a kérés 'certificate' mezőjében."
  },
  {
    "id": "September",
    "translation": "Szeptember"
  },
  {
    "id": "October",
    "translation": "Október"
  },
  {
    "id": "November",
    "translation": "November"
  },
  {
    "id": "May",
    "translation": "Május"
  },
  {
    "id": "March",
    "translation": "Március"
  },
  {
    "id": "June",
    "translation": "Június"
  },
  {
    "id": "July",
    "translation": "Július"
  },
  {
    "id": "January",
    "translation": "Január"
  },
  {
    "id": "February",
    "translation": "Február"
  },
  {
    "id": "December",
    "translation": "December"
  },
  {
    "id": "August",
    "translation": "Augusztus"
  },
  {
    "id": "April",
    "translation": "Április"
  },
  {
    "id": "app.notification.footer.title",
    "translation": "Meg akarja változtatni az értesítési beállításokat?"
  },
  {
    "id": "app.notification.footer.infoLogin",
    "translation": "Bejelentkezés a Mattermostba"
  },
  {
    "id": "app.notification.footer.info",
    "translation": " és lépjen a Fiókbeállítások> Értesítések menüpontba"
  },
  {
    "id": "app.notification.body.mention.title",
    "translation": "{{.SenderName}} megemlített egy üzenetben"
  },
  {
    "id": "app.notification.body.mention.subTitle",
    "translation": "Amíg távol volt, {{.SenderName}} megemlített a {{.ChannelName}} csatornán."
  },
  {
    "id": "app.notification.body.group.title",
    "translation": "{{.SenderName}} új üzenetet küldött Önnek"
  },
  {
    "id": "app.notification.body.group.subTitle",
    "translation": "Amíg távol volt, {{.SenderName}} üzenetet küldött a csoportjának."
  },
  {
    "id": "app.notification.body.dm.title",
    "translation": "{{.SenderName}} új üzenetet küldött Önnek"
  },
  {
    "id": "app.notification.body.dm.subTitle",
    "translation": "Amíg távol volt, {{.SenderName}} új közvetlen üzenetet küldött Önnek."
  },
  {
    "id": "api.templates.cloud_trial_ended_email.title",
    "translation": "A Mattermost ingyenes 14 napos próbaverziója ma lejárt"
  },
  {
    "id": "api.templates.cloud_trial_ended_email.subtitle",
    "translation": "{{.Name}}, a Mattermost Cloud Professional 14 napos ingyenes próbaverziója ma lejárt, {{.TodayDate}}. Kérjük, adja hozzá fizetési adatait, hogy csapata továbbra is élvezhesse a Cloud Professional előnyeit."
  },
  {
    "id": "api.templates.cloud_trial_ended_email.subject",
    "translation": "Mattermost cloud próbaidőszak véget ért"
  },
  {
    "id": "api.server.warn_metric.support_email_not_configured.start_trial.notification_body",
    "translation": "A vállalata belső IT [támogatási e-mail cím](https://docs.mattermost.com/administration/config-settings.html#support-email) beállításához a **Rendszerkonzol > Weboldal beállítások > Testreszabás** oldalon adja meg a végfelhasználói visszajelzésekhez, e-mailes értesítésekhez és támogatási kérelmekhez."
  },
  {
    "id": "api.templates.cloud_trial_ended_email.start_subscription",
    "translation": "Előfizetés indítása"
  },
  {
    "id": "api.server.warn_metric.support_email_not_configured.notification_title",
    "translation": "Állítsa be a támogatási email címét"
  },
  {
    "id": "api.email_batching.send_batched_email_notification.title",
    "translation": {
      "one": "{{ .SenderName }} új üzenetet küldött neked",
      "other": "{{ .SenderName }} és {{.Count}} mások új üzeneteket kültek neked"
    }
  },
  {
    "id": "api.email_batching.send_batched_email_notification.subTitle",
    "translation": "Az új üzenetek összefoglalását lásd alább."
  },
  {
    "id": "api.email_batching.send_batched_email_notification.messageButton",
    "translation": "Üzenet megtekintése"
  },
  {
    "id": "api.email_batching.send_batched_email_notification.button",
    "translation": "Mattermost megnyitása"
  },
  {
    "id": "api.command_channel_purpose.update_channel.max_length",
    "translation": "A beírt szöveg meghaladja a karakterkorlátot. A csatorna célja legfeljebb {{.MaxLength}} karakter lehet."
  },
  {
    "id": "api.command_channel_header.update_channel.max_length",
    "translation": "A beírt szöveg meghaladja a karakterkorlátot. A csatorna fejléce legfeljebb {{.MaxLength}} karakter lehet."
  },
  {
    "id": "api.oauth.click_redirect",
    "translation": "Ha nem kerül átirányításra automatikusan, kérjük kattintson a <a href='{{.Link}}'>linkre</a>"
  },
  {
    "id": "api.email_batching.send_batched_email_notification.time",
    "translation": "{{.Hour}}:{{.Minute}} {{.TimeZone}}"
  },
  {
    "id": "api.config.update_config.diff.app_error",
    "translation": "Nem konfiguráció különbséget készíteni"
  },
  {
    "id": "api.config.patch_config.diff.app_error",
    "translation": "Nem konfiguráció különbséget készíteni"
  },
  {
    "id": "api.channel.create_channel.direct_channel.team_restricted_error",
    "translation": "Közvetlen csatorna nem hozható létre e felhasználók között, mert nincsenek közös csapatban."
  },
  {
    "id": "ent.cluster.json_encode.error",
    "translation": "Hiba lépett fel a JSON kérés értelmezése közben"
  },
  {
    "id": "brand.save_brand_image.check_image_limits.app_error",
    "translation": "Sikertelen képkorlát ellenőrzés. A felbontás túl nagy."
  },
  {
    "id": "bleveengine.indexer.do_job.get_oldest_entity.error",
    "translation": "A legrégebbi entitást (felhasználó, csatorna vagy bejegyzés) nem sikerült lekérdezni az adatbázisból."
  },
  {
    "id": "app.valid_password_generic.app_error",
    "translation": "A jelszó érvénytelen"
  },
  {
    "id": "app.team.get_common_team_ids_for_users.app_error",
    "translation": "Nem sikerült lekérni a közös csapatazonosítókat."
  },
  {
    "id": "app.plugin.marshal.app_error",
    "translation": "A piactéri bővítményeket nem sikerült listázni."
  },
  {
    "id": "app.notification.body.dm.time",
    "translation": "{{.Hour}}:{{.Minute}} {{.TimeZone}}"
  },
  {
    "id": "app.import.marshal.app_error",
    "translation": "Nem sikerült választ értelmezni."
  },
  {
    "id": "app.export.marshal.app_error",
    "translation": "Nem sikerült értelmezni a választ."
  },
  {
    "id": "app.bot.get_disable_bot_sysadmin_message",
    "translation": "{{if .disableBotsSetting}}{{if .printAllBots}}{{.UserName}} ki lett kapcsolva. A következő botfiókokat kezelték, amelyek le lettek tiltva.\n\n{{.BotNames}}{{else}}{{.UserName}} deaktiválták. Ők kezeltek {{.NumBots}} botfiókot, amelyek le lettek tiltva, beleértve a következőket:\n\n{{.BotNames}}{{end}}Az egyes botok tulajdonjogát úgy veheti át, hogy engedélyezi őket a **Integrációk > Botfiókok** menüpontban, és új tokeneket hoz létre a bothoz.\n\nTovábbi információért lásd a [dokumentációnkat](https://docs.mattermost.com/developer/bot-accounts.html#what-happens-when-a-user-who-owns-bot-accounts-is-disabled).{{else}}{{if .printAllBots}}{{.UserName}} ki lett kapcsolva. A következő botfiókokat kezelték, amelyek még mindig engedélyezve vannak.\n\n{{.BotNames}}\n{{else}}{{.UserName}} deaktiválták. Ők kezelték a még mindig engedélyezett {{.NumBots}} botfiókokat, köztük a következőket:\n\n{{.BotNames}}{{end}}Nyomatékosan javasoljuk, hogy vegye tulajdonába az egyes botokat, és engedélyezze újra a **Integrációk > Botfiókok** menüpontban, és hozzon létre új tokeneket a bothoz.\n\nTovábbi információért lásd a [dokumentációnkat](https://docs.mattermost.com/developer/bot-accounts.html#what-happens-when-a-user-who-owns-bot-accounts-is-disabled).\n\nHa azt szeretné, hogy a botfiókok automatikusan kikapcsolódjanak a tulajdonos deaktiválása után, állítsa a **Rendszerkonzol > Integrációk > Botfiókok** pontban a \"Botfiókok kikapcsolása, ha a tulajdonos deaktiválódik\" opciót igazra.{{end}}"
  },
  {
    "id": "api.user.upload_profile_user.check_image_limits.app_error",
    "translation": "Sikertelen képkorlát ellenőrzés. A felbontás túl nagy."
  },
  {
    "id": "api.user.update_active.cloud_at_or_over_limit_check_overcapacity",
    "translation": "Nem tud több felhasználót aktiválni, mivel a cloud fiók kapacitása túllépte a korlátot."
  },
  {
    "id": "api.user.update_active.cloud_at_limit_check_error",
<<<<<<< HEAD
    "translation": "Nem lehet felhőellenőrzést végezni a határértéknél vagy a határérték felett."
=======
    "translation": "Nem lehet ellenőrizni a felhasználók számát a Mattermost cloud telepítésben."
>>>>>>> d0629503
  },
  {
    "id": "api.team.set_team_icon.check_image_limits.app_error",
    "translation": "Sikertelen képkorlát ellenőrzés. A felbontás túl nagy."
  },
  {
    "id": "store.sql_channel.save_channel.existing.app_error",
    "translation": "Meg kell hívni a frissítést a meglévő csatornára."
  },
  {
    "id": "app.user.save.existing.app_error",
    "translation": "Meg kell hívni a frissítést a meglévő felhasználóra."
  },
  {
    "id": "app.user.get_thread_membership_for_user.not_found",
    "translation": "Felhasználói üzenetszál tagság nem létezik"
  },
  {
    "id": "app.user.get_thread_membership_for_user.app_error",
    "translation": "Nem sikerült lekérni a felhasználói üzenetszál tagságot"
  },
  {
    "id": "app.terms_of_service.create.existing.app_error",
    "translation": "Nem hívható meg a mentés egy meglévő felhasználási feltételekhez."
  },
  {
    "id": "app.team.save.existing.app_error",
    "translation": "Frissítést kell hívni a meglévő csapatokra."
  },
  {
    "id": "app.system.system_bot.bot_displayname",
    "translation": "Rendszer"
  },
  {
    "id": "app.post.get_post_id_around.app_error",
    "translation": "Nem sikerült lekérni az idő körüli bejegyzést."
  },
  {
    "id": "app.bot.get_warn_metrics_bot.empty_admin_list.app_error",
    "translation": "Az adminok listája üres."
  },
  {
    "id": "app.bot.get_system_bot.empty_admin_list.app_error",
    "translation": "Az adminok listája üres."
  },
  {
    "id": "api.license.request-trial.can-start-trial.not-allowed",
    "translation": "Ez a próba időszak kulcs a Mattermost Enterprise kiadáshoz lejárt és már nem érvényes. Ha szeretné meghosszabbítani a próbaidőszakot, kérjük [vegye fel a kapcsolatot értékesítési csapatunkkal](https://mattermost.com/contact-us/)."
  },
  {
    "id": "api.license.request-trial.can-start-trial.error",
    "translation": "Nem ellenőrizhető, hogy a próba időszak indítható-e"
  },
  {
    "id": "ent.data_retention.run_failed.error",
    "translation": "Adatmegőrzési feladat hibára futott."
  },
  {
    "id": "api.templates.license_up_for_renewal_subtitle",
    "translation": "{{.UserName}}, az előfizetésed le fog járni {{.Days}} nap múlva. Reméljük, hogy tapasztaltad a rugalmas, biztonságos csoportmunkát, amit a Mattermost biztosít. Újítsd meg mihamarabb az előfizetésed, hogy a csapatod tovább élvezhesse eme szolgáltatások nyújtotta előnyöket."
  },
  {
    "id": "api.server.license_up_for_renewal.error_sending_email",
    "translation": "Hiba történt a licenc megújító e-mailek küldése közben"
  },
  {
    "id": "api.templates.license_up_for_renewal_title",
    "translation": "A Mattermost előfizetése megújításra szorul"
  },
  {
    "id": "api.templates.license_up_for_renewal_subtitle_two",
    "translation": "A megújításhoz jelentkezzen be az Ügyfél fiókjába"
  },
  {
    "id": "api.templates.license_up_for_renewal_subject",
    "translation": "A licence megújításra szorul"
  },
  {
    "id": "api.templates.license_up_for_renewal_renew_now",
    "translation": "Megújítás most"
  },
  {
    "id": "api.server.license_up_for_renewal.error_generating_link",
    "translation": "Hiba történt a licenc megújító link elkészítése közben"
  },
  {
    "id": "api.user.invalidate_verify_email_tokens_parse.error",
    "translation": "Nem lehetséges a token feldolgozása az e-mail alapú visszaigazoló tokenek tiltása során"
  },
  {
    "id": "api.user.invalidate_verify_email_tokens_delete.error",
    "translation": "Nem lehetséges a token eltávolítása az e-mail alapú visszaigazoló tokenek tiltása során"
  },
  {
    "id": "api.user.invalidate_verify_email_tokens.error",
    "translation": "Nem lehetséges a tokenek típus alapján lekérése az e-mail alapú visszaigazoló tokenek tiltása során"
  },
  {
    "id": "api.license.upgrade_needed.app_error",
    "translation": "Ehhez a funkcióhoz szükséges az Enterprise Kiadásra frissítenie."
  },
  {
    "id": "extract_content.worker.do_job.file_info",
    "translation": "Hiba történt a fájl információk beolvasása közben a tartalom kicsomagolásához."
  },
  {
    "id": "extrac_content.worker.do_job.invalid_input.to",
    "translation": "Érvénytelen érték 'to'"
  },
  {
    "id": "extrac_content.worker.do_job.invalid_input.from",
    "translation": "Érvénytelen érték 'from'"
  },
  {
    "id": "app.user.store_is_empty.app_error",
    "translation": "Nem sikerült leellenőrizni, hogy a felhasználói tár üres-e."
  }
]<|MERGE_RESOLUTION|>--- conflicted
+++ resolved
@@ -557,11 +557,7 @@
   },
   {
     "id": "interactive_message.decode_trigger_id.base64_decode_failed",
-<<<<<<< HEAD
-    "translation": "Nem sikerült dekódolni az interaktív párbeszédpanel trigger ID azonosítóját."
-=======
     "translation": "Nem sikerült base64 dekódolni az interaktív párbeszédpanel trigger ID azonosítóját."
->>>>>>> d0629503
   },
   {
     "id": "import_process.worker.do_job.open_file",
@@ -4653,11 +4649,7 @@
   },
   {
     "id": "api.user.upload_profile_user.encode.app_error",
-<<<<<<< HEAD
-    "translation": "Nem sikerült kódolni a profilképet."
-=======
     "translation": "Nem sikerült bekódolni a profil képet."
->>>>>>> d0629503
   },
   {
     "id": "api.user.upload_profile_user.decode.app_error",
@@ -4733,11 +4725,7 @@
   },
   {
     "id": "api.user.send_verify_email_and_forget.failed.error",
-<<<<<<< HEAD
-    "translation": "Nem sikerült elküldeni az email megerősítés emailt"
-=======
     "translation": "Nem sikerült elküldeni az e-mail megerősítés emailt"
->>>>>>> d0629503
   },
   {
     "id": "api.user.send_sign_in_change_email_and_forget.error",
@@ -4749,11 +4737,7 @@
   },
   {
     "id": "api.user.send_password_reset.send.app_error",
-<<<<<<< HEAD
-    "translation": "Nem sikerült elküldeni a jelszó visszaállítás emailt."
-=======
     "translation": "Nem sikerült elküldeni a jelszó visszaállítás e-mailt."
->>>>>>> d0629503
   },
   {
     "id": "api.user.send_email_change_verify_email_and_forget.error",
@@ -4997,11 +4981,7 @@
   },
   {
     "id": "api.user.complete_switch_with_oauth.blank_email.app_error",
-<<<<<<< HEAD
-    "translation": "Üres email."
-=======
     "translation": "Üres e-mail."
->>>>>>> d0629503
   },
   {
     "id": "api.user.check_user_password.invalid.app_error",
@@ -5985,11 +5965,7 @@
   },
   {
     "id": "api.team.set_team_icon.encode.app_error",
-<<<<<<< HEAD
-    "translation": "A csapat ikont nem lehetett kódolni."
-=======
     "translation": "A csapat ikont nem lehetett bekódolni."
->>>>>>> d0629503
   },
   {
     "id": "api.team.set_team_icon.decode.app_error",
@@ -7724,11 +7700,7 @@
   },
   {
     "id": "api.channel.update_channel_scheme.license.error",
-<<<<<<< HEAD
-    "translation": "A licence nem támogatja a csatorna rendszer frissítését"
-=======
     "translation": "A licence nem támogatja a csatorna sémájának frissítését"
->>>>>>> d0629503
   },
   {
     "id": "api.channel.update_channel_privacy.default_channel_error",
@@ -9128,11 +9100,7 @@
   },
   {
     "id": "api.user.update_active.cloud_at_limit_check_error",
-<<<<<<< HEAD
-    "translation": "Nem lehet felhőellenőrzést végezni a határértéknél vagy a határérték felett."
-=======
     "translation": "Nem lehet ellenőrizni a felhasználók számát a Mattermost cloud telepítésben."
->>>>>>> d0629503
   },
   {
     "id": "api.team.set_team_icon.check_image_limits.app_error",

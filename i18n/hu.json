--- conflicted
+++ resolved
@@ -5781,11 +5781,7 @@
   },
   {
     "id": "api.templates.email_footer",
-<<<<<<< HEAD
-    "translation": "Az értesítés beállítások módosításához jelentkezzen be a csapat oldalára és menjen a Fiók beállítások > Értesítésekbe."
-=======
     "translation": "Az értesítés beállítások módosításához jelentkezzen be a csapat oldalára és menjen a Beállítások > Értesítések menübe."
->>>>>>> 3181a376
   },
   {
     "id": "api.templates.email_change_verify_subject",

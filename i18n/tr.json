--- conflicted
+++ resolved
@@ -1789,11 +1789,7 @@
   },
   {
     "id": "api.templates.email_footer",
-<<<<<<< HEAD
-    "translation": "Bildirim ayarlarınızı değiştirmek için, takım sitenizde oturum açarak Hesap ayarları > Bildirimler bölümüne gidin."
-=======
     "translation": "Bildirim ayarlarınızı değiştirmek için, takım sitenizde oturum açarak Ayarlar > Bildirimler bölümüne gidin."
->>>>>>> 3181a376
   },
   {
     "id": "api.templates.email_info1",
@@ -8985,11 +8981,7 @@
   },
   {
     "id": "app.notification.footer.info",
-<<<<<<< HEAD
-    "translation": " ve Hesap ayarları > Bildirimler bölümüne gidin"
-=======
     "translation": " ve Ayarlar > Bildirimler bölümüne gidin"
->>>>>>> 3181a376
   },
   {
     "id": "app.notification.body.mention.title",

[
  {
    "id": "April",
    "translation": "Nisan"
  },
  {
    "id": "August",
    "translation": "Ağustos"
  },
  {
    "id": "December",
    "translation": "Aralık"
  },
  {
    "id": "February",
    "translation": "Şubat"
  },
  {
    "id": "January",
    "translation": "Ocak"
  },
  {
    "id": "July",
    "translation": "Temmuz"
  },
  {
    "id": "June",
    "translation": "Haziran"
  },
  {
    "id": "March",
    "translation": "Mart"
  },
  {
    "id": "May",
    "translation": "Mayıs"
  },
  {
    "id": "November",
    "translation": "Kasım"
  },
  {
    "id": "October",
    "translation": "Ekim"
  },
  {
    "id": "September",
    "translation": "Eylül"
  },
  {
    "id": "api.admin.add_certificate.array.app_error",
    "translation": "İstekte 'sertifika' altında bir dosya yok."
  },
  {
    "id": "api.admin.add_certificate.no_file.app_error",
    "translation": "İstekte 'sertifika' altında bir dosya yok."
  },
  {
    "id": "api.admin.add_certificate.open.app_error",
    "translation": "Sertifika dosyası açılamadı."
  },
  {
    "id": "api.admin.add_certificate.saving.app_error",
    "translation": "Sertifika dosyası kaydedilemedi."
  },
  {
    "id": "api.admin.file_read_error",
    "translation": "Günlük dosyası okunurken sorun çıktı."
  },
  {
    "id": "api.admin.get_brand_image.storage.app_error",
    "translation": "Görsel deposu yapılandırılmamış."
  },
  {
    "id": "api.admin.remove_certificate.delete.app_error",
    "translation": "Sertifika silinirken bir sorun çıktı."
  },
  {
    "id": "api.admin.saml.metadata.app_error",
    "translation": "Hizmet Sağlayıcı üst verileri oluşturulurken bir sorun çıktı."
  },
  {
    "id": "api.admin.saml.not_available.app_error",
    "translation": "SAML 2.0 yapılandırılmamış ya da bu sunucu tarafından desteklenmiyor."
  },
  {
    "id": "api.admin.test_email.body",
    "translation": "Mattermost e-posta ayarları doğru görünüyor!"
  },
  {
    "id": "api.admin.test_email.missing_server",
    "translation": "SMTP sunucusunun yazılması zorunludur"
  },
  {
    "id": "api.admin.test_email.reenter_password",
    "translation": "SMTP sunucusu, kapı numarası ya da kullanıcı adı değiştirilmiş. Lütfen bağlantı sınaması için SMTP parolanızı yeniden yazın."
  },
  {
    "id": "api.admin.test_email.subject",
    "translation": "Mattermost - E-posta ayarları sınanıyor"
  },
  {
    "id": "api.admin.test_s3.missing_s3_bucket",
    "translation": "S3 klasörünün yazılması zorunludur"
  },
  {
    "id": "api.admin.upload_brand_image.array.app_error",
    "translation": "İstekte 'image' altındaki dizi boş."
  },
  {
    "id": "api.admin.upload_brand_image.no_file.app_error",
    "translation": "İstekte 'image' altında bir dosya yok."
  },
  {
    "id": "api.admin.upload_brand_image.parse.app_error",
    "translation": "Çok parçalı form işlenemedi."
  },
  {
    "id": "api.admin.upload_brand_image.storage.app_error",
    "translation": "Görsel yüklenemedi. Görsel deposu yapılandırılmamış."
  },
  {
    "id": "api.admin.upload_brand_image.too_large.app_error",
    "translation": "Dosya yüklenemedi. Dosya çok büyük."
  },
  {
    "id": "api.channel.add_member.added",
    "translation": "%v kanala %v tarafından eklendi."
  },
  {
    "id": "api.channel.add_user.to.channel.failed.app_error",
    "translation": "Kullanıcı kanala eklenemedi."
  },
  {
    "id": "api.channel.add_user.to.channel.failed.deleted.app_error",
    "translation": "Takımdan çıkarılmış olduğundan kullanıcı kanala eklenemedi."
  },
  {
    "id": "api.channel.add_user_to_channel.type.app_error",
    "translation": "Bu kanal türüne kullanıcı eklenemez."
  },
  {
    "id": "api.channel.change_channel_privacy.private_to_public",
    "translation": "Bu kanal herkese açık kanala dönüştürüldü ve isteyen her takım üyesi katılabilir."
  },
  {
    "id": "api.channel.change_channel_privacy.public_to_private",
    "translation": "Bu kanal özel kanala dönüştürüldü."
  },
  {
    "id": "api.channel.create_channel.direct_channel.app_error",
    "translation": "Doğrudan ileti kanalı eklemek için createDirectChannel API hizmeti kullanılmalıdır."
  },
  {
    "id": "api.channel.create_channel.max_channel_limit.app_error",
    "translation": "Geçerli takıma en fazla {{.MaxChannelsPerTeam}} kanal eklenebilir."
  },
  {
    "id": "api.channel.create_default_channels.off_topic",
    "translation": "Konu dışı"
  },
  {
    "id": "api.channel.create_default_channels.town_square",
    "translation": "Meydan"
  },
  {
    "id": "api.channel.create_direct_channel.invalid_user.app_error",
    "translation": "Doğrudan kanal ekleme için kullanıcı kodu geçersiz."
  },
  {
    "id": "api.channel.create_group.bad_size.app_error",
    "translation": "Grup ileti kanallarında en az 3 en çok 8 kullanıcı olmalıdır."
  },
  {
    "id": "api.channel.create_group.bad_user.app_error",
    "translation": "Belirtilen kullanıcılardan biri bulunamadı."
  },
  {
    "id": "api.channel.delete_channel.archived",
    "translation": "%v kanalı arşivledi."
  },
  {
    "id": "api.channel.delete_channel.cannot.app_error",
    "translation": "{{.Channel}} varsayılan kanalı silinemez."
  },
  {
    "id": "api.channel.delete_channel.deleted.app_error",
    "translation": "Kanal arşivlenmiş ya da silinmiş."
  },
  {
    "id": "api.channel.delete_channel.type.invalid",
    "translation": "Doğrudan ya da grup ileti kanalları silinemez"
  },
  {
    "id": "api.channel.join_channel.permissions.app_error",
    "translation": "İzinleriniz yeterli değil."
  },
  {
    "id": "api.channel.join_channel.post_and_forget",
    "translation": "%v kanala katıldı."
  },
  {
    "id": "api.channel.leave.default.app_error",
    "translation": "{{.Channel}} varsayılan kanalından ayrılamazsınız."
  },
  {
    "id": "api.channel.leave.direct.app_error",
    "translation": "Kanala doğrudan ileti bırakılamaz."
  },
  {
    "id": "api.channel.leave.last_member.app_error",
    "translation": "Kanalda yalnız siz kaldınız. Kanaldan ayrılmak yerine özel kanalı kaldırmayı deneyin."
  },
  {
    "id": "api.channel.leave.left",
    "translation": "%v kanaldan ayrıldı."
  },
  {
    "id": "api.channel.patch_update_channel.forbidden.app_error",
    "translation": "Kanal güncellenemedi."
  },
  {
    "id": "api.channel.post_channel_privacy_message.error",
    "translation": "Kanal gizliliği güncelleme iletisi gönderilemedi."
  },
  {
    "id": "api.channel.post_update_channel_displayname_message_and_forget.create_post.error",
    "translation": "Görüntülenecek ad güncelleme iletisi gönderilemedi"
  },
  {
    "id": "api.channel.post_update_channel_displayname_message_and_forget.retrieve_user.error",
    "translation": "Kanalın görüntülenecek ad alanı güncellenirken kullanıcı alınamadı"
  },
  {
    "id": "api.channel.post_update_channel_displayname_message_and_forget.updated_from",
    "translation": "%s kanalın görüntülenecek adını %s yerine %s olarak değiştirdi"
  },
  {
    "id": "api.channel.post_update_channel_header_message_and_forget.post.error",
    "translation": "Kanal başlığı güncelleme iletisi gönderilemedi"
  },
  {
    "id": "api.channel.post_update_channel_header_message_and_forget.removed",
    "translation": "%s kanal başlığını kaldırdı (önceki: %s)"
  },
  {
    "id": "api.channel.post_update_channel_header_message_and_forget.retrieve_user.error",
    "translation": "Kanal başlığı güncellenirken kullanıcı alınamadı"
  },
  {
    "id": "api.channel.post_update_channel_header_message_and_forget.updated_from",
    "translation": "%s kanal başlığını %s yerine %s olarak güncelledi"
  },
  {
    "id": "api.channel.post_update_channel_header_message_and_forget.updated_to",
    "translation": "%s kanal başlığını %s olarak güncelledi"
  },
  {
    "id": "api.channel.post_user_add_remove_message_and_forget.error",
    "translation": "Katılma/ayrılma iletisi gönderilemedi"
  },
  {
    "id": "api.channel.remove.default.app_error",
    "translation": "Kullanıcı {{.Channel}} varsayılan kanalından çıkarılamadı."
  },
  {
    "id": "api.channel.remove_channel_member.type.app_error",
    "translation": "Kullanıcı kanaldan çıkarılamadı."
  },
  {
    "id": "api.channel.remove_member.removed",
    "translation": "%v kanaldan çıkarıldı."
  },
  {
    "id": "api.channel.rename_channel.cant_rename_direct_messages.app_error",
    "translation": "Bir doğrudan ileti kanalını yeniden adlandıramazsınız."
  },
  {
    "id": "api.channel.rename_channel.cant_rename_group_messages.app_error",
    "translation": "Bir grup ileti kanalını yeniden adlandıramazsınız."
  },
  {
    "id": "api.channel.update_channel.deleted.app_error",
    "translation": "Kanal arşivlenmiş ya da silinmiş."
  },
  {
    "id": "api.channel.update_channel.tried.app_error",
    "translation": "{{.Channel}} varsayılan kanalı için geçersiz bir güncelleme denendi."
  },
  {
    "id": "api.channel.update_channel_member_roles.scheme_role.app_error",
    "translation": "Belirtilen rol bir şema tarafından yönetildiğinden doğrudan bir Kanal Üyesine uygulanamaz."
  },
  {
    "id": "api.channel.update_channel_scheme.license.error",
    "translation": "Lisansınızda kanal şemalarını güncelleme özelliği bulunmuyor"
  },
  {
    "id": "api.channel.update_channel_scheme.scheme_scope.error",
    "translation": "Belirtilen şema bir kanal şeması olmadığından kanal şeması ayarlanamadı."
  },
  {
    "id": "api.channel.update_team_member_roles.scheme_role.app_error",
    "translation": "Belirtilen rol bir şema tarafından yönetildiğinden doğrudan bir takım üyesine uygulanamaz."
  },
  {
    "id": "api.command.admin_only.app_error",
    "translation": "Bütünleştirme işlemlerini yalnız sistem yöneticileri yapabilir."
  },
  {
    "id": "api.command.command_post.forbidden.app_error",
    "translation": "Belirtilen kullanıcı belirtilen takımın üyesi değil."
  },
  {
    "id": "api.command.disabled.app_error",
    "translation": "Komutlar sistem yöneticisi tarafından devre dışı bırakılmış."
  },
  {
    "id": "api.command.duplicate_trigger.app_error",
    "translation": "Bu tetikleyici sözcük zaten kullanılıyor. Lütfen başka bir sözcük seçin."
  },
  {
    "id": "api.command.execute_command.create_post_failed.app_error",
    "translation": "'{{.Trigger}}' komutu yanıtı gönderemedi. Lütfen sistem yöneticiniz ile görüşün."
  },
  {
    "id": "api.command.execute_command.failed.app_error",
    "translation": "'{{.Trigger}}' tetikleyicisinin komutu yürütülemedi."
  },
  {
    "id": "api.command.execute_command.failed_empty.app_error",
    "translation": "'{{.Trigger}}' tetikleyicisinin komutu boş bir yanıt döndürdü."
  },
  {
    "id": "api.command.execute_command.failed_resp.app_error",
    "translation": "'{{.Trigger}}' tetikleyicisinin komutu {{.Status}} yanıtını döndürdü."
  },
  {
    "id": "api.command.execute_command.not_found.app_error",
    "translation": "'{{.Trigger}}' tetikleyici komutu bulunamadı. \"/\" ile başlayan bir ileti göndermek için iletinin başına bir boşluk eklemeyi deneyin."
  },
  {
    "id": "api.command.execute_command.start.app_error",
    "translation": "Herhangi bir komut tetikleyicisi bulunamadı."
  },
  {
    "id": "api.command.invite_people.desc",
    "translation": "Mattermost takımınıza bir e-posta çağrısı gönderir"
  },
  {
    "id": "api.command.invite_people.email_invitations_off",
    "translation": "E-posta çağrıları devre dışı bırakılmış. Herhangi bir çağrı gönderilmedi"
  },
  {
    "id": "api.command.invite_people.email_off",
    "translation": "E-posta yapılandırması yapılmamış. Herhangi bir çağrı gönderilmedi"
  },
  {
    "id": "api.command.invite_people.fail",
    "translation": "E-posta çağrıları gönderilirken bir sorun çıktı"
  },
  {
    "id": "api.command.invite_people.hint",
    "translation": "[ad@etkialani.com ...]"
  },
  {
    "id": "api.command.invite_people.invite_off",
    "translation": "Bu sunucu üzerine kullanıcı eklemek devre dışı bırakılmış olduğundan çağrı gönderilmedi"
  },
  {
    "id": "api.command.invite_people.name",
    "translation": "kisileri_cagir"
  },
  {
    "id": "api.command.invite_people.no_email",
    "translation": "Lütfen bir ya da birkaç geçerli e-posta adresi yazın"
  },
  {
    "id": "api.command.invite_people.sent",
    "translation": "E-posta çağrıları gönderildi"
  },
  {
    "id": "api.command.team_mismatch.app_error",
    "translation": "Komutlar takımlar arasında güncellenemez."
  },
  {
    "id": "api.command_away.desc",
    "translation": "Durumunuzu uzakta yapar"
  },
  {
    "id": "api.command_away.name",
    "translation": "Uzakta"
  },
  {
    "id": "api.command_away.success",
    "translation": "Durumunuz: uzakta"
  },
  {
    "id": "api.command_channel_header.channel.app_error",
    "translation": "Geçerli kanal alınırken sorun çıktı."
  },
  {
    "id": "api.command_channel_header.desc",
    "translation": "Kanal başlığını düzenler"
  },
  {
    "id": "api.command_channel_header.hint",
    "translation": "[metin]"
  },
  {
    "id": "api.command_channel_header.message.app_error",
    "translation": "/header komutunun yanında metin de yazılmalıdır."
  },
  {
    "id": "api.command_channel_header.name",
    "translation": "başlık"
  },
  {
    "id": "api.command_channel_header.permission.app_error",
    "translation": "Kanal başlığını düzenleme izniniz yok."
  },
  {
    "id": "api.command_channel_header.update_channel.app_error",
    "translation": "Kanal başlığı güncellenirken sorun çıktı."
  },
  {
    "id": "api.command_channel_purpose.channel.app_error",
    "translation": "Geçerli kanal alınırken sorun çıktı."
  },
  {
    "id": "api.command_channel_purpose.desc",
    "translation": "Kanal amacını düzenler"
  },
  {
    "id": "api.command_channel_purpose.direct_group.app_error",
    "translation": "Doğrudan ileti kanalları için bir amaç ayarlanamaz. Amaç yerine başlığı ayarlamak için /header komutunu kullanın."
  },
  {
    "id": "api.command_channel_purpose.hint",
    "translation": "[metin]"
  },
  {
    "id": "api.command_channel_purpose.message.app_error",
    "translation": "/purpose komutu ile bir ileti yazılmalıdır."
  },
  {
    "id": "api.command_channel_purpose.name",
    "translation": "amaç"
  },
  {
    "id": "api.command_channel_purpose.permission.app_error",
    "translation": "Kanal amacını düzenleme izniniz yok."
  },
  {
    "id": "api.command_channel_purpose.update_channel.app_error",
    "translation": "Kanal amacı güncellenirken sorun çıktı."
  },
  {
    "id": "api.command_channel_remove.channel.app_error",
    "translation": "Geçerli kanal alınırken sorun çıktı."
  },
  {
    "id": "api.command_channel_rename.channel.app_error",
    "translation": "Geçerli kanal alınırken sorun çıktı."
  },
  {
    "id": "api.command_channel_rename.desc",
    "translation": "Kanalı yeniden adlandırır"
  },
  {
    "id": "api.command_channel_rename.direct_group.app_error",
    "translation": "Doğrudan ileti kanalları yeniden adlandırılamaz."
  },
  {
    "id": "api.command_channel_rename.hint",
    "translation": "[metin]"
  },
  {
    "id": "api.command_channel_rename.message.app_error",
    "translation": "/rename komutu ile bir ileti yazılmalıdır."
  },
  {
    "id": "api.command_channel_rename.name",
    "translation": "yeniden adlandır"
  },
  {
    "id": "api.command_channel_rename.permission.app_error",
    "translation": "Kanalı yeniden adlandırma izniniz yok."
  },
  {
    "id": "api.command_channel_rename.too_long.app_error",
    "translation": "Kanal adında en fazla {{.Length}} karakter bulunmalıdır."
  },
  {
    "id": "api.command_channel_rename.too_short.app_error",
    "translation": "Kanal adında en az {{.Length}} karakter bulunmalıdır."
  },
  {
    "id": "api.command_channel_rename.update_channel.app_error",
    "translation": "Geçerli kanal güncellenirken sorun çıktı."
  },
  {
    "id": "api.command_code.desc",
    "translation": "Metni kod bloğu olarak görüntüler"
  },
  {
    "id": "api.command_code.hint",
    "translation": "[metin]"
  },
  {
    "id": "api.command_code.message.app_error",
    "translation": "/code komutu ile bir ileti yazılmalıdır."
  },
  {
    "id": "api.command_code.name",
    "translation": "kod"
  },
  {
    "id": "api.command_collapse.desc",
    "translation": "Görsel ön izlemelerinin otomatik olarak daraltılmasını etkinleştirir"
  },
  {
    "id": "api.command_collapse.name",
    "translation": "daralt"
  },
  {
    "id": "api.command_collapse.success",
    "translation": "Görsel bağlantıları varsayılan olarak daraltılacak"
  },
  {
    "id": "api.command_dnd.desc",
    "translation": "Rahatsız etmeyin kipini etkinleştirerek masaüstü ve mobil uygulamalarda anında bildirimleri devre dışı bırakır."
  },
  {
    "id": "api.command_dnd.name",
    "translation": "re"
  },
  {
    "id": "api.command_dnd.success",
    "translation": "Rahatsız etmeyin kipi etkinleştirilmiş. Rahatsız etmeyin kipini devre dışı bırakana kadar masaüstü ya da mobil uygulamadan anında bildirimleri almayacaksınız."
  },
  {
    "id": "api.command_echo.delay.app_error",
    "translation": "Gecikme 10000 saniyeden az olmalıdır."
  },
  {
    "id": "api.command_echo.desc",
    "translation": "Hesabınızdaki metni echo ile yansıtır"
  },
  {
    "id": "api.command_echo.high_volume.app_error",
    "translation": "Çok sayıda echo isteği yapıldığından istek işlenemedi."
  },
  {
    "id": "api.command_echo.hint",
    "translation": "'ileti' [saniye cinsinden gecikme]"
  },
  {
    "id": "api.command_echo.message.app_error",
    "translation": "/echo komutu ile bir ileti yazılmalıdır."
  },
  {
    "id": "api.command_echo.name",
    "translation": "echo"
  },
  {
    "id": "api.command_expand.desc",
    "translation": "Görsel ön izlemelerinin otomatik olarak daraltılmasını devre dışı bırakır"
  },
  {
    "id": "api.command_expand.name",
    "translation": "genişlet"
  },
  {
    "id": "api.command_expand.success",
    "translation": "Görsel bağlantıları varsayılan olarak genişletilecek"
  },
  {
    "id": "api.command_expand_collapse.fail.app_error",
    "translation": "Ön izlemeler genişletilirken bir sorun çıktı."
  },
  {
    "id": "api.command_groupmsg.desc",
    "translation": "Belirtilen kullanıcılara bir grup iletisi gönderir"
  },
  {
    "id": "api.command_groupmsg.fail.app_error",
    "translation": "Kullanıcılara ileti gönderilirken bir sorun çıktı."
  },
  {
    "id": "api.command_groupmsg.group_fail.app_error",
    "translation": "Grup iletisi eklenirken bir sorun çıktı."
  },
  {
    "id": "api.command_groupmsg.hint",
    "translation": "@[username1],@[username2] 'ileti'"
  },
  {
    "id": "api.command_groupmsg.invalid_user.app_error",
    "translation": {
      "one": "Kullanıcı bulunamadı: {{.Users}}",
      "other": "Kullanıcılar bulunamadı: {{.Users}}"
    }
  },
  {
    "id": "api.command_groupmsg.max_users.app_error",
    "translation": "Grup iletileri en fazla {{.MaxUsers}} kullanıcı ile sınırlıdır."
  },
  {
    "id": "api.command_groupmsg.min_users.app_error",
    "translation": "Grup iletileri için en az {{.MinUsers}} kullanıcı olmalıdır."
  },
  {
    "id": "api.command_groupmsg.name",
    "translation": "ileti"
  },
  {
    "id": "api.command_groupmsg.permission.app_error",
    "translation": "Yeni bir grup iletisi ekleme izniniz yok."
  },
  {
    "id": "api.command_help.desc",
    "translation": "Mattermost yardım sayfasını açar"
  },
  {
    "id": "api.command_help.name",
    "translation": "yardım"
  },
  {
    "id": "api.command_invite.channel.app_error",
    "translation": "Geçerli kanal alınırken sorun çıktı."
  },
  {
    "id": "api.command_invite.channel.error",
    "translation": "{{.Channel}} kanalı bulunamadı. Lütfen kanalları belirtmek için [kanal kısaltması] kullanın (https://about.mattermost.com/default-channel-handle-documentation)."
  },
  {
    "id": "api.command_invite.desc",
    "translation": "Bir kullanıcıyı bir kanala çağırır"
  },
  {
    "id": "api.command_invite.directchannel.app_error",
    "translation": "Bir kişiyi doğrudan ileti kanalına ekleyemezsiniz."
  },
  {
    "id": "api.command_invite.fail.app_error",
    "translation": "Kanala katılma sırasında bir sorun çıktı."
  },
  {
    "id": "api.command_invite.hint",
    "translation": "@[kullanıcıadı] ~[kanal]"
  },
  {
    "id": "api.command_invite.missing_message.app_error",
    "translation": "Kullanıcı adı ya da kanal eksik."
  },
  {
    "id": "api.command_invite.missing_user.app_error",
    "translation": "Kullanıcı bulunamadı. Sistem yöneticisi tarafından devre dışı bırakılmış olabilir."
  },
  {
    "id": "api.command_invite.name",
    "translation": "çağır"
  },
  {
    "id": "api.command_invite.permission.app_error",
    "translation": "{{.User}} kullanıcısını {{.Channel}} kanalına eklemek için yeterli izinleriniz yok."
  },
  {
    "id": "api.command_invite.private_channel.app_error",
    "translation": "{{.Channel}} kanalı bulunamadı. Lütfen kanalları belirtmek için kanal kısaltması kullanın."
  },
  {
    "id": "api.command_invite.success",
    "translation": "{{.User}} kullanıcısı {{.Channel}} kanalına eklendi."
  },
  {
    "id": "api.command_invite.user_already_in_channel.app_error",
    "translation": "{{.User}} zaten kanalda."
  },
  {
    "id": "api.command_invite_people.permission.app_error",
    "translation": "Bu sunucuya yeni kullanıcılar çağırma izniniz yok."
  },
  {
    "id": "api.command_join.desc",
    "translation": "Açık kanala katılır"
  },
  {
    "id": "api.command_join.fail.app_error",
    "translation": "Kanala katılma sırasında bir sorun çıktı."
  },
  {
    "id": "api.command_join.hint",
    "translation": "~[kanal]"
  },
  {
    "id": "api.command_join.list.app_error",
    "translation": "Kanallar listelenirken bir sorun çıktı."
  },
  {
    "id": "api.command_join.missing.app_error",
    "translation": "Kanal bulunamadı."
  },
  {
    "id": "api.command_join.name",
    "translation": "katılın"
  },
  {
    "id": "api.command_kick.name",
    "translation": "kov"
  },
  {
    "id": "api.command_leave.desc",
    "translation": "Geçerli kanaldan ayrılmanızı sağlar"
  },
  {
    "id": "api.command_leave.fail.app_error",
    "translation": "Kanaldan ayrılırken bir sorun çıktı."
  },
  {
    "id": "api.command_leave.name",
    "translation": "ayrıl"
  },
  {
    "id": "api.command_logout.desc",
    "translation": "Mattermost oturumunu kapatır"
  },
  {
    "id": "api.command_logout.name",
    "translation": "oturumu kapat"
  },
  {
    "id": "api.command_me.desc",
    "translation": "Bir işlem yapar"
  },
  {
    "id": "api.command_me.hint",
    "translation": "[ileti]"
  },
  {
    "id": "api.command_me.name",
    "translation": "ben"
  },
  {
    "id": "api.command_msg.desc",
    "translation": "Bir kullanıcıya doğrudan ileti gönderir"
  },
  {
    "id": "api.command_msg.dm_fail.app_error",
    "translation": "Doğrudan ileti eklenirken bir sorun çıktı."
  },
  {
    "id": "api.command_msg.fail.app_error",
    "translation": "Kullanıcıya ileti gönderilirken bir sorun çıktı."
  },
  {
    "id": "api.command_msg.hint",
    "translation": "@[kullanıcıadı] 'ileti'"
  },
  {
    "id": "api.command_msg.missing.app_error",
    "translation": "Kullanıcı bulunamadı."
  },
  {
    "id": "api.command_msg.name",
    "translation": "ileti"
  },
  {
    "id": "api.command_msg.permission.app_error",
    "translation": "Bu kullanıcıya doğrudan ileti gönderme izniniz yok."
  },
  {
    "id": "api.command_mute.desc",
    "translation": "Geçerli kanal ya da belirtilen [kanal] için masaüstü, e-posta ve anlık bildirimlerini kapatır."
  },
  {
    "id": "api.command_mute.error",
    "translation": "{{.Channel}} kanalı bulunamadı. Lütfen kanalları belirtmek için [kanal kısaltması](https://about.mattermost.com/default-channel-handle-documentation) kullanın."
  },
  {
    "id": "api.command_mute.hint",
    "translation": "~[kanal]"
  },
  {
    "id": "api.command_mute.name",
    "translation": "bildirimleri kapat"
  },
  {
    "id": "api.command_mute.no_channel.error",
    "translation": "Belirtilen kanal bulunamadı. Lütfen kanalları belirtmek için [kanal kısaltması] kullanın (https://about.mattermost.com/default-channel-handle-documentation)."
  },
  {
    "id": "api.command_mute.not_member.error",
    "translation": "Üyesi olmadığınızdan {{.Channel}} kanalının bildirimlerini kapatamazsınız."
  },
  {
    "id": "api.command_mute.success_mute",
    "translation": "Bildirimleri açana kadar {{.Channel}} kanalından bildirim almayacaksınız."
  },
  {
    "id": "api.command_mute.success_mute_direct_msg",
    "translation": "Bildirimleri açana kadar bu kanaldan bildirim almayacaksınız."
  },
  {
    "id": "api.command_mute.success_unmute",
    "translation": "{{.Channel}} bildirimleri açık."
  },
  {
    "id": "api.command_mute.success_unmute_direct_msg",
    "translation": "Bu kanalın bildirimleri açık."
  },
  {
    "id": "api.command_offline.desc",
    "translation": "Durumunuzu çevrimdışı yapar"
  },
  {
    "id": "api.command_offline.name",
    "translation": "çevrimdışı"
  },
  {
    "id": "api.command_offline.success",
    "translation": "Durumunuz: çevrimdışı"
  },
  {
    "id": "api.command_online.desc",
    "translation": "Durumunuzu çevrimiçi yapar"
  },
  {
    "id": "api.command_online.name",
    "translation": "çevrimiçi"
  },
  {
    "id": "api.command_online.success",
    "translation": "Durumunuz: çevrimiçi"
  },
  {
    "id": "api.command_open.name",
    "translation": "açık"
  },
  {
    "id": "api.command_remove.desc",
    "translation": "Bir üyeyi kanaldan çıkarır"
  },
  {
    "id": "api.command_remove.direct_group.app_error",
    "translation": "Bir kişiyi doğrudan ileti kanalından çıkaramazsınız."
  },
  {
    "id": "api.command_remove.hint",
    "translation": "@[kullanıcıadı]"
  },
  {
    "id": "api.command_remove.message.app_error",
    "translation": "/remove ya da /kick komutu ile bir ileti yazılmalıdır."
  },
  {
    "id": "api.command_remove.missing.app_error",
    "translation": "Kullanıcı bulunamadı. Sistem yöneticisi tarafından devre dışı bırakılmış olabilir."
  },
  {
    "id": "api.command_remove.name",
    "translation": "çıkar"
  },
  {
    "id": "api.command_remove.permission.app_error",
    "translation": "Üyeyi çıkarma izniniz yok."
  },
  {
    "id": "api.command_remove.user_not_in_channel",
    "translation": "{{.Username}} bu kanalın bir üyesi değil."
  },
  {
    "id": "api.command_search.desc",
    "translation": "İletilerde bir metni arar"
  },
  {
    "id": "api.command_search.hint",
    "translation": "[metin]"
  },
  {
    "id": "api.command_search.name",
    "translation": "ara"
  },
  {
    "id": "api.command_search.unsupported.app_error",
    "translation": "Arama komutu aygıtınız için desteklenmiyor."
  },
  {
    "id": "api.command_settings.desc",
    "translation": "Ayarlar penceresini aç"
  },
  {
    "id": "api.command_settings.name",
    "translation": "ayarlar"
  },
  {
    "id": "api.command_settings.unsupported.app_error",
    "translation": "Ayarlar komutu aygıtınız için desteklenmiyor."
  },
  {
    "id": "api.command_shortcuts.desc",
    "translation": "Tuş takımı kısayollarının listesini görüntüler"
  },
  {
    "id": "api.command_shortcuts.name",
    "translation": "kısayollar"
  },
  {
    "id": "api.command_shortcuts.unsupported.app_error",
    "translation": "Kısayollar komutu aygıtınız için desteklenmiyor."
  },
  {
    "id": "api.command_shrug.desc",
    "translation": "İletinize ¯\\_(ツ)_/¯ ekler"
  },
  {
    "id": "api.command_shrug.hint",
    "translation": "[ileti]"
  },
  {
    "id": "api.command_shrug.name",
    "translation": "omuz silkme"
  },
  {
    "id": "api.config.client.old_format.app_error",
    "translation": "İstemci yapılandırması için yeni biçim henüz desteklenmiyor. Lütfen sorgu dizgesini format=old olarak yazın."
  },
  {
    "id": "api.context.404.app_error",
    "translation": "Maalesef sayfa bulunamadı."
  },
  {
    "id": "api.context.invalid_body_param.app_error",
    "translation": "İstek gövdesindeki {{.Name}} eksik ya da geçersiz."
  },
  {
    "id": "api.context.invalid_param.app_error",
    "translation": "{{.Name}} parametresi geçersiz."
  },
  {
    "id": "api.context.invalid_token.error",
    "translation": "Oturum kodu geçersiz: {{.Token}}, Hata: {{.Error}}"
  },
  {
    "id": "api.context.invalid_url_param.app_error",
    "translation": "İstek adresindeki {{.Name}} parametresi geçersiz."
  },
  {
    "id": "api.context.mfa_required.app_error",
    "translation": "Bu sunucuda çok aşamalı kimlik doğrulaması zorunludur."
  },
  {
    "id": "api.context.permissions.app_error",
    "translation": "İzinleriniz yeterli değil."
  },
  {
    "id": "api.context.session_expired.app_error",
    "translation": "Oturumunuz geçersiz ya da süresi dolmuş. Lütfen yeniden oturum açın."
  },
  {
    "id": "api.context.token_provided.app_error",
    "translation": "Oturum OAuth olmadığı halde sorgu dizgesinde kod belirtilmiş."
  },
  {
    "id": "api.create_terms_of_service.custom_terms_of_service_disabled.app_error",
    "translation": "Özel hizmet koşulları özelliği devre dışı."
  },
  {
    "id": "api.create_terms_of_service.empty_text.app_error",
    "translation": "Lütfen özel hizmet koşulları metnini yazın."
  },
  {
    "id": "api.email_batching.add_notification_email_to_batch.channel_full.app_error",
    "translation": "Toplu e-posta görevinin alım kanalı doldu. Lütfen EmailBatchingBufferSize değerini arttırın."
  },
  {
    "id": "api.email_batching.add_notification_email_to_batch.disabled.app_error",
    "translation": "Toplu e-posta gönderimi sistem yöneticisi tarafından devre dışı bırakılmış."
  },
  {
    "id": "api.email_batching.send_batched_email_notification.subject",
    "translation": {
      "one": "[{{.SiteName}}] {{.Month}} {{.Day}}, {{.Year}} için yeni bir bildirim var",
      "other": "[{{.SiteName}}] {{.Month}} {{.Day}}, {{.Year}} için yeni bildirimler var"
    }
  },
  {
    "id": "api.emoji.create.duplicate.app_error",
    "translation": "Emoji eklenemedi. Aynı adlı başka bir emoji zaten var."
  },
  {
    "id": "api.emoji.create.other_user.app_error",
    "translation": "Kullanıcı kodu geçersiz."
  },
  {
    "id": "api.emoji.create.parse.app_error",
    "translation": "Emoji eklenemedi. İstek anlaşılamadı."
  },
  {
    "id": "api.emoji.create.too_large.app_error",
    "translation": "Emoji eklenemedi. Görsel boyutu 1 MB değerinden küçük olmalıdır."
  },
  {
    "id": "api.emoji.disabled.app_error",
    "translation": "Özel emoji özelliği sistem yöneticisi tarafından devre dışı bırakılmış."
  },
  {
    "id": "api.emoji.get_image.decode.app_error",
    "translation": "Emoji için görsel dosyasının kodu çözülemedi."
  },
  {
    "id": "api.emoji.get_image.read.app_error",
    "translation": "Emoji için görsel dosyası okunamadı."
  },
  {
    "id": "api.emoji.storage.app_error",
    "translation": "Dosya depolama ayarları doğru şekilde yapılmamış. Lütfen dosya depolaması için bir S3 ya da yerel sunucusu ayarlayın."
  },
  {
    "id": "api.emoji.upload.image.app_error",
    "translation": "Emoji eklenemedi. Dosya PNG, JPEG ya da GIF türünde olmalıdır."
  },
  {
    "id": "api.emoji.upload.large_image.decode_error",
    "translation": "Emoji eklenemedi. Görsel kodu çözülürken bir sorun çıktı."
  },
  {
    "id": "api.emoji.upload.large_image.encode_error",
    "translation": "Emoji eklenemedi. Görsel kodu çözülürken bir sorun çıktı."
  },
  {
    "id": "api.emoji.upload.large_image.gif_decode_error",
    "translation": "Emoji eklenemedi. GIF görselinin kodu çözülürken bir sorun çıktı."
  },
  {
    "id": "api.emoji.upload.large_image.gif_encode_error",
    "translation": "Emoji eklenemedi. GIF görseli kodlanırken bir sorun çıktı."
  },
  {
    "id": "api.emoji.upload.large_image.too_large.app_error",
    "translation": "Emoji eklenemedi. Görsel {{.MaxWidth}} x {{.MaxHeight}} boyutundan küçük olmalıdır."
  },
  {
    "id": "api.emoji.upload.open.app_error",
    "translation": "Emoji eklenemedi. Eklenmiş görsel açılmaya çalışılırken bir sorun çıktı."
  },
  {
    "id": "api.file.attachments.disabled.app_error",
    "translation": "Bu sunucuda ek dosyalarının kullanımı devre dışı bırakılmış."
  },
  {
    "id": "api.file.get_file.public_invalid.app_error",
    "translation": "Herkese açık bağlantı geçersiz görünüyor."
  },
  {
    "id": "api.file.get_file_preview.no_preview.app_error",
    "translation": "Dosyanın ön izleme görseli yok."
  },
  {
    "id": "api.file.get_file_thumbnail.no_thumbnail.app_error",
    "translation": "Dosyanın küçük görseli yok."
  },
  {
    "id": "api.file.get_public_link.disabled.app_error",
    "translation": "Herkese açık bağlantılar devre dışı bırakılmış."
  },
  {
    "id": "api.file.get_public_link.no_post.app_error",
    "translation": "Dosyanın herkese açık bağlantısı alınamadı. Geçerli kullanıcı tarafından okunabilmesi için dosya bir iletiye eklenmiş olmalıdır."
  },
  {
    "id": "api.file.no_driver.app_error",
    "translation": "Herhangi bir dosya sürücüsü seçilmemiş."
  },
  {
    "id": "api.file.read_file.reading_local.app_error",
    "translation": "Yerel sunucu depolaması okunurken bir sorun çıktı."
  },
  {
    "id": "api.file.upload_file.incorrect_number_of_client_ids.app_error",
    "translation": "Dosyalar yüklenemedi. {{.NumFiles}} dosya için {{.NumClientIds}} istemci kodu var."
  },
  {
    "id": "api.file.upload_file.incorrect_number_of_files.app_error",
    "translation": "Belirtilen dosya sayısı hatalı olduğundan dosyalar yüklenemedi."
  },
  {
    "id": "api.file.upload_file.large_image.app_error",
    "translation": "Dosya izin verilen en büyük boyutları aştığından yüklenemedi: {{.Filename}}"
  },
  {
    "id": "api.file.upload_file.large_image_detailed.app_error",
    "translation": "{{.Filename}} boyutları ({{.Width}} x {{.Height}} piksel) sınırını aşıyor."
  },
  {
    "id": "api.file.upload_file.multiple_channel_ids.app_error",
    "translation": "Dosyalar yüklenemedi. Çakışan birden çok kanal kodu var."
  },
  {
    "id": "api.file.upload_file.read_form_value.app_error",
    "translation": "Dosyalar yüklenemedi. {{.Formname}} değeri okunurken sorun çıktı."
  },
  {
    "id": "api.file.upload_file.read_request.app_error",
    "translation": "Dosyalar yüklenemedi. İstenilen veri okunurken ya da işlenirken sorun çıktı."
  },
  {
    "id": "api.file.upload_file.storage.app_error",
    "translation": "Dosya yüklenemedi. Görsel deposu yapılandırılmamış."
  },
  {
    "id": "api.file.upload_file.too_large_detailed.app_error",
    "translation": "{{.Filename}} dosyası yüklenemedi. {{.Length}} bayt izin verilen {{.Limit}} bayt değerini aşıyor."
  },
  {
    "id": "api.incoming_webhook.disabled.app_error",
    "translation": "Gelen web bağlantıları sistem yöneticisi tarafından devre dışı bırakılmış."
  },
  {
    "id": "api.incoming_webhook.invalid_username.app_error",
    "translation": "Kullanıcı adı geçersiz."
  },
  {
    "id": "api.io_error",
    "translation": "giriş/çıkış sorunu"
  },
  {
    "id": "api.ldap_group.not_found",
    "translation": "ldap grubu bulunamadı"
  },
  {
    "id": "api.ldap_groups.license_error",
    "translation": "lisansınızda ldap gruplarını kullanma özelliği yok"
  },
  {
    "id": "api.license.add_license.array.app_error",
    "translation": "İstekte 'license' altındaki dizi boş."
  },
  {
    "id": "api.license.add_license.expired.app_error",
    "translation": "Lisansınızın süresi dolmuş ya da henüz başlamamış."
  },
  {
    "id": "api.license.add_license.invalid.app_error",
    "translation": "Lisans dosyası geçersiz."
  },
  {
    "id": "api.license.add_license.invalid_count.app_error",
    "translation": "Toplam tekil kullanıcı sayılamadı."
  },
  {
    "id": "api.license.add_license.no_file.app_error",
    "translation": "İstekte 'licence' altında bir dosya yok."
  },
  {
    "id": "api.license.add_license.open.app_error",
    "translation": "Lisans dosyası açılamadı."
  },
  {
    "id": "api.license.add_license.save.app_error",
    "translation": "Lisans doğru şekilde kaydedilemedi."
  },
  {
    "id": "api.license.add_license.save_active.app_error",
    "translation": "Etkin lisans kodu doğru şekilde kaydedilemedi."
  },
  {
    "id": "api.license.add_license.unique_users.app_error",
    "translation": "Lisansta yalnız {{.Users}} kullanıcı destekleniyor. Ancak sisteminizde {{.Count}} tekil kullanıcı var. Tekil kullanıcı sayısı farklı e-posta adreslerine göre belirlenir. Toplam kullanıcı sayısını Site raporları -> İstatistikleri görüntüle bölümünden görebilirsiniz."
  },
  {
    "id": "api.license.client.old_format.app_error",
    "translation": "Yeni istemci lisansı biçimi henüz desteklenmiyor. Lütfen sorgu dizgesini format=old olarak yazın."
  },
  {
    "id": "api.marshal_error",
    "translation": "Sıraya sokulamadı."
  },
  {
    "id": "api.oauth.allow_oauth.redirect_callback.app_error",
    "translation": "İstek geçersiz: Belirtilen yönlendirme adresi kayıtlı geri çağırma adresi ile eşleşmiyor."
  },
  {
    "id": "api.oauth.allow_oauth.turn_off.app_error",
    "translation": "OAuth2 hizmet sağlayıcısı sistem yöneticisi tarafından kapatılmış."
  },
  {
    "id": "api.oauth.authorize_oauth.disabled.app_error",
    "translation": "OAuth2 hizmet sağlayıcısı sistem yöneticisi tarafından kapatılmış."
  },
  {
    "id": "api.oauth.get_access_token.bad_client_id.app_error",
    "translation": "İstek geçersiz: İstemci kodu hatalı."
  },
  {
    "id": "api.oauth.get_access_token.bad_client_secret.app_error",
    "translation": "İstek geçersiz: İstemci parolası eksik."
  },
  {
    "id": "api.oauth.get_access_token.bad_grant.app_error",
    "translation": "İstek geçersiz: İzin türü hatalı."
  },
  {
    "id": "api.oauth.get_access_token.credentials.app_error",
    "translation": "İstek geçersiz: İstemci kimlik doğrulama bilgileri geçersiz."
  },
  {
    "id": "api.oauth.get_access_token.disabled.app_error",
    "translation": "OAuth2 hizmet sağlayıcısı sistem yöneticisi tarafından kapatılmış."
  },
  {
    "id": "api.oauth.get_access_token.expired_code.app_error",
    "translation": "İzin geçersiz: Kimlik doğrulama kodu geçersiz ya da süresi geçmiş."
  },
  {
    "id": "api.oauth.get_access_token.internal.app_error",
    "translation": "Sunucu sorunu: Veritabanına erişilirken bir iç sunucu sorunu çıktı."
  },
  {
    "id": "api.oauth.get_access_token.internal_saving.app_error",
    "translation": "Sunucu sorunu: Erişim kodu veritabanına kaydedilirken bir iç sunucu sorunu çıktı."
  },
  {
    "id": "api.oauth.get_access_token.internal_session.app_error",
    "translation": "Sunucu sorunu: Oturum veritabanına kaydedilirken bir iç sunucu sorunu çıktı."
  },
  {
    "id": "api.oauth.get_access_token.internal_user.app_error",
    "translation": "Sunucu sorunu: Kullanıcı veritabanından alınırken bir iç sunucu sorunu çıktı."
  },
  {
    "id": "api.oauth.get_access_token.missing_code.app_error",
    "translation": "İstek geçersiz: Kod eksik."
  },
  {
    "id": "api.oauth.get_access_token.missing_refresh_token.app_error",
    "translation": "İstek geçersiz: Yenileme kodu eksik."
  },
  {
    "id": "api.oauth.get_access_token.redirect_uri.app_error",
    "translation": "İstek geçersiz: Belirtilen yönlendirme adresi kimlik doğrulama kodu yönlendirme adresi ile eşleşmiyor."
  },
  {
    "id": "api.oauth.get_access_token.refresh_token.app_error",
    "translation": "İstek geçersiz: Yenileme kodu geçersiz."
  },
  {
    "id": "api.oauth.invalid_state_token.app_error",
    "translation": "Durum kodu geçersiz."
  },
  {
    "id": "api.oauth.register_oauth_app.turn_off.app_error",
    "translation": "OAuth2 hizmet sağlayıcısı sistem yöneticisi tarafından kapatılmış."
  },
  {
    "id": "api.oauth.revoke_access_token.del_session.app_error",
    "translation": "Oturum veritabanından silinirken sorun çıktı."
  },
  {
    "id": "api.oauth.revoke_access_token.del_token.app_error",
    "translation": "Erişim kodu veritabanından silinirken sorun çıktı."
  },
  {
    "id": "api.oauth.revoke_access_token.get.app_error",
    "translation": "Silinmeden önce erişim kodu veritabanından alınırken sorun çıktı."
  },
  {
    "id": "api.oauth.singup_with_oauth.disabled.app_error",
    "translation": "Kullanıcı hesap açma özelliği devre dışı bırakılmış."
  },
  {
    "id": "api.oauth.singup_with_oauth.expired_link.app_error",
    "translation": "Hesap açma bağlantısının süresi geçmiş."
  },
  {
    "id": "api.oauth.singup_with_oauth.invalid_link.app_error",
    "translation": "Hesap açma bağlantısı geçersiz görünüyor."
  },
  {
    "id": "api.outgoing_webhook.disabled.app_error",
    "translation": "Giden web bağlantıları sistem yöneticisi tarafından devre dışı bırakılmış."
  },
  {
    "id": "api.plugin.upload.array.app_error",
    "translation": "Multipart/form isteğindeki dosya dizisi boş."
  },
  {
    "id": "api.plugin.upload.file.app_error",
    "translation": "Multipart/form isteğindeki dosya açılamadı."
  },
  {
    "id": "api.plugin.upload.no_file.app_error",
    "translation": "Multipart/form isteğindeki dosya eksik."
  },
  {
    "id": "api.post.check_for_out_of_channel_mentions.message.multiple",
    "translation": "@{{.Usernames}} ve @{{.LastUsername}} anıldı, ancak bu kanalın üyesi olmadıklarından bildirimleri almayacaklar."
  },
  {
    "id": "api.post.check_for_out_of_channel_mentions.message.one",
    "translation": "@{{.Username}} anıldı, ancak bu kanalın üyesi olmadıklarından bildirimleri almayacaklar."
  },
  {
    "id": "api.post.create_post.can_not_post_to_deleted.error",
    "translation": "Kanal silindiğinden gönderilemedi."
  },
  {
    "id": "api.post.create_post.channel_root_id.app_error",
    "translation": "RootID parametresi için kanal kodu geçersiz."
  },
  {
    "id": "api.post.create_post.root_id.app_error",
    "translation": "RootID parametresi geçersiz."
  },
  {
    "id": "api.post.create_webhook_post.creating.app_error",
    "translation": "İleti eklenirken sorun çıktı."
  },
  {
    "id": "api.post.deduplicate_create_post.failed_to_get",
    "translation": "Çift kayıt kaldırıldıktan sonra bir istemci aynı isteği yinelediği için özgün ileti alınamadı."
  },
  {
    "id": "api.post.deduplicate_create_post.pending",
    "translation": "Başka bir istemci aynı isteği yaptığından ileti reddedildi."
  },
  {
    "id": "api.post.delete_post.can_not_delete_post_in_deleted.error",
    "translation": "Silinmiş bir kanaldaki ileti silinemez."
  },
  {
    "id": "api.post.disabled_all",
    "translation": "Kanalda {{.Users}} taneden fazla kullanıcı bulunduğundan @all seçeneği devre dışı bırakıldı."
  },
  {
    "id": "api.post.disabled_channel",
    "translation": "Kanalda {{.Users}} taneden fazla kullanıcı bulunduğundan @channel seçeneği devre dışı bırakıldı."
  },
  {
    "id": "api.post.disabled_here",
    "translation": "Kanalda {{.Users}} taneden fazla kullanıcı bulunduğundan @here seçeneği devre dışı bırakıldı."
  },
  {
    "id": "api.post.do_action.action_id.app_error",
    "translation": "İşlem kodu geçersiz."
  },
  {
    "id": "api.post.do_action.action_integration.app_error",
    "translation": "İşlem bütünleştirme sorunu."
  },
  {
    "id": "api.post.get_message_for_notification.files_sent",
    "translation": {
      "one": "{{.Count}} dosya gönderildi: {{.Filenames}}",
      "other": "{{.Count}} dosya gönderildi: {{.Filenames}}"
    }
  },
  {
    "id": "api.post.get_message_for_notification.images_sent",
    "translation": {
      "one": "{{.Count}} görsel gönderildi: {{.Filenames}}",
      "other": "{{.Count}} görsel gönderildi: {{.Filenames}}"
    }
  },
  {
    "id": "api.post.link_preview_disabled.app_error",
    "translation": "Bağlantı ön izleme özelliği sistem yöneticisi tarafından devre dışı bırakılmış."
  },
  {
    "id": "api.post.patch_post.can_not_update_post_in_deleted.error",
    "translation": "Silinmiş bir kanaldaki ileti güncellenemez."
  },
  {
    "id": "api.post.send_notification_and_forget.push_channel_mention",
    "translation": " kanala bildirim gönderdi."
  },
  {
    "id": "api.post.send_notification_and_forget.push_comment_on_post",
    "translation": " iletinize yorum yaptı."
  },
  {
    "id": "api.post.send_notification_and_forget.push_comment_on_thread",
    "translation": " katıldığınız bir konuya yorum yaptı."
  },
  {
    "id": "api.post.send_notifications_and_forget.push_explicit_mention",
    "translation": " sizi andı."
  },
  {
    "id": "api.post.send_notifications_and_forget.push_general_message",
    "translation": " bir ileti gönderdi."
  },
  {
    "id": "api.post.send_notifications_and_forget.push_image_only",
    "translation": " bir dosya ekledi."
  },
  {
    "id": "api.post.send_notifications_and_forget.push_message",
    "translation": "size bir ileti gönderdi."
  },
  {
    "id": "api.post.update_post.can_not_update_post_in_deleted.error",
    "translation": "Silinmiş bir kanaldaki ileti güncellenemez."
  },
  {
    "id": "api.post.update_post.find.app_error",
    "translation": "Güncellenecek ileti ya da yorum bulunamadı."
  },
  {
    "id": "api.post.update_post.permissions_details.app_error",
    "translation": "Kod zaten silinmiş: {{.PostId}}."
  },
  {
    "id": "api.post.update_post.permissions_time_limit.app_error",
    "translation": "İleti eklendikten sonra {{.timeLimit}} saniye içinde düzenlenebilir. Lütfen ayrıntılı bilgi almak için sistem yöneticiniz ile görüşün."
  },
  {
    "id": "api.post.update_post.system_message.app_error",
    "translation": "Sistem iletisi güncellenemedi."
  },
  {
    "id": "api.post_get_post_by_id.get.app_error",
    "translation": "İleti alınamadı."
  },
  {
    "id": "api.preference.delete_preferences.delete.app_error",
    "translation": "Kullanıcı ayarları silinemedi."
  },
  {
    "id": "api.preference.preferences_category.get.app_error",
    "translation": "Kullanıcı ayarları alınamadı."
  },
  {
    "id": "api.preference.update_preferences.set.app_error",
    "translation": "Kullanıcı ayarları yapılamadı."
  },
  {
    "id": "api.reaction.delete.archived_channel.app_error",
    "translation": "Arşivlenmiş bir kanalda verilmiş bir tepkiyi silemezsiniz."
  },
  {
    "id": "api.reaction.save.archived_channel.app_error",
    "translation": "Arşivlenmiş bir kanala tepki veremezsiniz."
  },
  {
    "id": "api.reaction.save_reaction.invalid.app_error",
    "translation": "Tepki geçersiz."
  },
  {
    "id": "api.reaction.save_reaction.user_id.app_error",
    "translation": "Başka bir kullanıcı için tepki kaydedemezsiniz."
  },
  {
    "id": "api.restricted_system_admin",
    "translation": "Bu işlemi kısıtlı yetkileri olan bir sistem yöneticisi yapamaz."
  },
  {
    "id": "api.roles.patch_roles.license.error",
    "translation": "Lisansınızda gelişmiş özellikleri kullanma özelliği bulunmuyor."
  },
  {
    "id": "api.scheme.create_scheme.license.error",
    "translation": "Lisansınızda izin şemaları ekleme özelliği bulunmuyor."
  },
  {
    "id": "api.scheme.delete_scheme.license.error",
    "translation": "Lisansınızda izin şemalarını silme özelliği bulunmuyor"
  },
  {
    "id": "api.scheme.get_channels_for_scheme.scope.error",
    "translation": "Belirtilen şema bir kanal şeması olmadığından, şemanın uygulanabileceği kanallar alınamadı."
  },
  {
    "id": "api.scheme.get_teams_for_scheme.scope.error",
    "translation": "Belirtilen şema bir takım şeması olmadığından, şemanın uygulanabileceği takımlar alınamadı."
  },
  {
    "id": "api.scheme.patch_scheme.license.error",
    "translation": "Lisansınızda izin şemalarını güncelleme özelliği bulunmuyor"
  },
  {
    "id": "api.server.start_server.forward80to443.disabled_while_using_lets_encrypt",
    "translation": "LetsEncrypt kullanılırken Forward80To443 etkinleştirilmelidir"
  },
  {
    "id": "api.server.start_server.forward80to443.enabled_but_listening_on_wrong_port",
    "translation": "%s kapısı dinlenirken 80 numaralı kapı 443 numaralı kapıya yönlendirilemedi. Bir vekil sunucu kullanıyorsanız Forward80To443 seçeneğini devre dışı bırakın"
  },
  {
    "id": "api.server.start_server.rate_limiting_memory_store",
    "translation": "Hız sınırlaması bellek deposu hazırlanamadı. MemoryStoreSize yapılandırma ayarını denetleyin."
  },
  {
    "id": "api.server.start_server.rate_limiting_rate_limiter",
    "translation": "Hız sınırlaması hazırlanamadı."
  },
  {
    "id": "api.server.start_server.starting.critical",
    "translation": "Sunucu başlatılırken sorun çıktı. Hata: %v"
  },
  {
    "id": "api.slackimport.slack_add_bot_user.email_pwd",
    "translation": "E-posta adresi {{.Email}} parolası {{.Password}} olan Bütünleştirme/Slack Bot kullanıcısı içe aktarıldı.\n"
  },
  {
    "id": "api.slackimport.slack_add_bot_user.unable_import",
    "translation": "{{.Username}} Bütünleştirme/Slack Bot kullanıcısı içe aktarılamadı.\n"
  },
  {
    "id": "api.slackimport.slack_add_channels.added",
    "translation": "\nKanallar eklendi:\n"
  },
  {
    "id": "api.slackimport.slack_add_channels.failed_to_add_user",
    "translation": "{{.Username}} Slack kullanıcısı kanala eklenemedi.\n"
  },
  {
    "id": "api.slackimport.slack_add_channels.import_failed",
    "translation": "{{.DisplayName}} Slack kanalı içe aktarılamadı.\n"
  },
  {
    "id": "api.slackimport.slack_add_channels.merge",
    "translation": "{{.DisplayName}} Slack kanalı zaten etkin bir Mattermost kanalı olarak var. İki kanal birleştirilecek.\n"
  },
  {
    "id": "api.slackimport.slack_add_users.created",
    "translation": "\nKullanıcılar eklendi:\n"
  },
  {
    "id": "api.slackimport.slack_add_users.email_pwd",
    "translation": "E-posta adresi {{.Email}} parolası {{.Password}} olan Slack kullanıcısı içe aktarıldı.\n"
  },
  {
    "id": "api.slackimport.slack_add_users.merge_existing",
    "translation": "E-posta adresi {{.Email}} olan Slack kullanıcısı aynı e-posta adresini kullanan {{.Username}} Mattermost kullanıcısı ile birleştirildi.\n"
  },
  {
    "id": "api.slackimport.slack_add_users.merge_existing_failed",
    "translation": "E-posta adresi {{.Email}} olan Slack kullanıcısı aynı e-posta adresini kullanan {{.Username}} Mattermost kullanıcısı birleştirildi ancak kullanıcı ilgili takıma eklenemedi.\n"
  },
  {
    "id": "api.slackimport.slack_add_users.missing_email_address",
    "translation": "Dışa aktarılmış Slack verileri içinde {{.Username}} kullanıcısının e-posta adresi yok. Yerine {{.Email}} kullanılıyor. Kullanıcının sistemde oturum açtıktan sonra e-posta adresini güncellemesi gerekir.\n"
  },
  {
    "id": "api.slackimport.slack_add_users.unable_import",
    "translation": "{{.Username}} Slack kullanıcısı içe aktarılamadı.\n"
  },
  {
    "id": "api.slackimport.slack_import.log",
    "translation": "Mattermost Slack içe aktarma günlüğü\n"
  },
  {
    "id": "api.slackimport.slack_import.note1",
    "translation": "- Bu içe aktarıcı tarafından desteklenmediğinden bazı iletiler içe aktarılamayabilir.\n"
  },
  {
    "id": "api.slackimport.slack_import.note2",
    "translation": "- Slack bot iletileri şu anda desteklenmiyor.\n"
  },
  {
    "id": "api.slackimport.slack_import.note3",
    "translation": "- Sunucu günlüklerinde ek hata iletileri bulunabilir.\n"
  },
  {
    "id": "api.slackimport.slack_import.notes",
    "translation": "\nNotlar:\n"
  },
  {
    "id": "api.slackimport.slack_import.open.app_error",
    "translation": "Dosya açılamadı: {{.Filename}}.\n"
  },
  {
    "id": "api.slackimport.slack_import.team_fail",
    "translation": "İçe aktarılacak takımın bilgileri alınamadı.\n"
  },
  {
    "id": "api.slackimport.slack_import.zip.app_error",
    "translation": "Slack dışa aktarma zip dosyası açılamadı.\n"
  },
  {
    "id": "api.status.user_not_found.app_error",
    "translation": "Kullanıcı bulunamadı."
  },
  {
    "id": "api.team.add_user_to_team.added",
    "translation": "%v takıma %v tarafından eklendi."
  },
  {
    "id": "api.team.add_user_to_team.missing_parameter.app_error",
    "translation": "Takıma kullanıcı eklemek için parametre zorunludur."
  },
  {
    "id": "api.team.get_invite_info.not_open_team",
    "translation": "Takım açık bir takım olmadığından çağrı geçersiz."
  },
  {
    "id": "api.team.get_team_icon.filesettings_no_driver.app_error",
    "translation": "Dosya ayarlarındaki sürücü adı geçersiz.  'local' ya da 'amazons3' olmalı."
  },
  {
    "id": "api.team.get_team_icon.read_file.app_error",
    "translation": "Takım simgesi dosyası okunamadı."
  },
  {
    "id": "api.team.import_team.array.app_error",
    "translation": "İstekte 'file' altındaki dizi boş."
  },
  {
    "id": "api.team.import_team.integer.app_error",
    "translation": "Dosya boyutu değeri tam sayı olmalıdır."
  },
  {
    "id": "api.team.import_team.no_file.app_error",
    "translation": "İstekte 'file' altında bir dosya yok."
  },
  {
    "id": "api.team.import_team.no_import_from.app_error",
    "translation": "İstek biçimi bozuk: İçe aktarılacak konum alanı bulunamadı."
  },
  {
    "id": "api.team.import_team.open.app_error",
    "translation": "Dosya açılamadı."
  },
  {
    "id": "api.team.import_team.parse.app_error",
    "translation": "Çok parçalı form işlenemedi."
  },
  {
    "id": "api.team.import_team.unavailable.app_error",
    "translation": "İstek biçimi bozuk: Dosya boyutu alanı bulunamadı."
  },
  {
    "id": "api.team.invite_members.disabled.app_error",
    "translation": "E-posta çağrıları devre dışı bırakılmış."
  },
  {
    "id": "api.team.invite_members.invalid_email.app_error",
    "translation": "Şu e-posta adresleri onaylanmış etki alanına ait değil: {{.Addresses}}. Ayrıntılar için sistem yöneticiniz ile görüşün."
  },
  {
    "id": "api.team.invite_members.no_one.app_error",
    "translation": "Çağrılacak kimse yok."
  },
  {
    "id": "api.team.is_team_creation_allowed.disabled.app_error",
    "translation": "Takım ekleme özelliği devre dışı bırakılmış. Lütfen ayrıntılı bilgi almak için sistem yöneticiniz ile görüşün."
  },
  {
    "id": "api.team.is_team_creation_allowed.domain.app_error",
    "translation": "E-posta belirli bir etki alanından (@ornek.com gibi) gelmelidir. Lütfen ayrıntılı bilgi almak için sistem yöneticiniz ile görüşün."
  },
  {
    "id": "api.team.join_team.post_and_forget",
    "translation": "%v takıma katıldı."
  },
  {
    "id": "api.team.join_user_to_team.allowed_domains.app_error",
    "translation": "E-posta belirli bir etki alanından (@ornek.com gibi) gelmelidir. Lütfen ayrıntılı bilgi almak için sistem yöneticiniz ile görüşün."
  },
  {
    "id": "api.team.leave.left",
    "translation": "%v takımdan ayrıldı."
  },
  {
    "id": "api.team.move_channel.post.error",
    "translation": "Kanal taşındı iletisi gönderilemedi."
  },
  {
    "id": "api.team.move_channel.success",
    "translation": "Bu kanal %v üzerinden bu takıma taşındı."
  },
  {
    "id": "api.team.remove_team_icon.get_team.app_error",
    "translation": "Takım alınırken bir sorun çıktı."
  },
  {
    "id": "api.team.remove_user_from_team.missing.app_error",
    "translation": "Kullanıcı bu takımın bir üyesi gibi görünmüyor."
  },
  {
    "id": "api.team.remove_user_from_team.removed",
    "translation": "%v takımdan çıkarıldı."
  },
  {
    "id": "api.team.set_team_icon.array.app_error",
    "translation": "İstekte 'image' altındaki dizi boş."
  },
  {
    "id": "api.team.set_team_icon.decode.app_error",
    "translation": "Takım simgesinin kodu çözülemedi."
  },
  {
    "id": "api.team.set_team_icon.encode.app_error",
    "translation": "Takım simgesi kodlanamadı."
  },
  {
    "id": "api.team.set_team_icon.get_team.app_error",
    "translation": "Takım alınırken bir sorun çıktı."
  },
  {
    "id": "api.team.set_team_icon.no_file.app_error",
    "translation": "İstekte 'image' altında bir dosya yok."
  },
  {
    "id": "api.team.set_team_icon.open.app_error",
    "translation": "Görsel dosyası açılamadı."
  },
  {
    "id": "api.team.set_team_icon.parse.app_error",
    "translation": "Çok parçalı form işlenemedi."
  },
  {
    "id": "api.team.set_team_icon.storage.app_error",
    "translation": "Takım simgesi yüklenemedi. Görsel deposu yapılandırılmamış."
  },
  {
    "id": "api.team.set_team_icon.too_large.app_error",
    "translation": "Takım simgesi yüklenemedi. Dosya çok büyük."
  },
  {
    "id": "api.team.set_team_icon.write_file.app_error",
    "translation": "Takım simgesi kaydedilemedi."
  },
  {
    "id": "api.team.team_icon.update.app_error",
    "translation": "Takım simgesi güncellenirken bir sorun çıktı."
  },
  {
    "id": "api.team.update_member_roles.not_a_member",
    "translation": "Belirtilen kullanıcı belirtilen takımın üyesi değil."
  },
  {
    "id": "api.team.update_restricted_domains.mismatch.app_error",
    "translation": "Sistem yapılandırması takımın {{ .Domain }} ile sınırlanmasına izin vermiyor. Lütfen sistem yöneticiniz ile görüşün."
  },
  {
    "id": "api.team.update_team_scheme.license.error",
    "translation": "Lisansınızda takım şemalarını güncelleme özelliği bulunmuyor"
  },
  {
    "id": "api.team.update_team_scheme.scheme_scope.error",
    "translation": "Belirtilen şema bir takım şeması olmadığından takım şeması ayarlanamadı."
  },
  {
    "id": "api.templates.deactivate_body.info",
    "translation": "{{ .SiteURL }} sitesindeki hesabınızı devre dışı bıraktınız."
  },
  {
    "id": "api.templates.deactivate_body.title",
    "translation": "{{ .ServerURL }} üzerindeki hesabınız devre dışı bırakıldı"
  },
  {
    "id": "api.templates.deactivate_body.warning",
    "translation": "Bu işlemi siz yapmadıysanız ya da hesabınızı yeniden etkinleştirmek istiyorsanız lütfen sistem yöneticiniz ile görüşün."
  },
  {
    "id": "api.templates.deactivate_subject",
    "translation": "[{{ .SiteName }}] {{ .ServerURL }} üzerindeki hesabınız devre dışı bırakıldı"
  },
  {
    "id": "api.templates.email_change_body.info",
    "translation": "{{.TeamDisplayName}} takımındaki e-posta adresiniz {{.NewEmail}} olarak değiştirildi."
  },
  {
    "id": "api.templates.email_change_body.title",
    "translation": "E-posta adresinizi güncellediniz"
  },
  {
    "id": "api.templates.email_change_subject",
    "translation": "[{{ .SiteName }}] e-posta adresiniz değiştirildi"
  },
  {
    "id": "api.templates.email_change_verify_body.button",
    "translation": "E-posta adresini doğrula"
  },
  {
    "id": "api.templates.email_change_verify_body.info",
    "translation": "{{.TeamDisplayName}} takımındaki e-posta adresinizi güncellemeyi tamamlamak için aşağıdaki bağlantıya tıklayın."
  },
  {
    "id": "api.templates.email_change_verify_body.title",
    "translation": "E-posta adresinizi güncellediniz"
  },
  {
    "id": "api.templates.email_change_verify_subject",
    "translation": "[{{ .SiteName }}] yeni e-posta adresini doğrula"
  },
  {
    "id": "api.templates.email_footer",
    "translation": "Bildirim ayarlarınızı değiştirmek için, takım sitenizde oturum açarak Ayarlar > Bildirimler bölümüne gidin."
  },
  {
    "id": "api.templates.email_info1",
    "translation": "Tüm sorularınız için bize istediğiniz zaman e-posta gönderebilirsiniz: "
  },
  {
    "id": "api.templates.email_info2",
    "translation": "İyi günler,"
  },
  {
    "id": "api.templates.email_info3",
    "translation": "{{.SiteName}} takımı"
  },
  {
    "id": "api.templates.email_organization",
    "translation": "Gönderen "
  },
  {
    "id": "api.templates.email_warning",
    "translation": "Bu işlemi siz yapmadıysanız lütfen sistem yöneticiniz ile görüşün."
  },
  {
    "id": "api.templates.invite_body.button",
    "translation": "Şimdi katıl"
  },
  {
    "id": "api.templates.invite_body.title",
    "translation": "{{ .SenderName }} sizi {{ .TeamDisplayName }} takımına katılmaya çağırdı."
  },
  {
    "id": "api.templates.invite_subject",
    "translation": "[{{ .SiteName }}] {{ .SenderName }} sizi {{ .TeamDisplayName }} takımına katılmaya çağırdı"
  },
  {
    "id": "api.templates.mfa_activated_body.info",
    "translation": "{{ .SiteURL }} sitesindeki hesabınıza çok aşamalı kimlik doğrulaması eklendi."
  },
  {
    "id": "api.templates.mfa_activated_body.title",
    "translation": "Çok aşamalı kimlik doğrulaması eklendi"
  },
  {
    "id": "api.templates.mfa_change_subject",
    "translation": "[{{ .SiteName }}] çok aşamalı kimlik doğrulama ayarlarınız güncellendi"
  },
  {
    "id": "api.templates.mfa_deactivated_body.info",
    "translation": "{{ .SiteURL }} sitesindeki hesabınızdan çok aşamalı kimlik doğrulaması kaldırıldı."
  },
  {
    "id": "api.templates.mfa_deactivated_body.title",
    "translation": "Çok aşamalı kimlik doğrulaması kaldırıldı"
  },
  {
    "id": "api.templates.password_change_body.info",
    "translation": "{{.TeamDisplayName}} takımının {{ .TeamURL }} adresindeki parolası {{.Method}} ile güncellendi."
  },
  {
    "id": "api.templates.password_change_body.title",
    "translation": "Parolanız güncellendi"
  },
  {
    "id": "api.templates.password_change_subject",
    "translation": "[{{ .SiteName }}] parolanız güncellendi"
  },
  {
    "id": "api.templates.post_body.button",
    "translation": "İletiyi görüntüle"
  },
  {
    "id": "api.templates.reset_body.button",
    "translation": "Parolayı sıfırla"
  },
  {
    "id": "api.templates.reset_body.title",
    "translation": "Parolanızı sıfırlayın"
  },
  {
    "id": "api.templates.reset_subject",
    "translation": "[{{ .SiteName }}] parolanızı sıfırlayın"
  },
  {
    "id": "api.templates.signin_change_email.body.info",
    "translation": "{{ .SiteName }} sitesindeki oturum açma yönteminizi {{.Method}} olarak değiştirdiniz."
  },
  {
    "id": "api.templates.signin_change_email.body.method_email",
    "translation": "e-posta ve parola"
  },
  {
    "id": "api.templates.signin_change_email.body.title",
    "translation": "Oturum açma yönteminizi güncellediniz"
  },
  {
    "id": "api.templates.signin_change_email.subject",
    "translation": "[{{ .SiteName }}] {{ .SiteName }} sitesindeki oturum açma yönteminizi güncellediniz"
  },
  {
    "id": "api.templates.user_access_token_body.info",
    "translation": "{{ .SiteURL }}. sitesindeki hesabınıza bir kişisel erişim kodu eklendi. Bu kod kullanılarak {{.SiteName}} sitesindeki hesabınıza erişilebilir."
  },
  {
    "id": "api.templates.user_access_token_body.title",
    "translation": "Hesabınıza kişisel erişim kodu eklendi"
  },
  {
    "id": "api.templates.user_access_token_subject",
    "translation": "[{{ .SiteName }}] kişisel erişim kodu hesabınıza eklendi"
  },
  {
    "id": "api.templates.username_change_body.info",
    "translation": "{{.TeamDisplayName}} takımındaki kullanıcı adınız {{.NewUsername}} olarak değiştirildi."
  },
  {
    "id": "api.templates.username_change_body.title",
    "translation": "Kullanıcı adınızı güncellediniz"
  },
  {
    "id": "api.templates.username_change_subject",
    "translation": "[{{ .SiteName }}] kullanıcı adınız değiştirildi"
  },
  {
    "id": "api.templates.verify_body.button",
    "translation": "E-posta adresini doğrula"
  },
  {
    "id": "api.templates.verify_body.info",
    "translation": "Bu e-posta adresi ile açılmış bir Mattermost hesabı var."
  },
  {
    "id": "api.templates.verify_body.title",
    "translation": "E-posta adresinizi doğrulayın"
  },
  {
    "id": "api.templates.verify_subject",
    "translation": "[{{ .SiteName }}] e-posta doğrulama"
  },
  {
    "id": "api.templates.welcome_body.app_download_info",
    "translation": "En iyi deneyim için Windows, Mac, iOS ve Android uygulamalarını indirebilirsiniz."
  },
  {
    "id": "api.templates.welcome_body.button",
    "translation": "E-posta adresini doğrula"
  },
  {
    "id": "api.templates.welcome_body.info",
    "translation": "Bu e-posta adresi ile açılmış bir Mattermost hesabı var."
  },
  {
    "id": "api.templates.welcome_body.title",
    "translation": "Takıma hoş geldiniz"
  },
  {
    "id": "api.templates.welcome_subject",
    "translation": "[{{ .SiteName }}] {{ .ServerURL }} üzerine katıldınız"
  },
  {
    "id": "api.user.activate_mfa.email_and_ldap_only.app_error",
    "translation": "Bu hesap türü için çok aşamalı kimlik doğrulama kullanılamaz."
  },
  {
    "id": "api.user.add_direct_channels_and_forget.failed.error",
    "translation": "Kullanıcı için doğrudan kanal ayarları eklenemedi. Kullanıcı kodu: {{.UserId}}, Takım kodu: {{.TeamId}}, Hata: {{.Error}}"
  },
  {
    "id": "api.user.authorize_oauth_user.bad_response.app_error",
    "translation": "Kod isteğine bozuk bir yanıt verildi."
  },
  {
    "id": "api.user.authorize_oauth_user.bad_token.app_error",
    "translation": "Kod türü bozuk."
  },
  {
    "id": "api.user.authorize_oauth_user.invalid_state.app_error",
    "translation": "Durum geçersiz"
  },
  {
    "id": "api.user.authorize_oauth_user.missing.app_error",
    "translation": "Erişim kodu eksik."
  },
  {
    "id": "api.user.authorize_oauth_user.response.app_error",
    "translation": "OAuth hizmet sağlayıcısından alınan yanıt geçersiz."
  },
  {
    "id": "api.user.authorize_oauth_user.service.app_error",
    "translation": "{{.Service}} hizmeti için kod isteği tamamlanamadı."
  },
  {
    "id": "api.user.authorize_oauth_user.token_failed.app_error",
    "translation": "Kod isteği tamamlanamadı."
  },
  {
    "id": "api.user.authorize_oauth_user.unsupported.app_error",
    "translation": "OAuth 2.0 üzerinden {{.Service}} tek oturum açma hizmeti bu sunucu üzerinde kullanılamıyor."
  },
  {
    "id": "api.user.check_user_login_attempts.too_many.app_error",
    "translation": "Çok sayıda başarısız oturum açma girişimi nedeniyle hesabınız kilitlendi. Lütfen parolanızı sıfırlayın."
  },
  {
    "id": "api.user.check_user_mfa.bad_code.app_error",
    "translation": "Çok aşamalı kimlik doğrulama kodu geçersiz."
  },
  {
    "id": "api.user.check_user_password.invalid.app_error",
    "translation": "Parola geçersiz olduğundan oturum açılamadı."
  },
  {
    "id": "api.user.complete_switch_with_oauth.blank_email.app_error",
    "translation": "E-posta adresi boş."
  },
  {
    "id": "api.user.complete_switch_with_oauth.parse.app_error",
    "translation": "{{.Service}} hizmeti kullanıcı nesnesinden kimlik doğrulama bilgileri alınamadı."
  },
  {
    "id": "api.user.create_email_token.error",
    "translation": "E-posta doğrulaması için kod verisi oluşturulamadı"
  },
  {
    "id": "api.user.create_oauth_user.already_attached.app_error",
    "translation": "Bu e-posta adresini kullanan ve {{.Service}} hizmetinden başka bir yöntemle oturum açan bir hesap var. Lütfen {{.Auth}} kullanarak oturum açın."
  },
  {
    "id": "api.user.create_oauth_user.create.app_error",
    "translation": "{{.Service}} hizmeti kullanıcı nesnesinden kullanıcı oluşturulamadı."
  },
  {
    "id": "api.user.create_profile_image.default_font.app_error",
    "translation": "Varsayılan profil görsel yazı türü oluşturulamadı."
  },
  {
    "id": "api.user.create_profile_image.encode.app_error",
    "translation": "Varsayılan profil görseli kodlanamadı."
  },
  {
    "id": "api.user.create_profile_image.initial.app_error",
    "translation": "Kullanıcı hazırlığı varsayılan profil görseline eklenemedi."
  },
  {
    "id": "api.user.create_user.accepted_domain.app_error",
    "translation": "Yazdığınız e-posta adresi kabul edilen bir etki alanına ait değil. Lütfen yöneticiniz ile görüşün ya da farklı bir e-posta adresi ile oturum açın."
  },
  {
    "id": "api.user.create_user.disabled.app_error",
    "translation": "Kullanıcı ekleme özelliği devre dışı bırakılmış."
  },
  {
    "id": "api.user.create_user.no_open_server",
    "translation": "Sunucu hesap açılmasına izin vermiyor. Lütfen yöneticiniz ile görüşerek bir çağrı göndermesini isteyin."
  },
  {
    "id": "api.user.create_user.signup_email_disabled.app_error",
    "translation": "E-posta ile kullanıcı hesabı açma özelliği devre dışı bırakılmış."
  },
  {
    "id": "api.user.create_user.signup_link_expired.app_error",
    "translation": "Hesap açma bağlantısının süresi geçmiş."
  },
  {
    "id": "api.user.create_user.signup_link_invalid.app_error",
    "translation": "Hesap açma bağlantısı geçersiz görünüyor."
  },
  {
    "id": "api.user.email_to_ldap.not_available.app_error",
    "translation": "Bu sunucu üzerinde AD/LDAP kullanılamıyor."
  },
  {
    "id": "api.user.email_to_oauth.not_available.app_error",
    "translation": "Kimlik Doğrulama Aktarımı yapılandırması yapılmamış ya da bu sunucu üzerinde kullanılamıyor."
  },
  {
    "id": "api.user.get_user_by_email.permissions.app_error",
    "translation": "Kullanıcı e-posta ile alınamadı."
  },
  {
    "id": "api.user.ldap_to_email.not_available.app_error",
    "translation": "Bu sunucu üzerinde AD/LDAP kullanılamıyor."
  },
  {
    "id": "api.user.ldap_to_email.not_ldap_account.app_error",
    "translation": "Bu kullanıcı hesabı AD/LDAP kullanmıyor."
  },
  {
    "id": "api.user.login.blank_pwd.app_error",
    "translation": "Parola alanı boş olamaz"
  },
  {
    "id": "api.user.login.bot_login_forbidden.app_error",
    "translation": "Bot oturumu açılmasına izin verilmiyor."
  },
  {
    "id": "api.user.login.client_side_cert.certificate.app_error",
    "translation": "Geçerli bir sertifika belirtilmeden deneme aşamasındaki İstemci tarafı sertifikası özelliği kullanılarak oturum açılmaya çalışıldı."
  },
  {
    "id": "api.user.login.client_side_cert.license.app_error",
    "translation": "Geçerli bir Enterprise sürümü lisansı olmadan deneme aşamasındaki istemci tarafı sertifikası özelliği kullanılmaya çalışıldı."
  },
  {
    "id": "api.user.login.inactive.app_error",
    "translation": "Hesabınız devre dışı bırakılmış olduğundan oturum açılamadı. Lütfen bir yönetici ile görüşün."
  },
  {
    "id": "api.user.login.not_verified.app_error",
    "translation": "E-posta adresi doğrulanmamış olduğundan oturum açılamadı."
  },
  {
    "id": "api.user.login.use_auth_service.app_error",
    "translation": "Lütfen {{.AuthService}} hizmetini kullanarak oturum açın."
  },
  {
    "id": "api.user.login_by_oauth.bot_login_forbidden.app_error",
    "translation": "Bot oturumu açılmasına izin verilmiyor."
  },
  {
    "id": "api.user.login_by_oauth.not_available.app_error",
    "translation": "OAuth 2.0 üzerinden {{.Service}} tek oturum açma hizmeti bu sunucu üzerinde kullanılamıyor."
  },
  {
    "id": "api.user.login_by_oauth.parse.app_error",
    "translation": "{{.Service}} hizmeti kullanıcı nesnesinden kimlik doğrulama bilgileri alınamadı."
  },
  {
    "id": "api.user.login_ldap.not_available.app_error",
    "translation": "Bu sunucu üzerinde AD/LDAP kullanılamıyor."
  },
  {
    "id": "api.user.oauth_to_email.context.app_error",
    "translation": "Kullanıcı kodu kapsamı ile belirtilen kullanıcı kodu eşleşmediğinden parola güncellenemedi."
  },
  {
    "id": "api.user.oauth_to_email.not_available.app_error",
    "translation": "Kimlik doğrulama aktarımı yapılandırılmamış ya da bu sunucu üzerinde kullanılamıyor."
  },
  {
    "id": "api.user.reset_password.broken_token.app_error",
    "translation": "Parola sıfırlama kodu geçersiz görünüyor."
  },
  {
    "id": "api.user.reset_password.invalid_link.app_error",
    "translation": "Parola sıfırlama bağlantısı geçersiz görünüyor."
  },
  {
    "id": "api.user.reset_password.link_expired.app_error",
    "translation": "Parola sıfırlama bağlantısının süresi geçmiş."
  },
  {
    "id": "api.user.reset_password.method",
    "translation": "parola sıfırlama bağlantısı kullanarak"
  },
  {
    "id": "api.user.reset_password.sso.app_error",
    "translation": "Tek oturum açma hesaplarının parolası sıfırlanamaz."
  },
  {
    "id": "api.user.saml.not_available.app_error",
    "translation": "SAML 2.0 yapılandırılmamış ya da bu sunucu tarafından desteklenmiyor."
  },
  {
    "id": "api.user.send_deactivate_email_and_forget.failed.error",
    "translation": "Hesabı devre dışı bırakma bildirimi e-postası gönderilemedi"
  },
  {
    "id": "api.user.send_email_change_verify_email_and_forget.error",
    "translation": "E-posta adresi değişikliği doğrulama e-postası gönderilemedi"
  },
  {
    "id": "api.user.send_password_reset.send.app_error",
    "translation": "Parola sıfırlama bildirimi e-postası gönderilemedi."
  },
  {
    "id": "api.user.send_password_reset.sso.app_error",
    "translation": "Tek oturum açma hesaplarının parolası sıfırlanamaz."
  },
  {
    "id": "api.user.send_sign_in_change_email_and_forget.error",
    "translation": "Parola güncelleme bildirim e-postası gönderilemedi"
  },
  {
    "id": "api.user.send_verify_email_and_forget.failed.error",
    "translation": "Doğrulama e-postası gönderilemedi"
  },
  {
    "id": "api.user.update_active.not_enable.app_error",
    "translation": "Bu özellik etkinleştirilmemiş olduğundan kendi hesabınızı devre dışı bırakamazsınız. Lütfen sistem yöneticiniz ile görüşün."
  },
  {
    "id": "api.user.update_active.permissions.app_error",
    "translation": "İzinleriniz yeterli değil."
  },
  {
    "id": "api.user.update_oauth_user_attrs.get_user.app_error",
    "translation": "{{.Service}} kullanıcı nesnesinden kullanıcı bilgileri alınamadı."
  },
  {
    "id": "api.user.update_password.context.app_error",
    "translation": "Kullanıcı kodu kapsamı, özellikler kullanıcı kodu ile eşleşmediğinden parola güncellenemedi."
  },
  {
    "id": "api.user.update_password.failed.app_error",
    "translation": "Parola güncellenemedi."
  },
  {
    "id": "api.user.update_password.incorrect.app_error",
    "translation": "Yazdığınız \"Geçerli parola\" doğru değil. Büyük küçük harflere dikkat ederek yeniden deneyin."
  },
  {
    "id": "api.user.update_password.menu",
    "translation": "ayarlar menüsünü kullanarak"
  },
  {
    "id": "api.user.update_password.oauth.app_error",
    "translation": "Kullanıcı bir OAuth hizmetini kullanarak oturum açtığından parola güncellenemedi."
  },
  {
    "id": "api.user.update_password.valid_account.app_error",
    "translation": "Geçerli bir hesap bulunamadığından parola güncellenemedi."
  },
  {
    "id": "api.user.upload_profile_user.array.app_error",
    "translation": "İstekte 'image' altındaki dizi boş."
  },
  {
    "id": "api.user.upload_profile_user.decode.app_error",
    "translation": "Profil görselinin kodu çözülemedi."
  },
  {
    "id": "api.user.upload_profile_user.encode.app_error",
    "translation": "Profil görseli kodlanamadı."
  },
  {
    "id": "api.user.upload_profile_user.no_file.app_error",
    "translation": "İstekte 'image' altında bir dosya yok."
  },
  {
    "id": "api.user.upload_profile_user.open.app_error",
    "translation": "Görsel dosyası açılamadı."
  },
  {
    "id": "api.user.upload_profile_user.parse.app_error",
    "translation": "Çok parçalı form işlenemedi."
  },
  {
    "id": "api.user.upload_profile_user.storage.app_error",
    "translation": "Dosya yüklenemedi. Görsel deposu yapılandırılmamış."
  },
  {
    "id": "api.user.upload_profile_user.too_large.app_error",
    "translation": "Profil görseli yüklenemedi. Dosya çok büyük."
  },
  {
    "id": "api.user.upload_profile_user.upload_profile.app_error",
    "translation": "Profil görseli yüklenemedi."
  },
  {
    "id": "api.user.verify_email.bad_link.app_error",
    "translation": "E-posta doğrulama bağlantısı hatalı."
  },
  {
    "id": "api.user.verify_email.broken_token.app_error",
    "translation": "E-posta doğrulama kodu türü hatalı."
  },
  {
    "id": "api.user.verify_email.link_expired.app_error",
    "translation": "E-posta kimlik doğrulama bağlantısının kullanma süresi geçmiş."
  },
  {
    "id": "api.user.verify_email.token_parse.error",
    "translation": "E-posta kimlik doğrulamasındaki kod verisi işlenemedi"
  },
  {
    "id": "api.web_socket.connect.upgrade.app_error",
    "translation": "WebSocket bağlantısı yükseltilemedi."
  },
  {
    "id": "api.web_socket_router.bad_action.app_error",
    "translation": "WebSocket işlemi bilinmiyor."
  },
  {
    "id": "api.web_socket_router.bad_seq.app_error",
    "translation": "WebSocket iletisinin sıralaması geçersiz."
  },
  {
    "id": "api.web_socket_router.no_action.app_error",
    "translation": "Herhangi bir WebSocket işlemi yok."
  },
  {
    "id": "api.web_socket_router.not_authenticated.app_error",
    "translation": "WebSocket bağlantısının kimliği doğrulanamadı. Lütfen oturum açıp yeniden deneyin."
  },
  {
    "id": "api.webhook.create_outgoing.intersect.app_error",
    "translation": "Aynı kanaldaki giden web bağlantılarında aynı tetikleyici sözcük ve geri çağırma adresleri bulunamaz."
  },
  {
    "id": "api.webhook.create_outgoing.not_open.app_error",
    "translation": "Giden web bağlantıları yalnız herkese açık kanallara eklenebilir."
  },
  {
    "id": "api.webhook.create_outgoing.permissions.app_error",
    "translation": "Giden web bağlantısı eklemek için izinleriniz yetersiz."
  },
  {
    "id": "api.webhook.create_outgoing.triggers.app_error",
    "translation": "Tetikleyici sözcükler ya da kanal kodu ayarlanmış olmalıdır."
  },
  {
    "id": "api.webhook.incoming.error",
    "translation": "Gelen web bağlantsının birden çok parçalı paketinin kodu çözülemedi."
  },
  {
    "id": "api.webhook.team_mismatch.app_error",
    "translation": "Web bağlantısı takımlar arasında güncellenemez."
  },
  {
    "id": "api.webhook.update_outgoing.intersect.app_error",
    "translation": "Aynı kanaldaki giden web bağlantılarında aynı tetikleyici sözcük ve geri çağırma adresleri bulunamaz."
  },
  {
    "id": "api.websocket_handler.invalid_param.app_error",
    "translation": "{{.Name}} parametresi geçersiz."
  },
  {
    "id": "app.admin.test_email.failure",
    "translation": "Bağlantı kurulamadı: {{.Error}}"
  },
  {
    "id": "app.channel.create_channel.no_team_id.app_error",
    "translation": "Bir kanal eklemek için takım kodu belirtilmelidir."
  },
  {
    "id": "app.channel.move_channel.members_do_not_match.error",
    "translation": "Bir kanalın tüm üyeleri hedef kanalın da üyeleri değil ise bir kanal taşınamaz."
  },
  {
    "id": "app.channel.post_update_channel_purpose_message.post.error",
    "translation": "Kanal amacı iletisi gönderilemedi"
  },
  {
    "id": "app.channel.post_update_channel_purpose_message.removed",
    "translation": "%s kanal amacını kaldırdı (önceki: %s)"
  },
  {
    "id": "app.channel.post_update_channel_purpose_message.retrieve_user.error",
    "translation": "%v kanal amacı iletisi güncellenirken kullanıcı alınamadı"
  },
  {
    "id": "app.channel.post_update_channel_purpose_message.updated_from",
    "translation": "%s kanal amacını %s yerine %s olarak güncelledi"
  },
  {
    "id": "app.channel.post_update_channel_purpose_message.updated_to",
    "translation": "%s kanal amacını %s olarak güncelledi"
  },
  {
    "id": "app.export.export_write_line.io_writer.error",
    "translation": "Dışa aktarma verileri yazılırken bir sorun çıktı."
  },
  {
    "id": "app.export.export_write_line.json_marshall.error",
    "translation": "JSON verileri dışa aktarılmak için sıraya getirilirken bir sorun çıktı."
  },
  {
    "id": "app.import.attachment.bad_file.error",
    "translation": "Şu dosya okunamadı: \"{{.FilePath}}\""
  },
  {
    "id": "app.import.attachment.file_upload.error",
    "translation": "Şu dosya yüklenemedi: \"{{.FilePath}}\""
  },
  {
    "id": "app.import.bulk_import.file_scan.error",
    "translation": "İçe aktarılacak veri dosyası okunamadı."
  },
  {
    "id": "app.import.bulk_import.json_decode.error",
    "translation": "JSON satırın kodu çözülemedi."
  },
  {
    "id": "app.import.bulk_import.unsupported_version.error",
    "translation": "Veri içe aktarma dosyasının sürümü hatalı ya da eksik. İçe aktarma dosyasında ilk nesnenin sürüm olduğundan emin olarak yeniden deneyin."
  },
  {
    "id": "app.import.emoji.bad_file.error",
    "translation": "\"{{.EmojiName}}\" duygu ifadesi için duygu ifadeleri görsel dosyası okunurken sorun çıktı"
  },
  {
    "id": "app.import.import_channel.scheme_deleted.error",
    "translation": "Bir kanal, silinmiş bir şemayı kullanacak şekilde ayarlanamaz."
  },
  {
    "id": "app.import.import_channel.scheme_wrong_scope.error",
    "translation": "Kanal, kanal kapsamlı bir şemaya atanmış olmalıdır."
  },
  {
    "id": "app.import.import_channel.team_not_found.error",
    "translation": "Kanal içe aktarılırken sorun çıktı. \"{{.TeamName}}\" takımı bulunamadı."
  },
  {
    "id": "app.import.import_direct_channel.create_direct_channel.error",
    "translation": "Doğrudan kanal eklenemedi"
  },
  {
    "id": "app.import.import_direct_channel.create_group_channel.error",
    "translation": "Grup kanalı eklenemedi"
  },
  {
    "id": "app.import.import_direct_channel.update_header_failed.error",
    "translation": "Doğrudan kanal başlığı güncellenemedi"
  },
  {
    "id": "app.import.import_direct_post.create_direct_channel.error",
    "translation": "Doğrudan kanal alınamadı"
  },
  {
    "id": "app.import.import_direct_post.create_group_channel.error",
    "translation": "Grup kanalı alınamadı"
  },
  {
    "id": "app.import.import_line.null_channel.error",
    "translation": "İçe aktarılan veri satırı \"channel\" türünde ancak kanal nesnesi null."
  },
  {
    "id": "app.import.import_line.null_direct_channel.error",
    "translation": "İçe aktarılan veri satırı \"direct_channel\" türünde ancak kanal nesnesi null."
  },
  {
    "id": "app.import.import_line.null_direct_post.error",
    "translation": "İçe aktarılan veri satırı \"direct_post\" türünde ancak ileti nesnesi null."
  },
  {
    "id": "app.import.import_line.null_emoji.error",
    "translation": "İçe aktarılan veri satırı \"emoji\" türünde ancak emoji nesnesi null."
  },
  {
    "id": "app.import.import_line.null_post.error",
    "translation": "İçe aktarılan veri satırı \"post\" türünde ancak ileti nesnesi null."
  },
  {
    "id": "app.import.import_line.null_scheme.error",
    "translation": "İçe aktarılan veri satırı \"scheme\" türünde ancak şema nesnesi null."
  },
  {
    "id": "app.import.import_line.null_team.error",
    "translation": "İçe aktarılan veri satırı \"team\" türünde ancak takım nesnesi null."
  },
  {
    "id": "app.import.import_line.null_user.error",
    "translation": "İçe aktarılan veri satırı \"user\" türünde ancak kullanıcı nesnesi null."
  },
  {
    "id": "app.import.import_line.unknown_line_type.error",
    "translation": "İçe aktarılan veri satırı türü \"{{.Type}}\" bilinmiyor."
  },
  {
    "id": "app.import.import_post.channel_not_found.error",
    "translation": "İleti içe aktarılırken sorun çıktı. \"{{.ChannelName}}\" kanalı bulunamadı."
  },
  {
    "id": "app.import.import_post.save_preferences.error",
    "translation": "İleti içe aktarılırken sorun çıktı. Ayarlar kaydedilemedi."
  },
  {
    "id": "app.import.import_post.user_not_found.error",
    "translation": "İleti içe aktarılırken sorun çıktı. \"{{.Username}}\" kullanıcı adına sahip kullanıcı bulunamadı."
  },
  {
    "id": "app.import.import_scheme.scope_change.error",
    "translation": "Toplu içe aktarıcı zaten var olan bir şemanın ölçeğini değiştiremez."
  },
  {
    "id": "app.import.import_team.scheme_deleted.error",
    "translation": "Bir takım, silinmiş bir şemayı kullanacak şekilde ayarlanamaz."
  },
  {
    "id": "app.import.import_team.scheme_wrong_scope.error",
    "translation": "Takım, takım kapsamlı bir şemaya atanmış olmalıdır."
  },
  {
    "id": "app.import.import_user.save_preferences.error",
    "translation": "Kullanıcı ayarları içe aktarılırken sorun çıktı. Ayarlar kaydedilemedi."
  },
  {
    "id": "app.import.import_user_channels.save_preferences.error",
    "translation": "Kullanıcı kanal üyelikleri içe aktarılırken sorun çıktı. Ayarlar kaydedilemedi."
  },
  {
    "id": "app.import.process_import_data_file_version_line.invalid_version.error",
    "translation": "Veri içe aktarma dosyasının sürümü okunamadı."
  },
  {
    "id": "app.import.validate_channel_import_data.display_name_length.error",
    "translation": "Görüntülenecek kanal adı izin verilen uzunluk aralığında değil."
  },
  {
    "id": "app.import.validate_channel_import_data.header_length.error",
    "translation": "Kanal başlığı çok uzun."
  },
  {
    "id": "app.import.validate_channel_import_data.name_characters.error",
    "translation": "Kanal adında geçersiz karakterler var."
  },
  {
    "id": "app.import.validate_channel_import_data.name_length.error",
    "translation": "Kanal adı çok uzun."
  },
  {
    "id": "app.import.validate_channel_import_data.name_missing.error",
    "translation": "Zorunlu kanal özelliği eksik: ad"
  },
  {
    "id": "app.import.validate_channel_import_data.purpose_length.error",
    "translation": "Kanal amacı çok uzun."
  },
  {
    "id": "app.import.validate_channel_import_data.scheme_invalid.error",
    "translation": "Kanalın şema adı geçersiz."
  },
  {
    "id": "app.import.validate_channel_import_data.team_missing.error",
    "translation": "Zorunlu kanal özelliği eksik: takım"
  },
  {
    "id": "app.import.validate_channel_import_data.type_invalid.error",
    "translation": "Kanal türü geçersiz."
  },
  {
    "id": "app.import.validate_channel_import_data.type_missing.error",
    "translation": "Zorunlu kanal özelliği eksik: tür."
  },
  {
    "id": "app.import.validate_direct_channel_import_data.header_length.error",
    "translation": "Doğrudan kanal başlığı çok uzun"
  },
  {
    "id": "app.import.validate_direct_channel_import_data.members_required.error",
    "translation": "Zorunlu doğrudan kanal özelliği eksik: uyeler"
  },
  {
    "id": "app.import.validate_direct_channel_import_data.members_too_few.error",
    "translation": "Doğrudan kanal üye listesinde çok az sayıda öge var"
  },
  {
    "id": "app.import.validate_direct_channel_import_data.members_too_many.error",
    "translation": "Doğrudan kanal üye listesinde çok fazla sayıda öge var"
  },
  {
    "id": "app.import.validate_direct_channel_import_data.unknown_favoriter.error",
    "translation": "Doğrudan kanal yalnız üyeleri tarafından sık kullanılanlara eklenebilir. \"{{.Username}}\" bir üye değil."
  },
  {
    "id": "app.import.validate_direct_post_import_data.channel_members_required.error",
    "translation": "Zorunlu doğrudan kanal özelliği eksik: kanal_uyeleri"
  },
  {
    "id": "app.import.validate_direct_post_import_data.channel_members_too_few.error",
    "translation": "Doğrudan ileti kanalı üye listesinde çok az sayıda öge var"
  },
  {
    "id": "app.import.validate_direct_post_import_data.channel_members_too_many.error",
    "translation": "Doğrudan ileti kanalı üye listesinde çok fazla sayıda öge var"
  },
  {
    "id": "app.import.validate_direct_post_import_data.create_at_missing.error",
    "translation": "Zorunlu doğrudan kanal özelliği eksik: olusturulma_zamani"
  },
  {
    "id": "app.import.validate_direct_post_import_data.create_at_zero.error",
    "translation": "OlusturulmaZamani 0 değerinden büyük olmalıdır"
  },
  {
    "id": "app.import.validate_direct_post_import_data.message_length.error",
    "translation": "İleti çok uzun"
  },
  {
    "id": "app.import.validate_direct_post_import_data.message_missing.error",
    "translation": "Zorunlu doğrudan ileti özelliği eksik: ileti"
  },
  {
    "id": "app.import.validate_direct_post_import_data.unknown_flagger.error",
    "translation": "Doğrudan ileti yalnız kanal üyeleri tarafından işaretlenebilir. \"{{.Username}}\" bir üye değil."
  },
  {
    "id": "app.import.validate_direct_post_import_data.user_missing.error",
    "translation": "Zorunlu doğrudan ileti özelliği eksik: kullanici"
  },
  {
    "id": "app.import.validate_emoji_import_data.empty.error",
    "translation": "İçe aktarılan duygu ifadesi verileri boş."
  },
  {
    "id": "app.import.validate_emoji_import_data.image_missing.error",
    "translation": "İçe aktarılan duygu ifadesi alanı eksik ya da boş."
  },
  {
    "id": "app.import.validate_emoji_import_data.name_missing.error",
    "translation": "İçe aktarılan duygu ifadesi adı alanı eksik ya da boş."
  },
  {
    "id": "app.import.validate_post_import_data.channel_missing.error",
    "translation": "Zorunlu kanal özelliği eksik: kanal."
  },
  {
    "id": "app.import.validate_post_import_data.create_at_missing.error",
    "translation": "Zorunlu kanal özelliği eksik: olusturulma_zamani."
  },
  {
    "id": "app.import.validate_post_import_data.create_at_zero.error",
    "translation": "İleti eklenme zamanı özelliği sıfır olamaz."
  },
  {
    "id": "app.import.validate_post_import_data.message_length.error",
    "translation": "İleti metni özelliği izin verilen uzunluğu aşıyor."
  },
  {
    "id": "app.import.validate_post_import_data.message_missing.error",
    "translation": "Zorunlu ileti özelliği eksik: ileti."
  },
  {
    "id": "app.import.validate_post_import_data.team_missing.error",
    "translation": "Zorunlu ileti özelliği eksik: takim."
  },
  {
    "id": "app.import.validate_post_import_data.user_missing.error",
    "translation": "Zorunlu ileti özelliği eksik: kullanici."
  },
  {
    "id": "app.import.validate_reaction_import_data.create_at_before_parent.error",
    "translation": "Tepki eklenme zamanı özelliği üst iletinin eklenme zamanından sonra olmalıdır."
  },
  {
    "id": "app.import.validate_reaction_import_data.create_at_missing.error",
    "translation": "Zorunlu tepki özelliği eksik: olusturulma_zamani."
  },
  {
    "id": "app.import.validate_reaction_import_data.create_at_zero.error",
    "translation": "Tepki eklenme zamanı özelliği sıfır olamaz."
  },
  {
    "id": "app.import.validate_reaction_import_data.emoji_name_length.error",
    "translation": "Tepki EmojiAdı özelliği izin verilen uzunluğu aşıyor."
  },
  {
    "id": "app.import.validate_reaction_import_data.emoji_name_missing.error",
    "translation": "Zorunlu tepki özelliği eksik: EmojiAdi."
  },
  {
    "id": "app.import.validate_reaction_import_data.user_missing.error",
    "translation": "Zorunlu tepki özelliği eksik: Kullanıcı."
  },
  {
    "id": "app.import.validate_reply_import_data.create_at_before_parent.error",
    "translation": "Yanıt oluşturulma zamanı özelliği üst iletinin oluşturulma zamanından sonra olmalıdır."
  },
  {
    "id": "app.import.validate_reply_import_data.create_at_missing.error",
    "translation": "Zorunlu yanıt özelliği eksik: olusturulma_zamani."
  },
  {
    "id": "app.import.validate_reply_import_data.create_at_zero.error",
    "translation": "Yanıt eklenme zamanı özelliği sıfır olamaz."
  },
  {
    "id": "app.import.validate_reply_import_data.message_length.error",
    "translation": "Yanıt metni özelliği izin verilen uzunluğu aşıyor."
  },
  {
    "id": "app.import.validate_reply_import_data.message_missing.error",
    "translation": "Zorunlu yanıt özelliği eksik: ileti."
  },
  {
    "id": "app.import.validate_reply_import_data.user_missing.error",
    "translation": "Zorunlu yanıt özelliği eksik: Kullanıcı."
  },
  {
    "id": "app.import.validate_role_import_data.description_invalid.error",
    "translation": "Rol açıklaması geçersiz."
  },
  {
    "id": "app.import.validate_role_import_data.display_name_invalid.error",
    "translation": "Görüntülenecek rol adı geçersiz."
  },
  {
    "id": "app.import.validate_role_import_data.invalid_permission.error",
    "translation": "Rol izni geçersiz."
  },
  {
    "id": "app.import.validate_role_import_data.name_invalid.error",
    "translation": "Rol adı geçersiz."
  },
  {
    "id": "app.import.validate_scheme_import_data.description_invalid.error",
    "translation": "Şema açıklaması geçersiz."
  },
  {
    "id": "app.import.validate_scheme_import_data.display_name_invalid.error",
    "translation": "Görüntülenecek şema adı geçersiz."
  },
  {
    "id": "app.import.validate_scheme_import_data.name_invalid.error",
    "translation": "Şema adı geçersiz."
  },
  {
    "id": "app.import.validate_scheme_import_data.null_scope.error",
    "translation": "Şema kapsamı gereklidir."
  },
  {
    "id": "app.import.validate_scheme_import_data.unknown_scheme.error",
    "translation": "Şema kapsamı bilinmiyor."
  },
  {
    "id": "app.import.validate_scheme_import_data.wrong_roles_for_scope.error",
    "translation": "Bu kapsamda bir şema için belirtilen roller yanlış."
  },
  {
    "id": "app.import.validate_team_import_data.description_length.error",
    "translation": "Takım açıklaması çok uzun."
  },
  {
    "id": "app.import.validate_team_import_data.display_name_length.error",
    "translation": "Görüntülenecek takım adı izin verilen uzunluk aralığında değil."
  },
  {
    "id": "app.import.validate_team_import_data.display_name_missing.error",
    "translation": "Zorunlu takım özelliği eksik: goruntulenecek_ad."
  },
  {
    "id": "app.import.validate_team_import_data.name_characters.error",
    "translation": "Takım adında geçersiz karakterler var."
  },
  {
    "id": "app.import.validate_team_import_data.name_length.error",
    "translation": "Takım adı çok uzun."
  },
  {
    "id": "app.import.validate_team_import_data.name_missing.error",
    "translation": "Zorunlu takım özelliği eksik: ad."
  },
  {
    "id": "app.import.validate_team_import_data.name_reserved.error",
    "translation": "Takım adında ayrılmış bir sözcük var."
  },
  {
    "id": "app.import.validate_team_import_data.scheme_invalid.error",
    "translation": "Takım için şema geçersiz."
  },
  {
    "id": "app.import.validate_team_import_data.type_invalid.error",
    "translation": "Takım türü geçersiz."
  },
  {
    "id": "app.import.validate_team_import_data.type_missing.error",
    "translation": "Zorunlu takım özelliği eksik: tur."
  },
  {
    "id": "app.import.validate_user_channels_import_data.channel_name_missing.error",
    "translation": "Kullanıcının kanal üyeliğinde kanal adı eksik."
  },
  {
    "id": "app.import.validate_user_channels_import_data.invalid_notify_props_desktop.error",
    "translation": "Kullanıcının kanal üyeliğinde masaüstü bildirim özellikleri geçersiz."
  },
  {
    "id": "app.import.validate_user_channels_import_data.invalid_notify_props_mark_unread.error",
    "translation": "Kullanıcının kanal üyeliğinde okunmamış olarak işaretle bildirim özellikleri geçersiz."
  },
  {
    "id": "app.import.validate_user_channels_import_data.invalid_notify_props_mobile.error",
    "translation": "Kullanıcının kanal üyeliğinde cep telefonu bildirim özellikleri geçersiz."
  },
  {
    "id": "app.import.validate_user_channels_import_data.invalid_roles.error",
    "translation": "Kullanıcının kanal üyeliğindeki roller geçersiz."
  },
  {
    "id": "app.import.validate_user_import_data.auth_data_and_password.error",
    "translation": "Kullanıcı kimlik doğrulama verileri ile parola eşleşmiyor."
  },
  {
    "id": "app.import.validate_user_import_data.auth_data_length.error",
    "translation": "Kullanıcı kimlik doğrulama verileri çok uzun."
  },
  {
    "id": "app.import.validate_user_import_data.email_length.error",
    "translation": "Kullanıcı e-posta adresinin uzunluğu geçersiz."
  },
  {
    "id": "app.import.validate_user_import_data.email_missing.error",
    "translation": "Zorunlu kullanıcı özelliği eksik: e-posta."
  },
  {
    "id": "app.import.validate_user_import_data.first_name_length.error",
    "translation": "Kullanıcının adı çok uzun."
  },
  {
    "id": "app.import.validate_user_import_data.last_name_length.error",
    "translation": "Kullanıcının soyadı çok uzun."
  },
  {
    "id": "app.import.validate_user_import_data.nickname_length.error",
    "translation": "Kullanıcının takma adı çok uzun."
  },
  {
    "id": "app.import.validate_user_import_data.notify_props_channel_trigger_invalid.error",
    "translation": "Kullanıcının kanal tetikleyici bildirimi değeri geçersiz."
  },
  {
    "id": "app.import.validate_user_import_data.notify_props_comments_trigger_invalid.error",
    "translation": "Kullanıcının yorum bildirimi değeri geçersiz."
  },
  {
    "id": "app.import.validate_user_import_data.notify_props_desktop_invalid.error",
    "translation": "Kullanıcının masaüstü bildirimi değeri geçersiz."
  },
  {
    "id": "app.import.validate_user_import_data.notify_props_desktop_sound_invalid.error",
    "translation": "Kullanıcının masaüstü sesi bildirimi değeri geçersiz."
  },
  {
    "id": "app.import.validate_user_import_data.notify_props_email_invalid.error",
    "translation": "Kullanıcının e-posta bildirimi değeri geçersiz."
  },
  {
    "id": "app.import.validate_user_import_data.notify_props_mobile_invalid.error",
    "translation": "Kullanıcının mobil bildirim değeri geçersiz."
  },
  {
    "id": "app.import.validate_user_import_data.notify_props_mobile_push_status_invalid.error",
    "translation": "Kullanıcının mobil anında durum bildirimi değeri geçersiz."
  },
  {
    "id": "app.import.validate_user_import_data.password_length.error",
    "translation": "Kullanıcı parolası uzunluğu geçersiz."
  },
  {
    "id": "app.import.validate_user_import_data.position_length.error",
    "translation": "Kullanıcının konumu çok uzun."
  },
  {
    "id": "app.import.validate_user_import_data.profile_image.error",
    "translation": "Profil görseli geçersiz."
  },
  {
    "id": "app.import.validate_user_import_data.roles_invalid.error",
    "translation": "Kullanıcının rolleri geçersiz."
  },
  {
    "id": "app.import.validate_user_import_data.username_invalid.error",
    "translation": "Kullanıcı adı geçersiz."
  },
  {
    "id": "app.import.validate_user_import_data.username_missing.error",
    "translation": "Zorunlu kullanıcı özelliği eksik: Kullanıcı adı."
  },
  {
    "id": "app.import.validate_user_teams_import_data.invalid_roles.error",
    "translation": "Kullanıcının takım üyeliğindeki rolleri geçersiz."
  },
  {
    "id": "app.import.validate_user_teams_import_data.team_name_missing.error",
    "translation": "Kullanıcının takım üyeliğinde takım adı eksik."
  },
  {
    "id": "app.notification.subject.direct.full",
    "translation": "[{{.SiteName}}], {{ .SenderDisplayName}} tarafından {{.Month}} {{.Day}}, {{.Year}} tarihinde yeni bir doğrudan ileti gönderildi"
  },
  {
    "id": "app.notification.subject.group_message.full",
    "translation": "[{{ .SiteName }}] {{ .ChannelName}} grubuna {{.Month}} {{.Day}}, {{.Year}} tarihinde yeni bir grup iletisi gönderildi"
  },
  {
    "id": "app.notification.subject.group_message.generic",
    "translation": "[{{.SiteName}}] sitesinde {{.Month}} {{.Day}}, {{.Year}} tarihinde yeni bir grup iletisi gönderildi"
  },
  {
    "id": "app.notification.subject.notification.full",
    "translation": "[{{ .SiteName }}] {{ .TeamName}} takımında {{.Month}} {{.Day}}, {{.Year}} tarihinde yeni bildirim"
  },
  {
    "id": "app.plugin.cluster.save_config.app_error",
    "translation": "Küme özelliği kullanılırken ve ReadOnlyConfig seçeneği etkinken config.json dosyasındaki uygulama eki yapılandırması el ile güncellenmelidir."
  },
  {
    "id": "app.plugin.config.app_error",
    "translation": "Uygulama eki durumu yapılandırmaya kaydedilirken sorun çıktı."
  },
  {
    "id": "app.plugin.deactivate.app_error",
    "translation": "Uygulama eki devre dışı bırakılamadı."
  },
  {
    "id": "app.plugin.disabled.app_error",
    "translation": "Uygulama ekleri devre dışı bırakıldı. Ayrıntılar için günlük kayıtlarına bakın."
  },
  {
    "id": "app.plugin.extract.app_error",
    "translation": "Uygulama eki paketi ayıklanırken bir sorun çıktı."
  },
  {
    "id": "app.plugin.filesystem.app_error",
    "translation": "Dosya sistemi sorunu çıktı."
  },
  {
    "id": "app.plugin.get_cluster_plugin_statuses.app_error",
    "translation": "Kümenin uygulama eki durumları alınamadı."
  },
  {
    "id": "app.plugin.get_plugins.app_error",
    "translation": "Etkin uygulama ekleri alınamadı."
  },
  {
    "id": "app.plugin.get_statuses.app_error",
    "translation": "Uygulama eki durumları alınamadı."
  },
  {
    "id": "app.plugin.install.app_error",
    "translation": "Uygulama eki kurulamadı."
  },
  {
    "id": "app.plugin.install_id.app_error",
    "translation": "Uygulama eki kurulamadı. Aynı kodu taşıyan bir uygulama eki zaten var."
  },
  {
    "id": "app.plugin.install_id_failed_remove.app_error",
    "translation": "Uygulama eki kurulamadı. Aynı koda sahip bir uygulama eki zaten kurulmuş ve kaldırılamadı."
  },
  {
    "id": "app.plugin.invalid_id.app_error",
    "translation": "Uygulama eki kodu {{.Min}} ile {{.Max}} karakter arasında olmalı ve {{.Regex}}. ile uyumlu olmalıdır."
  },
  {
    "id": "app.plugin.manifest.app_error",
    "translation": "Ayıklanan uygulama eki bilgi dosyası bulunamadı."
  },
  {
    "id": "app.plugin.mvdir.app_error",
    "translation": "Uygulama eki geçici klasörden hedef klasöre taşınamadı. Başka bir uygulama eki aynı klasör adını kullanıyor olabilir."
  },
  {
    "id": "app.plugin.not_installed.app_error",
    "translation": "Uygulama eki kurulmamış."
  },
  {
    "id": "app.plugin.remove.app_error",
    "translation": "Uygulama eki silinemedi."
  },
  {
    "id": "app.plugin.upload_disabled.app_error",
    "translation": "Uygulama ekleri ya da uygulama eki yüklemeleri devre dışı bırakılmış."
  },
  {
    "id": "app.role.check_roles_exist.role_not_found",
    "translation": "Belirtilen rol bulunamadı"
  },
  {
    "id": "app.save_config.app_error",
    "translation": "Yapılandırma kaydedilirken bir sorun çıktı."
  },
  {
    "id": "app.schemes.is_phase_2_migration_completed.not_completed.app_error",
    "translation": "API bağlantı noktasına erişilemediğinden istenilen aktarımlar yapılamadı."
  },
  {
    "id": "app.submit_interactive_dialog.json_error",
    "translation": "Etkileşim penceresi için JSON kodlaması sırasında bir sorun çıktı."
  },
  {
    "id": "app.system_install_date.parse_int.app_error",
    "translation": "Kurulum tarihi işlenemedi."
  },
  {
    "id": "app.team.join_user_to_team.max_accounts.app_error",
    "translation": "Bu takım izin verilen en fazla hesap sayısına ulaşmış. Sınırı yükseltmesi için sistem yöneticiniz ile görüşün."
  },
  {
    "id": "app.user_access_token.disabled",
    "translation": "Bu sunucu üzerinde kişisel erişim kodları devre dışı bırakılmış. Lütfen ayrıntılı bilgi almak için sistem yöneticiniz ile görüşün."
  },
  {
    "id": "app.user_access_token.invalid_or_missing",
    "translation": "Kod geçersiz ya da eksik."
  },
  {
    "id": "brand.save_brand_image.decode.app_error",
    "translation": "Görsel verilerinin kodu çözülemedi."
  },
  {
    "id": "brand.save_brand_image.encode.app_error",
    "translation": "Görsel verileri PNG biçimine dönüştürülemedi. Lütfen yeniden deneyin."
  },
  {
    "id": "brand.save_brand_image.open.app_error",
    "translation": "Özel marka görseli yüklenemedi. Görsel boyutunun 2MB değerinden küçük olduğundan emin olun ve yeniden deneyin."
  },
  {
    "id": "brand.save_brand_image.save_image.app_error",
    "translation": "Görsel dosyası kullandığınız dosya depolaması üzerine yazılamadı. Lütfen bağlantınızı denetleyip yeniden deneyin."
  },
  {
    "id": "ent.account_migration.get_all_failed",
    "translation": "Kullanıcılar alınamadı."
  },
  {
    "id": "ent.account_migration.get_saml_users_failed",
    "translation": "SAML kullanıcıları alınamadı."
  },
  {
    "id": "ent.cluster.config_changed.info",
    "translation": "id={{ .id }} için küme yapılandırması değiştirildi. Küme artık kararlı olmayabilir ve bir yeniden başlatma gereklidir. Kümenin doğru olarak yapılandırıldığından emin olmak için hemen yeniden başlatın."
  },
  {
    "id": "ent.cluster.save_config.error",
    "translation": "Yüksek erişilebilirlik kipi etkin olduğunda, yapılandırma dosyasında salt okunur yapılandırma (ReadOnlyConfig) seçeneği devre dışı bırakılmamış ise sistem panosu salt okunur olarak ayarlanır."
  },
  {
    "id": "ent.compliance.bad_export_type.appError",
    "translation": "{{.ExportType}} çıktı biçimi bilinmiyor"
  },
  {
    "id": "ent.compliance.csv.attachment.copy.appError",
    "translation": "Ek dosya zip dosyasına kopyalanamadı."
  },
  {
    "id": "ent.compliance.csv.attachment.export.appError",
    "translation": "Ek dosya dışa aktarılan CSV dosyasına eklenemedi."
  },
  {
    "id": "ent.compliance.csv.file.creation.appError",
    "translation": "Dışa aktarılan geçici CSV dosyası oluşturulamadı."
  },
  {
    "id": "ent.compliance.csv.header.export.appError",
    "translation": "Dışa aktarılan CSV dosyasına üst bilgi eklenemedi."
  },
  {
    "id": "ent.compliance.csv.metadata.export.appError",
    "translation": "Zip dosyasına üst veri dosyası eklenemedi."
  },
  {
    "id": "ent.compliance.csv.metadata.json.marshalling.appError",
    "translation": "Üst veri json biçimine dönüştürülemedi."
  },
  {
    "id": "ent.compliance.csv.post.export.appError",
    "translation": "Bir ileti dışa aktarılamadı."
  },
  {
    "id": "ent.compliance.csv.zip.creation.appError",
    "translation": "ZIP dışa aktarma dosyası oluşturulamadı."
  },
  {
    "id": "ent.compliance.global_relay.attachments_removed.appError",
    "translation": "Yüklenen dosya gönderilmek için çok büyük olduğundan Global Relay dışa aktarmasından çıkarıldı."
  },
  {
    "id": "ent.compliance.global_relay.open_temporary_file.appError",
    "translation": "Geçici dışa aktarma dosyası açılamadı."
  },
  {
    "id": "ent.compliance.global_relay.rewind_temporary_file.appError",
    "translation": "Global Relay geçici dışa aktarma dosyası yeniden okunamadı."
  },
  {
    "id": "ent.compliance.licence_disable.app_error",
    "translation": "Geçerli lisansta uygunluk özelliğini bulunmuyor. Lütfen lisansın Enterprise sürümüne yükseltilmesi için sistem yöneticiniz ile görüşün."
  },
  {
    "id": "ent.compliance.run_export.template_watcher.appError",
    "translation": "Dışa aktarılmış kalıplar yüklenemedi. Lütfen yeniden deneyin."
  },
  {
    "id": "ent.compliance.run_failed.error",
    "translation": "'{{.JobName}}' görevi için '{{.FilePath}}' konumuna uygunluk dışa aktarma işlemi tamamlanamadı"
  },
  {
    "id": "ent.data_retention.generic.license.error",
    "translation": "Lisansınızda veri yedekleme özelliği bulunmuyor."
  },
  {
    "id": "ent.elasticsearch.aggregator_worker.create_index_job.error",
    "translation": "Elasticsearch toplayıcı işlemi dizin işlemini oluşturamadı"
  },
  {
    "id": "ent.elasticsearch.aggregator_worker.delete_indexes.error",
    "translation": "Elasticsearch toplayıcı işlemi dizinleri silemedi"
  },
  {
    "id": "ent.elasticsearch.aggregator_worker.get_indexes.error",
    "translation": "Elasticsearch toplayıcı işlemi dizinleri alamadı"
  },
  {
    "id": "ent.elasticsearch.aggregator_worker.index_job_failed.error",
    "translation": "Elasticsearch toplayıcı işlemi dizin işlemi tamamlanamadığından yarım kaldı"
  },
  {
    "id": "ent.elasticsearch.create_client.connect_failed",
    "translation": "Elasticsearch istemcisi kurulamadı"
  },
  {
    "id": "ent.elasticsearch.data_retention_delete_indexes.delete_index.error",
    "translation": "ElasticSearch dizini silinemedi"
  },
  {
    "id": "ent.elasticsearch.data_retention_delete_indexes.get_indexes.error",
    "translation": "Elasticsearch dizinleri oluşturulamadı"
  },
  {
    "id": "ent.elasticsearch.delete_post.error",
    "translation": "İleti silinemedi"
  },
  {
    "id": "ent.elasticsearch.generic.disabled",
    "translation": "Elasticsearch araması bu sunucu üzerinde etkinleştirilmemiş"
  },
  {
    "id": "ent.elasticsearch.index_post.error",
    "translation": "İleti dizine eklenemedi"
  },
  {
    "id": "ent.elasticsearch.indexer.do_job.parse_end_time.error",
    "translation": "Elasticsearch toplayıcı işlemi bitiş zamanını işleyemedi"
  },
  {
    "id": "ent.elasticsearch.indexer.do_job.parse_start_time.error",
    "translation": "Elasticsearch toplayıcı işlemi başlangıç zamanını işleyemedi"
  },
  {
    "id": "ent.elasticsearch.not_started.error",
    "translation": "Elasticsearch başlatılmamış"
  },
  {
    "id": "ent.elasticsearch.purge_indexes.delete_failed",
    "translation": "ElasticSearch dizini silinemedi"
  },
  {
    "id": "ent.elasticsearch.search_posts.disabled",
    "translation": "Elasticsearch araması bu sunucu üzerinde devre dışı bırakılmış"
  },
  {
    "id": "ent.elasticsearch.search_posts.parse_matches_failed",
    "translation": "Arama sonuçları eşleşmesi işlenemedi"
  },
  {
    "id": "ent.elasticsearch.search_posts.search_failed",
    "translation": "Arama tamamlanamadı"
  },
  {
    "id": "ent.elasticsearch.search_posts.unmarshall_post_failed",
    "translation": "Arama sonuçlarının kodu çözülemedi"
  },
  {
    "id": "ent.elasticsearch.start.already_started.app_error",
    "translation": "Elasticsearch zaten başlatılmış."
  },
  {
    "id": "ent.elasticsearch.start.create_bulk_processor_failed.app_error",
    "translation": "Elasticsearch toplu işlemi oluşturulamadı."
  },
  {
    "id": "ent.elasticsearch.start.start_bulk_processor_failed.app_error",
    "translation": "Elasticsearch toplu işlemi başlatılamadı."
  },
  {
    "id": "ent.elasticsearch.stop.already_stopped.app_error",
    "translation": "Elasticsearch zaten durdurulmuş."
  },
  {
    "id": "ent.elasticsearch.test_config.connect_failed",
    "translation": "Elasticsearch sunucusuna bağlanılamadı."
  },
  {
    "id": "ent.elasticsearch.test_config.indexing_disabled.error",
    "translation": "Elasticsearch devre dışı."
  },
  {
    "id": "ent.elasticsearch.test_config.license.error",
    "translation": "Lisansınızda Elasticsearch özelliği bulunmuyor."
  },
  {
    "id": "ent.elasticsearch.test_config.reenter_password",
    "translation": "Elasticsearch sunucusunun adresi ya da kullanıcı adı değişmiş. Bağlantıyı sınamak için lütfen Elasticsearch parolasını yeniden yazın."
  },
  {
    "id": "ent.ldap.app_error",
    "translation": "ldap arayüzü nil."
  },
  {
    "id": "ent.ldap.create_fail",
    "translation": "LDAP kullanıcısı eklenemedi."
  },
  {
    "id": "ent.ldap.disabled.app_error",
    "translation": "AD/LDAP devre dışı ya da lisans AD/LDAP özelliğini desteklemiyor."
  },
  {
    "id": "ent.ldap.do_login.bind_admin_user.app_error",
    "translation": "AD/LDAP sunucusuna bağlanılamadı. BindUsername ve BindPassword bilgilerini denetleyin."
  },
  {
    "id": "ent.ldap.do_login.invalid_password.app_error",
    "translation": "Parola geçersiz."
  },
  {
    "id": "ent.ldap.do_login.licence_disable.app_error",
    "translation": "Geçerli lisansta AD/LDAP özelliği bulunmuyor. Lütfen lisansın Enterprise sürüme yükseltilmesi için sistem yöneticiniz ile görüşün."
  },
  {
    "id": "ent.ldap.do_login.matched_to_many_users.app_error",
    "translation": "Belirtilen kullanıcı adı birden çok kullanıcı ile eşleşiyor."
  },
  {
    "id": "ent.ldap.do_login.search_ldap_server.app_error",
    "translation": "AD/LDAP sunucusunda arama yapılamadı."
  },
  {
    "id": "ent.ldap.do_login.unable_to_connect.app_error",
    "translation": "AD/LDAP sunucusu ile bağlantı kurulamadı."
  },
  {
    "id": "ent.ldap.do_login.user_filtered.app_error",
    "translation": "AD/LDAP hesabınızın bu Mattermost sunucusunu kullanma izni yok. Lütfen sistem yöneticinizden AD/LDAP kullanıcı süzgecini denetlemesini isteyin."
  },
  {
    "id": "ent.ldap.do_login.user_not_registered.app_error",
    "translation": "Kullanıcı AD/LDAP sunucusu üzerinde kayıtlı değil."
  },
  {
    "id": "ent.ldap.syncronize.get_all.app_error",
    "translation": "AD/LDAP kullanılarak tüm kullanıcılar alınamadı."
  },
  {
    "id": "ent.ldap.syncronize.get_all_groups.app_error",
    "translation": "gruplar alınırken sorun çıktı."
  },
  {
    "id": "ent.ldap.syncronize.populate_syncables",
    "translation": "eşitlenebilirlik kaydedilirken sorun çıktı"
  },
  {
    "id": "ent.ldap.syncronize.search_failure.app_error",
    "translation": "AD/LDAP üzerinde kullanıcılar aranamadı. Mattermost sunucunuzun AD/LDAP sunucunuza bağlanabildiğinden emin olun."
  },
  {
    "id": "ent.ldap.validate_filter.app_error",
    "translation": "AD/LDAP süzgeci geçersiz."
  },
  {
    "id": "ent.ldap_groups.group_search_error",
    "translation": "ldap grubu alınırken sorun çıktı"
  },
  {
    "id": "ent.ldap_groups.groups_search_error",
    "translation": "ldap grupları alınırken sorun çıktı"
  },
  {
    "id": "ent.ldap_groups.members_of_group_error",
    "translation": "grup üyeleri alınırken sorun çıktı"
  },
  {
    "id": "ent.ldap_groups.no_rows",
    "translation": "uid değeri ile eşleşen bir grup bulunamadı"
  },
  {
    "id": "ent.ldap_groups.reachable_groups_error",
    "translation": "kullanıcının grupları alınırken sorun çıktı"
  },
  {
    "id": "ent.message_export.global_relay.attach_file.app_error",
    "translation": "Ek dosya Global Relay dışa aktarma dosyasına eklenemedi."
  },
  {
    "id": "ent.message_export.global_relay.close_zip_file.app_error",
    "translation": "zip dosyası kapatılamadı."
  },
  {
    "id": "ent.message_export.global_relay.create_file_in_zip.app_error",
    "translation": "eml dosyası oluşturulamadı."
  },
  {
    "id": "ent.message_export.global_relay.generate_email.app_error",
    "translation": "Eml dosya verisi üretilemedi."
  },
  {
    "id": "ent.message_export.global_relay_export.deliver.close.app_error",
    "translation": "E-posta Global Relay üzerine aktarılamadı."
  },
  {
    "id": "ent.message_export.global_relay_export.deliver.from_address.app_error",
    "translation": "E-posta kimden adresi ayarlanamadı."
  },
  {
    "id": "ent.message_export.global_relay_export.deliver.msg.app_error",
    "translation": "E-posta iletisi ayarlanamadı."
  },
  {
    "id": "ent.message_export.global_relay_export.deliver.msg_data.app_error",
    "translation": "E-posta iletisi yazılamadı."
  },
  {
    "id": "ent.message_export.global_relay_export.deliver.parse_mail.app_error",
    "translation": "E-posta bilgileri okunamadı."
  },
  {
    "id": "ent.message_export.global_relay_export.deliver.to_address.app_error",
    "translation": "E-posta kime adresi ayarlanamadı."
  },
  {
    "id": "ent.message_export.global_relay_export.deliver.unable_to_get_file_info.app_error",
    "translation": "Geçici dışa aktarma dosyasının bilgileri alınamadı."
  },
  {
    "id": "ent.message_export.global_relay_export.deliver.unable_to_open_email_file.app_error",
    "translation": "Geçici dosyadan bir e-posta alınamadı."
  },
  {
    "id": "ent.message_export.global_relay_export.deliver.unable_to_open_zip_file_data.app_error",
    "translation": "Geçici dışa aktarma dosyası açılamadı."
  },
  {
    "id": "ent.migration.migratetoldap.duplicate_field",
    "translation": "Belirtilen alana göre AD/LDAP kullanıcıları aktarılamadı. Çift kayıtlar bulundu. Lütfen tüm çift kayıtları silip yeniden deneyin."
  },
  {
    "id": "ent.migration.migratetoldap.user_not_found",
    "translation": "Kullanıcı AD/LDAP sunucusu üzerinde bulunamadı: "
  },
  {
    "id": "ent.migration.migratetosaml.email_already_used_by_other_user",
    "translation": "E-posta zaten başka bir SAML kullanıcısı tarafından kullanılıyor."
  },
  {
    "id": "ent.migration.migratetosaml.user_not_found_in_users_mapping_file",
    "translation": "Kullanıcı, kullanıcılar dosyasında bulunamadı."
  },
  {
    "id": "ent.migration.migratetosaml.username_already_used_by_other_user",
    "translation": "Bu kullanıcı adı zaten başka bir Mattermost kullanıcısı tarafından kullanılıyor."
  },
  {
    "id": "ent.saml.attribute.app_error",
    "translation": "Özniteliklerden biri hatalı olduğundan SAML oturumu açılamadı. Lütfen sistem yöneticiniz ile görüşün."
  },
  {
    "id": "ent.saml.build_request.app_error",
    "translation": "Kimlik hizmeti sağlayıcı isteği yapılırken bir sorun çıktı. Lütfen sistem yöneticiniz ile görüşün."
  },
  {
    "id": "ent.saml.build_request.encoding.app_error",
    "translation": "Kimlik hizmeti sağlayıcı isteği şifrelenirken bir sorun çıktı. Lütfen sistem yöneticiniz ile görüşün."
  },
  {
    "id": "ent.saml.configure.encryption_not_enabled.app_error",
    "translation": "Şifreleme etkinleştirilmemiş olduğundan SAML oturumu açılamadı. Lütfen sistem yöneticiniz ile görüşün."
  },
  {
    "id": "ent.saml.configure.load_idp_cert.app_error",
    "translation": "Kimlik hizmeti sağlayıcının herkese açık sertifika dosyası bulunamadı. Lütfen sistem yöneticiniz ile görüşün."
  },
  {
    "id": "ent.saml.configure.load_private_key.app_error",
    "translation": "Himzet sağlayıcısının özel anahtarı bulunamadığından SAML oturumu açılamadı. Lütfen sistem yöneticiniz ile görüşün."
  },
  {
    "id": "ent.saml.configure.not_encrypted_response.app_error",
    "translation": "Kimlik hizmeti sağlayıcının yanıtı şifrelenmemiş olduğundan SAML oturumu açılamadı. Lütfen sistem yöneticiniz ile görüşün."
  },
  {
    "id": "ent.saml.do_login.decrypt.app_error",
    "translation": "Kimlik hizmeti sağlayıcı yanıtının şifresi çözülürken bir sorun çıktığından SAML oturumu açılamadı. Lütfen sistem yöneticiniz ile görüşün."
  },
  {
    "id": "ent.saml.do_login.empty_response.app_error",
    "translation": "Kimlik hizmeti sağlayıcıdan boş bir yanıt alındı."
  },
  {
    "id": "ent.saml.do_login.parse.app_error",
    "translation": "Kimlik hizmeti sağlayıcıdan alınan yanıt işlenirken bir sorun çıktı. Lütfen sistem yöneticiniz ile görüşün."
  },
  {
    "id": "ent.saml.do_login.validate.app_error",
    "translation": "Kimlik hizmeti sağlayıcıdan alınan yanıt doğrulanırken bir sorun çıktı. Lütfen sistem yöneticiniz ile görüşün."
  },
  {
    "id": "ent.saml.license_disable.app_error",
    "translation": "Geçerli lisansta SAML kimlik doğrulaması özelliği bulunmuyor."
  },
  {
    "id": "ent.saml.metadata.app_error",
    "translation": "Hizmet sağlayıcı üst verileri oluşturulurken bir sorun çıktı."
  },
  {
    "id": "ent.saml.service_disable.app_error",
    "translation": "SAML 2.0 yapılandırılmamış ya da bu sunucu tarafından desteklenmiyor."
  },
  {
    "id": "interactive_message.decode_trigger_id.base64_decode_failed",
    "translation": "Etkileşim penceresi için base64 tetikleyici kodu çözülemedi."
  },
  {
    "id": "interactive_message.decode_trigger_id.expired",
    "translation": "Etkileşimli pencere için tetikleyici kodunun süresi geçmiş. Tetikleyici kodları en fazla {{.Seconds}} saniye süreyle geçerlidir."
  },
  {
    "id": "interactive_message.decode_trigger_id.missing_data",
    "translation": "Etkileşim penceresi için tetikleyici kodunda istenilen veri eksik."
  },
  {
    "id": "interactive_message.decode_trigger_id.signature_decode_failed",
    "translation": "Etkileşim penceresi için tetikleyici kodunun base64 imzası çözülemedi."
  },
  {
    "id": "interactive_message.decode_trigger_id.verify_signature_failed",
    "translation": "Etkileşimli pencere için tetikleyici kodunun imzası doğrulanamadı."
  },
  {
    "id": "interactive_message.generate_trigger_id.signing_failed",
    "translation": "Etkileşim penceresi için üretilen tetikleyici kodu imzalanamadı."
  },
  {
    "id": "jobs.request_cancellation.status.error",
    "translation": "İş durumu iptal edilebilir olmadığından iptal isteğinde bulunulamadı."
  },
  {
    "id": "jobs.set_job_error.update.error",
    "translation": "İş durumu hata olarak ayarlanamadı"
  },
  {
    "id": "manaultesting.manual_test.parse.app_error",
    "translation": "Adres işlenemedi."
  },
  {
    "id": "manaultesting.test_autolink.unable.app_error",
    "translation": "Kanallar alınamadı."
  },
  {
    "id": "mattermost.bulletin.subject",
    "translation": "Mattermost güvenlik duyurusu"
  },
  {
    "id": "mfa.activate.bad_token.app_error",
    "translation": "Çok aşamalı kimlik doğrulama kodu geçersiz."
  },
  {
    "id": "mfa.generate_qr_code.create_code.app_error",
    "translation": "QR kodu üretilirken sorun çıktı."
  },
  {
    "id": "mfa.mfa_disabled.app_error",
    "translation": "Bu sunucuda çok aşamalı kimlik doğrulaması devre dışı bırakılmış."
  },
  {
    "id": "mfa.validate_token.authenticate.app_error",
    "translation": "Çok aşamalı kimlik doğrulama kodu geçersiz."
  },
  {
    "id": "migrations.worker.run_advanced_permissions_phase_2_migration.invalid_progress",
    "translation": "İşlenen verilerin geçersiz olması nedeniyle aktarım tamamlanamadı."
  },
  {
    "id": "migrations.worker.run_migration.unknown_key",
    "translation": "Aktarım anahtarı bilinmediğinden aktarım görevi çalıştırılamadı."
  },
  {
    "id": "model.access.is_valid.access_token.app_error",
    "translation": "Erişim kodu geçersiz."
  },
  {
    "id": "model.access.is_valid.client_id.app_error",
    "translation": "İstemci kodu geçersiz."
  },
  {
    "id": "model.access.is_valid.redirect_uri.app_error",
    "translation": "Yönlendirme adresi geçersiz."
  },
  {
    "id": "model.access.is_valid.refresh_token.app_error",
    "translation": "Yenileme kodu geçersiz."
  },
  {
    "id": "model.access.is_valid.user_id.app_error",
    "translation": "Kullanıcı kodu geçersiz."
  },
  {
    "id": "model.authorize.is_valid.auth_code.app_error",
    "translation": "Kimlik doğrulama kodu geçersiz."
  },
  {
    "id": "model.authorize.is_valid.client_id.app_error",
    "translation": "İstemci kodu geçersiz."
  },
  {
    "id": "model.authorize.is_valid.create_at.app_error",
    "translation": "Eklenme zamanı geçerli bir zaman olmalıdır."
  },
  {
    "id": "model.authorize.is_valid.expires.app_error",
    "translation": "Bitiş tarihi ayarlanmış olmalıdır."
  },
  {
    "id": "model.authorize.is_valid.redirect_uri.app_error",
    "translation": "Yönlendirme adresi geçersiz."
  },
  {
    "id": "model.authorize.is_valid.response_type.app_error",
    "translation": "Yanıt türü geçersiz."
  },
  {
    "id": "model.authorize.is_valid.scope.app_error",
    "translation": "Aralık geçersiz."
  },
  {
    "id": "model.authorize.is_valid.state.app_error",
    "translation": "Durum geçersiz."
  },
  {
    "id": "model.authorize.is_valid.user_id.app_error",
    "translation": "Kullanıcı kodu geçersiz."
  },
  {
    "id": "model.bot.is_valid.create_at.app_error",
    "translation": "Eklenme zamanı geçersiz."
  },
  {
    "id": "model.bot.is_valid.creator_id.app_error",
    "translation": "Ekleyen kodu geçersiz."
  },
  {
    "id": "model.bot.is_valid.description.app_error",
    "translation": "Açıklama geçersiz."
  },
  {
    "id": "model.bot.is_valid.update_at.app_error",
    "translation": "Güncelleme zamanı geçersiz."
  },
  {
    "id": "model.bot.is_valid.user_id.app_error",
    "translation": "Kullanıcı kodu geçersiz."
  },
  {
    "id": "model.bot.is_valid.username.app_error",
    "translation": "Kullanıcı adı geçersiz."
  },
  {
    "id": "model.channel.is_valid.2_or_more.app_error",
    "translation": "Ad içinde 2 ya da daha fazla küçük alfasayısal karakter bulunmalıdır."
  },
  {
    "id": "model.channel.is_valid.create_at.app_error",
    "translation": "Eklenme zamanı geçerli bir zaman olmalıdır."
  },
  {
    "id": "model.channel.is_valid.creator_id.app_error",
    "translation": "Ekleyen kodu geçersiz."
  },
  {
    "id": "model.channel.is_valid.display_name.app_error",
    "translation": "Görüntülenecek ad geçersiz."
  },
  {
    "id": "model.channel.is_valid.header.app_error",
    "translation": "Başlık geçersiz."
  },
  {
    "id": "model.channel.is_valid.id.app_error",
    "translation": "Kod geçersiz."
  },
  {
    "id": "model.channel.is_valid.purpose.app_error",
    "translation": "Amaç geçersiz."
  },
  {
    "id": "model.channel.is_valid.type.app_error",
    "translation": "Tür geçersiz."
  },
  {
    "id": "model.channel.is_valid.update_at.app_error",
    "translation": "Güncelleme zamanı geçerli bir zaman olmalıdır."
  },
  {
    "id": "model.channel_member.is_valid.channel_id.app_error",
    "translation": "Kanal kodu geçersiz."
  },
  {
    "id": "model.channel_member.is_valid.email_value.app_error",
    "translation": "E-posta bildirimi değeri geçersiz."
  },
  {
    "id": "model.channel_member.is_valid.ignore_channel_mentions_value.app_error",
    "translation": "Kanal anmalarını yok sayma durumu geçersiz."
  },
  {
    "id": "model.channel_member.is_valid.notify_level.app_error",
    "translation": "Bildirim düzeyi geçersiz."
  },
  {
    "id": "model.channel_member.is_valid.push_level.app_error",
    "translation": "Anında bildirim düzeyi geçersiz."
  },
  {
    "id": "model.channel_member.is_valid.unread_level.app_error",
    "translation": "Okunmamış olarak işaretle düzeyi geçersiz."
  },
  {
    "id": "model.channel_member.is_valid.user_id.app_error",
    "translation": "Kullanıcı kodu geçersiz."
  },
  {
    "id": "model.cluster.is_valid.create_at.app_error",
    "translation": "Eklenme zamanı ayarlanmalıdır."
  },
  {
    "id": "model.cluster.is_valid.hostname.app_error",
    "translation": "Sunucu adı ayarlanmalıdır."
  },
  {
    "id": "model.cluster.is_valid.id.app_error",
    "translation": "Kod geçersiz."
  },
  {
    "id": "model.cluster.is_valid.last_ping_at.app_error",
    "translation": "Son Ping zamanı ayarlanmalıdır."
  },
  {
    "id": "model.cluster.is_valid.name.app_error",
    "translation": "Küme adı ayarlanmalıdır."
  },
  {
    "id": "model.cluster.is_valid.type.app_error",
    "translation": "Tür ayarlanmalıdır."
  },
  {
    "id": "model.command.is_valid.create_at.app_error",
    "translation": "Eklenme zamanı geçerli bir zaman olmalıdır."
  },
  {
    "id": "model.command.is_valid.description.app_error",
    "translation": "Açıklama geçersiz."
  },
  {
    "id": "model.command.is_valid.display_name.app_error",
    "translation": "Başlık geçersiz."
  },
  {
    "id": "model.command.is_valid.id.app_error",
    "translation": "Kod geçersiz."
  },
  {
    "id": "model.command.is_valid.method.app_error",
    "translation": "Yöntem geçersiz."
  },
  {
    "id": "model.command.is_valid.team_id.app_error",
    "translation": "Takım kodu geçersiz."
  },
  {
    "id": "model.command.is_valid.token.app_error",
    "translation": "Kod geçersiz."
  },
  {
    "id": "model.command.is_valid.trigger.app_error",
    "translation": "Tetikleyici geçersiz."
  },
  {
    "id": "model.command.is_valid.update_at.app_error",
    "translation": "Güncelleme zamanı geçerli bir zaman olmalıdır."
  },
  {
    "id": "model.command.is_valid.url.app_error",
    "translation": "Adres geçersiz."
  },
  {
    "id": "model.command.is_valid.url_http.app_error",
    "translation": "Adres http:// ya da https:// ile başlayan geçerli bir adres olmalıdır."
  },
  {
    "id": "model.command.is_valid.user_id.app_error",
    "translation": "Kullanıcı kodu geçersiz."
  },
  {
    "id": "model.command_hook.channel_id.app_error",
    "translation": "Kanal kodu geçersiz."
  },
  {
    "id": "model.command_hook.command_id.app_error",
    "translation": "Komut kodu geçersiz."
  },
  {
    "id": "model.command_hook.create_at.app_error",
    "translation": "Eklenme zamanı geçerli bir zaman olmalıdır."
  },
  {
    "id": "model.command_hook.id.app_error",
    "translation": "Komut bağlantı kodu geçersiz."
  },
  {
    "id": "model.command_hook.root_id.app_error",
    "translation": "Kök kodu geçersiz."
  },
  {
    "id": "model.command_hook.user_id.app_error",
    "translation": "Kullanıcı kodu geçersiz."
  },
  {
    "id": "model.compliance.is_valid.create_at.app_error",
    "translation": "Eklenme zamanı geçerli bir zaman olmalıdır."
  },
  {
    "id": "model.compliance.is_valid.desc.app_error",
    "translation": "Açıklama geçersiz."
  },
  {
    "id": "model.compliance.is_valid.end_at.app_error",
    "translation": "Bitiş zamanı geçerli bir zaman olmalıdır."
  },
  {
    "id": "model.compliance.is_valid.id.app_error",
    "translation": "Kod geçersiz."
  },
  {
    "id": "model.compliance.is_valid.start_at.app_error",
    "translation": "Başlangıç zamanı geçerli bir zaman olmalıdır."
  },
  {
    "id": "model.compliance.is_valid.start_end_at.app_error",
    "translation": "Bitiş zamanı başlangıç zamanından büyük olmalıdır."
  },
  {
    "id": "model.config.is_valid.allow_cookies_for_subdomains.app_error",
    "translation": "Alt etki alanları için çerezlere izin verilmesi için site adresinin ayarlanmış olması gereklidir."
  },
  {
    "id": "model.config.is_valid.atmos_camo_image_proxy_options.app_error",
    "translation": "Atmos/camo için RemoteImageProxyOptions değeri geçersiz. Paylaşılmış anahtarınıza ayarlanmış olmalı."
  },
  {
    "id": "model.config.is_valid.atmos_camo_image_proxy_url.app_error",
    "translation": "Atmos/camo için RemoteImageProxyURL değeri geçersiz. Paylaşılmış anahtarınıza ayarlanmış olmalı."
  },
  {
    "id": "model.config.is_valid.cluster_email_batching.app_error",
    "translation": "Küme özelliği etkinleştirilmişken toplu e-posta etkinleştirilemez."
  },
  {
    "id": "model.config.is_valid.data_retention.deletion_job_start_time.app_error",
    "translation": "Veri saklama görevinin başlangıç zamanı SS:DD biçiminde 24 saat düzeninde olmalıdır."
  },
  {
    "id": "model.config.is_valid.data_retention.file_retention_days_too_low.app_error",
    "translation": "Dosya saklama değeri bir ya da daha fazla gün olmalıdır."
  },
  {
    "id": "model.config.is_valid.data_retention.message_retention_days_too_low.app_error",
    "translation": "İleti saklama değeri bir ya da daha fazla gün olmalıdır."
  },
  {
    "id": "model.config.is_valid.display.custom_url_schemes.app_error",
    "translation": "{{.Scheme}} özel adres biçimi geçersiz. Özel adres biçimleri bir harf ile başlamalı ve yalnız harf, rakam, artı (+), nokta (.) ve tire (-) karakterlerini içermelidir."
  },
  {
    "id": "model.config.is_valid.elastic_search.aggregate_posts_after_days.app_error",
    "translation": "Elasticsearch toplayıcı AggregatePostsAfterDays ayarının değeri 1 ya da daha büyük bir sayı olmalıdır."
  },
  {
    "id": "model.config.is_valid.elastic_search.bulk_indexing_time_window_seconds.app_error",
    "translation": "Elasticsearch toplu dizine ekleme süresi aralığı en az 1 saniye olmalıdır."
  },
  {
    "id": "model.config.is_valid.elastic_search.connection_url.app_error",
    "translation": "Elasticsearch dizine ekleme özelliği etkinleştirildiğinde Elasticsearch ConnectionUrl seçeneği ayarlanmalıdır."
  },
  {
    "id": "model.config.is_valid.elastic_search.enable_searching.app_error",
    "translation": "Elasticsearch EnableSearching seçeneği true olarak ayarlandığında, Elasticsearch EnableIndexing seçeneği de true olarak ayarlanmalıdır"
  },
  {
    "id": "model.config.is_valid.elastic_search.live_indexing_batch_size.app_error",
    "translation": "Elasticsearch Live dizine ekleme toplu işlem boyutu en az 1 olmalıdır."
  },
  {
    "id": "model.config.is_valid.elastic_search.posts_aggregator_job_start_time.app_error",
    "translation": "Elasticsearch PostsAggregatorJobStartTime ayarının değeri \"ss:dd\" biçiminde bir zaman olmalıdır."
  },
  {
    "id": "model.config.is_valid.elastic_search.request_timeout_seconds.app_error",
    "translation": "Elasticsearch isteği zaman aşımı en az 1 saniye olmalıdır."
  },
  {
    "id": "model.config.is_valid.email_batching_buffer_size.app_error",
    "translation": "Toplu e-posta ara bellek boyutu e-posta ayarı geçersiz. Sıfır ya da pozitif bir sayı olmalıdır."
  },
  {
    "id": "model.config.is_valid.email_batching_interval.app_error",
    "translation": "Toplu e-posta sıklığı e-posta ayarı geçersiz. 30 saniye ya da üzerinde olmalıdır."
  },
  {
    "id": "model.config.is_valid.email_notification_contents_type.app_error",
    "translation": "E-posta ayarları için e-posta bildirim içerikleri türü geçersiz. 'tam' ya da 'genel' olmalıdır."
  },
  {
    "id": "model.config.is_valid.email_security.app_error",
    "translation": "Bağlantı güvenliği e-posta ayarı geçersiz. '', 'TLS', ya da 'STARTTLS' seçeneklerinden biri olmalı."
  },
  {
    "id": "model.config.is_valid.encrypt_sql.app_error",
    "translation": "REST şifreleme anahtarı SQL ayarı geçersiz. En az 32 karakter uzunluğunda olmalı."
  },
  {
    "id": "model.config.is_valid.file_driver.app_error",
    "translation": "Sürücü adı dosya ayarı geçersiz. 'local' ya da 'amazons3' seçeneklerinden biri olmalı."
  },
  {
    "id": "model.config.is_valid.file_salt.app_error",
    "translation": "Herkese açık bağlantı çeşnisi dosya ayarı geçersiz. En az 32 karakter uzunluğunda olmalı."
  },
  {
    "id": "model.config.is_valid.group_unread_channels.app_error",
    "translation": "Hizmet ayarları okunmamış kanallar gruplansın geçersiz. 'disabled', 'default_on' ya da 'default_off' olmalıdır."
  },
  {
    "id": "model.config.is_valid.image_proxy_type.app_error",
    "translation": "Görsel vekil sunucu türü geçersiz. 'local' ya da 'atmos/camo' olmalı."
  },
  {
    "id": "model.config.is_valid.ldap_basedn",
    "translation": "\"BaseDN\" AD/LDAP alanı zorunludur."
  },
  {
    "id": "model.config.is_valid.ldap_email",
    "translation": "\"E-posta Özniteliği\" AD/LDAP alanı zorunludur."
  },
  {
    "id": "model.config.is_valid.ldap_id",
    "translation": "\"Kod özniteliği\" AD/LDAP alanı zorunludur."
  },
  {
    "id": "model.config.is_valid.ldap_login_id",
    "translation": "\"Oturum açma kodu özniteliği\" AD/LDAP alanı zorunludur."
  },
  {
    "id": "model.config.is_valid.ldap_max_page_size.app_error",
    "translation": "En büyük sayfa boyutu değeri geçersiz."
  },
  {
    "id": "model.config.is_valid.ldap_security.app_error",
    "translation": "Bağlantı güvenliği AD/LDAP ayarı geçersiz. '', 'TLS', ya da 'STARTTLS' seçeneklerinden biri olmalı."
  },
  {
    "id": "model.config.is_valid.ldap_server",
    "translation": "\"AD/LDAP Sunucusu\" AD/LDAP alanı zorunludur."
  },
  {
    "id": "model.config.is_valid.ldap_sync_interval.app_error",
    "translation": "Eşitleme aralığı geçersiz. En az bir dakika olmalıdır."
  },
  {
    "id": "model.config.is_valid.ldap_username",
    "translation": "\"Kullanıcı adı özniteliği\" AD/LDAP alanı zorunludur."
  },
  {
    "id": "model.config.is_valid.listen_address.app_error",
    "translation": "Dinleme adresi hizmet ayarı geçersiz. Ayarlanmalı."
  },
  {
    "id": "model.config.is_valid.localization.available_locales.app_error",
    "translation": "Varsayılan istemci dili kullanılabilecek diller arasında bulunmalıdır."
  },
  {
    "id": "model.config.is_valid.login_attempts.app_error",
    "translation": "En fazla oturum açma girişimi hizmet ayarı geçersiz. Pozitif bir sayı olmalıdır."
  },
  {
    "id": "model.config.is_valid.max_burst.app_error",
    "translation": "En büyük küme boyutu sıfırdan büyük olmalıdır."
  },
  {
    "id": "model.config.is_valid.max_channels.app_error",
    "translation": "En fazla takım kanalı sayısı takım ayarı geçersiz. Pozitif bir sayı olmalıdır."
  },
  {
    "id": "model.config.is_valid.max_file_size.app_error",
    "translation": "En büyük dosya boyutu dosya ayarı geçersiz. Sıfırdan büyük bir tamsayı olmalıdır."
  },
  {
    "id": "model.config.is_valid.max_notify_per_channel.app_error",
    "translation": "En fazla kanal bildirimi takım ayarı geçersiz. Pozitif bir sayı olmalıdır."
  },
  {
    "id": "model.config.is_valid.max_users.app_error",
    "translation": "En fazla takım kullanıcısı sayısı takım ayarı geçersiz. Pozitif bir sayı olmalıdır."
  },
  {
    "id": "model.config.is_valid.message_export.batch_size.app_error",
    "translation": "İleti dışa aktarma görevi BatchSize değeri pozitif bir tamsayı olmalıdır."
  },
  {
    "id": "model.config.is_valid.message_export.daily_runtime.app_error",
    "translation": "İleti dışa aktarma görevi DailyRunTime değeri SS:DD şeklinde 24 saat biçiminde bir zaman damgası olmalıdır."
  },
  {
    "id": "model.config.is_valid.message_export.enable.app_error",
    "translation": "İleti dışa aktarma görevi EnableExport değeri doğru ya da yanlış olmalıdır."
  },
  {
    "id": "model.config.is_valid.message_export.export_from.app_error",
    "translation": "İleti dışa aktarma görevi ExportFromTimestamp değeri bir zaman damgası olmalıdır (Unix Epoch başlangıcından itibaren saniye olarak). Yalnız bu zaman damgasından sonra gönderilmiş iletiler dışa aktarılır."
  },
  {
    "id": "model.config.is_valid.message_export.export_type.app_error",
    "translation": "İleti dışa aktarma görevinde ExportFormat 'actiance', 'csv' ya da 'globalrelay' seçeneklerinden biri olmalıdır."
  },
  {
    "id": "model.config.is_valid.message_export.global_relay.config_missing.app_error",
    "translation": "İleti dışa aktarma görevinde ExportFormat 'globalrelay' olarak ayarlanmış ancak GlobalRelaySettings eksik."
  },
  {
    "id": "model.config.is_valid.message_export.global_relay.customer_type.app_error",
    "translation": "İleti dışa aktarma görevinde GlobalRelaySettings.CustomerType 'A9' ya da 'A10' seçeneklerinden biri olmalıdır."
  },
  {
    "id": "model.config.is_valid.message_export.global_relay.email_address.app_error",
    "translation": "İleti dışa aktarma görevinde GlobalRelaySettings.EmailAddress ayarı geçerli bir e-posta adresi olmalıdır."
  },
  {
    "id": "model.config.is_valid.message_export.global_relay.smtp_password.app_error",
    "translation": "İleti dışa aktarma görevi GlobalRelaySettings.SmtpPassword ayarlanmalıdır."
  },
  {
    "id": "model.config.is_valid.message_export.global_relay.smtp_username.app_error",
    "translation": "İleti dışa aktarma görevinde GlobalRelaySettings.SmtpUsername ayarlanmalıdır."
  },
  {
    "id": "model.config.is_valid.password_length.app_error",
    "translation": "En kısa parola uzunluğu {{.MinLength}} ile {{.MaxLength}} arasında bir tamsayı olmalıdır."
  },
  {
    "id": "model.config.is_valid.rate_mem.app_error",
    "translation": "Hız sınırlaması ayarı için bellek depolama boyutu geçersiz. Değer pozitif bir sayı olmalıdır."
  },
  {
    "id": "model.config.is_valid.rate_sec.app_error",
    "translation": "Saniyelik hız sınırlaması ayarı geçersiz. Değer pozitif bir sayı olmalıdır."
  },
  {
    "id": "model.config.is_valid.read_timeout.app_error",
    "translation": "Okuma zaman aşımı değeri geçersiz."
  },
  {
    "id": "model.config.is_valid.restrict_direct_message.app_error",
    "translation": "Doğrudan ileti kısıtlaması geçersiz. 'any' ya da 'team' seçeneklerinden biri olmalıdır."
  },
  {
    "id": "model.config.is_valid.saml_assertion_consumer_service_url.app_error",
    "translation": "Hizmet sağlayıcı oturum açma adresi http:// ya da https:// ile başlayan geçerli bir adres olmalıdır."
  },
  {
    "id": "model.config.is_valid.saml_email_attribute.app_error",
    "translation": "E-posta özniteliği geçersiz. Ayarlanmalı."
  },
  {
    "id": "model.config.is_valid.saml_idp_cert.app_error",
    "translation": "Kimlik hizmeti sağlayıcının herkese açık sertifikası eksik. Yüklemeyi mi unuttunuz?"
  },
  {
    "id": "model.config.is_valid.saml_idp_descriptor_url.app_error",
    "translation": "Kimlik hizmeti sağlayıcı adresi http:// ya da https:// ile başlayan geçerli bir adres olmalıdır."
  },
  {
    "id": "model.config.is_valid.saml_idp_url.app_error",
    "translation": "SAML tek oturum açma adresi http:// yada https:// ile başlayan geçerli bir adres olmalıdır."
  },
  {
    "id": "model.config.is_valid.saml_private_key.app_error",
    "translation": "Hizmet sağlayıcı özel anahtarı eksik. Yüklemeyi mi unuttunuz?"
  },
  {
    "id": "model.config.is_valid.saml_public_cert.app_error",
    "translation": "Hizmet sağlayıcı herkese açık anahtarı eksik. Yüklemeyi mi unuttunuz?"
  },
  {
    "id": "model.config.is_valid.saml_username_attribute.app_error",
    "translation": "Kullanıcı adı özniteliği geçersiz. Ayarlanmalı."
  },
  {
    "id": "model.config.is_valid.site_url.app_error",
    "translation": "Site adresi http:// yada https:// ile başlayan geçerli bir adres olmalıdır."
  },
  {
    "id": "model.config.is_valid.site_url_email_batching.app_error",
    "translation": "Site adresi ayarlanmadan toplu e-posta etkinleştirilemez."
  },
  {
    "id": "model.config.is_valid.sitename_length.app_error",
    "translation": "Site adı en az {{.MaxLength}} karakter uzunluğundan olmalıdır."
  },
  {
    "id": "model.config.is_valid.sql_conn_max_lifetime_milliseconds.app_error",
    "translation": "En uzun bağlantı ömrü SQL ayarı geçersiz. Negatif olmayan bir sayı olmalı."
  },
  {
    "id": "model.config.is_valid.sql_data_src.app_error",
    "translation": "Veri kaynağı SQL ayarı geçersiz. Ayarlanması gerekiyor."
  },
  {
    "id": "model.config.is_valid.sql_driver.app_error",
    "translation": "Sürücü adı SQL ayarı geçersiz. 'mysql' ya da 'postgres' seçeneklerinden biri olmalıdır."
  },
  {
    "id": "model.config.is_valid.sql_idle.app_error",
    "translation": "En fazla boşta bağlantı sayısı SQL ayarı geçersiz. Pozitif bir sayı olmalı."
  },
  {
    "id": "model.config.is_valid.sql_max_conn.app_error",
    "translation": "En fazla açık bağlantı SQL ayarı geçersiz. Pozitif bir sayı olmalı."
  },
  {
    "id": "model.config.is_valid.sql_query_timeout.app_error",
    "translation": "Sorgu zaman aşımı SQL ayarı geçersiz. Pozitif bir sayı olmalı."
  },
  {
    "id": "model.config.is_valid.teammate_name_display.app_error",
    "translation": "Takım arkadaşı görünümü geçersiz. 'tam_ad', 'takma_ad_tam_ad' ya da 'kullaniciadi' seçeneklerinden biri olmalıdır."
  },
  {
    "id": "model.config.is_valid.time_between_user_typing.app_error",
    "translation": "Kullanıcının yazma aralıkları süresi 1000 milisaniyeden küçük olmamalıdır."
  },
  {
    "id": "model.config.is_valid.tls_cert_file_missing.app_error",
    "translation": "TLS sertifikası dosyasının değeri geçersiz - LetsEncrypt kullanın ya da var olan sertifika dosyasının yolunu belirtin."
  },
  {
    "id": "model.config.is_valid.tls_key_file_missing.app_error",
    "translation": "TLS anahtar dosyasının değeri geçersiz - LetsEncrypt kullanın ya da var olan anahtar dosyasının yolunu belirtin."
  },
  {
    "id": "model.config.is_valid.tls_overwrite_cipher.app_error",
    "translation": "TLS için kullanılacak şifreleyici için aktarılan değer geçersiz - Lütfen geçerli değerlerin neler olduğunu öğrenmek için belgelere bakın."
  },
  {
    "id": "model.config.is_valid.webserver_security.app_error",
    "translation": "Web sunucusu bağlantı güvenliği değeri geçersiz."
  },
  {
    "id": "model.config.is_valid.websocket_url.app_error",
    "translation": "Web soketi adresi ws:// ya da wss:// ile başlayan geçerli bir adres olmalıdır."
  },
  {
    "id": "model.config.is_valid.write_timeout.app_error",
    "translation": "Yazma zaman aşımı değeri geçersiz."
  },
  {
    "id": "model.emoji.create_at.app_error",
    "translation": "Eklenme zamanı geçerli bir zaman olmalıdır."
  },
  {
    "id": "model.emoji.id.app_error",
    "translation": "Emoji kodu geçersiz."
  },
  {
    "id": "model.emoji.name.app_error",
    "translation": "Ad içinde 1 ile 64 arasında küçük alfasayısal karakterler kullanılmalıdır."
  },
  {
    "id": "model.emoji.update_at.app_error",
    "translation": "Güncelleme zamanı geçerli bir zaman olmalıdır."
  },
  {
    "id": "model.emoji.user_id.app_error",
    "translation": "Ekleyen kodu geçersiz."
  },
  {
    "id": "model.file_info.get.gif.app_error",
    "translation": "Gif kodu çözülemedi."
  },
  {
    "id": "model.file_info.is_valid.create_at.app_error",
    "translation": "Eklenme zamanı değeri geçersiz."
  },
  {
    "id": "model.file_info.is_valid.id.app_error",
    "translation": "Kod değeri geçersiz."
  },
  {
    "id": "model.file_info.is_valid.path.app_error",
    "translation": "Yol değeri geçersiz."
  },
  {
    "id": "model.file_info.is_valid.post_id.app_error",
    "translation": "İleti kodu değeri geçersiz."
  },
  {
    "id": "model.file_info.is_valid.update_at.app_error",
    "translation": "Güncelleme zamanı değeri geçersiz."
  },
  {
    "id": "model.file_info.is_valid.user_id.app_error",
    "translation": "Kullanıcı kodu değeri geçersiz."
  },
  {
    "id": "model.group.create_at.app_error",
    "translation": "grubun eklenme zamanı özelliği geçersiz."
  },
  {
    "id": "model.group.description.app_error",
    "translation": "grubun açıklama özelliği geçersiz."
  },
  {
    "id": "model.group.display_name.app_error",
    "translation": "grubun görüntülenecek ad özelliği geçersiz."
  },
  {
    "id": "model.group.name.app_error",
    "translation": "grubun ad özelliği geçersiz."
  },
  {
    "id": "model.group.remote_id.app_error",
    "translation": "grubun uzak kod özelliği geçersiz."
  },
  {
    "id": "model.group.source.app_error",
    "translation": "grubun kaynak özelliği geçersiz."
  },
  {
    "id": "model.group.update_at.app_error",
    "translation": "grubun güncellenme zamanı özelliği geçersiz."
  },
  {
    "id": "model.group_member.group_id.app_error",
    "translation": "grup üyesinin grup kodu özelliği geçersiz."
  },
  {
    "id": "model.group_member.user_id.app_error",
    "translation": "grup üyesinin kullanıcı kodu özelliği geçersiz."
  },
  {
    "id": "model.group_syncable.group_id.app_error",
    "translation": "grup eşitlenebilirliği için grup kodu özelliği geçersiz."
  },
  {
    "id": "model.group_syncable.syncable_id.app_error",
    "translation": "grup eşitlenebilirliği için eşitlenebilirlik kodu geçersiz."
  },
  {
    "id": "model.incoming_hook.channel_id.app_error",
    "translation": "Kanal kodu geçersiz."
  },
  {
    "id": "model.incoming_hook.create_at.app_error",
    "translation": "Eklenme zamanı geçerli bir zaman olmalıdır."
  },
  {
    "id": "model.incoming_hook.description.app_error",
    "translation": "Açıklama geçersiz."
  },
  {
    "id": "model.incoming_hook.display_name.app_error",
    "translation": "Başlık geçersiz."
  },
  {
    "id": "model.incoming_hook.icon_url.app_error",
    "translation": "İleti simgesi geçersiz."
  },
  {
    "id": "model.incoming_hook.id.app_error",
    "translation": "Kod geçersiz."
  },
  {
    "id": "model.incoming_hook.parse_data.app_error",
    "translation": "Gelen veriler işlenemedi."
  },
  {
    "id": "model.incoming_hook.team_id.app_error",
    "translation": "Takım kodu geçersiz."
  },
  {
    "id": "model.incoming_hook.update_at.app_error",
    "translation": "Güncelleme zamanı geçerli bir zaman olmalıdır."
  },
  {
    "id": "model.incoming_hook.user_id.app_error",
    "translation": "Kullanıcı kodu geçersiz."
  },
  {
    "id": "model.incoming_hook.username.app_error",
    "translation": "Kullanıcı adı geçersiz."
  },
  {
    "id": "model.job.is_valid.create_at.app_error",
    "translation": "Eklenme zamanı geçerli bir zaman olmalıdır."
  },
  {
    "id": "model.job.is_valid.id.app_error",
    "translation": "Görev kodu geçersiz."
  },
  {
    "id": "model.job.is_valid.status.app_error",
    "translation": "Görev durumu geçersiz."
  },
  {
    "id": "model.job.is_valid.type.app_error",
    "translation": "Görev türü geçersiz."
  },
  {
    "id": "model.license_record.is_valid.create_at.app_error",
    "translation": "Yüklenen lisansın eklenme zamanı değeri geçersiz."
  },
  {
    "id": "model.license_record.is_valid.id.app_error",
    "translation": "Yüklenen lisansın kod değeri geçersiz."
  },
  {
    "id": "model.link_metadata.is_valid.data.app_error",
    "translation": "Bağlantı üst verisi boş olamaz."
  },
  {
    "id": "model.link_metadata.is_valid.data_type.app_error",
    "translation": "Bağlantı üst verisinin türü belirtilen tür ile aynı değil."
  },
  {
    "id": "model.link_metadata.is_valid.timestamp.app_error",
    "translation": "Bağlantı üst verisi zaman damgası sıfırdan farklı ve en yakın saate yuvarlanmış olmalıdır."
  },
  {
    "id": "model.link_metadata.is_valid.type.app_error",
    "translation": "Bağlantı üst verisi türü geçersiz."
  },
  {
    "id": "model.link_metadata.is_valid.url.app_error",
    "translation": "Bağlantı üst verisi adresi ayarlanmış olmalıdır."
  },
  {
    "id": "model.oauth.is_valid.app_id.app_error",
    "translation": "Uygulama kodu geçersiz."
  },
  {
    "id": "model.oauth.is_valid.callback.app_error",
    "translation": "Geri çağırma adresi http:// ya da https:// ile başlayan geçerli bir adres olmalıdır."
  },
  {
    "id": "model.oauth.is_valid.client_secret.app_error",
    "translation": "İstemci parolası geçersiz."
  },
  {
    "id": "model.oauth.is_valid.create_at.app_error",
    "translation": "Eklenme zamanı geçerli bir zaman olmalıdır."
  },
  {
    "id": "model.oauth.is_valid.creator_id.app_error",
    "translation": "Ekleyen kodu geçersiz."
  },
  {
    "id": "model.oauth.is_valid.description.app_error",
    "translation": "Açıklama geçersiz."
  },
  {
    "id": "model.oauth.is_valid.homepage.app_error",
    "translation": "Ana sayfa adresi http:// yada https:// ile başlayan geçerli bir adres olmalıdır."
  },
  {
    "id": "model.oauth.is_valid.icon_url.app_error",
    "translation": "Simge adresi http:// yada https:// ile başlayan geçerli bir adres olmalıdır."
  },
  {
    "id": "model.oauth.is_valid.name.app_error",
    "translation": "Ad geçersiz."
  },
  {
    "id": "model.oauth.is_valid.update_at.app_error",
    "translation": "Güncelleme zamanı geçerli bir zaman olmalıdır."
  },
  {
    "id": "model.outgoing_hook.icon_url.app_error",
    "translation": "Simge geçersiz."
  },
  {
    "id": "model.outgoing_hook.is_valid.callback.app_error",
    "translation": "Geri çağırma adresleri geçersiz."
  },
  {
    "id": "model.outgoing_hook.is_valid.channel_id.app_error",
    "translation": "Kanal kodu geçersiz."
  },
  {
    "id": "model.outgoing_hook.is_valid.content_type.app_error",
    "translation": "İçerik türü değeri geçersiz."
  },
  {
    "id": "model.outgoing_hook.is_valid.create_at.app_error",
    "translation": "Eklenme zamanı geçerli bir zaman olmalıdır."
  },
  {
    "id": "model.outgoing_hook.is_valid.description.app_error",
    "translation": "Açıklama geçersiz."
  },
  {
    "id": "model.outgoing_hook.is_valid.display_name.app_error",
    "translation": "Başlık geçersiz."
  },
  {
    "id": "model.outgoing_hook.is_valid.id.app_error",
    "translation": "Kod geçersiz."
  },
  {
    "id": "model.outgoing_hook.is_valid.team_id.app_error",
    "translation": "Takım kodu geçersiz."
  },
  {
    "id": "model.outgoing_hook.is_valid.token.app_error",
    "translation": "Kod geçersiz."
  },
  {
    "id": "model.outgoing_hook.is_valid.trigger_words.app_error",
    "translation": "Tetikleyici sözcükler geçersiz."
  },
  {
    "id": "model.outgoing_hook.is_valid.update_at.app_error",
    "translation": "Güncelleme zamanı geçerli bir zaman olmalıdır."
  },
  {
    "id": "model.outgoing_hook.is_valid.url.app_error",
    "translation": "Geri çağırma adresleri http:// ya da https:// ile başlayan geçerli adresler olmalıdır."
  },
  {
    "id": "model.outgoing_hook.is_valid.user_id.app_error",
    "translation": "Kullanıcı kodu geçersiz."
  },
  {
    "id": "model.outgoing_hook.is_valid.words.app_error",
    "translation": "Tetikleyici sözcükler geçersiz."
  },
  {
    "id": "model.outgoing_hook.username.app_error",
    "translation": "Kullanıcı adı geçersiz."
  },
  {
    "id": "model.plugin_command.error.app_error",
    "translation": "Bu komut yürütülürken bir sorun çıktı."
  },
  {
    "id": "model.plugin_key_value.is_valid.key.app_error",
    "translation": "Anahtar geçersiz, {{.Min}} ile {{.Max}} karakter arasında olmalıdır."
  },
  {
    "id": "model.plugin_key_value.is_valid.plugin_id.app_error",
    "translation": "Uygulama eki kodu geçersiz, {{.Min}} ile {{.Max}} karakter arasında olmalıdır."
  },
  {
    "id": "model.post.is_valid.channel_id.app_error",
    "translation": "Kanal kodu geçersiz."
  },
  {
    "id": "model.post.is_valid.create_at.app_error",
    "translation": "Eklenme zamanı geçerli bir zaman olmalıdır."
  },
  {
    "id": "model.post.is_valid.file_ids.app_error",
    "translation": "Dosya kodları geçersiz. Bir iletide en çok 10 dosya yüklenebileceğini unutmayın. Daha fazla dosya yüklemek için ek iletiler gönderin."
  },
  {
    "id": "model.post.is_valid.filenames.app_error",
    "translation": "Dosya adları geçersiz."
  },
  {
    "id": "model.post.is_valid.hashtags.app_error",
    "translation": "Hashtaglar geçersiz."
  },
  {
    "id": "model.post.is_valid.id.app_error",
    "translation": "Kod geçersiz."
  },
  {
    "id": "model.post.is_valid.msg.app_error",
    "translation": "İleti geçersiz."
  },
  {
    "id": "model.post.is_valid.original_id.app_error",
    "translation": "Özgün kod geçersiz."
  },
  {
    "id": "model.post.is_valid.props.app_error",
    "translation": "Özellikler geçersiz."
  },
  {
    "id": "model.post.is_valid.root_id.app_error",
    "translation": "Kök kodu geçersiz."
  },
  {
    "id": "model.post.is_valid.type.app_error",
    "translation": "Tür geçersiz."
  },
  {
    "id": "model.post.is_valid.update_at.app_error",
    "translation": "Güncelleme zamanı geçerli bir zaman olmalıdır."
  },
  {
    "id": "model.post.is_valid.user_id.app_error",
    "translation": "Kullanıcı kodu geçersiz."
  },
  {
    "id": "model.preference.is_valid.category.app_error",
    "translation": "Kategori geçersiz."
  },
  {
    "id": "model.preference.is_valid.id.app_error",
    "translation": "Kullanıcı kodu geçersiz."
  },
  {
    "id": "model.preference.is_valid.name.app_error",
    "translation": "Ad geçersiz."
  },
  {
    "id": "model.preference.is_valid.theme.app_error",
    "translation": "Tema geçersiz."
  },
  {
    "id": "model.preference.is_valid.value.app_error",
    "translation": "Değer çok uzun."
  },
  {
    "id": "model.reaction.is_valid.create_at.app_error",
    "translation": "Eklenme zamanı geçerli bir zaman olmalıdır."
  },
  {
    "id": "model.reaction.is_valid.emoji_name.app_error",
    "translation": "Emoji adı geçersiz."
  },
  {
    "id": "model.reaction.is_valid.post_id.app_error",
    "translation": "İleti kodu geçersiz."
  },
  {
    "id": "model.reaction.is_valid.user_id.app_error",
    "translation": "Kullanıcı kodu geçersiz."
  },
  {
    "id": "model.team.is_valid.characters.app_error",
    "translation": "Ad içinde 2 ya da daha fazla küçük alfasayısal karakter bulunmalıdır."
  },
  {
    "id": "model.team.is_valid.company.app_error",
    "translation": "Kurum adı geçersiz."
  },
  {
    "id": "model.team.is_valid.create_at.app_error",
    "translation": "Eklenme zamanı geçerli bir zaman olmalıdır."
  },
  {
    "id": "model.team.is_valid.description.app_error",
    "translation": "Açıklama geçersiz."
  },
  {
    "id": "model.team.is_valid.domains.app_error",
    "translation": "İzin verilen etki alanları geçersiz."
  },
  {
    "id": "model.team.is_valid.email.app_error",
    "translation": "E-posta adresi geçersiz."
  },
  {
    "id": "model.team.is_valid.id.app_error",
    "translation": "Kod geçersiz."
  },
  {
    "id": "model.team.is_valid.name.app_error",
    "translation": "Ad geçersiz."
  },
  {
    "id": "model.team.is_valid.reserved.app_error",
    "translation": "Adres kullanılamıyor. Lütfen yeniden deneyin."
  },
  {
    "id": "model.team.is_valid.type.app_error",
    "translation": "Tür geçersiz."
  },
  {
    "id": "model.team.is_valid.update_at.app_error",
    "translation": "Güncelleme zamanı geçerli bir zaman olmalıdır."
  },
  {
    "id": "model.team.is_valid.url.app_error",
    "translation": "Adres belirteci geçersiz."
  },
  {
    "id": "model.team_member.is_valid.team_id.app_error",
    "translation": "Takım kodu geçersiz."
  },
  {
    "id": "model.team_member.is_valid.user_id.app_error",
    "translation": "Kullanıcı kodu geçersiz."
  },
  {
    "id": "model.token.is_valid.expiry",
    "translation": "Kod sona erme süresi geçersiz"
  },
  {
    "id": "model.token.is_valid.size",
    "translation": "Kod geçersiz."
  },
  {
    "id": "model.user.is_valid.email.app_error",
    "translation": "E-posta adresi geçersiz."
  },
  {
    "id": "model.user.is_valid.pwd.app_error",
    "translation": "Parolanız en az {{.Min}} karakter uzunluğunda olmalıdır."
  },
  {
    "id": "model.user.is_valid.pwd_lowercase.app_error",
    "translation": "Parolanız en az {{.Min}} karakter uzunluğunda olmalı ve en az bir küçük harf içermelidir."
  },
  {
    "id": "model.user.is_valid.pwd_lowercase_number.app_error",
    "translation": "Parolanız en az {{.Min}} karakter uzunluğunda olmalı ve en az bir küçük harf ile bir rakam içermelidir."
  },
  {
    "id": "model.user.is_valid.pwd_lowercase_number_symbol.app_error",
    "translation": "Parolanız en az {{.Min}} karakter uzunluğunda olmalı ve en az bir küçük harf, bir rakam ve bir simge (\"~!@#$%^&*()\" gibi) içermelidir."
  },
  {
    "id": "model.user.is_valid.pwd_lowercase_symbol.app_error",
    "translation": "Parolanız en az {{.Min}} karakter uzunluğunda olmalı ve en az bir küçük harf ve bir simge (\"~!@#$%^&*()\" gibi) içermelidir."
  },
  {
    "id": "model.user.is_valid.pwd_lowercase_uppercase.app_error",
    "translation": "Parolanız en az {{.Min}} karakter uzunluğunda olmalı ve en az bir küçük ile bir büyük harf içermelidir."
  },
  {
    "id": "model.user.is_valid.pwd_lowercase_uppercase_number.app_error",
    "translation": "Parolanız en az {{.Min}} karakter uzunluğunda olmalı ve en az bir küçük, bir büyük harf ve bir rakam içermelidir."
  },
  {
    "id": "model.user.is_valid.pwd_lowercase_uppercase_number_symbol.app_error",
    "translation": "Parolanız en az {{.Min}} karakter uzunluğunda olmalı ve en az bir küçük harf, bir büyük harf, bir rakam ve bir simge (\"~!@#$%^&*()\" gibi) içermelidir."
  },
  {
    "id": "model.user.is_valid.pwd_lowercase_uppercase_symbol.app_error",
    "translation": "Parolanız en az {{.Min}} karakter uzunluğunda olmalı ve en az bir küçük harf, bir büyük harf ve bir simge (\"~!@#$%^&*()\" gibi) içermelidir."
  },
  {
    "id": "model.user.is_valid.pwd_number.app_error",
    "translation": "Parolanız en az {{.Min}} karakter uzunluğunda olmalı ve en az bir rakam içermelidir."
  },
  {
    "id": "model.user.is_valid.pwd_number_symbol.app_error",
    "translation": "Parolanız en az {{.Min}} karakter uzunluğunda olmalı ve en az bir rakam ile bir simge (\"~!@#$%^&*()\" gibi) içermelidir."
  },
  {
    "id": "model.user.is_valid.pwd_symbol.app_error",
    "translation": "Parolanız en az {{.Min}} karakter uzunluğunda olmalı ve en az bir simge (\"~!@#$%^&*()\" gibi) içermelidir."
  },
  {
    "id": "model.user.is_valid.pwd_uppercase.app_error",
    "translation": "Parolanız en az {{.Min}} karakter uzunluğunda olmalı ve en az bir büyük harf içermelidir."
  },
  {
    "id": "model.user.is_valid.pwd_uppercase_number.app_error",
    "translation": "Parolanız en az {{.Min}} karakter uzunluğunda olmalı ve en az bir büyük harf ile bir rakam içermelidir."
  },
  {
    "id": "model.user.is_valid.pwd_uppercase_number_symbol.app_error",
    "translation": "Parolanız en az {{.Min}} karakter uzunluğunda olmalı ve en az bir büyük harf, bir rakam ve bir simge (\"~!@#$%^&*()\" gibi) içermelidir."
  },
  {
    "id": "model.user.is_valid.pwd_uppercase_symbol.app_error",
    "translation": "Parolanız en az {{.Min}} karakter uzunluğunda olmalı ve en az bir büyük harf ile bir simge (\"~!@#$%^&*()\" gibi) içermelidir."
  },
  {
    "id": "model.user.is_valid.username.app_error",
    "translation": "Kullanıcı adı bir harf ile başlamalı, 3 ile 22 karakter arasında olmalı ve küçük harfler, rakamlar ve \".\",\"-\" ile \"_\" karakterlerini içermelidir."
  },
  {
    "id": "model.user_access_token.is_valid.description.app_error",
    "translation": "Açıklama geçersiz, 255 karakterden kısa olmalıdır."
  },
  {
    "id": "model.user_access_token.is_valid.id.app_error",
    "translation": "Kod değeri geçersiz."
  },
  {
    "id": "model.user_access_token.is_valid.token.app_error",
    "translation": "Erişim kodu geçersiz."
  },
  {
    "id": "model.user_access_token.is_valid.user_id.app_error",
    "translation": "Kullanıcı kodu geçersiz."
  },
  {
    "id": "model.utils.decode_json.app_error",
    "translation": "kod çözülemedi."
  },
  {
    "id": "model.websocket_client.connect_fail.app_error",
    "translation": "WebSocket sunucusu ile bağlantı kurulamadı."
  },
  {
    "id": "oauth.gitlab.tos.error",
    "translation": "GitLab hizmet koşulları güncellendi. Lütfen gitlab.com adresine giderek yeni hizmet koşullarını onayladıktan sonra yeniden Mattermost oturumu açmayı deneyin."
  },
  {
    "id": "plugin.api.update_user_status.bad_status",
    "translation": "Kullanıcı durumu ayarlanamadı. Kullanıcı durumu bilinmiyor."
  },
  {
    "id": "plugin_api.get_file_link.disabled.app_error",
    "translation": "Herkese açık bağlantılar devre dışı bırakılmış."
  },
  {
    "id": "plugin_api.get_file_link.no_post.app_error",
    "translation": "Dosyanın herkese açık bağlantısı alınamadı. Dosya okunabilecek bir iletiye eklenmiş olmalıdır."
  },
  {
    "id": "plugin_api.send_mail.missing_htmlbody",
    "translation": "HTML gövdesi içeriği eksik."
  },
  {
    "id": "plugin_api.send_mail.missing_subject",
    "translation": "E-posta konusu eksik."
  },
  {
    "id": "plugin_api.send_mail.missing_to",
    "translation": "KİME adresi eksik."
  },
  {
    "id": "store.sql.convert_string_array",
    "translation": "Veritabanından: StringArray *string olarak dönüştürülemedi"
  },
  {
    "id": "store.sql.convert_string_interface",
    "translation": "Veritabanından: StringInterface *string olarak dönüştürülemedi"
  },
  {
    "id": "store.sql.convert_string_map",
    "translation": "Veritabanından: StringMap *string olarak dönüştürülemedi"
  },
  {
    "id": "store.sql_bot.get.missing.app_error",
    "translation": "Bot bulunamadı."
  },
  {
    "id": "store.sql_channel.get.existing.app_error",
    "translation": "Var olan kanal bulunamadı."
  },
  {
    "id": "store.sql_channel.save.archived_channel.app_error",
    "translation": "Arşivlenmiş bir kanalı değiştiremezsiniz."
  },
  {
    "id": "store.sql_channel.save.direct_channel.app_error",
    "translation": "Bir doğrudan kanal eklemek için SaveDirectChannel kullanın."
  },
  {
    "id": "store.sql_channel.save_channel.existing.app_error",
    "translation": "Güncelleme var olan bir kanal için çağrılmalı."
  },
  {
    "id": "store.sql_channel.save_channel.exists.app_error",
    "translation": "Aynı takımda aynı adlı bir kanal zaten var."
  },
  {
    "id": "store.sql_channel.save_channel.limit.app_error",
    "translation": "İzin verilen kanal sayısına ulaştınız."
  },
  {
    "id": "store.sql_channel.save_direct_channel.not_direct.app_error",
    "translation": "SaveDirectChannel ile doğrudan bir kanal eklenmeye çalışılmadı."
  },
  {
    "id": "store.sql_command.save.get.app_error",
    "translation": "Komut alınamadı."
  },
  {
    "id": "store.sql_post.search.disabled",
    "translation": "Bu sunucu üzerinde arama özelliği devre dışı bırakılmış. Lütfen sistem yöneticiniz ile görüşün."
  },
  {
    "id": "store.sql_team.save_member.exists.app_error",
    "translation": "Aynı kodlu bir takım üyesi zaten var."
  },
  {
    "id": "store.sql_user.get_for_login.app_error",
    "translation": "Bu takım için kimlik doğrulama bilgilerinizle eşleşen var olan bir hesap bulunamadı. Bu takıma katılmak için takım yöneticisinin çağrı göndermesi gerekiyor olabilir."
  },
  {
    "id": "system.message.name",
    "translation": "Sistem"
  },
  {
    "id": "web.command_webhook.command.app_error",
    "translation": "Komut bulunamadı."
  },
  {
    "id": "web.command_webhook.parse.app_error",
    "translation": "Gelen veriler işlenemedi."
  },
  {
    "id": "web.get_access_token.internal_saving.app_error",
    "translation": "Kullanıcının erişim verileri güncellenemedi."
  },
  {
    "id": "web.incoming_webhook.channel.app_error",
    "translation": "Kanal bulunamadı."
  },
  {
    "id": "web.incoming_webhook.channel_locked.app_error",
    "translation": "Bu web bağlantısının istenilen kanala gönderilmesine izin verilmiyor."
  },
  {
    "id": "web.incoming_webhook.disabled.app_error",
    "translation": "Gelen web bağlantıları sistem yöneticisi tarafından devre dışı bırakılmış."
  },
  {
    "id": "web.incoming_webhook.invalid.app_error",
    "translation": "Web bağlantısı geçersiz."
  },
  {
    "id": "web.incoming_webhook.parse.app_error",
    "translation": "Gelen veriler işlenemedi."
  },
  {
    "id": "web.incoming_webhook.permissions.app_error",
    "translation": "Kanal izinleri yeterli değil."
  },
  {
    "id": "web.incoming_webhook.split_props_length.app_error",
    "translation": "Web bağlantısı bölümleri {{.Max}} karakterlik parçalara ayrılamadı."
  },
  {
    "id": "web.incoming_webhook.text.app_error",
    "translation": "Herhangi bir metin belirtilmemiş."
  },
  {
    "id": "web.incoming_webhook.user.app_error",
    "translation": "Kullanıcı bulunamadı."
  },
  {
    "id": "app.channel.permanent_delete.app_error",
    "translation": "Kanal silinemedi."
  },
  {
    "id": "app.channel.restore.app_error",
    "translation": "Kanal geri yüklenemedi."
  },
  {
    "id": "app.channel.update.bad_id",
    "translation": "Kanal güncellenemedi."
  },
  {
    "id": "app.channel.update_channel.internal_error",
    "translation": "Kanal güncellenemedi."
  },
  {
    "id": "app.channel_member_history.log_join_event.internal_error",
    "translation": "Kanal üye geçmişi kaydedilemedi."
  },
  {
    "id": "app.emoji.create.internal_error",
    "translation": "Emoji kaydedilemedi."
  },
  {
    "id": "app.emoji.delete.app_error",
    "translation": "Emoji silinemedi."
  },
  {
    "id": "app.emoji.delete.no_results",
    "translation": "Silinecek emoji bulunamadı."
  },
  {
    "id": "app.emoji.get.app_error",
    "translation": "Emoji alınamadı."
  },
  {
    "id": "app.emoji.get.no_result",
    "translation": "Emoji bulunamadı."
  },
  {
    "id": "app.emoji.get_by_name.app_error",
    "translation": "Emoji alınamadı."
  },
  {
    "id": "app.emoji.get_by_name.no_result",
    "translation": "Emoji bulunamadı."
  },
  {
    "id": "app.emoji.get_list.internal_error",
    "translation": "Emoji alınamadı."
  },
  {
    "id": "app.export.export_custom_emoji.copy_emoji_images.error",
    "translation": "Özel emoji görselleri kopyalanamadı"
  },
  {
    "id": "app.import.get_teams_by_names.some_teams_not_found.error",
    "translation": "Bazı takımlar bulunamadı"
  },
  {
    "id": "app.import.import_user_teams.save_preferences.error",
    "translation": "Takımın tema ayarları kaydedilemedi"
  },
  {
    "id": "app.import.validate_user_import_data.auth_data_and_service_dependency.error",
    "translation": "Kullanıcı kimlik doğrulama hizmeti ve kimlik doğrulama verileri karşılıklı birbirini kapsıyor."
  },
  {
    "id": "app.import.validate_user_import_data.advanced_props_feature_markdown_preview.error",
    "translation": "Kullanıcının markdown ön izleme ayarı geçersiz"
  },
  {
    "id": "app.import.validate_user_import_data.advanced_props_formatting.error",
    "translation": "Kullanıcının ileti biçimlendirme ayarı geçersiz"
  },
  {
    "id": "app.plugin.delete_public_key.delete.app_error",
    "translation": "Herkese açık anahtar silinirken bir sorun çıktı."
  },
  {
    "id": "app.plugin.install_marketplace_plugin.app_error",
    "translation": "Mağaza uygulama eki kurulamadı."
  },
  {
    "id": "app.plugin.invalid_version.app_error",
    "translation": "Uygulama eki sürümü işlenemedi."
  },
  {
    "id": "app.plugin.marketplace_client.app_error",
    "translation": "Mağaza istemcisi oluşturulamadı."
  },
  {
    "id": "app.plugin.marketplace_client.failed_to_fetch",
    "translation": "Uygulama ekleri mağaza sunucusundan alınamadı."
  },
  {
    "id": "app.plugin.marketplace_plugin_request.app_error",
    "translation": "Mağaza uygulama eki isteğinin kodu çözülemedi."
  },
  {
    "id": "app.plugin.marketplace_plugins.not_found.app_error",
    "translation": "İstenilen mağaza uygulama eki bulunamadı."
  },
  {
    "id": "app.plugin.marketplace_plugins.signature_not_found.app_error",
    "translation": "İstenilen mağaza uygulama eki imzası bulunamadı."
  },
  {
    "id": "app.plugin.marshal.app_error",
    "translation": "Mağaza uygulama ekleri sıralanamadı."
  },
  {
    "id": "app.plugin.modify_saml.app_error",
    "translation": "SAML dosyaları değiştirilemedi."
  },
  {
    "id": "app.plugin.restart.app_error",
    "translation": "Uygulama eki yükseltme işlemi sırasında yeniden başlatılamadı."
  },
  {
    "id": "app.plugin.signature_decode.app_error",
    "translation": "Base64 imzasının kodu çözülemedi."
  },
  {
    "id": "app.plugin.store_bundle.app_error",
    "translation": "Uygulama eki, yapılandırılmış dosya depolama alanına kaydedilemedi."
  },
  {
    "id": "app.plugin.sync.list_filestore.app_error",
    "translation": "Dosya depolama alanında uygulama eki klasöründeki dosyalar okunurken sorun çıktı."
  },
  {
    "id": "app.plugin.sync.read_local_folder.app_error",
    "translation": "Yerel uygulama eki klasörü okunurken sorun çıktı."
  },
  {
    "id": "app.plugin.webapp_bundle.app_error",
    "translation": "Uygulama eki web uygulaması paketi oluşturulamadı."
  },
  {
    "id": "app.plugin.write_file.read.app_error",
    "translation": "Dosya okunurken bir sorun çıktı."
  },
  {
    "id": "app.team.rename_team.name_occupied",
    "translation": "Takım adı değiştirilemedi. Aynı adlı bir takım zaten var."
  },
  {
    "id": "app.terms_of_service.create.app_error",
    "translation": "Hizmet koşulları kaydedilemedi."
  },
  {
    "id": "app.terms_of_service.create.existing.app_error",
    "translation": "Var olan hizmet koşulları için kaydetme çağrısı yapılmamalıdır."
  },
  {
    "id": "app.terms_of_service.get.app_error",
    "translation": "Hizmet koşulları alınamadı."
  },
  {
    "id": "app.user_terms_of_service.delete.app_error",
    "translation": "Hizmet koşulları metni silinemedi."
  },
  {
    "id": "app.user_terms_of_service.get_by_user.app_error",
    "translation": "Hizmet koşulları metni alınamadı."
  },
  {
    "id": "app.user_terms_of_service.get_by_user.no_rows.app_error",
    "translation": "Herhangi bir hizmet koşulları metni bulunamadı."
  },
  {
    "id": "app.user_terms_of_service.save.app_error",
    "translation": "Hizmet koşulları metni kaydedilemedi."
  },
  {
    "id": "bleveengine.already_started.error",
    "translation": "Bleve zaten başlatılmış."
  },
  {
    "id": "bleveengine.create_post_index.error",
    "translation": "Bleve ileti dizini oluşturulurken sorun çıktı."
  },
  {
    "id": "bleveengine.create_user_index.error",
    "translation": "Bleve kullanıcı dizini oluşturulurken sorun çıktı."
  },
  {
    "id": "bleveengine.delete_channel.error",
    "translation": "Kanal silinemedi."
  },
  {
    "id": "bleveengine.delete_post.error",
    "translation": "İleti silinemedi."
  },
  {
    "id": "bleveengine.delete_user.error",
    "translation": "Kullanıcı silinemedi."
  },
  {
    "id": "bleveengine.index_post.error",
    "translation": "İleti dizine eklenemedi."
  },
  {
    "id": "bleveengine.index_user.error",
    "translation": "Kullanıcı dizine eklenemedi."
  },
  {
    "id": "bleveengine.indexer.do_job.bulk_index_channels.batch_error",
    "translation": "Kanal yığını dizine eklenemedi."
  },
  {
    "id": "bleveengine.indexer.do_job.bulk_index_users.batch_error",
    "translation": "Kullanıcı yığını dizine eklenemedi."
  },
  {
    "id": "bleveengine.indexer.do_job.engine_inactive",
    "translation": "Bleve dizine ekleme görevi yürütülemedi: İşleyici devre dışı."
  },
  {
    "id": "bleveengine.indexer.do_job.get_oldest_entity.error",
    "translation": "Veritabanından en eski varlık (kullanıcı, kanal ya da ileti) alınamadı."
  },
  {
    "id": "bleveengine.indexer.do_job.parse_start_time.error",
    "translation": "Bleve dizine ekleme işlemi başlangıç zamanını işleyemedi."
  },
  {
    "id": "bleveengine.indexer.index_batch.nothing_left_to_index.error",
    "translation": "Tüm varlıklar tamamlandığında yeni bir toplu dizine ekleme işlemi yapılmaya çalışılacak."
  },
  {
    "id": "bleveengine.purge_channel_index.error",
    "translation": "Kanal dizinleri boşaltılamadı."
  },
  {
    "id": "bleveengine.purge_post_index.error",
    "translation": "İleti dizinleri boşaltılamadı."
  },
  {
    "id": "bleveengine.search_channels.error",
    "translation": "Kanal araması tamamlanamadı."
  },
  {
    "id": "bleveengine.search_posts.error",
    "translation": "İleti araması tamamlanamadı."
  },
  {
    "id": "bleveengine.search_users_in_channel.nuchan.error",
    "translation": "Kullanıcı araması tamamlanamadı."
  },
  {
    "id": "bleveengine.search_users_in_team.error",
    "translation": "Kullanıcı araması tamamlanamadı."
  },
  {
    "id": "bleveengine.stop_channel_index.error",
    "translation": "Kanal dizini kapatılamadı."
  },
  {
    "id": "bleveengine.stop_post_index.error",
    "translation": "İleti dizini kapatılamadı."
  },
  {
    "id": "bleveengine.stop_user_index.error",
    "translation": "Kullanıcı dizini kapatılamadı."
  },
  {
    "id": "ent.cluster.json_encode.error",
    "translation": "JSON isteği sıralanırken sorun çıktı"
  },
  {
    "id": "ent.cluster.timeout.error",
    "translation": "Küme yanıtı beklenirken zaman aşımı oluştu"
  },
  {
    "id": "ent.compliance.csv.warning.appError",
    "translation": "Uyarı dosyası oluşturulamadı."
  },
  {
    "id": "ent.compliance.csv.metadata.json.zipfile.appError",
    "translation": "zip dosyası oluşturulamadı"
  },
  {
    "id": "ent.elasticsearch.create_template_posts_if_not_exists.template_create_failed",
    "translation": "İletiler için Elasticsearch kalıbı oluşturulamadı"
  },
  {
    "id": "ent.elasticsearch.create_template_users_if_not_exists.template_create_failed",
    "translation": "Kullanıcılar için Elasticsearch kalıbı oluşturulamadı"
  },
  {
    "id": "ent.elasticsearch.delete_channel.error",
    "translation": "Kanal silinemedi"
  },
  {
    "id": "ent.elasticsearch.delete_user.error",
    "translation": "Kullanıcı silinemedi"
  },
  {
    "id": "ent.elasticsearch.index_channel.error",
    "translation": "Kanal dizine eklenemedi"
  },
  {
    "id": "ent.elasticsearch.index_user.error",
    "translation": "Kullanıcı dizine eklenemedi"
  },
  {
    "id": "ent.elasticsearch.refresh_indexes.refresh_failed",
    "translation": "Elasticsearch dizinleri yenilenemedi"
  },
  {
    "id": "ent.elasticsearch.search_channels.disabled",
    "translation": "Elasticsearch araması bu sunucu üzerinde devre dışı bırakılmış"
  },
  {
    "id": "ent.elasticsearch.search_channels.unmarshall_channel_failed",
    "translation": "Arama sonuçlarının kodu çözülemedi"
  },
  {
    "id": "ent.elasticsearch.search_users.search_failed",
    "translation": "Arama tamamlanamadı"
  },
  {
    "id": "ent.elasticsearch.search_users.unmarshall_user_failed",
    "translation": "Arama sonuçlarının kodu çözülemedi"
  },
  {
    "id": "ent.elasticsearch.start.get_server_version.app_error",
    "translation": "Elasticsearch sunucu sürümü alınamadı."
  },
  {
    "id": "ent.id_loaded.license_disable.app_error",
    "translation": "Lisansınızda kod ile yüklenen anında bildirimler özelliği bulunmuyor."
  },
  {
    "id": "ent.ldap.syncronize.delete_group_constained_memberships",
    "translation": "takım ya da kanal üyelikleri silinirken sorun çıktı"
  },
  {
    "id": "ent.ldap.syncronize.search_failure_size_exceeded.app_error",
    "translation": "Boyut sınırı aşıldı. [max page size](https://docs.mattermost.com/deployment/sso-ldap.html#i-see-the-log-error-ldap-result-code-4-size-limit-exceeded) değerini denetlemeyi deneyin."
  },
  {
    "id": "ent.ldap.validate_admin_filter.app_error",
    "translation": "AD/LDAP yönetici süzgeci geçersiz."
  },
  {
    "id": "ent.ldap.validate_guest_filter.app_error",
    "translation": "AD/LDAP konuk süzgeci geçersiz."
  },
  {
    "id": "group_not_associated_to_synced_team",
    "translation": "Grup, öncelikle üst grupla eşitlenen takım ile ilişkilendirilene kadar kanal ile ilişkilendirilemez."
  },
  {
    "id": "groups.unsupported_syncable_type",
    "translation": "'{{.Value}}' eşitlenebilir türü desteklenmiyor."
  },
  {
    "id": "model.command.is_valid.autocomplete_data.app_error",
    "translation": "Otomatik tamamlama verileri geçersiz"
  },
  {
    "id": "model.config.is_valid.bleve_search.enable_searching.app_error",
    "translation": "Bleve EnableSearching seçeneği true olarak ayarlandığında, Bleve EnableIndexing seçeneği de true olarak ayarlanmalıdır"
  },
  {
    "id": "model.config.is_valid.bleve_search.filename.app_error",
    "translation": "Bleve IndexingDir seçeneği true olarak ayarlandığında, Bleve EnableIndexing seçeneği de true olarak ayarlanmalıdır"
  },
  {
    "id": "model.config.is_valid.saml_canonical_algorithm.app_error",
    "translation": "Kanonik (standartlaştırma) algoritması geçersiz."
  },
  {
    "id": "model.config.is_valid.saml_signature_algorithm.app_error",
    "translation": "İmzalama algoritması geçersiz."
  },
  {
    "id": "model.guest.is_valid.channel.app_error",
    "translation": "Kanal geçersiz."
  },
  {
    "id": "model.guest.is_valid.channels.app_error",
    "translation": "Kanallar geçersiz."
  },
  {
    "id": "model.team.is_valid.invite_id.app_error",
    "translation": "Çağrı kodu geçersiz."
  },
  {
    "id": "model.user.is_valid.auth_data_type.app_error",
    "translation": "Geçersiz. Kullanıcı adı, kimlik doğrulama verileri kimlik doğrulama türü ile birlikte ayarlanmalıdır."
  },
  {
    "id": "model.user.is_valid.create_at.app_error",
    "translation": "Eklenme zamanı geçerli bir zaman olmalıdır."
  },
  {
    "id": "model.user.is_valid.first_name.app_error",
    "translation": "Ad geçersiz."
  },
  {
    "id": "model.user.is_valid.id.app_error",
    "translation": "Kullanıcı kodu geçersiz."
  },
  {
    "id": "model.user.is_valid.last_name.app_error",
    "translation": "Soyad geçersiz."
  },
  {
    "id": "model.user.is_valid.locale.app_error",
    "translation": "Yerel ayarlar geçersiz."
  },
  {
    "id": "model.user.is_valid.position.app_error",
    "translation": "Konum geçersiz: 128 karakterden kısa olmalıdır."
  },
  {
    "id": "model.user.is_valid.update_at.app_error",
    "translation": "Güncelleme zamanı geçerli bir zaman olmalıdır."
  },
  {
    "id": "plugin_api.bot_cant_create_bot",
    "translation": "Bot kullanıcısı bir bot kullanıcısı ekleyemez."
  },
  {
    "id": "searchengine.bleve.disabled.error",
    "translation": "Blave dizinleri boşaltılırken sorun çıktı: İşleyici devre dışı"
  },
  {
    "id": "api.license.request-trial.bad-request",
    "translation": "İstenilen kullanıcı sayısı geçersiz."
  },
  {
    "id": "api.license.request_trial_license.app_error",
    "translation": "Deneme lisansı alınamadı. Lütfen yeniden deneyin ya da support@mattermost.com adresine yazın."
  },
  {
    "id": "api.admin.delete_brand_image.storage.not_found",
    "translation": "Marka görseli bulunamadığından silinemedi."
  },
  {
    "id": "api.admin.saml.failure_get_metadata_from_idp.app_error",
    "translation": "Kimlik hizmeti sağlayıcı adresinden üst veriler alınamadı."
  },
  {
    "id": "api.admin.saml.failure_parse_idp_certificate.app_error",
    "translation": "Kimlik hizmeti sağlayıcıdan alınan üst veri bilgileri bir sertifika için işlenirken sorun çıktı."
  },
  {
    "id": "api.admin.saml.invalid_xml_missing_ssoservices.app_error",
    "translation": "XML içinde kimlik hizmeti sağlayıcı Tek Oturum Açma hizmetleri bölümü bulunamadı."
  },
  {
    "id": "api.bot.teams_channels.add_message_mobile",
    "translation": "Lütfen beni etkileşimde bulunmamı istediğiniz takım ve kanallara ekleyin. Bu işlemi web tarayıcı ya da Mattermost Masaüstü uygulaması üzerinden yapabilirsiniz."
  },
  {
    "id": "api.channel.channel_member_counts_by_group.license.error",
    "translation": "Lisansınızda grupları kullanma özelliği yok"
  },
  {
    "id": "api.channel.get_channel_moderations.license.error",
    "translation": "Lisansınızda kanal yönetimi özelliği bulunmuyor"
  },
  {
    "id": "api.channel.remove_member.group_constrained.app_error",
    "translation": "Grup kısıtlamaları uygulanan bir kanaldan bir kullanıcı çıkarılamaz."
  },
  {
    "id": "api.channel.restore_channel.restored.app_error",
    "translation": "Kanal arşivlenmemiş olduğundan arşivden çıkarılamadı."
  },
  {
    "id": "api.channel.update_channel_member_roles.guest_and_user.app_error",
    "translation": "Kanal üyesi güncellemesi geçersiz: Bir kullanıcı, bir konuk ya da kullanıcı olabilir ancak ikisi birden olamaz."
  },
  {
    "id": "api.team.update_team_member_roles.guest_and_user.app_error",
    "translation": "Takım üyesi güncellemesi geçersiz: Bir kullanıcı, bir konuk ya da kullanıcı olabilir ancak ikisi birden olamaz."
  },
  {
    "id": "api.command.execute_command.format.app_error",
    "translation": "Komut tetikleme sözcüğünün başında bölü karakteri eksik"
  },
  {
    "id": "api.command_invite.group_constrained_user_denied",
    "translation": "Bu kanal gruplar tarafından yönetiliyor.  Bu kullanıcı kanal ile eşitlenen bir grubun üyesi değil."
  },
  {
    "id": "api.command_remove.group_constrained_user_denied",
    "translation": "Kullanıcılar bu kanal ile ilişkilendirilmiş grupların üyesi olduklarından kanaldan sizin tarafınızdan çıkarılamaz. Kullanıcılar ancak ilişkili gruplardan çıkarılarak kanaldan çıkarılabilir."
  },
  {
    "id": "api.config.update_config.restricted_merge.app_error",
    "translation": "Belirtilen yapılandırma aktarılamadı."
  },
  {
    "id": "api.file.upload_file.incorrect_channelId.app_error",
    "translation": "Dosya yüklenemedi. Kanal kodu geçersiz: {{.channelId}}"
  },
  {
    "id": "api.emoji.create.internal_error",
    "translation": "sunucu_sorunu: Emoji oluşturulurken sunucuda bir iç sorun çıktı."
  },
  {
    "id": "api.post.check_for_out_of_channel_group_users.message.none",
    "translation": "@{{.GroupName}} grubunun bu takımda bir üyesi yok"
  },
  {
    "id": "api.post.check_for_out_of_channel_groups_mentions.message.multiple",
    "translation": "Kanalda bulunmadıklarından @{{.Usernames}} ve @{{.LastUsername}} için bu anma nedeniyle bildirim gönderilmeyecek. İlişkilendirilmiş grupların üyesi olmadıklarından bu kanala eklenemezler. Onları bu kanala eklemek için ilişkilendirilmiş gruplara eklenmeleri gerekir."
  },
  {
    "id": "api.push_notification.disabled.app_error",
    "translation": "Bu sunucu üzerinde anında bildirimler devre dışı bırakılmış."
  },
  {
    "id": "api.push_notification.id_loaded.fetch.app_error",
    "translation": "Kod ile yüklenen anında bildirim alınırken bir sorun çıktı."
  },
  {
    "id": "api.push_notifications_ack.message.parse.app_error",
    "translation": "Anında bildirim onay iletisi hazırlanırken bir sorun çıktı."
  },
  {
    "id": "api.slackimport.slack_import.zip.file_too_large",
    "translation": "Zip arşivindeki {{.Filename}} Slack içine aktarılmak için çok büyük\n"
  },
  {
    "id": "api.system.id_loaded.not_available.app_error",
    "translation": "Kod ile yüklenen anında bildirimler yapılandırılmamış ya da bu sunucu üzerinde desteklenmiyor."
  },
  {
    "id": "api.team.add_user_to_team_from_invite.guest.app_error",
    "translation": "Konuklar bir takıma ancak bir çağrı bağlantısı ile katılabilir. Lütfen takıma katılmak için bir konuk e-posta çağrısı isteğinde bulunun."
  },
  {
    "id": "api.team.search_teams.pagination_not_implemented.private_team_search",
    "translation": "Yalnız kişisel takımlar aranırken sayfalandırma yapılmaz."
  },
  {
    "id": "api.templates.invite_guest_subject",
    "translation": "[{{ .SiteName }}] {{ .SenderName }} sizi konuk olarak {{ .TeamDisplayName }} takımına katılmaya çağırdı"
  },
  {
    "id": "api.templates.remove_expired_license.body.title",
    "translation": "Enterprise lisansın süresi dolmuş olduğundan bazı özellikler devre dışı kalabilir. Lütfen şimdi lisansı yenileyin."
  },
  {
    "id": "api.user.create_password_token.error",
    "translation": "Parola sıfırlama kodu oluşturulamadı"
  },
  {
    "id": "api.user.create_user.guest_accounts.license.app_error",
    "translation": "Lisansınızda konuk hesaplarını kullanma özelliği yok."
  },
  {
    "id": "api.user.login.guest_accounts.disabled.error",
    "translation": "Konuk hesapları kullanılmıyor"
  },
  {
    "id": "api.user.login.guest_accounts.license.error",
    "translation": "Lisansınızda konuk hesaplarını kullanma özelliği yok"
  },
  {
    "id": "api.user.login.invalid_credentials_sso",
    "translation": "Geçerli bir e-posta ya da kullanıcı adı ve parola yazın ya da başka bir oturum açma yöntemi kullanın."
  },
  {
    "id": "api.user.update_active.cannot_enable_guest_when_guest_feature_is_disabled.app_error",
    "translation": "Konuk erişimi özelliği devre dışı bırakılmış olduğundan bir konuk hesabı etkinleştirilemez."
  },
  {
    "id": "api.user.update_user.accepted_domain.app_error",
    "translation": "Yazdığınız e-posta adresi kabul edilen bir etki alanına ait değil. Lütfen yöneticiniz ile görüşün ya da farklı bir e-posta adresi ile oturum açın."
  },
  {
    "id": "api.websocket_handler.server_busy.app_error",
    "translation": "Sunucu meşgul. Kritik olmayan hizmetlere geçici olarak erişilemiyor."
  },
  {
    "id": "app.admin.saml.failure_decode_metadata_xml_from_idp.app_error",
    "translation": "Kimlik hizmeti sağlayıcıdan alınan XML üst veri bilgilerinin kodu çözülemedi."
  },
  {
    "id": "web.error.unsupported_browser.system_browser_or",
    "translation": "ya da"
  },
  {
    "id": "app.bot.get_disable_bot_sysadmin_message",
    "translation": "{{if .disableBotsSetting}}{{if .printAllBots}}{{.UserName}} devre dışı bırakılmış. Bunlar şu anda devre dışı bırakılmış şu bot hesaplarını yönetiyor.\n\n{{.BotNames}}{{else}}{{.UserName}} devre dışı bırakılmış. Bunlar şu anda devre dışı bırakılmış şu {{.NumBots}} bot hesaplarını yönetiyor:\n\n{{.BotNames}}{{end}}Bu bot hesaplarının sahipliğini almak için, hesapları **Bütünleştirmeler > Bot Hesapları** bölümünden etkinleştirin ve bot hesapları için yeni kodlar oluşturun.\n\nAyrıntılı bilgi almak için [belgelere bakabilirsiniz](https://docs.mattermost.com/developer/bot-accounts.html#what-happens-when-a-user-who-owns-bot-accounts-is-disabled).{{else}}{{if .printAllBots}}{{.UserName}} devre dışı bırakılmış. Bunlar şu anda hala etkin olan şu bot hesaplarını yönetiyor.\n\n{{.BotNames}}\n{{else}}{{.UserName}} devre dışı bırakılmış. Bunlar şu anda hala etkin olan şu {{.NumBots}} bot hesaplarını yönetiyor:\n\n{{.BotNames}}{{end}}Bu bot hesaplarının sahipliğini almak için, hesapları **Bütünleştirmeler > Bot Hesapları** bölümünden yeniden etkinleştirmeniz ve bot hesapları için yeni kodlar oluşturmanız önemle önerilir.\n\nAyrıntılı bilgi almak için [belgelere bakabilirsiniz](https://docs.mattermost.com/developer/bot-accounts.html#what-happens-when-a-user-who-owns-bot-accounts-is-disabled).\n\nKullanıcıların devre dışı bırakılmasından sonra bot hesaplarının da otomatik olarak devre dışı bırakılmasını istiyorsanız, **Sistem Panosu > Bütünleştirmeler > Bot Hesapları** bölümünden “Kullanıcı hesabı devre dışı bırakıldığında bot hesapları devre dışı bırakılsın” seçeneğini etkinleştirin.{{end}}"
  },
  {
    "id": "app.channel.get_more_channels.get.app_error",
    "translation": "Kanallar alınamadı."
  },
  {
    "id": "app.channel_member_history.log_leave_event.internal_error",
    "translation": "Kanal üye geçmişi kaydedilemedi. Var olan katılma kaydı güncellenemedi"
  },
  {
    "id": "app.import.get_users_by_username.some_users_not_found.error",
    "translation": "Bazı kullanıcılar bulunamadı"
  },
  {
    "id": "app.import.import_user_channels.channel_not_found.error",
    "translation": "Kullanıcı kanalları içe aktarılırken sorun çıktı. Kanal bulunamadı."
  },
  {
    "id": "app.import.validate_post_import_data.props_too_large.error",
    "translation": "İleti özellikleri izin verilen en fazla uzunluktan daha uzun."
  },
  {
    "id": "app.import.validate_user_import_data.advanced_props_email_interval.error",
    "translation": "Kullanıcının toplu e-posta işleme sıklığı ayarı geçersiz"
  },
  {
    "id": "app.import.validate_user_import_data.advanced_props_show_unread_section.error",
    "translation": "Kullanıcının okunmamış bölümü görüntüleme ayarı geçersiz"
  },
  {
    "id": "app.import.validate_user_teams_import_data.invalid_team_theme.error",
    "translation": "Kullanıcının takım teması geçersiz"
  },
  {
    "id": "app.plugin.flag_managed.app_error",
    "translation": "Uygulama eki dosya depolama alanı tarafından yönetilecek şekilde ayarlanamadı."
  },
  {
    "id": "app.plugin.get_public_key.get_file.app_error",
    "translation": "Herkese açık anahtar depodan alınırken bir sorun çıktı."
  },
  {
    "id": "app.plugin.marketplace_disabled.app_error",
    "translation": "Mağaza devre dışı bırakıldı. Ayrıntılar için günlük kayıtlarına bakın."
  },
  {
    "id": "app.plugin.remove_bundle.app_error",
    "translation": "Uygulama eki paketi dosya depolama alanından silinemedi."
  },
  {
    "id": "app.plugin.store_signature.app_error",
    "translation": "Uygulama eki imzası yapılandırılmış dosya depolama alanına kaydedilemedi."
  },
  {
    "id": "app.plugin.write_file.saving.app_error",
    "translation": "Dosya kaydedilirken bir sorun çıktı."
  },
  {
    "id": "app.team.invite_id.group_constrained.error",
    "translation": "Grup ile kısıtlanmış bir takıma çağrı ile katılınamaz."
  },
  {
    "id": "app.team.invite_token.group_constrained.error",
    "translation": "Grup ile kısıtlanmış bir takıma kod ile katılınamaz."
  },
  {
    "id": "app.terms_of_service.get.no_rows.app_error",
    "translation": "Herhangi bir hizmet koşulları metni bulunamadı."
  },
  {
    "id": "bleveengine.create_channel_index.error",
    "translation": "Bleve kanal dizini oluşturulurken sorun çıktı."
  },
  {
    "id": "bleveengine.index_channel.error",
    "translation": "Kanal dizine eklenemedi."
  },
  {
    "id": "bleveengine.indexer.do_job.bulk_index_posts.batch_error",
    "translation": "İleti yığını dizine eklenemedi."
  },
  {
    "id": "bleveengine.indexer.do_job.parse_end_time.error",
    "translation": "Bleve dizine ekleme işlemi bitiş zamanını işleyemedi."
  },
  {
    "id": "bleveengine.purge_user_index.error",
    "translation": "Kullanıcı dizinleri boşaltılamadı."
  },
  {
    "id": "bleveengine.search_users_in_channel.uchan.error",
    "translation": "Kullanıcı araması tamamlanamadı."
  },
  {
    "id": "ent.elasticsearch.create_template_channels_if_not_exists.template_create_failed",
    "translation": "Kanallar için Elasticsearch kalıbı oluşturulamadı"
  },
  {
    "id": "ent.elasticsearch.indexer.index_batch.nothing_left_to_index.error",
    "translation": "Tüm varlıklar tamamlandığında yeni bir toplu dizine ekleme işlemi yapılmaya çalışılacak"
  },
  {
    "id": "ent.elasticsearch.search_channels.search_failed",
    "translation": "Arama tamamlanamadı"
  },
  {
    "id": "ent.elasticsearch.start.parse_server_version.app_error",
    "translation": "Elasticsearch sunucu sürümü işlenemedi."
  },
  {
    "id": "interactive_message.decode_trigger_id.base64_decode_failed_signature",
    "translation": "Etkileşim penceresi için tetikleyici kodunun base64 imzası çözülemedi."
  },
  {
    "id": "model.channel.is_valid.name.app_error",
    "translation": "Kanal adı geçersiz. Doğrudan olmayan ileti kanallarında, kanal adı içinde kullanıcı kodları kullanılamaz."
  },
  {
    "id": "model.config.is_valid.bleve_search.bulk_indexing_time_window_seconds.app_error",
    "translation": "Bleve toplu dizine ekleme süresi aralığı en az 1 saniye olmalıdır."
  },
  {
    "id": "model.config.is_valid.bleve_search.enable_autocomplete.app_error",
    "translation": "Bleve EnableAutoComplete seçeneği true olarak ayarlandığında, Bleve EnableIndexing seçeneği de true olarak ayarlanmalıdır"
  },
  {
    "id": "model.config.is_valid.elastic_search.enable_autocomplete.app_error",
    "translation": "Elasticsearch EnableAutocomplete seçeneği true olarak ayarlandığında, Elasticsearch EnableIndexing seçeneği de true olarak ayarlanmalıdır"
  },
  {
    "id": "model.config.is_valid.saml_admin_attribute.app_error",
    "translation": "Yönetici özniteliği geçersiz. Öznitelikler 'alan=değer' çifti biçiminde olmalıdır."
  },
  {
    "id": "model.config.is_valid.saml_guest_attribute.app_error",
    "translation": "Konuk özniteliği geçersiz. Öznitelikler 'alan=değer' çifti biçiminde olmalıdır."
  },
  {
    "id": "model.group.name.invalid_chars.app_error",
    "translation": "grubun ad özelliğinde geçersiz karakterler var"
  },
  {
    "id": "model.guest.is_valid.emails.app_error",
    "translation": "E-posta adresleri geçersiz."
  },
  {
    "id": "model.plugin_kvset_options.is_valid.old_value.app_error",
    "translation": "Eski değer geçersiz. İşlem atomik değil ise ayarlanmamış olmalı."
  },
  {
    "id": "model.post.channel_notifications_disabled_in_channel.message",
    "translation": "{{.ChannelName}} kanalında kanal bildirimleri devre dışı bırakılmış. {{.Mention}} ile herhangi bir bildirim gönderilmez."
  },
  {
    "id": "model.user.is_valid.auth_data.app_error",
    "translation": "Kimlik doğrulama verileri geçersiz."
  },
  {
    "id": "model.user.is_valid.auth_data_pwd.app_error",
    "translation": "Geçersiz. Kullanıcı adı ve parola ile kimlik doğrulaması verilerinin ikisi birden ayarlanamaz."
  },
  {
    "id": "model.user.is_valid.password_limit.app_error",
    "translation": "Bcrypt sınırlaması nedeniyle parola 72 karakterden uzun olamaz."
  },
  {
    "id": "plugin.api.get_users_in_channel",
    "translation": "Kullanıcılar alınamadı. Sıralama ölçütü geçersiz."
  },
  {
    "id": "web.error.unsupported_browser.browser_get_latest.chrome",
    "translation": "Son Chrome tarayıcı sürümünü alın"
  },
  {
    "id": "web.error.unsupported_browser.download_app_or_upgrade_browser",
    "translation": "Mattermost uygulamasını indirin ya da daha iyi bir deneyim elde etmek için desteklenen bir web tarayıcı kullanın."
  },
  {
    "id": "web.error.unsupported_browser.no_longer_support",
    "translation": "Bu web tarayıcı artık Mattermost tarafından desteklenmiyor"
  },
  {
    "id": "api.push_notifications.session.expired",
    "translation": "Oturumun süresi dolmuş: Lütfen bildirimleri almaya devam etmek için oturum açın. {{.siteName}} oturumlarının süresi, sistem yöneticiniz tarafından her {{.daysCount}} günde bir dolacak şekilde ayarlanmış."
  },
  {
    "id": "app.bot.permenent_delete.bad_id",
    "translation": "Bot silinemedi."
  },
  {
    "id": "model.user.is_valid.nickname.app_error",
    "translation": "Takma ad geçersiz."
  },
  {
    "id": "api.admin.saml.failure_save_idp_certificate_file.app_error",
    "translation": "Sertifika dosyası kaydedilemedi."
  },
  {
    "id": "api.admin.saml.invalid_xml_missing_idpssodescriptors.app_error",
    "translation": "XML içinde kimlik hizmeti sağlayıcı Tek Oturum Açma belirteçleri bölümü bulunamadı."
  },
  {
    "id": "api.admin.saml.invalid_xml_missing_keydescriptor.app_error",
    "translation": "XML içinde kimlik hizmeti sağlayıcı anahtar belirteçleri bölümü bulunamadı."
  },
  {
    "id": "api.admin.saml.set_certificate_from_metadata.invalid_body.app_error",
    "translation": "Sertifika metni geçersiz."
  },
  {
    "id": "api.admin.saml.set_certificate_from_metadata.invalid_content_type.app_error",
    "translation": "İçerik türü geçersiz."
  },
  {
    "id": "api.admin.saml.set_certificate_from_metadata.missing_content_type.app_error",
    "translation": "İçerik türü eksik."
  },
  {
    "id": "api.bot.create_disabled",
    "translation": "Bot ekleme özelliği devre dışı bırakılmış."
  },
  {
    "id": "api.channel.add_guest.added",
    "translation": "%v, %v tarafından kanala konuk olarak eklendi."
  },
  {
    "id": "api.channel.add_members.error",
    "translation": "Kanala üyeler eklenirken sorun çıktı."
  },
  {
    "id": "api.channel.add_members.user_denied",
    "translation": "Şu kullanıcıların kanal üyesi olarak eklenmesi grup kısıtlamaları nedeniyle reddedildi: {{ .UserIDs }}"
  },
  {
    "id": "api.channel.guest_join_channel.post_and_forget",
    "translation": "%v kanala konuk olarak katıldı."
  },
  {
    "id": "api.channel.patch_channel_moderations.license.error",
    "translation": "Lisansınızda kanal yönetimi özelliği bulunmuyor"
  },
  {
    "id": "api.channel.remove_members.denied",
    "translation": "Şu kullanıcıların kanal üyeliğinden çıkarılması grup kısıtlamaları nedeniyle reddedildi: {{ .UserIDs }}"
  },
  {
    "id": "api.channel.remove_user_from_channel.app_error",
    "translation": "Bu kanal türünden kullanıcı çıkarılamaz."
  },
  {
    "id": "api.channel.restore_channel.unarchived",
    "translation": "{{.Username}} kanalı arşivden çıkardı."
  },
  {
    "id": "api.channel.update_channel.typechange.app_error",
    "translation": "Kanal türü güncellenemedi."
  },
  {
    "id": "api.channel.update_channel_member_roles.changing_guest_role.app_error",
    "translation": "Kanal üyesi güncellemesi geçersiz: Konuk rolünü el ile ekleyemez ya da çıkaramazsınız."
  },
  {
    "id": "api.channel.update_channel_privacy.default_channel_error",
    "translation": "Varsayılan kanal özel kanala dönüştürülemez."
  },
  {
    "id": "api.channel.update_team_member_roles.changing_guest_role.app_error",
    "translation": "Takım üyesi güncellemesi geçersiz: Konuk rolünü el ile ekleyemez ya da çıkaramazsınız."
  },
  {
    "id": "api.command_invite.user_not_in_team.app_error",
    "translation": "@{{.Username}} bu takımın bir üyesi değil."
  },
  {
    "id": "api.context.local_origin_required.app_error",
    "translation": "Bu uç nokta için bir yerel istek kaynağı gerekli."
  },
  {
    "id": "api.context.server_busy.app_error",
    "translation": "Sunucu meşgul. Kritik olmayan hizmetlere geçici olarak erişilemiyor."
  },
  {
    "id": "api.config.update_config.clear_siteurl.app_error",
    "translation": "Site adresi temizlenemedi."
  },
  {
    "id": "api.image.get.app_error",
    "translation": "İstenilen görsel adresi işlenemedi."
  },
  {
    "id": "api.ldap_groups.existing_reserved_name_error",
    "translation": "aynı adlı bir grup zaten ayrılmış bir ad olarak var"
  },
  {
    "id": "api.ldap_groups.existing_user_name_error",
    "translation": "aynı adlı bir grup zaten bir kullanıcı adı olarak var"
  },
  {
    "id": "api.templates.remove_expired_license.body.renew_button",
    "translation": "Lisansı yenile"
  },
  {
    "id": "api.ldap_groups.existing_group_name_error",
    "translation": "aynı adlı bir grup zaten var"
  },
  {
    "id": "api.license.remove_expired_license.failed.error",
    "translation": "Lisansı devre dışı bırakma bildirimi e-postası gönderilemedi."
  },
  {
    "id": "api.plugin.install.download_failed.app_error",
    "translation": "Uygulama eki indirilirken bir sorun çıktı."
  },
  {
    "id": "api.plugin.verify_plugin.app_error",
    "translation": "Uygulama ekinin imzası doğrulanamadı."
  },
  {
    "id": "api.post.check_for_out_of_channel_groups_mentions.message.one",
    "translation": "Kanalda bulunmadıklarından @{{.Username}} için bu anma nedeniyle bildirim gönderilmeyecek. İlişkilendirilmiş grupların üyesi olmadıklarından bu kanala eklenemezler. Onları bu kanala eklemek için ilişkilendirilmiş gruplara eklenmeleri gerekir."
  },
  {
    "id": "api.post.error_get_post_id.pending",
    "translation": "Bekleyen ileti alınamadı."
  },
  {
    "id": "api.push_notification.id_loaded.default_message",
    "translation": "Yeni bir iletiniz var."
  },
  {
    "id": "api.push_notifications.message.parse.app_error",
    "translation": "Anında bildirim iletisi hazırlanırken bir sorun çıktı."
  },
  {
    "id": "api.push_notifications_ack.forward.app_error",
    "translation": "Anında bildirim hizmetine alındı bilgisi gönderilirken bir sorun çıktı."
  },
  {
    "id": "api.templates.remove_expired_license.subject",
    "translation": "Mattermost Enterprise lisansı devre dışı bırakıldı."
  },
  {
    "id": "api.team.add_members.error",
    "translation": "Takım üyeleri eklenirken sorun çıktı."
  },
  {
    "id": "api.team.add_members.user_denied",
    "translation": "Bu takım gruplar tarafından yönetiliyor.  Bu kullanıcı takım ile eşitlenen bir grubun üyesi değil."
  },
  {
    "id": "api.team.demote_user_to_guest.disabled.error",
    "translation": "Konuk hesapları kullanılmıyor."
  },
  {
    "id": "api.team.demote_user_to_guest.license.error",
    "translation": "Lisansınızda konuk hesaplarını kullanma özelliği yok"
  },
  {
    "id": "api.team.get_all_teams.insufficient_permissions",
    "translation": "Tüm kanalları listeleme izniniz yok"
  },
  {
    "id": "api.team.import_team.unknown_import_from.app_error",
    "translation": "İçe aktarma kaynağı bilinmiyor."
  },
  {
    "id": "api.team.invalidate_all_email_invites.app_error",
    "translation": "E-posta çağrıları geçersiz kılınırken sorun çıktı."
  },
  {
    "id": "api.team.invate_guests_to_channels.disabled.error",
    "translation": "Konuk hesapları kullanılmıyor"
  },
  {
    "id": "api.team.invate_guests_to_channels.license.error",
    "translation": "Lisansınızda konuk hesaplarını kullanma özelliği yok"
  },
  {
    "id": "api.team.invite_guests.channel_in_invalid_team.app_error",
    "translation": "Çağrılan kanallar çağrı yapılan takımın bir parçası olmalıdır."
  },
  {
    "id": "api.team.remove_member.group_constrained.app_error",
    "translation": "Bir kullanıcı grup kısıtlaması uygulanan bir takımdan çıkarılamaz."
  },
  {
    "id": "api.team.search_teams.pagination_not_implemented.public_team_search",
    "translation": "Yalnız herkese açık takımlar aranırken sayfalandırma yapılmaz."
  },
  {
    "id": "api.user.create_user.guest_accounts.disabled.app_error",
    "translation": "Konuk hesapları kullanılmıyor."
  },
  {
    "id": "api.user.create_user.invalid_invitation_type.app_error",
    "translation": "Kullanıcı eklenemedi, çağrı geçersiz."
  },
  {
    "id": "api.user.demote_user_to_guest.already_guest.app_error",
    "translation": "Kullanıcı zaten konuk olduğundan konuk hesabına dönüştürülemedi ."
  },
  {
    "id": "app.bot.patchbot.internal_error",
    "translation": "Bot güncellenemedi."
  },
  {
    "id": "api.user.login.invalid_credentials_email",
    "translation": "Geçerli bir e-posta ve parola yazın"
  },
  {
    "id": "api.user.login.invalid_credentials_email_username",
    "translation": "Geçerli bir e-posta ya da kullanıcı adı ve parola yazın."
  },
  {
    "id": "api.user.login.invalid_credentials_username",
    "translation": "Geçerli bir kullanıcı adı ve parola yazın."
  },
  {
    "id": "api.user.promote_guest_to_user.no_guest.app_error",
    "translation": "Konuk bir konuk hesabı kullanmadığından normal bir kullanıcıya dönüştürülemedi."
  },
  {
    "id": "api.user.reset_password.token_parse.error",
    "translation": "Parola sıfırlama kodu işlenemedi"
  },
  {
    "id": "app.bot.permanent_delete.internal_error",
    "translation": "Bot kalıcı olarak silinemedi."
  },
  {
    "id": "api.user.update_user.accepted_guest_domain.app_error",
    "translation": "Yazdığınız e-posta adresi konuk hesapları için kabul edilen bir etki alanına ait değil. Lütfen yöneticiniz ile görüşün ya da farklı bir e-posta adresi ile oturum açın."
  },
  {
    "id": "app.admin.saml.failure_read_response_body_from_idp.app_error",
    "translation": "Kimlik hizmeti sağlayıcıdan alınan yanıt paketi okunurken sorun çıktı."
  },
  {
    "id": "app.admin.saml.invalid_response_from_idp.app_error",
    "translation": "Kimlik hizmeti sağlayıcıdan alınan yanıt okunamadı."
  },
  {
    "id": "app.admin.test_site_url.failure",
    "translation": "Bu canlı adres geçersiz"
  },
  {
    "id": "app.bot.createbot.internal_error",
    "translation": "Bot kaydedilemedi."
  },
  {
    "id": "app.bot.getbot.internal_error",
    "translation": "Bot alınamadı."
  },
  {
    "id": "app.bot.getbots.internal_error",
    "translation": "Botlar alınamadı."
  },
  {
    "id": "app.channel.create_channel.internal_error",
    "translation": "Kanal kaydedilemedi."
  },
  {
    "id": "app.channel.create_direct_channel.internal_error",
    "translation": "Doğrudan kanal kaydedilemedi."
  },
  {
    "id": "app.channel.delete.app_error",
    "translation": "Kanal silinemedi."
  },
  {
    "id": "app.channel.get.existing.app_error",
    "translation": "Var olan kanal bulunamadı."
  },
  {
    "id": "app.channel.get.find.app_error",
    "translation": "Kanal aranırken bir sorun çıktı."
  },
  {
    "id": "app.channel.get_all_channels.app_error",
    "translation": "Kanalların tümü alınamadı."
  },
  {
    "id": "app.channel.get_by_name.existing.app_error",
    "translation": "Var olan kanal bulunamadı."
  },
  {
    "id": "app.channel.get_by_name.missing.app_error",
    "translation": "Kanal bulunamadı."
  },
  {
    "id": "app.channel.get_channels.get.app_error",
    "translation": "Kanallar alınamadı."
  },
  {
    "id": "app.channel.get_channels.not_found.app_error",
    "translation": "Herhangi bir kanal bulunamadı."
  },
  {
    "id": "app.channel.get_deleted.existing.app_error",
    "translation": "Var olan silinmiş kanal bulunamadı."
  },
  {
    "id": "app.channel.get_deleted.missing.app_error",
    "translation": "Silinmiş bir kanal yok."
  },
  {
    "id": "app.channel.get_all_channels_count.app_error",
    "translation": "Tüm kanallar sayılamadı."
  },
  {
    "id": "ent.get_users_in_channel_during",
    "translation": "Kanaldaki kullanıcılar belirtilen zaman aralığında alınamadı."
  },
  {
    "id": "model.guest.is_valid.email.app_error",
    "translation": "E-posta adresi geçersiz."
  },
  {
    "id": "web.error.unsupported_browser.browser_get_latest.firefox",
    "translation": "Son Firefox tarayıcı sürümünü alın"
  },
  {
    "id": "web.error.unsupported_browser.browser_get_latest.safari",
    "translation": "Son Safari tarayıcı sürümünü alın"
  },
  {
    "id": "web.error.unsupported_browser.browser_title.chrome",
    "translation": "Google Chrome"
  },
  {
    "id": "web.error.unsupported_browser.browser_title.edge",
    "translation": "Microsoft Edge"
  },
  {
    "id": "web.error.unsupported_browser.browser_title.firefox",
    "translation": "Firefox"
  },
  {
    "id": "web.error.unsupported_browser.browser_title.safari",
    "translation": "Safari"
  },
  {
    "id": "web.error.unsupported_browser.download",
    "translation": "Uygulamayı indir"
  },
  {
    "id": "web.error.unsupported_browser.download_the_app",
    "translation": "Uygulamayı indir"
  },
  {
    "id": "web.error.unsupported_browser.install_guide.mac",
    "translation": "Kurulum rehberi"
  },
  {
    "id": "web.error.unsupported_browser.install_guide.windows",
    "translation": "Kurulum rehberi"
  },
  {
    "id": "web.error.unsupported_browser.learn_more",
    "translation": "Desteklenen web tarayıcılarını öğrenin."
  },
  {
    "id": "web.error.unsupported_browser.min_browser_version.chrome",
    "translation": "Sürüm 89+"
  },
  {
    "id": "web.error.unsupported_browser.min_browser_version.edge",
    "translation": "Sürüm 44+"
  },
  {
    "id": "web.error.unsupported_browser.min_browser_version.firefox",
    "translation": "Sürüm 91+"
  },
  {
    "id": "web.error.unsupported_browser.min_browser_version.safari",
    "translation": "Sürüm 14.1+"
  },
  {
    "id": "web.error.unsupported_browser.min_os_version.mac",
    "translation": "macOS 10.14+"
  },
  {
    "id": "web.error.unsupported_browser.min_os_version.windows",
    "translation": "Windows 8.1+"
  },
  {
    "id": "web.error.unsupported_browser.no_longer_support_version",
    "translation": "Kullandığınız web tarayıcının bu sürümü artık Mattermost tarafından desteklenmiyor"
  },
  {
    "id": "web.error.unsupported_browser.open_system_browser.edge",
    "translation": "Edge aç"
  },
  {
    "id": "web.error.unsupported_browser.system_browser_make_default",
    "translation": "Varsayılan olarak ata"
  },
  {
    "id": "model.group.name.invalid_length.app_error",
    "translation": "Ad içinde 1 ile 64 arasında küçük alfasayısal karakterler kullanılmalıdır."
  },
  {
    "id": "model.config.is_valid.saml_spidentifier_attribute.app_error",
    "translation": "Hizmet sağlayıcı belirteci gerekli"
  },
  {
    "id": "app.scheme.save.invalid_scheme.app_error",
    "translation": "Belirtilen şema geçersiz."
  },
  {
    "id": "app.scheme.save.app_error",
    "translation": "Şema oluşturulamadı."
  },
  {
    "id": "app.scheme.permanent_delete_all.app_error",
    "translation": "Şemalar kalıcı olarak silinemedi."
  },
  {
    "id": "app.scheme.get.app_error",
    "translation": "Şema alınamadı."
  },
  {
    "id": "app.scheme.delete.app_error",
    "translation": "Bu şema silinemedi."
  },
  {
    "id": "api.channel.move_channel.type.invalid",
    "translation": "Doğrudan ya da grup iletisi kanallarına taşınamadı"
  },
  {
    "id": "api.user.autocomplete_users.missing_team_id.app_error",
    "translation": "Kanala göre otomatik tamamlama için takım kodu parametresi gereklidir."
  },
  {
    "id": "ent.elasticsearch.delete_user_posts.error",
    "translation": "Kullanıcı iletileri silinemedi"
  },
  {
    "id": "ent.elasticsearch.delete_channel_posts.error",
    "translation": "Kanal iletileri silinemedi"
  },
  {
    "id": "bleveengine.delete_user_posts.error",
    "translation": "Kullanıcının iletileri silinemedi"
  },
  {
    "id": "bleveengine.delete_channel_posts.error",
    "translation": "Kanal iletisi silinemedi"
  },
  {
    "id": "app.audit.save.saving.app_error",
    "translation": "Denetim kaydedilirken bir sorun çıktı."
  },
  {
    "id": "app.audit.permanent_delete_by_user.app_error",
    "translation": "Denetimler silinirken bir sorun çıktı."
  },
  {
    "id": "app.audit.get.limit.app_error",
    "translation": "Sayfalandırma sınırı aşıldı."
  },
  {
    "id": "app.audit.get.finding.app_error",
    "translation": "Denetimler aranırken bir sorun çıktı."
  },
  {
    "id": "api.license.request_trial_license.no-site-url.app_error",
    "translation": "Deneme isteği yapılamadı. Lütfen Mattermost sistem panosundaki web sunucu bölümünden bir site adresi yapılandırın."
  },
  {
    "id": "app.reaction.save.save.app_error",
    "translation": "Tepki kaydedilemedi."
  },
  {
    "id": "app.reaction.get_for_post.app_error",
    "translation": "İletinin tepkileri alınamadı."
  },
  {
    "id": "app.reaction.delete_all_with_emoji_name.get_reactions.app_error",
    "translation": "Bu emoji adının tüm tepkileri alınamadı."
  },
  {
    "id": "app.reaction.bulk_get_for_post_ids.app_error",
    "translation": "İletinin tepkileri alınamadı."
  },
  {
    "id": "api.license.request-trial.bad-request.terms-not-accepted",
    "translation": "Lisans isteğinde bulunmak için Mattermost yazılım değerlendirme sözleşmesi ve kişisel verilerin gizliliği ilkesini kabul etmelisiniz."
  },
  {
    "id": "app.channel.create_initial_sidebar_categories.internal_error",
    "translation": "Kullanıcı için yan çubuk başlangıç kategorileri oluşturulamadı."
  },
  {
    "id": "api.invalid_channel",
    "translation": "İstekte belirtilen kanal kullanıcıya ait değil"
  },
  {
    "id": "app.recover.save.app_error",
    "translation": "Kod kaydedilemedi."
  },
  {
    "id": "app.recover.delete.app_error",
    "translation": "Kod silinemedi."
  },
  {
    "id": "app.command.listteamcommands.internal_error",
    "translation": "Takım komutları listelenemedi."
  },
  {
    "id": "app.command_webhook.try_use.invalid",
    "translation": "Web bağlantısı geçersiz."
  },
  {
    "id": "app.command_webhook.try_use.internal_error",
    "translation": "Web bağlantısı kullanılamaz."
  },
  {
    "id": "app.command_webhook.handle_command_webhook.parse",
    "translation": "Alınan veriler işlenemedi."
  },
  {
    "id": "app.command_webhook.get.missing",
    "translation": "Web bağlantısı bulunamadı."
  },
  {
    "id": "app.command_webhook.get.internal_error",
    "translation": "Web bağlantısı alınamadı."
  },
  {
    "id": "app.command_webhook.create_command_webhook.internal_error",
    "translation": "KomutWebBağlantısı kaydedilemedi."
  },
  {
    "id": "app.command_webhook.create_command_webhook.existing",
    "translation": "Var olan bir KomutWebBağlantısını güncelleyemezsiniz."
  },
  {
    "id": "app.oauth.update_app.updating.app_error",
    "translation": "Uygulama güncellenirken bir sorun çıktı."
  },
  {
    "id": "app.oauth.update_app.find.app_error",
    "translation": "Var olan güncellenecek uygulama bulunamadı."
  },
  {
    "id": "app.oauth.save_app.save.app_error",
    "translation": "Uygulama kaydedilemedi."
  },
  {
    "id": "app.oauth.save_app.existing.app_error",
    "translation": "Güncelleme var olan uygulama için çağrılmalı."
  },
  {
    "id": "app.oauth.remove_access_data.app_error",
    "translation": "Erişim kodu silinemedi."
  },
  {
    "id": "app.oauth.permanent_delete_auth_data_by_user.app_error",
    "translation": "Kimlik doğrulama kodu silinemedi."
  },
  {
    "id": "app.oauth.get_apps.find.app_error",
    "translation": "OAuth2 uygulamaları aranırken bir sorun çıktı."
  },
  {
    "id": "app.oauth.get_app_by_user.find.app_error",
    "translation": "Var olan herhangi bir uygulama bulunamadı."
  },
  {
    "id": "app.oauth.get_app.finding.app_error",
    "translation": "İstenilen uygulama aranırken bir sorun çıktı."
  },
  {
    "id": "app.oauth.get_app.find.app_error",
    "translation": "İstenilen uygulama bulunamadı."
  },
  {
    "id": "app.oauth.get_access_data_by_user_for_app.app_error",
    "translation": "Tüm erişim kodları aranırken bir sorun çıktı."
  },
  {
    "id": "app.oauth.delete_app.app_error",
    "translation": "OAuth2 uygulaması silinirken bir sorun çıktı."
  },
  {
    "id": "app.user.permanentdeleteuser.internal_error",
    "translation": "Kullanıcı silinemedi."
  },
  {
    "id": "app.team.permanentdeleteteam.internal_error",
    "translation": "Takım silinemedi."
  },
  {
    "id": "app.session.update_device_id.app_error",
    "translation": "Aygıt kodu güncellenemedi."
  },
  {
    "id": "app.session.save.existing.app_error",
    "translation": "Var olan oturum güncellenemedi."
  },
  {
    "id": "app.session.save.app_error",
    "translation": "Oturum kaydedilemedi."
  },
  {
    "id": "app.session.remove_all_sessions_for_team.app_error",
    "translation": "Tüm oturumlar silinemedi."
  },
  {
    "id": "app.session.remove.app_error",
    "translation": "Oturum silinemedi."
  },
  {
    "id": "app.session.permanent_delete_sessions_by_user.app_error",
    "translation": "Kullanıcının tüm oturumları silinemedi."
  },
  {
    "id": "app.session.get_sessions.app_error",
    "translation": "Kullanıcı oturumları aranırken bir sorun çıktı."
  },
  {
    "id": "app.session.get.app_error",
    "translation": "Oturum aranırken bir sorun çıktı."
  },
  {
    "id": "app.session.analytics_session_count.app_error",
    "translation": "Oturumlar sayılamadı."
  },
  {
    "id": "app.command.updatecommand.internal_error",
    "translation": "Komut güncellenemedi."
  },
  {
    "id": "app.command.movecommand.internal_error",
    "translation": "Komut taşınamadı."
  },
  {
    "id": "app.command.listallcommands.internal_error",
    "translation": "Komutlar listelenemedi."
  },
  {
    "id": "app.command.getcommand.internal_error",
    "translation": "Komut alınamadı."
  },
  {
    "id": "app.command.deletecommand.internal_error",
    "translation": "Komut silinemedi."
  },
  {
    "id": "app.command.createcommand.internal_error",
    "translation": "Komut kaydedilemedi."
  },
  {
    "id": "store.sql_command.update.missing.app_error",
    "translation": "Komut bulunamadı."
  },
  {
    "id": "store.sql_command.get.missing.app_error",
    "translation": "Komut bulunamadı."
  },
  {
    "id": "ent.ldap_id_migrate.app_error",
    "translation": "aktarılamadı."
  },
  {
    "id": "app.command.tryexecutecustomcommand.internal_error",
    "translation": "Özel komut yürütülemedi."
  },
  {
    "id": "app.command.regencommandtoken.internal_error",
    "translation": "Komut kodu üretilemedi."
  },
  {
    "id": "app.command.listautocompletecommands.internal_error",
    "translation": "Otomatik tamamlama komutları listelenemedi."
  },
  {
    "id": "app.analytics.getanalytics.internal_error",
    "translation": "İstatistikler alınamadı."
  },
  {
    "id": "api.user.delete_team.not_enabled.app_error",
    "translation": "Kalıcı takım silme özelliği etkinleştirilmemiş. Lütfen sistem yöneticiniz ile görüşün."
  },
  {
    "id": "api.user.delete_user.not_enabled.app_error",
    "translation": "Kullanıcıları kalıcı olarak silme özelliği etkinleştirilmemiş. Lütfen sistem yöneticiniz ile görüşün."
  },
  {
    "id": "api.preference.update_preferences.update_sidebar.app_error",
    "translation": "Yan çubuk güncellenmiş ayarlara göre güncellenemedi"
  },
  {
    "id": "api.preference.delete_preferences.update_sidebar.app_error",
    "translation": "Yan çubuk silinmiş ayarlara göre güncellenemedi"
  },
  {
    "id": "app.user_access_token.update_token_enable.app_error",
    "translation": "Erişim kodu etkinleştirilemedi."
  },
  {
    "id": "app.user_access_token.update_token_disable.app_error",
    "translation": "Erişim kodu devre dışı bırakılamadı."
  },
  {
    "id": "app.user_access_token.search.app_error",
    "translation": "Kullanıcı erişim kodları aranırken bir sorun çıktı."
  },
  {
    "id": "app.user_access_token.save.app_error",
    "translation": "Kişisel erişim kodu kaydedilemedi."
  },
  {
    "id": "app.user_access_token.get_by_user.app_error",
    "translation": "Kullanıcıya göre kişisel erişim kodları alınamadı."
  },
  {
    "id": "app.user_access_token.get_all.app_error",
    "translation": "Tüm kişisel erişim kodları alınamadı."
  },
  {
    "id": "app.user_access_token.delete.app_error",
    "translation": "Kişisel erişim kodu silinemedi."
  },
  {
    "id": "api.email.send_warn_metric_ack.missing_server.app_error",
    "translation": "SMTP sunucusu zorunludur"
  },
  {
    "id": "api.server.warn_metric.number_of_active_users_200.notification_body",
    "translation": "Mattermost sisteminiz 200 kullanıcıya ulaştı. Mattermost ile kuruluşunuzun tek oturum açma hizmeti sağlayıcısı arasında bağlantı kurarak var olan kullanıcılarınızın kimlik doğrulama bilgilerini yeniden yazmasına gerek kalmadan Mattermost üzerine erişmesini sağlayabilirsiniz. Mattermost sunucunuz ile SAML 2.0 hizmeti sağlayıcınızı bütünleştirmenizi öneririz. [Buraya tıklayarak SAML 2.0 bütünleştirmesi hakkında ayrıntılı bilgi alabilirsiniz](https://www.mattermost.com/docs-saml/?utm_medium=product&utm_source=mattermost-advisor-bot&utm_content=saml).\n\nBizimle görüşün üzerine tıkladığınızda bilgileriniz Mattermost, Inc. tarafına gönderilir. [Ayrıntılı bilgi alın](https://mattermost.com/pl/default-admin-advisory)"
  },
  {
    "id": "app.system.warn_metric.bot_displayname",
    "translation": "Mattermost danışmanı"
  },
  {
    "id": "api.server.warn_metric.number_of_active_users_500.notification_body",
    "translation": "Mattermost, 500 üzerinde kullanıcı için, kullanıcı yönetimi, sunucu kümeleme ve başarım izleme gibi özelliklerin kullanılmasını önerir. Ayrıntılı bilgi almak ve size nasıl yardımcı olabileceğimizi anlatmak için bizimle görüşün.\n\nBizimle görüşün üzerine tıkladığınızda bilgileriniz Mattermost, Inc. tarafına gönderilir. [Ayrıntılı bilgi alın](https://mattermost.com/pl/default-admin-advisory)"
  },
  {
    "id": "app.system.warn_metric.store.app_error",
    "translation": "{{.WarnMetricName}} değeri kaydedilemedi"
  },
  {
    "id": "api.templates.warn_metric_ack.subject",
    "translation": "Mattermost ile iletişim kurma isteği"
  },
  {
    "id": "api.templates.warn_metric_ack.footer",
    "translation": "Sorularınız için lütfen support@mattermost.com adresine yazın"
  },
  {
    "id": "api.templates.warn_metric_ack.body.site_url_header",
    "translation": "Site adresi: "
  },
  {
    "id": "api.templates.warn_metric_ack.body.registered_users_header",
    "translation": "Etkin kullanıcı toplamı: "
  },
  {
    "id": "api.templates.warn_metric_ack.body.diagnostic_id_header",
    "translation": "Tanı kodu: "
  },
  {
    "id": "api.templates.warn_metric_ack.body.contact_name_header",
    "translation": "İlgili: "
  },
  {
    "id": "api.templates.warn_metric_ack.body.contact_email_header",
    "translation": "E-posta: "
  },
  {
    "id": "api.server.warn_metric.number_of_active_users_500.notification_title",
    "translation": "Mattermost ile büyümek"
  },
  {
    "id": "api.server.warn_metric.number_of_active_users_200.notification_title",
    "translation": "Mattermost ile büyümek"
  },
  {
    "id": "api.server.warn_metric.email_us",
    "translation": "Bize e-posta gönderin"
  },
  {
    "id": "api.server.warn_metric.bot_response.notification_success.message",
    "translation": "Mattermost ile iletişim kurduğunuz için teşekkür ederiz. Kısa süre içinde size yazacağız."
  },
  {
    "id": "api.server.warn_metric.bot_response.notification_failure.message",
    "translation": "İleti gönderilemedi."
  },
  {
    "id": "api.server.warn_metric.bot_response.notification_failure.body",
    "translation": "Lütfen bize e-posta gönderin."
  },
  {
    "id": "api.server.warn_metric.bot_response.mailto_subject",
    "translation": "Mattermost ile iletişim kurma isteği"
  },
  {
    "id": "api.server.warn_metric.bot_response.mailto_site_url_header",
    "translation": "Site adresi: {{.SiteUrl}}"
  },
  {
    "id": "api.server.warn_metric.bot_response.mailto_registered_users_header",
    "translation": "Etkin kullanıcı toplamı: {{.NoRegisteredUsers}}"
  },
  {
    "id": "api.server.warn_metric.bot_response.mailto_footer",
    "translation": "Sorularınız için lütfen support@mattermost.com adresine yazın"
  },
  {
    "id": "api.server.warn_metric.bot_response.mailto_email_header",
    "translation": "E-posta: {{.Email}}"
  },
  {
    "id": "api.server.warn_metric.bot_response.mailto_diagnostic_id_header",
    "translation": "Tanı kodu: {{.DiagnosticId}}"
  },
  {
    "id": "api.server.warn_metric.bot_response.mailto_contact_header",
    "translation": "İlgili: {{.Contact}}"
  },
  {
    "id": "api.email.send_warn_metric_ack.invalid_warn_metric.app_error",
    "translation": "Uyarı ölçütü bulunamadı."
  },
  {
    "id": "api.email.send_warn_metric_ack.failure.app_error",
    "translation": "Yönetici onayı e-postası gönderilemedi"
  },
  {
    "id": "ent.message_export.run_export.app_error",
    "translation": "İleti dışa aktarma verisi seçilemedi."
  },
  {
    "id": "app.compliance.save.saving.app_error",
    "translation": "Uygunluk raporu kaydedilirken bir sorun çıktı."
  },
  {
    "id": "app.compliance.get.finding.app_error",
    "translation": "Uygunluk raporları alınırken bir sorun çıktı."
  },
  {
    "id": "app.job.download_export_results_not_enabled",
    "translation": "config.json içindeki DownloadExportResults seçeneği false olarak ayarlanmış. Bu görevin sonuçlarını indirmek için bu seçeneği true olarak ayarlayın."
  },
  {
    "id": "api.job.unable_to_download_job",
    "translation": "Bu görev indirilemedi"
  },
  {
    "id": "app.preference.save.updating.app_error",
    "translation": "Ayarlar güncellenirken bir sorun çıktı."
  },
  {
    "id": "app.preference.permanent_delete_by_user.app_error",
    "translation": "Ayarlar silinirken bir sorun çıktı."
  },
  {
    "id": "app.preference.get_category.app_error",
    "translation": "Ayarlar aranırken bir sorun çıktı."
  },
  {
    "id": "app.preference.get_all.app_error",
    "translation": "Ayarlar aranırken bir sorun çıktı."
  },
  {
    "id": "app.preference.get.app_error",
    "translation": "Ayarlar aranırken bir sorun çıktı."
  },
  {
    "id": "app.preference.delete.app_error",
    "translation": "Ayarlar silinirken bir sorun çıktı."
  },
  {
    "id": "api.context.get_user.app_error",
    "translation": "Kullanıcı oturum kullanıcı kodundan bulunamadı."
  },
  {
    "id": "model.command.is_valid.plugin_id.app_error",
    "translation": "Uygulama eki kodu geçersiz."
  },
  {
    "id": "app.webhooks.delete_incoming.app_error",
    "translation": "Web bağlantısı silinemedi."
  },
  {
    "id": "app.webhooks.analytics_outgoing_count.app_error",
    "translation": "Giden web bağlantıları sayılamadı."
  },
  {
    "id": "app.webhooks.analytics_incoming_count.app_error",
    "translation": "Gelen web bağlantıları sayılamadı."
  },
  {
    "id": "app.webhooks.update_outgoing.app_error",
    "translation": "Web bağlantısı güncellenemedi."
  },
  {
    "id": "app.webhooks.update_incoming.app_error",
    "translation": "Gelen web bağlantısı güncellenemedi."
  },
  {
    "id": "app.webhooks.save_outgoing.override.app_error",
    "translation": "Var olan bir giden web bağlantısının üzerine yazılamaz."
  },
  {
    "id": "app.webhooks.save_outgoing.app_error",
    "translation": "Giden web bağlantısı kaydedilemedi."
  },
  {
    "id": "app.webhooks.save_incoming.existing.app_error",
    "translation": "Var olan bir gelen web bağlantısının üzerine yazılamaz."
  },
  {
    "id": "app.webhooks.save_incoming.app_error",
    "translation": "Gelen web bağlantısı kaydedilemedi."
  },
  {
    "id": "app.webhooks.permanent_delete_outgoing_by_user.app_error",
    "translation": "Web bağlantısı silinemedi."
  },
  {
    "id": "app.webhooks.permanent_delete_outgoing_by_channel.app_error",
    "translation": "Web bağlantısı silinemedi."
  },
  {
    "id": "app.webhooks.permanent_delete_incoming_by_user.app_error",
    "translation": "Web bağlantısı silinemedi."
  },
  {
    "id": "app.webhooks.permanent_delete_incoming_by_channel.app_error",
    "translation": "Web bağlantısı silinemedi."
  },
  {
    "id": "app.webhooks.get_outgoing_by_team.app_error",
    "translation": "Web bağlantıları alınamadı."
  },
  {
    "id": "app.webhooks.get_outgoing_by_channel.app_error",
    "translation": "Web bağlantıları alınamadı."
  },
  {
    "id": "app.webhooks.get_outgoing.app_error",
    "translation": "Web bağlantısı alınamadı."
  },
  {
    "id": "app.webhooks.get_incoming_by_user.app_error",
    "translation": "Web bağlantısı alınamadı."
  },
  {
    "id": "app.webhooks.get_incoming_by_channel.app_error",
    "translation": "Web bağlantıları alınamadı."
  },
  {
    "id": "app.webhooks.get_incoming.app_error",
    "translation": "Web bağlantısı alınamadı."
  },
  {
    "id": "app.webhooks.delete_outgoing.app_error",
    "translation": "Web bağlantısı silinemedi."
  },
  {
    "id": "app.role.save.invalid_role.app_error",
    "translation": "Rol geçersiz."
  },
  {
    "id": "app.role.save.insert.app_error",
    "translation": "Yeni rol kaydedilemedi."
  },
  {
    "id": "app.role.permanent_delete_all.app_error",
    "translation": "Tüm roller kalıcı olarak silinemedi."
  },
  {
    "id": "app.role.get_by_names.app_error",
    "translation": "Roller alınamadı."
  },
  {
    "id": "app.role.get_by_name.app_error",
    "translation": "Rol alınamadı."
  },
  {
    "id": "app.role.get.app_error",
    "translation": "Rol alınamadı."
  },
  {
    "id": "model.config.is_valid.directory.app_error",
    "translation": "Yerel depolama klasörü geçersiz. Boş olmayan bir dizge olmalıdır."
  },
  {
    "id": "app.user.convert_bot_to_user.app_error",
    "translation": "Bot kullanıcıya dönüştürülemedi."
  },
  {
    "id": "app.post.update.app_error",
    "translation": "İleti güncellenemedi."
  },
  {
    "id": "app.post.save.existing.app_error",
    "translation": "Var olan bir iletiyi güncelleyemezsiniz."
  },
  {
    "id": "app.post.save.app_error",
    "translation": "İleti kaydedilemedi."
  },
  {
    "id": "app.post.permanent_delete_by_user.app_error",
    "translation": "Kullanıcının silinecek iletileri seçilemedi."
  },
  {
    "id": "app.post.permanent_delete_by_channel.app_error",
    "translation": "Kanalın iletileri silinemedi."
  },
  {
    "id": "app.post.get.app_error",
    "translation": "İleti alınamadı."
  },
  {
    "id": "app.post.delete.app_error",
    "translation": "İleti silinemedi."
  },
  {
    "id": "app.plugin_store.delete.app_error",
    "translation": "Uygulama eki anahtarı değeri silinemedi."
  },
  {
    "id": "app.import.import_user_teams.save_members.conflict.app_error",
    "translation": "Zaten var olduğundan, yeni takım üyeliği içe aktarılamadı"
  },
  {
    "id": "app.create_basic_user.save_member.max_accounts.app_error",
    "translation": "Bu takıma başka üye kabul edilmediğinden, varsayılan takım üyeliği oluşturulamadı"
  },
  {
    "id": "app.create_basic_user.save_member.conflict.app_error",
    "translation": "Zaten var olduğundan, varsayılan takım üyeliği oluşturulamadı"
  },
  {
    "id": "app.create_basic_user.save_member.app_error",
    "translation": "Varsayılan takım üyelikleri oluşturulamadı"
  },
  {
    "id": "app.team.join_user_to_team.save_member.max_accounts.app_error",
    "translation": "Takım üye sayısı sınırına ulaşıldığından yeni takım üyeliği oluşturulamadı"
  },
  {
    "id": "app.team.join_user_to_team.save_member.conflict.app_error",
    "translation": "Zaten var olduğundan yeni takım üyeliği oluşturulamadı"
  },
  {
    "id": "app.team.join_user_to_team.save_member.app_error",
    "translation": "Yeni takım üyeliği oluşturulamadı"
  },
  {
    "id": "app.import.import_user_teams.save_members.max_accounts.app_error",
    "translation": "Bu takıma başka üye kabul edilmediğinden takım üyeliği içe aktarılamadı"
  },
  {
    "id": "app.import.import_user_teams.save_members.error",
    "translation": "Yeni takım üyelikleri içe aktarılamadı"
  },
  {
    "id": "app.plugin_store.get.app_error",
    "translation": "Uygulama eki anahtarı değeri alınamadı."
  },
  {
    "id": "app.plugin_store.save.app_error",
    "translation": "Uygulama eki anahtarı değeri kaydedilemedi ya da güncellenemedi."
  },
  {
    "id": "app.plugin_store.list.app_error",
    "translation": "Tüm uygulama eki anahtarları listelenemedi."
  },
  {
    "id": "migrations.system.save.app_error",
    "translation": "Sistem özelliği kaydedilirken bir sorun çıktı."
  },
  {
    "id": "app.system.save.app_error",
    "translation": "Sistem özelliği kaydedilirken bir sorun çıktı."
  },
  {
    "id": "app.system.permanent_delete_by_name.app_error",
    "translation": "Sistem tablosu kaydı kalıcı olarak silinemedi."
  },
  {
    "id": "app.system.get_by_name.app_error",
    "translation": "Sistem değişkeni bulunamadı."
  },
  {
    "id": "app.system.get.app_error",
    "translation": "Sistem özellikleri aranırken bir sorun çıktı."
  },
  {
    "id": "app.status.get.missing.app_error",
    "translation": "Bu durum için bir kayıt yok."
  },
  {
    "id": "app.status.get.app_error",
    "translation": "Durum alınırken bir sorun çıktı."
  },
  {
    "id": "ent.user.complete_switch_with_oauth.blank_email.app_error",
    "translation": "E-posta adresi boş olduğundan SAML oturumu açılamadı."
  },
  {
    "id": "ent.saml.save_user.username_exists.saml_app_error",
    "translation": "Aynı kullanıcı adını kullanan bir hesap zaten var. Lütfen yöneticiniz ile görüşün."
  },
  {
    "id": "ent.saml.save_user.email_exists.saml_app_error",
    "translation": "Bu hesap SAML kimlik doğrulamasını kullanmıyor. Lütfen e-posta ve parola kullanarak oturum açın."
  },
  {
    "id": "ent.ldap.save_user.username_exists.ldap_app_error",
    "translation": "Aynı kullanıcı adını kullanan bir hesap zaten var. Lütfen yöneticiniz ile görüşün."
  },
  {
    "id": "ent.ldap.save_user.email_exists.ldap_app_error",
    "translation": "Bu hesap AD/LDAP kimlik doğrulamasını kullanmıyor. Lütfen e-posta ve parola kullanarak oturum açın."
  },
  {
    "id": "ent.jobs.start_synchronize_job.timeout",
    "translation": "AD/LDAP eşitleme görevi zaman aşımına uğradı."
  },
  {
    "id": "ent.jobs.do_job.batch_start_timestamp.parse_error",
    "translation": "İleti dışa aktarma görevinde ExportFromTimestamp değeri çözümlenemedi."
  },
  {
    "id": "ent.jobs.do_job.batch_size.parse_error",
    "translation": "İleti dışa aktarma görevinde BatchSize değeri çözümlenemedi."
  },
  {
    "id": "ent.cluster.404.app_error",
    "translation": "Küme API uç noktası bulunamadı."
  },
  {
    "id": "ent.api.post.send_notifications_and_forget.push_image_only",
    "translation": " bir dosya ekledi."
  },
  {
    "id": "ent.actiance.export.marshalToXml.appError",
    "translation": "Dışa aktarılan veriler XML biçimine dönüştürülemedi."
  },
  {
    "id": "app.job.update.app_error",
    "translation": "Görev güncellenemedi."
  },
  {
    "id": "app.job.save.app_error",
    "translation": "Görev kaydedilemedi."
  },
  {
    "id": "app.job.get_newest_job_by_status_and_type.app_error",
    "translation": "Durum ve türe göre en son görev alınamadı."
  },
  {
    "id": "app.job.get_count_by_status_and_type.app_error",
    "translation": "Durum ve türe göre görev sayısı alınamadı."
  },
  {
    "id": "app.job.get_all.app_error",
    "translation": "Görevler alınamadı."
  },
  {
    "id": "app.job.get.app_error",
    "translation": "Görev alınamadı."
  },
  {
    "id": "app.file_info.save.app_error",
    "translation": "Dosya bilgileri kaydedilemedi."
  },
  {
    "id": "app.file_info.permanent_delete_by_user.app_error",
    "translation": "Kullanıcının ek dosyaları silinemedi."
  },
  {
    "id": "app.file_info.get_with_options.app_error",
    "translation": "Yola göre dosya bilgileri alınamadı"
  },
  {
    "id": "app.file_info.get_for_post.app_error",
    "translation": "İletinin dosya bilgileri alınamadı."
  },
  {
    "id": "app.file_info.get.app_error",
    "translation": "Dosya bilgileri alınamadı."
  },
  {
    "id": "api.user.delete_channel.not_enabled.app_error",
    "translation": "Kalıcı takım silme özelliği etkinleştirilmemiş. Lütfen sistem yöneticiniz ile görüşün."
  },
  {
    "id": "app.channel.update_last_viewed_at_post.app_error",
    "translation": "Kanal okunmamış olarak işaretlenemedi."
  },
  {
    "id": "app.channel.update_last_viewed_at.app_error",
    "translation": "Son görüntülenme zamanı güncellenemedi."
  },
  {
    "id": "app.channel.remove_member.app_error",
    "translation": "Kanal üyesi silinemedi."
  },
  {
    "id": "app.channel.pinned_posts.app_error",
    "translation": "Sabitlenmiş iletiler bulunamadı."
  },
  {
    "id": "app.channel.permanent_delete_members_by_user.app_error",
    "translation": "Kanal üyesi silinemedi."
  },
  {
    "id": "app.channel.get_public_channels.get.app_error",
    "translation": "Herkese açık kanallar alınamadı."
  },
  {
    "id": "app.channel.get_private_channels.get.app_error",
    "translation": "Özel kanallar alınamadı."
  },
  {
    "id": "app.channel.get_pinnedpost_count.app_error",
    "translation": "Kanalda sabitlenmiş ileti sayısı alınamadı."
  },
  {
    "id": "app.channel.get_member_count.app_error",
    "translation": "Kanal üyelerinin sayısı alınamadı."
  },
  {
    "id": "app.channel.get_member.missing.app_error",
    "translation": "Bu kullanıcı kodu ve kanal kodu için bir kanal üyesi bulunamadı."
  },
  {
    "id": "app.channel.get_member.app_error",
    "translation": "Kanal üyesi alınamadı."
  },
  {
    "id": "app.channel.get_for_post.app_error",
    "translation": "Belirtilen ileti için bir kanal alınamadı."
  },
  {
    "id": "app.channel.get_channels_by_ids.not_found.app_error",
    "translation": "Herhangi bir kanal bulunamadı."
  },
  {
    "id": "app.channel.get_channels_by_ids.app_error",
    "translation": "Kodlara göre kanallar alınamadı."
  },
  {
    "id": "app.channel.get_channel_counts.get.app_error",
    "translation": "Kanal sayıları alınamadı."
  },
  {
    "id": "app.channel.count_posts_since.app_error",
    "translation": "Belirtilen tarihten sonraki ileti sayıları hesaplanamadı."
  },
  {
    "id": "app.channel.analytics_type_count.app_error",
    "translation": "Kanal türü sayıları alınamadı."
  },
  {
    "id": "api.user.update_password.user_and_hashed.app_error",
    "translation": "Yalnız sistem yöneticileri önceden karılmış parolalar ayarlayabilir."
  },
  {
    "id": "api.user.login_cws.license.error",
    "translation": "CWS oturumu açmaya izin verilmiyor."
  },
  {
    "id": "api.user.login_by_cws.invalid_token.app_error",
    "translation": "CWS kodu geçersiz"
  },
  {
    "id": "api.user.get_uploads_for_user.forbidden.app_error",
    "translation": "Yüklemeler alınamadı."
  },
  {
    "id": "api.upload.upload_data.invalid_content_length",
    "translation": "İçerik uzunluğu geçersiz."
  },
  {
    "id": "api.upload.get_upload.forbidden.app_error",
    "translation": "Yüklenemedi."
  },
  {
    "id": "api.system.update_notices.parse_failed",
    "translation": "Ürün bildirimleri işlenemedi"
  },
  {
    "id": "api.system.update_notices.fetch_failed",
    "translation": "Ürün bildirimleri alınamadı"
  },
  {
    "id": "api.system.update_notices.clear_failed",
    "translation": "Eski ürün bildirimleri temizlenemedi"
  },
  {
    "id": "api.admin.ldap.not_available.app_error",
    "translation": "LDAP kullanılamıyor."
  },
  {
    "id": "app.upload.upload_data.large_image.app_error",
    "translation": "{{.Filename}} boyutları ({{.Width}} x {{.Height}} piksel) sınırını aşıyor."
  },
  {
    "id": "app.upload.create.upload_too_large.app_error",
    "translation": "Dosya yüklenemedi. Dosya çok büyük."
  },
  {
    "id": "app.team.get_by_scheme.app_error",
    "translation": "Belirtilen şemanın uygulanabileceği kanallar alınamadı."
  },
  {
    "id": "app.post.get_posts_since.app_error",
    "translation": "Kanalın iletileri alınamadı."
  },
  {
    "id": "app.post.get_posts_around.get.app_error",
    "translation": "Kanalın iletileri alınamadı."
  },
  {
    "id": "app.channel.sidebar_categories.app_error",
    "translation": "Kayıt veritabanına eklenemedi."
  },
  {
    "id": "app.channel.get_members.app_error",
    "translation": "Kanal üyeleri alınamadı."
  },
  {
    "id": "app.channel.get_channels_by_ids.get.app_error",
    "translation": "Kanallar alınamadı."
  },
  {
    "id": "api.server.warn_metric.email_domain.notification_title",
    "translation": "Konuk hesapları ekleniyor"
  },
  {
    "id": "api.server.warn_metric.email_domain.contact_us.email_body",
    "translation": "Mattermost ile iletişim kurma isteği. Konuk Hesaplarını kullanmak hakkında bilgi almak istiyorum.\n"
  },
  {
    "id": "api.server.warn_metric.bot_response.start_trial_failure.message",
    "translation": "Deneme lisansı alınamadı. Lisans isteğinde bulunmak için https://mattermost.com/trial/ adresine bakabilirsiniz."
  },
  {
    "id": "api.post.search_posts.invalid_body.app_error",
    "translation": "İstek gövdesi işlenemedi."
  },
  {
    "id": "api.migrate_to_saml.error",
    "translation": "SAML üzerine aktarılamadı."
  },
  {
    "id": "api.config.migrate_config.app_error",
    "translation": "Yapılandırma mağazası aktarılamadı."
  },
  {
    "id": "api.cloud.license_error",
    "translation": "Lisansınız bulut isteklerini desteklemiyor."
  },
  {
    "id": "api.cloud.app_error",
    "translation": "Bulut API isteği yapılırken bir iç sorun çıktı."
  },
  {
    "id": "api.admin.add_certificate.parseform.app_error",
    "translation": "Çoklu form isteği işlenirken sorun çıktı"
  },
  {
    "id": "ent.elasticsearch.index_channels_batch.error",
    "translation": "Dizine eklenecek kanal topluluğu alınamadı."
  },
  {
    "id": "app.channel.user_belongs_to_channels.app_error",
    "translation": "Kullanıcının kanal üyeliği olup olmadığı belirlenemedi."
  },
  {
    "id": "app.channel.search_group_channels.app_error",
    "translation": "Belirtilen kullanıcı ve ifade için grup kanalları alınamadı."
  },
  {
    "id": "app.channel.search.app_error",
    "translation": "Kanallar aranırken bir sorun çıktı."
  },
  {
    "id": "app.channel.reset_all_channel_schemes.app_error",
    "translation": "Kanal şemaları sıfırlanamadı."
  },
  {
    "id": "app.channel.remove_all_deactivated_members.app_error",
    "translation": "Devre dışı bırakılmış kullanıcılar kanaldan çıkarılamadı."
  },
  {
    "id": "app.channel.migrate_channel_members.select.app_error",
    "translation": "Kanal üyeleri topluluğu seçilemedi."
  },
  {
    "id": "app.channel.get_unread.app_error",
    "translation": "Okunmamış kanal iletileri alınamadı."
  },
  {
    "id": "app.channel.get_members_by_ids.app_error",
    "translation": "Kanal üyeleri alınamadı."
  },
  {
    "id": "app.channel.get_channels_batch_for_indexing.get.app_error",
    "translation": "Dizine eklenecek kanal topluluğu alınamadı."
  },
  {
    "id": "app.channel.get_by_scheme.app_error",
    "translation": "Belirtilen şemanın uygulanabileceği kanallar alınamadı."
  },
  {
    "id": "app.channel.get_all_direct.app_error",
    "translation": "Doğrudan kanalların tümü alınamadı."
  },
  {
    "id": "app.channel.get_all.app_error",
    "translation": "Kanalların tümü alınamadı."
  },
  {
    "id": "app.channel.clear_all_custom_role_assignments.select.app_error",
    "translation": "Kanal üyeleri alınamadı."
  },
  {
    "id": "api.server.warn_metric.number_of_active_users_500.contact_us.email_body",
    "translation": "Mattermost ile görüşme isteği. Takımım 500 kullanıcıya ulaştı. Mattermost Enterprise sürümüne geçmeyi düşünüyorum.\n"
  },
  {
    "id": "api.server.warn_metric.number_of_active_users_200.contact_us.email_body",
    "translation": "Mattermost ile iletişim kurma isteği. Takımım 200 kullanıcıya ulaştı. Mattermost Enterprise sürümüne geçmeyi düşünüyorum.\n"
  },
  {
    "id": "api.server.warn_metric.number_of_active_users_100.notification_title",
    "translation": "Mattermost ile büyümek"
  },
  {
    "id": "api.server.warn_metric.number_of_active_users_100.notification_body",
    "translation": "Mattermost sisteminiz 100 kullanıcıya ulaştı. Kullanıcı sayınız arttıkça, yeni hesapları ayarlamak zaman alan bir iş haline gelebilir. Kullanıcı hesaplarını kuruluşunuzun Active Directory/LDAP dizininden otomatik olarak almanız ve bu dizinlerde bir hesabı olan herkesin Mattermost üzerine erişmesini sağlamanız önerilir.\n\n[AD/LDAP bütünleştirmesi hakkında ayrıntılı bilgi alın](https://docs.mattermost.com/deployment/sso-ldap.html?utm_medium=product&utm_source=mattermost-advisor-bot&utm_content=adldap)\n\nBizimle görüşün üzerine tıkladığınızda bilgileriniz Mattermost, Inc. tarafına gönderilir. Yükseltme hakkında ayrıntılı bilgi almak için [buraya tıklayın](https://mattermost.com/pl/default-admin-advisory)"
  },
  {
    "id": "api.server.warn_metric.number_of_active_users_100.contact_us.email_body",
    "translation": "Mattermost ile görüşme isteği. Takımım 100 kullanıcıya ulaştı. Mattermost Enterprise sürümüne geçmeyi düşünüyorum.\n"
  },
  {
    "id": "api.server.warn_metric.mfa.notification_title",
    "translation": "Çok aşamalı kimlik doğrulama dayatılıyor"
  },
  {
    "id": "ent.elasticsearch.post.get_posts_batch_for_indexing.error",
    "translation": "Dizine eklenecek ileti topluluğu alınamadı."
  },
  {
    "id": "app.post.overwrite.app_error",
    "translation": "İletinin üzerine yazılamadı."
  },
  {
    "id": "app.post.get_root_posts.app_error",
    "translation": "Kanalın iletileri alınamadı."
  },
  {
    "id": "app.post.get_posts_created_at.app_error",
    "translation": "Kanalın iletileri alınamadı."
  },
  {
    "id": "app.post.get_posts_batch_for_indexing.get.app_error",
    "translation": "Dizine eklenecek ileti topluluğu alınamadı."
  },
  {
    "id": "app.post.get_posts.app_error",
    "translation": "Sayfalandırma sınırı aşıldı."
  },
  {
    "id": "app.post.get_direct_posts.app_error",
    "translation": "Doğrudan iletiler alınamadı."
  },
  {
    "id": "app.post.analytics_user_counts_posts_by_day.app_error",
    "translation": "İletilerin kullanıcı sayıları alınamadı."
  },
  {
    "id": "app.post.analytics_posts_count_by_day.app_error",
    "translation": "Güne göre ileti sayıları alınamadı."
  },
  {
    "id": "app.post.analytics_posts_count.app_error",
    "translation": "İleti sayıları alınamadı."
  },
  {
    "id": "api.team.add_team_member.invalid_body.app_error",
    "translation": "İstek gövdesi işlenemedi."
  },
  {
    "id": "app.team.save_member.save.app_error",
    "translation": "Takım üyesi kaydedilemedi."
  },
  {
    "id": "app.team.get_unread.app_error",
    "translation": "Takımların okunmamış iletileri alınamadı."
  },
  {
    "id": "app.team.get_members_by_ids.app_error",
    "translation": "Takım üyeleri alınamadı."
  },
  {
    "id": "app.team.get_member_count.app_error",
    "translation": "Takım üyeleri sayılamadı."
  },
  {
    "id": "app.team.get_member.missing.app_error",
    "translation": "Bu kullanıcı kodu ve takım kodu için bir takım üyesi bulunamadı."
  },
  {
    "id": "app.team.get_member.app_error",
    "translation": "Takım üyesi alınamadı."
  },
  {
    "id": "app.team.get_active_member_count.app_error",
    "translation": "Takım üyeleri sayılamadı."
  },
  {
    "id": "app.team.user_belongs_to_teams.app_error",
    "translation": "Kullanıcının takım üyeliği olup olmadığı belirlenemedi."
  },
  {
    "id": "app.team.reset_all_team_schemes.app_error",
    "translation": "Takım şemaları sıfırlanamadı."
  },
  {
    "id": "app.team.remove_member.app_error",
    "translation": "Takım üyesi silinemedi."
  },
  {
    "id": "app.team.migrate_team_members.update.app_error",
    "translation": "Takım üyesi güncellenemedi."
  },
  {
    "id": "app.team.get_user_team_ids.app_error",
    "translation": "Bir kullanıcının takım listesi alınamadı."
  },
  {
    "id": "app.team.get_members.app_error",
    "translation": "Takım üyeleri alınamadı."
  },
  {
    "id": "app.team.clear_all_custom_role_assignments.select.app_error",
    "translation": "Takım üyeleri alınamadı."
  },
  {
    "id": "model.upload_session.is_valid.user_id.app_error",
    "translation": "Kullanıcı kodu değeri geçersiz"
  },
  {
    "id": "model.upload_session.is_valid.type.app_error",
    "translation": "Kod değeri geçersiz"
  },
  {
    "id": "model.upload_session.is_valid.path.app_error",
    "translation": "Yol değeri geçersiz"
  },
  {
    "id": "model.upload_session.is_valid.id.app_error",
    "translation": "Kod değeri geçersiz"
  },
  {
    "id": "model.upload_session.is_valid.create_at.app_error",
    "translation": "Eklenme zamanı değeri geçersiz"
  },
  {
    "id": "app.upload.get.app_error",
    "translation": "Yüklenemedi."
  },
  {
    "id": "app.upload.create.save.app_error",
    "translation": "Yüklenemedi."
  },
  {
    "id": "app.upload.create.cannot_upload_to_deleted_channel.app_error",
    "translation": "Kanal silindiğinden gönderilemedi."
  },
  {
    "id": "app.post.get_post_id_around.app_error",
    "translation": "İlgili gönderim civarı süresi alınamadı."
  },
  {
    "id": "app.post.get_post_after_time.app_error",
    "translation": "İlgili gönderi sonrası süresi alınamadı."
  },
  {
    "id": "app.post.get_flagged_posts.app_error",
    "translation": "İşaretlenmiş iletiler alınamadı."
  },
  {
    "id": "app.team.update.updating.app_error",
    "translation": "Takım güncellenirken bir sorun çıktı."
  },
  {
    "id": "app.team.update.find.app_error",
    "translation": "Güncellenecek var olan takım bulunamadı."
  },
  {
    "id": "app.team.search_private_team.app_error",
    "translation": "Özel takımlar aranırken bir sorun çıktı."
  },
  {
    "id": "app.team.search_open_team.app_error",
    "translation": "Açık takımlar aranırken bir sorun çıktı."
  },
  {
    "id": "app.team.search_all_team.app_error",
    "translation": "Takımlar aranırken bir sorun çıktı."
  },
  {
    "id": "app.team.save.existing.app_error",
    "translation": "Güncelleme var olan takım için çağrılmalı."
  },
  {
    "id": "app.team.save.app_error",
    "translation": "Takım kaydedilemedi."
  },
  {
    "id": "app.team.permanent_delete.app_error",
    "translation": "Var olan takım silinemedi."
  },
  {
    "id": "app.team.get_by_name.missing.app_error",
    "translation": "Var olan takım bulunamadı."
  },
  {
    "id": "app.team.get_by_name.app_error",
    "translation": "Var olan takım bulunamadı."
  },
  {
    "id": "app.team.get_by_invite_id.finding.app_error",
    "translation": "Var olan takım bulunamadı."
  },
  {
    "id": "app.team.get_all_team_listing.app_error",
    "translation": "Tüm takımlar alınamadı."
  },
  {
    "id": "app.team.get_all_private_team_listing.app_error",
    "translation": "Tüm özel takımlar alınamadı."
  },
  {
    "id": "app.team.get_all.app_error",
    "translation": "Tüm takımlar alınamadı."
  },
  {
    "id": "app.team.get.finding.app_error",
    "translation": "Takım aranırken bir sorun çıktı."
  },
  {
    "id": "app.team.get.find.app_error",
    "translation": "Var olan takım bulunamadı."
  },
  {
    "id": "app.team.analytics_team_count.app_error",
    "translation": "Takımlar sayılamadı."
  },
  {
    "id": "api.upgrade_to_enterprise_status.signature.app_error",
    "translation": "Mattermost Enterprise sürümüne yükseltilemedi. İndirilen dosyanın sayısal imzası doğrulanamadı."
  },
  {
    "id": "api.upgrade_to_enterprise_status.app_error",
    "translation": "Mattermost Enterprise sürümüne yükseltilemedi."
  },
  {
    "id": "api.upgrade_to_enterprise.system_not_supported.app_error",
    "translation": "Mattermost Enterprise sürümüne yükseltilemedi. Bu özellik yalnız x86-64 mimarisine sahip Linux sistemleri üzerinde kullanılabilir."
  },
  {
    "id": "api.upgrade_to_enterprise.invalid-user.app_error",
    "translation": "Mattermost Enterprise sürümüne yükseltilemedi. {{.MattermostUsername}} Mattermost sistem kullanıcısının gerekli program dosyalarına yazma izni yok. Bir sistem yöneticisi Mattermost uygulamasının kurulu olduğu sunucu üzerinde aşağıdaki komutları yürüterek dosya izinlerini güncelleyebilir:\n\n```\nchown {{.MattermostUsername}} \"{{.Path}}\"\n```\n\nDosya izinleri değiştirildikten sonra Mattermost sürümünü yükseltmeyi yeniden deneyin. Yükseltme işlemi tamamlanıp sunucuyu yeniden başlatıldıktan sonra aşağıdaki komutun yürütülerek program dosyası izinlerini özgün duruma döndürülmesi gerektiğini unutmayın:\n\n```\nchown {{.FileUsername}} \"{{.Path}}\"\n```"
  },
  {
    "id": "api.upgrade_to_enterprise.invalid-user-and-permission.app_error",
    "translation": "Mattermost Enterprise sürümüne yükseltilemedi. {{.MattermostUsername}} Mattermost sistem kullanıcısının gerekli program dosyalarına yazma izni yok. Bir sistem yöneticisi Mattermost uygulamasının kurulu olduğu sunucu üzerinde aşağıdaki komutları yürüterek dosya izinlerini güncelleyebilir:\n\n```\nchown {{.MattermostUsername}} \"{{.Path}}\"\nchmod +w \"{{.Path}}\"\n```\n\nDosya izinleri değiştirildikten sonra Mattermost sürümünü yükseltmeyi yeniden deneyin. Yükseltme işlemini tamamlanıp sunucuyu yeniden başlatıldıktan sonra aşağıdaki komutun yürütülerek program dosyası izinlerini özgün duruma döndürülmesi gerektiğini unutmayın:\n\n```\nchown {{.FileUsername}} \"{{.Path}}\"\nchmod -w \"{{.Path}}\"\n```"
  },
  {
    "id": "api.upgrade_to_enterprise.invalid-permission.app_error",
    "translation": "Mattermost Enterprise Sürümüne yükseltilemedi. {{.MattermostUsername}} Mattermost sistem kullanıcısının gerekli program dosyalarına yazma izni yok. Bir sistem yöneticisi Mattermost uygulamasının kurulu olduğu sunucu üzerinde aşağıdaki komutları yürüterek dosya izinlerini güncelleyebilir:\n\n```\nchmod +w \"{{.Path}}\"\n```\n\nDosya izinleri değiştirildikten sonra Mattermost sürümünü yükseltmeyi yeniden deneyin. Yükseltme işlemini tamamlanıp sunucuyu yeniden başlatıldıktan sonra aşağıdaki komutun yürütülerek program dosyası izinlerini özgün duruma döndürülmesi gerektiğini unutmayın:\n\n```\nchmod -w \"{{.Path}}\"\n```"
  },
  {
    "id": "api.upgrade_to_enterprise.generic_error.app_error",
    "translation": "Mattermost Enterprise sürümüne yükseltilemedi."
  },
  {
    "id": "api.upgrade_to_enterprise.app_error",
    "translation": "Mattermost Enterprise Sürümü için bir yükseltme işlemi zaten yapılıyor."
  },
  {
    "id": "api.upgrade_to_enterprise.already-enterprise.app_error",
    "translation": "Zaten Mattermost Enterprise Sürümünü kullandığınız için yükseltme yapamazsınız."
  },
  {
    "id": "api.upgrade_to_enterprise.already-done.app_error",
    "translation": "Mattermost Enterprise Sürümüne zaten yükseltmişsiniz. Lütfen yükseltme işlemini tamamlamak için sunucuyu yeniden başlatın."
  },
  {
    "id": "api.server.warn_metric.mfa.contact_us.email_body",
    "translation": "Mattermost ile iletişim kurma isteği. Çok aşamalı kimlik doğrulamasını zorunlu kılmak hakkında bilgi almak istiyorum.\n"
  },
  {
    "id": "api.license.request_trial_license.fail_get_user_count.app_error",
    "translation": "Bir deneme sürümü lisansı alınamadı. Lütfen yeniden deneyin ya da support@mattermost.com e-posta adresine yazın. Kayıtlı kullanıcı sayısı alınamadı."
  },
  {
    "id": "api.team.invite_members.limit_reached.app_error",
    "translation": "Ücretsiz tarifenin kullanıcı sayısı sınırına ulaştınız"
  },
  {
    "id": "api.system.update_notices.validating_failed",
    "translation": "Ürün bildirimi koşulları doğrulanamadı"
  },
  {
    "id": "api.server.warn_metric.number_of_teams_5.start_trial_notification_success.message",
    "translation": "Enterprise sürümü denemeniz etkinleştirildi. Gelişmiş izinleri etkinleştirmek için **Sistem panosu > Kullanıcı yönetimi > İzinler** bölümüne gidin."
  },
  {
    "id": "api.server.warn_metric.number_of_teams_5.notification_title",
    "translation": "Gelişmiş izinleri kullanmak"
  },
  {
    "id": "api.server.warn_metric.number_of_posts_2M.notification_title",
    "translation": "Başarımı arttırmak"
  },
  {
    "id": "api.server.warn_metric.number_of_channels_50.notification_title",
    "translation": "Gelişmiş izinleri kullanmak"
  },
  {
    "id": "api.server.warn_metric.number_of_active_users_300.start_trial.notification_title",
    "translation": "Salt okunur duyuru kanalları"
  },
  {
    "id": "api.cloud.request_error",
    "translation": "CWS isteği işlenirken sorun çıktı."
  },
  {
    "id": "model.plugin_command_error.error.app_error",
    "translation": "/{{.Command}} komutunun uygulama eki çalışmıyor. Lütfen sistem yöneticiniz ile görüşün"
  },
  {
    "id": "model.plugin_command_crash.error.app_error",
    "translation": "/{{.Command}} komutu {{.PluginId}} uygulama ekinin çökmesine neden oldu. Lütfen sistem yöneticiniz ile görüşün"
  },
  {
    "id": "ent.saml.do_login.invalid_time.app_error",
    "translation": "Kimlik hizmeti sağlayıcıdan alınan yanıt içindeki zaman geçersiz. Lütfen sistem yöneticiniz ile görüşün."
  },
  {
    "id": "ent.saml.do_login.invalid_signature.app_error",
    "translation": "Kimlik hizmeti sağlayıcıdan alınan yanıt içindeki imza geçersiz. Lütfen sistem yöneticiniz ile görüşün."
  },
  {
    "id": "api.server.warn_metric.number_of_posts_2M.start_trial.notification_body",
    "translation": "Mattermost sisteminizde çok sayıda ileti var. Varsayılan Mattermost veritabanı aramasının başarımı 2.5 milyon iletiye yaklaşıldığında düşmeye başlar. 5 milyondan fazla iletide Elasticsearch kullanmak, arama ve anma durumlarında zaman aşımları gibi önemli başarım sorunlarını önleyebilir. Ayrıntılı bilgi almak ve size nasıl yardımcı olabileceğimizi anlatmak için bizimle görüşün.\n\n[Başarımı arttırmak hakkında ayrıntılı bilgi alın](https://www.mattermost.com/docs-elasticsearch/?utm_medium=product&utm_source=mattermost-advisor-bot&utm_content=elasticsearch)\n\nDenemeyi başlat üzerine tıklayarak [Mattermost yazılım deneme sözleşmesini](https://mattermost.com/software-evaluation-agreement/), [Kişisel verilerin gizliliği ilkesini](https://mattermost.com/privacy-policy/) ve ürün e-postalarını almayı kabul ediyorum."
  },
  {
    "id": "app.channel.save_member.exists.app_error",
    "translation": "Aynı kodlu bir kanal üyesi zaten var."
  },
  {
    "id": "api.user.update_user_roles.license.app_error",
    "translation": "Geçerli lisans özel izin şemaları özelliğini desteklemiyor"
  },
  {
    "id": "api.system.update_viewed_notices.failed",
    "translation": "Görüntülenmiş bildirimler güncellenemedi"
  },
  {
    "id": "api.config.patch_config.restricted_merge.app_error",
    "translation": "Belirtilen yapılandırma aktarılamadı."
  },
  {
    "id": "api.config.get_config.restricted_merge.app_error",
    "translation": "Belirtilen yapılandırma aktarılamadı."
  },
  {
    "id": "model.upload_session.is_valid.filename.app_error",
    "translation": "Filename değeri geçersiz"
  },
  {
    "id": "model.upload_session.is_valid.channel_id.app_error",
    "translation": "ChannelId değeri geçersiz."
  },
  {
    "id": "model.upload_session.is_valid.file_size.app_error",
    "translation": "FileSize değeri geçersiz"
  },
  {
    "id": "model.upload_session.is_valid.file_offset.app_error",
    "translation": "FileOffset değeri geçersiz"
  },
  {
    "id": "model.search_params_list.is_valid.include_deleted_channels.app_error",
    "translation": "IncludeDeletedChannels parametrelerinin tümünün değeri aynı olmalı."
  },
  {
    "id": "ent.message_export.global_relay_export.get_attachment_error",
    "translation": "Bir iletinin dosya bilgileri alınamadı."
  },
  {
    "id": "ent.message_export.csv_export.get_attachment_error",
    "translation": "Bir iletinin dosya bilgileri alınamadı."
  },
  {
    "id": "ent.message_export.actiance_export.get_attachment_error",
    "translation": "Bir iletinin dosya bilgileri alınamadı."
  },
  {
    "id": "ent.ldap.no.users.checkcertificate",
    "translation": "Herhangi bir LDAP kullanıcısı bulunamadı. Kullanıcı süzgecinizi ve sertifikaları denetleyin."
  },
  {
    "id": "ent.ldap.do_login.x509.app_error",
    "translation": "Anahtar çifti oluşturulurken sorun çıktı"
  },
  {
    "id": "ent.ldap.do_login.key.app_error",
    "translation": "LDAP TLS anahtar dosyası yüklenirken sorun çıktı."
  },
  {
    "id": "ent.ldap.do_login.certificate.app_error",
    "translation": "LDAP TLS sertifika dosyası yüklenirken sorun çıktı."
  },
  {
    "id": "ent.elasticsearch.indexer.do_job.get_oldest_entity.error",
    "translation": "En eski varlık (kullanıcı, kanal ya da ileti) veritabanından alınamadı"
  },
  {
    "id": "app.user.verify_email.app_error",
    "translation": "E-posta doğrulama alanı güncellenemedi."
  },
  {
    "id": "app.user.update_update.app_error",
    "translation": "Kullanıcının son güncellenme tarihi güncellenemedi."
  },
  {
    "id": "app.user.update_failed_pwd_attempts.app_error",
    "translation": "Başarısız oturum açma girişimleri güncellenemedi."
  },
  {
    "id": "app.user.update_auth_data.email_exists.app_error",
    "translation": "Hesap {{.Service}} hizmetine geçirilemedi. {{.Email}} e-posta adresini kullanan bir hesap zaten var."
  },
  {
    "id": "app.user.update_auth_data.app_error",
    "translation": "Kimlik doğrulama verileri güncellenemedi."
  },
  {
    "id": "app.user.update_active_for_multiple_users.updating.app_error",
    "translation": "Konuklar devre dışı bırakılamadı."
  },
  {
    "id": "app.user.update.finding.app_error",
    "translation": "Hesap aranırken bir sorun çıktı."
  },
  {
    "id": "app.user.update.find.app_error",
    "translation": "Güncellenecek var olan hesap bulunamadı."
  },
  {
    "id": "app.user.search.app_error",
    "translation": "Arama ölçütlerine uygun bir kullanıcı bulunamadı."
  },
  {
    "id": "app.user.save.username_exists.app_error",
    "translation": "Aynı kullanıcı adını kullanan bir hesap zaten var."
  },
  {
    "id": "app.user.save.existing.app_error",
    "translation": "Güncelleme var olan kullanıcı için çağrılmalı."
  },
  {
    "id": "app.user.save.email_exists.app_error",
    "translation": "Aynı e-posta adresini kullanan bir hesap zaten var."
  },
  {
    "id": "app.user.save.app_error",
    "translation": "Hesap kaydedilemedi."
  },
  {
    "id": "app.user.promote_guest.user_update.app_error",
    "translation": "Kullanıcı güncellenemedi."
  },
  {
    "id": "app.user.permanent_delete.app_error",
    "translation": "Var olan hesap silinemedi."
  },
  {
    "id": "app.user.missing_account.const",
    "translation": "Kullanıcı bulunamadı."
  },
  {
    "id": "app.user.get_users_batch_for_indexing.get_users.app_error",
    "translation": "Dizine eklenecek kullanıcı topluluğu alınamadı."
  },
  {
    "id": "app.user.get_unread_count.app_error",
    "translation": "Kullanıcının okunmamış ileti sayısı alınamadı."
  },
  {
    "id": "app.user.get_total_users_count.app_error",
    "translation": "Kullanıcılar sayılamadı."
  },
  {
    "id": "app.user.get_recently_active_users.app_error",
    "translation": "Yakın geçmişteki etkin kullanıcılar aranırken bir sorun çıktı."
  },
  {
    "id": "app.user.get_profiles.app_error",
    "translation": "Kullanıcı profilleri aranırken bir sorun çıktı."
  },
  {
    "id": "app.user.get_new_users.app_error",
    "translation": "Yeni kullanıcılar aranırken bir sorun çıktı."
  },
  {
    "id": "app.user.get_profile_by_group_channel_ids_for_user.app_error",
    "translation": "Kullanıcı profilleri aranırken bir sorun çıktı."
  },
  {
    "id": "app.user.get_known_users.get_users.app_error",
    "translation": "Veritabanından bilinen kullanıcılar alınamadı."
  },
  {
    "id": "app.user.get_by_username.app_error",
    "translation": "Bu takım için kullanıcı adınızla eşleşen var olan bir hesap bulunamadı. Bu takıma katılmak için takım yöneticisinin çağrı göndermesi gerekiyor olabilir."
  },
  {
    "id": "app.user.get_by_auth.other.app_error",
    "translation": "Hesap kimlik doğrulama türüne göre bulunmaya çalışılırken bir sorun çıktı."
  },
  {
    "id": "app.user.get_by_auth.missing_account.app_error",
    "translation": "Bu takım için kimlik doğrulama türünüzle eşleşen var olan bir hesap bulunamadı. Bu takıma katılmak için takım yöneticisinin çağrı göndermesi gerekiyor olabilir."
  },
  {
    "id": "app.user.get.app_error",
    "translation": "Hesap bulunurken bir sorun çıktı."
  },
  {
    "id": "app.user.demote_user_to_guest.user_update.app_error",
    "translation": "Kullanıcı güncellenemedi."
  },
  {
    "id": "app.user.clear_all_custom_role_assignments.select.app_error",
    "translation": "Kullanıcılar alınamadı."
  },
  {
    "id": "app.user.analytics_get_inactive_users_count.app_error",
    "translation": "Etkin olmayan kullanıcılar sayılamadı."
  },
  {
    "id": "app.user.analytics_daily_active_users.app_error",
    "translation": "Belirtilen aralıkta etkin kullanıcılar alınamadı."
  },
  {
    "id": "app.upload.upload_data.update.app_error",
    "translation": "Yükleme oturumu güncellenemedi."
  },
  {
    "id": "app.upload.upload_data.save.app_error",
    "translation": "Dosya bilgileri kaydedilemedi."
  },
  {
    "id": "app.upload.upload_data.read_file.app_error",
    "translation": "Bir dosya okunamadı."
  },
  {
    "id": "app.upload.upload_data.first_part_too_small.app_error",
    "translation": "Veriler yüklenemedi. İlk bölüm en az {{.Size}} bayt boyutunda olmalı."
  },
  {
    "id": "app.upload.upload_data.concurrent.app_error",
    "translation": "Birden çok isteğin verileri yüklenemedi."
  },
  {
    "id": "app.upload.run_plugins_hook.rejected",
    "translation": "{{.Filename}} dosyası yüklenemedi. Uygulama eki tarafından reddedildi: {{.Reason}}"
  },
  {
    "id": "app.upload.run_plugins_hook.move_fail",
    "translation": "Dosya taşınamadı."
  },
  {
    "id": "app.upload.get_for_user.app_error",
    "translation": "Kullanıcının yüklemeleri alınamadı."
  },
  {
    "id": "app.upload.create.incorrect_channel_id.app_error",
    "translation": "Belirtilen kanala yüklenemedi."
  },
  {
    "id": "app.post.search.app_error",
    "translation": "İletiler aranırken sorun çıktı"
  },
  {
    "id": "app.email.setup_rate_limiter.app_error",
    "translation": "Hız sınırlamasında sorun çıktı."
  },
  {
    "id": "app.email.rate_limit_exceeded.app_error",
    "translation": "Çağrı e-postaları hız sınırlaması aşıldı. Zamanlayıcı {{.ResetAfter}} saniye sonra sıfırlanacak. Lütfen {{.RetryAfter}} saniye sonra yeniden deneyin."
  },
  {
    "id": "app.email.no_rate_limiter.app_error",
    "translation": "Hız sınırlaması ayarlanmamış."
  },
  {
    "id": "app.channel.autofollow.app_error",
    "translation": "Anılan kullanıcının konu üyeliği güncellenemedi"
  },
  {
    "id": "api.upload.upload_data.multipart_error",
    "translation": "Çok parçalı veri işlenemedi."
  },
  {
    "id": "api.upload.upload_data.invalid_content_type",
    "translation": "Çok parçalı yükleme için içerik türü geçersiz."
  },
  {
    "id": "api.templates.upgrade_mattermost_cloud",
    "translation": "Yükselt"
  },
  {
    "id": "api.templates.over_limit_title",
    "translation": "Çalışma alanınız ücretsiz tarifenin kullanıcı sayısı sınırını aşıyor"
  },
  {
    "id": "api.templates.over_limit_subject",
    "translation": "Mattermost Cloud Workspace çalışma alanı kullanıcı sınırı aşıldı"
  },
  {
    "id": "api.templates.over_limit_info2",
    "translation": "Alternatif olarak, daha fazla kullanıcıya yer açmak ya da ücretsiz kullanıcı sınırının altında kalmak için yönetici panosundan bazı kullanıcıları devre dışı bırakabilirsiniz."
  },
  {
    "id": "api.templates.over_limit_info1",
    "translation": "Çalışma alanınızda Mattermost Cloud ücretsiz tarifesinin sağladığı 10 kullanıcıdan fazlası var gibi görünüyor. Lütfen Mattermost çalışma alanınızda herhangi bir kesinti yaşamamak için tarifenizi yükseltin."
  },
  {
    "id": "api.templates.email_us_anytime_at",
    "translation": "İstediğiniz zaman bize şu adresten e-posta gönderebilirsiniz "
  },
  {
    "id": "api.templates.copyright",
    "translation": "© 2021 Mattermost, Inc. 530 Lytton Avenue, Second floor, Palo Alto, CA, 94301"
  },
  {
    "id": "api.templates.at_limit_title",
    "translation": "Ücretsiz tarifenin kullanıcı sayısı sınırına ulaştınız. "
  },
  {
    "id": "api.templates.at_limit_subject",
    "translation": "Mattermost Cloud kullanıcı sınırına ulaşıldı"
  },
  {
    "id": "api.templates.at_limit_info2",
    "translation": "Alternatif olarak, daha fazla kullanıcıya yer açmak ya da ücretsiz kullanıcı sınırının altında kalmak için yönetici panosundan bazı kullanıcıları devre dışı bırakabilirsiniz."
  },
  {
    "id": "api.templates.at_limit_info1",
    "translation": "Görünüşe göre şu anda çalışma alanınızda 10 ya da üzerinde kullanıcı var - bu harika! Daha fazla takım üyesi çağırmak istiyorsanız, Mattermost Cloud sürümüne yükseltmeyi düşünün."
  },
  {
    "id": "api.server.warn_metric.number_of_teams_5.start_trial.notification_body",
    "translation": "Mattermost sisteminizde artık birkaç takım var. Takımların çoğu, kanalların nasıl oluşturulacağı, kimlerin yeni takım arkadaşları çağırabileceği ve bütünleştirmelerin nasıl yönetilebileceği gibi yönetim ve işbirliği yollarını kendisine göre belirler. Takım değişikliği şemaları, her takımın kullanıcı izinlerini kendi özel gereksinimlerine göre özelleştirebilmenizi sağlar.\n\n[Gelişmiş izinleri kullanmak hakkında ayrıntılı bilgi alın](https://www.mattermost.com/docs-advanced-permissions-team-override/?utm_medium=product&utm_source=mattermost-advisor-bot&utm_content=advanced-permissions-team-override).\n\nDenemeyi başlat üzerine tıklayarak [Mattermost yazılım deneme sözleşmesini](https://mattermost.com/software-evaluation-agreement/), [Kişisel verilerin gizliliği ilkesini](https://mattermost.com/privacy-policy/) ve ürün e-postalarını almayı kabul ediyorum."
  },
  {
    "id": "api.server.warn_metric.number_of_teams_5.notification_body",
    "translation": "Mattermost sisteminizde artık birkaç takım var. Takımların çoğu, kanalların nasıl oluşturulacağı, kimlerin yeni takım arkadaşları çağırabileceği ve bütünleştirmelerin nasıl yönetilebileceği gibi yönetim ve işbirliği yollarını kendisine göre belirler. Takım değişikliği şemaları, her takımın kullanıcı izinlerini kendi özel gereksinimlerine göre özelleştirebilmenizi sağlar.\n\n[Gelişmiş izinleri kullanmak hakkında ayrıntılı bilgi alın](https://www.mattermost.com/docs-advanced-permissions-team-override/?utm_medium=product&utm_source=mattermost-advisor-bot&utm_content=advanced-permissions-team-override).\n\nBizimle görüşün üzerine tıkladığınızda bilgileriniz Mattermost, Inc. tarafına gönderilir. [Ayrıntılı bilgi alın](https://mattermost.com/pl/default-admin-advisory)"
  },
  {
    "id": "api.server.warn_metric.number_of_posts_2M.start_trial.notification_success.message",
    "translation": "Enterprise sürümü denemeniz etkinleştirildi. Elasticsearch sunucunuzu edindikten sonra **Sistem panosu > Ortam > Elasticsearch** bölümüne gidin."
  },
  {
    "id": "api.server.warn_metric.number_of_posts_2M.notification_body",
    "translation": "Mattermost sisteminizde çok sayıda ileti var. Varsayılan Mattermost veritabanı aramasının başarımı 2,5 milyon iletiye yaklaşıldığında düşmeye başlar. 5 milyondan fazla iletide Elasticsearch kullanmak, arama ve anma durumlarında zaman aşımları gibi önemli başarım sorunlarını önleyebilir. Ayrıntılı bilgi almak ve size nasıl yardımcı olabileceğimizi anlatmak için bizimle görüşün.\n\n[Başarımı arttırmak hakkında ayrıntılı bilgi alın](https://www.mattermost.com/docs-elasticsearch/?utm_medium=product&utm_source=mattermost-advisor-bot&utm_content=elasticsearch)\n\nBizimle görüşün üzerine tıkladığınızda bilgileriniz Mattermost, Inc. tarafına gönderilir. [Ayrıntılı bilgi alın](https://mattermost.com/pl/default-admin-advisory)"
  },
  {
    "id": "api.server.warn_metric.number_of_active_users_500.start_trial.notification_body",
    "translation": "Mattermost, 500 üzerinde kullanıcı için, kullanıcı yönetimi, sunucu kümeleme ve başarım izleme gibi özelliklerin kullanılmasını önerir. Ayrıntılı bilgi almak ve size nasıl yardımcı olabileceğimizi anlatmak için bizimle görüşün.\n\nDenemeyi başlat üzerine tıklayarak [Mattermost yazılım deneme sözleşmesini](https://mattermost.com/software-evaluation-agreement/), [Kişisel verilerin gizliliği ilkesini](https://mattermost.com/privacy-policy/) ve ürün e-postalarını almayı kabul ediyorum."
  },
  {
    "id": "api.server.warn_metric.number_of_channels_50.start_trial.notification_success.message",
    "translation": "Enterprise sürümü denemeniz etkinleştirildi. Gelişmiş izinleri etkinleştirmek için **Sistem panosu > İzinler** bölümüne gidin."
  },
  {
    "id": "api.server.warn_metric.number_of_channels_50.start_trial.notification_body",
    "translation": "Kanallar iletişimi geliştirmeye yardımcı olur. Ancak Mattermost üzerindeki kullanıcıların kanallara katılması ve kanal oluşturması ile sistemi düzenli tutmak zorlaşır. Gelişmiş izinler, kanal ayarlarını ve üyeleri yönetmek, geniş kullanıcı gruplarını etiketlemek için @channel ya da @here kullanmak ve yeni web kancaları oluşturmak gibi işlemleri hangi kullanıcıların ya da rollerin yapabileceğini belirlemenizi sağlar.\n\n[Gelimiş izinleri kullanmak hakkında ayrıntılı bilgi alın](https://www.mattermost.com/docs-advanced-permissions/?utm_medium=product&utm_source=mattermost-advisor-bot&utm_content=advanced-permissions)\n\nDenemeyi başlat üzerine tıklayarak [Mattermost yazılım deneme sözleşmesini](https://mattermost.com/software-evaluation-agreement/), [Kişisel verilerin gizliliği ilkesini](https://mattermost.com/privacy-policy/) ve ürün e-postalarını almayı kabul ediyorum."
  },
  {
    "id": "api.server.warn_metric.number_of_channels_50.notification_body",
    "translation": "Kanallar iletişimi geliştirmeye yardımcı olur. Ancak Mattermost üzerindeki kullanıcıların kanallara katılması ve kanal oluşturması ile sistemi düzenli tutmak zorlaşır. Gelişmiş izinler, kanal ayarlarını ve üyeleri yönetmek, geniş kullanıcı gruplarını etiketlemek için @channel ya da @here kullanmak ve yeni web kancaları oluşturmak gibi işlemleri hangi kullanıcıların ya da rollerin yapabileceğini belirlemenizi sağlar.\n\n[Gelimiş izinleri kullanmak hakkında ayrıntılı bilgi alın](https://www.mattermost.com/docs-advanced-permissions/?utm_medium=product&utm_source=mattermost-advisor-bot&utm_content=advanced-permissions)\n\nBizimle görüşün üzerine tıkladığınızda bilgileriniz Mattermost, Inc. tarafına gönderilir. [Ayrıntılı bilgi alın](https://mattermost.com/pl/default-admin-advisory)"
  },
  {
    "id": "api.server.warn_metric.number_of_active_users_300.start_trial.notification_body",
    "translation": "Mattermost üzerinde bu kadar çok görüşme gerçekleşirken, önemli bilgileri nerede arayacağınızı bilmek zor olabilir. Geniş bir topluluğa bir ileti yayınlamak istiyorsanız, herkesin katılabileceği ancak yalnızca kanal yöneticilerinin ileti gönderebileceği salt okunur Duyuru Kanalları oluşturabilirsiniz.\n\n[Salt okunur duyuru kanalları oluşturmak hakkında ayrıntılı bilgi alın](https://www.mattermost.com/docs-channel-moderation/?utm_medium=product&utm_source=mattermost-advisor-bot&utm_content=channel-moderation)\n\nDenemeyi başlat üzerine tıklayarak [Mattermost yazılım deneme sözleşmesini](https://mattermost.com/software-evaluation-agreement/), [Kişisel verilerin gizliliği ilkesini](https://mattermost.com/privacy-policy/) ve ürün e-postalarını almayı kabul ediyorum."
  },
  {
    "id": "api.server.warn_metric.number_of_active_users_200.start_trial.notification_body",
    "translation": "Mattermost sisteminiz 200 kullanıcıya ulaştı. Mattermost ile kuruluşunuzun tek oturum açma hizmeti sağlayıcısı arasında bağlantı kurarak var olan kullanıcılarınızın kimlik doğrulama bilgilerini yeniden yazmasına gerek kalmadan Mattermost üzerine erişmesini sağlayabilirsiniz. Mattermost sunucunuz ile SAML 2.0 hizmeti sağlayıcınızı bütünleştirmenizi öneririz. [Buraya tıklayarak SAML 2.0 bütünleştirmesi hakkında ayrıntılı bilgi alabilirsiniz](https://www.mattermost.com/docs-saml/?utm_medium=product&utm_source=mattermost-advisor-bot&utm_content=saml).\n\nDenemeyi başlat üzerine tıklayarak [Mattermost yazılım deneme sözleşmesini](https://mattermost.com/software-evaluation-agreement/), [Kişisel verilerin gizliliği ilkesini](https://mattermost.com/privacy-policy/) ve ürün e-postalarını almayı kabul ediyorum."
  },
  {
    "id": "api.server.warn_metric.number_of_active_users_100.start_trial.notification_body",
    "translation": "Mattermost sisteminiz 100 kullanıcıya ulaştı. Kullanıcı sayınız arttıkça, yeni hesapları ayarlamak zaman alan bir iş haline gelebilir. Kullanıcı hesaplarını kuruluşunuzun Active Directory/LDAP dizininden otomatik olarak almanız ve bu dizinlerde bir hesabı olan herkesin Mattermost üzerine erişmesini sağlamanız önerilir.\n\n[AD/LDAP bütünleştirmesi hakkında ayrıntılı bilgi alın](https://www.mattermost.com/docs-adldap/?utm_medium=product&utm_source=mattermost-advisor-bot&utm_content=adldap)\n\nDenemeyi başlat üzerine tıklayarak [Mattermost yazılım deneme sözleşmesini](https://mattermost.com/software-evaluation-agreement/), [Kişisel verilerin gizliliği ilkesini](https://mattermost.com/privacy-policy/) ve ürün e-postalarını almayı kabul ediyorum."
  },
  {
    "id": "api.server.warn_metric.mfa.start_trial.notification_body",
    "translation": "Mattermost sisteminizde çok aşamalı kimlik doğrulaması etkinleştirildi. Kullanıcılar parolanın yanında ek kimlik doğrulama araçları ile hesap güvenliğini arttırabilir. Sistem genelinde güvenliği artırmak için tüm Mattermost hesaplarının çok aşamalı kimlik doğrulaması kullanmasını zorunlu kılabilirsiniz.\n\n[Çok aşamalı kimlik doğrulamasını zorunlu kılmak hakkında ayrıntılı bilgi alın](https://www.mattermost.com/docs-multi-factor-authentication/?utm_medium=product&utm_source=mattermost-advisor-bot&utm_content=multi-factor-authentication).\n\nDenemeyi başlat üzerine tıklayarak [Mattermost yazılım deneme sözleşmesini](https://mattermost.com/software-evaluation-agreement/), [Kişisel verilerin gizliliği ilkesini](https://mattermost.com/privacy-policy/) ve ürün e-postalarını almayı kabul ediyorum."
  },
  {
    "id": "api.server.warn_metric.email_domain.start_trial.notification_body",
    "translation": "Projelerde genellikle bir kuruluşun hem içinden hem de dışından kişiler bulunur. Konuk Hesapları ile dış iş ortaklarınız Mattermost sisteminize erişmesini sağlayarak, kiminle çalışabileceklerini ve neleri görebileceklerini belirleyebilirsiniz.\n\n[Konuk Hesaplarını etkinleştirmek hakkında ayrıntılı bilgi alın](https://www.mattermost.com/docs-guest-accounts/?utm_medium=product&utm_source=mattermost-advisor-bot&utm_content=guest-accounts).\n\nDenemeyi başlat üzerine tıklayarak [Mattermost yazılım deneme sözleşmesini](https://mattermost.com/software-evaluation-agreement/), [Kişisel verilerin gizliliği ilkesini](https://mattermost.com/privacy-policy/) ve ürün e-postalarını almayı kabul ediyorum."
  },
  {
    "id": "api.server.warn_metric.number_of_active_users_300.start_trial.notification_success.message",
    "translation": "Enterprise sürümü denemeniz etkinleştirildi. Yalnız kanal yöneticilerinin ileti gönderebilmesini sağlamak için **Sistem panosu > Kullanıcı yönetimi > Kanallar** bölümüne gidin."
  },
  {
    "id": "api.server.warn_metric.number_of_active_users_300.notification_body",
    "translation": "Mattermost üzerinde bu kadar çok görüşme gerçekleşirken, önemli bilgileri nerede arayacağınızı bilmek zor olabilir. Geniş bir topluluğa bir ileti yayınlamak istiyorsanız, herkesin katılabileceği ancak yalnızca kanal yöneticilerinin ileti gönderebileceği salt okunur Duyuru Kanalları oluşturabilirsiniz.\n\n[Salt okunur duyuru kanalları oluşturmak hakkında ayrıntılı bilgi alın](https://www.mattermost.com/docs-channel-moderation/?utm_medium=product&utm_source=mattermost-advisor-bot&utm_content=channel-moderation)\n\nBizimle görüşün üzerine tıkladığınızda bilgileriniz Mattermost, Inc. tarafına gönderilir. [Ayrıntılı bilgi alın](https://mattermost.com/pl/default-admin-advisory)"
  },
  {
    "id": "api.server.warn_metric.number_of_active_users_500.start_trial.notification_success.message",
    "translation": "Enterprise sürümü denemeniz etkinleştirildi. Gelişmiş özellikleri etkinleştirmek için sistem panosuna gidin."
  },
  {
    "id": "api.server.warn_metric.number_of_teams_5.contact_us.email_body",
    "translation": "Mattermost ile görüşme isteği. Takım şemaları ile gelişmiş izinleri kullanmak hakkında ayrıntılı bilgi almak istiyorum.\n"
  },
  {
    "id": "api.server.warn_metric.number_of_posts_2M.contact_us.email_body",
    "translation": "Mattermost ile görüşme isteği. Elasticsearch kullanarak başarımı arttırmak hakkında bilgi almak istiyorum.\n"
  },
  {
    "id": "api.server.warn_metric.number_of_channels_50.contact_us.email_body",
    "translation": "Mattermost ile görüşme isteği. Sistem şemaları ile gelişmiş izinleri kullanmak hakkında bilgi almak istiyorum.\n"
  },
  {
    "id": "api.server.warn_metric.number_of_active_users_300.contact_us.email_body",
    "translation": "Mattermost ile iletişim kurma isteği. Salt okunur duyuru kanalları oluşturmak hakkında bilgi almak istiyorum.\n"
  },
  {
    "id": "api.server.warn_metric.number_of_active_users_200.start_trial.notification_success.message",
    "translation": "Enterprise sürümü denemeniz etkinleştirildi. SAML 2.0 hizmetini bütünleştirmek için **Sistem panosu > Kimlik doğrulama > SAML 2.0** bölümüne gidin."
  },
  {
    "id": "api.server.warn_metric.number_of_active_users_100.start_trial.notification_success.message",
    "translation": "Enterprise sürümü denemeniz etkinleştirildi. AD/LDAP hizmetini etkinleştirmek için **Sistem panosu > Kimlik doğrulama > AD/LDAP** bölümüne gidin."
  },
  {
    "id": "api.server.warn_metric.mfa.start_trial_notification_success.message",
    "translation": "Enterprise sürümü denemeniz etkinleştirildi. Çok aşamalı kimlik doğrulamasını etkinleştirmek için **Sistem panosu > Kimlik doğrulama > ÇAKD** bölümüne gidin."
  },
  {
    "id": "api.server.warn_metric.mfa.notification_body",
    "translation": "Mattermost sisteminizde çok aşamalı kimlik doğrulaması etkinleştirildi. Kullanıcılar parolanın yanında ek kimlik doğrulama araçları ile hesap güvenliğini arttırabilir. Sistem genelinde güvenliği artırmak için tüm Mattermost hesaplarının çok aşamalı kimlik doğrulaması kullanmasını zorunlu kılabilirsiniz.\n\n[Çok aşamalı kimlik doğrulaması hakkında ayrıntılı bilgi alın](https://www.mattermost.com/docs-multi-factor-authentication/?utm_medium=product&utm_source=mattermost-advisor-bot&utm_content=multi-factor-authentication).\n\nBizimle görüşün üzerine tıkladığınızda bilgileriniz Mattermost, Inc. tarafına gönderilir. [Ayrıntılı bilgi alın](https://mattermost.com/pl/default-admin-advisory)"
  },
  {
    "id": "api.server.warn_metric.email_domain.start_trial_notification_success.message",
    "translation": "Enterprise sürümü denemeniz etkinleştirildi. Konuk hesaplarını etkinleştirmek için **Sistem panosu > Kimlik doğrulama > Konuk erişimi** bölümüne gidin."
  },
  {
    "id": "api.server.warn_metric.email_domain.notification_body",
    "translation": "Projelerde genellikle bir kuruluşun hem içinden hem de dışından kişiler bulunur. Konuk hesapları ile dış iş ortaklarınız Mattermost sisteminize erişmesini sağlayarak, kiminle çalışabileceklerini ve neleri görebileceklerini belirleyebilirsiniz.\n\n[Konuk hesaplarını etkinleştirmek hakkında ayrıntılı bilgi alın](https://www.mattermost.com/docs-guest-accounts/?utm_medium=product&utm_source=mattermost-advisor-bot&utm_content=guest-accounts).\n\nBizimle görüşün üzerine tıkladığınızda bilgileriniz Mattermost, Inc. tarafına gönderilir. [Ayrıntılı bilgi alın](https://mattermost.com/pl/default-admin-advisory)"
  },
  {
    "id": "app.user.update_threads_read_for_user.app_error",
    "translation": "Tüm kullanıcı konuları okunmuş olarak güncellenemedi"
  },
  {
    "id": "app.user.update_thread_read_for_user.app_error",
    "translation": "Konunun okundu durumu güncellenemedi"
  },
  {
    "id": "app.user.update_thread_follow_for_user.app_error",
    "translation": "Konunun durumu şu şekilde güncellenemedi"
  },
  {
    "id": "app.user.get_threads_for_user.app_error",
    "translation": "Kullanıcı konuları alınamadı"
  },
  {
    "id": "api.templates.over_limit_suspended_title",
    "translation": "Mattermost Cloud çalışma alanı duraklatıldı"
  },
  {
    "id": "api.templates.over_limit_suspended_subject",
    "translation": "Mattermost Cloud aboneliğiniz duraklatıldı"
  },
  {
    "id": "api.templates.over_limit_suspended_info2",
    "translation": "Çalışma alanınızı yeniden etkinleştirmek için bizimle görüşün."
  },
  {
    "id": "api.templates.over_limit_suspended_info1",
    "translation": "Çalışma alanınız duraklatıldı. 1-3 ay içinde çalışma alanındaki tüm içerik ve veriler silinecek."
  },
  {
    "id": "api.templates.over_limit_suspended_contact_support",
    "translation": "Destek ekibi ile görüşün"
  },
  {
    "id": "api.templates.over_limit_fix_now",
    "translation": "Şimdi düzelt"
  },
  {
    "id": "api.templates.over_limit_90_days_title",
    "translation": "Mattermost Cloud çalışma alanınız yarın duraklatılacak"
  },
  {
    "id": "api.templates.over_limit_90_days_subject",
    "translation": "Mattermost Cloud aboneliğiniz yakında duraklatılacak"
  },
  {
    "id": "api.templates.over_limit_90_days_info4",
    "translation": "Çalışma alanınız duraklatıldıktan sonraki 1-3 ay içinde çalışma alanındaki tüm içerik ve veriler silinecek."
  },
  {
    "id": "api.templates.over_limit_90_days_info3",
    "translation": "Çalışma alanınız duraklatıldığında hesabınızla oturum açamayacağınız için ödeme bilgilerinizi güncelleyemeyeceksiniz. Hizmetinizi yeniden etkinleştirmeniz için destek ekibimiz ile görüşmeniz gerekecek."
  },
  {
    "id": "api.templates.over_limit_90_days_info2",
    "translation": "Hizmetinizin duraklatılmaması için ödeme bilgilerinizi ekleyin"
  },
  {
    "id": "api.templates.over_limit_90_days_info1",
    "translation": "{{ .OverLimitDate }}. tarihindeki ödemesi yapılmayan Mattermost Cloud çalışma alanınız için son anımsatıcı. Hizmetiniz yarın durdurulacak."
  },
  {
    "id": "api.templates.over_limit_7_days_title",
    "translation": "Dosyada herhangi bir ödeme yöntemi yok"
  },
  {
    "id": "api.templates.over_limit_7_days_subject",
    "translation": "Mattermost Cloud aboneliğinizin ödemesi yapılmadı"
  },
  {
    "id": "api.templates.over_limit_7_days_info1",
    "translation": "Mattermost son otomatik ödemenizi alamadı. Hizmetinizin etkin kalması için en kısa sürede ödeme bilgilerinizi ekleyin yoksa hizmetiniz duraklatılabilir."
  },
  {
    "id": "api.templates.over_limit_30_days_title",
    "translation": "Mattermost Cloud çalışma alanı duraklatılması"
  },
  {
    "id": "api.templates.over_limit_30_days_subject",
    "translation": " Mattermost Cloud aboneliğinizi sürdürmek için bilgilerinizi güncelleyin"
  },
  {
    "id": "api.templates.over_limit_30_days_info2_item3",
    "translation": "İleti geçmişinize erişemeyeceksiniz"
  },
  {
    "id": "api.templates.over_limit_30_days_info2_item2",
    "translation": "Ödeme bilgilerinizi de güncelleyemeyeceğiniz için destek ekibimiz ile görüşmeniz gerekecek"
  },
  {
    "id": "api.templates.over_limit_30_days_info2_item1",
    "translation": "Çalışma alanınıza oturum açamayacaksınız"
  },
  {
    "id": "api.templates.over_limit_30_days_info2",
    "translation": "Bir işlem yapmazsanız çalışma alanınız duraklatılacak"
  },
  {
    "id": "api.templates.over_limit_14_days_info1",
    "translation": "{{ .OverLimitDate }}. tarihli Mattermost aboneliği faturanızın ödenmediğini hatırlatırız. Ödeme yapılmaz ise yakında hizmetinizi duraklatmak zorunda kalacağız."
  },
  {
    "id": "api.templates.over_limit_30_days_info1",
    "translation": "Hala ödeme yönteminiz ile ilgili sorunları çözerek Mattermost Cloud çalışma alanınızı etkin tutmak için zamanınız var. Hizmetinizin duraklatılmaması için ödeme yönteminizi güncelleyin."
  },
  {
    "id": "api.templates.over_limit_14_days_title",
    "translation": "Ödeme yapılmadı"
  },
  {
    "id": "api.templates.over_limit_14_days_subject",
    "translation": "Mattermost Cloud aboneliğinizin ödemesi yapılmadı"
  },
  {
    "id": "api.roles.patch_roles.not_allowed_permission.error",
    "translation": "Eklemek ya da silmek istediğiniz bir ya da bir kaç yetkiye izin verilmiyor"
  },
  {
    "id": "app.select_error",
    "translation": "seçme sorunu"
  },
  {
    "id": "app.update_error",
    "translation": "güncelleme sorunu"
  },
  {
    "id": "app.insert_error",
    "translation": "ekleme sorunu"
  },
  {
    "id": "app.group.uniqueness_error",
    "translation": "grup üyesi zaten var"
  },
  {
    "id": "app.group.permanent_delete_members_by_user.app_error",
    "translation": "\"{{.UserId}}\" kullanıcı kodlu grup üyesi çıkarılamadı."
  },
  {
    "id": "app.group.no_rows",
    "translation": "eşleşen bir grup bulunamadı"
  },
  {
    "id": "app.group.id.app_error",
    "translation": "grubun kod özelliği geçersiz."
  },
  {
    "id": "app.group.group_syncable_already_deleted",
    "translation": "grup eşitlenebilirliği zaten silinmiş"
  },
  {
    "id": "api.templates.payment_failed_no_card.title",
    "translation": "Mattermost Cloud faturanızın ödemesi var"
  },
  {
    "id": "api.templates.payment_failed_no_card.subject",
    "translation": "Mattermost Cloud aboneliğinizin ödemesi var"
  },
  {
    "id": "api.templates.payment_failed_no_card.info3",
    "translation": "Faturanızı gözden geçirmek ve bir ödeme yöntemi eklemek için ödeme yapın üzerine tıklayın."
  },
  {
    "id": "api.templates.payment_failed_no_card.info1",
    "translation": "Son ödeme dönemine ait Mattermost Cloud faturanız ödendi. Ancak dosyada ödeme bilgileriniz yok."
  },
  {
    "id": "api.templates.payment_failed_no_card.button",
    "translation": "Ödeme yapın"
  },
  {
    "id": "api.templates.payment_failed.title",
    "translation": "Ödeme alınamadı"
  },
  {
    "id": "api.templates.payment_failed.subject",
    "translation": "İşlem gerekli: Mattermost Cloud ödemesi alınamadı"
  },
  {
    "id": "api.templates.payment_failed.info3",
    "translation": "Mattermost Cloud aboneliğinizin kesintiye uğramaması için sorunu çözmesi için bankanızla görüşün ya da ödeme bilgilerinizi güncelleyin. Ödeme bilgileri güncellendikten sonra Mattermost kalan ödemeyi almayı deneyecek."
  },
  {
    "id": "api.templates.payment_failed.info2",
    "translation": "Reddedilme nedeni:"
  },
  {
    "id": "api.templates.payment_failed.info1",
    "translation": "Bankanız, Mattermost Cloud çalışma alanınız ile ilişkilendirilmiş {{.CardBrand}} ****{{.LastFour}} karından ödeme yapılmasına izin vermedi."
  },
  {
    "id": "model.config.is_valid.import.retention_days_too_low.app_error",
    "translation": "RetentionDays değeri geçersiz. Değer çok küçük."
  },
  {
    "id": "model.config.is_valid.collapsed_threads.app_error",
    "translation": "CollapsedThreads ayarı disabled,default_on ya da default_off olabilir"
  },
  {
    "id": "model.config.is_valid.import.directory.app_error",
    "translation": "Klasör değeri geçersiz."
  },
  {
    "id": "import_process.worker.do_job.open_file",
    "translation": "İçe aktarılamadı: Dosya açılamadı."
  },
  {
    "id": "import_process.worker.do_job.missing_jsonl",
    "translation": "İçe aktarılamadı: JSONL dosyası eksik."
  },
  {
    "id": "import_process.worker.do_job.missing_file",
    "translation": "İçe aktarılamadı: import_file parametresi eksik."
  },
  {
    "id": "import_process.worker.do_job.file_exists",
    "translation": "İçe aktarılamadı: Dosya bulunamadı."
  },
  {
    "id": "app.import.marshal.app_error",
    "translation": "Yanıt iletilemedi."
  },
  {
    "id": "app.upload.upload_data.move_file.app_error",
    "translation": "Yüklenen dosya taşınamadı."
  },
  {
    "id": "api.user.get_authorization_code.endpoint.app_error",
    "translation": "Uç nokta keşif belgesinden alınırken sorun çıktı."
  },
  {
    "id": "ent.compliance.global_relay.write_file.appError",
    "translation": "Global Relay dosyasına yazılamadı."
  },
  {
    "id": "ent.compliance.csv.write_file.appError",
    "translation": "CSV dosyasına yazılamadı."
  },
  {
    "id": "ent.actiance.export.write_file.appError",
    "translation": "Dışa aktarma dosyasına yazılamadı."
  },
  {
    "id": "app.license.generate_renewal_token.no_license",
    "translation": "Herhangi bir lisans yok"
  },
  {
    "id": "app.license.generate_renewal_token.bad_license",
    "translation": "Bu lisans türü yenileme kodu üretilmesini desteklemiyor"
  },
  {
    "id": "app.license.generate_renewal_token.app_error",
    "translation": "Yeni bir yenileme kodu üretilemedi."
  },
  {
    "id": "api.license.request_renewal_link.app_error",
    "translation": "Lisans yenileme bağlantısı alınırken sorun çıktı"
  },
  {
    "id": "api.file.write_file.app_error",
    "translation": "Dosyaya yazılamadı."
  },
  {
    "id": "api.file.test_connection.app_error",
    "translation": "Dosya depolamasına erişilemedi."
  },
  {
    "id": "api.file.remove_file.app_error",
    "translation": "Dosya silinemedi."
  },
  {
    "id": "api.file.remove_directory.app_error",
    "translation": "Klasör silinemedi."
  },
  {
    "id": "api.file.read_file.app_error",
    "translation": "Dosya okunamadı."
  },
  {
    "id": "api.file.move_file.app_error",
    "translation": "Dosya taşınamadı."
  },
  {
    "id": "api.file.list_directory.app_error",
    "translation": "Klasör listesi alınamadı."
  },
  {
    "id": "api.file.file_size.app_error",
    "translation": "Dosya boyutu alınamadı."
  },
  {
    "id": "api.file.file_reader.app_error",
    "translation": "Bir dosya okuyucu bulunamadı."
  },
  {
    "id": "api.file.file_exists.app_error",
    "translation": "Dosyanın var olup olmadığı denetlenemedi."
  },
  {
    "id": "api.file.append_file.app_error",
    "translation": "Veriler dosyaya eklenemedi."
  },
  {
    "id": "ent.elasticsearch.search_files.unmarshall_file_failed",
    "translation": "Arama sonuçlarının kodu çözülemedi"
  },
  {
    "id": "ent.elasticsearch.search_files.search_failed",
    "translation": "Arama tamamlanamadı"
  },
  {
    "id": "ent.elasticsearch.search_files.disabled",
    "translation": "Elasticsearch dosyaları bu sunucu üzerinde devre dışı bırakılmış"
  },
  {
    "id": "ent.elasticsearch.index_file.error",
    "translation": "Dosya dizine eklenemedi"
  },
  {
    "id": "ent.elasticsearch.delete_user_files.error",
    "translation": "Kullanıcı dosyaları silinemedi"
  },
  {
    "id": "ent.elasticsearch.delete_post_files.error",
    "translation": "İleti dosyaları silinemedi"
  },
  {
    "id": "ent.elasticsearch.delete_file.error",
    "translation": "Dosya silinemedi"
  },
  {
    "id": "ent.elasticsearch.create_template_file_info_if_not_exists.template_create_failed",
    "translation": "Dosyalar için Elasticsearch kalıbı oluşturulamadı"
  },
  {
    "id": "bleveengine.stop_file_index.error",
    "translation": "Dosya dizini kapatılamadı."
  },
  {
    "id": "bleveengine.search_files.error",
    "translation": "Dosya araması tamamlanamadı."
  },
  {
    "id": "bleveengine.indexer.do_job.bulk_index_files.batch_error",
    "translation": "Dosya yığını dizine eklenemedi."
  },
  {
    "id": "bleveengine.index_file.error",
    "translation": "Dosya dizine eklenemedi."
  },
  {
    "id": "bleveengine.delete_user_files.error",
    "translation": "Kullanıcı dosyaları silinemedi."
  },
  {
    "id": "bleveengine.delete_post_files.error",
    "translation": "İleti dosyaları silinemedi."
  },
  {
    "id": "bleveengine.delete_files_batch.error",
    "translation": "Dosyalar silinemedi."
  },
  {
    "id": "bleveengine.delete_file.error",
    "translation": "Dosya silinemedi."
  },
  {
    "id": "bleveengine.create_file_index.error",
    "translation": "Bleve dosya dizini oluşturulurken sorun çıktı."
  },
  {
    "id": "api.job.unable_to_download_job.incorrect_job_type",
    "translation": "İndirmek istediğiniz görev türü şu anda desteklenmiyor"
  },
  {
    "id": "model.reaction.is_valid.update_at.app_error",
    "translation": "Güncelleme zamanı geçerli bir zaman olmalıdır."
  },
  {
    "id": "error",
    "translation": "Hata"
  },
  {
    "id": "api.oauth.redirecting_back",
    "translation": "Uygulamaya geri döndürülüyorsunuz."
  },
  {
    "id": "api.oauth.close_browser",
    "translation": "Bu tarayıcı sekmesini kapatabilirsiniz."
  },
  {
    "id": "api.oauth.auth_complete",
    "translation": "Kimlik doğrulandı"
  },
  {
    "id": "api.invalid_redirect_url",
    "translation": "Belirtilen yönlendirme adresi geçersiz"
  },
  {
    "id": "api.invalid_custom_url_scheme",
    "translation": "Belirtilen özel adres şeması geçersiz"
  },
  {
    "id": "api.config.update_config.not_allowed_security.app_error",
    "translation": "Güvenlik nedeniyle {{.Name}} değişikliğine izin verilmiyor."
  },
  {
    "id": "api.back_to_app",
    "translation": "{{.SiteName}} sitesine geri dön"
  },
  {
    "id": "api.user.update_user_auth.invalid_request",
    "translation": "İstekte AuthData ya da AuthService parametresi eksik."
  },
  {
    "id": "model.config.is_valid.sql_conn_max_idle_time_milliseconds.app_error",
    "translation": "SQL ayarlarında bağlantının en fazla boşta kalma süresi geçersiz. Negatif olmayan bir sayı olmalıdır."
  },
  {
    "id": "api.file.file_mod_time.app_error",
    "translation": "Dosyanın en son değişiklik zamanı alınamadı."
  },
  {
    "id": "app.user.get_threads_for_user.not_found",
    "translation": "Kullanıcının konusu bulunamadı ya da takip edilmiyor"
  },
  {
    "id": "api.unable_to_read_file_from_backend",
    "translation": "Dosya arka bölümden okunurken sorun çıktı"
  },
  {
    "id": "api.unable_to_create_zip_file",
    "translation": "Zip dosyası oluşurulurken sorun çıktı."
  },
  {
    "id": "api.no_license",
    "translation": "Bu uç noktayı kullanabilmek için E10 ya da E20 lisansı gereklidir."
  },
  {
    "id": "api.getThreadsForUser.bad_params",
    "translation": "getThreadsForUser için Before ve After parametreleri aynı anda kullanılamaz"
  },
  {
    "id": "model.config.is_valid.export.retention_days_too_low.app_error",
    "translation": "RetentionDays değeri geçersiz. 0 değerinden büyük olmalı"
  },
  {
    "id": "model.config.is_valid.export.directory.app_error",
    "translation": "Klasör değeri boş olamaz."
  },
  {
    "id": "ent.message_export.global_relay_export.deliver.unable_to_connect_smtp_server.app_error",
    "translation": "SMTP sunucusu ile bağlantı kurulamadı"
  },
  {
    "id": "app.import.attachment.read_file_data.error",
    "translation": "İçe aktarma sırasında ek dosya okunamadı."
  },
  {
    "id": "app.export.zip_create.error",
    "translation": "Dışa aktarma sırasında dosya zip arşivine eklenemedi."
  },
  {
    "id": "app.export.marshal.app_error",
    "translation": "Yanıt iletilemedi."
  },
  {
    "id": "app.export.export_attachment.zip_create_header.error",
    "translation": "Dışa aktarma sırasında zip üst bilgisi oluşturulamadı."
  },
  {
    "id": "app.export.export_attachment.mkdirall.error",
    "translation": "Dışa aktarma sırasında klasör oluşturulamadı."
  },
  {
    "id": "app.export.export_attachment.create_file.error",
    "translation": "Dışa aktarma sırasında dosya oluşturulamadı."
  },
  {
    "id": "app.export.export_attachment.copy_file.error",
    "translation": "Dışa aktarma sırasında dosya kopyalanamadı."
  },
  {
    "id": "api.export.export_not_found.app_error",
    "translation": "Dışa aktarma dosyası bulunamadı."
  },
  {
    "id": "app.user.send_emails.app_error",
    "translation": "Hiç bir e-posta gönderilemedi"
  },
  {
    "id": "api.templates.upgrade_request_subject",
    "translation": "Mattermost kullanıcısı çalışma alanının yükseltilmesini istiyor"
  },
  {
    "id": "api.templates.upgrade_request_title",
    "translation": "{{ .UserName }} çalışma alanııza yeni üyeler çağırmak istiyor"
  },
  {
    "id": "api.templates.upgrade_request_info4",
    "translation": "Çalışma alanınız Mattermost cloud ücretsiz sürümünün kullanıcı sınırına ulaştığından, çağrı gönderilemez. Çalışma alanınıza daha fazla kullanıcının ekleyebilmek için sürümünüzü yükseltin."
  },
  {
    "id": "api.templates.at_limit_info5",
    "translation": "Alternatif olarak, sistem panosundan bazı kullanıcıları devre dışı bırakarak yeni kullanıcılara yer açabilir ve ücretsiz sürümün sınırlarına uyabilirsiniz."
  },
  {
    "id": "mfa.deactivate.app_error",
    "translation": "Kullanıcının çok aşamalı kimlik doğrulama durumu etkin olarak güncellenemedi."
  },
  {
    "id": "mfa.activate.app_error",
    "translation": "Kullanıcının çok aşamalı kimlik doğrulama durumu etkin olarak güncellenemedi."
  },
  {
    "id": "bleveengine.purge_file_index.error",
    "translation": "Dosya dizinleri boşaltılamadı."
  },
  {
    "id": "app.post.get_files_batch_for_indexing.get.app_error",
    "translation": "Toplu dosyalar dizine eklenmek üzere alınamadı."
  },
  {
    "id": "api.custom_status.recent_custom_statuses.delete.app_error",
    "translation": "Son durum silinemedi. Lütfen önce bir durum eklemeyi deneyin ya da ayrıntılı bilgi almak için BT yöneticiniz ile görüşün."
  },
  {
    "id": "api.custom_status.disabled",
    "translation": "Özel durum özelliği devre dışı bırakılmış. Lütfen ayrıntılı bilgi almak için BT yöneticiniz ile görüşün."
  },
  {
    "id": "api.command_custom_status.success",
    "translation": "Durumunuz “{{.EmojiName}} {{.StatusMessage}}” olarak ayarlandı. Durumunuzu, kanal içinde üste açılan durum penceresinden değiştirebilirsiniz."
  },
  {
    "id": "api.command_custom_status.name",
    "translation": "durum"
  },
  {
    "id": "api.command_custom_status.hint",
    "translation": "[:emoji_name:] [status_message] ya da temizle"
  },
  {
    "id": "api.command_custom_status.desc",
    "translation": "Durumunuzu ayarlayın ya da temizleyin"
  },
  {
    "id": "api.command_custom_status.clear.success",
    "translation": "Durumunuz temizlendi."
  },
  {
    "id": "api.command_custom_status.clear.app_error",
    "translation": "Durum temizlenirken sorun çıktı."
  },
  {
    "id": "api.command_custom_status.app_error",
    "translation": "Durum ayarlanırken sorun çıktı."
  },
  {
    "id": "api.templates.welcome_body.info1",
    "translation": "Bu işlemi siz yapmadıysanız bu e-postayı yok sayabilirsiniz."
  },
  {
    "id": "api.templates.welcome_body.app_download_title",
    "translation": "Masaüstü ve mobil uygulamaları indirin"
  },
  {
    "id": "api.templates.welcome_body.app_download_button",
    "translation": "İndir"
  },
  {
    "id": "api.templates.questions_footer.title",
    "translation": "Sorularınız mı var?"
  },
  {
    "id": "api.templates.questions_footer.info",
    "translation": "Bize istediğiniz zaman şu adresten e-posta gönderebilirsiniz "
  },
  {
    "id": "api.templates.email_footer_v2",
    "translation": "© 2022 Mattermost, Inc. 530 Lytton Avenue, Second floor, Palo Alto, CA, 94301"
  },
  {
    "id": "api.post.search_files.invalid_body.app_error",
    "translation": "İstek içeriği işlenemedi."
  },
  {
    "id": "api.templates.upgrade_request_info4_2",
    "translation": "Kısa bir süre önce bir kişi çalışma alanınıza katılmak istedi ancak çalışma alanınız ücretsiz Mattermost Cloud sürümünün kullanıcı sayısı sınırına ulaştığından katılamadı. Çalışma alanınıza daha fazla kullanıcı katmak için sürümünüzü yükseltebilirsiniz."
  },
  {
    "id": "store.sql_file_info.search.disabled",
    "translation": "Bu sunucu üzerinde dosya arama özelliği devre dışı bırakılmış. Lütfen sistem yöneticiniz ile görüşün."
  },
  {
    "id": "ent.elasticsearch.post.get_files_batch_for_indexing.error",
    "translation": "Toplu dosyalar dizine eklenmek üzere alınamadı."
  },
  {
    "id": "api.templates.welcome_body.serverURL",
    "translation": "{{ .ServerURL }}."
  },
  {
    "id": "api.templates.verify_body.serverURL",
    "translation": "{{ .ServerURL }}."
  },
  {
    "id": "api.templates.invite_body_guest.subTitle",
    "translation": "Takım ile iş birliği yapmak üzere konuk olarak çağrıldınız"
  },
  {
    "id": "api.templates.cloud_welcome_email.signin_sub_info2",
    "translation": "Windows, Linuxi Mac, iOS ve Android üzerinde en iyi deneyim için."
  },
  {
    "id": "api.templates.cloud_welcome_email.signin_sub_info",
    "translation": "Çalışma alanınıza şuradan oturum açın"
  },
  {
    "id": "ent.cloud.subscription.error",
    "translation": "Cloud aboneliği alınırken sorun çıktı"
  },
  {
    "id": "api.user.send_cloud_welcome_email.error",
    "translation": "Cloud karşılama iletisi gönderilemedi"
  },
  {
    "id": "api.templates.welcome_body.subTitle2",
    "translation": "E-posta adresinizi doğrulamak için aşağıya tıklayın."
  },
  {
    "id": "api.templates.welcome_body.subTitle1",
    "translation": "Katıldığınız için teşekkürler "
  },
  {
    "id": "api.templates.verify_body.subTitle2",
    "translation": "E-posta adresinizi doğrulamak için aşağıya tıklayın."
  },
  {
    "id": "api.templates.verify_body.subTitle1",
    "translation": "Katıldığınız için teşekkürler "
  },
  {
    "id": "api.templates.verify_body.info1",
    "translation": "Bu işlemi siz yapmadıysanız bu e-postayı yok sayabilirsiniz."
  },
  {
    "id": "api.templates.upgrade_request_title2",
    "translation": "Yeni kullanıcılar çalışma alanınıza katılamaz"
  },
  {
    "id": "api.templates.reset_body.subTitle",
    "translation": "Parolanızı sıfırlamak için aşağıdaki düğmeye tıklayın. Parola sıfırlama isteğinde bulunmadıysanız bu e-postayı yok sayabilirsiniz."
  },
  {
    "id": "api.templates.reset_body.info",
    "translation": "Parola sıfırlama bağlantısı 24 saat sonra geçersiz olacak."
  },
  {
    "id": "api.templates.invite_body_footer.title",
    "translation": "Mattermost nedir?"
  },
  {
    "id": "api.templates.invite_body_footer.learn_more",
    "translation": "Ayrıntılı bilgi alın"
  },
  {
    "id": "api.templates.invite_body_footer.info",
    "translation": "Mattermost güvenli takım işbirliği sağlayan esnek ve açık kaynaklı bir iletişim platformudur."
  },
  {
    "id": "api.templates.invite_body.subTitle",
    "translation": "Mattermost üzerinde takımınızla iş birliği yapmaya başlayın"
  },
  {
    "id": "api.templates.cloud_welcome_email.title",
    "translation": "14 gün süreyle kullanabileceğiniz {{.WorkSpace}} çalışma alanınız hazır!"
  },
  {
    "id": "api.templates.cloud_welcome_email.subtitle_info",
    "translation": "Aşağıdaki adımları izleyerek takımlarınızı oluşturun ve çalışma alanınızı değerlendirin."
  },
  {
    "id": "api.templates.cloud_welcome_email.subtitle",
    "translation": "Çalışma alanınızı kurun"
  },
  {
    "id": "api.templates.cloud_welcome_email.subject",
    "translation": "Tebrikler!"
  },
  {
    "id": "api.templates.cloud_welcome_email.start_questions",
    "translation": "Başlamakla ilgili sorularınız mı var? Şu adrese e-posta gönderin"
  },
  {
    "id": "api.templates.cloud_welcome_email.mm_apps",
    "translation": "mobil ve masaüstü uygulamaları"
  },
  {
    "id": "api.templates.cloud_welcome_email.invite_sub_info",
    "translation": "Kişileri {{.WorkSpace}} çalışma alanınıza çağırmak için bu bağlantıyı paylaşın:"
  },
  {
    "id": "api.templates.cloud_welcome_email.invite_info",
    "translation": "Kişileri çalışma alanınıza çağırın"
  },
  {
    "id": "api.templates.cloud_welcome_email.info2",
    "translation": "Gelecekte kullanmak için bağlantınızı kaydettiğinizden ya da sık kullanılanlara eklediğinizden emin olun."
  },
  {
    "id": "api.templates.cloud_welcome_email.info",
    "translation": "Eklediğiniz için teşekkürler "
  },
  {
    "id": "api.templates.cloud_welcome_email.download_mm_info",
    "translation": "Mattermost uygulamasını indir"
  },
  {
    "id": "api.templates.cloud_welcome_email.button",
    "translation": "Mattermost uygulamasını aç"
  },
  {
    "id": "api.templates.cloud_welcome_email.app_market_place",
    "translation": "uygulama mağazası."
  },
  {
    "id": "api.templates.cloud_welcome_email.add_apps_sub_info",
    "translation": "Çalışmalarınızı GitHub, Jira ve Zoom gibi uygulamalar ile paylaşın. Tüm bütünleştirmeleri şurada görebilirsiniz"
  },
  {
    "id": "api.templates.cloud_welcome_email.add_apps_info",
    "translation": "Çalışma alanınıza uygulamalar ekleyin"
  },
  {
    "id": "api.team.invite_guests_to_channels.invalid_body.app_error",
    "translation": "İstek gövdesi geçersiz ya da eksik."
  },
  {
    "id": "api.team.cloud.subscription.error",
    "translation": "Cloud aboneliği alınırken sorun çıktı"
  },
  {
    "id": "api.cloud.get_subscription.error",
    "translation": "Cloud aboneliği alınırken sorun çıktı."
  },
  {
    "id": "api.cloud.get_admins_emails.error",
    "translation": "Sistem yöneticisinin e-posta adresi alınırken sorun çıktı."
  },
  {
    "id": "api.cloud.cws_webhook_event_missing_error",
    "translation": "Web bağlantısı işlemi yapılamadı. Eksik ya da geçersiz olabilir."
  },
  {
    "id": "app.import.generate_password.app_error",
    "translation": "Parola üretilirken sorun çıktı."
  },
  {
    "id": "api.user.upload_profile_user.login_provider_attribute_set.app_error",
    "translation": "Profil görseli kullanıcının oturum açma hizmeti sağlayıcısı tarafından ayarlanmalıdır."
  },
  {
    "id": "api.user.update_user.login_provider_attribute_set.app_error",
    "translation": "'{{.Field}}' alanı kullanıcının oturum açma hizmeti sağlayıcısı tarafından ayarlanmalıdır."
  },
  {
    "id": "api.user.patch_user.login_provider_attribute_set.app_error",
    "translation": "'{{.Field}}' alanı kullanıcının oturum açma hizmeti sağlayıcısı tarafından ayarlanmalıdır."
  },
  {
    "id": "model.user.is_valid.marshal.app_error",
    "translation": "Alan JSON olarak kodlanamadı"
  },
  {
    "id": "api.error_set_first_admin_visit_marketplace_status",
    "translation": "Mağazada ilk yönetici ziyareti durum bilgisi kaydedilirken sorun çıktı."
  },
  {
    "id": "api.error_get_first_admin_visit_marketplace_status",
    "translation": "Mağazadan ilk yönetici ziyareti durum bilgisi alınırken sorun çıktı."
  },
  {
    "id": "api.channel.patch_channel_moderations.cache_invalidation.error",
    "translation": "Ön bellek temizlenirken sorun çıktı"
  },
  {
    "id": "api.command_remote.encrypt_invitation.error",
    "translation": "Çağrı şifrelenemedi: {{.Error}}"
  },
  {
    "id": "api.command_remote.desc",
    "translation": "Mattermost kopyaları arasında iletişim kurmak için uzak güvenli bağlantıları çağırın."
  },
  {
    "id": "api.command_remote.decode_invitation.error",
    "translation": "Çağrı kodu çözülemedi: {{.Error}}"
  },
  {
    "id": "api.command_remote.cluster_removed",
    "translation": "Güvenli bağlantı {{.RemoteId}} {{.Result}}."
  },
  {
    "id": "api.command_remote.add_remote.error",
    "translation": "Güvenli bağlantı eklenemedi: {{.Error}}"
  },
  {
    "id": "api.command_remote.accept_invitation.error",
    "translation": "Çağrı kabul edilemedi: {{.Error}}"
  },
  {
    "id": "api.command_remote.accept.help",
    "translation": "Bir dış Mattermost kopyasından gelen bir çağrıyı kabul et"
  },
  {
    "id": "api.command_remote.accept_invitation",
    "translation": "Çağrı kabul edildi ve doğrulandı.\nSite adresi: {{.SiteURL}}"
  },
  {
    "id": "api.command_share.missing_action",
    "translation": "İşlem eksik. Yapılabilecek işlemler: {{.Actions}}"
  },
  {
    "id": "api.command_share.invite_remote.help",
    "translation": "Bir dış Mattermost kopyasını geçerli paylaşılmış kanala çağırır"
  },
  {
    "id": "api.command_share.invitation_sent",
    "translation": "`{{.Name}} {{.SiteURL}}` üzerine paylaşılmış kanal çağrısı gönderildi."
  },
  {
    "id": "api.command_share.invalid_value.error",
    "translation": "'{{.Arg}}' değeri geçersiz: {{.Error}}"
  },
  {
    "id": "api.command_share.hint",
    "translation": "[action]"
  },
  {
    "id": "api.command_share.fetch_remote_status.error",
    "translation": "Güvenli bağlantıların durumları alınamadı: {{.Error}}."
  },
  {
    "id": "api.command_share.fetch_remote.error",
    "translation": "Güvenli bağlantılar alınırken sorun çıktı: {{.Error}}"
  },
  {
    "id": "api.command_share.desc",
    "translation": "Geçerli kanalı bir dış Mattermost kopyası ile paylaşır."
  },
  {
    "id": "api.command_share.could_not_uninvite.error",
    "translation": "`{{.RemoteId}}` çağrısı geri alınamadı: {{.Error}}"
  },
  {
    "id": "api.command_share.check_channel_exist.error",
    "translation": "Paylaşılan kanal denetlenirken sorun çıktı: {{.Error}}"
  },
  {
    "id": "api.command_share.channel_status_id",
    "translation": "`{{.ChannelId}}` kodlu kanalın durumu"
  },
  {
    "id": "api.command_share.channel_status.help",
    "translation": "Bu paylaşılan kanalın durumunu görüntüler"
  },
  {
    "id": "api.command_share.channel_shared",
    "translation": "Bu kanal artık paylaşılıyor."
  },
  {
    "id": "api.command_share.channel_remote_id_not_exists",
    "translation": "Bu kanal için `{{.RemoteId}}` paylaşılan kanal güvenli bağlantısı bulunamadı."
  },
  {
    "id": "api.command_share.channel_invite_not_home.error",
    "translation": "Güvenli bağlantı, kaynağı başka bir yerde bulunan bir paylaşılmış kanala çağrılamaz."
  },
  {
    "id": "api.command_share.channel_invite.error",
    "translation": "`{{.Name}}` bu kanala çağrılırken sorun çıktı: {{.Error}}"
  },
  {
    "id": "api.command_share.available_actions",
    "translation": "Yapılabilecek işlemler: {{.Actions}}"
  },
  {
    "id": "api.command_remote.unknown_action",
    "translation": "`{{.Action}}` işlemi bilinmiyor"
  },
  {
    "id": "api.command_remote.status.help",
    "translation": "Tüm güvenli bağlantıların durumunu görüntüler"
  },
  {
    "id": "api.command_remote.site_url_not_set",
    "translation": "Site adresi ayarlanmamış. Lütfen Sistem panosu > Ortam > Web sunucusu bölümünden ayarlayın."
  },
  {
    "id": "api.command_remote.service_not_enabled",
    "translation": "Güvenli bağlantı hizmeti etkinleştirilmemiş."
  },
  {
    "id": "api.command_remote.service_disabled",
    "translation": "Güvenli bağlantı hizmeti devre dışı bırakılmış."
  },
  {
    "id": "api.command_remote.remove_remote_id.help",
    "translation": "Silinecek güvenli bağlantının kodu."
  },
  {
    "id": "api.command_remote.remove_remote.error",
    "translation": "Güvenli bağlantı silinemedi: {{.Error}}"
  },
  {
    "id": "api.command_remote.invite_summary",
    "translation": "Aşağıdaki şifreli (AES256 + Base64) veri yığınını parola ile dış Mattermost yöneticisine gönderin. `{{.Command}}` bölü komutunu kullanarak çağrıyı kabul edebilir.\n\n```\n{{.Invitation}}\n```\n\n**Güvenli bağlantının sizin Mattermost kopyanıza ** {{.SiteURL}} adresi ile erişilebildiğinden emin olun"
  },
  {
    "id": "api.command_remote.remote_add_remove.help",
    "translation": "Güvenli bağlantı ekleme ve silme. Yapılabilecek işlemler: {{.Actions}}"
  },
  {
    "id": "api.command_remote.remove.help",
    "translation": "Bir güvenli bağlantıyı siler"
  },
  {
    "id": "api.command_remote.remotes_not_found",
    "translation": "Herhangi bir güvenli bağlantı bulunamadı."
  },
  {
    "id": "api.command_remote.remote_table_header",
    "translation": "| Güvenli bağlantı | Görüntülenecek ad | Bağlantı kodu | Site adresi | Çağrı onaylandı | Çevrimiçi | Son iletişim |"
  },
  {
    "id": "api.command_remote.permission_required",
    "translation": "Güvenli bağlantıları yönetebilmek için `{{.Permission}}` izniniz bulunmalı."
  },
  {
    "id": "api.command_remote.name.hint",
    "translation": "Güvenli bağlantı için tekil ad"
  },
  {
    "id": "api.command_remote.name.help",
    "translation": "Güvenli bağlantı adı"
  },
  {
    "id": "api.command_remote.name",
    "translation": "guvenli-baglanti"
  },
  {
    "id": "api.command_remote.missing_empty",
    "translation": "`{{.Arg}}` eksik ya da boş"
  },
  {
    "id": "api.command_remote.missing_command",
    "translation": "Komut eksik. Yapılabilecek işlemler: {{.Actions}}"
  },
  {
    "id": "api.command_remote.invite_password.hint",
    "translation": "Çağrıyı şifrelemek için kullanılacak parola"
  },
  {
    "id": "api.command_remote.invite_password.help",
    "translation": "Çağrı parolası"
  },
  {
    "id": "api.command_remote.invite.help",
    "translation": "Güvenli bir bağlantı çağır"
  },
  {
    "id": "api.command_remote.invitation_created",
    "translation": "Çağrı oluşturuldu."
  },
  {
    "id": "api.command_remote.invitation.hint",
    "translation": "Güvenli bir bağlantıdan şifrelenmiş çağrı"
  },
  {
    "id": "api.command_remote.invitation.help",
    "translation": "Güvenli bağlantıdan çağrı"
  },
  {
    "id": "api.command_remote.incorrect_password.error",
    "translation": "Çağrının şifresi çözülemedi. Parola yanlış ya da çağrı bozuk: {{.Error}}"
  },
  {
    "id": "api.command_remote.hint",
    "translation": "[action]"
  },
  {
    "id": "api.command_remote.fetch_status.error",
    "translation": "Güvenli bağlantılar alınamadı: {{.Error}}"
  },
  {
    "id": "sharedchannel.permalink.not_found",
    "translation": "Bu iletide, diğer sitelerdeki kullanıcıların göremeyebileceği başka kanalların bağlantıları var."
  },
  {
    "id": "sharedchannel.cannot_deliver_post",
    "translation": "Çevrimdışı olduğundan, bir ya da daha fazla ileti {{.Remote}} uzak kümesine aktarılamadı. İletiler site yeniden çevrimiçi olduğunda aktarılacak."
  },
  {
    "id": "ent.data_retention.policies.invalid_policy",
    "translation": "İlke geçersiz."
  },
  {
    "id": "ent.data_retention.policies.internal_error",
    "translation": "İstenilen işlem yapılırken bir sorun çıktı."
  },
  {
    "id": "app.sharedchannel.dm_channel_creation.internal_error",
    "translation": "Doğrudan paylaşılmış bir kanal eklenirken bir sorun çıktı."
  },
  {
    "id": "api.templates.cloud_trial_ending_email.title",
    "translation": "14 günlük Mattermost deneme süreniz yakında sona erecek"
  },
  {
    "id": "api.templates.cloud_trial_ending_email.subtitle",
    "translation": "{{.Name}}, 14 günlük Mattermost deneme süreniz 3 gün sonra {{.TrialEnd}} tarihinde sona erecek. Ekibinizin Mattermost Cloud özelliklerini kullanmayı sürdürebilmesi için ödeme bilgilerinizi ekleyebilirsiniz."
  },
  {
    "id": "api.templates.cloud_trial_ending_email.subject",
    "translation": "Mattermost Cloud deneme süresi sona eriyor"
  },
  {
    "id": "api.templates.cloud_trial_ending_email.add_payment_method",
    "translation": "Ödeme yöntemi ekle"
  },
  {
    "id": "api.remote_cluster.update_not_unique.app_error",
    "translation": "Aynı adresi kullanan bir güvenli bağlantı zaten var."
  },
  {
    "id": "api.remote_cluster.update.app_error",
    "translation": "Güvenli bağlantı güncellenirken bir sorun çıktı."
  },
  {
    "id": "api.remote_cluster.service_not_enabled.app_error",
    "translation": "Uzak küme hizmeti etkinleştirilmemiş."
  },
  {
    "id": "api.remote_cluster.save_not_unique.app_error",
    "translation": "Güvenli bağlantı zaten eklenmiş."
  },
  {
    "id": "api.remote_cluster.save.app_error",
    "translation": "Güvenli bağlantı kaydedilirken bir sorun çıktı."
  },
  {
    "id": "api.remote_cluster.invalid_topic.app_error",
    "translation": "Konu geçersiz."
  },
  {
    "id": "api.remote_cluster.invalid_id.app_error",
    "translation": "Kod geçersiz."
  },
  {
    "id": "api.remote_cluster.get.app_error",
    "translation": "Bir güvenli bağlantı alınırken bir sorun çıktı."
  },
  {
    "id": "api.remote_cluster.delete.app_error",
    "translation": "Güvenli bağlantı silinirken bir sorun çıktı."
  },
  {
    "id": "api.job.unable_to_create_job.incorrect_job_type",
    "translation": "Eklemeye çalıştığınız görevin görev türü geçersiz"
  },
  {
    "id": "api.job.retrieve.nopermissions",
    "translation": "Almaya çalıştığınız bir görevin görev türlerinde izinler bulunmuyor"
  },
  {
    "id": "api.file.test_connection_s3_bucket_does_not_exist.app_error",
    "translation": "Amazon S3 klasörünüzün kullanılabilir olduğundan emin olduktan sonra klasör izinlerinizi denetleyin."
  },
  {
    "id": "api.file.test_connection_s3_auth.app_error",
    "translation": "S3 bağlantısı kurulamadı. Amazon S3 bağlantı kimlik doğrulama parametrelerinizi ve kimlik doğrulama ayarlarınızı denetleyin."
  },
  {
    "id": "api.context.remote_id_missing.app_error",
    "translation": "Güvenli bağlantı kodu eksik."
  },
  {
    "id": "api.context.remote_id_mismatch.app_error",
    "translation": "Güvenli bağlantı kodu eşleşmiyor."
  },
  {
    "id": "api.context.remote_id_invalid.app_error",
    "translation": "{{.RemoteId}} güvenli bağlantı kodu bulunamadı."
  },
  {
    "id": "api.context.json_encoding.app_error",
    "translation": "JSON kodlanırken sorun çıktı."
  },
  {
    "id": "api.context.invitation_expired.error",
    "translation": "Çağrının süresi dolmuş."
  },
  {
    "id": "api.command_share.shared_channel_unshare.error",
    "translation": "Bu kanal paylaşımdan kaldırılamadı: {{.Error}}."
  },
  {
    "id": "api.command_share.shared_channel_unavailable",
    "translation": "Bu kanal artık paylaşılmıyor."
  },
  {
    "id": "api.command_share.share_read_only.hint",
    "translation": "[readonly] - 'Y' ya da 'N'.  Varsayılan 'N'"
  },
  {
    "id": "api.command_share.share_read_only.help",
    "translation": "Kanal salt okunur kipte paylaşılacak"
  },
  {
    "id": "api.command_share.share_channel.error",
    "translation": "Bu kanal paylaşılamadı: {{.Error}}"
  },
  {
    "id": "api.command_share.service_disabled",
    "translation": "Paylaşılmış kanallar hizmeti devre dışı bırakılmış."
  },
  {
    "id": "api.command_share.remote_table_header",
    "translation": "| Güvenli bağlantı | Site adresi | Salt okunur| Çağrı onaylandı | Çevrimiçi | Son eşitleme |"
  },
  {
    "id": "api.command_share.remote_id_invalid.error",
    "translation": "Güvenli bağlantı kodu geçersiz: {{.Error}}"
  },
  {
    "id": "api.command_share.unshare_channel.help",
    "translation": "Geçerli kanalı paylaşımdan kaldırır"
  },
  {
    "id": "api.command_share.unknown_action",
    "translation": "`{{.Action}}` işlemi bilinmiyor. Yapılabilecek işlemler: {{.Actions}}"
  },
  {
    "id": "api.command_share.uninvite_remote_id.help",
    "translation": "Çağırmaktan vazgeçilecek güvenli bağlantı kodu."
  },
  {
    "id": "api.command_share.uninvite_remote.help",
    "translation": "Bu paylaşılmış kanala bir güvenli bağlantıyı çağırmaktan vazgeçer"
  },
  {
    "id": "api.command_share.remote_uninvited",
    "translation": "`{{.RemoteId}}` güvenli bağlantı çağrısından vazgeçildi."
  },
  {
    "id": "api.command_share.remote_not_valid",
    "translation": "Çağırmaktan vazgeçilecek geçerli bir güvenli bağlantı kodu belirtilmelidir"
  },
  {
    "id": "api.command_share.remote_id.help",
    "translation": "Var olan bir güvenli bağlantının kodu. Bir güvenli bağlantı eklemek için `secure-connection` komutuna bakın."
  },
  {
    "id": "api.command_share.remote_already_invited",
    "translation": "Güvenli bağlantı zaten çağrılmış."
  },
  {
    "id": "api.command_share.permission_required",
    "translation": "Paylaşılmış kanalları yönetebilmek için `{{.Permission}}` izninizin olması gereklidir."
  },
  {
    "id": "api.command_share.not_shared_channel_unshare",
    "translation": "Paylaşılmamış bir kanal paylaşımdan kaldırılamaz."
  },
  {
    "id": "api.command_share.no_remote_invited",
    "translation": "Bu kanala herhangi bir güvenli bağlantı çağrılmamış."
  },
  {
    "id": "api.command_share.name",
    "translation": "kanal-paylas"
  },
  {
    "id": "api.command_share.must_specify_valid_remote",
    "translation": "Çağrılacak geçerli bir güvenli bağlantı kodu belirtilmelidir."
  },
  {
    "id": "api.command_remote.displayname.hint",
    "translation": "Güvenli bağlantı için görüntülenecek ad"
  },
  {
    "id": "api.command_remote.displayname.help",
    "translation": "Güvenli bağlantının görüntülenecek adı"
  },
  {
    "id": "api.admin.saml.failure_reset_authdata_to_email.app_error",
    "translation": "Kimlik doğrulama verileri alanı e-posta olarak sıfırlanamadı."
  },
  {
    "id": "app.user.send_auto_response.app_error",
    "translation": "Kullanıcının otomatik yanıtı gönderilemedi."
  },
  {
    "id": "api.templates.cloud_trial_ended_email.subtitle",
    "translation": "{{.Name}}, 14 günlük Mattermost Cloud Enterprise ücretsiz deneme süreniz bugün sona erdi. Takımınızın Cloud Enterprise özelliklerini kullanmayı sürdürebilmesi için ödeme bilgilerinizi ekleyebilirsiniz. 30 gün içinde ödeme bilgilerinizi eklemezseniz Cloud çalışma alanınız ve ilgili verileri kalıcı olarak silinecek."
  },
  {
    "id": "api.templates.cloud_trial_ended_email.title",
    "translation": "14 günlük Mattermost deneme süreniz bugün sona erdi"
  },
  {
    "id": "api.templates.cloud_trial_ended_email.subject",
    "translation": "Mattermost Cloud deneme süresi sona erdi"
  },
  {
    "id": "api.templates.cloud_trial_ended_email.start_subscription",
    "translation": "Aboneliği başlat"
  },
  {
    "id": "api.command_channel_purpose.update_channel.max_length",
    "translation": "Yazılan metin karakter sayısı sınırını aşıyor. Kanal amacı en fazla {{.MaxLength}} karakter uzunluğunda olabilir."
  },
  {
    "id": "api.command_channel_header.update_channel.max_length",
    "translation": "Yazılan metin karakter sayısı sınırını aşıyor. Kanal başlığı en fazla {{.MaxLength}} karakter uzunluğunda olabilir."
  },
  {
    "id": "app.notification.footer.title",
    "translation": "Bildirim ayarlarınızı değiştirmek ister misiniz?"
  },
  {
    "id": "app.notification.footer.infoLogin",
    "translation": "Mattermost oturumu aç"
  },
  {
    "id": "app.notification.footer.info",
    "translation": " ve Ayarlar > Bildirimler bölümüne gidin"
  },
  {
    "id": "app.notification.body.mention.title",
    "translation": "{{.SenderName}} bir iletide sizi andı"
  },
  {
    "id": "app.notification.body.mention.subTitle",
    "translation": "Siz uzaktayken, {{.SenderName}} sizi {{.ChannelName}} kanalında anmış."
  },
  {
    "id": "app.notification.body.group.title",
    "translation": "{{.SenderName}} size ileti gönderdi"
  },
  {
    "id": "app.notification.body.group.subTitle",
    "translation": "Siz uzaktayken, {{.SenderName}} grubunuza ileti göndermiş."
  },
  {
    "id": "app.notification.body.dm.title",
    "translation": "{{.SenderName}} size ileti gönderdi"
  },
  {
    "id": "app.notification.body.dm.time",
    "translation": "{{.Hour}}:{{.Minute}} {{.TimeZone}}"
  },
  {
    "id": "app.notification.body.dm.subTitle",
    "translation": "Siz uzaktayken, {{.SenderName}} size doğrudan ileti göndermiş."
  },
  {
    "id": "api.email_batching.send_batched_email_notification.title",
    "translation": {
      "one": "Yeni bir iletiniz var",
      "other": "Yeni iletileriniz var"
    }
  },
  {
    "id": "api.email_batching.send_batched_email_notification.time",
    "translation": "{{.Hour}}:{{.Minute}} {{.TimeZone}}"
  },
  {
    "id": "api.email_batching.send_batched_email_notification.subTitle",
    "translation": "Aşağıda yeni iletilerinizin özetini görebilirsiniz."
  },
  {
    "id": "api.email_batching.send_batched_email_notification.messageButton",
    "translation": "Bu iletiyi görüntüle"
  },
  {
    "id": "api.email_batching.send_batched_email_notification.button",
    "translation": "Mattermost uygulamasını aç"
  },
  {
    "id": "api.oauth.click_redirect",
    "translation": "Otomatik olarak yönlendirilmezseniz, <a href='{{.Link}}'>buraya tıklayın</a>"
  },
  {
    "id": "api.config.update_config.diff.app_error",
    "translation": "Yapılandırma farkları belirlenemedi"
  },
  {
    "id": "api.config.patch_config.diff.app_error",
    "translation": "Yapılandırma farkları belirlenemedi"
  },
  {
    "id": "app.team.get_common_team_ids_for_users.app_error",
    "translation": "Ortak takım kodları alınamadı."
  },
  {
    "id": "api.channel.create_channel.direct_channel.team_restricted_error",
    "translation": "Ortak bir takımları olmadığından bu kullanıcılar arasında doğrudan bir kanal oluşturulamadı."
  },
  {
    "id": "app.valid_password_generic.app_error",
    "translation": "Parola geçersiz"
  },
  {
    "id": "brand.save_brand_image.check_image_limits.app_error",
    "translation": "Görsel sınırları denetimi yapılamadı. Çözünürlük çok yüksek."
  },
  {
    "id": "api.user.upload_profile_user.check_image_limits.app_error",
    "translation": "Görsel sınırları denetimi yapılamadı. Çözünürlük çok yüksek."
  },
  {
    "id": "api.team.set_team_icon.check_image_limits.app_error",
    "translation": "Görsel sınırları denetimi yapılamadı. Çözünürlük çok yüksek."
  },
  {
    "id": "api.user.update_active.cloud_at_or_over_limit_check_overcapacity",
    "translation": "Bulut hesabının sınırları aşıldığından daha fazla kullanıcı etkinleştirilemedi."
  },
  {
    "id": "api.user.update_active.cloud_at_limit_check_error",
    "translation": "Mattermost Cloud kopyanızdaki kullanıcı sayısı denetlenemedi."
  },
  {
    "id": "app.system.system_bot.bot_displayname",
    "translation": "Sistem"
  },
  {
    "id": "app.bot.get_warn_metrics_bot.empty_admin_list.app_error",
    "translation": "Yönetici listesi boş."
  },
  {
    "id": "app.bot.get_system_bot.empty_admin_list.app_error",
    "translation": "Yönetici listesi boş."
  },
  {
    "id": "app.user.get_thread_membership_for_user.not_found",
    "translation": "Kullanıcının konu üyeliği bulunamadı"
  },
  {
    "id": "app.user.get_thread_membership_for_user.app_error",
    "translation": "Kullanıcının konu üyeliği alınamadı"
  },
  {
    "id": "api.license.request-trial.can-start-trial.not-allowed",
    "translation": "Mattermost Enterprise sürümünün deneme süresi sona ermiş olduğundan artık kullanılamaz. Deneme sürenizi uzatmak istiyorsanız [satış ekibimizle](https://mattermost.com/contact-us/) görüşebilirsiniz."
  },
  {
    "id": "api.license.request-trial.can-start-trial.error",
    "translation": "Deneme süresi başlatılmış mı öğrenilemedi"
  },
  {
    "id": "ent.data_retention.run_failed.error",
    "translation": "Veri saklama görevi yürütülemedi."
  },
  {
    "id": "api.templates.license_up_for_renewal_title",
    "translation": "Mattermost aboneliğinizin yenilenmesi gerekiyor"
  },
  {
    "id": "api.templates.license_up_for_renewal_subtitle_two",
    "translation": "Aboneliğinizi yenilemek için müşteri hesabınızla oturum açın"
  },
  {
    "id": "api.templates.license_up_for_renewal_subtitle",
    "translation": "{{.UserName}}, aboneliğiniz {{.Days}} gün içinde sona erecek. Mattermost tarafından sunulan esnek ve güvenli ekip çalışmasını deneyimlediğinizi umuyoruz. Ekibinizin bu özellikleri kullanmayı sürdürebilmesi için aboneliğinizi yenileyin."
  },
  {
    "id": "api.templates.license_up_for_renewal_subject",
    "translation": "Lisansınız yenilenmek üzere"
  },
  {
    "id": "api.templates.license_up_for_renewal_renew_now",
    "translation": "Şimdi yenile"
  },
  {
    "id": "api.server.license_up_for_renewal.error_sending_email",
    "translation": "Yenileme e-postaları için lisans gönderilemedi"
  },
  {
    "id": "api.server.license_up_for_renewal.error_generating_link",
    "translation": "Lisans yenileme bağlantısı oluşturulamadı"
  },
  {
    "id": "api.user.invalidate_verify_email_tokens_parse.error",
    "translation": "E-posta doğrulama kodları geçersiz kılınırken kod işlenemedi"
  },
  {
    "id": "api.user.invalidate_verify_email_tokens_delete.error",
    "translation": "E-posta doğrulama kodları geçersiz kılınırken kod silinemedi"
  },
  {
    "id": "api.user.invalidate_verify_email_tokens.error",
    "translation": "E-posta doğrulama kodları geçersiz kılınırken kodlar türe göre alınamadı"
  },
  {
    "id": "api.license.upgrade_needed.app_error",
    "translation": "Bu özellik Enterprise sürüme yükseltmesi ile kullanılabilir."
  },
  {
    "id": "app.user.store_is_empty.app_error",
    "translation": "Kullanıcı mağazasının boş olup olmadığı denetlenemedi."
  },
  {
    "id": "app.notification.body.thread.title",
    "translation": "{{.SenderName}} bir konuyu yanıtladı"
  },
  {
    "id": "api.push_notification.title.collapsed_threads",
    "translation": "{{.channelName}} kanalında yanıt"
  },
  {
    "id": "api.post.send_notification_and_forget.push_comment_on_crt_thread",
    "translation": " takip ettiğiniz bir konuyu yanıtladı."
  },
  {
    "id": "model.config.is_valid.collapsed_threads.autofollow.app_error",
    "translation": "CollapsedThreads seçeneğini etkinleştirmek için ThreadAutoFollow seçeneği true olmalıdır"
  },
  {
    "id": "api.config.reload_config.app_error",
    "translation": "Yapılandırma yeniden yüklenemedi."
  },
  {
    "id": "app.post.marshal.app_error",
    "translation": "İleti sıraya sokulamadı."
  },
  {
    "id": "api.unmarshal_error",
    "translation": "Sıra dağıtılamadı."
  },
  {
    "id": "app.notification.body.thread_gm.subTitle",
    "translation": "Siz uzaktayken, {{.SenderName}} grubunuzdaki bir konuyu yanıtladı."
  },
  {
    "id": "app.notification.body.thread_dm.subTitle",
    "translation": "Siz uzaktayken, {{.SenderName}} doğrudan iletinizdeki bir konuyu yanıtladı."
  },
  {
    "id": "app.notification.body.thread_channel_full.subTitle",
    "translation": "Siz uzaktayken {{.SenderName}}, takip ettiğiniz {{.ChannelName}} kanalında bir konuyu yanıtladı."
  },
  {
    "id": "app.notification.body.thread_channel.subTitle",
    "translation": "Siz uzaktayken, {{.SenderName}} takip ettiğiniz bir konuyu yanıtladı."
  },
  {
    "id": "api.push_notification.title.collapsed_threads_dm",
    "translation": "Doğrudan iletide yanıt"
  },
  {
    "id": "api.post.send_notification_and_forget.push_comment_on_crt_thread_dm",
    "translation": " bir konuyu yanıtladı."
  },
  {
    "id": "app.import.bulk_import.process_attachments.error",
    "translation": "Ek dosyalar toplu olarak içe aktarılırken sorun çıktı."
  },
  {
    "id": "model.user.is_valid.roles_limit.app_error",
    "translation": "Kullanıcı rolleri geçersiz {{.Limit}} karakterden uzun."
  },
  {
    "id": "model.team_member.is_valid.roles_limit.app_error",
    "translation": "Takım üyesi rolleri geçersiz {{.Limit}} karakterden uzun."
  },
  {
    "id": "model.session.is_valid.user_id.app_error",
    "translation": "Oturumun kullanıcı kodu alanı geçersiz."
  },
  {
    "id": "model.session.is_valid.roles_limit.app_error",
    "translation": "Oturum rolleri geçersiz {{.Limit}} karakterden uzun."
  },
  {
    "id": "model.session.is_valid.id.app_error",
    "translation": "Oturumun kod alanı geçersiz."
  },
  {
    "id": "model.session.is_valid.create_at.app_error",
    "translation": "Oturumun oluşturulma alanı geçersiz."
  },
  {
    "id": "model.channel_member.is_valid.roles_limit.app_error",
    "translation": "Kanal üyesi rolleri geçersiz {{.Limit}} karakterden uzun."
  },
  {
    "id": "api.user.create_user.bad_token_email_data.app_error",
    "translation": "Kod içindeki e-posta adresi kullanıcı verileri içindeki ile aynı değil."
  },
  {
    "id": "ent.elasticsearch.getAllTeamMembers.error",
    "translation": "Tüm takım üyeleri alınamadı"
  },
  {
    "id": "ent.elasticsearch.getAllChannelMembers.error",
    "translation": "Tüm kanal üyeleri alınamadı"
  },
  {
    "id": "app.user.get_thread_count_for_user.app_error",
    "translation": "Kullanıcının konu sayısı alınamadı."
  },
  {
    "id": "app.role.get_all.app_error",
    "translation": "Rollerin tümü alınamadı."
  },
  {
    "id": "api.custom_status.set_custom_statuses.update.app_error",
    "translation": "Özel durum güncellenemedi. Lütfen bir emoji ve/veya özel durum metni ekleyin."
  },
  {
    "id": "api.templates.invite_body.title.reminder",
    "translation": "Anımsatıcı"
  },
  {
    "id": "app.session.extend_session_expiry.app_error",
    "translation": "Oturum süresi uzatılamadı"
  },
  {
    "id": "api.user.view_archived_channels.get_users_in_channel.app_error",
    "translation": "Arşivlenmiş bir kanalın kullanıcıları alınamaz"
  },
  {
    "id": "api.user.view_archived_channels.get_posts_for_channel.app_error",
    "translation": "Arşivlenmiş bir kanalın yazıları alınamaz"
  },
  {
    "id": "api.post.posts_by_ids.invalid_body.request_error",
    "translation": "Alınan yazı kodlarının sayısı en fazla boyut sınırı olan {{.MaxLength}} değerini aşıyor"
  },
  {
    "id": "api.license.request_renewal_link.cannot_renew_on_cws",
    "translation": "Bu lisans portal üzerinden yenilenemez"
  },
  {
    "id": "api.user.authorize_oauth_user.saml_response_too_long.app_error",
    "translation": "SAML yanıtı çok uzun"
  },
  {
    "id": "model.github_release_info.is_valid.id.app_error",
    "translation": " "
  },
  {
    "id": "app.system.complete_onboarding_request.no_first_user",
    "translation": "Başlamaya hazırlık işlemi yalnız bir sistem yöneticisi tarafından tamamlanabilir."
  },
  {
    "id": "app.system.complete_onboarding_request.app_error",
    "translation": "Başlamaya hazırlık isteğinin tamamının şifresi çözülemedi."
  },
  {
    "id": "app.admin.latest_version_unmarshal.failure",
    "translation": " "
  },
  {
    "id": "app.admin.latest_version_set_cache.failure",
    "translation": " "
  },
  {
    "id": "app.admin.latest_version_read_all.failure",
    "translation": " "
  },
  {
    "id": "app.admin.latest_version_external_error.failure",
    "translation": " "
  },
  {
    "id": "model.emoji.system_emoji_name.app_error",
    "translation": "Bu ad, var olan bir sistem emojisi adıyla çakışıyor."
  },
  {
    "id": "api.users.invalid_emails.enable_open_server.app_error",
    "translation": " "
  },
  {
    "id": "app.system.get_onboarding_request.app_error",
    "translation": "Başlamaya hazırlık işleminin tamamlanma durumu alınamadı."
  },
  {
    "id": "api.error_set_first_admin_complete_setup",
    "translation": "Mağazada ilk yönetici tam kurulumu kaydedilmeye çalışılırken sorun çıktı."
  },
  {
    "id": "api.error_get_first_admin_complete_setup",
    "translation": "Mağazadan ilk yönetici tam kurulumu alınmaya çalışılırken sorun çıktı."
  },
  {
    "id": "app.member_count",
    "translation": "üye sayısı alınırken sorun çıktı"
  },
  {
    "id": "app.group.crud_permission",
    "translation": "İşlem bu kaynak türü için yürütülemedi."
  },
  {
    "id": "app.custom_group.unique_name",
    "translation": "grup adı eşsiz değil"
  },
  {
    "id": "api.license_error",
    "translation": "abi uç noktası için bir lisans gereklidir"
  },
  {
    "id": "api.custom_groups.no_remote_id",
    "translation": "özel grup için remote_id seçeneği boş olmalıdır"
  },
  {
    "id": "api.custom_groups.must_be_referenceable",
    "translation": "özel gruplar için allow_reference seçeneği 'true' olarak ayarlanmalıdır"
  },
  {
    "id": "api.custom_groups.license_error",
    "translation": "lisansta özel grupları kullanma özelliği yok"
  },
  {
    "id": "api.custom_groups.feature_disabled",
    "translation": "özel gruplar özelliği devre dışı bırakılmış"
  },
  {
    "id": "api.custom_groups.count_err",
    "translation": "gruplar sayılırken sorun çıktı"
  },
  {
    "id": "api.templates.server_inactivity_title",
    "translation": "Bu harika özelliklerle üretkenliğinizi artırın"
  },
  {
    "id": "api.templates.server_inactivity_subject",
    "translation": "Ekibinizin üretkenliğini arttırmak için Mattermost açın!"
  },
  {
    "id": "api.templates.server_inactivity_subtitle",
    "translation": "Merhaba {{.Name}}, Mattermost sunucunuzun biraz toz tuttuğunu fark ettik. Ekibinizin iş yükünü hafifletmeye yardımcı olabilecek bazı özelliklere göz atın."
  },
  {
    "id": "api.templates.server_inactivity_info_bullet",
    "translation": "Belirtilen konuk erişimi "
  },
  {
    "id": "api.templates.server_inactivity_info_bullet2",
    "translation": "Görev yönetimi "
  },
  {
    "id": "api.templates.server_inactivity_info_bullet1",
    "translation": "İş akışı yönetimi "
  },
  {
    "id": "api.templates.server_inactivity_info",
    "translation": "Gelin ve inceleyin!"
  },
  {
    "id": "api.templates.server_inactivity_button",
    "translation": "Mattermost uygulamasını aç"
  },
  {
    "id": "Playbooks",
    "translation": "Oyun kitapları"
  },
  {
    "id": "Channels",
    "translation": "Kanallar"
  },
  {
    "id": "Boards",
    "translation": "Panolar"
  },
  {
    "id": "app.job.get_all_jobs_by_type_and_status.app_error",
    "translation": "Türe ve duruma göre tüm görevler alınamadı."
  },
  {
    "id": "api.team.invite_members.unable_to_send_email_with_defaults.app_error",
    "translation": "SMTP sistem panosunda yapılandırılmamış"
  },
  {
    "id": "api.team.invite_members.unable_to_send_email.app_error",
    "translation": "E-posta gönderilirken sorun çıktı"
  },
  {
    "id": "app.prepackged-plugin.invalid_version.app_error",
    "translation": "Önceden hazırlanmış uygulama eki sürümü işlenemedi."
<<<<<<< HEAD
=======
  },
  {
    "id": "app.user.group_name_conflict",
    "translation": " "
  },
  {
    "id": "app.user.get_by_name_failure",
    "translation": " "
  },
  {
    "id": "app.system.applied_migrations.not_authorized",
    "translation": "İzinleriniz yeterli değil."
  },
  {
    "id": "app.group.username_conflict",
    "translation": " "
  },
  {
    "id": "app.group.get_by_username_failure",
    "translation": " "
>>>>>>> 7664c9d7
  }
]<|MERGE_RESOLUTION|>--- conflicted
+++ resolved
@@ -9393,8 +9393,6 @@
   {
     "id": "app.prepackged-plugin.invalid_version.app_error",
     "translation": "Önceden hazırlanmış uygulama eki sürümü işlenemedi."
-<<<<<<< HEAD
-=======
   },
   {
     "id": "app.user.group_name_conflict",
@@ -9415,6 +9413,5 @@
   {
     "id": "app.group.get_by_username_failure",
     "translation": " "
->>>>>>> 7664c9d7
   }
 ]
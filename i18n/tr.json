--- conflicted
+++ resolved
@@ -1881,11 +1881,7 @@
   },
   {
     "id": "api.templates.post_body.button",
-<<<<<<< HEAD
-    "translation": "İletiyi Görüntüle"
-=======
     "translation": "İletiyi görüntüle"
->>>>>>> de5efdb8
   },
   {
     "id": "api.templates.reset_body.button",
@@ -8705,17 +8701,6 @@
   },
   {
     "id": "api.command_remote.site_url_not_set",
-<<<<<<< HEAD
-    "translation": "Site adresi ayarlanmamış. Lütfen Sistem Panosu > Ortam > Web Sunucusu bölümünden ayarlayın."
-  },
-  {
-    "id": "api.command_remote.service_not_enabled",
-    "translation": "Güvenli Bağlantı Hizmeti etkinleştirilmemiş."
-  },
-  {
-    "id": "api.command_remote.service_disabled",
-    "translation": "Güvenli Bağlantı Hizmeti devre dışı bırakılmış."
-=======
     "translation": "Site adresi ayarlanmamış. Lütfen Sistem panosu > Ortam > Web sunucusu bölümünden ayarlayın."
   },
   {
@@ -8725,7 +8710,6 @@
   {
     "id": "api.command_remote.service_disabled",
     "translation": "Güvenli bağlantı hizmeti devre dışı bırakılmış."
->>>>>>> de5efdb8
   },
   {
     "id": "api.command_remote.remove_remote_id.help",
@@ -8836,13 +8820,6 @@
     "translation": "Doğrudan paylaşılmış bir kanal eklenirken bir sorun çıktı."
   },
   {
-<<<<<<< HEAD
-    "id": "api.user.cloud_trial_ending_email.error",
-    "translation": "Deneme süresi sona eriyor bildirim e-postası gönderilemedi"
-  },
-  {
-=======
->>>>>>> de5efdb8
     "id": "api.templates.cloud_trial_ending_email.title",
     "translation": "14 günlük Mattermost deneme süreniz yakında sona erecek"
   },
@@ -8852,11 +8829,7 @@
   },
   {
     "id": "api.templates.cloud_trial_ending_email.subject",
-<<<<<<< HEAD
-    "translation": "Mattermost cloud deneme süresi sona eriyor"
-=======
     "translation": "Mattermost Cloud deneme süresi sona eriyor"
->>>>>>> de5efdb8
   },
   {
     "id": "api.templates.cloud_trial_ending_email.add_payment_method",
@@ -9035,13 +9008,6 @@
     "translation": "Kullanıcının otomatik yanıtı gönderilemedi."
   },
   {
-<<<<<<< HEAD
-    "id": "api.user.cloud_trial_ended_email.error",
-    "translation": "Deneme süresi sonu bildirimi gönderilemedi"
-  },
-  {
-=======
->>>>>>> de5efdb8
     "id": "api.templates.cloud_trial_ended_email.subtitle",
     "translation": "{{.Name}}, 14 günlük Mattermost Cloud Professional ücretsiz deneme süreniz bugün sona erdi. Takımınızın Cloud Professional özelliklerini kullanmayı sürdürebilmesi için ödeme bilgilerinizi ekleyebilirsiniz."
   },
@@ -9059,11 +9025,7 @@
   },
   {
     "id": "api.server.warn_metric.support_email_not_configured.notification_title",
-<<<<<<< HEAD
-    "translation": "Destek E-posta Adresinizi Yazın"
-=======
     "translation": "Destek e-posta adresinizi yazın"
->>>>>>> de5efdb8
   },
   {
     "id": "api.command_channel_purpose.update_channel.max_length",
@@ -9075,11 +9037,7 @@
   },
   {
     "id": "api.server.warn_metric.support_email_not_configured.start_trial.notification_body",
-<<<<<<< HEAD
-    "translation": "Lütfen **Sistem Panosu > Site Yapılandırması > Özelleştirme** bölümüne giderek [Destek E-posta Adresi](https://docs.mattermost.com/administration/config-settings.html#support-email) olarak kuruluşunuzun iç BT destek ekibi e-posta adresini yazın. Böylece son kullanıcı geri bildirimleri, e-posta bilgilerimleri ve destek istekleri alınabilir."
-=======
     "translation": "Lütfen **Sistem panosu > Site yapılandırması > Özelleştirme** bölümüne giderek [Destek e-posta adresi](https://docs.mattermost.com/administration/config-settings.html#support-email) olarak kuruluşunuzun iç BT destek ekibi e-posta adresini yazın. Böylece son kullanıcı geri bildirimleri, e-posta bildirimleri ve destek istekleri alınabilir."
->>>>>>> de5efdb8
   },
   {
     "id": "app.notification.footer.title",
@@ -9186,11 +9144,7 @@
   },
   {
     "id": "api.user.update_active.cloud_at_limit_check_error",
-<<<<<<< HEAD
-    "translation": "Bulut denetimi sınırda veya üzerinde olduğundan yapılamadı."
-=======
     "translation": "Mattermost Cloud kopyanızdaki kullanıcı sayısı denetlenemedi."
->>>>>>> de5efdb8
   },
   {
     "id": "app.system.system_bot.bot_displayname",
@@ -9219,8 +9173,6 @@
   {
     "id": "api.license.request-trial.can-start-trial.error",
     "translation": "Deneme süresi başlatılmış mı öğrenilemedi"
-<<<<<<< HEAD
-=======
   },
   {
     "id": "ent.data_retention.run_failed.error",
@@ -9285,6 +9237,5 @@
   {
     "id": "app.user.store_is_empty.app_error",
     "translation": "Kullanıcı mağazasının boş olup olmadığı denetlenemedi."
->>>>>>> de5efdb8
   }
 ]
--- conflicted
+++ resolved
@@ -9205,8 +9205,6 @@
   {
     "id": "model.oauth.is_valid.mattermost_app_id.app_error",
     "translation": "MattermostAppID en fazla 32 karakter uzunluğunda olabilir."
-<<<<<<< HEAD
-=======
   },
   {
     "id": "app.channel.get_file_count.app_error",
@@ -9291,6 +9289,5 @@
   {
     "id": "api.license.request_trial_license.embargoed",
     "translation": "Ambargo uygulanan ülkelerdeki sınırlamalar nedeniyle isteği işleyemedik. [Belgelerimizden ayrıntılı bilgi alın](https://mattermost.com/pl/limitations-for-embargoed-countries) ya da ihracat sınırlamalarıyla ilgili sorularınız için legal@mattermost.com adresine yazın."
->>>>>>> 89fac9d4
   }
 ]
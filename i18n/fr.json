[
  {
    "id": "April",
    "translation": "Avril"
  },
  {
    "id": "August",
    "translation": "Août"
  },
  {
    "id": "December",
    "translation": "Décembre"
  },
  {
    "id": "February",
    "translation": "Février"
  },
  {
    "id": "January",
    "translation": "Janvier"
  },
  {
    "id": "July",
    "translation": "Juillet"
  },
  {
    "id": "June",
    "translation": "Juin"
  },
  {
    "id": "March",
    "translation": "Mars"
  },
  {
    "id": "May",
    "translation": "Mai"
  },
  {
    "id": "November",
    "translation": "Novembre"
  },
  {
    "id": "October",
    "translation": "Octobre"
  },
  {
    "id": "September",
    "translation": "Septembre"
  },
  {
    "id": "api.admin.add_certificate.array.app_error",
    "translation": "Aucun fichier dans le champ « certificate » de la requête."
  },
  {
    "id": "api.admin.add_certificate.no_file.app_error",
    "translation": "Aucun fichier dans le champ « certificate » de la requête."
  },
  {
    "id": "api.admin.add_certificate.open.app_error",
    "translation": "Impossible d'ouvrir le certificat."
  },
  {
    "id": "api.admin.add_certificate.saving.app_error",
    "translation": "Impossible d'enregistrer le certificat."
  },
  {
    "id": "api.admin.file_read_error",
    "translation": "Une erreur s'est produite lors de la lecture du fichier journal."
  },
  {
    "id": "api.admin.get_brand_image.storage.app_error",
    "translation": "Le stockage pour les images n'est pas configuré."
  },
  {
    "id": "api.admin.remove_certificate.delete.app_error",
    "translation": "Une erreur s'est produite lors de la suppression de l'application OAuth2."
  },
  {
    "id": "api.admin.saml.metadata.app_error",
    "translation": "Une erreur s'est produite lors de la construction des métadonnées du fournisseur de services."
  },
  {
    "id": "api.admin.saml.not_available.app_error",
    "translation": "SAML 2.0 n'est pas configuré ou supporté sur ce serveur."
  },
  {
    "id": "api.admin.test_email.body",
    "translation": "La configuration e-mail de Mattermost s'est déroulée avec succès !"
  },
  {
    "id": "api.admin.test_email.missing_server",
    "translation": "Un serveur SMTP est nécessaire"
  },
  {
    "id": "api.admin.test_email.reenter_password",
    "translation": "Les informations sur le serveur SMTP ont changé. Veuillez spécifier à nouveau le mot de passe du serveur SMTP pour tester la connexion."
  },
  {
    "id": "api.admin.test_email.subject",
    "translation": "Mattermost - Test des paramètres e-mail"
  },
  {
    "id": "api.admin.test_s3.missing_s3_bucket",
    "translation": "Un Bucket S3 est requis"
  },
  {
    "id": "api.admin.upload_brand_image.array.app_error",
    "translation": "Aucune image transmise dans la requête."
  },
  {
    "id": "api.admin.upload_brand_image.no_file.app_error",
    "translation": "Aucun fichier dans le champ « image » de la requête."
  },
  {
    "id": "api.admin.upload_brand_image.parse.app_error",
    "translation": "Impossible d'interpréter le formulaire multipart."
  },
  {
    "id": "api.admin.upload_brand_image.storage.app_error",
    "translation": "Impossible d'envoyer le fichier. Le stockage d'images n'est pas configuré."
  },
  {
    "id": "api.admin.upload_brand_image.too_large.app_error",
    "translation": "Impossible d'envoyer le fichier. Le fichier est trop volumineux."
  },
  {
    "id": "api.channel.add_member.added",
    "translation": "%v a été ajouté au canal par %v."
  },
  {
    "id": "api.channel.add_user.to.channel.failed.app_error",
    "translation": "Impossible d'ajouter l'utilisateur au canal"
  },
  {
    "id": "api.channel.add_user.to.channel.failed.deleted.app_error",
    "translation": "Impossible d'ajouter l'utilisateur au canal car il a été exclu de l'équipe."
  },
  {
    "id": "api.channel.add_user_to_channel.type.app_error",
    "translation": "Impossible d'ajouter l'utilisateur à ce type de canal"
  },
  {
    "id": "api.channel.change_channel_privacy.private_to_public",
    "translation": "Ce canal a été converti en canal public et peut être rejoint par tout membre de l'équipe."
  },
  {
    "id": "api.channel.change_channel_privacy.public_to_private",
    "translation": "Ce canal a été converti en canal privé."
  },
  {
    "id": "api.channel.convert_channel_to_private.default_channel_error",
    "translation": "Le canal par défaut ne peut pas être converti en un canal privé."
  },
  {
    "id": "api.channel.convert_channel_to_private.private_channel_error",
    "translation": "Le canal que vous essayez de convertir est déjà un canal privé."
  },
  {
    "id": "api.channel.create_channel.direct_channel.app_error",
    "translation": "Vous devez utiliser le service d'API createDirectChannel pour la création d'un canal de messages personnels"
  },
  {
    "id": "api.channel.create_channel.max_channel_limit.app_error",
    "translation": "Impossible de créer plus de {{.MaxChannelsPerTeam}} canaux pour l'équipe actuelle"
  },
  {
    "id": "api.channel.create_default_channels.off_topic",
    "translation": "Hors-sujet"
  },
  {
    "id": "api.channel.create_default_channels.town_square",
    "translation": "Centre-ville"
  },
  {
    "id": "api.channel.create_direct_channel.invalid_user.app_error",
    "translation": "ID utilisateur invalide pour la création du canal de messages personnels"
  },
  {
    "id": "api.channel.create_group.bad_size.app_error",
    "translation": "Les canaux dédiés aux messages de groupe doivent contenir au moins 3 et pas plus de 8 utilisateurs"
  },
  {
    "id": "api.channel.create_group.bad_user.app_error",
    "translation": "Un des utilisateurs spécifié n'existe pas"
  },
  {
    "id": "api.channel.delete_channel.archived",
    "translation": "%v a archivé le canal."
  },
  {
    "id": "api.channel.delete_channel.cannot.app_error",
    "translation": "Impossible d'effacer le canal par défaut {{.Channel}}"
  },
  {
    "id": "api.channel.delete_channel.deleted.app_error",
    "translation": "Le canal a été archivé ou effacé"
  },
  {
    "id": "api.channel.delete_channel.type.invalid",
    "translation": "Impossible de supprimer des canaux de groupe ou de messages personnels"
  },
  {
    "id": "api.channel.join_channel.permissions.app_error",
    "translation": "Vous n'avez pas les permissions requises"
  },
  {
    "id": "api.channel.join_channel.post_and_forget",
    "translation": "%v a rejoint le canal."
  },
  {
    "id": "api.channel.leave.default.app_error",
    "translation": "Impossible de quitter le canal par défaut {{.Channel}}"
  },
  {
    "id": "api.channel.leave.direct.app_error",
    "translation": "Impossible de quitter un canal de messages personnels"
  },
  {
    "id": "api.channel.leave.last_member.app_error",
    "translation": "Vous êtes le seul membre restant, essayez de supprimer le groupe privé plutôt que d'essayer de le quitter."
  },
  {
    "id": "api.channel.leave.left",
    "translation": "%v a quitté le canal."
  },
  {
    "id": "api.channel.patch_update_channel.forbidden.app_error",
    "translation": "Impossible de modifier le canal"
  },
  {
    "id": "api.channel.post_channel_privacy_message.error",
    "translation": "Impossible de modifier le message de politique de vie privée du canal."
  },
  {
    "id": "api.channel.post_update_channel_displayname_message_and_forget.create_post.error",
    "translation": "Impossible de publier le message indiquant le changement du nom d'affichage"
  },
  {
    "id": "api.channel.post_update_channel_displayname_message_and_forget.retrieve_user.error",
    "translation": "Impossible de récupérer l'utilisateur lors de la modification du champ du nom d'affichage du canal"
  },
  {
    "id": "api.channel.post_update_channel_displayname_message_and_forget.updated_from",
    "translation": "%s a mis à jour l'entête du canal de : %s en : %s"
  },
  {
    "id": "api.channel.post_update_channel_header_message_and_forget.post.error",
    "translation": "Impossible de publier le message indiquant le changement de l'entête du canal"
  },
  {
    "id": "api.channel.post_update_channel_header_message_and_forget.removed",
    "translation": "%s a supprimé le titre du canal (était : %s)"
  },
  {
    "id": "api.channel.post_update_channel_header_message_and_forget.retrieve_user.error",
    "translation": "Impossible de récupérer l'utilisateur lors de la modification de l'entête du canal"
  },
  {
    "id": "api.channel.post_update_channel_header_message_and_forget.updated_from",
    "translation": "%s a mis à jour l'entête du canal de : %s en : %s"
  },
  {
    "id": "api.channel.post_update_channel_header_message_and_forget.updated_to",
    "translation": "%s a mis à jour l'entête du canal en : %s"
  },
  {
    "id": "api.channel.post_user_add_remove_message_and_forget.error",
    "translation": "Impossible de publier le message indiquant l'entrée ou la sortie de l'utilisateur du canal"
  },
  {
    "id": "api.channel.remove.default.app_error",
    "translation": "Impossible de supprimer l'utilisateur du canal par défaut {{.Channel}}"
  },
  {
    "id": "api.channel.remove_channel_member.type.app_error",
    "translation": "Impossible de retirer l'utilisateur du canal."
  },
  {
    "id": "api.channel.remove_member.removed",
    "translation": "%v a été retiré du canal."
  },
  {
    "id": "api.channel.rename_channel.cant_rename_direct_messages.app_error",
    "translation": "Vous ne pouvez pas renommer un canal de messages personnels"
  },
  {
    "id": "api.channel.rename_channel.cant_rename_group_messages.app_error",
    "translation": "Vous ne pouvez pas renommer un canal de messages de groupe"
  },
  {
    "id": "api.channel.update_channel.deleted.app_error",
    "translation": "Le canal a été archivé ou supprimé"
  },
  {
    "id": "api.channel.update_channel.tried.app_error",
    "translation": "Échec de la tentative de modification du canal par défaut {{.Channel}}"
  },
  {
    "id": "api.channel.update_channel_member_roles.scheme_role.app_error",
    "translation": "Le rôle spécifié est géré par un schéma de permissions et ne peut donc pas être appliqué directement à un membre d'un canal"
  },
  {
    "id": "api.channel.update_channel_scheme.license.error",
    "translation": "La licence actuelle ne supporte pas la modification d'un schéma de permissions de canal"
  },
  {
    "id": "api.channel.update_channel_scheme.scheme_scope.error",
    "translation": "Impossible d'appliquer le schéma de permissions au canal, car le schéma de permissions fourni n'est pas un schéma de permissions de canal."
  },
  {
    "id": "api.channel.update_team_member_roles.scheme_role.app_error",
    "translation": "Le rôle spécifié est géré par un schéma de permissions et ne peut donc pas être appliqué directement à un membre d'équipe"
  },
  {
    "id": "api.command.admin_only.app_error",
    "translation": "Les intégrations sont réservées aux administrateurs."
  },
  {
    "id": "api.command.command_post.forbidden.app_error",
    "translation": "L'utilisateur spécifié n'est pas un membre de l'équipe spécifiée."
  },
  {
    "id": "api.command.disabled.app_error",
    "translation": "Les commandes ont été désactivées par l'administrateur système."
  },
  {
    "id": "api.command.duplicate_trigger.app_error",
    "translation": "Ce mot déclencheur est déjà utilisé. Veuillez choisir un autre mot."
  },
  {
    "id": "api.command.execute_command.create_post_failed.app_error",
    "translation": "Impossible de publier la réponse de la commande « {{.Trigger}} ». Veuillez contacter votre administrateur système."
  },
  {
    "id": "api.command.execute_command.failed.app_error",
    "translation": "La commande avec le déclencheur '{{.Trigger}}' a échoué"
  },
  {
    "id": "api.command.execute_command.failed_empty.app_error",
    "translation": "La commande avec le déclencheur '{{.Trigger}}' a renvoyé une réponse vide"
  },
  {
    "id": "api.command.execute_command.failed_resp.app_error",
    "translation": "La commande avec le déclencheur '{{.Trigger}}' a renvoyé la réponse {{.Status}}"
  },
  {
    "id": "api.command.execute_command.not_found.app_error",
    "translation": "Une commande avec le mot-clé déclencheur '{{.Trigger}}' n'a pas pu être trouvée. Pour envoyer un message commençant par « / », ajoutez un espace au début du message."
  },
  {
    "id": "api.command.execute_command.start.app_error",
    "translation": "Aucun déclencheur de commande trouvé"
  },
  {
    "id": "api.command.invite_people.desc",
    "translation": "Envoyer un e-mail d'invitation à votre équipe"
  },
  {
    "id": "api.command.invite_people.email_invitations_off",
    "translation": "Les invitations par e-mail sont désactivées, aucune invitation envoyée."
  },
  {
    "id": "api.command.invite_people.email_off",
    "translation": "Les e-mails n'ont pas été configurés, aucune invitation envoyée."
  },
  {
    "id": "api.command.invite_people.fail",
    "translation": "Une erreur s'est produite lors de l'envoi de l'e-mail d'invitation."
  },
  {
    "id": "api.command.invite_people.hint",
    "translation": "[nom@domaine.com ...]"
  },
  {
    "id": "api.command.invite_people.invite_off",
    "translation": "La création d'utilisateur a été désactivée sur ce serveur, aucune invitation n'a été envoyée"
  },
  {
    "id": "api.command.invite_people.name",
    "translation": "invite_people"
  },
  {
    "id": "api.command.invite_people.no_email",
    "translation": "Veuillez spécifier une ou plusieurs adresses e-mail valides"
  },
  {
    "id": "api.command.invite_people.sent",
    "translation": "E-mail(s) d'invitation envoyé(s)"
  },
  {
    "id": "api.command.team_mismatch.app_error",
    "translation": "Impossible de modifier les commandes entre équipes"
  },
  {
    "id": "api.command_away.desc",
    "translation": "Définit votre statut sur « Absent »."
  },
  {
    "id": "api.command_away.name",
    "translation": "absent(e)"
  },
  {
    "id": "api.command_away.success",
    "translation": "Vous êtes maintenant absent(e)"
  },
  {
    "id": "api.command_channel_header.channel.app_error",
    "translation": "Une erreur s'est produite lors de la récupération du canal courant."
  },
  {
    "id": "api.command_channel_header.desc",
    "translation": "Édite l'entête du canal"
  },
  {
    "id": "api.command_channel_header.hint",
    "translation": "[texte]"
  },
  {
    "id": "api.command_channel_header.message.app_error",
    "translation": "Du texte doit être spécifié avec la commande /header."
  },
  {
    "id": "api.command_channel_header.name",
    "translation": "entête"
  },
  {
    "id": "api.command_channel_header.permission.app_error",
    "translation": "Vous ne disposez pas des permissions requises pour éditer l'entête du canal."
  },
  {
    "id": "api.command_channel_header.update_channel.app_error",
    "translation": "Une erreur s'est produite lors de la modification du canal courant."
  },
  {
    "id": "api.command_channel_purpose.channel.app_error",
    "translation": "Une erreur s'est produite lors de la récupération du canal courant."
  },
  {
    "id": "api.command_channel_purpose.desc",
    "translation": "Éditer la description du canal"
  },
  {
    "id": "api.command_channel_purpose.direct_group.app_error",
    "translation": "Impossible de définir la description des canaux de messages personnels. Utilisez /header pour définir l'entête à la place."
  },
  {
    "id": "api.command_channel_purpose.hint",
    "translation": "[texte]"
  },
  {
    "id": "api.command_channel_purpose.message.app_error",
    "translation": "Un message doit être spécifié avec la commande /purpose."
  },
  {
    "id": "api.command_channel_purpose.name",
    "translation": "purpose"
  },
  {
    "id": "api.command_channel_purpose.permission.app_error",
    "translation": "Vous ne disposez pas des permissions requises pour éditer la description du canal."
  },
  {
    "id": "api.command_channel_purpose.update_channel.app_error",
    "translation": "Une erreur s'est produite lors de la modification du canal courant."
  },
  {
    "id": "api.command_channel_remove.channel.app_error",
    "translation": "Une erreur s'est produite lors de la récupération du canal courant."
  },
  {
    "id": "api.command_channel_rename.channel.app_error",
    "translation": "Une erreur s'est produite lors de la récupération du canal courant."
  },
  {
    "id": "api.command_channel_rename.desc",
    "translation": "Renomme le canal"
  },
  {
    "id": "api.command_channel_rename.direct_group.app_error",
    "translation": "Impossible de renommer les canaux de messages personnels."
  },
  {
    "id": "api.command_channel_rename.hint",
    "translation": "[texte]"
  },
  {
    "id": "api.command_channel_rename.message.app_error",
    "translation": "Un message doit être spécifié avec la commande /rename."
  },
  {
    "id": "api.command_channel_rename.name",
    "translation": "rename"
  },
  {
    "id": "api.command_channel_rename.permission.app_error",
    "translation": "Vous ne disposez pas des permissions requises pour renommer le canal."
  },
  {
    "id": "api.command_channel_rename.too_long.app_error",
    "translation": "Le nom du canal doit être composé d'au maximum {{.Length}} caractères"
  },
  {
    "id": "api.command_channel_rename.too_short.app_error",
    "translation": "Le nom du canal doit être composé d'au minimum {{.Length}} caractères"
  },
  {
    "id": "api.command_channel_rename.update_channel.app_error",
    "translation": "Une erreur s'est produite lors de la modification du canal courant."
  },
  {
    "id": "api.command_code.desc",
    "translation": "Affiche le texte sous la forme d'un bloc de code"
  },
  {
    "id": "api.command_code.hint",
    "translation": "[texte]"
  },
  {
    "id": "api.command_code.message.app_error",
    "translation": "Un message doit être spécifié avec la commande /code."
  },
  {
    "id": "api.command_code.name",
    "translation": "code"
  },
  {
    "id": "api.command_collapse.desc",
    "translation": "Activer la réduction automatique des aperçus d'images"
  },
  {
    "id": "api.command_collapse.name",
    "translation": "réduire"
  },
  {
    "id": "api.command_collapse.success",
    "translation": "Les liens vers les images se réduisent maintenant par défaut"
  },
  {
    "id": "api.command_dnd.desc",
    "translation": "Le mode « Ne pas déranger » désactive les notifications de bureau et push sur mobile."
  },
  {
    "id": "api.command_dnd.name",
    "translation": "Ne pas déranger"
  },
  {
    "id": "api.command_dnd.success",
    "translation": "Le mode « Ne pas déranger » est activé. Vous ne recevrez pas les notifications de bureau et push sur mobile tant que le mode « Ne pas déranger » est activé."
  },
  {
    "id": "api.command_echo.delay.app_error",
    "translation": "Le délai doit être inférieur à 10000 secondes"
  },
  {
    "id": "api.command_echo.desc",
    "translation": "Répète le texte affiché sur votre compte"
  },
  {
    "id": "api.command_echo.high_volume.app_error",
    "translation": "Trop grand volume de demandes d'affichage, impossible de traiter"
  },
  {
    "id": "api.command_echo.hint",
    "translation": "'message' [délai en secondes]"
  },
  {
    "id": "api.command_echo.message.app_error",
    "translation": "Un message doit être spécifié avec la commande /echo."
  },
  {
    "id": "api.command_echo.name",
    "translation": "echo"
  },
  {
    "id": "api.command_expand.desc",
    "translation": "Désactive la réduction automatique des aperçus d'images"
  },
  {
    "id": "api.command_expand.name",
    "translation": "étendre"
  },
  {
    "id": "api.command_expand.success",
    "translation": "Les liens vers les images s'étendent maintenant par défaut"
  },
  {
    "id": "api.command_expand_collapse.fail.app_error",
    "translation": "Une erreur s'est produite lors de l'expansion des aperçus"
  },
  {
    "id": "api.command_groupmsg.desc",
    "translation": "Envoie un message de groupe aux utilisateurs spécifiés"
  },
  {
    "id": "api.command_groupmsg.fail.app_error",
    "translation": "Une erreur s'est produite lors de l'envoi du message aux utilisateurs."
  },
  {
    "id": "api.command_groupmsg.group_fail.app_error",
    "translation": "Une erreur s'est produite lors de la création du message de groupe."
  },
  {
    "id": "api.command_groupmsg.hint",
    "translation": "@[nom utilisateur 1],@[nom utilisateur 2] 'message'"
  },
  {
    "id": "api.command_groupmsg.invalid_user.app_error",
    "translation": {
      "one": "Impossible de trouver l'utilisateur : {{.Users}}",
      "other": "Impossible de trouver les utilisateurs : {{.Users}}"
    }
  },
  {
    "id": "api.command_groupmsg.max_users.app_error",
    "translation": "Les messages de groupe sont limités à maximum {{.MaxUsers}} utilisateurs."
  },
  {
    "id": "api.command_groupmsg.min_users.app_error",
    "translation": "Les messages de groupe sont limités à minimum {{.MaxUsers}} utilisateurs."
  },
  {
    "id": "api.command_groupmsg.name",
    "translation": "message"
  },
  {
    "id": "api.command_groupmsg.permission.app_error",
    "translation": "Vous n'avez pas les permissions requises pour créer de nouveaux messages de groupe."
  },
  {
    "id": "api.command_help.desc",
    "translation": "Ouvre l'aide de Mattermost"
  },
  {
    "id": "api.command_help.name",
    "translation": "aide"
  },
  {
    "id": "api.command_invite.channel.app_error",
    "translation": "Une erreur s'est produite lors de la récupération du canal courant."
  },
  {
    "id": "api.command_invite.channel.error",
    "translation": "Impossible de trouver le canal {{.Channel}}. Veuillez utiliser l'[identifiant de canal](https://about.mattermost.com/default-channel-handle-documentation) pour identifier les canaux."
  },
  {
    "id": "api.command_invite.desc",
    "translation": "Inviter un utilisateur à rejoindre un canal"
  },
  {
    "id": "api.command_invite.directchannel.app_error",
    "translation": "Vous ne pouvez pas ajouter un utilisateur dans un canal de messages personnels."
  },
  {
    "id": "api.command_invite.fail.app_error",
    "translation": "Une erreur s'est produite en rejoignant le canal."
  },
  {
    "id": "api.command_invite.hint",
    "translation": "@[nom d'utilisateur] ~[canal]"
  },
  {
    "id": "api.command_invite.missing_message.app_error",
    "translation": "Nom d'utilisateur et canal manquants."
  },
  {
    "id": "api.command_invite.missing_user.app_error",
    "translation": "Impossible de trouver l'utilisateur. Il peut avoir été désactivé par l'administrateur système."
  },
  {
    "id": "api.command_invite.name",
    "translation": "Inviter"
  },
  {
    "id": "api.command_invite.permission.app_error",
    "translation": "Vous n'avez pas les permissions nécessaires pour ajouter {{.User}} dans {{.Channel}}."
  },
  {
    "id": "api.command_invite.private_channel.app_error",
    "translation": "Impossible de trouver le canal {{.Channel}}. Veuillez utiliser l'identifiant de canal pour identifier les canaux."
  },
  {
    "id": "api.command_invite.success",
    "translation": "{{.User}} a été ajouté dans {{.Channel}}."
  },
  {
    "id": "api.command_invite.user_already_in_channel.app_error",
    "translation": "{{.User}} est déjà membre de ce canal."
  },
  {
    "id": "api.command_invite_people.permission.app_error",
    "translation": "Vous n'avez pas les permissions requises pour inviter de nouveaux utilisateurs sur ce serveur."
  },
  {
    "id": "api.command_join.desc",
    "translation": "Rejoint un canal ouvert"
  },
  {
    "id": "api.command_join.fail.app_error",
    "translation": "Une erreur s'est produite en rejoignant le canal."
  },
  {
    "id": "api.command_join.hint",
    "translation": "~[canal]"
  },
  {
    "id": "api.command_join.list.app_error",
    "translation": "Une erreur s'est produite lors de la récupération de la liste des canaux."
  },
  {
    "id": "api.command_join.missing.app_error",
    "translation": "Impossible de trouver le canal"
  },
  {
    "id": "api.command_join.name",
    "translation": "rejoindre"
  },
  {
    "id": "api.command_kick.name",
    "translation": "Éjecter"
  },
  {
    "id": "api.command_leave.desc",
    "translation": "Quitte le canal courant"
  },
  {
    "id": "api.command_leave.fail.app_error",
    "translation": "Une erreur s'est produite en quittant le canal."
  },
  {
    "id": "api.command_leave.name",
    "translation": "leave"
  },
  {
    "id": "api.command_logout.desc",
    "translation": "Se déconnecte de Mattermost"
  },
  {
    "id": "api.command_logout.name",
    "translation": "quitter"
  },
  {
    "id": "api.command_me.desc",
    "translation": "Effectue une action"
  },
  {
    "id": "api.command_me.hint",
    "translation": "[message]"
  },
  {
    "id": "api.command_me.name",
    "translation": "moi"
  },
  {
    "id": "api.command_msg.desc",
    "translation": "Envoie un message personnel à un utilisateur"
  },
  {
    "id": "api.command_msg.dm_fail.app_error",
    "translation": "Une erreur s'est produite lors de la création du message personnel."
  },
  {
    "id": "api.command_msg.fail.app_error",
    "translation": "Une erreur s'est produite lors de l'envoi du message à l'utilisateur."
  },
  {
    "id": "api.command_msg.hint",
    "translation": "@[username] 'message'"
  },
  {
    "id": "api.command_msg.missing.app_error",
    "translation": "Impossible de trouver l'utilisateur"
  },
  {
    "id": "api.command_msg.name",
    "translation": "[message]"
  },
  {
    "id": "api.command_msg.permission.app_error",
    "translation": "Vous n'avez pas les permissions requises pour envoyer des messages personnels à cet utilisateur."
  },
  {
    "id": "api.command_mute.desc",
    "translation": "Désactive les notifications de bureau, par e-mail et push pour le canal actuel ou pour le canal [channel]."
  },
  {
    "id": "api.command_mute.error",
    "translation": "Impossible de trouver le canal {{.Channel}}. Veuillez utiliser l'[identifiant de canal](https://about.mattermost.com/default-channel-handle-documentation) pour identifier les canaux."
  },
  {
    "id": "api.command_mute.hint",
    "translation": "~[canal]"
  },
  {
    "id": "api.command_mute.name",
    "translation": "sourdine"
  },
  {
    "id": "api.command_mute.no_channel.error",
    "translation": "Impossible de trouver le canal spécifié. Veuillez utiliser l'[identifiant de canal](https://about.mattermost.com/default-channel-handle-documentation) pour identifier les canaux."
  },
  {
    "id": "api.command_mute.not_member.error",
    "translation": "Impossible de mettre en sourdine le canal {{.Channel}}, car vous n'êtes pas membre de celui-ci."
  },
  {
    "id": "api.command_mute.success_mute",
    "translation": "Vous ne recevrez pas de notifications pour le canal {{.Channel}} jusqu'à ce que vous désactiviez le mode sourdine."
  },
  {
    "id": "api.command_mute.success_mute_direct_msg",
    "translation": "Vous ne recevrez pas de notifications pour ce canal jusqu'à ce que vous désactiviez le mode sourdine."
  },
  {
    "id": "api.command_mute.success_unmute",
    "translation": "{{.Channel}} n'est plus en sourdine."
  },
  {
    "id": "api.command_mute.success_unmute_direct_msg",
    "translation": "Ce canal n'est plus en sourdine."
  },
  {
    "id": "api.command_offline.desc",
    "translation": "Définit votre statut sur « Hors ligne »."
  },
  {
    "id": "api.command_offline.name",
    "translation": "Hors ligne"
  },
  {
    "id": "api.command_offline.success",
    "translation": "Vous êtes maintenant hors ligne"
  },
  {
    "id": "api.command_online.desc",
    "translation": "Définit votre statut sur « Connecté »"
  },
  {
    "id": "api.command_online.name",
    "translation": "En ligne"
  },
  {
    "id": "api.command_online.success",
    "translation": "Vous êtes maintenant en ligne"
  },
  {
    "id": "api.command_open.name",
    "translation": "ouvrir"
  },
  {
    "id": "api.command_remove.desc",
    "translation": "Éjecte un membre du canal"
  },
  {
    "id": "api.command_remove.direct_group.app_error",
    "translation": "Vous ne pouvez pas retirer un utilisateur d'un canal de messages personnels."
  },
  {
    "id": "api.command_remove.hint",
    "translation": "@[nom d'utilisateur]"
  },
  {
    "id": "api.command_remove.message.app_error",
    "translation": "Un message doit être spécifié avec la commande /remove ou /kick."
  },
  {
    "id": "api.command_remove.missing.app_error",
    "translation": "Impossible de trouver l'utilisateur. Il peut avoir été désactivé par l'administrateur système."
  },
  {
    "id": "api.command_remove.name",
    "translation": "supprimer"
  },
  {
    "id": "api.command_remove.permission.app_error",
    "translation": "Vous ne disposez pas des permissions requises pour retirer le membre."
  },
  {
    "id": "api.command_remove.user_not_in_channel",
    "translation": "{{.Username}} n'est pas un membre de ce canal."
  },
  {
    "id": "api.command_search.desc",
    "translation": "Recherche du texte dans les messages"
  },
  {
    "id": "api.command_search.hint",
    "translation": "[texte]"
  },
  {
    "id": "api.command_search.name",
    "translation": "rechercher"
  },
  {
    "id": "api.command_search.unsupported.app_error",
    "translation": "La commande de recherche n'est pas supportée sur votre périphérique"
  },
  {
    "id": "api.command_settings.desc",
    "translation": "Ouvre la page des Paramètres du compte"
  },
  {
    "id": "api.command_settings.name",
    "translation": "paramètres"
  },
  {
    "id": "api.command_settings.unsupported.app_error",
    "translation": "La commande de paramètres n'est pas supportée sur votre périphérique"
  },
  {
    "id": "api.command_shortcuts.desc",
    "translation": "Raccourcis clavier"
  },
  {
    "id": "api.command_shortcuts.name",
    "translation": "raccourcis clavier"
  },
  {
    "id": "api.command_shortcuts.unsupported.app_error",
    "translation": "La commande de raccourcis n'est pas supportée sur votre périphérique"
  },
  {
    "id": "api.command_shrug.desc",
    "translation": "Ajoute ¯\\_(ツ)_/¯ à votre message"
  },
  {
    "id": "api.command_shrug.hint",
    "translation": "[message]"
  },
  {
    "id": "api.command_shrug.name",
    "translation": "haussement"
  },
  {
    "id": "api.config.client.old_format.app_error",
    "translation": "Le nouveau format pour la configuration du client n'est pas encore supporté. Veuillez spécifier format=old dans la chaîne de requête (query string)"
  },
  {
    "id": "api.context.404.app_error",
    "translation": "Désolé, impossible de trouver cette page."
  },
  {
    "id": "api.context.invalid_body_param.app_error",
    "translation": "{{.Name}} invalide ou manquant dans le corps de la requête"
  },
  {
    "id": "api.context.invalid_param.app_error",
    "translation": "Paramètre {{.Name}} invalide"
  },
  {
    "id": "api.context.invalid_token.error",
    "translation": "Jeton de session invalide={{.Token}}, err={{.Error}}"
  },
  {
    "id": "api.context.invalid_url_param.app_error",
    "translation": "Paramètre {{.Name}} invalide ou manquant dans l'URL de la requête"
  },
  {
    "id": "api.context.mfa_required.app_error",
    "translation": "L'authentification multi-facteurs est requise sur ce serveur."
  },
  {
    "id": "api.context.permissions.app_error",
    "translation": "Vous n'avez pas les permissions requises"
  },
  {
    "id": "api.context.session_expired.app_error",
    "translation": "Session invalide ou expirée, veuillez vous reconnecter."
  },
  {
    "id": "api.context.token_provided.app_error",
    "translation": "La session n'est pas OAuth alors qu'un jeton a été spécifié dans les paramètres de la requête"
  },
  {
    "id": "api.create_terms_of_service.custom_terms_of_service_disabled.app_error",
    "translation": "La fonctionnalité de conditions d'utilisation personnalisées est désactivée."
  },
  {
    "id": "api.create_terms_of_service.empty_text.app_error",
    "translation": "Veuillez spécifier le texte correspondant aux conditions d'utilisation personnalisées."
  },
  {
    "id": "api.email_batching.add_notification_email_to_batch.channel_full.app_error",
    "translation": "Le canal recevant les e-mail envoyés par lot est plein. Veuillez augmenter le paramètre EmailBatchingBufferSize."
  },
  {
    "id": "api.email_batching.add_notification_email_to_batch.disabled.app_error",
    "translation": "L'envoi d'e-mails par lot a été désactivé par l'administrateur système."
  },
  {
    "id": "api.email_batching.send_batched_email_notification.subject",
    "translation": {
      "one": "[{{.SiteName}}] New Notification for {{.Day}} {{.Month}}, {{.Year}}",
      "other": "[{{.SiteName}}] New Notifications for {{.Day}} {{.Month}}, {{.Year}}"
    }
  },
  {
    "id": "api.emoji.create.duplicate.app_error",
    "translation": "Impossible de créer cette émoticône. Une autre émoticône du même nom existe déjà."
  },
  {
    "id": "api.emoji.create.other_user.app_error",
    "translation": "Id utilisateur invalide"
  },
  {
    "id": "api.emoji.create.parse.app_error",
    "translation": "Impossible de créer l'émoticône. Impossible de comprendre la requête."
  },
  {
    "id": "api.emoji.create.too_large.app_error",
    "translation": "Impossible de créer l'émoticône. L'image doit faire moins de 1 Mio."
  },
  {
    "id": "api.emoji.disabled.app_error",
    "translation": "Les émoticônes ont été désactivées par l'administrateur système."
  },
  {
    "id": "api.emoji.get_image.decode.app_error",
    "translation": "Impossible de décoder le fichier image pour l'émoticône."
  },
  {
    "id": "api.emoji.get_image.read.app_error",
    "translation": "Impossible de décoder le fichier image pour l'émoticône."
  },
  {
    "id": "api.emoji.storage.app_error",
    "translation": "Le stockage de fichier n'est pas configuré correctement. Veuillez le paramétrer soit pour utiliser S3 soit le système de fichier local du serveur."
  },
  {
    "id": "api.emoji.upload.image.app_error",
    "translation": "Impossible de créer l'émoticône. Le fichier doit être un PNG, JPG ou GIF."
  },
  {
    "id": "api.emoji.upload.large_image.decode_error",
    "translation": "Impossible de créer l'émoticône. Une erreur s'est produite lors du décodage de l'image."
  },
  {
    "id": "api.emoji.upload.large_image.encode_error",
    "translation": "Impossible de créer l'émoticône. Une erreur s'est produite lors de l'encodage de l'image."
  },
  {
    "id": "api.emoji.upload.large_image.gif_decode_error",
    "translation": "Impossible de créer l'émoticône. Une erreur s'est produite lors du décodage de l'image GIF."
  },
  {
    "id": "api.emoji.upload.large_image.gif_encode_error",
    "translation": "Impossible de créer l'émoticône. Une erreur s'est produite lors de l'encodage de l'image GIF."
  },
  {
    "id": "api.emoji.upload.large_image.too_large.app_error",
    "translation": "Impossible de créer des émoticônes. L'image doit être plus petite que {.MaxWidth}} par {{.MaxHeight}}."
  },
  {
    "id": "api.emoji.upload.open.app_error",
    "translation": "Impossible de créer l'émoticône. Une erreur s'est produite lors de l'ouverture de l'image liée."
  },
  {
    "id": "api.file.attachments.disabled.app_error",
    "translation": "Les fichiers de pièces jointes sont désactivés sur ce serveur."
  },
  {
    "id": "api.file.get_file.public_invalid.app_error",
    "translation": "Le lien public ne semble pas être valide"
  },
  {
    "id": "api.file.get_file_preview.no_preview.app_error",
    "translation": "Le fichier n'a pas d'image d'aperçu"
  },
  {
    "id": "api.file.get_file_thumbnail.no_thumbnail.app_error",
    "translation": "Le fichier n'a pas de miniature d'image"
  },
  {
    "id": "api.file.get_public_link.disabled.app_error",
    "translation": "Les liens publics sont désactivés"
  },
  {
    "id": "api.file.get_public_link.no_post.app_error",
    "translation": "Impossible de récupérer le lien du fichier. Le fichier doit être lié à un message qui peut être lu par l'utilisateur actuel."
  },
  {
    "id": "api.file.no_driver.app_error",
    "translation": "Aucun fichier de driver sélectionné."
  },
  {
    "id": "api.file.read_file.reading_local.app_error",
    "translation": "Une erreur s'est produite lors de la lecture à partir du stockage local du serveur"
  },
  {
    "id": "api.file.upload_file.incorrect_number_of_client_ids.app_error",
    "translation": "Impossible d'envoyer les fichiers. Il y a {{.NumClientIds}} client_ids pour {{.NumFiles}} fichiers."
  },
  {
    "id": "api.file.upload_file.incorrect_number_of_files.app_error",
    "translation": "Impossible d'envoyer des fichiers. Le nombre de fichiers spécifié est incorrect."
  },
  {
    "id": "api.file.upload_file.large_image.app_error",
    "translation": "Le fichier est au-dessus des limites de dimensions, il n'a pas pu être envoyé : {{.Filename}}"
  },
  {
    "id": "api.file.upload_file.large_image_detailed.app_error",
    "translation": "La taille de {{.Filename}} ({{.Width}} par {{.Height}} pixels) dépasse la limitée autorisée"
  },
  {
    "id": "api.file.upload_file.multiple_channel_ids.app_error",
    "translation": "Impossible d'envoyer les fichiers. Plusieurs channel_ids sont en conflit."
  },
  {
    "id": "api.file.upload_file.read_form_value.app_error",
    "translation": "Impossible d'envoyer les fichiers. Une erreur s'est produite lors de la lecture de {{.Formname}}."
  },
  {
    "id": "api.file.upload_file.read_request.app_error",
    "translation": "Impossible d'envoyer les fichiers. Une erreur s'est produite lors de l'interprétation des données de la requête."
  },
  {
    "id": "api.file.upload_file.storage.app_error",
    "translation": "Impossible d'envoyer le fichier. Le stockage d'images n'est pas configuré."
  },
  {
    "id": "api.file.upload_file.too_large_detailed.app_error",
    "translation": "Impossible d'envoyer le fichier {{.Filename}}. {{.Length}} bytes dépassent le nombre de bytes maximum autorisé de {{.Limit}} bytes."
  },
  {
    "id": "api.incoming_webhook.disabled.app_error",
    "translation": "Les webhooks entrants ont été désactivés par l'administrateur système."
  },
  {
    "id": "api.incoming_webhook.invalid_username.app_error",
    "translation": "Nom d'utilisateur invalide."
  },
  {
    "id": "api.io_error",
    "translation": "erreur d'entrée/sortie"
  },
  {
    "id": "api.ldap_group.not_found",
    "translation": "groupe ldap introuvable"
  },
  {
    "id": "api.ldap_groups.license_error",
    "translation": "votre licence ne supporte pas les groupes ldap"
  },
  {
    "id": "api.license.add_license.array.app_error",
    "translation": "Le paramètre « license » est manquant dans la requête"
  },
  {
    "id": "api.license.add_license.expired.app_error",
    "translation": "La licence a expiré ou n'a pas encore démarré."
  },
  {
    "id": "api.license.add_license.invalid.app_error",
    "translation": "Fichier de licence invalide."
  },
  {
    "id": "api.license.add_license.invalid_count.app_error",
    "translation": "Impossible de compter le nombre total d'utilisateurs."
  },
  {
    "id": "api.license.add_license.no_file.app_error",
    "translation": "Aucun fichier dans le champ « license » de la requête."
  },
  {
    "id": "api.license.add_license.open.app_error",
    "translation": "Impossible d'ouvrir le fichier de licence"
  },
  {
    "id": "api.license.add_license.save.app_error",
    "translation": "La licence n'a pas été enregistrée correctement."
  },
  {
    "id": "api.license.add_license.save_active.app_error",
    "translation": "Licence ID n'a pas été enregistrée correctement."
  },
  {
    "id": "api.license.add_license.unique_users.app_error",
    "translation": "Cette licence supporte jusqu'à {{.Users}} utilisateurs, mais votre système compte {{.Count}} utilisateurs uniques. Les utilisateurs uniques sont comptabilisés par adresse e-mail distincte. Vous pouvez voir le nombre d'utilisateurs uniques dans le menu « Rapports -> Statistiques »."
  },
  {
    "id": "api.license.client.old_format.app_error",
    "translation": "Le nouveau format pour la licence du client n'est pas encore supporté. Veuillez spécifier format=old dans la chaîne de requête (query string)"
  },
  {
    "id": "api.marshal_error",
    "translation": "erreur de transformation de données (marshalling)"
  },
  {
    "id": "api.oauth.allow_oauth.redirect_callback.app_error",
    "translation": "invalid_request : le redirect_uri spécifié ne correspond pas au callback_url enregistré"
  },
  {
    "id": "api.oauth.allow_oauth.turn_off.app_error",
    "translation": "L'administrateur système a désactivé le fournisseur de service OAuth2."
  },
  {
    "id": "api.oauth.authorize_oauth.disabled.app_error",
    "translation": "L'administrateur système a désactivé le fournisseur de service OAuth2."
  },
  {
    "id": "api.oauth.get_access_token.bad_client_id.app_error",
    "translation": "invalid_request : Mauvais client_id"
  },
  {
    "id": "api.oauth.get_access_token.bad_client_secret.app_error",
    "translation": "invalid_request : client_secret manquant"
  },
  {
    "id": "api.oauth.get_access_token.bad_grant.app_error",
    "translation": "invalid_request : Mauvais grant_type"
  },
  {
    "id": "api.oauth.get_access_token.credentials.app_error",
    "translation": "invalid_client : Identifiants client invalides"
  },
  {
    "id": "api.oauth.get_access_token.disabled.app_error",
    "translation": "L'administrateur système a désactivé le fournisseur de service OAuth2."
  },
  {
    "id": "api.oauth.get_access_token.expired_code.app_error",
    "translation": "invalid_grant : Code d'autorisation invalide ou expiré"
  },
  {
    "id": "api.oauth.get_access_token.internal.app_error",
    "translation": "server_error : Une erreur interne serveur s'est produite lors de l'accès à la base de données"
  },
  {
    "id": "api.oauth.get_access_token.internal_saving.app_error",
    "translation": "server_error : Une erreur interne serveur s'est produite lors de l'enregistrement du jeton d'accès dans la base de données"
  },
  {
    "id": "api.oauth.get_access_token.internal_session.app_error",
    "translation": "server_error : Une erreur interne serveur s'est produite lors de l'enregistrement de la session en base de données"
  },
  {
    "id": "api.oauth.get_access_token.internal_user.app_error",
    "translation": "server_error : Une erreur interne serveur s'est produite lors de la récupération de l'utilisateur depuis la base de données"
  },
  {
    "id": "api.oauth.get_access_token.missing_code.app_error",
    "translation": "invalid_request : Code manquant"
  },
  {
    "id": "api.oauth.get_access_token.missing_refresh_token.app_error",
    "translation": "invalid_request : refresh_token manquant"
  },
  {
    "id": "api.oauth.get_access_token.redirect_uri.app_error",
    "translation": "invalid_request : La redirect_uri spécifiée ne correspond pas au code d'autorisation redirect_uri"
  },
  {
    "id": "api.oauth.get_access_token.refresh_token.app_error",
    "translation": "invalid_grant : jeton de rafraîchissement invalide"
  },
  {
    "id": "api.oauth.invalid_state_token.app_error",
    "translation": "Jeton d'état invalide"
  },
  {
    "id": "api.oauth.register_oauth_app.turn_off.app_error",
    "translation": "L'administrateur système a désactivé le fournisseur de service OAuth2."
  },
  {
    "id": "api.oauth.revoke_access_token.del_session.app_error",
    "translation": "Une erreur s'est produite lors de la suppression de la session en base de données"
  },
  {
    "id": "api.oauth.revoke_access_token.del_token.app_error",
    "translation": "Une erreur s'est produite lors de la suppression du jeton d'accès dans la base de données"
  },
  {
    "id": "api.oauth.revoke_access_token.get.app_error",
    "translation": "Une erreur s'est produite lors de la récupération du jeton d'accès de la base de données avant suppression"
  },
  {
    "id": "api.oauth.singup_with_oauth.disabled.app_error",
    "translation": "L'inscription utilisateur est désactivée."
  },
  {
    "id": "api.oauth.singup_with_oauth.expired_link.app_error",
    "translation": "Le lien d'inscription a expiré."
  },
  {
    "id": "api.oauth.singup_with_oauth.invalid_link.app_error",
    "translation": "Le lien d'inscription semble ne pas être valide."
  },
  {
    "id": "api.outgoing_webhook.disabled.app_error",
    "translation": "Les webhooks sortants ont été désactivés par l'administrateur système."
  },
  {
    "id": "api.plugin.upload.array.app_error",
    "translation": "Le tableau de fichier est vide dans la requête multipart/form"
  },
  {
    "id": "api.plugin.upload.file.app_error",
    "translation": "Impossible d'ouvrir le fichier dans la requête multipart/form"
  },
  {
    "id": "api.plugin.upload.no_file.app_error",
    "translation": "Fichier manquant dans la requête multipart/form"
  },
  {
    "id": "api.post.check_for_out_of_channel_mentions.message.multiple",
    "translation": "@{{.Usernames}} et @{{.LastUsername}} ont été mentionnés, mais, ne faisant pas partie de ce canal, ils ne recevront pas de notifications."
  },
  {
    "id": "api.post.check_for_out_of_channel_mentions.message.one",
    "translation": "@{{.Username}} a été mentionné(e), mais, ne faisant pas partie de ce canal, il/elle ne recevra pas de notification."
  },
  {
    "id": "api.post.create_post.can_not_post_to_deleted.error",
    "translation": "Impossible d'envoyer un message dans un canal supprimé."
  },
  {
    "id": "api.post.create_post.channel_root_id.app_error",
    "translation": "ChannelId invalide pour le paramètre RootId"
  },
  {
    "id": "api.post.create_post.parent_id.app_error",
    "translation": "Paramètre ParentId invalide"
  },
  {
    "id": "api.post.create_post.root_id.app_error",
    "translation": "Paramètre RootId invalide"
  },
  {
    "id": "api.post.create_post.town_square_read_only",
    "translation": "Le canal est en lecture seule. Seuls les membres disposant de la permission peuvent poster ici."
  },
  {
    "id": "api.post.create_webhook_post.creating.app_error",
    "translation": "Une erreur s'est produite lors de la création du message"
  },
  {
    "id": "api.post.deduplicate_create_post.failed_to_get",
    "translation": "Impossible de récupérer le message original après avoir dupliqué un client qui répétait la même requête."
  },
  {
    "id": "api.post.deduplicate_create_post.pending",
    "translation": "Le message a été rejeté, car un autre client faisait la même requête."
  },
  {
    "id": "api.post.delete_post.can_not_delete_post_in_deleted.error",
    "translation": "Can not delete a post in a deleted channel."
  },
  {
    "id": "api.post.disabled_all",
    "translation": "@all a été désactivé car le canal a plus de {{.Users}} utilisateurs."
  },
  {
    "id": "api.post.disabled_channel",
    "translation": "@channel a été désactivé car le canal a plus de {{.Users}} utilisateurs."
  },
  {
    "id": "api.post.disabled_here",
    "translation": "@here a été désactivé car le canal a plus de {{.Users}} utilisateurs."
  },
  {
    "id": "api.post.do_action.action_id.app_error",
    "translation": "Id d'action invalide"
  },
  {
    "id": "api.post.do_action.action_integration.app_error",
    "translation": "Une erreur s'est produite lors de l'action de l'intégration"
  },
  {
    "id": "api.post.get_message_for_notification.files_sent",
    "translation": {
      "one": "{{.Count}} fichier envoyé : {{.Filenames}}",
      "other": "{{.Count}} fichiers envoyés : {{.Filenames}}"
    }
  },
  {
    "id": "api.post.get_message_for_notification.images_sent",
    "translation": {
      "one": "{{.Count}} image envoyée: {{.Filenames}}",
      "other": "{{.Count}} images envoyées: {{.Filenames}}"
    }
  },
  {
    "id": "api.post.link_preview_disabled.app_error",
    "translation": "Les aperçus de liens ont été désactivées par l'administrateur système."
  },
  {
    "id": "api.post.patch_post.can_not_update_post_in_deleted.error",
    "translation": "Can not update a post in a deleted channel."
  },
  {
    "id": "api.post.save_is_pinned_post.town_square_read_only",
    "translation": "Le canal est en lecture seule. Seuls les membres disposant de la permission peuvent épingler ou désépingler des messages au canal."
  },
  {
    "id": "api.post.send_notification_and_forget.push_channel_mention",
    "translation": " a notifié le canal."
  },
  {
    "id": "api.post.send_notification_and_forget.push_comment_on_post",
    "translation": " a commenté votre publication."
  },
  {
    "id": "api.post.send_notification_and_forget.push_comment_on_thread",
    "translation": " a commenté un fil auquel vous avez participé."
  },
  {
    "id": "api.post.send_notifications_and_forget.push_explicit_mention",
    "translation": " vous a mentionné."
  },
  {
    "id": "api.post.send_notifications_and_forget.push_general_message",
    "translation": " a envoyé un message."
  },
  {
    "id": "api.post.send_notifications_and_forget.push_image_only",
    "translation": " a joint un fichier."
  },
  {
    "id": "api.post.send_notifications_and_forget.push_message",
    "translation": "vous a envoyé un message."
  },
  {
    "id": "api.post.update_post.can_not_update_post_in_deleted.error",
    "translation": "Can not update a post in a deleted channel."
  },
  {
    "id": "api.post.update_post.find.app_error",
    "translation": "Impossible de trouver le message existant ou le commentaire à modifier."
  },
  {
    "id": "api.post.update_post.permissions_details.app_error",
    "translation": "Déjà supprimé id={{.PostId}}"
  },
  {
    "id": "api.post.update_post.permissions_time_limit.app_error",
    "translation": "L'édition de messages est seulement autorisée pendant {{.timeLimit}} secondes. Veuillez demander à votre administrateur système pour plus d'informations."
  },
  {
    "id": "api.post.update_post.system_message.app_error",
    "translation": "Impossible de modifier un message système"
  },
  {
    "id": "api.post_get_post_by_id.get.app_error",
    "translation": "Impossible de récupérer le message"
  },
  {
    "id": "api.preference.delete_preferences.delete.app_error",
    "translation": "Impossible de supprimer les préférences de l'utilisateur."
  },
  {
    "id": "api.preference.preferences_category.get.app_error",
    "translation": "Impossible de récupérer les préférences de l'utilisateur."
  },
  {
    "id": "api.preference.update_preferences.set.app_error",
    "translation": "Impossible de définir les préférences de l'utilisateur."
  },
  {
    "id": "api.reaction.delete.archived_channel.app_error",
    "translation": "Vous ne pouvez pas retirer de réaction dans un canal archivé."
  },
  {
    "id": "api.reaction.save.archived_channel.app_error",
    "translation": "Vous ne pouvez pas ajouter de réaction dans un canal archivé."
  },
  {
    "id": "api.reaction.save_reaction.invalid.app_error",
    "translation": "La réaction n'est pas valide."
  },
  {
    "id": "api.reaction.save_reaction.user_id.app_error",
    "translation": "Vous ne pouvez pas sauvegarder la réaction pour l'autre utilisateur."
  },
  {
    "id": "api.reaction.town_square_read_only",
    "translation": "Réagir aux messages n'est pas possible dans les canaux en lecture seule."
  },
  {
    "id": "api.restricted_system_admin",
    "translation": "This action is forbidden to a restricted system admin."
  },
  {
    "id": "api.roles.patch_roles.license.error",
    "translation": "Votre licence actuelle ne supporte pas les permissions avancées."
  },
  {
    "id": "api.scheme.create_scheme.license.error",
    "translation": "Votre licence actuelle ne supporte pas la création de schémas de permissions."
  },
  {
    "id": "api.scheme.delete_scheme.license.error",
    "translation": "Votre licence actuelle ne supporte pas la modification de schémas de permissions."
  },
  {
    "id": "api.scheme.get_channels_for_scheme.scope.error",
    "translation": "Impossible de récupérer les canaux pour le schéma de permissions car le schéma de permissions spécifié n'est pas un schéma de permissions de canal."
  },
  {
    "id": "api.scheme.get_teams_for_scheme.scope.error",
    "translation": "Impossible de récupérer les équipes pour le schéma de permissions car le schéma de permissions spécifié n'est pas un schéma de permissions d'équipe."
  },
  {
    "id": "api.scheme.patch_scheme.license.error",
    "translation": "Votre licence actuelle ne supporte pas la modification de schémas de permissions."
  },
  {
    "id": "api.server.start_server.forward80to443.disabled_while_using_lets_encrypt",
    "translation": "Vous devez activer l'option Forward80To443 pour pouvoir utiliser LetsEncrypt"
  },
  {
    "id": "api.server.start_server.forward80to443.enabled_but_listening_on_wrong_port",
    "translation": "Impossible de rediriger le port 80 sur le port 443 alors que le serveur écoute sur le port %s : désactivez l'option Forward80To443 si vous utilisez un serveur de proxy"
  },
  {
    "id": "api.server.start_server.rate_limiting_memory_store",
    "translation": "Impossible d'initialiser la limite d'utilisation de mémoire. Veuillez vérifier la valeur MemoryStoreSize dans les paramètres de configuration."
  },
  {
    "id": "api.server.start_server.rate_limiting_rate_limiter",
    "translation": "Impossible d'initialiser le taux de limite d'appel sur l'API."
  },
  {
    "id": "api.server.start_server.starting.critical",
    "translation": "Une erreur s'est produite lors du démarrage du serveur, err : %v"
  },
  {
    "id": "api.slackimport.slack_add_bot_user.email_pwd",
    "translation": "L'utilisateur du bot Integration/Slack avec l'e-mail {{.Email}} et mot de passe {{.Password}} a été importé.\r\n"
  },
  {
    "id": "api.slackimport.slack_add_bot_user.unable_import",
    "translation": "Impossible d'importer l'utilisateur du bot Integration/Slack {{.Username}}.\r\n"
  },
  {
    "id": "api.slackimport.slack_add_channels.added",
    "translation": "\r\nCanaux ajoutés:\r\n"
  },
  {
    "id": "api.slackimport.slack_add_channels.failed_to_add_user",
    "translation": "Impossible d'ajouter l'utilisateur Slack {{.Username}} au canal.\r\n"
  },
  {
    "id": "api.slackimport.slack_add_channels.import_failed",
    "translation": "Impossible d'importer le canal Slack {{.DisplayName}}.\r\n"
  },
  {
    "id": "api.slackimport.slack_add_channels.merge",
    "translation": "Le canal Slack {{.DisplayName}} existe déjà en tant que canal Mattermost actif. Les deux canaux ont été fusionnés.\r\n"
  },
  {
    "id": "api.slackimport.slack_add_users.created",
    "translation": "\r\nUtilisateurs créés :\r\n"
  },
  {
    "id": "api.slackimport.slack_add_users.email_pwd",
    "translation": "L'utilisateur Slack avec l'adresse e-mail {{.Email}} et le mot de passe {{.Password}} a été importé.\r\n"
  },
  {
    "id": "api.slackimport.slack_add_users.merge_existing",
    "translation": "L'utilisateur Slack a été fusionné avec un utilisateur Mattermost existant disposant de l'adresse e-mail {{.Email}} et du nom d'utilisateur {{.Username}}.\r\n"
  },
  {
    "id": "api.slackimport.slack_add_users.merge_existing_failed",
    "translation": "L'utilisateur Slack a été fusionné avec un utilisateur Mattermost existant disposant de l'adresse e-mail {{.Email}} et du nom d'utilisateur {{.Username}}, mais il a été impossible d'ajouter l'utilisateur à son équipe.\r\n"
  },
  {
    "id": "api.slackimport.slack_add_users.missing_email_address",
    "translation": "L'utilisateur {{.Username}} ne dispose pas d'une adresse e-mail dans l'export Slack. {{.Email}} a été utilisé comme substitut. L'utilisateur devra modifier son adresse e-mail une fois connecté au système.\r\n"
  },
  {
    "id": "api.slackimport.slack_add_users.unable_import",
    "translation": "Impossible d'importer l'utilisateur Slack : {{.Username}}.\r\n"
  },
  {
    "id": "api.slackimport.slack_import.log",
    "translation": "Journal d'importation de Slack dans Mattermost\r\n"
  },
  {
    "id": "api.slackimport.slack_import.note1",
    "translation": "- Certains messages peuvent ne pas avoir été importés, car ils ne sont pas supportés par cet outil d'importation.\r\n"
  },
  {
    "id": "api.slackimport.slack_import.note2",
    "translation": "- Les messages du bot Slack ne sont actuellement pas supportés.\r\n"
  },
  {
    "id": "api.slackimport.slack_import.note3",
    "translation": "- D'autres erreurs peuvent être trouvées dans les journaux du serveur.\r\n"
  },
  {
    "id": "api.slackimport.slack_import.notes",
    "translation": "\r\nNotes :\r\n"
  },
  {
    "id": "api.slackimport.slack_import.open.app_error",
    "translation": "Impossible d'ouvrir le fichier : {{.Filename}}.\r\n"
  },
  {
    "id": "api.slackimport.slack_import.team_fail",
    "translation": "Impossible de trouver l'équipe dans laquelle importer.\r\n"
  },
  {
    "id": "api.slackimport.slack_import.zip.app_error",
    "translation": "Impossible d'ouvrir le fichier zip d'export Slack.\r\n"
  },
  {
    "id": "api.status.user_not_found.app_error",
    "translation": "Utilisateur introuvable"
  },
  {
    "id": "api.team.add_user_to_team.added",
    "translation": "%v a été ajouté à l'équipe par %v."
  },
  {
    "id": "api.team.add_user_to_team.missing_parameter.app_error",
    "translation": "Paramètre requis pour ajouter l'utilisateur à une équipe."
  },
  {
    "id": "api.team.get_invite_info.not_open_team",
    "translation": "L'invitation n'est pas valide car cette équipe n'est pas ouverte."
  },
  {
    "id": "api.team.get_team_icon.filesettings_no_driver.app_error",
    "translation": "Nom de pilote invalide dans les paramètres de fichiers. Doit être « local » ou « amazons3 »."
  },
  {
    "id": "api.team.get_team_icon.read_file.app_error",
    "translation": "Impossible de lire l'icône d'équipe."
  },
  {
    "id": "api.team.import_team.array.app_error",
    "translation": "Tableau vide pour les 'fichiers' dans la requête"
  },
  {
    "id": "api.team.import_team.integer.app_error",
    "translation": "La taille de fichier n'est pas un entier"
  },
  {
    "id": "api.team.import_team.no_file.app_error",
    "translation": "Aucun fichier dans le champ « fichier » de la requête."
  },
  {
    "id": "api.team.import_team.no_import_from.app_error",
    "translation": "Requête malformée : le champ importFrom n'est pas présent."
  },
  {
    "id": "api.team.import_team.open.app_error",
    "translation": "Impossible d'ouvrir le fichier"
  },
  {
    "id": "api.team.import_team.parse.app_error",
    "translation": "Impossible d'interpréter le formulaire multipart."
  },
  {
    "id": "api.team.import_team.unavailable.app_error",
    "translation": "Requête malformée : le champ de taille de fichier n'est pas présent."
  },
  {
    "id": "api.team.invite_members.disabled.app_error",
    "translation": "Les invitations par e-mail sont désactivées."
  },
  {
    "id": "api.team.invite_members.invalid_email.app_error",
    "translation": "Les adresses e-mail suivantes ne font pas partie d'un domaine accepté : {{.Addresses}}. Veuillez contacter votre administrateur système pour plus de détails."
  },
  {
    "id": "api.team.invite_members.no_one.app_error",
    "translation": "Personne à inviter."
  },
  {
    "id": "api.team.is_team_creation_allowed.disabled.app_error",
    "translation": "La création d'équipes est désactivée. Veuillez demander à votre administrateur système pour plus d'informations."
  },
  {
    "id": "api.team.is_team_creation_allowed.domain.app_error",
    "translation": "L'adresse e-mail doit être liée à un domaine spécifique (ex. @exemple.com). Veuillez demander à votre administrateur système pour plus d'informations."
  },
  {
    "id": "api.team.join_team.post_and_forget",
    "translation": "%v a rejoint l'équipe."
  },
  {
    "id": "api.team.join_user_to_team.allowed_domains.app_error",
    "translation": "L'adresse e-mail doit être liée à un domaine spécifique (ex. @exemple.com). Veuillez demander à votre équipe ou votre administrateur système pour plus d'informations."
  },
  {
    "id": "api.team.leave.left",
    "translation": "%v a quitté l'équipe."
  },
  {
    "id": "api.team.move_channel.post.error",
    "translation": "Impossible de publier le message indiquant que le canal a été déplacé."
  },
  {
    "id": "api.team.move_channel.success",
    "translation": "Ce canal a été déplacé vers cette équipe par %v."
  },
  {
    "id": "api.team.remove_team_icon.get_team.app_error",
    "translation": "Une erreur s'est produite lors de la récupération de l'équipe"
  },
  {
    "id": "api.team.remove_user_from_team.missing.app_error",
    "translation": "L'utilisateur n'appartient pas à cette équipe."
  },
  {
    "id": "api.team.remove_user_from_team.removed",
    "translation": "%v a été retiré de l'équipe."
  },
  {
    "id": "api.team.set_team_icon.array.app_error",
    "translation": "Tableau vide dans le paramètre 'image' de la requête"
  },
  {
    "id": "api.team.set_team_icon.decode.app_error",
    "translation": "Impossible de décoder l'icône d'équipe."
  },
  {
    "id": "api.team.set_team_icon.encode.app_error",
    "translation": "Impossible d'encoder l'icône d'équipe"
  },
  {
    "id": "api.team.set_team_icon.get_team.app_error",
    "translation": "Une erreur s'est produite lors de la récupération de l'équipe"
  },
  {
    "id": "api.team.set_team_icon.no_file.app_error",
    "translation": "Aucun fichier dans le champ « image » de la requête."
  },
  {
    "id": "api.team.set_team_icon.open.app_error",
    "translation": "Impossible d'ouvrir le fichier image"
  },
  {
    "id": "api.team.set_team_icon.parse.app_error",
    "translation": "Impossible d'interpréter le formulaire multipart."
  },
  {
    "id": "api.team.set_team_icon.storage.app_error",
    "translation": "Impossible d'envoyer l'icône d'équipe. Le stockage d'images n'est pas configuré."
  },
  {
    "id": "api.team.set_team_icon.too_large.app_error",
    "translation": "Impossible d'envoyer l'icône d'équipe. Le fichier est trop volumineux."
  },
  {
    "id": "api.team.set_team_icon.write_file.app_error",
    "translation": "Impossible d'enregistrer l'icône d'équipe"
  },
  {
    "id": "api.team.team_icon.update.app_error",
    "translation": "Une erreur s'est produite lors du changement d'icône d'équipe."
  },
  {
    "id": "api.team.update_member_roles.not_a_member",
    "translation": "L'utilisateur spécifié n'est pas un membre de l'équipe spécifiée."
  },
  {
    "id": "api.team.update_restricted_domains.mismatch.app_error",
    "translation": "Restreindre une équipe à {{ .Domain }} n'est pas autorisé par la configuration système. Veuillez contacter votre administrateur système."
  },
  {
    "id": "api.team.update_team_scheme.license.error",
    "translation": "Votre licence actuelle ne supporte pas la modification de schémas de permissions d'équipe."
  },
  {
    "id": "api.team.update_team_scheme.scheme_scope.error",
    "translation": "Impossible d'appliquer le schéma de permissions à l'équipe car le schéma de permissions spécifié n'est pas un schéma de permissions d'équipe."
  },
  {
    "id": "api.templates.deactivate_body.info",
    "translation": "Vous avez désactivé votre compte sur {{ .SiteURL }}."
  },
  {
    "id": "api.templates.deactivate_body.title",
    "translation": "Votre compte a été désactivé sur {{ .ServerURL }}"
  },
  {
    "id": "api.templates.deactivate_body.warning",
    "translation": "Si vous n'êtes pas à l'origine de ce changement ou que vous souhaitez réactiver votre compte, veuillez contacter votre administrateur système."
  },
  {
    "id": "api.templates.deactivate_subject",
    "translation": "[{{ .SiteName }}] Votre compte sur {{ .ServerURL }} a été désactivé"
  },
  {
    "id": "api.templates.email_change_body.info",
    "translation": "Votre adresse e-mail sur {{.TeamDisplayName}} a été changé en {{.NewEmail}}."
  },
  {
    "id": "api.templates.email_change_body.title",
    "translation": "Vous avez mis à jour votre adresse e-mail."
  },
  {
    "id": "api.templates.email_change_subject",
    "translation": "[{{ .SiteName }}] Votre adresse e-mail a été changée"
  },
  {
    "id": "api.templates.email_change_verify_body.button",
    "translation": "Vérifier votre adresse e-mail"
  },
  {
    "id": "api.templates.email_change_verify_body.info",
    "translation": "Pour terminer votre changement d'adresse e-mail pour {{.TeamDisplayName}}, veuillez cliquer sur le lien ci-dessous afin de valider votre adresse."
  },
  {
    "id": "api.templates.email_change_verify_body.title",
    "translation": "Vous avez mis à jour votre adresse e-mail."
  },
  {
    "id": "api.templates.email_change_verify_subject",
    "translation": "[{{ .SiteName }}] Vérification de la nouvelle adresse e-mail"
  },
  {
    "id": "api.templates.email_footer",
    "translation": "Pour modifier vos préférences de notification, connectez-vous à votre équipe et allez dans Paramètres du compte > Notifications."
  },
  {
    "id": "api.templates.email_info1",
    "translation": "Pour toute question, envoyez-nous un e-mail à l'adresse : "
  },
  {
    "id": "api.templates.email_info2",
    "translation": "Cordialement,"
  },
  {
    "id": "api.templates.email_info3",
    "translation": "L'équipe {{.SiteName}}"
  },
  {
    "id": "api.templates.email_organization",
    "translation": "Envoyée par "
  },
  {
    "id": "api.templates.email_warning",
    "translation": "Si vous n'êtes pas à l'origine de ce changement, veuillez contacter votre administrateur système."
  },
  {
    "id": "api.templates.invite_body.button",
    "translation": "Rejoindre l'équipe"
  },
  {
    "id": "api.templates.invite_body.title",
    "translation": "Vous avez reçu une invitation"
  },
  {
    "id": "api.templates.invite_subject",
    "translation": "[{{ .SiteName }}] {{ .SenderName }} vous a invité à rejoindre l'équipe {{ .TeamDisplayName }}"
  },
  {
    "id": "api.templates.mfa_activated_body.info",
    "translation": "L'authentification multi-facteurs a été ajoutée à votre compte sur {{ .SiteURL }}."
  },
  {
    "id": "api.templates.mfa_activated_body.title",
    "translation": "L'authentification multi-facteurs a été activée"
  },
  {
    "id": "api.templates.mfa_change_subject",
    "translation": "[{{ .SiteName }}] Votre authentification multi-facteurs (MFA) a été modifiée"
  },
  {
    "id": "api.templates.mfa_deactivated_body.info",
    "translation": "L'authentification multi-facteurs a été retirée de votre compte sur {{ .SiteURL }}."
  },
  {
    "id": "api.templates.mfa_deactivated_body.title",
    "translation": "L'authentification multi-facteurs a été désactivée"
  },
  {
    "id": "api.templates.password_change_body.info",
    "translation": "Votre mot de passe a été changé pour {{.TeamDisplayName}} sur {{ .TeamURL }} par {{.Method}}."
  },
  {
    "id": "api.templates.password_change_body.title",
    "translation": "Votre mot de passe a été modifié"
  },
  {
    "id": "api.templates.password_change_subject",
    "translation": "[{{ .SiteName }}] Votre mot de passe a été mis à jour"
  },
  {
    "id": "api.templates.post_body.button",
    "translation": "Aller au message"
  },
  {
    "id": "api.templates.reset_body.button",
    "translation": "Réinitialiser le mot de passe"
  },
  {
    "id": "api.templates.reset_body.title",
    "translation": "Vous avez demander la réinitialisation de votre mot de passe"
  },
  {
    "id": "api.templates.reset_subject",
    "translation": "[{{ .SiteName }}] Réinitialisez votre mot de passe"
  },
  {
    "id": "api.templates.signin_change_email.body.info",
    "translation": "Vous avez changé votre méthode de connexion sur {{ .SiteName }} en {{.Method}}."
  },
  {
    "id": "api.templates.signin_change_email.body.method_email",
    "translation": "Adresse e-mail et mot de passe"
  },
  {
    "id": "api.templates.signin_change_email.body.title",
    "translation": "Vous avez modifié votre méthode de connexion"
  },
  {
    "id": "api.templates.signin_change_email.subject",
    "translation": "[{{ .SiteName }}] Votre méthode d'authentification a été modifiée"
  },
  {
    "id": "api.templates.user_access_token_body.info",
    "translation": "Un jeton d'accès personnel a été ajouté à votre compte sur {{ .SiteURL }}. Un jeton d'accès personnel peut être utilisé pour accéder à {{.SiteName}} via votre compte."
  },
  {
    "id": "api.templates.user_access_token_body.title",
    "translation": "Un jeton d'accès personnel a été ajouté à votre compte"
  },
  {
    "id": "api.templates.user_access_token_subject",
    "translation": "[{{.SiteName}}] Jeton d'accès personnel ajouté à votre compte"
  },
  {
    "id": "api.templates.username_change_body.info",
    "translation": "Votre nom d'utilisateur pour {{.TeamDisplayName}} a été changé en {{.NewUsername}}."
  },
  {
    "id": "api.templates.username_change_body.title",
    "translation": "Vous avez mis à jour votre nom d'utilisateur."
  },
  {
    "id": "api.templates.username_change_subject",
    "translation": "[{{ .SiteName }}] Votre nom d'utilisateur a changé"
  },
  {
    "id": "api.templates.verify_body.button",
    "translation": "Vérifier l'adresse e-mail"
  },
  {
    "id": "api.templates.verify_body.info",
    "translation": "Veuillez vérifier votre adresse e-mail en cliquant ci-dessous."
  },
  {
    "id": "api.templates.verify_body.title",
    "translation": "Bienvenue sur {{ .ServerURL }}"
  },
  {
    "id": "api.templates.verify_subject",
    "translation": "[{{ .SiteName }}] E-mail de vérification"
  },
  {
    "id": "api.templates.welcome_body.app_download_info",
    "translation": "Pour votre confort, téléchargez les applications PC, Mac, iOS et Android depuis :"
  },
  {
    "id": "api.templates.welcome_body.button",
    "translation": "Vérifier l'adresse e-mail"
  },
  {
    "id": "api.templates.welcome_body.info",
    "translation": "Veuillez vérifier votre adresse e-mail en cliquant ci-dessous."
  },
  {
    "id": "api.templates.welcome_body.title",
    "translation": "Bienvenue sur {{ .ServerURL }}"
  },
  {
    "id": "api.templates.welcome_subject",
    "translation": "[{{ .SiteName }}] Vous avez rejoint {{ .ServerURL }}"
  },
  {
    "id": "api.user.activate_mfa.email_and_ldap_only.app_error",
    "translation": "Le MFA n'est pas disponible pour ce type de compte"
  },
  {
    "id": "api.user.add_direct_channels_and_forget.failed.error",
    "translation": "Impossible de spécifier les préférences du canal de messages personnels pour l'utilisateur user_id={{.UserId}}, team_id={{.TeamId}}, err={{.Error}}"
  },
  {
    "id": "api.user.authorize_oauth_user.bad_response.app_error",
    "translation": "Erreur lors de la récupération du jeton"
  },
  {
    "id": "api.user.authorize_oauth_user.bad_token.app_error",
    "translation": "Mauvais type de jeton"
  },
  {
    "id": "api.user.authorize_oauth_user.invalid_state.app_error",
    "translation": "État invalide"
  },
  {
    "id": "api.user.authorize_oauth_user.missing.app_error",
    "translation": "Jeton d'accès manquant"
  },
  {
    "id": "api.user.authorize_oauth_user.response.app_error",
    "translation": "Une réponse invalide a été reçue du fournisseur de service OAuth"
  },
  {
    "id": "api.user.authorize_oauth_user.service.app_error",
    "translation": "Demande de jeton vers {{.Service}} échouée"
  },
  {
    "id": "api.user.authorize_oauth_user.token_failed.app_error",
    "translation": "Demande de jeton échouée"
  },
  {
    "id": "api.user.authorize_oauth_user.unsupported.app_error",
    "translation": "Fournisseur de service OAuth non supporté"
  },
  {
    "id": "api.user.check_user_login_attempts.too_many.app_error",
    "translation": "Votre compte est verrouillé en raison d'un trop grand nombre de tentatives de connexions. Veuillez réinitialiser votre mot de passe."
  },
  {
    "id": "api.user.check_user_mfa.bad_code.app_error",
    "translation": "Jeton MFA invalide"
  },
  {
    "id": "api.user.check_user_password.invalid.app_error",
    "translation": "Connexion échouée en raison d'un mot de passe invalide"
  },
  {
    "id": "api.user.complete_switch_with_oauth.blank_email.app_error",
    "translation": "Adresse e-mail vide"
  },
  {
    "id": "api.user.complete_switch_with_oauth.parse.app_error",
    "translation": "Impossible d'interpréter les données de connexion de l'objet utilisateur {{.Service}}."
  },
  {
    "id": "api.user.create_email_token.error",
    "translation": "Impossible de créer les données du jeton pour l'e-mail de vérification"
  },
  {
    "id": "api.user.create_oauth_user.already_attached.app_error",
    "translation": "Il existe déjà un compte associé à cette adresse e-mail utilisant une méthode de connexion autre que {{.Service}}. Veuillez vous connecter en utilisant {{.Auth}}."
  },
  {
    "id": "api.user.create_oauth_user.create.app_error",
    "translation": "Impossible de créer un utilisateur à partir du user object {{.Service}}"
  },
  {
    "id": "api.user.create_profile_image.default_font.app_error",
    "translation": "Impossible de charger la police de caractères par défaut"
  },
  {
    "id": "api.user.create_profile_image.encode.app_error",
    "translation": "Impossible d'encoder la photo de profil"
  },
  {
    "id": "api.user.create_profile_image.initial.app_error",
    "translation": "Impossible d'ajouter les initiales de l'utilisateur sur la photo de profil par défaut"
  },
  {
    "id": "api.user.create_user.accepted_domain.app_error",
    "translation": "Votre adresse e-mail ne correspond pas à un domaine valide. Veuillez contacter votre administrateur ou enregistrez-vous avec une autre adresse e-mail."
  },
  {
    "id": "api.user.create_user.disabled.app_error",
    "translation": "La création d'utilisateurs est désactivée."
  },
  {
    "id": "api.user.create_user.no_open_server",
    "translation": "Ce serveur ne permet pas d'inscriptions ouvertes. Veuillez contacter votre administrateur pour recevoir une invitation."
  },
  {
    "id": "api.user.create_user.signup_email_disabled.app_error",
    "translation": "L'inscription par adresse e-mail est désactivée."
  },
  {
    "id": "api.user.create_user.signup_link_expired.app_error",
    "translation": "Le lien d'enregistrement n'est plus valide."
  },
  {
    "id": "api.user.create_user.signup_link_invalid.app_error",
    "translation": "Le lien d'enregistrement n'est pas valide."
  },
  {
    "id": "api.user.email_to_ldap.not_available.app_error",
    "translation": "AD/LDAP n'est pas disponible sur ce serveur"
  },
  {
    "id": "api.user.email_to_oauth.not_available.app_error",
    "translation": "Le changement de méthode d'authentification n'est pas configuré ou disponible sur ce serveur."
  },
  {
    "id": "api.user.get_user_by_email.permissions.app_error",
    "translation": "Impossible de récupérer l'utilisateur par son adresse e-mail."
  },
  {
    "id": "api.user.ldap_to_email.not_available.app_error",
    "translation": "AD/LDAP n'est pas disponible sur ce serveur"
  },
  {
    "id": "api.user.ldap_to_email.not_ldap_account.app_error",
    "translation": "Ce compte utilisateur n'utilise pas AD/LDAP"
  },
  {
    "id": "api.user.login.blank_pwd.app_error",
    "translation": "Le champ de mot de passe ne peut pas être vide"
  },
  {
    "id": "api.user.login.bot_login_forbidden.app_error",
    "translation": "Bot login is forbidden"
  },
  {
    "id": "api.user.login.client_side_cert.certificate.app_error",
    "translation": "Tentative de connexion à l'aide de la fonctionnalité expérimentale ClientSideCert sans avoir fourni un certificat valide"
  },
  {
    "id": "api.user.login.client_side_cert.license.app_error",
    "translation": "Tentative d'utilisation la fonctionnalité expérimentale ClientSideCertEnable sans avoir défini une licence entreprise valide"
  },
  {
    "id": "api.user.login.inactive.app_error",
    "translation": "La connexion a échoué car votre compte a été désactivé.  Veuillez contacter un administrateur."
  },
  {
    "id": "api.user.login.not_verified.app_error",
    "translation": "Connexion impossible : l'adresse e-mail n'a pas été vérifiée"
  },
  {
    "id": "api.user.login.use_auth_service.app_error",
    "translation": "Veuillez vous connecter en utilisant  {{.AuthService}}"
  },
  {
    "id": "api.user.login_by_oauth.bot_login_forbidden.app_error",
    "translation": "Bot login is forbidden"
  },
  {
    "id": "api.user.login_by_oauth.not_available.app_error",
    "translation": "{{.Service}} authentification unique (SSO) avec OAuth 2.0 n'est pas disponible sur ce serveur"
  },
  {
    "id": "api.user.login_by_oauth.parse.app_error",
    "translation": "Impossible d'interpréter les données de connexion de l'objet utilisateur {{.Service}}."
  },
  {
    "id": "api.user.login_ldap.not_available.app_error",
    "translation": "AD/LDAP n'est pas disponible sur ce serveur"
  },
  {
    "id": "api.user.oauth_to_email.context.app_error",
    "translation": "La modification du mot de passe a échoué, car l'user_id du contexte ne correspondait pas à l'identifiant utilisateur spécifié"
  },
  {
    "id": "api.user.oauth_to_email.not_available.app_error",
    "translation": "Le changement de méthode d'authentification n'est pas configuré ou disponible sur ce serveur."
  },
  {
    "id": "api.user.reset_password.broken_token.app_error",
    "translation": "Le jeton de redéfinition de mot de passe ne semble pas être valide."
  },
  {
    "id": "api.user.reset_password.invalid_link.app_error",
    "translation": "Le lien de redéfinition de mot de passe ne semble pas être valide."
  },
  {
    "id": "api.user.reset_password.link_expired.app_error",
    "translation": "Le lien de redéfinition de mot de passe a expiré."
  },
  {
    "id": "api.user.reset_password.method",
    "translation": "utilisation d'un lien de réinitialisation de mot de passe"
  },
  {
    "id": "api.user.reset_password.sso.app_error",
    "translation": "Impossible de réinitialiser le mot de passe pour les comptes à authentification unique (SSO)"
  },
  {
    "id": "api.user.saml.not_available.app_error",
    "translation": "SAML 2.0 n'est pas configuré ou supporté sur ce serveur."
  },
  {
    "id": "api.user.send_deactivate_email_and_forget.failed.error",
    "translation": "Impossible d'envoyer l'e-mail de désactivation de compte"
  },
  {
    "id": "api.user.send_email_change_verify_email_and_forget.error",
    "translation": "Impossible d'envoyer l'e-mail de vérification de changement d'adresse e-mail"
  },
  {
    "id": "api.user.send_password_reset.send.app_error",
    "translation": "Impossible d'envoyer l'e-mail de réinitialisation du mot de passe"
  },
  {
    "id": "api.user.send_password_reset.sso.app_error",
    "translation": "Impossible de réinitialiser le mot de passe pour les comptes à authentification unique (SSO)"
  },
  {
    "id": "api.user.send_sign_in_change_email_and_forget.error",
    "translation": "Impossible d'envoyer l'e-mail de modification du mot de passe"
  },
  {
    "id": "api.user.send_verify_email_and_forget.failed.error",
    "translation": "Impossible d'envoyer l'e-mail de vérification"
  },
  {
    "id": "api.user.update_active.not_enable.app_error",
    "translation": "Vous ne pouvez pas désactiver votre propre compte, car cette fonctionnalité n'est pas activée. Veuillez contacter votre administrateur système."
  },
  {
    "id": "api.user.update_active.permissions.app_error",
    "translation": "Vous n'avez pas les permissions requises"
  },
  {
    "id": "api.user.update_oauth_user_attrs.get_user.app_error",
    "translation": "Impossible de récupérer l'utilisateur à partir de l'objet utilisateur {{.Service}}"
  },
  {
    "id": "api.user.update_password.context.app_error",
    "translation": "La modification du mot de passe a été refusée, car l'user_id du contexte ne correspondait pas à l'identifiant d'utilisateur spécifié"
  },
  {
    "id": "api.user.update_password.failed.app_error",
    "translation": "La modification du mot de passe a échoué"
  },
  {
    "id": "api.user.update_password.incorrect.app_error",
    "translation": "Votre mot de passe actuel est invalide. Veuillez vérifier la touche Verr. Maj. et essayer à nouveau."
  },
  {
    "id": "api.user.update_password.menu",
    "translation": "en utilisant le menu paramètres"
  },
  {
    "id": "api.user.update_password.oauth.app_error",
    "translation": "Modification du mot de passe impossible, car l'utilisateur est connecté via un service OAuth"
  },
  {
    "id": "api.user.update_password.valid_account.app_error",
    "translation": "Modification du mot de passe impossible, car aucun compte valide n'a été trouvé"
  },
  {
    "id": "api.user.upload_profile_user.array.app_error",
    "translation": "Aucune image transmise dans la requête"
  },
  {
    "id": "api.user.upload_profile_user.decode.app_error",
    "translation": "Impossible de décoder la photo de profil"
  },
  {
    "id": "api.user.upload_profile_user.encode.app_error",
    "translation": "Impossible d'encoder la photo de profil"
  },
  {
    "id": "api.user.upload_profile_user.no_file.app_error",
    "translation": "Aucun fichier dans le champ « image » de la requête."
  },
  {
    "id": "api.user.upload_profile_user.open.app_error",
    "translation": "Impossible d'ouvrir le fichier image"
  },
  {
    "id": "api.user.upload_profile_user.parse.app_error",
    "translation": "Impossible d'interpréter le formulaire multipart."
  },
  {
    "id": "api.user.upload_profile_user.storage.app_error",
    "translation": "Impossible d'envoyer le fichier. Le stockage d'images n'est pas configuré."
  },
  {
    "id": "api.user.upload_profile_user.too_large.app_error",
    "translation": "Impossible d'envoyer le fichier. Le fichier est trop volumineux."
  },
  {
    "id": "api.user.upload_profile_user.upload_profile.app_error",
    "translation": "Impossible d'envoyer la photo de profil"
  },
  {
    "id": "api.user.verify_email.bad_link.app_error",
    "translation": "Mauvais lien de vérification de l'adresse e-mail."
  },
  {
    "id": "api.user.verify_email.broken_token.app_error",
    "translation": "Mauvais type de jeton de vérification d'adresse e-mail."
  },
  {
    "id": "api.user.verify_email.link_expired.app_error",
    "translation": "Le lien de l'e­-mail de vérification a expiré."
  },
  {
    "id": "api.user.verify_email.token_parse.error",
    "translation": "Impossible d'interpréter les données du jeton contenues dans l'e-mail de vérification"
  },
  {
    "id": "api.web_socket.connect.upgrade.app_error",
    "translation": "Échec de la mise à niveau de la connexion WebSocket"
  },
  {
    "id": "api.web_socket_router.bad_action.app_error",
    "translation": "Action WebSocket inconnue."
  },
  {
    "id": "api.web_socket_router.bad_seq.app_error",
    "translation": "Séquence invalide pour le message WebSocket."
  },
  {
    "id": "api.web_socket_router.no_action.app_error",
    "translation": "Aucune action WebSocket."
  },
  {
    "id": "api.web_socket_router.not_authenticated.app_error",
    "translation": "La connexion WebSocket n'est pas authentifiée. Veuillez vous connecter et réessayez."
  },
  {
    "id": "api.webhook.create_outgoing.intersect.app_error",
    "translation": "Les webhooks sortants d'un même canal ne peuvent pas avoir les mêmes mots de déclenchement/URLs de rappel."
  },
  {
    "id": "api.webhook.create_outgoing.not_open.app_error",
    "translation": "Les webhooks sortants ne peuvent être créés que pour les canaux publics."
  },
  {
    "id": "api.webhook.create_outgoing.permissions.app_error",
    "translation": "Permissions insuffisantes pour créer le webhook sortant."
  },
  {
    "id": "api.webhook.create_outgoing.triggers.app_error",
    "translation": "Les trigger_words ou channel_id doivent être définis"
  },
  {
    "id": "api.webhook.incoming.error",
    "translation": "Impossible de décoder la charge utile multipart du webhook entrant."
  },
  {
    "id": "api.webhook.team_mismatch.app_error",
    "translation": "Impossible de modifier les webhooks entre équipes"
  },
  {
    "id": "api.webhook.update_outgoing.intersect.app_error",
    "translation": "Les webhooks sortants d'un même canal ne peuvent pas avoir les mêmes mots de déclenchement/URLs de rappel."
  },
  {
    "id": "api.websocket_handler.invalid_param.app_error",
    "translation": "Paramètre {{.Name}} invalide"
  },
  {
    "id": "app.admin.test_email.failure",
    "translation": "La connexion n'a pas pu être établie : {{.Error}}"
  },
  {
    "id": "app.channel.create_channel.no_team_id.app_error",
    "translation": "Veuillez spécifier l'identifiant d'équipe afin de créer un canal"
  },
  {
    "id": "app.channel.move_channel.members_do_not_match.error",
    "translation": "Impossible de déplacer un canal à moins que tous ses membres ne soient déjà membres de l'équipe de destination."
  },
  {
    "id": "app.channel.post_update_channel_purpose_message.post.error",
    "translation": "Impossible de publier la description du canal"
  },
  {
    "id": "app.channel.post_update_channel_purpose_message.removed",
    "translation": "%s a supprimé la description du canal (précédemment : %s)"
  },
  {
    "id": "app.channel.post_update_channel_purpose_message.retrieve_user.error",
    "translation": "Impossible de récupérer l'utilisateur lors de la modification de la description du canal %v"
  },
  {
    "id": "app.channel.post_update_channel_purpose_message.updated_from",
    "translation": "%s a mis à jour la description du canal de : %s en : %s"
  },
  {
    "id": "app.channel.post_update_channel_purpose_message.updated_to",
    "translation": "%s a mis à jour la description du canal en : %s"
  },
  {
    "id": "app.export.export_write_line.io_writer.error",
    "translation": "Une erreur s'est produite lors de l'écriture des données d'exportation."
  },
  {
    "id": "app.export.export_write_line.json_marshall.error",
    "translation": "Une erreur s'est produite lors de la préparation à l'exportation (marshalling) des données JSON."
  },
  {
    "id": "app.import.attachment.bad_file.error",
    "translation": "Une erreur s'est produite lors de la lecture du fichier : « {{.FilePath}} »"
  },
  {
    "id": "app.import.attachment.file_upload.error",
    "translation": "Une erreur s'est produite lors de l'envoi du fichier : « {{.FilePath}} »"
  },
  {
    "id": "app.import.bulk_import.file_scan.error",
    "translation": "Une erreur s'est produite lors de la lecture du fichier d'importation de données"
  },
  {
    "id": "app.import.bulk_import.json_decode.error",
    "translation": "Le décodage d'une ligne du fichier JSON a échoué"
  },
  {
    "id": "app.import.bulk_import.unsupported_version.error",
    "translation": "Version incorrecte ou manquante dans le fichier d'importation de données. Veuillez vous assurer que la version est le premier objet dans votre fichier d'importation et réessayez."
  },
  {
    "id": "app.import.emoji.bad_file.error",
    "translation": "Une erreur s'est produite lors de la lecture du fichier d'émoticône. Émoticône portant le nom  : « {{.EmojiName}} »"
  },
  {
    "id": "app.import.import_channel.scheme_deleted.error",
    "translation": "Impossible d'assigner un canal à un schéma de permissions supprimé."
  },
  {
    "id": "app.import.import_channel.scheme_wrong_scope.error",
    "translation": "Le canal doit être assigné à un schéma de permissions de canal."
  },
  {
    "id": "app.import.import_channel.team_not_found.error",
    "translation": "Une erreur s'est produite lors de l'importation du canal. L'équipe portant le nom « {{.TeamName}} » n'a pas pu être trouvée."
  },
  {
    "id": "app.import.import_direct_channel.create_direct_channel.error",
    "translation": "Impossible de créer le canal de messages personnels"
  },
  {
    "id": "app.import.import_direct_channel.create_group_channel.error",
    "translation": "Impossible de créer le canal de groupe"
  },
  {
    "id": "app.import.import_direct_channel.update_header_failed.error",
    "translation": "Impossible de modifier l'entête du canal de messages personnels"
  },
  {
    "id": "app.import.import_direct_post.create_direct_channel.error",
    "translation": "Impossible de récupérer le canal de messages personnels"
  },
  {
    "id": "app.import.import_direct_post.create_group_channel.error",
    "translation": "Impossible de récupérer le canal de messages de groupe"
  },
  {
    "id": "app.import.import_line.null_channel.error",
    "translation": "La ligne de données importée dispose d'un type « channel », mais l'objet channel est null."
  },
  {
    "id": "app.import.import_line.null_direct_channel.error",
    "translation": "La ligne de données importée dispose d'un type « direct_channel », mais l'objet direct_channel est null."
  },
  {
    "id": "app.import.import_line.null_direct_post.error",
    "translation": "La ligne de données importée dispose d'un type « direct_post », mais l'objet direct_post est null."
  },
  {
    "id": "app.import.import_line.null_emoji.error",
    "translation": "La ligne de données importée dispose d'un type « emoji », mais l'objet d'émoticône est null."
  },
  {
    "id": "app.import.import_line.null_post.error",
    "translation": "La ligne de données importée dispose d'un type « post », mais l'objet post est null."
  },
  {
    "id": "app.import.import_line.null_scheme.error",
    "translation": "La ligne de données importée dispose d'un type « channel », mais l'objet channel est null."
  },
  {
    "id": "app.import.import_line.null_team.error",
    "translation": "La ligne de données importée dispose d'un type « team », mais l'objet team est null."
  },
  {
    "id": "app.import.import_line.null_user.error",
    "translation": "La ligne de données importée dispose d'un type « user », mais l'objet user est null."
  },
  {
    "id": "app.import.import_line.unknown_line_type.error",
    "translation": "La ligne de données importée dispose d'un type inconnu « {{.Type}} »."
  },
  {
    "id": "app.import.import_post.channel_not_found.error",
    "translation": "Une erreur s'est produite lors de l'importation du message. Le canal portant le nom « {{.ChannelName}} » n'a pas pu être trouvé."
  },
  {
    "id": "app.import.import_post.save_preferences.error",
    "translation": "Une erreur s'est produite lors de l'importation du message. Impossible de sauvegarder les préférences."
  },
  {
    "id": "app.import.import_post.user_not_found.error",
    "translation": "Une erreur s'est produite lors de l'importation du message. L'utilisateur portant le nom « {{.Username}} » n'a pas pu être trouvé."
  },
  {
    "id": "app.import.import_scheme.scope_change.error",
    "translation": "L'outil d’importation en masse ne peut pas changer la portée d'un schéma de permissions existant."
  },
  {
    "id": "app.import.import_team.scheme_deleted.error",
    "translation": "Impossible d'assigner une équipe à un schéma de permissions supprimé."
  },
  {
    "id": "app.import.import_team.scheme_wrong_scope.error",
    "translation": "L'équipe doit être assignée à un schéma de permissions d'équipe."
  },
  {
    "id": "app.import.import_user.save_preferences.error",
    "translation": "Une erreur s'est produite lors de l'importation des préférences utilisateur. Impossible de sauvegarder les préférences."
  },
  {
    "id": "app.import.import_user_channels.save_preferences.error",
    "translation": "Une erreur s'est produite lors de l'importation des membres du canal. Impossible de sauvegarder les préférences."
  },
  {
    "id": "app.import.process_import_data_file_version_line.invalid_version.error",
    "translation": "Impossible de lire la version du fichier d'importation de données."
  },
  {
    "id": "app.import.validate_channel_import_data.display_name_length.error",
    "translation": "La propriété de canal display_name ne respecte pas les contraintes de longueur autorisées."
  },
  {
    "id": "app.import.validate_channel_import_data.display_name_missing.error",
    "translation": "La propriété de canal requise est manquante : display_name."
  },
  {
    "id": "app.import.validate_channel_import_data.header_length.error",
    "translation": "L'entête du canal est trop long."
  },
  {
    "id": "app.import.validate_channel_import_data.name_characters.error",
    "translation": "Le nom du canal contient des caractères invalides."
  },
  {
    "id": "app.import.validate_channel_import_data.name_length.error",
    "translation": "Le nom du canal est trop long."
  },
  {
    "id": "app.import.validate_channel_import_data.name_missing.error",
    "translation": "La propriété de canal requise est manquante : name"
  },
  {
    "id": "app.import.validate_channel_import_data.purpose_length.error",
    "translation": "La description du canal est trop longue."
  },
  {
    "id": "app.import.validate_channel_import_data.scheme_invalid.error",
    "translation": "Nom de schéma de permissions invalide pour le canal."
  },
  {
    "id": "app.import.validate_channel_import_data.team_missing.error",
    "translation": "La propriété de canal requise est manquante : team"
  },
  {
    "id": "app.import.validate_channel_import_data.type_invalid.error",
    "translation": "Type de canal invalide."
  },
  {
    "id": "app.import.validate_channel_import_data.type_missing.error",
    "translation": "La propriété de canal requise est manquante : type."
  },
  {
    "id": "app.import.validate_direct_channel_import_data.header_length.error",
    "translation": "L'entête du canal de messages personnels est trop long"
  },
  {
    "id": "app.import.validate_direct_channel_import_data.members_required.error",
    "translation": "La propriété requise pour un canal de messages personnels est manquante : members"
  },
  {
    "id": "app.import.validate_direct_channel_import_data.members_too_few.error",
    "translation": "La liste des membres du canal de messages personnels contient trop peu d'éléments"
  },
  {
    "id": "app.import.validate_direct_channel_import_data.members_too_many.error",
    "translation": "La liste des membres du canal de messages personnels contient trop d'éléments"
  },
  {
    "id": "app.import.validate_direct_channel_import_data.unknown_favoriter.error",
    "translation": "Les canaux de messages personnels ne peuvent être placés en favoris que par ses membres. « {{.Username}} » n'en est pas un."
  },
  {
    "id": "app.import.validate_direct_post_import_data.channel_members_required.error",
    "translation": "La propriété requise pour un message personnel est manquante : channel_members"
  },
  {
    "id": "app.import.validate_direct_post_import_data.channel_members_too_few.error",
    "translation": "La liste des membres du canal de messages personnels contient trop peu d'éléments"
  },
  {
    "id": "app.import.validate_direct_post_import_data.channel_members_too_many.error",
    "translation": "La liste des membres du canal de messages personnels contient trop d'éléments"
  },
  {
    "id": "app.import.validate_direct_post_import_data.create_at_missing.error",
    "translation": "La propriété requise pour un message personnel est manquante : create_at"
  },
  {
    "id": "app.import.validate_direct_post_import_data.create_at_zero.error",
    "translation": "CreateAt doit être plus grand que 0"
  },
  {
    "id": "app.import.validate_direct_post_import_data.message_length.error",
    "translation": "Le message est trop long"
  },
  {
    "id": "app.import.validate_direct_post_import_data.message_missing.error",
    "translation": "La propriété requise pour un message personnel est manquante: message"
  },
  {
    "id": "app.import.validate_direct_post_import_data.unknown_flagger.error",
    "translation": "Les messages personnels ne peuvent être marqués que par ses membres. « {{.Username}} » n'en est pas un."
  },
  {
    "id": "app.import.validate_direct_post_import_data.user_missing.error",
    "translation": "La propriété requise pour un message personnel est manquante : user"
  },
  {
    "id": "app.import.validate_emoji_import_data.empty.error",
    "translation": "Les données d'importation d'émoticône sont vides."
  },
  {
    "id": "app.import.validate_emoji_import_data.image_missing.error",
    "translation": "Le champ image pour l'importation d'émoticône est manquant ou vide."
  },
  {
    "id": "app.import.validate_emoji_import_data.name_missing.error",
    "translation": "Le champ de nom pour l'importation d'émoticône est manquant ou vide."
  },
  {
    "id": "app.import.validate_post_import_data.channel_missing.error",
    "translation": "La propriété requise pour un message est manquante : Channel."
  },
  {
    "id": "app.import.validate_post_import_data.create_at_missing.error",
    "translation": "La propriété requise pour un message est manquante : create_at."
  },
  {
    "id": "app.import.validate_post_import_data.create_at_zero.error",
    "translation": "La propriété de message CreateAt ne doit pas être 0."
  },
  {
    "id": "app.import.validate_post_import_data.message_length.error",
    "translation": "La propriété Message du message est plus longue que la longueur maximale autorisée."
  },
  {
    "id": "app.import.validate_post_import_data.message_missing.error",
    "translation": "La propriété requise du message est manquante : Message."
  },
  {
    "id": "app.import.validate_post_import_data.team_missing.error",
    "translation": "La propriété requise du message est manquante : Team."
  },
  {
    "id": "app.import.validate_post_import_data.user_missing.error",
    "translation": "La propriété requise du message est manquante : User."
  },
  {
    "id": "app.import.validate_reaction_import_data.create_at_before_parent.error",
    "translation": "La propriété de réponse CreateAt doit être plus grande que la valeur de la propriété CreateAt parente."
  },
  {
    "id": "app.import.validate_reaction_import_data.create_at_missing.error",
    "translation": "La propriété requise de réaction est manquante : create_at."
  },
  {
    "id": "app.import.validate_reaction_import_data.create_at_zero.error",
    "translation": "La propriété de réaction CreateAt ne doit pas être 0."
  },
  {
    "id": "app.import.validate_reaction_import_data.emoji_name_length.error",
    "translation": "La propriété de réaction EmojiName est plus longue que la longueur maximale autorisée."
  },
  {
    "id": "app.import.validate_reaction_import_data.emoji_name_missing.error",
    "translation": "La propriété requise de réaction est manquante : EmojiName."
  },
  {
    "id": "app.import.validate_reaction_import_data.user_missing.error",
    "translation": "La propriété requise de réaction est manquante : User."
  },
  {
    "id": "app.import.validate_reply_import_data.create_at_before_parent.error",
    "translation": "La propriété de réponse CreateAt doit être plus grande que la valeur de la propriété CreateAt parente."
  },
  {
    "id": "app.import.validate_reply_import_data.create_at_missing.error",
    "translation": "La propriété requise de réponse est manquante : create_at."
  },
  {
    "id": "app.import.validate_reply_import_data.create_at_zero.error",
    "translation": "La propriété de message CreateAt ne doit pas être 0."
  },
  {
    "id": "app.import.validate_reply_import_data.message_length.error",
    "translation": "La propriété de réponse Message est plus longue que la longueur maximale autorisée."
  },
  {
    "id": "app.import.validate_reply_import_data.message_missing.error",
    "translation": "La propriété requise de réponse est manquante : Message."
  },
  {
    "id": "app.import.validate_reply_import_data.user_missing.error",
    "translation": "La propriété requise de réponse est manquante : User."
  },
  {
    "id": "app.import.validate_role_import_data.description_invalid.error",
    "translation": "La description de rôle est invalide."
  },
  {
    "id": "app.import.validate_role_import_data.display_name_invalid.error",
    "translation": "Le rôle affiché est invalide."
  },
  {
    "id": "app.import.validate_role_import_data.invalid_permission.error",
    "translation": "Permissions invalides sur le rôle."
  },
  {
    "id": "app.import.validate_role_import_data.name_invalid.error",
    "translation": "Le nom de rôle est invalide."
  },
  {
    "id": "app.import.validate_scheme_import_data.description_invalid.error",
    "translation": "La description du schéma de permissions est invalide."
  },
  {
    "id": "app.import.validate_scheme_import_data.display_name_invalid.error",
    "translation": "Le nom de schéma de permissions affiché est invalide."
  },
  {
    "id": "app.import.validate_scheme_import_data.name_invalid.error",
    "translation": "Le nom de schéma de permissions est invalide."
  },
  {
    "id": "app.import.validate_scheme_import_data.null_scope.error",
    "translation": "La portée du schéma de permissions est requise."
  },
  {
    "id": "app.import.validate_scheme_import_data.unknown_scheme.error",
    "translation": "La portée du schéma de permissions est inconnue."
  },
  {
    "id": "app.import.validate_scheme_import_data.wrong_roles_for_scope.error",
    "translation": "Des rôles incorrects ont été fournis pour un schéma de permissions de cette portée."
  },
  {
    "id": "app.import.validate_team_import_data.description_length.error",
    "translation": "La description de l'équipe est trop longue."
  },
  {
    "id": "app.import.validate_team_import_data.display_name_length.error",
    "translation": "La propriété d'équipe display_name ne respecte pas les contraintes de longueur autorisées."
  },
  {
    "id": "app.import.validate_team_import_data.display_name_missing.error",
    "translation": "La propriété d'équipe requise est manquante : display_name."
  },
  {
    "id": "app.import.validate_team_import_data.name_characters.error",
    "translation": "Le nom de l'équipe contient des caractères invalides."
  },
  {
    "id": "app.import.validate_team_import_data.name_length.error",
    "translation": "Le nom de l'équipe est trop long."
  },
  {
    "id": "app.import.validate_team_import_data.name_missing.error",
    "translation": "La propriété d'équipe requise est manquante : name."
  },
  {
    "id": "app.import.validate_team_import_data.name_reserved.error",
    "translation": "Le nom de l'équipe contient des mots réservés."
  },
  {
    "id": "app.import.validate_team_import_data.scheme_invalid.error",
    "translation": "Le nom de schéma de permissions d'équipe est invalide."
  },
  {
    "id": "app.import.validate_team_import_data.type_invalid.error",
    "translation": "Le type d'équipe est invalide."
  },
  {
    "id": "app.import.validate_team_import_data.type_missing.error",
    "translation": "La propriété d'équipe requise est manquante : type."
  },
  {
    "id": "app.import.validate_user_channels_import_data.channel_name_missing.error",
    "translation": "Le nom du canal est manquant de la liste des canaux de l'utilisateur."
  },
  {
    "id": "app.import.validate_user_channels_import_data.invalid_notify_props_desktop.error",
    "translation": "La propriété Desktop NotifyProps de la liste des canaux de l'utilisateur est invalide."
  },
  {
    "id": "app.import.validate_user_channels_import_data.invalid_notify_props_mark_unread.error",
    "translation": "La propriété MarkUnread NotifyProps de la liste des canaux de l'utilisateur est invalide."
  },
  {
    "id": "app.import.validate_user_channels_import_data.invalid_notify_props_mobile.error",
    "translation": "La propriété Mobile NotifyProps de la liste des canaux de l'utilisateur est invalide."
  },
  {
    "id": "app.import.validate_user_channels_import_data.invalid_roles.error",
    "translation": "Rôles invalides pour la liste des canaux de l'utilisateur."
  },
  {
    "id": "app.import.validate_user_import_data.auth_data_and_password.error",
    "translation": "User AuthData et Password sont mutuellement exclusifs."
  },
  {
    "id": "app.import.validate_user_import_data.auth_data_length.error",
    "translation": "Les données d'authentification utilisateur sont trop longues."
  },
  {
    "id": "app.import.validate_user_import_data.email_length.error",
    "translation": "L'adresse e-mail de l'utilisateur a une longueur invalide."
  },
  {
    "id": "app.import.validate_user_import_data.email_missing.error",
    "translation": "La propriété de message requise est manquante : email."
  },
  {
    "id": "app.import.validate_user_import_data.first_name_length.error",
    "translation": "Le prénom de l'utilisateur est trop long."
  },
  {
    "id": "app.import.validate_user_import_data.last_name_length.error",
    "translation": "Le nom de famille de l'utilisateur est trop long."
  },
  {
    "id": "app.import.validate_user_import_data.nickname_length.error",
    "translation": "Le pseudo de l'utilisateur est trop long."
  },
  {
    "id": "app.import.validate_user_import_data.notify_props_channel_trigger_invalid.error",
    "translation": "La propriété de déclencheur de notification de canal est invalide pour l'utilisateur."
  },
  {
    "id": "app.import.validate_user_import_data.notify_props_comments_trigger_invalid.error",
    "translation": "La valeur de la propriété de commentaires est invalide pour l'utilisateur."
  },
  {
    "id": "app.import.validate_user_import_data.notify_props_desktop_invalid.error",
    "translation": "La valeur de la propriété de notification de bureau est invalide pour l'utilisateur."
  },
  {
    "id": "app.import.validate_user_import_data.notify_props_desktop_sound_invalid.error",
    "translation": "La valeur de la propriété de son de notification de bureau est invalide pour l'utilisateur."
  },
  {
    "id": "app.import.validate_user_import_data.notify_props_email_invalid.error",
    "translation": "La valeur de la propriété de notification par e-mail est invalide pour l'utilisateur."
  },
  {
    "id": "app.import.validate_user_import_data.notify_props_mobile_invalid.error",
    "translation": "La valeur de la propriété de notification mobile est invalide pour l'utilisateur."
  },
  {
    "id": "app.import.validate_user_import_data.notify_props_mobile_push_status_invalid.error",
    "translation": "La propriété de statut de notification push sur mobile est invalide pour l'utilisateur."
  },
  {
    "id": "app.import.validate_user_import_data.password_length.error",
    "translation": "Le mot de passe utilisateur a une longueur invalide."
  },
  {
    "id": "app.import.validate_user_import_data.position_length.error",
    "translation": "Le rôle de l'utilisateur est trop long."
  },
  {
    "id": "app.import.validate_user_import_data.profile_image.error",
    "translation": "Image de profil invalide."
  },
  {
    "id": "app.import.validate_user_import_data.roles_invalid.error",
    "translation": "Les rôles de l'utilisateur sont invalides."
  },
  {
    "id": "app.import.validate_user_import_data.username_invalid.error",
    "translation": "Le nom d’utilisateur est invalide."
  },
  {
    "id": "app.import.validate_user_import_data.username_missing.error",
    "translation": "La propriété d'utilisateur requise est manquante : username."
  },
  {
    "id": "app.import.validate_user_teams_import_data.invalid_roles.error",
    "translation": "Les rôles pour la liste des canaux de l'utilisateur sont invalides."
  },
  {
    "id": "app.import.validate_user_teams_import_data.team_name_missing.error",
    "translation": "Le nom d'équipe est manquant de la liste des canaux de l'utilisateur."
  },
  {
    "id": "app.notification.subject.direct.full",
    "translation": "[{{.SiteName}}] Nouveau message personnel de @{{.SenderDisplayName}} du {{.Day}}/{{.Month}}/{{.Year}}"
  },
  {
    "id": "app.notification.subject.group_message.full",
    "translation": "[{{.SiteName}}] Nouveau message de groupe dans {{.TeamName}} du {{.Day}}/{{.Month}}/{{.Year}}"
  },
  {
    "id": "app.notification.subject.group_message.generic",
    "translation": "[{{.SiteName}}] Nouveau message de groupe du {{.Day}}/{{.Month}}/{{.Year}}"
  },
  {
    "id": "app.notification.subject.notification.full",
    "translation": "[{{.SiteName}}] Notification dans {{.TeamName}} le {{.Day}}/{{.Month}}/{{.Year}}"
  },
  {
    "id": "app.plugin.cluster.save_config.app_error",
    "translation": "La configuration du plugin dans votre fichier config.json doit être modifiée manuellement lorsque vous utilisez l'option ReadOnlyConfig alors que le clustering est activé."
  },
  {
    "id": "app.plugin.config.app_error",
    "translation": "Une erreur s'est produite lors de la sauvegarde de l'état du plugin dans la configuration"
  },
  {
    "id": "app.plugin.deactivate.app_error",
    "translation": "Impossible de désactiver le plugin"
  },
  {
    "id": "app.plugin.disabled.app_error",
    "translation": "Les plugins ont été désactivés. Veuillez consulter vos journaux (logs) pour plus d'information."
  },
  {
    "id": "app.plugin.extract.app_error",
    "translation": "Une erreur s'est produite lors de l'extraction du plugin"
  },
  {
    "id": "app.plugin.filesystem.app_error",
    "translation": "Une erreur de système de fichier s'est produite"
  },
  {
    "id": "app.plugin.get_cluster_plugin_statuses.app_error",
    "translation": "Impossible de récupérer les statuts de plugin du cluster."
  },
  {
    "id": "app.plugin.get_plugins.app_error",
    "translation": "Impossible de récupérer les plugins actifs"
  },
  {
    "id": "app.plugin.get_statuses.app_error",
    "translation": "Impossible de récupérer les statuts du plugin"
  },
  {
    "id": "app.plugin.install.app_error",
    "translation": "Impossible d'installer le plugin."
  },
  {
    "id": "app.plugin.install_id.app_error",
    "translation": "Impossible d'installer le plugin. Un plugin avec le même ID est déjà installé."
  },
  {
    "id": "app.plugin.install_id_failed_remove.app_error",
    "translation": "Impossible d'installer le plugin. Un plugin portant le même ID est déjà installé et n'arrive pas à être supprimé."
  },
  {
    "id": "app.plugin.invalid_id.app_error",
    "translation": "L'identifiant du plugin doit contenir au moins {{.Min}} caractères, au plus {{.Max}} caractères et correspondre à la {{.Regex}}."
  },
  {
    "id": "app.plugin.manifest.app_error",
    "translation": "Impossible de trouver le manifeste pour le plugin extrait"
  },
  {
    "id": "app.plugin.mvdir.app_error",
    "translation": "Impossible de déplacer le plugin de son dossier temporaire vers sa destination finale. Il se peut qu'un autre plugin utilise le même nom de dossier."
  },
  {
    "id": "app.plugin.not_installed.app_error",
    "translation": "Le plugin n'est pas installé"
  },
  {
    "id": "app.plugin.remove.app_error",
    "translation": "Impossible de supprimer le plugin"
  },
  {
    "id": "app.plugin.upload_disabled.app_error",
    "translation": "Les plugins et/ou l'envoi de plugins ont été désactivés."
  },
  {
    "id": "app.role.check_roles_exist.role_not_found",
    "translation": "Le rôle spécifié n'existe pas"
  },
  {
    "id": "app.save_config.app_error",
    "translation": "An error occurred saving the configuration"
  },
  {
    "id": "app.schemes.is_phase_2_migration_completed.not_completed.app_error",
    "translation": "Ce nœud d'API n'est pas accessible tant que les migrations ne sont pas terminées. "
  },
  {
    "id": "app.submit_interactive_dialog.json_error",
    "translation": "Une erreur s'est produite lors de l'encodage JSON utilisé par la boite de dialogue interactive."
  },
  {
    "id": "app.system_install_date.parse_int.app_error",
    "translation": "Impossible d'analyser la date d'installation"
  },
  {
    "id": "app.team.join_user_to_team.max_accounts.app_error",
    "translation": "Cette équipe a atteint la limite du nombre maximum de comptes autorisés. Veuillez contacter votre administrateur système pour augmenter cette limite."
  },
  {
    "id": "app.user_access_token.disabled",
    "translation": "Les jetons d'accès personnel sont désactivés sur ce serveur. Veuillez contacter votre administrateur système pour plus d'informations."
  },
  {
    "id": "app.user_access_token.invalid_or_missing",
    "translation": "Jeton invalide ou manquant"
  },
  {
    "id": "brand.save_brand_image.decode.app_error",
    "translation": "Impossible de décoder les données de l'image."
  },
  {
    "id": "brand.save_brand_image.encode.app_error",
    "translation": "Impossible de convertir l'image en format PNG. Veuillez réessayer. "
  },
  {
    "id": "brand.save_brand_image.open.app_error",
    "translation": "Impossible d'envoyer une image de marque personnalisée. Veuillez vous assurer que la taille de l'image fasse moins que 2 Mio et réessayez."
  },
  {
    "id": "brand.save_brand_image.save_image.app_error",
    "translation": "Impossible d'enregistrer l'image dans le stockage de fichiers. Veuillez vérifier votre connexion et réessayez."
  },
  {
    "id": "cli.license.critical",
    "translation": "La fonctionnalité requiert une mise à niveau vers la version entreprise et l'installation d'une clé de licence. Veuillez contacter votre administrateur système."
  },
  {
    "id": "ent.account_migration.get_all_failed",
    "translation": "Impossible de récupérer les utilisateurs."
  },
  {
    "id": "ent.account_migration.get_saml_users_failed",
    "translation": "Impossible de récupérer les utilisateurs SAML."
  },
  {
    "id": "ent.cluster.config_changed.info",
    "translation": "La configuration du cluster a changé pour l'id={{ .id }}. Le cluster peut devenir instable et un redémarrage peut s'avérer nécessaire. Pour s'assurer que le cluster soit configuré correctement, vous devriez effectuer un redémarrage immédiatement."
  },
  {
    "id": "ent.cluster.save_config.error",
    "translation": "La console système est définie en lecture seule lorsque le mode haute disponibilité est activé à moins que ReadOnlyConfig soit désactivé dans le fichier de configuration. "
  },
  {
    "id": "ent.compliance.bad_export_type.appError",
    "translation": "Format de sortie inconnu {{.ExportType}}"
  },
  {
    "id": "ent.compliance.csv.attachment.copy.appError",
    "translation": "Impossible de copier le fichier joint dans le fichier zip."
  },
  {
    "id": "ent.compliance.csv.attachment.export.appError",
    "translation": "Impossible d'ajouter le fichier joint dans l'export CSV."
  },
  {
    "id": "ent.compliance.csv.file.creation.appError",
    "translation": "Impossible de créer un fichier d'export CSV temporaire."
  },
  {
    "id": "ent.compliance.csv.header.export.appError",
    "translation": "Impossible d'ajouter l'entête à l'export CSV."
  },
  {
    "id": "ent.compliance.csv.metadata.export.appError",
    "translation": "Impossible d'ajouter les métadonnées de fichier au fichier zip."
  },
  {
    "id": "ent.compliance.csv.metadata.json.marshalling.appError",
    "translation": "Impossible de convertir les métadonnées en json."
  },
  {
    "id": "ent.compliance.csv.post.export.appError",
    "translation": "Impossible d'exporter un message."
  },
  {
    "id": "ent.compliance.csv.zip.creation.appError",
    "translation": "Impossible de créer le fichier d'export zip."
  },
  {
    "id": "ent.compliance.global_relay.attachments_removed.appError",
    "translation": "Le fichier envoyé a été supprimé de l'export Global Relay, car il était trop lourd à envoyer."
  },
  {
    "id": "ent.compliance.global_relay.open_temporary_file.appError",
    "translation": "Impossible d'ouvrir le fichier d'export temporaire."
  },
  {
    "id": "ent.compliance.global_relay.rewind_temporary_file.appError",
    "translation": "Impossible de relire le fichier d'export temporaire Global Relay."
  },
  {
    "id": "ent.compliance.licence_disable.app_error",
    "translation": "Fonctionnalité de conformité désactivée par la licence courante. Veuillez contacter votre administrateur système concernant la mise à niveau de votre licence entreprise."
  },
  {
    "id": "ent.compliance.run_export.template_watcher.appError",
    "translation": "Impossible de charger les modèles d'export. Veuillez réessayer."
  },
  {
    "id": "ent.compliance.run_failed.error",
    "translation": "Échec de l'export de conformité pour la tâche  '{{.JobName}}' à '{{.FilePath}}'"
  },
  {
    "id": "ent.data_retention.generic.license.error",
    "translation": "Votre licence actuelle ne supporte pas la rétention de données."
  },
  {
    "id": "ent.elasticsearch.aggregator_worker.create_index_job.error",
    "translation": "Le système d’agrégation Elasticsearch n'a pas pu créer la tâche d'indexation"
  },
  {
    "id": "ent.elasticsearch.aggregator_worker.delete_indexes.error",
    "translation": "Le système d’agrégation Elasticsearch n'a pas pu supprimer les index."
  },
  {
    "id": "ent.elasticsearch.aggregator_worker.get_indexes.error",
    "translation": "Le système d’agrégation Elasticsearch n'a pas pu récupérer les index."
  },
  {
    "id": "ent.elasticsearch.aggregator_worker.index_job_failed.error",
    "translation": "Le système d’agrégation Elasticsearch a échoué à cause de la tâche d'indexation qui a elle-même échoué"
  },
  {
    "id": "ent.elasticsearch.create_client.connect_failed",
    "translation": "La configuration du client Elasticsearch a échoué"
  },
  {
    "id": "ent.elasticsearch.data_retention_delete_indexes.delete_index.error",
    "translation": "Impossible de supprimer l'index Elasticsearch"
  },
  {
    "id": "ent.elasticsearch.data_retention_delete_indexes.get_indexes.error",
    "translation": "Impossible de récupérer les index Elasticsearch"
  },
  {
    "id": "ent.elasticsearch.delete_post.error",
    "translation": "Impossible de supprimer le message"
  },
  {
    "id": "ent.elasticsearch.generic.disabled",
    "translation": "La recherche Elasticsearch est désactivée sur ce serveur"
  },
  {
    "id": "ent.elasticsearch.index_post.error",
    "translation": "Impossible d'indexer le message"
  },
  {
    "id": "ent.elasticsearch.indexer.do_job.parse_end_time.error",
    "translation": "Le système d’agrégation Elasticsearch n'a pas pu interpréter l'heure de fin"
  },
  {
    "id": "ent.elasticsearch.indexer.do_job.parse_start_time.error",
    "translation": "Le système d’agrégation Elasticsearch n'a pas pu interpréter l'heure de début"
  },
  {
    "id": "ent.elasticsearch.not_started.error",
    "translation": "Elasticsearch n'est pas démarré"
  },
  {
    "id": "ent.elasticsearch.purge_indexes.delete_failed",
    "translation": "Impossible de supprimer l'index d'Elasticsearch"
  },
  {
    "id": "ent.elasticsearch.search_posts.disabled",
    "translation": "La recherche Elasticsearch est désactivée sur ce serveur"
  },
  {
    "id": "ent.elasticsearch.search_posts.parse_matches_failed",
    "translation": "Impossible d'interpréter les résultats de recherche"
  },
  {
    "id": "ent.elasticsearch.search_posts.search_failed",
    "translation": "La recherche a échoué"
  },
  {
    "id": "ent.elasticsearch.search_posts.unmarshall_post_failed",
    "translation": "Impossible de décoder les résultats de recherche"
  },
  {
    "id": "ent.elasticsearch.start.already_started.app_error",
    "translation": "Elasticsearch est déjà démarré"
  },
  {
    "id": "ent.elasticsearch.start.create_bulk_processor_failed.app_error",
    "translation": "Impossible de créer le processeur d'opérations en masse d'Elasticsearch (Elasticsearch bulk processor)"
  },
  {
    "id": "ent.elasticsearch.start.start_bulk_processor_failed.app_error",
    "translation": "Impossible de démarrer le processeur d'opérations en masse d'Elasticsearch (Elasticsearch bulk processor)"
  },
  {
    "id": "ent.elasticsearch.stop.already_stopped.app_error",
    "translation": "Elasticsearch est déjà arrêté"
  },
  {
    "id": "ent.elasticsearch.test_config.connect_failed",
    "translation": "Impossible de se connecter au serveur Elasticsearch."
  },
  {
    "id": "ent.elasticsearch.test_config.indexing_disabled.error",
    "translation": "Elasticsearch est désactivé."
  },
  {
    "id": "ent.elasticsearch.test_config.license.error",
    "translation": "Votre licence actuelle ne supporte pas Elasticsearch."
  },
  {
    "id": "ent.elasticsearch.test_config.reenter_password",
    "translation": "L'URL ou le nom d'utilisateur du serveur Elasticsearch a changé. Veuillez spécifier à nouveau le mot de passe de Elasticsearch pour tester la connexion."
  },
  {
    "id": "ent.ldap.app_error",
    "translation": "interface ldap est nil"
  },
  {
    "id": "ent.ldap.create_fail",
    "translation": "Impossible de créer l'utilisateur LDAP."
  },
  {
    "id": "ent.ldap.disabled.app_error",
    "translation": "AD/LDAP désactivé ou votre licence ne supporte pas AD/LDAP."
  },
  {
    "id": "ent.ldap.do_login.bind_admin_user.app_error",
    "translation": "Impossible de se connecter au serveur AD/LDAP. Vérifiez l'utilisateur et le mot de passe du compte utilisé pour se connecter au serveur AD/LDAP."
  },
  {
    "id": "ent.ldap.do_login.invalid_password.app_error",
    "translation": "Mot de passe invalide"
  },
  {
    "id": "ent.ldap.do_login.licence_disable.app_error",
    "translation": "Fonctionnalité AD/LDAP désactivée par la licence actuelle. Veuillez contacter votre administrateur système concernant la mise à niveau de votre licence entreprise."
  },
  {
    "id": "ent.ldap.do_login.matched_to_many_users.app_error",
    "translation": "Le nom d'utilisateur indiqué correspond à plusieurs utilisateurs"
  },
  {
    "id": "ent.ldap.do_login.search_ldap_server.app_error",
    "translation": "Échec de la recherche du serveur AD/LDAP"
  },
  {
    "id": "ent.ldap.do_login.unable_to_connect.app_error",
    "translation": "Impossible de se connecter au serveur AD/LDAP"
  },
  {
    "id": "ent.ldap.do_login.user_filtered.app_error",
    "translation": "Votre compte AD/LDAP ne dispose pas des permissions pour utiliser ce serveur Mattermost. Veuillez demander à votre administrateur système de vérifier le filtre des utilisateurs AD/LDAP."
  },
  {
    "id": "ent.ldap.do_login.user_not_registered.app_error",
    "translation": "Utilisateur non enregistré sur le serveur AD/LDAP"
  },
  {
    "id": "ent.ldap.syncronize.get_all.app_error",
    "translation": "Impossible d'obtenir tous les utilisateurs à l'aide de AD/LDAP"
  },
  {
    "id": "ent.ldap.syncronize.get_all_groups.app_error",
    "translation": "erreur lors de la récupération des groupes"
  },
  {
    "id": "ent.ldap.syncronize.populate_syncables",
    "translation": "erreur lors du peuplement des données à synchroniser (syncables)"
  },
  {
    "id": "ent.ldap.syncronize.search_failure.app_error",
    "translation": "Impossible de rechercher des utilisateurs dans AD/LDAP. Veuillez vous assurer que le serveur Mattermost puisse se connecter à votre serveur AD/LDAP et réessayez."
  },
  {
    "id": "ent.ldap.validate_filter.app_error",
    "translation": "Filtre AD/LDAP Invalide"
  },
  {
    "id": "ent.ldap_groups.group_search_error",
    "translation": "erreur lors de la récupération du groupe ldap"
  },
  {
    "id": "ent.ldap_groups.groups_search_error",
    "translation": "erreur lors de la récupération des groupes ldap"
  },
  {
    "id": "ent.ldap_groups.members_of_group_error",
    "translation": "erreur lors de la récupération des membres du groupe"
  },
  {
    "id": "ent.ldap_groups.no_rows",
    "translation": "aucun groupe trouvé correspondant à l'uid spécifié"
  },
  {
    "id": "ent.ldap_groups.reachable_groups_error",
    "translation": "erreur lors de la récupération des groupes de l'utilisateur"
  },
  {
    "id": "ent.message_export.global_relay.attach_file.app_error",
    "translation": "Impossible d'ajouter le fichier joint à l'export Global Relay."
  },
  {
    "id": "ent.message_export.global_relay.close_zip_file.app_error",
    "translation": "Impossible de fermer le fichier zip."
  },
  {
    "id": "ent.message_export.global_relay.create_file_in_zip.app_error",
    "translation": "Impossible de créer le fichier eml."
  },
  {
    "id": "ent.message_export.global_relay.generate_email.app_error",
    "translation": "Impossible de générer les données du fichier eml."
  },
  {
    "id": "ent.message_export.global_relay_export.deliver.close.app_error",
    "translation": "Impossible d'envoyer l'e-mail au Global Relay."
  },
  {
    "id": "ent.message_export.global_relay_export.deliver.from_address.app_error",
    "translation": "Impossible de définir l'adresse de l'expéditeur de l'e-mail (champ From)."
  },
  {
    "id": "ent.message_export.global_relay_export.deliver.msg.app_error",
    "translation": "Impossible de définir le message de l'e-mail."
  },
  {
    "id": "ent.message_export.global_relay_export.deliver.msg_data.app_error",
    "translation": "Impossible d'écrire le message de l'e-mail."
  },
  {
    "id": "ent.message_export.global_relay_export.deliver.parse_mail.app_error",
    "translation": "Impossible de lire l'information de l'e-mail."
  },
  {
    "id": "ent.message_export.global_relay_export.deliver.to_address.app_error",
    "translation": "Impossible de définir l'adresse du destinataire de l'e-mail (champ To)."
  },
  {
    "id": "ent.message_export.global_relay_export.deliver.unable_to_get_file_info.app_error",
    "translation": "Impossible d'obtenir l'information du fichier temporaire d'exportation"
  },
  {
    "id": "ent.message_export.global_relay_export.deliver.unable_to_open_email_file.app_error",
    "translation": "Impossible de récupérer un e-mail à partir du fichier temporaire"
  },
  {
    "id": "ent.message_export.global_relay_export.deliver.unable_to_open_zip_file_data.app_error",
    "translation": "Impossible d'ouvrir un fichier temporaire d'exportation"
  },
  {
    "id": "ent.migration.migratetoldap.duplicate_field",
    "translation": "Impossible de migrer les utilisateurs AD/LDAP avec le champ en question. Doublon détecté. Veuillez supprimer tous les doublons et réessayez."
  },
  {
    "id": "ent.migration.migratetoldap.user_not_found",
    "translation": "Impossible de trouver l'utilisateur sur le serveur AD/LDAP : "
  },
  {
    "id": "ent.migration.migratetosaml.email_already_used_by_other_user",
    "translation": "L'adresse e-mail est déja utilisée par un autre utilisateur SAML."
  },
  {
    "id": "ent.migration.migratetosaml.user_not_found_in_users_mapping_file",
    "translation": "Utilisateur introuvable dans le fichier utilisateurs."
  },
  {
    "id": "ent.migration.migratetosaml.username_already_used_by_other_user",
    "translation": "Nom d'utilisateur déjà utilisé par un autre utilisateur de Mattermost."
  },
  {
    "id": "ent.saml.attribute.app_error",
    "translation": "La connexion via SAML a échoué car un des attributs est incorrect. Veuillez contacter votre administrateur système."
  },
  {
    "id": "ent.saml.build_request.app_error",
    "translation": "Une erreur s'est produite lors de l'initialisation de la requête au fournisseur d'identité. Veuillez contacter votre administrateur système."
  },
  {
    "id": "ent.saml.build_request.encoding.app_error",
    "translation": "Une erreur s'est produite lors de l'encodage de la requête au fournisseur d'identité. Veuillez contacter votre administrateur système."
  },
  {
    "id": "ent.saml.configure.encryption_not_enabled.app_error",
    "translation": "La connexion via SAML a échoué, car le chiffrement n'est pas activé. Veuillez contacter votre administrateur système."
  },
  {
    "id": "ent.saml.configure.load_idp_cert.app_error",
    "translation": "Le fichier de certificat de fournisseur d'identité est introuvable. Veuillez contacter votre administrateur système."
  },
  {
    "id": "ent.saml.configure.load_private_key.app_error",
    "translation": "La connexion via SAML a échoué, car la clé privée du fournisseur d'identité est introuvable. Veuillez contacter votre administrateur système."
  },
  {
    "id": "ent.saml.configure.not_encrypted_response.app_error",
    "translation": "La connexion via SAML a échoué, car la réponse du fournisseur d'identité n'est pas chiffrée. Veuillez contacter votre administrateur système."
  },
  {
    "id": "ent.saml.do_login.decrypt.app_error",
    "translation": "La connexion via SAML a échoué, car une erreur s'est produite lors du déchiffrement de la réponse du serveur d'identité. Veuillez contacter votre administrateur système."
  },
  {
    "id": "ent.saml.do_login.empty_response.app_error",
    "translation": "Une réponse vide a été reçue du fournisseur d'identité."
  },
  {
    "id": "ent.saml.do_login.parse.app_error",
    "translation": "Une erreur s'est produite lors de l'encodage de la requête au fournisseur d'identité. Veuillez contacter votre administrateur système."
  },
  {
    "id": "ent.saml.do_login.validate.app_error",
    "translation": "Une erreur s'est produite lors de l'encodage de la requête au fournisseur d'identité. Veuillez contacter votre administrateur système."
  },
  {
    "id": "ent.saml.license_disable.app_error",
    "translation": "Votre licence ne permet pas l'authentification SAML."
  },
  {
    "id": "ent.saml.metadata.app_error",
    "translation": "Une erreur s'est produite lors de la construction des métadonnées du fournisseur de services"
  },
  {
    "id": "ent.saml.service_disable.app_error",
    "translation": "SAML 2.0 n'est pas configuré ou supporté sur ce serveur."
  },
  {
    "id": "interactive_message.decode_trigger_id.base64_decode_failed",
    "translation": "Impossible de décoder en base 64 l'identifiant du déclencheur utilisé par la boite de dialogue interactive."
  },
  {
    "id": "interactive_message.decode_trigger_id.expired",
    "translation": "Identifiant du déclencheur de dialogue interactive a expiré. Les identifiants de déclencheur sont valides pour au maximum {{.Seconds}} secondes."
  },
  {
    "id": "interactive_message.decode_trigger_id.missing_data",
    "translation": "Identifiant du déclencheur est manquant dans les données requises par la boite de dialogue interactive."
  },
  {
    "id": "interactive_message.decode_trigger_id.signature_decode_failed",
    "translation": "Impossible de décoder en base 64 la signature de l'identifiant du déclencheur utilisé par la boite de dialogue interactive."
  },
  {
    "id": "interactive_message.decode_trigger_id.verify_signature_failed",
    "translation": "Impossible de vérifier la signature de l'identifiant du déclencheur utilisé par la boite de dialogue interactive."
  },
  {
    "id": "interactive_message.generate_trigger_id.signing_failed",
    "translation": "Impossible de signer l'identifiant généré du déclencheur utilisé par la boite de dialogue interactive."
  },
  {
    "id": "jobs.request_cancellation.status.error",
    "translation": "Impossible de demander l'annulation de la tâche, elle se trouve dans un état qui ne peut être annulé."
  },
  {
    "id": "jobs.set_job_error.update.error",
    "translation": "Impossible de définir le statut de la tâche sur erreur"
  },
  {
    "id": "manaultesting.manual_test.parse.app_error",
    "translation": "Impossible d'interpréter l'URL"
  },
  {
    "id": "manaultesting.test_autolink.unable.app_error",
    "translation": "Impossible d'obtenir les canaux"
  },
  {
    "id": "mattermost.bulletin.subject",
    "translation": "Bulletin de Sécurité Mattermost"
  },
  {
    "id": "mfa.activate.bad_token.app_error",
    "translation": "Jeton MFA invalide"
  },
  {
    "id": "mfa.generate_qr_code.create_code.app_error",
    "translation": "Une erreur s'est produite lors de la génération du QR code"
  },
  {
    "id": "mfa.mfa_disabled.app_error",
    "translation": "L'authentification multi-facteurs a été désactivée sur ce serveur."
  },
  {
    "id": "mfa.validate_token.authenticate.app_error",
    "translation": "Une erreur s'est produite lors de l'authentification du jeton MFA"
  },
  {
    "id": "migrations.worker.run_advanced_permissions_phase_2_migration.invalid_progress",
    "translation": "La migration a échoué à cause de données de progression invalides."
  },
  {
    "id": "migrations.worker.run_migration.unknown_key",
    "translation": "Impossible d'exécuter la tâche de migration à cause d'une clé de migration inconnue."
  },
  {
    "id": "model.access.is_valid.access_token.app_error",
    "translation": "Jeton d'accès invalide"
  },
  {
    "id": "model.access.is_valid.client_id.app_error",
    "translation": "Id client invalide"
  },
  {
    "id": "model.access.is_valid.redirect_uri.app_error",
    "translation": "Uri de redirection invalide"
  },
  {
    "id": "model.access.is_valid.refresh_token.app_error",
    "translation": "Jeton d'actualisation invalide"
  },
  {
    "id": "model.access.is_valid.user_id.app_error",
    "translation": "Id utilisateur invalide"
  },
  {
    "id": "model.authorize.is_valid.auth_code.app_error",
    "translation": "Code d'autorisation invalide"
  },
  {
    "id": "model.authorize.is_valid.client_id.app_error",
    "translation": "Id client invalide"
  },
  {
    "id": "model.authorize.is_valid.create_at.app_error",
    "translation": "La date de création doit être une date valide"
  },
  {
    "id": "model.authorize.is_valid.expires.app_error",
    "translation": "Expire dans doit être renseigné"
  },
  {
    "id": "model.authorize.is_valid.redirect_uri.app_error",
    "translation": "Uri de redirection invalide"
  },
  {
    "id": "model.authorize.is_valid.response_type.app_error",
    "translation": "Type de réponse invalide"
  },
  {
    "id": "model.authorize.is_valid.scope.app_error",
    "translation": "Portée invalide"
  },
  {
    "id": "model.authorize.is_valid.state.app_error",
    "translation": "État invalide"
  },
  {
    "id": "model.authorize.is_valid.user_id.app_error",
    "translation": "Id utilisateur invalide"
  },
  {
    "id": "model.bot.is_valid.create_at.app_error",
    "translation": "Id créateur invalide"
  },
  {
    "id": "model.bot.is_valid.creator_id.app_error",
    "translation": "Id créateur invalide"
  },
  {
    "id": "model.bot.is_valid.description.app_error",
    "translation": "Description invalide"
  },
  {
    "id": "model.bot.is_valid.update_at.app_error",
    "translation": "Invalid update at"
  },
  {
    "id": "model.bot.is_valid.user_id.app_error",
    "translation": "Id utilisateur invalide"
  },
  {
    "id": "model.bot.is_valid.username.app_error",
    "translation": "Nom d'utilisateur invalide"
  },
  {
    "id": "model.channel.is_valid.2_or_more.app_error",
    "translation": "Le nom doit être composé d'au moins 2 caractères alphanumériques en minuscules."
  },
  {
    "id": "model.channel.is_valid.create_at.app_error",
    "translation": "La date de création doit être une date valide"
  },
  {
    "id": "model.channel.is_valid.creator_id.app_error",
    "translation": "Id créateur invalide"
  },
  {
    "id": "model.channel.is_valid.display_name.app_error",
    "translation": "Nom d'affichage invalide"
  },
  {
    "id": "model.channel.is_valid.header.app_error",
    "translation": "Entête invalide"
  },
  {
    "id": "model.channel.is_valid.id.app_error",
    "translation": "Id invalide"
  },
  {
    "id": "model.channel.is_valid.purpose.app_error",
    "translation": "Description invalide"
  },
  {
    "id": "model.channel.is_valid.type.app_error",
    "translation": "Type invalide"
  },
  {
    "id": "model.channel.is_valid.update_at.app_error",
    "translation": "La date de modification doit être une date valide"
  },
  {
    "id": "model.channel_member.is_valid.channel_id.app_error",
    "translation": "Id canal invalide"
  },
  {
    "id": "model.channel_member.is_valid.email_value.app_error",
    "translation": "La valeur de notification par e-mail est invalide"
  },
  {
    "id": "model.channel_member.is_valid.ignore_channel_mentions_value.app_error",
    "translation": "Le statut pour ignorer les mentions dans un canal est invalide."
  },
  {
    "id": "model.channel_member.is_valid.notify_level.app_error",
    "translation": "Le niveau de notification est invalide"
  },
  {
    "id": "model.channel_member.is_valid.push_level.app_error",
    "translation": "Le niveau de notification push est invalide"
  },
  {
    "id": "model.channel_member.is_valid.unread_level.app_error",
    "translation": "Niveau pour marquer comme non lu invalide"
  },
  {
    "id": "model.channel_member.is_valid.user_id.app_error",
    "translation": "Id utilisateur invalide"
  },
  {
    "id": "model.cluster.is_valid.create_at.app_error",
    "translation": "CreateAt doit être défini."
  },
  {
    "id": "model.cluster.is_valid.hostname.app_error",
    "translation": "Hostname doit être défini."
  },
  {
    "id": "model.cluster.is_valid.id.app_error",
    "translation": "Id invalide"
  },
  {
    "id": "model.cluster.is_valid.last_ping_at.app_error",
    "translation": "LastPingAt doit être défini."
  },
  {
    "id": "model.cluster.is_valid.name.app_error",
    "translation": "ClusterName doit être défini."
  },
  {
    "id": "model.cluster.is_valid.type.app_error",
    "translation": "Le type doit être défini."
  },
  {
    "id": "model.command.is_valid.create_at.app_error",
    "translation": "La date de création doit être une date valide"
  },
  {
    "id": "model.command.is_valid.description.app_error",
    "translation": "Description invalide"
  },
  {
    "id": "model.command.is_valid.display_name.app_error",
    "translation": "Titre invalide"
  },
  {
    "id": "model.command.is_valid.id.app_error",
    "translation": "Id invalide"
  },
  {
    "id": "model.command.is_valid.method.app_error",
    "translation": "Méthode invalide"
  },
  {
    "id": "model.command.is_valid.team_id.app_error",
    "translation": "ID d'équipe invalide"
  },
  {
    "id": "model.command.is_valid.token.app_error",
    "translation": "Jeton invalide"
  },
  {
    "id": "model.command.is_valid.trigger.app_error",
    "translation": "Déclencheur invalide"
  },
  {
    "id": "model.command.is_valid.update_at.app_error",
    "translation": "La date de modification doit être une date valide"
  },
  {
    "id": "model.command.is_valid.url.app_error",
    "translation": "URL non valide"
  },
  {
    "id": "model.command.is_valid.url_http.app_error",
    "translation": "URL invalide. L'URL doit être valide et commencer par http:// ou https://"
  },
  {
    "id": "model.command.is_valid.user_id.app_error",
    "translation": "Id utilisateur invalide"
  },
  {
    "id": "model.command_hook.channel_id.app_error",
    "translation": "Id de canal invalide"
  },
  {
    "id": "model.command_hook.command_id.app_error",
    "translation": "Id de commande invalide"
  },
  {
    "id": "model.command_hook.create_at.app_error",
    "translation": "Create at doit être une date valide"
  },
  {
    "id": "model.command_hook.id.app_error",
    "translation": "Id de hook de commande invalide"
  },
  {
    "id": "model.command_hook.parent_id.app_error",
    "translation": "Id de parent invalide"
  },
  {
    "id": "model.command_hook.root_id.app_error",
    "translation": "Id de racine invalide"
  },
  {
    "id": "model.command_hook.user_id.app_error",
    "translation": "Id d'utilisateur invalide"
  },
  {
    "id": "model.compliance.is_valid.create_at.app_error",
    "translation": "La date de création doit être une date valide"
  },
  {
    "id": "model.compliance.is_valid.desc.app_error",
    "translation": "Description invalide"
  },
  {
    "id": "model.compliance.is_valid.end_at.app_error",
    "translation": "De doit être une date valide"
  },
  {
    "id": "model.compliance.is_valid.id.app_error",
    "translation": "Id invalide"
  },
  {
    "id": "model.compliance.is_valid.start_at.app_error",
    "translation": "De doit être une date valide"
  },
  {
    "id": "model.compliance.is_valid.start_end_at.app_error",
    "translation": "Jusqu'à doit être supérieur à De"
  },
  {
    "id": "model.config.is_valid.allow_cookies_for_subdomains.app_error",
    "translation": "Autoriser les cookies pour les sous-domaines requiert le paramètre SiteURL d'être défini."
  },
  {
    "id": "model.config.is_valid.atmos_camo_image_proxy_options.app_error",
    "translation": "Paramètre RemoteImageProxyOptions invalide pour atmos/camo. Une clé partagée doit être définie."
  },
  {
    "id": "model.config.is_valid.atmos_camo_image_proxy_url.app_error",
    "translation": "Paramètre RemoteImageProxyURL invalide pour atmos/camo. Une clé partagée doit être définie."
  },
  {
    "id": "model.config.is_valid.cluster_email_batching.app_error",
    "translation": "Impossible d'activer l'envoi d'e-mails par lot lorsque le clustering est activé"
  },
  {
    "id": "model.config.is_valid.data_retention.deletion_job_start_time.app_error",
    "translation": "L'heure de début de la tâche de rétention des données doit être un horodatage de 24 heures sous le format HH:MM."
  },
  {
    "id": "model.config.is_valid.data_retention.file_retention_days_too_low.app_error",
    "translation": "La politique de conservation de fichiers doit être de un jour ou plus."
  },
  {
    "id": "model.config.is_valid.data_retention.message_retention_days_too_low.app_error",
    "translation": "La politique de rétention de message doit être un jour ou plus."
  },
  {
    "id": "model.config.is_valid.display.custom_url_schemes.app_error",
    "translation": "Le protocole URL personnalisé {{.Scheme}} est invalide. Les protocoles URL personnalisés doivent commencer par une lettre et ne peuvent contenir que des lettres, des chiffres et traits d'union (-)."
  },
  {
    "id": "model.config.is_valid.elastic_search.aggregate_posts_after_days.app_error",
    "translation": "Le paramètre Elasticsearch AggregatePostsAfterDays doit être un nombre plus grand ou égal à 1"
  },
  {
    "id": "model.config.is_valid.elastic_search.bulk_indexing_time_window_seconds.app_error",
    "translation": "La fenêtre de temps de l'indexation en masse d'Elasticsearch (Elasticsearch Bulk Indexing Time Window) doit être au moins d'une seconde"
  },
  {
    "id": "model.config.is_valid.elastic_search.connection_url.app_error",
    "translation": "Le paramètre ConnectionUrl d'ElasticSearch doit être spécifié lorsque l'indexation avec ElasticSearch est activée."
  },
  {
    "id": "model.config.is_valid.elastic_search.enable_searching.app_error",
    "translation": "Le paramètre IndexingEnabled d'ElasticSearch doit être activé lorsque la propriété SearchEnabled d'ElasticSearch est activée."
  },
  {
    "id": "model.config.is_valid.elastic_search.live_indexing_batch_size.app_error",
    "translation": "La taille du lot d'index en direct d'Elasticsearch (Elasticsearch Live Indexing Batch Size) doit être au moins de 1"
  },
  {
    "id": "model.config.is_valid.elastic_search.posts_aggregator_job_start_time.app_error",
    "translation": "Le paramètre Elasticsearch PostsAggregatorJobStartTime doit être une heure au format « hh:mm »"
  },
  {
    "id": "model.config.is_valid.elastic_search.request_timeout_seconds.app_error",
    "translation": "Le délai d'expiration de la requête d'Elasticsearch (Elasticsearch Request Timeout) doit être au moins d'une seconde."
  },
  {
    "id": "model.config.is_valid.email_batching_buffer_size.app_error",
    "translation": "Taille du buffer d'envoi d'e-mails par lot invalide pour les paramètres d'e-mail. Doit être 0 ou un nombre positif."
  },
  {
    "id": "model.config.is_valid.email_batching_interval.app_error",
    "translation": "Intervalle d'envoi d'e-mails par lot invalide pour les paramètres d'e-mail. Doit être égal ou supérieur à 30 secondes."
  },
  {
    "id": "model.config.is_valid.email_notification_contents_type.app_error",
    "translation": "Le type de contenu pour la notification par e-mail est un paramètre d'e-mail invalide. Doit être 'full' ou 'generic'."
  },
  {
    "id": "model.config.is_valid.email_security.app_error",
    "translation": "Sécurité de connexion invalide pour les paramètres d'e-mail. Doit être « », « TLS » ou « STARTTLS »."
  },
  {
    "id": "model.config.is_valid.encrypt_sql.app_error",
    "translation": "Clé de chiffrement invalide pour les paramètres SQL pour les données au repos (les données stockées sur des disques dans ces centres de données sont appelées « au repos », au contraire de « en transit » soit lorsqu'elles sont transférées sur le réseau). Doit être égale ou supérieure à 32 caractères."
  },
  {
    "id": "model.config.is_valid.file_driver.app_error",
    "translation": "Nom de pilote invalide pour les paramètres de fichiers. Doit être « local » ou « amazons3 »."
  },
  {
    "id": "model.config.is_valid.file_salt.app_error",
    "translation": "Clé de salage des liens publics invalide pour les paramètres de fichier. Doit être égale ou supérieure à 32 caractères."
  },
  {
    "id": "model.config.is_valid.group_unread_channels.app_error",
    "translation": "Le paramètre de groupement de canaux non lus est invalide. Doit être défini sur « disabled », « default_on » ou « default_off »."
  },
  {
    "id": "model.config.is_valid.image_proxy_type.app_error",
    "translation": "Type de proxy d'images invalide. Doit être « local » ou « atmos/camo »."
  },
  {
    "id": "model.config.is_valid.ldap_basedn",
    "translation": "Le champ AD/LDAP « BaseDN » est requis."
  },
  {
    "id": "model.config.is_valid.ldap_email",
    "translation": "Le champ AD/LDAP « Email Attribute » est requis."
  },
  {
    "id": "model.config.is_valid.ldap_id",
    "translation": "Le champ AD/LDAP « ID Attribute » est obligatoire."
  },
  {
    "id": "model.config.is_valid.ldap_login_id",
    "translation": "Le champ AD/LDAP « Login ID Attribute » est obligatoire."
  },
  {
    "id": "model.config.is_valid.ldap_max_page_size.app_error",
    "translation": "Valeur de la taille maximale de page invalide."
  },
  {
    "id": "model.config.is_valid.ldap_security.app_error",
    "translation": "Sécurité de connexion invalide pour les paramètres AD/LDAP. Doit être « », « TLS » ou « STARTTLS »."
  },
  {
    "id": "model.config.is_valid.ldap_server",
    "translation": "Le champ AD/LDAP « AD/LDAP Server » est requis."
  },
  {
    "id": "model.config.is_valid.ldap_sync_interval.app_error",
    "translation": "La synchronisation du temps d'interval est invalide. Doit être au moins d'une minute."
  },
  {
    "id": "model.config.is_valid.ldap_username",
    "translation": "Le champ AD/LDAP « Username Attribute » est obligatoire."
  },
  {
    "id": "model.config.is_valid.listen_address.app_error",
    "translation": "Adresse d'écoute invalide dans les paramètres de service. Doit être renseignée."
  },
  {
    "id": "model.config.is_valid.localization.available_locales.app_error",
    "translation": "Parmi les langues disponibles doit se trouver la langue par défaut du client"
  },
  {
    "id": "model.config.is_valid.login_attempts.app_error",
    "translation": "Nombre maximum de tentatives de connexion invalide pour les paramètres de service. Doit être un entier positif."
  },
  {
    "id": "model.config.is_valid.max_burst.app_error",
    "translation": "La limite maximale de dépassement doit être plus grande que zéro."
  },
  {
    "id": "model.config.is_valid.max_channels.app_error",
    "translation": "Nombre maximum de canaux par équipe invalide pour les paramètres d'équipe. Doit être un entier positif."
  },
  {
    "id": "model.config.is_valid.max_file_size.app_error",
    "translation": "Paramètres de taille de fichier maximale invalides. Doit être un nombre entier plus grand que zéro."
  },
  {
    "id": "model.config.is_valid.max_notify_per_channel.app_error",
    "translation": "Nombre maximum de notifications par canal invalide pour les paramètres d'équipe. Doit être un entier positif."
  },
  {
    "id": "model.config.is_valid.max_users.app_error",
    "translation": "Nombre maximum d'utilisateurs par équipe invalide pour les paramètres d'équipe. Doit être un entier positif."
  },
  {
    "id": "model.config.is_valid.message_export.batch_size.app_error",
    "translation": "Le paramètre BatchSize de la tâche d'exportation de messages doit être un entier positif"
  },
  {
    "id": "model.config.is_valid.message_export.daily_runtime.app_error",
    "translation": "Le paramètre DailyRuntime de la tâche d'exportation de messages doit être un horodatage de 24 heures sous le format HH:MM."
  },
  {
    "id": "model.config.is_valid.message_export.enable.app_error",
    "translation": "Le paramètre EnableExport de la tâche d'exportation de messages doit être un booléen"
  },
  {
    "id": "model.config.is_valid.message_export.export_from.app_error",
    "translation": "Le paramètre ExportFromTimestamp de la tâche d'exportation de messages doit être un horodatage (exprimé en secondes depuis l'epoch UNIX). Seuls les messages envoyés après cet horodatage seront exportés."
  },
  {
    "id": "model.config.is_valid.message_export.export_type.app_error",
    "translation": "Le paramètre ExportFormat de la tâche d'exportation de messages doit être « actiance », « csv » ou « globalrelay »."
  },
  {
    "id": "model.config.is_valid.message_export.global_relay.config_missing.app_error",
    "translation": "Le paramètre ExportFormat de la tâche d'exportation de messages est définie sur « globalrelay », mais le paramètre GlobalRelaySettings est manquant"
  },
  {
    "id": "model.config.is_valid.message_export.global_relay.customer_type.app_error",
    "translation": "Le paramètre GlobalRelaySettings.CustomerType de la tâche d'exportation de messages doit être « A9 » ou « A10 »"
  },
  {
    "id": "model.config.is_valid.message_export.global_relay.email_address.app_error",
    "translation": "Le paramètre GlobalRelaySettings.EmailAddress de la tâche d'exportation de messages doit être une adresse e-mail valide"
  },
  {
    "id": "model.config.is_valid.message_export.global_relay.smtp_password.app_error",
    "translation": "Le paramètre GlobalRelaySettings.SmtpPassword de la tâche d'exportation de messages doit être défini"
  },
  {
    "id": "model.config.is_valid.message_export.global_relay.smtp_username.app_error",
    "translation": "Le paramètre GlobalRelaySettings.SmtpUsername de la tâche d'exportation de messages doit être défini"
  },
  {
    "id": "model.config.is_valid.password_length.app_error",
    "translation": "La taille minimale du mot de passe doit être un nombre entier supérieur ou égal à {{.MinLength}} et inférieur ou égal à {{.MaxLength}}."
  },
  {
    "id": "model.config.is_valid.rate_mem.app_error",
    "translation": "Taille du stockage mémoire invalide pour les paramètres de limite de fréquence. Doit être un entier positif."
  },
  {
    "id": "model.config.is_valid.rate_sec.app_error",
    "translation": "Nombre par seconde invalide pour les paramètres de limite de fréquence. Doit être un entier positif."
  },
  {
    "id": "model.config.is_valid.read_timeout.app_error",
    "translation": "Valeur invalide pour le délai d'attente de lecture."
  },
  {
    "id": "model.config.is_valid.restrict_direct_message.app_error",
    "translation": "Restriction du message personnel invalide. Doit être « tout » ou « équipe »."
  },
  {
    "id": "model.config.is_valid.saml_assertion_consumer_service_url.app_error",
    "translation": "URL invalide. Il doit s'agir d'une URL valide et commencer par http:// ou https://"
  },
  {
    "id": "model.config.is_valid.saml_email_attribute.app_error",
    "translation": "L'attribut « Email » est invalide. Il doit être défini."
  },
  {
    "id": "model.config.is_valid.saml_idp_cert.app_error",
    "translation": "Certificat public du fournisseur d'identité introuvable. Auriez-vous oublié de l'envoyer ?"
  },
  {
    "id": "model.config.is_valid.saml_idp_descriptor_url.app_error",
    "translation": "URL invalide. Il doit s'agir d'une URL valide et commencer par http:// ou https://."
  },
  {
    "id": "model.config.is_valid.saml_idp_url.app_error",
    "translation": "URL d'authentification unique (SSO) SAML invalide. L'URL doit être valide et commencer par http:// ou https://."
  },
  {
    "id": "model.config.is_valid.saml_private_key.app_error",
    "translation": "Clé privée du fournisseur d'identité introuvable. Auriez-vous oublié de l'envoyer ?"
  },
  {
    "id": "model.config.is_valid.saml_public_cert.app_error",
    "translation": "Certificat public du fournisseur de service introuvable. Auriez-vous oublié de l'envoyer ?"
  },
  {
    "id": "model.config.is_valid.saml_username_attribute.app_error",
    "translation": "L'attribut « Username » est invalide. Il doit être défini."
  },
  {
    "id": "model.config.is_valid.site_url.app_error",
    "translation": "L'URL de site doit être une URL valide et doit commencer par http:// ou https://"
  },
  {
    "id": "model.config.is_valid.site_url_email_batching.app_error",
    "translation": "Impossible d'activer l'envoi d'e-mails par lot si l'URL de site n'est pas définie."
  },
  {
    "id": "model.config.is_valid.sitename_length.app_error",
    "translation": "Le nom du site doit contenir au maximum {{.MaxLength}} caractères."
  },
  {
    "id": "model.config.is_valid.sql_conn_max_lifetime_milliseconds.app_error",
    "translation": "Durée de vie maximale de la connexion invalide pour les paramètres SQL. Doit être un entier positif."
  },
  {
    "id": "model.config.is_valid.sql_data_src.app_error",
    "translation": "Source de données invalide pour les paramètres SQL. Doit être définie."
  },
  {
    "id": "model.config.is_valid.sql_driver.app_error",
    "translation": "Nom de pilote invalide pour les paramètres SQL. Doit être « mysql » ou « postgres »."
  },
  {
    "id": "model.config.is_valid.sql_idle.app_error",
    "translation": "Nombre maximum de connexions inactives invalide pour les paramètres SQL. Doit être un entier positif."
  },
  {
    "id": "model.config.is_valid.sql_max_conn.app_error",
    "translation": "Nombre maximum de connexions ouvertes invalide dans les paramètres SQL. Doit être un entier positif."
  },
  {
    "id": "model.config.is_valid.sql_query_timeout.app_error",
    "translation": "Temps d'attente de requête SQL invalide. Doit être un entier positif."
  },
  {
    "id": "model.config.is_valid.teammate_name_display.app_error",
    "translation": "Affichage du membre d'équipe invalide. Doit être « full_name », « nickname_full_name » ou « username »."
  },
  {
    "id": "model.config.is_valid.time_between_user_typing.app_error",
    "translation": "Le temps entre chaque modification de messages ne doit pas être inférieur à 1000 millisecondes."
  },
  {
    "id": "model.config.is_valid.tls_cert_file_missing.app_error",
    "translation": "Valeur invalide définie comme fichier de certificat TLS. Utilisez LetsEncrypt ou spécifiez le chemin menant à un fichier de certificat valide."
  },
  {
    "id": "model.config.is_valid.tls_key_file_missing.app_error",
    "translation": "Valeur invalide définie comme fichier de clé TLS. Utilisez LetsEncrypt ou spécifiez le chemin menant à un fichier de clé valide."
  },
  {
    "id": "model.config.is_valid.tls_overwrite_cipher.app_error",
    "translation": "Valeur invalide définie comme redéfinition de chiffrement TLS. Consultez la documentation pour connaître les valeurs acceptées."
  },
  {
    "id": "model.config.is_valid.webserver_security.app_error",
    "translation": "Valeur invalide pour la sécurité de la connexion au serveur web."
  },
  {
    "id": "model.config.is_valid.websocket_url.app_error",
    "translation": "L'URL WebSocket doit être une URL valide et commencer par ws:// ou wss://."
  },
  {
    "id": "model.config.is_valid.write_timeout.app_error",
    "translation": "Valeur invalide pour le délai d'attente d'écriture."
  },
  {
    "id": "model.emoji.create_at.app_error",
    "translation": "La date de création doit être une vraie date valide"
  },
  {
    "id": "model.emoji.id.app_error",
    "translation": "Id d'émoticône invalide"
  },
  {
    "id": "model.emoji.name.app_error",
    "translation": "Le nom doit être compris entre 1 et 64 caractères alphanumériques en minuscules."
  },
  {
    "id": "model.emoji.update_at.app_error",
    "translation": "La date de modification doit être une date valide"
  },
  {
    "id": "model.emoji.user_id.app_error",
    "translation": "Id créateur invalide"
  },
  {
    "id": "model.file_info.get.gif.app_error",
    "translation": "Impossible de décoder le gif."
  },
  {
    "id": "model.file_info.is_valid.create_at.app_error",
    "translation": "Valeur invalide pour le paramètre « create_at »."
  },
  {
    "id": "model.file_info.is_valid.id.app_error",
    "translation": "Valeur invalide pour le paramètre « id »."
  },
  {
    "id": "model.file_info.is_valid.path.app_error",
    "translation": "Valeur invalide pour le paramètre « path »."
  },
  {
    "id": "model.file_info.is_valid.post_id.app_error",
    "translation": "Valeur invalide pour le paramètre « post_id »."
  },
  {
    "id": "model.file_info.is_valid.update_at.app_error",
    "translation": "Valeur invalide pour le paramètre « update_at »."
  },
  {
    "id": "model.file_info.is_valid.user_id.app_error",
    "translation": "Valeur invalide pour le paramètre « user_id »."
  },
  {
    "id": "model.group.create_at.app_error",
    "translation": "propriété « create at » invalide pour le groupe"
  },
  {
    "id": "model.group.description.app_error",
    "translation": "propriété « description » invalide pour le groupe"
  },
  {
    "id": "model.group.display_name.app_error",
    "translation": "propriété « display name » invalide pour le groupe"
  },
  {
    "id": "model.group.name.app_error",
    "translation": "propriété « name » invalide pour le groupe"
  },
  {
    "id": "model.group.remote_id.app_error",
    "translation": "propriété « remote id » invalide pour le groupe"
  },
  {
    "id": "model.group.source.app_error",
    "translation": "propriété « source » invalide pour le groupe"
  },
  {
    "id": "model.group.update_at.app_error",
    "translation": "propriété « update at » invalide pour le groupe"
  },
  {
    "id": "model.group_member.group_id.app_error",
    "translation": "propriété « group id » invalide pour le membre du groupe"
  },
  {
    "id": "model.group_member.user_id.app_error",
    "translation": "propriété « user id » invalide pour le membre du groupe"
  },
  {
    "id": "model.group_syncable.group_id.app_error",
    "translation": "propriété « group id » invalide pour le groupe à synchroniser"
  },
  {
    "id": "model.group_syncable.syncable_id.app_error",
    "translation": "id de synchronisation pour le groupe à synchroniser"
  },
  {
    "id": "model.incoming_hook.channel_id.app_error",
    "translation": "Id canal invalide"
  },
  {
    "id": "model.incoming_hook.create_at.app_error",
    "translation": "La date de création doit être une date valide"
  },
  {
    "id": "model.incoming_hook.description.app_error",
    "translation": "Description invalide"
  },
  {
    "id": "model.incoming_hook.display_name.app_error",
    "translation": "Titre invalide"
  },
  {
    "id": "model.incoming_hook.icon_url.app_error",
    "translation": "Icône de message invalide"
  },
  {
    "id": "model.incoming_hook.id.app_error",
    "translation": "Id invalide"
  },
  {
    "id": "model.incoming_hook.parse_data.app_error",
    "translation": "Impossible d'interpréter les données entrantes"
  },
  {
    "id": "model.incoming_hook.team_id.app_error",
    "translation": "ID d'équipe invalide"
  },
  {
    "id": "model.incoming_hook.update_at.app_error",
    "translation": "La date de modification doit être une date valide"
  },
  {
    "id": "model.incoming_hook.user_id.app_error",
    "translation": "Id utilisateur invalide"
  },
  {
    "id": "model.incoming_hook.username.app_error",
    "translation": "Nom d'utilisateur invalide"
  },
  {
    "id": "model.job.is_valid.create_at.app_error",
    "translation": "Create at doit être une date valide"
  },
  {
    "id": "model.job.is_valid.id.app_error",
    "translation": "Id de tâche invalide"
  },
  {
    "id": "model.job.is_valid.status.app_error",
    "translation": "Statut de tâche invalide"
  },
  {
    "id": "model.job.is_valid.type.app_error",
    "translation": "Type de tâche invalide"
  },
  {
    "id": "model.license_record.is_valid.create_at.app_error",
    "translation": "Valeur du paramètre « create_at » invalide lors de l'envoi de la licence."
  },
  {
    "id": "model.license_record.is_valid.id.app_error",
    "translation": "Valeur du paramètre « id » invalide lors de l'envoi de la licence."
  },
  {
    "id": "model.link_metadata.is_valid.data.app_error",
    "translation": "Le lien de métadonnées ne peut pas être nil"
  },
  {
    "id": "model.link_metadata.is_valid.data_type.app_error",
    "translation": "Le lien de métadonnées ne correspond pas au type spécifié"
  },
  {
    "id": "model.link_metadata.is_valid.timestamp.app_error",
    "translation": "L'horodatage du lien de métadonnées doit être une valeur autre que zéro et arrondie à l'heure la plus proche"
  },
  {
    "id": "model.link_metadata.is_valid.type.app_error",
    "translation": "Le type du lien de métadonnées est invalide"
  },
  {
    "id": "model.link_metadata.is_valid.url.app_error",
    "translation": "L'URL du lien de métadonnées doit être définie"
  },
  {
    "id": "model.oauth.is_valid.app_id.app_error",
    "translation": "Id app invalide"
  },
  {
    "id": "model.oauth.is_valid.callback.app_error",
    "translation": "L'URL de callback doit être une URL valide et commencer par http:// ou https://."
  },
  {
    "id": "model.oauth.is_valid.client_secret.app_error",
    "translation": "Secret client invalide"
  },
  {
    "id": "model.oauth.is_valid.create_at.app_error",
    "translation": "La date de création doit être une date valide"
  },
  {
    "id": "model.oauth.is_valid.creator_id.app_error",
    "translation": "Id créateur invalide"
  },
  {
    "id": "model.oauth.is_valid.description.app_error",
    "translation": "Description invalide"
  },
  {
    "id": "model.oauth.is_valid.homepage.app_error",
    "translation": "URL de site invalide. Il doit s'agir d'une URL valide et commencer par http:// ou https://."
  },
  {
    "id": "model.oauth.is_valid.icon_url.app_error",
    "translation": "URL de l'icône invalide. Il doit s'agir d'une URL valide et commencer par http:// ou https://."
  },
  {
    "id": "model.oauth.is_valid.name.app_error",
    "translation": "Nom invalide"
  },
  {
    "id": "model.oauth.is_valid.update_at.app_error",
    "translation": "La date de modification doit être une date valide"
  },
  {
    "id": "model.outgoing_hook.icon_url.app_error",
    "translation": "Icône invalide"
  },
  {
    "id": "model.outgoing_hook.is_valid.callback.app_error",
    "translation": "URLs de callback invalides"
  },
  {
    "id": "model.outgoing_hook.is_valid.channel_id.app_error",
    "translation": "Id canal invalide"
  },
  {
    "id": "model.outgoing_hook.is_valid.content_type.app_error",
    "translation": "Valeur invalide pour le paramètre « content_type »."
  },
  {
    "id": "model.outgoing_hook.is_valid.create_at.app_error",
    "translation": "La date de création doit être une date valide"
  },
  {
    "id": "model.outgoing_hook.is_valid.description.app_error",
    "translation": "Description invalide"
  },
  {
    "id": "model.outgoing_hook.is_valid.display_name.app_error",
    "translation": "Titre invalide"
  },
  {
    "id": "model.outgoing_hook.is_valid.id.app_error",
    "translation": "Id invalide"
  },
  {
    "id": "model.outgoing_hook.is_valid.team_id.app_error",
    "translation": "ID d'équipe invalide"
  },
  {
    "id": "model.outgoing_hook.is_valid.token.app_error",
    "translation": "jeton invalide"
  },
  {
    "id": "model.outgoing_hook.is_valid.trigger_words.app_error",
    "translation": "Mots déclencheurs invalides"
  },
  {
    "id": "model.outgoing_hook.is_valid.update_at.app_error",
    "translation": "La date de modification doit être une date valide"
  },
  {
    "id": "model.outgoing_hook.is_valid.url.app_error",
    "translation": "URLs de callback invalides. Elles doivent être des URL valides et commencer par http:// ou https://"
  },
  {
    "id": "model.outgoing_hook.is_valid.user_id.app_error",
    "translation": "Id utilisateur invalide"
  },
  {
    "id": "model.outgoing_hook.is_valid.words.app_error",
    "translation": "Mots déclencheurs invalides"
  },
  {
    "id": "model.outgoing_hook.username.app_error",
    "translation": "Nom d'utilisateur invalide"
  },
  {
    "id": "model.plugin_command.error.app_error",
    "translation": "Une erreur s'est produite lors de l'exécution de cette commande."
  },
  {
    "id": "model.plugin_key_value.is_valid.key.app_error",
    "translation": "Clé invalide. Elle doit faire entre {{.Min}} et {{.Max}} caractères."
  },
  {
    "id": "model.plugin_key_value.is_valid.plugin_id.app_error",
    "translation": "ID de plugin invalide. Il doit faire entre {{.Min}} et {{.Max}} caractères."
  },
  {
    "id": "model.post.is_valid.channel_id.app_error",
    "translation": "Id canal invalide"
  },
  {
    "id": "model.post.is_valid.create_at.app_error",
    "translation": "La date de création doit être une date valide"
  },
  {
    "id": "model.post.is_valid.file_ids.app_error",
    "translation": "Identifiants de fichier invalide. Notez que les envois sont limités à 5 fichiers maximum. Veuillez utiliser d'autres messages pour envoyer plus de fichiers."
  },
  {
    "id": "model.post.is_valid.filenames.app_error",
    "translation": "Nom de fichiers invalides"
  },
  {
    "id": "model.post.is_valid.hashtags.app_error",
    "translation": "Hashtags invalides"
  },
  {
    "id": "model.post.is_valid.id.app_error",
    "translation": "Id invalide"
  },
  {
    "id": "model.post.is_valid.msg.app_error",
    "translation": "Message invalide"
  },
  {
    "id": "model.post.is_valid.original_id.app_error",
    "translation": "Id d'origine invalide"
  },
  {
    "id": "model.post.is_valid.parent_id.app_error",
    "translation": "Id parent invalide"
  },
  {
    "id": "model.post.is_valid.props.app_error",
    "translation": "Propriétés invalides"
  },
  {
    "id": "model.post.is_valid.root_id.app_error",
    "translation": "Id racine invalide"
  },
  {
    "id": "model.post.is_valid.root_parent.app_error",
    "translation": "L'ID racine invalide doit être spécifié si un ID parent est défini"
  },
  {
    "id": "model.post.is_valid.type.app_error",
    "translation": "Type invalide"
  },
  {
    "id": "model.post.is_valid.update_at.app_error",
    "translation": "La date de modification doit être une date valide"
  },
  {
    "id": "model.post.is_valid.user_id.app_error",
    "translation": "Id utilisateur invalide"
  },
  {
    "id": "model.preference.is_valid.category.app_error",
    "translation": "Catégorie invalide"
  },
  {
    "id": "model.preference.is_valid.id.app_error",
    "translation": "Id utilisateur invalide"
  },
  {
    "id": "model.preference.is_valid.name.app_error",
    "translation": "Nom invalide"
  },
  {
    "id": "model.preference.is_valid.theme.app_error",
    "translation": "Thème invalide"
  },
  {
    "id": "model.preference.is_valid.value.app_error",
    "translation": "La valeur est trop longue"
  },
  {
    "id": "model.reaction.is_valid.create_at.app_error",
    "translation": "La date de création doit être une date valide"
  },
  {
    "id": "model.reaction.is_valid.emoji_name.app_error",
    "translation": "Nom d'émoticône invalide"
  },
  {
    "id": "model.reaction.is_valid.post_id.app_error",
    "translation": "ID de message invalide"
  },
  {
    "id": "model.reaction.is_valid.user_id.app_error",
    "translation": "ID utilisateur invalide"
  },
  {
    "id": "model.team.is_valid.characters.app_error",
    "translation": "Le nom doit être composé d'au moins 2 caractères alphanumériques minuscules"
  },
  {
    "id": "model.team.is_valid.company.app_error",
    "translation": "Nom de société invalide"
  },
  {
    "id": "model.team.is_valid.create_at.app_error",
    "translation": "La date de création doit être une date valide"
  },
  {
    "id": "model.team.is_valid.description.app_error",
    "translation": "Description invalide"
  },
  {
    "id": "model.team.is_valid.domains.app_error",
    "translation": "Domaines autorisés invalides"
  },
  {
    "id": "model.team.is_valid.email.app_error",
    "translation": "Adresse e-mail invalide"
  },
  {
    "id": "model.team.is_valid.id.app_error",
    "translation": "Id invalide"
  },
  {
    "id": "model.team.is_valid.name.app_error",
    "translation": "Nom invalide"
  },
  {
    "id": "model.team.is_valid.reserved.app_error",
    "translation": "Cette URL n'est pas disponible. Veuillez en essayer une autre."
  },
  {
    "id": "model.team.is_valid.type.app_error",
    "translation": "Type invalide"
  },
  {
    "id": "model.team.is_valid.update_at.app_error",
    "translation": "La date de modification doit être une date valide"
  },
  {
    "id": "model.team.is_valid.url.app_error",
    "translation": "Identifiant URL invalide"
  },
  {
    "id": "model.team_member.is_valid.team_id.app_error",
    "translation": "ID d'équipe invalide"
  },
  {
    "id": "model.team_member.is_valid.user_id.app_error",
    "translation": "Id d'utilisateur invalide"
  },
  {
    "id": "model.token.is_valid.expiry",
    "translation": "Durée d'expiration de jeton invalide."
  },
  {
    "id": "model.token.is_valid.size",
    "translation": "Jeton invalide."
  },
  {
    "id": "model.user.is_valid.email.app_error",
    "translation": "Veuillez spécifier une adresse e-mail valide."
  },
  {
    "id": "model.user.is_valid.pwd.app_error",
    "translation": "Votre mot de passe doit contenir au moins {{.Min}} caractères."
  },
  {
    "id": "model.user.is_valid.pwd_lowercase.app_error",
    "translation": "Votre mot de passe doit contenir au moins {{.Min}} caractères et une lettre minuscule."
  },
  {
    "id": "model.user.is_valid.pwd_lowercase_number.app_error",
    "translation": "Votre mot de passe doit contenir au moins {{.Min}} caractères, une lettre minuscule et un chiffre."
  },
  {
    "id": "model.user.is_valid.pwd_lowercase_number_symbol.app_error",
    "translation": "Votre mot de passe doit contenir au moins {{.Min}} caractères, une lettre minuscule, un chiffre et un symbole (parmi \"~!@#$%^&*()\")."
  },
  {
    "id": "model.user.is_valid.pwd_lowercase_symbol.app_error",
    "translation": "Votre mot de passe doit contenir au moins {{.Min}} caractères, une lettre minuscule et un symbole (parmi \"~!@#$%^&*()\")."
  },
  {
    "id": "model.user.is_valid.pwd_lowercase_uppercase.app_error",
    "translation": "Votre mot de passe doit contenir au moins {{.Min}} caractères, une lettre minuscule et une majuscule."
  },
  {
    "id": "model.user.is_valid.pwd_lowercase_uppercase_number.app_error",
    "translation": "Votre mot de passe doit contenir au moins {{.Min}} caractères, une lettre minuscule, une majuscule et un chiffre."
  },
  {
    "id": "model.user.is_valid.pwd_lowercase_uppercase_number_symbol.app_error",
    "translation": "Votre mot de passe doit contenir au moins {{.Min}} caractères, une lettre minuscule, une majuscule, un chiffre et un symbole (parmi \"~!@#$%^&*()\")."
  },
  {
    "id": "model.user.is_valid.pwd_lowercase_uppercase_symbol.app_error",
    "translation": "Votre mot de passe doit contenir au moins {{.Min}} caractères, une lettre minuscule, une majuscule et un symbole (parmi \"~!@#$%^&*()\")."
  },
  {
    "id": "model.user.is_valid.pwd_number.app_error",
    "translation": "Votre mot de passe doit contenir au moins {{.Min}} caractères, un chiffre."
  },
  {
    "id": "model.user.is_valid.pwd_number_symbol.app_error",
    "translation": "Votre mot de passe doit contenir au moins {{.Min}} caractères, un chiffre et un symbole (parmi \"~!@#$%^&*()\")."
  },
  {
    "id": "model.user.is_valid.pwd_symbol.app_error",
    "translation": "Votre mot de passe doit contenir au moins {{.Min}} caractères, un symbole (parmi \"~!@#$%^&*()\")."
  },
  {
    "id": "model.user.is_valid.pwd_uppercase.app_error",
    "translation": "Votre mot de passe doit contenir au moins {{.Min}} caractères, une lettre majuscule."
  },
  {
    "id": "model.user.is_valid.pwd_uppercase_number.app_error",
    "translation": "Votre mot de passe doit contenir au moins {{.Min}} caractères, une lettre majuscule et un chiffre."
  },
  {
    "id": "model.user.is_valid.pwd_uppercase_number_symbol.app_error",
    "translation": "Votre mot de passe doit contenir au moins {{.Min}} caractères, une lettre majuscule, un chiffre et un symbole (parmi \"~!@#$%^&*()\")."
  },
  {
    "id": "model.user.is_valid.pwd_uppercase_symbol.app_error",
    "translation": "Votre mot de passe doit contenir au moins {{.Min}} caractères, une lettre majuscule et un symbole (parmi \"~!@#$%^&*()\")."
  },
  {
    "id": "model.user.is_valid.username.app_error",
    "translation": "Le nom d'utilisateur doit commencer par une lettre et contenir entre 3 et 22 caractères constitués de nombres, lettres minuscules et des symboles « . », « - » et « _ »."
  },
  {
    "id": "model.user_access_token.is_valid.description.app_error",
    "translation": "Description invalide, elle doit être composée de 255 caractères ou moins"
  },
  {
    "id": "model.user_access_token.is_valid.id.app_error",
    "translation": "Valeur invalide pour le paramètre « id »."
  },
  {
    "id": "model.user_access_token.is_valid.token.app_error",
    "translation": "Jeton d'accès invalide"
  },
  {
    "id": "model.user_access_token.is_valid.user_id.app_error",
    "translation": "Id utilisateur invalide"
  },
  {
    "id": "model.utils.decode_json.app_error",
    "translation": "impossible de décoder"
  },
  {
    "id": "model.websocket_client.connect_fail.app_error",
    "translation": "Impossible de se connecter au serveur WebSocket."
  },
  {
    "id": "oauth.gitlab.tos.error",
    "translation": "Les conditions d'utilisation de GitLab ont été mises à jour. Veuillez vous rendre sur gitlab.com pour les accepter et réessayez de vous connecter à Mattermost."
  },
  {
    "id": "plugin.api.update_user_status.bad_status",
    "translation": "Impossible de définir le statut de l'utilisateur. Statut d'utilisateur inconnu."
  },
  {
    "id": "plugin_api.get_file_link.disabled.app_error",
    "translation": "Les liens publics sont désactivés"
  },
  {
    "id": "plugin_api.get_file_link.no_post.app_error",
    "translation": "Impossible de récupérer le lien public du fichier. Le fichier doit être lié à un message qui peut être lu par l'utilisateur actuel."
  },
  {
    "id": "plugin_api.send_mail.missing_htmlbody",
    "translation": "Le corps HTML est manquant."
  },
  {
    "id": "plugin_api.send_mail.missing_subject",
    "translation": "Le sujet de l'e-mail est manquant."
  },
  {
    "id": "plugin_api.send_mail.missing_to",
    "translation": "Le champ d'adresse de destination est manquant."
  },
  {
    "id": "store.sql.convert_string_array",
    "translation": "FromDb : Impossible de convertir StringArray en *string"
  },
  {
    "id": "store.sql.convert_string_interface",
    "translation": "FromDb : Impossible de convertir StringInterface en *string"
  },
  {
    "id": "store.sql.convert_string_map",
    "translation": "FromDb : Impossible de convertir StringMap en *string"
  },
  {
    "id": "store.sql_bot.get.missing.app_error",
    "translation": "Bot does not exist"
  },
  {
    "id": "store.sql_channel.get.existing.app_error",
    "translation": "Impossible de trouver le canal existant"
  },
  {
    "id": "store.sql_channel.save.archived_channel.app_error",
    "translation": "Impossible de modifier un canal archivé."
  },
  {
    "id": "store.sql_channel.save.direct_channel.app_error",
    "translation": "Utilisez SaveDirectChannel pour créer un canal de messages personnels"
  },
  {
    "id": "store.sql_channel.save_channel.existing.app_error",
    "translation": "La mise à jour doit être appelée pour un canal existant"
  },
  {
    "id": "store.sql_channel.save_channel.exists.app_error",
    "translation": "Un canal portant ce nom existe déjà dans la même équipe"
  },
  {
    "id": "store.sql_channel.save_channel.limit.app_error",
    "translation": "Vous avez atteint la limite du nombre de canaux autorisés."
  },
  {
    "id": "store.sql_channel.save_direct_channel.not_direct.app_error",
    "translation": "Tentative de création via SaveDirectChannel d'un canal de messages non personnels (groupe de messages privés ou groupe public)"
  },
  {
    "id": "store.sql_command.save.get.app_error",
    "translation": "Impossible de récupérer la commande"
  },
  {
    "id": "store.sql_post.search.disabled",
    "translation": "La recherche a été désactivée sur ce serveur. Veuillez contacter votre administrateur."
  },
  {
    "id": "store.sql_team.save_member.exists.app_error",
    "translation": "Un membre d'équipe existe déjà avec cet ID"
  },
  {
    "id": "store.sql_user.get_for_login.app_error",
    "translation": "Impossible de trouver un compte existant correspondant à vos identifiants. Cette équipe nécessite peut-être une invitation de la part du propriétaire pour pouvoir la rejoindre."
  },
  {
    "id": "system.message.name",
    "translation": "Système"
  },
  {
    "id": "web.command_webhook.command.app_error",
    "translation": "Impossible de trouver la commande"
  },
  {
    "id": "web.command_webhook.parse.app_error",
    "translation": "Impossible d'interpréter les données entrantes"
  },
  {
    "id": "web.get_access_token.internal_saving.app_error",
    "translation": "Impossible de modifier les données d'accès de l'utilisateur."
  },
  {
    "id": "web.incoming_webhook.channel.app_error",
    "translation": "Impossible de trouver le canal"
  },
  {
    "id": "web.incoming_webhook.channel_locked.app_error",
    "translation": "Ce webhook n'est pas autorisé à envoyer une publication dans le canal spécifié"
  },
  {
    "id": "web.incoming_webhook.disabled.app_error",
    "translation": "Les webhooks entrants ont été désactivées par l'administrateur système."
  },
  {
    "id": "web.incoming_webhook.invalid.app_error",
    "translation": "Webhook invalide"
  },
  {
    "id": "web.incoming_webhook.parse.app_error",
    "translation": "Impossible d'interpréter les données entrantes"
  },
  {
    "id": "web.incoming_webhook.permissions.app_error",
    "translation": "Permissions insuffisantes pour ce canal"
  },
  {
    "id": "web.incoming_webhook.split_props_length.app_error",
    "translation": "Impossible de scinder les propriétés de webhook en {{.Max}} parties de caractères."
  },
  {
    "id": "web.incoming_webhook.text.app_error",
    "translation": "Aucun texte indiqué"
  },
  {
    "id": "web.incoming_webhook.user.app_error",
    "translation": "Utilisateur introuvable"
  },
  {
    "id": "model.group.name.invalid_length.app_error",
    "translation": "Le nom doit être compris entre 1 et 64 caractères alphanumériques en minuscules."
  },
  {
    "id": "app.scheme.save.invalid_scheme.app_error",
    "translation": "Le schéma de permissions spécifié est invalide."
  },
  {
    "id": "app.scheme.save.app_error",
    "translation": "Impossible de créer le schéma de permissions."
  },
  {
    "id": "app.scheme.permanent_delete_all.app_error",
    "translation": "Impossible de supprimer définitivement les schémas de permissions."
  },
  {
    "id": "app.scheme.get.app_error",
    "translation": "Impossible de récupérer le schéma de permissions."
  },
  {
    "id": "app.channel.get_more_channels.get.app_error",
    "translation": "Impossible de récupérer les canaux"
  },
  {
    "id": "web.error.unsupported_browser.system_browser_or",
    "translation": "ou"
  },
  {
    "id": "web.error.unsupported_browser.system_browser_make_default",
    "translation": "Par défaut"
  },
  {
    "id": "web.error.unsupported_browser.open_system_browser.edge",
    "translation": "Ouvrir Edge"
  },
  {
    "id": "web.error.unsupported_browser.no_longer_support_version",
    "translation": "La version de ce navigateur web n'est plus pris en charge par Mattermost."
  },
  {
    "id": "web.error.unsupported_browser.no_longer_support",
    "translation": "Ce navigateur web n'est plus pris en charge par Mattermost."
  },
  {
    "id": "web.error.unsupported_browser.min_os_version.windows",
    "translation": "Windows 7+"
  },
  {
    "id": "web.error.unsupported_browser.min_os_version.mac",
    "translation": "macOS 10.9+"
  },
  {
    "id": "web.error.unsupported_browser.min_browser_version.safari",
    "translation": "Version 12+"
  },
  {
    "id": "web.error.unsupported_browser.min_browser_version.firefox",
    "translation": "Version 60+"
  },
  {
    "id": "web.error.unsupported_browser.min_browser_version.edge",
    "translation": "Version 44+"
  },
  {
    "id": "web.error.unsupported_browser.min_browser_version.chrome",
    "translation": "Version 61+"
  },
  {
    "id": "web.error.unsupported_browser.learn_more",
    "translation": "En savoir plus sur les navigateurs web actuellement pris en charge."
  },
  {
    "id": "web.error.unsupported_browser.install_guide.windows",
    "translation": "Guide d'installation"
  },
  {
    "id": "web.error.unsupported_browser.install_guide.mac",
    "translation": "Guide d'installation"
  },
  {
    "id": "web.error.unsupported_browser.download_the_app",
    "translation": "Télécharger l'application"
  },
  {
    "id": "web.error.unsupported_browser.download_app_or_upgrade_browser",
    "translation": "Téléchargez l'application Mattermost ou utilisez un navigateur web actuellement pris en charge pour une expérience utilisateur optimale."
  },
  {
    "id": "web.error.unsupported_browser.download",
    "translation": "Télécharger l'application"
  },
  {
    "id": "web.error.unsupported_browser.browser_title.safari",
    "translation": "Safari"
  },
  {
    "id": "web.error.unsupported_browser.browser_title.firefox",
    "translation": "Firefox"
  },
  {
    "id": "web.error.unsupported_browser.browser_title.edge",
    "translation": "Microsoft Edge"
  },
  {
    "id": "web.error.unsupported_browser.browser_title.chrome",
    "translation": "Google Chrome"
  },
  {
    "id": "web.error.unsupported_browser.browser_get_latest.safari",
    "translation": "Téléchargez la dernière version du navigateur Safari"
  },
  {
    "id": "web.error.unsupported_browser.browser_get_latest.firefox",
    "translation": "Téléchargez la dernière version du navigateur Firefox"
  },
  {
    "id": "web.error.unsupported_browser.browser_get_latest.chrome",
    "translation": "Téléchargez la dernière version du navigateur Google Chrome"
  },
  {
    "id": "searchengine.bleve.disabled.error",
    "translation": "Error purging Bleve indexes: engine is disabled"
  },
  {
    "id": "plugin_api.bot_cant_create_bot",
    "translation": "L'utilisateur de bot ne peut pas créer un autre utilisateur de bot."
  },
  {
    "id": "plugin.api.get_users_in_channel",
    "translation": "Impossible de récupérer les utilisateurs. Critère de tri invalide."
  },
  {
    "id": "model.user.is_valid.update_at.app_error",
    "translation": "La date de modification doit être une date valide"
  },
  {
    "id": "model.user.is_valid.position.app_error",
    "translation": "Rôle invalide : ne doit pas faire plus de 128 caractères."
  },
  {
    "id": "model.user.is_valid.password_limit.app_error",
    "translation": "Impossible de définir un mot de passe plus grand que 72 caractères à cause des limitations de bcrypt."
  },
  {
    "id": "model.user.is_valid.nickname.app_error",
    "translation": "Pseudonyme invalide."
  },
  {
    "id": "model.user.is_valid.locale.app_error",
    "translation": "Paramètres régionaux (« locale ») invalides."
  },
  {
    "id": "model.user.is_valid.last_name.app_error",
    "translation": "Nom invalide."
  },
  {
    "id": "model.user.is_valid.id.app_error",
    "translation": "Id utilisateur invalide"
  },
  {
    "id": "model.user.is_valid.first_name.app_error",
    "translation": "Prénom invalide."
  },
  {
    "id": "model.user.is_valid.create_at.app_error",
    "translation": "La date de création doit être une date valide"
  },
  {
    "id": "model.user.is_valid.auth_data_type.app_error",
    "translation": "Utilisateur invalide. Les données d'authentification doivent être renseignées avec un type d'authentification."
  },
  {
    "id": "model.user.is_valid.auth_data_pwd.app_error",
    "translation": "Utilisateur invalide. Le mot de passe et les données d'authentification ne peuvent pas être tous deux renseignés."
  },
  {
    "id": "model.user.is_valid.auth_data.app_error",
    "translation": "Données d'authentification invalides."
  },
  {
    "id": "model.team.is_valid.invite_id.app_error",
    "translation": "Identifiant d'invitation invalide."
  },
  {
    "id": "model.post.channel_notifications_disabled_in_channel.message",
    "translation": "Les notifications de canal sont désactivées dans {{.ChannelName}}. {{.Mention}} n'a déclenché aucune notification."
  },
  {
    "id": "model.plugin_kvset_options.is_valid.old_value.app_error",
    "translation": "Ancienne valeur invalide. Elle ne devrait pas être définie lorsque l'opération n'est pas atomique."
  },
  {
    "id": "model.guest.is_valid.emails.app_error",
    "translation": "Adresses e-mail invalides."
  },
  {
    "id": "model.guest.is_valid.email.app_error",
    "translation": "Adresse e-mail invalide"
  },
  {
    "id": "model.guest.is_valid.channels.app_error",
    "translation": "Canaux invalides."
  },
  {
    "id": "model.guest.is_valid.channel.app_error",
    "translation": "Canal invalide."
  },
  {
    "id": "model.group.name.invalid_chars.app_error",
    "translation": "invalid characters in the name property for group"
  },
  {
    "id": "model.config.is_valid.saml_signature_algorithm.app_error",
    "translation": "Algorithme de signature invalide."
  },
  {
    "id": "model.config.is_valid.saml_guest_attribute.app_error",
    "translation": "L'attribut « Guest » est invalide. Il doit être de la forme 'champ=valeur'."
  },
  {
    "id": "model.config.is_valid.saml_canonical_algorithm.app_error",
    "translation": "Algorithme canonique invalide."
  },
  {
    "id": "model.config.is_valid.saml_admin_attribute.app_error",
    "translation": "L'attribut « Admin » est invalide. Il doit être de la forme 'champ=valeur'."
  },
  {
    "id": "model.config.is_valid.elastic_search.enable_autocomplete.app_error",
    "translation": "Le paramètre IndexingEnabled d'Elasticsearch doit être activé lorsque la propriété AutocompleteEnabled d'Elasticsearch est activée."
  },
  {
    "id": "model.config.is_valid.bleve_search.filename.app_error",
    "translation": "Le paramètre IndexingEnabled d'Elasticsearch doit être activé lorsque la propriété SearchEnabled d'Elasticsearch est activée."
  },
  {
    "id": "model.config.is_valid.bleve_search.enable_searching.app_error",
    "translation": "Le paramètre IndexingEnabled d'Elasticsearch doit être activé lorsque la propriété SearchEnabled d'Elasticsearch est activée."
  },
  {
    "id": "model.config.is_valid.bleve_search.enable_autocomplete.app_error",
    "translation": "Le paramètre IndexingEnabled d'Elasticsearch doit être activé lorsque la propriété AutocompleteEnabled d'Elasticsearch est activée."
  },
  {
    "id": "model.config.is_valid.bleve_search.bulk_indexing_time_window_seconds.app_error",
    "translation": "La fenêtre de temps de l'indexation en masse d'Elasticsearch (Elasticsearch Bulk Indexing Time Window) doit être au moins d'une seconde"
  },
  {
    "id": "model.command.is_valid.autocomplete_data.app_error",
    "translation": "Invalid AutocompleteData"
  },
  {
    "id": "model.channel.is_valid.name.app_error",
    "translation": "Nom de canal invalide. Les identifiants d'utilisateur ne sont pas autorisés dans les noms de canal des canaux de messages personnels. "
  },
  {
    "id": "interactive_message.decode_trigger_id.base64_decode_failed_signature",
    "translation": "Impossible de décoder en base 64 la signature de l'identifiant du déclencheur utilisé par la boite de dialogue interactive."
  },
  {
    "id": "groups.unsupported_syncable_type",
    "translation": "Type de données à synchroniser non pris en charge '{{.Value}}'."
  },
  {
    "id": "group_not_associated_to_synced_team",
    "translation": "Group cannot be associated to the channel until it is first associated to the parent group-synced team."
  },
  {
    "id": "ent.ldap.validate_guest_filter.app_error",
    "translation": "Le filtre AD/LDAP invité est invalide."
  },
  {
    "id": "ent.ldap.validate_admin_filter.app_error",
    "translation": "Le filtre AD/LDAP admin est invalide."
  },
  {
    "id": "ent.ldap.syncronize.search_failure_size_exceeded.app_error",
    "translation": "Taille limite dépassée. Veuillez vérifier votre [taille maximale de page](https://docs.mattermost.com/deployment/sso-ldap.html#i-see-the-log-error-ldap-result-code-4-size-limit-exceeded)."
  },
  {
    "id": "ent.ldap.syncronize.delete_group_constained_memberships",
    "translation": "Une erreur s'est produite lors de la suppression des membres d'équipe ou de canal"
  },
  {
    "id": "ent.id_loaded.license_disable.app_error",
    "translation": "Votre licence ne prend pas en charge les notifications push chargées par identifiant."
  },
  {
    "id": "ent.elasticsearch.start.parse_server_version.app_error",
    "translation": "Impossible d'interpréter la version du serveur Elasticsearch."
  },
  {
    "id": "ent.elasticsearch.start.get_server_version.app_error",
    "translation": "Impossible de récupérer la version du serveur Elasticsearch."
  },
  {
    "id": "ent.elasticsearch.search_users.unmarshall_user_failed",
    "translation": "Impossible de décoder les résultats de recherche"
  },
  {
    "id": "ent.elasticsearch.search_users.search_failed",
    "translation": "La recherche a échoué"
  },
  {
    "id": "ent.elasticsearch.search_channels.unmarshall_channel_failed",
    "translation": "Impossible de décoder les résultats de recherche"
  },
  {
    "id": "ent.elasticsearch.search_channels.search_failed",
    "translation": "La recherche a échoué"
  },
  {
    "id": "ent.elasticsearch.search_channels.disabled",
    "translation": "La recherche Elasticsearch est désactivée sur ce serveur"
  },
  {
    "id": "ent.elasticsearch.refresh_indexes.refresh_failed",
    "translation": "Impossible de récupérer les index Elasticsearch"
  },
  {
    "id": "ent.elasticsearch.indexer.index_batch.nothing_left_to_index.error",
    "translation": "Essai d'indexation d'un nouveau lot alors que toutes les entités ont terminé."
  },
  {
    "id": "ent.elasticsearch.index_user.error",
    "translation": "Impossible d'indexer l'utilisateur"
  },
  {
    "id": "ent.elasticsearch.index_channel.error",
    "translation": "Impossible d'indexer le canal"
  },
  {
    "id": "ent.elasticsearch.delete_user.error",
    "translation": "Impossible de supprimer l'utilisateur"
  },
  {
    "id": "ent.elasticsearch.delete_channel.error",
    "translation": "Impossible de supprimer le canal"
  },
  {
    "id": "ent.elasticsearch.create_template_users_if_not_exists.template_create_failed",
    "translation": "Impossible de créer un modèle Elasticsearch pour les utilisateurs"
  },
  {
    "id": "ent.elasticsearch.create_template_posts_if_not_exists.template_create_failed",
    "translation": "Impossible de créer un modèle Elasticsearch pour les messages"
  },
  {
    "id": "ent.elasticsearch.create_template_channels_if_not_exists.template_create_failed",
    "translation": "Impossible de créer un modèle Elasticsearch pour les canaux"
  },
  {
    "id": "ent.compliance.csv.warning.appError",
    "translation": "Impossible de créer le fichier eml."
  },
  {
    "id": "ent.compliance.csv.metadata.json.zipfile.appError",
    "translation": "Impossible de créer le fichier eml."
  },
  {
    "id": "cli.outgoing_webhook.inconsistent_state.app_error",
    "translation": "Le webhook sortant est supprimé, mais impossible d'en créer un nouveau en raison d'une erreur."
  },
  {
    "id": "bleveengine.stop_user_index.error",
    "translation": "Failed to close user index."
  },
  {
    "id": "bleveengine.stop_post_index.error",
    "translation": "Failed to close post index."
  },
  {
    "id": "bleveengine.stop_channel_index.error",
    "translation": "Failed to close channel index."
  },
  {
    "id": "bleveengine.search_users_in_team.error",
    "translation": "La recherche a échoué"
  },
  {
    "id": "bleveengine.search_users_in_channel.uchan.error",
    "translation": "La recherche a échoué"
  },
  {
    "id": "bleveengine.search_users_in_channel.nuchan.error",
    "translation": "La recherche a échoué"
  },
  {
    "id": "bleveengine.search_posts.error",
    "translation": "La recherche a échoué"
  },
  {
    "id": "bleveengine.search_channels.error",
    "translation": "La recherche a échoué"
  },
  {
    "id": "bleveengine.purge_user_index.error",
    "translation": "Failed to purge user indexes."
  },
  {
    "id": "bleveengine.purge_post_index.error",
    "translation": "Failed to purge post indexes."
  },
  {
    "id": "bleveengine.purge_channel_index.error",
    "translation": "Failed to purge channel indexes."
  },
  {
    "id": "bleveengine.indexer.index_batch.nothing_left_to_index.error",
    "translation": "Essai d'indexation d'un nouveau lot alors que toutes les entités ont terminé."
  },
  {
    "id": "bleveengine.indexer.do_job.parse_start_time.error",
    "translation": "Le système d’agrégation Elasticsearch n'a pas pu interpréter l'heure de début"
  },
  {
    "id": "bleveengine.indexer.do_job.parse_end_time.error",
    "translation": "Le système d’agrégation Elasticsearch n'a pas pu interpréter l'heure de fin"
  },
  {
    "id": "bleveengine.indexer.do_job.engine_inactive",
    "translation": "Failed to run Bleve index job: engine is inactive."
  },
  {
    "id": "bleveengine.indexer.do_job.bulk_index_users.batch_error",
    "translation": "Failed to index user batch."
  },
  {
    "id": "bleveengine.indexer.do_job.bulk_index_posts.batch_error",
    "translation": "Failed to index post batch."
  },
  {
    "id": "bleveengine.indexer.do_job.bulk_index_channels.batch_error",
    "translation": "Failed to index channel batch."
  },
  {
    "id": "bleveengine.index_user.error",
    "translation": "Impossible d'indexer l'utilisateur"
  },
  {
    "id": "bleveengine.index_post.error",
    "translation": "Impossible d'indexer le message"
  },
  {
    "id": "bleveengine.index_channel.error",
    "translation": "Impossible d'indexer le canal"
  },
  {
    "id": "bleveengine.delete_user.error",
    "translation": "Impossible de supprimer l'utilisateur"
  },
  {
    "id": "bleveengine.delete_post.error",
    "translation": "Impossible de supprimer le message"
  },
  {
    "id": "bleveengine.delete_channel.error",
    "translation": "Impossible de supprimer le canal"
  },
  {
    "id": "bleveengine.create_user_index.error",
    "translation": "Error creating the bleve user index."
  },
  {
    "id": "bleveengine.create_post_index.error",
    "translation": "Error creating the bleve post index."
  },
  {
    "id": "bleveengine.create_channel_index.error",
    "translation": "Error creating the bleve channel index."
  },
  {
    "id": "bleveengine.already_started.error",
    "translation": "Bleve is already started."
  },
  {
    "id": "app.user_terms_of_service.save.app_error",
    "translation": "Impossible d'enregistrer les conditions d'utilisation."
  },
  {
    "id": "app.user_terms_of_service.get_by_user.no_rows.app_error",
    "translation": "Aucune condition d'utilisation n'a été trouvée."
  },
  {
    "id": "app.user_terms_of_service.get_by_user.app_error",
    "translation": "Impossible de récupérer les conditions d'utilisation."
  },
  {
    "id": "app.user_terms_of_service.delete.app_error",
    "translation": "Impossible de supprimer les conditions d'utilisation."
  },
  {
    "id": "app.terms_of_service.get.no_rows.app_error",
    "translation": "Aucune condition d'utilisation n'a été trouvée."
  },
  {
    "id": "app.terms_of_service.get.app_error",
    "translation": "Impossible de récupérer les conditions d'utilisation."
  },
  {
    "id": "app.terms_of_service.create.existing.app_error",
    "translation": "L'enregistrement ne doit pas être appelé pour les conditions d'utilisation actuelles."
  },
  {
    "id": "app.terms_of_service.create.app_error",
    "translation": "Impossible d'enregistrer les conditions d'utilisation."
  },
  {
    "id": "app.team.rename_team.name_occupied",
    "translation": "Impossible de renommer l'équipe. Le nom spécifié est déjà utilisé."
  },
  {
    "id": "app.team.invite_token.group_constrained.error",
    "translation": "Impossible de rejoindre par un jeton une équipe disposant de restrictions de groupe."
  },
  {
    "id": "app.team.invite_id.group_constrained.error",
    "translation": "Impossible de rejoindre par invitation une équipe disposant de restrictions de groupe."
  },
  {
    "id": "app.plugin.write_file.saving.app_error",
    "translation": "Une erreur s'est produite lors de la sauvegarde du fichier."
  },
  {
    "id": "app.plugin.write_file.read.app_error",
    "translation": "Une erreur s'est produite lors de la lecture du fichier."
  },
  {
    "id": "app.plugin.webapp_bundle.app_error",
    "translation": "Impossible de générer le paquet de la partie web du plugin (webapp bundle)."
  },
  {
    "id": "app.plugin.sync.read_local_folder.app_error",
    "translation": "Une erreur s'et produite lors de la lecture du dossier local de plugins."
  },
  {
    "id": "app.plugin.sync.list_filestore.app_error",
    "translation": "Une erreur s'est produite lors de la lecture des fichiers du dossier de plugins provenant du gestionnaire de fichiers."
  },
  {
    "id": "app.plugin.store_signature.app_error",
    "translation": "Impossible de sauvegarder la signature du plugin dans le gestionnaire de fichiers spécifié."
  },
  {
    "id": "app.plugin.store_bundle.app_error",
    "translation": "Impossible de sauvegarder le plugin dans le gestionnaire de fichiers spécifié."
  },
  {
    "id": "app.plugin.signature_decode.app_error",
    "translation": "Impossible de décoder la signature en base64."
  },
  {
    "id": "app.plugin.restart.app_error",
    "translation": "Impossible de redémarrer le plugin lors de la mise à jour."
  },
  {
    "id": "app.plugin.remove_bundle.app_error",
    "translation": "Impossible de retirer le paquet de plugin du gestionnaire de fichiers."
  },
  {
    "id": "app.plugin.modify_saml.app_error",
    "translation": "Impossible de modifier des fichiers SAML."
  },
  {
    "id": "app.plugin.marshal.app_error",
    "translation": "Impossible d'interpréter les données des plugins de la place de marché."
  },
  {
    "id": "app.plugin.marketplace_plugins.signature_not_found.app_error",
    "translation": "Impossible de trouver sur la place de marché la signature du plugin demandée."
  },
  {
    "id": "app.plugin.marketplace_plugins.not_found.app_error",
    "translation": "Impossible de trouver le plugin sur la place de marché."
  },
  {
    "id": "app.plugin.marketplace_plugin_request.app_error",
    "translation": "Impossible de décoder la requête de la place de marché de plugins."
  },
  {
    "id": "app.plugin.marketplace_disabled.app_error",
    "translation": "La fonctionnalité de place de marché a été désactivée. Veuillez consulter vos journaux (logs) pour en savoir plus."
  },
  {
    "id": "app.plugin.marketplace_client.failed_to_fetch",
    "translation": "Impossible de récupérer les plugins du serveur de place de marché."
  },
  {
    "id": "app.plugin.marketplace_client.app_error",
    "translation": "Impossible de créer une place de marché client."
  },
  {
    "id": "app.plugin.invalid_version.app_error",
    "translation": "La version du plugin ne peut être interprétée."
  },
  {
    "id": "app.plugin.install_marketplace_plugin.app_error",
    "translation": "Impossible d'installer le plugin provenant de la place de marché."
  },
  {
    "id": "app.plugin.get_public_key.get_file.app_error",
    "translation": "Une erreur s'est produite lors de la récupération de la clé publique à partir du magasin."
  },
  {
    "id": "app.plugin.flag_managed.app_error",
    "translation": "Impossible de définir le plugin comme géré par le gestionnaire de fichiers."
  },
  {
    "id": "app.plugin.delete_public_key.delete.app_error",
    "translation": "Une erreur s'est produite lors de la suppression de la clé publique."
  },
  {
    "id": "app.import.validate_user_teams_import_data.invalid_team_theme.error",
    "translation": "Thème d'équipe invalide pour l'utilisateur"
  },
  {
    "id": "app.import.validate_user_import_data.auth_data_and_service_dependency.error",
    "translation": "User AuthService and AuthData are mutually inclusive."
  },
  {
    "id": "app.import.validate_user_import_data.advanced_props_show_unread_section.error",
    "translation": "Paramètre d'affichage de section non lue invalide pour l'utilisateur"
  },
  {
    "id": "app.import.validate_user_import_data.advanced_props_formatting.error",
    "translation": "Paramètre de formatage de message invalide pour l'utilisateur"
  },
  {
    "id": "app.import.validate_user_import_data.advanced_props_feature_markdown_preview.error",
    "translation": "Paramètre de prévisualisation de Markdown invalide pour l'utilisateur"
  },
  {
    "id": "app.import.validate_user_import_data.advanced_props_email_interval.error",
    "translation": "Paramètre d'intervalle d'envoi d'e-mails par lots invalide pour l'utilisateur"
  },
  {
    "id": "app.import.validate_post_import_data.props_too_large.error",
    "translation": "Post Props are longer than the maximum permitted length."
  },
  {
    "id": "app.import.import_user_teams.save_preferences.error",
    "translation": "Impossible d'enregistrer les préférences du thème d'équipe"
  },
  {
    "id": "app.import.import_user_channels.channel_not_found.error",
    "translation": "Error importing user channels. Channel not found."
  },
  {
    "id": "app.import.get_users_by_username.some_users_not_found.error",
    "translation": "Certains utilisateurs n'ont pas été trouvés."
  },
  {
    "id": "app.import.get_teams_by_names.some_teams_not_found.error",
    "translation": "Certaines équipes n'ont pas été trouvées."
  },
  {
    "id": "app.export.export_custom_emoji.copy_emoji_images.error",
    "translation": "Impossible de copier les images d'émoticônes personnalisées "
  },
  {
    "id": "app.emoji.get_list.internal_error",
    "translation": "Impossible de récupérer l'émoticône."
  },
  {
    "id": "app.emoji.get_by_name.app_error",
    "translation": "Impossible de récupérer l'émoticône."
  },
  {
    "id": "app.emoji.get.app_error",
    "translation": "Impossible de récupérer l'émoticône."
  },
  {
    "id": "app.emoji.delete.no_results",
    "translation": "Impossible de trouver l'émoticône à supprimer."
  },
  {
    "id": "app.emoji.delete.app_error",
    "translation": "Impossible de supprimer l'émoticône."
  },
  {
    "id": "app.channel_member_history.log_leave_event.internal_error",
    "translation": "Impossible d'enregistrer l'historique des membres du canal. Impossible de modifier l'enregistrement existant indiquant que l'utilisateur a rejoint le canal."
  },
  {
    "id": "app.channel_member_history.log_join_event.internal_error",
    "translation": "Impossible d'enregistrer l'historique des membres du canal."
  },
  {
    "id": "app.channel.update.bad_id",
    "translation": "Impossible de modifier le canal."
  },
  {
    "id": "app.channel.permanent_delete.app_error",
    "translation": "Impossible de supprimer le canal."
  },
  {
    "id": "app.channel.get_deleted.missing.app_error",
    "translation": "Il n'y a aucun canal supprimé."
  },
  {
    "id": "app.channel.get_deleted.existing.app_error",
    "translation": "Impossible de trouver le canal supprimé existant."
  },
  {
    "id": "app.channel.get_channels.not_found.app_error",
    "translation": "Aucun canal n'a pu être trouvé."
  },
  {
    "id": "app.channel.get_channels.get.app_error",
    "translation": "Impossible de récupérer les canaux"
  },
  {
    "id": "app.channel.get_by_name.missing.app_error",
    "translation": "Le canal n'existe pas."
  },
  {
    "id": "app.channel.get_by_name.existing.app_error",
    "translation": "Impossible de trouver le canal existant"
  },
  {
    "id": "app.channel.get_all_channels.app_error",
    "translation": "Impossible de récupérer tous les canaux"
  },
  {
    "id": "app.channel.get.find.app_error",
    "translation": "Une erreur s'est produite lors de la recherche du canal"
  },
  {
    "id": "app.channel.get.existing.app_error",
    "translation": "Impossible de trouver le canal existant"
  },
  {
    "id": "app.channel.delete.app_error",
    "translation": "Impossible de supprimer le canal."
  },
  {
    "id": "app.channel.create_direct_channel.internal_error",
    "translation": "Impossible d'enregistrer le canal."
  },
  {
    "id": "app.channel.create_channel.internal_error",
    "translation": "Impossible d'enregistrer le canal."
  },
  {
    "id": "app.bot.permenent_delete.bad_id",
    "translation": "Impossible de supprimer le bot."
  },
  {
    "id": "app.bot.permanent_delete.internal_error",
    "translation": "Unable to delete the bot permanently."
  },
  {
    "id": "app.bot.patchbot.internal_error",
    "translation": "Impossible de modifier le bot."
  },
  {
    "id": "app.bot.getbots.internal_error",
    "translation": "Impossible de récupérer les bots."
  },
  {
    "id": "app.bot.getbot.internal_error",
    "translation": "Impossible de récupérer le bot."
  },
  {
    "id": "app.bot.get_disable_bot_sysadmin_message",
    "translation": "{{if .disableBotsSetting}}{{if .printAllBots}}{{.UserName}} a été désactivé. Cet utilisateur gérait les comptes de bot suivants qui ont été désactivés également.\n\n{{.BotNames}}{{else}}{{.UserName}} a été désactivé. Cet utilisateur gérait {{.NumBots}} comptes de bot qui ont été désactivés également. Ces comptes sont les suivants :\n\n{{.BotNames}}{{end}}Vous pouvez reprendre la propriété de chaque bot en vous rendant dans **Intégrations > Comptes de bot** et en créant de nouveaux jetons pour chaque bot.\n\nConsultez notre [documentation](https://docs.mattermost.com/developer/bot-accounts.html#what-happens-when-a-user-who-owns-bot-accounts-is-disabled) pour en savoir plus.{{else}}{{if .printAllBots}}{{.UserName}} a été désactivé. Cet utilisateur gérait les comptes de bot suivants qui sont toujours actifs.\n\n{{.BotNames}}\n{{else}}{{.UserName}} a été désactivé. Cet utilisateur gérait {{.NumBots}} comptes de bot qui sont toujours actifs. Ces comptes sont les suivants :\n\n{{.BotNames}}{{end}}Il est hautement recommandé que vous repreniez la propriété de chaque bot en vous rendant dans **Intégrations > Comptes de bot** et en créant de nouveaux jetons pour chaque bot.\n\nConsultez notre [documentation](https://docs.mattermost.com/developer/bot-accounts.html#what-happens-when-a-user-who-owns-bot-accounts-is-disabled) pour en savoir plus.\n\nSi vous souhaitez que les comptes de bot se désactivent automatiquement lorsqu'un utilisateur est désactivé, activez l'option « Désactiver les comptes de bot lorsque leur propriétaire est désactivé » dans **Console système > Intégrations > Comptes de bot**.{{end}}"
  },
  {
    "id": "app.bot.createbot.internal_error",
    "translation": "Impossible d'enregistrer le bot."
  },
  {
    "id": "app.admin.test_site_url.failure",
    "translation": "URL de production invalide"
  },
  {
    "id": "app.admin.saml.invalid_response_from_idp.app_error",
    "translation": "Impossible de lire la réponse reçue du fournisseur d'identité."
  },
  {
    "id": "app.admin.saml.failure_read_response_body_from_idp.app_error",
    "translation": "Une erreur s'est produite lors de la lecture de la réponse reçue du fournisseur d'identité."
  },
  {
    "id": "app.admin.saml.failure_decode_metadata_xml_from_idp.app_error",
    "translation": "Impossible de décoder les métadonnées XML reçues du fournisseur d'identité."
  },
  {
    "id": "api.websocket_handler.server_busy.app_error",
    "translation": "Le serveur est occupé, les services non critiques sont temporairement indisponibles."
  },
  {
    "id": "api.user.update_user.accepted_guest_domain.app_error",
    "translation": "Votre adresse e-mail ne correspond pas à un domaine valide pour les comptes invités. Veuillez contacter votre administrateur ou enregistrez-vous avec une autre adresse e-mail."
  },
  {
    "id": "api.user.update_user.accepted_domain.app_error",
    "translation": "Votre adresse e-mail ne correspond pas à un domaine valide. Veuillez contacter votre administrateur ou enregistrez-vous avec une autre adresse e-mail."
  },
  {
    "id": "api.user.update_active.cannot_enable_guest_when_guest_feature_is_disabled.app_error",
    "translation": "Vous ne pouvez pas activer de compte invité, car la fonctionnalité de comptes invités n'est pas activée."
  },
  {
    "id": "api.user.reset_password.token_parse.error",
    "translation": "Impossible d'interpréter le jeton de réinitialisation du mot de passe"
  },
  {
    "id": "api.user.promote_guest_to_user.no_guest.app_error",
    "translation": "Impossible de convertir l'utilisateur en utilisateur standard, car il n'est pas un utilisateur invité."
  },
  {
    "id": "api.user.login.invalid_credentials_username",
    "translation": "Spécifiez un nom d’utilisateur et/ou mot de passe valide."
  },
  {
    "id": "api.user.login.invalid_credentials_sso",
    "translation": "Spécifiez une adresse e­­-mail, un nom d'utilisateur et/ou un mot de passe valide, ou connectez-vous à l'aide d'une autre méthode d'authentification."
  },
  {
    "id": "api.user.login.invalid_credentials_email_username",
    "translation": "Spécifiez une adresse e­­-mail, un nom d'utilisateur et/ou un mot de passe valide."
  },
  {
    "id": "api.user.login.invalid_credentials_email",
    "translation": "Spécifiez une adresse e­­-mail et/ou un mot de passe valide"
  },
  {
    "id": "api.user.login.guest_accounts.license.error",
    "translation": "Votre licence ne prend pas en charge les comptes invités."
  },
  {
    "id": "api.user.login.guest_accounts.disabled.error",
    "translation": "Les comptes invités sont désactivés"
  },
  {
    "id": "api.user.demote_user_to_guest.already_guest.app_error",
    "translation": "Impossible de convertir l'utilisateur en utilisateur invité, car il est déjà un utilisateur invité."
  },
  {
    "id": "api.user.create_user.invalid_invitation_type.app_error",
    "translation": "Impossible de créer l'utilisateur, invitation invalide"
  },
  {
    "id": "api.user.create_user.guest_accounts.license.app_error",
    "translation": "Votre licence ne prend pas en charge les comptes invités."
  },
  {
    "id": "api.user.create_user.guest_accounts.disabled.app_error",
    "translation": "Les comptes invités sont désactivés."
  },
  {
    "id": "api.user.create_password_token.error",
    "translation": "Impossible de créer le jeton de récupération de mot de passe"
  },
  {
    "id": "api.templates.remove_expired_license.subject",
    "translation": "Mattermost Enterprise license has been disabled."
  },
  {
    "id": "api.templates.remove_expired_license.body.title",
    "translation": "Votre licence Enterprise Edition a expiré et certaines fonctionnalités peuvent être désactivées. Veuillez renouveler votre licence maintenant."
  },
  {
    "id": "api.templates.remove_expired_license.body.renew_button",
    "translation": "Renouveler la licence maintenant"
  },
  {
    "id": "api.templates.invite_guest_subject",
    "translation": "[{{ .SiteName }}] {{ .SenderName }} vous a invité à rejoindre l'équipe {{ .TeamDisplayName }} en tant qu'invité"
  },
  {
    "id": "api.team.update_team_member_roles.guest_and_user.app_error",
    "translation": "Mise à jour des membres d'équipe invalide : Un utilisateur doit être un invité ou un utilisateur, mais pas les deux à la fois."
  },
  {
    "id": "api.team.search_teams.pagination_not_implemented.public_team_search",
    "translation": "La pagination n'est pas implémentée pour les recherches s'effectuant dans les équipes publiques."
  },
  {
    "id": "api.team.search_teams.pagination_not_implemented.private_team_search",
    "translation": "La pagination n'est pas implémentée pour les recherches s'effectuant dans les équipes privées."
  },
  {
    "id": "api.team.remove_member.group_constrained.app_error",
    "translation": "Impossible de retirer un utilisateur d'une équipe disposant de restrictions de groupe."
  },
  {
    "id": "api.team.invite_guests.channel_in_invalid_team.app_error",
    "translation": "Les canaux présents dans l'invitation doivent faire partie de la même équipe pour laquelle vous êtes invité."
  },
  {
    "id": "api.team.invate_guests_to_channels.license.error",
    "translation": "Votre licence ne prend pas en charge les comptes invités."
  },
  {
    "id": "api.team.invate_guests_to_channels.disabled.error",
    "translation": "Les comptes invités sont désactivés"
  },
  {
    "id": "api.team.invalidate_all_email_invites.app_error",
    "translation": "Une erreur s'est produite lors de l'invalidation des e-mails d'invitation."
  },
  {
    "id": "api.team.get_all_teams.insufficient_permissions",
    "translation": "Vous ne disposez pas des permissions requises pour modifier l'entête du canal."
  },
  {
    "id": "api.team.demote_user_to_guest.license.error",
    "translation": "Votre licence ne prend pas en charge les comptes invités."
  },
  {
    "id": "api.team.demote_user_to_guest.disabled.error",
    "translation": "Les comptes invités sont désactivés."
  },
  {
    "id": "api.team.add_user_to_team_from_invite.guest.app_error",
    "translation": "Les utilisateurs invités ne sont pas autorisés à rejoindre une équipe par un lien d'invitation. Veuillez demander une invitation par e-mail pour utilisateurs invités à l'équipe concernée."
  },
  {
    "id": "api.team.add_members.user_denied",
    "translation": "Cette équipe est gérée par des groupes. Cet utilisateur n'est pas membre d'un groupe lié à cette équipe."
  },
  {
    "id": "api.team.add_members.error",
    "translation": "Une erreur s'est produite lors de l'ajout de membres d'équipe."
  },
  {
    "id": "api.system.id_loaded.not_available.app_error",
    "translation": "Les notifications push chargées à partir de leur identifiant ne sont pas configurées ou prises en charge sur ce serveur."
  },
  {
    "id": "api.slackimport.slack_import.zip.file_too_large",
    "translation": "Le fichier {{.Filename}} de l'archive zip est trop lourd à traiter pour l'importation de Slack\r\n"
  },
  {
    "id": "api.push_notifications_ack.message.parse.app_error",
    "translation": "Une erreur s'est produite lors de la construction du message d'accusé de réception (ACK) de la notification push."
  },
  {
    "id": "api.push_notifications_ack.forward.app_error",
    "translation": "Une erreur s'est produite lors de l'envoi de l'accusé de réception au serveur de notification push."
  },
  {
    "id": "api.push_notifications.message.parse.app_error",
    "translation": "Une erreur s'est produite lors de la construction du message de la notification push."
  },
  {
    "id": "api.push_notification.id_loaded.fetch.app_error",
    "translation": "Une erreur s'est produite lors de la récupération de la notification push sur base de son identifiant."
  },
  {
    "id": "api.push_notification.id_loaded.default_message",
    "translation": "Vous avez reçu un nouveau message."
  },
  {
    "id": "api.push_notification.disabled.app_error",
    "translation": "Les notifications push sont désactivées sur ce serveur."
  },
  {
    "id": "api.post.check_for_out_of_channel_groups_mentions.message.one",
    "translation": "@{{.Username}} n'a pas été notifié par cette mention, car il n'est pas membre de ce canal. Il ne peut pas être ajouté à ce canal, car il n'est pas membre des groupes liés. Pour l'ajouter à ce canal, il doit d'abord être ajouté aux groupes liés."
  },
  {
    "id": "api.post.check_for_out_of_channel_groups_mentions.message.multiple",
    "translation": "@{{.Usernames}} et @{{.LastUsername}} n'ont pas été notifiés par cette mention, car ils ne sont pas dans ce canal. Ils ne peuvent pas être ajoutés à ce canal, car ils ne sont pas membres des groupes liés. Pour les ajouter à ce canal, ils doivent d'abord être ajoutés aux groupes liés à ce canal."
  },
  {
    "id": "api.post.check_for_out_of_channel_group_users.message.none",
    "translation": "@{{.GroupName}} has no members on this team"
  },
  {
    "id": "api.plugin.verify_plugin.app_error",
    "translation": "Impossible de vérifier la signature du plugin."
  },
  {
    "id": "api.plugin.install.download_failed.app_error",
    "translation": "Une erreur s'est produite lors du téléchargement du plugin."
  },
  {
    "id": "api.plugin.add_public_key.open.app_error",
    "translation": "Une erreur s'est produite lors de l'ouverture du fichier contenant la clé publique."
  },
  {
    "id": "api.license.remove_expired_license.failed.error",
    "translation": "Impossible d'envoyer l'e-mail de désactivation de compte"
  },
  {
    "id": "api.ldap_groups.existing_user_name_error",
    "translation": "group name already exists as a user name"
  },
  {
    "id": "api.ldap_groups.existing_reserved_name_error",
    "translation": "group name already exists as a reserved name"
  },
  {
    "id": "api.ldap_groups.existing_group_name_error",
    "translation": "membre du groupe déjà existant"
  },
  {
    "id": "api.image.get.app_error",
    "translation": "Requested image url cannot be parsed."
  },
  {
    "id": "api.context.server_busy.app_error",
    "translation": "Le serveur est occupé, les services non critiques sont temporairement indisponibles."
  },
  {
    "id": "api.context.local_origin_required.app_error",
    "translation": "This endpoint requires a local request origin."
  },
  {
    "id": "api.config.update_config.restricted_merge.app_error",
    "translation": "Impossible de fusionner la configuration spécifiée."
  },
  {
    "id": "api.command_remove.group_constrained_user_denied",
    "translation": "Vous ne pouvez pas retirer l'utilisateur de ce canal, car il est membre d'un groupé lié à ce canal. Pour retirer l'utilisateur de ce canal, il doit d'abord être retiré de tous groupes liés."
  },
  {
    "id": "api.command_invite.user_not_in_team.app_error",
    "translation": "@{{.Username}} n'est pas membre de cette équipe."
  },
  {
    "id": "api.command_invite.group_constrained_user_denied",
    "translation": "Ce canal est géré par des groupes. Cet utilisateur n'est pas membre d'un groupe lié à ce canal."
  },
  {
    "id": "api.command.execute_command.format.app_error",
    "translation": "Le caractère '/' qui marque le début d'une commande slash est manquant"
  },
  {
    "id": "api.channel.update_team_member_roles.changing_guest_role.app_error",
    "translation": "Mise à jour des membres d'équipe invalide : Vous ne pouvez pas ajouter ou retirer le rôle invité manuellement."
  },
  {
    "id": "api.channel.update_channel_privacy.default_channel_error",
    "translation": "Le canal par défaut ne peut pas être rendu privé."
  },
  {
    "id": "api.channel.update_channel_member_roles.guest_and_user.app_error",
    "translation": "Mise à jour des membres du canal invalide : Un utilisateur doit être un invité ou un utilisateur, mais pas les deux à la fois."
  },
  {
    "id": "api.channel.update_channel_member_roles.changing_guest_role.app_error",
    "translation": "Mise à jour des membres du canal invalide : Vous ne pouvez pas ajouter ou retirer le rôle invité manuellement."
  },
  {
    "id": "api.channel.update_channel.typechange.app_error",
    "translation": "Le type du canal ne peut pas être mis à jour."
  },
  {
    "id": "api.channel.restore_channel.unarchived",
    "translation": "{{.Username}} a désarchivé le canal."
  },
  {
    "id": "api.channel.restore_channel.restored.app_error",
    "translation": "Impossible de désarchiver le canal. Le canal n'est pas archivé."
  },
  {
    "id": "api.channel.remove_user_from_channel.app_error",
    "translation": "Impossible de retirer l'utilisateur de ce type de canal."
  },
  {
    "id": "api.channel.remove_members.denied",
    "translation": "Le retrait en tant que membre au canal a été refusé pour les utilisateurs suivants à cause de restrictions de groupe : {{ .UserIDs }}"
  },
  {
    "id": "api.channel.remove_member.group_constrained.app_error",
    "translation": "Impossible de retirer un utilisateur d'un canal d'un groupe disposant de restrictions."
  },
  {
    "id": "api.channel.patch_channel_moderations.license.error",
    "translation": "Votre licence actuelle ne prend pas en charge la modération de canal"
  },
  {
    "id": "api.channel.guest_join_channel.post_and_forget",
    "translation": "%v a rejoint le canal en tant qu'invité."
  },
  {
    "id": "api.channel.get_channel_moderations.license.error",
    "translation": "Votre licence actuelle ne prend pas en charge la modération de canal"
  },
  {
    "id": "api.channel.channel_member_counts_by_group.license.error",
    "translation": "votre licence ne prend pas en charge pas les groupes ldap"
  },
  {
    "id": "api.channel.add_members.user_denied",
    "translation": "L'ajout en tant que membre au canal a été refusé pour les utilisateurs suivants à cause de restrictions de groupe : {{ .UserIDs }}"
  },
  {
    "id": "api.channel.add_members.error",
    "translation": "Erreur lors de l'ajout de membres au canal."
  },
  {
    "id": "api.channel.add_guest.added",
    "translation": "%v a été ajouté au canal en tant qu'invité par %v."
  },
  {
    "id": "api.bot.teams_channels.add_message_mobile",
    "translation": "Veuillez m'ajouter aux équipes et canaux dans lesquels vous voulez que j’interagisse. Pour faire ça, utilisez votre navigateur ou l'application de bureau Mattermost."
  },
  {
    "id": "api.bot.create_disabled",
    "translation": "La création de bots a été désactivée."
  },
  {
    "id": "api.admin.saml.set_certificate_from_metadata.missing_content_type.app_error",
    "translation": "Type de contenu manquant."
  },
  {
    "id": "api.admin.saml.set_certificate_from_metadata.invalid_content_type.app_error",
    "translation": "Type de contenu invalide."
  },
  {
    "id": "api.admin.saml.set_certificate_from_metadata.invalid_body.app_error",
    "translation": "Texte du certificat invalide."
  },
  {
    "id": "api.admin.saml.invalid_xml_missing_ssoservices.app_error",
    "translation": "Le nœud XML contenant les services d'authentification unique (SSO) pour le fournisseur d'identité est manquant."
  },
  {
    "id": "api.admin.saml.invalid_xml_missing_keydescriptor.app_error",
    "translation": "Le nœud XML contenant les descripteurs des clés pour le fournisseur d'identité est manquant."
  },
  {
    "id": "api.admin.saml.invalid_xml_missing_idpssodescriptors.app_error",
    "translation": "Le nœud XML contenant les descripteurs d'authentification unique (SSO) pour le fournisseur d'identité est manquant."
  },
  {
    "id": "api.admin.saml.failure_save_idp_certificate_file.app_error",
    "translation": "Impossible d'enregistrer le certificat."
  },
  {
    "id": "api.admin.saml.failure_parse_idp_certificate.app_error",
    "translation": "Une erreur s'est produite lors du décodage des métadonnées reçues du fournisseur d'identité pour les sauver en un fichier de certificat."
  },
  {
    "id": "api.admin.saml.failure_get_metadata_from_idp.app_error",
    "translation": "Impossible d'obtenir les métadonnées de l'URL du fournisseur d'identité."
  },
  {
    "id": "api.admin.delete_brand_image.storage.not_found",
    "translation": "Impossible de supprimer l'image de marque. Image introuvable."
  },
  {
    "id": "ent.data_retention.reactions_batch.internal_error",
    "translation": "Une erreur s'est produite lors de la suppression définitive du lot de réactions"
  },
  {
    "id": "app.reaction.save.save.app_error",
    "translation": "Impossible de sauvegarder cette réaction"
  },
  {
    "id": "app.reaction.get_for_post.app_error",
    "translation": "Impossible de récupérer les réactions du message spécifié"
  },
  {
    "id": "app.reaction.delete_all_with_emoji_name.get_reactions.app_error",
    "translation": "Impossible de récupérer toutes les réactions portant le nom d'émoticône spécifié"
  },
  {
    "id": "app.reaction.bulk_get_for_post_ids.app_error",
    "translation": "Impossible de récupérer les réactions du message spécifié"
  },
  {
    "id": "app.audit.save.saving.app_error",
    "translation": "Une erreur s'est produite lors de l'enregistrement des audits"
  },
  {
    "id": "app.audit.permanent_delete_by_user.app_error",
    "translation": "Une erreur s'est produite lors de la suppression des audits"
  },
  {
    "id": "app.audit.get.limit.app_error",
    "translation": "Limite dépassée pour la pagination"
  },
  {
    "id": "app.audit.get.finding.app_error",
    "translation": "Une erreur s'est produite lors de la recherche des audits"
  },
  {
    "id": "app.command.listteamcommands.internal_error",
    "translation": "Impossible de récupérer les commandes."
  },
  {
    "id": "app.command_webhook.try_use.invalid",
    "translation": "Webhook invalide."
  },
  {
    "id": "app.command_webhook.try_use.internal_error",
    "translation": "Impossible d'utiliser le webhook."
  },
  {
    "id": "app.command_webhook.handle_command_webhook.parse",
    "translation": "Impossible d'interpréter les données entrantes."
  },
  {
    "id": "app.command_webhook.get.missing",
    "translation": "Impossible de récupérer le webhook."
  },
  {
    "id": "app.command_webhook.get.internal_error",
    "translation": "Impossible de récupérer le webhook."
  },
  {
    "id": "app.command_webhook.create_command_webhook.internal_error",
    "translation": "Impossible d'enregistrer la commande de webhook."
  },
  {
    "id": "app.command_webhook.create_command_webhook.existing",
    "translation": "Impossible de modifier une commande de webhook existante."
  },
  {
    "id": "app.oauth.update_app.updating.app_error",
    "translation": "Une erreur s'est produite lors de la modification de l'application."
  },
  {
    "id": "app.oauth.update_app.find.app_error",
    "translation": "Impossible de trouver l'application existante à mettre à jour."
  },
  {
    "id": "app.oauth.save_app.save.app_error",
    "translation": "Impossible d'enregistrer l'application"
  },
  {
    "id": "app.oauth.save_app.existing.app_error",
    "translation": "La mise à jour doit être appelée pour une application existante."
  },
  {
    "id": "app.oauth.remove_access_data.app_error",
    "translation": "Impossible de supprimer le jeton d'accès."
  },
  {
    "id": "app.oauth.permanent_delete_auth_data_by_user.app_error",
    "translation": "Impossible de supprimer le code d'autorisation."
  },
  {
    "id": "app.oauth.get_apps.find.app_error",
    "translation": "Une erreur s'est produite durant la recherche des applications OAuth2."
  },
  {
    "id": "app.oauth.get_app_by_user.find.app_error",
    "translation": "Impossible de trouver les applications existantes."
  },
  {
    "id": "app.oauth.get_app.finding.app_error",
    "translation": "Une erreur s'est produite lors de la recherche de l'application."
  },
  {
    "id": "app.oauth.get_app.find.app_error",
    "translation": "Impossible de trouver l'application demandée."
  },
  {
    "id": "app.oauth.get_access_data_by_user_for_app.app_error",
    "translation": "Une erreur s'est produite lors de la recherche de tous les jetons d'accès."
  },
  {
    "id": "app.oauth.delete_app.app_error",
    "translation": "Une erreur s'est produite lors de la suppression de l'application OAuth2."
  },
  {
    "id": "app.user.permanentdeleteuser.internal_error",
    "translation": "Impossible de supprimer le jeton."
  },
  {
    "id": "app.team.permanentdeleteteam.internal_error",
    "translation": "Impossible de supprimer le jeton."
  },
  {
    "id": "app.session.update_device_id.app_error",
    "translation": "Impossible de modifier l'identifiant de périphérique."
  },
  {
    "id": "app.session.save.existing.app_error",
    "translation": "Impossible de rafraîchir la session existante."
  },
  {
    "id": "app.session.save.app_error",
    "translation": "Impossible d'enregistrer la session."
  },
  {
    "id": "app.session.remove_all_sessions_for_team.app_error",
    "translation": "Impossible de supprimer toutes les sessions."
  },
  {
    "id": "app.session.remove.app_error",
    "translation": "Impossible de supprimer la session."
  },
  {
    "id": "app.session.permanent_delete_sessions_by_user.app_error",
    "translation": "Impossible de supprimer toutes les sessions de l'utilisateur."
  },
  {
    "id": "app.session.get_sessions.app_error",
    "translation": "Une erreur s'est produite lors de la recherche des sessions utilisateurs."
  },
  {
    "id": "app.session.get.app_error",
    "translation": "Une erreur s'est produite lors de la recherche de la session."
  },
  {
    "id": "app.session.analytics_session_count.app_error",
    "translation": "Impossible de compter les sessions."
  },
  {
    "id": "app.command.updatecommand.internal_error",
    "translation": "Impossible de modifier la commande."
  },
  {
    "id": "app.command.movecommand.internal_error",
    "translation": "Impossible d'enregistrer la commande."
  },
  {
    "id": "app.command.listallcommands.internal_error",
    "translation": "Impossible de récupérer les commandes."
  },
  {
    "id": "app.command.getcommand.internal_error",
    "translation": "Impossible de récupérer la commande."
  },
  {
    "id": "app.command.deletecommand.internal_error",
    "translation": "Impossible de supprimer la commande."
  },
  {
    "id": "app.command.createcommand.internal_error",
    "translation": "Impossible d'enregistrer la commande."
  },
  {
    "id": "app.recover.save.app_error",
    "translation": "Impossible d'enregistrer le jeton."
  },
  {
    "id": "app.recover.delete.app_error",
    "translation": "Impossible de supprimer le jeton."
  },
  {
    "id": "ent.elasticsearch.delete_user_posts.error",
    "translation": "Impossible de supprimer le message"
  },
  {
    "id": "ent.elasticsearch.delete_channel_posts.error",
    "translation": "Impossible de supprimer le message"
  },
  {
    "id": "bleveengine.delete_user_posts.error",
    "translation": "Impossible de supprimer le message"
  },
  {
    "id": "bleveengine.delete_channel_posts.error",
    "translation": "Impossible de supprimer le message"
  },
  {
    "id": "app.scheme.delete.app_error",
    "translation": "Impossible de supprimer le schéma de permissions."
  },
  {
    "id": "api.channel.move_channel.type.invalid",
    "translation": "Impossible de supprimer des canaux de groupe ou de messages personnels"
  },
  {
    "id": "ent.get_users_in_channel_during",
    "translation": "Impossible de récupérer la liste des utilisateurs du canal dans la période spécifiée."
  },
  {
    "id": "ent.data_retention.channel_member_history_batch.internal_error",
    "translation": "Impossible de purger les enregistrements."
  },
  {
    "id": "app.emoji.create.internal_error",
    "translation": "Impossible d'enregistrer l'émoticône."
  },
  {
    "id": "app.channel.update_channel.internal_error",
    "translation": "Impossible de modifier le canal."
  },
  {
    "id": "app.channel.restore.app_error",
    "translation": "Impossible de supprimer le canal."
  },
  {
    "id": "app.channel.get_all_channels_count.app_error",
    "translation": "Impossible de récupérer tous les canaux."
  },
  {
    "id": "app.user_access_token.update_token_enable.app_error",
    "translation": "Impossible d'activer le jeton d'accès"
  },
  {
    "id": "app.user_access_token.update_token_disable.app_error",
    "translation": "Impossible de désactiver le jeton d'accès"
  },
  {
    "id": "app.user_access_token.search.app_error",
    "translation": "Une erreur s'est produite lors de la recherche des jetons d'accès personnel"
  },
  {
    "id": "app.user_access_token.save.app_error",
    "translation": "Impossible d'enregistrer le jeton d'accès personnel"
  },
  {
    "id": "app.user_access_token.get_by_user.app_error",
    "translation": "Impossible de récupérer les jetons d'accès personnel par utilisateur"
  },
  {
    "id": "app.user_access_token.get_all.app_error",
    "translation": "Impossible de récupérer tous les jetons d'accès personnel"
  },
  {
    "id": "app.user_access_token.delete.app_error",
    "translation": "Impossible de supprimer le jeton d'accès personnel"
  },
  {
    "id": "api.email.send_warn_metric_ack.missing_server.app_error",
    "translation": "Un serveur SMTP est nécessaire"
  },
  {
    "id": "ent.message_export.run_export.app_error",
    "translation": "Impossible de sélectionner les données d'exportation de messages"
  },
  {
    "id": "app.compliance.save.saving.app_error",
    "translation": "Une erreur s'est produite lors de l'enregistrement du rapport de conformité"
  },
  {
    "id": "app.compliance.get.finding.app_error",
    "translation": "Une erreur s'est produite lors du chargement des rapports de conformité"
  },
  {
    "id": "ent.data_retention.flags_batch.internal_error",
    "translation": "Une erreur s'est produite lors du nettoyage du lot des indicateurs."
  },
  {
    "id": "app.preference.save.updating.app_error",
    "translation": "Une erreur s'est produite lors de la modification des préférences."
  },
  {
    "id": "app.preference.permanent_delete_by_user.app_error",
    "translation": "Une erreur s'est produite lors de la suppression des préférences."
  },
  {
    "id": "app.preference.get_category.app_error",
    "translation": "Une erreur s'est produite lors de la recherche des préférences."
  },
  {
    "id": "app.preference.get_all.app_error",
    "translation": "Une erreur s'est produite lors de la recherche des préférences."
  },
  {
    "id": "app.preference.get.app_error",
    "translation": "Une erreur s'est produite lors de la recherche des préférences."
  },
  {
    "id": "app.preference.delete.app_error",
    "translation": "Une erreur s'est produite lors de la suppression des préférences."
  },
  {
    "id": "api.templates.warn_metric_ack.body.site_url_header",
    "translation": "URL de site :"
  },
  {
    "id": "api.templates.warn_metric_ack.body.registered_users_header",
    "translation": "Total utilisateurs actifs"
  },
  {
    "id": "api.templates.warn_metric_ack.body.contact_email_header",
    "translation": "Adresse e-mail :"
  },
  {
    "id": "app.webhooks.update_outgoing.app_error",
    "translation": "Impossible de modifier le webhook"
  },
  {
    "id": "app.webhooks.update_incoming.app_error",
    "translation": "Impossible de modifier le webhook entrant"
  },
  {
    "id": "app.webhooks.save_outgoing.override.app_error",
    "translation": "Vous ne pouvez pas écraser un OutgoingWebhook existant"
  },
  {
    "id": "app.webhooks.save_outgoing.app_error",
    "translation": "Impossible de sauvegarder le webhook sortant"
  },
  {
    "id": "app.webhooks.save_incoming.existing.app_error",
    "translation": "Vous ne pouvez pas écraser un Webhook entrant existant"
  },
  {
    "id": "app.webhooks.save_incoming.app_error",
    "translation": "Impossible de sauvegarder le webhook entrant"
  },
  {
    "id": "app.webhooks.permanent_delete_outgoing_by_user.app_error",
    "translation": "Impossible de supprimer le webhook"
  },
  {
    "id": "app.webhooks.permanent_delete_outgoing_by_channel.app_error",
    "translation": "Impossible de supprimer le webhook"
  },
  {
    "id": "app.webhooks.permanent_delete_incoming_by_user.app_error",
    "translation": "Impossible de supprimer le webhook"
  },
  {
    "id": "app.webhooks.permanent_delete_incoming_by_channel.app_error",
    "translation": "Impossible de supprimer le webhook"
  },
  {
    "id": "app.webhooks.get_outgoing_by_team.app_error",
    "translation": "Impossible de récupérer les webhooks"
  },
  {
    "id": "app.webhooks.get_outgoing_by_channel.app_error",
    "translation": "Impossible de récupérer les webhooks"
  },
  {
    "id": "app.webhooks.get_outgoing.app_error",
    "translation": "Impossible de récupérer le webhook"
  },
  {
    "id": "app.webhooks.get_incoming_by_user.app_error",
    "translation": "Impossible de récupérer le webhook"
  },
  {
    "id": "app.webhooks.get_incoming_by_channel.app_error",
    "translation": "Impossible de récupérer les webhooks"
  },
  {
    "id": "app.webhooks.get_incoming.app_error",
    "translation": "Impossible de récupérer le webhook"
  },
  {
    "id": "app.webhooks.delete_outgoing.app_error",
    "translation": "Impossible de supprimer le webhook"
  },
  {
    "id": "app.webhooks.delete_incoming.app_error",
    "translation": "Impossible de supprimer le webhook"
  },
  {
    "id": "app.webhooks.analytics_outgoing_count.app_error",
    "translation": "Impossible de compter les webhooks sortants"
  },
  {
    "id": "app.webhooks.analytics_incoming_count.app_error",
    "translation": "Impossible de compter les webhooks entrants"
  },
  {
    "id": "app.role.save.invalid_role.app_error",
    "translation": "Le rôle est invalide."
  },
  {
    "id": "app.role.save.insert.app_error",
    "translation": "Impossible d'enregistrer le nouveau rôle."
  },
  {
    "id": "app.role.permanent_delete_all.app_error",
    "translation": "Impossible de supprimer définitivement tous les rôles."
  },
  {
    "id": "app.role.get_by_names.app_error",
    "translation": "Impossible de récupérer les rôles."
  },
  {
    "id": "app.role.get_by_name.app_error",
    "translation": "Impossible de récupérer le rôle."
  },
  {
    "id": "app.role.get.app_error",
    "translation": "Impossible de récupérer le rôle."
  },
  {
    "id": "api.job.unable_to_download_job",
    "translation": "Impossible de télécharger ce travail"
  },
  {
    "id": "app.post.update.app_error",
    "translation": "Impossible de modifier le message"
  },
  {
    "id": "app.post.save.existing.app_error",
    "translation": "Vous ne pouvez pas mettre à jour un message existant"
  },
  {
    "id": "app.post.save.app_error",
    "translation": "Impossible de sauvegarder le message"
  },
  {
    "id": "app.post.permanent_delete_by_user.app_error",
    "translation": "Impossible de sélectionner les messages à supprimer pour l'utilisateur spécifié"
  },
  {
    "id": "app.post.permanent_delete_by_channel.app_error",
    "translation": "Impossible de supprimer les messages par canal"
  },
  {
    "id": "app.post.get.app_error",
    "translation": "Impossible de récupérer le message"
  },
  {
    "id": "app.post.delete.app_error",
    "translation": "Impossible de supprimer le message"
  },
  {
    "id": "app.status.get.missing.app_error",
    "translation": "Aucune entrée pour ce statut."
  },
  {
    "id": "app.status.get.app_error",
    "translation": "Une erreur s'est produite lors de la récupération du statut"
  },
  {
    "id": "app.plugin_store.save.app_error",
    "translation": "Impossible de supprimer ou mettre à jour le couple clé-valeur du plugin"
  },
  {
    "id": "app.plugin_store.list.app_error",
    "translation": "Impossible de lister toutes les clés du plugin."
  },
  {
    "id": "app.plugin_store.get.app_error",
    "translation": "Impossible de récupérer le couple clé-valeur du plugin"
  },
  {
    "id": "app.plugin_store.delete.app_error",
    "translation": "Impossible de supprimer le couple clé-valeur du plugin"
  },
  {
    "id": "migrations.system.save.app_error",
    "translation": "Une erreur s'est produite lors de l'enregistrement de la propriété système"
  },
  {
    "id": "app.system.save.app_error",
    "translation": "Une erreur s'est produite lors de l'enregistrement de la propriété système"
  },
  {
    "id": "app.system.permanent_delete_by_name.app_error",
    "translation": "Impossible de supprimer définitivement l'entrée de la table système"
  },
  {
    "id": "app.system.get_by_name.app_error",
    "translation": "Impossible de trouver la variable système."
  },
  {
    "id": "app.system.get.app_error",
    "translation": "Une erreur s'est produite lors de la recherche des propriétés système"
  },
  {
    "id": "ent.user.complete_switch_with_oauth.blank_email.app_error",
    "translation": "Impossible de terminer la connexion via SAML avec une adresse e-mail vide."
  },
  {
    "id": "ent.saml.save_user.username_exists.saml_app_error",
    "translation": "Un compte avec ce nom d'utilisateur existe déjà. Veuillez contacter votre administrateur."
  },
  {
    "id": "ent.saml.save_user.email_exists.saml_app_error",
    "translation": "Ce compte n'utilise pas l'authentification SAML. Veuillez vous connecter avec votre adresse e-mail et votre mot de passe."
  },
  {
    "id": "ent.ldap.save_user.username_exists.ldap_app_error",
    "translation": "Un compte avec ce nom d'utilisateur existe déjà. Veuillez contacter votre administrateur."
  },
  {
    "id": "ent.ldap.save_user.email_exists.ldap_app_error",
    "translation": "Ce compte n'utilise pas l'authentification AD/LDAP. Veuillez vous connecter avec votre adresse e-mail et votre mot de passe."
  },
  {
    "id": "ent.jobs.start_synchronize_job.timeout",
    "translation": "Temps d'attente pour la tâche de synchronisation AD/LDAP atteint."
  },
  {
    "id": "ent.jobs.do_job.batch_start_timestamp.parse_error",
    "translation": "Impossible d'interpréter le paramètre ExportFromTimestamp de la tâche d'exportation de messages."
  },
  {
    "id": "ent.jobs.do_job.batch_size.parse_error",
    "translation": "Impossible d'interpréter le paramètre BatchSize de la tâche d'exportation de messages."
  },
  {
    "id": "ent.cluster.404.app_error",
    "translation": "Le nœud d'API cluster est introuvable."
  },
  {
    "id": "ent.api.post.send_notifications_and_forget.push_image_only",
    "translation": " a joint un fichier."
  },
  {
    "id": "ent.actiance.export.marshalToXml.appError",
    "translation": "Impossible de convertir l'export en XML."
  },
  {
    "id": "app.job.update.app_error",
    "translation": "Impossible de modifier la tâche."
  },
  {
    "id": "app.job.save.app_error",
    "translation": "Impossible d'enregistrer la tâche."
  },
  {
    "id": "app.job.get_newest_job_by_status_and_type.app_error",
    "translation": "Impossible de récupérer la tâche la plus récente par statut et par type."
  },
  {
    "id": "app.job.get_count_by_status_and_type.app_error",
    "translation": "Impossible de récupérer le nombre de tâches par statut et par type."
  },
  {
    "id": "app.job.get_all.app_error",
    "translation": "Impossible de récupérer les tâches."
  },
  {
    "id": "app.job.get.app_error",
    "translation": "Impossible de récupérer la tâche."
  },
  {
    "id": "ent.data_retention.file_infos_batch.internal_error",
    "translation": "Une erreur s'est produite lors de la suppression définitive du lot d'informations de fichier."
  },
  {
    "id": "app.file_info.save.app_error",
    "translation": "Impossible d'enregistrer les informations du fichier."
  },
  {
    "id": "app.file_info.permanent_delete_by_user.app_error",
    "translation": "Impossible de supprimer les fichiers joints de l'utilisateur."
  },
  {
    "id": "app.file_info.get_with_options.app_error",
    "translation": "Impossible de récupérer les informations du fichier disposant d'options."
  },
  {
    "id": "app.file_info.get_for_post.app_error",
    "translation": "Impossible de récupérer les informations du fichier du message."
  },
  {
    "id": "app.file_info.get.app_error",
    "translation": "Impossible de récupérer les informations du fichier."
  },
  {
    "id": "ent.elasticsearch.index_channels_batch.error",
    "translation": "Impossible de récupérer le lot de canaux à indexer."
  },
  {
    "id": "app.channel.user_belongs_to_channels.app_error",
    "translation": "Impossible de déterminer si l'utilisateur appartient à une liste de canaux."
  },
  {
    "id": "app.channel.search_group_channels.app_error",
    "translation": "Impossible de récupérer les canaux de groupe pour l'utilisateur et les termes spécifiés."
  },
  {
    "id": "app.channel.search.app_error",
    "translation": "Une erreur s'est produite lors de la recherche des canaux."
  },
  {
    "id": "app.channel.reset_all_channel_schemes.app_error",
    "translation": "Impossible de restaurer les schémas de permissions de canal."
  },
  {
    "id": "app.channel.remove_all_deactivated_members.app_error",
    "translation": "Impossible de retirer du canal les utilisateurs désactivés."
  },
  {
    "id": "app.channel.migrate_channel_members.select.app_error",
    "translation": "Impossible de sélectionner les membres des canaux par lot."
  },
  {
    "id": "app.channel.get_unread.app_error",
    "translation": "Impossible de récupérer les messages non lus du canal."
  },
  {
    "id": "app.channel.get_members_by_ids.app_error",
    "translation": "Impossible de récupérer les membres du canal."
  },
  {
    "id": "app.channel.get_channels_batch_for_indexing.get.app_error",
    "translation": "Impossible de récupérer le lot de canaux à indexer."
  },
  {
    "id": "app.channel.get_by_scheme.app_error",
    "translation": "Impossible de récupérer les canaux pour le schéma de permissions spécifié."
  },
  {
    "id": "app.channel.get_all_direct.app_error",
    "translation": "Impossible de récupérer tous les canaux de messages personnels."
  },
  {
    "id": "app.channel.get_all.app_error",
    "translation": "Impossible de récupérer tous les canaux."
  },
  {
    "id": "app.channel.clear_all_custom_role_assignments.select.app_error",
    "translation": "Impossible de récupérer les membres du canal."
  },
  {
    "id": "api.server.warn_metric.start_trial",
    "translation": "Commencer l'essai"
  },
  {
    "id": "api.server.warn_metric.mfa.notification_title",
    "translation": "Imposer l'authentification multi-facteurs :"
  },
  {
    "id": "ent.elasticsearch.post.get_posts_batch_for_indexing.error",
    "translation": "Impossible de récupérer le lot de messages à indexer."
  },
  {
    "id": "ent.data_retention.posts_permanent_delete_batch.internal_error",
    "translation": "Une erreur s'est produite lors de la suppression définitive du lot de messages."
  },
  {
    "id": "app.post.overwrite.app_error",
    "translation": "Impossible d'écraser le message."
  },
  {
    "id": "app.post.get_root_posts.app_error",
    "translation": "Impossible de récupérer les messages pour le canal spécifié"
  },
  {
    "id": "app.post.get_posts_created_at.app_error",
    "translation": "Impossible de récupérer les messages pour le canal spécifié"
  },
  {
    "id": "app.post.get_posts_batch_for_indexing.get.app_error",
    "translation": "Impossible de récupérer le lot de messages à indexer."
  },
  {
    "id": "app.post.get_posts.app_error",
    "translation": "Limite de pagination dépassée."
  },
  {
    "id": "app.post.get_direct_posts.app_error",
    "translation": "Impossible de récupérer les messages personnels."
  },
  {
    "id": "app.post.analytics_user_counts_posts_by_day.app_error",
    "translation": "Impossible de récupérer le nombre d'utilisateurs ayant envoyé des messages."
  },
  {
    "id": "app.post.analytics_posts_count_by_day.app_error",
    "translation": "Impossible de récupérer le nombre de messages par jour."
  },
  {
    "id": "app.post.analytics_posts_count.app_error",
    "translation": "Impossible de récupérer le nombre de messages."
  },
  {
    "id": "app.team.save_member.save.app_error",
    "translation": "Impossible d'enregistrer le membre d'équipe."
  },
  {
    "id": "app.team.get_unread.app_error",
    "translation": "Impossible de récupérer les messages non lus des équipes."
  },
  {
    "id": "app.team.get_members_by_ids.app_error",
    "translation": "Impossible de récupérer les membres d'équipe."
  },
  {
    "id": "app.team.get_member_count.app_error",
    "translation": "Impossible de compter les membres d'équipe."
  },
  {
    "id": "app.team.get_member.missing.app_error",
    "translation": "Aucun membre d'équipe trouvé pour cet identifiant d'utilisateur et cet identifiant d'équipe."
  },
  {
    "id": "app.team.get_member.app_error",
    "translation": "Impossible de récupérer le membre d'équipe."
  },
  {
    "id": "app.team.get_active_member_count.app_error",
    "translation": "Impossible de compter les membres d'équipe."
  },
  {
    "id": "app.team.user_belongs_to_teams.app_error",
    "translation": "Impossible de déterminer si l'utilisateur apparient à une liste d'équipes."
  },
  {
    "id": "app.team.reset_all_team_schemes.app_error",
    "translation": "Impossible de restaurer les schémas de permissions d'équipe."
  },
  {
    "id": "app.team.remove_member.app_error",
    "translation": "Impossible de supprimer le membre d'équipe."
  },
  {
    "id": "app.team.migrate_team_members.update.app_error",
    "translation": "Impossible de modifier le membre d'équipe."
  },
  {
    "id": "app.team.get_user_team_ids.app_error",
    "translation": "Impossible de récupérer la liste des équipes d'un utilisateur."
  },
  {
    "id": "app.team.get_members.app_error",
    "translation": "Impossible de récupérer les membres d'équipe."
  },
  {
    "id": "app.team.get_by_scheme.app_error",
    "translation": "Impossible de récupérer les canaux pour le schéma de permissions spécifié."
  },
  {
    "id": "app.team.clear_all_custom_role_assignments.select.app_error",
    "translation": "Impossible de récupérer les membres de l'équipe."
  },
  {
    "id": "model.upload_session.is_valid.user_id.app_error",
    "translation": "Valeur invalide pour le paramètre « user_id »."
  },
  {
    "id": "model.upload_session.is_valid.type.app_error",
    "translation": "Valeur invalide pour le paramètre « id »."
  },
  {
    "id": "model.upload_session.is_valid.path.app_error",
    "translation": "Valeur invalide pour le paramètre « path »."
  },
  {
    "id": "model.upload_session.is_valid.id.app_error",
    "translation": "Valeur invalide pour le paramètre « id »."
  },
  {
    "id": "model.upload_session.is_valid.create_at.app_error",
    "translation": "Valeur invalide pour le paramètre « create_at »."
  },
  {
    "id": "app.upload.upload_data.large_image.app_error",
    "translation": "La taille de {{.Filename}} ({{.Width}} sur {{.Height}} pixels) dépasse la limitée autorisée."
  },
  {
    "id": "app.upload.create.upload_too_large.app_error",
    "translation": "Impossible d'envoyer le fichier. Le fichier est trop volumineux."
  },
  {
    "id": "app.upload.create.cannot_upload_to_deleted_channel.app_error",
    "translation": "Impossible d'envoyer un message dans un canal supprimé."
  },
  {
    "id": "app.channel.update_last_viewed_at_post.app_error",
    "translation": "Impossible de marquer le canal comme non lu."
  },
  {
    "id": "app.channel.update_last_viewed_at.app_error",
    "translation": "Impossible de modifier la date de dernier affichage."
  },
  {
    "id": "app.channel.remove_member.app_error",
    "translation": "Impossible de récupérer le membre du canal."
  },
  {
    "id": "app.channel.pinned_posts.app_error",
    "translation": "Impossible de trouver les messages épinglés."
  },
  {
    "id": "app.channel.permanent_delete_members_by_user.app_error",
    "translation": "Impossible de récupérer le membre du canal."
  },
  {
    "id": "app.channel.increment_mention_count.app_error",
    "translation": "Impossible d'incrémenter le nombre de mentions."
  },
  {
    "id": "app.channel.get_pinnedpost_count.app_error",
    "translation": "Impossible de récupérer le nombre de messages épinglés au canal."
  },
  {
    "id": "app.channel.get_members.app_error",
    "translation": "Impossible de récupérer les membres du canal."
  },
  {
    "id": "app.channel.get_member_count.app_error",
    "translation": "Impossible de récupérer le nombre de membres du canal."
  },
  {
    "id": "app.channel.get_member.missing.app_error",
    "translation": "Aucun membre de canal trouvé pour cet identifiant d'utilisateur et cet identifiant de canal."
  },
  {
    "id": "app.channel.get_member.app_error",
    "translation": "Impossible de récupérer le membre du canal."
  },
  {
    "id": "app.channel.count_posts_since.app_error",
    "translation": "Impossible de compter les messages à partir de la date indiquée."
  },
  {
    "id": "app.channel.analytics_type_count.app_error",
    "translation": "Impossible de récupérer le nombre de type de canaux."
  },
  {
    "id": "app.post.get_posts_since.app_error",
    "translation": "Impossible de récupérer les messages pour le canal spécifié"
  },
  {
    "id": "app.post.get_posts_around.get.app_error",
    "translation": "Impossible de récupérer les messages pour le canal spécifié"
  },
  {
    "id": "app.post.get_post_id_around.app_error",
    "translation": "Impossible de récupérer le message situé aux alentours de la limite de temps spécifiée."
  },
  {
    "id": "app.post.get_post_after_time.app_error",
    "translation": "Impossible de récupérer le message situé après la limite de temps spécifiée."
  },
  {
    "id": "app.post.get_flagged_posts.app_error",
    "translation": "Impossible de récupérer les messages épinglés."
  },
  {
    "id": "app.channel.get_public_channels.get.app_error",
    "translation": "Impossible de récupérer les canaux publics."
  },
  {
    "id": "app.channel.get_private_channels.get.app_error",
    "translation": "Impossible de récupérer tous les canaux."
  },
  {
    "id": "app.channel.get_for_post.app_error",
    "translation": "Impossible de récupérer le canal pour le message spécifié."
  },
  {
    "id": "app.channel.get_channels_by_ids.not_found.app_error",
    "translation": "Aucun canal trouvé."
  },
  {
    "id": "app.channel.get_channels_by_ids.get.app_error",
    "translation": "Impossible de récupérer les canaux."
  },
  {
    "id": "app.channel.get_channels_by_ids.app_error",
    "translation": "Impossible de récupérer les canaux par leur identifiant."
  },
  {
    "id": "app.channel.get_channel_counts.get.app_error",
    "translation": "Impossible de récupérer le nombre de canaux."
  },
  {
    "id": "app.team.update.updating.app_error",
    "translation": "Une erreur s'est produite lors de la modification de l'équipe."
  },
  {
    "id": "app.team.update.find.app_error",
    "translation": "Impossible de trouver l'équipe existante à modifier."
  },
  {
    "id": "app.team.search_private_team.app_error",
    "translation": "Une erreur s'est produite lors de la recherche des équipes privées."
  },
  {
    "id": "app.team.search_open_team.app_error",
    "translation": "Une erreur s'est produite lors de la recherche des équipes ouvertes."
  },
  {
    "id": "app.team.search_all_team.app_error",
    "translation": "Une erreur s'est produite lors de la recherche des équipes."
  },
  {
    "id": "app.team.save.existing.app_error",
    "translation": "La modification doit être appelée pour l'équipe existante."
  },
  {
    "id": "app.team.save.app_error",
    "translation": "Impossible d'enregistrer l'équipe."
  },
  {
    "id": "app.team.permanent_delete.app_error",
    "translation": "Impossible de supprimer l'équipe existante."
  },
  {
    "id": "app.team.get_by_name.missing.app_error",
    "translation": "Impossible de trouver l'équipe existante."
  },
  {
    "id": "app.team.get_by_name.app_error",
    "translation": "Impossible de trouver l'équipe existante."
  },
  {
    "id": "app.team.get_by_invite_id.finding.app_error",
    "translation": "Impossible de trouver l'équipe existante."
  },
  {
    "id": "app.team.get_all_team_listing.app_error",
    "translation": "Impossible de récupérer toutes les équipes."
  },
  {
    "id": "app.team.get_all_private_team_listing.app_error",
    "translation": "Impossible de récupérer toutes les équipes privées."
  },
  {
    "id": "app.team.get_all.app_error",
    "translation": "Impossible de récupérer toutes les équipes."
  },
  {
    "id": "app.team.get.finding.app_error",
    "translation": "Une erreur s'est produite lors de la recherche de l'équipe."
  },
  {
    "id": "app.team.get.find.app_error",
    "translation": "Impossible de trouver l'équipe existante."
  },
  {
    "id": "app.team.analytics_team_count.app_error",
    "translation": "Impossible de compter les équipes."
  },
  {
    "id": "api.user.login_cws.license.error",
    "translation": "La connexion de bot est interdite."
  },
  {
    "id": "app.system.warn_metric.notification.invalid_metric.app_error",
    "translation": "Impossible de trouver la valeur déclenchant un avertissement."
  },
  {
    "id": "api.email.send_warn_metric_ack.invalid_warn_metric.app_error",
    "translation": "Impossible de trouver la valeur déclenchant un avertissement."
  },
  {
    "id": "api.email.send_warn_metric_ack.failure.app_error",
    "translation": "Echec dans l'envoi de l'email de validation provenant de l'administrateur du système."
  },
  {
    "id": "api.invalid_channel",
    "translation": "L'utilisateur n'a pas les droits sur le canal invoqué dans la requête."
  },
  {
    "id": "api.license.request-trial.bad-request.terms-not-accepted",
    "translation": "Vous devez accepter la politique d'évaluation logicielle et de respect de la confidentialité Mattermost pour demander une licence."
  },
  {
    "id": "api.license.request_trial_license.no-site-url.app_error",
    "translation": "Impossible de vous octroyer une licence d'évaluation. Merci de configurer l'URL de votre site dans la section Serveur Web de la console système de Mattermost."
  },
  {
    "id": "api.license.request_trial_license.app_error",
    "translation": "Impossible de vous octroyer une licence d'évaluation, recommencez ou contacter notre support à l'adresse support@mattermost.com."
  },
  {
    "id": "api.license.request-trial.bad-request",
    "translation": "Le nombre d'utilisateur contenu dans la requête est incorrect."
  },
  {
    "id": "api.file.upload_file.incorrect_channelId.app_error",
    "translation": "Impossible de télécharger le fichier vers le serveur. Identifiant de canal incorrect ID: {{.channelId}}"
  },
  {
    "id": "api.emoji.create.internal_error",
    "translation": "Erreur_serveur : Erreur interne du serveur rencontrée lors de la création de l'emoji."
  },
  {
    "id": "api.config.update_config.clear_siteurl.app_error",
    "translation": "L'URL du site ne peut pas être réinitialisée."
  },
  {
    "id": "api.admin.ldap.not_available.app_error",
    "translation": "LDAP n'est pas disponible."
  },
  {
    "id": "app.system.warn_metric.bot_description",
    "translation": "[En savoir plus à propos du conseiller Mattermost] (https://about.mattermost.com/default-channel-handle-documentation)"
  },
  {
    "id": "api.templates.invite_body_footer.learn_more",
    "translation": "En savoir plus"
  },
  {
    "id": "api.server.warn_metric.number_of_teams_5.contact_us.email_body",
    "translation": "Formuaire de contact de Mattermost. Je souhaite en savoir plus sur les permissions avancées avec les schémas d'équipe.\n"
  },
  {
    "id": "api.server.warn_metric.number_of_posts_2M.contact_us.email_body",
    "translation": "Formulaire de contact de Mattermost. Je souhaite en savoir plus sur l'amélioration des performances avec Elasticsearch.\n"
  },
  {
    "id": "api.server.warn_metric.number_of_channels_50.contact_us.email_body",
    "translation": "Formulaire de contact de Mattermost. Je souhaite en savoir plus sur l'utilisation des permissions avancées avec les schémas système.\n"
  },
  {
    "id": "api.server.warn_metric.number_of_active_users_300.contact_us.email_body",
    "translation": "Formulaire de contact de Mattermost. Je souhaite en savoir plus sur la création de canaux d'annonces en lecture seule.\n"
  },
  {
    "id": "api.server.warn_metric.email_domain.contact_us.email_body",
    "translation": "Formulaire de contact de Mattermost. Je souhaite en savoir plus sur l'utilisation des comptes d'invités.\n"
  },
  {
    "id": "api.server.warn_metric.number_of_active_users_200.notification_title",
    "translation": "Mise à l'échelle avec Mattermost"
  },
  {
    "id": "api.server.warn_metric.number_of_active_users_200.contact_us.email_body",
    "translation": "Formulaire de contact de Mattermost. Mon équipe compte maintenant 200 utilisateurs, et j'envisage d'utiliser Mattermost Enterprise Edition.\n"
  },
  {
    "id": "api.server.warn_metric.number_of_active_users_100.start_trial.notification_success.message",
    "translation": "Votre version d'évaluation Enterprise est maintenant active. Allez dans **Console système > Authentification > AD/LDAP** pour intégrer votre service AD/LDAP."
  },
  {
    "id": "api.server.warn_metric.number_of_active_users_100.notification_title",
    "translation": "Mise à l'échelle avec Mattermost"
  },
  {
    "id": "api.server.warn_metric.number_of_active_users_100.contact_us.email_body",
    "translation": "Formulaire de contact de Mattermost. Mon équipe compte maintenant 100 utilisateurs, et j'envisage d'utiliser Mattermost Enterprise Edition.\n"
  },
  {
    "id": "api.server.warn_metric.mfa.start_trial_notification_success.message",
    "translation": "Votre version d'évaluation Enterprise est maintenant active. Allez dans **Console système > Authentification > MFA** pour appliquer l'authentification multi-facteur."
  },
  {
    "id": "api.server.warn_metric.mfa.contact_us.email_body",
    "translation": "Formulaire de contact de Mattermost. Je souhaite en savoir plus sur l'application de l'authentification multi-facteur.\n"
  },
  {
    "id": "api.server.warn_metric.email_us",
    "translation": "Envoyez-nous un courriel"
  },
  {
    "id": "api.server.warn_metric.email_domain.start_trial_notification_success.message",
    "translation": "Votre version d'essai Enterprise est maintenant active. Allez dans **Console système > Authentification > Accès invité** pour activer les comptes invités."
  },
  {
    "id": "api.server.warn_metric.email_domain.notification_title",
    "translation": "Création de comptes d'invités"
  },
  {
    "id": "api.server.warn_metric.contacting_us",
    "translation": "Nous contacter"
  },
  {
    "id": "api.server.warn_metric.contact_us",
    "translation": "Nous contacter"
  },
  {
    "id": "api.server.warn_metric.bot_response.start_trial_failure.message",
    "translation": "La licence d'essai n'a pas pu être récupérée. Consulter https://mattermost.com/trial/ pour demander une licence."
  },
  {
    "id": "api.server.warn_metric.bot_response.notification_success.message",
    "translation": "Merci d'avoir contacté Mattermost. Nous vous contacterons prochainement."
  },
  {
    "id": "api.server.warn_metric.bot_response.notification_failure.message",
    "translation": "Le message n'a pas pu être envoyé."
  },
  {
    "id": "api.server.warn_metric.bot_response.notification_failure.body",
    "translation": "Veuillez nous envoyer un courriel."
  },
  {
    "id": "api.server.warn_metric.bot_response.mailto_subject",
    "translation": "Mattermost Formulaire de contact"
  },
  {
    "id": "api.server.warn_metric.bot_response.mailto_site_url_header",
    "translation": "URL du site : {{.SiteUrl}}"
  },
  {
    "id": "api.server.warn_metric.bot_response.mailto_registered_users_header",
    "translation": "Total des utilisateurs actifs : {{.NoRegisteredUsers}}"
  },
  {
    "id": "api.server.warn_metric.bot_response.mailto_footer",
    "translation": "Pour toute demande de renseignements supplémentaires, veuillez contacter support@mattermost.com"
  },
  {
    "id": "api.server.warn_metric.bot_response.mailto_email_header",
    "translation": "Email : {{.Email}}"
  },
  {
    "id": "api.server.warn_metric.bot_response.mailto_diagnostic_id_header",
    "translation": "Identifiant de diagnostic : {{.DiagnosticId}}"
  },
  {
    "id": "api.server.warn_metric.bot_response.mailto_contact_header",
    "translation": "Contact : {{.Contact}}"
  },
  {
    "id": "api.roles.patch_roles.not_allowed_permission.error",
    "translation": "Une ou plusieurs des permissions suivantes que vous essayez d'ajouter ou de supprimer ne sont pas autorisées"
  },
  {
    "id": "api.push_notifications.session.expired",
    "translation": "La session a expiré : Veuillez vous connecter pour continuer à recevoir des notifications. Les sessions pour {{.siteName}} sont configurées par votre administrateur système pour expirer tous les {{.daysCount}} jours."
  },
  {
    "id": "api.preference.update_preferences.update_sidebar.app_error",
    "translation": "Impossible de mettre à jour la barre latérale pour correspondre aux préférences mises à jour"
  },
  {
    "id": "api.preference.delete_preferences.update_sidebar.app_error",
    "translation": "Impossible de mettre à jour la barre latérale correspondant aux préférences supprimées"
  },
  {
    "id": "api.post.search_posts.invalid_body.app_error",
    "translation": "Impossible d'analyser le corps de la demande."
  },
  {
    "id": "api.post.search_files.invalid_body.app_error",
    "translation": "Impossible d'analyser le corps de la demande."
  },
  {
    "id": "api.post.error_get_post_id.pending",
    "translation": "Impossible d'obtenir le message en attente."
  },
  {
    "id": "api.oauth.redirecting_back",
    "translation": "Vous allez être redirigés vers l'application."
  },
  {
    "id": "api.oauth.close_browser",
    "translation": "Vous pouvez maintenant fermer cet onglet du navigateur."
  },
  {
    "id": "api.oauth.auth_complete",
    "translation": "Authentification terminée"
  },
  {
    "id": "api.migrate_to_saml.error",
    "translation": "Impossible de migrer le service SAML."
  },
  {
    "id": "api.license.request_trial_license.fail_get_user_count.app_error",
    "translation": "Impossible d'obtenir une licence d'essai, veuillez réessayer ou contacter support@mattermost.com. Impossible d'obtenir le nombre d'utilisateurs enregistrés."
  },
  {
    "id": "api.license.request_renewal_link.app_error",
    "translation": "Erreur lors de l'obtention du lien pour le renouvellement de la licence"
  },
  {
    "id": "api.invalid_custom_url_scheme",
    "translation": "L'url du schéma personnalisé renseignée est invalide."
  },
  {
    "id": "api.invalid_redirect_url",
    "translation": "L'url de redirection renseignée est invalide"
  },
  {
    "id": "api.file.write_file.app_error",
    "translation": "Impossible d'écrire le fichier."
  },
  {
    "id": "api.file.test_connection.app_error",
    "translation": "Impossible d'accéder au stockage des fichiers."
  },
  {
    "id": "api.file.remove_file.app_error",
    "translation": "Impossible de supprimer le fichier."
  },
  {
    "id": "api.file.remove_directory.app_error",
    "translation": "Impossible de supprimer le répertoire."
  },
  {
    "id": "api.file.read_file.app_error",
    "translation": "Impossible de lire le fichier."
  },
  {
    "id": "api.file.move_file.app_error",
    "translation": "Impossible de déplacer le fichier."
  },
  {
    "id": "api.file.list_directory.app_error",
    "translation": "Impossible de lister le répertoire."
  },
  {
    "id": "api.file.file_size.app_error",
    "translation": "Impossible d'obtenir la taille du fichier."
  },
  {
    "id": "api.file.file_reader.app_error",
    "translation": "Impossible d'obtenir un lecteur de fichiers."
  },
  {
    "id": "api.file.file_mod_time.app_error",
    "translation": "Impossible d'obtenir l'heure de la dernière modification du fichier."
  },
  {
    "id": "api.file.file_exists.app_error",
    "translation": "Impossible de vérifier si le fichier existe."
  },
  {
    "id": "api.file.append_file.app_error",
    "translation": "Impossible d'ajouter des données au fichier."
  },
  {
    "id": "api.export.export_not_found.app_error",
    "translation": "Impossible de trouver le fichier d'exportation."
  },
  {
    "id": "api.custom_status.recent_custom_statuses.delete.app_error",
    "translation": "Impossible de supprimer le statut récent. Essayez d'abord d'ajouter le statut ou contactez votre administrateur système pour plus de détails."
  },
  {
    "id": "api.custom_status.disabled",
    "translation": "La fonction d'état personnalisé a été désactivée. Veuillez contacter votre administrateur système pour plus de détails."
  },
  {
    "id": "api.context.get_user.app_error",
    "translation": "Impossible de récupérer l'utilisateur de la session UserID."
  },
  {
    "id": "api.config.update_config.not_allowed_security.app_error",
    "translation": "La modification de {{.Name}} n'est pas autorisée pour des raisons de sécurité."
  },
  {
    "id": "api.config.patch_config.restricted_merge.app_error",
    "translation": "Impossible de fusionner la configuration spécifiée."
  },
  {
    "id": "api.config.migrate_config.app_error",
    "translation": "Impossible de migrer votre configuration."
  },
  {
    "id": "api.config.get_config.restricted_merge.app_error",
    "translation": "Impossible de fusionner la configuration spécifiée."
  },
  {
    "id": "api.command_custom_status.success",
    "translation": "Votre statut est réglé sur \"{{.EmojiName}} {{.StatusMessage}}\". Vous pouvez le modifier à partir du menu statut dans l'en-tête de la barre latérale du canal."
  },
  {
    "id": "api.command_custom_status.name",
    "translation": "statut"
  },
  {
    "id": "api.command_custom_status.hint",
    "translation": "[:emoji_name :] [status_message] ou effacer"
  },
  {
    "id": "api.command_custom_status.desc",
    "translation": "Définir ou effacer votre statut"
  },
  {
    "id": "api.command_custom_status.clear.success",
    "translation": "Votre statut a été effacé."
  },
  {
    "id": "api.command_custom_status.clear.app_error",
    "translation": "Erreur lors de l'effacement du statut."
  },
  {
    "id": "api.command_custom_status.app_error",
    "translation": "Erreur lors de la définition du statut."
  },
  {
    "id": "api.cloud.request_error",
    "translation": "Erreur de traitement de la demande au CWS."
  },
  {
    "id": "api.cloud.license_error",
    "translation": "Votre licence ne prend pas en charge les requêtes sur le cloud."
  },
  {
    "id": "api.cloud.get_subscription.error",
    "translation": "Erreur lors de la récupération des informations de l'abonnement au cloud."
  },
  {
    "id": "api.cloud.get_admins_emails.error",
    "translation": "Erreur lors de la récupération de l'e-mail de l'administrateur système."
  },
  {
    "id": "api.cloud.cws_webhook_event_missing_error",
    "translation": "L'événement Webhook n'a pas été traité. Soit il est manquant, soit il n'est pas valide."
  },
  {
    "id": "api.cloud.app_error",
    "translation": "Erreur interne lors de l'appel à l'API sur le Cloud."
  },
  {
    "id": "api.back_to_app",
    "translation": "Retour sur {{.SiteName}}"
  },
  {
    "id": "api.admin.add_certificate.parseform.app_error",
    "translation": "Erreur lors de l'analyse des requêtes multiformes"
  },
  {
    "id": "api.getThreadsForUser.bad_params",
    "translation": "Les paramètres Before et After de la fonction getThreadsForUser sont mutuellement exclusifs"
  },
  {
    "id": "api.job.unable_to_download_job.incorrect_job_type",
    "translation": "Le type de travail que vous essayez de télécharger n'est pas pris en charge pour le moment"
  },
  {
    "id": "api.templates.invite_body_guest.subTitle",
    "translation": "Vous avez été invité en tant qu'invité à collaborer avec l'équipe."
  },
  {
    "id": "api.templates.invite_body_footer.title",
    "translation": "Qu'est-ce que Mattermost ?"
  },
  {
    "id": "api.templates.invite_body_footer.info",
    "translation": "Mattermost est une plateforme de messagerie flexible et open source qui permet une collaboration avec votre équipe de façon sécurisée."
  },
  {
    "id": "api.templates.invite_body.subTitle",
    "translation": "Commencez à collaborer avec votre équipe sur Mattermost"
  },
  {
    "id": "api.templates.email_us_anytime_at",
    "translation": "Envoyez-nous un courriel à tout moment à "
  },
  {
    "id": "api.templates.email_footer_v2",
    "translation": "© 2021 Mattermost, Inc. 530 Lytton Avenue, Deuxième étage, Palo Alto, CA, 94301"
  },
  {
    "id": "api.templates.copyright",
    "translation": "© 2021 Mattermost, Inc. 530 Lytton Avenue, Deuxième étage, Palo Alto, CA, 94301"
  },
  {
    "id": "api.templates.cloud_welcome_email.title",
    "translation": "Félicitations - votre espace de travail {{.WorkSpace}} est prêt !"
  },
  {
    "id": "api.templates.cloud_welcome_email.subtitle_info",
    "translation": "Suivez les étapes suivantes pour étoffer vos équipes et tirer le meilleur parti de votre espace de travail."
  },
  {
    "id": "api.templates.cloud_welcome_email.subtitle",
    "translation": "Paramétrer votre espace de travail"
  },
  {
    "id": "api.templates.cloud_welcome_email.subject",
    "translation": "Félicitations !"
  },
  {
    "id": "api.templates.cloud_welcome_email.start_questions",
    "translation": "Vous avez des questions sur le démarrage ? Envoyez-nous un courriel à"
  },
  {
    "id": "api.templates.cloud_welcome_email.signin_sub_info2",
    "translation": "pour une expérience optimale sur PC, Mac, iOS et Android."
  },
  {
    "id": "api.templates.cloud_welcome_email.signin_sub_info",
    "translation": "Connectez-vous à votre espace de travail"
  },
  {
    "id": "api.templates.cloud_welcome_email.mm_apps",
    "translation": "applications mobiles et de bureau"
  },
  {
    "id": "api.templates.cloud_welcome_email.invite_sub_info",
    "translation": "Partagez ce lien pour inviter vos membres à rejoindre {{.WorkSpace}} :"
  },
  {
    "id": "api.templates.cloud_welcome_email.invite_info",
    "translation": "Invitez des personnes dans votre espace de travail"
  },
  {
    "id": "api.templates.cloud_welcome_email.info2",
    "translation": "Assurez-vous d'enregistrer ou de mettre en signet votre lien pour une utilisation ultérieure."
  },
  {
    "id": "api.templates.cloud_welcome_email.info",
    "translation": "Merci d'avoir créé "
  },
  {
    "id": "api.templates.cloud_welcome_email.download_mm_info",
    "translation": "Téléchargez l'application Mattermost"
  },
  {
    "id": "api.templates.cloud_welcome_email.button",
    "translation": "Ouvrir Mattermost"
  },
  {
    "id": "api.team.invite_members.limit_reached.app_error",
    "translation": "Vous avez atteint la limite d'utilisateurs du niveau gratuit"
  },
  {
    "id": "api.team.invite_guests_to_channels.invalid_body.app_error",
    "translation": "Le contenu de la requête est invalide ou manquant."
  },
  {
    "id": "api.team.import_team.unknown_import_from.app_error",
    "translation": "Source d'importation inconnue."
  },
  {
    "id": "api.team.cloud.subscription.error",
    "translation": "Erreur lors de la récupération des informations de l'abonnement au cloud."
  },
  {
    "id": "api.server.warn_metric.number_of_active_users_500.notification_title",
    "translation": "Mise à l'échelle avec Mattermost"
  },
  {
    "id": "api.server.warn_metric.number_of_active_users_300.start_trial.notification_title",
    "translation": "Canaux d'annonce en lecture seule"
  },
  {
    "id": "app.upload.upload_data.move_file.app_error",
    "translation": "Impossible de déplacer le fichier téléchargé."
  },
  {
    "id": "app.upload.run_plugins_hook.move_fail",
    "translation": "Impossible de déplacer le fichier."
  },
  {
    "id": "app.group.permanent_delete_members_by_user.app_error",
    "translation": "Impossible de supprimer le membre du groupe portant l'identifiant utilisateur « {{.UserId}} »."
  },
  {
    "id": "api.command_share.available_actions",
    "translation": "Actions disponibles : {{.Action}}"
  },
  {
    "id": "api.command_remote.unknown_action",
    "translation": "Action inconnue `{{.Action}}`"
  },
  {
    "id": "api.command_remote.status.help",
    "translation": "Affiche les statuts de toutes les connexions sécurisées"
  },
  {
    "id": "api.command_remote.remove_remote.error",
    "translation": "Impossible de supprimer la connexion sécurisée : {{.Error}}"
  },
  {
    "id": "api.command_remote.remove.help",
    "translation": "Supprime une connexion sécurisée"
  },
  {
    "id": "api.command_remote.remotes_not_found",
    "translation": "Aucune connexion sécurisée trouvée."
  },
  {
    "id": "api.command_remote.remote_table_header",
    "translation": "| Name | SiteURL  | RemoteId   | Invite Accepted | Online | Last Ping  |"
  },
  {
    "id": "api.command_remote.missing_command",
    "translation": "Commande manquante. Actions disponibles : {{.Actions}}"
  },
  {
    "id": "api.command_remote.remote_add_remove.help",
    "translation": "Ajouter/retirer des connexions sécurisées. Actions disponibles : {{.Actions}}"
  },
  {
    "id": "api.command_remote.permission_required",
    "translation": "Vous nécessitez de permission `{{.Permission}}` pour gérer les connexions sécurisées."
  },
  {
    "id": "api.command_remote.name.hint",
    "translation": "Un nom d'affichage pour le cluster distant"
  },
  {
    "id": "api.command_remote.name.help",
    "translation": "Nom du cluster distant"
  },
  {
    "id": "api.command_remote.name",
    "translation": "secure-connection"
  },
  {
    "id": "api.command_remote.missing_empty",
    "translation": "Manquant ou vide `{{.Arg}}`"
  },
  {
    "id": "api.command_remote.invite_password.help",
    "translation": "Mot de passe de l'invitation"
  },
  {
    "id": "api.command_remote.invite.help",
    "translation": "Inviter une connexion sécurisée"
  },
  {
    "id": "api.command_remote.invitation_created",
    "translation": "Invitation créée."
  },
  {
    "id": "api.command_remote.invitation.hint",
    "translation": "L'invitation chiffrée d'une connexion sécurisée"
  },
  {
    "id": "api.command_remote.invitation.help",
    "translation": "Invitation d'un cluster distant"
  },
  {
    "id": "api.command_remote.incorrect_password.error",
    "translation": "Impossible de chiffre l'invitation. Mot de passe incorrect ou invitation endomagée : {{.Error}}"
  },
  {
    "id": "api.command_remote.fetch_status.error",
    "translation": "Impossible d'éxtraire les clusters distant : {{.Error}}"
  },
  {
    "id": "api.command_remote.encrypt_invitation.error",
    "translation": "Impossible de chiffrer l'invitation : {{.Error}}"
  },
  {
    "id": "api.command_remote.decode_invitation.error",
    "translation": "Impossible de décoder l'incitation : {{.Error}}"
  },
  {
    "id": "api.command_remote.add_remote.error",
    "translation": "Impossible d'ajouter la connexion sécurisée : {{.Error}}"
  },
  {
    "id": "api.command_remote.cluster_removed",
    "translation": "Connexion sécurisée {{.RemoteId}} {{.Result}}."
  },
  {
    "id": "api.command_share.channel_status.help",
    "translation": "Afficher le statut pour ce canal partagé"
  },
  {
    "id": "api.command_share.channel_shared",
    "translation": "Ce canal est maintenant partagé."
  },
  {
    "id": "api.command_share.channel_remote_id_not_exists",
    "translation": "La connexion sécurisée pour canal partagé `{{.RemoteID}}` n'existe pas pour ce canal."
  },
  {
    "id": "api.command_remote.service_not_enabled",
    "translation": "Service de connexion sécurisé désactivé."
  },
  {
    "id": "api.command_remote.service_disabled",
    "translation": "Le service de connexion sécurisée est désactivé."
  },
  {
    "id": "api.command_remote.remove_remote_id.help",
    "translation": "ID de la connexion sécurisée à retirer."
  },
  {
    "id": "api.server.warn_metric.email_domain.notification_body",
    "translation": "Un projet implique souvent des personnes venant de l'organisation, mais aussi de l'extérieur. Avec les comptes invités, vous pouvez amener des partenaires extérieurs à votre instance Mattermost et spécifier avec qui ils peuvent travailler et ce qu'ils peuvent voir.\n\n[En apprendre plus sur l'activation des comptes invités (en anglais)](https://www.mattermost.com/docs-guest-accounts/?utm_medium=product&utm_source=mattermost-advisor-bot&utm_content=guest-accounts).\n\nEn cliquant sur « Nous contacter », vous partagerez vos informations avec Mattermost, Inc. [En savoir plus](https://mattermost.com/pl/default-admin-advisor)."
  },
  {
    "id": "api.command_remote.invite_summary",
    "translation": "Envoyez l'invitation suivante, chiffrée en AES 256 bits, à l'administrateur système externe avec le mot de passe. Il utilisera la commande slash `{{.Command}}` pour accepter l'invitation.\n\n```\n{{.Invitation}}\n```\n\n**Assurez-vous que la connexion sécurisée peut accéder à votre instance Mattermost via** {{.SiteURL}}"
  },
  {
    "id": "api.command_remote.invite_password.hint",
    "translation": "Mot de passe à utiliser pour chiffrer l'invitation"
  },
  {
    "id": "api.command_remote.accept_invitation.error",
    "translation": "Impossible d'accepter l'invitation : {{.Error}}"
  },
  {
    "id": "api.command_remote.accept_invitation",
    "translation": "Invitation acceptée et confirmée.\nSiteURL : {{.SiteURL}}"
  },
  {
    "id": "api.command_remote.accept.help",
    "translation": "Accepter une invitation d'une instance Mattermost externe"
  },
  {
    "id": "api.command_channel_purpose.update_channel.max_length",
    "translation": "Le texte saisi dépasse la limite de caractères. L'en-tête du canal est limité à {{.MaxLength}} caractères."
  },
  {
    "id": "api.command_channel_header.update_channel.max_length",
    "translation": "Le texte saisi dépasse la limite de caractères. L'en-tête du canal est limité à {{.MaxLength}} caractères."
  },
  {
    "id": "api.channel.patch_channel_moderations.cache_invalidation.error",
    "translation": "Erreur d'invalidation du cache"
<<<<<<< HEAD
=======
  },
  {
    "id": "api.license.request-trial.can-start-trial.not-allowed",
    "translation": "La clé de licence d'essai pour Mattermost Version Entreprise a expiré et n'est plus valide. Si vous voulez étendre votre période d'essai, veuillez [contacter notre équipe des ventes](https://mattermost.com/contact-us/)."
  },
  {
    "id": "api.license.request-trial.can-start-trial.error",
    "translation": "Impossible de vérifier si un essai peut être commencé"
  },
  {
    "id": "api.file.test_connection_s3_bucket_does_not_exist.app_error",
    "translation": "Vérifiez que votre bucket Amazon S3 est disponible, et vérifiez-en les permissions."
  },
  {
    "id": "api.file.test_connection_s3_auth.app_error",
    "translation": "Impossible de se connecter à S3. Vérifiez les paramètres d'autorisation et d'authentification à la connexion Amazon S3."
  },
  {
    "id": "app.user.get.app_error",
    "translation": "Une erreur s'est produite lors de la recherche du compte."
  },
  {
    "id": "app.user.demote_user_to_guest.user_update.app_error",
    "translation": "Impossible de modifier l'utilisateur."
  },
  {
    "id": "app.user.convert_bot_to_user.app_error",
    "translation": "Impossible de convertir le bot en utilisateur."
  },
  {
    "id": "app.user.clear_all_custom_role_assignments.select.app_error",
    "translation": "Impossible de récupérer les utilisateurs."
  },
  {
    "id": "app.user.analytics_get_inactive_users_count.app_error",
    "translation": "Impossible de compter les utilisateurs inactifs."
  },
  {
    "id": "app.user.analytics_daily_active_users.app_error",
    "translation": "Impossible de récupérer les utilisateurs actifs dans la période spécifiée."
  },
  {
    "id": "app.upload.upload_data.update.app_error",
    "translation": "Une erreur s'est produite lors de la mise à jour de la session d'envoi."
  },
  {
    "id": "app.upload.upload_data.save.app_error",
    "translation": "Une erreur s'est produite lors de l'enregistrement des informations sur le fichier."
  },
  {
    "id": "app.upload.upload_data.read_file.app_error",
    "translation": "Une erreur s'est produite lors de la lecture du fichier."
  },
  {
    "id": "app.upload.upload_data.first_part_too_small.app_error",
    "translation": "Le téléchargement des données a échoué. La première partie doit faire au moins {{.Size}} octets."
  },
  {
    "id": "app.upload.upload_data.concurrent.app_error",
    "translation": "Impossible d'envoyer des données provenant de plus d'une demande."
  },
  {
    "id": "app.upload.run_plugins_hook.rejected",
    "translation": "Une erreur s'est produite lors de l'envoi du fichier {{.Filename}}. Opération rejetée par le plugin : {{.Reason}}"
  },
  {
    "id": "app.upload.get_for_user.app_error",
    "translation": "Une erreur s'est produite lors de la récupération de l'envoi pour l'utilisateur."
  },
  {
    "id": "app.upload.get.app_error",
    "translation": "Une erreur s'est produite lors de la récupération de l'envoi."
  },
  {
    "id": "app.upload.create.save.app_error",
    "translation": "Une erreur s'est produite lors de l'enregistrement de l'envoi."
  },
  {
    "id": "app.upload.create.incorrect_channel_id.app_error",
    "translation": "Impossible d'envoyer un fichier dans le canal spécifié."
  },
  {
    "id": "app.update_error",
    "translation": "erreur de mise à jour"
  },
  {
    "id": "app.team.join_user_to_team.save_member.max_accounts.app_error",
    "translation": "Impossible de créer la nouvelle appartenance d'équipe, car l'équipe a atteint le nombre limite de membres"
  },
  {
    "id": "app.team.join_user_to_team.save_member.conflict.app_error",
    "translation": "Impossible de créer la nouvelle appartenance d'équipe, car elle existe déjà"
  },
  {
    "id": "app.team.join_user_to_team.save_member.app_error",
    "translation": "Impossible de créer la nouvelle appartenance d'équipe"
  },
  {
    "id": "app.team.get_common_team_ids_for_users.app_error",
    "translation": "Impossible d'obtenir les identifiants d'équipes communes."
  },
  {
    "id": "app.system.warn_metric.store.app_error",
    "translation": "Impossible d'enregistrer la valeur pour {{.WarnMetricName}}"
  },
  {
    "id": "app.system.warn_metric.notification.empty_admin_list.app_error",
    "translation": "La liste des admins est vide."
  },
  {
    "id": "app.system.warn_metric.bot_displayname",
    "translation": "Conseiller Mattermost"
  },
  {
    "id": "app.system.system_bot.bot_displayname",
    "translation": "Système"
  },
  {
    "id": "app.sharedchannel.dm_channel_creation.internal_error",
    "translation": "Une erreur s'est produite lors de la création d'un canal partagé de messages personnels."
  },
  {
    "id": "app.select_error",
    "translation": "erreur de sélection"
  },
  {
    "id": "app.post.search.app_error",
    "translation": "Une erreur s'est produite lors de la recherche de messages"
  },
  {
    "id": "app.post.get_files_batch_for_indexing.get.app_error",
    "translation": "Impossible de récupérer le lot de fichiers à indexer."
  },
  {
    "id": "app.notification.footer.title",
    "translation": "Vous voulez modifier vos paramètres de notifications ?"
  },
  {
    "id": "app.notification.footer.infoLogin",
    "translation": "Se connecter à Mattermost"
  },
  {
    "id": "app.notification.footer.info",
    "translation": " et allez dans Paramètres du compte > Notifications"
  },
  {
    "id": "app.notification.body.mention.title",
    "translation": "{{.SenderName}} vous a envoyé un nouveau message"
  },
  {
    "id": "app.notification.body.mention.subTitle",
    "translation": "Pendant votre absence, {{.SenderName}} vous a mentionné dans le canal {{.ChannelName}}."
  },
  {
    "id": "app.notification.body.group.title",
    "translation": "{{.SenderName}} vous a envoyé un nouveau message"
  },
  {
    "id": "app.notification.body.group.subTitle",
    "translation": "Pendant votre absence, {{.SenderName}} a envoyé un message à votre groupe."
  },
  {
    "id": "app.notification.body.dm.title",
    "translation": "{{.SenderName}} vous a envoyé un nouveau message"
  },
  {
    "id": "app.notification.body.dm.time",
    "translation": "{{.Hour}}:{{.Minute}} {{.TimeZone}}"
  },
  {
    "id": "app.notification.body.dm.subTitle",
    "translation": "Pendant votre absence, {{.SenderName}} vous a envoyé un nouveau message personnel."
  },
  {
    "id": "app.license.generate_renewal_token.no_license",
    "translation": "Aucune licence présente"
  },
  {
    "id": "app.license.generate_renewal_token.bad_license",
    "translation": "Ce type de licence ne permet pas de générer des jetons de renouvellement"
  },
  {
    "id": "app.license.generate_renewal_token.app_error",
    "translation": "Impossible de générer un nouveau jeton de renouvellement."
  },
  {
    "id": "app.job.download_export_results_not_enabled",
    "translation": "DownloadExportResults dans config.json est défini sur « false ». Veuillez le définir sur « true » pour télécharger les résultats de cette tâche."
  },
  {
    "id": "app.insert_error",
    "translation": "erreur d'insertion"
  },
  {
    "id": "app.import.marshal.app_error",
    "translation": "Impossible de préparer la réponse."
  },
  {
    "id": "app.import.import_user_teams.save_members.max_accounts.app_error",
    "translation": "Impossible d'importer les membres de l'équipe parce que plus aucun membre n'est autorisé dans cette équipe"
  },
  {
    "id": "app.import.import_user_teams.save_members.error",
    "translation": "Impossible d'importer les appartenances d'équipe"
  },
  {
    "id": "app.import.import_user_teams.save_members.conflict.app_error",
    "translation": "Impossible de créer les nouvelles appartenances d'équipe, car elles existent déjà"
  },
  {
    "id": "app.import.generate_password.app_error",
    "translation": "Une erreur s'est produite lors de la génération du mot de passe."
  },
  {
    "id": "app.import.attachment.read_file_data.error",
    "translation": "Impossible de lire le fichier joint lors de l'importation."
  },
  {
    "id": "app.group.uniqueness_error",
    "translation": "le membre du groupe existe déjà"
  },
  {
    "id": "app.group.no_rows",
    "translation": "aucun groupe correspondant trouvé"
  },
  {
    "id": "app.group.id.app_error",
    "translation": "identifiant invalide pour le groupe."
  },
  {
    "id": "app.group.group_syncable_already_deleted",
    "translation": "le groupe à synchroniser a déjà été supprimé"
  },
  {
    "id": "app.export.zip_create.error",
    "translation": "Impossible d'ajouter le fichier à l'archive ZIP pendant l'exportation."
  },
  {
    "id": "app.export.marshal.app_error",
    "translation": "Impossible de préparer la réponse."
  },
  {
    "id": "app.export.export_attachment.zip_create_header.error",
    "translation": "Impossible de créer l'entête ZIP pendant l'exportation."
  },
  {
    "id": "app.export.export_attachment.mkdirall.error",
    "translation": "Impossible de créer le dossier pendant l'exportation."
  },
  {
    "id": "app.export.export_attachment.create_file.error",
    "translation": "Impossible de créer le fichier pendant l'exportation."
  },
  {
    "id": "app.export.export_attachment.copy_file.error",
    "translation": "Impossible de copier le fichier pendant l'exportation."
  },
  {
    "id": "app.emoji.get_by_name.no_result",
    "translation": "L'émoticône n'a pas été trouvée."
  },
  {
    "id": "app.emoji.get.no_result",
    "translation": "L'émoticône n'a pas été trouvée."
  },
  {
    "id": "app.email.setup_rate_limiter.app_error",
    "translation": "Une erreur s'est produite dans le limiteur de taux."
  },
  {
    "id": "app.email.rate_limit_exceeded.app_error",
    "translation": "Le taux limite d'envoi d'e-mails d'invitation est dépassé. Le compteur sera réinitialisé après {{.ResetAfter}} secondes. Veuillez réessayer après {{.RetryAfter}} secondes."
  },
  {
    "id": "app.email.no_rate_limiter.app_error",
    "translation": "Les paramètres de limite ne sont pas configurées."
  },
  {
    "id": "app.create_basic_user.save_member.max_accounts.app_error",
    "translation": "Impossible de créer l'appartenance d'équipe par défaut, car plus aucun membre n'est autorisé dans cette équipe"
  },
  {
    "id": "app.create_basic_user.save_member.conflict.app_error",
    "translation": "Impossible de créer les appartenances d'équipe par défaut, car elles existent déjà"
  },
  {
    "id": "app.create_basic_user.save_member.app_error",
    "translation": "Impossible de créer les appartenances d'équipe par défaut"
  },
  {
    "id": "app.command.tryexecutecustomcommand.internal_error",
    "translation": "Impossible d'exécuter la commande personnalisée."
  },
  {
    "id": "app.command.regencommandtoken.internal_error",
    "translation": "Impossible de régénérer le jeton de commande."
  },
  {
    "id": "app.command.listautocompletecommands.internal_error",
    "translation": "Impossible de lister les commandes prenant en charge l'auto-complétion."
  },
  {
    "id": "app.channel.sidebar_categories.app_error",
    "translation": "Impossible d'insérer l'enregistrement dans la base de données."
  },
  {
    "id": "app.channel.save_member.exists.app_error",
    "translation": "Un membre de canal avec cet identifiant existe déjà."
  },
  {
    "id": "app.channel.create_initial_sidebar_categories.internal_error",
    "translation": "Impossible de créer les catégories de base pour la barre latérale de l'utilisateur."
  },
  {
    "id": "app.channel.autofollow.app_error",
    "translation": "Impossible de mettre jour l'appartenance au fil de discussion pour l'utilisateur mentionné"
  },
  {
    "id": "app.bot.get_warn_metrics_bot.empty_admin_list.app_error",
    "translation": "La liste des admins est vide."
  },
  {
    "id": "app.bot.get_system_bot.empty_admin_list.app_error",
    "translation": "La liste des admins est vide."
  },
  {
    "id": "app.analytics.getanalytics.internal_error",
    "translation": "Impossible d'obtenir les statistiques."
  },
  {
    "id": "api.user.upload_profile_user.login_provider_attribute_set.app_error",
    "translation": "La photo de profil doit être définie par le fournisseur de connexion utilisateur."
  },
  {
    "id": "api.user.upload_profile_user.check_image_limits.app_error",
    "translation": "La vérification des limites de l'image a échoué. La résolution est trop élevée."
  },
  {
    "id": "api.user.update_user_roles.license.app_error",
    "translation": "Les schémas de permissions personnalisés ne sont pas pris en charge par la licence actuelle"
  },
  {
    "id": "api.user.update_user_auth.invalid_request",
    "translation": "Il manque à la demande le paramètre AuthData ou AuthService."
  },
  {
    "id": "api.user.update_user.login_provider_attribute_set.app_error",
    "translation": "Le champ '{{.Field}}' doit être défini par le fournisseur de connexion utilisateur."
  },
  {
    "id": "api.user.update_password.user_and_hashed.app_error",
    "translation": "Seuls les administrateurs système peuvent définir des mots de passe déjà hashés."
  },
  {
    "id": "api.user.update_active.cloud_at_or_over_limit_check_overcapacity",
    "translation": "Impossible d'activer davantage d'utilisateurs, car le compte cloud est actuellement surchargé."
  },
  {
    "id": "api.user.update_active.cloud_at_limit_check_error",
    "translation": "Impossible d'effectuer une vérification du nombre d'utilisateurs cloud autorisés."
  },
  {
    "id": "api.user.send_cloud_welcome_email.error",
    "translation": "Une erreur s'est produite lors de l'envoi de l'e-mail de bienvenue à la version cloud"
  },
  {
    "id": "api.user.patch_user.login_provider_attribute_set.app_error",
    "translation": "Le champ '{{.Field}}' doit être défini par le fournisseur de connexion utilisateur."
  },
  {
    "id": "api.user.login_by_cws.invalid_token.app_error",
    "translation": "Le jeton CWS n'est pas valide"
  },
  {
    "id": "api.user.invalidate_verify_email_tokens_parse.error",
    "translation": "Impossible d'analyser le jeton lors de l'invalidation des jetons de vérification d'adresse e-mail"
  },
  {
    "id": "api.user.invalidate_verify_email_tokens_delete.error",
    "translation": "Impossible de supprimer le jeton lors de l'invalidation des jetons de vérification d'adresse e-mail"
  },
  {
    "id": "api.user.invalidate_verify_email_tokens.error",
    "translation": "Impossible de récupérer les jetons par type lors de l'invalidation des jetons de vérification d'adresse e-mail"
  },
  {
    "id": "api.user.get_uploads_for_user.forbidden.app_error",
    "translation": "Impossible de récupérer les envois."
  },
  {
    "id": "api.user.get_authorization_code.endpoint.app_error",
    "translation": "Erreur de récupération du nœud de Discovery Document."
  },
  {
    "id": "api.user.delete_user.not_enabled.app_error",
    "translation": "La fonction de suppression permanente des utilisateurs n'est pas activée. Veuillez contacter votre administrateur système."
  },
  {
    "id": "api.user.delete_team.not_enabled.app_error",
    "translation": "La fonction de suppression permanente des équipes n'est pas activée. Veuillez contacter votre administrateur système."
  },
  {
    "id": "api.user.delete_channel.not_enabled.app_error",
    "translation": "La fonction de suppression permanente des canaux n'est pas activée. Veuillez contacter votre administrateur système."
  },
  {
    "id": "api.user.autocomplete_users.missing_team_id.app_error",
    "translation": "Le paramètre d'identification de l'équipe est requis pour la fonctionnalité d'autocomplétion de canal."
  },
  {
    "id": "api.upload.upload_data.multipart_error",
    "translation": "Échec du traitement des données multipart."
  },
  {
    "id": "api.upload.upload_data.invalid_content_type",
    "translation": "Content-Type invalide pour l'envoi multipart."
  },
  {
    "id": "api.upload.upload_data.invalid_content_length",
    "translation": "Content-Length invalide."
  },
  {
    "id": "api.upload.get_upload.forbidden.app_error",
    "translation": "Échec du téléchargement."
  },
  {
    "id": "api.upgrade_to_enterprise_status.signature.app_error",
    "translation": "Mattermost n'a pas pu se mettre à niveau vers la version entreprise. La signature numérique du fichier binaire téléchargé n'a pas pu être vérifiée."
  },
  {
    "id": "api.upgrade_to_enterprise.generic_error.app_error",
    "translation": "Mattermost n'a pas pu se mettre à niveau vers la version entreprise."
  },
  {
    "id": "api.upgrade_to_enterprise_status.app_error",
    "translation": "Mattermost n'a pas pu se mettre à niveau vers la version entreprise."
  },
  {
    "id": "api.upgrade_to_enterprise.system_not_supported.app_error",
    "translation": "Mattermost n'a pas pu se mettre à niveau vers la version entreprise. Cette fonctionnalité ne fonctionne que sur les systèmes Linux avec une architecture x86-64."
  },
  {
    "id": "api.upgrade_to_enterprise.invalid-user.app_error",
    "translation": "Mattermost n'a pas pu se mettre à niveau vers la version entreprise. L'utilisateur du système Mattermost {{.MattermostUsername}} ne dispose pas de l'accès nécessaire en écriture au fichier binaire. Un administrateur système peut toutefois mettre à jour les permissions du fichier en exécutant la commande suivante sur le serveur où Mattermost est installé :\n\n```\nchown {{.MattermostUsername}} \"{{.Path}}\"\n```\n\nAprès avoir changé les permissions de fichier, essayez de relancer la mise à niveau Mattermost. Lorsque la mise à niveau a été appliquée et le serveur redémarré, n'oubliez pas de réappliquer les permissions de fichier originales au binaire :\n\n```\nchown {{.FileUsername}} \"{{.Path}}\"\n```"
  },
  {
    "id": "api.upgrade_to_enterprise.invalid-user-and-permission.app_error",
    "translation": "Mattermost n'a pas pu se mettre à niveau vers la version entreprise. L'utilisateur du système Mattermost {{.MattermostUsername}} ne dispose pas de l'accès nécessaire en écriture au fichier binaire. Un administrateur système peut toutefois mettre à jour les permissions du fichier en exécutant la commande suivante sur le serveur où Mattermost est installé :\n\n```\nchown {{.MattermostUsername}} \"{{.Path}}\"\nchmod +w \"{{.Path}}\"\n```\n\nAprès avoir changé les permissions de fichier, essayez de relancer la mise à niveau Mattermost. Lorsque la mise à niveau a été appliquée et le serveur redémarré, n'oubliez pas de réappliquer les permissions de fichier originales au binaire :\n\n```\nchown {{.FileUsername}} \"{{.Path}}\"\nchmod -w \"{{.Path}}\"\n```"
  },
  {
    "id": "api.upgrade_to_enterprise.invalid-permission.app_error",
    "translation": "Mattermost n'a pas pu se mettre à niveau vers la version entreprise. L'utilisateur du système Mattermost {{.MattermostUsername}} ne dispose pas de l'accès nécessaire en écriture au fichier binaire. Un administrateur système peut toutefois mettre à jour les permissions du fichier en exécutant la commande suivante sur le serveur où Mattermost est installé :\n\n```\nchmod +w \"{{.Path}}\"\n```\n\nAprès avoir changé les permissions de fichier, essayez de relancer la mise à niveau Mattermost. Lorsque la mise à niveau a été appliquée et le serveur redémarré, n'oubliez pas de réappliquer les permissions de fichier originales au binaire :\n\n```\nchmod -w \"{{.Path}}\"\n```"
  },
  {
    "id": "api.upgrade_to_enterprise.app_error",
    "translation": "Une mise à niveau vers Mattermost version entreprise est déjà en cours."
  },
  {
    "id": "api.upgrade_to_enterprise.already-enterprise.app_error",
    "translation": "Vous ne pouvez pas faire de mise à niveau parce que vous utilisez déjà Mattermost version entreprise."
  },
  {
    "id": "api.upgrade_to_enterprise.already-done.app_error",
    "translation": "Vous avez déjà effectué la mise à niveau vers Mattermost version entreprise. Veuillez redémarrer le serveur pour terminer la mise à niveau."
  },
  {
    "id": "api.unable_to_read_file_from_backend",
    "translation": "Une erreur s'est produite lors de la lecture à partir du backend"
  },
  {
    "id": "api.unable_to_create_zip_file",
    "translation": "Une erreur s'est produite lors de la création du fichier ZIP."
  },
  {
    "id": "api.templates.welcome_body.subTitle2",
    "translation": "Cliquez ci-dessous pour vérifier votre adresse e-mail."
  },
  {
    "id": "api.templates.welcome_body.subTitle1",
    "translation": "Merci d'avoir rejoint "
  },
  {
    "id": "api.templates.welcome_body.serverURL",
    "translation": "{{ .ServerURL }}."
  },
  {
    "id": "api.templates.welcome_body.info1",
    "translation": "Si ce n'est pas vous, vous pouvez ignorer cet e-mail."
  },
  {
    "id": "api.templates.welcome_body.app_download_title",
    "translation": "Télécharger les applications de bureau et mobile"
  },
  {
    "id": "api.templates.welcome_body.app_download_button",
    "translation": "Télécharger"
  },
  {
    "id": "api.templates.warn_metric_ack.subject",
    "translation": "Demande de contact Mattermost"
  },
  {
    "id": "api.templates.warn_metric_ack.footer",
    "translation": "Pour toute demande de renseignements supplémentaires, veuillez nous contacter à support@mattermost.com"
  },
  {
    "id": "api.templates.warn_metric_ack.body.diagnostic_id_header",
    "translation": "Identifiant de diagnostic : "
  },
  {
    "id": "api.templates.warn_metric_ack.body.contact_name_header",
    "translation": "Contact : "
  },
  {
    "id": "api.templates.verify_body.subTitle2",
    "translation": "Cliquez ci-dessous pour vérifier votre adresse e-mail."
  },
  {
    "id": "api.templates.verify_body.subTitle1",
    "translation": "Merci d'avoir rejoint "
  },
  {
    "id": "api.templates.verify_body.serverURL",
    "translation": "{{ .ServerURL }}."
  },
  {
    "id": "api.templates.verify_body.info1",
    "translation": "Si ce n'était pas vous, vous pouvez ignorer cet e-mail."
  },
  {
    "id": "api.templates.upgrade_request_title",
    "translation": "{{ .UserName }} souhaite inviter des membres à votre espace de travail"
  },
  {
    "id": "api.templates.upgrade_request_subject",
    "translation": "Un utilisateur de Mattermost requiert une mise à niveau de votre espace de travail"
  },
  {
    "id": "api.templates.upgrade_request_info4_2",
    "translation": "Quelqu'un a récemment essayé de rejoindre votre espace de travail mais n'a pas été en mesure de le faire, car votre espace de travail Mattermost Cloud a atteint la limite d'utilisateurs pour la version gratuite. Mettez-vous à niveau maintenant vers la version supérieure pour permettre à plus d'utilisateurs de rejoindre votre espace de travail."
  },
  {
    "id": "api.templates.upgrade_mattermost_cloud",
    "translation": "Mettre à niveau"
  },
  {
    "id": "api.templates.reset_body.info",
    "translation": "Le lien de réinitialisation du mot de passe expire dans 24 heures."
  },
  {
    "id": "api.templates.questions_footer.info",
    "translation": "Envoyez-nous un e-mail à tout moment à "
  },
  {
    "id": "api.templates.payment_failed_no_card.info3",
    "translation": "Pour consulter votre facture et ajouter un moyen de paiement, sélectionnez « Payer maintenant »."
  },
  {
    "id": "api.templates.payment_failed.subject",
    "translation": "Action requise : Échec du paiement pour Mattermost Cloud"
  },
  {
    "id": "api.templates.payment_failed.info2",
    "translation": "La raison suivante a été fournie :"
  },
  {
    "id": "api.templates.over_limit_title",
    "translation": "Votre espace de travail dépasse la limite d'utilisateurs pour le niveau gratuit"
  },
  {
    "id": "api.templates.over_limit_suspended_info1",
    "translation": "Votre espace de travail Mattermost a été suspendu. Tout le contenu et les données de votre espace de travail seront supprimés dans un délai de 1 à 3 mois."
  },
  {
    "id": "api.templates.over_limit_suspended_contact_support",
    "translation": "Contacter l'assistance"
  },
  {
    "id": "api.templates.over_limit_fix_now",
    "translation": "Résoudre maintenant"
  },
  {
    "id": "api.templates.over_limit_90_days_title",
    "translation": "La suspension de votre espace de travail Mattermost Cloud est prévue pour demain"
  },
  {
    "id": "api.templates.over_limit_90_days_info4",
    "translation": "Une fois votre espace de travail suspendu, tout le contenu et toutes les données de votre espace de travail seront supprimés dans un délai de 1 à 3 mois."
  },
  {
    "id": "api.templates.over_limit_90_days_info3",
    "translation": "Une fois votre espace de travail suspendu, vous ne pourrez pas vous connecter à votre compte ni mettre à jour vos informations de paiement. Vous devrez alors contacter notre équipe d'assistance pour réactiver votre service."
  },
  {
    "id": "api.templates.over_limit_90_days_info2",
    "translation": "Pour éviter toute suspension, ajoutez vos informations de paiement"
  },
  {
    "id": "api.templates.over_limit_7_days_subject",
    "translation": "Le paiement de votre abonnement à Mattermost Cloud est en retard"
  },
  {
    "id": "api.templates.over_limit_14_days_subject",
    "translation": "Le paiement de votre abonnement à Mattermost Cloud est en retard"
  },
  {
    "id": "api.templates.over_limit_7_days_info1",
    "translation": "Mattermost n'a pas pu traiter votre dernier paiement automatique. Pour que votre service reste actif, veuillez ajouter un moyen de paiement valide dès que possible afin d'éviter toute suspension."
  },
  {
    "id": "api.templates.over_limit_30_days_title",
    "translation": "Suspension de l'espace de travail Mattermost Cloud"
  },
  {
    "id": "api.templates.over_limit_30_days_subject",
    "translation": " Agissez maintenant pour conserver votre abonnement à Mattermost Cloud"
  },
  {
    "id": "api.templates.over_limit_30_days_info2_item3",
    "translation": "Vous perdrez l'accès à votre historique de messages"
  },
  {
    "id": "api.templates.over_limit_30_days_info2_item2",
    "translation": "Vous ne pourrez pas mettre à jour les informations de paiement sans devoir contacter notre équipe d'assistance"
  },
  {
    "id": "api.templates.over_limit_30_days_info2_item1",
    "translation": "Vous ne pourrez pas vous connecter à votre espace de travail"
  },
  {
    "id": "api.templates.over_limit_30_days_info2",
    "translation": "Si aucune action n'est prise rapidement, votre espace de travail sera suspendu"
  },
  {
    "id": "api.templates.over_limit_30_days_info1",
    "translation": "Il est encore temps pour conserver votre espace de travail Mattermost Cloud actif. Pour résoudre les problèmes liés à votre méthode de paiement et éviter toute suspension, mettez à jour votre méthode de paiement."
  },
  {
    "id": "api.templates.over_limit_14_days_title",
    "translation": "Paiement non reçu"
  },
  {
    "id": "api.templates.over_limit_14_days_info1",
    "translation": "Nous nous permettons de vous rappeler que nous n'avons pas encore reçu le paiement de votre abonnement à Mattermost pour la facture datée du {{ .OverLimitDate }}.  Nous devrons bientôt entamer une procédure de suspension de service si le paiement n'est pas reçu rapidement."
  },
  {
    "id": "api.templates.license_up_for_renewal_title",
    "translation": "Votre abonnement à Mattermost doit être renouvelé"
  },
  {
    "id": "api.templates.license_up_for_renewal_subtitle_two",
    "translation": "Connectez-vous à votre compte client pour renouveler"
  },
  {
    "id": "api.templates.license_up_for_renewal_subtitle",
    "translation": "{{.UserName}}, votre abonnement doit expirer dans {{.Days}} jours. Nous espérons que vous profitez bien de la collaboration d'équipe flexible et sécurisée que permet Mattermost. Renouvelez votre abonnement rapidement pour que votre équipe puisse continuer à profiter de ces avantages."
  },
  {
    "id": "api.templates.license_up_for_renewal_subject",
    "translation": "Votre licence doit être renouvelée"
  },
  {
    "id": "api.templates.license_up_for_renewal_renew_now",
    "translation": "Renouveler maintenant"
  },
  {
    "id": "api.templates.cloud_welcome_email.app_market_place",
    "translation": "place de marché des applications."
  },
  {
    "id": "api.templates.cloud_welcome_email.add_apps_sub_info",
    "translation": "Simplifiez votre travail avec des outils tels que Github, Google Calendar et Chrome. Explorez toutes les intégrations que nous proposons sur notre"
  },
  {
    "id": "api.templates.cloud_welcome_email.add_apps_info",
    "translation": "Ajouter des applications à votre espace de travail"
  },
  {
    "id": "api.templates.cloud_trial_ending_email.title",
    "translation": "Votre essai gratuit de 14 jours de Mattermost se termine bientôt"
  },
  {
    "id": "api.templates.cloud_trial_ending_email.subtitle",
    "translation": "{{.Name}}, votre essai de 14 jours de Mattermost Cloud Professional se termine dans 3 jours, le {{.TrialEnd}}. Veuillez ajouter vos informations de paiement pour que votre équipe puisse continuer à profiter des avantages de la version Cloud Professional."
  },
  {
    "id": "api.templates.cloud_trial_ending_email.subject",
    "translation": "Fin de la version d'essai de Mattermost Cloud"
  },
  {
    "id": "api.templates.cloud_trial_ending_email.add_payment_method",
    "translation": "Ajouter une méthode de paiement"
  },
  {
    "id": "api.templates.cloud_trial_ended_email.title",
    "translation": "Votre essai gratuit de 14 jours de Mattermost a pris fin aujourd'hui"
  },
  {
    "id": "api.templates.cloud_trial_ended_email.subtitle",
    "translation": "{{.Name}}, votre essai gratuit de 14 jours de Mattermost Cloud Professional a pris fin aujourd'hui, {{.TodayDate}}. Veuillez ajouter vos informations de paiement pour que votre équipe puisse continuer à profiter des avantages de la version Cloud Professional."
  },
  {
    "id": "api.templates.cloud_trial_ended_email.subject",
    "translation": "La version d'essai de Mattermost Cloud est terminée"
  },
  {
    "id": "api.templates.cloud_trial_ended_email.start_subscription",
    "translation": "Démarrer l'abonnement"
  },
  {
    "id": "api.templates.at_limit_title",
    "translation": "Vous avez atteint la limite du nombre d'utilisateurs pour le niveau gratuit. "
  },
  {
    "id": "api.templates.at_limit_subject",
    "translation": "La limite d'utilisateurs de Mattermost Cloud est atteinte"
  },
  {
    "id": "api.templates.at_limit_info5",
    "translation": "Vous pouvez également désactiver des utilisateurs dans la console d'administration afin de libérer des places pour d'autres utilisateurs ou de rester en dessous de la limite du nombre d'utilisateurs gratuits."
  },
  {
    "id": "api.templates.at_limit_info2",
    "translation": "Vous pouvez également désactiver des utilisateurs dans la console d'administration afin de libérer des places pour d'autres utilisateurs ou de rester en dessous de la limite du nombre d'utilisateurs gratuits."
  },
  {
    "id": "api.templates.at_limit_info1",
    "translation": "Il semble que vous avez 10 utilisateurs ou plus dans votre espace de travail maintenant - c'est génial ! Si vous voulez inviter plus de membres de votre équipe, envisagez de vous mettre à niveau vers la version Mattermost Cloud Professional maintenant."
  },
  {
    "id": "api.team.set_team_icon.check_image_limits.app_error",
    "translation": "La vérification des limites de l'image a échoué. La résolution est trop élevée."
  },
  {
    "id": "api.team.add_team_member.invalid_body.app_error",
    "translation": "Impossible d'analyser le corps de la demande."
  },
  {
    "id": "api.system.update_viewed_notices.failed",
    "translation": "La mise à jour des avis consultés a échoué"
  },
  {
    "id": "api.system.update_notices.validating_failed",
    "translation": "La validation des conditions de l'avis de produit a échoué"
  },
  {
    "id": "api.system.update_notices.parse_failed",
    "translation": "L'analyse des avis de produit a échoué"
  },
  {
    "id": "api.system.update_notices.clear_failed",
    "translation": "L'effacement des anciens avis de produit a échoué"
  },
  {
    "id": "api.system.update_notices.fetch_failed",
    "translation": "La récupération des avis sur le produit a échoué"
  },
  {
    "id": "api.server.warn_metric.support_email_not_configured.start_trial.notification_body",
    "translation": "Allez dans **Console système > Configuration du site > Personnalisation** pour définir l'adresse [e-mail d'assistance](https://docs.mattermost.com/administration/config-settings.html#support-email) comme l'adresse électronique du service d'assistance informatique interne de votre organisation pour les commentaires des utilisateurs finaux, les notifications par courriel et les demandes d'assistance."
  },
  {
    "id": "api.server.warn_metric.support_email_not_configured.notification_title",
    "translation": "Définissez votre adresse e-mail d'assistance"
  },
  {
    "id": "api.server.warn_metric.starting_trial",
    "translation": "Obtenir une version d'essai"
  },
  {
    "id": "api.server.warn_metric.number_of_teams_5.start_trial_notification_success.message",
    "translation": "Votre version d'évaluation de la version entreprise est maintenant active. Allez dans **Console système > Gestion des utilisateurs > Permissions** pour activer les permissions avancées."
  },
  {
    "id": "api.server.warn_metric.number_of_teams_5.start_trial.notification_body",
    "translation": "Votre système Mattermost compte maintenant plusieurs équipes. De nombreuses équipes ont leur propre façon préférée de se coordonner et de collaborer, y compris la façon dont les canaux sont créés, qui peut inviter de nouveaux coéquipiers et comment les intégrations sont gérées. Les schémas de remplacement d'équipe vous permettent de personnaliser les permissions des utilisateurs au sein de chaque équipe pour répondre à leurs besoins spécifiques.\n\n[En savoir plus sur l'utilisation des autorisations avancées](https://www.mattermost.com/docs-advanced-permissions-team-override/?utm_medium=product&utm_source=mattermost-advisor-bot&utm_content=advanced-permissions-team-override)\n\nEn cliquant sur « Démarrer l'essai », j'accepte le [Contrat d'évaluation du logiciel Mattermost](https://mattermost.com/software-evaluation-agreement/), la [Politique de confidentialité](https://mattermost.com/privacy-policy/) et la réception d'e-mails sur le produit."
  },
  {
    "id": "api.server.warn_metric.number_of_teams_5.notification_title",
    "translation": "Utilisation des permissions avancées"
  },
  {
    "id": "api.server.warn_metric.number_of_teams_5.notification_body",
    "translation": "Votre système Mattermost compte maintenant plusieurs équipes. De nombreuses équipes ont leur propre façon préférée de se coordonner et de collaborer, y compris la façon dont les canaux sont créés, qui peut inviter de nouveaux coéquipiers et comment les intégrations sont gérées. Les schémas de remplacement d'équipe vous permettent de personnaliser les permissions des utilisateurs au sein de chaque équipe pour répondre à leurs besoins spécifiques.\n\n[En savoir plus sur l'utilisation des autorisations avancées](https://www.mattermost.com/docs-advanced-permissions-team-override/?utm_medium=product&utm_source=mattermost-advisor-bot&utm_content=advanced-permissions-team-override).\n\nEn cliquant sur « Contactez-nous », vous partagez vos informations avec Mattermost, Inc. [En savoir plus](https://mattermost.com/pl/default-admin-advisory)"
  },
  {
    "id": "api.server.warn_metric.number_of_posts_2M.start_trial.notification_success.message",
    "translation": "Votre version d'essai de la version entreprise est maintenant active. Une fois que vous avez un serveur Elasticsearch, allez dans **Console système > Environnement > Elasticsearch** pour configurer Elasticsearch."
  },
  {
    "id": "api.server.warn_metric.number_of_posts_2M.start_trial.notification_body",
    "translation": "Votre système Mattermost contient un grand nombre de messages. La recherche par défaut dans la base de données Mattermost commence à montrer une dégradation des performances à environ 2,5 millions de messages. Au-dessus de 5 millions de messages, Elasticsearch peut aider à éviter les problèmes de performance importants comme les délais d'attente lors d'une recherche ou de l'utilisation des mentions. Contactez-nous pour en savoir plus et faites-nous savoir comment nous pouvons vous aider.\n\n[En savoir plus sur l'amélioration des performances](https://www.mattermost.com/docs-elasticsearch/?utm_medium=product&utm_source=mattermost-advisor-bot&utm_content=elasticsearch)\n\nEn cliquant sur « Démarrer l'essai », j'accepte le [Contrat d'évaluation du logiciel Mattermost](https://mattermost.com/software-evaluation-agreement/), la [Politique de confidentialité](https://mattermost.com/privacy-policy/) et la réception d'e-mails sur le produit."
  },
  {
    "id": "api.server.warn_metric.number_of_posts_2M.notification_title",
    "translation": "Amélioration des performances"
  },
  {
    "id": "api.server.warn_metric.number_of_posts_2M.notification_body",
    "translation": "Votre système Mattermost contient un grand nombre de messages. La recherche par défaut dans la base de données Mattermost commence à montrer une dégradation des performances à environ 2,5 millions de messages. Au-dessus de 5 millions de messages, Elasticsearch peut aider à éviter les problèmes de performance importants comme les délais d'attente lors d'une recherche ou de l'utilisation des mentions. Contactez-nous pour en savoir plus et faites-nous savoir comment nous pouvons vous aider.\n\n[En savoir plus sur l'amélioration des performances](https://www.mattermost.com/docs-elasticsearch/?utm_medium=product&utm_source=mattermost-advisor-bot&utm_content=elasticsearch)\n\nEn cliquant sur « Contactez-nous », vous partagerez vos informations avec Mattermost, Inc. [En savoir plus](https://mattermost.com/pl/default-admin-advisory)"
  },
  {
    "id": "api.server.warn_metric.number_of_channels_50.start_trial.notification_success.message",
    "translation": "Votre version d'évaluation de la version entreprise est maintenant active. Allez dans **Console système > Gestion des utilisateurs > Autorisations** pour activer les autorisations avancées."
  },
  {
    "id": "api.server.warn_metric.number_of_channels_50.start_trial.notification_body",
    "translation": "Les canaux aident à améliorer la communication, mais avec les utilisateurs de Mattermost qui rejoignent et créent des canaux, le défi de garder le système organisé augmente. Les permissions avancées vous permettent de définir quels utilisateurs ou quels rôles peuvent effectuer certaines actions, y compris géer des paramètres et des membres des canaux, utiliser @channel ou @here pour mentionner de larges groupes d'utilisateurs et créer de nouveaux webhooks.\n\n[En savoir plus sur l'utilisation des permissions avancées](https://www.mattermost.com/docs-advanced-permissions/?utm_medium=product&utm_source=mattermost-advisor-bot&utm_content=advanced-permissions)\n\nEn cliquant sur « Démarrer l'essai », j'accepte le [Contrat d'évaluation du logiciel Mattermost](https://mattermost.com/software-evaluation-agreement/), la [Politique de confidentialité](https://mattermost.com/privacy-policy/) et la réception d'e-mails sur le produit."
  },
  {
    "id": "api.server.warn_metric.number_of_channels_50.notification_title",
    "translation": "Utilisation des permissions avancées"
  },
  {
    "id": "api.server.warn_metric.number_of_channels_50.notification_body",
    "translation": "Les canaux aident à améliorer la communication, mais avec les utilisateurs de Mattermost qui rejoignent et créent des canaux, le défi de garder le système organisé augmente. Les permissions avancées vous permettent de définir quels utilisateurs ou quels rôles peuvent effectuer certaines actions, y compris gérer des paramètres et des membres des canaux, utiliser @channel ou @here pour mentionner de larges groupes d'utilisateurs et créer de nouveaux webhooks.\n\n[En savoir plus sur l'utilisation des permissions avancées](https://www.mattermost.com/docs-advanced-permissions/?utm_medium=product&utm_source=mattermost-advisor-bot&utm_content=advanced-permissions)\n\nEn cliquant sur « Nous contacter », vous partagez vos informations avec Mattermost, Inc. [En savoir plus](https://mattermost.com/pl/default-admin-advisory)"
  },
  {
    "id": "api.server.warn_metric.number_of_active_users_500.start_trial.notification_success.message",
    "translation": "Votre version d'évaluation de la version entreprise est maintenant active. Allez dans la console système pour activer les fonctions avancées."
  },
  {
    "id": "api.server.warn_metric.number_of_active_users_500.start_trial.notification_body",
    "translation": "Mattermost recommande vivement que les déploiements de plus de 500 utilisateurs tirent parti de fonctionnalités telles que la gestion des utilisateurs, la mise en grappe des serveurs et le contrôle des performances. Contactez-nous pour en savoir plus et faites-nous savoir comment nous pouvons vous aider.\n\nEn cliquant sur « Démarrer l'essai », j'accepte le [Contrat d'évaluation du logiciel Mattermost](https://mattermost.com/software-evaluation-agreement/), la [Politique de confidentialité](https://mattermost.com/privacy-policy/) et la réception d'e-mails sur le produit."
  },
  {
    "id": "api.server.warn_metric.number_of_active_users_500.notification_body",
    "translation": "Mattermost recommande vivement que les déploiements de plus de 500 utilisateurs tirent parti de fonctionnalités telles que la gestion des utilisateurs, la mise en grappe des serveurs et le contrôle des performances. Contactez-nous pour en savoir plus et faites-nous savoir comment nous pouvons vous aider.\n\nEn cliquant sur « Contactez-nous », vous partagerez vos informations avec Mattermost, Inc. [En savoir plus](https://mattermost.com/pl/default-admin-advisory)"
  },
  {
    "id": "api.server.warn_metric.number_of_active_users_500.contact_us.email_body",
    "translation": "Demande de contact de Mattermost. Mon équipe compte maintenant 500 utilisateurs et j'envisage d'utiliser Mattermost version entreprise.\n"
  },
  {
    "id": "api.server.warn_metric.number_of_active_users_300.start_trial.notification_success.message",
    "translation": "Votre version d'essai Entreprise est maintenant active. Créez un canal et allez dans **Console système > Gestion des utilisateurs > Canaux** pour restreindre les publications aux seuls administrateurs du canal."
  },
  {
    "id": "api.server.warn_metric.number_of_active_users_300.start_trial.notification_body",
    "translation": "Avec toutes les conversations qui se déroulent sur Mattermost, il peut être difficile de savoir où chercher les informations importantes. Si vous souhaitez diffuser un message à un large public, vous pouvez créer des canaux d'annonce en lecture seule. Tout le monde peut s'y joindre, mais seuls les administrateurs des canaux peuvent publier des messages.\n\n[En savoir plus sur la création de canaux d'annonces en lecture seule](https://www.mattermost.com/docs-channel-moderation/?utm_medium=product&utm_source=mattermost-advisor-bot&utm_content=channel-moderation)\n\nEn cliquant sur Démarrer l'essai, j'accepte le [Contrat d'évaluation du logiciel Mattermost](https://mattermost.com/software-evaluation-agreement/), la [Politique de confidentialité](https://mattermost.com/privacy-policy/) et la réception d'e-mails sur le produit."
  },
  {
    "id": "api.server.warn_metric.number_of_active_users_300.notification_body",
    "translation": "Avec toutes les conversations qui se déroulent sur Mattermost, il peut être difficile de savoir où chercher les informations importantes. Si vous souhaitez diffuser un message à un large public, vous pouvez créer des canaux d'annonce en lecture seule. Tout le monde peut s'y joindre, mais seuls les administrateurs des canaux peuvent publier des messages.\n\n[En savoir plus sur la création de canaux d'annonces en lecture seule](https://www.mattermost.com/docs-channel-moderation/?utm_medium=product&utm_source=mattermost-advisor-bot&utm_content=channel-moderation)\n\nEn cliquant sur Nous contacter, vous partagez vos informations avec Mattermost, Inc. [En savoir plus](https://mattermost.com/pl/default-admin-advisory)"
  },
  {
    "id": "api.server.warn_metric.number_of_active_users_200.start_trial.notification_success.message",
    "translation": "Votre version d'évaluation Enterprise est maintenant active. Allez dans **Console système > Authentification > SAML 2.0** pour intégrer votre fournisseur SAML 2.0."
  },
  {
    "id": "api.server.warn_metric.number_of_active_users_200.start_trial.notification_body",
    "translation": "Votre système Mattermost compte maintenant 200 utilisateurs. Lorsque vous connectez Mattermost avec le fournisseur d'authentification unique de votre organisation, les utilisateurs peuvent accéder à Mattermost sans avoir à saisir à nouveau leurs informations d'identification. Nous vous recommandons d'intégrer votre fournisseur SAML 2.0 à votre serveur Mattermost. [En savoir plus sur l'intégration avec SAML 2.0](https://www.mattermost.com/docs-saml/?utm_medium=product&utm_source=mattermost-advisor-bot&utm_content=saml)\n\nEn cliquant sur Démarrer l'essai, j'accepte le [Contrat d'évaluation du logiciel Mattermost](https://mattermost.com/software-evaluation-agreement/), la [Politique de confidentialité](https://mattermost.com/privacy-policy/) et la réception d'e-mails sur le produit."
  },
  {
    "id": "api.server.warn_metric.number_of_active_users_200.notification_body",
    "translation": "Votre système Mattermost compte maintenant 200 utilisateurs. Lorsque vous connectez Mattermost avec le fournisseur d'authentification unique de votre organisation, les utilisateurs peuvent accéder à Mattermost sans avoir à saisir à nouveau leurs informations d'identification. Nous vous recommandons d'intégrer votre fournisseur SAML 2.0 à votre serveur Mattermost. [En savoir plus sur l'intégration avec SAML 2.0](https://www.mattermost.com/docs-saml/?utm_medium=product&utm_source=mattermost-advisor-bot&utm_content=saml).\n\nEn cliquant sur Contactez-nous, vous partagerez vos informations avec Mattermost, Inc. [En savoir plus](https://mattermost.com/pl/default-admin-advisory)"
  },
  {
    "id": "api.server.warn_metric.number_of_active_users_100.start_trial.notification_body",
    "translation": "Votre système Mattermost compte plus de 100 utilisateurs. Au fur et à mesure que votre base d'utilisateurs augmente, le provisionnement de nouveaux comptes peut prendre beaucoup de temps. Nous vous recommandons d'intégrer l'Active Directory/LDAP de votre organisation, ce qui permettra à toute personne possédant un compte d'accéder à Mattermost.\n\nConsultez la [documentation sur l'intégration avec AD/LDAP pour en savoir plus](https://www.mattermost.com/docs-adldap/?utm_medium=product&utm_source=mattermost-advisor-bot&utm_content=adldap)\n\nEn cliquant sur Commencer l'essai, j'accepte le [contrat d'évaluation du logiciel Mattermost](https://mattermost.com/software-evaluation-agreement/), la [politique de confidentialité](https://mattermost.com/privacy-policy/) et la réception d'e-mails sur le produit."
  },
  {
    "id": "api.server.warn_metric.number_of_active_users_100.notification_body",
    "translation": "Votre système Mattermost compte plus de 100 utilisateurs. Au fur et à mesure que votre base d'utilisateurs augmente, le provisionnement de nouveaux comptes peut prendre beaucoup de temps. Nous vous recommandons d'intégrer l'Active Directory/LDAP de votre organisation, ce qui permettra à toute personne possédant un compte d'accéder à Mattermost.\n\nConsultez la [documentation sur l'intégration avec AD/LDAP pour en savoir plus](https://www.mattermost.com/docs-adldap/?utm_medium=product&utm_source=mattermost-advisor-bot&utm_content=adldap)\n\nEn cliquant sur « Nous contacter », vous partagerez vos informations avec Mattermost, Inc. [En savoir plus](https://mattermost.com/pl/default-admin-advisor)"
  },
  {
    "id": "api.server.warn_metric.mfa.start_trial.notification_body",
    "translation": "Votre système Mattermost dispose de l'authentification multi-facteurs activée, donnant aux utilisateurs le choix de sécuriser leurs comptes avec des moyens d'authentification supplémentaires au-delà du simple mot de passe. Pour améliorer la sécurité du système, vous pouvez exiger que tous les comptes Mattermost utilisent l'authentification multi-facteurs.\n\nConsultez la [documentation sur l'application de l'authentification multi-facteurs pour en savoir plus](https://www.mattermost.com/docs-multi-factor-authentication/?utm_medium=product&utm_source=mattermost-advisor-bot&utm_content=multi-factor-authentication).\n\nEn cliquant sur Commencer l'essai, j'accepte le [contrat d'évaluation du logiciel Mattermost](https://mattermost.com/software-evaluation-agreement/), la [politique de confidentialité](https://mattermost.com/privacy-policy/) et la réception d'e-mails sur le produit."
  },
  {
    "id": "api.server.warn_metric.mfa.notification_body",
    "translation": "Votre système Mattermost dispose de l'authentification multi-facteurs activée, donnant aux utilisateurs le choix de sécuriser leurs comptes avec des moyens d'authentification supplémentaires au-delà du simple mot de passe. Pour améliorer la sécurité du système, vous pouvez exiger que tous les comptes Mattermost utilisent l'authentification multi-facteurs.\n\nConsultez la [documentation sur l'application de l'authentification multi-facteurs pour en savoir plus](https://www.mattermost.com/docs-multi-factor-authentication/?utm_medium=product&utm_source=mattermost-advisor-bot&utm_content=multi-factor-authentication).\n\nEn cliquant sur Nous contacter, vous acceptez de partagez vos informations avec Mattermost, Inc. [En savoir plus](https://mattermost.com/pl/default-admin-advisory)"
  },
  {
    "id": "api.server.warn_metric.email_domain.start_trial.notification_body",
    "translation": "La gestion de projets implique souvent de devoir nécessiter des personnes de votre organisation et d'autres à l'extérieur de celle-ci. Avec les comptes invités, vous pouvez permettre à des partenaires externes de rejoindre votre système Mattermost et spécifier avec qui ils peuvent travailler et ce qu'ils peuvent voir.\n\nConsultez [la documentation pour en savoir plus sur l'activation des comptes d'invités](https://www.mattermost.com/docs-guest-accounts/)\n\nEn cliquant sur Commencer l'essai, j'accepte le [contrat d'évaluation du logiciel Mattermost](https://mattermost.com/software-evaluation-agreement/), la [politique de confidentialité](https://mattermost.com/privacy-policy/) et la réception d'e-mails sur le produit."
  },
  {
    "id": "api.server.license_up_for_renewal.error_sending_email",
    "translation": "Impossible d'envoyer les e-mails de renouvellement de licence"
  },
  {
    "id": "api.server.license_up_for_renewal.error_generating_link",
    "translation": "Impossible de générer le lien de renouvellement de la licence"
  },
  {
    "id": "api.remote_cluster.update_not_unique.app_error",
    "translation": "Une connexion sécurisée avec la même URL existe déjà."
  },
  {
    "id": "api.remote_cluster.update.app_error",
    "translation": "Une erreur s'est produite lors de la mise à jour de la connexion sécurisée."
  },
  {
    "id": "api.remote_cluster.service_not_enabled.app_error",
    "translation": "Le service de cluster distant n'est pas activé."
  },
  {
    "id": "api.remote_cluster.save_not_unique.app_error",
    "translation": "La connexion sécurisée a déjà été ajoutée."
  },
  {
    "id": "api.remote_cluster.save.app_error",
    "translation": "Une erreur s'est produite lors de l'enregistrement de la connexion sécurisée."
  },
  {
    "id": "api.remote_cluster.invalid_topic.app_error",
    "translation": "Sujet invalide."
  },
  {
    "id": "api.remote_cluster.invalid_id.app_error",
    "translation": "Identifiant invalide."
  },
  {
    "id": "api.remote_cluster.get.app_error",
    "translation": "Une erreur s'est produite lors de la récupération de la connexion sécurisée."
  },
  {
    "id": "api.remote_cluster.delete.app_error",
    "translation": "Une erreur s'est produite lors de la suppression de la connexion sécurisée."
  },
  {
    "id": "api.oauth.click_redirect",
    "translation": "Si vous n'êtes pas redirigé automatiquement, veuillez cliquer sur le <a href='{{.Link}}'>lien</a>"
  },
  {
    "id": "api.no_license",
    "translation": "Licence E10 ou E20 requise pour utiliser ce nœud."
  },
  {
    "id": "api.job.unable_to_create_job.incorrect_job_type",
    "translation": "Le type d'emploi de l'emploi que vous essayez de créer est invalide"
  },
  {
    "id": "api.job.retrieve.nopermissions",
    "translation": "Les types de tâche pour une tâche que vous essayez de récupérer ne contient pas de permissions"
  },
  {
    "id": "api.error_set_first_admin_visit_marketplace_status",
    "translation": "Une erreur s'est produite lors de l'enregistrement du statut de place de marché indiquant la première visite de l'administrateur dans le magasin."
  },
  {
    "id": "api.error_get_first_admin_visit_marketplace_status",
    "translation": "Une erreur s'est produite lors de la récupération du statut de place de marché indiquant la première visite de l'administrateur dans le magasin."
  },
  {
    "id": "api.email_batching.send_batched_email_notification.title",
    "translation": {
      "one": "{{ .SenderName }} vous a envoyé un nouveau message",
      "other": "{{ .SenderName }} et {{.Count}} autres utilisateurs vous ont envoyé un nouveau message"
    }
  },
  {
    "id": "api.email_batching.send_batched_email_notification.time",
    "translation": "{{.Hour}}:{{.Minute}} {{.TimeZone}}"
  },
  {
    "id": "api.email_batching.send_batched_email_notification.subTitle",
    "translation": "Vous trouverez ci-dessous un résumé de vos nouveaux messages."
  },
  {
    "id": "api.email_batching.send_batched_email_notification.messageButton",
    "translation": "Afficher ce message"
  },
  {
    "id": "api.email_batching.send_batched_email_notification.button",
    "translation": "Ouvrir Mattermost"
  },
  {
    "id": "api.context.remote_id_missing.app_error",
    "translation": "Identifiant de connexion sécurisée manquant."
  },
  {
    "id": "api.context.remote_id_mismatch.app_error",
    "translation": "Incompatibilité d'identifiants de connexion sécurisée."
  },
  {
    "id": "api.context.remote_id_invalid.app_error",
    "translation": "Impossible de trouver l'identifiant de la connexion sécurisée {{.RemoteId}}."
  },
  {
    "id": "api.context.json_encoding.app_error",
    "translation": "Erreur d'encodage de JSON."
  },
  {
    "id": "api.context.invitation_expired.error",
    "translation": "L'invitation a expiré."
  },
  {
    "id": "api.config.update_config.diff.app_error",
    "translation": "Impossible de déterminer les différences entre les configurations"
  },
  {
    "id": "api.config.patch_config.diff.app_error",
    "translation": "Impossible de déterminer les différences entre les configurations"
  },
  {
    "id": "api.command_share.unshare_channel.help",
    "translation": "Supprimer le partage du canal actuel"
  },
  {
    "id": "api.command_share.unknown_action",
    "translation": "Action inconnue `{{.Action}}`. Actions disponibles : {{.Actions}}"
  },
  {
    "id": "api.command_share.uninvite_remote_id.help",
    "translation": "Identifiant de la connexion sécurisée pour laquelle supprimer l'invitation."
  },
  {
    "id": "api.command_share.uninvite_remote.help",
    "translation": "Supprimer l'invitation d'une connexion sécurisée à ce canal partagé"
  },
  {
    "id": "api.command_share.shared_channel_unshare.error",
    "translation": "Impossible de supprimer le partage pour ce canal : {{.Erreur}}."
  },
  {
    "id": "api.command_share.shared_channel_unavailable",
    "translation": "Ce canal n'est plus partagé."
  },
  {
    "id": "api.command_share.share_read_only.hint",
    "translation": "[readonly] - 'Y' ou 'N'.  La valeur par défaut est 'N'"
  },
  {
    "id": "api.command_share.share_read_only.help",
    "translation": "Le canal sera partagé en lecture seule"
  },
  {
    "id": "api.command_share.share_channel.error",
    "translation": "Impossible de partager ce canal : {{.Erreur}}"
  },
  {
    "id": "api.command_share.service_disabled",
    "translation": "Le service de canaux partagés est désactivé."
  },
  {
    "id": "api.command_share.remote_uninvited",
    "translation": "L'invitation de la connexion sécurisée `{{.RemoteId}}` a été supprimée."
  },
  {
    "id": "api.command_share.remote_table_header",
    "translation": "| Connexion sécurisée | URL du site | Lecture seule | Invitation acceptée | En ligne | Dernière synchronisation |"
  },
  {
    "id": "api.command_share.remote_not_valid",
    "translation": "Un identifiant de connexion sécurisée valide dont l'invitation doit être supprimée doit être spécifié"
  },
  {
    "id": "api.command_share.remote_id_invalid.error",
    "translation": "L'identifiant de la connexion sécurisée n'est pas valide : {{.Erreur}}"
  },
  {
    "id": "api.command_share.remote_id.help",
    "translation": "Identifiant d'une connexion sécurisée existante. Voir la commande `secure-connection` pour ajouter une connexion sécurisée."
  },
  {
    "id": "api.command_share.remote_already_invited",
    "translation": "La connexion sécurisée a déjà été invitée."
  },
  {
    "id": "api.command_share.permission_required",
    "translation": "La permission `{{.Permission}}` pour gérer les canaux partagés est requise."
  },
  {
    "id": "api.command_share.not_shared_channel_unshare",
    "translation": "Impossible d'annuler le partage pour un canal qui n'est pas partagé."
  },
  {
    "id": "api.command_share.no_remote_invited",
    "translation": "Aucune connexion sécurisée n'a été invitée à ce canal."
  },
  {
    "id": "api.command_share.name",
    "translation": "canal-partage"
  },
  {
    "id": "api.command_share.must_specify_valid_remote",
    "translation": "Un identifiant de connexion sécurisée valide à inviter doit être spécifié."
  },
  {
    "id": "api.command_share.missing_action",
    "translation": "Action manquante. Actions disponibles : {{.Actions}}"
  },
  {
    "id": "api.command_share.invite_remote.help",
    "translation": "Invite une instance externe de Mattermost au canal partagé actuel"
  },
  {
    "id": "api.command_share.invitation_sent",
    "translation": "L'invitation au canal partagé a été envoyée à `{{.Name}} {{.SiteURL}}`."
  },
  {
    "id": "api.command_share.invalid_value.error",
    "translation": "Valeur invalide pour '{{.Arg}}' : {{.Error}}"
  },
  {
    "id": "api.command_share.hint",
    "translation": "[action]"
  },
  {
    "id": "api.command_share.fetch_remote_status.error",
    "translation": "Impossible de récupérer l'état des connexions sécurisées : {{.Erreur}}."
  },
  {
    "id": "api.command_share.fetch_remote.error",
    "translation": "Une erreur s'est produite lors de la récupération des connexions sécurisées : {{.Erreur}}"
  },
  {
    "id": "api.command_share.desc",
    "translation": "Partage le canal actuel avec une instance externe de Mattermost."
  },
  {
    "id": "api.command_share.could_not_uninvite.error",
    "translation": "Impossible de désinviter `{{.RemoteId}}` : {{.Error}}"
  },
  {
    "id": "api.command_share.check_channel_exist.error",
    "translation": "Erreur lors de la vérification de l'existence d'un canal partagé : {{.Erreur}}"
  },
  {
    "id": "api.command_share.channel_status_id",
    "translation": "Statut du canal ID `{{.ChannelId}}`"
  },
  {
    "id": "api.command_share.channel_invite_not_home.error",
    "translation": "Impossible d'inviter une connexion sécurisée à un canal partagé provenant d'un autre endroit."
  },
  {
    "id": "api.command_share.channel_invite.error",
    "translation": "Une erreur s'est produite lors de l'invitation de `{{.Name}}` à ce canal : {{.Erreur}}"
  },
  {
    "id": "api.command_remote.site_url_not_set",
    "translation": "L'URL de site n'est pas définie. Veuillez la définir dans la Console système > Environnement > Serveur web."
  },
  {
    "id": "api.command_remote.hint",
    "translation": "[action]"
  },
  {
    "id": "api.command_remote.displayname.hint",
    "translation": "Un nom d'affichage pour la connexion sécurisée"
  },
  {
    "id": "api.command_remote.displayname.help",
    "translation": "Nom d'affichage de la connexion sécurisée"
  },
  {
    "id": "api.command_remote.desc",
    "translation": "Permet d'avoir des communications via connexions sécurisées entre instances Mattermost."
  },
  {
    "id": "api.channel.create_channel.direct_channel.team_restricted_error",
    "translation": "Un canal direct ne peut être créé entre ces utilisateurs, car ils ne partagent pas d'équipe en commun."
  },
  {
    "id": "api.admin.saml.failure_reset_authdata_to_email.app_error",
    "translation": "Impossible de réinitialiser sur Email le champ AuthData."
  },
  {
    "id": "api.templates.upgrade_request_title2",
    "translation": "Des nouveaux utilisateurs ne peuvent pas rejoindre votre espace de travail"
  },
  {
    "id": "api.templates.upgrade_request_info4",
    "translation": "Les invitations ne peuvent pas être envoyées, car votre espace de travail Mattermost Cloud a atteint la limite d'utilisateurs pour la version gratuite. Mettez-vous maintenant à niveau vers la version supérieure pour permettre à plus d'utilisateurs de rejoindre votre espace de travail."
  },
  {
    "id": "api.templates.reset_body.subTitle",
    "translation": "Cliquez sur le bouton ci-dessous pour réinitialiser votre mot de passe. Si vous n'êtes pas à l'origine de la demande, vous pouvez ignorer cet e-mail."
  },
  {
    "id": "api.templates.questions_footer.title",
    "translation": "Des questions ?"
  },
  {
    "id": "api.templates.payment_failed_no_card.title",
    "translation": "Votre facture Mattermost Cloud est disponible"
  },
  {
    "id": "api.templates.payment_failed_no_card.subject",
    "translation": "Le paiement de votre abonnement à Mattermost Cloud est en retard"
  },
  {
    "id": "api.templates.payment_failed_no_card.info1",
    "translation": "Votre facture Mattermost Cloud pour la dernière période de facturation a été générée. Cependant, aucun moyen de paiement n'est enregistré dans votre compte."
  },
  {
    "id": "api.templates.payment_failed_no_card.button",
    "translation": "Payer maintenant"
  },
  {
    "id": "api.templates.payment_failed.title",
    "translation": "Paiement échoué"
  },
  {
    "id": "api.templates.payment_failed.info3",
    "translation": "Pour garantir un abonnement ininterrompu à Mattermost Cloud, veuillez contacter votre institution financière pour résoudre le problème sous-jacent ou mettez à jour vos moyens de paiement. Une fois les informations de paiement mises à jour, Mattermost tentera de régler le solde impayé."
  },
  {
    "id": "api.templates.payment_failed.info1",
    "translation": "Votre institution financière a refusé un paiement de votre {{.CardBrand}} ****{{.LastFour}} associé à votre espace de travail Mattermost Cloud."
  },
  {
    "id": "api.templates.over_limit_suspended_title",
    "translation": "Espace de travail Mattermost Cloud suspendu"
  },
  {
    "id": "api.templates.over_limit_suspended_subject",
    "translation": "Votre abonnement à Mattermost Cloud a été suspendu"
  },
  {
    "id": "api.templates.over_limit_suspended_info2",
    "translation": "Contactez-nous pour réactiver votre espace de travail."
  },
  {
    "id": "api.templates.over_limit_subject",
    "translation": "Espace de travail Mattermost Cloud : limite d'utilisateurs dépassée"
  },
  {
    "id": "api.templates.over_limit_info2",
    "translation": "Vous pouvez également désactiver des utilisateurs dans la console d'administration afin de libérer des places pour d'autres utilisateurs ou de rester en dessous de la limite du nombre d'utilisateurs gratuits."
  },
  {
    "id": "api.templates.over_limit_info1",
    "translation": "Il semble que vous ayez plus de 10 utilisateurs dans votre espace de travail, ce qui dépasse les limites du niveau gratuit de Mattermost Cloud Professional. Pour éviter toute perturbation de votre espace de travail Mattermost, veuillez effectuer une mise à niveau maintenant."
  },
  {
    "id": "api.templates.over_limit_90_days_subject",
    "translation": "Votre abonnement à Mattermost Cloud sera bientôt suspendu"
  },
  {
    "id": "api.templates.over_limit_90_days_info1",
    "translation": "Ceci est le dernier rappel. Nous n'avons pas encore reçu le paiement de votre espace de travail Mattermost Cloud, qui est en retard depuis {{ .OverLimitDate }}. Demain, votre service sera suspendu."
  },
  {
    "id": "api.templates.over_limit_7_days_title",
    "translation": "Aucune méthode de paiement spécifiée dans votre compte"
>>>>>>> de5efdb8
  }
]<|MERGE_RESOLUTION|>--- conflicted
+++ resolved
@@ -7542,8 +7542,6 @@
   {
     "id": "api.channel.patch_channel_moderations.cache_invalidation.error",
     "translation": "Erreur d'invalidation du cache"
-<<<<<<< HEAD
-=======
   },
   {
     "id": "api.license.request-trial.can-start-trial.not-allowed",
@@ -8783,6 +8781,5 @@
   {
     "id": "api.templates.over_limit_7_days_title",
     "translation": "Aucune méthode de paiement spécifiée dans votre compte"
->>>>>>> de5efdb8
   }
 ]
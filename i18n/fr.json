--- conflicted
+++ resolved
@@ -7617,11 +7617,7 @@
   },
   {
     "id": "app.notification.footer.info",
-<<<<<<< HEAD
-    "translation": " et allez dans Paramètres du compte > Notifications"
-=======
     "translation": " et allez dans Paramètres > Notifications"
->>>>>>> 3181a376
   },
   {
     "id": "app.notification.body.mention.title",

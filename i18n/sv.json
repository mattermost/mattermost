--- conflicted
+++ resolved
@@ -9165,8 +9165,6 @@
   {
     "id": "api.server.license_up_for_renewal.error_sending_email",
     "translation": "Misslyckades med att skicka e-postmeddelanden för förnyelse av licensen"
-<<<<<<< HEAD
-=======
   },
   {
     "id": "app.user.store_is_empty.app_error",
@@ -9239,6 +9237,5 @@
   {
     "id": "model.session.is_valid.create_at.app_error",
     "translation": "Ogiltigt CreateAt-fält för sessionen."
->>>>>>> 3595a229
   }
 ]
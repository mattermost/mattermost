--- conflicted
+++ resolved
@@ -1422,19 +1422,11 @@
   },
   {
     "id": "api.incoming_webhook.disabled.app_error",
-<<<<<<< HEAD
-    "translation": "I webhooks in ingresso sono stati disabilitati dall'amministratore di sistema."
-=======
     "translation": "I webhook in ingresso sono stati disabilitati dall'amministratore di sistema."
   },
   {
     "id": "api.incoming_webhook.invalid_username.app_error",
     "translation": "Nome utente non valido."
->>>>>>> 3918ed6c
-  },
-  {
-    "id": "api.incoming_webhook.invalid_username.app_error",
-    "translation": "Nome utente non valido"
   },
   {
     "id": "api.ldap.init.debug",
@@ -4988,11 +4980,7 @@
   },
   {
     "id": "model.incoming_hook.icon_url.app_error",
-<<<<<<< HEAD
-    "translation": "Id pubblicazione non valido"
-=======
     "translation": "Icona pubblicazione non valida"
->>>>>>> 3918ed6c
   },
   {
     "id": "model.incoming_hook.id.app_error",

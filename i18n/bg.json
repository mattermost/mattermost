[
  {
    "id": "web.incoming_webhook.user.app_error",
    "translation": "Потребителят не можа да бъде намерен."
  },
  {
    "id": "web.incoming_webhook.text.app_error",
    "translation": "Не е посочен текст."
  },
  {
    "id": "web.incoming_webhook.split_props_length.app_error",
    "translation": "Свойствата на webhook не могат да се разделят на {{.Max}} символни части."
  },
  {
    "id": "web.incoming_webhook.permissions.app_error",
    "translation": "Неподходящи права за канал."
  },
  {
    "id": "web.incoming_webhook.parse.app_error",
    "translation": "Неуспешно анализиране на входящите данни."
  },
  {
    "id": "web.incoming_webhook.invalid.app_error",
    "translation": "Невалиден webhook."
  },
  {
    "id": "web.incoming_webhook.disabled.app_error",
    "translation": "Входящите webhook са забранени от системния администратор."
  },
  {
    "id": "web.incoming_webhook.channel_locked.app_error",
    "translation": "На тази webhook не е позволено да публикува в искания канал."
  },
  {
    "id": "web.incoming_webhook.channel.app_error",
    "translation": "Не можах да намеря канала."
  },
  {
    "id": "web.get_access_token.internal_saving.app_error",
    "translation": "Не може да се актуализират данните за достъп на потребителите."
  },
  {
    "id": "web.error.unsupported_browser.system_browser_or",
    "translation": "или"
  },
  {
    "id": "web.error.unsupported_browser.system_browser_make_default",
    "translation": "Направете по подразбиране"
  },
  {
    "id": "web.error.unsupported_browser.open_system_browser.edge",
    "translation": "Open Edge"
  },
  {
    "id": "web.error.unsupported_browser.no_longer_support_version",
    "translation": "Тази версия на вашия браузър вече не се поддържа от Mattermost"
  },
  {
    "id": "web.error.unsupported_browser.no_longer_support",
    "translation": "Този браузър вече не се поддържа от Mattermost"
  },
  {
    "id": "web.error.unsupported_browser.min_os_version.windows",
    "translation": "Windows 7+"
  },
  {
    "id": "web.error.unsupported_browser.min_os_version.mac",
    "translation": "macOS 10.9+"
  },
  {
    "id": "web.error.unsupported_browser.min_browser_version.safari",
    "translation": "Версия 12+"
  },
  {
    "id": "web.error.unsupported_browser.min_browser_version.firefox",
    "translation": "Версия 60+"
  },
  {
    "id": "web.error.unsupported_browser.min_browser_version.edge",
    "translation": "Версия 44+"
  },
  {
    "id": "web.error.unsupported_browser.min_browser_version.chrome",
    "translation": "Версия 61+"
  },
  {
    "id": "web.error.unsupported_browser.learn_more",
    "translation": "Научете повече за поддържаните браузъри."
  },
  {
    "id": "web.error.unsupported_browser.install_guide.windows",
    "translation": "Ръководство за инсталиране"
  },
  {
    "id": "web.error.unsupported_browser.install_guide.mac",
    "translation": "Ръководство за инсталиране"
  },
  {
    "id": "web.error.unsupported_browser.download_the_app",
    "translation": "Изтеглете приложението"
  },
  {
    "id": "web.error.unsupported_browser.download_app_or_upgrade_browser",
    "translation": "Изтеглете приложението Mattermost или използвайте поддържан браузър за по-добро изживяване."
  },
  {
    "id": "web.error.unsupported_browser.download",
    "translation": "Изтеглете приложението"
  },
  {
    "id": "web.error.unsupported_browser.browser_title.safari",
    "translation": "Safari"
  },
  {
    "id": "web.error.unsupported_browser.browser_title.firefox",
    "translation": "Firefox"
  },
  {
    "id": "web.error.unsupported_browser.browser_title.edge",
    "translation": "Microsoft Edge"
  },
  {
    "id": "web.error.unsupported_browser.browser_title.chrome",
    "translation": "Google Chrome"
  },
  {
    "id": "web.error.unsupported_browser.browser_get_latest.safari",
    "translation": "Вземете най-новия браузър Safari"
  },
  {
    "id": "web.error.unsupported_browser.browser_get_latest.firefox",
    "translation": "Вземете най-новия браузър Firefox"
  },
  {
    "id": "web.error.unsupported_browser.browser_get_latest.chrome",
    "translation": "Вземете най-новия браузър Chrome"
  },
  {
    "id": "web.command_webhook.parse.app_error",
    "translation": "Не може да се анализират входящите данни."
  },
  {
    "id": "web.command_webhook.command.app_error",
    "translation": "Не можах да намеря командата."
  },
  {
    "id": "system.message.name",
    "translation": "Система"
  },
  {
    "id": "store.sql_user.get_for_login.app_error",
    "translation": "Не може да се намери съществуващ профил, отговарящ на вашите идентификационни данни. Този екип може да изисква покана от собственика на екипа, за да се присъедините."
  },
  {
    "id": "store.sql_team.save_member.exists.app_error",
    "translation": "Член на екипа с този ID вече съществува."
  },
  {
    "id": "store.sql_post.search.disabled",
    "translation": "Търсенето е забранено на този сървър. Моля, свържете се със системния администратор."
  },
  {
    "id": "store.sql_command.update.missing.app_error",
    "translation": "Команда не съществува."
  },
  {
    "id": "store.sql_command.save.get.app_error",
    "translation": "Не можа да се получи командата."
  },
  {
    "id": "store.sql_command.get.missing.app_error",
    "translation": "Командата не съществува."
  },
  {
    "id": "store.sql_channel.save_direct_channel.not_direct.app_error",
    "translation": "Не е правен опит за създаване на директен канал със SaveDirectChannel."
  },
  {
    "id": "store.sql_channel.save_channel.limit.app_error",
    "translation": "Достигнахте ограничението за броя разрешени канали."
  },
  {
    "id": "store.sql_channel.save_channel.exists.app_error",
    "translation": "В този екип вече съществува канал с това име."
  },
  {
    "id": "store.sql_channel.save_channel.existing.app_error",
    "translation": "Трябва да се актуализира повикването за съществуващ канал."
  },
  {
    "id": "store.sql_channel.save.direct_channel.app_error",
    "translation": "Използвайте SaveDirectChannel, за да създадете директен канал."
  },
  {
    "id": "store.sql_channel.save.archived_channel.app_error",
    "translation": "Не можете да промените архивиран канал."
  },
  {
    "id": "store.sql_channel.get.existing.app_error",
    "translation": "Не може да се намери съществуващият канал."
  },
  {
    "id": "store.sql_bot.get.missing.app_error",
    "translation": "Бота не съществува."
  },
  {
    "id": "store.sql.convert_string_map",
    "translation": "FromDb: Не може да конвертира StringMap в *низ"
  },
  {
    "id": "store.sql.convert_string_interface",
    "translation": "FromDb: Не може да конвертира StringInterface в *низ"
  },
  {
    "id": "store.sql.convert_string_array",
    "translation": "FromDb: Не може да конвертира StringArray в *низ"
  },
  {
    "id": "searchengine.bleve.disabled.error",
    "translation": "Грешка при прочистване на Bleve индекси: двигателят е забранен"
  },
  {
    "id": "plugin_api.send_mail.missing_to",
    "translation": "Липсващ адрес в 'До'."
  },
  {
    "id": "plugin_api.send_mail.missing_subject",
    "translation": "Липсва тема на ел.поща."
  },
  {
    "id": "plugin_api.send_mail.missing_htmlbody",
    "translation": "Липсва HTML тяло."
  },
  {
    "id": "plugin_api.get_file_link.no_post.app_error",
    "translation": "Не може да се получи публична връзка за файл. Файлът трябва да бъде прикачен към публикация, която може да бъде прочетена."
  },
  {
    "id": "plugin_api.get_file_link.disabled.app_error",
    "translation": "Публичните връзки са деактивирани."
  },
  {
    "id": "plugin_api.bot_cant_create_bot",
    "translation": "Бот потребител не може да създаде друг бот потребител."
  },
  {
    "id": "plugin.api.update_user_status.bad_status",
    "translation": "Не може да се зададе състоянието на потребителя. Неизвестно състояние на потребителя."
  },
  {
    "id": "plugin.api.get_users_in_channel",
    "translation": "Невъзможно е да се получат потребителите, невалидни критерии за сортиране."
  },
  {
    "id": "oauth.gitlab.tos.error",
    "translation": "Общите условия на GitLab са актуализирани. Моля, отидете на gitlab.com, за да ги приемете и след това опитайте да влезете в Mattermost отново."
  },
  {
    "id": "model.websocket_client.connect_fail.app_error",
    "translation": "Не може да се свърже с WebSocket сървъра."
  },
  {
    "id": "model.utils.decode_json.app_error",
    "translation": "не можа да декодира."
  },
  {
    "id": "model.user_access_token.is_valid.user_id.app_error",
    "translation": "Невалиден id на потребител."
  },
  {
    "id": "model.user_access_token.is_valid.token.app_error",
    "translation": "Невалиден маркер за достъп."
  },
  {
    "id": "model.user_access_token.is_valid.id.app_error",
    "translation": "Невалидна стойност за id."
  },
  {
    "id": "model.user_access_token.is_valid.description.app_error",
    "translation": "Невалидно описание, трябва да съдържа 255 или по-малко знака."
  },
  {
    "id": "model.user.is_valid.username.app_error",
    "translation": "Потребителското име трябва да започва с буква и да съдържа между 3 и 22 малки букви, съставено от цифри, букви и символите \".\", \"-\", и \"_\"."
  },
  {
    "id": "model.user.is_valid.update_at.app_error",
    "translation": "'Обновено в' трябва да е валидно време."
  },
  {
    "id": "model.user.is_valid.pwd_uppercase_symbol.app_error",
    "translation": "Вашата парола трябва да съдържа най-малко {{.Min}} знака, поне една главна буква и един символ (напр. \"~!@#$%^&*()\")."
  },
  {
    "id": "model.user.is_valid.pwd_uppercase_number_symbol.app_error",
    "translation": "Вашата парола трябва да съдържа най-малко {{.Min}} знаци, поне една главна буква, едно число и един символ (напр. \"~!@#$%^&*()\")."
  },
  {
    "id": "model.user.is_valid.pwd_uppercase_number.app_error",
    "translation": "Вашата парола трябва да съдържа най-малко {{.Min}} знака, поне една главна буква и едно число."
  },
  {
    "id": "model.user.is_valid.pwd_uppercase.app_error",
    "translation": "Вашата парола трябва да съдържа най-малко {{.Min}} знака, и поне една главна буква."
  },
  {
    "id": "model.user.is_valid.pwd_symbol.app_error",
    "translation": "Вашата парола трябва да съдържа най-малко {{.Min}} знаци и поне един символ (напр. \"~!@#$%^&*()\")."
  },
  {
    "id": "model.user.is_valid.pwd_number_symbol.app_error",
    "translation": "Вашата парола трябва да съдържа най-малко {{.Min}} знаци, поне едно число и един символ (напр. \"~!@#$%^&*()\")."
  },
  {
    "id": "model.user.is_valid.pwd_number.app_error",
    "translation": "Вашата парола трябва да съдържа най-малко {{.Min}} знака и поне едно число."
  },
  {
    "id": "model.user.is_valid.pwd_lowercase_uppercase_symbol.app_error",
    "translation": "Вашата парола трябва да съдържа най-малко {{.Min}} знака, поне една малка буква, една главна буква и един символ (напр. \"~!@#$%^&*()\")."
  },
  {
    "id": "model.user.is_valid.pwd_lowercase_uppercase_number_symbol.app_error",
    "translation": "Вашата парола трябва да съдържа най-малко {{.Min}} знака, поне една малка буква, една главна буква, едно число и един символ (напр. \"~!@#$%^&*()\")."
  },
  {
    "id": "model.user.is_valid.pwd_lowercase_uppercase_number.app_error",
    "translation": "Вашата парола трябва да съдържа най-малко {{.Min}} знака, поне една малка буква, една главна буква и едно число."
  },
  {
    "id": "model.user.is_valid.pwd_lowercase_uppercase.app_error",
    "translation": "Вашата парола трябва да съдържа най-малко {{.Min}} знака, поне една малка буква и една главна буква."
  },
  {
    "id": "model.user.is_valid.pwd_lowercase_symbol.app_error",
    "translation": "Вашата парола трябва да съдържа най-малко {{.Min}} знаци, поне една малка буква и един символ (напр. \"~!@#$%^&*()\")."
  },
  {
    "id": "model.user.is_valid.pwd_lowercase_number_symbol.app_error",
    "translation": "Вашата парола трябва да съдържа най-малко {{.Min}} знака, поне една малка буква, едно число и един символ (напр. \"~!@#$%^&*()\")."
  },
  {
    "id": "model.user.is_valid.pwd_lowercase_number.app_error",
    "translation": "Вашата парола трябва да съдържа най-малко {{.Min}} знака, поне една главна буква и едно число."
  },
  {
    "id": "model.user.is_valid.pwd_lowercase.app_error",
    "translation": "Вашата парола трябва да съдържа най-малко {{.Min}} знака и поне една малка буква."
  },
  {
    "id": "model.user.is_valid.pwd.app_error",
    "translation": "Вашата парола трябва да съдържа най-малко {{.Min}} знака."
  },
  {
    "id": "model.user.is_valid.position.app_error",
    "translation": "Невалидна длъжност: не трябва да е по-дълга от 128 знака."
  },
  {
    "id": "model.user.is_valid.password_limit.app_error",
    "translation": "Не може да се зададе парола над 72 знака поради ограниченията на bcrypt."
  },
  {
    "id": "model.user.is_valid.nickname.app_error",
    "translation": "Невалиден псевдоним."
  },
  {
    "id": "model.user.is_valid.locale.app_error",
    "translation": "Невалиден локал."
  },
  {
    "id": "model.user.is_valid.last_name.app_error",
    "translation": "Невалидно фамилно име."
  },
  {
    "id": "model.user.is_valid.id.app_error",
    "translation": "Невалиден id на потребител."
  },
  {
    "id": "model.user.is_valid.first_name.app_error",
    "translation": "Невалидно име."
  },
  {
    "id": "model.user.is_valid.email.app_error",
    "translation": "Грешна ел.поща."
  },
  {
    "id": "model.user.is_valid.create_at.app_error",
    "translation": "''Създадено в' трябва да е валидно време."
  },
  {
    "id": "model.user.is_valid.auth_data_type.app_error",
    "translation": "Невалиден потребител, данните за удостоверяване трябва да бъдат зададени с типа удостоверяване."
  },
  {
    "id": "model.user.is_valid.auth_data_pwd.app_error",
    "translation": "Невалидни данни за потребител, парола и удостоверяване, не могат да бъдат зададени и двете."
  },
  {
    "id": "model.job.is_valid.type.app_error",
    "translation": "Невалиден тип задача."
  },
  {
    "id": "model.job.is_valid.status.app_error",
    "translation": "Невалиден статус на задача."
  },
  {
    "id": "model.job.is_valid.id.app_error",
    "translation": "Невалиден id на задача."
  },
  {
    "id": "model.job.is_valid.create_at.app_error",
    "translation": "''Създадено в' трябва да е валидно време."
  },
  {
    "id": "model.incoming_hook.username.app_error",
    "translation": "Невалидно потребителско име."
  },
  {
    "id": "model.incoming_hook.user_id.app_error",
    "translation": "Невалиден id на потребителя."
  },
  {
    "id": "model.incoming_hook.update_at.app_error",
    "translation": "'Обновено в' трябва да е валидно време."
  },
  {
    "id": "model.incoming_hook.team_id.app_error",
    "translation": "Невалиден ID на екипа."
  },
  {
    "id": "model.incoming_hook.parse_data.app_error",
    "translation": "Неуспешно анализиране на входящите данни."
  },
  {
    "id": "model.incoming_hook.id.app_error",
    "translation": "Невалиден id."
  },
  {
    "id": "model.incoming_hook.icon_url.app_error",
    "translation": "Невалидна икона за публикация."
  },
  {
    "id": "model.incoming_hook.display_name.app_error",
    "translation": "Невалидно заглавие."
  },
  {
    "id": "model.incoming_hook.description.app_error",
    "translation": "Невалидно описание."
  },
  {
    "id": "model.incoming_hook.create_at.app_error",
    "translation": "''Създадено в' трябва да е валидно време."
  },
  {
    "id": "model.incoming_hook.channel_id.app_error",
    "translation": "Невалиден id на канал."
  },
  {
    "id": "model.guest.is_valid.emails.app_error",
    "translation": "Невалидни ел.пощи."
  },
  {
    "id": "model.guest.is_valid.email.app_error",
    "translation": "Грешна ел.поща."
  },
  {
    "id": "model.guest.is_valid.channels.app_error",
    "translation": "Невалидни канали."
  },
  {
    "id": "model.guest.is_valid.channel.app_error",
    "translation": "Невалиден канал."
  },
  {
    "id": "model.group_syncable.syncable_id.app_error",
    "translation": "невалидно syncable id свойство за синхронизация на група."
  },
  {
    "id": "model.group_syncable.group_id.app_error",
    "translation": "невалидно group id свойство за синхронизация на група."
  },
  {
    "id": "model.group_member.user_id.app_error",
    "translation": "невалидно user id свойство за член на група."
  },
  {
    "id": "model.group_member.group_id.app_error",
    "translation": "невалидно group id свойство за член на група."
  },
  {
    "id": "model.group.update_at.app_error",
    "translation": "невалидно update at свойство за група."
  },
  {
    "id": "model.group.source.app_error",
    "translation": "невалидно source свойство за група."
  },
  {
    "id": "model.group.remote_id.app_error",
    "translation": "невалидно remote id свойство за група."
  },
  {
    "id": "model.group.name.invalid_length.app_error",
    "translation": "Името трябва да е от 1 до 64 малки буквено-цифрови знака."
  },
  {
    "id": "model.group.name.invalid_chars.app_error",
    "translation": "невалидни символи в name свойството за група"
  },
  {
    "id": "model.group.name.app_error",
    "translation": "невалидно name свойство за група."
  },
  {
    "id": "model.group.display_name.app_error",
    "translation": "невалидно display name свойство за група."
  },
  {
    "id": "model.group.description.app_error",
    "translation": "невалидно description свойство за група."
  },
  {
    "id": "model.group.create_at.app_error",
    "translation": "невалидно create at свойство за група."
  },
  {
    "id": "model.file_info.is_valid.user_id.app_error",
    "translation": "Невалидна стойност за user_id."
  },
  {
    "id": "model.file_info.is_valid.update_at.app_error",
    "translation": "Невалидна стойност за update_at."
  },
  {
    "id": "model.file_info.is_valid.post_id.app_error",
    "translation": "Невалидна стойност за post_id."
  },
  {
    "id": "model.file_info.is_valid.path.app_error",
    "translation": "Невалидна стойност за path."
  },
  {
    "id": "model.file_info.is_valid.id.app_error",
    "translation": "Невалидна стойност за id."
  },
  {
    "id": "model.file_info.is_valid.create_at.app_error",
    "translation": "Невалидна стойност за create_at."
  },
  {
    "id": "model.file_info.get.gif.app_error",
    "translation": "Gif-а не може да се декодира."
  },
  {
    "id": "model.emoji.user_id.app_error",
    "translation": "Невалиден id на създател."
  },
  {
    "id": "model.emoji.update_at.app_error",
    "translation": "'Обновено в' трябва да е валидно време."
  },
  {
    "id": "model.emoji.name.app_error",
    "translation": "Името трябва да е от 1 до 64 малки буквено-цифрови знака."
  },
  {
    "id": "model.emoji.id.app_error",
    "translation": "Невалиден id на емотикон."
  },
  {
    "id": "model.emoji.create_at.app_error",
    "translation": "'Създадено в' трябва да е валидно време."
  },
  {
    "id": "model.config.is_valid.write_timeout.app_error",
    "translation": "Невалидна стойност за изчакване при запис."
  },
  {
    "id": "model.config.is_valid.websocket_url.app_error",
    "translation": "URL адресът на websocket трябва да е валиден URL адрес и да започва с ws:// или wss://."
  },
  {
    "id": "model.config.is_valid.webserver_security.app_error",
    "translation": "Невалидна стойност за сигурност на връзката на уеб сървъра."
  },
  {
    "id": "model.config.is_valid.tls_overwrite_cipher.app_error",
    "translation": "Невалидна стойност, предадена за шифър за презапис на TLS - Моля, вижте документацията за валидни стойности."
  },
  {
    "id": "model.config.is_valid.tls_key_file_missing.app_error",
    "translation": "Невалидна стойност за ключов файл на TLS - Използвайте LetsEncrypt или задайте път към съществуващ файл на ключа."
  },
  {
    "id": "model.config.is_valid.tls_cert_file_missing.app_error",
    "translation": "Невалидна стойност за файл със сертификат TLS - Използвайте LetsEncrypt или задайте път към съществуващ файл на сертификата."
  },
  {
    "id": "model.config.is_valid.time_between_user_typing.app_error",
    "translation": "Времето за обновяване на \"Потребител пише\", не трябва да се задава на по-малко от 1000 милисекунди."
  },
  {
    "id": "model.config.is_valid.teammate_name_display.app_error",
    "translation": "Невалидно показване на съекипник. Трябва да е 'full_name', 'nickname_full_name' или 'username'."
  },
  {
    "id": "model.config.is_valid.sql_query_timeout.app_error",
    "translation": "Невалиден период на изчакване на заявката в настройките на SQL. Трябва да е положително число."
  },
  {
    "id": "model.config.is_valid.sql_max_conn.app_error",
    "translation": "Невалидна максимално отворени връзки в настройките на SQL. Трябва да е положително число."
  },
  {
    "id": "model.config.is_valid.sql_idle.app_error",
    "translation": "Невалидни максимум неактивни връзки в настройките на SQL. Трябва да е положително число."
  },
  {
    "id": "model.config.is_valid.sql_driver.app_error",
    "translation": "Невалидно име на драйвер в настройките на SQL. Трябва да е 'mysql' или 'postgres'."
  },
  {
    "id": "model.config.is_valid.sql_data_src.app_error",
    "translation": "Невалиден източник на данни в SQL настройките. Трябва да е настроен."
  },
  {
    "id": "model.config.is_valid.sql_conn_max_lifetime_milliseconds.app_error",
    "translation": "Невалидна максимална валидност на връзката в настройките на SQL. Трябва да е неотрицателно число."
  },
  {
    "id": "model.config.is_valid.sitename_length.app_error",
    "translation": "Името на сайта трябва да бъде по-малко или равно на {{.MaxLength}} знака."
  },
  {
    "id": "model.config.is_valid.site_url_email_batching.app_error",
    "translation": "Не може да се разреши пакетирането по ел.поща, когато SiteURL не е зададен."
  },
  {
    "id": "model.config.is_valid.site_url.app_error",
    "translation": "URL-а на сайта трябва да е валиден URL адрес и да започне с http:// или https://."
  },
  {
    "id": "model.config.is_valid.saml_username_attribute.app_error",
    "translation": "Невалиден атрибут на потребителско име. Трябва да е настроен."
  },
  {
    "id": "model.config.is_valid.saml_spidentifier_attribute.app_error",
    "translation": "Изисква се идентификатор на доставчика на услуги"
  },
  {
    "id": "model.config.is_valid.saml_signature_algorithm.app_error",
    "translation": "Невалиден алгоритъм на подписа."
  },
  {
    "id": "model.config.is_valid.saml_public_cert.app_error",
    "translation": "Липсва публичен сертификат на доставчика на услуги. Забравихте ли да го качите?"
  },
  {
    "id": "model.config.is_valid.saml_private_key.app_error",
    "translation": "Частния ключ на доставчика на услуги липсва. Забравихте ли да го качите?"
  },
  {
    "id": "model.config.is_valid.saml_idp_url.app_error",
    "translation": "URL адресът на SAML SSO трябва да бъде валиден URL адрес и да започва с http:// или https://."
  },
  {
    "id": "model.config.is_valid.saml_idp_descriptor_url.app_error",
    "translation": "URL-а на издателя на доставчика на идентичност трябва да бъде валиден URL адрес и да започва с http:// или https://."
  },
  {
    "id": "model.config.is_valid.saml_idp_cert.app_error",
    "translation": "Липсва публичен сертификат на доставчика на самоличност. Забравихте ли да го качите?"
  },
  {
    "id": "model.config.is_valid.saml_guest_attribute.app_error",
    "translation": "Невалиден атрибут на гост. Трябва да е във формата „поле=стойност“."
  },
  {
    "id": "model.config.is_valid.saml_email_attribute.app_error",
    "translation": "Невалиден атрибут на ел.поща. Трябва да е настроен."
  },
  {
    "id": "model.config.is_valid.saml_canonical_algorithm.app_error",
    "translation": "Невалиден каноничен алгоритъм."
  },
  {
    "id": "model.config.is_valid.saml_assertion_consumer_service_url.app_error",
    "translation": "URL-а за вход на доставчика на услуги трябва да е валиден URL и да започва с http:// или https://."
  },
  {
    "id": "model.config.is_valid.saml_admin_attribute.app_error",
    "translation": "Невалиден атрибут на администратора. Трябва да е във формата „поле =стойност“."
  },
  {
    "id": "model.config.is_valid.restrict_direct_message.app_error",
    "translation": "Невалидно ограничение за директно съобщение. Трябва да е 'any' или 'team'."
  },
  {
    "id": "model.config.is_valid.read_timeout.app_error",
    "translation": "Невалидна стойност за изчакване при четене."
  },
  {
    "id": "model.config.is_valid.rate_sec.app_error",
    "translation": "Невалидно per sec в настройките за ограничение на трафика. Трябва да е положително число."
  },
  {
    "id": "model.config.is_valid.rate_mem.app_error",
    "translation": "Невалиден размер на паметта в настройките за ограничение на трафика. Трябва да е положително число."
  },
  {
    "id": "model.config.is_valid.password_length.app_error",
    "translation": "Минималната дължина на паролата трябва да бъде цяло число, по-голямо или равно на {{.MinLength}} и по-малко или равно на {{.MaxLength}}."
  },
  {
    "id": "model.config.is_valid.message_export.global_relay.smtp_username.app_error",
    "translation": "В задачата за експортиране на съобщения GlobalRelaySettings.SmtpUsername трябва да бъде зададен."
  },
  {
    "id": "model.config.is_valid.message_export.global_relay.smtp_password.app_error",
    "translation": "В задача за експортиране на съобщения GlobalRelaySettings.SmtpPassword трябва да бъде зададен."
  },
  {
    "id": "model.config.is_valid.message_export.global_relay.email_address.app_error",
    "translation": "В задача за експортиране на съобщения GlobalRelaySettings.EmailAddress трябва да бъде зададен на валиден адрес ел.поща."
  },
  {
    "id": "model.config.is_valid.message_export.global_relay.customer_type.app_error",
    "translation": "В износа на съобщения GlobalRelaySettings.CustomerType трябва да бъде зададено 'A9' or 'A10'."
  },
  {
    "id": "model.config.is_valid.message_export.global_relay.config_missing.app_error",
    "translation": "ExportFormat на задача за експортиране на съобщения е зададена на 'globalrelay', но GlobalRelaySettings липсват."
  },
  {
    "id": "model.config.is_valid.message_export.export_type.app_error",
    "translation": "ExportFormat на задачата за експортиране на съобщения трябва да бъде 'actiance', 'csv' или 'globalrelay'."
  },
  {
    "id": "model.config.is_valid.message_export.export_from.app_error",
    "translation": "ExportFromTimestamp на задачата за експортиране на съобщения трябва да бъде времева отметка (изразена в секунди след Unix epoch). Само съобщенията, изпратени след тази времева отметка, ще бъдат експортирани."
  },
  {
    "id": "model.config.is_valid.message_export.enable.app_error",
    "translation": "Настройката EnableExport на задачата за износ на съобщения трябва да бъде true или false."
  },
  {
    "id": "model.config.is_valid.message_export.daily_runtime.app_error",
    "translation": "DailyRuntime на задачата за експортиране на съобщения трябва да е 24-часова отметка във формата HH: MM."
  },
  {
    "id": "model.config.is_valid.message_export.batch_size.app_error",
    "translation": "BatchSize на задачата за износ на съобщения трябва да е положително цяло число."
  },
  {
    "id": "model.config.is_valid.max_users.app_error",
    "translation": "Невалидни максимално потребители на екип в настройките на екипа. Трябва да е положително число."
  },
  {
    "id": "model.config.is_valid.max_notify_per_channel.app_error",
    "translation": "Невалидни максимално известия за канал в настройките на екипа. Трябва да е положително число."
  },
  {
    "id": "model.config.is_valid.max_file_size.app_error",
    "translation": "Невалиден размер на файла в настройките на файла. Трябва да е цяло число по-голямо от нула."
  },
  {
    "id": "model.config.is_valid.max_channels.app_error",
    "translation": "Невалиден максимум канали за екип в настройките на екипа. Трябва да е положително число."
  },
  {
    "id": "model.config.is_valid.max_burst.app_error",
    "translation": "Максималният размер на серия трябва да бъде по-голям от нула."
  },
  {
    "id": "model.config.is_valid.login_attempts.app_error",
    "translation": "Невалидно максимални опити за влизане в настройките на услугата. Трябва да е положително число."
  },
  {
    "id": "model.config.is_valid.localization.available_locales.app_error",
    "translation": "Налични езици трябва да съдържа клиентски език по подразбиране."
  },
  {
    "id": "model.config.is_valid.listen_address.app_error",
    "translation": "Невалиден адрес за слушане в настройките на услугата, трябва да бъде зададен."
  },
  {
    "id": "model.config.is_valid.ldap_username",
    "translation": "AD/LDAP полето \"Username Attribute\" е задължително."
  },
  {
    "id": "model.config.is_valid.ldap_sync_interval.app_error",
    "translation": "Невалидно време на интервал за синхронизация. Трябва да е поне една минута."
  },
  {
    "id": "model.config.is_valid.ldap_server",
    "translation": "AD/LDAP полето \"AD/LDAP Server\" е задължително."
  },
  {
    "id": "model.config.is_valid.ldap_security.app_error",
    "translation": "Невалидна защита на връзката за настройките на AD/LDAP. Трябва да е 'TLS' или 'STARTTLS'."
  },
  {
    "id": "model.config.is_valid.ldap_max_page_size.app_error",
    "translation": "Невалидна стойност на максималния размер на страницата."
  },
  {
    "id": "model.config.is_valid.ldap_login_id",
    "translation": "AD/LDAP полето \"Login ID Attribute\" е задължително."
  },
  {
    "id": "model.config.is_valid.ldap_id",
    "translation": "AD/LDAP полето \"ID Attribute\" е задължително."
  },
  {
    "id": "model.config.is_valid.ldap_email",
    "translation": "AD/LDAP полето \"Email Attribute\" е задължително."
  },
  {
    "id": "model.config.is_valid.ldap_basedn",
    "translation": "AD/LDAP полето \"BaseDN\" е задължително."
  },
  {
    "id": "model.config.is_valid.import.retention_days_too_low.app_error",
    "translation": "Невалидна стойност за RetentionDays. Стойността е твърде ниска."
  },
  {
    "id": "model.config.is_valid.import.directory.app_error",
    "translation": "Невалидна стойност за директория."
  },
  {
    "id": "model.config.is_valid.image_proxy_type.app_error",
    "translation": "Невалиден тип прокси за изображения. Трябва да е 'local' или 'atmos/camo'."
  },
  {
    "id": "model.config.is_valid.group_unread_channels.app_error",
    "translation": "Невалидно 'групиране непрочетените канали' в настройките на услугата. Трябва да е 'disabled', 'default_on', или 'default_off'."
  },
  {
    "id": "model.config.is_valid.file_salt.app_error",
    "translation": "Невалидна сол на публична връзка в настройките за файла. Трябва да е 32 знака или повече."
  },
  {
    "id": "model.config.is_valid.file_driver.app_error",
    "translation": "Невалидно име на драйвер в настройките за файл. Трябва да e 'local' or 'amazons3'."
  },
  {
    "id": "model.config.is_valid.encrypt_sql.app_error",
    "translation": "Невалиден ключ за 'at rest' криптиране в настройки на SQL. Трябва да е 32 знака или повече."
  },
  {
    "id": "model.config.is_valid.email_security.app_error",
    "translation": "Невалидна защита на връзката в настройките за ел.поща. Трябва да е '', 'TLS' или 'STARTTLS'."
  },
  {
    "id": "model.config.is_valid.email_notification_contents_type.app_error",
    "translation": "Невалиден тип съдържание на известия по ел.поща в настройките. Трябва да е 'full' или 'generic'."
  },
  {
    "id": "model.config.is_valid.email_batching_interval.app_error",
    "translation": "Невалиден интервал за пакетно изпращане на ел.поща в настройките. Трябва да е 30 секунди или повече."
  },
  {
    "id": "model.config.is_valid.email_batching_buffer_size.app_error",
    "translation": "Невалиден размер на буфера за пакетно изпращане на ел.поща в настройките. Трябва да е нула или положително число."
  },
  {
    "id": "model.config.is_valid.elastic_search.request_timeout_seconds.app_error",
    "translation": "Времето за изчакване на заявка на Elasticsearch трябва да бъде поне 1 секунда."
  },
  {
    "id": "model.config.is_valid.elastic_search.posts_aggregator_job_start_time.app_error",
    "translation": "Настройката на Elasticsearch PostsAggregatorJobStartTime трябва да бъде време във формат 'hh: mm'."
  },
  {
    "id": "model.config.is_valid.elastic_search.live_indexing_batch_size.app_error",
    "translation": "Размерът на партидата за индексиране на живо Elasticsearch трябва да бъде най-малко 1."
  },
  {
    "id": "model.config.is_valid.elastic_search.enable_searching.app_error",
    "translation": "Настройката Elasticsearch EnableIndexing трябва да бъде зададена на true, когато Elasticsearch EnableSearching е зададено на true"
  },
  {
    "id": "model.config.is_valid.elastic_search.enable_autocomplete.app_error",
    "translation": "Настройката Elasticsearch EnableIndexing трябва да бъде зададена на true, когато Elasticsearch EnableAutocomplete е зададено на true"
  },
  {
    "id": "model.config.is_valid.elastic_search.connection_url.app_error",
    "translation": "Настройката на Elasticsearch ConnectionUrl трябва да бъде предоставена, когато е активирано индексирането на Elasticsearch."
  },
  {
    "id": "model.config.is_valid.elastic_search.bulk_indexing_time_window_seconds.app_error",
    "translation": "Времевият прозорец за групово индексиране на Elasticsearch трябва да бъде най-малко 1 секунда."
  },
  {
    "id": "model.config.is_valid.elastic_search.aggregate_posts_after_days.app_error",
    "translation": "Настройката на Elasticsearch AggregatePostsAfterDays трябва да бъде число, по-голямо или равно на 1."
  },
  {
    "id": "model.config.is_valid.display.custom_url_schemes.app_error",
    "translation": "Персонализираната схема на URL адреси {{.Scheme}} е невалидна. Персонализираните схеми за URL адреси трябва да започват с буква и да съдържат само букви, цифри, плюс (+), точка (.) и тире (-)."
  },
  {
    "id": "model.config.is_valid.directory.app_error",
    "translation": "Невалидна директория на локалното хранилище. Трябва да е непразен низ."
  },
  {
    "id": "model.config.is_valid.data_retention.message_retention_days_too_low.app_error",
    "translation": "Съхраняването на съобщение трябва да бъде един ден или повече."
  },
  {
    "id": "model.config.is_valid.data_retention.file_retention_days_too_low.app_error",
    "translation": "Съхранението на файлове трябва да бъде един ден или повече."
  },
  {
    "id": "model.config.is_valid.data_retention.deletion_job_start_time.app_error",
    "translation": "Времето на започване на заданието за съхранение на данни трябва да бъде 24-часова отметка във формата HH: MM."
  },
  {
    "id": "model.config.is_valid.collapsed_threads.app_error",
    "translation": "Настройката СвивайРазговори трябва да е Деактивирано, Включено по подразбиране и Изключено по подразбиране"
  },
  {
    "id": "model.config.is_valid.cluster_email_batching.app_error",
    "translation": "Невъзможно е да се активира пакетирането по ел.поща, когато е активирано клъстеризирането."
  },
  {
    "id": "model.config.is_valid.bleve_search.filename.app_error",
    "translation": "Настройката Bleve IndexingDir трябва да бъде зададена, когато Bleve EnableIndexing е зададен на true"
  },
  {
    "id": "model.config.is_valid.bleve_search.enable_searching.app_error",
    "translation": "Настройката Bleve EnableIndexing трябва да бъде зададена на true, когато Bleve EnableSearching е зададено на true"
  },
  {
    "id": "model.config.is_valid.bleve_search.enable_autocomplete.app_error",
    "translation": "Настройката Bleve EnableIndexing трябва да бъде зададена на true, когато Bleve EnableAutocomplete е зададен на true"
  },
  {
    "id": "model.config.is_valid.bleve_search.bulk_indexing_time_window_seconds.app_error",
    "translation": "Времевия прозорец на Bleve Bulk трябва да бъде най-малко 1 секунда."
  },
  {
    "id": "model.config.is_valid.atmos_camo_image_proxy_url.app_error",
    "translation": "Невалидно RemoteImageProxyURL за atmos/camo. Трябва да е настроен на вашия споделен ключ."
  },
  {
    "id": "model.config.is_valid.atmos_camo_image_proxy_options.app_error",
    "translation": "Невалидно RemoteImageProxyOptions за atmos/camo. Трябва да е настроен във вашия споделен ключ."
  },
  {
    "id": "model.config.is_valid.allow_cookies_for_subdomains.app_error",
    "translation": "Разрешаването на бисквитки за поддомейни изисква SiteURL да бъде настроен."
  },
  {
    "id": "model.compliance.is_valid.start_end_at.app_error",
    "translation": "'До' трябва да е по-голямо от 'От'."
  },
  {
    "id": "model.compliance.is_valid.start_at.app_error",
    "translation": "'От' трябва да е валидно време."
  },
  {
    "id": "model.compliance.is_valid.id.app_error",
    "translation": "Невалиден id."
  },
  {
    "id": "model.compliance.is_valid.end_at.app_error",
    "translation": "'До' трябва да е валидно време."
  },
  {
    "id": "model.compliance.is_valid.desc.app_error",
    "translation": "Невалидно описание."
  },
  {
    "id": "model.compliance.is_valid.create_at.app_error",
    "translation": "'Създадено в' трябва да е валидно време."
  },
  {
    "id": "model.command_hook.user_id.app_error",
    "translation": "Невалиден id на потребител."
  },
  {
    "id": "model.command_hook.root_id.app_error",
    "translation": "Невалиден root id."
  },
  {
    "id": "model.command_hook.parent_id.app_error",
    "translation": "Невалиден родителски id."
  },
  {
    "id": "model.command_hook.id.app_error",
    "translation": "Невалиден hook id на командата."
  },
  {
    "id": "model.command_hook.create_at.app_error",
    "translation": "Създадено в, трябва да е валидно време."
  },
  {
    "id": "model.command_hook.command_id.app_error",
    "translation": "Невалиден id на команда."
  },
  {
    "id": "model.command_hook.channel_id.app_error",
    "translation": "Невалиден id на канал."
  },
  {
    "id": "model.command.is_valid.user_id.app_error",
    "translation": "Невалиден id на потребител."
  },
  {
    "id": "model.command.is_valid.url_http.app_error",
    "translation": "Невалиден URL. Трябва да е валиден URL адрес и да започва с http:// или https://."
  },
  {
    "id": "model.command.is_valid.url.app_error",
    "translation": "Невалиден URL."
  },
  {
    "id": "model.command.is_valid.update_at.app_error",
    "translation": "Актуализирано в, трябва да е валидно време."
  },
  {
    "id": "model.command.is_valid.trigger.app_error",
    "translation": "Невалидно задействане."
  },
  {
    "id": "model.command.is_valid.token.app_error",
    "translation": "Невалиден маркер."
  },
  {
    "id": "model.command.is_valid.team_id.app_error",
    "translation": "Невалиден ID на екип."
  },
  {
    "id": "model.command.is_valid.plugin_id.app_error",
    "translation": "Невалиден id на приставка."
  },
  {
    "id": "model.command.is_valid.method.app_error",
    "translation": "Невалиден метод."
  },
  {
    "id": "model.command.is_valid.id.app_error",
    "translation": "Невалиден id."
  },
  {
    "id": "model.command.is_valid.display_name.app_error",
    "translation": "Невалидно заглавие."
  },
  {
    "id": "model.command.is_valid.description.app_error",
    "translation": "Невалидно описание."
  },
  {
    "id": "model.command.is_valid.create_at.app_error",
    "translation": "'Създадено в' трябва да е валидно време."
  },
  {
    "id": "model.command.is_valid.autocomplete_data.app_error",
    "translation": "Невалидни данни за автопопълване"
  },
  {
    "id": "model.cluster.is_valid.type.app_error",
    "translation": "Type трябва да бъде зададено."
  },
  {
    "id": "model.cluster.is_valid.name.app_error",
    "translation": "ClusterName трябва да бъде зададено."
  },
  {
    "id": "model.cluster.is_valid.last_ping_at.app_error",
    "translation": "LastPingAt трябва да бъде зададен."
  },
  {
    "id": "model.cluster.is_valid.id.app_error",
    "translation": "Невалиден id."
  },
  {
    "id": "model.cluster.is_valid.hostname.app_error",
    "translation": "Hostname трябва да бъде зададено."
  },
  {
    "id": "model.cluster.is_valid.create_at.app_error",
    "translation": "CreateAt трябва да бъде зададено."
  },
  {
    "id": "model.channel_member.is_valid.user_id.app_error",
    "translation": "Невалиден id на потребител."
  },
  {
    "id": "model.channel_member.is_valid.unread_level.app_error",
    "translation": "Невалидно ниво на маркирай като непрочетени."
  },
  {
    "id": "model.channel_member.is_valid.push_level.app_error",
    "translation": "Невалидно ниво на изскачащи известия."
  },
  {
    "id": "model.channel_member.is_valid.notify_level.app_error",
    "translation": "Невалидно ниво на уведомяване."
  },
  {
    "id": "model.channel_member.is_valid.ignore_channel_mentions_value.app_error",
    "translation": "Невалидното състояние на игнорирай споменаване на канала."
  },
  {
    "id": "model.channel_member.is_valid.email_value.app_error",
    "translation": "Невалидна стойност за уведомяване по ел.поща."
  },
  {
    "id": "model.channel_member.is_valid.channel_id.app_error",
    "translation": "Невалиден id на канал."
  },
  {
    "id": "model.channel.is_valid.update_at.app_error",
    "translation": "Актуализирано в, трябва да е валидно време."
  },
  {
    "id": "model.channel.is_valid.type.app_error",
    "translation": "Невалиден тип."
  },
  {
    "id": "model.channel.is_valid.purpose.app_error",
    "translation": "Невалидна цел."
  },
  {
    "id": "model.channel.is_valid.name.app_error",
    "translation": "Невалидно име на канала. Id-та на потребител не са разрешени в името на канали за не-директни съобщения."
  },
  {
    "id": "model.channel.is_valid.id.app_error",
    "translation": "Невалиден id."
  },
  {
    "id": "model.channel.is_valid.header.app_error",
    "translation": "Невалидна заглавка."
  },
  {
    "id": "model.channel.is_valid.display_name.app_error",
    "translation": "Невалидно показвано име."
  },
  {
    "id": "model.channel.is_valid.creator_id.app_error",
    "translation": "Невалиден id на създател."
  },
  {
    "id": "model.channel.is_valid.create_at.app_error",
    "translation": "Създадено в трябва да е валидно време."
  },
  {
    "id": "model.channel.is_valid.2_or_more.app_error",
    "translation": "Името трябва да има 2 или повече буквено-цифрови символи."
  },
  {
    "id": "model.bot.is_valid.username.app_error",
    "translation": "Невалидно потребителско име."
  },
  {
    "id": "model.bot.is_valid.user_id.app_error",
    "translation": "Невалиден id на потребител."
  },
  {
    "id": "model.bot.is_valid.update_at.app_error",
    "translation": "Невалидно актуализирано в."
  },
  {
    "id": "model.bot.is_valid.description.app_error",
    "translation": "Невалидно описание."
  },
  {
    "id": "model.bot.is_valid.creator_id.app_error",
    "translation": "Невалиден id на създател."
  },
  {
    "id": "model.bot.is_valid.create_at.app_error",
    "translation": "Невалидно създадено в."
  },
  {
    "id": "model.authorize.is_valid.user_id.app_error",
    "translation": "Невалиден id на потребител."
  },
  {
    "id": "model.authorize.is_valid.state.app_error",
    "translation": "Невалидно състояние."
  },
  {
    "id": "model.authorize.is_valid.scope.app_error",
    "translation": "Невалиден обхват."
  },
  {
    "id": "model.authorize.is_valid.response_type.app_error",
    "translation": "Невалиден тип отговор."
  },
  {
    "id": "model.authorize.is_valid.redirect_uri.app_error",
    "translation": "Невалиден uri за пренасочване."
  },
  {
    "id": "model.authorize.is_valid.expires.app_error",
    "translation": "Изтича на, трябва да бъде зададен."
  },
  {
    "id": "model.authorize.is_valid.create_at.app_error",
    "translation": "Създадено в, трябва да е валидно време."
  },
  {
    "id": "model.authorize.is_valid.client_id.app_error",
    "translation": "Невалиден id на клиента."
  },
  {
    "id": "model.authorize.is_valid.auth_code.app_error",
    "translation": "Невалиден код за удостоверяване."
  },
  {
    "id": "model.access.is_valid.user_id.app_error",
    "translation": "Невалиден id на потребител."
  },
  {
    "id": "model.access.is_valid.refresh_token.app_error",
    "translation": "Невалиден маркер за опресняване."
  },
  {
    "id": "model.access.is_valid.redirect_uri.app_error",
    "translation": "Невалиден uri за пренасочване."
  },
  {
    "id": "model.access.is_valid.client_id.app_error",
    "translation": "Невалиден id на клиента."
  },
  {
    "id": "model.access.is_valid.access_token.app_error",
    "translation": "Невалиден маркер за достъп."
  },
  {
    "id": "migrations.worker.run_migration.unknown_key",
    "translation": "Невъзможно е стартиране на миграционна задача поради неизвестен ключ за миграция."
  },
  {
    "id": "migrations.worker.run_advanced_permissions_phase_2_migration.invalid_progress",
    "translation": "Миграцията не бе успешна поради невалидни данни за напредъка."
  },
  {
    "id": "migrations.system.save.app_error",
    "translation": "Срещнахме грешка при запазването на системното свойство."
  },
  {
    "id": "mfa.validate_token.authenticate.app_error",
    "translation": "Невалиден маркер на МФУ."
  },
  {
    "id": "mfa.mfa_disabled.app_error",
    "translation": "Многофакторното удостоверяване е забранено на този сървър."
  },
  {
    "id": "mfa.generate_qr_code.create_code.app_error",
    "translation": "Грешка при генериране на QR код."
  },
  {
    "id": "group_not_associated_to_synced_team",
    "translation": "Групата не може да бъде асоциирана с канала, докато първо не бъде свързана с родителския групово синхронизиран екип."
  },
  {
    "id": "ent.user.complete_switch_with_oauth.blank_email.app_error",
    "translation": "Не може да се извърши вход в SAML с празен адрес ел.поща."
  },
  {
    "id": "ent.saml.service_disable.app_error",
    "translation": "SAML 2.0 не е конфигуриран или поддържан на този сървър."
  },
  {
    "id": "ent.saml.save_user.username_exists.saml_app_error",
    "translation": "Профил с това потребителско име вече съществува. Моля, свържете се с вашия администратор."
  },
  {
    "id": "ent.saml.save_user.email_exists.saml_app_error",
    "translation": "Този профил не използва SAML удостоверяване. Моля, влезте с ел.поща и парола."
  },
  {
    "id": "ent.saml.metadata.app_error",
    "translation": "Възникна грешка при изграждането на метаданни на доставчика на услуги."
  },
  {
    "id": "ent.saml.license_disable.app_error",
    "translation": "Вашият лиценз не поддържа SAML удостоверяване."
  },
  {
    "id": "ent.saml.do_login.validate.app_error",
    "translation": "При проверката на отговора от доставчика на идентичност възникна грешка. Моля, свържете се със системния администратор."
  },
  {
    "id": "ent.saml.do_login.parse.app_error",
    "translation": "Възникна грешка при анализа на отговора от доставчика на идентичност. Моля, свържете се със системния администратор."
  },
  {
    "id": "ent.saml.do_login.invalid_time.app_error",
    "translation": "Получихме невалидно време в отговора от доставчика на идентичност. Моля, свържете се със системния администратор."
  },
  {
    "id": "ent.saml.do_login.invalid_signature.app_error",
    "translation": "Получихме невалиден подпис в отговора от доставчика на идентичност. Моля, свържете се със системния си администратор."
  },
  {
    "id": "ent.saml.do_login.empty_response.app_error",
    "translation": "Получихме празен отговор от доставчика на самоличност."
  },
  {
    "id": "ent.saml.do_login.decrypt.app_error",
    "translation": "Влизането в SAML не бе успешно, тъй като възникна грешка при дешифриране на отговора от доставчика на идентичност. Моля, свържете се със системния администратор."
  },
  {
    "id": "ent.saml.configure.not_encrypted_response.app_error",
    "translation": "Влизането в SAML не бе успешно, тъй като отговорът на доставчика на идентичност не е шифрован. Моля, свържете се със системния администратор."
  },
  {
    "id": "ent.saml.configure.load_private_key.app_error",
    "translation": "Влизането в SAML не бе успешно, тъй като частният ключ на доставчика на услуги не бе намерен. Моля, свържете се със системния администратор."
  },
  {
    "id": "ent.saml.configure.load_idp_cert.app_error",
    "translation": "Файла с публичния сертификат на доставчик на самоличност не бе намерен. Моля, свържете се със системния администратор."
  },
  {
    "id": "ent.saml.configure.encryption_not_enabled.app_error",
    "translation": "Влизането в SAML не бе успешно, тъй като криптирането не е активирано. Моля, свържете се със системния администратор."
  },
  {
    "id": "ent.saml.build_request.encoding.app_error",
    "translation": "Възникна грешка при кодирането на заявката за доставчика на идентичност. Моля, свържете се със системния администратор."
  },
  {
    "id": "ent.saml.build_request.app_error",
    "translation": "Възникна грешка при инициирането на заявката до доставчика на идентичност. Моля, свържете се със системния администратор."
  },
  {
    "id": "ent.saml.attribute.app_error",
    "translation": "Влизането в SAML не бе успешно, тъй като един от атрибутите е неправилен. Моля, свържете се със системния си администратор."
  },
  {
    "id": "ent.migration.migratetosaml.username_already_used_by_other_user",
    "translation": "Потребителско име вече се използва от друг потребител на Mattermost."
  },
  {
    "id": "ent.migration.migratetosaml.user_not_found_in_users_mapping_file",
    "translation": "Потребителят не е намерен във файла с потребителите."
  },
  {
    "id": "ent.migration.migratetosaml.email_already_used_by_other_user",
    "translation": "Ел.поща вече се използва от друг потребител на SAML."
  },
  {
    "id": "ent.migration.migratetoldap.user_not_found",
    "translation": "Не може да се намери потребител на AD/LDAP сървъра: "
  },
  {
    "id": "ent.migration.migratetoldap.duplicate_field",
    "translation": "Не може да се мигрират AD/LDAP потребители с посочено поле. Открит е дублиран запис. Моля, премахнете всички дубликати и опитайте отново."
  },
  {
    "id": "ent.message_export.run_export.app_error",
    "translation": "Неуспешно избиране на данни за износ на съобщения."
  },
  {
    "id": "ent.message_export.global_relay_export.get_attachment_error",
    "translation": "Неуспешно получаване на файлова информация за публикация."
  },
  {
    "id": "ent.message_export.global_relay_export.deliver.unable_to_open_zip_file_data.app_error",
    "translation": "Временният файл за износа не може да се отвори."
  },
  {
    "id": "ent.message_export.global_relay_export.deliver.unable_to_open_email_file.app_error",
    "translation": "Неуспешно получаване на ел.поща от временния файл."
  },
  {
    "id": "ent.message_export.global_relay_export.deliver.unable_to_get_file_info.app_error",
    "translation": "Не може да се получи информацията за временния файл за износ."
  },
  {
    "id": "ent.message_export.global_relay_export.deliver.to_address.app_error",
    "translation": "Неуспешно задаване на адреса за ел.поща."
  },
  {
    "id": "ent.message_export.global_relay_export.deliver.parse_mail.app_error",
    "translation": "Информацията за ел.поща не може да се прочете."
  },
  {
    "id": "ent.message_export.global_relay_export.deliver.msg_data.app_error",
    "translation": "Не мога да напиша съобщението за ел.поща."
  },
  {
    "id": "ent.message_export.global_relay_export.deliver.msg.app_error",
    "translation": "Неуспешно задаване на съобщението за ел.поща."
  },
  {
    "id": "model.user.is_valid.auth_data.app_error",
    "translation": "Невалидни данни за удостоверяване."
  },
  {
    "id": "model.upload_session.is_valid.user_id.app_error",
    "translation": "Невалидна стойност за UserId"
  },
  {
    "id": "model.upload_session.is_valid.type.app_error",
    "translation": "Невалидна стойност за Type"
  },
  {
    "id": "model.upload_session.is_valid.path.app_error",
    "translation": "Невалидна стойност за Path"
  },
  {
    "id": "model.upload_session.is_valid.id.app_error",
    "translation": "Невалидна стойност за id"
  },
  {
    "id": "model.upload_session.is_valid.filename.app_error",
    "translation": "Невалидна стойност за Filename"
  },
  {
    "id": "model.upload_session.is_valid.file_size.app_error",
    "translation": "Невалидна стойност за FileSize"
  },
  {
    "id": "model.upload_session.is_valid.file_offset.app_error",
    "translation": "Невалидна стойност за FileOffset"
  },
  {
    "id": "model.upload_session.is_valid.create_at.app_error",
    "translation": "Невалидна стойност за CreateAt"
  },
  {
    "id": "model.upload_session.is_valid.channel_id.app_error",
    "translation": "Невалидна стойност за ChannelId."
  },
  {
    "id": "model.token.is_valid.size",
    "translation": "Невалиден маркер."
  },
  {
    "id": "model.token.is_valid.expiry",
    "translation": "Невалиден срок маркера"
  },
  {
    "id": "model.team_member.is_valid.user_id.app_error",
    "translation": "Невалиден id на потребител."
  },
  {
    "id": "model.team_member.is_valid.team_id.app_error",
    "translation": "Невалиден ID на екипа."
  },
  {
    "id": "model.team.is_valid.url.app_error",
    "translation": "Невалиден идентификатор на URL адрес."
  },
  {
    "id": "model.team.is_valid.update_at.app_error",
    "translation": "'Обновено в' трябва да е валидно време."
  },
  {
    "id": "model.team.is_valid.type.app_error",
    "translation": "Невалиден тип."
  },
  {
    "id": "model.team.is_valid.reserved.app_error",
    "translation": "Този URL адрес не е наличен. Моля, опитайте друг."
  },
  {
    "id": "model.team.is_valid.name.app_error",
    "translation": "Невалидно име."
  },
  {
    "id": "model.team.is_valid.invite_id.app_error",
    "translation": "Невалиден id на поканата."
  },
  {
    "id": "model.team.is_valid.id.app_error",
    "translation": "Невалиден id."
  },
  {
    "id": "model.team.is_valid.email.app_error",
    "translation": "Грешна ел.поща."
  },
  {
    "id": "model.team.is_valid.domains.app_error",
    "translation": "Невалидни разрешени домейни."
  },
  {
    "id": "model.team.is_valid.description.app_error",
    "translation": "Невалидно описание."
  },
  {
    "id": "model.team.is_valid.create_at.app_error",
    "translation": "''Създадено в' трябва да е валидно време."
  },
  {
    "id": "model.team.is_valid.company.app_error",
    "translation": "Невалидно име на фирмата."
  },
  {
    "id": "model.team.is_valid.characters.app_error",
    "translation": "Името трябва да има 2 или повече буквено-цифрови символи."
  },
  {
    "id": "model.search_params_list.is_valid.include_deleted_channels.app_error",
    "translation": "Параметрите IncludeDeletedChannels трябва да имат еднаква стойност."
  },
  {
    "id": "model.reaction.is_valid.user_id.app_error",
    "translation": "Невалиден id на потребител."
  },
  {
    "id": "model.reaction.is_valid.post_id.app_error",
    "translation": "Невалиден id на публикацията."
  },
  {
    "id": "model.reaction.is_valid.emoji_name.app_error",
    "translation": "Невалидно име на емотикон."
  },
  {
    "id": "model.reaction.is_valid.create_at.app_error",
    "translation": "'Създадено в' трябва да е валидно време."
  },
  {
    "id": "model.preference.is_valid.value.app_error",
    "translation": "Стойността е твърде дълга."
  },
  {
    "id": "model.preference.is_valid.theme.app_error",
    "translation": "Невалидна тема."
  },
  {
    "id": "model.preference.is_valid.name.app_error",
    "translation": "Невалидно име."
  },
  {
    "id": "model.preference.is_valid.id.app_error",
    "translation": "Невалиден id на потребител."
  },
  {
    "id": "model.preference.is_valid.category.app_error",
    "translation": "Невалидна категория."
  },
  {
    "id": "model.post.is_valid.user_id.app_error",
    "translation": "Невалиден id на потребител."
  },
  {
    "id": "model.post.is_valid.update_at.app_error",
    "translation": "'Обновено в' трябва да е валидно време."
  },
  {
    "id": "model.post.is_valid.type.app_error",
    "translation": "Невалиден тип."
  },
  {
    "id": "model.post.is_valid.root_parent.app_error",
    "translation": "Невалиден идентификатор на корена, трябва да бъде зададен, ако родителският идентификатор е зададен."
  },
  {
    "id": "model.post.is_valid.root_id.app_error",
    "translation": "Невалиден id на корена."
  },
  {
    "id": "model.post.is_valid.props.app_error",
    "translation": "Невалидни свойства."
  },
  {
    "id": "model.post.is_valid.parent_id.app_error",
    "translation": "Невалиден родителски id."
  },
  {
    "id": "model.post.is_valid.original_id.app_error",
    "translation": "Невалиден оригинален id."
  },
  {
    "id": "model.post.is_valid.msg.app_error",
    "translation": "Невалидно съобщение."
  },
  {
    "id": "model.post.is_valid.id.app_error",
    "translation": "Невалиден id."
  },
  {
    "id": "model.post.is_valid.hashtags.app_error",
    "translation": "Невалидни хаштагове."
  },
  {
    "id": "model.post.is_valid.filenames.app_error",
    "translation": "Невалидни имена на файлове."
  },
  {
    "id": "model.post.is_valid.file_ids.app_error",
    "translation": "Невалидни id на файлове. Обърнете внимание, че качванията са ограничени до 5 файла максимум. Моля, използвайте допълнителни публикации за повече файлове."
  },
  {
    "id": "model.post.is_valid.create_at.app_error",
    "translation": "'Създадено в' трябва да е валидно време."
  },
  {
    "id": "model.post.is_valid.channel_id.app_error",
    "translation": "Невалиден id на канала."
  },
  {
    "id": "model.post.channel_notifications_disabled_in_channel.message",
    "translation": "Известията за канали са забранени в {{.ChannelName}}. {{.Mention}} не задейства известия."
  },
  {
    "id": "model.plugin_kvset_options.is_valid.old_value.app_error",
    "translation": "Невалидна стара стойност, тя не трябва да се задава, когато операцията не е неделима."
  },
  {
    "id": "model.plugin_key_value.is_valid.plugin_id.app_error",
    "translation": "Невалиден ID на приставка, трябва да е повече от {{.Min}} и максимум {{.Max}} знака."
  },
  {
    "id": "model.plugin_key_value.is_valid.key.app_error",
    "translation": "Невалиден ключ, трябва да е повече от {{.Min}} и максимум {{.Max}} знака."
  },
  {
    "id": "model.plugin_command_error.error.app_error",
    "translation": "Приставката за /{{.Command}} не работи. Моля, свържете се със системния си администратор"
  },
  {
    "id": "model.plugin_command_crash.error.app_error",
    "translation": "/{{.Command}} командата срива приставката {{.PluginId}}. Моля, свържете се със системния си администратор"
  },
  {
    "id": "model.plugin_command.error.app_error",
    "translation": "При опита за изпълнение на тази команда възникна грешка."
  },
  {
    "id": "model.outgoing_hook.username.app_error",
    "translation": "Невалидно потребителско име."
  },
  {
    "id": "model.outgoing_hook.is_valid.words.app_error",
    "translation": "Невалидни задействащи думи."
  },
  {
    "id": "model.outgoing_hook.is_valid.user_id.app_error",
    "translation": "Невалиден id на потребителя."
  },
  {
    "id": "model.outgoing_hook.is_valid.url.app_error",
    "translation": "Невалидни URL-и за обратно повикване. Всеки трябва да е валиден URL адрес и започва с http:// или https://."
  },
  {
    "id": "model.outgoing_hook.is_valid.update_at.app_error",
    "translation": "'Обновено в' трябва да е валидно време."
  },
  {
    "id": "model.outgoing_hook.is_valid.trigger_words.app_error",
    "translation": "Невалидни задействащи думи."
  },
  {
    "id": "model.outgoing_hook.is_valid.token.app_error",
    "translation": "Невалиден маркер."
  },
  {
    "id": "model.outgoing_hook.is_valid.team_id.app_error",
    "translation": "Невалиден ID на екипа."
  },
  {
    "id": "model.outgoing_hook.is_valid.id.app_error",
    "translation": "Невалиден id."
  },
  {
    "id": "model.outgoing_hook.is_valid.display_name.app_error",
    "translation": "Невалидно заглавие."
  },
  {
    "id": "model.outgoing_hook.is_valid.description.app_error",
    "translation": "Невалидно описание."
  },
  {
    "id": "model.outgoing_hook.is_valid.create_at.app_error",
    "translation": "''Създадено в' трябва да е валидно време."
  },
  {
    "id": "model.outgoing_hook.is_valid.content_type.app_error",
    "translation": "Невалидна стойност за content_type."
  },
  {
    "id": "model.outgoing_hook.is_valid.channel_id.app_error",
    "translation": "Невалиден id на канала."
  },
  {
    "id": "model.outgoing_hook.is_valid.callback.app_error",
    "translation": "Невалидни URL адреси за обратно повикване."
  },
  {
    "id": "model.outgoing_hook.icon_url.app_error",
    "translation": "Невалидна икона."
  },
  {
    "id": "model.oauth.is_valid.update_at.app_error",
    "translation": "'Обновено в' трябва да е валидно време."
  },
  {
    "id": "model.oauth.is_valid.name.app_error",
    "translation": "Невалидно име."
  },
  {
    "id": "model.oauth.is_valid.icon_url.app_error",
    "translation": "URL адресът на иконата трябва да е валиден URL адрес и да започне с http:// или https://."
  },
  {
    "id": "model.oauth.is_valid.homepage.app_error",
    "translation": "Началната страница трябва да е валиден URL адрес и да започва с http:// или https://."
  },
  {
    "id": "model.oauth.is_valid.description.app_error",
    "translation": "Невалидно описание."
  },
  {
    "id": "model.oauth.is_valid.creator_id.app_error",
    "translation": "Невалиден id на създател."
  },
  {
    "id": "model.oauth.is_valid.create_at.app_error",
    "translation": "''Създадено в' трябва да е валидно време."
  },
  {
    "id": "model.oauth.is_valid.client_secret.app_error",
    "translation": "Невалидна тайна на клиента."
  },
  {
    "id": "model.oauth.is_valid.callback.app_error",
    "translation": "URL-а за обратно повикване трябва да е валиден URL адрес и да започва с http:// или https://."
  },
  {
    "id": "model.oauth.is_valid.app_id.app_error",
    "translation": "Невалиден id на приложение."
  },
  {
    "id": "model.link_metadata.is_valid.url.app_error",
    "translation": "URL-а в метаданните на връзката трябва да бъде зададен."
  },
  {
    "id": "model.link_metadata.is_valid.type.app_error",
    "translation": "Невалиден тип метаданни на връзка."
  },
  {
    "id": "model.link_metadata.is_valid.timestamp.app_error",
    "translation": "Времевата отметка в метаданните на връзката трябва да е ненулева и закръглена до най-близкия час."
  },
  {
    "id": "model.link_metadata.is_valid.data_type.app_error",
    "translation": "Данните за метаданни на връзка не съвпадат със зададения тип."
  },
  {
    "id": "model.link_metadata.is_valid.data.app_error",
    "translation": "Данните за метаданни на връзка не могат да бъдат празни."
  },
  {
    "id": "model.license_record.is_valid.id.app_error",
    "translation": "Невалидна стойност за id при качване на лиценз."
  },
  {
    "id": "model.license_record.is_valid.create_at.app_error",
    "translation": "Невалидна стойност за create_at при качване на лиценз."
  },
  {
    "id": "ent.message_export.global_relay_export.deliver.from_address.app_error",
    "translation": "Не може да се зададе ел.поща от адреса."
  },
  {
    "id": "ent.message_export.global_relay_export.deliver.close.app_error",
    "translation": "Не може да се достави ел.поща до Global Relay."
  },
  {
    "id": "ent.message_export.global_relay.generate_email.app_error",
    "translation": "Неуспешно генериране данни за eml файлове."
  },
  {
    "id": "ent.message_export.global_relay.create_file_in_zip.app_error",
    "translation": "Неуспешно създаване eml файла."
  },
  {
    "id": "ent.message_export.global_relay.close_zip_file.app_error",
    "translation": "Неуспешно затваряне на Zip файла."
  },
  {
    "id": "ent.message_export.global_relay.attach_file.app_error",
    "translation": "Не може да се добави прикачен файл към Global Relay износа."
  },
  {
    "id": "ent.message_export.csv_export.get_attachment_error",
    "translation": "Неуспешно получаване на файлова информация за публикация."
  },
  {
    "id": "ent.message_export.actiance_export.get_attachment_error",
    "translation": "Неуспешно получаване на файлова информация за публикация."
  },
  {
    "id": "ent.ldap_id_migrate.app_error",
    "translation": "не може да мигрира."
  },
  {
    "id": "ent.ldap_groups.reachable_groups_error",
    "translation": "грешка при извличане на групи за член"
  },
  {
    "id": "ent.ldap_groups.no_rows",
    "translation": "не са намерени групи със съвпадащ uid"
  },
  {
    "id": "ent.ldap_groups.members_of_group_error",
    "translation": "грешка при извличане членове на групата"
  },
  {
    "id": "ent.ldap_groups.groups_search_error",
    "translation": "грешка при извличане на ldap групи"
  },
  {
    "id": "ent.ldap_groups.group_search_error",
    "translation": "грешка при извличане на ldap група"
  },
  {
    "id": "ent.ldap.validate_guest_filter.app_error",
    "translation": "Невалиден AD/LDAP филтър за гости."
  },
  {
    "id": "ent.ldap.validate_filter.app_error",
    "translation": "Невалиден AD/LDAP филтър."
  },
  {
    "id": "ent.ldap.validate_admin_filter.app_error",
    "translation": "Невалиден AD/LDAP филтър за администратори."
  },
  {
    "id": "ent.ldap.syncronize.search_failure_size_exceeded.app_error",
    "translation": "Превишено е ограничението на размера. Опитайте да проверите Вашия [максимален размер на страницата](https://docs.mattermost.com/deployment/sso-ldap.html#i-see-the-log-error-ldap-result-code-4-size-limit-exceeded )."
  },
  {
    "id": "ent.ldap.syncronize.search_failure.app_error",
    "translation": "Неуспешно търсене на потребители в AD/LDAP. Проверете дали Mattermost сървъра може да се свърже с вашия AD/LDAP сървър и опитайте отново."
  },
  {
    "id": "ent.ldap.syncronize.populate_syncables",
    "translation": "грешка при попълване на синхронизуеми"
  },
  {
    "id": "ent.ldap.syncronize.get_all_groups.app_error",
    "translation": "грешка при извличане на групи."
  },
  {
    "id": "ent.ldap.syncronize.get_all.app_error",
    "translation": "Не могат да се получат всички потребители, използващи AD/LDAP."
  },
  {
    "id": "ent.ldap.syncronize.delete_group_constained_memberships",
    "translation": "грешка при изтриване на членство в екип или канал"
  },
  {
    "id": "ent.ldap.save_user.username_exists.ldap_app_error",
    "translation": "Профил с това потребителско име вече съществува. Моля, свържете се с вашия администратор."
  },
  {
    "id": "ent.ldap.save_user.email_exists.ldap_app_error",
    "translation": "Този профил не използва AD/LDAP удостоверяване. Моля, влезте с ел.поща и парола."
  },
  {
    "id": "ent.ldap.no.users.checkcertificate",
    "translation": "Не са намерени LDAP потребители, проверете вашия филтър за потребители и сертификатите."
  },
  {
    "id": "ent.ldap.do_login.x509.app_error",
    "translation": "Грешка при създаването на двойка ключове"
  },
  {
    "id": "ent.ldap.do_login.user_not_registered.app_error",
    "translation": "Потребителят не е регистриран на AD/LDAP сървъра."
  },
  {
    "id": "ent.ldap.do_login.user_filtered.app_error",
    "translation": "Вашият AD/LDAP профил няма разрешение за използване на този Mattermost сървър. Моля, помолете вашия системен администратор да провери AD/LDAP потребителския филтър."
  },
  {
    "id": "ent.ldap.do_login.unable_to_connect.app_error",
    "translation": "Неуспешно свързване с AD/LDAP сървър."
  },
  {
    "id": "ent.ldap.do_login.search_ldap_server.app_error",
    "translation": "Неуспешно търсене на AD/LDAP сървър."
  },
  {
    "id": "ent.ldap.do_login.matched_to_many_users.app_error",
    "translation": "Зададеното потребителско име съвпада с множество потребители."
  },
  {
    "id": "ent.ldap.do_login.licence_disable.app_error",
    "translation": "Функцията AD/LDAP е забранена от настоящия лиценз. Моля, свържете се със системния си администратор относно актуализацията на корпоративния ви лиценз."
  },
  {
    "id": "ent.ldap.do_login.key.app_error",
    "translation": "Грешка при зареждането на файла с LDAP TLS ключ."
  },
  {
    "id": "ent.ldap.do_login.invalid_password.app_error",
    "translation": "Невалидна парола."
  },
  {
    "id": "ent.ldap.do_login.certificate.app_error",
    "translation": "Грешка при зареждането на файла с LDAP TLS сертификат."
  },
  {
    "id": "ent.ldap.do_login.bind_admin_user.app_error",
    "translation": "Неуспешно свързване към AD/LDAP сървър. Проверете BindUsername и BindPassword."
  },
  {
    "id": "ent.ldap.disabled.app_error",
    "translation": "AD/LDAP е забранен или лиценза не поддържа AD/LDAP."
  },
  {
    "id": "ent.ldap.create_fail",
    "translation": "Не успя да се създаде LDAP потребител."
  },
  {
    "id": "ent.ldap.app_error",
    "translation": "ldap интерфейсът е празен."
  },
  {
    "id": "ent.jobs.start_synchronize_job.timeout",
    "translation": "Изтече времето на AD/LDAP задачата за синхронизация."
  },
  {
    "id": "ent.jobs.do_job.batch_start_timestamp.parse_error",
    "translation": "Не може да се анализира заданието за износ на съобщения ExportFromTimestamp."
  },
  {
    "id": "ent.jobs.do_job.batch_size.parse_error",
    "translation": "Не може да се анализира заданието за износ на съобщения BatchSize."
  },
  {
    "id": "ent.id_loaded.license_disable.app_error",
    "translation": "Лицензът ви не поддържа ID заредени изскачащи известия."
  },
  {
    "id": "ent.get_users_in_channel_during",
    "translation": "Неуспешно извличане на потребителите в канал през определен период от време."
  },
  {
    "id": "ent.elasticsearch.test_config.reenter_password",
    "translation": "URL адресът или потребителското име на Elasticsearch са променени. Моля, въведете отново паролата Elasticsearch, за да проверите връзката."
  },
  {
    "id": "ent.elasticsearch.test_config.license.error",
    "translation": "Вашият лиценз не поддържа Elasticsearch."
  },
  {
    "id": "ent.elasticsearch.test_config.indexing_disabled.error",
    "translation": "Elasticsearch е забранен."
  },
  {
    "id": "ent.elasticsearch.test_config.connect_failed",
    "translation": "Неуспешно свързване с Elasticsearch сървъра."
  },
  {
    "id": "ent.elasticsearch.stop.already_stopped.app_error",
    "translation": "Elasticsearch вече е спрян."
  },
  {
    "id": "ent.elasticsearch.start.start_bulk_processor_failed.app_error",
    "translation": "Неуспешно стартиране на групов процесор Elasticsearch."
  },
  {
    "id": "ent.elasticsearch.start.parse_server_version.app_error",
    "translation": "Неуспешен анализ на версията на сървъра Elasticsearch."
  },
  {
    "id": "ent.elasticsearch.start.get_server_version.app_error",
    "translation": "Неуспешно получаване версията на сървъра Elasticsearch."
  },
  {
    "id": "ent.elasticsearch.start.create_bulk_processor_failed.app_error",
    "translation": "Неуспешно създаване на групов процесор Elasticsearch."
  },
  {
    "id": "ent.elasticsearch.start.already_started.app_error",
    "translation": "Elasticsearch вече е стартиран."
  },
  {
    "id": "ent.elasticsearch.search_users.unmarshall_user_failed",
    "translation": "Неуспешно декодиране на резултатите от търсенето"
  },
  {
    "id": "ent.elasticsearch.search_users.search_failed",
    "translation": "Търсенето неуспешно"
  },
  {
    "id": "ent.elasticsearch.search_posts.unmarshall_post_failed",
    "translation": "Неуспешно декодиране на резултатите от търсенето"
  },
  {
    "id": "ent.elasticsearch.search_posts.search_failed",
    "translation": "Търсенето неуспешно"
  },
  {
    "id": "ent.elasticsearch.search_posts.parse_matches_failed",
    "translation": "Неуспешно анализиране на съвпаденията в резултатите от търсенето"
  },
  {
    "id": "ent.elasticsearch.search_posts.disabled",
    "translation": "Търсенето elasticsearch е забранено на този сървър"
  },
  {
    "id": "ent.elasticsearch.search_channels.unmarshall_channel_failed",
    "translation": "Неуспешно декодиране на резултатите от търсенето"
  },
  {
    "id": "ent.elasticsearch.search_channels.search_failed",
    "translation": "Търсенето неуспешно"
  },
  {
    "id": "ent.elasticsearch.search_channels.disabled",
    "translation": "Търсенето elasticsearch е забранено на този сървър"
  },
  {
    "id": "ent.elasticsearch.refresh_indexes.refresh_failed",
    "translation": "Неуспешно опресняване на индексите Elasticsearch"
  },
  {
    "id": "ent.elasticsearch.purge_indexes.delete_failed",
    "translation": "Неуспешно изтриване индекса на Elasticsearch"
  },
  {
    "id": "ent.elasticsearch.post.get_posts_batch_for_indexing.error",
    "translation": "Не можа да се получи пакета публикации за индексиране."
  },
  {
    "id": "ent.elasticsearch.not_started.error",
    "translation": "Elasticsearch не е стартиран"
  },
  {
    "id": "ent.elasticsearch.indexer.index_batch.nothing_left_to_index.error",
    "translation": "Опит за индексиране на нова партида, когато всички елементи са завършени"
  },
  {
    "id": "ent.elasticsearch.indexer.do_job.parse_start_time.error",
    "translation": "Работникът за индексиране на Elasticsearch не успя да анализира началното време"
  },
  {
    "id": "ent.elasticsearch.indexer.do_job.parse_end_time.error",
    "translation": "Работникът за индексиране на Elasticsearch не успя да анализира крайния час"
  },
  {
    "id": "ent.elasticsearch.indexer.do_job.get_oldest_entity.error",
    "translation": "Най-стария обект (потребител, канал или публикация) не може да бъде извлечен от базата данни"
  },
  {
    "id": "ent.elasticsearch.index_user.error",
    "translation": "Неуспешно индексиране на потребители"
  },
  {
    "id": "ent.elasticsearch.index_post.error",
    "translation": "Неуспешно индексиране на публикации"
  },
  {
    "id": "ent.elasticsearch.index_channels_batch.error",
    "translation": "Не можа да се получи пакета с канали за индексиране."
  },
  {
    "id": "ent.elasticsearch.index_channel.error",
    "translation": "Неуспешно индексиране на канали"
  },
  {
    "id": "ent.elasticsearch.generic.disabled",
    "translation": "На този сървър не е активирано търсене elastsesearch"
  },
  {
    "id": "ent.elasticsearch.delete_user_posts.error",
    "translation": "Неуспешно изтриване публикации на потребител"
  },
  {
    "id": "ent.elasticsearch.delete_user.error",
    "translation": "Неуспешно изтриване на потребител"
  },
  {
    "id": "ent.elasticsearch.delete_post.error",
    "translation": "Неуспешно изтриване на публикации"
  },
  {
    "id": "ent.elasticsearch.delete_channel_posts.error",
    "translation": "Неуспешно изтриване на публикации в канал"
  },
  {
    "id": "ent.elasticsearch.delete_channel.error",
    "translation": "Неуспешно изтриване на канала"
  },
  {
    "id": "ent.elasticsearch.data_retention_delete_indexes.get_indexes.error",
    "translation": "Неуспешно получаване на индексите Elasticsearch"
  },
  {
    "id": "ent.elasticsearch.data_retention_delete_indexes.delete_index.error",
    "translation": "Изтриването на индекса на Elasticsearch не бе успешно"
  },
  {
    "id": "ent.elasticsearch.create_template_users_if_not_exists.template_create_failed",
    "translation": "Неуспешно създаване на шаблон на Elasticsearch за потребители"
  },
  {
    "id": "ent.elasticsearch.create_template_posts_if_not_exists.template_create_failed",
    "translation": "Неуспешно създаване на шаблон на Elasticsearch за публикации"
  },
  {
    "id": "ent.elasticsearch.create_template_channels_if_not_exists.template_create_failed",
    "translation": "Неуспешно създаване на шаблон на Elasticsearch за канали"
  },
  {
    "id": "ent.elasticsearch.create_client.connect_failed",
    "translation": "Конфигурирането на клиент Elasticsearch не бе успешно"
  },
  {
    "id": "ent.elasticsearch.aggregator_worker.index_job_failed.error",
    "translation": "Работникът в агрегатора на Elasticsearch се провали поради неуспешна задача по индексиране"
  },
  {
    "id": "ent.elasticsearch.aggregator_worker.get_indexes.error",
    "translation": "Работникът на агрегатора на Elasticsearch не успя да получи индекси"
  },
  {
    "id": "ent.elasticsearch.aggregator_worker.delete_indexes.error",
    "translation": "Работникът на агрегатора Elasticsearch не успя да изтрие индексите"
  },
  {
    "id": "ent.elasticsearch.aggregator_worker.create_index_job.error",
    "translation": "Работникът на агрегатора Elasticsearch не успя да създаде заданието за индексиране"
  },
  {
    "id": "ent.data_retention.reactions_batch.internal_error",
    "translation": "Срещнахме грешка при трайното изтриване партида от реакции."
  },
  {
    "id": "ent.data_retention.posts_permanent_delete_batch.internal_error",
    "translation": "Срещнахме грешка при трайното изтриване на партида от публикации."
  },
  {
    "id": "ent.data_retention.generic.license.error",
    "translation": "Вашият лиценз не поддържа съхранение на данни."
  },
  {
    "id": "ent.data_retention.flags_batch.internal_error",
    "translation": "Срещнахме грешка при прочистването на партида от флагове."
  },
  {
    "id": "ent.data_retention.file_infos_batch.internal_error",
    "translation": "Срещнахме грешка при трайно изтриване на пакет от файлова информация."
  },
  {
    "id": "ent.data_retention.channel_member_history_batch.internal_error",
    "translation": "Неуспешно почистване на записи."
  },
  {
    "id": "ent.compliance.run_failed.error",
    "translation": "Износа на съответствие не бе успешно за задачата '{{.JobName}}' в '{{.FilePath}}'"
  },
  {
    "id": "ent.compliance.run_export.template_watcher.appError",
    "translation": "Шаблоните за износ не могат да се заредят. Моля, опитайте отново."
  },
  {
    "id": "ent.compliance.licence_disable.app_error",
    "translation": "Функционалността на съответствието е деактивирана от текущия лиценз. Моля, свържете се със системния си администратор относно актуализацията на корпоративния ви лиценз."
  },
  {
    "id": "ent.compliance.global_relay.write_file.appError",
    "translation": "Неуспешно записване на global relay файла."
  },
  {
    "id": "ent.compliance.global_relay.rewind_temporary_file.appError",
    "translation": "Временния файл за износ на Global Relay не може да се прочете отново."
  },
  {
    "id": "ent.compliance.global_relay.open_temporary_file.appError",
    "translation": "Временният файл за износ не може да се отвори."
  },
  {
    "id": "ent.compliance.global_relay.attachments_removed.appError",
    "translation": "Каченият файл бе премахнат от износа на Global Relay, защото беше твърде голям за изпращане."
  },
  {
    "id": "ent.compliance.csv.zip.creation.appError",
    "translation": "Не може да се създаде ZIP файл за износ."
  },
  {
    "id": "ent.compliance.csv.write_file.appError",
    "translation": "Неуспешно записване на csv файла."
  },
  {
    "id": "ent.compliance.csv.warning.appError",
    "translation": "Невъзможно е да се създаде файлът с предупреждение."
  },
  {
    "id": "ent.compliance.csv.post.export.appError",
    "translation": "Не може да се експортира публикация."
  },
  {
    "id": "ent.compliance.csv.metadata.json.zipfile.appError",
    "translation": "Не може да се създаде zip файла"
  },
  {
    "id": "ent.compliance.csv.metadata.json.marshalling.appError",
    "translation": "Невъзможно е да се преобразуват метаданните в json."
  },
  {
    "id": "ent.compliance.csv.metadata.export.appError",
    "translation": "Не може да се добави файл с метаданни към zip файла."
  },
  {
    "id": "ent.compliance.csv.header.export.appError",
    "translation": "Не може да се добави заглавка към CSV износа."
  },
  {
    "id": "ent.compliance.csv.file.creation.appError",
    "translation": "Не може да се създаде временен CSV файл за износ."
  },
  {
    "id": "ent.compliance.csv.attachment.export.appError",
    "translation": "Не може да се добави прикачен файл към CSV износа."
  },
  {
    "id": "ent.compliance.csv.attachment.copy.appError",
    "translation": "Прикачването не може да се копира в zip файла."
  },
  {
    "id": "ent.compliance.bad_export_type.appError",
    "translation": "Неизвестен изходен формат {{.ExportType}}"
  },
  {
    "id": "ent.cluster.timeout.error",
    "translation": "Изтече времето на изчакване за отговор от клъстера"
  },
  {
    "id": "ent.cluster.save_config.error",
    "translation": "Системната конзола е настроена само за четене, когато е активирана High Availability, освен ако ReadOnlyConfig не е забранен в конфигурационния файл."
  },
  {
    "id": "ent.cluster.json_encode.error",
    "translation": "Възникна грешка по време на заявка за JSON"
  },
  {
    "id": "ent.cluster.config_changed.info",
    "translation": "Конфигурацията на клъстера се промени за id = {{.id}}. Клъстерът може да стане нестабилен и се изисква рестартиране. За да сте сигурни, че клъстерът е конфигуриран правилно, трябва незабавно да извършите допълнителен рестарт."
  },
  {
    "id": "ent.cluster.404.app_error",
    "translation": "Крайната точка на клъстер API не е намерена."
  },
  {
    "id": "ent.api.post.send_notifications_and_forget.push_image_only",
    "translation": " прикачи файл."
  },
  {
    "id": "ent.actiance.export.write_file.appError",
    "translation": "Неуспешно записване на износния файл."
  },
  {
    "id": "ent.actiance.export.marshalToXml.appError",
    "translation": "Невъзможно конвертиране на експорта в XML."
  },
  {
    "id": "ent.account_migration.get_saml_users_failed",
    "translation": "Потребителите на SAML не могат да се получат."
  },
  {
    "id": "ent.account_migration.get_all_failed",
    "translation": "Не могат да се получат потребители."
  },
  {
    "id": "cli.outgoing_webhook.inconsistent_state.app_error",
    "translation": "Изходящия webhook се изтрива, но не може да създаде нов поради някаква грешка."
  },
  {
    "id": "cli.license.critical",
    "translation": "Функцията изисква надграждане до Enterprise Edition и включване на лицензен ключ. Моля, свържете се със системния си администратор."
  },
  {
    "id": "brand.save_brand_image.save_image.app_error",
    "translation": "Не може да се запише файлът с изображения във вашето хранилище на файлове. Моля, проверете връзката си и опитайте отново."
  },
  {
    "id": "brand.save_brand_image.open.app_error",
    "translation": "Не може да се качи изображението на персонализираната марка. Уверете се, че размерът на изображението е по-малък от 2 MB и опитайте отново."
  },
  {
    "id": "brand.save_brand_image.encode.app_error",
    "translation": "Неуспешно преобразуване на данните от изображението във формат PNG. Моля, опитайте отново."
  },
  {
    "id": "brand.save_brand_image.decode.app_error",
    "translation": "Данните от изображението не могат да бъдат декодирани."
  },
  {
    "id": "bleveengine.stop_user_index.error",
    "translation": "Индексът на потребители не бе затворен."
  },
  {
    "id": "bleveengine.stop_post_index.error",
    "translation": "Индексът на публикации не бе затворен."
  },
  {
    "id": "bleveengine.stop_channel_index.error",
    "translation": "Индексът на канала не бе затворен."
  },
  {
    "id": "bleveengine.search_users_in_team.error",
    "translation": "Потребителското търсене не завърши."
  },
  {
    "id": "bleveengine.search_users_in_channel.uchan.error",
    "translation": "Потребителското търсене не завърши."
  },
  {
    "id": "bleveengine.search_users_in_channel.nuchan.error",
    "translation": "Потребителското търсене не завърши."
  },
  {
    "id": "bleveengine.search_posts.error",
    "translation": "Търсенето на публикация не бе завършено."
  },
  {
    "id": "bleveengine.search_channels.error",
    "translation": "Търсенето на канала не бе завършено."
  },
  {
    "id": "bleveengine.purge_user_index.error",
    "translation": "Неуспешно прочистване на потребителски индекси."
  },
  {
    "id": "bleveengine.purge_post_index.error",
    "translation": "Неуспешно изчистване на индексите за пост."
  },
  {
    "id": "bleveengine.purge_channel_index.error",
    "translation": "Неуспешно прочистване на индексите на каналите."
  },
  {
    "id": "bleveengine.indexer.index_batch.nothing_left_to_index.error",
    "translation": "Опит за индексиране на нова партида, когато всички елементи са завършени."
  },
  {
    "id": "bleveengine.indexer.do_job.parse_start_time.error",
    "translation": "Работника по индексиране на Bleve не успя да анализира началното време."
  },
  {
    "id": "bleveengine.indexer.do_job.parse_end_time.error",
    "translation": "Работника по индексиране на Bleve не успя да анализира крайния час."
  },
  {
    "id": "bleveengine.indexer.do_job.get_oldest_entity.error",
    "translation": "Най-стария обект (потребител, канал или публикация) не може да бъде извлечен от базата данни."
  },
  {
    "id": "bleveengine.indexer.do_job.engine_inactive",
    "translation": "Неуспешно изпълнение на задачата за Bleve index: модула е неактивен."
  },
  {
    "id": "bleveengine.indexer.do_job.bulk_index_users.batch_error",
    "translation": "Пакетното индексиране на потребители не бе успешно."
  },
  {
    "id": "bleveengine.indexer.do_job.bulk_index_posts.batch_error",
    "translation": "Пакетното индексиране на публикации не бе успешно."
  },
  {
    "id": "bleveengine.indexer.do_job.bulk_index_channels.batch_error",
    "translation": "Неуспешно пакетно индексиране на канал."
  },
  {
    "id": "bleveengine.index_user.error",
    "translation": "Неуспешно индексиране на потребителя."
  },
  {
    "id": "bleveengine.index_post.error",
    "translation": "Индексирането на публикацията не бе успешно."
  },
  {
    "id": "bleveengine.index_channel.error",
    "translation": "Индексирането на канала не бе успешно."
  },
  {
    "id": "bleveengine.delete_user_posts.error",
    "translation": "Изтриването на потребителските публикации не бе успешно"
  },
  {
    "id": "bleveengine.delete_user.error",
    "translation": "Изтриването на потребителя не бе успешно."
  },
  {
    "id": "bleveengine.delete_post.error",
    "translation": "Изтриването на публикацията не бе успешно."
  },
  {
    "id": "bleveengine.delete_channel_posts.error",
    "translation": "Изтриването на публикациите на канала не бе успешно"
  },
  {
    "id": "bleveengine.delete_channel.error",
    "translation": "Изтриването на канала не бе успешно."
  },
  {
    "id": "bleveengine.create_user_index.error",
    "translation": "Грешка при създаването индекса на bleve потребители."
  },
  {
    "id": "bleveengine.create_post_index.error",
    "translation": "Грешка при създаването индекса на bleve публикации."
  },
  {
    "id": "bleveengine.create_channel_index.error",
    "translation": "Грешка при създаването на индекса на bleve канали."
  },
  {
    "id": "bleveengine.already_started.error",
    "translation": "Bleve вече е стартиран."
  },
  {
    "id": "app.webhooks.update_outgoing.app_error",
    "translation": "Не може да се актуализира webhook."
  },
  {
    "id": "app.webhooks.update_incoming.app_error",
    "translation": "Входящия webhook не може да се актуализира."
  },
  {
    "id": "app.webhooks.save_outgoing.override.app_error",
    "translation": "Не можете да презапишете съществуващ изходящ webhook."
  },
  {
    "id": "app.webhooks.save_outgoing.app_error",
    "translation": "Изходящата webhook не може да бъде запазена."
  },
  {
    "id": "app.webhooks.save_incoming.existing.app_error",
    "translation": "Не можете да презапишете съществуващия входящ webhook."
  },
  {
    "id": "app.webhooks.save_incoming.app_error",
    "translation": "Входящия webhook не може да се запази."
  },
  {
    "id": "app.webhooks.permanent_delete_outgoing_by_user.app_error",
    "translation": "Webhook не може да се изтрие."
  },
  {
    "id": "app.webhooks.permanent_delete_outgoing_by_channel.app_error",
    "translation": "Webhook не може да се изтрие."
  },
  {
    "id": "app.webhooks.permanent_delete_incoming_by_user.app_error",
    "translation": "Webhook не може да се изтрие."
  },
  {
    "id": "app.webhooks.permanent_delete_incoming_by_channel.app_error",
    "translation": "Webhook не може да се изтрие."
  },
  {
    "id": "app.webhooks.get_outgoing_by_team.app_error",
    "translation": "Webhook не може да се получи."
  },
  {
    "id": "app.webhooks.get_outgoing_by_channel.app_error",
    "translation": "Webhook не може да се получи."
  },
  {
    "id": "app.team.get_all_private_team_listing.app_error",
    "translation": "Не успяхме да вземем всички частни екипи."
  },
  {
    "id": "app.team.get_all.app_error",
    "translation": "Не успяхме да вземем всички екипи."
  },
  {
    "id": "app.team.get_active_member_count.app_error",
    "translation": "Не може да се преброят членовете на екипа."
  },
  {
    "id": "app.team.get.finding.app_error",
    "translation": "Срещнахме грешка при намирането на екипа."
  },
  {
    "id": "app.team.get.find.app_error",
    "translation": "Не можа да се намери съществуващ екип."
  },
  {
    "id": "app.team.clear_all_custom_role_assignments.select.app_error",
    "translation": "Неуспешно извличане членовете на екипа."
  },
  {
    "id": "app.team.analytics_team_count.app_error",
    "translation": "Не може да се броят екипите."
  },
  {
    "id": "app.system_install_date.parse_int.app_error",
    "translation": "Неуспешна анализ на датата на инсталиране."
  },
  {
    "id": "app.system.warn_metric.store.app_error",
    "translation": "Не можа да се запази стойността за {{.WarnMetricName}}"
  },
  {
    "id": "app.system.warn_metric.notification.invalid_metric.app_error",
    "translation": "Не може да се намери показател."
  },
  {
    "id": "app.system.warn_metric.notification.empty_admin_list.app_error",
    "translation": "Списъкът на администраторите е празен."
  },
  {
    "id": "app.system.warn_metric.bot_displayname",
    "translation": "Mattermost съветник"
  },
  {
    "id": "app.system.warn_metric.bot_description",
    "translation": "[Научете повече за Mattermost съветника](https://about.mattermost.com/default-channel-handle-documentation)"
  },
  {
    "id": "app.system.save.app_error",
    "translation": "Срещнахме грешка при запазването на системното свойство."
  },
  {
    "id": "app.system.permanent_delete_by_name.app_error",
    "translation": "Не можахме да изтрием окончателно записа на системната таблица."
  },
  {
    "id": "app.system.get_by_name.app_error",
    "translation": "Не може да се намери системната променлива."
  },
  {
    "id": "app.system.get.app_error",
    "translation": "Срещнахме грешка при намирането на системните свойства."
  },
  {
    "id": "app.submit_interactive_dialog.json_error",
    "translation": "Получи се грешка при кодиране на JSON за интерактивния диалог."
  },
  {
    "id": "app.status.get.missing.app_error",
    "translation": "Няма запис за този статус."
  },
  {
    "id": "app.status.get.app_error",
    "translation": "Възникна грешка при извличане на състоянието."
  },
  {
    "id": "app.session.update_device_id.app_error",
    "translation": "Не може да се актуализира ID на устройството."
  },
  {
    "id": "app.session.save.existing.app_error",
    "translation": "Не може да се актуализира съществуващата сесия."
  },
  {
    "id": "app.session.save.app_error",
    "translation": "Сесията не може да бъде запазена."
  },
  {
    "id": "app.session.remove_all_sessions_for_team.app_error",
    "translation": "Не могат да се премахнат всички сесии."
  },
  {
    "id": "app.session.remove.app_error",
    "translation": "Сесията не може да бъде премахната."
  },
  {
    "id": "app.session.permanent_delete_sessions_by_user.app_error",
    "translation": "Не може да се премахнат всички сесии за потребителя."
  },
  {
    "id": "app.session.get_sessions.app_error",
    "translation": "Срещнахме грешка при намирането на потребителски сесии."
  },
  {
    "id": "app.session.get.app_error",
    "translation": "Срещнахме грешка при намирането на сесията."
  },
  {
    "id": "app.session.analytics_session_count.app_error",
    "translation": "Не може да се преброят сесиите."
  },
  {
    "id": "app.select_error",
    "translation": "грешка при избор"
  },
  {
    "id": "app.schemes.is_phase_2_migration_completed.not_completed.app_error",
    "translation": "Тази крайна точка на API не е достъпна, тъй като изискваните миграции все още не са приключили."
  },
  {
    "id": "app.scheme.save.invalid_scheme.app_error",
    "translation": "Предоставената схема е невалидна."
  },
  {
    "id": "mfa.activate.bad_token.app_error",
    "translation": "Невалиден маркер на МФУ."
  },
  {
    "id": "mattermost.bulletin.subject",
    "translation": "Mattermost бюлетин за сигурност"
  },
  {
    "id": "manaultesting.test_autolink.unable.app_error",
    "translation": "Каналите не могат да се получат."
  },
  {
    "id": "manaultesting.manual_test.parse.app_error",
    "translation": "URL адресът не може да се анализира."
  },
  {
    "id": "jobs.set_job_error.update.error",
    "translation": "Неуспешно задаване състоянието на задача в \"грешка\""
  },
  {
    "id": "jobs.request_cancellation.status.error",
    "translation": "Не може да се поиска отмяна на задача, която не е в отменимо състояние."
  },
  {
    "id": "interactive_message.generate_trigger_id.signing_failed",
    "translation": "Неуспешно подписване на генерираното задействащо ID за интерактивен диалог."
  },
  {
    "id": "interactive_message.decode_trigger_id.verify_signature_failed",
    "translation": "Неуспешна проверка подписа на задействащо ID за интерактивен диалог."
  },
  {
    "id": "interactive_message.decode_trigger_id.signature_decode_failed",
    "translation": "Неуспешно декодиране base64 подписа на задействащо ID на интерактивен диалог."
  },
  {
    "id": "interactive_message.decode_trigger_id.missing_data",
    "translation": "В задействащо ID липсват необходимите данни за интерактивен диалог."
  },
  {
    "id": "interactive_message.decode_trigger_id.expired",
    "translation": "Задействащо ID на интерактивен диалог е изтекло. Задействащите ID са валидни максимум {{.Seconds}} секунди."
  },
  {
    "id": "interactive_message.decode_trigger_id.base64_decode_failed_signature",
    "translation": "Неуспешно декодиране base64 подпис за задействащо ID на интерактивен диалог."
  },
  {
    "id": "interactive_message.decode_trigger_id.base64_decode_failed",
    "translation": "Неуспешно декодиране base64 за задействащо ID на интерактивен диалог."
  },
  {
    "id": "import_process.worker.do_job.open_file",
    "translation": "Не можа да се обработи внасянето: неуспешно отваряне на файла."
  },
  {
    "id": "import_process.worker.do_job.missing_jsonl",
    "translation": "Не можа да се обработи внасянето: JSONL файла липсва."
  },
  {
    "id": "import_process.worker.do_job.missing_file",
    "translation": "Не можа да се обработи внасянето: параметърът import_file липсва."
  },
  {
    "id": "import_process.worker.do_job.file_exists",
    "translation": "Не можа да се обработи внасянето: файлът не съществува."
  },
  {
    "id": "groups.unsupported_syncable_type",
    "translation": "Неподдържан синхронизируем тип '{{.Value}}'."
  },
  {
    "id": "app.scheme.save.app_error",
    "translation": "Не може да се създаде схемата."
  },
  {
    "id": "app.scheme.permanent_delete_all.app_error",
    "translation": "Не можахме да изтрием окончателно схемите."
  },
  {
    "id": "app.scheme.get.app_error",
    "translation": "Не може да се получи схемата."
  },
  {
    "id": "app.scheme.delete.app_error",
    "translation": "Тази схема не може да бъде изтрита."
  },
  {
    "id": "app.save_config.app_error",
    "translation": "Възникна грешка при запазването на конфигурацията."
  },
  {
    "id": "app.role.save.invalid_role.app_error",
    "translation": "Ролята не е валидна."
  },
  {
    "id": "app.role.save.insert.app_error",
    "translation": "Новата роля не може да бъде запазена."
  },
  {
    "id": "app.role.permanent_delete_all.app_error",
    "translation": "Не можахме да изтрием окончателно всички роли."
  },
  {
    "id": "app.role.get_by_names.app_error",
    "translation": "Не могат да получат роли."
  },
  {
    "id": "app.role.get_by_name.app_error",
    "translation": "Не можа да се получи роля."
  },
  {
    "id": "app.role.get.app_error",
    "translation": "Не можа да се получи роля."
  },
  {
    "id": "app.role.check_roles_exist.role_not_found",
    "translation": "Предоставената роля не съществува"
  },
  {
    "id": "app.recover.save.app_error",
    "translation": "Маркерът не може да бъде запазен."
  },
  {
    "id": "app.recover.delete.app_error",
    "translation": "Маркерът не може да бъде изтрит."
  },
  {
    "id": "app.reaction.save.save.app_error",
    "translation": "Реакцията не може да бъде запазена."
  },
  {
    "id": "app.reaction.get_for_post.app_error",
    "translation": "Не може да се получат реакции за публикация."
  },
  {
    "id": "app.reaction.delete_all_with_emoji_name.get_reactions.app_error",
    "translation": "Не може да се получат всички реакции с това име на емотикон."
  },
  {
    "id": "app.reaction.bulk_get_for_post_ids.app_error",
    "translation": "Не може да се получат реакции за публикация."
  },
  {
    "id": "app.preference.save.updating.app_error",
    "translation": "При актуализиране на предпочитанията срещнахме грешка."
  },
  {
    "id": "app.preference.permanent_delete_by_user.app_error",
    "translation": "При изтриването на предпочитания срещнахме грешка."
  },
  {
    "id": "app.preference.get_category.app_error",
    "translation": "При откриването на предпочитания срещнахме грешка."
  },
  {
    "id": "app.preference.get_all.app_error",
    "translation": "При откриването на предпочитания срещнахме грешка."
  },
  {
    "id": "app.preference.get.app_error",
    "translation": "При откриването на предпочитания срещнахме грешка."
  },
  {
    "id": "app.preference.delete.app_error",
    "translation": "При изтриването на предпочитания срещнахме грешка."
  },
  {
    "id": "app.post.update.app_error",
    "translation": "Неуспешно обновяване на публикация."
  },
  {
    "id": "app.post.search.app_error",
    "translation": "Грешка при търсене на публикации"
  },
  {
    "id": "app.post.save.existing.app_error",
    "translation": "Не можете да обновите публикацията."
  },
  {
    "id": "app.post.save.app_error",
    "translation": "Неуспешен запис на публикацията."
  },
  {
    "id": "app.post.permanent_delete_by_user.app_error",
    "translation": "Не можаха да се изберат публикациите за изтриване по потребител."
  },
  {
    "id": "app.post.permanent_delete_by_channel.app_error",
    "translation": "Не можаха да се изтрият публикациите по канал."
  },
  {
    "id": "app.post.overwrite.app_error",
    "translation": "Не може да се презапише публикацията."
  },
  {
    "id": "app.post.get_root_posts.app_error",
    "translation": "Не можаха да се получат публикациите за канала."
  },
  {
    "id": "app.post.get_posts_since.app_error",
    "translation": "Не може да се получат публикациите за канала."
  },
  {
    "id": "app.post.get_posts_created_at.app_error",
    "translation": "Не можаха да се получат публикациите за канала."
  },
  {
    "id": "app.post.get_posts_batch_for_indexing.get.app_error",
    "translation": "Не можаха да се получат публикациите за пакетно индексиране."
  },
  {
    "id": "app.post.get_posts_around.get.app_error",
    "translation": "Не може да се получат публикациите за канала."
  },
  {
    "id": "app.post.get_posts.app_error",
    "translation": "Превишено е ограничението за страниране."
  },
  {
    "id": "app.post.get_post_id_around.app_error",
    "translation": "Невъзможно получаването на публикувано около определен момент."
  },
  {
    "id": "app.post.get_post_after_time.app_error",
    "translation": "Невъзможно получаването на публикувано след определен момент."
  },
  {
    "id": "app.post.get_flagged_posts.app_error",
    "translation": "Невъзможно получаването на публикации с флаг."
  },
  {
    "id": "app.post.get_direct_posts.app_error",
    "translation": "Не можаха да се вземат директните публикации."
  },
  {
    "id": "app.post.get.app_error",
    "translation": "Не можа да се получи публикацията."
  },
  {
    "id": "app.post.delete.app_error",
    "translation": "Не можа да се изтрие публикацията."
  },
  {
    "id": "app.post.analytics_user_counts_posts_by_day.app_error",
    "translation": "Не може да се получи броя на потребителите с публикации."
  },
  {
    "id": "app.post.analytics_posts_count_by_day.app_error",
    "translation": "Невъзможно получаването на броя публикации за ден."
  },
  {
    "id": "app.post.analytics_posts_count.app_error",
    "translation": "Броят на публикациите не може да се получи."
  },
  {
    "id": "app.plugin_store.save.app_error",
    "translation": "Не можа да се запази или обнови стойността на ключа на приставката."
  },
  {
    "id": "app.plugin_store.list.app_error",
    "translation": "Невъзможно е да се изредят всички ключове за приставки."
  },
  {
    "id": "app.plugin_store.get.app_error",
    "translation": "Стойността на ключа за приставката не можа да бъде получена."
  },
  {
    "id": "app.plugin_store.delete.app_error",
    "translation": "Стойността на ключа за приставката не може да бъде изтрита."
  },
  {
    "id": "app.plugin.write_file.saving.app_error",
    "translation": "Възникна грешка при запазването на файла."
  },
  {
    "id": "app.plugin.write_file.read.app_error",
    "translation": "Възникна грешка при четене на файла."
  },
  {
    "id": "app.plugin.webapp_bundle.app_error",
    "translation": "Не може да се генерира Webapp пакет с приставки."
  },
  {
    "id": "app.plugin.upload_disabled.app_error",
    "translation": "Приставките и/или качването на приставки е забранено."
  },
  {
    "id": "app.plugin.sync.read_local_folder.app_error",
    "translation": "Грешка при четене на локална папка с приставки."
  },
  {
    "id": "app.plugin.sync.list_filestore.app_error",
    "translation": "Грешка при четене на файлове от папката с приставки в хранилището за файлове."
  },
  {
    "id": "app.plugin.store_signature.app_error",
    "translation": "Подписът на приставката не може да се запази в конфигурираното хранилище за файлове."
  },
  {
    "id": "app.plugin.store_bundle.app_error",
    "translation": "Не може да се съхрани приставката в конфигурираното хранилище за файлове."
  },
  {
    "id": "app.plugin.signature_decode.app_error",
    "translation": "Не може да се декодира base64 подпис."
  },
  {
    "id": "app.plugin.restart.app_error",
    "translation": "Не може да се рестартира приставката при надстройка."
  },
  {
    "id": "app.plugin.remove_bundle.app_error",
    "translation": "Не може да се премахне пакета приставки от хранилището за файлове."
  },
  {
    "id": "app.plugin.remove.app_error",
    "translation": "Приставката не може да бъде изтрита."
  },
  {
    "id": "app.plugin.not_installed.app_error",
    "translation": "Приставката не е инсталирана."
  },
  {
    "id": "app.plugin.mvdir.app_error",
    "translation": "Не може да се премести приставка от временна директория до крайното местоназначение. Друга приставка може да използва същото име на директория."
  },
  {
    "id": "app.plugin.modify_saml.app_error",
    "translation": "Не мога да променя saml файлове."
  },
  {
    "id": "app.plugin.marshal.app_error",
    "translation": "Неуспешно организиране на приставките в пазара."
  },
  {
    "id": "app.plugin.marketplace_plugins.signature_not_found.app_error",
    "translation": "Не може да се намери исканият подпис на плъгин от пазара."
  },
  {
    "id": "app.plugin.marketplace_plugins.not_found.app_error",
    "translation": "Не може да се намери заявеният плъгин за пазара."
  },
  {
    "id": "app.plugin.marketplace_plugin_request.app_error",
    "translation": "Неуспешно декодиране на заявката за плъгин на пазара."
  },
  {
    "id": "app.plugin.marketplace_disabled.app_error",
    "translation": "Пазарът е забранен. Моля, проверете вашите дневници за подробности."
  },
  {
    "id": "app.plugin.marketplace_client.failed_to_fetch",
    "translation": "Неуспешно получаване на приставки от сървъра на пазара."
  },
  {
    "id": "app.plugin.marketplace_client.app_error",
    "translation": "Неуспешно създаване на клиент за пазара."
  },
  {
    "id": "app.plugin.manifest.app_error",
    "translation": "Не може да се намери манифест за извлечена приставка."
  },
  {
    "id": "app.plugin.invalid_version.app_error",
    "translation": "Версията на приставката не можа да бъде анализирана."
  },
  {
    "id": "app.plugin.invalid_id.app_error",
    "translation": "Идентификационният номер на приставката трябва да бъде най-малко {{.Min}} символа, най-много {{.Max}} символа и съответства на {{.Regex}}."
  },
  {
    "id": "app.plugin.install_marketplace_plugin.app_error",
    "translation": "Неуспешно инсталиране на приставка от пазара."
  },
  {
    "id": "app.plugin.install_id_failed_remove.app_error",
    "translation": "Не може да се инсталира приставката. Приставка със същия идентификатор вече е инсталирана и не можа да бъде премахната."
  },
  {
    "id": "app.plugin.install_id.app_error",
    "translation": "Не може да се инсталира приставката. Приставка със същия идентификационен номер вече е инсталирана."
  },
  {
    "id": "app.plugin.install.app_error",
    "translation": "Не може да се инсталира приставка."
  },
  {
    "id": "app.plugin.get_statuses.app_error",
    "translation": "Състоянията на приставките не могат да се получат."
  },
  {
    "id": "app.plugin.get_public_key.get_file.app_error",
    "translation": "При получаването на публичния ключ от хранилището възникна грешка."
  },
  {
    "id": "app.plugin.get_plugins.app_error",
    "translation": "Не могат да се получат активните приставки."
  },
  {
    "id": "app.plugin.get_cluster_plugin_statuses.app_error",
    "translation": "Не могат да се получат статусите на приставки от клъстера."
  },
  {
    "id": "app.plugin.flag_managed.app_error",
    "translation": "Не може да се зададе приставка, като управлявана от файловото хранилище."
  },
  {
    "id": "app.plugin.filesystem.app_error",
    "translation": "Възникна грешка във файловата система."
  },
  {
    "id": "app.plugin.extract.app_error",
    "translation": "Възникна грешка при извличането на пакета с приставката."
  },
  {
    "id": "app.plugin.disabled.app_error",
    "translation": "Приставките са забранени. Моля, проверете вашите дневници за подробности."
  },
  {
    "id": "app.plugin.delete_public_key.delete.app_error",
    "translation": "При изтриването на публичния ключ възникна грешка."
  },
  {
    "id": "app.plugin.deactivate.app_error",
    "translation": "Приставката не може да се деактивира."
  },
  {
    "id": "app.plugin.config.app_error",
    "translation": "Грешка при запазване на състоянието на приставката в конфиг."
  },
  {
    "id": "app.plugin.cluster.save_config.app_error",
    "translation": "Конфигурацията на приставката във вашия config.json файл трябва да се обнови ръчно, когато използвате ReadOnlyConfig с активирана клъстеризация."
  },
  {
    "id": "app.oauth.update_app.updating.app_error",
    "translation": "Срещнахме грешка при актуализиране на приложението."
  },
  {
    "id": "app.oauth.update_app.find.app_error",
    "translation": "Не може да се намери съществуващо приложение за актуализиране."
  },
  {
    "id": "app.oauth.save_app.save.app_error",
    "translation": "Приложението не може да бъде запазено."
  },
  {
    "id": "app.oauth.save_app.existing.app_error",
    "translation": "Трябва да се извика актуализация за съществуващото приложение."
  },
  {
    "id": "app.oauth.remove_access_data.app_error",
    "translation": "Не може да се премахне маркера за достъп."
  },
  {
    "id": "app.oauth.permanent_delete_auth_data_by_user.app_error",
    "translation": "Не може да се премахне удостоверителния код."
  },
  {
    "id": "app.oauth.get_apps.find.app_error",
    "translation": "Възникна грешка при намирането на OAuth2 Apps."
  },
  {
    "id": "app.oauth.get_app_by_user.find.app_error",
    "translation": "Не могат да се намерят съществуващи приложения."
  },
  {
    "id": "app.oauth.get_app.finding.app_error",
    "translation": "Възникна грешка при намирането на приложението."
  },
  {
    "id": "app.oauth.get_app.find.app_error",
    "translation": "Заявеното приложение не може да се намери."
  },
  {
    "id": "app.oauth.get_access_data_by_user_for_app.app_error",
    "translation": "Срещнахме грешка при намирането на всички маркери за достъп."
  },
  {
    "id": "app.oauth.delete_app.app_error",
    "translation": "Възникна грешка при изтриването на приложението OAuth2."
  },
  {
    "id": "app.notification.subject.notification.full",
    "translation": "[{{.SiteName}}] Известие в {{.TeamName}} на {{.Day}} {{.Month}}, {{.Year}}"
  },
  {
    "id": "app.notification.subject.group_message.generic",
    "translation": "[{{.SiteName}}] Ново групово съобщение на {{.Day}} {{.Month}}, {{.Year}}"
  },
  {
    "id": "app.notification.subject.group_message.full",
    "translation": "[{{.SiteName}}] Ново групово съобщение в {{.ChannelName}} на {{.Day}} {{.Month}}, {{.Year}}"
  },
  {
    "id": "app.notification.subject.direct.full",
    "translation": "[{{.SiteName}}] Ново директно съобщение от {{.SenderDisplayName}} на {{.Day}} {{.Month}}, {{.Year}}"
  },
  {
    "id": "app.license.generate_renewal_token.no_license",
    "translation": "Няма наличен лиценз"
  },
  {
    "id": "app.license.generate_renewal_token.bad_license",
    "translation": "Този тип лиценз не поддържа генериране на маркери за подновяване"
  },
  {
    "id": "app.license.generate_renewal_token.app_error",
    "translation": "Неуспешно генериране на нов маркер за подновяване."
  },
  {
    "id": "app.job.update.app_error",
    "translation": "Заданието не може да се обнови."
  },
  {
    "id": "app.job.save.app_error",
    "translation": "Заданието не може да се запази."
  },
  {
    "id": "app.job.get_newest_job_by_status_and_type.app_error",
    "translation": "Не може да се получи най-новите задания по статус и тип."
  },
  {
    "id": "app.job.get_count_by_status_and_type.app_error",
    "translation": "Не може да се получи броя на заданията по статус и тип."
  },
  {
    "id": "app.job.get_all.app_error",
    "translation": "Заданието не може да се вземе."
  },
  {
    "id": "app.job.get.app_error",
    "translation": "Заданието не може да се вземе."
  },
  {
    "id": "app.job.download_export_results_not_enabled",
    "translation": "DownloadExportResults в config.json е false. Моля, задайте това на true, за да изтеглите резултатите от тази задача."
  },
  {
    "id": "app.insert_error",
    "translation": "грешка при вмъкване"
  },
  {
    "id": "app.import.validate_user_teams_import_data.team_name_missing.error",
    "translation": "Липсва име на екип в членство на потребители в екипа."
  },
  {
    "id": "app.import.validate_user_teams_import_data.invalid_team_theme.error",
    "translation": "Невалидна екипна тема за потребител"
  },
  {
    "id": "app.import.validate_user_teams_import_data.invalid_roles.error",
    "translation": "Невалидни роли за членство на потребители в екипа."
  },
  {
    "id": "app.import.validate_user_import_data.username_missing.error",
    "translation": "Липсва задължително свойство на потребител: потребителско име."
  },
  {
    "id": "app.import.validate_user_import_data.username_invalid.error",
    "translation": "Потребителското име не е валидно."
  },
  {
    "id": "app.import.validate_user_import_data.roles_invalid.error",
    "translation": "Ролята на потребителя не е валидна."
  },
  {
    "id": "app.import.validate_user_import_data.profile_image.error",
    "translation": "Невалидно изображение на профила."
  },
  {
    "id": "app.import.validate_user_import_data.position_length.error",
    "translation": "Длъжността на потребителя е твърде дълга."
  },
  {
    "id": "app.import.validate_user_import_data.password_length.error",
    "translation": "Потребителската парола има невалидна дължина."
  },
  {
    "id": "app.import.validate_user_import_data.notify_props_mobile_push_status_invalid.error",
    "translation": "Невалиден Mobile Push Status Notify Prop за потребителя."
  },
  {
    "id": "app.import.validate_user_import_data.notify_props_mobile_invalid.error",
    "translation": "Невалидна стойност на Mobile Notify Prop за потребител."
  },
  {
    "id": "app.import.validate_user_import_data.notify_props_email_invalid.error",
    "translation": "Невалидна стойност на Email Notify Prop за потребител."
  },
  {
    "id": "app.import.validate_user_import_data.notify_props_desktop_sound_invalid.error",
    "translation": "Невалидна стойност на Desktop Sound Notify Prop за потребител."
  },
  {
    "id": "app.import.validate_user_import_data.notify_props_desktop_invalid.error",
    "translation": "Невалидна стойност на Desktop Notify Prop за потребител."
  },
  {
    "id": "app.import.validate_user_import_data.notify_props_comments_trigger_invalid.error",
    "translation": "Невалидна стойност на Comments Prop за потребител."
  },
  {
    "id": "app.import.validate_user_import_data.notify_props_channel_trigger_invalid.error",
    "translation": "Невалидни Channel Trigger Notify Prop за потребител."
  },
  {
    "id": "app.import.validate_user_import_data.nickname_length.error",
    "translation": "Псевдонима на потребител е твърде дълъг."
  },
  {
    "id": "app.import.validate_user_import_data.last_name_length.error",
    "translation": "Фамилното име на потребител е твърде дълго."
  },
  {
    "id": "app.import.validate_user_import_data.first_name_length.error",
    "translation": "Името на потребител е твърде дълго."
  },
  {
    "id": "app.import.validate_user_import_data.email_missing.error",
    "translation": "Липсва задължително потребителско свойство: ел.поща."
  },
  {
    "id": "app.import.validate_user_import_data.email_length.error",
    "translation": "Ел.поща на потребител има невалидна дължина."
  },
  {
    "id": "app.import.validate_user_import_data.auth_data_length.error",
    "translation": "AuthData на потребител е твърде дълъг."
  },
  {
    "id": "app.import.validate_user_import_data.auth_data_and_service_dependency.error",
    "translation": "AuthService и AuthData на потребител взаимно се изключват."
  },
  {
    "id": "app.import.validate_user_import_data.auth_data_and_password.error",
    "translation": "AuthData и Password на потребител са взаимно изключващи се."
  },
  {
    "id": "app.import.validate_user_import_data.advanced_props_show_unread_section.error",
    "translation": "Невалидна настройка за покажи непрочетени секции за потребител"
  },
  {
    "id": "app.import.validate_user_import_data.advanced_props_formatting.error",
    "translation": "Невалидна настройка за форматирането на публикации за Потребител"
  },
  {
    "id": "app.import.validate_user_import_data.advanced_props_feature_markdown_preview.error",
    "translation": "Невалидна настройка за предварителния преглед на markdown за потребител"
  },
  {
    "id": "app.import.validate_user_import_data.advanced_props_email_interval.error",
    "translation": "Невалидна настройка за интервал на партидната ел.поща за Потребител"
  },
  {
    "id": "app.import.validate_user_channels_import_data.invalid_roles.error",
    "translation": "Невалидни роли за \"Членство на потребителите в канали\"."
  },
  {
    "id": "app.import.validate_user_channels_import_data.invalid_notify_props_mobile.error",
    "translation": "Невалидно свойство уведомления мобилни за \"Членство на потребителите в канали\"."
  },
  {
    "id": "app.import.validate_user_channels_import_data.invalid_notify_props_mark_unread.error",
    "translation": "Невалидно свойство уведомления прочетено за \"Членство на потребителите в канали\"."
  },
  {
    "id": "app.import.validate_user_channels_import_data.invalid_notify_props_desktop.error",
    "translation": "Невалидно свойство уведомления на настолен за \"Членство на потребителите в канали\"."
  },
  {
    "id": "app.import.validate_user_channels_import_data.channel_name_missing.error",
    "translation": "Името на канала липсва в \"Членство на потребителите в канали\"."
  },
  {
    "id": "app.import.validate_team_import_data.type_missing.error",
    "translation": "Липсва задължително свойство на екипа: тип."
  },
  {
    "id": "app.import.validate_team_import_data.type_invalid.error",
    "translation": "Типът на екипа не е валиден."
  },
  {
    "id": "app.import.validate_team_import_data.scheme_invalid.error",
    "translation": "Невалидно име на схемата за екипа."
  },
  {
    "id": "app.import.validate_team_import_data.name_reserved.error",
    "translation": "Името на екипа съдържа запазени думи."
  },
  {
    "id": "app.import.validate_team_import_data.name_missing.error",
    "translation": "Липсва задължително свойство на екипа: име."
  },
  {
    "id": "app.import.validate_team_import_data.name_length.error",
    "translation": "Името на отбора е твърде дълго."
  },
  {
    "id": "app.import.validate_team_import_data.name_characters.error",
    "translation": "Името на отбора съдържа невалидни знаци."
  },
  {
    "id": "app.import.validate_team_import_data.display_name_missing.error",
    "translation": "Липсва задължително свойство на екипа: display_name."
  },
  {
    "id": "app.import.validate_team_import_data.display_name_length.error",
    "translation": "Показваното име на екипа не е в рамките на разрешените ограничения."
  },
  {
    "id": "app.import.validate_team_import_data.description_length.error",
    "translation": "Описанието на екипа е твърде дълго."
  },
  {
    "id": "app.import.validate_scheme_import_data.wrong_roles_for_scope.error",
    "translation": "Предвидени са грешни роли за схема с този обхват."
  },
  {
    "id": "app.import.validate_scheme_import_data.unknown_scheme.error",
    "translation": "Неизвестен обхват на схемата."
  },
  {
    "id": "app.import.validate_scheme_import_data.null_scope.error",
    "translation": "Изисква се обхват на схемата."
  },
  {
    "id": "app.import.validate_scheme_import_data.name_invalid.error",
    "translation": "Невалидно име на схемата."
  },
  {
    "id": "app.import.validate_scheme_import_data.display_name_invalid.error",
    "translation": "Невалидно показвано име на схемата."
  },
  {
    "id": "app.import.validate_scheme_import_data.description_invalid.error",
    "translation": "Невалидно описание на схемата."
  },
  {
    "id": "api.user.create_profile_image.default_font.app_error",
    "translation": "Не можа да се създаде шрифт на изображението по подразбиране на профила."
  },
  {
    "id": "api.user.create_password_token.error",
    "translation": "Не може да се създаде маркер за възстановяване на парола"
  },
  {
    "id": "api.user.create_oauth_user.create.app_error",
    "translation": "Не можа да се създаде потребител от {{.Service}} потребителски обект."
  },
  {
    "id": "api.user.create_oauth_user.already_attached.app_error",
    "translation": "Вече има профил, свързан с този адрес за ел.поща, използващ метод за вход, различен от {{.Service}}. Моля, влезте с помощта на {{.Auth}}."
  },
  {
    "id": "api.user.create_email_token.error",
    "translation": "Неуспешно създаване данни на маркер за потвърждаване по ел.поща"
  },
  {
    "id": "api.user.complete_switch_with_oauth.parse.app_error",
    "translation": "Не можаха да се анализират данните за автентичност от {{.Service}} потребителския обект."
  },
  {
    "id": "api.user.complete_switch_with_oauth.blank_email.app_error",
    "translation": "Празна ел.поща."
  },
  {
    "id": "api.user.check_user_password.invalid.app_error",
    "translation": "Влизането не бе успешно поради невалидна парола."
  },
  {
    "id": "api.user.check_user_mfa.bad_code.app_error",
    "translation": "Невалиден маркер на МФУ."
  },
  {
    "id": "api.user.check_user_login_attempts.too_many.app_error",
    "translation": "Вашият профил е заключен поради твърде много неуспешни опити за парола. Моля, нулирайте паролата си."
  },
  {
    "id": "api.user.autocomplete_users.missing_team_id.app_error",
    "translation": "Параметърът на екип ID е необходим за автоматично завършване по канал."
  },
  {
    "id": "api.user.authorize_oauth_user.unsupported.app_error",
    "translation": "{{.Service}} SSO чрез OAuth 2.0 не е наличен на този сървър."
  },
  {
    "id": "api.user.authorize_oauth_user.token_failed.app_error",
    "translation": "Заявката за маркер не бе успешна."
  },
  {
    "id": "api.user.authorize_oauth_user.service.app_error",
    "translation": "Заявката за маркер до {{.Service}} не бе успешна."
  },
  {
    "id": "api.user.authorize_oauth_user.response.app_error",
    "translation": "Получих невалиден отговор от доставчика на услуги на OAuth."
  },
  {
    "id": "api.user.authorize_oauth_user.missing.app_error",
    "translation": "Липсва маркер за достъп."
  },
  {
    "id": "api.user.authorize_oauth_user.invalid_state.app_error",
    "translation": "Невалидно състояние"
  },
  {
    "id": "api.user.authorize_oauth_user.bad_token.app_error",
    "translation": "Лош тип маркер."
  },
  {
    "id": "api.user.authorize_oauth_user.bad_response.app_error",
    "translation": "Лош отговор от заявка на маркер."
  },
  {
    "id": "api.user.add_direct_channels_and_forget.failed.error",
    "translation": "Неуспешно добавяне предпочитания за директни канали на потребител user_id = {{.UserId}}, team_id = {{.TeamId}}, err = {{.Error}}"
  },
  {
    "id": "api.user.activate_mfa.email_and_ldap_only.app_error",
    "translation": "МФУ не е наличен за този тип профил."
  },
  {
    "id": "api.upload.upload_data.multipart_error",
    "translation": "Обработката на данни с няколко части не бе успешна."
  },
  {
    "id": "api.upload.upload_data.invalid_content_type",
    "translation": "Невалиден тип съдържание за качване от няколко части."
  },
  {
    "id": "api.upload.upload_data.invalid_content_length",
    "translation": "Невалидна дължина на съдържанието."
  },
  {
    "id": "api.upload.get_upload.forbidden.app_error",
    "translation": "Не можа да се вземе качването."
  },
  {
    "id": "api.upgrade_to_enterprise_status.signature.app_error",
    "translation": "Mattermost не можа да надстрои до корпоративна версия. Цифровия подпис на сваления двоичен файл не може да се провери."
  },
  {
    "id": "api.upgrade_to_enterprise_status.app_error",
    "translation": "Mattermost не може да се надстрои до корпоративна версия."
  },
  {
    "id": "api.upgrade_to_enterprise.system_not_supported.app_error",
    "translation": "Mattermost не можа да надстрои до корпоративна версия. Тази функция ще работи само в Linux системи с x86-64 архитектура."
  },
  {
    "id": "api.upgrade_to_enterprise.invalid-user.app_error",
    "translation": "Mattermost не можа да надстрои до корпоративна версия. Системния потребител Mattermost {{.MattermostUsername}} няма права за запис до необходимия двоичен файл. Системният администратор може да актуализира правата за файлове, като изпълни следната команда на сървъра, където е инсталиран Mattermost:\n\n```\nchown {{.MattermostUsername}} \"{{.Path}}\"\n```\n\nСлед като промените правата за файлове, опитайте да надстроите отново Mattermost. След като надстроите и рестартирате, не забравяйте да възстановите оригиналните права на двоичния файл:\n\n```\nchown {{.FileUsername}} \"{{.Path}}\"\n```"
  },
  {
    "id": "api.upgrade_to_enterprise.invalid-user-and-permission.app_error",
    "translation": "Mattermost не можа да надстрои до корпоративна версия. Системния потребител Mattermost {{.MattermostUsername}} няма права за запис до необходимия двоичен файл. Системният администратор може да актуализира правата за файлове, като изпълни следната команда на сървъра, където е инсталиран Mattermost:\n\n```\nchown {{.MattermostUsername}} \"{{.Path}}\"\nchmod +w \"{{.Path}}\"\n```\n\nСлед като промените правата за файлове, опитайте да надстроите отново Mattermost. След като надстроите и рестартирате, не забравяйте да възстановите оригиналните права на двоичния файл:\n\n```\nchown {{.FileUsername}} \"{{.Path}}\"\nchmod -w \"{{.Path}}\"\n```"
  },
  {
    "id": "api.upgrade_to_enterprise.invalid-permission.app_error",
    "translation": "Mattermost не можа да надстрои до корпоративна версия. Системния потребител Mattermost {{.MattermostUsername}} няма права за запис до необходимия двоичен файл. Системният администратор може да актуализира разрешенията за файлове, като изпълни следната команда на сървъра, където е инсталиран Mattermost:\n\n```\nchmod +w \"{{.Path}}\"\n```\n\nСлед като промените правата за файлове, опитайте да надстроите отново Mattermost. След като надстроите и рестартирате, не забравяйте да възстановите оригиналните права на двоичния файл:\n\n```\nchmod -w \"{{.Path}}\"\n```"
  },
  {
    "id": "api.upgrade_to_enterprise.generic_error.app_error",
    "translation": "Mattermost не може да се надстрои до корпоративна версия."
  },
  {
    "id": "api.upgrade_to_enterprise.app_error",
    "translation": "Надстройката до Mattermost корпоративна версия е вече пусната."
  },
  {
    "id": "api.upgrade_to_enterprise.already-enterprise.app_error",
    "translation": "Не можете да надстроите, защото вече използвате Mattermost корпоративна версия."
  },
  {
    "id": "app.webhooks.get_outgoing.app_error",
    "translation": "Webhook не може да се получи."
  },
  {
    "id": "app.webhooks.get_incoming_by_user.app_error",
    "translation": "Webhook не може да се получи."
  },
  {
    "id": "app.webhooks.get_incoming_by_channel.app_error",
    "translation": "Webhook не може да се получи."
  },
  {
    "id": "app.webhooks.get_incoming.app_error",
    "translation": "Webhook не може да се получи."
  },
  {
    "id": "app.webhooks.delete_outgoing.app_error",
    "translation": "Webhook не може да се изтрие."
  },
  {
    "id": "app.webhooks.delete_incoming.app_error",
    "translation": "Webhook не може да се изтрие."
  },
  {
    "id": "app.webhooks.analytics_outgoing_count.app_error",
    "translation": "Неуспешно преброяване на изходящите webhook."
  },
  {
    "id": "app.webhooks.analytics_incoming_count.app_error",
    "translation": "Невъзможно е да се броят входящите webhooks."
  },
  {
    "id": "app.user_terms_of_service.save.app_error",
    "translation": "Условията за ползване не могат да бъдат запазени."
  },
  {
    "id": "app.user_terms_of_service.get_by_user.no_rows.app_error",
    "translation": "Не са намерени условия за ползване."
  },
  {
    "id": "app.user_terms_of_service.get_by_user.app_error",
    "translation": "Условията за ползване не могат да се получат."
  },
  {
    "id": "app.user_terms_of_service.delete.app_error",
    "translation": "Условията за обслужване не могат да бъдат изтрити."
  },
  {
    "id": "app.user_access_token.update_token_enable.app_error",
    "translation": "Не може да се активира маркера за достъп."
  },
  {
    "id": "app.user_access_token.update_token_disable.app_error",
    "translation": "Не може да деактивира маркера за достъп."
  },
  {
    "id": "app.user_access_token.search.app_error",
    "translation": "Срещнахме грешка при търсенето на маркери за достъп на потребителите."
  },
  {
    "id": "app.user_access_token.save.app_error",
    "translation": "Личният маркер за достъп не може да бъде запазен."
  },
  {
    "id": "app.user_access_token.invalid_or_missing",
    "translation": "Невалиден или липсващ маркер."
  },
  {
    "id": "app.user_access_token.get_by_user.app_error",
    "translation": "Личните маркери за достъп не могат да се получат от потребителя."
  },
  {
    "id": "app.user_access_token.get_all.app_error",
    "translation": "Не могат да се получат всички маркери за личен достъп."
  },
  {
    "id": "app.user_access_token.disabled",
    "translation": "Личните маркери за достъп са забранени на този сървър. Моля, свържете се със системния си администратор за подробности."
  },
  {
    "id": "app.user_access_token.delete.app_error",
    "translation": "Личният маркер за достъп не може да бъде изтрит."
  },
  {
    "id": "app.user.verify_email.app_error",
    "translation": "Полето за потвърждаване на ел.поща не може да се актуализира."
  },
  {
    "id": "app.user.update_update.app_error",
    "translation": "Не може да се актуализира датата на последната актуализация на потребителя."
  },
  {
    "id": "app.user.update_threads_read_for_user.app_error",
    "translation": "Неуспешно обновяване на всички разговори като прочетени"
  },
  {
    "id": "app.user.update_thread_read_for_user.app_error",
    "translation": "Неуспешно обновяване състоянието прочетен на разговор"
  },
  {
    "id": "app.user.update_thread_follow_for_user.app_error",
    "translation": "Неуспешно обновяване следването на разговор"
  },
  {
    "id": "app.user.update_failed_pwd_attempts.app_error",
    "translation": "Невъзможно е да се актуализират failed_attempts."
  },
  {
    "id": "app.user.update_auth_data.email_exists.app_error",
    "translation": "Не можете да превключите профила на {{.Service}}. Профил, използващ ел.поща {{.Email}}, вече съществува."
  },
  {
    "id": "app.user.update_auth_data.app_error",
    "translation": "Неуспешно актуализиране на данните за удостоверяване."
  },
  {
    "id": "app.user.update_active_for_multiple_users.updating.app_error",
    "translation": "Неуспешно деактивиране на гости."
  },
  {
    "id": "app.user.update.finding.app_error",
    "translation": "Срещнахме грешка при намирането на акаунта."
  },
  {
    "id": "app.user.update.find.app_error",
    "translation": "Не може да се намери съществуващ профил за актуализиране."
  },
  {
    "id": "app.user.search.app_error",
    "translation": "Не може да се намери потребител, отговарящ на параметрите за търсене."
  },
  {
    "id": "app.user.save.username_exists.app_error",
    "translation": "Профил с това потребителско име вече съществува."
  },
  {
    "id": "app.user.save.existing.app_error",
    "translation": "Трябва да се извика актуализация за съществуващ потребител."
  },
  {
    "id": "app.user.save.email_exists.app_error",
    "translation": "Профил с тази ел.поща вече съществува."
  },
  {
    "id": "app.user.save.app_error",
    "translation": "Профилът не може да бъде запазен."
  },
  {
    "id": "app.user.promote_guest.user_update.app_error",
    "translation": "Неуспешно актуализиране на потребителя."
  },
  {
    "id": "app.user.permanentdeleteuser.internal_error",
    "translation": "Потребителят не може да бъде изтрит."
  },
  {
    "id": "app.user.permanent_delete.app_error",
    "translation": "Не можа да се изтрие съществуващ профил."
  },
  {
    "id": "app.user.missing_account.const",
    "translation": "Не може да се намери потребителя."
  },
  {
    "id": "app.user.get_users_batch_for_indexing.get_users.app_error",
    "translation": "Не може да се получи пакета потребители за индексиране."
  },
  {
    "id": "app.user.get_unread_count.app_error",
    "translation": "Не можахме да получим броя на непрочетените съобщения за потребителя."
  },
  {
    "id": "app.user.get_total_users_count.app_error",
    "translation": "Не можахме да преброим потребителите."
  },
  {
    "id": "app.user.get_threads_for_user.app_error",
    "translation": "Неуспешно получаване разговорите на потребител"
  },
  {
    "id": "app.user.get_recently_active_users.app_error",
    "translation": "Срещнахме грешка при намирането на наскоро активните потребители."
  },
  {
    "id": "app.user.get_profiles.app_error",
    "translation": "Срещнахме грешка при намирането на потребителски профили."
  },
  {
    "id": "app.user.get_profile_by_group_channel_ids_for_user.app_error",
    "translation": "Срещнахме грешка при намирането на потребителски профили."
  },
  {
    "id": "app.user.get_new_users.app_error",
    "translation": "При откриването на новите потребители срещнахме грешка."
  },
  {
    "id": "app.user.get_known_users.get_users.app_error",
    "translation": "Не могат да се получат известните потребители от базата данни."
  },
  {
    "id": "app.user.get_by_username.app_error",
    "translation": "Не може да се намери съществуващ профил, отговарящ на потребителското Ви име за този екип. Този екип може да изисква покана от собственика на екипа, за да се присъедините."
  },
  {
    "id": "app.user.get_by_auth.other.app_error",
    "translation": "Срещнахме грешка при опит да намерим профил според типа на удостоверяване."
  },
  {
    "id": "app.user.get_by_auth.missing_account.app_error",
    "translation": "Не може да се намери съществуващ профил, отговарящ на типа ви за удостоверяване за този екип. Този екип може да изисква покана от собственика на екипа, за да се присъедини."
  },
  {
    "id": "app.user.get.app_error",
    "translation": "Срещнахме грешка при намирането на профила."
  },
  {
    "id": "app.user.demote_user_to_guest.user_update.app_error",
    "translation": "Неуспешно актуализиране на потребителя."
  },
  {
    "id": "app.user.convert_bot_to_user.app_error",
    "translation": "Не може да се конвертира бот в потребител."
  },
  {
    "id": "app.user.clear_all_custom_role_assignments.select.app_error",
    "translation": "Неуспешно извличане на потребителите."
  },
  {
    "id": "app.user.analytics_get_inactive_users_count.app_error",
    "translation": "Не можахме да преброим неактивните потребители."
  },
  {
    "id": "app.user.analytics_daily_active_users.app_error",
    "translation": "Не може да се получат активните потребители през искания период."
  },
  {
    "id": "app.upload.upload_data.update.app_error",
    "translation": "Актуализирането на сесията за качване е неуспешно."
  },
  {
    "id": "app.upload.upload_data.save.app_error",
    "translation": "Неуспешен запис на информацията за файл."
  },
  {
    "id": "app.upload.upload_data.read_file.app_error",
    "translation": "Неуспешно четене на файл."
  },
  {
    "id": "app.upload.upload_data.move_file.app_error",
    "translation": "Неуспешно преместване на качения файл."
  },
  {
    "id": "app.upload.upload_data.large_image.app_error",
    "translation": "Размерите на {{.Filename}} ({{.Width}} на {{.Height}} пиксела) превишават ограничението."
  },
  {
    "id": "app.upload.upload_data.first_part_too_small.app_error",
    "translation": "Качването на данни не бе успешно. Първата част трябва да бъде поне {{.Size}} байта."
  },
  {
    "id": "app.upload.upload_data.concurrent.app_error",
    "translation": "Данните от повече от една заявка не могат да бъдат качени."
  },
  {
    "id": "app.upload.run_plugins_hook.rejected",
    "translation": "Не може да се качи файла {{.Filename}}. Отхвърлен от приставката: {{.Reason}}"
  },
  {
    "id": "app.upload.run_plugins_hook.move_fail",
    "translation": "Неуспешно преместване на файл."
  },
  {
    "id": "app.upload.get_for_user.app_error",
    "translation": "Не можа да се вземе качването за потребител."
  },
  {
    "id": "app.upload.get.app_error",
    "translation": "Не можа да се вземе качването."
  },
  {
    "id": "app.upload.create.upload_too_large.app_error",
    "translation": "Не може да се качи файл. Файлът е прекалено голям."
  },
  {
    "id": "app.upload.create.save.app_error",
    "translation": "Не можа да се запише качването."
  },
  {
    "id": "app.upload.create.incorrect_channel_id.app_error",
    "translation": "Не може да се качва в зададения канал."
  },
  {
    "id": "app.upload.create.cannot_upload_to_deleted_channel.app_error",
    "translation": "Не може да се качва в изтрит канал."
  },
  {
    "id": "app.update_error",
    "translation": "грешка при актуализация"
  },
  {
    "id": "app.terms_of_service.get.no_rows.app_error",
    "translation": "Не са намерени условия за обслужване."
  },
  {
    "id": "app.terms_of_service.get.app_error",
    "translation": "Условията за ползване не могат да се получат."
  },
  {
    "id": "app.terms_of_service.create.existing.app_error",
    "translation": "Не трябва да се извиква запис за съществуващите условия на ползване."
  },
  {
    "id": "app.terms_of_service.create.app_error",
    "translation": "Условията за ползване не могат да бъдат запазени."
  },
  {
    "id": "app.team.user_belongs_to_teams.app_error",
    "translation": "Не може да се определи дали потребителят принадлежи към списък от екипи."
  },
  {
    "id": "app.team.update.updating.app_error",
    "translation": "Срещнахме грешка при актуализиране на екипа."
  },
  {
    "id": "app.team.update.find.app_error",
    "translation": "Не можа да се намери съществуващ екип за обновяване."
  },
  {
    "id": "app.team.search_private_team.app_error",
    "translation": "Срещнахме грешка при търсене на частни екипи."
  },
  {
    "id": "app.team.search_open_team.app_error",
    "translation": "Срещнахме грешка при търсене на отворени екипи."
  },
  {
    "id": "app.team.search_all_team.app_error",
    "translation": "Срещнахме грешка при търсене на екипи."
  },
  {
    "id": "app.team.save_member.save.app_error",
    "translation": "Не може да се запише член на екипа."
  },
  {
    "id": "app.team.save.existing.app_error",
    "translation": "Трябва да се актуализира повикването за съществуващ екип."
  },
  {
    "id": "app.team.save.app_error",
    "translation": "Не може да се запише екипът."
  },
  {
    "id": "app.team.reset_all_team_schemes.app_error",
    "translation": "Не успяхме да нулираме екипните схеми."
  },
  {
    "id": "app.team.rename_team.name_occupied",
    "translation": "Не може да се преименува екипът, името вече се използва."
  },
  {
    "id": "app.team.remove_member.app_error",
    "translation": "Неуспешно премахване член на екипа."
  },
  {
    "id": "app.team.permanentdeleteteam.internal_error",
    "translation": "Екипът не може да бъде изтрит."
  },
  {
    "id": "app.team.permanent_delete.app_error",
    "translation": "Не можа да се изтрие съществуващ екип."
  },
  {
    "id": "app.team.migrate_team_members.update.app_error",
    "translation": "Неуспешно обновяване член на екипа."
  },
  {
    "id": "app.team.join_user_to_team.save_member.max_accounts.app_error",
    "translation": "Неуспешно създаване на ново членство за екип, понеже е достигнато ограничението за брой членове"
  },
  {
    "id": "app.team.join_user_to_team.save_member.conflict.app_error",
    "translation": "Неуспешно създаване на ново членство за екип, понеже вече съществува"
  },
  {
    "id": "app.team.join_user_to_team.save_member.app_error",
    "translation": "Неуспешно създаване на ново членство в екипа"
  },
  {
    "id": "app.team.join_user_to_team.max_accounts.app_error",
    "translation": "Този екип достигна максималния брой разрешени профили. Свържете се със системния си администратор, за да зададете по-висок лимит."
  },
  {
    "id": "app.team.invite_token.group_constrained.error",
    "translation": "Не може да се присъедини към групово ограничен екип чрез маркер."
  },
  {
    "id": "app.team.invite_id.group_constrained.error",
    "translation": "Не може да се присъедини към групово ограничен екип чрез покана."
  },
  {
    "id": "app.team.get_user_team_ids.app_error",
    "translation": "Списъкът с екипи на потребител не може да се получи."
  },
  {
    "id": "app.team.get_unread.app_error",
    "translation": "Неуспешно получаване на непрочетени съобщения на екипите."
  },
  {
    "id": "app.team.get_members_by_ids.app_error",
    "translation": "Неуспешно получаване членовете на екипа."
  },
  {
    "id": "app.team.get_members.app_error",
    "translation": "Не можаха да се получат членовете на екипа."
  },
  {
    "id": "app.team.get_member_count.app_error",
    "translation": "Не може да се преброят членовете на екипа."
  },
  {
    "id": "app.team.get_member.missing.app_error",
    "translation": "Не е намерен член на канала с този потребителски ID и ID на екипа."
  },
  {
    "id": "app.team.get_member.app_error",
    "translation": "Неуспешно получаване член на екипа."
  },
  {
    "id": "app.team.get_by_scheme.app_error",
    "translation": "Каналите за предоставената схема не могат да се получат."
  },
  {
    "id": "app.team.get_by_name.missing.app_error",
    "translation": "Не можа да се намери съществуващ екип."
  },
  {
    "id": "app.team.get_by_name.app_error",
    "translation": "Не можа да се намери съществуващ екип."
  },
  {
    "id": "app.team.get_by_invite_id.finding.app_error",
    "translation": "Не можа да се намери съществуващ екип."
  },
  {
    "id": "app.team.get_all_team_listing.app_error",
    "translation": "Не успяхме да вземем всички екипи."
  },
  {
    "id": "api.upgrade_to_enterprise.already-done.app_error",
    "translation": "Вече надградихте до Mattermost корпоративна версия. Моля, рестартирайте сървъра, за да завършите надстройката."
  },
  {
    "id": "api.templates.welcome_subject",
    "translation": "[{{.SiteName}}] Присъединихте се към {{.ServerURL}}"
  },
  {
    "id": "api.templates.welcome_body.title",
    "translation": "Добре дошли в екипа"
  },
  {
    "id": "api.templates.welcome_body.info",
    "translation": "Този адрес на ел.поща е използван за създаване на профил в Mattermost."
  },
  {
    "id": "api.templates.welcome_body.button",
    "translation": "Потвърди ел.поща"
  },
  {
    "id": "api.templates.welcome_body.app_download_info",
    "translation": "За най-добро изживяване изтеглете приложенията за PC, Mac, iOS и Android."
  },
  {
    "id": "api.templates.warn_metric_ack.subject",
    "translation": "Mattermost Свържете се с нас"
  },
  {
    "id": "api.templates.warn_metric_ack.footer",
    "translation": "Ако имате някакви допълнителни запитвания, моля, свържете се с support@mattermost.com"
  },
  {
    "id": "api.templates.warn_metric_ack.body.site_url_header",
    "translation": "URL адрес на сайта: "
  },
  {
    "id": "api.templates.warn_metric_ack.body.registered_users_header",
    "translation": "Общо активни потребители: "
  },
  {
    "id": "api.templates.warn_metric_ack.body.diagnostic_id_header",
    "translation": "Диагностичен ID: "
  },
  {
    "id": "api.templates.warn_metric_ack.body.contact_name_header",
    "translation": "За контакти: "
  },
  {
    "id": "api.templates.warn_metric_ack.body.contact_email_header",
    "translation": "Електронна поща: "
  },
  {
    "id": "api.templates.verify_subject",
    "translation": "[{{.SiteName}}] Потвърждение на ел.поща"
  },
  {
    "id": "api.templates.verify_body.title",
    "translation": "Проверка на Вашия адрес за ел.поща"
  },
  {
    "id": "api.templates.verify_body.info",
    "translation": "Този адрес на ел.поща е използван за създаване на профил в Mattermost."
  },
  {
    "id": "api.templates.verify_body.button",
    "translation": "Потвърди ел.поща"
  },
  {
    "id": "api.templates.username_change_subject",
    "translation": "[{{.SiteName}}] Вашето потребителско име е променено"
  },
  {
    "id": "api.templates.username_change_body.title",
    "translation": "Актуализирахте потребителското си име"
  },
  {
    "id": "api.templates.username_change_body.info",
    "translation": "Вашето потребителско име за {{.TeamDisplayName}} е променено на {{.NewUsername}}."
  },
  {
    "id": "api.templates.user_access_token_subject",
    "translation": "[{{.SiteName}}] Личен маркер за достъп е добавен към вашия акаунт"
  },
  {
    "id": "api.templates.user_access_token_body.title",
    "translation": "Личен маркер за достъп е добавен към вашия акаунт"
  },
  {
    "id": "api.templates.user_access_token_body.info",
    "translation": "Личен маркер за достъп беше добавен към вашия профил на {{.SiteURL}}. Той може да бъде използван за достъп до {{.SiteName}} с вашия профил."
  },
  {
    "id": "api.templates.upgrade_mattermost_cloud",
    "translation": "Надстрой"
  },
  {
    "id": "api.templates.signin_change_email.subject",
    "translation": "[{{.SiteName}}] Вашият метод за вход е актуализиран"
  },
  {
    "id": "api.templates.signin_change_email.body.title",
    "translation": "Актуализирахте метода си за вход"
  },
  {
    "id": "api.templates.signin_change_email.body.method_email",
    "translation": "ел.поща и парола"
  },
  {
    "id": "api.templates.signin_change_email.body.info",
    "translation": "Актуализирахте метода си за вход за {{.SiteName}} до {{.Method}}."
  },
  {
    "id": "api.templates.reset_subject",
    "translation": "[{{.SiteName}}] Нулирайте паролата си"
  },
  {
    "id": "api.templates.reset_body.title",
    "translation": "Нулиране на паролата"
  },
  {
    "id": "api.templates.reset_body.button",
    "translation": "Нулиране на парола"
  },
  {
    "id": "api.templates.remove_expired_license.subject",
    "translation": "Лицензът за Mattermost корпоративна е деактивиран."
  },
  {
    "id": "api.templates.remove_expired_license.body.title",
    "translation": "Корпоративния лиценз е изтекъл и някои функции може да бъдат забранени. Моля, подновете го."
  },
  {
    "id": "api.templates.remove_expired_license.body.renew_button",
    "translation": "Подновяване на лиценза"
  },
  {
    "id": "api.templates.post_body.button",
    "translation": "Преглед на съобщението"
  },
  {
    "id": "api.templates.payment_failed_no_card.title",
    "translation": "Вашата Mattermost Cloud фактура е дължима"
  },
  {
    "id": "api.templates.payment_failed_no_card.subject",
    "translation": "Плащането се дължи за вашия Mattermost Cloud абонамент"
  },
  {
    "id": "api.templates.payment_failed_no_card.info3",
    "translation": "За да прегледате фактурата си и да добавите начин на плащане, изберете Плати сега."
  },
  {
    "id": "api.templates.payment_failed_no_card.info1",
    "translation": "Вашата фактура за Mattermost Cloud за последния период на фактуриране е обработена. Ние обаче не разполагаме с вашите данни за плащане."
  },
  {
    "id": "api.templates.payment_failed_no_card.button",
    "translation": "Плати сега"
  },
  {
    "id": "api.templates.payment_failed.title",
    "translation": "Неуспешно плащане"
  },
  {
    "id": "api.templates.payment_failed.subject",
    "translation": "Изисква се действие: Неуспешно плащане за Mattermost Cloud"
  },
  {
    "id": "api.templates.payment_failed.info3",
    "translation": "За да осигурите непрекъснат абонамент за Mattermost Cloud, моля, свържете се с вашата финансова институция, за да отстраните проблема или актуализирайте данните си за плащане. След като се актуализира информацията за плащане, Mattermost ще се опита да уреди неплатеното салдо."
  },
  {
    "id": "api.templates.payment_failed.info2",
    "translation": "Посочена е следната причина:"
  },
  {
    "id": "api.templates.payment_failed.info1",
    "translation": "Вашата финансова институция отказа плащане от вашата {{.CardBrand}} **** {{.LastFour}}, свързана с вашето работно пространство в Mattermost Cloud."
  },
  {
    "id": "api.templates.password_change_subject",
    "translation": "[{{.SiteName}}] Вашата парола е актуализирана"
  },
  {
    "id": "api.templates.password_change_body.title",
    "translation": "Вашата парола е актуализирана"
  },
  {
    "id": "api.templates.password_change_body.info",
    "translation": "Вашата парола е актуализирана за {{.TeamDisplayName}} на {{.TeamURL}} от {{.Method}}."
  },
  {
    "id": "api.templates.over_limit_title",
    "translation": "Вашето работно пространство превишава лимита на потребители за безплатното ниво"
  },
  {
    "id": "api.templates.over_limit_suspended_title",
    "translation": "Mattermost облачното работно пространство е спряно"
  },
  {
    "id": "api.templates.over_limit_suspended_subject",
    "translation": "Абонаментът ви за Mattermost Cloud беше спрян"
  },
  {
    "id": "api.templates.over_limit_suspended_info2",
    "translation": "Свържете се с нас, за да активирате отново работното си пространство."
  },
  {
    "id": "api.templates.over_limit_suspended_info1",
    "translation": "Работното Ви пространство беше спряно, цялото съдържание и данни в него ще бъдат изтрити в рамките на 1-3 месеца."
  },
  {
    "id": "api.templates.over_limit_suspended_contact_support",
    "translation": "Свържете се с поддръжката"
  },
  {
    "id": "api.templates.over_limit_subject",
    "translation": "Mattermost Cloud работното пространство превишава потребителското ограничение"
  },
  {
    "id": "api.templates.over_limit_info2",
    "translation": "Като алтернатива можете да деактивирате потребителите в Системна конзола, за да отворите места за повече потребители или да останете под безплатния потребителски лимит."
  },
  {
    "id": "api.templates.over_limit_info1",
    "translation": "Изглежда, че имате повече от 10 потребители във вашето работно пространство, което е извън ограниченията на безплатното ниво в Mattermost Cloud Professional. За да избегнете прекъсвания във вашето работно пространство Mattermost, моля надстройте."
  },
  {
    "id": "api.templates.over_limit_fix_now",
    "translation": "Оправи сега"
  },
  {
    "id": "api.templates.over_limit_90_days_title",
    "translation": "Спирането на работното ви пространство в Mattermost Cloud е насрочено за утре"
  },
  {
    "id": "api.templates.over_limit_90_days_subject",
    "translation": "Абонаментът ви за Mattermost Cloud скоро ще бъде спрян"
  },
  {
    "id": "api.templates.over_limit_90_days_info4",
    "translation": "След като работното ви пространство бъде спряно, цялото съдържание и данни в него ще бъдат изтрити в рамките на 1-3 месеца."
  },
  {
    "id": "api.templates.over_limit_90_days_info3",
    "translation": "След като работното Ви пространство бъде спряно, няма да можете да влезете в акаунта си или да актуализирате данните за плащане. Ще трябва да се свържете с нашия екип за поддръжка, за да активирате отново Вашата услуга."
  },
  {
    "id": "api.templates.over_limit_90_days_info2",
    "translation": "За да избегнете спиране, добавете данните си за плащане"
  },
  {
    "id": "api.templates.over_limit_90_days_info1",
    "translation": "Това е последно напомняне, че не сме получили плащане за вашето работно пространство Mattermost Cloud, то е просрочено от {{.OverLimitDate}}. Утре ще спрем услугата ви."
  },
  {
    "id": "api.templates.over_limit_7_days_title",
    "translation": "Няма регистриран начин на плащане"
  },
  {
    "id": "api.templates.over_limit_7_days_subject",
    "translation": "Плащането е просрочено за вашия Mattermost Cloud абонамент"
  },
  {
    "id": "api.templates.over_limit_7_days_info1",
    "translation": "Mattermost не можа да обработи последното Ви автоматично плащане. За да поддържате услугата си активна, моля, добавете данните за плащане възможно най-скоро или услугата Ви може да бъде спряна."
  },
  {
    "id": "api.templates.over_limit_30_days_title",
    "translation": "Спиране на Mattermost облачното работно пространство"
  },
  {
    "id": "api.templates.over_limit_30_days_subject",
    "translation": " Действайте, за да запазите абонамента си за Mattermost Cloud"
  },
  {
    "id": "api.templates.over_limit_30_days_info2_item3",
    "translation": "Ще загубите достъп до историята на съобщенията си"
  },
  {
    "id": "api.templates.over_limit_30_days_info2_item2",
    "translation": "Няма да можете да актуализирате данните за плащане, без да се свържете с нашия екип за поддръжка"
  },
  {
    "id": "api.templates.over_limit_30_days_info2_item1",
    "translation": "Няма да можете да влезете в работното си пространство"
  },
  {
    "id": "api.templates.over_limit_30_days_info2",
    "translation": "Ако не се предприемат действия, работното ви пространство ще бъде спряно"
  },
  {
    "id": "api.templates.over_limit_30_days_info1",
    "translation": "Все още има време да поддържате работното си пространство на Mattermost Cloud активно чрез разрешаване на проблема с начина на плащане. За да избегнете спиране, актуализирайте начина си на плащане."
  },
  {
    "id": "api.templates.over_limit_14_days_title",
    "translation": "Не е получено плащане"
  },
  {
    "id": "api.templates.over_limit_14_days_subject",
    "translation": "Плащането е просрочено за вашия Mattermost Cloud абонамент"
  },
  {
    "id": "api.templates.over_limit_14_days_info1",
    "translation": "Само напомняне, че не сме получили плащане за вашия Mattermost абонамент, фактуриран на {{.OverLimitDate}}. Скоро ще започнем процес за спиране на вашата услуга, ако не бъде получено плащане."
  },
  {
    "id": "api.templates.mfa_deactivated_body.title",
    "translation": "Многофакторното удостоверяване бе премахнато"
  },
  {
    "id": "api.templates.mfa_deactivated_body.info",
    "translation": "Многофакторното удостоверяване е премахнато от вашия профил на {{.SiteURL}}."
  },
  {
    "id": "api.templates.mfa_change_subject",
    "translation": "[{{.SiteName}}] Вашето МФУ е актуализирано"
  },
  {
    "id": "api.templates.mfa_activated_body.title",
    "translation": "Добавено е многофакторно удостоверяване"
  },
  {
    "id": "api.templates.mfa_activated_body.info",
    "translation": "Многофакторно удостоверяване е добавено към вашия профил на {{.SiteURL}}."
  },
  {
    "id": "api.templates.invite_subject",
    "translation": "[{{.SiteName}}] {{.SenderName}} ви покани да се присъедините към екипа {{.TeamDisplayName}}"
  },
  {
    "id": "api.templates.invite_guest_subject",
    "translation": "[{{.SiteName}}] {{.SenderName}} ви покани да се присъедините към екипа {{.TeamDisplayName}} като гост"
  },
  {
    "id": "api.templates.invite_body.title",
    "translation": "{{.SenderName}} ви покани да се присъедините към екипа {{.TeamDisplayName}}."
  },
  {
    "id": "api.templates.invite_body.button",
    "translation": "Присъедини се"
  },
  {
    "id": "api.templates.email_warning",
    "translation": "Ако не сте направили тази промяна, моля, свържете се със системния администратор."
  },
  {
    "id": "api.templates.email_us_anytime_at",
    "translation": "Изпратете ни ел.поща по всяко време на "
  },
  {
    "id": "api.templates.email_organization",
    "translation": "Изпратен от "
  },
  {
    "id": "api.templates.email_info3",
    "translation": "Екипът на {{.SiteName}}"
  },
  {
    "id": "api.templates.email_info2",
    "translation": "Най-добри пожелания,"
  },
  {
    "id": "api.templates.email_info1",
    "translation": "Всякакви въпроси, пишете ни по всяко време: "
  },
  {
    "id": "api.templates.email_footer",
    "translation": "За да промените предпочитанията си за известия, влезте в сайта на вашия екип и отидете на Настройки на акаунта > Известия."
  },
  {
    "id": "api.templates.email_change_verify_subject",
    "translation": "[{{.SiteName}}] Потвърдете новия адрес ел.поща"
  },
  {
    "id": "api.templates.email_change_verify_body.title",
    "translation": "Актуализирахте Вашата ел.поща"
  },
  {
    "id": "api.templates.email_change_verify_body.info",
    "translation": "За да завършите актуализирането на адреса ел.поща за {{.TeamDisplayName}}, моля, натиснете върху връзката по-долу, за да потвърдите, че това е правилният адрес."
  },
  {
    "id": "api.templates.email_change_verify_body.button",
    "translation": "Потвърди ел.поща"
  },
  {
    "id": "api.templates.email_change_subject",
    "translation": "[{{.SiteName}}] Вашият адрес ел.поща е променен"
  },
  {
    "id": "api.templates.email_change_body.title",
    "translation": "Актуализирахте ел.поща"
  },
  {
    "id": "api.templates.email_change_body.info",
    "translation": "Вашят адрес за ел.поща в {{.TeamDisplayName}} е променен на {{.NewEmail}}."
  },
  {
    "id": "api.templates.deactivate_subject",
    "translation": "[{{.SiteName}}] Вашият профил на {{.ServerURL}} е деактивиран"
  },
  {
    "id": "api.templates.deactivate_body.warning",
    "translation": "Ако тази промяна не е инициирана от вас или искате да активирате отново профила си, свържете се със системния си администратор."
  },
  {
    "id": "api.templates.deactivate_body.title",
    "translation": "Профилът ви е деактивиран на {{.ServerURL}}"
  },
  {
    "id": "api.templates.deactivate_body.info",
    "translation": "Деактивирахте профила си на {{.SiteURL}}."
  },
  {
    "id": "api.templates.copyright",
    "translation": "© 2021 Mattermost, Inc. 530 Lytton Avenue, втори етаж, Пало Алто, Калифорния, 94301"
  },
  {
    "id": "api.templates.at_limit_title",
    "translation": "Достигнахте ограничението за потребители на безплатното ниво "
  },
  {
    "id": "api.templates.at_limit_subject",
    "translation": "Достигнато е Mattermost Cloud ограничението за потребители"
  },
  {
    "id": "api.templates.at_limit_info2",
    "translation": "Като алтернатива можете да деактивирате потребителите в Системна конзола, за да отворите места за повече потребители или да останете под безплатния потребителски лимит."
  },
  {
    "id": "api.templates.at_limit_info1",
    "translation": "Изглежда, че вече имате 10 или повече потребители в работното си пространство - това е страхотно! Ако искате да поканите повече членове на екипа, помислете за надграждане на Mattermost Cloud Professional сега."
  },
  {
    "id": "api.team.update_team_scheme.scheme_scope.error",
    "translation": "Не може да се зададе схемата на екипа, тъй като предоставената схема не е схема за отбор."
  },
  {
    "id": "api.team.update_team_scheme.license.error",
    "translation": "Вашият лиценз не поддържа актуализиране схемата на екипа"
  },
  {
    "id": "api.team.update_team_member_roles.guest_and_user.app_error",
    "translation": "Невалидна актуализация на члена на екипа: Потребителят трябва да е гост или потребител, но не и двамата."
  },
  {
    "id": "api.team.update_restricted_domains.mismatch.app_error",
    "translation": "Ограничаването на екипа до {{.Domain}} не е разрешено от системните настройки. Моля, свържете се със системния си администратор."
  },
  {
    "id": "api.team.update_member_roles.not_a_member",
    "translation": "Посоченият потребител не е член на зададения екип."
  },
  {
    "id": "api.team.team_icon.update.app_error",
    "translation": "При актуализирането на иконата на екипа възникна грешка."
  },
  {
    "id": "api.team.set_team_icon.write_file.app_error",
    "translation": "Иконата на екипа не можа да бъде запазена."
  },
  {
    "id": "api.team.set_team_icon.too_large.app_error",
    "translation": "Не можа да се качи иконата на екипа. Файлът е прекалено голям."
  },
  {
    "id": "api.team.set_team_icon.storage.app_error",
    "translation": "Не можа да се качи иконата на екипа. Хранилището за изображения не е конфигурирано."
  },
  {
    "id": "api.team.set_team_icon.parse.app_error",
    "translation": "Съставната форма не можа да се анализира."
  },
  {
    "id": "api.team.set_team_icon.open.app_error",
    "translation": "Файла с изображението не може да се отвори."
  },
  {
    "id": "api.team.set_team_icon.no_file.app_error",
    "translation": "Липсва файл в полето 'image' на заявката."
  },
  {
    "id": "api.team.set_team_icon.get_team.app_error",
    "translation": "Възникна грешка при получаването на екипа."
  },
  {
    "id": "api.team.set_team_icon.encode.app_error",
    "translation": "Иконата на екипа не можа да се кодира."
  },
  {
    "id": "api.team.set_team_icon.decode.app_error",
    "translation": "Иконата на екипа не можа да се декодира."
  },
  {
    "id": "api.team.set_team_icon.array.app_error",
    "translation": "Заявката съдържа празен масив под 'image'."
  },
  {
    "id": "api.team.search_teams.pagination_not_implemented.public_team_search",
    "translation": "Странирането при търсене в екип само-публични не е реализирано."
  },
  {
    "id": "api.team.search_teams.pagination_not_implemented.private_team_search",
    "translation": "Странирането при търсене в екип само-частни не е реализирано."
  },
  {
    "id": "api.team.remove_user_from_team.removed",
    "translation": "%v премахнат от екипа."
  },
  {
    "id": "api.team.remove_user_from_team.missing.app_error",
    "translation": "Потребителят не изглежда да е част от този екип."
  },
  {
    "id": "api.team.remove_team_icon.get_team.app_error",
    "translation": "Възникна грешка при получаването на екипа."
  },
  {
    "id": "api.team.remove_member.group_constrained.app_error",
    "translation": "Не може да се премахне потребител от групово ограничен екип."
  },
  {
    "id": "api.team.move_channel.success",
    "translation": "Канала е преместен в този екип от %v."
  },
  {
    "id": "api.team.move_channel.post.error",
    "translation": "Неуспешно публикуване на съобщение за преместване на канала."
  },
  {
    "id": "api.team.leave.left",
    "translation": "%v напусна екипа."
  },
  {
    "id": "api.team.join_user_to_team.allowed_domains.app_error",
    "translation": "Потребителят не може да бъде добавен, тъй като домейнът, свързан с акаунта, не е разрешен. Свържете се със системния си администратор за допълнителни подробности."
  },
  {
    "id": "api.team.join_team.post_and_forget",
    "translation": "%v се присъедини към екипа."
  },
  {
    "id": "api.team.is_team_creation_allowed.domain.app_error",
    "translation": "Потребителят не може да бъде добавен, тъй като домейнът, свързан с акаунта, не е разрешен. Свържете се със системния си администратор за допълнителни подробности."
  },
  {
    "id": "api.team.is_team_creation_allowed.disabled.app_error",
    "translation": "Създаването на екип е забранено. Моля, попитайте вашия системен администратор за подробности."
  },
  {
    "id": "api.team.invite_members.no_one.app_error",
    "translation": "Никой за поканване."
  },
  {
    "id": "api.team.invite_members.limit_reached.app_error",
    "translation": "Достигнахте ограничението за потребители на безплатния абонамент"
  },
  {
    "id": "api.team.invite_members.invalid_email.app_error",
    "translation": "Следните адреси за ел.поща не принадлежат на допустим домейн: {{.Addresses}}. Моля, свържете се със системния си администратор за подробности."
  },
  {
    "id": "api.team.invite_members.disabled.app_error",
    "translation": "Поканите по ел.поща са забранени."
  },
  {
    "id": "api.team.invite_guests.channel_in_invalid_team.app_error",
    "translation": "Каналите в поканата трябва да са част от канещият екип."
  },
  {
    "id": "api.team.invate_guests_to_channels.license.error",
    "translation": "Вашият лиценз не поддържа профили за гости"
  },
  {
    "id": "api.team.invate_guests_to_channels.disabled.error",
    "translation": "Профилите за гости са забранени"
  },
  {
    "id": "api.team.invalidate_all_email_invites.app_error",
    "translation": "Грешка при анулиране на поканите по ел.поща."
  },
  {
    "id": "api.team.import_team.unknown_import_from.app_error",
    "translation": "Неизвестен източник за внасяне."
  },
  {
    "id": "api.team.import_team.unavailable.app_error",
    "translation": "Неправилна заявка: полето за размер на файла липсва."
  },
  {
    "id": "api.team.import_team.parse.app_error",
    "translation": "Съставната форма не можа да се анализира."
  },
  {
    "id": "api.team.import_team.open.app_error",
    "translation": "Файлът не може да бъде отворен."
  },
  {
    "id": "api.team.import_team.no_import_from.app_error",
    "translation": "Неправилна заявка: importFrom полето липсва."
  },
  {
    "id": "api.team.import_team.no_file.app_error",
    "translation": "Липсва файл под 'file' в заявката."
  },
  {
    "id": "api.team.import_team.integer.app_error",
    "translation": "Размерът на файла не е цяло число."
  },
  {
    "id": "api.team.import_team.array.app_error",
    "translation": "Заявката съдържа празен масив под 'file'."
  },
  {
    "id": "api.team.get_team_icon.read_file.app_error",
    "translation": "Файлът с иконата на екипа не може да се прочете."
  },
  {
    "id": "api.team.get_team_icon.filesettings_no_driver.app_error",
    "translation": "Невалидно име на драйвер за настройките на файла. Трябва да е 'local' or 'amazons3'."
  },
  {
    "id": "api.team.get_invite_info.not_open_team",
    "translation": "Поканата е невалидна, защото това не е отворен екип."
  },
  {
    "id": "api.team.get_all_teams.insufficient_permissions",
    "translation": "Нямате подходящи права, за да видите всички екипи"
  },
  {
    "id": "api.team.demote_user_to_guest.license.error",
    "translation": "Вашият лиценз не поддържа профили за гости"
  },
  {
    "id": "api.team.demote_user_to_guest.disabled.error",
    "translation": "Профилите за гости са забранени."
  },
  {
    "id": "api.team.add_user_to_team_from_invite.guest.app_error",
    "translation": "Присъединяването към екипа на гости е ограничено чрез връзка за покана. Моля, заявете покана за гост по ел.поща до екипа."
  },
  {
    "id": "api.team.add_user_to_team.missing_parameter.app_error",
    "translation": "Необходим параметър за добавяне на потребител към екипа."
  },
  {
    "id": "api.team.add_user_to_team.added",
    "translation": "%v беше добавен в екипа от %v."
  },
  {
    "id": "api.team.add_team_member.invalid_body.app_error",
    "translation": "Не можа да се анализира тялото на заявката."
  },
  {
    "id": "api.team.add_members.user_denied",
    "translation": "Този екип се управлява от групи. Този потребител не е част от група, която е свързана с екипа."
  },
  {
    "id": "api.team.add_members.error",
    "translation": "Грешка при добавянето на членове на екипа."
  },
  {
    "id": "api.system.update_viewed_notices.failed",
    "translation": "Неуспешно актуализиране на прегледаните известия"
  },
  {
    "id": "api.system.update_notices.validating_failed",
    "translation": "Валидирането на условията за известия за продукта е неуспешно"
  },
  {
    "id": "api.system.update_notices.parse_failed",
    "translation": "Анализирането на известията за продукта е неуспешно"
  },
  {
    "id": "api.system.update_notices.fetch_failed",
    "translation": "Извличането на известия за продукти е неуспешно"
  },
  {
    "id": "api.system.update_notices.clear_failed",
    "translation": "Изчистването на известия за стари продукти е неуспешно"
  },
  {
    "id": "api.system.id_loaded.not_available.app_error",
    "translation": "Изскачащите известия със зареден ID не са конфигурирани или поддържани на този сървър."
  },
  {
    "id": "api.status.user_not_found.app_error",
    "translation": "Потребителят не е намерен."
  },
  {
    "id": "api.slackimport.slack_import.zip.file_too_large",
    "translation": "{{.Filename}} в zip архива е твърде голям, за да се обработи от Slack вноса\n"
  },
  {
    "id": "api.post.search_posts.invalid_body.app_error",
    "translation": "Не може да се анализира тялото на заявката."
  },
  {
    "id": "api.post.save_is_pinned_post.town_square_read_only",
    "translation": "Този канал е само за четене. Само членове с разрешение могат да закачат или откачат публикации тук."
  },
  {
    "id": "api.post.patch_post.can_not_update_post_in_deleted.error",
    "translation": "Не може да се обнови публикация в изтрит канал."
  },
  {
    "id": "api.post.link_preview_disabled.app_error",
    "translation": "Визуализациите на връзки са забранени от системния администратор."
  },
  {
    "id": "api.post.get_message_for_notification.images_sent",
    "translation": {
      "one": "{{.Count}} изпратено изображение: {{.Filenames}}",
      "other": "{{.Count}} изпратени изображения: {{.Filenames}}"
    }
  },
  {
    "id": "api.post.get_message_for_notification.files_sent",
    "translation": {
      "one": "{{.Count}} изпратен файл: {{.Filenames}}",
      "other": "{{.Count}} изпратени файла: {{.Filenames}}"
    }
  },
  {
    "id": "api.post.error_get_post_id.pending",
    "translation": "Не можа да се получи чакащата публикация."
  },
  {
    "id": "api.post.do_action.action_integration.app_error",
    "translation": "Грешка в действието на интеграцията."
  },
  {
    "id": "api.post.do_action.action_id.app_error",
    "translation": "Невалиден id на действие."
  },
  {
    "id": "api.post.disabled_here",
    "translation": "@here е деактивиран, тъй като каналът има повече от {{.Users}} потребители."
  },
  {
    "id": "api.post.disabled_channel",
    "translation": "@channel е деактивиран, тъй като каналът има повече от {{.Users}} потребители."
  },
  {
    "id": "api.post.disabled_all",
    "translation": "@all е деактивиран, тъй като каналът има повече от {{.Users}} потребители."
  },
  {
    "id": "api.post.delete_post.can_not_delete_post_in_deleted.error",
    "translation": "Не може да се изтрие публикация в изтрит канал."
  },
  {
    "id": "api.post.deduplicate_create_post.pending",
    "translation": "Отхвърлен пост, тъй като друг клиент прави същата заявка."
  },
  {
    "id": "api.post.deduplicate_create_post.failed_to_get",
    "translation": "Неуспешно извличане на оригинална публикация след премахване на повторения на клиент, повтарящ същата заявка."
  },
  {
    "id": "api.post.create_webhook_post.creating.app_error",
    "translation": "Грешка при създаване на публикация."
  },
  {
    "id": "api.post.create_post.town_square_read_only",
    "translation": "Този канал е само за четене. Тук могат да публикуват само членове с разрешение."
  },
  {
    "id": "api.post.create_post.root_id.app_error",
    "translation": "Невалиден RootId параметър."
  },
  {
    "id": "api.post.create_post.parent_id.app_error",
    "translation": "Невалиден ParentId параметър."
  },
  {
    "id": "api.post.create_post.channel_root_id.app_error",
    "translation": "Невалиден ChannelId за RootId параметър."
  },
  {
    "id": "api.post.create_post.can_not_post_to_deleted.error",
    "translation": "Не може да се публикува в изтрит канал."
  },
  {
    "id": "api.post.check_for_out_of_channel_mentions.message.one",
    "translation": "@{{.Username}} не е уведомен при това споменаване, защото не е в канала."
  },
  {
    "id": "api.post.check_for_out_of_channel_mentions.message.multiple",
    "translation": "@{{.Usernames}} и @{{.LastUsername}} не са били уведомени при това споменаване, защото не са в канала."
  },
  {
    "id": "api.post.check_for_out_of_channel_groups_mentions.message.one",
    "translation": "@{{.Username}} не е уведомен при това споменаване, защото не е в канала. Не може да бъде добавен към канала, тъй като не е член на свързаните групи. За да го добавите към този канал, трябва да бъде добавен към свързаните групи."
  },
  {
    "id": "api.post.check_for_out_of_channel_groups_mentions.message.multiple",
    "translation": "@{{.Usernames}} и @{{.LastUsername}} не са били уведомени при това споменаване, защото не са в канала. Те не могат да бъдат добавени към канала, тъй като не са членове на свързаните групи. За да ги добавите към този канал, те трябва да бъдат добавени към свързаните групи."
  },
  {
    "id": "api.post.check_for_out_of_channel_group_users.message.none",
    "translation": "@{{.GroupName}} няма членове от този екип"
  },
  {
    "id": "api.plugin.verify_plugin.app_error",
    "translation": "Не може да се провери подписа на приставката."
  },
  {
    "id": "api.plugin.upload.no_file.app_error",
    "translation": "Липсващ файл в multipart/form заявката."
  },
  {
    "id": "api.plugin.upload.file.app_error",
    "translation": "Не може да се отвори файл в multipart/form заявката."
  },
  {
    "id": "api.plugin.upload.array.app_error",
    "translation": "Файловият масив е празен в multipart/form заявката."
  },
  {
    "id": "api.plugin.install.download_failed.app_error",
    "translation": "При изтеглянето на приставката възникна грешка."
  },
  {
    "id": "api.plugin.add_public_key.open.app_error",
    "translation": "Възникна грешка при отварянето на файла с публичния ключ."
  },
  {
    "id": "api.outgoing_webhook.disabled.app_error",
    "translation": "Изходящите webhooks са забранени от системния администратор."
  },
  {
    "id": "api.oauth.singup_with_oauth.invalid_link.app_error",
    "translation": "Връзката за регистрация изглежда е невалидна."
  },
  {
    "id": "app.command.listautocompletecommands.internal_error",
    "translation": "Невъзможно е да се изредят командите за автодовършване."
  },
  {
    "id": "app.command.listallcommands.internal_error",
    "translation": "Не може да се изредят командите."
  },
  {
    "id": "app.command.getcommand.internal_error",
    "translation": "Не може да се получи командата."
  },
  {
    "id": "app.command.deletecommand.internal_error",
    "translation": "Командата не може да бъде изтрита."
  },
  {
    "id": "app.command.createcommand.internal_error",
    "translation": "Не може да се запази командата."
  },
  {
    "id": "app.channel_member_history.log_leave_event.internal_error",
    "translation": "Неуспешно записване на историята на членовете на канала. Неуспешно актуализиране на съществуващ запис за присъединяване"
  },
  {
    "id": "app.channel_member_history.log_join_event.internal_error",
    "translation": "Неуспешно записване историята на членовете на канала."
  },
  {
    "id": "app.channel.user_belongs_to_channels.app_error",
    "translation": "Не може да се определи дали потребителят принадлежи към списък с канали."
  },
  {
    "id": "app.channel.update_last_viewed_at_post.app_error",
    "translation": "Каналът не може да се отбележи като непрочетен."
  },
  {
    "id": "app.channel.update_last_viewed_at.app_error",
    "translation": "Не можа да се обнови времето на последно преглеждане."
  },
  {
    "id": "app.channel.update_channel.internal_error",
    "translation": "Каналът не може да се актуализира."
  },
  {
    "id": "app.channel.update.bad_id",
    "translation": "Каналът не може да се актуализира."
  },
  {
    "id": "app.channel.sidebar_categories.app_error",
    "translation": "Неуспешно вмъкване на запис в базата данни."
  },
  {
    "id": "app.channel.search_group_channels.app_error",
    "translation": "Груповите канали за дадения потребител и срок не могат да се получат."
  },
  {
    "id": "app.channel.search.app_error",
    "translation": "Срещнахме грешка при търсене на канали."
  },
  {
    "id": "app.channel.save_member.exists.app_error",
    "translation": "Член на канала с този ID вече съществува."
  },
  {
    "id": "app.channel.restore.app_error",
    "translation": "Каналът не може да бъде възстановен."
  },
  {
    "id": "app.channel.reset_all_channel_schemes.app_error",
    "translation": "Не успяхме да нулираме схемите на канала."
  },
  {
    "id": "app.channel.remove_member.app_error",
    "translation": "Членът на канала не можа да бъде премахнат."
  },
  {
    "id": "app.channel.remove_all_deactivated_members.app_error",
    "translation": "Не можахме да премахнем деактивираните потребители от канала."
  },
  {
    "id": "app.channel.post_update_channel_purpose_message.updated_to",
    "translation": "%s премахна името на канала (беше: %s)"
  },
  {
    "id": "app.channel.post_update_channel_purpose_message.updated_from",
    "translation": "%s актуализира целта на канала от: %s на: %s"
  },
  {
    "id": "app.channel.post_update_channel_purpose_message.retrieve_user.error",
    "translation": "Неуспешно изтегляне на потребителя при актуализиране на съобщението за целта на канала %v"
  },
  {
    "id": "app.channel.post_update_channel_purpose_message.removed",
    "translation": "%s премахна целта на канала (беше: %s)"
  },
  {
    "id": "app.channel.post_update_channel_purpose_message.post.error",
    "translation": "Неуспешна публикация за целта на канала"
  },
  {
    "id": "app.channel.pinned_posts.app_error",
    "translation": "Не могат да се намерят закачените публикации."
  },
  {
    "id": "app.channel.permanent_delete_members_by_user.app_error",
    "translation": "Членът на канала не можа да бъде премахнат."
  },
  {
    "id": "app.channel.permanent_delete.app_error",
    "translation": "Каналът не може да бъде изтрит."
  },
  {
    "id": "app.channel.move_channel.members_do_not_match.error",
    "translation": "Не може да се премести канал, освен ако всички негови членове вече не са членове и на другия екип."
  },
  {
    "id": "app.channel.migrate_channel_members.select.app_error",
    "translation": "Неуспешно избиране на пакета от членове на канала."
  },
  {
    "id": "app.channel.increment_mention_count.app_error",
    "translation": "Броят на споменаванията не може да се увеличи."
  },
  {
    "id": "app.channel.get_unread.app_error",
    "translation": "Неуспешно получаване на непрочетени съобщения на канала."
  },
  {
    "id": "app.channel.get_public_channels.get.app_error",
    "translation": "Не може да се получат пубдиректните канали."
  },
  {
    "id": "app.channel.get_private_channels.get.app_error",
    "translation": "Не може да се получат частните канали."
  },
  {
    "id": "app.channel.get_pinnedpost_count.app_error",
    "translation": "Броят на закачените публикации в канала не може да бъде получен."
  },
  {
    "id": "app.channel.get_more_channels.get.app_error",
    "translation": "Каналите не могат да се получат."
  },
  {
    "id": "app.channel.get_members_by_ids.app_error",
    "translation": "Членовете на канала не могат да бъдат получени."
  },
  {
    "id": "app.channel.get_members.app_error",
    "translation": "Членовете на канала не могат да бъдат получени."
  },
  {
    "id": "app.channel.get_member_count.app_error",
    "translation": "Броят на членовете на канала не може да бъде получен."
  },
  {
    "id": "app.channel.get_member.missing.app_error",
    "translation": "Не е намерен член на канала с този потребителски ID и ID на канала."
  },
  {
    "id": "app.channel.get_member.app_error",
    "translation": "Не може да се получи член на канала."
  },
  {
    "id": "app.channel.get_for_post.app_error",
    "translation": "Каналът за дадената публикация не може да се получи."
  },
  {
    "id": "app.channel.get_deleted.missing.app_error",
    "translation": "Няма изтрити канали."
  },
  {
    "id": "app.channel.get_deleted.existing.app_error",
    "translation": "Не може да се намери съществуващият изтрит канал."
  },
  {
    "id": "app.channel.get_channels_by_ids.not_found.app_error",
    "translation": "Не е намерен канал."
  },
  {
    "id": "app.channel.get_channels_by_ids.get.app_error",
    "translation": "Невъзможно получаване на каналите."
  },
  {
    "id": "app.channel.get_channels_by_ids.app_error",
    "translation": "Невъзможно получаването на канали по ID."
  },
  {
    "id": "app.channel.get_channels_batch_for_indexing.get.app_error",
    "translation": "Не можа да се получи пакета с канали за индексиране."
  },
  {
    "id": "app.channel.get_channels.not_found.app_error",
    "translation": "Не бяха открити канали."
  },
  {
    "id": "app.channel.get_channels.get.app_error",
    "translation": "Каналите не могат да се получат."
  },
  {
    "id": "app.channel.get_channel_counts.get.app_error",
    "translation": "Броят на каналите не може да бъде получен."
  },
  {
    "id": "app.channel.get_by_scheme.app_error",
    "translation": "Каналите за предоставената схема не могат да се получат."
  },
  {
    "id": "app.channel.get_by_name.missing.app_error",
    "translation": "Канала не съществува."
  },
  {
    "id": "app.channel.get_by_name.existing.app_error",
    "translation": "Не можа да се намери съществуващият канал."
  },
  {
    "id": "app.channel.get_all_direct.app_error",
    "translation": "Не могат да се получат всички директни канали."
  },
  {
    "id": "app.channel.get_all_channels_count.app_error",
    "translation": "Не можаха да се преброят всички канали."
  },
  {
    "id": "app.channel.get_all_channels.app_error",
    "translation": "Не могат да се получат всички канали."
  },
  {
    "id": "app.channel.get_all.app_error",
    "translation": "Не могат да се получат всички канали."
  },
  {
    "id": "app.channel.get.find.app_error",
    "translation": "Срещнахме грешка при намирането на канала."
  },
  {
    "id": "app.channel.get.existing.app_error",
    "translation": "Не можа да се намери съществуващият канал."
  },
  {
    "id": "app.channel.delete.app_error",
    "translation": "Каналът не можа да бъде изтрит."
  },
  {
    "id": "app.channel.create_initial_sidebar_categories.internal_error",
    "translation": "Неуспешно създване на първоначални категории на страничната лента за потребителя."
  },
  {
    "id": "app.channel.create_direct_channel.internal_error",
    "translation": "Не може да се запише директен канал."
  },
  {
    "id": "app.channel.create_channel.no_team_id.app_error",
    "translation": "Трябва да посочите ID на екипа, за да създадете канал."
  },
  {
    "id": "app.channel.create_channel.internal_error",
    "translation": "Каналът не може да бъде запазен."
  },
  {
    "id": "app.channel.count_posts_since.app_error",
    "translation": "Не може да се преброят съобщенията, след зададената дата."
  },
  {
    "id": "app.channel.clear_all_custom_role_assignments.select.app_error",
    "translation": "Неуспешно извличане членовете на канала."
  },
  {
    "id": "app.channel.autofollow.app_error",
    "translation": "Актуализирането на членство в разговор на споменат потребител не бе успешно"
  },
  {
    "id": "app.channel.analytics_type_count.app_error",
    "translation": "Не може да се получи броя на каналите по тип."
  },
  {
    "id": "app.bot.permenent_delete.bad_id",
    "translation": "Ботът не може да бъде изтрит."
  },
  {
    "id": "app.bot.permanent_delete.internal_error",
    "translation": "Ботът не може да бъде изтрит за постоянно."
  },
  {
    "id": "app.bot.patchbot.internal_error",
    "translation": "Ботът не може да се актуализира."
  },
  {
    "id": "app.bot.getbots.internal_error",
    "translation": "Ботовете не могат да се получат."
  },
  {
    "id": "app.bot.getbot.internal_error",
    "translation": "Ботът не можа да се получи."
  },
  {
    "id": "app.bot.get_disable_bot_sysadmin_message",
    "translation": "{{if .disableBotsSetting}}{{if .printAllBots}}{{.UserName}} е деактивиран. Те управляваха следните бот акаунти, които вече са деактивирани.\n\n{{.BotNames}}{{else}}{{.UserName}} е деактивиран. Те управляват {{.NumBots}} бот акаунти, които вече са деактивирани, включително следното:\n\n{{.BotNames}}{{end}}Можете да вземете собственост върху всеки бот, като го активирате на **Интеграции> Бот профили** и създадете на нови маркери за бота.\n\nЗа повече информация вижте нашата [документация](https://docs.mattermost.com/developer/bot-accounts.html#what-happens-when-a-user-who-owns-bot-accounts-is-disabled).{{else}}{{if .printAllBots}}{{.UserName}} са деактивирани. Те управляваха следните бот акаунти, които все още са активирани.\n\n{{.BotNames}}\n{{else}}{{.UserName}} е деактивиран. Те управляваха {{.NumBots}} бот профили, които все още са активирани, включително следното:\n\n{{.BotNames}}{{end}}Силно ви препоръчваме да поемете собственост върху всеки бот, като го активирате отново на **Интеграции> Бот профили** и създадете на нови маркери за бота.\n\nЗа повече информация вижте нашата [документация](https://docs.mattermost.com/developer/bot-accounts.html#what-happens-when-a-user-who-owns-bot-accounts-is-disabled).\n\nАко искате бот профили да се деактивират автоматично след деактивиране на собственика, задайте „Деактивиране на бот профили, когато собственикът е деактивиран“ в **Системна конзола > Интеграции > Бот профили** на true.{{end}}"
  },
  {
    "id": "app.bot.createbot.internal_error",
    "translation": "Ботът не можа да се запише."
  },
  {
    "id": "app.audit.save.saving.app_error",
    "translation": "Възникна грешка при записването на проверката."
  },
  {
    "id": "app.audit.permanent_delete_by_user.app_error",
    "translation": "Възникна грешка при изтриването на проверки."
  },
  {
    "id": "app.audit.get.limit.app_error",
    "translation": "Превишено е ограничението за страниране."
  },
  {
    "id": "app.audit.get.finding.app_error",
    "translation": "Възникна грешка при намирането на проверки."
  },
  {
    "id": "app.analytics.getanalytics.internal_error",
    "translation": "Анализите не може да се получат."
  },
  {
    "id": "app.admin.test_site_url.failure",
    "translation": "Това не е валиден действащ URL адрес"
  },
  {
    "id": "app.admin.test_email.failure",
    "translation": "Връзката не е успешна: {{.Error}}"
  },
  {
    "id": "app.admin.saml.invalid_response_from_idp.app_error",
    "translation": "Не можа да се прочете отговора, получен от доставчика на идентичност."
  },
  {
    "id": "app.admin.saml.failure_read_response_body_from_idp.app_error",
    "translation": "Неуспех, възникнал при четене тялото на отговора, получен от доставчика на идентичност."
  },
  {
    "id": "app.admin.saml.failure_decode_metadata_xml_from_idp.app_error",
    "translation": "Не можа да се декодира XML информацията с метаданни, получена от доставчика на идентичност."
  },
  {
    "id": "api.websocket_handler.server_busy.app_error",
    "translation": "Сървърът е зает, некритичните услуги временно не са достъпни."
  },
  {
    "id": "api.websocket_handler.invalid_param.app_error",
    "translation": "Невалиден параметър {{.Name}}."
  },
  {
    "id": "api.webhook.update_outgoing.intersect.app_error",
    "translation": "Изходящите webhook от един и същ канал не могат да имат еднакви задействащи думи/URL адреси за обратно повикване."
  },
  {
    "id": "api.webhook.team_mismatch.app_error",
    "translation": "Не може да се актуализира webhook между екипи."
  },
  {
    "id": "api.webhook.incoming.error",
    "translation": "Не може да се декодира тялото от много части на входящите webhook."
  },
  {
    "id": "api.webhook.create_outgoing.triggers.app_error",
    "translation": "Трябва да се зададат trigger_words или channel_id."
  },
  {
    "id": "api.webhook.create_outgoing.permissions.app_error",
    "translation": "Невалидни права за създаване на изходящ webhook."
  },
  {
    "id": "api.webhook.create_outgoing.not_open.app_error",
    "translation": "Изходящи webhook могат да бъдат създадени само за публични канали."
  },
  {
    "id": "api.webhook.create_outgoing.intersect.app_error",
    "translation": "Изходящите webhook от един и същ канал не могат да имат еднакви задействащи думи/URL адреси за обратно повикване."
  },
  {
    "id": "api.web_socket_router.not_authenticated.app_error",
    "translation": "Връзката с WebSocket не е удостоверена. Моля, влезте и опитайте отново."
  },
  {
    "id": "api.web_socket_router.no_action.app_error",
    "translation": "Без действие на websocket."
  },
  {
    "id": "api.web_socket_router.bad_seq.app_error",
    "translation": "Невалидна последователност за websocket съобщение."
  },
  {
    "id": "api.web_socket_router.bad_action.app_error",
    "translation": "Непознато действие на WebSocket."
  },
  {
    "id": "api.web_socket.connect.upgrade.app_error",
    "translation": "Неуспешно обновяване на връзката към websocket."
  },
  {
    "id": "api.user.verify_email.token_parse.error",
    "translation": "Неуспешно анализиране на данни за маркера от потвърждаване по ел.поща"
  },
  {
    "id": "api.user.verify_email.link_expired.app_error",
    "translation": "Връзката за потвърждение на ел.поща е изтекла."
  },
  {
    "id": "api.user.verify_email.broken_token.app_error",
    "translation": "Неуспешна проверка на типа маркер за ел.поща."
  },
  {
    "id": "api.user.verify_email.bad_link.app_error",
    "translation": "Неправилна проверка на връзка към ел.поща."
  },
  {
    "id": "api.user.upload_profile_user.upload_profile.app_error",
    "translation": "Изображението на профила не можа да се качи."
  },
  {
    "id": "api.user.upload_profile_user.too_large.app_error",
    "translation": "Не може да се качи профилна снимка. Файлът е прекалено голям."
  },
  {
    "id": "api.user.upload_profile_user.storage.app_error",
    "translation": "Невъзможно качване на файл. Мястото за съхранение на изображения не е конфигурирано."
  },
  {
    "id": "api.user.upload_profile_user.parse.app_error",
    "translation": "Съставната форма не можа да се анализира."
  },
  {
    "id": "api.user.upload_profile_user.open.app_error",
    "translation": "Файлът с изображение не може да бъде отворен."
  },
  {
    "id": "api.user.upload_profile_user.no_file.app_error",
    "translation": "Липсва файл в полето 'сертификат' на заявката."
  },
  {
    "id": "api.user.upload_profile_user.encode.app_error",
    "translation": "Изображението на профила не можа да се кодира."
  },
  {
    "id": "api.user.upload_profile_user.decode.app_error",
    "translation": "Изображението на профила не можа да се декодира."
  },
  {
    "id": "api.user.upload_profile_user.array.app_error",
    "translation": "Заявката съдържа празен масив под 'image'."
  },
  {
    "id": "api.user.update_user_roles.license.app_error",
    "translation": "Персонализирани схеми за права не се поддържат от настоящия лиценз"
  },
  {
    "id": "api.user.update_user.accepted_guest_domain.app_error",
    "translation": "Имейлът, който сте предоставили, не принадлежи на приеман домейн за гост профили. Моля, свържете се с вашия администратор или се регистрирайте с друга ел.поща."
  },
  {
    "id": "api.user.update_user.accepted_domain.app_error",
    "translation": "Ел.поща, която сте предоставили, не принадлежи на приеман домейн. Моля, свържете се с вашия администратор или се регистрирайте с друга ел.поща."
  },
  {
    "id": "api.user.update_password.valid_account.app_error",
    "translation": "Актуализацията на паролата не бе успешна, защото не можахме да намерим валиден профил."
  },
  {
    "id": "api.user.update_password.user_and_hashed.app_error",
    "translation": "Само системните администратори могат да задават вече хеширани пароли."
  },
  {
    "id": "api.user.update_password.oauth.app_error",
    "translation": "Актуализацията на паролата не бе успешна, тъй като потребителят е влязъл чрез OAuth услуга."
  },
  {
    "id": "api.user.update_password.menu",
    "translation": "използвайки менюто за настройки"
  },
  {
    "id": "api.user.update_password.incorrect.app_error",
    "translation": "Въведената от вас „текуща парола“ е неправилна. Моля, проверете дали Caps Lock е изключен и опитайте отново."
  },
  {
    "id": "api.user.update_password.failed.app_error",
    "translation": "Актуализацията на паролата не бе успешна."
  },
  {
    "id": "api.user.update_password.context.app_error",
    "translation": "Актуализацията на паролата не бе успешна, тъй като контекстът user_id не съвпада с реквизита user_id."
  },
  {
    "id": "api.user.update_oauth_user_attrs.get_user.app_error",
    "translation": "Не можа да се получи потребител от {{.Service}} потребителски обект."
  },
  {
    "id": "api.user.update_active.permissions.app_error",
    "translation": "Нямате необходимите права."
  },
  {
    "id": "api.user.update_active.not_enable.app_error",
    "translation": "Не можете да се деактивирате, защото тази функция не е разрешена. Моля, свържете се със системния си администратор."
  },
  {
    "id": "api.user.update_active.cannot_enable_guest_when_guest_feature_is_disabled.app_error",
    "translation": "Не можете да активирате профил за гости, тъй като функцията за достъп на гости не е разрешена."
  },
  {
    "id": "api.user.send_verify_email_and_forget.failed.error",
    "translation": "Не можа да се изпрати ел.поща за потвърждение"
  },
  {
    "id": "api.user.send_sign_in_change_email_and_forget.error",
    "translation": "Не можа да се изпрати ел.поща за актуализация на парола"
  },
  {
    "id": "api.user.send_password_reset.sso.app_error",
    "translation": "Не можа да се нулира парола за SSO профили."
  },
  {
    "id": "api.user.send_password_reset.send.app_error",
    "translation": "Не можа да се изпрати ел.поща за нулиране на паролата."
  },
  {
    "id": "api.user.send_email_change_verify_email_and_forget.error",
    "translation": "Не можа да се изпрати ел.поща за потвърждаване промяна на ел.поща"
  },
  {
    "id": "api.user.send_deactivate_email_and_forget.failed.error",
    "translation": "Не можа да се изпрати ел.поща за деактивиране на профила"
  },
  {
    "id": "api.user.saml.not_available.app_error",
    "translation": "SAML 2.0 не е конфигуриран или поддържан на този сървър."
  },
  {
    "id": "api.user.reset_password.token_parse.error",
    "translation": "Не можа да се анализира маркерът за нулиране на паролата"
  },
  {
    "id": "api.user.reset_password.sso.app_error",
    "translation": "Не можа да се нулира паролата за SSO профили."
  },
  {
    "id": "api.user.reset_password.method",
    "translation": "използвайки връзка за нулиране на паролата"
  },
  {
    "id": "api.user.reset_password.link_expired.app_error",
    "translation": "Връзката за възстановяване на паролата е изтекла."
  },
  {
    "id": "api.user.reset_password.invalid_link.app_error",
    "translation": "Изглежда, че връзката за нулиране на паролата не е валидна."
  },
  {
    "id": "api.user.reset_password.broken_token.app_error",
    "translation": "Изглежда, че маркерът за нулиране на паролата не е валиден."
  },
  {
    "id": "api.user.promote_guest_to_user.no_guest.app_error",
    "translation": "Не можа да се преобразува гостът в обикновен потребител, защото не е гост."
  },
  {
    "id": "api.user.oauth_to_email.not_available.app_error",
    "translation": "Трансфер на удостоверявания не е конфигуриран или достъпен на този сървър."
  },
  {
    "id": "api.user.oauth_to_email.context.app_error",
    "translation": "Актуализацията на паролата не бе успешна, защото контекстът user_id не съвпада с предоставения ID на потребител."
  },
  {
    "id": "api.user.login_ldap.not_available.app_error",
    "translation": "AD/LDAP не е наличен на този сървър."
  },
  {
    "id": "api.user.login_cws.license.error",
    "translation": "Входа в CWS е забранен."
  },
  {
    "id": "api.user.login_by_oauth.parse.app_error",
    "translation": "Не можаха да се анализират данните за автентичност от {{.Service}} потребителски обект."
  },
  {
    "id": "api.user.login_by_oauth.not_available.app_error",
    "translation": "{{.Service}} SSO чрез OAuth 2.0 не е налично на този сървър."
  },
  {
    "id": "api.user.login_by_oauth.bot_login_forbidden.app_error",
    "translation": "Влизането на бот е забранено."
  },
  {
    "id": "api.user.login_by_cws.invalid_token.app_error",
    "translation": "CWS маркерът не е валиден"
  },
  {
    "id": "api.user.login.use_auth_service.app_error",
    "translation": "Моля, влезте с помощта на {{.AuthService}}."
  },
  {
    "id": "api.user.login.not_verified.app_error",
    "translation": "Влизането не бе успешно, тъй като адресът за ел.поща не е потвърден."
  },
  {
    "id": "api.user.login.invalid_credentials_username",
    "translation": "Въведете валидно потребителско име и/или парола."
  },
  {
    "id": "api.user.login.invalid_credentials_sso",
    "translation": "Въведете валидна ел.поща или потребителско име и/или парола или влезте с друг метод."
  },
  {
    "id": "api.user.login.invalid_credentials_email_username",
    "translation": "Въведете валидна ел.поща или потребителско име и/или парола."
  },
  {
    "id": "api.user.login.invalid_credentials_email",
    "translation": "Въведете валидна ел.поща и/или парола"
  },
  {
    "id": "api.user.login.inactive.app_error",
    "translation": "Влизането не бе успешно, защото профилът ви е деактивиран. Моля, свържете се с администратор."
  },
  {
    "id": "api.user.login.guest_accounts.license.error",
    "translation": "Вашият лиценз не поддържа профили за гости"
  },
  {
    "id": "api.user.login.guest_accounts.disabled.error",
    "translation": "Профилите за гости са забранени"
  },
  {
    "id": "api.user.login.client_side_cert.license.app_error",
    "translation": "Опит за използване на експерименталната функция ClientSideCertEnable без валиден корпоративен лиценз."
  },
  {
    "id": "api.user.login.client_side_cert.certificate.app_error",
    "translation": "Опитахте да влезете с помощта на експерименталната функция ClientSideCert, без да предоставите валиден сертификат."
  },
  {
    "id": "api.user.login.bot_login_forbidden.app_error",
    "translation": "Влизането на бот е забранено."
  },
  {
    "id": "api.user.login.blank_pwd.app_error",
    "translation": "Полето за парола не трябва да бъде празно"
  },
  {
    "id": "api.user.ldap_to_email.not_ldap_account.app_error",
    "translation": "Този потребителски профил не използва AD/LDAP."
  },
  {
    "id": "api.user.ldap_to_email.not_available.app_error",
    "translation": "AD/LDAP не е наличен на този сървър."
  },
  {
    "id": "api.user.get_user_by_email.permissions.app_error",
    "translation": "Не можа да се получи потребител по ел.поща."
  },
  {
    "id": "api.user.get_uploads_for_user.forbidden.app_error",
    "translation": "Не можаха да се вземат качванията."
  },
  {
    "id": "api.user.email_to_oauth.not_available.app_error",
    "translation": "Трансфера на удостоверяване не е конфигуриран или достъпен на този сървър."
  },
  {
    "id": "api.user.email_to_ldap.not_available.app_error",
    "translation": "AD/LDAP не е налично на този сървър."
  },
  {
    "id": "api.user.demote_user_to_guest.already_guest.app_error",
    "translation": "Не може да се преобразува потребителят в гост, защото вече е гост."
  },
  {
    "id": "api.user.delete_user.not_enabled.app_error",
    "translation": "Функцията за окончателно изтриване на потребител не е разрешена. Моля, свържете се със системния си администратор."
  },
  {
    "id": "api.user.delete_team.not_enabled.app_error",
    "translation": "Функцията за окончателно изтриване на екип не е разрешена. Моля, свържете се със системния си администратор."
  },
  {
    "id": "api.user.delete_channel.not_enabled.app_error",
    "translation": "Окончателното изтриване на канал изключено. Моля, свържете се със системният администратор."
  },
  {
    "id": "api.user.create_user.signup_link_invalid.app_error",
    "translation": "Изглежда, че връзката за регистрация не е валидна."
  },
  {
    "id": "api.user.create_user.signup_link_expired.app_error",
    "translation": "Връзката за регистрация е изтекла."
  },
  {
    "id": "api.user.create_user.signup_email_disabled.app_error",
    "translation": "Потребителската регистрация с ел.поща е забранена."
  },
  {
    "id": "api.user.create_user.no_open_server",
    "translation": "Този сървър не позволява отворени регистрации. Моля, говорете с вашия администратор, за да получите покана."
  },
  {
    "id": "api.user.create_user.invalid_invitation_type.app_error",
    "translation": "Не можа да се създаде потребител, невалидна покана."
  },
  {
    "id": "api.user.create_user.guest_accounts.license.app_error",
    "translation": "Вашият лиценз не поддържа профили за гости."
  },
  {
    "id": "api.user.create_user.guest_accounts.disabled.app_error",
    "translation": "Профилите за гости са забранени."
  },
  {
    "id": "api.user.create_user.disabled.app_error",
    "translation": "Създаването на потребители е забранено."
  },
  {
    "id": "api.user.create_user.accepted_domain.app_error",
    "translation": "Ел.поща, която сте предоставили, не принадлежи на приеман домейн. Моля, свържете се с вашия администратор или се регистрирайте с друа ел.поща."
  },
  {
    "id": "api.user.create_profile_image.initial.app_error",
    "translation": "Не можаха да се добавят инициали на потребителя към снимката по подразбиране на профила."
  },
  {
    "id": "api.user.create_profile_image.encode.app_error",
    "translation": "Изображението на профила по подразбиране не можа да се кодира."
  },
  {
    "id": "api.oauth.singup_with_oauth.expired_link.app_error",
    "translation": "Връзката за регистрация е изтекла."
  },
  {
    "id": "api.oauth.singup_with_oauth.disabled.app_error",
    "translation": "Регистрацията на потребители е забранена."
  },
  {
    "id": "api.oauth.revoke_access_token.get.app_error",
    "translation": "Грешка при получаване на маркер за достъп от базата данни преди изтриване."
  },
  {
    "id": "api.oauth.revoke_access_token.del_token.app_error",
    "translation": "Грешка при изтриване на маркер за достъп от базата данни."
  },
  {
    "id": "api.oauth.revoke_access_token.del_session.app_error",
    "translation": "Грешка при изтриване на сесия от базата данни."
  },
  {
    "id": "api.oauth.register_oauth_app.turn_off.app_error",
    "translation": "Системният администратор е изключил доставчика на услуги OAuth2."
  },
  {
    "id": "api.oauth.invalid_state_token.app_error",
    "translation": "Невалиден маркер за състояние."
  },
  {
    "id": "api.oauth.get_access_token.refresh_token.app_error",
    "translation": "invalid_grant: Невалиден маркер за опресняване."
  },
  {
    "id": "api.oauth.get_access_token.redirect_uri.app_error",
    "translation": "invalid_request: Предоставеният redirect_uri не съвпада с redirect_uri от кода за разрешение."
  },
  {
    "id": "api.oauth.get_access_token.missing_refresh_token.app_error",
    "translation": "invalid_request: Липсващ refresh_token."
  },
  {
    "id": "api.oauth.get_access_token.missing_code.app_error",
    "translation": "invalid_request: Липсващ код."
  },
  {
    "id": "api.oauth.get_access_token.internal_user.app_error",
    "translation": "server_error: Възникна вътрешна грешка на сървъра, докато се извлича потребител от базата данни."
  },
  {
    "id": "api.oauth.get_access_token.internal_session.app_error",
    "translation": "server_error: Възникна вътрешна грешка на сървъра, докато запазва сесията в базата данни."
  },
  {
    "id": "api.oauth.get_access_token.internal_saving.app_error",
    "translation": "server_error: Възникна вътрешна грешка на сървъра при запазване на маркера за достъп до базата данни."
  },
  {
    "id": "api.oauth.get_access_token.internal.app_error",
    "translation": "server_error: Възникна вътрешна грешка на сървъра при достъп до базата данни."
  },
  {
    "id": "api.oauth.get_access_token.expired_code.app_error",
    "translation": "invalid_grant: Невалиден или изтекъл код за удостоверяване."
  },
  {
    "id": "api.oauth.get_access_token.disabled.app_error",
    "translation": "Системният администратор е изключил доставчика на услуги OAuth2."
  },
  {
    "id": "api.oauth.get_access_token.credentials.app_error",
    "translation": "invalid_client: Невалидни идентификационни данни на клиента."
  },
  {
    "id": "api.oauth.get_access_token.bad_grant.app_error",
    "translation": "invalid_request: Непавилен grant_type."
  },
  {
    "id": "api.oauth.get_access_token.bad_client_secret.app_error",
    "translation": "invalid_request: Липсващ client_secret."
  },
  {
    "id": "api.oauth.get_access_token.bad_client_id.app_error",
    "translation": "invalid_request: неправилен client_id."
  },
  {
    "id": "api.oauth.authorize_oauth.disabled.app_error",
    "translation": "Системният администратор е изключил доставчика на услуги OAuth2."
  },
  {
    "id": "api.oauth.allow_oauth.turn_off.app_error",
    "translation": "Системният администратор е изключил доставчика на услуги OAuth2."
  },
  {
    "id": "api.oauth.allow_oauth.redirect_callback.app_error",
    "translation": "invalid_request: Предоставеният redirect_url не съвпада с регистрирания callback_url."
  },
  {
    "id": "api.migrate_to_saml.error",
    "translation": "Невъзможно мигриране в SAML."
  },
  {
    "id": "api.marshal_error",
    "translation": "marshal грешка"
  },
  {
    "id": "api.license.request_trial_license.no-site-url.app_error",
    "translation": "Не може да се поиска пробен лиценз. Моля, конфигурирайте URL адрес на сайта в секцията за уеб сървъра на Mattermost Системна конзола."
  },
  {
    "id": "api.license.request_trial_license.fail_get_user_count.app_error",
    "translation": "Не можете да получите пробен лиценз, моля, опитайте отново или се свържете със support@mattermost.com. Не може да се получи броят на регистрираните потребители."
  },
  {
    "id": "api.license.request_trial_license.app_error",
    "translation": "Не можете да получите пробен лиценз, моля опитайте отново или се свържете със support@mattermost.com."
  },
  {
    "id": "api.license.request_renewal_link.app_error",
    "translation": "Грешка при получаване на връзката за подновяване на лиценза"
  },
  {
    "id": "api.license.request-trial.bad-request.terms-not-accepted",
    "translation": "Трябва да приемете Mattermost споразумение за оценка на софтуера и политиката за поверителност, за да поискате лиценз."
  },
  {
    "id": "api.license.request-trial.bad-request",
    "translation": "Броят на заявените потребители не е правилен."
  },
  {
    "id": "api.license.remove_expired_license.failed.error",
    "translation": "Неуспешно изпращането на ел.поща за деактивиране на лиценз."
  },
  {
    "id": "api.license.client.old_format.app_error",
    "translation": "Новия формат за клиентски лиценз все още не се поддържа. Моля, посочете format=old в низа на заявката."
  },
  {
    "id": "api.license.add_license.unique_users.app_error",
    "translation": "Този лиценз поддържа само {{.Users}} потребители, а системата ви има {{.Count}} уникални потребители. Уникалните потребители се броят ясно по имейл адрес. Можете да видите общия брой потребители от Отчети на сайта -> Преглед на статистиката."
  },
  {
    "id": "api.license.add_license.save_active.app_error",
    "translation": "Активния лицензен ID не е записан правилно."
  },
  {
    "id": "api.license.add_license.save.app_error",
    "translation": "Лиценза не е записан правилно."
  },
  {
    "id": "api.license.add_license.open.app_error",
    "translation": "Лицензният файл не може да бъде отворен."
  },
  {
    "id": "api.license.add_license.no_file.app_error",
    "translation": "Липсва файл в полето 'лиценз' на заявката."
  },
  {
    "id": "api.license.add_license.invalid_count.app_error",
    "translation": "Не може да се преброят общо уникалните потребители."
  },
  {
    "id": "api.license.add_license.invalid.app_error",
    "translation": "Невалиден лицензен файл."
  },
  {
    "id": "api.license.add_license.expired.app_error",
    "translation": "Лицензът е изтекъл или все още не е стартиран."
  },
  {
    "id": "api.license.add_license.array.app_error",
    "translation": "Заявката съдържа празен масив под 'image'."
  },
  {
    "id": "api.ldap_groups.license_error",
    "translation": "Вашият лиценз не поддържа ldap групи"
  },
  {
    "id": "api.ldap_groups.existing_user_name_error",
    "translation": "името на група вече съществува като потребителско име"
  },
  {
    "id": "api.ldap_groups.existing_reserved_name_error",
    "translation": "името на група вече съществува като запазено име"
  },
  {
    "id": "api.ldap_groups.existing_group_name_error",
    "translation": "името на група вече съществува"
  },
  {
    "id": "api.ldap_group.not_found",
    "translation": "ldap групата не съществува"
  },
  {
    "id": "api.job.unable_to_download_job",
    "translation": "Не може да се свали тази задача"
  },
  {
    "id": "api.io_error",
    "translation": "Входно/изходна грешка"
  },
  {
    "id": "api.invalid_channel",
    "translation": "Каналът, посочен в заявката, не е свързан с потребителя"
  },
  {
    "id": "api.incoming_webhook.invalid_username.app_error",
    "translation": "Невалидно потребителско име."
  },
  {
    "id": "api.incoming_webhook.disabled.app_error",
    "translation": "Входящите webhooks са деактивирани от системния администратор."
  },
  {
    "id": "api.image.get.app_error",
    "translation": "Заявеният URL адрес на изображение не може да бъде анализиран."
  },
  {
    "id": "api.file.write_file.app_error",
    "translation": "Неуспешно записване на файл."
  },
  {
    "id": "api.file.upload_file.too_large_detailed.app_error",
    "translation": "Не може да се качи файла {{.Filename}}. {{.Length}} байта надхвърля максималните {{.Limit}} байта."
  },
  {
    "id": "api.file.upload_file.storage.app_error",
    "translation": "Невъзможно качване на файл. Хранилището за изображения не е конфигурирано."
  },
  {
    "id": "api.file.upload_file.read_request.app_error",
    "translation": "Не могат да се качат файлове. Грешка при четене или анализ данните на заявката."
  },
  {
    "id": "api.file.upload_file.read_form_value.app_error",
    "translation": "Не могат да се качат файлове. Грешка при четене на стойност от {{.Formname}}."
  },
  {
    "id": "api.file.upload_file.multiple_channel_ids.app_error",
    "translation": "Не могат да се качат файлове. Множество конфликтни channel_ids."
  },
  {
    "id": "api.file.upload_file.large_image_detailed.app_error",
    "translation": "Размерите на {{.Filename}} ({{.Width}} на {{.Height}} пиксела) превишават ограничението."
  },
  {
    "id": "api.file.upload_file.large_image.app_error",
    "translation": "Файл над максималните размери не може да бъде качен: {{.Filename}}"
  },
  {
    "id": "api.file.upload_file.incorrect_number_of_files.app_error",
    "translation": "Невъзможно качването на файл. Зададен е неправилен брой файлове."
  },
  {
    "id": "api.file.upload_file.incorrect_number_of_client_ids.app_error",
    "translation": "Невъзможно качването на файл. Има {{.NumClientIds}} client_ids за {{.NumFiles}} файла."
  },
  {
    "id": "api.file.upload_file.incorrect_channelId.app_error",
    "translation": "Невъзможно качването на файл. Неправилно ID на канала: {{.channelId}}"
  },
  {
    "id": "api.file.test_connection.app_error",
    "translation": "Неуспешен достъп до файловото хранилище."
  },
  {
    "id": "api.file.remove_file.app_error",
    "translation": "Неуспешно изтриване на файл."
  },
  {
    "id": "api.file.remove_directory.app_error",
    "translation": "Неуспешно изтриване на директория."
  },
  {
    "id": "api.file.read_file.reading_local.app_error",
    "translation": "Възникна грешка при четене от файловото хранилище в локалния сървър."
  },
  {
    "id": "api.file.read_file.app_error",
    "translation": "Неуспешно четене на файл."
  },
  {
    "id": "api.file.no_driver.app_error",
    "translation": "Няма избран файлов драйвер."
  },
  {
    "id": "api.file.move_file.app_error",
    "translation": "Неуспешно преместване на файл."
  },
  {
    "id": "api.file.list_directory.app_error",
    "translation": "Неуспешно показване на директория."
  },
  {
    "id": "api.file.get_public_link.no_post.app_error",
    "translation": "Не можа да се вземе публичната връзка към файл. Файлът трябва да бъде прикачен към публикация, която може да бъде прочетена от текущия потребител."
  },
  {
    "id": "api.file.get_public_link.disabled.app_error",
    "translation": "Публичните връзки са забранени."
  },
  {
    "id": "api.file.get_file_thumbnail.no_thumbnail.app_error",
    "translation": "Файлът няма миниатюрно изображение."
  },
  {
    "id": "api.file.get_file_preview.no_preview.app_error",
    "translation": "Файлът няма изображение за предварителен преглед."
  },
  {
    "id": "api.file.get_file.public_invalid.app_error",
    "translation": "Публичната връзка изглежда не е валидна."
  },
  {
    "id": "api.file.file_size.app_error",
    "translation": "Неуспешно получаване размера на файла."
  },
  {
    "id": "api.file.file_reader.app_error",
    "translation": "Неуспешно получаване на файловия четец."
  },
  {
    "id": "api.file.file_exists.app_error",
    "translation": "Неуспешна проверка дали файлът съществува."
  },
  {
    "id": "api.file.attachments.disabled.app_error",
    "translation": "Прикачените файлове са забранени на този сървър."
  },
  {
    "id": "api.file.append_file.app_error",
    "translation": "Неуспешно добавяне на данни към файла."
  },
  {
    "id": "api.emoji.upload.open.app_error",
    "translation": "Невъзможно създаването на емотикон. Възникна грешка при отваряне на прикаченото изображение."
  },
  {
    "id": "api.emoji.upload.large_image.too_large.app_error",
    "translation": "Невъзможно създаването на емотикон. Изображението трябва да е по-малко от {{.MaxWidth}} на {{.MaxHeight}}."
  },
  {
    "id": "api.emoji.upload.large_image.gif_encode_error",
    "translation": "Невъзможно създаването на емотикон. Възникна грешка при кодиране на GIF изображението."
  },
  {
    "id": "api.emoji.upload.large_image.gif_decode_error",
    "translation": "Невъзможно създаването на емотикон. Възникна грешка при декодиране на GIF изображението."
  },
  {
    "id": "api.emoji.upload.large_image.encode_error",
    "translation": "Невъзможно създаването на емотикон. Възникна грешка при кодиране на изображението."
  },
  {
    "id": "api.emoji.upload.large_image.decode_error",
    "translation": "Невъзможно създаването на емотикон. Възникна грешка при декодиране на изображението."
  },
  {
    "id": "api.emoji.upload.image.app_error",
    "translation": "Невъзможно създаването на емотикон. Файла трябва да е PNG, JPEG или GIF."
  },
  {
    "id": "api.emoji.storage.app_error",
    "translation": "Хранилището за файлове не е конфигурирано правилно. Моля, конфигурирайте S3 или локално хранилище на файлове в сървъра."
  },
  {
    "id": "api.emoji.get_image.read.app_error",
    "translation": "Не можа да се прочете файла с изображение за емотикон."
  },
  {
    "id": "api.emoji.get_image.decode.app_error",
    "translation": "Не можа да се декодира файла с изображение за емотикон."
  },
  {
    "id": "api.emoji.disabled.app_error",
    "translation": "Персонализираните емотикон са деактивирани от системния администратор."
  },
  {
    "id": "api.emoji.create.too_large.app_error",
    "translation": "Невъзможно създаването на емотикон. Изображението трябва да е по-малко от 1 MB."
  },
  {
    "id": "api.emoji.create.parse.app_error",
    "translation": "Невъзможно създаването на емотикон. Не се разбира заявката."
  },
  {
    "id": "api.emoji.create.other_user.app_error",
    "translation": "Невалидно потребителско id."
  },
  {
    "id": "api.emoji.create.internal_error",
    "translation": "server_error: Възникна вътрешна грешка в сървъра при създаването на емотикони."
  },
  {
    "id": "api.emoji.create.duplicate.app_error",
    "translation": "Не може да се създаде емотикон. Съществува друг със същото име."
  },
  {
    "id": "api.email_batching.send_batched_email_notification.subject",
    "translation": {
      "one": "[{{.SiteName}}] Ново известие към {{.Day}}.{{.Month}}.{{.Year}}",
      "other": "[{{.SiteName}}] Нови известия към {{.Day}}.{{.Month}}.{{.Year}}"
    }
  },
  {
    "id": "api.email_batching.add_notification_email_to_batch.disabled.app_error",
    "translation": "Пакетирането на ел.поща е деактивирано от системния администратор."
  },
  {
    "id": "api.email_batching.add_notification_email_to_batch.channel_full.app_error",
    "translation": "Приемният канал за пакетно получаване на ел.поща е пълен. Моля, увеличете размера на EmailBatchingBufferSize."
  },
  {
    "id": "api.email.send_warn_metric_ack.missing_server.app_error",
    "translation": "SMTP сървъра е задължителен"
  },
  {
    "id": "api.email.send_warn_metric_ack.invalid_warn_metric.app_error",
    "translation": "Не можа да намери warn metric."
  },
  {
    "id": "api.email.send_warn_metric_ack.failure.app_error",
    "translation": "Неуспешно изпращане на ел.поща за потвърждение от администратор"
  },
  {
    "id": "api.create_terms_of_service.empty_text.app_error",
    "translation": "Въведете текста на Вашите персонализирани условия за ползване."
  },
  {
    "id": "api.create_terms_of_service.custom_terms_of_service_disabled.app_error",
    "translation": "Функцията персонализирани условия за ползване е забранена."
  },
  {
    "id": "api.context.token_provided.app_error",
    "translation": "Сесията не е OAuth, но е предоставен маркер в низа на заявката."
  },
  {
    "id": "api.context.session_expired.app_error",
    "translation": "Невалидна или изтекла сесия, моля влезте отново."
  },
  {
    "id": "api.context.server_busy.app_error",
    "translation": "Сървъра е зает. Некритичните услуги са временно недостъпни."
  },
  {
    "id": "api.context.permissions.app_error",
    "translation": "Нямате необходимите права."
  },
  {
    "id": "api.context.mfa_required.app_error",
    "translation": "Този сървър изисква многофакторно удостоверяване."
  },
  {
    "id": "api.context.local_origin_required.app_error",
    "translation": "Тази крайна точка изисква локален произход на заявката."
  },
  {
    "id": "api.context.invalid_url_param.app_error",
    "translation": "Невалиден или липсващ параметър {{.Name}} в URL на заявката."
  },
  {
    "id": "api.context.invalid_token.error",
    "translation": "Невалиден маркер на сесия={{.Token}}, гр.={{.Error}}"
  },
  {
    "id": "api.context.invalid_param.app_error",
    "translation": "Невалиден {{.Name}} параметър."
  },
  {
    "id": "api.context.invalid_body_param.app_error",
    "translation": "Невалиден или липсващ {{.Name}} в тялото на заявката."
  },
  {
    "id": "api.context.get_user.app_error",
    "translation": "Не можа да се вземе потребителя от UserID на сесията."
  },
  {
    "id": "api.context.404.app_error",
    "translation": "Съжаляваме, страницата не е намерена."
  },
  {
    "id": "api.config.update_config.restricted_merge.app_error",
    "translation": "Неуспешно обединяване на зададената конфигурация."
  },
  {
    "id": "api.config.update_config.clear_siteurl.app_error",
    "translation": "URL на сайта не може да бъде изчистен."
  },
  {
    "id": "api.config.patch_config.restricted_merge.app_error",
    "translation": "Неуспешно обединяване на зададената конфигурация."
  },
  {
    "id": "api.config.migrate_config.app_error",
    "translation": "Грешка при мигриране на конфигурационното хранилище."
  },
  {
    "id": "api.config.get_config.restricted_merge.app_error",
    "translation": "Неуспешно обединяване на зададената конфигурация."
  },
  {
    "id": "api.config.client.old_format.app_error",
    "translation": "Новия формат за клиентската конфигурация все още не се поддържа. Моля, посочете format = old в низа на заявката."
  },
  {
    "id": "api.command_shrug.name",
    "translation": "свий рамене"
  },
  {
    "id": "api.command_shrug.hint",
    "translation": "[съобщение]"
  },
  {
    "id": "api.command_shrug.desc",
    "translation": "Добавя ¯\\_(ツ)_/¯ в съобщението"
  },
  {
    "id": "api.command_shortcuts.unsupported.app_error",
    "translation": "Командата бързи клавиши не се поддържа на Вашето устройство."
  },
  {
    "id": "api.command_shortcuts.name",
    "translation": "бързи клавиши"
  },
  {
    "id": "api.command_shortcuts.desc",
    "translation": "Покажи списък с бързи клавиши"
  },
  {
    "id": "api.command_settings.unsupported.app_error",
    "translation": "Командата настройки не се поддържа на Вашето устройство."
  },
  {
    "id": "api.command_settings.name",
    "translation": "настройки"
  },
  {
    "id": "api.command_settings.desc",
    "translation": "Отвори диалог с настройки на профила"
  },
  {
    "id": "api.command_search.unsupported.app_error",
    "translation": "Командата търсене не се поддържа на Вашето устройство."
  },
  {
    "id": "api.command_search.name",
    "translation": "търси"
  },
  {
    "id": "api.command_search.hint",
    "translation": "[текст]"
  },
  {
    "id": "api.command_search.desc",
    "translation": "Търси текст в съобщенията"
  },
  {
    "id": "api.command_remove.user_not_in_channel",
    "translation": "@{{.Username}} не е член на този канал."
  },
  {
    "id": "api.command_remove.permission.app_error",
    "translation": "Нямате подходящи права да премахнете члена."
  },
  {
    "id": "api.command_remove.name",
    "translation": "премахни"
  },
  {
    "id": "api.command_remove.missing.app_error",
    "translation": "Не намерихме потребителя. Може да е деактивиран от системния администратор."
  },
  {
    "id": "api.command_remove.message.app_error",
    "translation": "Съобщението трябва да се започва с командата /remove или /kick."
  },
  {
    "id": "api.command_remove.hint",
    "translation": "@[потр.име]"
  },
  {
    "id": "api.command_remove.group_constrained_user_denied",
    "translation": "Не можете да премахнете потребителя от канала, тъй като е член на групите, свързани с този канал. За да го премахнете от този канал, трябва да бъде премахнат от свързаните групи."
  },
  {
    "id": "api.command_remove.direct_group.app_error",
    "translation": "Не може да премахнете някой от канал за директни съобщения."
  },
  {
    "id": "api.command_remove.desc",
    "translation": "Премахни член от канала"
  },
  {
    "id": "api.command_open.name",
    "translation": "отвори"
  },
  {
    "id": "api.command_online.success",
    "translation": "Вече сте 'на линия'"
  },
  {
    "id": "api.command_online.name",
    "translation": "на линия"
  },
  {
    "id": "api.command_online.desc",
    "translation": "Задайте статуса си 'на линия'"
  },
  {
    "id": "api.command_offline.success",
    "translation": "Вече сте 'извън линия'"
  },
  {
    "id": "api.command_offline.name",
    "translation": "извън линия"
  },
  {
    "id": "api.command_offline.desc",
    "translation": "Задайте статуса си на 'извън линия'"
  },
  {
    "id": "api.command_mute.success_unmute_direct_msg",
    "translation": "Този канал вече не е заглушен."
  },
  {
    "id": "api.command_mute.success_unmute",
    "translation": "{{.Channel}} вече не е заглушен."
  },
  {
    "id": "api.command_mute.success_mute_direct_msg",
    "translation": "Няма да получавате известия за този канал, докато е заглушен."
  },
  {
    "id": "api.command_mute.success_mute",
    "translation": "Няма да получавате известия за канала {{.Channel}}, докато е заглушен."
  },
  {
    "id": "api.command_mute.not_member.error",
    "translation": "Не може да заглушите канала {{.Channel}} защото не сте член."
  },
  {
    "id": "api.command_mute.no_channel.error",
    "translation": "Не е намерен зададения канал. Моля, използвайте [адреса на канала](https://about.mattermost.com/default-channel-handle-documentation) за да определяте канали."
  },
  {
    "id": "api.command_mute.name",
    "translation": "заглуши"
  },
  {
    "id": "api.command_mute.hint",
    "translation": "~[канал]"
  },
  {
    "id": "api.command_mute.error",
    "translation": "Не е намерен канала {{.Channel}}. Моля, използвайте [адреса на канала](https://about.mattermost.com/default-channel-handle-documentation) за да определяте канали."
  },
  {
    "id": "api.command_mute.desc",
    "translation": "Изключи настолните, ел.поща и изскачащи известия за текущия или за зададен [канал]."
  },
  {
    "id": "api.command_msg.permission.app_error",
    "translation": "Нямате необходимите права за да изпратите директно съобщение до този потребител."
  },
  {
    "id": "api.command_msg.name",
    "translation": "съобщение"
  },
  {
    "id": "api.command_msg.missing.app_error",
    "translation": "Не може да се намери потребителя."
  },
  {
    "id": "api.command_msg.hint",
    "translation": "@[потр.име] 'съобщение'"
  },
  {
    "id": "api.command_msg.fail.app_error",
    "translation": "При предаване съобщението към потребител възникна грешка."
  },
  {
    "id": "api.command_msg.dm_fail.app_error",
    "translation": "Възникна грешка при създаване на директно съобщение."
  },
  {
    "id": "api.command_msg.desc",
    "translation": "Изпрати директно съобщение до потребител"
  },
  {
    "id": "api.command_me.name",
    "translation": "мен"
  },
  {
    "id": "api.command_me.hint",
    "translation": "[съобщение]"
  },
  {
    "id": "api.command_me.desc",
    "translation": "Изпълни действие"
  },
  {
    "id": "api.command_logout.name",
    "translation": "излез"
  },
  {
    "id": "api.command_logout.desc",
    "translation": "Излез от Mattermost"
  },
  {
    "id": "api.command_leave.name",
    "translation": "напусни"
  },
  {
    "id": "api.command_leave.fail.app_error",
    "translation": "Възникна грешка при напускане на канала."
  },
  {
    "id": "api.command_leave.desc",
    "translation": "Напусни текущият канал"
  },
  {
    "id": "api.command_kick.name",
    "translation": "изхвърли"
  },
  {
    "id": "api.command_join.name",
    "translation": "присъедини"
  },
  {
    "id": "api.command_join.missing.app_error",
    "translation": "Не можа да се намери канала."
  },
  {
    "id": "api.command_join.list.app_error",
    "translation": "При показване списъка с канали възникна грешка."
  },
  {
    "id": "api.command_join.hint",
    "translation": "~[канал]"
  },
  {
    "id": "api.command_join.fail.app_error",
    "translation": "При присъединяването в канала възникна грешка."
  },
  {
    "id": "api.command_join.desc",
    "translation": "Присъедини се в отворения канал"
  },
  {
    "id": "api.command_invite_people.permission.app_error",
    "translation": "Нямате права да каните нови потребители в този сървър."
  },
  {
    "id": "api.command_invite.user_not_in_team.app_error",
    "translation": "@{{.Username}} не е член на екипа."
  },
  {
    "id": "api.command_invite.user_already_in_channel.app_error",
    "translation": "{{.User}} е вече в канала."
  },
  {
    "id": "api.command_invite.success",
    "translation": "{{.User}} е добавен в канала {{.Channel}}."
  },
  {
    "id": "api.command_invite.private_channel.app_error",
    "translation": "Не намерихме канала {{.Channel}}. Моля, ползвайте адреса на канала за да определяте канали."
  },
  {
    "id": "api.command_invite.permission.app_error",
    "translation": "Нямате достатъчно права за да добавите {{.User}} в {{.Channel}}."
  },
  {
    "id": "api.command_invite.name",
    "translation": "покани"
  },
  {
    "id": "api.command_invite.missing_user.app_error",
    "translation": "Не намерихме потребителя. Може да е деактивиран от системния администратор."
  },
  {
    "id": "api.command_invite.missing_message.app_error",
    "translation": "Липсва потр. име и канал."
  },
  {
    "id": "api.command_invite.hint",
    "translation": "@[потр.име] ~[канал]"
  },
  {
    "id": "api.command_invite.group_constrained_user_denied",
    "translation": "Този канал се управлява от групи. Този потребител не е част от група, която е свързана с този канал."
  },
  {
    "id": "api.command_invite.fail.app_error",
    "translation": "При присъединяването в канала възникна грешка."
  },
  {
    "id": "api.command_invite.directchannel.app_error",
    "translation": "Не може да добавяте някой в канал за директни съобщения."
  },
  {
    "id": "api.command_invite.desc",
    "translation": "Поканете потребител в канала"
  },
  {
    "id": "api.command_invite.channel.error",
    "translation": "Не е намерен канала {{.Channel}}. Моля, използвайте [адреса на канала](https://about.mattermost.com/default-channel-handle-documentation) за да определяте канали."
  },
  {
    "id": "api.command_invite.channel.app_error",
    "translation": "Грешка при получаване на текущия канал."
  },
  {
    "id": "api.command_help.name",
    "translation": "помощ"
  },
  {
    "id": "api.command_help.desc",
    "translation": "Отвори помощната страница на Mattermost"
  },
  {
    "id": "api.command_groupmsg.permission.app_error",
    "translation": "Нямате необходимите права за създаване на групово съобщение."
  },
  {
    "id": "api.command_groupmsg.name",
    "translation": "съобщение"
  },
  {
    "id": "api.command_groupmsg.min_users.app_error",
    "translation": "Груповите съобщения са ограничени до минимум {{.MinUsers}} потребители."
  },
  {
    "id": "api.command_groupmsg.max_users.app_error",
    "translation": "Груповите съобщения са ограничени до максимум {{.MaxUsers}} потребители."
  },
  {
    "id": "api.command_groupmsg.invalid_user.app_error",
    "translation": {
      "one": "Не е намерен потребителя: {{.Users}}",
      "other": "Не са намерени потребителите: {{.Users}}"
    }
  },
  {
    "id": "api.command_groupmsg.hint",
    "translation": "@[потр.име1],@[потр.име2] 'съобщение'"
  },
  {
    "id": "app.import.validate_role_import_data.name_invalid.error",
    "translation": "Невалидно име на ролята."
  },
  {
    "id": "app.import.validate_role_import_data.invalid_permission.error",
    "translation": "Невалидни права за роля."
  },
  {
    "id": "app.import.validate_role_import_data.display_name_invalid.error",
    "translation": "Невалидно показвано име на ролята."
  },
  {
    "id": "app.import.validate_role_import_data.description_invalid.error",
    "translation": "Невалидно описание на ролята."
  },
  {
    "id": "app.import.validate_reply_import_data.user_missing.error",
    "translation": "Липсва задължително свойство за отговор: Потребител."
  },
  {
    "id": "app.import.validate_reply_import_data.message_missing.error",
    "translation": "Липсва задължително свойство за отговор: Съобщение."
  },
  {
    "id": "app.import.validate_reply_import_data.message_length.error",
    "translation": "Свойството на отговора Message е по-дълго от максимално разрешената дължина."
  },
  {
    "id": "app.import.validate_reply_import_data.create_at_zero.error",
    "translation": "Свойството CreateAt на отговора не трябва да е нула."
  },
  {
    "id": "app.import.validate_reply_import_data.create_at_missing.error",
    "translation": "Липсва задължително свойство за отговор: create_at."
  },
  {
    "id": "app.import.validate_reply_import_data.create_at_before_parent.error",
    "translation": "Свойството CreateAt на отговора трябва да е по-голямо от CreateAt на родителската публикация."
  },
  {
    "id": "app.import.validate_reaction_import_data.user_missing.error",
    "translation": "Липсва задължително свойство за реакция: Потребител."
  },
  {
    "id": "app.import.validate_reaction_import_data.emoji_name_missing.error",
    "translation": "Липсва задължително свойство за реакция: EmojiName."
  },
  {
    "id": "app.import.validate_reaction_import_data.emoji_name_length.error",
    "translation": "Свойството EmojiName на реакцията е по-дълго от максимално разрешената дължина."
  },
  {
    "id": "app.import.validate_reaction_import_data.create_at_zero.error",
    "translation": "Свойството CreateAt на реакцията не трябва да е нула."
  },
  {
    "id": "app.import.validate_reaction_import_data.create_at_missing.error",
    "translation": "Липсва задължително свойство за реакция: create_at."
  },
  {
    "id": "app.import.validate_reaction_import_data.create_at_before_parent.error",
    "translation": "Свойството CreateAt на реакцията трябва да е по-голямо от CreateAt на родителската публикация."
  },
  {
    "id": "app.import.validate_post_import_data.user_missing.error",
    "translation": "Липсва задължително свойство на публикацията: Потребител."
  },
  {
    "id": "app.import.validate_post_import_data.team_missing.error",
    "translation": "Липсва задължително свойство на публикация: Екип."
  },
  {
    "id": "app.import.validate_post_import_data.props_too_large.error",
    "translation": "Post Props е по-дълго от максимално разрешената дължина."
  },
  {
    "id": "app.import.validate_post_import_data.message_missing.error",
    "translation": "Липсва задължително свойство на публикацията: Съобщение."
  },
  {
    "id": "app.import.validate_post_import_data.message_length.error",
    "translation": "Свойството Post Message е по-голямо от максимално разрешената дължина."
  },
  {
    "id": "app.import.validate_post_import_data.create_at_zero.error",
    "translation": "Свойството CreateAt на публикация не трябва да е нула."
  },
  {
    "id": "app.import.validate_post_import_data.create_at_missing.error",
    "translation": "Липсва задължително свойство за публикация: create_at."
  },
  {
    "id": "app.import.validate_post_import_data.channel_missing.error",
    "translation": "Липсва задължително свойство за публикация: канал."
  },
  {
    "id": "app.import.validate_emoji_import_data.name_missing.error",
    "translation": "Полето за име на емотикон във вноса е липсващо или празно."
  },
  {
    "id": "app.import.validate_emoji_import_data.image_missing.error",
    "translation": "Полето за изображение на емотикон във вноса е липсващо или празно."
  },
  {
    "id": "app.import.validate_emoji_import_data.empty.error",
    "translation": "Вноса на данни за емотикони е празен."
  },
  {
    "id": "app.import.validate_direct_post_import_data.user_missing.error",
    "translation": "Липсва задължително свойство за директна публикация: потребител"
  },
  {
    "id": "app.import.validate_direct_post_import_data.unknown_flagger.error",
    "translation": "На директната публикация може да бъде поставен флаг само от членове на канала, в който се намира. \"{{.Username}}\" не е член."
  },
  {
    "id": "app.import.validate_direct_post_import_data.message_missing.error",
    "translation": "Липсва задължително свойство за директна публикация: съобщение"
  },
  {
    "id": "app.import.validate_direct_post_import_data.message_length.error",
    "translation": "Съобщението е твърде дълго"
  },
  {
    "id": "app.import.validate_direct_post_import_data.create_at_zero.error",
    "translation": "CreateAt трябва да е по-голямо от 0"
  },
  {
    "id": "app.import.validate_direct_post_import_data.create_at_missing.error",
    "translation": "Липсва задължително свойство за директна публикация: create_at"
  },
  {
    "id": "app.import.validate_direct_post_import_data.channel_members_too_many.error",
    "translation": "Списъкът с членове на директния канал съдържа твърде много елементи"
  },
  {
    "id": "app.import.validate_direct_post_import_data.channel_members_too_few.error",
    "translation": "Списъкът с членове на директния канал съдържа твърде малко елементи"
  },
  {
    "id": "app.import.validate_direct_post_import_data.channel_members_required.error",
    "translation": "Липсва задължително свойство за директна публикация: channel_members"
  },
  {
    "id": "app.import.validate_direct_channel_import_data.unknown_favoriter.error",
    "translation": "Директният канал може да бъде любим само за членове. \"{{.Username}}\" не е член."
  },
  {
    "id": "app.import.validate_direct_channel_import_data.members_too_many.error",
    "translation": "Списъкът с членове на директния канал съдържа твърде много елементи"
  },
  {
    "id": "app.import.validate_direct_channel_import_data.members_too_few.error",
    "translation": "Списъкът с членове на директния канал съдържа твърде малко елементи"
  },
  {
    "id": "app.import.validate_direct_channel_import_data.members_required.error",
    "translation": "Липсва задължително свойство за директен канал: членове"
  },
  {
    "id": "app.import.validate_direct_channel_import_data.header_length.error",
    "translation": "Заглавката на директния канал е твърде дълга"
  },
  {
    "id": "app.import.validate_channel_import_data.type_missing.error",
    "translation": "Липсва задължително свойство на канала: тип."
  },
  {
    "id": "app.import.validate_channel_import_data.type_invalid.error",
    "translation": "Типът на канала е невалиден."
  },
  {
    "id": "app.import.validate_channel_import_data.team_missing.error",
    "translation": "Липсва задължително свойство на канала: екип"
  },
  {
    "id": "app.import.validate_channel_import_data.scheme_invalid.error",
    "translation": "Невалидно име на схемата за канал."
  },
  {
    "id": "app.import.validate_channel_import_data.purpose_length.error",
    "translation": "Целта на канала е твърде дълга."
  },
  {
    "id": "app.import.validate_channel_import_data.name_missing.error",
    "translation": "Липсва задължително свойство на канала: име"
  },
  {
    "id": "app.import.validate_channel_import_data.name_length.error",
    "translation": "Името на канала е твърде дълго."
  },
  {
    "id": "app.import.validate_channel_import_data.name_characters.error",
    "translation": "Името на канала съдържа невалидни знаци."
  },
  {
    "id": "app.import.validate_channel_import_data.header_length.error",
    "translation": "Заглавката на канала е твърде дълга."
  },
  {
    "id": "app.import.validate_channel_import_data.display_name_missing.error",
    "translation": "Липсва задължително свойство на канала: display_name"
  },
  {
    "id": "app.import.validate_channel_import_data.display_name_length.error",
    "translation": "Display_name на канала не е в рамките на разрешените ограничения на дължината."
  },
  {
    "id": "app.import.process_import_data_file_version_line.invalid_version.error",
    "translation": "Не може да се прочете версията на файла за импортиране на данни."
  },
  {
    "id": "app.import.marshal.app_error",
    "translation": "Неуспешно построяване на заявката."
  },
  {
    "id": "app.import.import_user_teams.save_preferences.error",
    "translation": "Предпочитанията за тема на екипа не могат да се запазят"
  },
  {
    "id": "app.import.import_user_teams.save_members.max_accounts.app_error",
    "translation": "Неуспешно внасяне на членствата в екип, понеже няма повече членове допустими за този екип"
  },
  {
    "id": "app.import.import_user_teams.save_members.error",
    "translation": "Неуспешно внасяне на членства в екип"
  },
  {
    "id": "app.import.import_user_teams.save_members.conflict.app_error",
    "translation": "Неуспешно внасяне на нови членства за екип, понеже вече съществуват"
  },
  {
    "id": "app.import.import_user_channels.save_preferences.error",
    "translation": "Грешка при внасяне на членове на потребителски канал. Предпочитанията не бяха запазени."
  },
  {
    "id": "app.import.import_user_channels.channel_not_found.error",
    "translation": "Грешка при внасянето на потребителски канали. Каналът не е намерен."
  },
  {
    "id": "app.import.import_user.save_preferences.error",
    "translation": "Грешка при внасяне на потребителски предпочитания. Предпочитанията не бяха запазени."
  },
  {
    "id": "app.import.import_team.scheme_wrong_scope.error",
    "translation": "Екипът трябва да бъде свързан със схема с обхват на екип."
  },
  {
    "id": "app.import.import_team.scheme_deleted.error",
    "translation": "Не може да се зададе на екипа да използва изтрита схема."
  },
  {
    "id": "app.import.import_scheme.scope_change.error",
    "translation": "Груповия вносител не може да промени обхвата на вече съществуваща схема."
  },
  {
    "id": "app.import.import_post.user_not_found.error",
    "translation": "Грешка при внасяне на публикация. Потребител с потребителско име \"{{.Username}}\" не можа да бъде намерен."
  },
  {
    "id": "app.import.import_post.save_preferences.error",
    "translation": "Грешка при внасяне на публикация. Предпочитанията не бяха запазени."
  },
  {
    "id": "app.import.import_post.channel_not_found.error",
    "translation": "Грешка при внасяне на публикация. Канал с име \"{{.ChannelName}}\" не можа да бъде намерен."
  },
  {
    "id": "app.import.import_line.unknown_line_type.error",
    "translation": "В реда за внасяне на данни има неизвестен тип \"{{.Type}}\"."
  },
  {
    "id": "app.import.import_line.null_user.error",
    "translation": "Реда за внасяне на данни е от тип \"user\", но обектът user е null."
  },
  {
    "id": "app.import.import_line.null_team.error",
    "translation": "Реда за внасяне на данни е от тип \"team\", но обектът team е null."
  },
  {
    "id": "app.import.import_line.null_scheme.error",
    "translation": "Реда за внасяне на данни е от тип \"scheme\", но обектът scheme е null."
  },
  {
    "id": "app.import.import_line.null_post.error",
    "translation": "Реда за внасяне на данни е от тип \"post\", но обектът post е null."
  },
  {
    "id": "app.import.import_line.null_emoji.error",
    "translation": "Реда за внасяне на данни е от тип \"emoji\", но обектът emoji е null."
  },
  {
    "id": "app.import.import_line.null_direct_post.error",
    "translation": "Реда за внасяне на данни е от тип \"direct_post\", но обектът direct_post е null."
  },
  {
    "id": "app.import.import_line.null_direct_channel.error",
    "translation": "Реда за внасяне на данни е от тип \"direct_channel\", но обектът direct_channel е null."
  },
  {
    "id": "app.import.import_line.null_channel.error",
    "translation": "Реда за внасяне на данни е от тип \"channel\", но обектът channel е null."
  },
  {
    "id": "app.import.import_direct_post.create_group_channel.error",
    "translation": "Неуспешно получаване на групов канал"
  },
  {
    "id": "app.import.import_direct_post.create_direct_channel.error",
    "translation": "Неуспешно получаване на директен канал"
  },
  {
    "id": "app.import.import_direct_channel.update_header_failed.error",
    "translation": "Не можа да се актуализира заглавието на директния канал"
  },
  {
    "id": "app.import.import_direct_channel.create_group_channel.error",
    "translation": "Неуспешно създаване на групов канал"
  },
  {
    "id": "app.import.import_direct_channel.create_direct_channel.error",
    "translation": "Неуспешно създаване на директен канал"
  },
  {
    "id": "app.import.import_channel.team_not_found.error",
    "translation": "Грешка при внасянето на канал. Екип с име \"{{.TeamName}}\" не можа да бъде намерен."
  },
  {
    "id": "app.import.import_channel.scheme_wrong_scope.error",
    "translation": "Каналът трябва да бъде свързан със схема с обхват в канала."
  },
  {
    "id": "app.import.import_channel.scheme_deleted.error",
    "translation": "Не може да се зададе канал за използване на изтрита схема."
  },
  {
    "id": "app.import.get_users_by_username.some_users_not_found.error",
    "translation": "Някои потребители не са намерени"
  },
  {
    "id": "app.import.get_teams_by_names.some_teams_not_found.error",
    "translation": "Някои екипи не са намерени"
  },
  {
    "id": "app.import.emoji.bad_file.error",
    "translation": "Грешка при четене файл с изображение за емотикон. Име на емотикона: \"{{.EmojiName}}\""
  },
  {
    "id": "app.import.bulk_import.unsupported_version.error",
    "translation": "Неправилна или липсваща версия във файла за импортиране на данни. Уверете се, че версията е първият обект във вашия файл за импортиране и опитайте отново."
  },
  {
    "id": "app.import.bulk_import.json_decode.error",
    "translation": "JSON декодирането на реда не бе успешно."
  },
  {
    "id": "app.import.bulk_import.file_scan.error",
    "translation": "Грешка при четене на файл с данни за импортиране."
  },
  {
    "id": "app.import.attachment.file_upload.error",
    "translation": "Грешка при качването на файла: \"{{.FilePath}}\""
  },
  {
    "id": "app.import.attachment.bad_file.error",
    "translation": "Грешка при четене на файла на: \"{{.FilePath}}\""
  },
  {
    "id": "app.group.uniqueness_error",
    "translation": "члена на групата вече съществува"
  },
  {
    "id": "app.group.permanent_delete_members_by_user.app_error",
    "translation": "Не може да се премахне членът на групата с UserID '{{.UserId}}'."
  },
  {
    "id": "app.group.no_rows",
    "translation": "не е намерена съвпадаща група"
  },
  {
    "id": "app.group.id.app_error",
    "translation": "невалиден id за група."
  },
  {
    "id": "app.group.group_syncable_already_deleted",
    "translation": "синхронизируемата група е вече изтрита"
  },
  {
    "id": "app.file_info.save.app_error",
    "translation": "Информацията за файла не може да бъде запазена."
  },
  {
    "id": "app.file_info.permanent_delete_by_user.app_error",
    "translation": "Не може да се изтрият прикачени файлове на потребителя."
  },
  {
    "id": "app.file_info.get_with_options.app_error",
    "translation": "Не може да се получи информация за файла с опции"
  },
  {
    "id": "app.file_info.get_for_post.app_error",
    "translation": "Не може да се получи информация за файла на публикацията."
  },
  {
    "id": "app.file_info.get.app_error",
    "translation": "Информацията за файла не може да бъде получена."
  },
  {
    "id": "app.export.export_write_line.json_marshall.error",
    "translation": "Възникна грешка при сортиране на JSON данните за износ."
  },
  {
    "id": "app.export.export_write_line.io_writer.error",
    "translation": "Възникна грешка при записа на данните за износ."
  },
  {
    "id": "app.export.export_custom_emoji.copy_emoji_images.error",
    "translation": "Невъзможно е да се копират изображения за персонализирани емотикони"
  },
  {
    "id": "app.emoji.get_list.internal_error",
    "translation": "Емотиконите не могат да се получат."
  },
  {
    "id": "app.emoji.get_by_name.no_result",
    "translation": "Не можахме да намерим емотикони."
  },
  {
    "id": "app.emoji.get_by_name.app_error",
    "translation": "Емотиконите не могат да се получат."
  },
  {
    "id": "app.emoji.get.no_result",
    "translation": "Не можахме да намерим емотикони."
  },
  {
    "id": "app.emoji.get.app_error",
    "translation": "Емотиконте не могат да се получат."
  },
  {
    "id": "app.emoji.delete.no_results",
    "translation": "Не можахме да намерим емотиконите, който да изтрием."
  },
  {
    "id": "app.emoji.delete.app_error",
    "translation": "Емотиконте не могат да бъдат изтрити."
  },
  {
    "id": "app.emoji.create.internal_error",
    "translation": "Емотиконте не могат да бъдат запазени."
  },
  {
    "id": "app.email.setup_rate_limiter.app_error",
    "translation": "Възникна грешка в ограничителя."
  },
  {
    "id": "app.email.rate_limit_exceeded.app_error",
    "translation": "Превишено е ограничението за покани по ел. поща. Таймерът ще бъде нулиран след {{.ResetAfter}} секунди. Моля, опитайте след {{.RetryAfter}} секунди."
  },
  {
    "id": "app.email.no_rate_limiter.app_error",
    "translation": "Трафик ограничителят не е настроен."
  },
  {
    "id": "app.create_basic_user.save_member.max_accounts.app_error",
    "translation": "Неуспешно създаване на членствата по подразбиране за екип, понеже няма повече членове допустими за този екип"
  },
  {
    "id": "app.create_basic_user.save_member.conflict.app_error",
    "translation": "Неуспешно създаване на членствата по подразбиране за екип, понеже вече съществуват"
  },
  {
    "id": "app.create_basic_user.save_member.app_error",
    "translation": "Неуспешно създаване на членствата по подразбиране за екип"
  },
  {
    "id": "app.compliance.save.saving.app_error",
    "translation": "Срещнахме грешка при запазването на отчета за съответствие."
  },
  {
    "id": "app.compliance.get.finding.app_error",
    "translation": "Намерихме грешка при извличането на отчетите за съответствие."
  },
  {
    "id": "app.command_webhook.try_use.invalid",
    "translation": "Невалиден webhook."
  },
  {
    "id": "app.command_webhook.try_use.internal_error",
    "translation": "Webhook-а не може да се използва."
  },
  {
    "id": "app.command_webhook.handle_command_webhook.parse",
    "translation": "Не можаха да се анализират входящите данни."
  },
  {
    "id": "app.command_webhook.get.missing",
    "translation": "Не можа да се намери webhook."
  },
  {
    "id": "app.command_webhook.get.internal_error",
    "translation": "Не можа да се получи webhook."
  },
  {
    "id": "app.command_webhook.create_command_webhook.internal_error",
    "translation": "Не може да се запази CommandWebhook."
  },
  {
    "id": "app.command_webhook.create_command_webhook.existing",
    "translation": "Не можете да актуализирате съществуващ CommandWebhook."
  },
  {
    "id": "app.command.updatecommand.internal_error",
    "translation": "Не може да се актуализира командата."
  },
  {
    "id": "app.command.tryexecutecustomcommand.internal_error",
    "translation": "Персонализираната команда не може да се изпълни."
  },
  {
    "id": "app.command.regencommandtoken.internal_error",
    "translation": "Не може да се регенерира командния маркер."
  },
  {
    "id": "app.command.movecommand.internal_error",
    "translation": "Не може да се премести командата."
  },
  {
    "id": "app.command.listteamcommands.internal_error",
    "translation": "Невъзможно е да се изредят командите на екипа."
  },
  {
    "id": "api.slackimport.slack_import.zip.app_error",
    "translation": "Не успя да се отвори Slack export zip файла.\n"
  },
  {
    "id": "api.slackimport.slack_import.team_fail",
    "translation": "Не можа да се вземе екипът, в който да ще се импортира.\n"
  },
  {
    "id": "api.slackimport.slack_import.open.app_error",
    "translation": "Не успя да се отвори файла: {{.Filename}}.\n"
  },
  {
    "id": "api.slackimport.slack_import.notes",
    "translation": "\nБележки:\n"
  },
  {
    "id": "api.slackimport.slack_import.note3",
    "translation": "- Във файловете с дневници на сървъра може да се намерят допълнителни грешки.\n"
  },
  {
    "id": "api.slackimport.slack_import.note2",
    "translation": "- Понастоящем Slack бот съобщенията не се поддържат.\n"
  },
  {
    "id": "api.slackimport.slack_import.note1",
    "translation": "- Някои съобщения може да не са внесени, защото не се поддържат от този вносител.\n"
  },
  {
    "id": "api.slackimport.slack_import.log",
    "translation": "Mattermost Slack импорт дневник\n"
  },
  {
    "id": "api.slackimport.slack_add_users.unable_import",
    "translation": "Неуспешно внасяне на Slack потребителя: {{.Username}}.\n"
  },
  {
    "id": "api.slackimport.slack_add_users.missing_email_address",
    "translation": "Потребителя {{.Username}} няма адрес за ел.поща в Slack експорта. Използван е {{.Email}} като заместител. Потребителят трябва да актуализира адреса си за ел.поща, след като влезе в системата.\n"
  },
  {
    "id": "api.slackimport.slack_add_users.merge_existing_failed",
    "translation": "Slack потребител е обединен с Mattermost потребител поради съвпадащи ел.поща {{.Email}} и потребителско име {{.Username}}., но потребителя не може да бъде добавен към екипа.\n"
  },
  {
    "id": "api.slackimport.slack_add_users.merge_existing",
    "translation": "Slack потребител е обединен с Mattermost поради съвпадащи ел.поща {{.Email}} и потребителско име {{.Username}}.\n"
  },
  {
    "id": "api.slackimport.slack_add_users.email_pwd",
    "translation": "Slack потребител с ел.поща {{.Email}} и парола {{.Password}} беше внесен.\n"
  },
  {
    "id": "api.slackimport.slack_add_users.created",
    "translation": "\nСъздадени потребители:\n"
  },
  {
    "id": "api.slackimport.slack_add_channels.merge",
    "translation": "Slack канала {{.DisplayName}} вече съществува като активен Mattermost канал. Двата канала са обединени.\n"
  },
  {
    "id": "api.slackimport.slack_add_channels.import_failed",
    "translation": "Неуспешно внасяне на Slack канала {{.DisplayName}}.\n"
  },
  {
    "id": "api.slackimport.slack_add_channels.failed_to_add_user",
    "translation": "Неуспешно добавяне на Slack потребителя {{.Username}} в канала.\n"
  },
  {
    "id": "api.slackimport.slack_add_channels.added",
    "translation": "\nДобавени канали:\n"
  },
  {
    "id": "api.slackimport.slack_add_bot_user.unable_import",
    "translation": "Не можа да се внесе интеграцията/Slack Bot потребителя {{.Username}}.\n"
  },
  {
    "id": "api.slackimport.slack_add_bot_user.email_pwd",
    "translation": "Интеграцията/Slack Bot потребителя с ел.поща {{.Email}} и парола {{.Password}} е внесен.\n"
  },
  {
    "id": "api.server.warn_metric.starting_trial",
    "translation": "Вземи пробно"
  },
  {
    "id": "api.server.warn_metric.start_trial",
    "translation": "Започни пробен период"
  },
  {
    "id": "api.server.warn_metric.number_of_teams_5.start_trial_notification_success.message",
    "translation": "Пробната версия на Enterprise вече е активна. Отидете на **Системна конзола > Управление на потребители > Права**, за да активирате разширени права."
  },
  {
    "id": "api.server.warn_metric.number_of_teams_5.start_trial.notification_body",
    "translation": "Вашата система Mattermost вече има няколко екипа. Много отбори имат свой предпочитан начин за координация и сътрудничество, включително как се създават канали, кой може да покани нови съотборници и как се управляват интеграциите. Схемите за отмяна на екипа ви позволяват да персонализирате потребителските разрешения във всеки екип, за да отговорите на техните специфични нужди.\n\n[Научете повече за използването на разширени права](https://www.mattermost.com/docs-advanced-permissions-team-override/?utm_medium=product&utm_source=mattermost-advisor-bot&utm_content=advanced-permissions-team-override).\n\nС натискането върху Старт пробна версия, аз се съгласявам с [Mattermost Споразумение за оценка на софтуера](https://mattermost.com/software-evaluation-agreement/), [политика за поверителност](https://mattermost.com/privacy-policy/), и получаването на ел.поща за продукта."
  },
  {
    "id": "api.server.warn_metric.number_of_teams_5.notification_title",
    "translation": "Използване на разширени права"
  },
  {
    "id": "api.server.warn_metric.number_of_teams_5.notification_body",
    "translation": "Вашата система Mattermost вече има няколко екипа. Много отбори имат свой предпочитан начин за координация и сътрудничество, включително как се създават канали, кой може да покани нови съотборници и как се управляват интеграциите. Схемите за отмяна на екипа ви позволяват да персонализирате потребителските разрешения във всеки екип, за да отговорите на техните специфични нужди.\n\n[Научете повече за използването на разширени права](https://www.mattermost.com/docs-advanced-permissions-team-override/?utm_medium=product&utm_source=mattermost-advisor-bot&utm_content=advanced-permissions-team-override).\n\nКато натиснете върху Свържете се с нас, ще споделите информацията си с Mattermost, Inc. [Виж още](https://mattermost.com/pl/default-admin-advisory)"
  },
  {
    "id": "api.server.warn_metric.number_of_teams_5.contact_us.email_body",
    "translation": "Mattermost свържете се с нас заявка. Интересно ми е да науча повече за разширени права чрез схеми за екип.\n"
  },
  {
    "id": "api.server.warn_metric.number_of_posts_2M.start_trial.notification_success.message",
    "translation": "Пробната версия на Enterprise вече е активна. След като имате Elasticsearch сървър, отидете на **System Console > Environment > Elasticsearch**, за да конфигурирате Elasticsearch."
  },
  {
    "id": "api.server.warn_metric.number_of_posts_2M.start_trial.notification_body",
    "translation": "Вашата система Mattermost има голям брой съобщения. Търсенето на база данни по подразбиране на Mattermost започва да показва влошаване на производителността при около 2,5 милиона публикации. При над 5 милиона публикации, Elasticsearch може да помогне да се избегнат значителни проблеми с производителността, като изчаквания при търсене и споменавания. Свържете се с нас, за да научите повече и да ни уведомите как можем да помогнем.\n\n[Научете повече за подобряване на производителността](https://www.mattermost.com/docs-elasticsearch/?utm_medium=product&utm_source=mattermost-advisor-bot&utm_content=elasticsearch)\n\nС натискането върху Старт пробна версия, аз се съгласявам с [Mattermost Споразумение за оценка на софтуера](https://mattermost.com/software-evaluation-agreement/), [политика за поверителност](https://mattermost.com/privacy-policy/), и получаването на ел.поща за продукта."
  },
  {
    "id": "api.server.warn_metric.number_of_posts_2M.notification_title",
    "translation": "Подобряване на производителността"
  },
  {
    "id": "api.server.warn_metric.number_of_posts_2M.notification_body",
    "translation": "Вашата система Mattermost има голям брой съобщения. Търсенето на база данни по подразбиране на Mattermost започва да показва влошаване на производителността при около 2,5 милиона публикации. При над 5 милиона публикации, Elasticsearch може да помогне да се избегнат значителни проблеми с производителността, като изчаквания при търсене и споменавания. Свържете се с нас, за да научите повече и да ни уведомите как можем да помогнем.\n\n[Научете повече за подобряване на производителността](https://www.mattermost.com/docs-elasticsearch/?utm_medium=product&utm_source=mattermost-advisor-bot&utm_content=elasticsearch)\n\nКато натиснете върху Свържете се с нас, ще споделите информацията си с Mattermost, Inc. [Виж още](https://mattermost.com/pl/default-admin-advisory)"
  },
  {
    "id": "api.server.warn_metric.number_of_posts_2M.contact_us.email_body",
    "translation": "Mattermost свържете се с нас заявка. Интересно ми е да науча повече за подобряване на производителността с Elasticsearch.\n"
  },
  {
    "id": "api.server.warn_metric.number_of_channels_50.start_trial.notification_success.message",
    "translation": "Пробната версия на Enterprise вече е активна. Отидете на **Системна конзола > Управление на потребители > Права**, за да активирате Разширени права."
  },
  {
    "id": "api.server.warn_metric.number_of_channels_50.start_trial.notification_body",
    "translation": "Каналите помагат за подобряване на комуникацията, но тъй като потребителите от Mattermost се присъединяват и създават канали, предизвикателството да поддържате системата организирана се увеличава. Разширените права ви позволяват да зададете кои потребители или роли могат да извършват определени действия, включително управление на настройки на канали и членове, използване на @channel или @here за маркиране на широки групи потребители и създаване на нови webhook.\n\n[Научете повече за използването на разширени права](https://www.mattermost.com/docs-advanced-permissions/?utm_medium=product&utm_source=mattermost-advisor-bot&utm_content=advanced-permissions)\n\nС натискането върху Старт пробна версия, аз се съгласявам с [Mattermost Споразумение за оценка на софтуера](https://mattermost.com/software-evaluation-agreement/), [политика за поверителност](https://mattermost.com/privacy-policy/), и получаването на ел.поща за продукта."
  },
  {
    "id": "api.server.warn_metric.number_of_channels_50.notification_title",
    "translation": "Използване на разширени права"
  },
  {
    "id": "api.server.warn_metric.number_of_channels_50.notification_body",
    "translation": "Каналите помагат за подобряване на комуникацията, но тъй като потребителите от Mattermost се присъединяват и създават канали, предизвикателството да поддържате системата организирана се увеличава. Разширените права ви позволяват да зададете кои потребители или роли могат да извършват определени действия, включително управление на настройки на канали и членове, използване на @channel или @here за маркиране на широки групи потребители и създаване на нови webhook.\n\n[Научете повече за използването на разширени права](https://www.mattermost.com/docs-advanced-permissions/?utm_medium=product&utm_source=mattermost-advisor-bot&utm_content=advanced-permissions)\n\nКато натиснете върху Свържете се с нас, ще споделите информацията си с Mattermost, Inc. [Виж още](https://mattermost.com/pl/default-admin-advisory)"
  },
  {
    "id": "api.server.warn_metric.number_of_channels_50.contact_us.email_body",
    "translation": "Mattermost свържете се с нас заявка. Интересно ми е да науча повече за използването на разширени права със системни схеми.\n"
  },
  {
    "id": "api.server.warn_metric.number_of_active_users_500.start_trial.notification_success.message",
    "translation": "Пробната версия на Enterprise вече е активна. Отидете на системната конзола, за да активирате разширените функции."
  },
  {
    "id": "api.server.warn_metric.number_of_active_users_500.start_trial.notification_body",
    "translation": "Mattermost настоятелно препоръчва инсталациите с над 500 потребители да се възползват от функции като управление на потребители, клъстеризиране на сървъри и мониторинг на производителността. Свържете се с нас, за да научите повече и да ни уведомите как можем да помогнем.\n\nС натискането върху Старт пробна версия, аз се съгласявам с [Mattermost Споразумение за оценка на софтуера](https://mattermost.com/software-evaluation-agreement/), [политика за поверителност](https://mattermost.com/privacy-policy/), и получаването на ел.поща за продукта."
  },
  {
    "id": "api.server.warn_metric.number_of_active_users_500.notification_title",
    "translation": "Мащабиране с Mattermost"
  },
  {
    "id": "api.server.warn_metric.number_of_active_users_500.notification_body",
    "translation": "Mattermost настоятелно препоръчва инсталации с над 500 потребители да се възползват от функции като управление на потребители, клъстеризиране на сървъри и мониторинг на производителността. Свържете се с нас, за да научите повече и да ни уведомите как можем да помогнем.\n\nС натискане върху Свържете се с нас, ще споделите информацията си с Mattermost, Inc. [Научете повече](https://mattermost.com/pl/default-admin-advisory)"
  },
  {
    "id": "api.server.warn_metric.number_of_active_users_500.contact_us.email_body",
    "translation": "Mattermost свържете се с нас заявка. Сега екипът ми има 500 потребители и обмислям Mattermost корпоративна версия.\n"
  },
  {
    "id": "api.server.warn_metric.number_of_active_users_300.start_trial.notification_title",
    "translation": "Канали за съобщения само за четене"
  },
  {
    "id": "api.server.warn_metric.number_of_active_users_300.start_trial.notification_success.message",
    "translation": "Пробната версия на Enterprise вече е активна. Създайте канал и отидете на **Системна конзола > Управление на потребители > Канали **, за да ограничите публикуването в канала до администратори."
  },
  {
    "id": "api.server.warn_metric.number_of_active_users_300.start_trial.notification_body",
    "translation": "Тъй като толкова много разговори се случват в Mattermost, може да бъде предизвикателство да знаете къде да търсите важна информация. Ако искате да излъчите съобщение до голяма аудитория, можете да настроите канали за съобщения само за четене, където всеки може да се присъедини, но само администраторите на каналите могат да публикуват съобщения.\n\n[Научете повече за създаването на канали за съобщения само за четене](https://www.mattermost.com/docs-channel-moderation/?utm_medium=product&utm_source=mattermost-advisor-bot&utm_content=channel-moderation)\n\nС натискането върху Старт пробна версия, аз се съгласявам с [Mattermost Споразумение за оценка на софтуера](https://mattermost.com/software-evaluation-agreement/), [политика за поверителност](https://mattermost.com/privacy-policy/), и получаването на ел.поща за продукта."
  },
  {
    "id": "api.server.warn_metric.number_of_active_users_300.notification_body",
    "translation": "Тъй като толкова много разговори се случват в Mattermost, може да бъде предизвикателство да знаете къде да търсите важна информация. Ако искате да излъчите съобщение до голяма аудитория, можете да настроите канали за съобщения само за четене, където всеки може да се присъедини, но само администраторите на каналите могат да публикуват съобщения.\n\n[Научете повече за създаването на канали за съобщения само за четене](https://www.mattermost.com/docs-channel-moderation/?utm_medium=product&utm_source=mattermost-advisor-bot&utm_content=channel-moderation)\n\nКато натиснете върху Свържете се с нас, ще споделите информацията си с Mattermost, Inc. [Виж още](https://mattermost.com/pl/default-admin-advisory)"
  },
  {
    "id": "api.server.warn_metric.number_of_active_users_300.contact_us.email_body",
    "translation": "Mattermost свържете се с нас заявка. Интересно ми е да науча повече за създаването на канали за съобщения само за четене.\n"
  },
  {
    "id": "api.server.warn_metric.number_of_active_users_200.start_trial.notification_success.message",
    "translation": "Пробната корпоративна версия вече е активна. Отидете на **Системна конзола > Удостоверяване > SAML 2.0**, за да интегрирате с вашия доставчик на SAML 2.0."
  },
  {
    "id": "api.server.warn_metric.number_of_active_users_200.start_trial.notification_body",
    "translation": "Вашата система Mattermost вече има 200 потребители. Когато свържете Mattermost с доставчика за еднократно удостоверяване на вашата организация, потребителите имат достъп до Mattermost, без да се налага да въвеждат повторно своите идентификационни данни. Препоръчваме ви да интегрирате вашия доставчик на SAML 2.0 с вашия сървър Mattermost.[Научете повече за интегрирането със SAML 2.0](https://www.mattermost.com/docs-saml/?utm_medium=product&utm_source=mattermost-advisor-bot&utm_content=saml)\n\nС натискането върху Старт пробна версия, аз се съгласявам с [Mattermost Споразумение за оценка на софтуера](https://mattermost.com/software-evaluation-agreement/), [Privacy Policy](https://mattermost.com/privacy-policy/), и получаването на ел.поща за продукта."
  },
  {
    "id": "api.server.warn_metric.number_of_active_users_200.notification_title",
    "translation": "Мащабиране с Mattermost"
  },
  {
    "id": "api.server.warn_metric.number_of_active_users_200.notification_body",
    "translation": "Вашата система Mattermost вече има 200 потребители. Когато свържете Mattermost с доставчика за влизане на вашата организация, потребителите могат да получат достъп до Mattermost, без да се налага да въвеждат повторно своите идентификационни данни. Препоръчваме ви да интегрирате вашия доставчик на SAML 2.0 с вашия сървър Mattermost. [Научете повече за интегрирането със SAML 2.0](https://www.mattermost.com/docs-saml/?utm_medium=product&utm_source=mattermost-advisor-bot&utm_content=saml)\n\nС натискане върху Свържете се с нас, ще споделите информацията си с Mattermost, Inc. [Научете повече](https://mattermost.com/pl/default-admin-advisory)"
  },
  {
    "id": "api.server.warn_metric.number_of_active_users_200.contact_us.email_body",
    "translation": "Mattermost Свържете се с нас. Сега екипът ми има 200 потребители и обмислям Mattermost Корпоративна версия.\n"
  },
  {
    "id": "api.server.warn_metric.number_of_active_users_100.start_trial.notification_success.message",
    "translation": "Пробната версия на Enterprise вече е активна. Отидете на **Системна конзола > Удостоверяване > AD/LDAP **, за да интегрирате вашата AD/LDAP услуга."
  },
  {
    "id": "api.server.warn_metric.number_of_active_users_100.start_trial.notification_body",
    "translation": "Вашата система Mattermost има над 100 потребители. С нарастването на вашата потребителска база предоставянето на нови профили може да отнеме много време. Препоръчваме ви да интегрирате Active Directory / LDAP на вашата организация, което ще позволи на всеки с профил да има достъп до Mattermost.\n\n[Научете повече за интегрирането с AD/LDAP](https://www.mattermost.com/docs-adldap/?utm_medium=product&utm_source=mattermost-advisor-bot&utm_content=adldap)\n\nС натискането върху Старт пробна версия, аз се съгласявам с [Mattermost споразумение за оценка на софтуера](https://mattermost.com/software-evaluation-agreement/), [Политика на поверителност](https://mattermost.com/privacy-policy/), и получаването на ел.поща за продукта."
  },
  {
    "id": "api.server.warn_metric.number_of_active_users_100.notification_title",
    "translation": "Мащабиране с Mattermost"
  },
  {
    "id": "api.server.warn_metric.number_of_active_users_100.notification_body",
    "translation": "Вашата система Mattermost има над 100 потребители. С нарастването на вашата потребителска база предоставянето на нови профили може да отнеме много време. Препоръчваме ви да интегрирате Active Directory / LDAP на вашата организация, което ще позволи на всеки с профил да има достъп до Mattermost.\n\n[Научете повече за интегрирането с AD/LDAP](https://www.mattermost.com/docs-adldap/?utm_medium=product&utm_source=mattermost-advisor-bot&utm_content=adldap)\n\nКогато натиснете върху Свържете се с нас, ще споделите информацията си с Mattermost, Inc. [Виж още](https://mattermost.com/pl/default-admin-advisory)"
  },
  {
    "id": "api.server.warn_metric.number_of_active_users_100.contact_us.email_body",
    "translation": "Mattermost Свържете с нас заявка. Сега екипът ми има 100 потребители и обмислям Mattermost корпоративна версия.\n"
  },
  {
    "id": "api.server.warn_metric.mfa.start_trial_notification_success.message",
    "translation": "Пробният ви период за Enterprise вече е активен. Отидете на **Системна конзола > Удостоверяване > МФУ**, за да наложите многофакторно удостоверяване."
  },
  {
    "id": "api.server.warn_metric.mfa.start_trial.notification_body",
    "translation": "Вашата система Mattermost има активирано многофакторно удостоверяване, което дава на потребителите избор да защитят своите акаунти с допълнителни средства за удостоверяване, освен паролата. За да подобрите сигурността в системата, можете да изискате всички акаунти на Mattermost да използват многофакторно удостоверяване.\n\n[Научете повече за изискване на многофакторно удостоверяване](https://www.mattermost.com/docs-multi-factor-authentication/?utm_medium=product&utm_source=mattermost-advisor-bot&utm_content=multi-factor-authentication). \n\nС натискането върху Започни пробен период, се съгласяте с. [Mattermost споразумение за оценка на софтуера](https://mattermost.com/software-evaluation-agreement/), [Privacy Policy](https://mattermost.com/privacy-policy/), и получаването на ел.поща за продукта."
  },
  {
    "id": "api.server.warn_metric.mfa.notification_title",
    "translation": "Изисквай многофакторно удостоверяване"
  },
  {
    "id": "api.server.warn_metric.mfa.notification_body",
    "translation": "Вашата система Mattermost има активирано многофакторно удостоверяване, което дава на потребителите избор да защитят своите акаунти с допълнителни средства за удостоверяване, освен паролата. За да подобрите сигурността в системата, можете да изискате всички акаунти на Mattermost да използват многофакторно удостоверяване.\n\n[Научете повече за изискване на многофакторно удостоверяване](https://www.mattermost.com/docs-multi-factor-authentication/?utm_medium=product&utm_source=mattermost-advisor-bot&utm_content=multi-factor-authentication). \n\nС натискането върху Свържете се с нас, ще споделяте информацията си с Mattermost, Inc. [Виж още](https://mattermost.com/pl/default-admin-advisory)"
  },
  {
    "id": "api.server.warn_metric.mfa.contact_us.email_body",
    "translation": "Заявка Mattermost свържете с нас. Интересно ми е да науча повече за използването на многофакторно удостоверяване.\n"
  },
  {
    "id": "api.server.warn_metric.email_us",
    "translation": "Пишете ни"
  },
  {
    "id": "api.server.warn_metric.email_domain.start_trial_notification_success.message",
    "translation": "Пробният ви период за Enterprise вече е активен. Отидете на **Системна конзола > Удостоверяване > Достъп за гости**, за да разрешите профили за гости."
  },
  {
    "id": "api.server.warn_metric.email_domain.start_trial.notification_body",
    "translation": "Проектите често включват хора както от организацията, така и извън нея. С профилите за гости можете да привлечете външни партньори във вашата система Mattermost и да посочите с кого да работят и какво могат да виждат.\n\n[Научете повече за разрешаване акаунтите за гости](https://www.mattermost.com/docs-guest-accounts/?utm_medium=product&utm_source=mattermost-advisor-bot&utm_content=guest-accounts)\n\nС натискането върху Старт пробна версия, се съгласявам с [споразумение на Mattermost за оценка на софтуера](https://mattermost.com/software-evaluation-agreement/), [политика за поверителност](https://mattermost.com/privacy-policy/), и получаване на ел.поща за продукта."
  },
  {
    "id": "api.server.warn_metric.email_domain.notification_title",
    "translation": "Създаване на профили за гости"
  },
  {
    "id": "api.server.warn_metric.email_domain.notification_body",
    "translation": "Проектите често включват хора както от организацията, така и извън нея. С профилите за гости можете да привлечете външни партньори във вашата система Mattermost и да посочите с кого да работят и какво могат да виждат.\n\n[Научете повече за разрешаване акаунтите за гости](https://www.mattermost.com/docs-guest-accounts/?utm_medium=product&utm_source=mattermost-advisor-bot&utm_content=guest-accounts).\n\nС натискането върху Свържете се с нас, ще споделяте информацията си с Mattermost, Inc. [Виж още](https://mattermost.com/pl/default-admin-advisory)"
  },
  {
    "id": "api.server.warn_metric.email_domain.contact_us.email_body",
    "translation": "Заявка Mattermost свържете с нас. Интересно ми е да науча повече за използването на профили за гости.\n"
  },
  {
    "id": "api.server.warn_metric.contacting_us",
    "translation": "Свързване с нас"
  },
  {
    "id": "api.server.warn_metric.contact_us",
    "translation": "Свържете се с нас"
  },
  {
    "id": "api.server.warn_metric.bot_response.start_trial_failure.message",
    "translation": "Пробният лиценз не можа да бъде извлечен. Посетете https://mattermost.com/trial/, за да поискате лиценз."
  },
  {
    "id": "api.server.warn_metric.bot_response.notification_success.message",
    "translation": "Благодарим Ви, че се свързахте с Mattermost. Ще се свържем с Вас скоро."
  },
  {
    "id": "api.server.warn_metric.bot_response.notification_failure.message",
    "translation": "Съобщението не можа да бъде изпратено."
  },
  {
    "id": "api.server.warn_metric.bot_response.notification_failure.body",
    "translation": "Моля, изпратете ни ел.поща."
  },
  {
    "id": "api.server.warn_metric.bot_response.mailto_subject",
    "translation": "Mattermost свържете се с нас заявка"
  },
  {
    "id": "api.server.warn_metric.bot_response.mailto_site_url_header",
    "translation": "URL адрес на сайта: {{.SiteUrl}}"
  },
  {
    "id": "api.server.warn_metric.bot_response.mailto_registered_users_header",
    "translation": "Общо активни потребители: {{.NoRegisteredUsers}}"
  },
  {
    "id": "api.server.warn_metric.bot_response.mailto_footer",
    "translation": "Ако имате някакви допълнителни запитвания, моля, свържете се с support@mattermost.com"
  },
  {
    "id": "api.server.warn_metric.bot_response.mailto_email_header",
    "translation": "Ел.поща: {{.Email}}"
  },
  {
    "id": "api.server.warn_metric.bot_response.mailto_diagnostic_id_header",
    "translation": "Диагностичен ID: {{.DiagnosticId}}"
  },
  {
    "id": "api.server.warn_metric.bot_response.mailto_contact_header",
    "translation": "За контакти: {{.Contact}}"
  },
  {
    "id": "api.server.start_server.starting.critical",
    "translation": "Грешка при стартиране на сървъра, грешка:% v"
  },
  {
    "id": "api.server.start_server.rate_limiting_rate_limiter",
    "translation": "Ограничаването на трафика не може да се инициализира."
  },
  {
    "id": "api.server.start_server.rate_limiting_memory_store",
    "translation": "Невъзможно е да се инициализира хранилището в паметта за ограничаване на трафика. Проверете настройката на конфигурацията MemoryStoreSize."
  },
  {
    "id": "api.server.start_server.forward80to443.enabled_but_listening_on_wrong_port",
    "translation": "Не може да се препрати порт 80 към порт 443, докато слушате на порт %s: забранете Forward80To443, ако използвате прокси сървър"
  },
  {
    "id": "api.server.start_server.forward80to443.disabled_while_using_lets_encrypt",
    "translation": "Трябва да разрешите Forward80To443, когато използвате LetsEncrypt"
  },
  {
    "id": "api.scheme.patch_scheme.license.error",
    "translation": "Вашият лиценз не поддържа обновяване на схеми за права"
  },
  {
    "id": "api.scheme.get_teams_for_scheme.scope.error",
    "translation": "Не може да се получат екипите за схемата, тъй като предоставената схема не е схема за екип."
  },
  {
    "id": "api.scheme.get_channels_for_scheme.scope.error",
    "translation": "Не могат да се получат каналите за схемата, тъй като предоставената схема не е схема за канал."
  },
  {
    "id": "api.scheme.delete_scheme.license.error",
    "translation": "Вашият лиценз не поддържа изтриване на схеми с права"
  },
  {
    "id": "api.scheme.create_scheme.license.error",
    "translation": "Вашият лиценз не поддържа създаване на схеми за права."
  },
  {
    "id": "api.roles.patch_roles.not_allowed_permission.error",
    "translation": "Едно или повече от следните права, които се опитвате да добавите или премахнете, не са разрешени"
  },
  {
    "id": "api.roles.patch_roles.license.error",
    "translation": "Вашият лиценз не поддържа разширени права."
  },
  {
    "id": "api.restricted_system_admin",
    "translation": "Това действие е забранено за ограничен системен администратор."
  },
  {
    "id": "api.reaction.town_square_read_only",
    "translation": "Реагирането на публикации не е възможно в канали само за четене."
  },
  {
    "id": "api.reaction.save_reaction.user_id.app_error",
    "translation": "Не можете да запазите реакцията за друг потребител."
  },
  {
    "id": "api.reaction.save_reaction.invalid.app_error",
    "translation": "Реакцията не е валидна."
  },
  {
    "id": "api.reaction.save.archived_channel.app_error",
    "translation": "Не можете да реагирате в архивиран канал."
  },
  {
    "id": "api.reaction.delete.archived_channel.app_error",
    "translation": "Не можете да премахнете реакция в архивиран канал."
  },
  {
    "id": "api.push_notifications_ack.message.parse.app_error",
    "translation": "Възникна грешка при изграждането на потвърждаващо съобщение за изскачащо известие."
  },
  {
    "id": "api.push_notifications_ack.forward.app_error",
    "translation": "Възникна грешка при изпращане на разписка до услугата за изскачащи известия."
  },
  {
    "id": "api.push_notifications.session.expired",
    "translation": "Сесията изтече: Моля, влезте за да продължите да получавате известия. Сесиите за {{.siteName}} са конфигурирани от Вашия системен администратор, да изтичат на всеки {{.daysCount}} дни."
  },
  {
    "id": "api.push_notifications.message.parse.app_error",
    "translation": "Възникна грешка при изграждане на изскачащото известие."
  },
  {
    "id": "api.push_notification.id_loaded.fetch.app_error",
    "translation": "Възникна грешка при извличането на ID-зареденото изскачащо известие."
  },
  {
    "id": "api.push_notification.id_loaded.default_message",
    "translation": "Получихте ново съобщение."
  },
  {
    "id": "api.push_notification.disabled.app_error",
    "translation": "Изскачащите известия са забранени на този сървър."
  },
  {
    "id": "api.preference.update_preferences.update_sidebar.app_error",
    "translation": "Не можа да се обнови страничната лента в съответствие с обновените предпочитания"
  },
  {
    "id": "api.preference.update_preferences.set.app_error",
    "translation": "Не можаха да се зададат потребителските предпочитания."
  },
  {
    "id": "api.preference.preferences_category.get.app_error",
    "translation": "Не можаха да се получат потребителските предпочитания."
  },
  {
    "id": "api.preference.delete_preferences.update_sidebar.app_error",
    "translation": "Не можа да се обнови страничната лента в съответствие с изтрити предпочитания"
  },
  {
    "id": "api.preference.delete_preferences.delete.app_error",
    "translation": "Не можаха да се изтрият потребителските предпочитания."
  },
  {
    "id": "api.post_get_post_by_id.get.app_error",
    "translation": "Не можа да се получи публикация."
  },
  {
    "id": "api.post.update_post.system_message.app_error",
    "translation": "Системно съобщение не може да се обновява."
  },
  {
    "id": "api.post.update_post.permissions_time_limit.app_error",
    "translation": "Редактирането на публикации е разрешено само за {{.timeLimit}} секунди. Попитайте системния администратор за подробности."
  },
  {
    "id": "api.post.update_post.permissions_details.app_error",
    "translation": "Вече изтрит id={{.PostId}}."
  },
  {
    "id": "api.post.update_post.find.app_error",
    "translation": "Не може да се намери съществуващата публикация или коментар за обновяване."
  },
  {
    "id": "api.post.update_post.can_not_update_post_in_deleted.error",
    "translation": "Не може да се обнови публикация в изтрит канал."
  },
  {
    "id": "api.post.send_notifications_and_forget.push_message",
    "translation": "изпрати съобщение."
  },
  {
    "id": "api.post.send_notifications_and_forget.push_image_only",
    "translation": " прикачи файл."
  },
  {
    "id": "api.post.send_notifications_and_forget.push_general_message",
    "translation": " публикува съобщение."
  },
  {
    "id": "api.post.send_notifications_and_forget.push_explicit_mention",
    "translation": " Ви спомена."
  },
  {
    "id": "api.post.send_notification_and_forget.push_comment_on_thread",
    "translation": " коментира разговор, в който сте участвали."
  },
  {
    "id": "api.post.send_notification_and_forget.push_comment_on_post",
    "translation": " коментира публикацията Ви."
  },
  {
    "id": "api.post.send_notification_and_forget.push_channel_mention",
    "translation": " уведоми канала."
  },
  {
    "id": "api.command_groupmsg.group_fail.app_error",
    "translation": "При създаването на групово съобщение възникна грешка."
  },
  {
    "id": "api.command_groupmsg.fail.app_error",
    "translation": "При предаване съобщенията към потребителите възникна грешка."
  },
  {
    "id": "api.command_groupmsg.desc",
    "translation": "Изпрати групово съобщение до посочените потребители"
  },
  {
    "id": "api.command_expand_collapse.fail.app_error",
    "translation": "Възникна грешка при разширяване на визуализациите."
  },
  {
    "id": "api.command_expand.success",
    "translation": "Връзките към изображения сега се разширяват по подразбиране"
  },
  {
    "id": "api.command_expand.name",
    "translation": "разшири"
  },
  {
    "id": "api.command_expand.desc",
    "translation": "Изключи автоматичното свиване визуализациите на изображения"
  },
  {
    "id": "api.command_echo.name",
    "translation": "echo (ехо)"
  },
  {
    "id": "api.command_echo.message.app_error",
    "translation": "Съобщението трябва да започва с командата /echo."
  },
  {
    "id": "api.command_echo.hint",
    "translation": "'съобщение' [закъснение в секунди]"
  },
  {
    "id": "api.command_echo.high_volume.app_error",
    "translation": "Голям обем на echo заявката, невъзможно обработването и."
  },
  {
    "id": "api.command_echo.desc",
    "translation": "Изведи текст от името на Вашия профил"
  },
  {
    "id": "api.command_echo.delay.app_error",
    "translation": "Закъснението трябва да е под 10000 секунди."
  },
  {
    "id": "api.command_dnd.success",
    "translation": "Не безпокойте е активирано. Няма да получавате настолни или мобилни изскачащи известия докато не го изключите."
  },
  {
    "id": "api.command_dnd.name",
    "translation": "не безпокой"
  },
  {
    "id": "api.command_dnd.desc",
    "translation": "Не безпокой забранява настолните и изскачащите мобилни известия."
  },
  {
    "id": "api.command_collapse.success",
    "translation": "Връзките към изображения сега се свиват по подразбиране"
  },
  {
    "id": "api.command_collapse.name",
    "translation": "свиване"
  },
  {
    "id": "api.command_collapse.desc",
    "translation": "Включи автоматично свиване визуализациите на изображения"
  },
  {
    "id": "api.command_code.name",
    "translation": "код"
  },
  {
    "id": "api.command_code.message.app_error",
    "translation": "Съобщението трябва да започва с командата /code."
  },
  {
    "id": "api.command_code.hint",
    "translation": "[текст]"
  },
  {
    "id": "api.command_code.desc",
    "translation": "Показване на текст като блок с код"
  },
  {
    "id": "api.command_channel_rename.update_channel.app_error",
    "translation": "Грешка при преименуване на текущия канал."
  },
  {
    "id": "api.command_channel_rename.too_short.app_error",
    "translation": "Името на канала трябва да бъде {{.Length}} или повече знаци."
  },
  {
    "id": "api.command_channel_rename.too_long.app_error",
    "translation": "Името на канала трябва да бъде {{.Length}} или по-малко знаци."
  },
  {
    "id": "api.command_channel_rename.permission.app_error",
    "translation": "Нямате подходящи права за преименуване на канала."
  },
  {
    "id": "api.command_channel_rename.name",
    "translation": "преименувай"
  },
  {
    "id": "api.command_channel_rename.message.app_error",
    "translation": "Съобщението трябва да започва с командата /rename."
  },
  {
    "id": "api.command_channel_rename.hint",
    "translation": "[текст]"
  },
  {
    "id": "api.command_channel_rename.direct_group.app_error",
    "translation": "Не могат да се преименуват канали за директни съобщения."
  },
  {
    "id": "api.command_channel_rename.desc",
    "translation": "Преименувайте канала"
  },
  {
    "id": "api.command_channel_rename.channel.app_error",
    "translation": "Грешка при преименуване на текущия канал."
  },
  {
    "id": "api.command_channel_remove.channel.app_error",
    "translation": "Грешка при премахване на текущия канал."
  },
  {
    "id": "api.command_channel_purpose.update_channel.app_error",
    "translation": "Грешка при актуализиране предназначението на канала."
  },
  {
    "id": "api.command_channel_purpose.permission.app_error",
    "translation": "Нямате необходимите права за редактиране целта на канала."
  },
  {
    "id": "api.command_channel_purpose.name",
    "translation": "цел"
  },
  {
    "id": "api.command_channel_purpose.message.app_error",
    "translation": "Съобщението трябва да е започва с командата /purpose."
  },
  {
    "id": "api.command_channel_purpose.hint",
    "translation": "[текст]"
  },
  {
    "id": "api.command_channel_purpose.direct_group.app_error",
    "translation": "Не може да се зададе цел на канали за директни съобщения. Използвайте /header, за да зададете заглавието вместо това."
  },
  {
    "id": "api.command_channel_purpose.desc",
    "translation": "Редактиране целта на канала"
  },
  {
    "id": "api.command_channel_purpose.channel.app_error",
    "translation": "Грешка при получаване на текущия канал."
  },
  {
    "id": "api.command_channel_header.update_channel.app_error",
    "translation": "Грешка при актуализиране заглавката на канала."
  },
  {
    "id": "api.command_channel_header.permission.app_error",
    "translation": "Нямате необходимите права да редактирате заглавието на канала."
  },
  {
    "id": "api.command_channel_header.name",
    "translation": "заглавие"
  },
  {
    "id": "api.command_channel_header.message.app_error",
    "translation": "Текстът трябва да започва с командата /header."
  },
  {
    "id": "api.command_channel_header.hint",
    "translation": "[Текст]"
  },
  {
    "id": "api.command_channel_header.desc",
    "translation": "Редактирайте заглавието на канала"
  },
  {
    "id": "api.command_channel_header.channel.app_error",
    "translation": "Грешка при получаване на текущия канал."
  },
  {
    "id": "api.command_away.success",
    "translation": "Вече сте 'отсъстващ'"
  },
  {
    "id": "api.command_away.name",
    "translation": "отсъстващ"
  },
  {
    "id": "api.command_away.desc",
    "translation": "Задайте статуса си на 'Отсъстващ'"
  },
  {
    "id": "api.command.team_mismatch.app_error",
    "translation": "Не може да се актуализират команди между екипи."
  },
  {
    "id": "api.command.invite_people.sent",
    "translation": "Поканите по ел.поща са изпратени"
  },
  {
    "id": "api.command.invite_people.no_email",
    "translation": "Моля, посочете един или повече валидни адреси за ел.поща"
  },
  {
    "id": "api.command.invite_people.name",
    "translation": "invite_people"
  },
  {
    "id": "api.command.invite_people.invite_off",
    "translation": "Създаването на потребители е деактивирано на този сървър, не са изпратени покани"
  },
  {
    "id": "api.command.invite_people.hint",
    "translation": "[име@домейн.com ...]"
  },
  {
    "id": "api.command.invite_people.fail",
    "translation": "Възникна грешка при изпращане на покани по ел.поща"
  },
  {
    "id": "api.command.invite_people.email_off",
    "translation": "Eл.поща не е конфигурирана, покани не са изпратени"
  },
  {
    "id": "api.command.invite_people.email_invitations_off",
    "translation": "Поканите по ел.поща са деактивирани, не са изпратени покани"
  },
  {
    "id": "api.command.invite_people.desc",
    "translation": "Изпратете ел.поща с покана във вашия екип на Mattermost"
  },
  {
    "id": "api.command.execute_command.start.app_error",
    "translation": "Не е намерено задействане на командата."
  },
  {
    "id": "api.command.execute_command.not_found.app_error",
    "translation": "Команда, задействана с '{{.Trigger}}' не е намерена. За да изпратите съобщение, започващо с '/', опитайте да добавите интервал в началото на съобщението."
  },
  {
    "id": "api.command.execute_command.format.app_error",
    "translation": "В думата за задействане на командата липсва водещият символ на наклонена черта"
  },
  {
    "id": "api.command.execute_command.failed_resp.app_error",
    "translation": "Командата със задействане на '{{.Trigger}}' върна отговор {{.Status}}."
  },
  {
    "id": "api.command.execute_command.failed_empty.app_error",
    "translation": "Командата със задействане на '{{.Trigger}}' върна празен отговор."
  },
  {
    "id": "api.command.execute_command.failed.app_error",
    "translation": "Командата със задействане на '{{.Trigger}}' се провали."
  },
  {
    "id": "api.command.execute_command.create_post_failed.app_error",
    "translation": "Командата '{{.Trigger}}' не изпраща отговор. Моля, свържете се със системния си администратор."
  },
  {
    "id": "api.command.duplicate_trigger.app_error",
    "translation": "Тази задействаща дума вече се използва. Моля, изберете друга дума."
  },
  {
    "id": "api.command.disabled.app_error",
    "translation": "Командите са деактивирани от системния администратор."
  },
  {
    "id": "api.command.command_post.forbidden.app_error",
    "translation": "Посоченият потребител не е член на зададения канал."
  },
  {
    "id": "api.command.admin_only.app_error",
    "translation": "Интеграциите са ограничени само до администраторите."
  },
  {
    "id": "api.cloud.request_error",
    "translation": "Грешка при обработка на заявката до CWS."
  },
  {
    "id": "api.cloud.license_error",
    "translation": "Вашият лиценз не поддържа заявки към облак."
  },
  {
    "id": "api.cloud.app_error",
    "translation": "Вътрешна грешка при на заявка към облачния API."
  },
  {
    "id": "api.channel.update_team_member_roles.scheme_role.app_error",
    "translation": "Предоставената роля се управлява от схема и следователно не може да се прилага директно към член на екипа."
  },
  {
    "id": "api.channel.update_team_member_roles.changing_guest_role.app_error",
    "translation": "Невалидно обновяване на член от екипа: Не можете да добавяте или премахвате ролята на гостите ръчно."
  },
  {
    "id": "api.channel.update_channel_scheme.scheme_scope.error",
    "translation": "Не може да се зададе схемата за канала, тъй като предоставената схема не е схема за канал."
  },
  {
    "id": "api.channel.update_channel_scheme.license.error",
    "translation": "Лицензът ви не поддържа обновяване на схема за канал"
  },
  {
    "id": "api.channel.update_channel_privacy.default_channel_error",
    "translation": "Каналът по подразбиране не може да бъде частен."
  },
  {
    "id": "api.channel.update_channel_member_roles.scheme_role.app_error",
    "translation": "Предоставената роля се управлява от схема и следователно не може да се прилага директно към член на канала."
  },
  {
    "id": "api.channel.update_channel_member_roles.guest_and_user.app_error",
    "translation": "Невалидно обновяване на члена на канала: Потребителят трябва да е гост или потребител, но не и двете."
  },
  {
    "id": "api.channel.update_channel_member_roles.changing_guest_role.app_error",
    "translation": "Невалидно обновяване на член на канала: Не можете да добавяте или премахвате ролята на гостите ръчно."
  },
  {
    "id": "api.channel.update_channel.typechange.app_error",
    "translation": "Типът на канала не може да бъде обновен."
  },
  {
    "id": "api.channel.update_channel.tried.app_error",
    "translation": "Опит да се извърши невалидно обновяване на канала по подразбиране {{.Channel}}."
  },
  {
    "id": "api.channel.update_channel.deleted.app_error",
    "translation": "Каналът е архивиран или изтрит."
  },
  {
    "id": "api.channel.restore_channel.unarchived",
    "translation": "{{.Username}} разархивира канала."
  },
  {
    "id": "api.channel.restore_channel.restored.app_error",
    "translation": "Каналът не може да бъде разархивиран. Каналът не е архивиран."
  },
  {
    "id": "api.channel.rename_channel.cant_rename_group_messages.app_error",
    "translation": "Не можете да преименувате канал за групови съобщения."
  },
  {
    "id": "api.channel.rename_channel.cant_rename_direct_messages.app_error",
    "translation": "Не можете да преименувате канал за директни съобщения."
  },
  {
    "id": "api.channel.remove_user_from_channel.app_error",
    "translation": "Потребител не може да премахва този тип канал."
  },
  {
    "id": "api.channel.remove_members.denied",
    "translation": "Премахването на членство в канала е отказано за следните потребители поради групови ограничения: {{ .UserIDs }}"
  },
  {
    "id": "api.channel.remove_member.removed",
    "translation": "%v премахнат от канала."
  },
  {
    "id": "api.channel.remove_member.group_constrained.app_error",
    "translation": "Не може да се премахне потребител от групово ограничен канал."
  },
  {
    "id": "api.channel.remove_channel_member.type.app_error",
    "translation": "Потребителят не може да бъде премахнат от канала."
  },
  {
    "id": "api.channel.remove.default.app_error",
    "translation": "Потребител не може да бъде премахнат от канала по подразбиране {{.Channel}}."
  },
  {
    "id": "api.channel.post_user_add_remove_message_and_forget.error",
    "translation": "Неуспешно публикуване на съобщение за присъединяване/напускане"
  },
  {
    "id": "api.channel.post_update_channel_header_message_and_forget.updated_to",
    "translation": "%s обнови заглавието на канала до: %s"
  },
  {
    "id": "api.channel.post_update_channel_header_message_and_forget.updated_from",
    "translation": "%s обнови заглавието на канала от: %s на: %s"
  },
  {
    "id": "api.channel.post_update_channel_header_message_and_forget.retrieve_user.error",
    "translation": "Неуспешно извличане на потребителя при обновяване на заглавието на канала"
  },
  {
    "id": "api.channel.post_update_channel_header_message_and_forget.removed",
    "translation": "%s премахна заглавието на канала (беше: %s)"
  },
  {
    "id": "api.channel.post_update_channel_header_message_and_forget.post.error",
    "translation": "Неуспешно публикуване на съобщението за обновяване заглавието на канала"
  },
  {
    "id": "api.channel.post_update_channel_displayname_message_and_forget.updated_from",
    "translation": "%s актуализира показваното име на канала от: %s на: %s"
  },
  {
    "id": "api.channel.post_update_channel_displayname_message_and_forget.retrieve_user.error",
    "translation": "Неуспешно извличане на потребителя при обновяване на полето за показвано име на канала"
  },
  {
    "id": "api.channel.post_update_channel_displayname_message_and_forget.create_post.error",
    "translation": "Неуспешно публикуване на съобщението за обновяване на показваното име"
  },
  {
    "id": "api.channel.post_channel_privacy_message.error",
    "translation": "Неуспешно публикуване на съобщението за обновяване поверителността на канала."
  },
  {
    "id": "api.channel.patch_update_channel.forbidden.app_error",
    "translation": "Неуспешно актуализиране на канала."
  },
  {
    "id": "api.channel.patch_channel_moderations.license.error",
    "translation": "Вашият лиценз не поддържа модериране на канал"
  },
  {
    "id": "api.channel.move_channel.type.invalid",
    "translation": "Не могат да се преместват канали за директни или групови съобщения"
  },
  {
    "id": "api.channel.leave.left",
    "translation": "%v напусна канала."
  },
  {
    "id": "api.channel.leave.last_member.app_error",
    "translation": "Вие сте единствения останал участник, опитайте да изтриете частния канал, вместо да го напускате."
  },
  {
    "id": "api.channel.leave.direct.app_error",
    "translation": "Не може да се напусне канал за директни съобщения."
  },
  {
    "id": "api.channel.leave.default.app_error",
    "translation": "Каналът по подразбиране {{.Channel}} не може да се напусне."
  },
  {
    "id": "api.channel.join_channel.post_and_forget",
    "translation": "%v се присъедини към канала."
  },
  {
    "id": "api.channel.join_channel.permissions.app_error",
    "translation": "Нямате необходимите права."
  },
  {
    "id": "api.channel.guest_join_channel.post_and_forget",
    "translation": "%v се присъедини към канала като гост."
  },
  {
    "id": "api.channel.get_channel_moderations.license.error",
    "translation": "Вашият лиценз не поддържа модериране на канали"
  },
  {
    "id": "api.channel.delete_channel.type.invalid",
    "translation": "Не може да се изтриват канали за групови или директни съобщения"
  },
  {
    "id": "api.channel.delete_channel.deleted.app_error",
    "translation": "Каналът е архивиран или изтрит."
  },
  {
    "id": "api.channel.delete_channel.cannot.app_error",
    "translation": "Не може да се изтрие канала по подразбиране {{.Channel}}."
  },
  {
    "id": "api.channel.delete_channel.archived",
    "translation": "%v архивирани канала."
  },
  {
    "id": "api.channel.create_group.bad_user.app_error",
    "translation": "Един от зададените потребители не съществува."
  },
  {
    "id": "api.channel.create_group.bad_size.app_error",
    "translation": "Груповите канали трябва да съдържат поне 3 и не повече от 8 потребителя."
  },
  {
    "id": "api.channel.create_direct_channel.invalid_user.app_error",
    "translation": "Невалидно ID на потребител при създаването на канал за директни съобщения."
  },
  {
    "id": "api.channel.create_default_channels.town_square",
    "translation": "Площада"
  },
  {
    "id": "api.channel.create_default_channels.off_topic",
    "translation": "Извън темата"
  },
  {
    "id": "api.channel.create_channel.max_channel_limit.app_error",
    "translation": "Не може да се създаде повече от {{.MaxChannelsPerTeam}} канали за текущия екип."
  },
  {
    "id": "api.channel.create_channel.direct_channel.app_error",
    "translation": "Трябва да използвате услугата на API createDirectChannel за създаването на канал за директни съобщения."
  },
  {
    "id": "api.channel.convert_channel_to_private.private_channel_error",
    "translation": "Каналът, който се опитахте да преобразувате е вече частен."
  },
  {
    "id": "api.channel.convert_channel_to_private.default_channel_error",
    "translation": "Този канал по подразбиране не може да бъде преобразуван в частен."
  },
  {
    "id": "api.channel.channel_member_counts_by_group.license.error",
    "translation": "Вашият лиценз не поддържа групи"
  },
  {
    "id": "api.channel.change_channel_privacy.public_to_private",
    "translation": "Този канал е преобразуван в частен."
  },
  {
    "id": "api.channel.change_channel_privacy.private_to_public",
    "translation": "Този канал е преобразуван в публичен и всеки член от екипа може да се присъедини."
  },
  {
    "id": "api.channel.add_user_to_channel.type.app_error",
    "translation": "Не може да се добави потребител към този тип канали."
  },
  {
    "id": "api.channel.add_user.to.channel.failed.deleted.app_error",
    "translation": "Неуспешно добавяне на потребител към канала, тъй като беше премахнат от екипа."
  },
  {
    "id": "api.channel.add_user.to.channel.failed.app_error",
    "translation": "Неуспешно добавяне на потребител към канала."
  },
  {
    "id": "api.channel.add_members.user_denied",
    "translation": "Членството в канала е отказано на следните потребители поради ограничения в групата: {{ .UserIDs }}"
  },
  {
    "id": "api.channel.add_members.error",
    "translation": "Грешка при добавяне на членове в канала."
  },
  {
    "id": "api.channel.add_member.added",
    "translation": "%v беше добавен в канала от %v."
  },
  {
    "id": "api.channel.add_guest.added",
    "translation": "%v беше добавен в канала като гост от %v."
  },
  {
    "id": "api.bot.teams_channels.add_message_mobile",
    "translation": "Моля, добавете ме към екипи и канали, в които искате да взаимодействам. За целта използвайте браузър или Mattermost настолното приложение."
  },
  {
    "id": "api.bot.create_disabled",
    "translation": "Създаването на бот е забранено."
  },
  {
    "id": "api.admin.upload_brand_image.too_large.app_error",
    "translation": "Файлът не може да се качи. Файлът е твърде голям."
  },
  {
    "id": "api.admin.upload_brand_image.storage.app_error",
    "translation": "Не може да се качи изображение. Хранилището на изображения не е конфигурирано."
  },
  {
    "id": "api.admin.upload_brand_image.parse.app_error",
    "translation": "Формуляра от множество части не можа да се обработи."
  },
  {
    "id": "api.admin.upload_brand_image.no_file.app_error",
    "translation": "Липсва файл под 'image' на заявката."
  },
  {
    "id": "api.admin.upload_brand_image.array.app_error",
    "translation": "Празен масив под 'image' в заявката."
  },
  {
    "id": "api.admin.test_s3.missing_s3_bucket",
    "translation": "Изисква се S3 Bucket"
  },
  {
    "id": "api.admin.test_email.subject",
    "translation": "Mattermost - Тестване на настройките за ел.поща"
  },
  {
    "id": "api.admin.test_email.reenter_password",
    "translation": "SMTP сървъра, порта или потребителя са променени. Моля, въведете SMTP паролата за да тествате връзката."
  },
  {
    "id": "api.admin.test_email.missing_server",
    "translation": "SMTP сървъра е задължителен"
  },
  {
    "id": "api.admin.test_email.body",
    "translation": "Изглежда вашата Mattermost ел.поща е настроена правилно!"
  },
  {
    "id": "api.admin.saml.set_certificate_from_metadata.missing_content_type.app_error",
    "translation": "Липсва тип съдържание."
  },
  {
    "id": "api.admin.saml.set_certificate_from_metadata.invalid_content_type.app_error",
    "translation": "Невалиден тип съдържание."
  },
  {
    "id": "api.admin.saml.set_certificate_from_metadata.invalid_body.app_error",
    "translation": "Невалиден текст на сертификата."
  },
  {
    "id": "api.admin.saml.not_available.app_error",
    "translation": "SAML 2.0 не е конфигуриран или поддържан на този сървър."
  },
  {
    "id": "api.admin.saml.metadata.app_error",
    "translation": "Възникна грешка при изграждането на метаданни на доставчика на услуги."
  },
  {
    "id": "api.admin.saml.invalid_xml_missing_ssoservices.app_error",
    "translation": "Липсващ възел в XML - доставчик идентичност на SSO услуги."
  },
  {
    "id": "api.admin.saml.invalid_xml_missing_keydescriptor.app_error",
    "translation": "Липсващ възел в XML - доставчик на идентификационни ключове."
  },
  {
    "id": "api.admin.saml.invalid_xml_missing_idpssodescriptors.app_error",
    "translation": "Липсващ възел в XML - доставчик на идентичност SSO описаниe ."
  },
  {
    "id": "api.admin.saml.failure_save_idp_certificate_file.app_error",
    "translation": "Неуспешно запазване файла на сертификат."
  },
  {
    "id": "api.admin.saml.failure_parse_idp_certificate.app_error",
    "translation": "Възникна грешка при анализа на метаданните, получени от доставчика на идентичност към сертификата."
  },
  {
    "id": "api.admin.saml.failure_get_metadata_from_idp.app_error",
    "translation": "Неуспешно получаване на мета данни от URL адреса на доставчика на идентичност."
  },
  {
    "id": "api.admin.remove_certificate.delete.app_error",
    "translation": "Възникна грешка при изтриване на сертификата."
  },
  {
    "id": "api.admin.ldap.not_available.app_error",
    "translation": "LDAP не е налично."
  },
  {
    "id": "api.admin.get_brand_image.storage.app_error",
    "translation": "Хранилището на изображения не е конфигурирано."
  },
  {
    "id": "api.admin.file_read_error",
    "translation": "Грешка при четене на дневника от файл."
  },
  {
    "id": "api.admin.delete_brand_image.storage.not_found",
    "translation": "Изображението на марката не може да бъде изтрито, не е намерено."
  },
  {
    "id": "api.admin.add_certificate.saving.app_error",
    "translation": "Неуспешно запазване файла на сертификата."
  },
  {
    "id": "api.admin.add_certificate.parseform.app_error",
    "translation": "Грешка при анализа на многоформна заявка"
  },
  {
    "id": "api.admin.add_certificate.open.app_error",
    "translation": "Сертификатът не може да бъде отворен."
  },
  {
    "id": "api.admin.add_certificate.no_file.app_error",
    "translation": "Липсва файл в полето 'сертификат' на заявката."
  },
  {
    "id": "api.admin.add_certificate.array.app_error",
    "translation": "Липсва файл в полето 'сертификат' на заявката."
  },
  {
    "id": "September",
    "translation": "Септември"
  },
  {
    "id": "October",
    "translation": "Октомври"
  },
  {
    "id": "November",
    "translation": "Ноември"
  },
  {
    "id": "May",
    "translation": "Май"
  },
  {
    "id": "March",
    "translation": "Март"
  },
  {
    "id": "June",
    "translation": "Юни"
  },
  {
    "id": "July",
    "translation": "Юли"
  },
  {
    "id": "January",
    "translation": "Януари"
  },
  {
    "id": "February",
    "translation": "Февруари"
  },
  {
    "id": "December",
    "translation": "Декември"
  },
  {
    "id": "August",
    "translation": "Август"
  },
  {
    "id": "April",
    "translation": "Април"
  },
  {
    "id": "api.user.get_authorization_code.endpoint.app_error",
    "translation": "Грешка при получаването на крайна точка от Discovery Document."
  },
  {
    "id": "ent.elasticsearch.search_files.unmarshall_file_failed",
    "translation": "Неуспешно декодиране на резултатите от търсенето"
  },
  {
    "id": "ent.elasticsearch.search_files.search_failed",
    "translation": "Търсенето не успя да завърши"
  },
  {
    "id": "ent.elasticsearch.search_files.disabled",
    "translation": "Търсенето на файлове с elasticsearch е забранено на този сървър"
  },
  {
    "id": "ent.elasticsearch.index_file.error",
    "translation": "Неуспешно индексиране на файл"
  },
  {
    "id": "ent.elasticsearch.delete_user_files.error",
    "translation": "Неуспешно изтриване файлове на потребители"
  },
  {
    "id": "ent.elasticsearch.delete_post_files.error",
    "translation": "Неуспешно изтриване файлове на публикации"
  },
  {
    "id": "ent.elasticsearch.delete_file.error",
    "translation": "Неуспешно изтриване на файл"
  },
  {
    "id": "ent.elasticsearch.create_template_file_info_if_not_exists.template_create_failed",
    "translation": "Неуспешно създаване на Elasticsearch шаблон за файлове"
  },
  {
    "id": "bleveengine.stop_file_index.error",
    "translation": "Неуспешно затваряне на файловия индекс."
  },
  {
    "id": "bleveengine.search_files.error",
    "translation": "Търсенето на файлове не успя да приключи."
  },
  {
    "id": "bleveengine.indexer.do_job.bulk_index_files.batch_error",
    "translation": "Неуспешно пакетно индексиране на файлове."
  },
  {
    "id": "bleveengine.index_file.error",
    "translation": "Неуспешно индексиране на файл."
  },
  {
    "id": "bleveengine.delete_user_files.error",
    "translation": "Неуспешно изтриване файлове на потребители."
  },
  {
    "id": "bleveengine.delete_post_files.error",
    "translation": "Неуспешно изтриване файлове на публикации."
  },
  {
    "id": "bleveengine.delete_files_batch.error",
    "translation": "Неуспешно изтриване на файлове."
  },
  {
    "id": "bleveengine.delete_file.error",
    "translation": "Неуспешно изтриване на файла."
  },
  {
    "id": "bleveengine.create_file_index.error",
    "translation": "Грешка при създаването на файла с bleve индекса."
  },
  {
    "id": "api.job.unable_to_download_job.incorrect_job_type",
    "translation": "Заданието, което се опитвате да изтеглите, в момента не се поддържа"
  },
  {
    "id": "model.reaction.is_valid.update_at.app_error",
    "translation": "'Обновено в' трябва да е валидно време."
  },
  {
    "id": "error",
    "translation": "Грешка"
  },
  {
    "id": "api.oauth.redirecting_back",
    "translation": "Пренасочване обратно към приложението."
  },
  {
    "id": "api.oauth.close_browser",
    "translation": "Вече можете да затворите този раздел на браузъра."
  },
  {
    "id": "api.oauth.auth_complete",
    "translation": "Удостоверяването завърши"
  },
  {
    "id": "api.invalid_redirect_url",
    "translation": "Предоставен е невалиден URL адрес за пренасочване"
  },
  {
    "id": "api.invalid_custom_url_scheme",
    "translation": "Предоставена е невалидна персонална URL схема"
  },
  {
    "id": "api.config.update_config.not_allowed_security.app_error",
    "translation": "Промяната на {{.Name}} не е разрешена поради съображения за сигурност."
  },
  {
    "id": "api.back_to_app",
    "translation": "Обратно към {{.SiteName}}"
  },
  {
    "id": "api.user.update_user_auth.invalid_request",
    "translation": "В заявката липсва параметър AuthData или AuthService."
  },
  {
    "id": "model.config.is_valid.sql_conn_max_idle_time_milliseconds.app_error",
    "translation": "Невалидно максимално време за неактивност на връзката в SQL настройките. Трябва да не е отрицателно число."
  },
  {
    "id": "app.user.get_threads_for_user.not_found",
    "translation": "Разговор с потребителя не съществува или не се следва"
  },
  {
    "id": "api.file.file_mod_time.app_error",
    "translation": "Неуспешно получаване времето за последна промяна на файла."
  },
  {
    "id": "api.getThreadsForUser.bad_params",
    "translation": "Параметрите Преди и След за getThreadsForUser се изключват взаимно"
  },
  {
    "id": "api.unable_to_read_file_from_backend",
    "translation": "Грешка при четене на файл от сървъра"
  },
  {
    "id": "api.unable_to_create_zip_file",
    "translation": "Грешка при създаването на zip файл."
  },
  {
    "id": "api.no_license",
    "translation": "Нужен е E10 или E20 лиценз за използване на тази крайна точка."
  },
  {
    "id": "model.config.is_valid.export.retention_days_too_low.app_error",
    "translation": "Невалидна стойност за RetentionDays. Трябва да е по-голяма от 0"
  },
  {
    "id": "model.config.is_valid.export.directory.app_error",
    "translation": "Стойността за Директория не може да е празна."
  },
  {
    "id": "ent.message_export.global_relay_export.deliver.unable_to_connect_smtp_server.app_error",
    "translation": "Неуспешно свързване с smtp сървър"
  },
  {
    "id": "app.import.attachment.read_file_data.error",
    "translation": "Неуспешно четене на прикачения файл при вноса."
  },
  {
    "id": "app.export.zip_create.error",
    "translation": "Неуспешно добавяне на файл в zip архива при износа."
  },
  {
    "id": "app.export.marshal.app_error",
    "translation": "Неуспешно построяване на заявката."
  },
  {
    "id": "app.export.export_attachment.zip_create_header.error",
    "translation": "Неуспешно създаване на zip заглавка при износа."
  },
  {
    "id": "app.export.export_attachment.mkdirall.error",
    "translation": "Неуспешно създаване на директория при износа."
  },
  {
    "id": "app.export.export_attachment.create_file.error",
    "translation": "Неуспешно създаване на файла при износа."
  },
  {
    "id": "app.export.export_attachment.copy_file.error",
    "translation": "Неуспешно копиране на файла при износа."
  },
  {
    "id": "api.export.export_not_found.app_error",
    "translation": "Неуспешно търсене на износния файл."
  },
  {
    "id": "app.user.send_emails.app_error",
    "translation": "Няма успешно изпратена ел.поща"
  },
  {
    "id": "api.templates.upgrade_request_title",
    "translation": "{{ .UserName }} желае да покани членове във Вашето работно пространство"
  },
  {
    "id": "api.templates.upgrade_request_subject",
    "translation": "Mattermost потребителска заявка за надстройка на работното пространство"
  },
  {
    "id": "api.templates.upgrade_request_info4",
    "translation": "Тъй като работното ви пространство е достигнало потребителското ограничение за безплатната версия на Mattermost cloud, покани не могат да бъдат изпращани. Надстройте сега, за да позволите на повече потребители да се присъединят към вашето работно пространство."
  },
  {
    "id": "api.templates.at_limit_info5",
    "translation": "Като алтернатива можете да деактивирате потребителите в системната конзола, за да отворите места за потребители и да останете под безплатния потребителски лимит."
  },
  {
    "id": "mfa.deactivate.app_error",
    "translation": "Не може да се актуализира състоянието на активност за МФУ потребител."
  },
  {
    "id": "mfa.activate.app_error",
    "translation": "Не може да се актуализира състоянието на активност за МФУ потребител."
  },
  {
    "id": "api.custom_status.recent_custom_statuses.delete.app_error",
    "translation": "Неуспешно изтриване на скорошното състояние. Моля, опитайте първо да добавите състояние или се свържете със системния администратор за подробности."
  },
  {
    "id": "api.custom_status.disabled",
    "translation": "Функцията за персонализирано състояние е забранена. Моля, свържете се със системния администратор за подробности."
  },
  {
    "id": "api.command_custom_status.success",
    "translation": "Вашето състояние зададено на “{{.EmojiName}} {{.StatusMessage}}”. Можете да промените състоянието си от индикатора на състоянието в заглавката на страничната лента на канала."
  },
  {
    "id": "api.command_custom_status.name",
    "translation": "състояние"
  },
  {
    "id": "api.command_custom_status.hint",
    "translation": "[:emoji_name:] [status_message] или изчисти"
  },
  {
    "id": "api.command_custom_status.desc",
    "translation": "Задайте или изчистете състоянието си"
  },
  {
    "id": "api.command_custom_status.clear.success",
    "translation": "Състоянието Ви бе изчистено."
  },
  {
    "id": "api.command_custom_status.clear.app_error",
    "translation": "Грешка при изчистване на състоянието."
  },
  {
    "id": "api.command_custom_status.app_error",
    "translation": "Грешка при задаване на състоянието."
  },
  {
    "id": "bleveengine.purge_file_index.error",
    "translation": "Неуспешно изчистване на файлови индекси."
  },
  {
    "id": "app.post.get_files_batch_for_indexing.get.app_error",
    "translation": "Не можа да се получи пакета с файлове за индексиране."
  },
  {
    "id": "ent.elasticsearch.post.get_files_batch_for_indexing.error",
    "translation": "Не можа да се получи пакета с файлове за индексиране."
  },
  {
    "id": "api.templates.upgrade_request_title2",
    "translation": "Нови потребители не могат да се присъединяват към вашето работно пространство"
  },
  {
    "id": "api.templates.upgrade_request_info4_2",
    "translation": "Някой наскоро се опита да се присъедини към Вашето работно пространство, но не успя, тъй като е достигнато ограничението за потребители в безплатната версия на Mattermost cloud. Надстройте сега, за да позволите на повече потребители да се присъединят към Вашето работно пространство."
  },
  {
    "id": "api.templates.questions_footer.title",
    "translation": "Въпроси?"
  },
  {
    "id": "api.templates.questions_footer.info",
    "translation": "Пишете ни по всяко време на "
  },
  {
    "id": "api.templates.email_footer_v2",
    "translation": "© 2021 Mattermost, Inc. 530 Lytton Avenue, втори етаж, Пало Алто, Калифорния, 94301"
  },
  {
    "id": "api.post.search_files.invalid_body.app_error",
    "translation": "Не можа да се анализира тялото на заявката."
  },
  {
    "id": "ent.cloud.subscription.error",
    "translation": "Грешка при получаване на абонамента за облак"
  },
  {
    "id": "api.team.cloud.subscription.error",
    "translation": "Грешка при получаване на абонамента за облак"
  },
  {
    "id": "api.cloud.get_subscription.error",
    "translation": "Грешка при получаване на абонамента за облак."
  },
  {
    "id": "api.cloud.get_admins_emails.error",
    "translation": "Грешка при вземане на администраторската ел.поща."
  },
  {
    "id": "store.sql_file_info.search.disabled",
    "translation": "Търсенето на файлове е деактивирано на този сървър. Моля, свържете се със системния си администратор."
  },
  {
    "id": "api.templates.welcome_body.subTitle2",
    "translation": "Натиснете по-долу, за да потвърдите адреса си за ел.поща."
  },
  {
    "id": "api.templates.welcome_body.subTitle1",
    "translation": "Благодаря, че се присъединихте "
  },
  {
    "id": "api.templates.welcome_body.serverURL",
    "translation": "{{ .ServerURL }}."
  },
  {
    "id": "api.templates.welcome_body.info1",
    "translation": "Ако не сте Вие, можете спокойно да игнорирате това писмо."
  },
  {
    "id": "api.templates.welcome_body.app_download_title",
    "translation": "Свали настолно и мобилно приложение"
  },
  {
    "id": "api.templates.welcome_body.app_download_button",
    "translation": "Свали"
  },
  {
    "id": "api.templates.verify_body.subTitle2",
    "translation": "Натиснете по-долу, за да потвърдите адреса си за ел.поща."
  },
  {
    "id": "api.templates.verify_body.subTitle1",
    "translation": "Благодаря, че се присъединихте "
  },
  {
    "id": "api.templates.verify_body.serverURL",
    "translation": "{{ .ServerURL }}."
  },
  {
    "id": "api.templates.verify_body.info1",
    "translation": "Ако не сте Вие, можете спокойно да игнорирате това писмо."
  },
  {
    "id": "api.team.invite_guests_to_channels.invalid_body.app_error",
    "translation": "Невалидно или липсващо тяло на заявката."
  },
  {
    "id": "api.user.send_cloud_welcome_email.error",
    "translation": "Неуспешно изпращане на ел.поща за добре дошли в облака"
  },
  {
    "id": "api.templates.reset_body.subTitle",
    "translation": "Щракнете върху бутона по-долу, за да нулирате паролата си. Ако не сте го заявили, можете спокойно да игнорирате това писмо."
  },
  {
    "id": "api.templates.reset_body.info",
    "translation": "Връзката за нулиране на паролата изтича след 24 часа."
  },
  {
    "id": "api.templates.invite_body_guest.subTitle",
    "translation": "Поканени сте като гост да си сътрудничите с екипа"
  },
  {
    "id": "api.templates.invite_body_footer.title",
    "translation": "Какво е Mattermost?"
  },
  {
    "id": "api.templates.invite_body_footer.learn_more",
    "translation": "Виж още"
  },
  {
    "id": "api.templates.invite_body_footer.info",
    "translation": "Mattermost е гъвкава платформа за съобщения с отворен код, която позволява сигурна работа в екип."
  },
  {
    "id": "api.templates.invite_body.subTitle",
    "translation": "Започнете да сътрудничите с екипа си в Mattermost"
  },
  {
    "id": "api.templates.cloud_welcome_email.title",
    "translation": "Вашата 14-дневна пробна версия на работното пространство {{.WorkSpace}} е готова за работа!"
  },
  {
    "id": "api.templates.cloud_welcome_email.subtitle_info",
    "translation": "Предприемете следните стъпки, за да изградите екипите си и да извлечете максимума от работното си пространство."
  },
  {
    "id": "api.templates.cloud_welcome_email.subtitle",
    "translation": "Настройте работното си пространство"
  },
  {
    "id": "api.templates.cloud_welcome_email.subject",
    "translation": "Поздравления!"
  },
  {
    "id": "api.templates.cloud_welcome_email.start_questions",
    "translation": "Имате въпроси относно стартирането? Изпратете ни ел.поща на"
  },
  {
    "id": "api.templates.cloud_welcome_email.signin_sub_info2",
    "translation": "за най-доброто изживяване на PC, Mac, iOS и Android."
  },
  {
    "id": "api.templates.cloud_welcome_email.signin_sub_info",
    "translation": "Влезте в работното си пространство на нашия"
  },
  {
    "id": "api.templates.cloud_welcome_email.mm_apps",
    "translation": "мобилно и настолно приложения"
  },
  {
    "id": "api.templates.cloud_welcome_email.invite_sub_info",
    "translation": "Споделете тази връзка, за да поканите членовете си да се присъединят към {{.WorkSpace}}:"
  },
  {
    "id": "api.templates.cloud_welcome_email.invite_info",
    "translation": "Поканете хора във вашето работно пространство"
  },
  {
    "id": "api.templates.cloud_welcome_email.info2",
    "translation": "Не забравяйте да запазите връзката си за бъдеща употреба."
  },
  {
    "id": "api.templates.cloud_welcome_email.info",
    "translation": "Благодаря за създаването "
  },
  {
    "id": "api.templates.cloud_welcome_email.download_mm_info",
    "translation": "Изтеглете приложението Mattermost"
  },
  {
    "id": "api.templates.cloud_welcome_email.button",
    "translation": "Отворете Mattermost"
  },
  {
    "id": "api.templates.cloud_welcome_email.app_market_place",
    "translation": "пазар на приложения."
  },
  {
    "id": "api.templates.cloud_welcome_email.add_apps_sub_info",
    "translation": "Рационализирайте работата си с инструменти като Github, Google Calendar и Chrome. Разгледайте всички интеграции, които имаме в нашия"
  },
  {
    "id": "api.templates.cloud_welcome_email.add_apps_info",
    "translation": "Добавете приложения към работното си пространство"
  },
  {
    "id": "api.cloud.cws_webhook_event_missing_error",
    "translation": "Webhook събитието не беше обработено. Липсва или не е валидно."
  },
  {
    "id": "api.command_remote.add_remote.error",
    "translation": "Не може да се добави сигурна връзка: {{.Error}}"
  },
  {
    "id": "api.command_remote.accept_invitation.error",
    "translation": "Неуспешно приемане поканата: {{.Error}}"
  },
  {
    "id": "api.command_remote.accept_invitation",
    "translation": "Поканата е приета и потвърдена.\nURL на сайта: {{.SiteURL}}"
  },
  {
    "id": "api.command_remote.accept.help",
    "translation": "Приемане на покана от външна инстанция на Mattermost"
  },
  {
    "id": "api.channel.patch_channel_moderations.cache_invalidation.error",
    "translation": "Грешка при анулиране на кеша"
  },
  {
    "id": "api.command_share.desc",
    "translation": "Споделя текущия канал с външна инстанция на Mattermost."
  },
  {
    "id": "api.command_share.could_not_uninvite.error",
    "translation": "Не може да се отзове `{{.RemoteId}}`: {{.Error}}"
  },
  {
    "id": "api.command_share.check_channel_exist.error",
    "translation": "Грешка при проверката за съществуване на споделен канал: {{.Error}}"
  },
  {
    "id": "api.command_share.channel_status_id",
    "translation": "Състояние на канал с ИН `{{.ChannelId}}`"
  },
  {
    "id": "api.command_share.channel_status.help",
    "translation": "Показва състоянието на този споделен канал"
  },
  {
    "id": "api.command_share.channel_shared",
    "translation": "Този канал сега е споделен."
  },
  {
    "id": "api.command_share.channel_remote_id_not_exists",
    "translation": "Защитената връзка на споделения канал `{{.RemoteId}}` не съществува за този канал."
  },
  {
    "id": "api.command_share.channel_invite_not_home.error",
    "translation": "Не може да покани защитена връзка към споделен канал, който произхожда от друго място."
  },
  {
    "id": "api.command_share.channel_invite.error",
    "translation": "Грешка при поканването на `{{.Name}}` към този канал: {{.Error}}"
  },
  {
    "id": "api.command_share.available_actions",
    "translation": "Налични действия: {{.Actions}}"
  },
  {
    "id": "api.command_remote.unknown_action",
    "translation": "Неизвестно действие `{{.Action}}`"
  },
  {
    "id": "api.command_remote.status.help",
    "translation": "Показва състоянието на всички защитени връзки"
  },
  {
    "id": "api.command_remote.site_url_not_set",
    "translation": "URL на сайта не е зададен. Моля, задайте го в Системна конзола > Среда > Уеб сървър."
  },
  {
    "id": "api.command_remote.service_not_enabled",
    "translation": "Услугата за сигурна връзка не е разрешена."
  },
  {
    "id": "api.command_remote.service_disabled",
    "translation": "Услугата за защитена връзка е забранена."
  },
  {
    "id": "api.command_remote.remove_remote_id.help",
    "translation": "ИН на защитена връзка за премахване."
  },
  {
    "id": "api.command_remote.remove_remote.error",
    "translation": "Неуспешно премахване на защитената връзка: {{.Error}}"
  },
  {
    "id": "api.command_remote.remove.help",
    "translation": "Премахва защитена връзка"
  },
  {
    "id": "api.command_remote.remotes_not_found",
    "translation": "Не са намерени сигурни връзки."
  },
  {
    "id": "api.command_remote.remote_table_header",
    "translation": "| Сигурна връзка | Показвано име | ИН на връзката | URL на сайта | Приета покана | Онлайн | Последен пинг |"
  },
  {
    "id": "api.command_remote.remote_add_remove.help",
    "translation": "Добавяне/премахване на защитени връзки. Налични действия: {{.Actions}}"
  },
  {
    "id": "api.command_remote.permission_required",
    "translation": "За да управлявате сигурни връзки е необходимо разрешение `{{.Permission}}`."
  },
  {
    "id": "api.command_remote.name.hint",
    "translation": "Уникално име за защитената връзка"
  },
  {
    "id": "api.command_remote.name.help",
    "translation": "Име на защитена връзка"
  },
  {
    "id": "api.command_remote.name",
    "translation": "защитена-връзка"
  },
  {
    "id": "api.command_remote.missing_empty",
    "translation": "Липсващ или празен `{{.Arg}}`"
  },
  {
    "id": "api.command_remote.missing_command",
    "translation": "Липсваща команда. Налични действия: {{.Actions}}"
  },
  {
    "id": "api.command_remote.invite_summary",
    "translation": "Изпратете следната AES 256-битова криптирана покана на външния системен администратор на Mattermost заедно с паролата. Те ще използват командата с наклонена черта `{{.Command}}` , за да приемат поканата.\n\n```\n{{.Invitation}}\n```\n\n**Осигурете достъп на защитената връзка до вашата инстанция на Mattermost чрез** {{.SiteURL}}"
  },
  {
    "id": "api.command_remote.invite_password.hint",
    "translation": "Парола, която да се използва за шифриране на поканата"
  },
  {
    "id": "api.command_remote.invite_password.help",
    "translation": "Парола за поканата"
  },
  {
    "id": "api.command_remote.invite.help",
    "translation": "Покана за сигурна връзка"
  },
  {
    "id": "api.command_remote.invitation_created",
    "translation": "Поканата е създадена."
  },
  {
    "id": "api.command_remote.invitation.hint",
    "translation": "Шифрираната покана от защитена връзка"
  },
  {
    "id": "api.command_remote.invitation.help",
    "translation": "Покана от защитена връзка"
  },
  {
    "id": "api.command_remote.incorrect_password.error",
    "translation": "Не може да дешифрира поканата. Неправилна парола или повредена покана: {{.Error}}"
  },
  {
    "id": "api.command_remote.hint",
    "translation": "[действие]"
  },
  {
    "id": "api.command_remote.fetch_status.error",
    "translation": "Неуспешно извличане на сигурни връзки: {{.Error}}"
  },
  {
    "id": "api.command_remote.encrypt_invitation.error",
    "translation": "Неуспешно шифроване на поканата: {{.Error}}"
  },
  {
    "id": "api.command_remote.displayname.hint",
    "translation": "Показвано име за защитената връзка"
  },
  {
    "id": "api.command_remote.displayname.help",
    "translation": "Показвано име на защитената връзка"
  },
  {
    "id": "api.command_remote.desc",
    "translation": "Покана за защитени връзки за комуникация между инстанциите на Mattermost."
  },
  {
    "id": "api.command_remote.decode_invitation.error",
    "translation": "Не може да декодира поканата: {{.Error}}"
  },
  {
    "id": "api.command_remote.cluster_removed",
    "translation": "Сигурната връзка {{.RemoteId}} {{.Result}}."
  },
  {
    "id": "api.command_channel_purpose.update_channel.max_length",
    "translation": "Въведеният текст надхвърля ограничението за символи. Предназначението на канала е ограничено до {{.MaxLength}} символи."
  },
  {
    "id": "api.command_channel_header.update_channel.max_length",
    "translation": "Въведеният текст надхвърля ограничението за символи. Заглавието на канала е ограничено до {{.MaxLength}} символи."
  },
  {
    "id": "api.admin.saml.failure_reset_authdata_to_email.app_error",
    "translation": "Неуспешно нулиране полето AuthData на Email."
  },
  {
    "id": "sharedchannel.permalink.not_found",
    "translation": "Тази публикация съдържа постоянни връзки към други канали, които може да не са видими за потребителите в други сайтове."
  },
  {
    "id": "sharedchannel.cannot_deliver_post",
    "translation": "Една или повече публикации не могат да бъдат доставени на отдалечения сайт {{.Remote}}, защото той е офлайн. Публикацията(ите) ще бъде(ат) доставена(и), когато сайтът е онлайн."
  },
  {
    "id": "model.user.is_valid.marshal.app_error",
    "translation": "Неуспешно кодиране на полето в JSON"
  },
  {
    "id": "ent.data_retention.policies.invalid_policy",
    "translation": "Политиката е невалидна."
  },
  {
    "id": "ent.data_retention.policies.internal_error",
    "translation": "Срещнахме грешка при изпълнението на заявената операция."
  },
  {
    "id": "app.user.send_auto_response.app_error",
    "translation": "Невъзможно е да се изпрати автоматичен отговор от потребителя."
  },
  {
    "id": "app.team.get_common_team_ids_for_users.app_error",
    "translation": "Не мога да получа общите ИН на екипите."
  },
  {
    "id": "app.sharedchannel.dm_channel_creation.internal_error",
    "translation": "Срещната е грешка при създаването на директен споделен канал."
  },
  {
    "id": "app.notification.footer.title",
    "translation": "Желаете ли да промените настройките си за известия?"
  },
  {
    "id": "app.notification.footer.infoLogin",
    "translation": "Влезте в Mattermost"
  },
  {
    "id": "app.notification.footer.info",
    "translation": " и отидете в Настройки на профила > Известия"
  },
  {
    "id": "app.notification.body.mention.title",
    "translation": "{{.SenderName}} Ви спомена в съобщение"
  },
  {
    "id": "app.notification.body.mention.subTitle",
    "translation": "Докато отсъствахте, {{.SenderName}} Ви спомена в канала {{.ChannelName}}."
  },
  {
    "id": "app.notification.body.group.title",
    "translation": "{{.SenderName}} Ви изпрати ново съобщение"
  },
  {
    "id": "app.notification.body.group.subTitle",
    "translation": "Докато отсъствахте, {{.SenderName}} изпрати съобщение до Вашата група."
  },
  {
    "id": "app.notification.body.dm.title",
    "translation": "{{.SenderName}} Ви изпрати ново съобщение"
  },
  {
    "id": "app.notification.body.dm.time",
    "translation": "{{.Hour}}:{{.Minute}} {{.TimeZone}}"
  },
  {
    "id": "app.notification.body.dm.subTitle",
    "translation": "Докато отсъствахте, {{.SenderName}} Ви изпрати ново директно съобщение."
  },
  {
    "id": "app.import.generate_password.app_error",
    "translation": "Грешка при генериране на паролата."
  },
  {
    "id": "api.user.upload_profile_user.login_provider_attribute_set.app_error",
    "translation": "Профилната снимка трябва да бъде зададена чрез доставчика за удостоверяване на потребители."
  },
  {
    "id": "api.user.update_user.login_provider_attribute_set.app_error",
    "translation": "Полето '{{.Field}}' трябва да бъде зададено чрез доставчика за удостоверяване на потребители."
  },
  {
    "id": "api.user.patch_user.login_provider_attribute_set.app_error",
    "translation": "Полето '{{.Field}}' трябва да бъде зададено чрез доставчика за удостоверяване на потребители."
  },
  {
<<<<<<< HEAD
    "id": "api.user.cloud_trial_ending_email.error",
    "translation": "Неуспешно изпращане на предупредителна ел.поща за приключване на пробния период"
  },
  {
    "id": "api.user.cloud_trial_ended_email.error",
    "translation": "Неуспешно изпращане на ел.поща за край на пробния период"
  },
  {
=======
>>>>>>> de5efdb8
    "id": "api.templates.cloud_trial_ending_email.title",
    "translation": "Безплатната Ви 14-дневна пробна версия на Mattermost приключва скоро"
  },
  {
    "id": "api.templates.cloud_trial_ending_email.subtitle",
    "translation": "{{.Name}}, 14-дневният Ви безплатен пробен период на Mattermost Cloud Professional приключи след 3 дни, на {{.TrialEnd}}. Моля, добавете информация за плащане за да гарантирате, че екипът Ви може да продължи да се възползва от предимствата на Cloud Professional."
  },
  {
    "id": "api.templates.cloud_trial_ending_email.subject",
    "translation": "Приключва пробната версия на Mattermost cloud"
  },
  {
    "id": "api.templates.cloud_trial_ending_email.add_payment_method",
    "translation": "Добавяне на метод за плащане"
  },
  {
    "id": "api.templates.cloud_trial_ended_email.title",
    "translation": "Безплатната ви 14-дневна пробна версия на Mattermost приключи днес"
  },
  {
    "id": "api.templates.cloud_trial_ended_email.subtitle",
    "translation": "{{.Name}}, 14-дневният Ви безплатен пробен период на Mattermost Cloud Professional приключи днес, {{.TodayDate}}. Моля, добавете информация за плащане, за да гарантирате, че екипът Ви може да продължи да се възползва от предимствата на Cloud Professional."
  },
  {
    "id": "api.templates.cloud_trial_ended_email.subject",
    "translation": "Пробната версия на Mattermost cloud приключи"
  },
  {
    "id": "api.templates.cloud_trial_ended_email.start_subscription",
    "translation": "Започни абонамент"
  },
  {
    "id": "api.server.warn_metric.support_email_not_configured.start_trial.notification_body",
    "translation": "Моля, отидете в **Системна конзола > Конфигурация на сайта > Персонализиране**, за да зададете [ел.поща за поддръжка](https://docs.mattermost.com/administration/config-settings.html#support-email) като вътрешен адрес за ел.поща на бюрото за ИТ поддръжка на вашата организация за обратна връзка с крайните потребители, известия по ел.поща и заявки за поддръжка."
  },
  {
    "id": "api.server.warn_metric.support_email_not_configured.notification_title",
    "translation": "Задайте адрес на ел.поща за поддръжка"
  },
  {
    "id": "api.remote_cluster.update_not_unique.app_error",
    "translation": "Вече съществува защитена връзка със същия url адрес."
  },
  {
    "id": "api.remote_cluster.update.app_error",
    "translation": "Срещнахме грешка при актуализирането на защитената връзка."
  },
  {
    "id": "api.remote_cluster.service_not_enabled.app_error",
    "translation": "Услугата за отдалечен клъстер не е разрешена."
  },
  {
    "id": "api.remote_cluster.save_not_unique.app_error",
    "translation": "Защитената връзка е вече добавена."
  },
  {
    "id": "api.remote_cluster.save.app_error",
    "translation": "Срещнахме грешка при запазване на защитената връзка."
  },
  {
    "id": "api.remote_cluster.invalid_topic.app_error",
    "translation": "Невалидна тема."
  },
  {
    "id": "api.remote_cluster.invalid_id.app_error",
    "translation": "Невалиден ИН."
  },
  {
    "id": "api.remote_cluster.get.app_error",
    "translation": "Срещнахме грешка при получаването на защитена връзка."
  },
  {
    "id": "api.remote_cluster.delete.app_error",
    "translation": "Срещнахме грешка при изтриването на защитена връзка."
  },
  {
    "id": "api.oauth.click_redirect",
    "translation": "Ако не бъдете пренасочени автоматично, моля натиснете върху <a href='{{.Link}}'>връзката</a>"
  },
  {
    "id": "api.job.unable_to_create_job.incorrect_job_type",
    "translation": "Типът на задачата, която се опитвате да създадете е невалиден"
  },
  {
    "id": "api.job.retrieve.nopermissions",
    "translation": "Типовете задачи в задачата, която се опитвате да извлечете не съдържат права"
  },
  {
    "id": "api.file.test_connection_s3_bucket_does_not_exist.app_error",
    "translation": "Уверете се, че Amazon S3 bucket е налично и проверете Вашите права в него."
  },
  {
    "id": "api.file.test_connection_s3_auth.app_error",
    "translation": "Невъзможно свързване с S3. Проверете параметрите за удостоверяване на връзката с Amazon S3 и настройките за удостоверяване."
  },
  {
    "id": "api.error_set_first_admin_visit_marketplace_status",
    "translation": "Грешка при опит за запис в хранилището статуса първо администраторско посещение на пазара ."
  },
  {
    "id": "api.error_get_first_admin_visit_marketplace_status",
    "translation": "Грешка при опит за извличане от хранилището статуса първо администраторско посещение на пазара ."
  },
  {
    "id": "api.email_batching.send_batched_email_notification.title",
    "translation": {
      "one": "{{ .SenderName }} Ви изпрати ново съобщение",
      "other": "{{ .SenderName }} и {{.Count}} други Ви изпратиха ново съобщение"
    }
  },
  {
    "id": "api.email_batching.send_batched_email_notification.time",
    "translation": "{{.Hour}}:{{.Minute}} {{.TimeZone}}"
  },
  {
    "id": "api.email_batching.send_batched_email_notification.subTitle",
    "translation": "Вижте по-долу обобщение на новите Ви съобщения."
  },
  {
    "id": "api.email_batching.send_batched_email_notification.messageButton",
    "translation": "Вижте това съобщение"
  },
  {
    "id": "api.email_batching.send_batched_email_notification.button",
    "translation": "Отворете Mattermost"
  },
  {
    "id": "api.context.remote_id_missing.app_error",
    "translation": "Липсва ИН на защитена връзка."
  },
  {
    "id": "api.context.remote_id_mismatch.app_error",
    "translation": "Несъответствие в ИН на защитената връзка."
  },
  {
    "id": "api.context.remote_id_invalid.app_error",
    "translation": "Невъзможно е да се намери ИН на сигурната връзка {{.RemoteId}}."
  },
  {
    "id": "api.context.json_encoding.app_error",
    "translation": "Грешка при кодирането на JSON."
  },
  {
    "id": "api.context.invitation_expired.error",
    "translation": "Поканата е изтекла."
  },
  {
    "id": "api.config.update_config.diff.app_error",
    "translation": "Неуспешно различаване на конфигурациите"
  },
  {
    "id": "api.config.patch_config.diff.app_error",
    "translation": "Неуспешно различаване на конфигурациите"
  },
  {
    "id": "api.command_share.unshare_channel.help",
    "translation": "Отменя споделянето на текущия канал"
  },
  {
    "id": "api.command_share.unknown_action",
    "translation": "Неизвестно действие `{{.Action}}`. Налични действия: {{.Actions}}"
  },
  {
    "id": "api.command_share.uninvite_remote_id.help",
    "translation": "ИН на защитената връзка за отмяна на поканата."
  },
  {
    "id": "api.command_share.uninvite_remote.help",
    "translation": "Отмяна поканата за защитена връзка за този споделен канал"
  },
  {
    "id": "api.command_share.shared_channel_unshare.error",
    "translation": "Не може да се отмени споделянето на този канал: {{.Error}}."
  },
  {
    "id": "api.command_share.shared_channel_unavailable",
    "translation": "Този канал вече не се споделя."
  },
  {
    "id": "api.command_share.share_read_only.hint",
    "translation": "[само за четене] - 'Д' или 'Н'.  По подразбиране е 'Н'"
  },
  {
    "id": "api.command_share.share_read_only.help",
    "translation": "Каналът ще бъде споделен в режим само за четене"
  },
  {
    "id": "api.command_share.share_channel.error",
    "translation": "Не може да се сподели този канал: {{.Error}}"
  },
  {
    "id": "api.command_share.service_disabled",
    "translation": "Услугата \"Споделени канали\" е забранена."
  },
  {
    "id": "api.command_share.remote_uninvited",
    "translation": "Поканата за сигурната връзка `{{.RemoteId}}` е премахната."
  },
  {
    "id": "api.command_share.remote_table_header",
    "translation": "| Сигурна връзка | URL на сайта | Само за четене | Приета покана | Онлайн | Последна синхронизация |"
  },
  {
    "id": "api.command_share.remote_not_valid",
    "translation": "Трябва да посочите валиден ИН на защитена връзка, за да отмените поканата"
  },
  {
    "id": "api.command_share.remote_id_invalid.error",
    "translation": "ИН на защитената връзка е невалиден: {{.Error}}"
  },
  {
    "id": "api.command_share.remote_id.help",
    "translation": "ИН на съществуваща защитена връзка. Вижте командата `secure-connection`, за да добавите защитена връзка."
  },
  {
    "id": "api.command_share.remote_already_invited",
    "translation": "Сигурната връзка вече е поканена."
  },
  {
    "id": "api.command_share.permission_required",
    "translation": "За да управлявате споделени канали, се изискват права на `{{.Permission}}`."
  },
  {
    "id": "api.command_share.not_shared_channel_unshare",
    "translation": "Не може да се отмени споделянето на канал, който не е споделен."
  },
  {
    "id": "api.command_share.no_remote_invited",
    "translation": "Към този канал не са поканени защитени връзки."
  },
  {
    "id": "api.command_share.name",
    "translation": "Канал за споделяне"
  },
  {
    "id": "api.command_share.must_specify_valid_remote",
    "translation": "Трябва да посочите валиден ИН на защитена връзка в поканата."
  },
  {
    "id": "api.command_share.missing_action",
    "translation": "Липсващо действие. Налични действия: {{.Actions}}"
  },
  {
    "id": "api.command_share.invite_remote.help",
    "translation": "Покани външна инстанция на Mattermost към текущия споделен канал"
  },
  {
    "id": "api.command_share.invitation_sent",
    "translation": "Поканата за споделен канал е изпратена до `{{.Name}} {{.SiteURL}}`."
  },
  {
    "id": "api.command_share.invalid_value.error",
    "translation": "Невалидна стойност за '{{.Arg}}': {{.Error}}"
  },
  {
    "id": "api.command_share.hint",
    "translation": "[действие]"
  },
  {
    "id": "api.command_share.fetch_remote_status.error",
    "translation": "Не може да се извлече статуса за сигурни връзки: {{.Error}}."
  },
  {
    "id": "api.command_share.fetch_remote.error",
    "translation": "Грешка при извличането на защитени връзки: {{.Error}}"
  },
  {
    "id": "api.channel.create_channel.direct_channel.team_restricted_error",
    "translation": "Не може да се създаде директен канал между тези потребители, тъй като те нямат общ екип."
  },
  {
    "id": "app.valid_password_generic.app_error",
    "translation": "Паролата не е валидна"
  },
  {
    "id": "brand.save_brand_image.check_image_limits.app_error",
    "translation": "Проверката за ограничения на изображението е неуспешна. Разделителната способност е твърде висока."
  },
  {
    "id": "api.user.upload_profile_user.check_image_limits.app_error",
    "translation": "Проверката за ограничения на изображението е неуспешна. Разделителната способност е твърде висока."
  },
  {
    "id": "api.user.update_active.cloud_at_or_over_limit_check_overcapacity",
    "translation": "Не мога да активирам повече потребители, тъй като капацитетът на профила в облака е надхвърлен."
  },
  {
    "id": "api.user.update_active.cloud_at_limit_check_error",
<<<<<<< HEAD
    "translation": "Не е възможно да се извърши проверка на облака за превишаване на лимита."
=======
    "translation": "Неуспешна проверка броя на потребителите във Вашата Mattermost облачна инстанция."
>>>>>>> de5efdb8
  },
  {
    "id": "api.team.set_team_icon.check_image_limits.app_error",
    "translation": "Проверката за ограничения на изображението е неуспешна. Разделителната способност е твърде висока."
  },
  {
    "id": "app.system.system_bot.bot_displayname",
    "translation": "Система"
  },
  {
    "id": "app.bot.get_warn_metrics_bot.empty_admin_list.app_error",
    "translation": "Списъкът на администраторите е празен."
  },
  {
    "id": "app.bot.get_system_bot.empty_admin_list.app_error",
    "translation": "Списъкът на администраторите е празен."
  },
  {
    "id": "app.user.get_thread_membership_for_user.not_found",
    "translation": "Членството на потребител в разговор не съществува"
  },
  {
    "id": "app.user.get_thread_membership_for_user.app_error",
    "translation": "Неуспешно получаване членството на потребител в разговор"
  },
  {
    "id": "api.license.request-trial.can-start-trial.not-allowed",
    "translation": "Този лицензен ключ за пробен период на Mattermost Enterprise Edition е изтекъл и вече не е валиден. Ако желаете да удължите пробния си период, моля [свържете се с нашия екип по продажбите](https://mattermost.com/contact-us/)."
  },
  {
    "id": "api.license.request-trial.can-start-trial.error",
    "translation": "Не може да се провери възможността за започване на пробна версия"
<<<<<<< HEAD
=======
  },
  {
    "id": "ent.data_retention.run_failed.error",
    "translation": "Задачата по запазване на данни е неуспешна."
  },
  {
    "id": "api.templates.license_up_for_renewal_title",
    "translation": "Вашият абонамент за Mattermost подлежи на подновяване"
  },
  {
    "id": "api.templates.license_up_for_renewal_subtitle_two",
    "translation": "Влезте в клиентския си профил, за да подновите"
  },
  {
    "id": "api.templates.license_up_for_renewal_subtitle",
    "translation": "{{.UserName}}, абонаментът Ви изтича след {{.Days}} дни. Надяваме се, че ще се насладите на гъвкавото и сигурно екипно сътрудничество, което Mattermost позволява. Подновете абонамента си скоро, за да гарантирате, че екипът Ви ще продължи да се възползва от тези предимства."
  },
  {
    "id": "api.templates.license_up_for_renewal_subject",
    "translation": "Лицензът Ви подлежи на подновяване"
  },
  {
    "id": "api.templates.license_up_for_renewal_renew_now",
    "translation": "Поднови сега"
  },
  {
    "id": "api.server.license_up_for_renewal.error_sending_email",
    "translation": "Неуспешно изпращане на ел.поща за подновяване на лиценза"
  },
  {
    "id": "api.server.license_up_for_renewal.error_generating_link",
    "translation": "Неуспешно генериране връзката за подновяване на лиценза"
  },
  {
    "id": "api.user.invalidate_verify_email_tokens_parse.error",
    "translation": "Невъзможно анализирането на маркера при анулиране на маркерите за проверка по ел.поща"
  },
  {
    "id": "api.user.invalidate_verify_email_tokens_delete.error",
    "translation": "Невъзможно премахването на маркера при анулиране на маркерите за проверка по ел.поща"
  },
  {
    "id": "api.user.invalidate_verify_email_tokens.error",
    "translation": "Невъзможно получаването на маркери по тип при анулирането на маркери за проверка по ел.поща"
  },
  {
    "id": "extract_content.worker.do_job.file_info",
    "translation": "Неуспешно получаване на информация за файла при извличане на съдържание."
  },
  {
    "id": "extrac_content.worker.do_job.invalid_input.to",
    "translation": "Невалидна входна стойност 'До'"
  },
  {
    "id": "extrac_content.worker.do_job.invalid_input.from",
    "translation": "Невалидна входна стойност 'От'"
  },
  {
    "id": "app.user.store_is_empty.app_error",
    "translation": "Неуспешна проверка дали потребителското хранилище е празно."
  },
  {
    "id": "api.license.upgrade_needed.app_error",
    "translation": "Функцията изисква надграждане до версия Enterprise Edition."
>>>>>>> de5efdb8
  }
]<|MERGE_RESOLUTION|>--- conflicted
+++ resolved
@@ -8852,17 +8852,6 @@
     "translation": "Полето '{{.Field}}' трябва да бъде зададено чрез доставчика за удостоверяване на потребители."
   },
   {
-<<<<<<< HEAD
-    "id": "api.user.cloud_trial_ending_email.error",
-    "translation": "Неуспешно изпращане на предупредителна ел.поща за приключване на пробния период"
-  },
-  {
-    "id": "api.user.cloud_trial_ended_email.error",
-    "translation": "Неуспешно изпращане на ел.поща за край на пробния период"
-  },
-  {
-=======
->>>>>>> de5efdb8
     "id": "api.templates.cloud_trial_ending_email.title",
     "translation": "Безплатната Ви 14-дневна пробна версия на Mattermost приключва скоро"
   },
@@ -9151,11 +9140,7 @@
   },
   {
     "id": "api.user.update_active.cloud_at_limit_check_error",
-<<<<<<< HEAD
-    "translation": "Не е възможно да се извърши проверка на облака за превишаване на лимита."
-=======
     "translation": "Неуспешна проверка броя на потребителите във Вашата Mattermost облачна инстанция."
->>>>>>> de5efdb8
   },
   {
     "id": "api.team.set_team_icon.check_image_limits.app_error",
@@ -9188,8 +9173,6 @@
   {
     "id": "api.license.request-trial.can-start-trial.error",
     "translation": "Не може да се провери възможността за започване на пробна версия"
-<<<<<<< HEAD
-=======
   },
   {
     "id": "ent.data_retention.run_failed.error",
@@ -9254,6 +9237,5 @@
   {
     "id": "api.license.upgrade_needed.app_error",
     "translation": "Функцията изисква надграждане до версия Enterprise Edition."
->>>>>>> de5efdb8
   }
 ]
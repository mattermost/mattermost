--- conflicted
+++ resolved
@@ -1713,11 +1713,7 @@
   },
   {
     "id": "api.team.set_team_icon.decode.app_error",
-<<<<<<< HEAD
-    "translation": "Konnte das Teamsymbol nicht dekodieren"
-=======
     "translation": "Konnte das Teamsymbol nicht dekodieren."
->>>>>>> de5efdb8
   },
   {
     "id": "api.team.set_team_icon.encode.app_error",
@@ -2245,11 +2241,7 @@
   },
   {
     "id": "api.user.upload_profile_user.decode.app_error",
-<<<<<<< HEAD
-    "translation": "Konnte Profilbild nicht dekodieren"
-=======
     "translation": "Konnte Profilbild nicht dekodieren."
->>>>>>> de5efdb8
   },
   {
     "id": "api.user.upload_profile_user.encode.app_error",
@@ -5241,11 +5233,7 @@
   },
   {
     "id": "bleveengine.indexer.do_job.parse_end_time.error",
-<<<<<<< HEAD
-    "translation": "Elasticsearch-Aggregator-Worker konnte die Endzeit nicht verarbeiten"
-=======
     "translation": "Elasticsearch-Aggregator-Worker konnte die Endzeit nicht verarbeiten."
->>>>>>> de5efdb8
   },
   {
     "id": "bleveengine.indexer.do_job.engine_inactive",
@@ -6937,11 +6925,7 @@
   },
   {
     "id": "model.plugin_command_crash.error.app_error",
-<<<<<<< HEAD
-    "translation": "Das /{{.Command}} Kommando hat das {{.PluginId}} Plugin zum Absturz gebracht. Bitte Kontaktieren Sie Ihren Systemadministrator."
-=======
     "translation": "Das /{{.Command}} Kommando hat das {{.PluginId}} Plugin zum Absturz gebracht. Bitte Kontaktieren Sie Ihren Systemadministrator"
->>>>>>> de5efdb8
   },
   {
     "id": "model.command.is_valid.plugin_id.app_error",
@@ -6973,11 +6957,7 @@
   },
   {
     "id": "ent.elasticsearch.search_files.disabled",
-<<<<<<< HEAD
-    "translation": "Die Suche nach Dateien mit Elasticsearch ist auf diesem Server deaktiviert."
-=======
     "translation": "Die Suche nach Dateien mit Elasticsearch ist auf diesem Server deaktiviert"
->>>>>>> de5efdb8
   },
   {
     "id": "ent.elasticsearch.post.get_files_batch_for_indexing.error",
@@ -7142,8 +7122,6 @@
   {
     "id": "error",
     "translation": "Fehler"
-<<<<<<< HEAD
-=======
   },
   {
     "id": "api.command_share.not_shared_channel_unshare",
@@ -9255,6 +9233,5 @@
   {
     "id": "app.user.store_is_empty.app_error",
     "translation": "Es konnte nicht geprüft werden, ob der Benutzerspeicher leer ist."
->>>>>>> de5efdb8
   }
 ]
[
  {
    "id": "April",
    "translation": "April"
  },
  {
    "id": "August",
    "translation": "August"
  },
  {
    "id": "December",
    "translation": "Dezember"
  },
  {
    "id": "February",
    "translation": "Februar"
  },
  {
    "id": "January",
    "translation": "Januar"
  },
  {
    "id": "July",
    "translation": "Juli"
  },
  {
    "id": "June",
    "translation": "Juni"
  },
  {
    "id": "March",
    "translation": "März"
  },
  {
    "id": "May",
    "translation": "Mai"
  },
  {
    "id": "November",
    "translation": "November"
  },
  {
    "id": "October",
    "translation": "Oktober"
  },
  {
    "id": "September",
    "translation": "September"
  },
  {
    "id": "api.admin.add_certificate.array.app_error",
    "translation": "Keine Datei unter 'certificate' in der Anfrage."
  },
  {
    "id": "api.admin.add_certificate.no_file.app_error",
    "translation": "Keine Datei unter 'certificate' in der Anfrage."
  },
  {
    "id": "api.admin.add_certificate.open.app_error",
    "translation": "Konnte die Zertifikatsdatei nicht öffnen."
  },
  {
    "id": "api.admin.add_certificate.saving.app_error",
    "translation": "Konnte die Zertifikatsdatei nicht speichern."
  },
  {
    "id": "api.admin.file_read_error",
    "translation": "Fehler beim Lesen der Logdatei."
  },
  {
    "id": "api.admin.get_brand_image.storage.app_error",
    "translation": "Fotospeicher ist nicht eingerichtet."
  },
  {
    "id": "api.admin.remove_certificate.delete.app_error",
    "translation": "Es ist ein Fehler beim Löschen des Zertifikats aufgetreten."
  },
  {
    "id": "api.admin.saml.metadata.app_error",
    "translation": "Beim Erstellen der Service-Provider-Metadaten ist ein Fehler aufgetreten."
  },
  {
    "id": "api.admin.saml.not_available.app_error",
    "translation": "SAML 2.0 ist auf diesem Server nicht konfiguriert oder wird nicht unterstützt."
  },
  {
    "id": "api.admin.test_email.body",
    "translation": "Deine Mattermost E-Mail-Einrichtung scheint korrekt zu sein!"
  },
  {
    "id": "api.admin.test_email.missing_server",
    "translation": "SMTP-Server wird benötigt"
  },
  {
    "id": "api.admin.test_email.reenter_password",
    "translation": "Der SMTP-Server, -Port oder -Benutzername wurde geändert. Bitte gib das SMTP-Passwort erneut ein, um die Verbindung zu testen."
  },
  {
    "id": "api.admin.test_email.subject",
    "translation": "Mattermost - E-Mail-Einstellungen überprüfen"
  },
  {
    "id": "api.admin.test_s3.missing_s3_bucket",
    "translation": "S3-Bucket wird benötigt"
  },
  {
    "id": "api.admin.upload_brand_image.array.app_error",
    "translation": "Leeres Array unterhalb von 'image' in der Anfrage."
  },
  {
    "id": "api.admin.upload_brand_image.no_file.app_error",
    "translation": "Keine Datei unter 'image' in der Anfrage."
  },
  {
    "id": "api.admin.upload_brand_image.parse.app_error",
    "translation": "Kann Multipart-Formular nicht verarbeiten."
  },
  {
    "id": "api.admin.upload_brand_image.storage.app_error",
    "translation": "Foto konnte nicht hochgeladen werden. Fotospeicherort ist nicht eingerichtet."
  },
  {
    "id": "api.admin.upload_brand_image.too_large.app_error",
    "translation": "Dateiupload nicht möglich. Datei ist zu groß."
  },
  {
    "id": "api.channel.add_member.added",
    "translation": "%v wurde durch %v zum Kanal hinzugefügt."
  },
  {
    "id": "api.channel.add_user.to.channel.failed.app_error",
    "translation": "Benutzer konnte dem Kanal nicht hinzugefügt werden."
  },
  {
    "id": "api.channel.add_user.to.channel.failed.deleted.app_error",
    "translation": "Fehler beim Hinzufügen des Benutzers zum Kanal, da dieser aus dem Team entfernt worden ist."
  },
  {
    "id": "api.channel.add_user_to_channel.type.app_error",
    "translation": "Der Benutzer konnte diesem Kanaltyp nicht hinzugefügt werden."
  },
  {
    "id": "api.channel.change_channel_privacy.private_to_public",
    "translation": "Dieser Kanal wurde in einen öffentlichen Kanal umgewandelt und kann von jedem Teammitglied betreten werden."
  },
  {
    "id": "api.channel.change_channel_privacy.public_to_private",
    "translation": "Dieser Kanal wurde in einen privaten Kanal umgewandelt."
  },
  {
    "id": "api.channel.create_channel.direct_channel.app_error",
    "translation": "Für die Erstellung eines Direktnachrichtenkanals muss der createDirectChannel-API-Service verwendet werden."
  },
  {
    "id": "api.channel.create_channel.max_channel_limit.app_error",
    "translation": "Es können nicht mehr als {{.MaxChannelsPerTeam}} Kanäle für das aktuelle Team erstellt werden."
  },
  {
    "id": "api.channel.create_default_channels.off_topic",
    "translation": "Sonstiges"
  },
  {
    "id": "api.channel.create_default_channels.town_square",
    "translation": "Marktplatz"
  },
  {
    "id": "api.channel.create_direct_channel.invalid_user.app_error",
    "translation": "Ungültige Benutzer-ID für eine Direktnachrichtenkanal Erstellung."
  },
  {
    "id": "api.channel.create_group.bad_size.app_error",
    "translation": "Gruppennachrichtenkanäle müssen aus mindestens 3 und nicht mehr als 8 Benutzern bestehen."
  },
  {
    "id": "api.channel.create_group.bad_user.app_error",
    "translation": "Einer der angegebenen Benutzer existiert nicht."
  },
  {
    "id": "api.channel.delete_channel.archived",
    "translation": "Der Kanal wurde durch %v archiviert."
  },
  {
    "id": "api.channel.delete_channel.cannot.app_error",
    "translation": "Der Standardkanal {{.Channel}} kann nicht gelöscht werden."
  },
  {
    "id": "api.channel.delete_channel.deleted.app_error",
    "translation": "Der Kanal wurde archiviert oder gelöscht."
  },
  {
    "id": "api.channel.delete_channel.type.invalid",
    "translation": "Kann Direkt- oder Gruppen-Nachrichtenkanäle nicht löschen"
  },
  {
    "id": "api.channel.join_channel.permissions.app_error",
    "translation": "Du hast nicht die erforderlichen Berechtigungen."
  },
  {
    "id": "api.channel.join_channel.post_and_forget",
    "translation": "%v hat den Kanal betreten."
  },
  {
    "id": "api.channel.leave.default.app_error",
    "translation": "Der Standardkanal {{.Channel}} kann nicht verlassen werden."
  },
  {
    "id": "api.channel.leave.direct.app_error",
    "translation": "Ein Direktnachrichtenkanal kann nicht verlassen werden."
  },
  {
    "id": "api.channel.leave.last_member.app_error",
    "translation": "Du bist das letzte Mitglied. Versuche die private Gruppe zu löschen, anstatt sie zu verlassen."
  },
  {
    "id": "api.channel.leave.left",
    "translation": "%v hat den Kanal verlassen."
  },
  {
    "id": "api.channel.patch_update_channel.forbidden.app_error",
    "translation": "Konnte den Kanal nicht aktualisieren."
  },
  {
    "id": "api.channel.post_channel_privacy_message.error",
    "translation": "Konnte Kanal-Privatsphären-Aktualisierungsnachricht nicht senden."
  },
  {
    "id": "api.channel.post_update_channel_displayname_message_and_forget.create_post.error",
    "translation": "Fehler beim Senden der Anzeigenamen-Aktualisierungsnachricht"
  },
  {
    "id": "api.channel.post_update_channel_displayname_message_and_forget.retrieve_user.error",
    "translation": "Fehler beim Abrufen des Benutzers während der Aktualisierung des DisplayName-Feldes"
  },
  {
    "id": "api.channel.post_update_channel_displayname_message_and_forget.updated_from",
    "translation": "%s hat den Kanal-Anzeigenamen von %s nach %s aktualisiert"
  },
  {
    "id": "api.channel.post_update_channel_header_message_and_forget.post.error",
    "translation": "Fehler bei der Aktualisierung der Kanalüberschrift"
  },
  {
    "id": "api.channel.post_update_channel_header_message_and_forget.removed",
    "translation": "Die Kanalüberschrift wurde durch %s entfernt (vorher: %s)"
  },
  {
    "id": "api.channel.post_update_channel_header_message_and_forget.retrieve_user.error",
    "translation": "Fehler beim Abrufen des Benutzers während der Aktualisierung der Kanalüberschrift"
  },
  {
    "id": "api.channel.post_update_channel_header_message_and_forget.updated_from",
    "translation": "%s hat die Kanalüberschrift von %s auf %s geändert"
  },
  {
    "id": "api.channel.post_update_channel_header_message_and_forget.updated_to",
    "translation": "%s hat die Kanalüberschrift geändert auf: %s"
  },
  {
    "id": "api.channel.post_user_add_remove_message_and_forget.error",
    "translation": "Die Begrüßungs-/Abschiedsnachricht konnte nicht gesendet werden"
  },
  {
    "id": "api.channel.remove.default.app_error",
    "translation": "Der Benutzer kann nicht aus dem Standardkanal {{.Channel}} entfernt werden."
  },
  {
    "id": "api.channel.remove_channel_member.type.app_error",
    "translation": "Der Benutzer kann nicht aus dem Kanal entfernt werden."
  },
  {
    "id": "api.channel.remove_member.removed",
    "translation": "%v wurde aus dem Kanal entfernt."
  },
  {
    "id": "api.channel.rename_channel.cant_rename_direct_messages.app_error",
    "translation": "Du kannst einen Direktnachrichtenkanal nicht umbenennen."
  },
  {
    "id": "api.channel.rename_channel.cant_rename_group_messages.app_error",
    "translation": "Du kannst einen Gruppennachrichtenkanal nicht umbenennen."
  },
  {
    "id": "api.channel.update_channel.deleted.app_error",
    "translation": "Der Kanal wurde archiviert oder gelöscht."
  },
  {
    "id": "api.channel.update_channel.tried.app_error",
    "translation": "Versuch einer ungültigen Änderung am Standardkanal {{.Channel}} durchzuführen."
  },
  {
    "id": "api.channel.update_channel_member_roles.scheme_role.app_error",
    "translation": "Die angegebene Rolle wird durch ein Schema verwaltet und kann deshalb nicht direkt auf ein Kanalmitglied angewendet werden."
  },
  {
    "id": "api.channel.update_channel_scheme.license.error",
    "translation": "Deine Lizenz unterstützt die Aktualisierung des Kanal-Schemas nicht"
  },
  {
    "id": "api.channel.update_channel_scheme.scheme_scope.error",
    "translation": "Konnte das Schema nicht für den Kanal setzen, da es kein Kanal-Schema ist."
  },
  {
    "id": "api.channel.update_team_member_roles.scheme_role.app_error",
    "translation": "Die angegebene Rolle wird durch ein Schema verwaltet und kann deshalb nicht direkt auf ein Teammitglied angewendet werden."
  },
  {
    "id": "api.command.admin_only.app_error",
    "translation": "Integrationen sind den Administratoren vorbehalten."
  },
  {
    "id": "api.command.command_post.forbidden.app_error",
    "translation": "Der angegebene Benutzer ist kein Mitglied des angegebenen Kanals."
  },
  {
    "id": "api.command.disabled.app_error",
    "translation": "Befehle wurden durch den Systemadministrator deaktiviert."
  },
  {
    "id": "api.command.duplicate_trigger.app_error",
    "translation": "Dieses Auslösewort wird bereits verwendet. Bitte wähle ein anderes Wort."
  },
  {
    "id": "api.command.execute_command.create_post_failed.app_error",
    "translation": "Kommando '{{.Trigger}}' konnte keine Antwort senden. Bitte kontaktiere deinen Systemadministrator."
  },
  {
    "id": "api.command.execute_command.failed.app_error",
    "translation": "Befehl mit dem Trigger '{{.Trigger}}' ist fehlgeschlagen."
  },
  {
    "id": "api.command.execute_command.failed_empty.app_error",
    "translation": "Befehl mit dem Auslöser '{{.Trigger}}' gibt einen leeren Wert zurück."
  },
  {
    "id": "api.command.execute_command.failed_resp.app_error",
    "translation": "Befehl mit dem Auslöser '{{.Trigger}}' gibt den Wert {{.Status}} zurück."
  },
  {
    "id": "api.command.execute_command.not_found.app_error",
    "translation": "Befehl mit dem Auslösewort '{{.Trigger}}' nicht gefunden. Um eine Nachricht mit \"/\" beginnend zu senden, versuche ein Leerzeichen an den Beginn der Nachricht zu setzen."
  },
  {
    "id": "api.command.execute_command.start.app_error",
    "translation": "Der Befehlsauslöser konnte nicht gefunden werden."
  },
  {
    "id": "api.command.invite_people.desc",
    "translation": "Eine E-Mail-Einladung zu deinem Mattermost-Team senden"
  },
  {
    "id": "api.command.invite_people.email_invitations_off",
    "translation": "E-Mail-Einladungen sind deaktiviert, keine Einladung(en) versendet"
  },
  {
    "id": "api.command.invite_people.email_off",
    "translation": "E-Mail wurde bisher nicht konfiguriert, keine Einladung(en) versendet"
  },
  {
    "id": "api.command.invite_people.fail",
    "translation": "Ein Fehler ist beim Versenden der E-Mail-Einladung(en) aufgetreten"
  },
  {
    "id": "api.command.invite_people.hint",
    "translation": "[name@domain.com ...]"
  },
  {
    "id": "api.command.invite_people.invite_off",
    "translation": "Benutzererstellung wurde auf diesem Server deaktiviert, keine Einladung(en) versendet"
  },
  {
    "id": "api.command.invite_people.name",
    "translation": "leute_einladen"
  },
  {
    "id": "api.command.invite_people.no_email",
    "translation": "Bitte gib eine oder mehrere gültige E-Mail-Adressen an"
  },
  {
    "id": "api.command.invite_people.sent",
    "translation": "E-Mail-Einladung(en) versendet"
  },
  {
    "id": "api.command.team_mismatch.app_error",
    "translation": "Befehle können nicht über Teams hinweg aktualisiert werden."
  },
  {
    "id": "api.command_away.desc",
    "translation": "Setze deinen Status auf Abwesend"
  },
  {
    "id": "api.command_away.name",
    "translation": "abwesend"
  },
  {
    "id": "api.command_away.success",
    "translation": "Du bist nun abwesend"
  },
  {
    "id": "api.command_channel_header.channel.app_error",
    "translation": "Fehler beim Laden des aktuellen Kanals."
  },
  {
    "id": "api.command_channel_header.desc",
    "translation": "Kanalüberschrift bearbeiten"
  },
  {
    "id": "api.command_channel_header.hint",
    "translation": "[text]"
  },
  {
    "id": "api.command_channel_header.message.app_error",
    "translation": "Der Befehl /überschrift muss Text beinhalten."
  },
  {
    "id": "api.command_channel_header.name",
    "translation": "überschrift"
  },
  {
    "id": "api.command_channel_header.permission.app_error",
    "translation": "Du hast nicht die nötigen Berechtigungen, um die Kanalüberschrift zu bearbeiten."
  },
  {
    "id": "api.command_channel_header.update_channel.app_error",
    "translation": "Fehler beim Aktualisieren der Kanalüberschrift."
  },
  {
    "id": "api.command_channel_purpose.channel.app_error",
    "translation": "Fehler beim Laden des aktuellen Kanals."
  },
  {
    "id": "api.command_channel_purpose.desc",
    "translation": "Kanalzweck bearbeiten"
  },
  {
    "id": "api.command_channel_purpose.direct_group.app_error",
    "translation": "Kann Kanalzweck nicht für Direktnachrichten setzen. Benutze stattdessen /header, um den eine Kanalüberschrift zu setzen."
  },
  {
    "id": "api.command_channel_purpose.hint",
    "translation": "[text]"
  },
  {
    "id": "api.command_channel_purpose.message.app_error",
    "translation": "Es muss eine Nachricht für den Befehl /zweck angegeben werden."
  },
  {
    "id": "api.command_channel_purpose.name",
    "translation": "zweck"
  },
  {
    "id": "api.command_channel_purpose.permission.app_error",
    "translation": "Du hast nicht die nötigen Berechtigungen, um den Kanalzweck zu bearbeiten."
  },
  {
    "id": "api.command_channel_purpose.update_channel.app_error",
    "translation": "Fehler beim Aktualisieren des Kanalzwecks."
  },
  {
    "id": "api.command_channel_remove.channel.app_error",
    "translation": "Fehler beim Laden des aktuellen Kanals."
  },
  {
    "id": "api.command_channel_rename.channel.app_error",
    "translation": "Fehler beim Laden des aktuellen Kanals."
  },
  {
    "id": "api.command_channel_rename.desc",
    "translation": "Kanal umbenennen"
  },
  {
    "id": "api.command_channel_rename.direct_group.app_error",
    "translation": "Direktnachrichtenkanäle können nicht umbenannt werden."
  },
  {
    "id": "api.command_channel_rename.hint",
    "translation": "[text]"
  },
  {
    "id": "api.command_channel_rename.message.app_error",
    "translation": "Es muss eine Nachricht für den Befehl /umbenennen angegeben werden."
  },
  {
    "id": "api.command_channel_rename.name",
    "translation": "umbenennen"
  },
  {
    "id": "api.command_channel_rename.permission.app_error",
    "translation": "Du hast nicht die nötigen Berechtigungen, um den Kanal umzubenennen."
  },
  {
    "id": "api.command_channel_rename.too_long.app_error",
    "translation": "Kanalname muss {{.Length}} oder weniger Zeichen enthalten."
  },
  {
    "id": "api.command_channel_rename.too_short.app_error",
    "translation": "Kanalname muss {{.Length}} oder mehr Zeichen enthalten."
  },
  {
    "id": "api.command_channel_rename.update_channel.app_error",
    "translation": "Fehler beim Aktualisieren des aktuellen Kanals."
  },
  {
    "id": "api.command_code.desc",
    "translation": "Text als Codeblock anzeigen"
  },
  {
    "id": "api.command_code.hint",
    "translation": "[text]"
  },
  {
    "id": "api.command_code.message.app_error",
    "translation": "Es muss eine Nachricht für den Befehl /code angegeben werden."
  },
  {
    "id": "api.command_code.name",
    "translation": "code"
  },
  {
    "id": "api.command_collapse.desc",
    "translation": "Automatisches Einklappen von Bildervorschauen einschalten"
  },
  {
    "id": "api.command_collapse.name",
    "translation": "Schließen"
  },
  {
    "id": "api.command_collapse.success",
    "translation": "Links zu Bildern werden nun per Standard verkleinert"
  },
  {
    "id": "api.command_dnd.desc",
    "translation": "\"Nicht stören\" deaktiviert Desktop-Benachrichtigungen und mobile Push-Benachrichtigungen."
  },
  {
    "id": "api.command_dnd.name",
    "translation": "dnd"
  },
  {
    "id": "api.command_dnd.success",
    "translation": "\"Nicht stören\" ist aktiviert. Du wirst keine Desktop-Benachrichtigungen oder mobile Push-Benachrichtigungen erhalten, bis \"Nicht stören\" deaktiviert ist."
  },
  {
    "id": "api.command_echo.delay.app_error",
    "translation": "Verzögerungen müssen kürzer als 10000 Sekunden sein."
  },
  {
    "id": "api.command_echo.desc",
    "translation": "Text, der durch Verwendung des Befehls /echo von deinem Benutzerkonto gesendet wird"
  },
  {
    "id": "api.command_echo.high_volume.app_error",
    "translation": "Hohe Anzahl an Echo-Anfragen, Anfrage kann nicht verarbeitet werden."
  },
  {
    "id": "api.command_echo.hint",
    "translation": "'Nachricht' [Verzögerung in Sekunden]"
  },
  {
    "id": "api.command_echo.message.app_error",
    "translation": "Es muss eine Nachricht für den Befehl /echo angegeben werden."
  },
  {
    "id": "api.command_echo.name",
    "translation": "echo"
  },
  {
    "id": "api.command_expand.desc",
    "translation": "Schalte automatisches Schließen der Bildvorschau aus"
  },
  {
    "id": "api.command_expand.name",
    "translation": "erweitern"
  },
  {
    "id": "api.command_expand.success",
    "translation": "Links zu Bildern werden per Standard komplett angezeigt"
  },
  {
    "id": "api.command_expand_collapse.fail.app_error",
    "translation": "Es trat ein Fehler beim Erweitern der Vorschauen auf."
  },
  {
    "id": "api.command_groupmsg.desc",
    "translation": "Sendet eine Gruppennachricht an die spezifizierten Benutzer"
  },
  {
    "id": "api.command_groupmsg.fail.app_error",
    "translation": "Es ist ein Fehler beim Benachrichtigen der Benutzer aufgetreten."
  },
  {
    "id": "api.command_groupmsg.group_fail.app_error",
    "translation": "Es ist ein Fehler beim Erstellen der Gruppennachricht aufgetreten."
  },
  {
    "id": "api.command_groupmsg.hint",
    "translation": "@[Benutzername1],@[Benutzername2] 'Nachricht'"
  },
  {
    "id": "api.command_groupmsg.invalid_user.app_error",
    "translation": {
      "one": "Konnte den Benutzer nicht finden: {{.Users}}",
      "other": "Konnte die Benutzer nicht finden: {{.Users}}"
    }
  },
  {
    "id": "api.command_groupmsg.max_users.app_error",
    "translation": "Gruppennachrichten sind auf ein Maximum von {{.MinUsers}} Benutzern beschränkt."
  },
  {
    "id": "api.command_groupmsg.min_users.app_error",
    "translation": "Gruppennachrichten sind auf ein Minimum von {{.MinUsers}} Benutzern beschränkt."
  },
  {
    "id": "api.command_groupmsg.name",
    "translation": "nachricht"
  },
  {
    "id": "api.command_groupmsg.permission.app_error",
    "translation": "Du hast nicht die nötigen Berechtigungen, um eine neue Gruppennachricht zu erstellen."
  },
  {
    "id": "api.command_help.desc",
    "translation": "Die Mattermost-Hilfeseite öffnen"
  },
  {
    "id": "api.command_help.name",
    "translation": "hilfe"
  },
  {
    "id": "api.command_invite.channel.app_error",
    "translation": "Fehler beim Laden des aktuellen Kanals."
  },
  {
    "id": "api.command_invite.channel.error",
    "translation": "Konnte den Kanal {{.Channel}} nicht finden. Bitte nutze den [Kanal-Handle](https://about.mattermost.com/default-channel-handle-documentation), um Kanäle zu identifizieren."
  },
  {
    "id": "api.command_invite.desc",
    "translation": "Benutzer in einen Kanal einladen"
  },
  {
    "id": "api.command_invite.directchannel.app_error",
    "translation": "Du kannst keinen Benutzer einem Direktnachrichtenkanal hinzufügen."
  },
  {
    "id": "api.command_invite.fail.app_error",
    "translation": "Es trat ein Fehler beim Betreten des Kanals auf."
  },
  {
    "id": "api.command_invite.hint",
    "translation": "@[Benutzername] ~[Kanal]"
  },
  {
    "id": "api.command_invite.missing_message.app_error",
    "translation": "Benutzername und Kanal fehlen."
  },
  {
    "id": "api.command_invite.missing_user.app_error",
    "translation": "Der Benutzer konnte nicht gefunden werden. Er/sie wurde eventuell vom Systemadministrator deaktiviert."
  },
  {
    "id": "api.command_invite.name",
    "translation": "einladen"
  },
  {
    "id": "api.command_invite.permission.app_error",
    "translation": "Du hast nicht die nötigen Berechtigungen um {{.User}} dem Kanal {{.Channel}} hinzuzufügen."
  },
  {
    "id": "api.command_invite.private_channel.app_error",
    "translation": "Konnte den Kanal {{.Channel}} nicht finden. Bitte verwende den Kanal-Handle, um Kanäle zu identifizieren."
  },
  {
    "id": "api.command_invite.success",
    "translation": "{{.User}} wurde dem Kanal {{.Channel}} hinzugefügt."
  },
  {
    "id": "api.command_invite.user_already_in_channel.app_error",
    "translation": "{{.User}} ist bereits im Kanal."
  },
  {
    "id": "api.command_invite_people.permission.app_error",
    "translation": "Du hast nicht die nötigen Berechtigungen, um neue Benutzer zu diesem Server einzuladen.."
  },
  {
    "id": "api.command_join.desc",
    "translation": "Öffentlichen Kanal beitreten"
  },
  {
    "id": "api.command_join.fail.app_error",
    "translation": "Es trat ein Fehler beim Betreten des Kanals auf."
  },
  {
    "id": "api.command_join.hint",
    "translation": "~[Kanal]"
  },
  {
    "id": "api.command_join.list.app_error",
    "translation": "Es trat ein Fehler beim Auflisten der Kanäle auf."
  },
  {
    "id": "api.command_join.missing.app_error",
    "translation": "Kanal konnte nicht gefunden werden."
  },
  {
    "id": "api.command_join.name",
    "translation": "beitreten"
  },
  {
    "id": "api.command_kick.name",
    "translation": "kick"
  },
  {
    "id": "api.command_leave.desc",
    "translation": "Den aktuellen Kanal verlassen"
  },
  {
    "id": "api.command_leave.fail.app_error",
    "translation": "Es trat ein Fehler beim Verlassen des Kanals auf."
  },
  {
    "id": "api.command_leave.name",
    "translation": "verlassen"
  },
  {
    "id": "api.command_logout.desc",
    "translation": "Von Mattermost abmelden"
  },
  {
    "id": "api.command_logout.name",
    "translation": "logout"
  },
  {
    "id": "api.command_me.desc",
    "translation": "Führe eine Aktion aus"
  },
  {
    "id": "api.command_me.hint",
    "translation": "[Nachricht]"
  },
  {
    "id": "api.command_me.name",
    "translation": "ich"
  },
  {
    "id": "api.command_msg.desc",
    "translation": "Sende Direktnachricht an einen Benutzer"
  },
  {
    "id": "api.command_msg.dm_fail.app_error",
    "translation": "Es ist ein Fehler beim Erstellen der Direktnachricht aufgetreten."
  },
  {
    "id": "api.command_msg.fail.app_error",
    "translation": "Es ist ein Fehler beim Benachrichtigen des Benutzers aufgetreten."
  },
  {
    "id": "api.command_msg.hint",
    "translation": "@[Benutzername] 'Nachricht'"
  },
  {
    "id": "api.command_msg.missing.app_error",
    "translation": "Benutzer konnte nicht gefunden werden."
  },
  {
    "id": "api.command_msg.name",
    "translation": "nachricht"
  },
  {
    "id": "api.command_msg.permission.app_error",
    "translation": "Du hast nicht die nötigen Berechtigungen, um diesem Benutzer eine Direktnachricht zu senden."
  },
  {
    "id": "api.command_mute.desc",
    "translation": "Schaltet Desktop-, E-Mail- und Push-Benachrichtigungen für den aktuellen Kanal oder den spezifizierten [Kanal] ab."
  },
  {
    "id": "api.command_mute.error",
    "translation": "Konnte den Kanal {{.Channel}} nicht finden. Bitte nutze den [Kanal-Handle](https://about.mattermost.com/default-channel-handle-documentation), um Kanäle zu identifizieren."
  },
  {
    "id": "api.command_mute.hint",
    "translation": "~[Kanal]"
  },
  {
    "id": "api.command_mute.name",
    "translation": "stumm"
  },
  {
    "id": "api.command_mute.no_channel.error",
    "translation": "Konnte den Kanal nicht finden. Bitte nutze den [Kanal-Handle](https://about.mattermost.com/default-channel-handle-documentation), um Kanäle zu identifizieren."
  },
  {
    "id": "api.command_mute.not_member.error",
    "translation": "Kanal {{.Channel}} konnte nicht stumm geschaltet werden, da du kein Mitglied bist."
  },
  {
    "id": "api.command_mute.success_mute",
    "translation": "Du wirst keine Benachrichtigungen mehr für {{.Channel}} erhalten bis die Stummschaltung aufgehoben wurde."
  },
  {
    "id": "api.command_mute.success_mute_direct_msg",
    "translation": "Du wirst keine Benachrichtigungen mehr für diesen Kanal erhalten bis die Stummschaltung aufgehoben wurde."
  },
  {
    "id": "api.command_mute.success_unmute",
    "translation": "{{.Channel}} ist nicht mehr stummgeschaltet."
  },
  {
    "id": "api.command_mute.success_unmute_direct_msg",
    "translation": "Dieser Kanal ist nicht mehr stummgeschaltet."
  },
  {
    "id": "api.command_offline.desc",
    "translation": "Setze deinen Status auf Offline"
  },
  {
    "id": "api.command_offline.name",
    "translation": "offline"
  },
  {
    "id": "api.command_offline.success",
    "translation": "Du bist nun offline"
  },
  {
    "id": "api.command_online.desc",
    "translation": "Setze deinen Status auf Online"
  },
  {
    "id": "api.command_online.name",
    "translation": "online"
  },
  {
    "id": "api.command_online.success",
    "translation": "Du bist nun online"
  },
  {
    "id": "api.command_open.name",
    "translation": "öffnen"
  },
  {
    "id": "api.command_remove.desc",
    "translation": "Benutzer aus Kanal entfernen"
  },
  {
    "id": "api.command_remove.direct_group.app_error",
    "translation": "Du kannst keinen Benutzer aus einem Direktnachrichtenkanal entfernen."
  },
  {
    "id": "api.command_remove.hint",
    "translation": "@[Benutzername]"
  },
  {
    "id": "api.command_remove.message.app_error",
    "translation": "Für den /entfernen oder /kick Befehl muss eine Nachricht angegeben werden."
  },
  {
    "id": "api.command_remove.missing.app_error",
    "translation": "Der Benutzer konnte nicht gefunden werden. Er/sie wurde eventuell vom Systemadministrator deaktiviert."
  },
  {
    "id": "api.command_remove.name",
    "translation": "entfernen"
  },
  {
    "id": "api.command_remove.permission.app_error",
    "translation": "Du hast nicht die nötigen Berechtigungen, um das Mitglied zu entfernen."
  },
  {
    "id": "api.command_remove.user_not_in_channel",
    "translation": "{{.Username}} ist kein Mitglied dieses Kanals."
  },
  {
    "id": "api.command_search.desc",
    "translation": "Nach Text in Nachrichten suchen"
  },
  {
    "id": "api.command_search.hint",
    "translation": "[text]"
  },
  {
    "id": "api.command_search.name",
    "translation": "suchen"
  },
  {
    "id": "api.command_search.unsupported.app_error",
    "translation": "Der Suchbefehl wird auf deinem Gerät nicht unterstützt."
  },
  {
    "id": "api.command_settings.desc",
    "translation": "Öffne den Dialog Einstellungen"
  },
  {
    "id": "api.command_settings.name",
    "translation": "einstellungen"
  },
  {
    "id": "api.command_settings.unsupported.app_error",
    "translation": "Der Einstellungen-Befehl wird auf deinem Gerät nicht unterstützt."
  },
  {
    "id": "api.command_shortcuts.desc",
    "translation": "Eine Liste der Tastaturkürzel anzeigen"
  },
  {
    "id": "api.command_shortcuts.name",
    "translation": "tastaturkürzel"
  },
  {
    "id": "api.command_shortcuts.unsupported.app_error",
    "translation": "Der Kurzbefehl wird auf deinem Gerät nicht unterstützt."
  },
  {
    "id": "api.command_shrug.desc",
    "translation": "Fügt ¯\\_(ツ)_/¯ zu deinen Nachricht hinzu"
  },
  {
    "id": "api.command_shrug.hint",
    "translation": "[Nachricht]"
  },
  {
    "id": "api.command_shrug.name",
    "translation": "achselzucken"
  },
  {
    "id": "api.config.client.old_format.app_error",
    "translation": "Das neue Format für die Clientkonfiguration wird noch nicht unterstützt. Bitte gib \"format=old\" in der Anfrage an."
  },
  {
    "id": "api.context.404.app_error",
    "translation": "Entschuldigung, wir konnten die Seite nicht finden."
  },
  {
    "id": "api.context.invalid_body_param.app_error",
    "translation": "Ungültiger oder fehlender {{.Name}} in Anfrage."
  },
  {
    "id": "api.context.invalid_param.app_error",
    "translation": "Ungültiger {{.Name}} Parameter."
  },
  {
    "id": "api.context.invalid_token.error",
    "translation": "Ungültige Sitzung token={{.Token}}, err={{.Error}}"
  },
  {
    "id": "api.context.invalid_url_param.app_error",
    "translation": "Ungültiger oder fehlender {{.Name}} Parameter in Anfrage-URL."
  },
  {
    "id": "api.context.mfa_required.app_error",
    "translation": "Multi-Faktor-Authentifizierung ist auf diesem Server erforderlich."
  },
  {
    "id": "api.context.permissions.app_error",
    "translation": "Du hast nicht die erforderlichen Berechtigungen."
  },
  {
    "id": "api.context.session_expired.app_error",
    "translation": "Ungültige oder abgelaufene Sitzung. Melde dich erneut an."
  },
  {
    "id": "api.context.token_provided.app_error",
    "translation": "Sitzung ist nicht für OAuth eingerichtet, aber der Token wurde mit der Anfrage bereits mitgeschickt."
  },
  {
    "id": "api.create_terms_of_service.custom_terms_of_service_disabled.app_error",
    "translation": "Benutzerdefinierte Nutzungsbedingungen sind deaktiviert."
  },
  {
    "id": "api.create_terms_of_service.empty_text.app_error",
    "translation": "Bitte gib den Text für deine benutzerdefinierten Nutzungsbedingungen ein."
  },
  {
    "id": "api.email_batching.add_notification_email_to_batch.channel_full.app_error",
    "translation": "Eingehender Kanal für E-Mail-Stapelverarbeitungs-Job war voll. Bitte erhöhe EmailBatchingBufferSize."
  },
  {
    "id": "api.email_batching.add_notification_email_to_batch.disabled.app_error",
    "translation": "E-Mail-Stapelverarbeitung wurde vom Systemadministrator deaktiviert."
  },
  {
    "id": "api.email_batching.send_batched_email_notification.subject",
    "translation": {
      "one": "[{{.SiteName}}] Neue Benachrichtigung für {{.Day}}. {{.Month}} {{.Year}}",
      "other": "[{{.SiteName}}] Neue Benachrichtigungen für {{.Day}}. {{.Month}} {{.Year}}"
    }
  },
  {
    "id": "api.emoji.create.duplicate.app_error",
    "translation": "Das Emoji kann nicht erstellt werden. Ein anderes Emoji mit dem selben Namen existiert bereits."
  },
  {
    "id": "api.emoji.create.other_user.app_error",
    "translation": "Ungültige Benutzer-ID."
  },
  {
    "id": "api.emoji.create.parse.app_error",
    "translation": "Das Emoji kann nicht erstellt werden. Die Anfrage war nicht verständlich."
  },
  {
    "id": "api.emoji.create.too_large.app_error",
    "translation": "Das Emoji konnte nicht erstellt werden. Das Bild muss kleiner als 1 MB sein."
  },
  {
    "id": "api.emoji.disabled.app_error",
    "translation": "Benutzerdefinierte Emoji wurden durch den Systemadministrator deaktiviert."
  },
  {
    "id": "api.emoji.get_image.decode.app_error",
    "translation": "Die Bilddatei für das Emoji kann nicht dekodiert werden."
  },
  {
    "id": "api.emoji.get_image.read.app_error",
    "translation": "Die Bilddatei für das Emoji kann nicht gelesen werden."
  },
  {
    "id": "api.emoji.storage.app_error",
    "translation": "Der Dateispeicher ist nicht korrekt konfiguriert. Bitte konfiguriere diesen entweder für S3 oder den Dateispeicher des lokalen Servers."
  },
  {
    "id": "api.emoji.upload.image.app_error",
    "translation": "Das Emoji kann nicht erstellt werden. Die Datei muss vom Typ PNG, JPEG oder GIF sein."
  },
  {
    "id": "api.emoji.upload.large_image.decode_error",
    "translation": "Konnte Emoji nicht erstellen. Es trat ein Fehler beim Dekodieren des Bildes auf."
  },
  {
    "id": "api.emoji.upload.large_image.encode_error",
    "translation": "Konnte Emoji nicht erstellen. Es trat ein Fehler beim Umwandeln des Bildes auf."
  },
  {
    "id": "api.emoji.upload.large_image.gif_decode_error",
    "translation": "Konnte Emoji nicht erstellen. Es trat ein Fehler beim Dekodieren des GIF auf."
  },
  {
    "id": "api.emoji.upload.large_image.gif_encode_error",
    "translation": "Konnte Emoji nicht erstellen. Es trat ein Fehler beim Umwandeln des GIF auf."
  },
  {
    "id": "api.emoji.upload.large_image.too_large.app_error",
    "translation": "Konnte Emoji nicht erstellen. Bild muss kleiner als {{.MaxWidth}} mal {{.MaxHeight}} sein."
  },
  {
    "id": "api.emoji.upload.open.app_error",
    "translation": "Konnte Emoji nicht erstellen. Es trat ein Fehler beim Öffnen des angehängten Bildes auf."
  },
  {
    "id": "api.file.attachments.disabled.app_error",
    "translation": "Dateianhänge wurden auf diesem Server deaktiviert."
  },
  {
    "id": "api.file.get_file.public_invalid.app_error",
    "translation": "Der öffentliche Link scheint nicht gültig zu sein."
  },
  {
    "id": "api.file.get_file_preview.no_preview.app_error",
    "translation": "Datei hat kein Vorschaubild."
  },
  {
    "id": "api.file.get_file_thumbnail.no_thumbnail.app_error",
    "translation": "Datei hat kein Miniaturbild."
  },
  {
    "id": "api.file.get_public_link.disabled.app_error",
    "translation": "Öffentliche Links wurden deaktiviert."
  },
  {
    "id": "api.file.get_public_link.no_post.app_error",
    "translation": "Öffentlicher Link für Datei konnte nicht abgerufen werden. Datei muss an einen Beitrag angehängt sein, der vom aktuellen Benutzer gelesen werden kann."
  },
  {
    "id": "api.file.no_driver.app_error",
    "translation": "Kein Datei-Treiber ausgewählt."
  },
  {
    "id": "api.file.read_file.reading_local.app_error",
    "translation": "Ein Fehler ist während des Lesens vom lokalen Server-Speicher ist aufgetreten."
  },
  {
    "id": "api.file.upload_file.incorrect_number_of_client_ids.app_error",
    "translation": "Konnte Datei(en) nicht hochladen. Haben {{.NumClientIds}} client_ids für {{.NumFiles}} Dateien."
  },
  {
    "id": "api.file.upload_file.incorrect_number_of_files.app_error",
    "translation": "Konnte Dateien nicht hochladen. Falsche Anzahl von Dateien spezifiziert."
  },
  {
    "id": "api.file.upload_file.large_image.app_error",
    "translation": "Datei über den maximalen Dimensionen konnte nicht hochgeladen werden: {{.Filename}}"
  },
  {
    "id": "api.file.upload_file.large_image_detailed.app_error",
    "translation": "{{.Filename}} Dimensionen ({{.Width}} mal {{.Height}} Pixel) überschreiten die Limits."
  },
  {
    "id": "api.file.upload_file.multiple_channel_ids.app_error",
    "translation": "Konnte Datei(en) nicht hochladen. Mehrere Konflikte bei channel_ids."
  },
  {
    "id": "api.file.upload_file.read_form_value.app_error",
    "translation": "Konnte Datei(en) nicht hochladen. Fehler beim Lesen des Wertes für {{.Formname}}."
  },
  {
    "id": "api.file.upload_file.read_request.app_error",
    "translation": "Konnte Datei(en) nicht hochladen. Fehler beim verarbeiten der Anfrage-Daten."
  },
  {
    "id": "api.file.upload_file.storage.app_error",
    "translation": "Die Datei kann nicht hochgeladen werden. Ein Foto Speicherort ist nicht eingerichtet."
  },
  {
    "id": "api.file.upload_file.too_large_detailed.app_error",
    "translation": "Konnte Datei {{.Filename}} nicht hochladen. {{.Length}} Bytes überschreiten die maximal erlaubten {{.Limit}} Bytes."
  },
  {
    "id": "api.incoming_webhook.disabled.app_error",
    "translation": "Eingehende Webhooks wurden vom Systemadministrator deaktiviert."
  },
  {
    "id": "api.incoming_webhook.invalid_username.app_error",
    "translation": "Ungültiger Benutzername."
  },
  {
    "id": "api.io_error",
    "translation": "Eingabe-/Ausgabe-Fehler"
  },
  {
    "id": "api.ldap_group.not_found",
    "translation": "LDAP-Gruppe nicht gefunden"
  },
  {
    "id": "api.ldap_groups.license_error",
    "translation": "Deine Lizenz unterstützt keine LDAP-Gruppen"
  },
  {
    "id": "api.license.add_license.array.app_error",
    "translation": "Leeres Array unterhalb von 'Lizenz' in der Anfrage."
  },
  {
    "id": "api.license.add_license.expired.app_error",
    "translation": "Die Lizenz ist entweder abgelaufen oder wurde noch nicht aktiviert."
  },
  {
    "id": "api.license.add_license.invalid.app_error",
    "translation": "Ungültige Lizenzdatei."
  },
  {
    "id": "api.license.add_license.invalid_count.app_error",
    "translation": "Konnte die Anzahl der eindeutigen Benutzer nicht ermitteln."
  },
  {
    "id": "api.license.add_license.no_file.app_error",
    "translation": "Keine Datei unter 'license' in der Anfrage."
  },
  {
    "id": "api.license.add_license.open.app_error",
    "translation": "Die Lizenzdatei konnte nicht geöffnet werden."
  },
  {
    "id": "api.license.add_license.save.app_error",
    "translation": "Lizenz wurde nicht richtig gespeichert."
  },
  {
    "id": "api.license.add_license.save_active.app_error",
    "translation": "Aktive Lizenznummer wurde nicht richtig gespeichert."
  },
  {
    "id": "api.license.add_license.unique_users.app_error",
    "translation": "Diese Lizenz unterstützt maximal {{.Users}}, wobei dein System derzeit {{.Count}} eindeutige Benutzer umfasst. Eindeutige Benutzer werden anhand der E-Mail-Adresse gezählt. Die Anzahl der Benutzer lässt sich unter Seiten Berichte -> Statistiken anzeigen einsehen."
  },
  {
    "id": "api.license.client.old_format.app_error",
    "translation": "Das neue Format für die Clientlizenz wird noch nicht unterstützt. Bitte gib format=old in der Anfrage an."
  },
  {
    "id": "api.marshal_error",
    "translation": "Fehler beim Marshalling."
  },
  {
    "id": "api.oauth.allow_oauth.redirect_callback.app_error",
    "translation": "Ungültige Anfrage: Angegebene redirect_uri stimmt nicht mit der callback_url überein."
  },
  {
    "id": "api.oauth.allow_oauth.turn_off.app_error",
    "translation": "Der Systemadministrator hat den OAuth2 Service Provider deaktiviert."
  },
  {
    "id": "api.oauth.authorize_oauth.disabled.app_error",
    "translation": "Der Systemadministrator hat den OAuth2 Service Provider deaktiviert."
  },
  {
    "id": "api.oauth.get_access_token.bad_client_id.app_error",
    "translation": "invalid_request: Fehlerhafte client_id."
  },
  {
    "id": "api.oauth.get_access_token.bad_client_secret.app_error",
    "translation": "invalid_request: client_secret fehlt."
  },
  {
    "id": "api.oauth.get_access_token.bad_grant.app_error",
    "translation": "invalid_request: Fehlerhafter grant_type."
  },
  {
    "id": "api.oauth.get_access_token.credentials.app_error",
    "translation": "invalid_client: Ungültige Client Zugangsdaten."
  },
  {
    "id": "api.oauth.get_access_token.disabled.app_error",
    "translation": "Der Systemadministrator hat den OAuth2 Service Provider deaktiviert."
  },
  {
    "id": "api.oauth.get_access_token.expired_code.app_error",
    "translation": "invalid_grant: Ungültiger oder abgelaufener Autorisationscode."
  },
  {
    "id": "api.oauth.get_access_token.internal.app_error",
    "translation": "server_error: Ein interner Serverfehler ist beim Zugriff auf die Datenbank aufgetreten."
  },
  {
    "id": "api.oauth.get_access_token.internal_saving.app_error",
    "translation": "server_error: Ein interner Serverfehler ist während des Speicherns des Zugriffstokens in die Datenbank aufgetreten."
  },
  {
    "id": "api.oauth.get_access_token.internal_session.app_error",
    "translation": "server_error: Ein interner Serverfehler ist während des Speicherns der Sitzung in die Datenbank aufgetreten."
  },
  {
    "id": "api.oauth.get_access_token.internal_user.app_error",
    "translation": "server_error: Ein interner Serverfehler ist während des Ladens des Benutzers von der Datenbank aufgetreten."
  },
  {
    "id": "api.oauth.get_access_token.missing_code.app_error",
    "translation": "invalid_request: Code fehlt."
  },
  {
    "id": "api.oauth.get_access_token.missing_refresh_token.app_error",
    "translation": "invalid_request: refresh_token fehlt."
  },
  {
    "id": "api.oauth.get_access_token.redirect_uri.app_error",
    "translation": "invalid_request: Angegebene redirect_uri entspricht nicht redirect_uri des Autorisationscodes."
  },
  {
    "id": "api.oauth.get_access_token.refresh_token.app_error",
    "translation": "invalid_grant: Ungültiger refresh_token."
  },
  {
    "id": "api.oauth.invalid_state_token.app_error",
    "translation": "Ungültiger Status-Token."
  },
  {
    "id": "api.oauth.register_oauth_app.turn_off.app_error",
    "translation": "Der Systemadministrator hat den OAuth2 Service Provider deaktiviert."
  },
  {
    "id": "api.oauth.revoke_access_token.del_session.app_error",
    "translation": "Beim Löschen der Session aus der Datenbank ist ein Fehler aufgetreten."
  },
  {
    "id": "api.oauth.revoke_access_token.del_token.app_error",
    "translation": "Beim Löschen des Zugriffstokens aus der Datenbank ist ein Fehler aufgetreten."
  },
  {
    "id": "api.oauth.revoke_access_token.get.app_error",
    "translation": "Beim Abruf des Zugriffstokens, vor der Löschung aus der Datenbank, ist ein Fehler aufgetreten."
  },
  {
    "id": "api.oauth.singup_with_oauth.disabled.app_error",
    "translation": "Benutzerregistrierung ist deaktiviert."
  },
  {
    "id": "api.oauth.singup_with_oauth.expired_link.app_error",
    "translation": "Der Registrierungslink ist abgelaufen."
  },
  {
    "id": "api.oauth.singup_with_oauth.invalid_link.app_error",
    "translation": "Der Einladungslink scheint nicht gültig zu sein."
  },
  {
    "id": "api.outgoing_webhook.disabled.app_error",
    "translation": "Ausgehende Webhooks wurden vom Systemadministrator deaktiviert."
  },
  {
    "id": "api.plugin.upload.array.app_error",
    "translation": "Datei-Array ist leer in multipart/form-Anfrage."
  },
  {
    "id": "api.plugin.upload.file.app_error",
    "translation": "Konnte Datei in multipart/form-Anfrage nicht öffnen."
  },
  {
    "id": "api.plugin.upload.no_file.app_error",
    "translation": "Fehlende Datei in multipart/form-Anfrage."
  },
  {
    "id": "api.post.check_for_out_of_channel_mentions.message.multiple",
    "translation": "@{{.Usernames}} und @{{.LastUsername}} wurden erwähnt, haben aber keine Benachrichtigung erhalten, da diese keine Mitglieder des Kanals sind."
  },
  {
    "id": "api.post.check_for_out_of_channel_mentions.message.one",
    "translation": "@{{.Username}} wurde erwähnt, hat aber keine Benachrichtigung erhalten, da kein Kanalmitglied."
  },
  {
    "id": "api.post.create_post.can_not_post_to_deleted.error",
    "translation": "Kann nicht in gelöschten Kanal senden."
  },
  {
    "id": "api.post.create_post.channel_root_id.app_error",
    "translation": "Ungültige Kanal-ID für den Root-ID-Parameter."
  },
  {
    "id": "api.post.create_post.root_id.app_error",
    "translation": "Ungültiger RootId Parameter."
  },
  {
    "id": "api.post.create_webhook_post.creating.app_error",
    "translation": "Fehler beim Erstellen des Eintrages."
  },
  {
    "id": "api.post.deduplicate_create_post.failed_to_get",
    "translation": "Konnte originale Nachricht nicht abrufen nachdem ein Client dedupliziert wurde, der die selbe Anfrage wiederholte."
  },
  {
    "id": "api.post.deduplicate_create_post.pending",
    "translation": "Nachricht zurückgewiesen, da ein anderer Client die selbe Anfrage durchführt."
  },
  {
    "id": "api.post.delete_post.can_not_delete_post_in_deleted.error",
    "translation": "Kann eine Nachricht in einem gelöschten Kanal nicht löschen."
  },
  {
    "id": "api.post.disabled_all",
    "translation": "@all wurde deaktiviert, da der Kanal mehr als {{.Users}} Benutzer hat."
  },
  {
    "id": "api.post.disabled_channel",
    "translation": "@channel wurde deaktiviert, da der Kanal mehr als {{.Users}} Benutzer hat."
  },
  {
    "id": "api.post.disabled_here",
    "translation": "@here wurde deaktiviert, da der Kanal mehr als {{.Users}} Benutzer hat."
  },
  {
    "id": "api.post.do_action.action_id.app_error",
    "translation": "Ungültige Action-ID."
  },
  {
    "id": "api.post.do_action.action_integration.app_error",
    "translation": "Fehler bei Aktions-Integration."
  },
  {
    "id": "api.post.get_message_for_notification.files_sent",
    "translation": {
      "one": "{{.Count}} Datei versendet: {{.Filenames}}",
      "other": "{{.Count}} Dateien versendet: {{.Filenames}}"
    }
  },
  {
    "id": "api.post.get_message_for_notification.images_sent",
    "translation": {
      "one": "{{.Count}} Bild versendet: {{.Filenames}}",
      "other": "{{.Count}} Bilder versendet: {{.Filenames}}"
    }
  },
  {
    "id": "api.post.link_preview_disabled.app_error",
    "translation": "Link-Vorschauen wurden vom Systemadministrator deaktiviert."
  },
  {
    "id": "api.post.patch_post.can_not_update_post_in_deleted.error",
    "translation": "Kann eine Nachricht in einem gelöschten Kanal nicht aktualisieren."
  },
  {
    "id": "api.post.send_notification_and_forget.push_channel_mention",
    "translation": " hat den Kanal benachrichtigt."
  },
  {
    "id": "api.post.send_notification_and_forget.push_comment_on_post",
    "translation": " hat deine Nachricht kommentiert."
  },
  {
    "id": "api.post.send_notification_and_forget.push_comment_on_thread",
    "translation": " hat eine Unterhaltung kommentiert, an der du teilgenommen hast."
  },
  {
    "id": "api.post.send_notifications_and_forget.push_explicit_mention",
    "translation": " hat dich erwähnt."
  },
  {
    "id": "api.post.send_notifications_and_forget.push_general_message",
    "translation": " hat einen Beitrag geschrieben."
  },
  {
    "id": "api.post.send_notifications_and_forget.push_image_only",
    "translation": " hat eine Datei hochgeladen."
  },
  {
    "id": "api.post.send_notifications_and_forget.push_message",
    "translation": "hat ihnen eine Nachricht geschickt."
  },
  {
    "id": "api.post.update_post.can_not_update_post_in_deleted.error",
    "translation": "Kann eine Nachricht in einem gelöschten Kanal nicht aktualisieren."
  },
  {
    "id": "api.post.update_post.find.app_error",
    "translation": "Die bestehende Nachricht oder der bestehende Kommentar konnte nicht zur Aktualisierung gefunden werden."
  },
  {
    "id": "api.post.update_post.permissions_details.app_error",
    "translation": "{{.PostId}} wurde bereits gelöscht."
  },
  {
    "id": "api.post.update_post.permissions_time_limit.app_error",
    "translation": "Nachrichtenbearbeitung ist nur für {{.timeLimit}} Sekunden erlaubt. Bitte frage deinen Administrator, um Details zu erfahren."
  },
  {
    "id": "api.post.update_post.system_message.app_error",
    "translation": "Konnte die Systemnachricht nicht aktualisieren."
  },
  {
    "id": "api.post_get_post_by_id.get.app_error",
    "translation": "Konnte die Nachricht nicht abrufen."
  },
  {
    "id": "api.preference.delete_preferences.delete.app_error",
    "translation": "Konnte Benutzereinstellungen nicht löschen."
  },
  {
    "id": "api.preference.preferences_category.get.app_error",
    "translation": "Konnte Benutzereinstellungen nicht abrufen."
  },
  {
    "id": "api.preference.update_preferences.set.app_error",
    "translation": "Konnte Benutzereinstellungen nicht setzen."
  },
  {
    "id": "api.reaction.delete.archived_channel.app_error",
    "translation": "Du kannst in einem archivierten Kanal keine Reaktionen entfernen."
  },
  {
    "id": "api.reaction.save.archived_channel.app_error",
    "translation": "Du kannst in einem archivierten Kanal nicht reagieren."
  },
  {
    "id": "api.reaction.save_reaction.invalid.app_error",
    "translation": "Reaktion ist nicht gültig."
  },
  {
    "id": "api.reaction.save_reaction.user_id.app_error",
    "translation": "Du kannst keine Reaktion für den anderen Benutzer sichern."
  },
  {
    "id": "api.restricted_system_admin",
    "translation": "Diese Aktion ist Administratoren mit eingeschränkten Rechten nicht erlaubt."
  },
  {
    "id": "api.roles.patch_roles.license.error",
    "translation": "Deine Lizenz unterstützt die erweiterten Berechtigungen nicht."
  },
  {
    "id": "api.scheme.create_scheme.license.error",
    "translation": "Deine Lizenz unterstützt die Erstellung von Team-Schemas nicht."
  },
  {
    "id": "api.scheme.delete_scheme.license.error",
    "translation": "Deine Lizenz unterstützt die Löschung von Team-Schemas nicht"
  },
  {
    "id": "api.scheme.get_channels_for_scheme.scope.error",
    "translation": "Konnte Kanäle für Schema nicht abrufen, da das angegebene Schema kein Kanal-Schema ist."
  },
  {
    "id": "api.scheme.get_teams_for_scheme.scope.error",
    "translation": "Konnte Teams für Schema nicht abrufen, da das angegebene Schema kein Team-Schema ist."
  },
  {
    "id": "api.scheme.patch_scheme.license.error",
    "translation": "Deine Lizenz unterstützt die Aktualisierung des Team-Schemas nicht"
  },
  {
    "id": "api.server.start_server.forward80to443.disabled_while_using_lets_encrypt",
    "translation": "Forward80To443 muss aktiviert werden, um LetsEncrypt zu verwenden"
  },
  {
    "id": "api.server.start_server.forward80to443.enabled_but_listening_on_wrong_port",
    "translation": "Kann Port 80 nicht auf Port 443 weiterleiten während auf Port %s gehört wird. Deaktiviere Forward80To443, falls du einen Proxy-Server verwendest"
  },
  {
    "id": "api.server.start_server.rate_limiting_memory_store",
    "translation": "Konnte Rate Limiting Memory Store nicht initialisieren. Prüfe die MemoryStoreSize-Konfigurationseinstellung."
  },
  {
    "id": "api.server.start_server.rate_limiting_rate_limiter",
    "translation": "Konnte Anfragenbegrenzer nicht initialisieren."
  },
  {
    "id": "api.server.start_server.starting.critical",
    "translation": "Fehler beim Starten des Servers, err:%v"
  },
  {
    "id": "api.slackimport.slack_add_bot_user.email_pwd",
    "translation": "Die Integrations-/Slack-Bot-Benutzer mit der E-Mail {{.Email}} und Passwort {{.Password}} wurde importiert.\r\n"
  },
  {
    "id": "api.slackimport.slack_add_bot_user.unable_import",
    "translation": "Konnte den Integrations-/Slack-Bot-Benutzer {{.Username}} nicht importieren.\r\n"
  },
  {
    "id": "api.slackimport.slack_add_channels.added",
    "translation": "\r\nKanäle hinzugefügt:\r\n"
  },
  {
    "id": "api.slackimport.slack_add_channels.failed_to_add_user",
    "translation": "Konnte Slack-Benutzer {{.Username}} nicht zum Kanal hinzufügen.\r\n"
  },
  {
    "id": "api.slackimport.slack_add_channels.import_failed",
    "translation": "Konnte Slack-Kanal {{.DisplayName}} nicht importieren.\r\n"
  },
  {
    "id": "api.slackimport.slack_add_channels.merge",
    "translation": "Der Slack-Kanal {{.DisplayName}} existiert bereits als aktiver Mattermost-Kanal. Beide Kanäle wurden zusammengeführt.\r\n"
  },
  {
    "id": "api.slackimport.slack_add_users.created",
    "translation": "\r\nBenutzer erstellt:\r\n"
  },
  {
    "id": "api.slackimport.slack_add_users.email_pwd",
    "translation": "Slack-Benutzer mit der E-Mail-Adresse {{.Email}} und dem Passwort {{.Password}} wurde importiert.\r\n"
  },
  {
    "id": "api.slackimport.slack_add_users.merge_existing",
    "translation": "Slack-Benutzer mit existierendem Mattermost-Benutzer mit identischer E-Mail-Adresse {{.Email}} und Benutzername {{.Username}} zusammengeführt.\r\n"
  },
  {
    "id": "api.slackimport.slack_add_users.merge_existing_failed",
    "translation": "Slack-Benutzer mit existierendem Mattermost-Benutzer mit identischer E-Mail-Adresse {{.Email}} und Benutzername {{.Username}} zusammengeführt, konnte aber den Benutzer nicht zu seinem Team hinzufügen.\r\n"
  },
  {
    "id": "api.slackimport.slack_add_users.missing_email_address",
    "translation": "Der Benutzer {{.Username}} hat keine E-Mail-Adresse im Slack-Export. Verwende {{.Email}} als Platzhalter. Der Benutzer sollte seine E-Mail-Adresse aktualisieren, sobald er sich angemeldet hat.\r\n"
  },
  {
    "id": "api.slackimport.slack_add_users.unable_import",
    "translation": "Konnte Slack-Benutzer nicht importieren: {{.Username}}\r\n"
  },
  {
    "id": "api.slackimport.slack_import.log",
    "translation": "Mattermost Slack Import Protokoll\n"
  },
  {
    "id": "api.slackimport.slack_import.note1",
    "translation": "- Einige Nachrichten wurden eventuell nicht importiert, da sie nicht von diesem Importer unterstützt werden.\n"
  },
  {
    "id": "api.slackimport.slack_import.note2",
    "translation": "- Nachrichten vom Slack-Bot werden aktuell nicht unterstützt.\r\n"
  },
  {
    "id": "api.slackimport.slack_import.note3",
    "translation": "- Weitere Fehlermeldungen könnten in den Server-Logs auffindbar sein.\r\n"
  },
  {
    "id": "api.slackimport.slack_import.notes",
    "translation": "\r\nNotizen:\r\n"
  },
  {
    "id": "api.slackimport.slack_import.open.app_error",
    "translation": "Konnte folgende Datei nicht öffnen: {{.Filename}}.\r\n"
  },
  {
    "id": "api.slackimport.slack_import.team_fail",
    "translation": "Fehler beim Abruf des Teams, in das importiert werden soll.\r\n"
  },
  {
    "id": "api.slackimport.slack_import.zip.app_error",
    "translation": "Konnte Slack-Export ZIP-Datei nicht öffnen.\r\n"
  },
  {
    "id": "api.status.user_not_found.app_error",
    "translation": "Benutzer nicht gefunden."
  },
  {
    "id": "api.team.add_user_to_team.added",
    "translation": "%v wurde durch %v zum Team hinzugefügt."
  },
  {
    "id": "api.team.add_user_to_team.missing_parameter.app_error",
    "translation": "Parameter um Benutzer zu Team hinzuzufügen erforderlich."
  },
  {
    "id": "api.team.get_invite_info.not_open_team",
    "translation": "Die Einladung ist ungültig, weil dies kein offenes Team ist."
  },
  {
    "id": "api.team.get_team_icon.filesettings_no_driver.app_error",
    "translation": "Ungültiger Treibername in Dateieinstellungen.  Muss 'local' oder 'amazons3' sein."
  },
  {
    "id": "api.team.get_team_icon.read_file.app_error",
    "translation": "Konnte Teamsymbol nicht lesen."
  },
  {
    "id": "api.team.import_team.array.app_error",
    "translation": "Leeres Array unterhalb von 'Datei' in der Anfrage."
  },
  {
    "id": "api.team.import_team.integer.app_error",
    "translation": "Dateigröße ist keine Integer-Zahl."
  },
  {
    "id": "api.team.import_team.no_file.app_error",
    "translation": "Keine Datei unter 'file' in der Anfrage."
  },
  {
    "id": "api.team.import_team.no_import_from.app_error",
    "translation": "Falsch gebildete Anfrage: Feld importFrom fehlt."
  },
  {
    "id": "api.team.import_team.open.app_error",
    "translation": "Konnte Datei nicht öffnen."
  },
  {
    "id": "api.team.import_team.parse.app_error",
    "translation": "Kann Multipart-Formular nicht verarbeiten."
  },
  {
    "id": "api.team.import_team.unavailable.app_error",
    "translation": "Falsch gebildete Anfrage: Feld filesize fehlt."
  },
  {
    "id": "api.team.invite_members.disabled.app_error",
    "translation": "E-Mail-Einladungen sind deaktiviert."
  },
  {
    "id": "api.team.invite_members.invalid_email.app_error",
    "translation": "Die folgenden E-Mail-Adressen gehören nicht zu einer akzeptierten Domäne: {{.Addresses}}. Bitte kontaktiere deinen Systemadministrator für Details."
  },
  {
    "id": "api.team.invite_members.no_one.app_error",
    "translation": "Keiner zum Einladen."
  },
  {
    "id": "api.team.is_team_creation_allowed.disabled.app_error",
    "translation": "Teamerstellung wurde deaktiviert. Bitte frage deinen Administrator, um Details zu erfahren."
  },
  {
    "id": "api.team.is_team_creation_allowed.domain.app_error",
    "translation": "Die E-Mail-Adresse muss von einer bestimmten Domain stammen (z.B. @example.com). Bitte wende dich an deinen Systemadministrator."
  },
  {
    "id": "api.team.join_team.post_and_forget",
    "translation": "%v ist dem Team beigetreten."
  },
  {
    "id": "api.team.join_user_to_team.allowed_domains.app_error",
    "translation": "Die E-Mail-Adresse muss von einer bestimmten Domain stammen (z.B. @example.com). Bitte wende dich an deinen Systemadministrator."
  },
  {
    "id": "api.team.leave.left",
    "translation": "%v hat das Team verlassen."
  },
  {
    "id": "api.team.move_channel.post.error",
    "translation": "Fehler beim Senden der Nachricht zur Verschiebung des Kanals."
  },
  {
    "id": "api.team.move_channel.success",
    "translation": "Dieser Kanal wurde durch %v in dieses Team verschoben."
  },
  {
    "id": "api.team.remove_team_icon.get_team.app_error",
    "translation": "Ein Fehler ist beim Aufrufen des Teams aufgetreten."
  },
  {
    "id": "api.team.remove_user_from_team.missing.app_error",
    "translation": "Der Benutzer scheint nicht Teil dieses Teams zu sein."
  },
  {
    "id": "api.team.remove_user_from_team.removed",
    "translation": "%v wurde aus dem Team entfernt."
  },
  {
    "id": "api.team.set_team_icon.array.app_error",
    "translation": "Leeres Array unterhalb von 'image' in der Anfrage."
  },
  {
    "id": "api.team.set_team_icon.decode.app_error",
    "translation": "Konnte das Teamsymbol nicht dekodieren."
  },
  {
    "id": "api.team.set_team_icon.encode.app_error",
    "translation": "Konnte Teamsymbol nicht kodieren."
  },
  {
    "id": "api.team.set_team_icon.get_team.app_error",
    "translation": "Ein Fehler ist beim Aufrufen des Teams aufgetreten."
  },
  {
    "id": "api.team.set_team_icon.no_file.app_error",
    "translation": "Keine Datei unter 'image' in der Anfrage."
  },
  {
    "id": "api.team.set_team_icon.open.app_error",
    "translation": "Konnte Bilddatei nicht öffnen."
  },
  {
    "id": "api.team.set_team_icon.parse.app_error",
    "translation": "Konnte Multipart-Formular nicht verarbeiten."
  },
  {
    "id": "api.team.set_team_icon.storage.app_error",
    "translation": "Das Teamsymbol kann nicht hochgeladen werden. Ein Foto-Speicherort ist nicht konfiguriert."
  },
  {
    "id": "api.team.set_team_icon.too_large.app_error",
    "translation": "Kann Teamsymbol nicht hochladen. Datei ist zu groß."
  },
  {
    "id": "api.team.set_team_icon.write_file.app_error",
    "translation": "Konnte Teamsymbol nicht speichern."
  },
  {
    "id": "api.team.team_icon.update.app_error",
    "translation": "Ein Fehler ist beim Aktualisieren des Teamsymbols aufgetreten."
  },
  {
    "id": "api.team.update_member_roles.not_a_member",
    "translation": "Der angegebene Benutzer ist kein Mitglied des angegebenen Teams."
  },
  {
    "id": "api.team.update_restricted_domains.mismatch.app_error",
    "translation": "Beschränkung des Teams auf {{ .Domain }} ist durch die Systemkonfiguration nicht erlaubt. Bitte wende dich an deinen Systemadministrator."
  },
  {
    "id": "api.team.update_team_scheme.license.error",
    "translation": "Deine Lizenz unterstützt die Aktualisierung des Team-Schemas nicht"
  },
  {
    "id": "api.team.update_team_scheme.scheme_scope.error",
    "translation": "Konnte Schema für Team nicht setzen, da das angegebene Schema kein Team-Schema ist."
  },
  {
    "id": "api.templates.deactivate_body.info",
    "translation": "Du hast dein Konto auf {{ .SiteURL }} deaktiviert."
  },
  {
    "id": "api.templates.deactivate_body.title",
    "translation": "Dein Konto auf {{ .ServerURL }} wurde deaktiviert"
  },
  {
    "id": "api.templates.deactivate_body.warning",
    "translation": "Falls diese Änderung nicht durch dich durchgeführt wurde oder du dein Konto reaktivieren möchtest, kontaktiere deinen Systemadministrator."
  },
  {
    "id": "api.templates.deactivate_subject",
    "translation": "[{{ .SiteName }}] Dein Konto auf {{ .ServerURL }} wurde deaktiviert"
  },
  {
    "id": "api.templates.email_change_body.info",
    "translation": "Deine E-Mail-Adresse für {{.TeamDisplayName}} wurde in {{.NewEmail}} geändert."
  },
  {
    "id": "api.templates.email_change_body.title",
    "translation": "Deine E-Mail-Adresse wurde geändert"
  },
  {
    "id": "api.templates.email_change_subject",
    "translation": "[{{ .SiteName }}] Deine E-Mail-Adresse wurde geändert"
  },
  {
    "id": "api.templates.email_change_verify_body.button",
    "translation": "E-Mail verifizieren"
  },
  {
    "id": "api.templates.email_change_verify_body.info",
    "translation": "Um deine E-Mail-Adresse für {{.TeamDisplayName}} zu ändern, klicke bitte auf den unten stehenden Link, um zu bestätigen, dass dies die richtige Adresse ist."
  },
  {
    "id": "api.templates.email_change_verify_body.title",
    "translation": "Du hast deine E-Mail-Adresse geändert"
  },
  {
    "id": "api.templates.email_change_verify_subject",
    "translation": "[{{ .SiteName }}] Bestätige die neue E-Mail-Adresse"
  },
  {
    "id": "api.templates.email_footer",
    "translation": "Um deine Benachrichtigungseinstellungen zu ändern, melde dich an deiner Team-Site an und wähle dann Einstellungen > Benachrichtigungen."
  },
  {
    "id": "api.templates.email_info1",
    "translation": "Bei Fragen schreibe uns eine Mail: "
  },
  {
    "id": "api.templates.email_info2",
    "translation": "Mit freundlichen Grüßen,"
  },
  {
    "id": "api.templates.email_info3",
    "translation": "Das {{.SiteName}}-Team"
  },
  {
    "id": "api.templates.email_organization",
    "translation": "Versandt durch "
  },
  {
    "id": "api.templates.email_warning",
    "translation": "Falls du diese Änderung nicht durchgeführt hast, kontaktiere den Systemadministrator."
  },
  {
    "id": "api.templates.invite_body.button",
    "translation": "Jetzt beitreten"
  },
  {
    "id": "api.templates.invite_body.title",
    "translation": "Du wurdest von {{ .SenderName }} eingeladen dem Team {{ .TeamDisplayName }} beizutreten."
  },
  {
    "id": "api.templates.invite_subject",
    "translation": "[{{ .SiteName }}] {{ .SenderName }} hat dich eingeladen, dem Team {{ .TeamDisplayName }} beizutreten"
  },
  {
    "id": "api.templates.mfa_activated_body.info",
    "translation": "Multi-Faktor-Authentifizierung wurde zu deinem Konto auf {{ .SiteURL }} hinzugefügt."
  },
  {
    "id": "api.templates.mfa_activated_body.title",
    "translation": "Multi-Faktor-Authentifizierung wurde hinzugefügt"
  },
  {
    "id": "api.templates.mfa_change_subject",
    "translation": "[{{ .SiteName }}] Deine MFA wurde aktualisiert"
  },
  {
    "id": "api.templates.mfa_deactivated_body.info",
    "translation": "Multi-Faktor-Authentifizierung wurde von deinem Konto auf {{ .SiteURL }} entfernt."
  },
  {
    "id": "api.templates.mfa_deactivated_body.title",
    "translation": "Multi-Faktor-Authentifizierung wurde entfernt"
  },
  {
    "id": "api.templates.password_change_body.info",
    "translation": "Dein Passwort für {{.TeamDisplayName}} auf {{ .TeamURL }} wurde durch {{.Method}} geändert."
  },
  {
    "id": "api.templates.password_change_body.title",
    "translation": "Dein Passwort wurde aktualisiert"
  },
  {
    "id": "api.templates.password_change_subject",
    "translation": "[{{ .SiteName }}] Dein Passwort wurde aktualisiert"
  },
  {
    "id": "api.templates.post_body.button",
    "translation": "Nachricht anzeigen"
  },
  {
    "id": "api.templates.reset_body.button",
    "translation": "Passwort zurücksetzen"
  },
  {
    "id": "api.templates.reset_body.title",
    "translation": "Dein Passwort zurücksetzen"
  },
  {
    "id": "api.templates.reset_subject",
    "translation": "[{{ .SiteName }}] Passwort zurücksetzen"
  },
  {
    "id": "api.templates.signin_change_email.body.info",
    "translation": "Du hast deine Anmeldemethode auf {{ .SiteName }} zu {{.Method}} geändert."
  },
  {
    "id": "api.templates.signin_change_email.body.method_email",
    "translation": "E-Mail-Adresse und Passwort"
  },
  {
    "id": "api.templates.signin_change_email.body.title",
    "translation": "Du hast deine Anmeldemethode geändert"
  },
  {
    "id": "api.templates.signin_change_email.subject",
    "translation": "[{{ .SiteName }}] Deine Anmeldemethode wurde aktualisiert"
  },
  {
    "id": "api.templates.user_access_token_body.info",
    "translation": "Ein persönliches Zugangs-Token wurde zu deinem Konto auf {{ .SiteURL }} hinzugefügt. Dies kann zum Zugriff auf {{.SiteName}} mit deinem Konto verwendet werden."
  },
  {
    "id": "api.templates.user_access_token_body.title",
    "translation": "Persönliches Zugriffs-Token zu deinem Konto hinzugefügt"
  },
  {
    "id": "api.templates.user_access_token_subject",
    "translation": "[{{ .SiteName }}] Persönliches Zugriffs-Token zu deinem Konto hinzugefügt"
  },
  {
    "id": "api.templates.username_change_body.info",
    "translation": "Dein Benutzername für {{.TeamDisplayName}} wurde geändert zu {{.NewUsername}}."
  },
  {
    "id": "api.templates.username_change_body.title",
    "translation": "Dein Benutzername wurde geändert"
  },
  {
    "id": "api.templates.username_change_subject",
    "translation": "[{{ .SiteName }}] Dein Benutzername wurde geändert"
  },
  {
    "id": "api.templates.verify_body.button",
    "translation": "E-Mail verifizieren"
  },
  {
    "id": "api.templates.verify_body.info",
    "translation": "Diese E-Mail-Adresse wurde verwendet um ein Konto bei Mattermost anzulegen."
  },
  {
    "id": "api.templates.verify_body.title",
    "translation": "Überprüfe deine E-Mail-Adresse"
  },
  {
    "id": "api.templates.verify_subject",
    "translation": "[{{ .SiteName }}] E-Mail-Bestätigung"
  },
  {
    "id": "api.templates.welcome_body.app_download_info",
    "translation": "Für das beste Erlebnis lade die Apps für PC, macOS, iOS und Android herunter."
  },
  {
    "id": "api.templates.welcome_body.button",
    "translation": "E-Mail verifizieren"
  },
  {
    "id": "api.templates.welcome_body.info",
    "translation": "Diese E-Mail-Adresse wurde verwendet, um ein Mattermost Konto zu erstellen."
  },
  {
    "id": "api.templates.welcome_body.title",
    "translation": "Willkommen im Team"
  },
  {
    "id": "api.templates.welcome_subject",
    "translation": "[{{ .SiteName }}] Du bist {{ .ServerURL }} beigetreten"
  },
  {
    "id": "api.user.activate_mfa.email_and_ldap_only.app_error",
    "translation": "MFA ist für diesen Kontotyp nicht verfügbar."
  },
  {
    "id": "api.user.add_direct_channels_and_forget.failed.error",
    "translation": "Fehler beim Hinzufügen von Kanaleinstellungen für Benutzer user_id={{.UserId}}, team_id={{.TeamId}}, err={{.Error}}"
  },
  {
    "id": "api.user.authorize_oauth_user.bad_response.app_error",
    "translation": "Fehlerhafte Rückmeldung bei Tokenanfrage."
  },
  {
    "id": "api.user.authorize_oauth_user.bad_token.app_error",
    "translation": "Falscher Tokentyp."
  },
  {
    "id": "api.user.authorize_oauth_user.invalid_state.app_error",
    "translation": "Ungültiger Zustand"
  },
  {
    "id": "api.user.authorize_oauth_user.missing.app_error",
    "translation": "Fehlendes Zugangs-Token."
  },
  {
    "id": "api.user.authorize_oauth_user.response.app_error",
    "translation": "Ungültige Antwort vom OAuth-Service-Anbieter erhalten."
  },
  {
    "id": "api.user.authorize_oauth_user.service.app_error",
    "translation": "Tokenanfrage zu {{.Service}} fehlgeschlagen."
  },
  {
    "id": "api.user.authorize_oauth_user.token_failed.app_error",
    "translation": "Tokenanfrage fehlgeschlagen."
  },
  {
    "id": "api.user.authorize_oauth_user.unsupported.app_error",
    "translation": "{{.Service}} SSO über OAuth 2.0 auf diesem Server nicht verfügbar."
  },
  {
    "id": "api.user.check_user_login_attempts.too_many.app_error",
    "translation": "Dein Konto ist gesperrt, da es zu viele fehlerhafte Passworteingaben gab. Bitte setze dein Passwort zurück."
  },
  {
    "id": "api.user.check_user_mfa.bad_code.app_error",
    "translation": "Ungültiger MFA-Token."
  },
  {
    "id": "api.user.check_user_password.invalid.app_error",
    "translation": "Der Login schlug fehl, weil das Passwort ungültig ist."
  },
  {
    "id": "api.user.complete_switch_with_oauth.blank_email.app_error",
    "translation": "Leere E-Mail-Adresse."
  },
  {
    "id": "api.user.complete_switch_with_oauth.parse.app_error",
    "translation": "Konnte Authentifizierungsdaten aus {{.Service}} Benutzerobjekt nicht verarbeiten."
  },
  {
    "id": "api.user.create_email_token.error",
    "translation": "Token-Daten für die E-Mail-Bestätigung konnten nicht erstellt werden"
  },
  {
    "id": "api.user.create_oauth_user.already_attached.app_error",
    "translation": "Mit dieser E-Mail-Adresse ist bereits ein Konto verknüpft, das nicht die Anmeldemethode {{.Service}} verwendet. Bitte verwende {{.Auth}} zum Anmelden."
  },
  {
    "id": "api.user.create_oauth_user.create.app_error",
    "translation": "Konnte keinen Benutzer aus {{.Service}} Benutzerobjekt erstellen."
  },
  {
    "id": "api.user.create_profile_image.default_font.app_error",
    "translation": "Konnte Standard-Profilbildschriftart nicht erstellen."
  },
  {
    "id": "api.user.create_profile_image.encode.app_error",
    "translation": "Konnte Standardprofilbild nicht enkodieren."
  },
  {
    "id": "api.user.create_profile_image.initial.app_error",
    "translation": "Konnte Benutzerinitial nicht zu Standardprofilbild hinzufügen."
  },
  {
    "id": "api.user.create_user.accepted_domain.app_error",
    "translation": "Die angegebene E-Mail-Adresse gehört nicht zu den zugelassenen Domains. Bitte kontaktiere deinen Administrator oder registriere dich mit einer andere E-Mail-Adresse."
  },
  {
    "id": "api.user.create_user.disabled.app_error",
    "translation": "Die Erstellung von Benutzern ist deaktiviert."
  },
  {
    "id": "api.user.create_user.no_open_server",
    "translation": "Dieser Server erlaubt keine offenen Registrierungen.  Bitte wende dich an deinen Administrator, um eine Einladung zu erhalten."
  },
  {
    "id": "api.user.create_user.signup_email_disabled.app_error",
    "translation": "Benutzerregistrierung mit einer E-Mail-Adresse ist ausgeschaltet."
  },
  {
    "id": "api.user.create_user.signup_link_expired.app_error",
    "translation": "Der Registrierungslink ist abgelaufen."
  },
  {
    "id": "api.user.create_user.signup_link_invalid.app_error",
    "translation": "Der Registrierungslink scheint nicht gültig zu sein."
  },
  {
    "id": "api.user.email_to_ldap.not_available.app_error",
    "translation": "AD/LDAP ist auf diesem Server nicht verfügbar."
  },
  {
    "id": "api.user.email_to_oauth.not_available.app_error",
    "translation": "Authentifizierungs-Transfer auf diesem Server nicht konfiguriert oder verfügbar."
  },
  {
    "id": "api.user.get_user_by_email.permissions.app_error",
    "translation": "Konnte Benutzer nicht nach Mail abrufen."
  },
  {
    "id": "api.user.ldap_to_email.not_available.app_error",
    "translation": "AD/LDAP ist auf diesem Server nicht verfügbar."
  },
  {
    "id": "api.user.ldap_to_email.not_ldap_account.app_error",
    "translation": "Dieses Konto verwendet kein AD/LDAP."
  },
  {
    "id": "api.user.login.blank_pwd.app_error",
    "translation": "Passwort darf nicht leer sein"
  },
  {
    "id": "api.user.login.bot_login_forbidden.app_error",
    "translation": "Bot login sind verboten."
  },
  {
    "id": "api.user.login.client_side_cert.certificate.app_error",
    "translation": "Versuchte Anmeldung unter Verwendung der experimentellen Funktion ClientSideCert ohne Angabe eines gültigen Zertifikats."
  },
  {
    "id": "api.user.login.client_side_cert.license.app_error",
    "translation": "Versuchte Anmeldung unter Verwendung der experimentellen Funktion ClientSideCertEnable ohne Angabe einer gültigen Enterprise-Lizenz."
  },
  {
    "id": "api.user.login.inactive.app_error",
    "translation": "Anmeldung nicht möglich, weil dein Konto deaktiviert wurde.  Bitte wende dich an einen Administrator."
  },
  {
    "id": "api.user.login.not_verified.app_error",
    "translation": "Anmelden aufgrund unbestätigter E-Mail-Adresse fehlgeschlagen."
  },
  {
    "id": "api.user.login.use_auth_service.app_error",
    "translation": "Bitte melde dich mit {{.AuthService}} an ."
  },
  {
    "id": "api.user.login_by_oauth.bot_login_forbidden.app_error",
    "translation": "Bot login sind verboten."
  },
  {
    "id": "api.user.login_by_oauth.not_available.app_error",
    "translation": "{{.Service}} SSO mit OAuth 2.0 nicht auf diesem Server verfügbar."
  },
  {
    "id": "api.user.login_by_oauth.parse.app_error",
    "translation": "Konnte Anmeldedaten nicht aus {{.Service}} Benutzerobjekt verarbeiten."
  },
  {
    "id": "api.user.login_ldap.not_available.app_error",
    "translation": "AD/LDAP ist auf diesem Server nicht verfügbar."
  },
  {
    "id": "api.user.oauth_to_email.context.app_error",
    "translation": "Aktualisieren des Passworts fehlgeschlagen, da Kontext user_id nicht der user_id des Providers entsprach."
  },
  {
    "id": "api.user.oauth_to_email.not_available.app_error",
    "translation": "Authentifizierungs-Transfer auf diesem Server nicht konfiguriert oder verfügbar."
  },
  {
    "id": "api.user.reset_password.broken_token.app_error",
    "translation": "Das Token zum Zurücksetzen des Passwortes scheint nicht gültig zu sein."
  },
  {
    "id": "api.user.reset_password.invalid_link.app_error",
    "translation": "Der Link zum Zurücksetzen des Passwortes scheint nicht gültig zu sein."
  },
  {
    "id": "api.user.reset_password.link_expired.app_error",
    "translation": "Der Link zum Zurücksetzen des Passwortes ist abgelaufen."
  },
  {
    "id": "api.user.reset_password.method",
    "translation": "über einen Passwort-zurücksetzen-Link"
  },
  {
    "id": "api.user.reset_password.sso.app_error",
    "translation": "Kann Passwort für SSO-Konten nicht zurücksetzen."
  },
  {
    "id": "api.user.saml.not_available.app_error",
    "translation": "SAML 2.0 ist auf diesem Server nicht konfiguriert oder wird nicht unterstützt."
  },
  {
    "id": "api.user.send_deactivate_email_and_forget.failed.error",
    "translation": "Fehler beim Senden der Konto-Deaktivierungs-E-Mail"
  },
  {
    "id": "api.user.send_email_change_verify_email_and_forget.error",
    "translation": "Die Bestätigungs-E-Mail über die Änderung der E-Mail-Adresse konnte nicht versandt werden"
  },
  {
    "id": "api.user.send_password_reset.send.app_error",
    "translation": "Konnte die E-Mail zum Zurücksetzen des Passworts nicht senden."
  },
  {
    "id": "api.user.send_password_reset.sso.app_error",
    "translation": "Kann Passwort für SSO-Konten nicht zurücksetzen."
  },
  {
    "id": "api.user.send_sign_in_change_email_and_forget.error",
    "translation": "Die Bestätigungs-E-Mail über die Änderung des Passworts konnte nicht versandt werden"
  },
  {
    "id": "api.user.send_verify_email_and_forget.failed.error",
    "translation": "Die Bestätigungs-E-Mail konnte nicht versandt werden"
  },
  {
    "id": "api.user.update_active.not_enable.app_error",
    "translation": "Du kannst dich nicht selbst deaktivieren, da diese Funktion nicht aktiviert ist. Bitte kontaktiere deinen Systemadministrator."
  },
  {
    "id": "api.user.update_active.permissions.app_error",
    "translation": "Du hast nicht die erforderlichen Berechtigungen."
  },
  {
    "id": "api.user.update_oauth_user_attrs.get_user.app_error",
    "translation": "Konnte keinen Benutzer aus {{.Service}} Benutzerobjekt erstellen."
  },
  {
    "id": "api.user.update_password.context.app_error",
    "translation": "Aktualisieren des Passworts fehlgeschlagen, da Kontext user_id nicht der props user_id entsprach."
  },
  {
    "id": "api.user.update_password.failed.app_error",
    "translation": "Aktualisieren des Passworts fehlgeschlagen."
  },
  {
    "id": "api.user.update_password.incorrect.app_error",
    "translation": "Das eingegebene \"Aktuelle Passwort\" ist nicht korrekt. Bitte prüfen Sie, dass die Umschalt-Taste deaktiviert ist und versuchen es erneut."
  },
  {
    "id": "api.user.update_password.menu",
    "translation": "über das Einstellungsmenü"
  },
  {
    "id": "api.user.update_password.oauth.app_error",
    "translation": "Aktualisieren des Passworts fehlgeschlagen, da der Benutzer über einen OAuth-Service angemeldet ist."
  },
  {
    "id": "api.user.update_password.valid_account.app_error",
    "translation": "Aktualisieren des Passworts fehlgeschlagen, da kein gültiges Konto gefunden werden konnte."
  },
  {
    "id": "api.user.upload_profile_user.array.app_error",
    "translation": "Leeres Array unterhalb von 'image' in der Anfrage."
  },
  {
    "id": "api.user.upload_profile_user.decode.app_error",
    "translation": "Konnte Profilbild nicht dekodieren."
  },
  {
    "id": "api.user.upload_profile_user.encode.app_error",
    "translation": "Konnte Profilbild nicht kodieren."
  },
  {
    "id": "api.user.upload_profile_user.no_file.app_error",
    "translation": "Keine Datei unter 'image' in der Anfrage."
  },
  {
    "id": "api.user.upload_profile_user.open.app_error",
    "translation": "Konnte Bild nicht öffnen."
  },
  {
    "id": "api.user.upload_profile_user.parse.app_error",
    "translation": "Konnte Multipart-Formular nicht verarbeiten."
  },
  {
    "id": "api.user.upload_profile_user.storage.app_error",
    "translation": "Die Datei kann nicht hochgeladen werden. Ein Foto-Speicherort ist nicht eingerichtet."
  },
  {
    "id": "api.user.upload_profile_user.too_large.app_error",
    "translation": "Dateiupload nicht möglich. Datei ist zu groß."
  },
  {
    "id": "api.user.upload_profile_user.upload_profile.app_error",
    "translation": "Konnte Profilbild nicht hochladen."
  },
  {
    "id": "api.user.verify_email.bad_link.app_error",
    "translation": "Fehlerhafter E-Mail-Adressen-Bestätigungslink."
  },
  {
    "id": "api.user.verify_email.broken_token.app_error",
    "translation": "Schlechter \"E-Mail bestätigen\"-Token-Typ."
  },
  {
    "id": "api.user.verify_email.link_expired.app_error",
    "translation": "Der E-Mail-Bestätigungslink ist abgelaufen."
  },
  {
    "id": "api.user.verify_email.token_parse.error",
    "translation": "Token-Daten aus der E-Mail-Bestätigung konnten nicht analysiert werden"
  },
  {
    "id": "api.web_socket.connect.upgrade.app_error",
    "translation": "Fehler beim Hochstufen der Websocket-Verbindung."
  },
  {
    "id": "api.web_socket_router.bad_action.app_error",
    "translation": "Unbekannte WebSocket-Aktion."
  },
  {
    "id": "api.web_socket_router.bad_seq.app_error",
    "translation": "Ungültige Sequenz für WebSocket-Nachricht."
  },
  {
    "id": "api.web_socket_router.no_action.app_error",
    "translation": "Keine WebSocket-Aktion."
  },
  {
    "id": "api.web_socket_router.not_authenticated.app_error",
    "translation": "WebSocket-Verbindung ist nicht authentifiziert. Bitte melde dich an und versuche es erneut."
  },
  {
    "id": "api.webhook.create_outgoing.intersect.app_error",
    "translation": "Ausgehende Webhooks desselben Kanals können nicht dieselben Auslösewörter/Callback-URLs haben."
  },
  {
    "id": "api.webhook.create_outgoing.not_open.app_error",
    "translation": "Ausgehende Webhooks können nur für öffentliche Kanäle erstellt werden."
  },
  {
    "id": "api.webhook.create_outgoing.permissions.app_error",
    "translation": "Ungültige Berechtigungen, um ausgehenden Webhook zu erstellen."
  },
  {
    "id": "api.webhook.create_outgoing.triggers.app_error",
    "translation": "Entweder trigger_words oder channel_id müssen gesetzt sein."
  },
  {
    "id": "api.webhook.incoming.error",
    "translation": "Konnte die Multipart-Daten des eingehenden Webhooks nicht entschlüsseln."
  },
  {
    "id": "api.webhook.team_mismatch.app_error",
    "translation": "Kann Webhooks nicht über Teams hinweg aktualisieren."
  },
  {
    "id": "api.webhook.update_outgoing.intersect.app_error",
    "translation": "Ausgehende Webhooks desselben Kanals können nicht dieselben Auslösewörter/Callback-URLs haben."
  },
  {
    "id": "api.websocket_handler.invalid_param.app_error",
    "translation": "Ungültiger {{.Name}} Parameter."
  },
  {
    "id": "app.admin.test_email.failure",
    "translation": "Verbindung nicht erfolgreich: {{.Error}}"
  },
  {
    "id": "app.channel.create_channel.no_team_id.app_error",
    "translation": "Es muss eine Team-ID angegeben werden um einen Kanal zu erstellen."
  },
  {
    "id": "app.channel.move_channel.members_do_not_match.error",
    "translation": "Kann einen Kanal nicht bewegen, bis alle Mitglieder auch Mitglieder im Ziel-Team sind."
  },
  {
    "id": "app.channel.post_update_channel_purpose_message.post.error",
    "translation": "Fehler beim Senden des Kanalzwecks"
  },
  {
    "id": "app.channel.post_update_channel_purpose_message.removed",
    "translation": "%s hat den Kanalzweck entfernt (war: %s)"
  },
  {
    "id": "app.channel.post_update_channel_purpose_message.retrieve_user.error",
    "translation": "Fehler beim Abrufen des Benutzers während der Aktualisierung des Kanalzwecks %v"
  },
  {
    "id": "app.channel.post_update_channel_purpose_message.updated_from",
    "translation": "%s hat den Kanalzweck von: %s nach: %s aktualisiert"
  },
  {
    "id": "app.channel.post_update_channel_purpose_message.updated_to",
    "translation": "%s hat den Kanalzweck aktualisiert zu: %s"
  },
  {
    "id": "app.export.export_write_line.io_writer.error",
    "translation": "Es trat ein Fehler beim Schreiben der Exportdaten auf."
  },
  {
    "id": "app.export.export_write_line.json_marshall.error",
    "translation": "Es trat ein Fehler bei der Bereitstellung der JSON-Daten für den Export auf."
  },
  {
    "id": "app.import.attachment.bad_file.error",
    "translation": "Fehler beim Lesen der Datei unter: \"{{.FilePath}}\""
  },
  {
    "id": "app.import.attachment.file_upload.error",
    "translation": "Fehler beim Hochladen der Datei unter: \"{{.FilePath}}\""
  },
  {
    "id": "app.import.bulk_import.file_scan.error",
    "translation": "Fehler beim Lesen der Importdatei."
  },
  {
    "id": "app.import.bulk_import.json_decode.error",
    "translation": "JSON Decode der Zeile fehlgeschlagen."
  },
  {
    "id": "app.import.bulk_import.unsupported_version.error",
    "translation": "Falsche oder fehlende Version in der Daten-Import-Datei. Stelle sicher, dass die Version das erste Objekt in deiner Import-Datei ist und versuche es erneut."
  },
  {
    "id": "app.import.emoji.bad_file.error",
    "translation": "Fehler beim Lesen der importierten Emoji-Bilddatei. Name des Emojis: \"{{.FilePath}}\""
  },
  {
    "id": "app.import.import_channel.scheme_deleted.error",
    "translation": "Kann einem Kanal keine gelöschtes Schema zuweisen."
  },
  {
    "id": "app.import.import_channel.scheme_wrong_scope.error",
    "translation": "Kanal muss einem Kanal-Bereichs-Schema zugewiesen werden."
  },
  {
    "id": "app.import.import_channel.team_not_found.error",
    "translation": "Fehler beim Importieren des Kanals. Team mit dem Namen \"{{.TeamName}}\" konnte nicht gefunden werden."
  },
  {
    "id": "app.import.import_direct_channel.create_direct_channel.error",
    "translation": "Konnte Direktkanal nicht erstellen"
  },
  {
    "id": "app.import.import_direct_channel.create_group_channel.error",
    "translation": "Konnte Gruppenkanal nicht erstellen"
  },
  {
    "id": "app.import.import_direct_channel.update_header_failed.error",
    "translation": "Konnte Direktkanalüberschrift nicht aktualisieren"
  },
  {
    "id": "app.import.import_direct_post.create_direct_channel.error",
    "translation": "Konnte Direktkanal nicht abrufen"
  },
  {
    "id": "app.import.import_direct_post.create_group_channel.error",
    "translation": "Konnte Gruppenkanal nicht abrufen"
  },
  {
    "id": "app.import.import_line.null_channel.error",
    "translation": "Importdatenzeile hat den Typ \"channel\", aber das Kanalobjekt ist null."
  },
  {
    "id": "app.import.import_line.null_direct_channel.error",
    "translation": "Importdatenzeile hat den Typ \"direct_channel\", aber das direct_channel-Objekt ist null."
  },
  {
    "id": "app.import.import_line.null_direct_post.error",
    "translation": "Importdatenzeile hat den Typ \"direct_post\", aber das direct_post-Objekt ist null."
  },
  {
    "id": "app.import.import_line.null_emoji.error",
    "translation": "Importdatenzeile hat den Typ \"emoji\", aber das Emoji-Objekt ist null."
  },
  {
    "id": "app.import.import_line.null_post.error",
    "translation": "Importdatenzeile hat den Typ \"post\", aber das Nachrichtenobjekt ist null."
  },
  {
    "id": "app.import.import_line.null_scheme.error",
    "translation": "Importdatenzeile hat den Typ \"scheme\", aber das Schemaobjekt ist null."
  },
  {
    "id": "app.import.import_line.null_team.error",
    "translation": "Importdatenzeile hat den Typ \"team\", aber das Teamobjekt ist null."
  },
  {
    "id": "app.import.import_line.null_user.error",
    "translation": "Importdatenzeile hat den Typ \"user\", aber das Benutzerobjekt ist null."
  },
  {
    "id": "app.import.import_line.unknown_line_type.error",
    "translation": "Importdatenzeile hat den unbekannten Typ \"{{.Type}}\"."
  },
  {
    "id": "app.import.import_post.channel_not_found.error",
    "translation": "Fehler beim Importieren der Nachricht. Kanal mit dem Namen \"{{.ChannelName}}\" konnte nicht gefunden werden."
  },
  {
    "id": "app.import.import_post.save_preferences.error",
    "translation": "Fehler beim Import der Nachricht. Einstellungen konnten nicht gespeichert werden."
  },
  {
    "id": "app.import.import_post.user_not_found.error",
    "translation": "Fehler beim Importieren der Nachricht. Benutzer mit dem Namen \"{{.Username}}\" konnte nicht gefunden werden."
  },
  {
    "id": "app.import.import_scheme.scope_change.error",
    "translation": "Der Massenimporter kann den Bereich eines bereits existierenden Schemas nicht ändern."
  },
  {
    "id": "app.import.import_team.scheme_deleted.error",
    "translation": "Kann einem Team kein gelöschtes Schema zuweisen."
  },
  {
    "id": "app.import.import_team.scheme_wrong_scope.error",
    "translation": "Team muss einem Team-Bereichs-Schema zugewiesen werden."
  },
  {
    "id": "app.import.import_user.save_preferences.error",
    "translation": "Fehler beim Import der Benutzereinstellungen. Einstellungen konnten nicht gespeichert werden."
  },
  {
    "id": "app.import.import_user_channels.save_preferences.error",
    "translation": "Fehler beim Import der Benutzer-Kanalmitgliedschaften. Einstellungen konnten nicht gespeichert werden."
  },
  {
    "id": "app.import.process_import_data_file_version_line.invalid_version.error",
    "translation": "Konnte Version der Daten-Import-Datei nicht lesen."
  },
  {
    "id": "app.import.validate_channel_import_data.display_name_length.error",
    "translation": "Kanal display_name befindet sich nicht innerhalb der Längenbegrenzung."
  },
  {
    "id": "app.import.validate_channel_import_data.header_length.error",
    "translation": "Kanalüberschrift ist zu lang."
  },
  {
    "id": "app.import.validate_channel_import_data.name_characters.error",
    "translation": "Kanalname enthält ungültige Zeichen."
  },
  {
    "id": "app.import.validate_channel_import_data.name_length.error",
    "translation": "Kanalname ist zu lang."
  },
  {
    "id": "app.import.validate_channel_import_data.name_missing.error",
    "translation": "Fehlende erforderliche Kanaleigenschaft: name"
  },
  {
    "id": "app.import.validate_channel_import_data.purpose_length.error",
    "translation": "Kanalzweck ist zu lang."
  },
  {
    "id": "app.import.validate_channel_import_data.scheme_invalid.error",
    "translation": "Ungültiger Schema-Name für Kanal."
  },
  {
    "id": "app.import.validate_channel_import_data.team_missing.error",
    "translation": "Fehlende erforderliche Kanaleigenschaft: team"
  },
  {
    "id": "app.import.validate_channel_import_data.type_invalid.error",
    "translation": "Kanaltyp ist ungültig."
  },
  {
    "id": "app.import.validate_channel_import_data.type_missing.error",
    "translation": "Fehlende erforderliche Kanaleigenschaft: type."
  },
  {
    "id": "app.import.validate_direct_channel_import_data.header_length.error",
    "translation": "Direktkanal-Überschrift ist zu lang"
  },
  {
    "id": "app.import.validate_direct_channel_import_data.members_required.error",
    "translation": "Fehlende erforderliche Kanaleigenschaft: members"
  },
  {
    "id": "app.import.validate_direct_channel_import_data.members_too_few.error",
    "translation": "Direktkanalmitgliederliste enthält zu wenige Einträge"
  },
  {
    "id": "app.import.validate_direct_channel_import_data.members_too_many.error",
    "translation": "Direktkanalmitgliederliste enthält zu viele Einträge"
  },
  {
    "id": "app.import.validate_direct_channel_import_data.unknown_favoriter.error",
    "translation": "Direktnachrichtenkanal kann nur von Mitgliedern favorisiert werden. \"{{.Username}}\" ist kein Mitglied."
  },
  {
    "id": "app.import.validate_direct_post_import_data.channel_members_required.error",
    "translation": "Fehlende erforderliche Direktnachrichteneigenschaft: channel_members"
  },
  {
    "id": "app.import.validate_direct_post_import_data.channel_members_too_few.error",
    "translation": "Direktnachrichtenkanalmitgliederliste enthält zu wenige Einträge"
  },
  {
    "id": "app.import.validate_direct_post_import_data.channel_members_too_many.error",
    "translation": "Direktnachrichtenkanalmitgliederliste enthält zu viele Einträge"
  },
  {
    "id": "app.import.validate_direct_post_import_data.create_at_missing.error",
    "translation": "Fehlende erforderliche Nachrichteigenschaft: create_at"
  },
  {
    "id": "app.import.validate_direct_post_import_data.create_at_zero.error",
    "translation": "CreateAt muss größer als 0 sein"
  },
  {
    "id": "app.import.validate_direct_post_import_data.message_length.error",
    "translation": "Nachricht ist zu lang"
  },
  {
    "id": "app.import.validate_direct_post_import_data.message_missing.error",
    "translation": "Fehlende erforderliche Nachrichteigenschaft: message"
  },
  {
    "id": "app.import.validate_direct_post_import_data.unknown_flagger.error",
    "translation": "Direktnachrichtenkanal kann nur von Mitgliedern markiert werden. \"{{.Username}}\" ist kein Mitglied."
  },
  {
    "id": "app.import.validate_direct_post_import_data.user_missing.error",
    "translation": "Fehlende erforderliche Nachrichteigenschaft: user"
  },
  {
    "id": "app.import.validate_emoji_import_data.empty.error",
    "translation": "Emoji-Importdaten leer."
  },
  {
    "id": "app.import.validate_emoji_import_data.image_missing.error",
    "translation": "Emoji-Importdaten-Bildfeld fehlt oder leer."
  },
  {
    "id": "app.import.validate_emoji_import_data.name_missing.error",
    "translation": "Emoji-Importdaten-Namensfeld fehlt oder leer."
  },
  {
    "id": "app.import.validate_post_import_data.channel_missing.error",
    "translation": "Fehlende erforderliche Nachrichteigenschaft: Channel."
  },
  {
    "id": "app.import.validate_post_import_data.create_at_missing.error",
    "translation": "Fehlende erforderliche Nachrichteigenschaft: create_at."
  },
  {
    "id": "app.import.validate_post_import_data.create_at_zero.error",
    "translation": "Nachrichteigenschaft CreateAt darf nicht Null sein."
  },
  {
    "id": "app.import.validate_post_import_data.message_length.error",
    "translation": "Message Eigenschaft der Nachricht ist länger als die maximal erlaubte Länge."
  },
  {
    "id": "app.import.validate_post_import_data.message_missing.error",
    "translation": "Fehlende erforderliche Nachrichteigenschaft: Message."
  },
  {
    "id": "app.import.validate_post_import_data.team_missing.error",
    "translation": "Fehlende erforderliche Nachrichteigenschaft: Team."
  },
  {
    "id": "app.import.validate_post_import_data.user_missing.error",
    "translation": "Fehlende erforderliche Nachrichteigenschaft: User."
  },
  {
    "id": "app.import.validate_reaction_import_data.create_at_before_parent.error",
    "translation": "Reaktionseigenschaft CreateAt muss größer als CreateAt der übergeordneten Nachricht sein."
  },
  {
    "id": "app.import.validate_reaction_import_data.create_at_missing.error",
    "translation": "Fehlende erforderliche Reaktionseigenschaft: create_at."
  },
  {
    "id": "app.import.validate_reaction_import_data.create_at_zero.error",
    "translation": "Reaktionseigenschaft CreateAt darf nicht Null sein."
  },
  {
    "id": "app.import.validate_reaction_import_data.emoji_name_length.error",
    "translation": "EmojiName-Eigenschaft der Reaktion ist länger als die maximal erlaubte Länge."
  },
  {
    "id": "app.import.validate_reaction_import_data.emoji_name_missing.error",
    "translation": "Fehlende erforderliche Reaktionseigenschaft: EmojiName."
  },
  {
    "id": "app.import.validate_reaction_import_data.user_missing.error",
    "translation": "Fehlende erforderliche Reaktionseigenschaft: User."
  },
  {
    "id": "app.import.validate_reply_import_data.create_at_before_parent.error",
    "translation": "Antworteigenschaft CreateAt muss größer als CreateAt der übergeordneten Nachricht sein."
  },
  {
    "id": "app.import.validate_reply_import_data.create_at_missing.error",
    "translation": "Fehlende erforderliche Antworteigenschaft: create_at."
  },
  {
    "id": "app.import.validate_reply_import_data.create_at_zero.error",
    "translation": "Antworteigenschaft CreateAt darf nicht Null sein."
  },
  {
    "id": "app.import.validate_reply_import_data.message_length.error",
    "translation": "Message-Eigenschaft der Antwort ist länger als die maximal erlaubte Länge."
  },
  {
    "id": "app.import.validate_reply_import_data.message_missing.error",
    "translation": "Fehlende erforderliche Antworteigenschaft: Message."
  },
  {
    "id": "app.import.validate_reply_import_data.user_missing.error",
    "translation": "Fehlende erforderliche Antworteigenschaft: User."
  },
  {
    "id": "app.import.validate_role_import_data.description_invalid.error",
    "translation": "Ungültige Rolenbeschreibung."
  },
  {
    "id": "app.import.validate_role_import_data.display_name_invalid.error",
    "translation": "Ungültiger Rollenanzeigename."
  },
  {
    "id": "app.import.validate_role_import_data.invalid_permission.error",
    "translation": "Ungültige Berechtigung für Rolle."
  },
  {
    "id": "app.import.validate_role_import_data.name_invalid.error",
    "translation": "Ungültiger Rollenname."
  },
  {
    "id": "app.import.validate_scheme_import_data.description_invalid.error",
    "translation": "Ungültige Schemabeschreibung."
  },
  {
    "id": "app.import.validate_scheme_import_data.display_name_invalid.error",
    "translation": "Ungültiger Schemaanzeigename."
  },
  {
    "id": "app.import.validate_scheme_import_data.name_invalid.error",
    "translation": "Ungültiger Schemaname."
  },
  {
    "id": "app.import.validate_scheme_import_data.null_scope.error",
    "translation": "Schema-Bereich wird benötigt."
  },
  {
    "id": "app.import.validate_scheme_import_data.unknown_scheme.error",
    "translation": "Unbekannter Schemabereich."
  },
  {
    "id": "app.import.validate_scheme_import_data.wrong_roles_for_scope.error",
    "translation": "Die falschen Rollen wurden für eine Schema mit diesem Bereich angegeben."
  },
  {
    "id": "app.import.validate_team_import_data.description_length.error",
    "translation": "Team description ist zu lang."
  },
  {
    "id": "app.import.validate_team_import_data.display_name_length.error",
    "translation": "Team display_name befindet sich nicht innerhalb der Längenbegrenzung."
  },
  {
    "id": "app.import.validate_team_import_data.display_name_missing.error",
    "translation": "Fehlende erforderliche Teameigenschaft: display_name."
  },
  {
    "id": "app.import.validate_team_import_data.name_characters.error",
    "translation": "Team name enthält ungültige Zeichen."
  },
  {
    "id": "app.import.validate_team_import_data.name_length.error",
    "translation": "Team name ist zu lang."
  },
  {
    "id": "app.import.validate_team_import_data.name_missing.error",
    "translation": "Fehlende erforderliche Teameigenschaft: name."
  },
  {
    "id": "app.import.validate_team_import_data.name_reserved.error",
    "translation": "Teamname enthält reservierte Wörter."
  },
  {
    "id": "app.import.validate_team_import_data.scheme_invalid.error",
    "translation": "Ungültiger Schemaname für Team."
  },
  {
    "id": "app.import.validate_team_import_data.type_invalid.error",
    "translation": "Team type is ungütig."
  },
  {
    "id": "app.import.validate_team_import_data.type_missing.error",
    "translation": "Fehlende erforderliche Teameigenschaft: type."
  },
  {
    "id": "app.import.validate_user_channels_import_data.channel_name_missing.error",
    "translation": "Kanalname fehlt in der Kanalmitgliedschaft des Benutzers."
  },
  {
    "id": "app.import.validate_user_channels_import_data.invalid_notify_props_desktop.error",
    "translation": "Ungültige Desktop-Benachrichtigungs-Eigenschaft für Kanalmitgliedschaft des Benutzers."
  },
  {
    "id": "app.import.validate_user_channels_import_data.invalid_notify_props_mark_unread.error",
    "translation": "Ungültige Ungelesen-Markierung-Benachrichtigungs-Eigenschaft für Kanalmitgliedschaft des Benutzers."
  },
  {
    "id": "app.import.validate_user_channels_import_data.invalid_notify_props_mobile.error",
    "translation": "Ungültige Mobil-Benachrichtigungs-Eigenschaft für Kanalmitgliedschaft des Benutzers."
  },
  {
    "id": "app.import.validate_user_channels_import_data.invalid_roles.error",
    "translation": "Ungültige Rollen für die Kanalmitgliedschaft des Benutzers."
  },
  {
    "id": "app.import.validate_user_import_data.auth_data_and_password.error",
    "translation": "User AuthData und Passwort schließen sich gegenseitig aus."
  },
  {
    "id": "app.import.validate_user_import_data.auth_data_length.error",
    "translation": "Benutzer AuthData ist zu lang."
  },
  {
    "id": "app.import.validate_user_import_data.email_length.error",
    "translation": "Benutzer email hat eine ungültige länge."
  },
  {
    "id": "app.import.validate_user_import_data.email_missing.error",
    "translation": "Fehlende erforderliche Benutzereigenschaft: email."
  },
  {
    "id": "app.import.validate_user_import_data.first_name_length.error",
    "translation": "Benutzer Vorname ist zu lang."
  },
  {
    "id": "app.import.validate_user_import_data.last_name_length.error",
    "translation": "Benutzer Nachname ist zu lang."
  },
  {
    "id": "app.import.validate_user_import_data.nickname_length.error",
    "translation": "Benutzer nickname ist zu lang."
  },
  {
    "id": "app.import.validate_user_import_data.notify_props_channel_trigger_invalid.error",
    "translation": "Ungültiger Wert für Kanalauslöser-Benachrichtigungs-Eigenschaft des Benutzers."
  },
  {
    "id": "app.import.validate_user_import_data.notify_props_comments_trigger_invalid.error",
    "translation": "Ungültiger Wert für Kommentar-Eigenschaft des Benutzers."
  },
  {
    "id": "app.import.validate_user_import_data.notify_props_desktop_invalid.error",
    "translation": "Ungültiger Wert für Desktop-Benachrichtigungs-Eigenschaft des Benutzers."
  },
  {
    "id": "app.import.validate_user_import_data.notify_props_desktop_sound_invalid.error",
    "translation": "Ungültiger Wert für Desktop-Benachrichtigungston-Eigenschaft des Benutzers."
  },
  {
    "id": "app.import.validate_user_import_data.notify_props_email_invalid.error",
    "translation": "Ungültiger Wert für E-Mail-Benachrichtigungs-Eigenschaft des Benutzers."
  },
  {
    "id": "app.import.validate_user_import_data.notify_props_mobile_invalid.error",
    "translation": "Ungültiger Wert für Mobil-Benachrichtigungs-Eigenschaft des Benutzers."
  },
  {
    "id": "app.import.validate_user_import_data.notify_props_mobile_push_status_invalid.error",
    "translation": "Ungültiger Wert für Mobil-Push-Eigenschaft des Benutzers."
  },
  {
    "id": "app.import.validate_user_import_data.password_length.error",
    "translation": "Benutzerpasswort hat ungültige Länge."
  },
  {
    "id": "app.import.validate_user_import_data.position_length.error",
    "translation": "Benutzer Position ist zu lang."
  },
  {
    "id": "app.import.validate_user_import_data.profile_image.error",
    "translation": "Ungültiges Profilbild."
  },
  {
    "id": "app.import.validate_user_import_data.roles_invalid.error",
    "translation": "Benutzer roles sind nicht gültig."
  },
  {
    "id": "app.import.validate_user_import_data.username_invalid.error",
    "translation": "Benutzername ist ungültig."
  },
  {
    "id": "app.import.validate_user_import_data.username_missing.error",
    "translation": "Fehlende erforderliche Benutzereigenschaft: username."
  },
  {
    "id": "app.import.validate_user_teams_import_data.invalid_roles.error",
    "translation": "Ungültige Rollen für Teammitgliedschaft des Benutzers."
  },
  {
    "id": "app.import.validate_user_teams_import_data.team_name_missing.error",
    "translation": "Teamname fehlt in Teammitgliedschaft des Benutzers."
  },
  {
    "id": "app.notification.subject.direct.full",
    "translation": "[{{.SiteName}}] Neue Direktnachricht von {{.SenderDisplayName}} am {{.Day}}.{{.Month}}.{{.Year}}"
  },
  {
    "id": "app.notification.subject.group_message.full",
    "translation": "[{{ .SiteName }}] Neue Gruppennachricht in {{ .TeamName}} am {{.Day}}.{{.Month}}.{{.Year}}"
  },
  {
    "id": "app.notification.subject.group_message.generic",
    "translation": "[{{.SiteName}}] Neue Gruppennachricht am {{.Day}}. {{.Month}} {{.Year}}"
  },
  {
    "id": "app.notification.subject.notification.full",
    "translation": "[{{ .SiteName }}] Benachrichtigung in {{ .TeamName}} am {{.Day}}.{{.Month}}.{{.Year}}"
  },
  {
    "id": "app.plugin.cluster.save_config.app_error",
    "translation": "Die Plugin-Konfiguration in deiner config.json-Datei muss manuell aktualisiert werden, wenn ReadOnlyConfig mit aktiviertem Clustering verwendet wird."
  },
  {
    "id": "app.plugin.config.app_error",
    "translation": "Fehler beim Speichern des Plugin-Status in der Konfiguration."
  },
  {
    "id": "app.plugin.deactivate.app_error",
    "translation": "Konnte Plugin nicht deaktivieren."
  },
  {
    "id": "app.plugin.disabled.app_error",
    "translation": "Plugins wurden deaktiviert. Bitte prüfe deine Logs für Details."
  },
  {
    "id": "app.plugin.extract.app_error",
    "translation": "Ein Fehler ist beim Extrahieren des Plugins aufgetreten."
  },
  {
    "id": "app.plugin.filesystem.app_error",
    "translation": "Ein Dateisystemfehler ist aufgetreten."
  },
  {
    "id": "app.plugin.get_cluster_plugin_statuses.app_error",
    "translation": "Konnte Plugin-Status vom Cluster nicht abrufen."
  },
  {
    "id": "app.plugin.get_plugins.app_error",
    "translation": "Konnte aktive Plugins nicht abrufen."
  },
  {
    "id": "app.plugin.get_statuses.app_error",
    "translation": "Konnte Plugin-Status-Zustände nicht setzen."
  },
  {
    "id": "app.plugin.install.app_error",
    "translation": "Konnte Plugin nicht installieren."
  },
  {
    "id": "app.plugin.install_id.app_error",
    "translation": "Konnte Plugin nicht installieren. Ein Plugin mit der selben ID ist bereits installiert."
  },
  {
    "id": "app.plugin.install_id_failed_remove.app_error",
    "translation": "Konnte Plugin nicht installieren. Eine Plugin mit der selben ID ist bereits installiert und konnte nicht entfernt werden."
  },
  {
    "id": "app.plugin.invalid_id.app_error",
    "translation": "Plugin-Id muss aus mindestens {{.Min}} und maximal {{.Max}} Zeichen bestehen und zu {{.Regex}} passen."
  },
  {
    "id": "app.plugin.manifest.app_error",
    "translation": "Konnte Manifest des extrahierten Plugins nicht abrufen."
  },
  {
    "id": "app.plugin.mvdir.app_error",
    "translation": "Konnte Plugin nicht vom temporären Verzeichnis zum Zielort bewegen. Ein anderes Plugin könnte den selben Verzeichnisnamen verwenden."
  },
  {
    "id": "app.plugin.not_installed.app_error",
    "translation": "Plugin ist nicht installiert."
  },
  {
    "id": "app.plugin.remove.app_error",
    "translation": "Konnte Plugin nicht löschen."
  },
  {
    "id": "app.plugin.upload_disabled.app_error",
    "translation": "Plugins und/oder Plugin-Uploads wurden deaktiviert."
  },
  {
    "id": "app.role.check_roles_exist.role_not_found",
    "translation": "Die angegebene Rolle existiert nicht"
  },
  {
    "id": "app.save_config.app_error",
    "translation": "Beim Speichern der Konfiguration ist ein Fehler aufgetreten."
  },
  {
    "id": "app.schemes.is_phase_2_migration_completed.not_completed.app_error",
    "translation": "Der API-Endpunkt ist nicht erreichbar, da erforderliche Migrationen noch nicht vollendet wurden."
  },
  {
    "id": "app.submit_interactive_dialog.json_error",
    "translation": "Ein Fehler ist beim Kodieren von JSON für den interaktiven Dialog aufgetreten."
  },
  {
    "id": "app.system_install_date.parse_int.app_error",
    "translation": "Fehler beim Verarbeiten des Installationsdatums."
  },
  {
    "id": "app.team.join_user_to_team.max_accounts.app_error",
    "translation": "Dieses Team hat die maximale Anzahl erlaubter Konten erreicht. Kontaktiere deinen Systemadministrator, um ein höheres Benutzerlimit setzen zu lassen."
  },
  {
    "id": "app.user_access_token.disabled",
    "translation": "Persönliche Zugriffs-Token sind auf diesem Server deaktiviert. Bitte kontaktiere deinen Systemadministrator für Details."
  },
  {
    "id": "app.user_access_token.invalid_or_missing",
    "translation": "Ungültiger oder fehlender Token."
  },
  {
    "id": "brand.save_brand_image.decode.app_error",
    "translation": "Konnte Bild-Daten nicht dekodieren."
  },
  {
    "id": "brand.save_brand_image.encode.app_error",
    "translation": "Konnte das Bild nicht ins PNG-Format konvertieren. Bitte erneut versuchen."
  },
  {
    "id": "brand.save_brand_image.open.app_error",
    "translation": "Konnte das individuelles Marken-Bild nicht hochladen. Stelle sicher, dass es kleiner als 2MB ist und versuche es erneut."
  },
  {
    "id": "brand.save_brand_image.save_image.app_error",
    "translation": "Konnte das Bild nicht auf deinem Server speichern. Bitte überprüfe deine Verbindung und versuche es erneut."
  },
  {
    "id": "ent.account_migration.get_all_failed",
    "translation": "Konnte Benutzer nicht abrufen."
  },
  {
    "id": "ent.account_migration.get_saml_users_failed",
    "translation": "Konnte SAML-Benutzer nicht abrufen."
  },
  {
    "id": "ent.cluster.config_changed.info",
    "translation": "Cluster-Konfiguration geändert für id={{ .id }}. Der Cluster könnte instabil werden und ein Neustart ist notwendig. Um sicherzustellen, dass der Cluster korrekt konfiguriert ist, solltest du sofort einen rollenden Neustart durchführen."
  },
  {
    "id": "ent.cluster.save_config.error",
    "translation": "Systemkonsole ist im Hochverfügbarkeitsmodus nur lesbar, außer ReadOnlyConfig ist in der Konfigurationsdatei deaktiviert."
  },
  {
    "id": "ent.compliance.bad_export_type.appError",
    "translation": "Unbekanntes Ausgabeformat {{.ExportType}}"
  },
  {
    "id": "ent.compliance.csv.attachment.copy.appError",
    "translation": "Konnte den Anhang nicht in die ZIP-Datei kopieren."
  },
  {
    "id": "ent.compliance.csv.attachment.export.appError",
    "translation": "Konnte den Anhang nicht dem CSV-Export hinzufügen."
  },
  {
    "id": "ent.compliance.csv.file.creation.appError",
    "translation": "Konnte temporäre CSV-Exportdatei nicht erstellen."
  },
  {
    "id": "ent.compliance.csv.header.export.appError",
    "translation": "Konnte den Header nicht dem CSV-Export hinzufügen."
  },
  {
    "id": "ent.compliance.csv.metadata.export.appError",
    "translation": "Konnte Metadaten nicht der ZIP-Datei hinzufügen."
  },
  {
    "id": "ent.compliance.csv.metadata.json.marshalling.appError",
    "translation": "Konnte Metadaten nicht in JSON konvertieren."
  },
  {
    "id": "ent.compliance.csv.post.export.appError",
    "translation": "Konnte eine Nachricht nicht exportieren."
  },
  {
    "id": "ent.compliance.csv.zip.creation.appError",
    "translation": "Konnte die ZIP-Exportdatei nicht erstellen."
  },
  {
    "id": "ent.compliance.global_relay.attachments_removed.appError",
    "translation": "Hochgeladene Datei wurde aus dem Global-Relay-Export entfernt, da sie zu groß zum Versenden war."
  },
  {
    "id": "ent.compliance.global_relay.open_temporary_file.appError",
    "translation": "Konnte temporäre Exportdatei nicht öffnen."
  },
  {
    "id": "ent.compliance.global_relay.rewind_temporary_file.appError",
    "translation": "Konnte die temporäre Global-Relay-Exportdatei nicht erneut lesen."
  },
  {
    "id": "ent.compliance.licence_disable.app_error",
    "translation": "Compliance Funktionalität durch die aktuelle Lizenz deaktiviert. Bitte kontaktiere deinen Systemadministrator wegen eines Enterprise Lizenzupgrades."
  },
  {
    "id": "ent.compliance.run_export.template_watcher.appError",
    "translation": "Konnte Export-Vorlagen nicht laden. Bitte erneut versuchen."
  },
  {
    "id": "ent.compliance.run_failed.error",
    "translation": "Compliance Export für Job '{{.JobName}}' in '{{.FilePath}}' fehlgeschlagen"
  },
  {
    "id": "ent.data_retention.generic.license.error",
    "translation": "Deine Lizenz unterstützt die Datenaufbewahrung nicht."
  },
  {
    "id": "ent.elasticsearch.aggregator_worker.create_index_job.error",
    "translation": "Elasticsearch-Aggregator-Worker konnte den Indizierungs-Job nicht erstellen"
  },
  {
    "id": "ent.elasticsearch.aggregator_worker.delete_indexes.error",
    "translation": "Elasticsearch-Aggregator-Worker konnte die Indexe nicht löschen"
  },
  {
    "id": "ent.elasticsearch.aggregator_worker.get_indexes.error",
    "translation": "Elasticsearch-Aggregator-Worker konnte Indexe nicht abrufen"
  },
  {
    "id": "ent.elasticsearch.aggregator_worker.index_job_failed.error",
    "translation": "Elasticsearch-Aggregator-Worker ist fehlgeschlagen, da der Indizierungs-Job fehlgeschlagen ist"
  },
  {
    "id": "ent.elasticsearch.create_client.connect_failed",
    "translation": "Fehler beim Einrichten des ElasticSearch-Client"
  },
  {
    "id": "ent.elasticsearch.data_retention_delete_indexes.delete_index.error",
    "translation": "Konnte Elasticsearch-Index nicht löschen"
  },
  {
    "id": "ent.elasticsearch.data_retention_delete_indexes.get_indexes.error",
    "translation": "Konnte Elasticsearch-Index nicht abrufen"
  },
  {
    "id": "ent.elasticsearch.delete_post.error",
    "translation": "Löschen der Nachricht fehlgeschlagen"
  },
  {
    "id": "ent.elasticsearch.generic.disabled",
    "translation": "ElasticSearch-Suche ist auf diesem Server nicht aktiviert"
  },
  {
    "id": "ent.elasticsearch.index_post.error",
    "translation": "Indizierung der Nachricht fehlgeschlagen"
  },
  {
    "id": "ent.elasticsearch.indexer.do_job.parse_end_time.error",
    "translation": "Elasticsearch-Aggregator-Worker konnte die Endzeit nicht verarbeiten"
  },
  {
    "id": "ent.elasticsearch.indexer.do_job.parse_start_time.error",
    "translation": "Elasticsearch-Aggregator-Worker konnte die Startzeit nicht verarbeiten"
  },
  {
    "id": "ent.elasticsearch.not_started.error",
    "translation": "Elasticsearch ist nicht gestartet"
  },
  {
    "id": "ent.elasticsearch.purge_indexes.delete_failed",
    "translation": "Konnte ElasticSearch-Index nicht löschen"
  },
  {
    "id": "ent.elasticsearch.search_posts.disabled",
    "translation": "ElasticSearch-Suche ist auf diesem Server deaktiviert"
  },
  {
    "id": "ent.elasticsearch.search_posts.parse_matches_failed",
    "translation": "Konnte Suchergebnistreffer nicht verarbeiten"
  },
  {
    "id": "ent.elasticsearch.search_posts.search_failed",
    "translation": "Suche konnte nicht abgeschlossen werden"
  },
  {
    "id": "ent.elasticsearch.search_posts.unmarshall_post_failed",
    "translation": "Konnte Suchergebnisse nicht dekodieren"
  },
  {
    "id": "ent.elasticsearch.start.already_started.app_error",
    "translation": "Elasticsearch ist bereits gestartet."
  },
  {
    "id": "ent.elasticsearch.start.create_bulk_processor_failed.app_error",
    "translation": "Fehler beim Erstellen der Elasticsearch-Massenverarbeitung."
  },
  {
    "id": "ent.elasticsearch.start.start_bulk_processor_failed.app_error",
    "translation": "Fehler beim Starten der Elasticsearch-Massenverarbeitung."
  },
  {
    "id": "ent.elasticsearch.stop.already_stopped.app_error",
    "translation": "Elasticsearch ist bereits angehalten."
  },
  {
    "id": "ent.elasticsearch.test_config.connect_failed",
    "translation": "Verbindung zum Elasticsearch-Server fehlgeschlagen."
  },
  {
    "id": "ent.elasticsearch.test_config.indexing_disabled.error",
    "translation": "Elasticsearch ist deaktiviert."
  },
  {
    "id": "ent.elasticsearch.test_config.license.error",
    "translation": "Deine Lizenz unterstützt Elasticsearch nicht."
  },
  {
    "id": "ent.elasticsearch.test_config.reenter_password",
    "translation": "Elasticsearch-Server-URL oder -Benutzername hat sich geändert. Bitte gib das Elasticsearch-Passwort erneut ein, um die Verbindung zu testen."
  },
  {
    "id": "ent.ldap.app_error",
    "translation": "LDAP-Schnittstelle war leer."
  },
  {
    "id": "ent.ldap.create_fail",
    "translation": "Konnte LDAP-Benutzer nicht erstellen."
  },
  {
    "id": "ent.ldap.disabled.app_error",
    "translation": "AD/LDAP deaktiviert oder Lizenz unterstützt kein AD/LDAP."
  },
  {
    "id": "ent.ldap.do_login.bind_admin_user.app_error",
    "translation": "Bind zum AD/LDAP-Server nicht möglich. Überprüfe BindUsername und BindPassword."
  },
  {
    "id": "ent.ldap.do_login.invalid_password.app_error",
    "translation": "Passwort ungültig."
  },
  {
    "id": "ent.ldap.do_login.licence_disable.app_error",
    "translation": "AD/LDAP-Funktionalität durch die aktuelle Lizenz deaktiviert. Bitte kontaktiere deinen Systemadministrator wegen eines Upgrades deiner Enterprise-Lizenz."
  },
  {
    "id": "ent.ldap.do_login.matched_to_many_users.app_error",
    "translation": "Der angegebene Benutzername stimmt mit mehreren Benutzern überein."
  },
  {
    "id": "ent.ldap.do_login.search_ldap_server.app_error",
    "translation": "Fehler beim Suchen auf AD/LDAP-Server."
  },
  {
    "id": "ent.ldap.do_login.unable_to_connect.app_error",
    "translation": "Verbindung zum AD/LDAP-Server nicht möglich."
  },
  {
    "id": "ent.ldap.do_login.user_filtered.app_error",
    "translation": "Dein AD/LDAP-Konto hat keine Berechtigung diesen Mattermost-Server zu benutzen. Bitte deinen Systemadministrator den AD/LDAP-Benutzerfilter zu überprüfen."
  },
  {
    "id": "ent.ldap.do_login.user_not_registered.app_error",
    "translation": "Benutzer nicht auf AD/LDAP-Server registriert."
  },
  {
    "id": "ent.ldap.syncronize.get_all.app_error",
    "translation": "Konnte nicht alle Benutzer via AD/LDAP abrufen."
  },
  {
    "id": "ent.ldap.syncronize.get_all_groups.app_error",
    "translation": "Fehler beim Abrufen der Gruppen."
  },
  {
    "id": "ent.ldap.syncronize.populate_syncables",
    "translation": "Fehler beim Einpflegen der synchronisierbaren Objekte"
  },
  {
    "id": "ent.ldap.syncronize.search_failure.app_error",
    "translation": "Fehler beim Suchen von Benutzern im AD/LDAP. Prüfe, ob sich der Mattermost-Server mit deinem AD/LDAP-Server verbinden kann und versuche es erneut."
  },
  {
    "id": "ent.ldap.validate_filter.app_error",
    "translation": "Ungültiger AD/LDAP-Filter."
  },
  {
    "id": "ent.ldap_groups.group_search_error",
    "translation": "Fehler beim Abrufen der LDAP-Gruppe"
  },
  {
    "id": "ent.ldap_groups.groups_search_error",
    "translation": "Fehler beim Abrufen der LDAP-Gruppen"
  },
  {
    "id": "ent.ldap_groups.members_of_group_error",
    "translation": "Fehler beim Abrufen der Gruppenmitglieder"
  },
  {
    "id": "ent.ldap_groups.no_rows",
    "translation": "Keine Gruppen mit passender UID gefunden"
  },
  {
    "id": "ent.ldap_groups.reachable_groups_error",
    "translation": "Fehler beim Abrufen der Gruppen für Benutzer"
  },
  {
    "id": "ent.message_export.global_relay.attach_file.app_error",
    "translation": "Konnte den Anhang nicht dem Global-Relay-Export hinzufügen."
  },
  {
    "id": "ent.message_export.global_relay.close_zip_file.app_error",
    "translation": "Konnte die ZIP-Datei nicht schließen."
  },
  {
    "id": "ent.message_export.global_relay.create_file_in_zip.app_error",
    "translation": "Konnte die EML-Datei nicht erstellen."
  },
  {
    "id": "ent.message_export.global_relay.generate_email.app_error",
    "translation": "Konnte EML-Datei nicht generieren."
  },
  {
    "id": "ent.message_export.global_relay_export.deliver.close.app_error",
    "translation": "Konnte E-Mail nicht an Global Relay liefern."
  },
  {
    "id": "ent.message_export.global_relay_export.deliver.from_address.app_error",
    "translation": "Konnte die Von-Adresse der E-Mail nicht setzen."
  },
  {
    "id": "ent.message_export.global_relay_export.deliver.msg.app_error",
    "translation": "Konnte die Nachricht der E-Mail nicht setzen."
  },
  {
    "id": "ent.message_export.global_relay_export.deliver.msg_data.app_error",
    "translation": "Konnte die Nachricht der E-Mail nicht schreiben."
  },
  {
    "id": "ent.message_export.global_relay_export.deliver.parse_mail.app_error",
    "translation": "Konnte die Informationen der E-Mail nicht lesen."
  },
  {
    "id": "ent.message_export.global_relay_export.deliver.to_address.app_error",
    "translation": "Konnte die An-Adresse der E-Mail nicht setzen."
  },
  {
    "id": "ent.message_export.global_relay_export.deliver.unable_to_get_file_info.app_error",
    "translation": "Konnte die Informationen für die temporäre Exportdatei nicht abrufen."
  },
  {
    "id": "ent.message_export.global_relay_export.deliver.unable_to_open_email_file.app_error",
    "translation": "Konnte die E-Mail nicht aus der temporären Datei abrufen."
  },
  {
    "id": "ent.message_export.global_relay_export.deliver.unable_to_open_zip_file_data.app_error",
    "translation": "Konnte die temporäre Exportdatei nicht öffnen."
  },
  {
    "id": "ent.migration.migratetoldap.duplicate_field",
    "translation": "Konnte AD/LDAP Benutzer mit spezifiziertem Feld nicht migrieren. Doppelte Einträge entdeckt. Bitte entferne alle Duplikate und versuche erneut."
  },
  {
    "id": "ent.migration.migratetoldap.user_not_found",
    "translation": "Kann Benutzer nicht auf AD/LDAP-Server finden: "
  },
  {
    "id": "ent.migration.migratetosaml.email_already_used_by_other_user",
    "translation": "E-Mail-Adresse wird bereits von einem anderen SAML-Benutzer verwendet."
  },
  {
    "id": "ent.migration.migratetosaml.user_not_found_in_users_mapping_file",
    "translation": "Benutzer nicht in der Benutzerdatei gefunden."
  },
  {
    "id": "ent.migration.migratetosaml.username_already_used_by_other_user",
    "translation": "Benutzername wird bereits von einem anderen Mattermost-Benutzer verwendet."
  },
  {
    "id": "ent.saml.attribute.app_error",
    "translation": "SAML-Anmeldung war nicht erfolgreich, da eines der Attribute nicht korrekt ist. Bitte kontaktiere deinen Systemadministrator."
  },
  {
    "id": "ent.saml.build_request.app_error",
    "translation": "Bei der Verbindung zum Identity Provider trat ein Fehler auf. Bitte kontaktiere deinen Systemadministrator."
  },
  {
    "id": "ent.saml.build_request.encoding.app_error",
    "translation": "Beim Kodieren der Anfrage für den Identity Provider trat ein Fehler auf. Bitte kontaktiere deinen Systemadministrator."
  },
  {
    "id": "ent.saml.configure.encryption_not_enabled.app_error",
    "translation": "SAML-Anmeldung war nicht erfolgreich, da Verschlüsselung nicht aktiviert ist. Bitte kontaktiere deinen Systemadministrator."
  },
  {
    "id": "ent.saml.configure.load_idp_cert.app_error",
    "translation": "Datei des öffentlichen Zertifikats des Identity Providers nicht gefunden. Bitte kontaktiere deinen Systemadministrator."
  },
  {
    "id": "ent.saml.configure.load_private_key.app_error",
    "translation": "SAML-Anmeldung war nicht erfolgreich, da der private Schlüssel des Service-Providers nicht gefunden wurde. Bitte kontaktiere deinen Systemadministrator."
  },
  {
    "id": "ent.saml.configure.not_encrypted_response.app_error",
    "translation": "SAML-Anmeldung war nicht erfolgreich, da die Antwort des Identity Providers nicht verschlüsselt war. Bitte kontaktiere deinen Systemadministrator."
  },
  {
    "id": "ent.saml.do_login.decrypt.app_error",
    "translation": "SAML-Anmeldung war nicht erfolgreich, da ein Fehler beim Entschlüsseln der Antwort des Identity Providers auftrat. Bitte kontaktiere deinen Systemadministrator."
  },
  {
    "id": "ent.saml.do_login.empty_response.app_error",
    "translation": "Leere Antwort vom Identitätsprovider erhalten."
  },
  {
    "id": "ent.saml.do_login.parse.app_error",
    "translation": "Es trat ein Fehler beim Verarbeiten der Antwort des Identity Providers auf. Bitte kontaktiere deinen Systemadministrator."
  },
  {
    "id": "ent.saml.do_login.validate.app_error",
    "translation": "Es trat ein Fehler beim Validieren der Antwort des Identity Providers auf. Bitte kontaktiere deinen Systemadministrator."
  },
  {
    "id": "ent.saml.license_disable.app_error",
    "translation": "Deine Lizenz unterstützt keine SAML-Authentifizierung."
  },
  {
    "id": "ent.saml.metadata.app_error",
    "translation": "Beim Erstellen der Service Provider Metadaten ist ein Fehler aufgetreten."
  },
  {
    "id": "ent.saml.service_disable.app_error",
    "translation": "SAML 2.0 ist auf diesem Server nicht konfiguriert oder wird nicht unterstützt."
  },
  {
    "id": "interactive_message.decode_trigger_id.base64_decode_failed",
    "translation": "Fehler beim Dekodieren von base64 für Auslöse-ID für interaktiven Dialog."
  },
  {
    "id": "interactive_message.decode_trigger_id.expired",
    "translation": "Auslöse-ID für interaktiven Dialog ist abgelaufen. Auslöse-IDs sind maximal {{.Seconds}} Sekunden aktiv."
  },
  {
    "id": "interactive_message.decode_trigger_id.missing_data",
    "translation": "Der Auslöse-ID fehlen benötigte Daten für interaktiven Dialog."
  },
  {
    "id": "interactive_message.decode_trigger_id.signature_decode_failed",
    "translation": "Fehler beim Dekodieren von base64 der Auslöse-ID für interaktiven Dialog."
  },
  {
    "id": "interactive_message.decode_trigger_id.verify_signature_failed",
    "translation": "Signaturverifikation der Auslöse-ID für interaktiven Dialog fehlgeschlagen."
  },
  {
    "id": "interactive_message.generate_trigger_id.signing_failed",
    "translation": "Fehler bei der Signierung der generierten Auslöse-ID für interaktiven Dialog."
  },
  {
    "id": "jobs.request_cancellation.status.error",
    "translation": "Konnte Abbruch für Job, der sich nicht in einem abbrechbaren Status befindet, nicht anfordern."
  },
  {
    "id": "jobs.set_job_error.update.error",
    "translation": "Konnte Job-Status nicht auf fehlerhaft setzen"
  },
  {
    "id": "manaultesting.manual_test.parse.app_error",
    "translation": "Verarbeiten der URL nicht möglich."
  },
  {
    "id": "manaultesting.test_autolink.unable.app_error",
    "translation": "Konnte die Kanäle nicht abrufen."
  },
  {
    "id": "mattermost.bulletin.subject",
    "translation": "Mattermost Security Mitteilung"
  },
  {
    "id": "mfa.activate.bad_token.app_error",
    "translation": "Ungültiges MFA-Token."
  },
  {
    "id": "mfa.generate_qr_code.create_code.app_error",
    "translation": "Fehler beim Generieren des QR-Codes."
  },
  {
    "id": "mfa.mfa_disabled.app_error",
    "translation": "Multi-Faktor-Authentifizierung ist auf diesem Server erforderlich."
  },
  {
    "id": "mfa.validate_token.authenticate.app_error",
    "translation": "Fehler beim Authentifizieren des MFA-Tokens."
  },
  {
    "id": "migrations.worker.run_advanced_permissions_phase_2_migration.invalid_progress",
    "translation": "Migration aufgrund ungültiger Fortschrittsdaten fehlgeschlagen ."
  },
  {
    "id": "migrations.worker.run_migration.unknown_key",
    "translation": "Kann Migrations-Job aufgrund eines unbekannten Migrationsschlüssels nicht starten."
  },
  {
    "id": "model.access.is_valid.access_token.app_error",
    "translation": "Ungültiges Zugriffstoken."
  },
  {
    "id": "model.access.is_valid.client_id.app_error",
    "translation": "Ungültige Client-ID."
  },
  {
    "id": "model.access.is_valid.redirect_uri.app_error",
    "translation": "Ungültige Umleitungsadresse."
  },
  {
    "id": "model.access.is_valid.refresh_token.app_error",
    "translation": "Ungültiges Neuladetoken."
  },
  {
    "id": "model.access.is_valid.user_id.app_error",
    "translation": "Ungültige Benutzer-ID."
  },
  {
    "id": "model.authorize.is_valid.auth_code.app_error",
    "translation": "Ungültiger Authorisationscode."
  },
  {
    "id": "model.authorize.is_valid.client_id.app_error",
    "translation": "Ungültige Client-ID."
  },
  {
    "id": "model.authorize.is_valid.create_at.app_error",
    "translation": "Erstellt am muss eine gültige Zeit sein."
  },
  {
    "id": "model.authorize.is_valid.expires.app_error",
    "translation": "Läuft ab muss eine gültige Zeit sein."
  },
  {
    "id": "model.authorize.is_valid.redirect_uri.app_error",
    "translation": "Ungültige Umleitungsadresse."
  },
  {
    "id": "model.authorize.is_valid.response_type.app_error",
    "translation": "Ungültiger Antworttyp."
  },
  {
    "id": "model.authorize.is_valid.scope.app_error",
    "translation": "Ungültiger scope."
  },
  {
    "id": "model.authorize.is_valid.state.app_error",
    "translation": "Ungültiger Zustand."
  },
  {
    "id": "model.authorize.is_valid.user_id.app_error",
    "translation": "Ungültige Benutzer-ID."
  },
  {
    "id": "model.bot.is_valid.create_at.app_error",
    "translation": "Ungültige Ersteller-ID."
  },
  {
    "id": "model.bot.is_valid.creator_id.app_error",
    "translation": "Ungültige Ersteller-ID."
  },
  {
    "id": "model.bot.is_valid.description.app_error",
    "translation": "Ungültige Beschreibung."
  },
  {
    "id": "model.bot.is_valid.update_at.app_error",
    "translation": "Ungültige Aktualisierung am."
  },
  {
    "id": "model.bot.is_valid.user_id.app_error",
    "translation": "Ungültige Benutzer-ID."
  },
  {
    "id": "model.bot.is_valid.username.app_error",
    "translation": "Ungültiger Benutzername."
  },
  {
    "id": "model.channel.is_valid.2_or_more.app_error",
    "translation": "Name muss 2 oder mehr Kleinbuchstaben haben."
  },
  {
    "id": "model.channel.is_valid.create_at.app_error",
    "translation": "Erstellt am muss eine gültige Zeit sein."
  },
  {
    "id": "model.channel.is_valid.creator_id.app_error",
    "translation": "Ungültige Ersteller-ID."
  },
  {
    "id": "model.channel.is_valid.display_name.app_error",
    "translation": "Ungültiger Anzeigename."
  },
  {
    "id": "model.channel.is_valid.header.app_error",
    "translation": "Ungültige Kopfzeile."
  },
  {
    "id": "model.channel.is_valid.id.app_error",
    "translation": "Ungültige Id."
  },
  {
    "id": "model.channel.is_valid.purpose.app_error",
    "translation": "Ungültiger Zweck."
  },
  {
    "id": "model.channel.is_valid.type.app_error",
    "translation": "Ungültiger Typ."
  },
  {
    "id": "model.channel.is_valid.update_at.app_error",
    "translation": "Aktualisier am muss eine gültige Zeit sein."
  },
  {
    "id": "model.channel_member.is_valid.channel_id.app_error",
    "translation": "Ungültige Kanal-ID."
  },
  {
    "id": "model.channel_member.is_valid.email_value.app_error",
    "translation": "Ungültiger E-Mail-Benachrichtigungswert."
  },
  {
    "id": "model.channel_member.is_valid.ignore_channel_mentions_value.app_error",
    "translation": "Ungültiger Status für ignorierte Kanalerwähnungen."
  },
  {
    "id": "model.channel_member.is_valid.notify_level.app_error",
    "translation": "Ungültige Benachrichtigungsstufe."
  },
  {
    "id": "model.channel_member.is_valid.push_level.app_error",
    "translation": "Ungültige Push-Benachrichtigungsstufe."
  },
  {
    "id": "model.channel_member.is_valid.unread_level.app_error",
    "translation": "Ungültige als ungelesen Markieren-Stufe."
  },
  {
    "id": "model.channel_member.is_valid.user_id.app_error",
    "translation": "Ungültige Benutzer-ID."
  },
  {
    "id": "model.cluster.is_valid.create_at.app_error",
    "translation": "CreateAt muss gesetzt sein."
  },
  {
    "id": "model.cluster.is_valid.hostname.app_error",
    "translation": "Hostname muss gesetzt sein."
  },
  {
    "id": "model.cluster.is_valid.id.app_error",
    "translation": "Ungültige Id."
  },
  {
    "id": "model.cluster.is_valid.last_ping_at.app_error",
    "translation": "LastPingAt muss gesetzt sein."
  },
  {
    "id": "model.cluster.is_valid.name.app_error",
    "translation": "ClusterName muss gesetzt sein."
  },
  {
    "id": "model.cluster.is_valid.type.app_error",
    "translation": "Type muss gesetzt sein."
  },
  {
    "id": "model.command.is_valid.create_at.app_error",
    "translation": "Erstellt am muss eine gültige Zeit sein."
  },
  {
    "id": "model.command.is_valid.description.app_error",
    "translation": "Ungültige Beschreibung."
  },
  {
    "id": "model.command.is_valid.display_name.app_error",
    "translation": "Ungültiger Titel."
  },
  {
    "id": "model.command.is_valid.id.app_error",
    "translation": "Ungültige Id."
  },
  {
    "id": "model.command.is_valid.method.app_error",
    "translation": "Ungültige Methode."
  },
  {
    "id": "model.command.is_valid.team_id.app_error",
    "translation": "Ungültige Team-ID."
  },
  {
    "id": "model.command.is_valid.token.app_error",
    "translation": "Ungültiger Token."
  },
  {
    "id": "model.command.is_valid.trigger.app_error",
    "translation": "Ungültiger Auslöser."
  },
  {
    "id": "model.command.is_valid.update_at.app_error",
    "translation": "Aktualisiert am muss eine gültige Zeit sein."
  },
  {
    "id": "model.command.is_valid.url.app_error",
    "translation": "Ungültige URL."
  },
  {
    "id": "model.command.is_valid.url_http.app_error",
    "translation": "Ungültige URL. Muss eine gültige URL sein und mit http:// oder https:// beginnen."
  },
  {
    "id": "model.command.is_valid.user_id.app_error",
    "translation": "Ungültige Benutzer-ID."
  },
  {
    "id": "model.command_hook.channel_id.app_error",
    "translation": "Ungültige Kanal-ID."
  },
  {
    "id": "model.command_hook.command_id.app_error",
    "translation": "Ungültige Befehls-ID."
  },
  {
    "id": "model.command_hook.create_at.app_error",
    "translation": "\"Erstellt am\" muss eine gültige Zeit sein."
  },
  {
    "id": "model.command_hook.id.app_error",
    "translation": "Ungültige Befehls-Hook-ID."
  },
  {
    "id": "model.command_hook.root_id.app_error",
    "translation": "Ungültige Root-ID."
  },
  {
    "id": "model.command_hook.user_id.app_error",
    "translation": "Ungültige Benutzer-ID."
  },
  {
    "id": "model.compliance.is_valid.create_at.app_error",
    "translation": "Erstellt am muss eine gültige Zeit sein."
  },
  {
    "id": "model.compliance.is_valid.desc.app_error",
    "translation": "Ungültige Beschreibung."
  },
  {
    "id": "model.compliance.is_valid.end_at.app_error",
    "translation": "Bis muss eine gültige Zeit sein."
  },
  {
    "id": "model.compliance.is_valid.id.app_error",
    "translation": "Ungültige ID."
  },
  {
    "id": "model.compliance.is_valid.start_at.app_error",
    "translation": "Von muss eine gültige Zeit sein."
  },
  {
    "id": "model.compliance.is_valid.start_end_at.app_error",
    "translation": "Bis muss größer als von sein."
  },
  {
    "id": "model.config.is_valid.allow_cookies_for_subdomains.app_error",
    "translation": "Zum Erlauben von Cookies muss SiteURL gesetzt sein."
  },
  {
    "id": "model.config.is_valid.atmos_camo_image_proxy_options.app_error",
    "translation": "Ungültige RemoteImageProxyOptions für atmos/camo. Muss auf deinen geteilten Schlüssel gesetzt sein."
  },
  {
    "id": "model.config.is_valid.atmos_camo_image_proxy_url.app_error",
    "translation": "Ungültige RemoteImageProxyURL für atmos/camo. Muss auf deinen geteilten Schlüssel gesetzt sein."
  },
  {
    "id": "model.config.is_valid.cluster_email_batching.app_error",
    "translation": "E-Mail-Stapelverarbeitung lässt sich bei aktiviertem Clustering nicht aktivieren."
  },
  {
    "id": "model.config.is_valid.data_retention.deletion_job_start_time.app_error",
    "translation": "Startzeit des Datenaufbewahrungsjobs muss ein 24-Stunden-Zeitstempel im Format HH:MM sein."
  },
  {
    "id": "model.config.is_valid.data_retention.file_retention_days_too_low.app_error",
    "translation": "Datenaufbewahrung muss ein Tag oder länger sein."
  },
  {
    "id": "model.config.is_valid.data_retention.message_retention_days_too_low.app_error",
    "translation": "Nachrichtenaufbewahrung muss ein Tag oder länger sein."
  },
  {
    "id": "model.config.is_valid.display.custom_url_schemes.app_error",
    "translation": "Das eigenen URL-Schema {{.Scheme}} ist ungültig. Eigene URL-Schemas müssen mit einem Buchstaben beginnen und nur Buchstaben, Zahlen und Bindestrich (-) enthalten."
  },
  {
    "id": "model.config.is_valid.elastic_search.aggregate_posts_after_days.app_error",
    "translation": "Elasticsearch AggregatePostsAfterDays-Einstellung muss eine Zahl sein, die größer als oder gleich 1 ist."
  },
  {
    "id": "model.config.is_valid.elastic_search.bulk_indexing_time_window_seconds.app_error",
    "translation": "Zeitfenster für Elasticsearch-Bulk-Indizierung muss mindestens eine Sekunde sein."
  },
  {
    "id": "model.config.is_valid.elastic_search.connection_url.app_error",
    "translation": "ElasticSearch-Einstellung ConnectionUrl muss angegeben sein, wenn Elastic-Search-Indizierung aktiviert ist."
  },
  {
    "id": "model.config.is_valid.elastic_search.enable_searching.app_error",
    "translation": "ElasticSearch-Einstellung IndexingEnabled muss angegeben sein, wenn Elastic-Search-Indizierung aktiviert ist"
  },
  {
    "id": "model.config.is_valid.elastic_search.live_indexing_batch_size.app_error",
    "translation": "\"Elasticsearch Live Indexing Batch Size\" muss mindestens 1 sein."
  },
  {
    "id": "model.config.is_valid.elastic_search.posts_aggregator_job_start_time.app_error",
    "translation": "Elasticsearch PostsAggregatorJobStartTime-Einstellung muss eine Uhrzeit im Format \"hh:mm\" sein."
  },
  {
    "id": "model.config.is_valid.elastic_search.request_timeout_seconds.app_error",
    "translation": "Timeout für Elasticsearch-Anfrage muss mindestens 1 Sekunde sein."
  },
  {
    "id": "model.config.is_valid.email_batching_buffer_size.app_error",
    "translation": "Ungültige Buffer-Größe für E-Mail-Stapelverarbeitung. Muss 0 oder eine positive Ziffer sein."
  },
  {
    "id": "model.config.is_valid.email_batching_interval.app_error",
    "translation": "Ungültiges Intervall für E-Mail-Stapelverarbeitung. Muss 30 Sekunden oder mehr sein."
  },
  {
    "id": "model.config.is_valid.email_notification_contents_type.app_error",
    "translation": "Ungültiger Inhaltstyp für E-Mail-Benachrichtigungen in E-Mail-Einstellungen. Muss entweder 'full' oder 'generic' sein."
  },
  {
    "id": "model.config.is_valid.email_security.app_error",
    "translation": "Ungültige Verbindungssicherheit in E-Mail-Einstellungen. Muss '', 'TLS' oder 'STARTTLS' sein."
  },
  {
    "id": "model.config.is_valid.encrypt_sql.app_error",
    "translation": "Ungültiger Verschlüsselungsschlüssel für SQL-Einstellungen. Muss 32 Zeichen oder mehr sein."
  },
  {
    "id": "model.config.is_valid.file_driver.app_error",
    "translation": "Ungültiger Treibername in Dateieinstellungen. Muss 'local' oder 'amazons3' sein."
  },
  {
    "id": "model.config.is_valid.file_salt.app_error",
    "translation": "Ungültiger öffentlicher Link Salt in Dateieinstellungen. Muss 32 Zeichen oder mehr sein."
  },
  {
    "id": "model.config.is_valid.group_unread_channels.app_error",
    "translation": "Ungültige Diensteinstellungen für Gruppierung von ungelesenen Kanälen. Muss 'disabled', 'default_on' oder default_off' sein."
  },
  {
    "id": "model.config.is_valid.image_proxy_type.app_error",
    "translation": "Ungültiger Bild-Proxy-Typ. Muss 'local' oder 'atmos/camo' sein."
  },
  {
    "id": "model.config.is_valid.ldap_basedn",
    "translation": "AD/LDAP-Feld \"BaseDN\" ist erforderlich."
  },
  {
    "id": "model.config.is_valid.ldap_email",
    "translation": "AD/LDAP-Feld \"E-Mail Attribut\" ist erforderlich."
  },
  {
    "id": "model.config.is_valid.ldap_id",
    "translation": "AD/LDAP-Feld \"ID Attribut\" ist erforderlich."
  },
  {
    "id": "model.config.is_valid.ldap_login_id",
    "translation": "AD/LDAP-Feld \"Login ID Attribut\" ist erforderlich."
  },
  {
    "id": "model.config.is_valid.ldap_max_page_size.app_error",
    "translation": "Ungültiger Wert für die MaxPageSize."
  },
  {
    "id": "model.config.is_valid.ldap_security.app_error",
    "translation": "Ungültige Verbindungssicherheit in AD/LDAP-Einstellungen. Muss '', 'TLS' oder 'STARTTLS' sein."
  },
  {
    "id": "model.config.is_valid.ldap_server",
    "translation": "AD/LDAP-Feld \"AD/LDAP-Server\" ist erforderlich."
  },
  {
    "id": "model.config.is_valid.ldap_sync_interval.app_error",
    "translation": "Ungültiges Synchronisierungsintervall. Muss mindestens eine Minute sein."
  },
  {
    "id": "model.config.is_valid.ldap_username",
    "translation": "AD/LDAP-Feld \"Benutzername Attribut\" ist erforderlich."
  },
  {
    "id": "model.config.is_valid.listen_address.app_error",
    "translation": "Ungültige Abhöradresse in Service Einstellungen. Muss gesetzt sein."
  },
  {
    "id": "model.config.is_valid.localization.available_locales.app_error",
    "translation": "Verfügbare Sprachen muss Standardsprache des Clients enthalten."
  },
  {
    "id": "model.config.is_valid.login_attempts.app_error",
    "translation": "Ungültige maximale Anzahl an Anmeldeversuchen in Service Einstellungen. Muss eine positive Zahl sein."
  },
  {
    "id": "model.config.is_valid.max_burst.app_error",
    "translation": "Maximum Burst muss größer als Null sein."
  },
  {
    "id": "model.config.is_valid.max_channels.app_error",
    "translation": "Ungültige maximale Anzahl an Kanälen pro Team in Teameinstellungen. Muss eine positive Zahl sein."
  },
  {
    "id": "model.config.is_valid.max_file_size.app_error",
    "translation": "Ungültige maximale Dateigröße für Datei-Einstellungen. Muss eine ganze Zahl größer als Null sein."
  },
  {
    "id": "model.config.is_valid.max_notify_per_channel.app_error",
    "translation": "Ungültige maximale Anzahl an Benachrichtigungen pro Kanal in Teameinstellungen. Muss eine positive Zahl sein."
  },
  {
    "id": "model.config.is_valid.max_users.app_error",
    "translation": "Ungültige maximale Anzahl an Benutzern pro Team in Teameinstellungen. Muss eine positive Zahl sein."
  },
  {
    "id": "model.config.is_valid.message_export.batch_size.app_error",
    "translation": "Nachrichten-Export-Einstellung \"BatchSize\" muss ein positives Integer sein."
  },
  {
    "id": "model.config.is_valid.message_export.daily_runtime.app_error",
    "translation": "Nachrichten-Export-Aufgabe \"DailyRuntime\" muss ein Zeitstempel im 24-Stunden-Format HH:MM sein."
  },
  {
    "id": "model.config.is_valid.message_export.enable.app_error",
    "translation": "Einstellung Nachrichten-Export-Aufgabe \"EnableExport\" muss entweder wahr oder falsch sein."
  },
  {
    "id": "model.config.is_valid.message_export.export_from.app_error",
    "translation": "Nachrichten-Export-Aufgabe \"ExportFromTimestamp\" muss ein Zeitstempel (angegeben in Sekunden seit der Unix-Epoche) sein. Nur Nachrichten nach diesem Zeitpunkt werden exportiert."
  },
  {
    "id": "model.config.is_valid.message_export.export_type.app_error",
    "translation": "'ExportFormat' des Nachrichten-Export-Jobs muss 'actiance', 'csv' oder 'globalrelay' sein."
  },
  {
    "id": "model.config.is_valid.message_export.global_relay.config_missing.app_error",
    "translation": "ExportFormat des Nachrichtenexport-Jobs ist auf 'globalrelay' gesetzt, aber GlobalRelay-Einstellungen fehlen."
  },
  {
    "id": "model.config.is_valid.message_export.global_relay.customer_type.app_error",
    "translation": "Nachrichtenexport GlobalRelaySettings.CustomerType muss auf 'A9' oder 'A10' gesetzt werden."
  },
  {
    "id": "model.config.is_valid.message_export.global_relay.email_address.app_error",
    "translation": "Nachrichtenexport-Job GlobalRelaySettings.EmailAddress muss eine gültige E-Mail-Adresse sein."
  },
  {
    "id": "model.config.is_valid.message_export.global_relay.smtp_password.app_error",
    "translation": "Nachrichtenexport-Job GlobalRelaySettings.SmtpPassword muss gesetzt sein."
  },
  {
    "id": "model.config.is_valid.message_export.global_relay.smtp_username.app_error",
    "translation": "Nachrichtenexport-Job GlobalRelaySettings.SmtpUsername muss gesetzt sein."
  },
  {
    "id": "model.config.is_valid.password_length.app_error",
    "translation": "Minimale Passwortlänge muss eine ganze Zahl größer oder gleich zu {{.MinLength}} und weniger oder gleich zu {{.MaxLength}} sein."
  },
  {
    "id": "model.config.is_valid.rate_mem.app_error",
    "translation": "Ungültige Speichergröße für Anfragenbegrenzer-Einstellungen. Muss eine positive Zahl sein."
  },
  {
    "id": "model.config.is_valid.rate_sec.app_error",
    "translation": "Ungültige pro Sekunde Angabe für Anfragenbegrenzer-Einstellungen. Muss eine positive Zahl sein."
  },
  {
    "id": "model.config.is_valid.read_timeout.app_error",
    "translation": "Ungültiger Wert für read timeout."
  },
  {
    "id": "model.config.is_valid.restrict_direct_message.app_error",
    "translation": "Ungültige Direktnachrichten Begrenzung. Muss 'any' oder 'team' sein."
  },
  {
    "id": "model.config.is_valid.saml_assertion_consumer_service_url.app_error",
    "translation": "Service Provider Login URL muss eine gültige URL sein und mit http:// oder https:// beginnen."
  },
  {
    "id": "model.config.is_valid.saml_email_attribute.app_error",
    "translation": "Ungültiges E-Mail-Attribut. Muss gesetzt sein."
  },
  {
    "id": "model.config.is_valid.saml_idp_cert.app_error",
    "translation": "Öffentliches Zertifikat des Identity Providers fehlt. Hast du vergessen es hochzuladen?"
  },
  {
    "id": "model.config.is_valid.saml_idp_descriptor_url.app_error",
    "translation": "Identitätsprovider Issuer URL muss eine gültige URL sein und mit http:// oder https:// beginnen."
  },
  {
    "id": "model.config.is_valid.saml_idp_url.app_error",
    "translation": "SAML-SSO-URL muss eine gültige URL sein und mit http:// oder https:// beginnen."
  },
  {
    "id": "model.config.is_valid.saml_private_key.app_error",
    "translation": "Privater Schlüssel des Service Providers fehlt. Hast du vergessen ihn hochzuladen?"
  },
  {
    "id": "model.config.is_valid.saml_public_cert.app_error",
    "translation": "Öffentliches Zertifikat des Service Providers fehlt. Hast du vergessen es hochzuladen?"
  },
  {
    "id": "model.config.is_valid.saml_username_attribute.app_error",
    "translation": "Ungültiges Benuternamen Attribut. Muss gesetzt sein."
  },
  {
    "id": "model.config.is_valid.site_url.app_error",
    "translation": "Site-URL muss eine gültige URL sein und mit http:// oder https:// beginnen."
  },
  {
    "id": "model.config.is_valid.site_url_email_batching.app_error",
    "translation": "E-Mail-Stapelverarbeitung lässt sich nicht aktivieren, wenn SiteURL nicht gesetzt ist."
  },
  {
    "id": "model.config.is_valid.sitename_length.app_error",
    "translation": "Der Name der Site darf bis zu {{.MaxLength}} Zeichen lang sein."
  },
  {
    "id": "model.config.is_valid.sql_conn_max_lifetime_milliseconds.app_error",
    "translation": "Ungültige maximale Verbindungs-Lebenszeit für SQL-Einstellungen. Muss eine positive Zahl sein."
  },
  {
    "id": "model.config.is_valid.sql_data_src.app_error",
    "translation": "Ungültige Datenquelle in SQL-Einstellungen. Muss gesetzt sein."
  },
  {
    "id": "model.config.is_valid.sql_driver.app_error",
    "translation": "Ungültiger Treibername in SQL-Einstellungen. Muss 'mysql' oder 'postgres' sein."
  },
  {
    "id": "model.config.is_valid.sql_idle.app_error",
    "translation": "Ungültige maximale Anzahl an ruhenden Verbindungen in SQL-Einstellungen. Muss eine positive Zahl sein."
  },
  {
    "id": "model.config.is_valid.sql_max_conn.app_error",
    "translation": "Ungültige maximale Anzahl an offenen Verbindungen in SQL-Einstellungen. Muss eine positive Zahl sein."
  },
  {
    "id": "model.config.is_valid.sql_query_timeout.app_error",
    "translation": "Ungültige Abfrage-Zeitüberschreitung für SQL-Einstellungen. Muss eine positive Zahl sein."
  },
  {
    "id": "model.config.is_valid.teammate_name_display.app_error",
    "translation": "Ungültige Teammitgliedsanzeige. Muss entweder 'full_name', 'nickname_full_name' oder 'username' sein."
  },
  {
    "id": "model.config.is_valid.time_between_user_typing.app_error",
    "translation": "Zeit zwischen Benutzereingabenaktualisierung sollte nicht weniger als 1000 Millisekunden betragen."
  },
  {
    "id": "model.config.is_valid.tls_cert_file_missing.app_error",
    "translation": "Ungültiger Wert für TLS-Zertifikatsdatei - Entweder LetsEncrypt verwenden oder Pfad zu bestehender Zertifikatsdatei verwenden."
  },
  {
    "id": "model.config.is_valid.tls_key_file_missing.app_error",
    "translation": "Ungültiger Wert für TLS-Schlüsseldatei - Entweder LetsEncrypt verwenden oder Pfad zu bestehender Schlüsseldatei verwenden."
  },
  {
    "id": "model.config.is_valid.tls_overwrite_cipher.app_error",
    "translation": "Ungültiger Wert für TLS Overwrite Cipher übergeben. Erfahre mehr in der Dokumentation über gültige Werte."
  },
  {
    "id": "model.config.is_valid.webserver_security.app_error",
    "translation": "Ungültiger Wert für Webserver-Verbindungssicherheit."
  },
  {
    "id": "model.config.is_valid.websocket_url.app_error",
    "translation": "Websocket-URL muss eine gültige URL sein sowie mit ws:// oder wss:// beginnen."
  },
  {
    "id": "model.config.is_valid.write_timeout.app_error",
    "translation": "Ungültiger Wert für write timeout."
  },
  {
    "id": "model.emoji.create_at.app_error",
    "translation": "Erstellt am muss eine gültige Zeit sein."
  },
  {
    "id": "model.emoji.id.app_error",
    "translation": "Ungültige Emoji-ID."
  },
  {
    "id": "model.emoji.name.app_error",
    "translation": "Der Name darf aus 1 bis 64 Kleinbuchstaben bestehen."
  },
  {
    "id": "model.emoji.update_at.app_error",
    "translation": "Aktualisiere am muss eine gültige Zeit sein."
  },
  {
    "id": "model.emoji.user_id.app_error",
    "translation": "Ungültige Ersteller-ID."
  },
  {
    "id": "model.file_info.get.gif.app_error",
    "translation": "Konnte GIF nicht dekodieren."
  },
  {
    "id": "model.file_info.is_valid.create_at.app_error",
    "translation": "Ungültiger Wert für create_at."
  },
  {
    "id": "model.file_info.is_valid.id.app_error",
    "translation": "Ungültiger Wert für ID."
  },
  {
    "id": "model.file_info.is_valid.path.app_error",
    "translation": "Ungültiger Wert für path."
  },
  {
    "id": "model.file_info.is_valid.post_id.app_error",
    "translation": "Ungültiger Wert für post_id."
  },
  {
    "id": "model.file_info.is_valid.update_at.app_error",
    "translation": "Ungültiger Wert für update_at."
  },
  {
    "id": "model.file_info.is_valid.user_id.app_error",
    "translation": "Ungültiger Wert für user_id."
  },
  {
    "id": "model.group.create_at.app_error",
    "translation": "Ungültige Eigenschaft \"create at\" für Gruppe."
  },
  {
    "id": "model.group.description.app_error",
    "translation": "Ungültige Eigenschaft \"description\" für Gruppe."
  },
  {
    "id": "model.group.display_name.app_error",
    "translation": "Ungültige Eigenschaft \"display name\" für Gruppe."
  },
  {
    "id": "model.group.name.app_error",
    "translation": "Ungültige Eigenschaft \"name\" für Gruppe."
  },
  {
    "id": "model.group.remote_id.app_error",
    "translation": "Ungültige Eigenschaft \"remote id\" für Gruppe."
  },
  {
    "id": "model.group.source.app_error",
    "translation": "Ungültige Eigenschaft \"source\" für Gruppe."
  },
  {
    "id": "model.group.update_at.app_error",
    "translation": "Ungültige Eigenschaft \"update at\" für Gruppe."
  },
  {
    "id": "model.group_member.group_id.app_error",
    "translation": "Ungültige Eigenschaft \"group id\" für Gruppe."
  },
  {
    "id": "model.group_member.user_id.app_error",
    "translation": "Ungültige Eigenschaft \"user id\" für Gruppenmitglied."
  },
  {
    "id": "model.group_syncable.group_id.app_error",
    "translation": "Ungültige Eigenschaft \"group id\" für Gruppe der synchronisierbaren Objekte."
  },
  {
    "id": "model.group_syncable.syncable_id.app_error",
    "translation": "Ungültige \"syncable id\" für Gruppe der synchronisierbaren Objekte."
  },
  {
    "id": "model.incoming_hook.channel_id.app_error",
    "translation": "Ungültige Kanal-ID."
  },
  {
    "id": "model.incoming_hook.create_at.app_error",
    "translation": "Erstellt am muss eine gültige Zeit sein."
  },
  {
    "id": "model.incoming_hook.description.app_error",
    "translation": "Ungültige Beschreibung."
  },
  {
    "id": "model.incoming_hook.display_name.app_error",
    "translation": "Ungültiger Titel."
  },
  {
    "id": "model.incoming_hook.icon_url.app_error",
    "translation": "Ungültiges Nachrichtensymbol."
  },
  {
    "id": "model.incoming_hook.id.app_error",
    "translation": "Ungültige ID."
  },
  {
    "id": "model.incoming_hook.parse_data.app_error",
    "translation": "Konnte eingehende Daten nicht verarbeiten."
  },
  {
    "id": "model.incoming_hook.team_id.app_error",
    "translation": "Ungültige Team-ID."
  },
  {
    "id": "model.incoming_hook.update_at.app_error",
    "translation": "Aktualisiert am muss eine gültige Zeit sein."
  },
  {
    "id": "model.incoming_hook.user_id.app_error",
    "translation": "Ungültige Benutzer-ID."
  },
  {
    "id": "model.incoming_hook.username.app_error",
    "translation": "Ungültiger Benutzername."
  },
  {
    "id": "model.job.is_valid.create_at.app_error",
    "translation": "Erstellt am muss eine gültige Zeit sein."
  },
  {
    "id": "model.job.is_valid.id.app_error",
    "translation": "Ungültige Job-ID."
  },
  {
    "id": "model.job.is_valid.status.app_error",
    "translation": "Ungültiger Job-Status."
  },
  {
    "id": "model.job.is_valid.type.app_error",
    "translation": "Ungültiger Job-Typ."
  },
  {
    "id": "model.license_record.is_valid.create_at.app_error",
    "translation": "Ungültiger Wert für create_at beim Hochladen einer Lizenz."
  },
  {
    "id": "model.license_record.is_valid.id.app_error",
    "translation": "Ungültiger Wert für ID beim Hochladen einer Lizenz."
  },
  {
    "id": "model.link_metadata.is_valid.data.app_error",
    "translation": "Link-Metadaten können nicht leer sein."
  },
  {
    "id": "model.link_metadata.is_valid.data_type.app_error",
    "translation": "Link-Metadaten entsprechen nicht dem angegebenen Typen."
  },
  {
    "id": "model.link_metadata.is_valid.timestamp.app_error",
    "translation": "Link-Metadaten-Zeitstempel muss ungleich Null und auf die nächste Stunde gerundet sein."
  },
  {
    "id": "model.link_metadata.is_valid.type.app_error",
    "translation": "Ungültiger Link-Metadaten-Typ."
  },
  {
    "id": "model.link_metadata.is_valid.url.app_error",
    "translation": "Link-Metadaten-URL muss gesetzt sein."
  },
  {
    "id": "model.oauth.is_valid.app_id.app_error",
    "translation": "Ungültige App-ID."
  },
  {
    "id": "model.oauth.is_valid.callback.app_error",
    "translation": "Callback-URL muss eine gültige URL sein und mit http:// oder https:// beginnen."
  },
  {
    "id": "model.oauth.is_valid.client_secret.app_error",
    "translation": "Ungültiges Client Secret."
  },
  {
    "id": "model.oauth.is_valid.create_at.app_error",
    "translation": "Erstellt am muss eine gültige Zeit sein."
  },
  {
    "id": "model.oauth.is_valid.creator_id.app_error",
    "translation": "Ungültige Ersteller-ID."
  },
  {
    "id": "model.oauth.is_valid.description.app_error",
    "translation": "Ungültige Beschreibung."
  },
  {
    "id": "model.oauth.is_valid.homepage.app_error",
    "translation": "Homepage muss eine gültige URL sein und mit http:// oder https:// beginnen."
  },
  {
    "id": "model.oauth.is_valid.icon_url.app_error",
    "translation": "Icon-URL muss eine gültige URL sein und mit http:// oder https:// beginnen."
  },
  {
    "id": "model.oauth.is_valid.name.app_error",
    "translation": "Ungültiger Name."
  },
  {
    "id": "model.oauth.is_valid.update_at.app_error",
    "translation": "Aktualisiert am muss eine gültige Zeit sein."
  },
  {
    "id": "model.outgoing_hook.icon_url.app_error",
    "translation": "Ungültiges Symbol."
  },
  {
    "id": "model.outgoing_hook.is_valid.callback.app_error",
    "translation": "Ungültige Callback-URLs."
  },
  {
    "id": "model.outgoing_hook.is_valid.channel_id.app_error",
    "translation": "Ungültige Kanal-ID."
  },
  {
    "id": "model.outgoing_hook.is_valid.content_type.app_error",
    "translation": "Ungültiger Wert für content_type."
  },
  {
    "id": "model.outgoing_hook.is_valid.create_at.app_error",
    "translation": "Erstellt am muss eine gültige Zeit sein."
  },
  {
    "id": "model.outgoing_hook.is_valid.description.app_error",
    "translation": "Ungültige Beschreibung."
  },
  {
    "id": "model.outgoing_hook.is_valid.display_name.app_error",
    "translation": "Ungültiger Titel."
  },
  {
    "id": "model.outgoing_hook.is_valid.id.app_error",
    "translation": "Ungültige Id."
  },
  {
    "id": "model.outgoing_hook.is_valid.team_id.app_error",
    "translation": "Ungültige Team-ID."
  },
  {
    "id": "model.outgoing_hook.is_valid.token.app_error",
    "translation": "Ungültiger token."
  },
  {
    "id": "model.outgoing_hook.is_valid.trigger_words.app_error",
    "translation": "Ungültige Auslösewörter."
  },
  {
    "id": "model.outgoing_hook.is_valid.update_at.app_error",
    "translation": "Aktualisiert am muss eine gültige Zeit sein."
  },
  {
    "id": "model.outgoing_hook.is_valid.url.app_error",
    "translation": "Ungültige Callback-URLs. Jede muss eine gültige URL sein und mit http:// oder https:// beginnen."
  },
  {
    "id": "model.outgoing_hook.is_valid.user_id.app_error",
    "translation": "Ungültige Benutzer-ID."
  },
  {
    "id": "model.outgoing_hook.is_valid.words.app_error",
    "translation": "Ungültige Auslösewörter."
  },
  {
    "id": "model.outgoing_hook.username.app_error",
    "translation": "Ungültiger Benutzername."
  },
  {
    "id": "model.plugin_command.error.app_error",
    "translation": "Es ist ein Fehler beim Versuch diesen Befehl auszuführen aufgetreten."
  },
  {
    "id": "model.plugin_key_value.is_valid.key.app_error",
    "translation": "Ungültiger Schlüssel, er muss länger als {{.Min}} und kürzer als {{.Max}} Zeichen sein."
  },
  {
    "id": "model.plugin_key_value.is_valid.plugin_id.app_error",
    "translation": "Ungültige Plugin-ID. Sie muss länger als {{.Min}} und kürzer als {{.Max}} Zeichen sein."
  },
  {
    "id": "model.post.is_valid.channel_id.app_error",
    "translation": "Ungültige Kanal-ID."
  },
  {
    "id": "model.post.is_valid.create_at.app_error",
    "translation": "Erstellt am muss eine gültige Zeit sein."
  },
  {
    "id": "model.post.is_valid.file_ids.app_error",
    "translation": "Ungültige Datei-IDs. Uploads sind auf maximal 10 Dateien begrenzt. Bitte verwende weitere Nachrichten für mehr Dateien."
  },
  {
    "id": "model.post.is_valid.filenames.app_error",
    "translation": "Ungültiger Dateiname."
  },
  {
    "id": "model.post.is_valid.hashtags.app_error",
    "translation": "Ungültige Hashtags."
  },
  {
    "id": "model.post.is_valid.id.app_error",
    "translation": "Ungültige Id."
  },
  {
    "id": "model.post.is_valid.msg.app_error",
    "translation": "Ungültige Nachricht."
  },
  {
    "id": "model.post.is_valid.original_id.app_error",
    "translation": "Ungültige Original-ID."
  },
  {
    "id": "model.post.is_valid.props.app_error",
    "translation": "Ungültige Eigenschaften."
  },
  {
    "id": "model.post.is_valid.root_id.app_error",
    "translation": "Ungültige Root-ID."
  },
  {
    "id": "model.post.is_valid.type.app_error",
    "translation": "Ungültiger Typ."
  },
  {
    "id": "model.post.is_valid.update_at.app_error",
    "translation": "Aktualisiert am muss eine gültige Zeit sein."
  },
  {
    "id": "model.post.is_valid.user_id.app_error",
    "translation": "Ungültige Benutzer-ID."
  },
  {
    "id": "model.preference.is_valid.category.app_error",
    "translation": "Ungültige Kategorie."
  },
  {
    "id": "model.preference.is_valid.id.app_error",
    "translation": "Ungültige Benutzer-ID."
  },
  {
    "id": "model.preference.is_valid.name.app_error",
    "translation": "Ungültiger Name."
  },
  {
    "id": "model.preference.is_valid.theme.app_error",
    "translation": "Ungültiges Motiv."
  },
  {
    "id": "model.preference.is_valid.value.app_error",
    "translation": "Wert ist zu lang."
  },
  {
    "id": "model.reaction.is_valid.create_at.app_error",
    "translation": "Erstellt am muss eine gültige Zeit sein."
  },
  {
    "id": "model.reaction.is_valid.emoji_name.app_error",
    "translation": "Ungültiger Emoji Name."
  },
  {
    "id": "model.reaction.is_valid.post_id.app_error",
    "translation": "Ungültige Nachrichten-ID."
  },
  {
    "id": "model.reaction.is_valid.user_id.app_error",
    "translation": "Ungültige Benutzer-ID."
  },
  {
    "id": "model.team.is_valid.characters.app_error",
    "translation": "Name muss aus 2 oder mehr Kleinbuchstaben bestehen."
  },
  {
    "id": "model.team.is_valid.company.app_error",
    "translation": "Ungültiger Firmenname."
  },
  {
    "id": "model.team.is_valid.create_at.app_error",
    "translation": "Erstellt am muss eine gültige Zeit sein."
  },
  {
    "id": "model.team.is_valid.description.app_error",
    "translation": "Ungültige Beschreibung."
  },
  {
    "id": "model.team.is_valid.domains.app_error",
    "translation": "Ungültige erlaubte Domains."
  },
  {
    "id": "model.team.is_valid.email.app_error",
    "translation": "Ungültige E-Mail-Adresse."
  },
  {
    "id": "model.team.is_valid.id.app_error",
    "translation": "Ungültige Id."
  },
  {
    "id": "model.team.is_valid.name.app_error",
    "translation": "Ungültiger Name."
  },
  {
    "id": "model.team.is_valid.reserved.app_error",
    "translation": "Diese URL ist nicht verfügbar. Bitte wähle eine andere."
  },
  {
    "id": "model.team.is_valid.type.app_error",
    "translation": "Ungültiger Typ."
  },
  {
    "id": "model.team.is_valid.update_at.app_error",
    "translation": "Aktualisiert am muss eine gültige Zeit sein."
  },
  {
    "id": "model.team.is_valid.url.app_error",
    "translation": "Ungültiger URL-Bezeichner."
  },
  {
    "id": "model.team_member.is_valid.team_id.app_error",
    "translation": "Ungültige Team-ID."
  },
  {
    "id": "model.team_member.is_valid.user_id.app_error",
    "translation": "Ungültige Benutzer-ID."
  },
  {
    "id": "model.token.is_valid.expiry",
    "translation": "Ungültiges Token-Ablaufdatum"
  },
  {
    "id": "model.token.is_valid.size",
    "translation": "Ungültiger Token."
  },
  {
    "id": "model.user.is_valid.email.app_error",
    "translation": "Bitte gib eine gültige E-Mail-Adresse ein."
  },
  {
    "id": "model.user.is_valid.pwd.app_error",
    "translation": "Dein Passwort muss mindestens {{.Min}} Zeichen lang sein."
  },
  {
    "id": "model.user.is_valid.pwd_lowercase.app_error",
    "translation": "Dein Passwort muss mindestens {{.Min}} Zeichen lang sein und mindestens einen Kleinbuchstaben enthalten."
  },
  {
    "id": "model.user.is_valid.pwd_lowercase_number.app_error",
    "translation": "Dein Passwort muss mindestens {{.Min}} Zeichen lang sein und mindestens einen Kleinbuchstaben und eine Ziffer enthalten."
  },
  {
    "id": "model.user.is_valid.pwd_lowercase_number_symbol.app_error",
    "translation": "Dein Passwort muss mindestens {{.Min}} Zeichen lang sein und mindestens einen Kleinbuchstaben, eine Ziffer und ein Symbol (wie \"~!@#$%^&*()\") enthalten."
  },
  {
    "id": "model.user.is_valid.pwd_lowercase_symbol.app_error",
    "translation": "Dein Passwort muss mindestens {{.Min}} Zeichen lang sein und mindestens einen Kleinbuchstaben und ein Symbol (wie \"~!@#$%^&*()\") enthalten."
  },
  {
    "id": "model.user.is_valid.pwd_lowercase_uppercase.app_error",
    "translation": "Dein Passwort muss mindestens {{.Min}} Zeichen lang sein und mindestens einen Kleinbuchstaben und einen Großbuchstaben enthalten."
  },
  {
    "id": "model.user.is_valid.pwd_lowercase_uppercase_number.app_error",
    "translation": "Dein Passwort muss mindestens {{.Min}} Zeichen lang sein und mindestens einen Kleinbuchstaben, einen Großbuchstaben und eine Ziffer enthalten."
  },
  {
    "id": "model.user.is_valid.pwd_lowercase_uppercase_number_symbol.app_error",
    "translation": "Dein Passwort muss mindestens {{.Min}} Zeichen lang sein und mindestens einen Kleinbuchstaben, einen Großbuchstaben, eine Ziffer und ein Symbol (wie \"~!@#$%^&*()\") enthalten."
  },
  {
    "id": "model.user.is_valid.pwd_lowercase_uppercase_symbol.app_error",
    "translation": "Dein Passwort muss mindestens {{.Min}} Zeichen lang sein und mindestens einen Kleinbuchstaben, einen Großbuchstaben und ein Symbol (wie \"~!@#$%^&*()\") enthalten."
  },
  {
    "id": "model.user.is_valid.pwd_number.app_error",
    "translation": "Dein Passwort muss mindestens {{.Min}} Zeichen lang sein und mindestens eine Ziffer enthalten."
  },
  {
    "id": "model.user.is_valid.pwd_number_symbol.app_error",
    "translation": "Dein Passwort muss mindestens {{.Min}} Zeichen lang sein und mindestens eine Ziffer und ein Symbol (wie \"~!@#$%^&*()\") enthalten."
  },
  {
    "id": "model.user.is_valid.pwd_symbol.app_error",
    "translation": "Dein Passwort muss mindestens {{.Min}} Zeichen lang sein und mindestens ein Symbol (wie \"~!@#$%^&*()\") enthalten."
  },
  {
    "id": "model.user.is_valid.pwd_uppercase.app_error",
    "translation": "Dein Passwort muss mindestens {{.Min}} Zeichen lang sein und mindestens einen Großbuchstaben enthalten."
  },
  {
    "id": "model.user.is_valid.pwd_uppercase_number.app_error",
    "translation": "Dein Passwort muss mindestens {{.Min}} Zeichen lang sein und mindestens einen Großbuchstaben und eine Ziffer enthalten."
  },
  {
    "id": "model.user.is_valid.pwd_uppercase_number_symbol.app_error",
    "translation": "Dein Passwort muss mindestens {{.Min}} Zeichen lang sein und mindestens einen Großbuchstaben, eine Ziffer und ein Symbol (wie \"~!@#$%^&*()\") enthalten."
  },
  {
    "id": "model.user.is_valid.pwd_uppercase_symbol.app_error",
    "translation": "Dein Passwort muss mindestens {{.Min}} Zeichen lang sein und mindestens einen Großbuchstaben und ein Symbol (wie \"~!@#$%^&*()\") enthalten."
  },
  {
    "id": "model.user.is_valid.username.app_error",
    "translation": "Der Benutzername muss mit einem Buchstaben anfangen, zwischen 3 und 22 Zeichen lang sein und darf nur aus Buchstaben, Nummern und den Zeichen \".\", \"-\" und \"_\" bestehen."
  },
  {
    "id": "model.user_access_token.is_valid.description.app_error",
    "translation": "Ungültige Beschreibung, muss aus 255 Zeichen oder weniger bestehen."
  },
  {
    "id": "model.user_access_token.is_valid.id.app_error",
    "translation": "Ungültiger Wert für ID."
  },
  {
    "id": "model.user_access_token.is_valid.token.app_error",
    "translation": "Ungültiges Zugriffstoken."
  },
  {
    "id": "model.user_access_token.is_valid.user_id.app_error",
    "translation": "Ungültige Benutzer-ID."
  },
  {
    "id": "model.utils.decode_json.app_error",
    "translation": "Konnte nicht dekodieren."
  },
  {
    "id": "model.websocket_client.connect_fail.app_error",
    "translation": "Konnte Verbindung mit dem WebSocket-Server nicht aufbauen."
  },
  {
    "id": "oauth.gitlab.tos.error",
    "translation": "Die Nutzungsbedingungen von GitLab haben sich geändert. Bitte gehe zu gitlab.com um sie zu akzeptieren und versuche dann, dich erneut an Mattermost anzumelden."
  },
  {
    "id": "plugin.api.update_user_status.bad_status",
    "translation": "Konnte Benutzerstatus nicht setzen. Unbekannter Benutzerstatus."
  },
  {
    "id": "plugin_api.get_file_link.disabled.app_error",
    "translation": "Öffentliche Links wurden deaktiviert."
  },
  {
    "id": "plugin_api.get_file_link.no_post.app_error",
    "translation": "Öffentlicher Link für Datei konnte nicht abgerufen werden. Datei muss an einen Beitrag angehängt sein, der gelesen werden kann."
  },
  {
    "id": "plugin_api.send_mail.missing_htmlbody",
    "translation": "Fehlender HTML-Body."
  },
  {
    "id": "plugin_api.send_mail.missing_subject",
    "translation": "Fehlender E-Mail-Betreff."
  },
  {
    "id": "plugin_api.send_mail.missing_to",
    "translation": "Fehlende TO-Adresse."
  },
  {
    "id": "store.sql.convert_string_array",
    "translation": "FromDb: Konnte StringArray nicht zu *string konvertieren"
  },
  {
    "id": "store.sql.convert_string_interface",
    "translation": "FromDb: Konnte StringInterface nicht zu *string konvertieren"
  },
  {
    "id": "store.sql.convert_string_map",
    "translation": "FromDb: Konnte StringMap nicht zu *string konvertieren"
  },
  {
    "id": "store.sql_bot.get.missing.app_error",
    "translation": "Bot existiert nicht."
  },
  {
    "id": "store.sql_channel.get.existing.app_error",
    "translation": "Der bestehende Kanal konnte nicht gefunden werden."
  },
  {
    "id": "store.sql_channel.save.archived_channel.app_error",
    "translation": "Du kannst einen archivierten Kanal nicht modifizieren."
  },
  {
    "id": "store.sql_channel.save.direct_channel.app_error",
    "translation": "Verwende SaveDirectChannel um einen Direktkanal zu erstellen."
  },
  {
    "id": "store.sql_channel.save_channel.existing.app_error",
    "translation": "Es muss Update für existierenden Kanal aufgerufen werden."
  },
  {
    "id": "store.sql_channel.save_channel.exists.app_error",
    "translation": "Ein Kanal mit dem Namen existiert bereits im gleichen Team."
  },
  {
    "id": "store.sql_channel.save_channel.limit.app_error",
    "translation": "Du hast die maximale Anzahl an erlaubten Kanälen erreicht."
  },
  {
    "id": "store.sql_channel.save_direct_channel.not_direct.app_error",
    "translation": "Bei SaveDirectChannel wurde kein direkter Kanal versucht anzulegen."
  },
  {
    "id": "store.sql_command.save.get.app_error",
    "translation": "Konnte den Befehl nicht abrufen."
  },
  {
    "id": "store.sql_post.search.disabled",
    "translation": "Suchen wurde auf diesem Server deaktiviert. Bitte kontaktiere deinen Systemadministrator."
  },
  {
    "id": "store.sql_team.save_member.exists.app_error",
    "translation": "Ein Teammitglied mit dieser ID existiert bereits."
  },
  {
    "id": "store.sql_user.get_for_login.app_error",
    "translation": "Konnte kein Konto mit den angegeben Zugangsdaten finden. Dieses Team erfordert eventuell eine Einladung vom Teambesitzer, um beizutreten."
  },
  {
    "id": "system.message.name",
    "translation": "System"
  },
  {
    "id": "web.command_webhook.command.app_error",
    "translation": "Der Befehl konnte nicht gefunden werden."
  },
  {
    "id": "web.command_webhook.parse.app_error",
    "translation": "Konnte eingehende Daten nicht verarbeiten."
  },
  {
    "id": "web.get_access_token.internal_saving.app_error",
    "translation": "Konnte die Benutzerzugangsdaten nicht aktualisieren."
  },
  {
    "id": "web.incoming_webhook.channel.app_error",
    "translation": "Der Kanal konnte nicht gefunden werden."
  },
  {
    "id": "web.incoming_webhook.channel_locked.app_error",
    "translation": "Dieser Webhook ist nicht berechtigt in den angeforderten Kanal zu senden."
  },
  {
    "id": "web.incoming_webhook.disabled.app_error",
    "translation": "Eingehende Webhoocks wurden durch den Systemadministrator deaktiviert."
  },
  {
    "id": "web.incoming_webhook.invalid.app_error",
    "translation": "Ungültiger Webhook."
  },
  {
    "id": "web.incoming_webhook.parse.app_error",
    "translation": "Konnte eingehende Daten nicht verarbeiten."
  },
  {
    "id": "web.incoming_webhook.permissions.app_error",
    "translation": "Ungültige Kanalberechtigungen."
  },
  {
    "id": "web.incoming_webhook.split_props_length.app_error",
    "translation": "Konnte Webhook-Props nicht in {{.Max}} Teile aufteilen."
  },
  {
    "id": "web.incoming_webhook.text.app_error",
    "translation": "Kein Text angegeben."
  },
  {
    "id": "web.incoming_webhook.user.app_error",
    "translation": "Der Benutzer konnte nicht gefunden werden."
  },
  {
    "id": "api.bot.create_disabled",
    "translation": "Bot-Erstellung wurde deaktiviert."
  },
  {
    "id": "api.admin.saml.set_certificate_from_metadata.missing_content_type.app_error",
    "translation": "Fehlender Inhaltstyp."
  },
  {
    "id": "api.admin.saml.set_certificate_from_metadata.invalid_content_type.app_error",
    "translation": "Ungültiger Inhaltstyp."
  },
  {
    "id": "api.admin.saml.set_certificate_from_metadata.invalid_body.app_error",
    "translation": "Ungültiger Zertifikatstext."
  },
  {
    "id": "api.admin.saml.invalid_xml_missing_ssoservices.app_error",
    "translation": "Fehlender Identitätsanbieter-SSO-Services-Knoten in der XML."
  },
  {
    "id": "api.admin.saml.invalid_xml_missing_keydescriptor.app_error",
    "translation": "Fehlender Identitätsanbieter-Schlüsseldeskriptorknoten in der XML."
  },
  {
    "id": "api.admin.saml.invalid_xml_missing_idpssodescriptors.app_error",
    "translation": "Fehlender SSO-Deskriptorknoten für Identitätsanbieter in der XML-Datei."
  },
  {
    "id": "api.admin.saml.failure_save_idp_certificate_file.app_error",
    "translation": "Konnte die Zertifikatsdatei nicht speichern."
  },
  {
    "id": "api.admin.saml.failure_parse_idp_certificate.app_error",
    "translation": "Fehler bei der Syntaxanalyse der Metadateninformationen, die vom Identitätsanbieter empfangen wurden."
  },
  {
    "id": "api.admin.saml.failure_get_metadata_from_idp.app_error",
    "translation": "Fehler beim Abrufen von Metadaten aus Identitätsanbieter-URL."
  },
  {
    "id": "api.admin.delete_brand_image.storage.not_found",
    "translation": "Konnte Markenbild nicht löschen, es wurde nicht gefunden."
  },
  {
    "id": "model.group.name.invalid_length.app_error",
    "translation": "Der Name darf aus 1 bis 64 Kleinbuchstaben bestehen."
  },
  {
    "id": "app.scheme.save.invalid_scheme.app_error",
    "translation": "Das angegebene Schema ist ungültig."
  },
  {
    "id": "app.scheme.save.app_error",
    "translation": "Konnte Schema nicht erstellen."
  },
  {
    "id": "app.scheme.permanent_delete_all.app_error",
    "translation": "Die Schemas konnten permanent gelöscht werden."
  },
  {
    "id": "app.scheme.get.app_error",
    "translation": "Konnte das Schema nicht abrufen."
  },
  {
    "id": "app.channel.get_more_channels.get.app_error",
    "translation": "Konnte die Kanäle nicht abrufen."
  },
  {
    "id": "web.error.unsupported_browser.system_browser_or",
    "translation": "oder"
  },
  {
    "id": "web.error.unsupported_browser.system_browser_make_default",
    "translation": "Standard festlegen"
  },
  {
    "id": "web.error.unsupported_browser.open_system_browser.edge",
    "translation": "Edge öffnen"
  },
  {
    "id": "web.error.unsupported_browser.no_longer_support_version",
    "translation": "Diese Version deines Browsers wird von Mattermost nicht mehr unterstützt"
  },
  {
    "id": "web.error.unsupported_browser.no_longer_support",
    "translation": "Dieser Browser wird von Mattermost nicht mehr unterstützt"
  },
  {
    "id": "web.error.unsupported_browser.min_os_version.windows",
    "translation": "Windows 8.1+"
  },
  {
    "id": "web.error.unsupported_browser.min_os_version.mac",
    "translation": "macOS 10.14+"
  },
  {
    "id": "web.error.unsupported_browser.min_browser_version.safari",
    "translation": "Version 14.1+"
  },
  {
    "id": "web.error.unsupported_browser.min_browser_version.firefox",
    "translation": "Version 91+"
  },
  {
    "id": "web.error.unsupported_browser.min_browser_version.edge",
    "translation": "Version 44+"
  },
  {
    "id": "web.error.unsupported_browser.min_browser_version.chrome",
    "translation": "Version 89+"
  },
  {
    "id": "web.error.unsupported_browser.learn_more",
    "translation": "Erfahre mehr über unterstützte Browser."
  },
  {
    "id": "web.error.unsupported_browser.install_guide.windows",
    "translation": "Installationsanleitung"
  },
  {
    "id": "web.error.unsupported_browser.install_guide.mac",
    "translation": "Installationsanleitung"
  },
  {
    "id": "web.error.unsupported_browser.download_the_app",
    "translation": "Lade die App herunter"
  },
  {
    "id": "web.error.unsupported_browser.download_app_or_upgrade_browser",
    "translation": "Lade die Mattermost-App herunter oder verwende einen unterstützten Browser für ein besseres Benutzererlebnis."
  },
  {
    "id": "web.error.unsupported_browser.download",
    "translation": "Lade die App herunter"
  },
  {
    "id": "web.error.unsupported_browser.browser_title.safari",
    "translation": "Safari"
  },
  {
    "id": "web.error.unsupported_browser.browser_title.firefox",
    "translation": "Firefox"
  },
  {
    "id": "web.error.unsupported_browser.browser_title.edge",
    "translation": "Microsoft Edge"
  },
  {
    "id": "web.error.unsupported_browser.browser_title.chrome",
    "translation": "Google Chrome"
  },
  {
    "id": "web.error.unsupported_browser.browser_get_latest.safari",
    "translation": "Hole dir den neuesten Safari-Browser"
  },
  {
    "id": "web.error.unsupported_browser.browser_get_latest.firefox",
    "translation": "Hole dir den neuesten Firefox-Browser"
  },
  {
    "id": "web.error.unsupported_browser.browser_get_latest.chrome",
    "translation": "Hole dir den neuesten Chrome-Browser"
  },
  {
    "id": "searchengine.bleve.disabled.error",
    "translation": "Fehler beim Bereinigen der Bleve Indices: Suchmaschine ist deaktiviert"
  },
  {
    "id": "plugin_api.bot_cant_create_bot",
    "translation": "Bot kann keinen Bot-Benutzer erstellen."
  },
  {
    "id": "plugin.api.get_users_in_channel",
    "translation": "Konnte die Benutzer nicht finden, ungültige Sortierkriterien."
  },
  {
    "id": "model.user.is_valid.update_at.app_error",
    "translation": "Aktualisier am muss eine gültige Zeit sein."
  },
  {
    "id": "model.user.is_valid.position.app_error",
    "translation": "Ungültige Position: Darf nicht länger als 128 Zeichen sein."
  },
  {
    "id": "model.user.is_valid.password_limit.app_error",
    "translation": "Konnte aufgrund der Einschränkungen von bcrypt kein Passwort mit mehr als 72 Zeichen setzen."
  },
  {
    "id": "model.user.is_valid.nickname.app_error",
    "translation": "Ungültiger Spitzname."
  },
  {
    "id": "model.user.is_valid.locale.app_error",
    "translation": "Ungültiges Gebietsschema."
  },
  {
    "id": "model.user.is_valid.last_name.app_error",
    "translation": "Ungültiger Nachname."
  },
  {
    "id": "model.user.is_valid.id.app_error",
    "translation": "Ungültige Benutzer-ID."
  },
  {
    "id": "model.user.is_valid.first_name.app_error",
    "translation": "Ungültiger Vorname."
  },
  {
    "id": "model.user.is_valid.create_at.app_error",
    "translation": "Erstellt am muss eine gültige Zeit sein."
  },
  {
    "id": "model.user.is_valid.auth_data_type.app_error",
    "translation": "Ungültiger Benutzer, Auth-Daten müssen mit Auth-Typ gesetzt sein."
  },
  {
    "id": "model.user.is_valid.auth_data_pwd.app_error",
    "translation": "Ungültiger Benutzer, Passwort und Auth-Daten können nicht gesetzt werden."
  },
  {
    "id": "model.user.is_valid.auth_data.app_error",
    "translation": "Ungültige Auth-Daten."
  },
  {
    "id": "model.team.is_valid.invite_id.app_error",
    "translation": "Ungültige Einladungs-ID."
  },
  {
    "id": "model.post.channel_notifications_disabled_in_channel.message",
    "translation": "Kanalbenachrichtigungen sind in {{.ChannelName}} deaktiviert. {{.Mention}} hat keine Benachrichtigungen ausgelöst."
  },
  {
    "id": "model.plugin_kvset_options.is_valid.old_value.app_error",
    "translation": "Ungültiger alter Wert; er sollte nicht gesetzt werden, wenn die Operation nicht atomar ist."
  },
  {
    "id": "model.guest.is_valid.emails.app_error",
    "translation": "Ungültige E-Mail-Adressen."
  },
  {
    "id": "model.guest.is_valid.email.app_error",
    "translation": "Ungültige E-Mail-Adresse."
  },
  {
    "id": "model.guest.is_valid.channels.app_error",
    "translation": "Ungültige Kanäle."
  },
  {
    "id": "model.guest.is_valid.channel.app_error",
    "translation": "Ungültiger Kanal."
  },
  {
    "id": "model.group.name.invalid_chars.app_error",
    "translation": "Ungültige Zeichen in der Name-Eigenschaft für Gruppe"
  },
  {
    "id": "model.config.is_valid.saml_signature_algorithm.app_error",
    "translation": "Ungültiger Signaturalgorithmus."
  },
  {
    "id": "model.config.is_valid.saml_guest_attribute.app_error",
    "translation": "Ungültiges Gastattribut. Muss in der Form 'feld=wert' vorliegen."
  },
  {
    "id": "model.config.is_valid.saml_canonical_algorithm.app_error",
    "translation": "Ungültiger kanonischer Algorithmus."
  },
  {
    "id": "model.config.is_valid.saml_admin_attribute.app_error",
    "translation": "Ungültiges Admin-Attribut. Muss in der Form 'feld=wert' vorliegen."
  },
  {
    "id": "model.config.is_valid.elastic_search.enable_autocomplete.app_error",
    "translation": "Elasticsearch-Einstellung IndexingEnabled muss auf wahr gesetzt sein, wenn die Elasticsearch-Einstellung AutocompleteEnabled auf wahr steht"
  },
  {
    "id": "model.config.is_valid.bleve_search.filename.app_error",
    "translation": "Bleve IndexingEnabled muss auf true gesetzt sein, wenn Bleve SearchEnabled auf true steht"
  },
  {
    "id": "model.config.is_valid.bleve_search.enable_searching.app_error",
    "translation": "Bleve IndexingEnabled muss auf true gesetzt sein, wenn Bleve SearchEnabled auf true steht"
  },
  {
    "id": "model.config.is_valid.bleve_search.enable_autocomplete.app_error",
    "translation": "Bleve IndexingEnabled muss auf true gesetzt sein, wenn Bleve AutocompleteEnabled auf true steht"
  },
  {
    "id": "model.config.is_valid.bleve_search.bulk_indexing_time_window_seconds.app_error",
    "translation": "Zeitfenster für Elasticsearch-Bulk-Indizierung muss mindestens eine Sekunde sein."
  },
  {
    "id": "model.command.is_valid.autocomplete_data.app_error",
    "translation": "Ungültiges AutocompleteData"
  },
  {
    "id": "model.channel.is_valid.name.app_error",
    "translation": "Ungültiger Kanalname. Benutzerkennungen sind in Kanalnamen für Kanäle, die keine Direktnachrichtenkanäle sind, nicht erlaubt."
  },
  {
    "id": "interactive_message.decode_trigger_id.base64_decode_failed_signature",
    "translation": "Fehler beim Dekodieren von base64 der Auslöse-ID für interaktiven Dialog."
  },
  {
    "id": "groups.unsupported_syncable_type",
    "translation": "Nicht unterstützter synchronisierbarer Typ '{{.Value}}'."
  },
  {
    "id": "group_not_associated_to_synced_team",
    "translation": "Gruppe kann dem Kanal nicht zugeordnet werden, solange sie nicht zuerst dem übergeordneten gruppen-sychronisierten Team zugeordnet wird."
  },
  {
    "id": "ent.ldap.validate_guest_filter.app_error",
    "translation": "Ungültiger AD/LDAP-Gast-Filter."
  },
  {
    "id": "ent.ldap.validate_admin_filter.app_error",
    "translation": "Ungültiger AD/LDAP-Admin-Filter."
  },
  {
    "id": "ent.ldap.syncronize.search_failure_size_exceeded.app_error",
    "translation": "Größenbegrenzung überschritten. Überprüfe die [maximale Seitengröße](https://docs.mattermost.com/deployment/sso-ldap.html#i-see-the-log-error-ldap-result-code-4-size-limit-exceeded)."
  },
  {
    "id": "ent.ldap.syncronize.delete_group_constained_memberships",
    "translation": "Fehler beim Löschen von Team- oder Kanalmitgliedschaften"
  },
  {
    "id": "ent.id_loaded.license_disable.app_error",
    "translation": "Deine Lizenz unterstützt keine ID-geladenen Push-Benachrichtigungen."
  },
  {
    "id": "ent.elasticsearch.start.parse_server_version.app_error",
    "translation": "Fehler beim Verarbeiten der Elasticsearch-Server-Version."
  },
  {
    "id": "ent.elasticsearch.start.get_server_version.app_error",
    "translation": "Fehler beim Abrufen der Elasticsearch-Server-Version."
  },
  {
    "id": "ent.elasticsearch.search_users.unmarshall_user_failed",
    "translation": "Konnte Suchergebnisse nicht dekodieren"
  },
  {
    "id": "ent.elasticsearch.search_users.search_failed",
    "translation": "Suche konnte nicht abgeschlossen werden"
  },
  {
    "id": "ent.elasticsearch.search_channels.unmarshall_channel_failed",
    "translation": "Konnte Suchergebnisse nicht dekodieren"
  },
  {
    "id": "ent.elasticsearch.search_channels.search_failed",
    "translation": "Suche konnte nicht abgeschlossen werden"
  },
  {
    "id": "ent.elasticsearch.search_channels.disabled",
    "translation": "ElasticSearch-Suche ist auf diesem Server deaktiviert"
  },
  {
    "id": "ent.elasticsearch.refresh_indexes.refresh_failed",
    "translation": "Fehler beim Abrufen des Elasticsearch-Index"
  },
  {
    "id": "ent.elasticsearch.indexer.index_batch.nothing_left_to_index.error",
    "translation": "Versuche einen neunen Stapel zu indizieren, wenn alle Entitäten vollständig sind"
  },
  {
    "id": "ent.elasticsearch.index_user.error",
    "translation": "Fehler beim Indizieren der Benutzer"
  },
  {
    "id": "ent.elasticsearch.index_channel.error",
    "translation": "Fehler beim Indizieren des Kanals"
  },
  {
    "id": "ent.elasticsearch.delete_user.error",
    "translation": "Fehler beim Löschen des Benutzers"
  },
  {
    "id": "ent.elasticsearch.delete_channel.error",
    "translation": "Fehler beim Löschen des Kanals"
  },
  {
    "id": "ent.elasticsearch.create_template_users_if_not_exists.template_create_failed",
    "translation": "Fehler beim Erstellen der Elasticsearch-Vorlage für Benutzer"
  },
  {
    "id": "ent.elasticsearch.create_template_posts_if_not_exists.template_create_failed",
    "translation": "Fehler beim Erstellen der Elasticsearch-Vorlage für Nachrichten"
  },
  {
    "id": "ent.elasticsearch.create_template_channels_if_not_exists.template_create_failed",
    "translation": "Fehler beim Erstellen der Elasticsearch-Vorlage für Kanäle"
  },
  {
    "id": "ent.compliance.csv.warning.appError",
    "translation": "Konnte die EML-Datei nicht erstellen."
  },
  {
    "id": "ent.compliance.csv.metadata.json.zipfile.appError",
    "translation": "Konnte die EML-Datei nicht erstellen"
  },
  {
    "id": "bleveengine.stop_user_index.error",
    "translation": "Fehler beim Schließen des Benujtzerindex."
  },
  {
    "id": "bleveengine.stop_post_index.error",
    "translation": "Fehler beim Schließen des Nachrichtenindex."
  },
  {
    "id": "bleveengine.stop_channel_index.error",
    "translation": "Fehler beim Schließen des Kanalindex."
  },
  {
    "id": "bleveengine.search_users_in_team.error",
    "translation": "Suche konnte nicht abgeschlossen werden."
  },
  {
    "id": "bleveengine.search_users_in_channel.uchan.error",
    "translation": "Suche konnte nicht abgeschlossen werden."
  },
  {
    "id": "bleveengine.search_users_in_channel.nuchan.error",
    "translation": "Suche konnte nicht abgeschlossen werden."
  },
  {
    "id": "bleveengine.search_posts.error",
    "translation": "Suche konnte nicht abgeschlossen werden."
  },
  {
    "id": "bleveengine.search_channels.error",
    "translation": "Suche konnte nicht abgeschlossen werden."
  },
  {
    "id": "bleveengine.purge_user_index.error",
    "translation": "Fehler beim Bereinigen der Benutzerindexe."
  },
  {
    "id": "bleveengine.purge_post_index.error",
    "translation": "Fehler beim Bereinigen der Nachirchtenindexe."
  },
  {
    "id": "bleveengine.purge_channel_index.error",
    "translation": "Fehler beim Bereinigen der Kanalindexe."
  },
  {
    "id": "bleveengine.indexer.index_batch.nothing_left_to_index.error",
    "translation": "Versuche einen neunen Stapel zu indizieren, wenn alle Entitäten vollständig sind."
  },
  {
    "id": "bleveengine.indexer.do_job.parse_start_time.error",
    "translation": "Elasticsearch-Aggregator-Worker konnte die Startzeit nicht verarbeiten."
  },
  {
    "id": "bleveengine.indexer.do_job.parse_end_time.error",
    "translation": "Elasticsearch-Aggregator-Worker konnte die Endzeit nicht verarbeiten."
  },
  {
    "id": "bleveengine.indexer.do_job.engine_inactive",
    "translation": "Bleve Index Job nicht gelaufen: Bleve-Engine ist nicht aktiviert."
  },
  {
    "id": "bleveengine.indexer.do_job.bulk_index_users.batch_error",
    "translation": "Fehler beim Indizieren des Benutzerstapels."
  },
  {
    "id": "bleveengine.indexer.do_job.bulk_index_posts.batch_error",
    "translation": "Fehler beim Indizieren des Nachrichtenstapels."
  },
  {
    "id": "bleveengine.indexer.do_job.bulk_index_channels.batch_error",
    "translation": "Fehler beim Indizieren des Kanalstapels."
  },
  {
    "id": "bleveengine.index_user.error",
    "translation": "Fehler beim Indizieren des Benutzers."
  },
  {
    "id": "bleveengine.index_post.error",
    "translation": "Fehler beim Indizieren der Nachricht."
  },
  {
    "id": "bleveengine.index_channel.error",
    "translation": "Fehler beim Indizieren des Kanals."
  },
  {
    "id": "bleveengine.delete_user.error",
    "translation": "Fehler beim Löschen des Benutzers."
  },
  {
    "id": "bleveengine.delete_post.error",
    "translation": "Fehler beim Löschen der Nachricht."
  },
  {
    "id": "bleveengine.delete_channel.error",
    "translation": "Fehler beim Löschen des Kanals."
  },
  {
    "id": "bleveengine.create_user_index.error",
    "translation": "Fehler beim Erstellen des Bleve Benutzer Index."
  },
  {
    "id": "bleveengine.create_post_index.error",
    "translation": "Fehler beim Erstellen des Bleve Nachrichten Index."
  },
  {
    "id": "bleveengine.create_channel_index.error",
    "translation": "Fehler beim Erstellen des Bleve Kanal Index."
  },
  {
    "id": "bleveengine.already_started.error",
    "translation": "Bleve wurde schon gestartet."
  },
  {
    "id": "app.user_terms_of_service.save.app_error",
    "translation": "Konnte die Nutzungsbedingungen nicht speichern."
  },
  {
    "id": "app.user_terms_of_service.get_by_user.no_rows.app_error",
    "translation": "Keine Nutzungsbedingungen gefunden."
  },
  {
    "id": "app.user_terms_of_service.get_by_user.app_error",
    "translation": "Konnte die Nutzungsbedingungen nicht abrufen."
  },
  {
    "id": "app.user_terms_of_service.delete.app_error",
    "translation": "Konnte die Nutzungsbedingungen nicht löschen."
  },
  {
    "id": "app.terms_of_service.get.no_rows.app_error",
    "translation": "Keine Nutzungsbedingungen gefunden."
  },
  {
    "id": "app.terms_of_service.get.app_error",
    "translation": "Konnte die Nutzungsbedingungen nicht abrufen."
  },
  {
    "id": "app.terms_of_service.create.existing.app_error",
    "translation": "Speichern darf bei existierenden Nutzungsbedingungen nicht aufgerufen werden."
  },
  {
    "id": "app.terms_of_service.create.app_error",
    "translation": "Konnte die Nutzungsbedingungen nicht speichern."
  },
  {
    "id": "app.team.rename_team.name_occupied",
    "translation": "Konnte Team nicht umbenennen, der Name wird bereits verwendet."
  },
  {
    "id": "app.team.invite_token.group_constrained.error",
    "translation": "Konnte einem gruppenbeschränkten Team durch Token nicht beitreten."
  },
  {
    "id": "app.team.invite_id.group_constrained.error",
    "translation": "Konnte einem gruppenbeschränkten Team durch Einladung nicht beitreten."
  },
  {
    "id": "app.plugin.write_file.saving.app_error",
    "translation": "Es ist ein Fehler beim Speichern der Datei aufgetreten."
  },
  {
    "id": "app.plugin.write_file.read.app_error",
    "translation": "Es ist ein Fehler beim Lesen der Datei aufgetreten."
  },
  {
    "id": "app.plugin.webapp_bundle.app_error",
    "translation": "Konnte Plugin-Webapp-Bundle nicht generieren."
  },
  {
    "id": "app.plugin.sync.read_local_folder.app_error",
    "translation": "Fehler beim Lesen des lokalen Plugin-Ordners."
  },
  {
    "id": "app.plugin.sync.list_filestore.app_error",
    "translation": "Fehler beim Lesen von Dateien aus dem Plugin-Ordner im Dateispeicher."
  },
  {
    "id": "app.plugin.store_signature.app_error",
    "translation": "Konnte die Plugin-Signatur nicht im konfigurierten Dateispeicher abspeichern."
  },
  {
    "id": "app.plugin.store_bundle.app_error",
    "translation": "Konnte das Plugin nicht im konfigurierten Dateispeicher abspeichern."
  },
  {
    "id": "app.plugin.signature_decode.app_error",
    "translation": "Konnte base64-Signatur nicht dekodieren."
  },
  {
    "id": "app.plugin.restart.app_error",
    "translation": "Konnte das Plugin kann beim Upgrade nicht neu starten."
  },
  {
    "id": "app.plugin.remove_bundle.app_error",
    "translation": "Konnte Plugin-Bundle nicht aus dem Dateispeicher entfernen."
  },
  {
    "id": "app.plugin.modify_saml.app_error",
    "translation": "Saml-Dateien können nicht modifiziert werden."
  },
  {
    "id": "app.plugin.marshal.app_error",
    "translation": "Fehler beim Anordnen von Marktplatz-Plugins."
  },
  {
    "id": "app.plugin.marketplace_plugins.signature_not_found.app_error",
    "translation": "Die gesuchte Marktplatz-Plugin-Signatur konnte nicht gefunden werden."
  },
  {
    "id": "app.plugin.marketplace_plugins.not_found.app_error",
    "translation": "Das gesuchte Marktplatz-Plugin konnte nicht gefunden werden."
  },
  {
    "id": "app.plugin.marketplace_plugin_request.app_error",
    "translation": "Fehler bei der Entschlüsselung der Anforderung des Marktplatz-Plugins."
  },
  {
    "id": "app.plugin.marketplace_disabled.app_error",
    "translation": "Marktplatz wurde deaktiviert. Bitte prüfe deine Logs für Details."
  },
  {
    "id": "app.plugin.marketplace_client.failed_to_fetch",
    "translation": "Fehler beim Abrufen der Plugins vom Marktplatz-Server."
  },
  {
    "id": "app.plugin.marketplace_client.app_error",
    "translation": "Fehler beim Erstellen des Marktplatz-Clients."
  },
  {
    "id": "app.plugin.invalid_version.app_error",
    "translation": "Die Plugin-Version konnte nicht verarbeitet werden."
  },
  {
    "id": "app.plugin.install_marketplace_plugin.app_error",
    "translation": "Fehler beim Installieren von Marktplatz-Plugin."
  },
  {
    "id": "app.plugin.get_public_key.get_file.app_error",
    "translation": "Es ist ein Fehler beim Abrufen des öffentlichen Schlüssels aus dem Speicher aufgetreten."
  },
  {
    "id": "app.plugin.flag_managed.app_error",
    "translation": "Konnte das Plugin nicht so einstellen, dass es vom Dateispeicher verwaltet wird."
  },
  {
    "id": "app.plugin.delete_public_key.delete.app_error",
    "translation": "Es ist ein Fehler beim Löschen des öffentlichen Schlüssels aufgetreten."
  },
  {
    "id": "app.import.validate_user_teams_import_data.invalid_team_theme.error",
    "translation": "Ungültige Einstellung des Teammotivs für Benutzer"
  },
  {
    "id": "app.import.validate_user_import_data.auth_data_and_service_dependency.error",
    "translation": "Benutzer AuthService und AuthData schliessen sich gegenseitig aus."
  },
  {
    "id": "app.import.validate_user_import_data.advanced_props_show_unread_section.error",
    "translation": "Ungültige Einstellung des Zeige-Ungelesene-Bereichs für Benutzer"
  },
  {
    "id": "app.import.validate_user_import_data.advanced_props_formatting.error",
    "translation": "Ungültige Einstellung der Nachrichtenformatierung für Benutzer"
  },
  {
    "id": "app.import.validate_user_import_data.advanced_props_feature_markdown_preview.error",
    "translation": "Ungültige Einstellung der Markdown-Vorschau für Benutzer"
  },
  {
    "id": "app.import.validate_user_import_data.advanced_props_email_interval.error",
    "translation": "Ungültige Einstellung des E-Mail-Stapelverarbeitungs-Intervalls für Benutzer"
  },
  {
    "id": "app.import.validate_post_import_data.props_too_large.error",
    "translation": "Nachrichtseigenschaften sind länger als die maximale erlaubte Länge."
  },
  {
    "id": "app.import.import_user_teams.save_preferences.error",
    "translation": "Konnte die Einstellungen für das Teammotiv nicht speichern"
  },
  {
    "id": "app.import.import_user_channels.channel_not_found.error",
    "translation": "Fehler beim Importieren der Benutzerkanäle. Kanal nicht gefunden."
  },
  {
    "id": "app.import.get_users_by_username.some_users_not_found.error",
    "translation": "Einige Benutzer nicht gefunden"
  },
  {
    "id": "app.import.get_teams_by_names.some_teams_not_found.error",
    "translation": "Einige Teams nicht gefunden"
  },
  {
    "id": "app.export.export_custom_emoji.copy_emoji_images.error",
    "translation": "Konnte benutzerdefinierte Emoji-Bilder nicht kopieren"
  },
  {
    "id": "app.emoji.get_list.internal_error",
    "translation": "Konnte das Emoji nicht abrufen."
  },
  {
    "id": "app.emoji.get_by_name.app_error",
    "translation": "Konnte das Emoji nicht abrufen."
  },
  {
    "id": "app.emoji.get.app_error",
    "translation": "Konnte das Emoji nicht abrufen."
  },
  {
    "id": "app.emoji.delete.no_results",
    "translation": "Das zu löschende Emoji konnte nicht gefunden werden."
  },
  {
    "id": "app.emoji.delete.app_error",
    "translation": "Konnte das Emoji nicht löschen."
  },
  {
    "id": "app.channel_member_history.log_leave_event.internal_error",
    "translation": "Fehler beim Speichern der Historie der Kanalmitglieder. Fehler beim Aktualisieren des Beitrittsdatensatzes"
  },
  {
    "id": "app.channel_member_history.log_join_event.internal_error",
    "translation": "Fehler beim Speichern der Historie der Kanalmitglieder."
  },
  {
    "id": "app.channel.update.bad_id",
    "translation": "Konnte den Kanal nicht aktualisieren."
  },
  {
    "id": "app.channel.permanent_delete.app_error",
    "translation": "Konnte den Kanal nicht löschen."
  },
  {
    "id": "app.channel.get_deleted.missing.app_error",
    "translation": "Es existieren keine gelöschten Kanäle."
  },
  {
    "id": "app.channel.get_deleted.existing.app_error",
    "translation": "Konnte den bestehenden gelöschte Kanal nicht finden."
  },
  {
    "id": "app.channel.get_channels.not_found.app_error",
    "translation": "Es wurden keine Kanäle gefunden."
  },
  {
    "id": "app.channel.get_channels.get.app_error",
    "translation": "Konnte die Kanäle nicht abrufen."
  },
  {
    "id": "app.channel.get_by_name.missing.app_error",
    "translation": "Kanal existiert nicht."
  },
  {
    "id": "app.channel.get_by_name.existing.app_error",
    "translation": "Der bestehende Kanal konnte nicht gefunden werden."
  },
  {
    "id": "app.channel.get_all_channels.app_error",
    "translation": "Konnte nicht alle Kanäle abrufen."
  },
  {
    "id": "app.channel.get.find.app_error",
    "translation": "Wir konnte den Kanal nicht finden."
  },
  {
    "id": "app.channel.get.existing.app_error",
    "translation": "Der bestehende Kanal konnte nicht gefunden werden."
  },
  {
    "id": "app.channel.delete.app_error",
    "translation": "Konnte den Kanal nicht löschen."
  },
  {
    "id": "app.channel.create_direct_channel.internal_error",
    "translation": "Konnte den Kanal nicht speichern."
  },
  {
    "id": "app.channel.create_channel.internal_error",
    "translation": "Konnte den Kanal nicht speichern."
  },
  {
    "id": "app.bot.permenent_delete.bad_id",
    "translation": "Konnte den Bot nicht löschen."
  },
  {
    "id": "app.bot.permanent_delete.internal_error",
    "translation": "Der Bot konnte nicht entgültig gelöscht werden."
  },
  {
    "id": "app.bot.patchbot.internal_error",
    "translation": "Konnte den Bot nicht aktualisieren."
  },
  {
    "id": "app.bot.getbots.internal_error",
    "translation": "Konnte die Bots nicht abrufen."
  },
  {
    "id": "app.bot.getbot.internal_error",
    "translation": "Konnte den Bot nicht abrufen."
  },
  {
    "id": "app.bot.get_disable_bot_sysadmin_message",
    "translation": "{{if .disableBotsSetting}}{{if .printAllBots}}}{{.UserName}} wurde deaktiviert. Du verwaltetest die folgenden Bot-Konten, die nun deaktiviert wurden.\n\n{{.BotNames}}{{else}}{{.UserName}} wurde deaktiviert und verwaltete {{.NumBots}} Bot-Konten, die nun deaktiviert wurden, darunter die folgenden:\n\n{{.BotNames}}{{end}}Du kannst den Besitz jedes Bots übernehmen, indem du ihn unter **Integrationen > Bot-Konten** aktivierst und neue Token für den Bot erstellst.\n\nErfahre mehr in der [Dokumentation](https://docs.mattermost.com/developer/bot-accounts.html#what-happens-when-a-user-who-owns-bot-accounts-is-disabled).{{else}}{{if .printAllBots}}{{.UserName}} wurde deaktiviert. Du verwaltest die folgenden Bot-Konten, die noch aktiviert sind.\n\n{{.BotNames}}\n{{else}}{{.UserName}} wurde deaktiviert und verwaltete {{.NumBots}} Bot-Konten, die immer noch aktiviert sind, einschließlich der folgenden:\n\n{{.BotNames}}{{end}}Wir empfehlen dir dringend, die Eigentumsrechte an jedem Bot zu übernehmen, indem du ihn unter **Integrationen > Bot-Konten** wieder aktivierst und neue Token für den Bot erstellst.\n\nErfahre mehr in der [Dokumentation] (https://docs.mattermost.com/developer/bot-accounts.html#what-happens-when-a-user-who-owns-bot-accounts-is-disabled).\n\nWenn du möchtest, dass Bot-Konten nach der Benutzerdeaktivierung automatisch deaktiviert werden, setze \"Bot-Konten nach der Benutzerdeaktivierung deaktivieren\" in **Systemkonsole > Integrationen > Bot-Konten** auf wahr.{{end}}"
  },
  {
    "id": "app.bot.createbot.internal_error",
    "translation": "Konnte den Bot nicht speichern."
  },
  {
    "id": "app.admin.test_site_url.failure",
    "translation": "Dies ist keine gültige Live-URL"
  },
  {
    "id": "app.admin.saml.invalid_response_from_idp.app_error",
    "translation": "Konnte die vom Identitätsanbieter empfangene Antwort nicht lesen."
  },
  {
    "id": "app.admin.saml.failure_read_response_body_from_idp.app_error",
    "translation": "Fehler beim Lesen der Antwortnutzdaten, die vom Identitätsanbieter empfangen wurden."
  },
  {
    "id": "app.admin.saml.failure_decode_metadata_xml_from_idp.app_error",
    "translation": "Die XML-Metadateninformationen, die vom Identitätsanbieter empfangen wurden, konnten nicht decodiert werden."
  },
  {
    "id": "api.websocket_handler.server_busy.app_error",
    "translation": "Der Server ist ausgelastet, unkritische Dienste sind vorübergehend nicht verfügbar."
  },
  {
    "id": "api.user.update_user.accepted_guest_domain.app_error",
    "translation": "Die angegebene E-Mail-Adresse gehört nicht zu den zugelassenen Domains für Gastkonten. Bitte kontaktiere deinen Administrator oder registriere dich mit einer andere E-Mail-Adresse."
  },
  {
    "id": "api.user.update_user.accepted_domain.app_error",
    "translation": "Die angegebene E-Mail-Adresse gehört nicht zu den zugelassenen Domains. Bitte kontaktiere deinen Administrator oder registriere dich mit einer andere E-Mail-Adresse."
  },
  {
    "id": "api.user.update_active.cannot_enable_guest_when_guest_feature_is_disabled.app_error",
    "translation": "Du kannst kein Gastkonto aktivieren, da die Funktion Gastzugang nicht aktiviert ist."
  },
  {
    "id": "api.user.reset_password.token_parse.error",
    "translation": "Konnte Passwortrücksetzungs-Token nicht verarbeiten"
  },
  {
    "id": "api.user.promote_guest_to_user.no_guest.app_error",
    "translation": "Der Gast kann nicht in einen regulären Benutzer umgewandelt werden, da er kein Gast ist."
  },
  {
    "id": "api.user.login.invalid_credentials_username",
    "translation": "Gültige E-Mail und/oder Passwort eingeben."
  },
  {
    "id": "api.user.login.invalid_credentials_sso",
    "translation": "Gültige E-Mail und/oder Passwort eingeben oder mit anderer Anmeldemethode anmelden."
  },
  {
    "id": "api.user.login.invalid_credentials_email_username",
    "translation": "Gültige E-Mail und/oder Passwort eingeben."
  },
  {
    "id": "api.user.login.invalid_credentials_email",
    "translation": "Gültige E-Mail und/oder Passwort eingeben"
  },
  {
    "id": "api.user.login.guest_accounts.license.error",
    "translation": "Deine Lizenz unterstützt Gastkonten nicht"
  },
  {
    "id": "api.user.login.guest_accounts.disabled.error",
    "translation": "Gastkonten sind deaktiviert"
  },
  {
    "id": "api.user.demote_user_to_guest.already_guest.app_error",
    "translation": "Der Benutzer kann nicht in einen Gast umgewandelt werden, da er bereits ein Gast ist."
  },
  {
    "id": "api.user.create_user.invalid_invitation_type.app_error",
    "translation": "Konnte Benutzer nicht erstellen, ungültige Einladung."
  },
  {
    "id": "api.user.create_user.guest_accounts.license.app_error",
    "translation": "Deine Lizenz unterstützt Gastkonten nicht."
  },
  {
    "id": "api.user.create_user.guest_accounts.disabled.app_error",
    "translation": "Gastkonten sind deaktiviert."
  },
  {
    "id": "api.user.create_password_token.error",
    "translation": "Konnte Kennwortwiederherstellungs-Token nicht erstellen"
  },
  {
    "id": "api.templates.remove_expired_license.subject",
    "translation": "Mattermost Enterprise Lizenz wurde deaktiviert."
  },
  {
    "id": "api.templates.remove_expired_license.body.title",
    "translation": "Die Lizenz deiner Enterprise Edition ist abgelaufen und einige Funktionen sind möglicherweise deaktiviert. Bitte erneuere die Lizenz."
  },
  {
    "id": "api.templates.remove_expired_license.body.renew_button",
    "translation": "Lizenz jetzt erneuern"
  },
  {
    "id": "api.templates.invite_guest_subject",
    "translation": "[{{ .SiteName }}] {{ .SenderName }} hat dich eingeladen, dem Team {{ .TeamDisplayName }} als Gast beizutreten"
  },
  {
    "id": "api.team.update_team_member_roles.guest_and_user.app_error",
    "translation": "Ungültige Aktualisierung von Teammitglied: Ein Benutzer muss ein Gast oder ein Benutzer sein, aber nicht beides."
  },
  {
    "id": "api.team.search_teams.pagination_not_implemented.public_team_search",
    "translation": "Seitenumbruch nicht implementiert für die öffentliche Teamsuche."
  },
  {
    "id": "api.team.search_teams.pagination_not_implemented.private_team_search",
    "translation": "Seitenumbruch nicht implementiert für die private Teamsuche."
  },
  {
    "id": "api.team.remove_member.group_constrained.app_error",
    "translation": "Konnte Benutzer nicht aus einem gruppenbeschränkten Team entfernen."
  },
  {
    "id": "api.team.invite_guests.channel_in_invalid_team.app_error",
    "translation": "Die Kanäle der Einladung müssen Teil des Teams der Einladung sein."
  },
  {
    "id": "api.team.invate_guests_to_channels.license.error",
    "translation": "Deine Lizenz unterstützt Gastkonten nicht"
  },
  {
    "id": "api.team.invate_guests_to_channels.disabled.error",
    "translation": "Gastkonten sind deaktiviert"
  },
  {
    "id": "api.team.invalidate_all_email_invites.app_error",
    "translation": "Fehler beim Annulieren von E-Mail-Einladungen."
  },
  {
    "id": "api.team.get_all_teams.insufficient_permissions",
    "translation": "Du hast nicht die nötigen Berechtigungen, um die Kanalüberschrift zu bearbeiten"
  },
  {
    "id": "api.team.demote_user_to_guest.license.error",
    "translation": "Deine Lizenz unterstützt Gastkonten nicht"
  },
  {
    "id": "api.team.demote_user_to_guest.disabled.error",
    "translation": "Gastkonten sind deaktiviert."
  },
  {
    "id": "api.team.add_user_to_team_from_invite.guest.app_error",
    "translation": "Gäste dürfen einem Team nicht durch einen Einladungslink beitreten. Bitte fordere eine Einladung in das Team per E-Mail an."
  },
  {
    "id": "api.team.add_members.user_denied",
    "translation": "Dieses Team wird durch Gruppen verwaltet.  Dieser Benutzer ist nicht Teil einer Gruppe, die mit diesem Team synchronisiert ist."
  },
  {
    "id": "api.team.add_members.error",
    "translation": "Fehler beim Hinzufügen von Teammitglied(ern)."
  },
  {
    "id": "api.system.id_loaded.not_available.app_error",
    "translation": "ID-geladene Push-Benachrichtigungen sind auf diesem Server nicht konfiguriert oder werden nicht unterstützt."
  },
  {
    "id": "api.slackimport.slack_import.zip.file_too_large",
    "translation": "{{.Filename}} im Zip-Archiv zu groß für die Verarbeitung für den Slack-Import\r\n"
  },
  {
    "id": "api.push_notifications_ack.message.parse.app_error",
    "translation": "Es ist ein Fehler beim Erstellen der Push-Benachrichtigungs-Bestätigungs-Nachricht aufgetreten."
  },
  {
    "id": "api.push_notifications_ack.forward.app_error",
    "translation": "Es ist ein Fehler beim Senden der Quittungslieferung an den Push-Benachrichtigungsdienst aufgetreten."
  },
  {
    "id": "api.push_notifications.message.parse.app_error",
    "translation": "Es ist ein Fehler beim Erstellen der Push-Benachrichtigungsnachricht aufgetreten."
  },
  {
    "id": "api.push_notification.id_loaded.fetch.app_error",
    "translation": "Es ist ein Fehler beim Abrufen der ID-geladenen Push-Benachrichtigung aufgetreten."
  },
  {
    "id": "api.push_notification.id_loaded.default_message",
    "translation": "Du hast eine neue Nachricht erhalten."
  },
  {
    "id": "api.push_notification.disabled.app_error",
    "translation": "Push-Benachrichtigungen sind auf diesem Server deaktiviert."
  },
  {
    "id": "api.post.check_for_out_of_channel_groups_mentions.message.one",
    "translation": "@{{.Username}}} wurde durch diese Erwähnung nicht benachrichtigt, da sich der Benutzer nicht im Kanal befindet. Er kann dem Kanal nicht hinzugefügt werden, da er nicht Mitglied der verknüpften Gruppen ist. Um ihn diesem Kanal hinzuzufügen, muss er den verknüpften Gruppen hinzugefügt werden."
  },
  {
    "id": "api.post.check_for_out_of_channel_groups_mentions.message.multiple",
    "translation": "@{{.Usernames}} und @{{.LastUsername}} wurden durch diese Erwähnung nicht benachrichtigt, da sie sich nicht im Kanal befinden. Diese können dem Kanal nicht hinzugefügt werden, da sie nicht Mitglied der verknüpften Gruppen sind. Um sie diesem Kanal hinzuzufügen, müssen sie den verknüpften Gruppen hinzugefügt werden."
  },
  {
    "id": "api.post.check_for_out_of_channel_group_users.message.none",
    "translation": "@{{.GroupName}} hat in diesem Team keine Mitglieder"
  },
  {
    "id": "api.plugin.verify_plugin.app_error",
    "translation": "Konnte Plugin-Signatur nicht verifizieren."
  },
  {
    "id": "api.plugin.install.download_failed.app_error",
    "translation": "Es ist ein Fehler beim Herunterladen des Plugins aufgetreten."
  },
  {
    "id": "api.license.remove_expired_license.failed.error",
    "translation": "Fehler beim Senden der Konto-Deaktivierungs-E-Mail."
  },
  {
    "id": "api.ldap_groups.existing_user_name_error",
    "translation": "Gruppenname existiert bereits als Benutzername"
  },
  {
    "id": "api.ldap_groups.existing_reserved_name_error",
    "translation": "Gruppenname existiert bereits als reservierter Name"
  },
  {
    "id": "api.ldap_groups.existing_group_name_error",
    "translation": "Gruppenname existiert bereits"
  },
  {
    "id": "api.image.get.app_error",
    "translation": "Die URL des angeforderten Bilds konnte nicht verarbeitet werden."
  },
  {
    "id": "api.context.server_busy.app_error",
    "translation": "Der Server ist ausgelastet, unkritische Dienste sind vorübergehend nicht verfügbar."
  },
  {
    "id": "api.context.local_origin_required.app_error",
    "translation": "Dieser Endpunkt benötigt eine lokale Anfrageherkunft."
  },
  {
    "id": "api.config.update_config.restricted_merge.app_error",
    "translation": "Fehler beim Zusammenführen der angegebenen Konfiguration."
  },
  {
    "id": "api.command_remove.group_constrained_user_denied",
    "translation": "Der Benutzer kann von Ihnen nicht aus dem Kanal entfernt werden, da er Mitglied der mit diesem Kanal verknüpften Gruppen ist. Um ihn aus diesem Kanal zu entfernen, muss er aus den verknüpften Gruppen entfernt werden."
  },
  {
    "id": "api.command_invite.user_not_in_team.app_error",
    "translation": "@{{.Username}} ist kein Mitglied dieses Teams."
  },
  {
    "id": "api.command_invite.group_constrained_user_denied",
    "translation": "Dieser Kanal wird durch Gruppen verwaltet.  Dieser Benutzer ist nicht Teil einer Gruppe, die mit diesem Kanal synchronisiert ist."
  },
  {
    "id": "api.command.execute_command.format.app_error",
    "translation": "Dem Kommandowort fehlt der führende Slash"
  },
  {
    "id": "api.channel.update_team_member_roles.changing_guest_role.app_error",
    "translation": "Ungültige Aktualisierung von Teammitglied: Du kannst die Gastrolle nicht manuell hinzufügen oder entfernen."
  },
  {
    "id": "api.channel.update_channel_privacy.default_channel_error",
    "translation": "Der Standardkanal kann nicht privat gemacht werden."
  },
  {
    "id": "api.channel.update_channel_member_roles.guest_and_user.app_error",
    "translation": "Ungültige Aktualisierung von Kanalmitglied: Ein Benutzer muss ein Gast oder ein Benutzer sein, aber nicht beides."
  },
  {
    "id": "api.channel.update_channel_member_roles.changing_guest_role.app_error",
    "translation": "Ungültige Aktualisierung von Kanalmitglied: Du kannst die Gastrolle nicht manuell hinzufügen oder entfernen."
  },
  {
    "id": "api.channel.update_channel.typechange.app_error",
    "translation": "Kanaltyp kann nicht aktualisiert werden."
  },
  {
    "id": "api.channel.restore_channel.unarchived",
    "translation": "{{.Username}} hat den Kanal wiederhergestellt."
  },
  {
    "id": "api.channel.restore_channel.restored.app_error",
    "translation": "Konnte Kanal nicht wiederherstellen. Der Kanal ist nicht archiviert."
  },
  {
    "id": "api.channel.remove_user_from_channel.app_error",
    "translation": "Der Benutzer konnte nicht aus diesem Kanaltyp entfernt werden."
  },
  {
    "id": "api.channel.remove_members.denied",
    "translation": "Entfernen der Kanalzugehörigkeit, die den folgenden Benutzern aufgrund von Gruppenbeschränkungen verweigert wird: {{ .UserIDs }}"
  },
  {
    "id": "api.channel.remove_member.group_constrained.app_error",
    "translation": "Konnte einen Benutzer nicht aus einem gruppenbeschränkten Kanal entfernen."
  },
  {
    "id": "api.channel.patch_channel_moderations.license.error",
    "translation": "Deine Lizenz unterstützt die Datenaufbewahrung nicht"
  },
  {
    "id": "api.channel.guest_join_channel.post_and_forget",
    "translation": "%v hat den Kanal als Gast betreten."
  },
  {
    "id": "api.channel.get_channel_moderations.license.error",
    "translation": "Deine Lizenz unterstützt das Moderieren eines Kanals nicht"
  },
  {
    "id": "api.channel.channel_member_counts_by_group.license.error",
    "translation": "Deine Lizenz unterstützt keine Gruppen"
  },
  {
    "id": "api.channel.add_members.user_denied",
    "translation": "Kanalzugehörigkeit, die den folgenden Benutzern aufgrund von Gruppenbeschränkungen verweigert wird: {{ .UserIDs }}"
  },
  {
    "id": "api.channel.add_members.error",
    "translation": "Fehler beim Hinzufügen von Kanalmitglied(ern)."
  },
  {
    "id": "api.channel.add_guest.added",
    "translation": "%v wurde durch %v als Gast zum Kanal hinzugefügt."
  },
  {
    "id": "api.bot.teams_channels.add_message_mobile",
    "translation": "Bitte füge mich den Teams und Kanälen hinzu, mit denen ich interagieren soll. Um dies zu tun, verwende den Browser oder die Mattermost-Desktop-App."
  },
  {
    "id": "app.reaction.save.save.app_error",
    "translation": "Konnte Reaktion nicht speichern."
  },
  {
    "id": "app.reaction.get_for_post.app_error",
    "translation": "Konnte Reaktionen für Nachricht nicht abrufen."
  },
  {
    "id": "app.reaction.delete_all_with_emoji_name.get_reactions.app_error",
    "translation": "Konnte nicht alle Reaktionen mit dem gegebenen Emoji-Namen abrufen."
  },
  {
    "id": "app.reaction.bulk_get_for_post_ids.app_error",
    "translation": "Konnte Reaktionen für Nachricht nicht abrufen."
  },
  {
    "id": "app.audit.save.saving.app_error",
    "translation": "Es trat ein Fehler beim Speichern der Audits auf."
  },
  {
    "id": "app.audit.permanent_delete_by_user.app_error",
    "translation": "Es trat ein Fehler beim Löschen der Audits auf."
  },
  {
    "id": "app.audit.get.limit.app_error",
    "translation": "Die Grenze für Paging wurde überschritten."
  },
  {
    "id": "app.audit.get.finding.app_error",
    "translation": "Es trat ein Fehler beim Suchen nach den Audits auf."
  },
  {
    "id": "app.command.listteamcommands.internal_error",
    "translation": "Konnte den Befehl nicht abrufen."
  },
  {
    "id": "app.command_webhook.try_use.invalid",
    "translation": "Ungültiger Webhook."
  },
  {
    "id": "app.command_webhook.try_use.internal_error",
    "translation": "Konnte den Webhook nicht verwenden."
  },
  {
    "id": "app.command_webhook.handle_command_webhook.parse",
    "translation": "Konnte eingehende Daten nicht verarbeiten."
  },
  {
    "id": "app.command_webhook.get.missing",
    "translation": "Konnte den Webhook nicht abrufen."
  },
  {
    "id": "app.command_webhook.get.internal_error",
    "translation": "Konnte den Webhook nicht abrufen."
  },
  {
    "id": "app.command_webhook.create_command_webhook.internal_error",
    "translation": "Konnte den CommandWebhook nicht speichern."
  },
  {
    "id": "app.command_webhook.create_command_webhook.existing",
    "translation": "Du kannst einen existierenden CommandWebhook nicht aktualisieren."
  },
  {
    "id": "app.oauth.update_app.updating.app_error",
    "translation": "Es trat ein Fehler beim Aktualisieren der App auf."
  },
  {
    "id": "app.oauth.update_app.find.app_error",
    "translation": "Konnte die zu aktualisierende bestehende App nicht finden."
  },
  {
    "id": "app.oauth.save_app.save.app_error",
    "translation": "Konnte die Anwendung nicht speichern."
  },
  {
    "id": "app.oauth.save_app.existing.app_error",
    "translation": "Es muss Update für existierende App aufgerufen werden."
  },
  {
    "id": "app.oauth.remove_access_data.app_error",
    "translation": "Konnte das Zugangs-Token nicht entfernen."
  },
  {
    "id": "app.oauth.permanent_delete_auth_data_by_user.app_error",
    "translation": "Konnte den Autorisationscode nicht entfernen."
  },
  {
    "id": "app.oauth.get_apps.find.app_error",
    "translation": "Es ist ein Fehler beim Suchen nach der OAuth2-App aufgetreten."
  },
  {
    "id": "app.oauth.get_app_by_user.find.app_error",
    "translation": "Konnte keine existierende Anwendung finden."
  },
  {
    "id": "app.oauth.get_app.finding.app_error",
    "translation": "Es trat ein Fehler beim Auffinden der App auf."
  },
  {
    "id": "app.oauth.get_app.find.app_error",
    "translation": "Konnte die angeforderte Anwendung nicht finden."
  },
  {
    "id": "app.oauth.get_access_data_by_user_for_app.app_error",
    "translation": "Beim Suchen des Zugangs-Tokens wurde ein Fehler festgestellt."
  },
  {
    "id": "app.oauth.delete_app.app_error",
    "translation": "Es ist ein Fehler beim Löschen der OAuth2-App aufgetreten."
  },
  {
    "id": "app.user.permanentdeleteuser.internal_error",
    "translation": "Konnte Benutzer nicht löschen."
  },
  {
    "id": "app.team.permanentdeleteteam.internal_error",
    "translation": "Konnte Token nicht löschen."
  },
  {
    "id": "app.session.update_device_id.app_error",
    "translation": "Konnte die Geräte-ID nicht aktualisieren."
  },
  {
    "id": "app.session.save.existing.app_error",
    "translation": "Konnte existierende Sitzung nicht aktualisieren."
  },
  {
    "id": "app.session.save.app_error",
    "translation": "Konnte die Sitzung nicht speichern."
  },
  {
    "id": "app.session.remove_all_sessions_for_team.app_error",
    "translation": "Konnte nicht alle Sitzungen entfernen."
  },
  {
    "id": "app.session.remove.app_error",
    "translation": "Konnte die Sitzung nicht entfernen."
  },
  {
    "id": "app.session.permanent_delete_sessions_by_user.app_error",
    "translation": "Konnte nicht alle Sitzungen des Benutzers entfernen."
  },
  {
    "id": "app.session.get_sessions.app_error",
    "translation": "Es trat ein Fehler beim Finden von Benutzersitzungen auf."
  },
  {
    "id": "app.session.get.app_error",
    "translation": "Es trat ein Fehler beim Suchen nach Sitzungen auf."
  },
  {
    "id": "app.session.analytics_session_count.app_error",
    "translation": "Konnte die Anzahl der Sitzungen nicht abrufen."
  },
  {
    "id": "app.command.updatecommand.internal_error",
    "translation": "Konnte den Befehl nicht aktualisieren."
  },
  {
    "id": "app.command.movecommand.internal_error",
    "translation": "Konnte den Befehl nicht speichern."
  },
  {
    "id": "app.command.listallcommands.internal_error",
    "translation": "Konnte den Befehl nicht abrufen."
  },
  {
    "id": "app.command.getcommand.internal_error",
    "translation": "Konnte den Befehl nicht abrufen."
  },
  {
    "id": "app.command.deletecommand.internal_error",
    "translation": "Konnte den Befehl nicht löschen."
  },
  {
    "id": "app.command.createcommand.internal_error",
    "translation": "Konnte den Befehl nicht speichern."
  },
  {
    "id": "app.recover.save.app_error",
    "translation": "Konnte den Token nicht speichern."
  },
  {
    "id": "app.recover.delete.app_error",
    "translation": "Konnte Token nicht löschen."
  },
  {
    "id": "ent.elasticsearch.delete_user_posts.error",
    "translation": "Fehler beim Löschen der Nachricht"
  },
  {
    "id": "ent.elasticsearch.delete_channel_posts.error",
    "translation": "Fehler beim Löschen der Nachricht"
  },
  {
    "id": "bleveengine.delete_user_posts.error",
    "translation": "Fehler beim Löschen der Nachricht"
  },
  {
    "id": "bleveengine.delete_channel_posts.error",
    "translation": "Fehler beim Löschen der Nachricht"
  },
  {
    "id": "app.scheme.delete.app_error",
    "translation": "Konnte das Schema nicht löschen."
  },
  {
    "id": "api.channel.move_channel.type.invalid",
    "translation": "Konnte Direkt- oder Gruppen-Nachrichtenkanäle nicht löschen"
  },
  {
    "id": "ent.get_users_in_channel_during",
    "translation": "Fehler beim Abrufen der Mitglieder im Kanals während der spezifizierten Zeitperiode."
  },
  {
    "id": "app.emoji.create.internal_error",
    "translation": "Konnte das Emoji nicht speichern."
  },
  {
    "id": "app.channel.update_channel.internal_error",
    "translation": "Konnte den Kanal nicht aktualisieren."
  },
  {
    "id": "app.channel.restore.app_error",
    "translation": "Konnte den Kanal nicht löschen."
  },
  {
    "id": "app.channel.get_all_channels_count.app_error",
    "translation": "Konnte nicht alle Kanäle abrufen."
  },
  {
    "id": "app.user_access_token.update_token_enable.app_error",
    "translation": "Konnte das Zugriffs-Token nicht aktivieren."
  },
  {
    "id": "app.user_access_token.update_token_disable.app_error",
    "translation": "Konnte das Zugriffs-Token nicht deaktivieren."
  },
  {
    "id": "app.user_access_token.search.app_error",
    "translation": "Beim Suchen von Benutzerzugangstoken wurde ein Fehler festgestellt."
  },
  {
    "id": "app.user_access_token.save.app_error",
    "translation": "Konnte den persönlichen Zugriffs-Token nicht speichern."
  },
  {
    "id": "app.user_access_token.get_by_user.app_error",
    "translation": "Konnte die persönlichen Zugriffs-Token nach Benutzer nicht abrufen."
  },
  {
    "id": "app.user_access_token.get_all.app_error",
    "translation": "Konnte nicht alle persönlichen Zugriffs-Token abrufen."
  },
  {
    "id": "app.user_access_token.delete.app_error",
    "translation": "Konnte das persönliche Zugriffs-Token nicht löschen."
  },
  {
    "id": "api.email.send_warn_metric_ack.missing_server.app_error",
    "translation": "SMTP-Server benötigt"
  },
  {
    "id": "api.emoji.create.internal_error",
    "translation": "server_error: Es ist ein Interner Serverfehler beim Erstellen des Emojis aufgetreten."
  },
  {
    "id": "api.email.send_warn_metric_ack.invalid_warn_metric.app_error",
    "translation": "Konnte Warnmetrik nicht finden."
  },
  {
    "id": "api.email.send_warn_metric_ack.failure.app_error",
    "translation": "Fehler beim Senden der Administrator Bestätigungs-E-Mail"
  },
  {
    "id": "api.config.update_config.clear_siteurl.app_error",
    "translation": "Site URL kann nicht geleert werden."
  },
  {
    "id": "ent.message_export.run_export.app_error",
    "translation": "Konnte Nachrichten-Exportdaten nicht auswählen."
  },
  {
    "id": "app.compliance.save.saving.app_error",
    "translation": "Beim Speichern des Compliance-Berichtes wurde ein Fehler festgestellt."
  },
  {
    "id": "app.compliance.get.finding.app_error",
    "translation": "Beim Empfang des Compliance-Berichtes wurde ein Fehler festgestellt."
  },
  {
    "id": "app.preference.save.updating.app_error",
    "translation": "Es trat ein Fehler beim Aktualisieren der Einstellungen auf."
  },
  {
    "id": "app.preference.permanent_delete_by_user.app_error",
    "translation": "Es trat ein Fehler beim Löschen von Einstellungen auf."
  },
  {
    "id": "app.preference.get_category.app_error",
    "translation": "Es trat ein Fehler beim Sichern der Einstellungen auf."
  },
  {
    "id": "app.preference.get_all.app_error",
    "translation": "Es trat ein Fehler beim Sichern der Einstellungen auf."
  },
  {
    "id": "app.preference.get.app_error",
    "translation": "Es trat ein Fehler beim Sichern der Einstellungen auf."
  },
  {
    "id": "app.preference.delete.app_error",
    "translation": "Es trat ein Fehler beim Löschen der Einstellungen auf."
  },
  {
    "id": "api.templates.warn_metric_ack.body.site_url_header",
    "translation": "Seiten-URL: "
  },
  {
    "id": "api.templates.warn_metric_ack.body.registered_users_header",
    "translation": "Gesamte aktive Benutzer: "
  },
  {
    "id": "api.templates.warn_metric_ack.body.contact_email_header",
    "translation": "E-Mail: "
  },
  {
    "id": "app.webhooks.update_outgoing.app_error",
    "translation": "Konnte den Webhook nicht aktualisieren."
  },
  {
    "id": "app.webhooks.update_incoming.app_error",
    "translation": "Konnte den eingehenden Webhook nicht aktualisieren."
  },
  {
    "id": "app.webhooks.save_outgoing.override.app_error",
    "translation": "Du kannst keinen existierenden ausgehenden Webhook überschreiben."
  },
  {
    "id": "app.webhooks.save_outgoing.app_error",
    "translation": "Konnte den ausgehenden Webhook nicht speichern."
  },
  {
    "id": "app.webhooks.save_incoming.existing.app_error",
    "translation": "Du kannst keinen existierenden eingehenden Webhook überschreiben."
  },
  {
    "id": "app.webhooks.save_incoming.app_error",
    "translation": "Konnte den eingehenden Webhook nicht speichern."
  },
  {
    "id": "app.webhooks.permanent_delete_outgoing_by_user.app_error",
    "translation": "Konnte den Webhook nicht löschen."
  },
  {
    "id": "app.webhooks.permanent_delete_outgoing_by_channel.app_error",
    "translation": "Konnte den Webhook nicht löschen."
  },
  {
    "id": "app.webhooks.permanent_delete_incoming_by_user.app_error",
    "translation": "Konnte den Webhook nicht löschen."
  },
  {
    "id": "app.webhooks.permanent_delete_incoming_by_channel.app_error",
    "translation": "Konnte den Webhook nicht löschen."
  },
  {
    "id": "app.webhooks.get_outgoing_by_team.app_error",
    "translation": "Konnte die Webhooks nicht abrufen."
  },
  {
    "id": "app.webhooks.get_outgoing_by_channel.app_error",
    "translation": "Konnte die Webhooks nicht abrufen."
  },
  {
    "id": "app.webhooks.get_outgoing.app_error",
    "translation": "Konnte den Webhook nicht abrufen."
  },
  {
    "id": "app.webhooks.get_incoming_by_user.app_error",
    "translation": "Konnte den Webhook nicht abrufen."
  },
  {
    "id": "app.webhooks.get_incoming_by_channel.app_error",
    "translation": "Konnte die Webhooks nicht abrufen."
  },
  {
    "id": "app.webhooks.get_incoming.app_error",
    "translation": "Konnte den Webhook nicht abrufen."
  },
  {
    "id": "app.webhooks.delete_outgoing.app_error",
    "translation": "Konnte den Webhook nicht löschen."
  },
  {
    "id": "app.webhooks.delete_incoming.app_error",
    "translation": "Konnte den Webhook nicht löschen."
  },
  {
    "id": "app.webhooks.analytics_outgoing_count.app_error",
    "translation": "Konnte die Anzahl der ausgehenden Webhooks nicht abrufen."
  },
  {
    "id": "app.webhooks.analytics_incoming_count.app_error",
    "translation": "Konnte die Anzahl der eingehenden Webhooks nicht abrufen."
  },
  {
    "id": "app.role.save.invalid_role.app_error",
    "translation": "Die Rolle war ungültig."
  },
  {
    "id": "app.role.save.insert.app_error",
    "translation": "Konnte die neue Rolle nicht speichern."
  },
  {
    "id": "app.role.permanent_delete_all.app_error",
    "translation": "Es konnten nicht alle Rollen permanent gelöscht werden."
  },
  {
    "id": "app.role.get_by_names.app_error",
    "translation": "Konnte die Rollen nicht abrufen."
  },
  {
    "id": "app.role.get_by_name.app_error",
    "translation": "Konnte die Rolle nicht abrufen."
  },
  {
    "id": "app.role.get.app_error",
    "translation": "Konnte die Rolle nicht abrufen."
  },
  {
    "id": "api.context.get_user.app_error",
    "translation": "Konnte Benutzer nicht über die Benutzer-ID der Sitzung holen."
  },
  {
    "id": "app.post.update.app_error",
    "translation": "Konnte die Nachricht nicht aktualisieren."
  },
  {
    "id": "app.post.save.existing.app_error",
    "translation": "Du kannst keine existierende Nachricht aktualisieren."
  },
  {
    "id": "app.post.save.app_error",
    "translation": "Konnte die Nachricht nicht speichern."
  },
  {
    "id": "app.post.permanent_delete_by_user.app_error",
    "translation": "Konnte die zu löschenden Nachrichten für den Benutzer nicht auswählen."
  },
  {
    "id": "app.post.permanent_delete_by_channel.app_error",
    "translation": "Konnte die Nachrichten nach Kanal nicht löschen."
  },
  {
    "id": "app.post.get.app_error",
    "translation": "Konnte die Nachricht nicht abrufen."
  },
  {
    "id": "app.post.delete.app_error",
    "translation": "Konnte die Nachricht nicht löschen."
  },
  {
    "id": "app.status.get.missing.app_error",
    "translation": "Es existiert kein Eintrag für diesen Status."
  },
  {
    "id": "app.status.get.app_error",
    "translation": "Ein Fehler ist beim Abruf des Status aufgetreten."
  },
  {
    "id": "app.plugin_store.save.app_error",
    "translation": "Konnte Plugin-Key-Value nicht speichern oder aktualisieren."
  },
  {
    "id": "app.plugin_store.list.app_error",
    "translation": "Konnte nicht alle Plugin-Schlüssel aufzählen."
  },
  {
    "id": "app.plugin_store.get.app_error",
    "translation": "Konnte Plugin-Key-Value nicht abrufen."
  },
  {
    "id": "app.plugin_store.delete.app_error",
    "translation": "Konnte Plugin-Key-Value nicht löschen."
  },
  {
    "id": "migrations.system.save.app_error",
    "translation": "Es trat ein Fehler beim Speichern der Systemeinstellung auf."
  },
  {
    "id": "app.system.save.app_error",
    "translation": "Es trat ein Fehler beim Speichern der Systemeinstellung auf."
  },
  {
    "id": "app.system.permanent_delete_by_name.app_error",
    "translation": "System-Tabelleneintrag konnte nicht permanent gelöscht werden."
  },
  {
    "id": "app.system.get_by_name.app_error",
    "translation": "Konnte die Systemvariable nicht finden."
  },
  {
    "id": "app.system.get.app_error",
    "translation": "Es trat ein Fehler beim Finden der Systemeinstellungen auf."
  },
  {
    "id": "ent.user.complete_switch_with_oauth.blank_email.app_error",
    "translation": "Konnte SAML-Anmeldung nicht mit leerer E-Mail-Adresse durchführen."
  },
  {
    "id": "ent.saml.save_user.username_exists.saml_app_error",
    "translation": "Ein Konto mit diesem Benutzernamen existiert bereits. Bitte kontaktiere deinen Administrator."
  },
  {
    "id": "ent.saml.save_user.email_exists.saml_app_error",
    "translation": "Dieses Konto verwendet keine SAML-Authentifizierung. Bitte melde dich mit E-Mail-Adresse und Passwort an."
  },
  {
    "id": "ent.ldap.save_user.username_exists.ldap_app_error",
    "translation": "Ein Konto mit diesem Benutzernamen existiert bereits. Bitte kontaktiere deinen Administrator."
  },
  {
    "id": "ent.ldap.save_user.email_exists.ldap_app_error",
    "translation": "Dieses Konto verwendet keine AD/LDAP-Authentifizierung. Bitte melde dich mit E-Mail-Adresse und Passwort an."
  },
  {
    "id": "ent.jobs.start_synchronize_job.timeout",
    "translation": "AD/LDAP-Synchronisierungs-Job-Timeout erreicht."
  },
  {
    "id": "ent.jobs.do_job.batch_start_timestamp.parse_error",
    "translation": "Konnte ExportFromTimestamp des Nachrichten-Export-Jobs nicht verarbeiten."
  },
  {
    "id": "ent.jobs.do_job.batch_size.parse_error",
    "translation": "Konnte BatchSize des Nachrichten-Export-Jobs nicht verarbeiten."
  },
  {
    "id": "ent.cluster.404.app_error",
    "translation": "Cluster-API-Endpunkt nicht gefunden."
  },
  {
    "id": "ent.api.post.send_notifications_and_forget.push_image_only",
    "translation": " hat eine Datei hochgeladen."
  },
  {
    "id": "ent.actiance.export.marshalToXml.appError",
    "translation": "Konnte Export nicht in XML konvertieren."
  },
  {
    "id": "app.job.update.app_error",
    "translation": "Konnte den Job nicht aktualisieren."
  },
  {
    "id": "app.job.save.app_error",
    "translation": "Konnte den Job nicht speichern."
  },
  {
    "id": "app.job.get_newest_job_by_status_and_type.app_error",
    "translation": "Konnte die neuesten Jobs nicht über Status und Typ abrufen."
  },
  {
    "id": "app.job.get_count_by_status_and_type.app_error",
    "translation": "Konnte die Anzahl der Jobs nicht über Status und Typ abrufen."
  },
  {
    "id": "app.job.get_all.app_error",
    "translation": "Konnte die Jobs nicht abrufen."
  },
  {
    "id": "app.job.get.app_error",
    "translation": "Konnte den Job nicht abrufen."
  },
  {
    "id": "app.file_info.save.app_error",
    "translation": "Konnte die Dateiinformationen nicht speichern."
  },
  {
    "id": "app.file_info.permanent_delete_by_user.app_error",
    "translation": "Konnte die Anhänge des Benutzers nicht löschen."
  },
  {
    "id": "app.file_info.get_with_options.app_error",
    "translation": "Konnte die Dateiinformationen über Pfad abrufen"
  },
  {
    "id": "app.file_info.get_for_post.app_error",
    "translation": "Konnte die Dateiinformationen für den Beitrag nicht abgerufen."
  },
  {
    "id": "app.file_info.get.app_error",
    "translation": "Konnte die Dateiinformationen nicht abrufen."
  },
  {
    "id": "ent.elasticsearch.index_channels_batch.error",
    "translation": "Konnte den Kanal-Stapel nicht zur Indizierung abrufen."
  },
  {
    "id": "app.channel.user_belongs_to_channels.app_error",
    "translation": "Konnte nicht feststellen, ob der Benutzer zu einer Liste von Kanälen gehört."
  },
  {
    "id": "app.channel.search_group_channels.app_error",
    "translation": "Konnte die Gruppenkanäle für den angegebenen Benutzer und Begriff nicht abrufen."
  },
  {
    "id": "app.channel.search.app_error",
    "translation": "Es trat ein Fehler beim Suchen nach Kanälen auf."
  },
  {
    "id": "app.channel.reset_all_channel_schemes.app_error",
    "translation": "Konnte die Kanal-Schemas nicht zurücksetzen."
  },
  {
    "id": "app.channel.remove_all_deactivated_members.app_error",
    "translation": "Deaktivierte Nutzer konnten nicht aus dem Kanal entfernt werden."
  },
  {
    "id": "app.channel.migrate_channel_members.select.app_error",
    "translation": "Fehler beim Auswählen des Stapel von Kanalmitgliedern."
  },
  {
    "id": "app.channel.get_unread.app_error",
    "translation": "Konnte die ungelesenen Nachrichten des Kanals nicht abrufen."
  },
  {
    "id": "app.channel.get_members_by_ids.app_error",
    "translation": "Konnte Kanalmitglieder nicht abrufen."
  },
  {
    "id": "app.channel.get_channels_batch_for_indexing.get.app_error",
    "translation": "Konnte den Kanal-Stapel nicht zur Indizierung abrufen."
  },
  {
    "id": "app.channel.get_by_scheme.app_error",
    "translation": "Konnte Kanäle für das angegebene Schema nicht abrufen."
  },
  {
    "id": "app.channel.get_all_direct.app_error",
    "translation": "Konnte nicht alle Direktnachrichtenkanäle abrufen."
  },
  {
    "id": "app.channel.get_all.app_error",
    "translation": "Konnte nicht alle Kanäle abrufen."
  },
  {
    "id": "app.channel.clear_all_custom_role_assignments.select.app_error",
    "translation": "Fehler beim Abrufen der Kanalmitglieder."
  },
  {
    "id": "api.server.warn_metric.mfa.notification_title",
    "translation": "Multi-Faktor-Authentifizierung erzwingen"
  },
  {
    "id": "ent.elasticsearch.post.get_posts_batch_for_indexing.error",
    "translation": "Konnte den Nachrichtenstapel nicht zur Indizierung abrufen."
  },
  {
    "id": "app.post.overwrite.app_error",
    "translation": "Konnte die Nachricht nicht überschreiben."
  },
  {
    "id": "app.post.get_root_posts.app_error",
    "translation": "Konnte die Nachrichten für den Kanal nicht abrufen."
  },
  {
    "id": "app.post.get_posts_created_at.app_error",
    "translation": "Konnte die Nachrichten für den Kanal nicht abrufen."
  },
  {
    "id": "app.post.get_posts_batch_for_indexing.get.app_error",
    "translation": "Konnte die Nachrichten-Gruppe nicht zur Indizierung abrufen."
  },
  {
    "id": "app.post.get_posts.app_error",
    "translation": "Die Grenze für Paging wurde überschritten."
  },
  {
    "id": "app.post.get_direct_posts.app_error",
    "translation": "Konnte die Direktnachrichten nicht abrufen."
  },
  {
    "id": "app.post.analytics_user_counts_posts_by_day.app_error",
    "translation": "Konnte die Anzahl an Benutzer mit Nachrichten nicht abrufen."
  },
  {
    "id": "app.post.analytics_posts_count_by_day.app_error",
    "translation": "Konnte die Anzahl an Nachrichten pro Tag nicht abrufen."
  },
  {
    "id": "app.post.analytics_posts_count.app_error",
    "translation": "Konnte die Anzahl an Nachrichten nicht abrufen."
  },
  {
    "id": "app.team.save_member.save.app_error",
    "translation": "Konnte das Teammitglied nicht speichern."
  },
  {
    "id": "app.team.get_unread.app_error",
    "translation": "Konnte die ungelesenen Nachrichten des Teams nicht abrufen."
  },
  {
    "id": "app.team.get_members_by_ids.app_error",
    "translation": "Konnte die Teammitglieder nicht abrufen."
  },
  {
    "id": "app.team.get_member_count.app_error",
    "translation": "Konnte die Anzahl der Teammitglieder nicht abrufen."
  },
  {
    "id": "app.team.get_member.missing.app_error",
    "translation": "Kein Teammitglied mit dieser Benutzer-ID und Team-ID gefunden."
  },
  {
    "id": "app.team.get_member.app_error",
    "translation": "Konnte das Teammitglied nicht abrufen."
  },
  {
    "id": "app.team.get_active_member_count.app_error",
    "translation": "Konnte die Anzahl der Teammitglieder nicht abrufen."
  },
  {
    "id": "app.team.user_belongs_to_teams.app_error",
    "translation": "Konnte nicht feststellen, ob der Benutzer zu einer Liste von Teams gehört."
  },
  {
    "id": "app.team.reset_all_team_schemes.app_error",
    "translation": "Konnte die Teamschemas nicht zurücksetzen."
  },
  {
    "id": "app.team.remove_member.app_error",
    "translation": "Konnte das Teammitglied nicht entfernen."
  },
  {
    "id": "app.team.migrate_team_members.update.app_error",
    "translation": "Fehler beim Aktualisieren des Teammitglieds."
  },
  {
    "id": "app.team.get_user_team_ids.app_error",
    "translation": "Konnte die Liste der Team eines Benutzers nicht abrufen."
  },
  {
    "id": "app.team.get_members.app_error",
    "translation": "Konnte die Teammitglieder nicht abrufen."
  },
  {
    "id": "app.team.get_by_scheme.app_error",
    "translation": "Konnte Kanäle für das angegebene Schema nicht abrufen."
  },
  {
    "id": "app.team.clear_all_custom_role_assignments.select.app_error",
    "translation": "Fehler beim Abrufen der Teammitglieder."
  },
  {
    "id": "model.upload_session.is_valid.user_id.app_error",
    "translation": "Ungültiger Wert für UserId"
  },
  {
    "id": "model.upload_session.is_valid.type.app_error",
    "translation": "Ungültiger Wert für Type"
  },
  {
    "id": "model.upload_session.is_valid.path.app_error",
    "translation": "Ungültiger Wert für Path"
  },
  {
    "id": "model.upload_session.is_valid.id.app_error",
    "translation": "Ungültiger Wert für ID"
  },
  {
    "id": "model.upload_session.is_valid.create_at.app_error",
    "translation": "Ungültiger Wert für CreateAt"
  },
  {
    "id": "app.upload.upload_data.large_image.app_error",
    "translation": "{{.Filename}} Dimensionen ({{.Width}} mal {{.Height}} Pixel) überschreiten die Limits."
  },
  {
    "id": "app.upload.create.upload_too_large.app_error",
    "translation": "Konnte Datei nicht hochladen. Datei ist zu groß."
  },
  {
    "id": "app.upload.create.cannot_upload_to_deleted_channel.app_error",
    "translation": "Kann nicht in gelöschten Kanal senden."
  },
  {
    "id": "app.channel.update_last_viewed_at_post.app_error",
    "translation": "Konnte Kanal nicht als ungelesen markieren."
  },
  {
    "id": "app.channel.update_last_viewed_at.app_error",
    "translation": "Konnte den Zeitpunkt der letzten Betrachtung nicht aktualisieren."
  },
  {
    "id": "app.channel.remove_member.app_error",
    "translation": "Konnte das Kanalmitglied nicht entfernen."
  },
  {
    "id": "app.channel.pinned_posts.app_error",
    "translation": "Konnte angeheftete Nachrichten nicht finden."
  },
  {
    "id": "app.channel.permanent_delete_members_by_user.app_error",
    "translation": "Konnte das Kanalmitglied nicht entfernen."
  },
  {
    "id": "app.channel.get_pinnedpost_count.app_error",
    "translation": "Konnte die Anzahl der angehefteten Nachrichten nicht ermitteln."
  },
  {
    "id": "app.channel.get_members.app_error",
    "translation": "Konnte Kanalmitglieder nicht abrufen."
  },
  {
    "id": "app.channel.get_member_count.app_error",
    "translation": "Konnte die Anzahl der Kanalmitglieder nicht ermitteln."
  },
  {
    "id": "app.channel.get_member.missing.app_error",
    "translation": "Kein Kanalmitglied mit dieser Benutzer-ID und Kanal-ID gefunden."
  },
  {
    "id": "app.channel.get_member.app_error",
    "translation": "Konnte das Kanalmitglied nicht laden."
  },
  {
    "id": "app.channel.count_posts_since.app_error",
    "translation": "Konnte Nachrichten seit dem angegebenen Datum nicht zählen."
  },
  {
    "id": "app.channel.analytics_type_count.app_error",
    "translation": "Konnte die Anzahl der Kanaltypen nicht laden."
  },
  {
    "id": "app.post.get_posts_since.app_error",
    "translation": "Konnte die Nachrichten für den Kanal nicht abrufen."
  },
  {
    "id": "app.post.get_posts_around.get.app_error",
    "translation": "Konnte die Nachrichten für den Kanal nicht abrufen."
  },
  {
    "id": "app.post.get_post_id_around.app_error",
    "translation": "Konnte Nachricht nicht in dem ausgewählten Zeitraum abrufen."
  },
  {
    "id": "app.post.get_post_after_time.app_error",
    "translation": "Konnte Nachricht nicht nach dem ausgewählten Zeitraum abrufen."
  },
  {
    "id": "app.post.get_flagged_posts.app_error",
    "translation": "Konnte die markierten Nachrichten nicht abrufen."
  },
  {
    "id": "app.channel.get_public_channels.get.app_error",
    "translation": "Konnte die öffentlichen Kanäle nicht abrufen."
  },
  {
    "id": "app.channel.get_private_channels.get.app_error",
    "translation": "Konnte nicht alle Kanäle abrufen."
  },
  {
    "id": "app.channel.get_for_post.app_error",
    "translation": "Konnte den Kanal für den angegebenen Beitrag nicht abrufen."
  },
  {
    "id": "app.channel.get_channels_by_ids.not_found.app_error",
    "translation": "Kein Kanal gefunden."
  },
  {
    "id": "app.channel.get_channels_by_ids.get.app_error",
    "translation": "Konnte die Kanäle nicht abrufen."
  },
  {
    "id": "app.channel.get_channels_by_ids.app_error",
    "translation": "Konnte die Kanäle nicht nach IDs abrufen."
  },
  {
    "id": "app.channel.get_channel_counts.get.app_error",
    "translation": "Konnte die Anzahl der Kanäle nicht laden."
  },
  {
    "id": "app.team.update.updating.app_error",
    "translation": "Es trat ein Fehler beim Aktualisieren des Teams auf."
  },
  {
    "id": "app.team.update.find.app_error",
    "translation": "Konnte das zu aktualisierende existierende Team nicht finden."
  },
  {
    "id": "app.team.search_private_team.app_error",
    "translation": "Es trat ein Fehler beim Suchen nach privaten Teams auf."
  },
  {
    "id": "app.team.search_open_team.app_error",
    "translation": "Es trat ein Fehler beim Suchen nach offenen Teams auf."
  },
  {
    "id": "app.team.search_all_team.app_error",
    "translation": "Es trat ein Fehler beim Suchen nach Teams auf."
  },
  {
    "id": "app.team.save.existing.app_error",
    "translation": "Es muss Update für existierendes Team aufgerufen werden."
  },
  {
    "id": "app.team.save.app_error",
    "translation": "Konnte das Team nicht speichern."
  },
  {
    "id": "app.team.permanent_delete.app_error",
    "translation": "Konnte das existierende Team nicht löschen."
  },
  {
    "id": "app.team.get_by_name.missing.app_error",
    "translation": "Konnte das existierende Team nicht finden."
  },
  {
    "id": "app.team.get_by_name.app_error",
    "translation": "Konnte das existierende Team nicht finden."
  },
  {
    "id": "app.team.get_by_invite_id.finding.app_error",
    "translation": "Konnte das existierende Team nicht finden."
  },
  {
    "id": "app.team.get_all_team_listing.app_error",
    "translation": "Konnte nicht alle Teams abrufen."
  },
  {
    "id": "app.team.get_all_private_team_listing.app_error",
    "translation": "Konnte nicht alle privaten Teams abrufen."
  },
  {
    "id": "app.team.get_all.app_error",
    "translation": "Konnte nicht alle Teams abrufen."
  },
  {
    "id": "app.team.get.finding.app_error",
    "translation": "Konnte das Team nicht finden."
  },
  {
    "id": "app.team.get.find.app_error",
    "translation": "Konnte das existierende Team nicht finden."
  },
  {
    "id": "app.team.analytics_team_count.app_error",
    "translation": "Konnte die Anzahl der Teams nicht abrufen."
  },
  {
    "id": "api.user.login_cws.license.error",
    "translation": "Bot-Anmeldung ist verboten."
  },
  {
    "id": "api.server.warn_metric.number_of_channels_50.notification_body",
    "translation": "Kanäle tragen dazu bei, die Kommunikation zu verbessern, aber dass alle Benutzer in Mattermost Kanäle erstellen und Kanälen beitreten können, vergrößert das Problem der Übersichtlichkeit. Erweiterte Rechte ermöglichen Ihnen festzulegen, welche Benutzer oder Rollen bestimmte Aktionen durchführen dürfen, einschließlich der Verwaltung von Kanaleinstellungen und -mitgliedern, der Nutzung von @channel oder @here, um große Gruppen von Mitgliedern zu benachrichtigen, und der Erstellung von neuen Webhooks.\n\n[Mehr über erweiterte Rechte](https://www.mattermost.com/docs-advanced-permissions/?utm_medium=product&utm_source=mattermost-advisor-bot&utm_content=advanced-permissions)\n\nDurch Klicken auf \"Kontakt\" teilst du deine Daten mit Mattermost, Inc. [mehr](https://mattermost.com/pl/default-admin-advisory)"
  },
  {
    "id": "api.back_to_app",
    "translation": "Zurück zu {{.SiteName}}"
  },
  {
    "id": "api.admin.ldap.not_available.app_error",
    "translation": "LDAP ist nicht verfügbar."
  },
  {
    "id": "api.email_batching.send_batched_email_notification.messageButton",
    "translation": "Nachricht ansehen"
  },
  {
    "id": "api.channel.create_channel.direct_channel.team_restricted_error",
    "translation": "Zwischen diesen Nutzern kann keine Direktnachricht ausgetauscht werden, da sie nicht dem gleichen Team angehören."
  },
  {
    "id": "model.plugin_command_crash.error.app_error",
    "translation": "Der /{{.Command}} Befehl hat das {{.PluginId}} Plugin zum Absturz gebracht. Bitte Kontaktiere deinen Systemadministrator"
  },
  {
    "id": "model.command.is_valid.plugin_id.app_error",
    "translation": "Ungültige Plugin ID."
  },
  {
    "id": "ent.message_export.global_relay_export.deliver.unable_to_connect_smtp_server.app_error",
    "translation": "Verbindung zum SMTP Server konnte nicht hergestellt werden"
  },
  {
    "id": "ent.ldap.no.users.checkcertificate",
    "translation": "Keine AD/LDAP Benutzer gefunden. Bitte überprüfe deinen Benutzerfilter und Zertifikate."
  },
  {
    "id": "ent.ldap.do_login.x509.app_error",
    "translation": "Erstellung des Schlüsselpaares fehlgeschlagen"
  },
  {
    "id": "ent.ldap.do_login.key.app_error",
    "translation": "Beim Laden der LDAP TLS-Schlüsseldatei ist ein Fehler aufgetreten."
  },
  {
    "id": "ent.ldap.do_login.certificate.app_error",
    "translation": "Beim Laden der LDAP TLS-Zertifikatsdatei ist ein Fehler aufgetreten."
  },
  {
    "id": "ent.elasticsearch.search_files.search_failed",
    "translation": "Suche konnte nicht abgeschlossen werden"
  },
  {
    "id": "ent.elasticsearch.search_files.disabled",
    "translation": "Die Suche nach Dateien mit Elasticsearch ist auf diesem Server deaktiviert"
  },
  {
    "id": "ent.elasticsearch.post.get_files_batch_for_indexing.error",
    "translation": "Konnte den Dateien-Stapel nicht zur Indexierung abrufen."
  },
  {
    "id": "store.sql_file_info.search.disabled",
    "translation": "Die Suche nach Dateien ist auf diesem Server deaktiviert. Bitte kontaktiere den Systemadministrator."
  },
  {
    "id": "api.remote_cluster.invalid_topic.app_error",
    "translation": "Ungültiges Thema."
  },
  {
    "id": "api.remote_cluster.invalid_id.app_error",
    "translation": "Ungültige ID."
  },
  {
    "id": "api.preference.update_preferences.update_sidebar.app_error",
    "translation": "Die Seitenleiste konnte nicht mit den geänderten Einstellungen aktualisiert werden"
  },
  {
    "id": "api.preference.delete_preferences.update_sidebar.app_error",
    "translation": "Die Seitenleiste konnte nicht mit den gelöschten Einstellungen aktualisiert werden"
  },
  {
    "id": "api.oauth.redirecting_back",
    "translation": "Du wirst zur App weitergeleitet."
  },
  {
    "id": "api.oauth.click_redirect",
    "translation": "Wenn du nicht automatisch weitergeleitet wirst, klicke bitte diesen <a href='{{.Link}}'>Link</a>"
  },
  {
    "id": "api.oauth.close_browser",
    "translation": "Du kannst den Browser Tab nun schließen."
  },
  {
    "id": "api.license.request-trial.bad-request",
    "translation": "Die Anzahl der angeforderten Benutzer in ungültig."
  },
  {
    "id": "api.invalid_redirect_url",
    "translation": "Ungültige Weiterleitungsadresse angegeben"
  },
  {
    "id": "api.invalid_channel",
    "translation": "Der in der Anfrage genannte Kanal gehört nicht dem Benutzer"
  },
  {
    "id": "api.file.write_file.app_error",
    "translation": "Die Datei konnte nicht geschrieben werden."
  },
  {
    "id": "api.file.upload_file.incorrect_channelId.app_error",
    "translation": "Hochladen der Datei nicht möglich. Falsche Kanal-ID: {{.channelId}}"
  },
  {
    "id": "api.file.test_connection.app_error",
    "translation": "Auf den Dateispeicher konnte nicht zugegriffen werden."
  },
  {
    "id": "api.file.remove_file.app_error",
    "translation": "Die Datei konnte nicht gelöscht werden."
  },
  {
    "id": "api.file.remove_directory.app_error",
    "translation": "Der Ordner konnte nicht gelöscht werden."
  },
  {
    "id": "api.file.read_file.app_error",
    "translation": "Die Datei konnte nicht gelesen werden."
  },
  {
    "id": "api.file.move_file.app_error",
    "translation": "Die Datei konnte nicht verschoben werden."
  },
  {
    "id": "api.file.list_directory.app_error",
    "translation": "Der Inhalt des Ordners konnte nicht geladen werden."
  },
  {
    "id": "api.file.file_size.app_error",
    "translation": "Die Größe der Datei konnte nicht ermittelt werden."
  },
  {
    "id": "api.command_remote.missing_command",
    "translation": "Fehlendes Kommando. Verfügbare Aktionen: {{.Actions}}"
  },
  {
    "id": "api.command_remote.invite_password.hint",
    "translation": "Passwort um die Einladung zu verschlüsseln"
  },
  {
    "id": "api.command_remote.invitation_created",
    "translation": "Einladung erstellt."
  },
  {
    "id": "api.command_remote.hint",
    "translation": "[action]"
  },
  {
    "id": "api.command_remote.cluster_removed",
    "translation": "Sichere Verbindung {{.RemoteId}} {{.Result}}."
  },
  {
    "id": "api.command_remote.add_remote.error",
    "translation": "Es konnte keine sichere Verbindung hinzugefügt werden: {{.Error}}"
  },
  {
    "id": "api.command_remote.accept_invitation.error",
    "translation": "Einladung konnte nicht akzeptiert werden: {{.Error}}"
  },
  {
    "id": "api.command_remote.accept_invitation",
    "translation": "Einladung akzeptiert und bestätigt.\nAdresse: {{.SiteURL}}"
  },
  {
    "id": "api.command_remote.accept.help",
    "translation": "Einladung von einer externen Mattermost-Instanz akzeptieren"
  },
  {
    "id": "api.command_custom_status.name",
    "translation": "Status"
  },
  {
    "id": "api.command_custom_status.clear.success",
    "translation": "Dein Status wurde zurückgesetzt."
  },
  {
    "id": "api.command_custom_status.clear.app_error",
    "translation": "Fehler beim Leeren des Status."
  },
  {
    "id": "api.command_custom_status.app_error",
    "translation": "Fehler beim Setzen des Status."
  },
  {
    "id": "api.command_channel_header.update_channel.max_length",
    "translation": "Der eingegebene Text ist zu lang. Die Kanalüberschrift ist auf {{.MaxLength}} Zeichen beschränkt."
  },
  {
    "id": "api.cloud.request_error",
    "translation": "Fehler beim Verarbeiten einer Anfrage zum CWS."
  },
  {
    "id": "api.channel.patch_channel_moderations.cache_invalidation.error",
    "translation": "Fehler beim Invalidieren des Caches"
  },
  {
    "id": "import_process.worker.do_job.open_file",
    "translation": "Importieren nicht möglich: Datei konnte nicht geöffnet werden."
  },
  {
    "id": "import_process.worker.do_job.missing_jsonl",
    "translation": "Importieren nicht möglich: JSONL-Datei nicht vorhanden."
  },
  {
    "id": "import_process.worker.do_job.file_exists",
    "translation": "Importieren nicht möglich: Datei nicht vorhanden."
  },
  {
    "id": "error",
    "translation": "Fehler"
  },
  {
    "id": "api.command_share.not_shared_channel_unshare",
    "translation": "Ein nicht geteilter Kanal kann nicht ungeteilt werden."
  },
  {
    "id": "api.command_share.no_remote_invited",
    "translation": "Keine sicheren Verbindungen wurde in diesen Kanal eingeladen."
  },
  {
    "id": "api.command_share.must_specify_valid_remote",
    "translation": "Muss eine gültige sichere Verbindungs-ID zum Einladen angeben."
  },
  {
    "id": "api.command_share.missing_action",
    "translation": "Fehlende Aktion. Verfügbare Aktionen: {{.Actions}}"
  },
  {
    "id": "api.command_share.invite_remote.help",
    "translation": "Lädt eine externe Mattermost Instanz zum aktuellen geteilten Kanal ein"
  },
  {
    "id": "api.command_share.invitation_sent",
    "translation": "Einladung für geteilten Kanal wurde an `{{.Name}} {{.SiteURL}}` gesendet."
  },
  {
    "id": "api.command_share.invalid_value.error",
    "translation": "Ungültiger Wert für '{{.Arg}}': {{.Error}}"
  },
  {
    "id": "api.command_share.fetch_remote_status.error",
    "translation": "Konnte den Status für die sicheren Verbindungen nicht abrufen: {{.Error}}."
  },
  {
    "id": "api.command_share.fetch_remote.error",
    "translation": "Fehler beim Holen von sicheren Verbindungen: {{.Error}}"
  },
  {
    "id": "api.command_share.desc",
    "translation": "Teilt den aktuellen Kanal mit einer externen Mattermost Instanz."
  },
  {
    "id": "api.command_share.could_not_uninvite.error",
    "translation": "Konnte `{{.RemoteId}}`nicht ausladen: {{.Error}}"
  },
  {
    "id": "api.command_share.check_channel_exist.error",
    "translation": "Fehler während der Prüfung, ob der geteilte Kanal existiert: {{.Error}}"
  },
  {
    "id": "api.command_share.channel_status_id",
    "translation": "Status für Kanal ID `{{.ChannelId}}`"
  },
  {
    "id": "api.command_share.channel_status.help",
    "translation": "Status für diesen geteilten Kanal anzeigen"
  },
  {
    "id": "api.command_share.channel_shared",
    "translation": "Die Kanal ist jetzt geteilt."
  },
  {
    "id": "api.command_share.channel_remote_id_not_exists",
    "translation": "Sichere Verbindung für den geteilte Kanal `{{.RemoteId}}` existiert nicht für diesen Kanal."
  },
  {
    "id": "api.command_share.channel_invite_not_home.error",
    "translation": "Kann keine sichere Verbindung zu einem geteilten Kanal einladen, der seinen Ursprung woanders hat."
  },
  {
    "id": "api.command_share.channel_invite.error",
    "translation": "Fehler beim Einladen von `{{.Name}}`in diesen Kanal: {{.Error}}"
  },
  {
    "id": "api.command_share.available_actions",
    "translation": "Verfügbare Aktionen: {{.Actions}}"
  },
  {
    "id": "api.command_remote.unknown_action",
    "translation": "Unbekannte Aktion `{{.Action}}`"
  },
  {
    "id": "api.command_remote.status.help",
    "translation": "Status für alle sicheren Verbindungen anzeigen"
  },
  {
    "id": "api.command_remote.site_url_not_set",
    "translation": "Site-URL ist nicht gesetzt. Bitte unter Systemkonsole > Umgebung > Webserver setzen."
  },
  {
    "id": "api.command_remote.service_not_enabled",
    "translation": "Dienst für sichere Verbindungen ist nicht aktiviert."
  },
  {
    "id": "api.command_remote.service_disabled",
    "translation": "Dienst für sichere Verbindungen ist deaktiviert."
  },
  {
    "id": "api.command_remote.remove_remote_id.help",
    "translation": "ID der zu löschenden sicheren Verbindung."
  },
  {
    "id": "api.command_remote.remove_remote.error",
    "translation": "Konnte sichere Verbindung nicht löschen: {{.Error}}"
  },
  {
    "id": "api.command_remote.remove.help",
    "translation": "Löscht eine sichere Verbindung"
  },
  {
    "id": "api.command_remote.remotes_not_found",
    "translation": "Keine sicheren Verbindungen gefunden."
  },
  {
    "id": "api.command_remote.remote_table_header",
    "translation": "| Sichere Verbindung | Anzeigename | Verbindungs-ID | Site URL | Einladung angenommen | Online | Letzter Ping |"
  },
  {
    "id": "api.command_remote.remote_add_remove.help",
    "translation": "Hinzufügen/Löschen von sicheren Verbindungen. Verfügbare Aktionen: {{.Actions}}"
  },
  {
    "id": "api.command_remote.permission_required",
    "translation": "Du benötigst`{{.Permission}}`Berechtigungen um sichere Verbindungen zu verwalten."
  },
  {
    "id": "api.command_remote.name.hint",
    "translation": "Ein eindeutiger Name für die sichere Verbindung"
  },
  {
    "id": "api.command_remote.name.help",
    "translation": "Name der sicheren Verbindung"
  },
  {
    "id": "api.command_remote.name",
    "translation": "Sichere Verbindung"
  },
  {
    "id": "api.command_remote.missing_empty",
    "translation": "Fehlendes order leeres `{{.Arg}}`"
  },
  {
    "id": "api.command_remote.invite_summary",
    "translation": "Sende die folgende AES 256-bit verschlüsselte Einladung zu einem externen Mattermost Systemadmin zusammen mit dem Passwort. Diese werden den `{{.Command}}` Slash-Befehl verwenden um die Einladung zu akzeptieren.\n\n```\n{{.Invitation}}\n```\n\n**Sicherstellen, dass die sichere Verbindung deine Mattermost Instanz über {{.SiteURL}} erreicht. **"
  },
  {
    "id": "api.command_remote.invite_password.help",
    "translation": "Passwort für Einladung"
  },
  {
    "id": "api.command_remote.invite.help",
    "translation": "Sichere Verbindung einladen"
  },
  {
    "id": "api.command_remote.invitation.hint",
    "translation": "Die verschlüsselte Einladung von einer sicheren Verbindung"
  },
  {
    "id": "api.command_remote.invitation.help",
    "translation": "Einladung von sicherer Verbindung"
  },
  {
    "id": "api.command_remote.incorrect_password.error",
    "translation": "Konnte Einladung nicht entschlüsseln. Falsches Passwort oder beschädigte Einladung: {{.Error}}"
  },
  {
    "id": "api.command_remote.fetch_status.error",
    "translation": "Konnte keine sicheren Verbindungen holen: {{.Error}}"
  },
  {
    "id": "api.command_remote.encrypt_invitation.error",
    "translation": "Konnte Einladung nicht verschlüsseln: {{.Error}}"
  },
  {
    "id": "api.command_remote.displayname.hint",
    "translation": "Ein Anzeigenname für die sichere Verbindung"
  },
  {
    "id": "api.command_remote.displayname.help",
    "translation": "Anzeigename der sicheren Verbindung"
  },
  {
    "id": "api.command_remote.decode_invitation.error",
    "translation": "Konnte Einladung nicht dekodieren: {{.Error}}"
  },
  {
    "id": "api.command_custom_status.success",
    "translation": "Dein Status ist auf “{{.EmojiName}} {{.StatusMessage}}” gesetzt. Du kannst deinen Status über das Status-Popover in der Kopfleiste ändern."
  },
  {
    "id": "api.command_custom_status.hint",
    "translation": "[:emoji_name:] [status_message] oder leeren"
  },
  {
    "id": "api.command_custom_status.desc",
    "translation": "Status setzen oder leeren"
  },
  {
    "id": "api.command_channel_purpose.update_channel.max_length",
    "translation": "Der eingegebene Text ist zu lang. Der Kanalzweck ist auf {{.MaxLength}} Zeichen beschränkt."
  },
  {
    "id": "api.cloud.license_error",
    "translation": "Deine Lizenz unterstützt keine Cloud Anfragen."
  },
  {
    "id": "api.cloud.get_subscription.error",
    "translation": "Fehler beim Abruf des Cloud-Abonnements."
  },
  {
    "id": "api.cloud.get_admins_emails.error",
    "translation": "Fehler beim Abruf der Email des Systemadmins."
  },
  {
    "id": "api.cloud.cws_webhook_event_missing_error",
    "translation": "Ein Webhook-Ereignis wurde nicht bearbeitet. Entweder fehlt es oder ist nicht gültig."
  },
  {
    "id": "api.cloud.app_error",
    "translation": "Interner Fehler während einer Cloud API Anfrage."
  },
  {
    "id": "api.post.search_posts.invalid_body.app_error",
    "translation": "Der Request Body kann nicht analysiert werden."
  },
  {
    "id": "api.post.search_files.invalid_body.app_error",
    "translation": "Der Request Body kann nicht analysiert werden."
  },
  {
    "id": "api.post.error_get_post_id.pending",
    "translation": "Die ausstehende Nachricht kann nicht abgerufen werden."
  },
  {
    "id": "api.oauth.auth_complete",
    "translation": "Authentifizierung vollständig"
  },
  {
    "id": "api.no_license",
    "translation": "E10 oder E20 Lizenz wird benötigt um diesen Endpunkt zu benutzen."
  },
  {
    "id": "api.migrate_to_saml.error",
    "translation": "Kann SAML nicht migrieren."
  },
  {
    "id": "api.license.request_trial_license.no-site-url.app_error",
    "translation": "Konnte keine Test-Lizenz anfragen. Bitte eine Seiten URL in der Webserver Sektion der Mattermost Systemkonsole konfigurieren."
  },
  {
    "id": "api.license.request_trial_license.fail_get_user_count.app_error",
    "translation": "Konnte keine Test-Lizenz holen. Bitte nochmal versuchen oder support@mattermost.com kontaktieren. Konnte die Anzahl der registrierten Benutzer nicht bestimmen."
  },
  {
    "id": "api.license.request_trial_license.app_error",
    "translation": "Konnte keine Test-Lizenz holen. Bitte nochmal versuchen oder support@mattermost.com kontaktieren."
  },
  {
    "id": "api.license.request_renewal_link.app_error",
    "translation": "Fehler beim Holen des Lizenz-Erneuerungslinks"
  },
  {
    "id": "api.license.request-trial.can-start-trial.not-allowed",
    "translation": "Dieser Test-Lizenzschlüssel für Mattermost Enterprise Edition ist abgelaufen und nicht mehr gültig. Wenn du deine Testphase verlängern willst, kontaktiere bitte [unser Vertriebsteam](https://mattermost.com/contact-us/)."
  },
  {
    "id": "api.license.request-trial.can-start-trial.error",
    "translation": "Konnte nicht prüfen, ob eine Testphase gestartet werden kann"
  },
  {
    "id": "api.license.request-trial.bad-request.terms-not-accepted",
    "translation": "Du musst das Mattermost Software Evaluation Agreement und die Privacy Policy akzeptieren um eine Lizenz anzufragen."
  },
  {
    "id": "api.job.unable_to_download_job.incorrect_job_type",
    "translation": "Der Job-Typ, den du versuchst herunterzuladen, wird momentan nicht unterstützt"
  },
  {
    "id": "api.job.unable_to_download_job",
    "translation": "Kann den Job nicht herunterladen"
  },
  {
    "id": "api.job.unable_to_create_job.incorrect_job_type",
    "translation": "Der Job-Typ des Jobs, den du versuchst anzulegen, ist ungültig"
  },
  {
    "id": "api.job.retrieve.nopermissions",
    "translation": "Die Job-Typen eines Jobs, den du versuchst zu holen, enthalten keine Berechtigungen"
  },
  {
    "id": "api.invalid_custom_url_scheme",
    "translation": "Ungültiges benutzerdefiniertes URL Schema wurde zur Verfügung gestellt"
  },
  {
    "id": "api.getThreadsForUser.bad_params",
    "translation": "Before und After Parameter für getThreadsForUser schließen sich gegenseitig aus"
  },
  {
    "id": "api.file.test_connection_s3_bucket_does_not_exist.app_error",
    "translation": "Stelle sicher, dass dein Amazon S3 Bucket verfügbar ist und prüfe deine Bucket Berechtigungen."
  },
  {
    "id": "api.file.test_connection_s3_auth.app_error",
    "translation": "Kann nicht zu S3 verbinden. Prüfe deine Amazon S3 Autorisierungsparameter und Authentifizierungseinstellungen."
  },
  {
    "id": "api.file.file_reader.app_error",
    "translation": "Kann keinen Dateileser bekommen."
  },
  {
    "id": "api.file.file_mod_time.app_error",
    "translation": "Kann den letzten Änderungszeitpunkt der Datei nicht ermitteln."
  },
  {
    "id": "api.file.file_exists.app_error",
    "translation": "Kann nicht prüfen, ob die Datei existiert."
  },
  {
    "id": "api.file.append_file.app_error",
    "translation": "Kann keine Daten an die Datei anhängen."
  },
  {
    "id": "api.export.export_not_found.app_error",
    "translation": "Kann Exportdatei nicht finden."
  },
  {
    "id": "api.error_set_first_admin_visit_marketplace_status",
    "translation": "Fehler beim Speichern des Status des ersten Administratorbesuchs im Store."
  },
  {
    "id": "api.error_get_first_admin_visit_marketplace_status",
    "translation": "Fehler beim Abruf des Status des ersten Administratorbesuchs des Marktplatzes aus dem Store."
  },
  {
    "id": "api.email_batching.send_batched_email_notification.title",
    "translation": {
      "one": "Du hast eine neue Nachricht",
      "other": "Du hast neue Nachrichten"
    }
  },
  {
    "id": "api.email_batching.send_batched_email_notification.subTitle",
    "translation": "Unterhalb liest du eine Zusammenfassung deiner neuen Nachrichten."
  },
  {
    "id": "api.email_batching.send_batched_email_notification.button",
    "translation": "Mattermost öffnen"
  },
  {
    "id": "api.custom_status.recent_custom_statuses.delete.app_error",
    "translation": "Fehler beim Löschen des letzten Status. Bitte zunächst den Status hinzufügen oder den Systemadministrator für Details kontaktieren."
  },
  {
    "id": "api.custom_status.disabled",
    "translation": "Das Feature \"Benutzerdefinierter Status\" wurde deaktiviert. Bitte kontaktiere deinen Systemadministrator für Details."
  },
  {
    "id": "api.context.remote_id_missing.app_error",
    "translation": "ID der sicheren Verbindung fehlt."
  },
  {
    "id": "api.context.remote_id_mismatch.app_error",
    "translation": "ID der sicheren Verbindung stimmt nicht überein."
  },
  {
    "id": "api.context.remote_id_invalid.app_error",
    "translation": "Kann die ID der sicheren Verbindung {{.RemoteId}} nicht finden."
  },
  {
    "id": "api.context.json_encoding.app_error",
    "translation": "Fehler beim JSON Kodieren."
  },
  {
    "id": "api.context.invitation_expired.error",
    "translation": "Einladung ist abgelaufen."
  },
  {
    "id": "api.config.update_config.not_allowed_security.app_error",
    "translation": "Ändern von {{.Name}} ist aus Sicherheitsgründen nicht erlaubt."
  },
  {
    "id": "api.config.update_config.diff.app_error",
    "translation": "Fehler beim Vergleichen von Konfigurationen"
  },
  {
    "id": "api.config.patch_config.restricted_merge.app_error",
    "translation": "Fehler beim Zusammenführen der gegeben Konfiguration."
  },
  {
    "id": "api.config.patch_config.diff.app_error",
    "translation": "Fehler beim Vergleichen von Konfigurationen"
  },
  {
    "id": "api.config.migrate_config.app_error",
    "translation": "Konfigurationsspeicher konnte nicht migriert werden."
  },
  {
    "id": "api.config.get_config.restricted_merge.app_error",
    "translation": "Angegebene Konfiguration konnte nicht zusammengeführt werden."
  },
  {
    "id": "api.command_share.unshare_channel.help",
    "translation": "Aktuellen Kanal nicht mehr teilen"
  },
  {
    "id": "api.command_share.unknown_action",
    "translation": "Unbekannte Aktion `{{.Action}}`. Verfügbare Aktionen: {{.Actions}}"
  },
  {
    "id": "api.command_share.uninvite_remote_id.help",
    "translation": "ID der sicheren Verbindung zum Ausladen."
  },
  {
    "id": "api.command_share.uninvite_remote.help",
    "translation": "Ausladen einer sicheren Verbindung von diesem geteilten Kanal"
  },
  {
    "id": "api.command_share.shared_channel_unshare.error",
    "translation": "Kann diesen Kanal nicht ungeteilt machen: {{.Error}}."
  },
  {
    "id": "api.command_share.shared_channel_unavailable",
    "translation": "Dieser Kanal wird nicht länger geteilt."
  },
  {
    "id": "api.command_share.share_read_only.hint",
    "translation": "[readonly] - 'Y' oder 'N'.  Standard ist 'N'"
  },
  {
    "id": "api.command_share.share_read_only.help",
    "translation": "Kanal wird im Nur-Lesen Modus geteilt"
  },
  {
    "id": "api.command_share.share_channel.error",
    "translation": "Kann diesen Kanal nicht teilen: {{.Error}}"
  },
  {
    "id": "api.command_share.service_disabled",
    "translation": "Dienst für geteilte Kanäle ist deaktiviert."
  },
  {
    "id": "api.command_share.remote_uninvited",
    "translation": "Sichere Verbindung `{{.RemoteId}}` ausgeladen."
  },
  {
    "id": "api.command_share.remote_table_header",
    "translation": "| Sichere Verbindung | Site URL | Nur Lesen | Einladung akzeptiert | Online | Letzte Sync |"
  },
  {
    "id": "api.command_share.remote_not_valid",
    "translation": "Gültige ID einer sicheren Verbindung ist notwendig um auszuladen"
  },
  {
    "id": "api.command_share.remote_id_invalid.error",
    "translation": "ID der sicheren Verbindung ist ungültig: {{.Error}}"
  },
  {
    "id": "api.command_share.remote_id.help",
    "translation": "ID einer bestehenden sicheren Verbindung. Siehe `secure-connection` Befehl um eine sichere Verbindung hinzuzufügen."
  },
  {
    "id": "api.command_share.remote_already_invited",
    "translation": "Diese sichere Verbindung wurde schon eingeladen."
  },
  {
    "id": "api.command_share.permission_required",
    "translation": "Du benötigst `{{.Permission}}` Berechtigungen um geteilte Kanäle zu verwalten."
  },
  {
    "id": "api.command_share.name",
    "translation": "share-channel"
  },
  {
    "id": "api.command_share.hint",
    "translation": "[action]"
  },
  {
    "id": "api.command_remote.desc",
    "translation": "Lade zu sicheren Verbindungen zur Kommunikation zwischen verschiedene Mattermost Instanzen ein."
  },
  {
    "id": "api.admin.saml.failure_reset_authdata_to_email.app_error",
    "translation": "Zurücksetzen des AuthData Felds auf Email fehlgeschlagen."
  },
  {
    "id": "api.admin.add_certificate.parseform.app_error",
    "translation": "Fehler beim Analysieren einer Multiform-Anfrage"
  },
  {
    "id": "api.server.warn_metric.mfa.start_trial.notification_body",
    "translation": "Dein Mattermost System hat Multi-Faktor Authentifizierung aktiviert, was Benutzern die Möglichkeit gibt ihre Konten mit über das Passwort hinausgehende Authentifizierung abzusichern. Um die Sicherheit im gesamten System zu erhöhen, kannst du bei alle Konten Multi-Faktor Authentifizierung erzwingen.\n\n[Lerne mehr über erzwungene Multi-Faktor Authentifizierung] (https://www.mattermost.com/docs-multi-factor-authentication/?utm_medium=product&utm_source=mattermost-advisor-bot&utm_content=multi-factor-authentication). \n\nDurch Anklicken von Starte Test, stimme ich dem [Mattermost Software Evaluation Agreement](https://mattermost.com/software-evaluation-agreement/), der [Datenschutzrichtinie](https://mattermost.com/privacy-policy/) und dem Empfang von Produkt-Emails zu."
  },
  {
    "id": "api.server.warn_metric.mfa.notification_body",
    "translation": "Dein Mattermost System hat Multi-Faktor Authentifizierung aktiviert, was Benutzern die Möglichkeit gibt ihre Konten mit über das Passwort hinausgehende Authentifizierung abzusichern. Um die Sicherheit im gesamten System zu erhöhen, kannst du bei alle Konten Multi-Faktor Authentifizierung erzwingen.\n\n[Lerne mehr über erzwungene Multi-Faktor Authentifizierung] (https://www.mattermost.com/docs-multi-factor-authentication/?utm_medium=product&utm_source=mattermost-advisor-bot&utm_content=multi-factor-authentication). \n\nDurch das Anklicken von Kontaktiere Uns, teilst du Daten mit Mattermost, Inc. [Erfahren Sie mehr](https://mattermost.com/pl/default-admin-advisory)"
  },
  {
    "id": "api.server.warn_metric.mfa.contact_us.email_body",
    "translation": "Mattermost Kontaktiere Uns Anfrage. Ich bin daran interessiert mehr über erzwungene Multi-Faktor Authentifizierung zu erfahren.\n"
  },
  {
    "id": "api.server.warn_metric.email_us",
    "translation": "Sende uns eine Email"
  },
  {
    "id": "api.server.warn_metric.email_domain.start_trial_notification_success.message",
    "translation": "Dein Enterprise Test ist jetzt aktiv. Gehe zu **System Konsole > Authentifizierung > Gastzugang** um Gastkonten zu aktivieren."
  },
  {
    "id": "api.server.warn_metric.email_domain.start_trial.notification_body",
    "translation": "Projekte involvieren häufig Personen innerhalb und außerhalb einer Organisation. Mit Gastkonten kannst du externe Partner in dein Mattermost System einbinden und festlegen, mit wem diese arbeiten und was diese sehen dürfen.\n\n[Lerne mehr über das Aktivieren von Gastkonten](https://www.mattermost.com/docs-guest-accounts/?utm_medium=product&utm_source=mattermost-advisor-bot&utm_content=guest-accounts).\n\nDurch Anklicken von Starte Test, stimmst du dem [Mattermost Software Evaluation Agreement](https://mattermost.com/software-evaluation-agreement/), der [Datenschutzrichtinie](https://mattermost.com/privacy-policy/) und dem Empfang von Produkt-Emails zu."
  },
  {
    "id": "api.server.warn_metric.email_domain.notification_title",
    "translation": "Erzeuge Gastkonten"
  },
  {
    "id": "api.server.warn_metric.email_domain.notification_body",
    "translation": "Projekte involvieren häufig Personen innerhalb und außerhalb einer Organisation. Mit Gastkonten kannst du externe Partner in dein Mattermost System einbinden und festlegen, mit wem diese arbeiten und was diese sehen dürfen.\n\n[Lerne mehr über das Aktivieren von Gastkonten](https://www.mattermost.com/docs-guest-accounts/?utm_medium=product&utm_source=mattermost-advisor-bot&utm_content=guest-accounts).\n\nDurch das Anklicken von Kontaktiere Uns, teilst du Daten mit Mattermost, Inc. [Erfahren Sie mehr](https://mattermost.com/pl/default-admin-advisory)"
  },
  {
    "id": "api.server.warn_metric.email_domain.contact_us.email_body",
    "translation": "Mattermost kontaktieren Anfrage. Ich bin daran interessiert, mehr über Gastkonten zu erfahren.\n"
  },
  {
    "id": "api.server.warn_metric.bot_response.start_trial_failure.message",
    "translation": "Testlizenz konnte nicht empfangen werden. Besuche https://mattermost.com/trial/ um eine Lizenz anzufragen."
  },
  {
    "id": "api.server.warn_metric.bot_response.notification_success.message",
    "translation": "Danke, dass du Mattermost kontaktiert hast. Wir werden uns in Kürze mit dir in Verbindung setzen."
  },
  {
    "id": "api.server.warn_metric.bot_response.notification_failure.message",
    "translation": "Nachricht konnte nicht gesendet werden."
  },
  {
    "id": "api.server.warn_metric.bot_response.notification_failure.body",
    "translation": "Bitte sende uns eine Email."
  },
  {
    "id": "api.server.warn_metric.bot_response.mailto_subject",
    "translation": "Kontaktiere Mattermost Anfrage"
  },
  {
    "id": "api.server.warn_metric.bot_response.mailto_site_url_header",
    "translation": "Seiten URL: {{.SiteUrl}}"
  },
  {
    "id": "api.server.warn_metric.bot_response.mailto_registered_users_header",
    "translation": "Gesamte aktive Benutzer: {{.NoRegisteredUsers}}"
  },
  {
    "id": "api.server.warn_metric.bot_response.mailto_footer",
    "translation": "Wenn du weitere Anliegen hast, kontaktiere bitte support@mattermost.com"
  },
  {
    "id": "api.server.warn_metric.bot_response.mailto_contact_header",
    "translation": "Kontakt: {{.Contact}}"
  },
  {
    "id": "api.roles.patch_roles.not_allowed_permission.error",
    "translation": "Eine oder mehrere der folgenden Berechtigungen, die du versuchst hinzuzufügen oder zu löschen, sind nicht erlaubt"
  },
  {
    "id": "api.remote_cluster.update_not_unique.app_error",
    "translation": "Eine sichere Verbindung mit der gleichen URL existiert schon."
  },
  {
    "id": "api.remote_cluster.update.app_error",
    "translation": "Bei Aktualisieren der sicheren Verbindung trat ein Fehler auf."
  },
  {
    "id": "api.remote_cluster.service_not_enabled.app_error",
    "translation": "Der \"Remote Cluster Dienst\" ist nicht aktiviert."
  },
  {
    "id": "api.remote_cluster.save_not_unique.app_error",
    "translation": "Die sichere Verbindung wurde bereits hinzugefügt."
  },
  {
    "id": "api.remote_cluster.save.app_error",
    "translation": "Beim Speichern der sicheren Verbindung trat ein Fehler auf."
  },
  {
    "id": "api.remote_cluster.get.app_error",
    "translation": "Beim Empfangen einer sichern Verbindung trat ein Fehler auf."
  },
  {
    "id": "api.remote_cluster.delete.app_error",
    "translation": "Beim Löschen der sicheren Verbindung trat ein Fehler auf."
  },
  {
    "id": "api.push_notifications.session.expired",
    "translation": "Sitzung abgelaufen: Bitte anmelden um weiter Nachrichten zu erhalten. Sitzungen für {{.siteName}} sind vom System Adminstrator so konfiguriert, dass sie alle {{.daysCount}} Tage ablaufen."
  },
  {
    "id": "api.server.warn_metric.number_of_active_users_200.start_trial.notification_success.message",
    "translation": "Dein Enterprise Test ist jetzt aktiv. Gehe zu **System Konsole > Authentifizierung > SAML 2.0** um deinen SAML 2.0 Provider zu integrieren."
  },
  {
    "id": "api.server.warn_metric.number_of_active_users_200.start_trial.notification_body",
    "translation": "Dein Mattermost System hat jetzt 200 Benutzer. Wenn du Mattermost an den Single-Sign-On Provider deiner Organisation anbindest, können Benutzer auf Mattermost zugreifen, ohne ihre Anmeldeinformationen erneut einzugeben. Wir empfehlen, dass du deinen SAML 2.0 Provider in deinem Mattermost Server integrierst. [Lerne mehr über die SAML 2.0 Integration] (https://www.mattermost.com/docs-saml/?utm_medium=product&utm_source=mattermost-advisor-bot&utm_content=saml).\n\nDurch Anklicken von Starte Test, stimme ich dem [Mattermost Software Evaluation Agreement](https://mattermost.com/software-evaluation-agreement/), der [Datenschutzrichtinie](https://mattermost.com/privacy-policy/) und dem Empfang von Produkt-Emails zu."
  },
  {
    "id": "api.server.warn_metric.number_of_active_users_200.notification_title",
    "translation": "Skalieren mit Mattermost"
  },
  {
    "id": "api.server.warn_metric.number_of_active_users_200.notification_body",
    "translation": "Dein Mattermost System hat jetzt 200 Benutzer. Wenn du Mattermost an den Single-Sign-On Provider deiner Organisation anbindest, können Benutzer auf Mattermost zugreifen, ohne ihre Anmeldeinformationen erneut einzugeben. Wir empfehlen, dass du deinen SAML 2.0 Provider in deinen Mattermost Server integrierst. [Lerne mehr über die SAML 2.0 Integration] (https://www.mattermost.com/docs-saml/?utm_medium=product&utm_source=mattermost-advisor-bot&utm_content=saml).\n\nDurch das Anklicken von Kontaktiere Uns, teilst du Daten mit Mattermost, Inc. [Erfahren Sie mehr](https://mattermost.com/pl/default-admin-advisory)"
  },
  {
    "id": "api.server.warn_metric.number_of_active_users_200.contact_us.email_body",
    "translation": "Mattermost Kontaktiere Uns Anfrage. Mein Team hat jetzt 200 Benutzer und ich überlege die Mattermost Enterprise Version einzusetzen.\n"
  },
  {
    "id": "api.server.warn_metric.number_of_active_users_100.start_trial.notification_success.message",
    "translation": "Dein Enterprise Test ist jetzt aktiv. Gehe zu **System Konsole > Authentifizierung > AD/LDAP** um deinen AD/LDAP Dienst zu integrieren."
  },
  {
    "id": "api.server.warn_metric.number_of_active_users_100.start_trial.notification_body",
    "translation": "Dein Mattermost System hat über 100 Benutzer. Mit wachsender Benutzeranzahl, wird das Einrichten neuer Konten immer zeitaufwändiger. Wir empfehlen das Active Directory/LDAP Ihrer Organisation zu integrieren, was jedem mit einem Konto erlaubt auf Mattermost zuzugreifen.\n\n[Lerne mehr über die Integration von AD/LDAP] (https://www.mattermost.com/docs-adldap/?utm_medium=product&utm_source=mattermost-advisor-bot&utm_content=adldap). \n\nDurch Anklicken von Starte Test, stimme ich dem [Mattermost Software Evaluation Agreement](https://mattermost.com/software-evaluation-agreement/), der [Datenschutzrichtinie](https://mattermost.com/privacy-policy/) und dem Empfang von Produkt-Emails zu."
  },
  {
    "id": "api.server.warn_metric.number_of_active_users_100.notification_title",
    "translation": "Skalieren mit Mattermost"
  },
  {
    "id": "api.server.warn_metric.number_of_active_users_100.notification_body",
    "translation": "Dein Mattermost System hat über 100 Benutzer. Mit wachsender Benutzeranzahl, wird das Einrichten neuer Konten immer zeitaufwändiger. Wir empfehlen das Active Directory/LDAP deiner Organisation zu integrieren, was jedem mit einem Konto erlaubt auf Mattermost zuzugreifen.\n\n[Lerne mehr über die Integration von AD/LDAP] (https://www.mattermost.com/docs-adldap/?utm_medium=product&utm_source=mattermost-advisor-bot&utm_content=adldap). \n\nDurch das Anklicken von Kontaktiere Uns, teilst du Daten mit Mattermost, Inc. [Erfahren Sie mehr](https://mattermost.com/pl/default-admin-advisory)"
  },
  {
    "id": "api.server.warn_metric.number_of_active_users_100.contact_us.email_body",
    "translation": "Mattermost Kontaktiere Uns Anfrage. Mein Team hat jetzt mehr als 100 Benutzer und ich überlege die Mattermost Enterprise Version einzusetzen.\n"
  },
  {
    "id": "api.server.warn_metric.mfa.start_trial_notification_success.message",
    "translation": "Dein Enterprise Test ist jetzt aktiv. Gehe zu **System Konsole > Authentifizierung > MFA** um Multi-Faktor Authentifizierung zu erzwingen.."
  },
  {
    "id": "api.email_batching.send_batched_email_notification.time",
    "translation": "{{.Hour}}:{{.Minute}} {{.TimeZone}}"
  },
  {
    "id": "api.server.warn_metric.bot_response.mailto_email_header",
    "translation": "Email: {{.Email}}"
  },
  {
    "id": "api.server.warn_metric.bot_response.mailto_diagnostic_id_header",
    "translation": "Diagnose Nr: {{.DiagnosticId}}"
  },
  {
    "id": "api.server.license_up_for_renewal.error_sending_email",
    "translation": "EMails für die Lizenzverlängerung konnte nicht gesendet werden"
  },
  {
    "id": "api.server.license_up_for_renewal.error_generating_link",
    "translation": "Der Link zur Lizenzverlängerung konnte nicht generiert werden"
  },
  {
    "id": "api.server.warn_metric.number_of_active_users_500.start_trial.notification_success.message",
    "translation": "Dein Enterprise Test ist jetzt aktiv. Gehe zur Systemkonsole um die erweiterten Funktionen zu aktivieren."
  },
  {
    "id": "api.server.warn_metric.number_of_active_users_500.start_trial.notification_body",
    "translation": "Mattermost empfiehlt dringend, dass Installationen mit mehr als 500 Benutzern die Vorteile von Funktionen, wie Benutzermanagement, Server Clustering und Performanzüberwachung nutzen. Kontaktiere uns um mehr darüber zu erfahren und teile uns mit, wie wir dir helfen können.\n\nDurch Anklicken von Starte Test, stimme ich dem [Mattermost Software Evaluation Agreement](https://mattermost.com/software-evaluation-agreement/) und der [Datenschutzerklärung] (https://mattermost.com/privacy-policy/) zu, und erhalte Emails zum Produkt."
  },
  {
    "id": "api.server.warn_metric.number_of_active_users_500.notification_title",
    "translation": "Skalieren mit Mattermost"
  },
  {
    "id": "api.server.warn_metric.number_of_active_users_500.notification_body",
    "translation": "Mattermost empfiehlt dringend, dass Installationen mit mehr als 500 Benutzern die Vorteile von Funktionen, wie Benutzermanagement, Server Clustering und Performanzüberwachung nutzen. Kontaktiere uns um mehr darüber zu erfahren und teile uns mit, wie wir dir helfen können.\n\nDurch Anklicken von Kontaktiere uns, teilst du Informationen mit Mattermost, Inc. [Mehr dazu](https://mattermost.com/pl/default-admin-advisory)"
  },
  {
    "id": "api.server.warn_metric.number_of_active_users_500.contact_us.email_body",
    "translation": "Mattermost Kontaktanfrage. Mein Team hat jetzt 500 Benutzer und ich überlege die Mattermost Enterprise Edition zu nutzen.\n"
  },
  {
    "id": "api.server.warn_metric.number_of_active_users_300.start_trial.notification_body",
    "translation": "Mit der Masse an Kommunikation, die in Mattermost passiert, kann es schwierig sein zu wissen, wo wichtige Informationen gefunden werden können. Wenn du eine Nachricht an ein breites Publikum senden willst, kannst du Nur-Lesbare Ankündigungskanäle erstellen, denen jedermann beitreten kann, in die aber nur Administratoren Nachrichten schreiben können.\n\n[Lerne mehr über das Erstellen von Nur-Lesbaren Ankündigungskanälen](https://www.mattermost.com/docs-channel-moderation/?utm_medium=product&utm_source=mattermost-advisor-bot&utm_content=channel-moderation)\n\nDurch Anklicken von \"Starte Test\" stimme ich dem [Mattermost Software Evaluation Agreement](https://mattermost.com/software-evaluation-agreement/) und der [Datenschutzreklärung](https://mattermost.com/privacy-policy/) zu, und erhalten Emails zum Produkt."
  },
  {
    "id": "api.server.warn_metric.number_of_active_users_300.notification_body",
    "translation": "Mit der Masse an Kommunikation, die in Mattermost passiert, kann es schwierig sein zu wissen, wo wichtige Informationen gefunden werden können. Wenn du eine Nachricht an ein breites Publikum senden willst, kannst du Nur-Lesbare Ankündigungskanäle erstellen, denen jedermann beitreten kann, in die aber nur Administratoren Nachrichten schreiben können.\n\n[Lerne mehr über das Erstellen von Nur-Lesbaren Ankündigungskanälen](https://www.mattermost.com/docs-channel-moderation/?utm_medium=product&utm_source=mattermost-advisor-bot&utm_content=channel-moderation)\n\nDurch Anklicken von \"Kontaktiere uns\" teilst du Informationen mit Mattermost, Inc. [Mehr dazu](https://mattermost.com/pl/default-admin-advisory)"
  },
  {
    "id": "api.server.warn_metric.number_of_active_users_300.contact_us.email_body",
    "translation": "Mattermost Kontaktanfrage. Ich bin daran interessiert mehr über das Erstellen von Nur-Lesbaren Ankündigungskanälen zu lernen.\n"
  },
  {
    "id": "api.server.warn_metric.number_of_active_users_300.start_trial.notification_title",
    "translation": "Nur-Lesbare Ankündigungskanäle"
  },
  {
    "id": "api.server.warn_metric.number_of_active_users_300.start_trial.notification_success.message",
    "translation": "Dein Enterprise Test ist jetzt aktiv. Erstelle einen Kanal und gehe zu **Systemkonsole > Benutzerverwaltung > Kanäle** um das Schreiben von Nachrichten auf Kanaladministratoren zu beschränken."
  },
  {
    "id": "api.templates.cloud_trial_ended_email.subject",
    "translation": "Mattermost Cloud Test ist beendet"
  },
  {
    "id": "api.templates.cloud_trial_ended_email.start_subscription",
    "translation": "Starte Abonnement"
  },
  {
    "id": "api.templates.at_limit_title",
    "translation": "Du hast das Benutzerlimit für die freie Nutzung erreicht "
  },
  {
    "id": "api.templates.at_limit_subject",
    "translation": "Mattermost Cloud Benutzerlimit erreicht"
  },
  {
    "id": "api.templates.at_limit_info5",
    "translation": "Alternativ kannst du Benutzer in der Verwaltungskonsole deaktivieren um Plätze für mehr Benutzer bereitzustellen oder um unterhalb des Limits für freie Benutzer zu bleiben."
  },
  {
    "id": "api.templates.at_limit_info2",
    "translation": "Alternativ kannst du Benutzer in der Verwaltungskonsole deaktivieren um Plätze für mehr Benutzer bereitzustellen oder um unterhalb des Limits für freie Benutzer zu bleiben."
  },
  {
    "id": "api.templates.at_limit_info1",
    "translation": "Es sieht so aus, als ob du 10 oder mehr Benutzer in deinem Arbeitsbereich hast — das ist großartig! Wenn du mehr Team Mitglieder einladen willst, solltest du jetzt in Betracht ziehen, auf Mattermost Cloud upzugraden."
  },
  {
    "id": "api.team.set_team_icon.check_image_limits.app_error",
    "translation": "Prüfung der Bildbeschränkungen ist fehlgeschlagen. Auflösung ist zu hoch."
  },
  {
    "id": "api.team.invite_members.limit_reached.app_error",
    "translation": "Du hast das Benutzerlimit für die freie Nutzung erreicht"
  },
  {
    "id": "api.team.invite_guests_to_channels.invalid_body.app_error",
    "translation": "Ungültiger oder fehlender Anfragebody."
  },
  {
    "id": "api.team.import_team.unknown_import_from.app_error",
    "translation": "Unbekannte Importquelle."
  },
  {
    "id": "api.team.cloud.subscription.error",
    "translation": "Fehler beim Abruf des Cloud-Abonnements"
  },
  {
    "id": "api.team.add_team_member.invalid_body.app_error",
    "translation": "Der Anfrage-Body kann nicht verarbeitet werden."
  },
  {
    "id": "api.system.update_viewed_notices.failed",
    "translation": "Die Aktualisierung von gelesenen Hinweisen ist fehlgeschlagen"
  },
  {
    "id": "api.system.update_notices.validating_failed",
    "translation": "Die Überprüfung der Konditionen für Produkthinweise ist fehlgeschlagen"
  },
  {
    "id": "api.system.update_notices.parse_failed",
    "translation": "Die Verarbeitung von Produkthinweisen ist fehlgeschlagen"
  },
  {
    "id": "api.system.update_notices.fetch_failed",
    "translation": "Das Holen von Produkthinweisen ist fehlgeschlagen"
  },
  {
    "id": "api.system.update_notices.clear_failed",
    "translation": "Das Löschen alter Produkthinweise ist fehlgeschlagen"
  },
  {
    "id": "api.server.warn_metric.number_of_teams_5.start_trial_notification_success.message",
    "translation": "Dein Enterprise Test ist jetzt aktiv. Gehe zu **Systemkonsole > Benutzerverwaltung > Berechtigungen** um die erweiterten Berechtigungen zu aktivieren."
  },
  {
    "id": "api.server.warn_metric.number_of_teams_5.start_trial.notification_body",
    "translation": "Deine Mattermost Umgebung hat jetzt mehrere Teams. Viele Teams habe ihren eigenen, bevorzugten Weg der Koordination und Zusammenarbeit, unter anderem, wie Kanäle erstellt werden, wer neue Teammitglieder einladen kann und wie Integrationen verwaltet werden. Team Übersteuerungsschemata erlauben es Ihnen, Benutzerberechtigungen in jedem Team auf dessen speziellen Bedürfnisse anzupassen.\n\n[Mehr über erweiterte Rechte](https://www.mattermost.com/docs-advanced-permissions-team-override/?utm_medium=product&utm_source=mattermost-advisor-bot&utm_content=advanced-permissions-team-override)\n\nDurch Anklicken von Starte Test, stimmst du dem [Mattermost Software Evaluation Agreement](https://mattermost.com/software-evaluation-agreement/) und der[Datenschutzerklärung] (https://mattermost.com/privacy-policy/) zu, und erhälst Emails zum Produkt."
  },
  {
    "id": "api.server.warn_metric.number_of_teams_5.notification_title",
    "translation": "Erweiterte Berechtigungen verwenden"
  },
  {
    "id": "api.server.warn_metric.number_of_teams_5.notification_body",
    "translation": "Deine Mattermost Umgebung hat jetzt mehrere Teams. Viele Teams habe ihren eigenen, bevorzugten Weg der Koordination und Zusammenarbeit, unter anderem, wie Kanäle erstellt werden, wer neue Teammitglieder einladen kann und wie Integrationen verwaltet werden. Team Übersteuerungsschemata erlauben es Ihnen, Benutzerberechtigungen in jedem Team auf dessen speziellen Bedürfnisse anzupassen.\n\n[Mehr über erweiterte Rechte](https://www.mattermost.com/docs-advanced-permissions-team-override/?utm_medium=product&utm_source=mattermost-advisor-bot&utm_content=advanced-permissions-team-override)\n\nDurch Klicken auf \"Kontakt\" teilst du deine Daten mit Mattermost, Inc. [mehr](https://mattermost.com/pl/default-admin-advisory)"
  },
  {
    "id": "api.server.warn_metric.number_of_teams_5.contact_us.email_body",
    "translation": "Mattermost Kontaktanfrage. Ich bin daran interessiert, mehr über Erweiterte Berechtigungen mit Team Schemata zu erfahren.\n"
  },
  {
    "id": "api.server.warn_metric.number_of_posts_2M.start_trial.notification_success.message",
    "translation": "Deine Enterprise Lizenz ist jetzt aktiv. Wenn du einen Elasticsearch Server hast, gehe zur Konfiguration zu **Systemkonsole > Umgebung > Elasticsearch**."
  },
  {
    "id": "api.server.warn_metric.number_of_posts_2M.start_trial.notification_body",
    "translation": "Deine Mattermost Umgebung hat eine große Anzahl an Nachrichten. Die standardmäßige Mattermost-Datenbanksuche beginnt bei ungefähr 2.5 Millionen Nachrichten ein Nachlassen der Leistung zu zeigen. Bei über 5 Millionen Nachrichten kann Elasticsearch signifikante Leistungseinbrüche, wie Timeouts bei der Suche und @-Erwähnungen, vermeiden. Kontaktiere uns um mehr zu erfahren und lasse uns wissen, wie wir dich unterstützen können.\n\n[Lerne mehr über die Verbesserung der Leistung](https://www.mattermost.com/docs-elasticsearch/?utm_medium=product&utm_source=mattermost-advisor-bot&utm_content=elasticsearch)\n\nDurch Anklicken von Starte Test, stimmst du dem [Mattermost Software Evaluation Agreement](https://mattermost.com/software-evaluation-agreement/) und der[Datenschutzerklärung] (https://mattermost.com/privacy-policy/) zu, und erhälst Emails zum Produkt."
  },
  {
    "id": "api.server.warn_metric.number_of_posts_2M.notification_body",
    "translation": "Dein Mattermost Umgebung hat eine große Anzahl an Nachrichten. Die standardmäßige Mattermost-Datenbanksuche beginnt bei ungefähr 2.5 Millionen Nachrichten ein Nachlassen der Leistung zu zeigen. Bei über 5 Millionen Nachrichten kann Elasticsearch signifikante Leistungseinbrüche, wie Timeouts bei der Suche und @-Erwähnungen, vermeiden. Kontaktiere uns um mehr zu erfahren und lasse uns wissen, wie wir dich unterstützen können.\n\n[Lerne mehr über die Verbesserung der Leistung](https://www.mattermost.com/docs-elasticsearch/?utm_medium=product&utm_source=mattermost-advisor-bot&utm_content=elasticsearch)\n\nDurch Anklicken von \"Kontaktiere Uns\", teilst du Informationen mit Mattermost, Inc. [Mehr Information](https://mattermost.com/pl/default-admin-advisory)"
  },
  {
    "id": "api.server.warn_metric.number_of_posts_2M.notification_title",
    "translation": "Leistung verbessern"
  },
  {
    "id": "api.server.warn_metric.number_of_posts_2M.contact_us.email_body",
    "translation": "Mattermost Kontaktanfrage. Ich bin daran interessiert, mehr über die Verbesserung der Leistung mit Elasticsearch zu erfahren.\n"
  },
  {
    "id": "api.server.warn_metric.number_of_channels_50.start_trial.notification_success.message",
    "translation": "Deine Enterprise Lizenz ist jetzt aktiv. Gehe zu **Systemkonsole > Benutzerverwaltung > Berechtigungen** um erweiterte Berechtigungen zu aktivieren."
  },
  {
    "id": "api.server.warn_metric.number_of_channels_50.start_trial.notification_body",
    "translation": "Kanäle helfen beim Verbessern der Kommunikation, aber je mehr Mattermost-Benutzern Kanäle erstellen oder beitreten, desto größer wird die Anforderung im System den Überblick zu bewahren. Erweiterte Berechtigungen ermöglichen es festzulegen, welche Benutzer oder Rollen welche spezifische Aktion ausführen dürfen.Dazu zählen unter anderem das Verwalten von Kanaleinstellungen und -mitgliedern, das Verwenden von @channel oder @here, und das Erstellen neuer Webhooks.\n\n[Lerne mehr über Erweiterte Berechtigungen](https://www.mattermost.com/docs-advanced-permissions/?utm_medium=product&utm_source=mattermost-advisor-bot&utm_content=advanced-permissions)\n\nDurch Anklicken von \"Starte Test\", stimme ich dem [Mattermost Software Evaluation Agreement](https://mattermost.com/software-evaluation-agreement/) und der [Datenschutzrichtlinie](https://mattermost.com/privacy-policy/) zu und erhalten E-Mails zum Produkt."
  },
  {
    "id": "api.server.warn_metric.number_of_channels_50.notification_title",
    "translation": "Erweiterte Berechtigungen verwenden"
  },
  {
    "id": "api.server.warn_metric.number_of_channels_50.contact_us.email_body",
    "translation": "Mattermost Kontaktanfrage. Ich bin daran interessiert mehr über die Verwendung von erweiterten Berechtigugnen mit System Schemata zu lernen.\n"
  },
  {
    "id": "api.templates.license_up_for_renewal_title",
    "translation": "Dein Mattermost Abonnement steht zur Erneuerung an"
  },
  {
    "id": "api.templates.license_up_for_renewal_subtitle_two",
    "translation": "Anmelden an deinem Kundenkonto zum Erneuern"
  },
  {
    "id": "api.templates.license_up_for_renewal_subtitle",
    "translation": "{{.UserName}}, dein Abonnement wird in {{.Days}} Tagen ablaufen. Wir hoffen, dass du die flexible und sichere Teamzusammenarbeit erlebst, die Mattermost ermöglicht. Erneuere bald, um sicherzustellen, dass dein Team diese Vorteile weiter genießen kann."
  },
  {
    "id": "api.templates.license_up_for_renewal_subject",
    "translation": "Deine Lizenz ist zur Erneuerung fällig"
  },
  {
    "id": "api.templates.license_up_for_renewal_renew_now",
    "translation": "Jetzt erneuern"
  },
  {
    "id": "api.templates.invite_body_guest.subTitle",
    "translation": "Du wurdest als Gast eingeladen mit dem Team zusammenzuarbeiten"
  },
  {
    "id": "api.templates.invite_body_footer.title",
    "translation": "Was ist Mattermost?"
  },
  {
    "id": "api.templates.invite_body_footer.learn_more",
    "translation": "Mehr Informationen"
  },
  {
    "id": "api.templates.invite_body_footer.info",
    "translation": "Mattermost ist eine flexible, Open Source basierte, Plattform zum Austausch von Nachrichten, die sichere Zusammenarbeit in Teams erlaubt."
  },
  {
    "id": "api.templates.invite_body.subTitle",
    "translation": "Starte die Zusammenarbeit mit deinem Team auf Mattermost"
  },
  {
    "id": "api.templates.email_us_anytime_at",
    "translation": "Schreibe uns jederzeit eine Email unter "
  },
  {
    "id": "api.templates.email_footer_v2",
    "translation": "© 2022 Mattermost, Inc. 530 Lytton Avenue, Second floor, Palo Alto, CA, 94301"
  },
  {
    "id": "api.templates.copyright",
    "translation": "© 2021 Mattermost, Inc. 530 Lytton Avenue, Second floor, Palo Alto, CA, 94301"
  },
  {
    "id": "api.templates.cloud_welcome_email.title",
    "translation": "Dein 14-Tage Test des {{.WorkSpace}} Arbeitsbereichs kann gestartet werden!"
  },
  {
    "id": "api.templates.cloud_welcome_email.subtitle_info",
    "translation": "Führe die folgenden Schritte aus, um deine Teams zu bilden und das Beste aus deinem Arbeitsbereich herauszuholen."
  },
  {
    "id": "api.templates.cloud_welcome_email.subtitle",
    "translation": "Erstelle deinen Arbeitsbereich"
  },
  {
    "id": "api.templates.cloud_welcome_email.subject",
    "translation": "Glückwunsch!"
  },
  {
    "id": "api.templates.cloud_welcome_email.start_questions",
    "translation": "Hast du Fragen zu den ersten Schritten? Schreibe uns eine Mail unter"
  },
  {
    "id": "api.templates.cloud_welcome_email.signin_sub_info2",
    "translation": "für die beste Benutzererfahrung auf Windows, Linux, Mac, iOS und Android."
  },
  {
    "id": "api.templates.cloud_welcome_email.signin_sub_info",
    "translation": "Melde dich an deinem Arbeitsbereich an auf unserem"
  },
  {
    "id": "api.templates.cloud_welcome_email.mm_apps",
    "translation": "Mobile und Desktop Apps"
  },
  {
    "id": "api.templates.cloud_welcome_email.invite_sub_info",
    "translation": "Teile diesen Link um deine Mitglieder zum {{.WorkSpace}} einzuladen:"
  },
  {
    "id": "api.templates.cloud_welcome_email.invite_info",
    "translation": "Personen zum Arbeitsbereich einladen"
  },
  {
    "id": "api.templates.cloud_welcome_email.info2",
    "translation": "Bitte den Link für zukünftige Nutzung speichern oder als Lesezeichen hinzufügen."
  },
  {
    "id": "api.templates.cloud_welcome_email.info",
    "translation": "Danke für das Erstellen "
  },
  {
    "id": "api.templates.cloud_welcome_email.download_mm_info",
    "translation": "Die Mattermost App runterladen"
  },
  {
    "id": "api.templates.cloud_welcome_email.button",
    "translation": "Mattermost öffnen"
  },
  {
    "id": "api.templates.cloud_welcome_email.app_market_place",
    "translation": "App Marktplatz haben."
  },
  {
    "id": "api.templates.cloud_welcome_email.add_apps_sub_info",
    "translation": "Optimiere deine Arbeit mit Werkzeugen wie GitHub, Jira und Zoom. Entdecke alle Integrationen, die wir in unserem"
  },
  {
    "id": "api.templates.cloud_welcome_email.add_apps_info",
    "translation": "Apps zu deinem Arbeitsbereich hinzufügen"
  },
  {
    "id": "api.templates.cloud_trial_ending_email.title",
    "translation": "Dein 14-tägiger Test von Mattermost endet bald"
  },
  {
    "id": "api.templates.cloud_trial_ending_email.subtitle",
    "translation": "{{.Name}}, dein 14-tägiger freier Test von Mattermost endet in 3 Tagen, am {{.TrialEnd}}. Bitte füge deine Bezahlinformationen hinzu, um sicherzustellen, dass dein Team weiterhin die Vorteile von Mattermost Cloud genießen kann."
  },
  {
    "id": "api.templates.cloud_trial_ending_email.subject",
    "translation": "Mattermost Cloud Test endet"
  },
  {
    "id": "api.templates.cloud_trial_ending_email.add_payment_method",
    "translation": "Bezahlmethode hinzufügen"
  },
  {
    "id": "api.templates.cloud_trial_ended_email.title",
    "translation": "Dein 14-tägiger Test von Mattermost ist heute zu Ende"
  },
  {
    "id": "api.templates.cloud_trial_ended_email.subtitle",
    "translation": "{{.Name}}, dein 14-tägiger freier Test von Mattermost Cloud Enterprise ist heute, am {{.TodayDate}}, zu Ende. Bitte füge deine Bezahlinformationen hinzu, um sicherzustellen, dass dein Team weiterhin die Vorteile von Cloud Enterprise genießen kann. Wenn Du deine Zahlungsinformationen nicht innerhalb von 30 Tagen hinzufügst, werden wir deinen Cloud-Arbeitsbereich endgültig löschen und Du wirst alle damit verbundenen Daten verlieren."
  },
  {
    "id": "api.unable_to_read_file_from_backend",
    "translation": "Fehler beim Lesen einer Datei vom Backend"
  },
  {
    "id": "api.unable_to_create_zip_file",
    "translation": "Fehler beim Erstellen der Zip-Datei."
  },
  {
    "id": "api.templates.welcome_body.subTitle2",
    "translation": "Klicke unten um deine E-Mail Adresse zu überprüfen."
  },
  {
    "id": "api.templates.welcome_body.subTitle1",
    "translation": "Danke fürs Beitreten "
  },
  {
    "id": "api.templates.welcome_body.serverURL",
    "translation": "{{ .ServerURL }}."
  },
  {
    "id": "api.templates.welcome_body.info1",
    "translation": "Wenn du das nicht warst, kannst du diese Mail gefahrlos ignorieren."
  },
  {
    "id": "api.templates.welcome_body.app_download_title",
    "translation": "Lade die Desktop- und mobilen Apps runter"
  },
  {
    "id": "api.templates.welcome_body.app_download_button",
    "translation": "Download"
  },
  {
    "id": "api.templates.warn_metric_ack.subject",
    "translation": "Mattermost Kontakt Anfrage"
  },
  {
    "id": "api.templates.warn_metric_ack.footer",
    "translation": "Wenn du irgendwelche zusätzlichen Anfragen hast, kontaktiere bitte support@mattermost.com"
  },
  {
    "id": "api.templates.warn_metric_ack.body.diagnostic_id_header",
    "translation": "Diagnostik Id: "
  },
  {
    "id": "api.templates.warn_metric_ack.body.contact_name_header",
    "translation": "Kontakt: "
  },
  {
    "id": "api.templates.verify_body.subTitle2",
    "translation": "Klicke unten um deine E-Mail Adresse zu überprüfen."
  },
  {
    "id": "api.templates.verify_body.subTitle1",
    "translation": "Danke fürs Beitreten "
  },
  {
    "id": "api.templates.verify_body.serverURL",
    "translation": "{{ .ServerURL }}."
  },
  {
    "id": "api.templates.verify_body.info1",
    "translation": "Wenn du das nicht warst, kannst du diese Mail gefahrlos ignorieren."
  },
  {
    "id": "api.templates.upgrade_request_title2",
    "translation": "Neue Benutzer können deinem Arbeitsbereich nicht beitreten"
  },
  {
    "id": "api.templates.upgrade_request_title",
    "translation": "{{ .UserName }} möchte Mitglieder zu deinem Arbeitsbereich einladen"
  },
  {
    "id": "api.templates.upgrade_request_subject",
    "translation": "Mattermost Benutzer fragt Aktualisierung des Arbeitsbereichs an"
  },
  {
    "id": "api.templates.upgrade_request_info4_2",
    "translation": "Jemand hat kürzlich erfolglos versucht deinem Arbeitsbereich beizutreten, da die maximale Benutzeranzahl für die freie Nutzung von Mattermost Cloud erreicht war. Aktualisiere jetzt, um mehr Benutzer beitreten zu lassen."
  },
  {
    "id": "api.templates.upgrade_request_info4",
    "translation": "Da dein Arbeitsbereich das Benutzerlimit für die freie Nutzung von Mattermost Cloud erreicht hat, können Einladung nicht gesendet werden. Aktualisiere jetzt damit mehr Benutzer deinem Arbeitsbereich beitreten können."
  },
  {
    "id": "api.templates.upgrade_mattermost_cloud",
    "translation": "Aktualisieren"
  },
  {
    "id": "api.templates.reset_body.subTitle",
    "translation": "Klicke unten auf den Button um dein Passwort zurückzusetzen. Wenn du dies nicht angefragt hast, kannst du diese Mail gefahrlos ignorieren."
  },
  {
    "id": "api.templates.reset_body.info",
    "translation": "Der Link zum Zurücksetzen des Passworts läuft in 24 Stunden ab."
  },
  {
    "id": "api.templates.questions_footer.title",
    "translation": "Fragen?"
  },
  {
    "id": "api.templates.questions_footer.info",
    "translation": "Schreibe uns jederzeit eine E-Mail an "
  },
  {
    "id": "api.templates.payment_failed_no_card.title",
    "translation": "Deine Mattermost Cloud Rechnung ist fällig"
  },
  {
    "id": "api.templates.payment_failed_no_card.subject",
    "translation": "Eine Zahlung ist für dein Mattermost Cloud Abonnement ist fällig"
  },
  {
    "id": "api.templates.payment_failed_no_card.info3",
    "translation": "Um deine Rechnung zu prüfen und eine Zahlungsmethode hinzuzufügen, wähle Jetzt bezahlen."
  },
  {
    "id": "api.templates.payment_failed_no_card.info1",
    "translation": "Deine Mattermost Cloud Rechnung für die letzte Abrechnungsperiode wurde verarbeitet. Allerdings haben wir deine Zahlungsdetails nicht in den Akten."
  },
  {
    "id": "api.templates.payment_failed_no_card.button",
    "translation": "Jetzt bezahlen"
  },
  {
    "id": "api.templates.payment_failed.title",
    "translation": "Fehlgeschlagene Zahlung"
  },
  {
    "id": "api.templates.payment_failed.subject",
    "translation": "Aktion notwendig: Zahlung für Mattermost Cloud fehlgeschlagen"
  },
  {
    "id": "api.templates.payment_failed.info3",
    "translation": "Um einen unterbrechungsfreien Betrieb deines Mattermost Cloud Abonnements zu gewährleisten, kontaktiere bitte dein Finanzinstitut um das Problem zu lösen oder aktualisiere deine Zahlungsinformationen. Sobald die Zahlungsinformationen aktualisiert wurden, wird Mattermost versuchen den Außenstand auszugleichen."
  },
  {
    "id": "api.templates.payment_failed.info2",
    "translation": "Es wurde folgender Grund angegeben:"
  },
  {
    "id": "api.templates.payment_failed.info1",
    "translation": "Dein Finanzinstitut hat ein Zahlung mit deiner {{.CardBrand}} Kreditkarte mit der Nummer ****{{.LastFour}}, die für deinen Mattermost Cloud Arbeitsbereich hinterlegt ist, abgelehnt."
  },
  {
    "id": "api.templates.over_limit_title",
    "translation": "Dein Arbeitsbereich hat zu viele Benutzer für die kostenfreie Nutzung"
  },
  {
    "id": "api.templates.over_limit_suspended_title",
    "translation": "Mattermost Cloud Arbeitsbereich ausgesetzt"
  },
  {
    "id": "api.templates.over_limit_suspended_subject",
    "translation": "Dein Mattermost Cloud Abonnement wurde ausgesetzt"
  },
  {
    "id": "api.templates.over_limit_suspended_info2",
    "translation": "Kontaktiere uns um deinen Arbeitsbereich wieder zu aktivieren."
  },
  {
    "id": "api.templates.over_limit_suspended_info1",
    "translation": "Dein Mattermost Arbeitsbereich wurde ausgesetzt. Alle Inhalte und Daten in deinem Arbeitsbereich werden in 1-3 Monaten gelöscht."
  },
  {
    "id": "api.templates.over_limit_suspended_contact_support",
    "translation": "Support kontaktieren"
  },
  {
    "id": "api.templates.over_limit_subject",
    "translation": "Mattermost Cloud Abonnement über Benutzerlimit"
  },
  {
    "id": "api.templates.over_limit_info2",
    "translation": "Als Alternative kannst du Benutzer in der Admin Konsole deaktivieren um Platz für andere Benutzer zu schaffen oder um unter der Grenze für die freie Benutzung zu bleiben."
  },
  {
    "id": "api.templates.over_limit_info1",
    "translation": "Es sieht so aus, als ob du mehr als 10 Benutzer in deinem Arbeitsbereich hast, was über der Grenze für die freie Nutzung von Mattermost Cloud ist. Um jegliche Unterbrechung in deinem Arbeitsbereich zu vermeiden, bitte upgraden."
  },
  {
    "id": "api.templates.over_limit_fix_now",
    "translation": "Jetzt beheben"
  },
  {
    "id": "api.templates.over_limit_90_days_title",
    "translation": "Das Aussetzen deines Mattermost Cloud Arbeitsbereichs ist für morgen geplant"
  },
  {
    "id": "api.templates.over_limit_90_days_subject",
    "translation": "Dein Mattermost Cloud Abonnement wird in Kürze ausgesetzt"
  },
  {
    "id": "api.templates.over_limit_90_days_info4",
    "translation": "Sobald dein Arbeitsbereich ausgesetzt ist, werden alle Inhalten und Daten in deinem Arbeitsbereich innerhalb von 1-3 Monaten gelöscht."
  },
  {
    "id": "api.templates.over_limit_90_days_info3",
    "translation": "Sobald dein Arbeitsbereich ausgesetzt wurde, kannst du dich nicht mehr an deinem Konto anmelden oder Zahlungsinformationen aktualisieren. Du wirst unser Support Team kontaktieren müssen, um den Dienst wieder zu aktivieren."
  },
  {
    "id": "api.templates.over_limit_90_days_info2",
    "translation": "Um ein Aussetzen zu verhindern, hinterlege deine Zahlungsinformationen"
  },
  {
    "id": "api.templates.over_limit_90_days_info1",
    "translation": "Dies ist eine letzte Erinnerung, dass wir keine Zahlung für deinen Mattermost Cloud Arbeitsbereich erhalten haben, die seit {{ .OverLimitDate }} überfällig ist. Wir werden morgen deinen Dienst aussetzen."
  },
  {
    "id": "api.templates.over_limit_7_days_title",
    "translation": "Keine Zahlungsmethode hinterlegt"
  },
  {
    "id": "api.templates.over_limit_7_days_subject",
    "translation": "Zahlung überfällig für dein Mattermost Cloud Abonnement"
  },
  {
    "id": "api.templates.over_limit_7_days_info1",
    "translation": "Mattermost konnte deine letzte automatische Zahlung nicht verarbeiten. Um deinen Dienst aktiv zu halten, füge bitte kurzfristig Zahlungsdetails hinzu oder dein Dienst kann ausgesetzt werden."
  },
  {
    "id": "api.templates.over_limit_30_days_title",
    "translation": "Aussetzung des Mattermost Cloud Abonnements"
  },
  {
    "id": "api.templates.over_limit_30_days_subject",
    "translation": " Handele um dein Mattermost Cloud Abonnement zu behalten"
  },
  {
    "id": "api.templates.over_limit_30_days_info2_item3",
    "translation": "Du wirst den Zugang zu deinem Nachrichtenverlauf verlieren"
  },
  {
    "id": "api.templates.over_limit_30_days_info2_item2",
    "translation": "Du wirst deine Zahlungsmethode nicht mehr aktualisieren können, ohne unser Support Team zu kontaktieren"
  },
  {
    "id": "api.templates.over_limit_30_days_info2_item1",
    "translation": "Du wirst dich nicht mehr bei deinem Arbeitsbereich anmelden können"
  },
  {
    "id": "api.templates.over_limit_30_days_info2",
    "translation": "Wenn keine Aktionen vorgenommen werden, wird der Arbeitsbereich ausgesetzt"
  },
  {
    "id": "api.templates.over_limit_14_days_info1",
    "translation": "Nur eine Erinnerung, dass wir keine Zahlung für das Mattermost Abonnement mit Rechnungsdatum vom {{ .OverLimitDate }} erhalten habe. Wir werden in Kürze einen Prozess starten den Dienst auszusetzen, wenn wir keinen Zahlungseingang feststellen können."
  },
  {
    "id": "api.templates.over_limit_30_days_info1",
    "translation": "Es ist immer noch Zeit, deinen Mattermost Cloud Arbeitsbereich aktiviert zu lassen, wenn die Unstimmigkeiten mit deiner Zahlungsmethode gelöst werden. Um eine Unterbrechung des Dienstes zu verhindern, aktualisiere deine Zahlungsmethode."
  },
  {
    "id": "api.templates.over_limit_14_days_title",
    "translation": "Zahlung nicht erhalten"
  },
  {
    "id": "api.templates.over_limit_14_days_subject",
    "translation": "Zahlung für das Mattermost Cloud Abonnement ist überfällig"
  },
  {
    "id": "api.upload.upload_data.multipart_error",
    "translation": "Verarbeitung der Multipart-Daten fehlgeschlagen."
  },
  {
    "id": "api.upload.upload_data.invalid_content_type",
    "translation": "Ungültiger Content-Typ für einen Multipart-Upload."
  },
  {
    "id": "api.upload.upload_data.invalid_content_length",
    "translation": "Ungültige Content-Länge."
  },
  {
    "id": "api.upload.get_upload.forbidden.app_error",
    "translation": "Holen des Uploads fehlgeschlagen."
  },
  {
    "id": "api.upgrade_to_enterprise_status.signature.app_error",
    "translation": "Mattermost konnte nicht auf die Enterprise Edition aktualisiert werden. Die digitale Signatur für die heruntergeladene binäre Datei konnte nicht überprüft werden."
  },
  {
    "id": "api.upgrade_to_enterprise_status.app_error",
    "translation": "Mattermost konnte nicht auf die Enterprise Edition aktualisiert werden."
  },
  {
    "id": "api.upgrade_to_enterprise.system_not_supported.app_error",
    "translation": "Mattermost konnte nicht auf die Enterprise Edition aktualisiert werden. Diese Funktion wird nur auf Linux Systemen mit x86-64 Architektur laufen."
  },
  {
    "id": "api.upgrade_to_enterprise.invalid-user.app_error",
    "translation": "Mattermost konnte nicht auf die Enterprise Edition aktualisiert werden. Der Mattermost Systembenutzer {{.MattermostUsername}} hat keinen Schreibzugriff auf die notwendigen binären Dateien. Ein System Administrator kann die Dateiberechtigungen auf dem Server auf dem Mattermost installiert ist, aktualisieren;\n\n```\nchown {{.MattermostUsername}} \"{{.Path}}\"\n```\n\nNach dem Ändern der Dateiberechtigungen, versuche erneut Mattermost zu aktualisieren. Wenn du aktualisierst und neu gestartet hast, vergiss nicht die ursprünglichen Berechtigung auf der binären Datei wieder herzustellen:\n\n```\nchown {{.FileUsername}} \"{{.Path}}\"\n```"
  },
  {
    "id": "api.upgrade_to_enterprise.invalid-user-and-permission.app_error",
    "translation": "Mattermost konnte nicht auf die Enterprise Edition aktualisiert werden. Der Mattermost Systembenutzer {{.MattermostUsername}} hat keinen Schreibzugriff auf die notwendigen binären Dateien. Ein System Administrator kann die Dateiberechtigungen auf dem Server auf dem Mattermost installiert ist, aktualisieren;\n\n```\nchown {{.MattermostUsername}} \"{{.Path}}\"\nchmod +w \"{{.Path}}\"\n```\n\nNach dem Ändern des Dateiberechtigungen, versuche erneut Mattermost zu aktualisieren. Wenn du aktualisierst und neu gestartet hast, vergiss nicht die ursprünglichen Berechtigung auf der binären Datei wieder herzustellen:\n\n```\nchown {{.FileUsername}} \"{{.Path}}\"\nchmod -w \"{{.Path}}\"\n```"
  },
  {
    "id": "api.upgrade_to_enterprise.invalid-permission.app_error",
    "translation": "Mattermost konnte nicht auf die Enterprise Edition aktualisiert werden. Der Mattermost Systembenutzer {{.MattermostUsername}} hat keinen Schreibzugriff auf die notwendigen binären Dateien. Ein System Administrator kann die Dateiberechtigungen auf dem Server auf dem Mattermost installiert ist, aktualisieren;\n\n```\nchmod +w \"{{.Path}}\"\n```\n\nNach dem Ändern des Dateiberechtigungen, versuche erneut Mattermost zu aktualisieren. Wenn du aktualisierst und neu gestartet hast, vergiss nicht die ursprünglichen Berechtigung auf der binären Datei wieder herzustellen:\n\n```\nchmod -w \"{{.Path}}\"\n```"
  },
  {
    "id": "api.upgrade_to_enterprise.generic_error.app_error",
    "translation": "Mattermost konnte nicht auf die Enterprise Edition aktualisiert werden."
  },
  {
    "id": "api.upgrade_to_enterprise.app_error",
    "translation": "Eine Aktualisierung auf die Mattermost Enterprise Edition läuft schon."
  },
  {
    "id": "api.upgrade_to_enterprise.already-enterprise.app_error",
    "translation": "Du kannst nicht Aktualisieren, da du schon die Mattermost Enterprise Edition ausführst."
  },
  {
    "id": "api.upgrade_to_enterprise.already-done.app_error",
    "translation": "Du hast schon auf die Mattermost Enterprise Edition aktualisiert. Bitte starte den Server neu um die Aktualisierung abzuschließen."
  },
  {
    "id": "app.command.tryexecutecustomcommand.internal_error",
    "translation": "Benutzerdefinierter Befehl kann nicht ausgeführt werden."
  },
  {
    "id": "app.command.regencommandtoken.internal_error",
    "translation": "Befehlstoken kann nicht regeneriert werden."
  },
  {
    "id": "app.command.listautocompletecommands.internal_error",
    "translation": "Autocomplete-Befehle können nicht aufgelistet werden."
  },
  {
    "id": "app.channel.sidebar_categories.app_error",
    "translation": "Datensatz konnte nicht in Datenbank eingefügt werden."
  },
  {
    "id": "app.channel.save_member.exists.app_error",
    "translation": "Es existiert bereits ein Kanalmitglied mit dieser ID."
  },
  {
    "id": "app.channel.create_initial_sidebar_categories.internal_error",
    "translation": "Initiale Seitenleistenkategorien für den Benutzer konnte nicht erstellt werden."
  },
  {
    "id": "app.channel.autofollow.app_error",
    "translation": "Aktualisieren der Thread Mitgliedschaft für erwähnten Benutzer fehlgeschlagen"
  },
  {
    "id": "app.bot.get_warn_metrics_bot.empty_admin_list.app_error",
    "translation": "Liste der Administratoren ist leer."
  },
  {
    "id": "app.bot.get_system_bot.empty_admin_list.app_error",
    "translation": "Liste der Administratoren ist leer."
  },
  {
    "id": "app.analytics.getanalytics.internal_error",
    "translation": "Kann die Analysedaten nicht holen."
  },
  {
    "id": "api.user.upload_profile_user.login_provider_attribute_set.app_error",
    "translation": "Das Profilbild muss durch den Anmeldeanbieter des Benutzers gesetzt werden."
  },
  {
    "id": "api.user.upload_profile_user.check_image_limits.app_error",
    "translation": "Prüfung der Bildbeschränkungen ist fehlgeschlagen. Auflösung ist zu hoch."
  },
  {
    "id": "api.user.update_user_roles.license.app_error",
    "translation": "Angepasste Berechtigungsschemata werden von der aktuellen Lizenz nicht unterstützt"
  },
  {
    "id": "api.user.update_user_auth.invalid_request",
    "translation": "Anfrage fehlt entweder der AuthData oder AuthService parameter."
  },
  {
    "id": "api.user.update_user.login_provider_attribute_set.app_error",
    "translation": "Das Feld '{{.Field}}' muss durch den Anmeldeanbieter des Benutzers gesetzt werden."
  },
  {
    "id": "api.user.update_password.user_and_hashed.app_error",
    "translation": "Nur System Administratoren können bereits gehashte Passwörter setzen."
  },
  {
    "id": "api.user.update_active.cloud_at_or_over_limit_check_overcapacity",
    "translation": "Weitere Benutzer können nicht aktiviert werden, da das Cloud Konto über der Kapazität ist."
  },
  {
    "id": "api.user.update_active.cloud_at_limit_check_error",
    "translation": "Konnte die Anzahl der Benutzer in deiner Mattermost Cloud Instanz nicht prüfen."
  },
  {
    "id": "api.user.send_cloud_welcome_email.error",
    "translation": "Senden der Cloud Willkommensemail fehlgeschlagen"
  },
  {
    "id": "api.user.patch_user.login_provider_attribute_set.app_error",
    "translation": "Das Feld '{{.Field}}' muss durch den Anmeldeanbieter des Benutzers gesetzt werden."
  },
  {
    "id": "api.user.login_by_cws.invalid_token.app_error",
    "translation": "CSW Token ist nicht gültig"
  },
  {
    "id": "api.user.invalidate_verify_email_tokens_parse.error",
    "translation": "Token konnten nicht verarbeitet werden, wenn Email-Überprüfungstoken ungültig gemacht werden"
  },
  {
    "id": "api.user.invalidate_verify_email_tokens_delete.error",
    "translation": "Token konnten nicht entfernt werden, wenn Email-Überprüfungstoken ungültig gemacht werden"
  },
  {
    "id": "api.user.invalidate_verify_email_tokens.error",
    "translation": "Token nach Typ konnten nicht geholt werden, wenn Email-Überprüfungstoken ungültig gemacht werden"
  },
  {
    "id": "api.user.get_uploads_for_user.forbidden.app_error",
    "translation": "Holen der Uploads fehlgeschlagen."
  },
  {
    "id": "api.user.get_authorization_code.endpoint.app_error",
    "translation": "Fehler beim Holen der Endpunkte aus dem Discovery Dokument."
  },
  {
    "id": "api.user.delete_user.not_enabled.app_error",
    "translation": "Die Funktion \"Benutzer endgültig löschen\" ist nicht aktiviert. Bitte kontaktiere deinen System Administrator."
  },
  {
    "id": "api.user.delete_team.not_enabled.app_error",
    "translation": "Die Funktion \"Team endgültig löschen\" ist nicht aktiviert. Bitte kontaktiere deinen System Administrator."
  },
  {
    "id": "api.user.delete_channel.not_enabled.app_error",
    "translation": "Die Funktion \"Kanal endgültig löschen\" ist nicht aktiviert. Bitte kontaktiere deinen System Administrator."
  },
  {
    "id": "api.user.autocomplete_users.missing_team_id.app_error",
    "translation": "Team ID Parameter wird für Autocomplete pro Kanal benötigt."
  },
  {
    "id": "app.job.download_export_results_not_enabled",
    "translation": "DownloadExportResults in der config.json ist false. Bitte auf true setzen um das Ergebnis des Jobs runterzuladen."
  },
  {
    "id": "app.insert_error",
    "translation": "Einfügefehler"
  },
  {
    "id": "app.import.marshal.app_error",
    "translation": "Kann Antwort nicht ordnen."
  },
  {
    "id": "app.import.import_user_teams.save_members.max_accounts.app_error",
    "translation": "Konnte neue Teammitgliedschaft nicht importieren, da keine weiteren Mitglieder in diesem Team erlaubt sind"
  },
  {
    "id": "app.import.import_user_teams.save_members.error",
    "translation": "Konnte neue Teammitgliedschaften nicht importieren"
  },
  {
    "id": "app.import.import_user_teams.save_members.conflict.app_error",
    "translation": "Konnte neue Teammitgliedschaft nicht importieren, da sie bereits existierte"
  },
  {
    "id": "app.import.generate_password.app_error",
    "translation": "Fehler beim Generieren des Passworts."
  },
  {
    "id": "app.import.attachment.read_file_data.error",
    "translation": "Fehlschlag beim Lesen des Dateianhangs während des Imports."
  },
  {
    "id": "app.group.uniqueness_error",
    "translation": "Gruppenmitglied existiert bereits"
  },
  {
    "id": "app.group.permanent_delete_members_by_user.app_error",
    "translation": "Konnte Gruppenmitglied mit UserID \"{{.UserId}}\" nicht entfernen."
  },
  {
    "id": "app.group.no_rows",
    "translation": "Keine passende Gruppe gefunden"
  },
  {
    "id": "app.group.id.app_error",
    "translation": "Ungültige ID Eigenschaft für Gruppe."
  },
  {
    "id": "app.group.group_syncable_already_deleted",
    "translation": "Gruppen Synchronisierung wurde bereits gelöscht"
  },
  {
    "id": "app.export.zip_create.error",
    "translation": "Fehlschlag beim Hinzufügen der Datei zum Zip Archiv während des Exports."
  },
  {
    "id": "app.export.export_attachment.zip_create_header.error",
    "translation": "Fehlschlag beim Erstellen des Zip-Headers während des Exports."
  },
  {
    "id": "app.export.export_attachment.mkdirall.error",
    "translation": "Fehlschlag beim Erstellen des Verzeichnisses während des Exports."
  },
  {
    "id": "app.export.export_attachment.create_file.error",
    "translation": "Fehlschlag beim Erstellen der Datei während des Exports."
  },
  {
    "id": "app.export.export_attachment.copy_file.error",
    "translation": "Fehlschlag beim Kopieren der Datei während des Exports."
  },
  {
    "id": "app.emoji.get_by_name.no_result",
    "translation": "Wir konnten den Emoji nicht finden."
  },
  {
    "id": "app.emoji.get.no_result",
    "translation": "Wir konnten den Emoji nicht finden."
  },
  {
    "id": "app.email.setup_rate_limiter.app_error",
    "translation": "Ein Fehler trat im Ratenbegrenzer auf."
  },
  {
    "id": "app.email.rate_limit_exceeded.app_error",
    "translation": "E-Mail Einladungsgrenze überschritten. Timer wird nach {{.ResetAfter}} Sekunden zurückgesetzt. Bitte nach {{.ResetAfter}} Sekunden nochmal probieren."
  },
  {
    "id": "app.email.no_rate_limiter.app_error",
    "translation": "Ratenbegrenzung ist nicht aufgesetzt."
  },
  {
    "id": "app.create_basic_user.save_member.max_accounts.app_error",
    "translation": "Vorgegebene Teammitgliedschaft kann nicht erstellt werden, da bereits mehr Mitglieder als erlaubt im Team sind"
  },
  {
    "id": "app.create_basic_user.save_member.conflict.app_error",
    "translation": "Vorgegebene Teammitgliedschaft kann nicht erstellt werden, da sie bereits existiert"
  },
  {
    "id": "app.create_basic_user.save_member.app_error",
    "translation": "Vorgegebene Teammitgliedschaft kann nicht erstellt werden"
  },
  {
    "id": "app.update_error",
    "translation": "Aktualisierungsfehler"
  },
  {
    "id": "app.team.join_user_to_team.save_member.max_accounts.app_error",
    "translation": "Konnte neue Teammitgliedschaft nicht erstellen, da das Team die maximale Anzahl an Mitgliedern erreicht hat"
  },
  {
    "id": "app.team.join_user_to_team.save_member.conflict.app_error",
    "translation": "Konnte neue Teammitgliedschaft nicht erstellen, da diese bereits existiert"
  },
  {
    "id": "app.team.join_user_to_team.save_member.app_error",
    "translation": "Konnte neue Teammitgliedschaft nicht erstellen"
  },
  {
    "id": "app.team.get_common_team_ids_for_users.app_error",
    "translation": "Konnte gemeinsame Team IDs nicht holen."
  },
  {
    "id": "app.system.warn_metric.store.app_error",
    "translation": "Fehlschlag beim Speichern des Wertes für {{.WarnMetricName}}"
  },
  {
    "id": "app.system.warn_metric.bot_displayname",
    "translation": "Mattermost Ratgeber"
  },
  {
    "id": "app.system.system_bot.bot_displayname",
    "translation": "System"
  },
  {
    "id": "app.sharedchannel.dm_channel_creation.internal_error",
    "translation": "Beim Erstellen eines geteilten Direktnachrichtenkanals ist ein Fehler aufgetreten."
  },
  {
    "id": "app.select_error",
    "translation": "Auswahlfehler"
  },
  {
    "id": "app.post.search.app_error",
    "translation": "Fehler beim Durchsuchen der Nachrichten"
  },
  {
    "id": "app.post.get_files_batch_for_indexing.get.app_error",
    "translation": "Konnte den Dateien-Stapel nicht zur Indexierung abrufen."
  },
  {
    "id": "app.notification.footer.title",
    "translation": "Willst du deine Benachrichtigungseinstellungen ändern?"
  },
  {
    "id": "app.notification.footer.infoLogin",
    "translation": "Anmelden bei Mattermost"
  },
  {
    "id": "app.notification.footer.info",
    "translation": " und gehe zu Einstellungen > Benachrichtigungen"
  },
  {
    "id": "app.notification.body.mention.title",
    "translation": "{{.SenderName}} erwähnte dich in einer Nachricht"
  },
  {
    "id": "app.notification.body.mention.subTitle",
    "translation": "Während du weg warst, hat {{.SenderName}} dich im Kanal {{.ChannelName}} erwähnt."
  },
  {
    "id": "app.notification.body.group.title",
    "translation": "{{.SenderName}} hat Ihnen eine neue Nachricht gesendet"
  },
  {
    "id": "app.notification.body.group.subTitle",
    "translation": "Während du weg warst, hat {{.SenderName}} eine Nachricht in deine Gruppe gesendet."
  },
  {
    "id": "app.notification.body.dm.title",
    "translation": "{{.SenderName}} hat Ihnen eine neue Nachricht gesendet"
  },
  {
    "id": "app.notification.body.dm.time",
    "translation": "{{.Hour}}:{{.Minute}} {{.TimeZone}}"
  },
  {
    "id": "app.notification.body.dm.subTitle",
    "translation": "Währen du weg warst, hat dir {{.SenderName}} eine neue Direktnachricht gesendet."
  },
  {
    "id": "app.license.generate_renewal_token.no_license",
    "translation": "Keine Lizenz vorhanden"
  },
  {
    "id": "app.license.generate_renewal_token.bad_license",
    "translation": "Dieser Lizenztyp unterstützt keine Generierung von Erneuerungstoken"
  },
  {
    "id": "app.license.generate_renewal_token.app_error",
    "translation": "Fehlschlag beim Generieren eines neuen Erneuerungstoken."
  },
  {
    "id": "app.user.get_by_username.app_error",
    "translation": "Kein vorhandenes Konto für dieses Team auf das dein Benutzername passt gefunden. Dieses Team könnte eine Einladung des Teambesitzers benötigen um beizutreten."
  },
  {
    "id": "app.user.get_by_auth.other.app_error",
    "translation": "Wir sind beim Suchen nach dem Konto über den Authentifizierungstyp auf einen Fehler gestoßen."
  },
  {
    "id": "app.user.get_by_auth.missing_account.app_error",
    "translation": "Kann kein passendes Konto, das dem Authentifizierungstyp für dieses Team entspricht, finden. Dieses Team könnte eine Einladung des Teambesitzers benötigen um beizutreten."
  },
  {
    "id": "app.user.get.app_error",
    "translation": "Wir sind beim Suchen des Kontos auf einen Fehler gestoßen."
  },
  {
    "id": "app.user.demote_user_to_guest.user_update.app_error",
    "translation": "Fehlschlag beim Aktualisieren des Benutzers."
  },
  {
    "id": "app.user.convert_bot_to_user.app_error",
    "translation": "Konnte Bot nicht zu Benutzer umwandeln."
  },
  {
    "id": "app.user.clear_all_custom_role_assignments.select.app_error",
    "translation": "Fehlschlag beim Abrufen der Benutzer."
  },
  {
    "id": "app.user.analytics_get_inactive_users_count.app_error",
    "translation": "Wir konnten die inaktiven Benutzer nicht zählen."
  },
  {
    "id": "app.user.analytics_daily_active_users.app_error",
    "translation": "Konnte die aktiven Benutzer im angefragten Zeitraum nicht holen."
  },
  {
    "id": "app.upload.upload_data.update.app_error",
    "translation": "Konnte Upload-Sitzung nicht aktualisieren."
  },
  {
    "id": "app.upload.upload_data.save.app_error",
    "translation": "Konnte Dateiinformationen nicht speichern."
  },
  {
    "id": "app.upload.upload_data.read_file.app_error",
    "translation": "Konnte Datei nicht lesen."
  },
  {
    "id": "app.upload.upload_data.move_file.app_error",
    "translation": "Konnte hochgeladene Datei nicht verschieben."
  },
  {
    "id": "app.upload.upload_data.first_part_too_small.app_error",
    "translation": "Konnte Daten nicht hochladen. Erster Abschnitt muss mindestens {{.Size}} Bytes enthalten."
  },
  {
    "id": "app.upload.upload_data.concurrent.app_error",
    "translation": "Konnte keine Daten aus mehr als einer Anfrage hochladen."
  },
  {
    "id": "app.upload.run_plugins_hook.rejected",
    "translation": "Konnte Datei {{.Filename}} nicht hochladen. Vom Plugin zurückgewiesen: {{.Reason}}"
  },
  {
    "id": "app.upload.run_plugins_hook.move_fail",
    "translation": "Konnte Datei nicht verschieben."
  },
  {
    "id": "app.upload.get_for_user.app_error",
    "translation": "Konnte Uploads für den Benutzer nicht holen."
  },
  {
    "id": "app.upload.get.app_error",
    "translation": "Konnte Upload nicht holen."
  },
  {
    "id": "app.upload.create.save.app_error",
    "translation": "Konnte Upload nicht speichern."
  },
  {
    "id": "app.upload.create.incorrect_channel_id.app_error",
    "translation": "Kann nicht in den angegebenen Kanal hochladen."
  },
  {
    "id": "app.export.marshal.app_error",
    "translation": "Kann Antwort nicht ordnen."
  },
  {
    "id": "app.user.get_thread_membership_for_user.app_error",
    "translation": "Konnte Benutzermitgliedschaft an der Unterhaltung nicht abrufen"
  },
  {
    "id": "app.user.send_emails.app_error",
    "translation": "Keine E-Mails erfolgreich gesendet"
  },
  {
    "id": "app.user.send_auto_response.app_error",
    "translation": "Konnte keine automatische Antwort vom Benutzer senden."
  },
  {
    "id": "app.user.search.app_error",
    "translation": "Konnte keine Benutzer, der auf die Suchparameter passt, finden."
  },
  {
    "id": "app.user.save.username_exists.app_error",
    "translation": "Ein Konto mit dem Benutzernamen ist schon vorhanden."
  },
  {
    "id": "app.user.save.existing.app_error",
    "translation": "Aktualisierung für den vorhandenen Benutzer muss aufgerufen werden."
  },
  {
    "id": "app.user.save.email_exists.app_error",
    "translation": "Ein Konto mit dieser E-Mail Adresse ist bereits vorhanden."
  },
  {
    "id": "app.user.save.app_error",
    "translation": "Konnte Konto nicht speichern."
  },
  {
    "id": "app.user.promote_guest.user_update.app_error",
    "translation": "Konnte Benutzer nicht aktualisieren."
  },
  {
    "id": "app.user.get_recently_active_users.app_error",
    "translation": "Wir sind beim Suchen nach kürzlich aktiven Benutzer auf einen Fehler gestoßen."
  },
  {
    "id": "app.user.get_profiles.app_error",
    "translation": "Wir sind beim Suchen nach Benutzerprofilen auf einen Fehler gestoßen."
  },
  {
    "id": "app.user.get_profile_by_group_channel_ids_for_user.app_error",
    "translation": "Wir sind beim Suchen nach Benutzerprofilen auf einen Fehler gestoßen."
  },
  {
    "id": "app.user.get_new_users.app_error",
    "translation": "Wir sind beim Suchen nach neuen Benutzern auf einen Fehler gestoßen."
  },
  {
    "id": "app.user.get_known_users.get_users.app_error",
    "translation": "Konnte keine bekannten Benutzer aus der Datenbank holen."
  },
  {
    "id": "store.sql_command.update.missing.app_error",
    "translation": "Befehl existiert nicht."
  },
  {
    "id": "store.sql_command.get.missing.app_error",
    "translation": "Befehl existiert nicht."
  },
  {
    "id": "sharedchannel.permalink.not_found",
    "translation": "Diese Nachricht enthält permanente Links zu anderen Kanälen, die für andere Benutzer in anderen Standorten nicht sichtbar sein können."
  },
  {
    "id": "sharedchannel.cannot_deliver_post",
    "translation": "Eine oder mehrere Nachrichten konnten nicht zum entfernten Standort {{.Remote}} zugestellt werden, da dieser offline ist. Die Zustellung erfolgt, wenn der Standort online ist."
  },
  {
    "id": "model.user.is_valid.marshal.app_error",
    "translation": "Konnte Feld nicht zu JSON kodieren"
  },
  {
    "id": "model.upload_session.is_valid.filename.app_error",
    "translation": "Ungültiger Wert für Dateiname"
  },
  {
    "id": "model.upload_session.is_valid.file_size.app_error",
    "translation": "Ungültiger Wert für FileSize"
  },
  {
    "id": "model.upload_session.is_valid.file_offset.app_error",
    "translation": "Ungültiger Wert für FileOffset"
  },
  {
    "id": "model.upload_session.is_valid.channel_id.app_error",
    "translation": "Ungültiger Wert für ChannelId."
  },
  {
    "id": "model.search_params_list.is_valid.include_deleted_channels.app_error",
    "translation": "Alle IncludeDeletedChannels Parameter sollten den gleichen Wert haben."
  },
  {
    "id": "model.reaction.is_valid.update_at.app_error",
    "translation": "Aktualisierung am muss eine gültige Zeit sein."
  },
  {
    "id": "model.plugin_command_error.error.app_error",
    "translation": "Plugin für /{{.Command}} funktioniert nicht. Bitte kontaktiere deinen Systemadministrator"
  },
  {
    "id": "model.config.is_valid.sql_conn_max_idle_time_milliseconds.app_error",
    "translation": "Ungültige maximale Verbindungsleerlaufzeit für SQL Einstellungen. Muss eine nicht-negative Zahl sein."
  },
  {
    "id": "model.config.is_valid.saml_spidentifier_attribute.app_error",
    "translation": "Service Provider Identifier wird benötigt"
  },
  {
    "id": "model.config.is_valid.import.retention_days_too_low.app_error",
    "translation": "Ungültiger Wert für RetentionDays. Wert ist zu niedrig."
  },
  {
    "id": "model.config.is_valid.import.directory.app_error",
    "translation": "Ungültiger Wert für Verzeichnis."
  },
  {
    "id": "model.config.is_valid.export.retention_days_too_low.app_error",
    "translation": "Ungültiger Wert für RetentionDays. Wert sollte größer als 0 sein"
  },
  {
    "id": "model.config.is_valid.export.directory.app_error",
    "translation": "Wert für Verzeichnis darf nicht leer sein."
  },
  {
    "id": "model.config.is_valid.directory.app_error",
    "translation": "Ungültiges Local Storage Verzeichnis. Darf kein leerer String sein."
  },
  {
    "id": "model.config.is_valid.collapsed_threads.app_error",
    "translation": "Einstellung für Unterhaltungen muss entweder disabled, default_on oder default_off sein"
  },
  {
    "id": "mfa.deactivate.app_error",
    "translation": "Konnte MFA-Aktiv Status für den Benutzer nicht aktualisieren."
  },
  {
    "id": "mfa.activate.app_error",
    "translation": "Konnte MFA-Aktiv Status für den Benutzer nicht aktualisieren."
  },
  {
    "id": "import_process.worker.do_job.missing_file",
    "translation": "Konnte Import nicht verarbeiten: import_file Parameter fehlt."
  },
  {
    "id": "ent.saml.do_login.invalid_time.app_error",
    "translation": "Wir haben einen ungültigen Zeitstempel in der Antwort des Identity Providers erhalten. Bitte kontaktiere deinen Systemadministrator."
  },
  {
    "id": "ent.saml.do_login.invalid_signature.app_error",
    "translation": "Wir haben eine ungültige Signatur in der Antwort des Identity Providers erhalten. Bitte kontaktiere deinen Systemadministrator."
  },
  {
    "id": "ent.message_export.global_relay_export.get_attachment_error",
    "translation": "Konnte Dateiinformation für einen Nachricht nicht abrufen."
  },
  {
    "id": "ent.message_export.csv_export.get_attachment_error",
    "translation": "Konnte Dateiinformation für einen Nachricht nicht abrufen."
  },
  {
    "id": "ent.message_export.actiance_export.get_attachment_error",
    "translation": "Konnte Dateiinformation für einen Nachricht nicht abrufen."
  },
  {
    "id": "ent.ldap_id_migrate.app_error",
    "translation": "konnte nicht migrieren."
  },
  {
    "id": "ent.elasticsearch.search_files.unmarshall_file_failed",
    "translation": "Konnte Suchergebnisse nicht dekodieren"
  },
  {
    "id": "ent.elasticsearch.indexer.do_job.get_oldest_entity.error",
    "translation": "Die älteste Einheit (Benutzer, Kanal oder Nachricht) konnte nicht von der Datenbank abgerufen werden"
  },
  {
    "id": "ent.elasticsearch.index_file.error",
    "translation": "Konnte Datei nicht indizieren"
  },
  {
    "id": "ent.elasticsearch.delete_user_files.error",
    "translation": "Konnte Benutzerdateien nicht löschen"
  },
  {
    "id": "ent.elasticsearch.delete_post_files.error",
    "translation": "Konnte Nachrichtendateien nicht löschen"
  },
  {
    "id": "ent.elasticsearch.delete_file.error",
    "translation": "Konnte Datei nicht löschen"
  },
  {
    "id": "ent.elasticsearch.create_template_file_info_if_not_exists.template_create_failed",
    "translation": "Konnte Elasticsearch Vorlage für Dateien nicht erstellen"
  },
  {
    "id": "ent.data_retention.run_failed.error",
    "translation": "Datenhaltungs-Job fehlgeschlagen."
  },
  {
    "id": "ent.data_retention.policies.invalid_policy",
    "translation": "Richtlinie ist ungültig."
  },
  {
    "id": "ent.data_retention.policies.internal_error",
    "translation": "Wir sind bei der Durchführen der angefragten Operation auf einen Fehler gestoßen."
  },
  {
    "id": "ent.compliance.global_relay.write_file.appError",
    "translation": "Konnte globale Austauschdatei nicht schreiben."
  },
  {
    "id": "ent.compliance.csv.write_file.appError",
    "translation": "Konnte CSV-Datei nicht schreiben."
  },
  {
    "id": "ent.cluster.timeout.error",
    "translation": "Zeitüberschreitung beim Warten auf eine Cluster-Antwort"
  },
  {
    "id": "ent.cluster.json_encode.error",
    "translation": "Fehler beim Ordnen der JSON Abfragen aufgetreten"
  },
  {
    "id": "ent.cloud.subscription.error",
    "translation": "Konnte Cloud Abonnement nicht abrufen"
  },
  {
    "id": "ent.actiance.export.write_file.appError",
    "translation": "Konnte Exportdatei nicht schreiben."
  },
  {
    "id": "brand.save_brand_image.check_image_limits.app_error",
    "translation": "Prüfung der Bildbeschränkungen ist fehlgeschlagen. Auflösung ist zu hoch."
  },
  {
    "id": "bleveengine.stop_file_index.error",
    "translation": "Dateiindex konnte nicht geschlossen werden."
  },
  {
    "id": "bleveengine.search_files.error",
    "translation": "Dateisuche konnte nicht abgeschlossen werden."
  },
  {
    "id": "bleveengine.purge_file_index.error",
    "translation": "Fehlschlag beim Bereinigen der Dateiindices."
  },
  {
    "id": "bleveengine.indexer.do_job.get_oldest_entity.error",
    "translation": "Die älteste Einheit (Benutzer, Kanal oder Nachricht) konnte nicht aus der Datenbank abgerufen werden."
  },
  {
    "id": "bleveengine.indexer.do_job.bulk_index_files.batch_error",
    "translation": "Fehler beim Indizieren des Dateistapels."
  },
  {
    "id": "bleveengine.index_file.error",
    "translation": "Fehler beim Indizieren der Datei."
  },
  {
    "id": "bleveengine.delete_user_files.error",
    "translation": "Fehler beim Löschen der Benutzerdateien."
  },
  {
    "id": "bleveengine.delete_post_files.error",
    "translation": "Fehler beim Löschen der Nachrichtendateien."
  },
  {
    "id": "bleveengine.delete_files_batch.error",
    "translation": "Fehler beim Löschen der Dateien."
  },
  {
    "id": "bleveengine.delete_file.error",
    "translation": "Fehler beim Löschen der Datei."
  },
  {
    "id": "bleveengine.create_file_index.error",
    "translation": "Fehler beim Erstellen des Bleve Dateiindex."
  },
  {
    "id": "app.valid_password_generic.app_error",
    "translation": "Passwort ist ungültig"
  },
  {
    "id": "app.user.permanent_delete.app_error",
    "translation": "Konnte das bestehende Konto nicht löschen."
  },
  {
    "id": "app.user.missing_account.const",
    "translation": "Konnte den Benutzer nicht finden."
  },
  {
    "id": "app.user.get_users_batch_for_indexing.get_users.app_error",
    "translation": "Konnte den Benutzerstapel für die Indizierung nicht abrufen."
  },
  {
    "id": "app.user.get_unread_count.app_error",
    "translation": "Wir konnten den Ungelesene Nachrichten Zähler für den Benutzer nicht abrufen."
  },
  {
    "id": "app.user.get_total_users_count.app_error",
    "translation": "Wir konnten die Benutzer nicht zählen."
  },
  {
    "id": "app.user.get_threads_for_user.not_found",
    "translation": "Benutzerunterhaltung ist nicht vorhanden oder wird nicht gefolgt"
  },
  {
    "id": "app.user.get_threads_for_user.app_error",
    "translation": "Konnte Benutzerunterhaltungen nicht abrufen"
  },
  {
    "id": "app.user.get_thread_membership_for_user.not_found",
    "translation": "Benutzermitgliedschaft an der Unterhaltung ist nicht vorhanden"
  },
  {
    "id": "app.user.verify_email.app_error",
    "translation": "Konnte das E-Mail Überprüfen-Feld nicht aktualisieren."
  },
  {
    "id": "app.user.update_update.app_error",
    "translation": "Konnte den Zeitpunkt der letzten Aktualisierung des Benutzers nicht aktualisieren."
  },
  {
    "id": "app.user.update_threads_read_for_user.app_error",
    "translation": "Konnte alle Benutzerunterhaltungen nicht als gelesen aktualisieren"
  },
  {
    "id": "app.user.update_thread_read_for_user.app_error",
    "translation": "Konnte den Gelesen-Status für die Unterhaltung nicht aktualisieren"
  },
  {
    "id": "app.user.update_thread_follow_for_user.app_error",
    "translation": "Konnte den Folgen-Status für die Unterhaltung nicht aktualisieren"
  },
  {
    "id": "app.user.update_failed_pwd_attempts.app_error",
    "translation": "Konnte die failed_attempts nicht aktualisieren."
  },
  {
    "id": "app.user.update_auth_data.email_exists.app_error",
    "translation": "Konnte Konto nicht zu {{.Service}} wechseln. Ein Konto mit der E-Mail {{.Email}} ist schon vorhanden."
  },
  {
    "id": "app.user.update_auth_data.app_error",
    "translation": "Konnte die Auth-Daten nicht aktualisieren."
  },
  {
    "id": "app.user.update_active_for_multiple_users.updating.app_error",
    "translation": "Konnte Gäste nicht deaktivieren."
  },
  {
    "id": "app.user.update.finding.app_error",
    "translation": "Wir sind beim Suchen des Kontos auf einen Fehler gestoßen."
  },
  {
    "id": "app.user.update.find.app_error",
    "translation": "Konnte kein vorhandenes Konto zur Aktualisierung finden."
  },
  {
    "id": "api.license.upgrade_needed.app_error",
    "translation": "Diese Funktion erfordert ein Upgrade auf die Enterprise Edition."
  },
  {
    "id": "app.user.store_is_empty.app_error",
    "translation": "Es konnte nicht geprüft werden, ob der Benutzerspeicher leer ist."
  },
  {
    "id": "app.notification.body.thread.title",
    "translation": "{{.SenderName}} hat auf eine Unterhaltung geantwortet"
  },
  {
    "id": "api.push_notification.title.collapsed_threads",
    "translation": "Antwort in {{.channelName}}"
  },
  {
    "id": "api.post.send_notification_and_forget.push_comment_on_crt_thread",
    "translation": " antwortete auf eine Unterhaltung, der du folgst."
  },
  {
    "id": "model.config.is_valid.collapsed_threads.autofollow.app_error",
    "translation": "ThreadAutoFollow muss true sein, um Unterhaltungen (CollapsedThreads) zu aktivieren"
  },
  {
    "id": "api.config.reload_config.app_error",
    "translation": "Die Konfiguration konnte nicht neu geladen werden."
  },
  {
    "id": "app.post.marshal.app_error",
    "translation": "Fehler die Nachricht zu marshallen."
  },
  {
    "id": "api.unmarshal_error",
    "translation": "Fehler beim Unmarshalling."
  },
  {
    "id": "app.notification.body.thread_gm.subTitle",
    "translation": "Während du weg warst, antwortete {{.SenderName}} auf eine Unterhaltung in deinen Gruppennachrichten."
  },
  {
    "id": "app.notification.body.thread_dm.subTitle",
    "translation": "Während du weg warst, antwortete {{.SenderName}} auf eine Unterhaltung in deinen Direktnachrichten."
  },
  {
    "id": "app.notification.body.thread_channel_full.subTitle",
    "translation": "Während du weg warst, antwortete {{.SenderName}} auf eine Unterhaltung im Kanal {{.ChannelName}}, der du folgst."
  },
  {
    "id": "app.notification.body.thread_channel.subTitle",
    "translation": "Während du weg warst, antwortete {{.SenderName}} auf eine Unterhaltung, der du folgst."
  },
  {
    "id": "api.push_notification.title.collapsed_threads_dm",
    "translation": "Antwort in Direktnachricht"
  },
  {
    "id": "api.post.send_notification_and_forget.push_comment_on_crt_thread_dm",
    "translation": " antwortete auf eine Unterhaltung."
  },
  {
    "id": "app.import.bulk_import.process_attachments.error",
    "translation": "Fehler bei der Verarbeitung von Anhängen beim Massenimport."
  },
  {
    "id": "model.user.is_valid.roles_limit.app_error",
    "translation": "Ungültige Benutzerrollen mit mehr als {{.Limit}} Zeichen."
  },
  {
    "id": "model.team_member.is_valid.roles_limit.app_error",
    "translation": "Ungültige Rollen von Teammitgliedern mit mehr als {{.Limit}} Zeichen."
  },
  {
    "id": "model.session.is_valid.user_id.app_error",
    "translation": "Ungültiges Feld UserId für Sitzung."
  },
  {
    "id": "model.session.is_valid.roles_limit.app_error",
    "translation": "Ungültige Sitzungsrollen mit mehr als {{.Limit}} Zeichen."
  },
  {
    "id": "model.session.is_valid.id.app_error",
    "translation": "Ungültiges ID-Feld für Sitzung."
  },
  {
    "id": "model.session.is_valid.create_at.app_error",
    "translation": "Ungültiges CreateAt-Feld für Sitzung."
  },
  {
    "id": "model.channel_member.is_valid.roles_limit.app_error",
    "translation": "Ungültige Kanalmitgliederrollen mit mehr als {{.Limit}} Zeichen."
  },
  {
    "id": "api.user.create_user.bad_token_email_data.app_error",
    "translation": "Die Email-Adresse im Token stimmt nicht mit der in den Benutzerdaten überein."
  },
  {
    "id": "ent.elasticsearch.getAllTeamMembers.error",
    "translation": "Nicht alle Teammitglieder konnten ermittelt werden"
  },
  {
    "id": "ent.elasticsearch.getAllChannelMembers.error",
    "translation": "Nicht alle Kanalmitglieder konnten ermittelt werden"
  },
  {
    "id": "app.role.get_all.app_error",
    "translation": "NIcht alle Rollen konnten abgerufen werden."
  },
  {
    "id": "api.custom_status.set_custom_statuses.update.app_error",
    "translation": "Eigener Status konnte nicht aktualisiert werden. Bitte ein Emojis oder einen Text oder beides hinzufügen."
  },
  {
    "id": "app.user.get_thread_count_for_user.app_error",
    "translation": "Konnten Anzahl der Unterhaltungen des Benutzers nicht holen."
  },
  {
    "id": "api.templates.invite_body.title.reminder",
    "translation": "Erinnerung"
  },
  {
    "id": "app.session.extend_session_expiry.app_error",
    "translation": "Kann Sitzungsdauer nicht verlängern"
  },
  {
    "id": "api.user.view_archived_channels.get_users_in_channel.app_error",
    "translation": "Kann keine Benutzer für einen archivierten Kanal holen"
  },
  {
    "id": "api.user.view_archived_channels.get_posts_for_channel.app_error",
    "translation": "Kann keine Nachrichten für einen archivierten Kanal holen"
  },
  {
    "id": "api.post.posts_by_ids.invalid_body.request_error",
    "translation": "Die Anzahl der erhaltenen Post IDs hat die maximale Größe von {{.MaxLength}} überschritten"
  },
  {
    "id": "api.license.request_renewal_link.cannot_renew_on_cws",
    "translation": "Das Erneuern dieser Lizenz im Portal ist nicht möglich"
  },
  {
    "id": "api.user.authorize_oauth_user.saml_response_too_long.app_error",
    "translation": "SAML Antwort ist zu lang"
  },
  {
    "id": "model.github_release_info.is_valid.id.app_error",
    "translation": " "
  },
  {
    "id": "app.admin.latest_version_unmarshal.failure",
    "translation": " "
  },
  {
    "id": "app.admin.latest_version_set_cache.failure",
    "translation": " "
  },
  {
    "id": "app.admin.latest_version_read_all.failure",
    "translation": " "
  },
  {
    "id": "app.admin.latest_version_external_error.failure",
    "translation": " "
  },
  {
    "id": "app.system.complete_onboarding_request.no_first_user",
    "translation": "Das Onboarding kann nur von einem Systemadministrator durchgeführt werden."
  },
  {
    "id": "app.system.complete_onboarding_request.app_error",
    "translation": "Die vollständige Onboarding-Anfrage konnte nicht entschlüsselt werden."
  },
  {
    "id": "model.emoji.system_emoji_name.app_error",
    "translation": "Der Name steht im Konflikt mit einem bestehenden System-Emoji-Namen."
  },
  {
    "id": "api.users.invalid_emails.enable_open_server.app_error",
    "translation": " "
  },
  {
    "id": "app.system.get_onboarding_request.app_error",
    "translation": "Fehlschlag beim Holen des Onboarding-abgeschlossen Status."
  },
  {
    "id": "api.error_set_first_admin_complete_setup",
    "translation": "Fehler beim Versuch das erste komplette Admin Setup zu speichern."
  },
  {
    "id": "api.error_get_first_admin_complete_setup",
    "translation": "Fehler beim Holen des ersten kompletten Admin Setups vom Speicher."
  },
  {
    "id": "app.member_count",
    "translation": "Fehler beim Holen der Mitgliederanzahl"
  },
  {
    "id": "app.group.crud_permission",
    "translation": "Kann die Operation für diesen Quell-Typ nicht durchführen."
  },
  {
    "id": "app.custom_group.unique_name",
    "translation": "Gruppenname ist nicht eindeutig"
  },
  {
    "id": "api.license_error",
    "translation": "API Endpunkt benötigt eine Lizenz"
  },
  {
    "id": "api.custom_groups.no_remote_id",
    "translation": "remote_id muss leer sein für benutzerdefinierte Gruppen"
  },
  {
    "id": "api.custom_groups.must_be_referenceable",
    "translation": "allow_reference muss 'wahr' sein für benutzerdefinierte Gruppen"
  },
  {
    "id": "api.custom_groups.license_error",
    "translation": "Nicht lizensiert für benutzerdefinierte Gruppen"
  },
  {
    "id": "api.custom_groups.feature_disabled",
    "translation": "Feature Benutzerdefinierte Gruppen ist deaktiviert"
  },
  {
    "id": "api.custom_groups.count_err",
    "translation": "Fehler beim Zählen der Gruppen"
  },
  {
    "id": "api.templates.server_inactivity_title",
    "translation": "Erhöhe die Produktivität mit diesen tollen Funktionen"
  },
  {
    "id": "api.templates.server_inactivity_subtitle",
    "translation": "Hi {{.Name}}, wir haben bemerkt, dass Dein Mattermost Server etwas Staub ansetzt, Schau mal auf die neuen Funktionen, die Dir helfen die Belastung Deines Team zu senken."
  },
  {
    "id": "api.templates.server_inactivity_subject",
    "translation": "HE! Öffne Mattermost um Dein Team produktiver zu machen!"
  },
  {
    "id": "api.templates.server_inactivity_info_bullet2",
    "translation": "Verwalte Aufgaben mit "
  },
  {
    "id": "api.templates.server_inactivity_info_bullet1",
    "translation": "Arbeitsablauf-Verwaltung mit "
  },
  {
    "id": "api.templates.server_inactivity_info_bullet",
    "translation": "Gastzugriff auf angegebene "
  },
  {
    "id": "api.templates.server_inactivity_info",
    "translation": "Komm und teste es!"
  },
  {
    "id": "api.templates.server_inactivity_button",
    "translation": "Öffne Mattermost"
  },
  {
    "id": "Playbooks",
    "translation": "Playbooks"
  },
  {
    "id": "Channels",
    "translation": "Kanäle"
  },
  {
    "id": "Boards",
    "translation": "Boards"
  },
  {
    "id": "app.job.get_all_jobs_by_type_and_status.app_error",
    "translation": "Kann nicht alle Jobs nach Typ und Status holen."
  },
  {
    "id": "api.team.invite_members.unable_to_send_email_with_defaults.app_error",
    "translation": "SMTP ist in der Systemkonsole nicht konfiguriert"
  },
  {
    "id": "api.team.invite_members.unable_to_send_email.app_error",
    "translation": "Fehler beim Senden der Email"
  },
  {
    "id": "app.prepackged-plugin.invalid_version.app_error",
    "translation": "Die vorgepackte Plugin-Version konnte nicht geparst werden."
<<<<<<< HEAD
=======
  },
  {
    "id": "app.user.group_name_conflict",
    "translation": " "
  },
  {
    "id": "app.user.get_by_name_failure",
    "translation": " "
  },
  {
    "id": "app.group.username_conflict",
    "translation": " "
  },
  {
    "id": "app.group.get_by_username_failure",
    "translation": " "
>>>>>>> 7664c9d7
  }
]<|MERGE_RESOLUTION|>--- conflicted
+++ resolved
@@ -9393,8 +9393,6 @@
   {
     "id": "app.prepackged-plugin.invalid_version.app_error",
     "translation": "Die vorgepackte Plugin-Version konnte nicht geparst werden."
-<<<<<<< HEAD
-=======
   },
   {
     "id": "app.user.group_name_conflict",
@@ -9411,6 +9409,5 @@
   {
     "id": "app.group.get_by_username_failure",
     "translation": " "
->>>>>>> 7664c9d7
   }
 ]
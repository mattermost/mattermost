--- conflicted
+++ resolved
@@ -7406,13 +7406,8 @@
   {
     "id": "api.email_batching.send_batched_email_notification.title",
     "translation": {
-<<<<<<< HEAD
-      "one": "{{ .SenderName }} sendete Ihnen neue Nachrichten",
-      "other": "{{ .SenderName }} und {{.Count}} andere sendeten Ihnen neue Nachrichten"
-=======
       "one": "Sie haben eine neue Nachricht",
       "other": "Sie haben neue Nachrichten"
->>>>>>> 177680f0
     }
   },
   {

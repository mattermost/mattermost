[
  {
    "id": "April",
    "translation": "April"
  },
  {
    "id": "August",
    "translation": "August"
  },
  {
    "id": "December",
    "translation": "Dezember"
  },
  {
    "id": "February",
    "translation": "Februar"
  },
  {
    "id": "January",
    "translation": "Januar"
  },
  {
    "id": "July",
    "translation": "Juli"
  },
  {
    "id": "June",
    "translation": "Juni"
  },
  {
    "id": "March",
    "translation": "März"
  },
  {
    "id": "May",
    "translation": "Mai"
  },
  {
    "id": "November",
    "translation": "November"
  },
  {
    "id": "October",
    "translation": "Oktober"
  },
  {
    "id": "September",
    "translation": "September"
  },
  {
    "id": "api.admin.add_certificate.array.app_error",
    "translation": "Keine Datei unter 'certificate' in der Anfrage."
  },
  {
    "id": "api.admin.add_certificate.no_file.app_error",
    "translation": "Keine Datei unter 'certificate' in der Anfrage."
  },
  {
    "id": "api.admin.add_certificate.open.app_error",
    "translation": "Konnte die Zertifikatsdatei nicht öffnen."
  },
  {
    "id": "api.admin.add_certificate.saving.app_error",
    "translation": "Konnte die Zertifikatsdatei nicht speichern."
  },
  {
    "id": "api.admin.file_read_error",
    "translation": "Fehler beim Lesen der Logdatei."
  },
  {
    "id": "api.admin.get_brand_image.storage.app_error",
    "translation": "Fotospeicher ist nicht eingerichtet."
  },
  {
    "id": "api.admin.remove_certificate.delete.app_error",
    "translation": "Es ist ein Fehler beim Löschen des Zertifikats aufgetreten."
  },
  {
    "id": "api.admin.saml.metadata.app_error",
    "translation": "Beim Erstellen der Service-Provider-Metadaten ist ein Fehler aufgetreten."
  },
  {
    "id": "api.admin.saml.not_available.app_error",
    "translation": "SAML 2.0 ist auf diesem Server nicht konfiguriert oder wird nicht unterstützt."
  },
  {
    "id": "api.admin.test_email.body",
    "translation": "Ihre Mattermost E-Mail-Einrichtung scheint korrekt zu sein!"
  },
  {
    "id": "api.admin.test_email.missing_server",
    "translation": "SMTP-Server wird benötigt"
  },
  {
    "id": "api.admin.test_email.reenter_password",
    "translation": "Der SMTP-Server, -Port oder -Benutzername wurde geändert. Bitte geben Sie das SMTP-Passwort erneut ein, um die Verbindung zu testen."
  },
  {
    "id": "api.admin.test_email.subject",
    "translation": "Mattermost - E-Mail-Einstellungen überprüfen"
  },
  {
    "id": "api.admin.test_s3.missing_s3_bucket",
    "translation": "S3-Bucket wird benötigt"
  },
  {
    "id": "api.admin.upload_brand_image.array.app_error",
    "translation": "Leeres Array unterhalb von 'image' in der Anfrage."
  },
  {
    "id": "api.admin.upload_brand_image.no_file.app_error",
    "translation": "Keine Datei unter 'image' in der Anfrage."
  },
  {
    "id": "api.admin.upload_brand_image.parse.app_error",
    "translation": "Kann Multipart-Formular nicht verarbeiten."
  },
  {
    "id": "api.admin.upload_brand_image.storage.app_error",
    "translation": "Foto konnte nicht hochgeladen werden. Fotospeicherort ist nicht eingerichtet."
  },
  {
    "id": "api.admin.upload_brand_image.too_large.app_error",
    "translation": "Dateiupload nicht möglich. Datei ist zu groß."
  },
  {
    "id": "api.channel.add_member.added",
    "translation": "%v wurde durch %v zum Kanal hinzugefügt."
  },
  {
    "id": "api.channel.add_user.to.channel.failed.app_error",
    "translation": "Benutzer konnte dem Kanal nicht hinzugefügt werden."
  },
  {
    "id": "api.channel.add_user.to.channel.failed.deleted.app_error",
    "translation": "Fehler beim Hinzufügen des Benutzers zum Kanal, da dieser aus dem Team entfernt worden ist."
  },
  {
    "id": "api.channel.add_user_to_channel.type.app_error",
    "translation": "Der Benutzer konnte diesem Kanaltyp nicht hinzugefügt werden."
  },
  {
    "id": "api.channel.change_channel_privacy.private_to_public",
    "translation": "Dieser Kanal wurde in einen öffentlichen Kanal umgewandelt und kann von jedem Teammitglied betreten werden."
  },
  {
    "id": "api.channel.change_channel_privacy.public_to_private",
    "translation": "Dieser Kanal wurde in einen privaten Kanal umgewandelt."
  },
  {
    "id": "api.channel.convert_channel_to_private.default_channel_error",
    "translation": "Dieser Standard-Kanal kann nicht in einen privaten Kanal umgewandelt werden."
  },
  {
    "id": "api.channel.convert_channel_to_private.private_channel_error",
    "translation": "Der umzuwandelnde Kanal ist bereits ein privater Kanal."
  },
  {
    "id": "api.channel.create_channel.direct_channel.app_error",
    "translation": "Für die Erstellung eines Direktnachrichtenkanals muss der createDirectChannel-API-Service verwendet werden."
  },
  {
    "id": "api.channel.create_channel.max_channel_limit.app_error",
    "translation": "Es können nicht mehr als {{.MaxChannelsPerTeam}} Kanäle für das aktuelle Team erstellt werden."
  },
  {
    "id": "api.channel.create_default_channels.off_topic",
    "translation": "Sonstiges"
  },
  {
    "id": "api.channel.create_default_channels.town_square",
    "translation": "Marktplatz"
  },
  {
    "id": "api.channel.create_direct_channel.invalid_user.app_error",
    "translation": "Ungültige Benutzer-ID für eine Direktnachrichtenkanal Erstellung."
  },
  {
    "id": "api.channel.create_group.bad_size.app_error",
    "translation": "Gruppennachrichtenkanäle müssen aus mindestens 3 und nicht mehr als 8 Benutzern bestehen."
  },
  {
    "id": "api.channel.create_group.bad_user.app_error",
    "translation": "Einer der angegebenen Benutzer existiert nicht."
  },
  {
    "id": "api.channel.delete_channel.archived",
    "translation": "Der Kanal wurde durch %v archiviert."
  },
  {
    "id": "api.channel.delete_channel.cannot.app_error",
    "translation": "Der Standardkanal {{.Channel}} kann nicht gelöscht werden."
  },
  {
    "id": "api.channel.delete_channel.deleted.app_error",
    "translation": "Der Kanal wurde archiviert oder gelöscht."
  },
  {
    "id": "api.channel.delete_channel.type.invalid",
    "translation": "Kann Direkt- oder Gruppen-Nachrichtenkanäle nicht löschen"
  },
  {
    "id": "api.channel.join_channel.permissions.app_error",
    "translation": "Sie haben nicht die erforderlichen Berechtigungen."
  },
  {
    "id": "api.channel.join_channel.post_and_forget",
    "translation": "%v hat den Kanal betreten."
  },
  {
    "id": "api.channel.leave.default.app_error",
    "translation": "Der Standardkanal {{.Channel}} kann nicht verlassen werden."
  },
  {
    "id": "api.channel.leave.direct.app_error",
    "translation": "Ein Direktnachrichtenkanal kann nicht verlassen werden."
  },
  {
    "id": "api.channel.leave.last_member.app_error",
    "translation": "Sie sind das letzte Mitglied, versuchen Sie die private Gruppe zu löschen anstatt sie zu verlassen."
  },
  {
    "id": "api.channel.leave.left",
    "translation": "%v hat den Kanal verlassen."
  },
  {
    "id": "api.channel.patch_update_channel.forbidden.app_error",
    "translation": "Konnte den Kanal nicht aktualisieren."
  },
  {
    "id": "api.channel.post_channel_privacy_message.error",
    "translation": "Konnte Kanal-Privatsphären-Aktualisierungsnachricht nicht senden."
  },
  {
    "id": "api.channel.post_update_channel_displayname_message_and_forget.create_post.error",
    "translation": "Fehler beim Senden der Anzeigenamen-Aktualisierungsnachricht"
  },
  {
    "id": "api.channel.post_update_channel_displayname_message_and_forget.retrieve_user.error",
    "translation": "Fehler beim Abrufen des Benutzers während der Aktualisierung des DisplayName-Feldes"
  },
  {
    "id": "api.channel.post_update_channel_displayname_message_and_forget.updated_from",
    "translation": "%s hat den Kanal-Anzeigenamen von %s nach %s aktualisiert"
  },
  {
    "id": "api.channel.post_update_channel_header_message_and_forget.post.error",
    "translation": "Fehler bei der Aktualisierung der Kanalüberschrift"
  },
  {
    "id": "api.channel.post_update_channel_header_message_and_forget.removed",
    "translation": "Die Kanalüberschrift wurde durch %s entfernt (vorher: %s)"
  },
  {
    "id": "api.channel.post_update_channel_header_message_and_forget.retrieve_user.error",
    "translation": "Fehler beim Abrufen des Benutzers während der Aktualisierung der Kanalüberschrift"
  },
  {
    "id": "api.channel.post_update_channel_header_message_and_forget.updated_from",
    "translation": "%s hat die Kanalüberschrift von %s auf %s geändert"
  },
  {
    "id": "api.channel.post_update_channel_header_message_and_forget.updated_to",
    "translation": "%s hat die Kanalüberschrift geändert auf: %s"
  },
  {
    "id": "api.channel.post_user_add_remove_message_and_forget.error",
    "translation": "Die Begrüßungs-/Abschiedsnachricht konnte nicht gesendet werden"
  },
  {
    "id": "api.channel.remove.default.app_error",
    "translation": "Der Benutzer kann nicht aus dem Standardkanal {{.Channel}} entfernt werden."
  },
  {
    "id": "api.channel.remove_channel_member.type.app_error",
    "translation": "Der Benutzer kann nicht aus dem Kanal entfernt werden."
  },
  {
    "id": "api.channel.remove_member.removed",
    "translation": "%v wurde aus dem Kanal entfernt."
  },
  {
    "id": "api.channel.rename_channel.cant_rename_direct_messages.app_error",
    "translation": "Sie können einen Direktnachrichtenkanal nicht umbenennen."
  },
  {
    "id": "api.channel.rename_channel.cant_rename_group_messages.app_error",
    "translation": "Sie können einen Gruppennachrichtenkanal nicht umbenennen."
  },
  {
    "id": "api.channel.update_channel.deleted.app_error",
    "translation": "Der Kanal wurde archiviert oder gelöscht."
  },
  {
    "id": "api.channel.update_channel.tried.app_error",
    "translation": "Versuch einer ungültigen Änderung am Standardkanal {{.Channel}} durchzuführen."
  },
  {
    "id": "api.channel.update_channel_member_roles.scheme_role.app_error",
    "translation": "Die angegebene Rolle wird durch ein Schema verwaltet und kann deshalb nicht direkt auf ein Kanalmitglied angewendet werden."
  },
  {
    "id": "api.channel.update_channel_scheme.license.error",
    "translation": "Ihre Lizenz unterstützt die Aktualisierung des Kanal-Schemas nicht"
  },
  {
    "id": "api.channel.update_channel_scheme.scheme_scope.error",
    "translation": "Konnte das Schema nicht für den Kanal setzen, da es kein Kanal-Schema ist."
  },
  {
    "id": "api.channel.update_team_member_roles.scheme_role.app_error",
    "translation": "Die angegebene Rolle wird durch ein Schema verwaltet und kann deshalb nicht direkt auf ein Teammitglied angewendet werden."
  },
  {
    "id": "api.command.admin_only.app_error",
    "translation": "Integrationen sind den Administratoren vorbehalten."
  },
  {
    "id": "api.command.command_post.forbidden.app_error",
    "translation": "Der angegebene Benutzer ist kein Mitglied des angegebenen Kanals."
  },
  {
    "id": "api.command.disabled.app_error",
    "translation": "Befehle wurden durch den Systemadministrator deaktiviert."
  },
  {
    "id": "api.command.duplicate_trigger.app_error",
    "translation": "Dieses Auslösewort wird bereits verwendet. Bitte wählen Sie ein anderes Wort."
  },
  {
    "id": "api.command.execute_command.create_post_failed.app_error",
    "translation": "Kommando '{{.Trigger}}' konnte keine Antwort senden. Bitte kontaktieren Sie ihren Systemadministrator."
  },
  {
    "id": "api.command.execute_command.failed.app_error",
    "translation": "Befehl mit dem Trigger '{{.Trigger}}' ist fehlgeschlagen."
  },
  {
    "id": "api.command.execute_command.failed_empty.app_error",
    "translation": "Befehl mit dem Auslöser '{{.Trigger}}' gibt einen leeren Wert zurück."
  },
  {
    "id": "api.command.execute_command.failed_resp.app_error",
    "translation": "Befehl mit dem Auslöser '{{.Trigger}}' gibt den Wert {{.Status}} zurück."
  },
  {
    "id": "api.command.execute_command.not_found.app_error",
    "translation": "Befehl mit dem Auslösewort '{{.Trigger}}' nicht gefunden. Um eine Nachricht mit \"/\" beginnend zu senden, versuchen Sie ein Leerzeichen an den Beginn der Nachricht zu setzen."
  },
  {
    "id": "api.command.execute_command.start.app_error",
    "translation": "Der Befehlsauslöser konnte nicht gefunden werden."
  },
  {
    "id": "api.command.invite_people.desc",
    "translation": "Eine E-Mail-Einladung zu ihrem Mattermost-Team senden"
  },
  {
    "id": "api.command.invite_people.email_invitations_off",
    "translation": "E-Mail-Einladungen sind deaktiviert, keine Einladung(en) versendet"
  },
  {
    "id": "api.command.invite_people.email_off",
    "translation": "E-Mail wurde bisher nicht konfiguriert, keine Einladung(en) versendet"
  },
  {
    "id": "api.command.invite_people.fail",
    "translation": "Ein Fehler ist beim Versenden der E-Mail-Einladung(en) aufgetreten"
  },
  {
    "id": "api.command.invite_people.hint",
    "translation": "[name@domain.com ...]"
  },
  {
    "id": "api.command.invite_people.invite_off",
    "translation": "Benutzererstellung wurde auf diesem Server deaktiviert, keine Einladung(en) versendet"
  },
  {
    "id": "api.command.invite_people.name",
    "translation": "leute_einladen"
  },
  {
    "id": "api.command.invite_people.no_email",
    "translation": "Bitte geben Sie eine oder mehrere gültige E-Mail-Adressen an"
  },
  {
    "id": "api.command.invite_people.sent",
    "translation": "E-Mail-Einladung(en) versendet"
  },
  {
    "id": "api.command.team_mismatch.app_error",
    "translation": "Befehle können nicht über Teams hinweg aktualisiert werden."
  },
  {
    "id": "api.command_away.desc",
    "translation": "Setzen Sie ihren Status auf abwesend"
  },
  {
    "id": "api.command_away.name",
    "translation": "abwesend"
  },
  {
    "id": "api.command_away.success",
    "translation": "Sie sind nun abwesend"
  },
  {
    "id": "api.command_channel_header.channel.app_error",
    "translation": "Fehler beim Laden des aktuellen Kanals."
  },
  {
    "id": "api.command_channel_header.desc",
    "translation": "Kanalüberschrift bearbeiten"
  },
  {
    "id": "api.command_channel_header.hint",
    "translation": "[text]"
  },
  {
    "id": "api.command_channel_header.message.app_error",
    "translation": "Der Befehl /überschrift muss Text beinhalten."
  },
  {
    "id": "api.command_channel_header.name",
    "translation": "überschrift"
  },
  {
    "id": "api.command_channel_header.permission.app_error",
    "translation": "Sie haben nicht die nötigen Berechtigungen, um die Kanalüberschrift zu bearbeiten."
  },
  {
    "id": "api.command_channel_header.update_channel.app_error",
    "translation": "Fehler beim Aktualisieren der Kanalüberschrift."
  },
  {
    "id": "api.command_channel_purpose.channel.app_error",
    "translation": "Fehler beim Laden des aktuellen Kanals."
  },
  {
    "id": "api.command_channel_purpose.desc",
    "translation": "Kanalzweck bearbeiten"
  },
  {
    "id": "api.command_channel_purpose.direct_group.app_error",
    "translation": "Kann Kanalzweck nicht für Direktnachrichten setzen. Benutzen Sie stattdessen /überschrift, um den Kanalzweck zu setzen."
  },
  {
    "id": "api.command_channel_purpose.hint",
    "translation": "[text]"
  },
  {
    "id": "api.command_channel_purpose.message.app_error",
    "translation": "Es muss eine Nachricht für den Befehl /zweck angegeben werden."
  },
  {
    "id": "api.command_channel_purpose.name",
    "translation": "zweck"
  },
  {
    "id": "api.command_channel_purpose.permission.app_error",
    "translation": "Sie haben nicht die nötigen Berechtigungen, um den Kanalzweck zu bearbeiten."
  },
  {
    "id": "api.command_channel_purpose.update_channel.app_error",
    "translation": "Fehler beim Aktualisieren des Kanalzwecks."
  },
  {
    "id": "api.command_channel_remove.channel.app_error",
    "translation": "Fehler beim Laden des aktuellen Kanals."
  },
  {
    "id": "api.command_channel_rename.channel.app_error",
    "translation": "Fehler beim Laden des aktuellen Kanals."
  },
  {
    "id": "api.command_channel_rename.desc",
    "translation": "Kanal umbenennen"
  },
  {
    "id": "api.command_channel_rename.direct_group.app_error",
    "translation": "Direktnachrichtenkanäle können nicht umbenannt werden."
  },
  {
    "id": "api.command_channel_rename.hint",
    "translation": "[text]"
  },
  {
    "id": "api.command_channel_rename.message.app_error",
    "translation": "Es muss eine Nachricht für den Befehl /umbenennen angegeben werden."
  },
  {
    "id": "api.command_channel_rename.name",
    "translation": "umbenennen"
  },
  {
    "id": "api.command_channel_rename.permission.app_error",
    "translation": "Sie haben nicht die nötigen Berechtigungen, um den Kanal umzubenennen."
  },
  {
    "id": "api.command_channel_rename.too_long.app_error",
    "translation": "Kanalname muss {{.Length}} oder weniger Zeichen enthalten."
  },
  {
    "id": "api.command_channel_rename.too_short.app_error",
    "translation": "Kanalname muss {{.Length}} oder mehr Zeichen enthalten."
  },
  {
    "id": "api.command_channel_rename.update_channel.app_error",
    "translation": "Fehler beim Aktualisieren des aktuellen Kanals."
  },
  {
    "id": "api.command_code.desc",
    "translation": "Text als Codeblock anzeigen"
  },
  {
    "id": "api.command_code.hint",
    "translation": "[text]"
  },
  {
    "id": "api.command_code.message.app_error",
    "translation": "Es muss eine Nachricht für den Befehl /code angegeben werden."
  },
  {
    "id": "api.command_code.name",
    "translation": "code"
  },
  {
    "id": "api.command_collapse.desc",
    "translation": "Automatisches Einklappen von Bildervorschauen einschalten"
  },
  {
    "id": "api.command_collapse.name",
    "translation": "Schließen"
  },
  {
    "id": "api.command_collapse.success",
    "translation": "Links zu Bildern werden nun per Standard verkleinert"
  },
  {
    "id": "api.command_dnd.desc",
    "translation": "\"Nicht stören\" deaktiviert Desktop-Benachrichtigungen und mobile Push-Benachrichtigungen."
  },
  {
    "id": "api.command_dnd.name",
    "translation": "dnd"
  },
  {
    "id": "api.command_dnd.success",
    "translation": "\"Nicht stören\" ist aktiviert. Sie werden keine Desktop-Benachrichtigungen oder mobile Push-Benachrichtigungen erhalten, bis \"Nicht stören\" deaktiviert ist."
  },
  {
    "id": "api.command_echo.delay.app_error",
    "translation": "Verzögerungen müssen kürzer als 10000 Sekunden sein."
  },
  {
    "id": "api.command_echo.desc",
    "translation": "Text, der durch Verwendung des Befehls /echo von ihrem Benutzerkonto gesendet wird"
  },
  {
    "id": "api.command_echo.high_volume.app_error",
    "translation": "Hohe Anzahl an Echo-Anfragen, Anfrage kann nicht verarbeitet werden."
  },
  {
    "id": "api.command_echo.hint",
    "translation": "'Nachricht' [Verzögerung in Sekunden]"
  },
  {
    "id": "api.command_echo.message.app_error",
    "translation": "Es muss eine Nachricht für den Befehl /echo angegeben werden."
  },
  {
    "id": "api.command_echo.name",
    "translation": "echo"
  },
  {
    "id": "api.command_expand.desc",
    "translation": "Schalte automatisches Schließen der Bildvorschau aus"
  },
  {
    "id": "api.command_expand.name",
    "translation": "erweitern"
  },
  {
    "id": "api.command_expand.success",
    "translation": "Links zu Bildern werden per Standard komplett angezeigt"
  },
  {
    "id": "api.command_expand_collapse.fail.app_error",
    "translation": "Es trat ein Fehler beim Erweitern der Vorschauen auf."
  },
  {
    "id": "api.command_groupmsg.desc",
    "translation": "Sendet eine Gruppennachricht an die spezifizierten Benutzer"
  },
  {
    "id": "api.command_groupmsg.fail.app_error",
    "translation": "Es ist ein Fehler beim Benachrichtigen der Benutzer aufgetreten."
  },
  {
    "id": "api.command_groupmsg.group_fail.app_error",
    "translation": "Es ist ein Fehler beim Erstellen der Gruppennachricht aufgetreten."
  },
  {
    "id": "api.command_groupmsg.hint",
    "translation": "@[Benutzername1],@[Benutzername2] 'Nachricht'"
  },
  {
    "id": "api.command_groupmsg.invalid_user.app_error",
    "translation": {
      "one": "Konnte den Benutzer nicht finden: {{.Users}}",
      "other": "Konnte die Benutzer nicht finden: {{.Users}}"
    }
  },
  {
    "id": "api.command_groupmsg.max_users.app_error",
    "translation": "Gruppennachrichten sind auf ein Maximum von {{.MinUsers}} Benutzern beschränkt."
  },
  {
    "id": "api.command_groupmsg.min_users.app_error",
    "translation": "Gruppennachrichten sind auf ein Minimum von {{.MinUsers}} Benutzern beschränkt."
  },
  {
    "id": "api.command_groupmsg.name",
    "translation": "nachricht"
  },
  {
    "id": "api.command_groupmsg.permission.app_error",
    "translation": "Sie haben nicht die nötigen Berechtigungen, um eine neue Gruppennachricht zu erstellen."
  },
  {
    "id": "api.command_help.desc",
    "translation": "Die Mattermost-Hilfeseite öffnen"
  },
  {
    "id": "api.command_help.name",
    "translation": "hilfe"
  },
  {
    "id": "api.command_invite.channel.app_error",
    "translation": "Fehler beim Laden des aktuellen Kanals."
  },
  {
    "id": "api.command_invite.channel.error",
    "translation": "Konnte den Kanal {{.Channel}} nicht finden. Bitte nutzen Sie den [Kanal-Handle](https://about.mattermost.com/default-channel-handle-documentation), um Kanäle zu identifizieren."
  },
  {
    "id": "api.command_invite.desc",
    "translation": "Benutzer in einen Kanal einladen"
  },
  {
    "id": "api.command_invite.directchannel.app_error",
    "translation": "Sie können keinen Benutzer einem Direktnachrichtenkanal hinzufügen."
  },
  {
    "id": "api.command_invite.fail.app_error",
    "translation": "Es trat ein Fehler beim Betreten des Kanals auf."
  },
  {
    "id": "api.command_invite.hint",
    "translation": "@[Benutzername] ~[Kanal]"
  },
  {
    "id": "api.command_invite.missing_message.app_error",
    "translation": "Benutzername und Kanal fehlen."
  },
  {
    "id": "api.command_invite.missing_user.app_error",
    "translation": "Der Benutzer konnte nicht gefunden werden. Sie wurden eventuell vom Systemadministrator deaktiviert."
  },
  {
    "id": "api.command_invite.name",
    "translation": "einladen"
  },
  {
    "id": "api.command_invite.permission.app_error",
    "translation": "Sie haben nicht die nötigen Berechtigungen um {{.User}} dem Kanal {{.Channel}} hinzuzufügen."
  },
  {
    "id": "api.command_invite.private_channel.app_error",
    "translation": "Konnte den Kanal {{.Channel}} nicht finden. Bitte verwenden Sie den Kanal-Handle, um Kanäle zu identifizieren."
  },
  {
    "id": "api.command_invite.success",
    "translation": "{{.User}} wurde dem Kanal {{.Channel}} hinzugefügt."
  },
  {
    "id": "api.command_invite.user_already_in_channel.app_error",
    "translation": "{{.User}} ist bereits im Kanal."
  },
  {
    "id": "api.command_invite_people.permission.app_error",
    "translation": "Sie haben nicht die nötigen Berechtigungen, um neue Benutzer zu diesem Server einzuladen.."
  },
  {
    "id": "api.command_join.desc",
    "translation": "Öffentlichen Kanal beitreten"
  },
  {
    "id": "api.command_join.fail.app_error",
    "translation": "Es trat ein Fehler beim Betreten des Kanals auf."
  },
  {
    "id": "api.command_join.hint",
    "translation": "~[Kanal]"
  },
  {
    "id": "api.command_join.list.app_error",
    "translation": "Es trat ein Fehler beim Auflisten der Kanäle auf."
  },
  {
    "id": "api.command_join.missing.app_error",
    "translation": "Kanal konnte nicht gefunden werden."
  },
  {
    "id": "api.command_join.name",
    "translation": "beitreten"
  },
  {
    "id": "api.command_kick.name",
    "translation": "kick"
  },
  {
    "id": "api.command_leave.desc",
    "translation": "Den aktuellen Kanal verlassen"
  },
  {
    "id": "api.command_leave.fail.app_error",
    "translation": "Es trat ein Fehler beim Verlassen des Kanals auf."
  },
  {
    "id": "api.command_leave.name",
    "translation": "verlassen"
  },
  {
    "id": "api.command_logout.desc",
    "translation": "Von Mattermost abmelden"
  },
  {
    "id": "api.command_logout.name",
    "translation": "logout"
  },
  {
    "id": "api.command_me.desc",
    "translation": "Führe eine Aktion aus"
  },
  {
    "id": "api.command_me.hint",
    "translation": "[Nachricht]"
  },
  {
    "id": "api.command_me.name",
    "translation": "ich"
  },
  {
    "id": "api.command_msg.desc",
    "translation": "Sende Direktnachricht an einen Benutzer"
  },
  {
    "id": "api.command_msg.dm_fail.app_error",
    "translation": "Es ist ein Fehler beim Erstellen der Direktnachricht aufgetreten."
  },
  {
    "id": "api.command_msg.fail.app_error",
    "translation": "Es ist ein Fehler beim Benachrichtigen des Benutzers aufgetreten."
  },
  {
    "id": "api.command_msg.hint",
    "translation": "@[Benutzername] 'Nachricht'"
  },
  {
    "id": "api.command_msg.missing.app_error",
    "translation": "Benutzer konnte nicht gefunden werden."
  },
  {
    "id": "api.command_msg.name",
    "translation": "nachricht"
  },
  {
    "id": "api.command_msg.permission.app_error",
    "translation": "Sie haben nicht die nötigen Berechtigungen, um diesem Benutzer eine Direktnachricht zu senden."
  },
  {
    "id": "api.command_mute.desc",
    "translation": "Schaltet Desktop-, E-Mail- und Push-Benachrichtigungen für den aktuellen Kanal oder den spezifizierten [Kanal] ab."
  },
  {
    "id": "api.command_mute.error",
    "translation": "Konnte den Kanal {{.Channel}} nicht finden. Bitte nutzen Sie den [Kanal-Handle](https://about.mattermost.com/default-channel-handle-documentation), um Kanäle zu identifizieren."
  },
  {
    "id": "api.command_mute.hint",
    "translation": "~[Kanal]"
  },
  {
    "id": "api.command_mute.name",
    "translation": "stumm"
  },
  {
    "id": "api.command_mute.no_channel.error",
    "translation": "Konnte den Kanal nicht finden. Bitte nutzen Sie den [Kanal-Handle](https://about.mattermost.com/default-channel-handle-documentation), um Kanäle zu identifizieren."
  },
  {
    "id": "api.command_mute.not_member.error",
    "translation": "Kanal {{.Channel}} konnte nicht stumm geschaltet werden, da Sie kein Mitglied sind."
  },
  {
    "id": "api.command_mute.success_mute",
    "translation": "Sie werden keine Benachrichtigungen mehr für {{.Channel}} erhalten bis die Stummschaltung aufgehoben wurde."
  },
  {
    "id": "api.command_mute.success_mute_direct_msg",
    "translation": "Sie werden keine Benachrichtigungen mehr für diesen Kanal erhalten bis die Stummschaltung aufgehoben wurde."
  },
  {
    "id": "api.command_mute.success_unmute",
    "translation": "{{.Channel}} ist nicht mehr stummgeschaltet."
  },
  {
    "id": "api.command_mute.success_unmute_direct_msg",
    "translation": "Dieser Kanal ist nicht mehr stummgeschaltet."
  },
  {
    "id": "api.command_offline.desc",
    "translation": "Setzen Sie ihren Status auf offline"
  },
  {
    "id": "api.command_offline.name",
    "translation": "offline"
  },
  {
    "id": "api.command_offline.success",
    "translation": "Sie sind nun offline"
  },
  {
    "id": "api.command_online.desc",
    "translation": "Setzen Sie ihren Status auf online"
  },
  {
    "id": "api.command_online.name",
    "translation": "online"
  },
  {
    "id": "api.command_online.success",
    "translation": "Sie sind nun online"
  },
  {
    "id": "api.command_open.name",
    "translation": "öffnen"
  },
  {
    "id": "api.command_remove.desc",
    "translation": "Benutzer aus Kanal entfernen"
  },
  {
    "id": "api.command_remove.direct_group.app_error",
    "translation": "Sie können keinen Benutzer aus einem Direktnachrichtenkanal entfernen."
  },
  {
    "id": "api.command_remove.hint",
    "translation": "@[Benutzername]"
  },
  {
    "id": "api.command_remove.message.app_error",
    "translation": "Für den /entfernen oder /kick Befehl muss eine Nachricht angegeben werden."
  },
  {
    "id": "api.command_remove.missing.app_error",
    "translation": "Der Benutzer konnte nicht gefunden werden. Sie wurden eventuell vom Systemadministrator deaktiviert."
  },
  {
    "id": "api.command_remove.name",
    "translation": "entfernen"
  },
  {
    "id": "api.command_remove.permission.app_error",
    "translation": "Sie haben nicht die nötigen Berechtigungen, um das Mitglied zu entfernen."
  },
  {
    "id": "api.command_remove.user_not_in_channel",
    "translation": "{{.Username}} ist kein Mitglied dieses Kanals."
  },
  {
    "id": "api.command_search.desc",
    "translation": "Nach Text in Nachrichten suchen"
  },
  {
    "id": "api.command_search.hint",
    "translation": "[text]"
  },
  {
    "id": "api.command_search.name",
    "translation": "suchen"
  },
  {
    "id": "api.command_search.unsupported.app_error",
    "translation": "Der Suchbefehl wird auf ihrem Gerät nicht unterstützt."
  },
  {
    "id": "api.command_settings.desc",
    "translation": "Kontoeinstellungen öffnen"
  },
  {
    "id": "api.command_settings.name",
    "translation": "einstellungen"
  },
  {
    "id": "api.command_settings.unsupported.app_error",
    "translation": "Der Einstellungen-Befehl wird auf ihrem Gerät nicht unterstützt."
  },
  {
    "id": "api.command_shortcuts.desc",
    "translation": "Eine Liste der Tastaturkürzel anzeigen"
  },
  {
    "id": "api.command_shortcuts.name",
    "translation": "tastaturkürzel"
  },
  {
    "id": "api.command_shortcuts.unsupported.app_error",
    "translation": "Der Kurzbefehl wird auf ihrem Gerät nicht unterstützt."
  },
  {
    "id": "api.command_shrug.desc",
    "translation": "Fügt ¯\\_(ツ)_/¯ zu ihrer Nachricht hinzu"
  },
  {
    "id": "api.command_shrug.hint",
    "translation": "[Nachricht]"
  },
  {
    "id": "api.command_shrug.name",
    "translation": "achselzucken"
  },
  {
    "id": "api.config.client.old_format.app_error",
    "translation": "Das neue Format für die Clientkonfiguration wird noch nicht unterstützt. Bitte geben Sie format=old in der Anfrage an."
  },
  {
    "id": "api.context.404.app_error",
    "translation": "Entschuldigung, wir konnten die Seite nicht finden."
  },
  {
    "id": "api.context.invalid_body_param.app_error",
    "translation": "Ungültiger oder fehlender {{.Name}} in Anfrage."
  },
  {
    "id": "api.context.invalid_param.app_error",
    "translation": "Ungültiger {{.Name}} Parameter."
  },
  {
    "id": "api.context.invalid_token.error",
    "translation": "Ungültige Sitzung token={{.Token}}, err={{.Error}}"
  },
  {
    "id": "api.context.invalid_url_param.app_error",
    "translation": "Ungültiger oder fehlender {{.Name}} Parameter in Anfrage-URL."
  },
  {
    "id": "api.context.mfa_required.app_error",
    "translation": "Multi-Faktor-Authentifizierung ist auf diesem Server erforderlich."
  },
  {
    "id": "api.context.permissions.app_error",
    "translation": "Sie haben nicht die erforderlichen Berechtigungen."
  },
  {
    "id": "api.context.session_expired.app_error",
    "translation": "Ungültige oder abgelaufene Sitzung, melden Sie sich erneut an."
  },
  {
    "id": "api.context.token_provided.app_error",
    "translation": "Sitzung ist nicht für OAuth eingerichtet, aber der Token wurde mit der Anfrage bereits mitgeschickt."
  },
  {
    "id": "api.create_terms_of_service.custom_terms_of_service_disabled.app_error",
    "translation": "Benutzerdefinierte Nutzungsbedingungen sind deaktiviert."
  },
  {
    "id": "api.create_terms_of_service.empty_text.app_error",
    "translation": "Bitte geben Sie den Text für ihre benutzerdefinierten Nutzungsbedingungen ein."
  },
  {
    "id": "api.email_batching.add_notification_email_to_batch.channel_full.app_error",
    "translation": "Eingehender Kanal für E-Mail-Stapelverarbeitungs-Job war voll. Bitte erhöhen Sie EmailBatchingBufferSize."
  },
  {
    "id": "api.email_batching.add_notification_email_to_batch.disabled.app_error",
    "translation": "E-Mail-Stapelverarbeitung wurde vom Systemadministrator deaktiviert."
  },
  {
    "id": "api.email_batching.send_batched_email_notification.subject",
    "translation": {
      "one": "[{{.SiteName}}] Neue Benachrichtigung für {{.Day}}. {{.Month}} {{.Year}}",
      "other": "[{{.SiteName}}] Neue Benachrichtigungen für {{.Day}}. {{.Month}} {{.Year}}"
    }
  },
  {
    "id": "api.emoji.create.duplicate.app_error",
    "translation": "Das Emoji kann nicht erstellt werden. Ein anderes Emoji mit dem selben Namen existiert bereits."
  },
  {
    "id": "api.emoji.create.other_user.app_error",
    "translation": "Ungültige Benutzer-ID."
  },
  {
    "id": "api.emoji.create.parse.app_error",
    "translation": "Das Emoji kann nicht erstellt werden. Die Anfrage war nicht verständlich."
  },
  {
    "id": "api.emoji.create.too_large.app_error",
    "translation": "Das Emoji konnte nicht erstellt werden. Das Bild muss kleiner als 1 MB sein."
  },
  {
    "id": "api.emoji.disabled.app_error",
    "translation": "Benutzerdefinierte Emoji wurden durch den Systemadministrator deaktiviert."
  },
  {
    "id": "api.emoji.get_image.decode.app_error",
    "translation": "Die Bilddatei für das Emoji kann nicht dekodiert werden."
  },
  {
    "id": "api.emoji.get_image.read.app_error",
    "translation": "Die Bilddatei für das Emoji kann nicht gelesen werden."
  },
  {
    "id": "api.emoji.storage.app_error",
    "translation": "Der Dateispeicher ist nicht korrekt konfiguriert. Bitte konfigurieren Sie diesen entweder für S3 oder den Dateispeicher des lokalen Servers."
  },
  {
    "id": "api.emoji.upload.image.app_error",
    "translation": "Das Emoji kann nicht erstellt werden. Die Datei muss vom Typ PNG, JPEG oder GIF sein."
  },
  {
    "id": "api.emoji.upload.large_image.decode_error",
    "translation": "Konnte Emoji nicht erstellen. Es trat ein Fehler beim Dekodieren des Bildes auf."
  },
  {
    "id": "api.emoji.upload.large_image.encode_error",
    "translation": "Konnte Emoji nicht erstellen. Es trat ein Fehler beim Umwandeln des Bildes auf."
  },
  {
    "id": "api.emoji.upload.large_image.gif_decode_error",
    "translation": "Konnte Emoji nicht erstellen. Es trat ein Fehler beim Dekodieren des GIF auf."
  },
  {
    "id": "api.emoji.upload.large_image.gif_encode_error",
    "translation": "Konnte Emoji nicht erstellen. Es trat ein Fehler beim Umwandeln des GIF auf."
  },
  {
    "id": "api.emoji.upload.large_image.too_large.app_error",
    "translation": "Konnte Emoji nicht erstellen. Bild muss kleiner als {{.MaxWidth}} mal {{.MaxHeight}} sein."
  },
  {
    "id": "api.emoji.upload.open.app_error",
    "translation": "Konnte Emoji nicht erstellen. Es trat ein Fehler beim Öffnen des angehängten Bildes auf."
  },
  {
    "id": "api.file.attachments.disabled.app_error",
    "translation": "Dateianhänge wurden auf diesem Server deaktiviert."
  },
  {
    "id": "api.file.get_file.public_invalid.app_error",
    "translation": "Der öffentliche Link scheint nicht gültig zu sein."
  },
  {
    "id": "api.file.get_file_preview.no_preview.app_error",
    "translation": "Datei hat kein Vorschaubild."
  },
  {
    "id": "api.file.get_file_thumbnail.no_thumbnail.app_error",
    "translation": "Datei hat kein Miniaturbild."
  },
  {
    "id": "api.file.get_public_link.disabled.app_error",
    "translation": "Öffentliche Links wurden deaktiviert."
  },
  {
    "id": "api.file.get_public_link.no_post.app_error",
    "translation": "Öffentlicher Link für Datei konnte nicht abgerufen werden. Datei muss an einen Beitrag angehängt sein, der vom aktuellen Benutzer gelesen werden kann."
  },
  {
    "id": "api.file.no_driver.app_error",
    "translation": "Kein Datei-Treiber ausgewählt."
  },
  {
    "id": "api.file.read_file.reading_local.app_error",
    "translation": "Ein Fehler ist während des Lesens vom lokalen Server-Speicher ist aufgetreten."
  },
  {
    "id": "api.file.upload_file.incorrect_number_of_client_ids.app_error",
    "translation": "Konnte Datei(en) nicht hochladen. Haben {{.NumClientIds}} client_ids für {{.NumFiles}} Dateien."
  },
  {
    "id": "api.file.upload_file.incorrect_number_of_files.app_error",
    "translation": "Konnte Dateien nicht hochladen. Falsche Anzahl von Dateien spezifiziert."
  },
  {
    "id": "api.file.upload_file.large_image.app_error",
    "translation": "Datei über den maximalen Dimensionen konnte nicht hochgeladen werden: {{.Filename}}"
  },
  {
    "id": "api.file.upload_file.large_image_detailed.app_error",
    "translation": "{{.Filename}} Dimensionen ({{.Width}} mal {{.Height}} Pixel) überschreiten die Limits."
  },
  {
    "id": "api.file.upload_file.multiple_channel_ids.app_error",
    "translation": "Konnte Datei(en) nicht hochladen. Mehrere Konflikte bei channel_ids."
  },
  {
    "id": "api.file.upload_file.read_form_value.app_error",
    "translation": "Konnte Datei(en) nicht hochladen. Fehler beim Lesen des Wertes für {{.Formname}}."
  },
  {
    "id": "api.file.upload_file.read_request.app_error",
    "translation": "Konnte Datei(en) nicht hochladen. Fehler beim verarbeiten der Anfrage-Daten."
  },
  {
    "id": "api.file.upload_file.storage.app_error",
    "translation": "Die Datei kann nicht hochgeladen werden. Ein Foto Speicherort ist nicht eingerichtet."
  },
  {
    "id": "api.file.upload_file.too_large_detailed.app_error",
    "translation": "Konnte Datei {{.Filename}} nicht hochladen. {{.Length}} Bytes überschreiten die maximal erlaubten {{.Limit}} Bytes."
  },
  {
    "id": "api.incoming_webhook.disabled.app_error",
    "translation": "Eingehende Webhooks wurden vom Systemadministrator deaktiviert."
  },
  {
    "id": "api.incoming_webhook.invalid_username.app_error",
    "translation": "Ungültiger Benutzername."
  },
  {
    "id": "api.io_error",
    "translation": "Eingabe-/Ausgabe-Fehler"
  },
  {
    "id": "api.ldap_group.not_found",
    "translation": "LDAP-Gruppe nicht gefunden"
  },
  {
    "id": "api.ldap_groups.license_error",
    "translation": "Ihre Lizenz unterstützt keine LDAP-Gruppen"
  },
  {
    "id": "api.license.add_license.array.app_error",
    "translation": "Leeres Array unterhalb von 'Lizenz' in der Anfrage."
  },
  {
    "id": "api.license.add_license.expired.app_error",
    "translation": "Die Lizenz ist entweder abgelaufen oder wurde noch nicht aktiviert."
  },
  {
    "id": "api.license.add_license.invalid.app_error",
    "translation": "Ungültige Lizenzdatei."
  },
  {
    "id": "api.license.add_license.invalid_count.app_error",
    "translation": "Konnte die Anzahl der eindeutigen Benutzer nicht ermitteln."
  },
  {
    "id": "api.license.add_license.no_file.app_error",
    "translation": "Keine Datei unter 'license' in der Anfrage."
  },
  {
    "id": "api.license.add_license.open.app_error",
    "translation": "Die Lizenzdatei konnte nicht geöffnet werden."
  },
  {
    "id": "api.license.add_license.save.app_error",
    "translation": "Lizenz wurde nicht richtig gespeichert."
  },
  {
    "id": "api.license.add_license.save_active.app_error",
    "translation": "Aktive Lizenznummer wurde nicht richtig gespeichert."
  },
  {
    "id": "api.license.add_license.unique_users.app_error",
    "translation": "Diese Lizenz unterstützt maximal {{.Users}}, wobei ihr System derzeit {{.Count}} eindeutige Benutzer umfasst. Eindeutige Benutzer werden anhand der E-Mail-Adresse gezählt. Die Anzahl der Benutzer lässt sich unter Seiten Berichte -> Statistiken anzeigen einsehen."
  },
  {
    "id": "api.license.client.old_format.app_error",
    "translation": "Das neue Format für die Clientlizenz wird nocht nicht unterstützt. Bitte geben Sie format=old in der Anfrage an."
  },
  {
    "id": "api.marshal_error",
    "translation": "Anordnungsfehler"
  },
  {
    "id": "api.oauth.allow_oauth.redirect_callback.app_error",
    "translation": "Ungültige Anfrage: Angegebene redirect_uri stimmt nicht mit der callback_url überein."
  },
  {
    "id": "api.oauth.allow_oauth.turn_off.app_error",
    "translation": "Der Systemadministrator hat den OAuth2 Service Provider deaktiviert."
  },
  {
    "id": "api.oauth.authorize_oauth.disabled.app_error",
    "translation": "Der Systemadministrator hat den OAuth2 Service Provider deaktiviert."
  },
  {
    "id": "api.oauth.get_access_token.bad_client_id.app_error",
    "translation": "invalid_request: Fehlerhafte client_id."
  },
  {
    "id": "api.oauth.get_access_token.bad_client_secret.app_error",
    "translation": "invalid_request: client_secret fehlt."
  },
  {
    "id": "api.oauth.get_access_token.bad_grant.app_error",
    "translation": "invalid_request: Fehlerhafter grant_type."
  },
  {
    "id": "api.oauth.get_access_token.credentials.app_error",
    "translation": "invalid_client: Ungültige Client Zugangsdaten."
  },
  {
    "id": "api.oauth.get_access_token.disabled.app_error",
    "translation": "Der Systemadministrator hat den OAuth2 Service Provider deaktiviert."
  },
  {
    "id": "api.oauth.get_access_token.expired_code.app_error",
    "translation": "invalid_grant: Ungültiger oder abgelaufener Autorisationscode."
  },
  {
    "id": "api.oauth.get_access_token.internal.app_error",
    "translation": "server_error: Ein interner Serverfehler ist beim Zugriff auf die Datenbank aufgetreten."
  },
  {
    "id": "api.oauth.get_access_token.internal_saving.app_error",
    "translation": "server_error: Ein interner Serverfehler ist während des Speicherns des Zugriffstokens in die Datenbank aufgetreten."
  },
  {
    "id": "api.oauth.get_access_token.internal_session.app_error",
    "translation": "server_error: Ein interner Serverfehler ist während des Speicherns der Sitzung in die Datenbank aufgetreten."
  },
  {
    "id": "api.oauth.get_access_token.internal_user.app_error",
    "translation": "server_error: Ein interner Serverfehler ist während des Ladens des Benutzers von der Datenbank aufgetreten."
  },
  {
    "id": "api.oauth.get_access_token.missing_code.app_error",
    "translation": "invalid_request: Code fehlt."
  },
  {
    "id": "api.oauth.get_access_token.missing_refresh_token.app_error",
    "translation": "invalid_request: refresh_token fehlt."
  },
  {
    "id": "api.oauth.get_access_token.redirect_uri.app_error",
    "translation": "invalid_request: Angegebene redirect_uri entspricht nicht redirect_uri des Autorisationscodes."
  },
  {
    "id": "api.oauth.get_access_token.refresh_token.app_error",
    "translation": "invalid_grant: Ungültiger refresh_token."
  },
  {
    "id": "api.oauth.invalid_state_token.app_error",
    "translation": "Ungültiger Status-Token."
  },
  {
    "id": "api.oauth.register_oauth_app.turn_off.app_error",
    "translation": "Der Systemadministrator hat den OAuth2 Service Provider deaktiviert."
  },
  {
    "id": "api.oauth.revoke_access_token.del_session.app_error",
    "translation": "Beim Löschen der Session aus der Datenbank ist ein Fehler aufgetreten."
  },
  {
    "id": "api.oauth.revoke_access_token.del_token.app_error",
    "translation": "Beim Löschen des Zugriffstokens aus der Datenbank ist ein Fehler aufgetreten."
  },
  {
    "id": "api.oauth.revoke_access_token.get.app_error",
    "translation": "Beim Abruf des Zugriffstokens, vor der Löschung aus der Datenbank, ist ein Fehler aufgetreten."
  },
  {
    "id": "api.oauth.singup_with_oauth.disabled.app_error",
    "translation": "Benutzerregistrierung ist deaktiviert."
  },
  {
    "id": "api.oauth.singup_with_oauth.expired_link.app_error",
    "translation": "Der Registrierungslink ist abgelaufen."
  },
  {
    "id": "api.oauth.singup_with_oauth.invalid_link.app_error",
    "translation": "Der Einladungslink scheint nicht gültig zu sein."
  },
  {
    "id": "api.outgoing_webhook.disabled.app_error",
    "translation": "Ausgehende Webhooks wurden vom Systemadministrator deaktiviert."
  },
  {
    "id": "api.plugin.upload.array.app_error",
    "translation": "Datei-Array ist leer in multipart/form-Anfrage."
  },
  {
    "id": "api.plugin.upload.file.app_error",
    "translation": "Konnte Datei in multipart/form-Anfrage nicht öffnen."
  },
  {
    "id": "api.plugin.upload.no_file.app_error",
    "translation": "Fehlende Datei in multipart/form-Anfrage."
  },
  {
    "id": "api.post.check_for_out_of_channel_mentions.message.multiple",
    "translation": "@{{.Usernames}} und @{{.LastUsername}} wurden erwähnt, haben aber keine Benachrichtigung erhalten, da sie keine Mitglieder des Kanals sind."
  },
  {
    "id": "api.post.check_for_out_of_channel_mentions.message.one",
    "translation": "@{{.Username}} wurde erwähnt, hat aber keine Benachrichtigung erhalten, da kein Kanalmitglied."
  },
  {
    "id": "api.post.create_post.can_not_post_to_deleted.error",
    "translation": "Kann nicht in gelöschten Kanal senden."
  },
  {
    "id": "api.post.create_post.channel_root_id.app_error",
    "translation": "Ungültige Kanal-ID für den Root-ID-Parameter."
  },
  {
    "id": "api.post.create_post.parent_id.app_error",
    "translation": "Ungültiger Parameter für ParentId."
  },
  {
    "id": "api.post.create_post.root_id.app_error",
    "translation": "Ungültiger RootId Parameter."
  },
  {
    "id": "api.post.create_post.town_square_read_only",
    "translation": "Der Kanal ist nur lesbar. Nur Mitglieder mit Berechtigung können hier schreiben."
  },
  {
    "id": "api.post.create_webhook_post.creating.app_error",
    "translation": "Fehler beim Erstellen des Eintrages."
  },
  {
    "id": "api.post.deduplicate_create_post.failed_to_get",
    "translation": "Konnte originale Nachricht nicht abrufen nachdem ein Client dedupliziert wurde, der die selbe Anfrage wiederholte."
  },
  {
    "id": "api.post.deduplicate_create_post.pending",
    "translation": "Nachricht zurückgewiesen, da ein anderer Client die selbe Anfrage durchführt."
  },
  {
    "id": "api.post.delete_post.can_not_delete_post_in_deleted.error",
    "translation": "Kann eine Nachricht in einem gelöschten Kanal nicht löschen."
  },
  {
    "id": "api.post.disabled_all",
    "translation": "@all wurde deaktiviert, da der Kanal mehr als {{.Users}} Benutzer hat."
  },
  {
    "id": "api.post.disabled_channel",
    "translation": "@channel wurde deaktiviert, da der Kanal mehr als {{.Users}} Benutzer hat."
  },
  {
    "id": "api.post.disabled_here",
    "translation": "@here wurde deaktiviert, da der Kanal mehr als {{.Users}} Benutzer hat."
  },
  {
    "id": "api.post.do_action.action_id.app_error",
    "translation": "Ungültige Action-ID."
  },
  {
    "id": "api.post.do_action.action_integration.app_error",
    "translation": "Fehler bei Aktions-Integration."
  },
  {
    "id": "api.post.get_message_for_notification.files_sent",
    "translation": {
      "one": "{{.Count}} Datei versendet: {{.Filenames}}",
      "other": "{{.Count}} Dateien versendet: {{.Filenames}}"
    }
  },
  {
    "id": "api.post.get_message_for_notification.images_sent",
    "translation": {
      "one": "{{.Count}} Bild versendet: {{.Filenames}}",
      "other": "{{.Count}} Bilder versendet: {{.Filenames}}"
    }
  },
  {
    "id": "api.post.link_preview_disabled.app_error",
    "translation": "Link-Vorschauen wurden vom Systemadministrator deaktiviert."
  },
  {
    "id": "api.post.patch_post.can_not_update_post_in_deleted.error",
    "translation": "Kann eine Nachricht in einem gelöschten Kanal nicht aktualisieren."
  },
  {
    "id": "api.post.save_is_pinned_post.town_square_read_only",
    "translation": "Der Kanal ist nur lesbar. Nur Mitglieder mit Berechtigung können hier Nachrichten an- oder abheften."
  },
  {
    "id": "api.post.send_notification_and_forget.push_channel_mention",
    "translation": " hat den Kanal benachrichtigt."
  },
  {
    "id": "api.post.send_notification_and_forget.push_comment_on_post",
    "translation": " hat ihre Nachricht kommentiert."
  },
  {
    "id": "api.post.send_notification_and_forget.push_comment_on_thread",
    "translation": " hat eine Diskussion kommentiert, an der Sie teilgenommen haben."
  },
  {
    "id": "api.post.send_notifications_and_forget.push_explicit_mention",
    "translation": " hat Sie erwähnt."
  },
  {
    "id": "api.post.send_notifications_and_forget.push_general_message",
    "translation": " hat einen Beitrag geschrieben."
  },
  {
    "id": "api.post.send_notifications_and_forget.push_image_only",
    "translation": " hat eine Datei hochgeladen."
  },
  {
    "id": "api.post.send_notifications_and_forget.push_message",
    "translation": "hat ihnen eine Nachricht geschickt."
  },
  {
    "id": "api.post.update_post.can_not_update_post_in_deleted.error",
    "translation": "Kann eine Nachricht in einem gelöschten Kanal nicht aktualisieren."
  },
  {
    "id": "api.post.update_post.find.app_error",
    "translation": "Die bestehende Nachricht oder der bestehende Kommentar konnte nicht zur Aktualisierung gefunden werden."
  },
  {
    "id": "api.post.update_post.permissions_details.app_error",
    "translation": "{{.PostId}} wurde bereits gelöscht."
  },
  {
    "id": "api.post.update_post.permissions_time_limit.app_error",
    "translation": "Nachrichtenbearbeitung ist nur für {{.timeLimit}} Sekunden erlaubt. Bitte fragen Sie ihren Administrator, um Details zu erfahren."
  },
  {
    "id": "api.post.update_post.system_message.app_error",
    "translation": "Konnte die Systemnachricht nicht aktualisieren."
  },
  {
    "id": "api.post_get_post_by_id.get.app_error",
    "translation": "Konnte die Nachricht nicht abrufen."
  },
  {
    "id": "api.preference.delete_preferences.delete.app_error",
    "translation": "Konnte Benutzereinstellungen nicht löschen."
  },
  {
    "id": "api.preference.preferences_category.get.app_error",
    "translation": "Konnte Benutzereinstellungen nicht abrufen."
  },
  {
    "id": "api.preference.update_preferences.set.app_error",
    "translation": "Konnte Benutzereinstellungen nicht setzen."
  },
  {
    "id": "api.reaction.delete.archived_channel.app_error",
    "translation": "Sie können in einem archivierten Kanal keine Reaktionen entfernen."
  },
  {
    "id": "api.reaction.save.archived_channel.app_error",
    "translation": "Sie können in einem archivierten Kanal nicht reagieren."
  },
  {
    "id": "api.reaction.save_reaction.invalid.app_error",
    "translation": "Reaktion ist nicht gültig."
  },
  {
    "id": "api.reaction.save_reaction.user_id.app_error",
    "translation": "Sie können keine Reaktion für den anderen Benutzer sichern."
  },
  {
    "id": "api.reaction.town_square_read_only",
    "translation": "Reaktionen auf Nachrichte sind in Nur-Lesen-Kanälen nicht möglich."
  },
  {
    "id": "api.restricted_system_admin",
    "translation": "Diese Aktion ist Administratoren mit eingeschränkten Rechten nicht erlaubt."
  },
  {
    "id": "api.roles.patch_roles.license.error",
    "translation": "Ihre Lizenz unterstützt die erweiterten Berechtigungen nicht."
  },
  {
    "id": "api.scheme.create_scheme.license.error",
    "translation": "Ihre Lizenz unterstützt die Erstellung von Team-Schemas nicht."
  },
  {
    "id": "api.scheme.delete_scheme.license.error",
    "translation": "Ihre Lizenz unterstützt die Löschung von Team-Schemas nicht"
  },
  {
    "id": "api.scheme.get_channels_for_scheme.scope.error",
    "translation": "Konnte Kanäle für Schema nicht abrufen, da das angegebene Schema kein Kanal-Schema ist."
  },
  {
    "id": "api.scheme.get_teams_for_scheme.scope.error",
    "translation": "Konnte Teams für Schema nicht abrufen, da das angegebene Schema kein Team-Schema ist."
  },
  {
    "id": "api.scheme.patch_scheme.license.error",
    "translation": "Ihre Lizenz unterstützt die Aktualisierung des Team-Schemas nicht"
  },
  {
    "id": "api.server.start_server.forward80to443.disabled_while_using_lets_encrypt",
    "translation": "Forward80To443 muss aktiviert werden, um LetsEncrypt zu verwenden"
  },
  {
    "id": "api.server.start_server.forward80to443.enabled_but_listening_on_wrong_port",
    "translation": "Kann Port 80 nicht auf Port 443 weiterleiten während auf Port %s gehört wird. Deaktivieren Sie Forward80To443, fall Sie einen Proxy-Server verwenden"
  },
  {
    "id": "api.server.start_server.rate_limiting_memory_store",
    "translation": "Konnte Rate Limiting Memory Store nicht initialisieren. Prüfen Sie die MemoryStoreSize-Konfigurationseinstellung."
  },
  {
    "id": "api.server.start_server.rate_limiting_rate_limiter",
    "translation": "Konnte Anfragenbegrenzer nicht initialisieren."
  },
  {
    "id": "api.server.start_server.starting.critical",
    "translation": "Fehler beim Starten des Servers, err:%v"
  },
  {
    "id": "api.slackimport.slack_add_bot_user.email_pwd",
    "translation": "Die Integrations-/Slack-Bot-Benutzer mit der E-Mail {{.Email}} und Passwort {{.Password}} wurde importiert.\r\n"
  },
  {
    "id": "api.slackimport.slack_add_bot_user.unable_import",
    "translation": "Konnte den Integrations-/Slack-Bot-Benutzer {{.Username}} nicht importieren.\r\n"
  },
  {
    "id": "api.slackimport.slack_add_channels.added",
    "translation": "\r\nKanäle hinzugefügt:\r\n"
  },
  {
    "id": "api.slackimport.slack_add_channels.failed_to_add_user",
    "translation": "Konnte Slack-Benutzer {{.Username}} nicht zum Kanal hinzufügen.\r\n"
  },
  {
    "id": "api.slackimport.slack_add_channels.import_failed",
    "translation": "Konnte Slack-Kanal {{.DisplayName}} nicht importieren.\r\n"
  },
  {
    "id": "api.slackimport.slack_add_channels.merge",
    "translation": "Der Slack-Kanal {{.DisplayName}} existiert bereits als aktiver Mattermost-Kanal. Beide Kanäle wurden zusammengeführt.\r\n"
  },
  {
    "id": "api.slackimport.slack_add_users.created",
    "translation": "\r\nBenutzer erstellt:\r\n"
  },
  {
    "id": "api.slackimport.slack_add_users.email_pwd",
    "translation": "Slack-Benutzer mit der E-Mail-Adresse {{.Email}} und dem Passwort {{.Password}} wurde importiert.\r\n"
  },
  {
    "id": "api.slackimport.slack_add_users.merge_existing",
    "translation": "Slack-Benutzer mit existierendem Mattermost-Benutzer mit identischer E-Mail-Adresse {{.Email}} und Benutzername {{.Username}} zusammengeführt.\r\n"
  },
  {
    "id": "api.slackimport.slack_add_users.merge_existing_failed",
    "translation": "Slack-Benutzer mit existierendem Mattermost-Benutzer mit identischer E-Mail-Adresse {{.Email}} und Benutzername {{.Username}} zusammengeführt, konnte aber den Benutzer nicht zu seinem Team hinzufügen.\r\n"
  },
  {
    "id": "api.slackimport.slack_add_users.missing_email_address",
    "translation": "Der Benutzer {{.Username}} hat keine E-Mail-Adresse im Slack-Export. Verwende {{.Email}} als Platzhalter. Der Benutzer sollte seine E-Mail-Adresse aktualisieren, sobald er sich angemeldet hat.\r\n"
  },
  {
    "id": "api.slackimport.slack_add_users.unable_import",
    "translation": "Konnte Slack-Benutzer nicht importieren: {{.Username}}\r\n"
  },
  {
    "id": "api.slackimport.slack_import.log",
    "translation": "Mattermost Slack Import Protokoll\n"
  },
  {
    "id": "api.slackimport.slack_import.note1",
    "translation": "- Einige Nachrichten wurden eventuell nicht importiert, da sie nicht von diesem Importer unterstützt werden.\r\n"
  },
  {
    "id": "api.slackimport.slack_import.note2",
    "translation": "- Nachrichten vom Slack-Bot werden aktuell nicht unterstützt.\r\n"
  },
  {
    "id": "api.slackimport.slack_import.note3",
    "translation": "- Weitere Fehlermeldungen könnten in den Server-Logs auffindbar sein.\r\n"
  },
  {
    "id": "api.slackimport.slack_import.notes",
    "translation": "\r\nNotizen:\r\n"
  },
  {
    "id": "api.slackimport.slack_import.open.app_error",
    "translation": "Konnte folgende Datei nicht öffnen: {{.Filename}}.\r\n"
  },
  {
    "id": "api.slackimport.slack_import.team_fail",
    "translation": "Fehler beim Abruf des Teams, in das importiert werden soll.\r\n"
  },
  {
    "id": "api.slackimport.slack_import.zip.app_error",
    "translation": "Konnte Slack-Export ZIP-Datei nicht öffnen.\r\n"
  },
  {
    "id": "api.status.user_not_found.app_error",
    "translation": "Benutzer nicht gefunden."
  },
  {
    "id": "api.team.add_user_to_team.added",
    "translation": "%v wurde durch %v zum Team hinzugefügt."
  },
  {
    "id": "api.team.add_user_to_team.missing_parameter.app_error",
    "translation": "Parameter um Benutzer zu Team hinzuzufügen erforderlich."
  },
  {
    "id": "api.team.get_invite_info.not_open_team",
    "translation": "Die Einladung ist ungültig, weil dies kein offenes Team ist."
  },
  {
    "id": "api.team.get_team_icon.filesettings_no_driver.app_error",
    "translation": "Ungültiger Treibername in Dateieinstellungen.  Muss 'local' oder 'amazons3' sein."
  },
  {
    "id": "api.team.get_team_icon.read_file.app_error",
    "translation": "Konnte Teamsymbol nicht lesen."
  },
  {
    "id": "api.team.import_team.array.app_error",
    "translation": "Leeres Array unterhalb von 'Datei' in der Anfrage."
  },
  {
    "id": "api.team.import_team.integer.app_error",
    "translation": "Dateigröße ist keine Integer-Zahl."
  },
  {
    "id": "api.team.import_team.no_file.app_error",
    "translation": "Keine Datei unter 'file' in der Anfrage."
  },
  {
    "id": "api.team.import_team.no_import_from.app_error",
    "translation": "Falsch gebildete Anfrage: Feld importFrom fehlt."
  },
  {
    "id": "api.team.import_team.open.app_error",
    "translation": "Konnte Datei nicht öffnen."
  },
  {
    "id": "api.team.import_team.parse.app_error",
    "translation": "Kann Multipart-Formular nicht verarbeiten."
  },
  {
    "id": "api.team.import_team.unavailable.app_error",
    "translation": "Falsch gebildete Anfrage: Feld filesize fehlt."
  },
  {
    "id": "api.team.invite_members.disabled.app_error",
    "translation": "E-Mail-Einladungen sind deaktiviert."
  },
  {
    "id": "api.team.invite_members.invalid_email.app_error",
    "translation": "Die folgenden E-Mail-Adressen gehören nicht zu einer akzeptierten Domäne: {{.Addresses}}. Bitte kontaktieren Sie ihren Systemadministrator für Details."
  },
  {
    "id": "api.team.invite_members.no_one.app_error",
    "translation": "Keiner zum Einladen."
  },
  {
    "id": "api.team.is_team_creation_allowed.disabled.app_error",
    "translation": "Teamerstellung wurde deaktiviert. Bitte fragen Sie ihren Administrator, um Details zu erfahren."
  },
  {
    "id": "api.team.is_team_creation_allowed.domain.app_error",
    "translation": "Die E-Mail-Adresse muss von einer bestimmten Domain stammen (z.B. @example.com). Bitte wenden Sie sich an ihren Systemadministrator."
  },
  {
    "id": "api.team.join_team.post_and_forget",
    "translation": "%v ist dem Team beigetreten."
  },
  {
    "id": "api.team.join_user_to_team.allowed_domains.app_error",
    "translation": "Die E-Mail-Adresse muss von einer bestimmten Domain stammen (z.B. @example.com). Bitte wenden Sie sich an ihren Systemadministrator."
  },
  {
    "id": "api.team.leave.left",
    "translation": "%v hat das Team verlassen."
  },
  {
    "id": "api.team.move_channel.post.error",
    "translation": "Fehler beim Senden der Nachricht zur Verschiebung des Kanals."
  },
  {
    "id": "api.team.move_channel.success",
    "translation": "Dieser Kanal wurde durch %v in dieses Team verschoben."
  },
  {
    "id": "api.team.remove_team_icon.get_team.app_error",
    "translation": "Ein Fehler ist beim Aufrufen des Teams aufgetreten."
  },
  {
    "id": "api.team.remove_user_from_team.missing.app_error",
    "translation": "Der Benutzer scheint nicht Teil dieses Teams zu sein."
  },
  {
    "id": "api.team.remove_user_from_team.removed",
    "translation": "%v wurde aus dem Team entfernt."
  },
  {
    "id": "api.team.set_team_icon.array.app_error",
    "translation": "Leeres Array unterhalb von 'image' in der Anfrage."
  },
  {
    "id": "api.team.set_team_icon.decode.app_error",
    "translation": "Konnte das Teamsymbol nicht dekodieren."
  },
  {
    "id": "api.team.set_team_icon.encode.app_error",
    "translation": "Konnte Teamsymbol nicht kodieren."
  },
  {
    "id": "api.team.set_team_icon.get_team.app_error",
    "translation": "Ein Fehler ist beim Aufrufen des Teams aufgetreten."
  },
  {
    "id": "api.team.set_team_icon.no_file.app_error",
    "translation": "Keine Datei unter 'image' in der Anfrage."
  },
  {
    "id": "api.team.set_team_icon.open.app_error",
    "translation": "Konnte Bilddatei nicht öffnen."
  },
  {
    "id": "api.team.set_team_icon.parse.app_error",
    "translation": "Konnte Multipart-Formular nicht verarbeiten."
  },
  {
    "id": "api.team.set_team_icon.storage.app_error",
    "translation": "Das Teamsymbol kann nicht hochgeladen werden. Ein Foto-Speicherort ist nicht konfiguriert."
  },
  {
    "id": "api.team.set_team_icon.too_large.app_error",
    "translation": "Kann Teamsymbol nicht hochladen. Datei ist zu groß."
  },
  {
    "id": "api.team.set_team_icon.write_file.app_error",
    "translation": "Konnte Teamsymbol nicht speichern."
  },
  {
    "id": "api.team.team_icon.update.app_error",
    "translation": "Ein Fehler ist beim Aktualisieren des Teamsymbols aufgetreten."
  },
  {
    "id": "api.team.update_member_roles.not_a_member",
    "translation": "Der angegebene Benutzer ist kein Mitglied des angegebenen Teams."
  },
  {
    "id": "api.team.update_restricted_domains.mismatch.app_error",
    "translation": "Beschränkung des Teams auf {{ .Domain }} ist durch die Systemkonfiguration nicht erlaubt. Bitte wenden Sie sich an ihren Systemadministrator."
  },
  {
    "id": "api.team.update_team_scheme.license.error",
    "translation": "Ihre Lizenz unterstützt die Aktualisierung des Team-Schemas nicht"
  },
  {
    "id": "api.team.update_team_scheme.scheme_scope.error",
    "translation": "Konnte Schema für Team nicht setzen, da das angegebene Schema kein Team-Schema ist."
  },
  {
    "id": "api.templates.deactivate_body.info",
    "translation": "Sie haben ihr Konto auf {{ .SiteURL }} deaktiviert."
  },
  {
    "id": "api.templates.deactivate_body.title",
    "translation": "Ihr Konto auf {{ .ServerURL }} wurde deaktiviert"
  },
  {
    "id": "api.templates.deactivate_body.warning",
    "translation": "Falls diese Änderung nicht durch Sie durchgeführt wurde oder Sie ihr Konto reaktivieren möchten, kontaktieren Sie ihren Systemadministrator."
  },
  {
    "id": "api.templates.deactivate_subject",
    "translation": "[{{ .SiteName }}] Ihr Konto auf {{ .ServerURL }} wurde deaktiviert"
  },
  {
    "id": "api.templates.email_change_body.info",
    "translation": "Ihre E-Mail-Adresse für {{.TeamDisplayName}} wurde in {{.NewEmail}} geändert."
  },
  {
    "id": "api.templates.email_change_body.title",
    "translation": "Ihre E-Mail-Adresse wurde geändert"
  },
  {
    "id": "api.templates.email_change_subject",
    "translation": "[{{ .SiteName }}] Ihre E-Mail-Adresse wurde geändert"
  },
  {
    "id": "api.templates.email_change_verify_body.button",
    "translation": "E-Mail verifizieren"
  },
  {
    "id": "api.templates.email_change_verify_body.info",
    "translation": "Um ihre E-Mail-Adresse für {{.TeamDisplayName}} zu ändern, klicken Sie bitte auf den unten stehenden Link, um zu bestätigen, dass dies die richtige Adresse ist."
  },
  {
    "id": "api.templates.email_change_verify_body.title",
    "translation": "Sie haben ihre E-Mail-Adresse geändert"
  },
  {
    "id": "api.templates.email_change_verify_subject",
    "translation": "[{{ .SiteName }}] Bestätigen Sie die neue E-Mail-Adresse"
  },
  {
    "id": "api.templates.email_footer",
    "translation": "Um ihre Benachrichtigungseinstellungen zu ändern, melden Sie sich an ihrer Team-Site an und wählen dann Kontoeinstellungen > Benachrichtigungen."
  },
  {
    "id": "api.templates.email_info1",
    "translation": "Bei Fragen schreiben Sie uns eine Mail: "
  },
  {
    "id": "api.templates.email_info2",
    "translation": "Mit freundlichen Grüßen,"
  },
  {
    "id": "api.templates.email_info3",
    "translation": "Das {{.SiteName}}-Team"
  },
  {
    "id": "api.templates.email_organization",
    "translation": "Versandt durch "
  },
  {
    "id": "api.templates.email_warning",
    "translation": "Falls Sie diese Änderung nicht durchgeführt haben, kontaktieren Sie den Systemadministrator."
  },
  {
    "id": "api.templates.invite_body.button",
    "translation": "Jetzt beitreten"
  },
  {
    "id": "api.templates.invite_body.title",
    "translation": "Sie wurden von {{ .SenderName }} eingeladen dem Team {{ .TeamDisplayName }} beizutreten."
  },
  {
    "id": "api.templates.invite_subject",
    "translation": "[{{ .SiteName }}] {{ .SenderName }} hat Sie eingeladen, dem Team {{ .TeamDisplayName }} beizutreten"
  },
  {
    "id": "api.templates.mfa_activated_body.info",
    "translation": "Multi-Faktor-Authentifizierung wurde zu ihrem Konto auf {{ .SiteURL }} hinzugefügt."
  },
  {
    "id": "api.templates.mfa_activated_body.title",
    "translation": "Multi-Faktor-Authentifizierung wurde hinzugefügt"
  },
  {
    "id": "api.templates.mfa_change_subject",
    "translation": "[{{ .SiteName }}] Ihre MFA wurde aktualisiert"
  },
  {
    "id": "api.templates.mfa_deactivated_body.info",
    "translation": "Multi-Faktor-Authentifizierung wurde von ihrem Konto auf {{ .SiteURL }} entfernt."
  },
  {
    "id": "api.templates.mfa_deactivated_body.title",
    "translation": "Multi-Faktor-Authentifizierung wurde entfernt"
  },
  {
    "id": "api.templates.password_change_body.info",
    "translation": "Ihr Passwort für {{.TeamDisplayName}} auf {{ .TeamURL }} wurde durch {{.Method}} geändert."
  },
  {
    "id": "api.templates.password_change_body.title",
    "translation": "Ihr Passwort wurde aktualisiert"
  },
  {
    "id": "api.templates.password_change_subject",
    "translation": "[{{ .SiteName }}] Ihr Passwort wurde aktualisiert"
  },
  {
    "id": "api.templates.post_body.button",
    "translation": "Nachricht anzeigen"
  },
  {
    "id": "api.templates.reset_body.button",
    "translation": "Passwort zurücksetzen"
  },
  {
    "id": "api.templates.reset_body.title",
    "translation": "Ihr Passwort zurücksetzen"
  },
  {
    "id": "api.templates.reset_subject",
    "translation": "[{{ .SiteName }}] Passwort zurücksetzen"
  },
  {
    "id": "api.templates.signin_change_email.body.info",
    "translation": "Sie haben ihre Anmeldemethode auf {{ .SiteName }} zu {{.Method}} geändert."
  },
  {
    "id": "api.templates.signin_change_email.body.method_email",
    "translation": "E-Mail-Adresse und Passwort"
  },
  {
    "id": "api.templates.signin_change_email.body.title",
    "translation": "Sie haben ihre Anmeldemethode geändert"
  },
  {
    "id": "api.templates.signin_change_email.subject",
    "translation": "[{{ .SiteName }}] Ihre Anmeldemethode wurde aktualisiert"
  },
  {
    "id": "api.templates.user_access_token_body.info",
    "translation": "Ein persönliches Zugangs-Token wurde zu ihrem Konto auf {{ .SiteURL }} hinzugefügt. Dies kann zum Zugriff auf {{.SiteName}} mit ihrem Konto verwendet werden."
  },
  {
    "id": "api.templates.user_access_token_body.title",
    "translation": "Persönliches Zugriffs-Token zu ihrem Konto hinzugefügt"
  },
  {
    "id": "api.templates.user_access_token_subject",
    "translation": "[{{ .SiteName }}] Persönliches Zugriffs-Token zu ihrem Konto hinzugefügt"
  },
  {
    "id": "api.templates.username_change_body.info",
    "translation": "Ihr Benutzername für {{.TeamDisplayName}} wurde geändert zu {{.NewUsername}}."
  },
  {
    "id": "api.templates.username_change_body.title",
    "translation": "Ihr Benutzername wurde geändert"
  },
  {
    "id": "api.templates.username_change_subject",
    "translation": "[{{ .SiteName }}] Ihr Benutzername wurde geändert"
  },
  {
    "id": "api.templates.verify_body.button",
    "translation": "E-Mail verifizieren"
  },
  {
    "id": "api.templates.verify_body.info",
    "translation": "Diese E-Mail-Adresse wurde verwendet um ein Konto bei Mattermost anzulegen."
  },
  {
    "id": "api.templates.verify_body.title",
    "translation": "Verifizieren Sie Ihre E-Mail-Adresse"
  },
  {
    "id": "api.templates.verify_subject",
    "translation": "[{{ .SiteName }}] E-Mail-Bestätigung"
  },
  {
    "id": "api.templates.welcome_body.app_download_info",
    "translation": "Für das beste Erlebnis laden Sie die Apps für PC, macOS, iOS und Android herunter."
  },
  {
    "id": "api.templates.welcome_body.button",
    "translation": "E-Mail verifizieren"
  },
  {
    "id": "api.templates.welcome_body.info",
    "translation": "Diese E-Mail-Adresse wurde verwendet, um ein Mattermost Konto zu erstellen."
  },
  {
    "id": "api.templates.welcome_body.title",
    "translation": "Willkommen im Team"
  },
  {
    "id": "api.templates.welcome_subject",
    "translation": "[{{ .SiteName }}] Sie sind {{ .ServerURL }} beigetreten"
  },
  {
    "id": "api.user.activate_mfa.email_and_ldap_only.app_error",
    "translation": "MFA ist für diesen Kontotyp nicht verfügbar."
  },
  {
    "id": "api.user.add_direct_channels_and_forget.failed.error",
    "translation": "Fehler beim Hinzufügen von Kanaleinstellungen für Benutzer user_id={{.UserId}}, team_id={{.TeamId}}, err={{.Error}}"
  },
  {
    "id": "api.user.authorize_oauth_user.bad_response.app_error",
    "translation": "Fehlerhafte Rückmeldung bei Tokenanfrage."
  },
  {
    "id": "api.user.authorize_oauth_user.bad_token.app_error",
    "translation": "Falscher Tokentyp."
  },
  {
    "id": "api.user.authorize_oauth_user.invalid_state.app_error",
    "translation": "Ungültiger Zustand"
  },
  {
    "id": "api.user.authorize_oauth_user.missing.app_error",
    "translation": "Fehlendes Zugangs-Token."
  },
  {
    "id": "api.user.authorize_oauth_user.response.app_error",
    "translation": "Ungültige Antwort vom OAuth-Service-Anbieter erhalten."
  },
  {
    "id": "api.user.authorize_oauth_user.service.app_error",
    "translation": "Tokenanfrage zu {{.Service}} fehlgeschlagen."
  },
  {
    "id": "api.user.authorize_oauth_user.token_failed.app_error",
    "translation": "Tokenanfrage fehlgeschlagen."
  },
  {
    "id": "api.user.authorize_oauth_user.unsupported.app_error",
    "translation": "{{.Service}} SSO über OAuth 2.0 auf diesem Server nicht verfügbar."
  },
  {
    "id": "api.user.check_user_login_attempts.too_many.app_error",
    "translation": "Ihr Konto ist gesperrt, da es zu viele fehlerhafte Passworteingaben gab. Bitte setzen Sie ihr Passwort zurück."
  },
  {
    "id": "api.user.check_user_mfa.bad_code.app_error",
    "translation": "Ungültiger MFA-Token."
  },
  {
    "id": "api.user.check_user_password.invalid.app_error",
    "translation": "Der Login schlug fehl, weil das Passwort ungültig ist."
  },
  {
    "id": "api.user.complete_switch_with_oauth.blank_email.app_error",
    "translation": "Leere E-Mail-Adresse."
  },
  {
    "id": "api.user.complete_switch_with_oauth.parse.app_error",
    "translation": "Konnte Authentifizierungsdaten aus {{.Service}} Benutzerobjekt nicht verarbeiten."
  },
  {
    "id": "api.user.create_email_token.error",
    "translation": "Token-Daten für die E-Mail-Bestätigung konnten nicht erstellt werden"
  },
  {
    "id": "api.user.create_oauth_user.already_attached.app_error",
    "translation": "Mit dieser E-Mail-Adresse ist bereits ein Konto verknüpft, das nicht die Anmeldemethode {{.Service}} verwendet. Bitte verwenden Sie {{.Auth}} zum Anmelden."
  },
  {
    "id": "api.user.create_oauth_user.create.app_error",
    "translation": "Konnte keinen Benutzer aus {{.Service}} Benutzerobjekt erstellen."
  },
  {
    "id": "api.user.create_profile_image.default_font.app_error",
    "translation": "Konnte Standard-Profilbildschriftart nicht erstellen."
  },
  {
    "id": "api.user.create_profile_image.encode.app_error",
    "translation": "Konnte Standardprofilbild nicht enkodieren."
  },
  {
    "id": "api.user.create_profile_image.initial.app_error",
    "translation": "Konnte Benutzerinitial nicht zu Standardprofilbild hinzufügen."
  },
  {
    "id": "api.user.create_user.accepted_domain.app_error",
    "translation": "Die angegebene E-Mail-Adresse gehört nicht zu den zugelassenen Domains. Bitte kontaktieren Sie ihren Administrator oder registrieren Sie sich mit einer andere E-Mail-Adresse."
  },
  {
    "id": "api.user.create_user.disabled.app_error",
    "translation": "Die Erstellung von Benutzern ist deaktiviert."
  },
  {
    "id": "api.user.create_user.no_open_server",
    "translation": "Dieser Server erlaubt keine offenen Registrierungen.  Bitte wenden Sie sich an ihren Administrator, um eine Einladung zu erhalten."
  },
  {
    "id": "api.user.create_user.signup_email_disabled.app_error",
    "translation": "Benutzerregistrierung mit einer E-Mail-Adresse ist ausgeschaltet."
  },
  {
    "id": "api.user.create_user.signup_link_expired.app_error",
    "translation": "Der Registrierungslink ist abgelaufen."
  },
  {
    "id": "api.user.create_user.signup_link_invalid.app_error",
    "translation": "Der Registrierungslink scheint nicht gültig zu sein."
  },
  {
    "id": "api.user.email_to_ldap.not_available.app_error",
    "translation": "AD/LDAP ist auf diesem Server nicht verfügbar."
  },
  {
    "id": "api.user.email_to_oauth.not_available.app_error",
    "translation": "Authentifizierungs-Transfer auf diesem Server nicht konfiguriert oder verfügbar."
  },
  {
    "id": "api.user.get_user_by_email.permissions.app_error",
    "translation": "Konnte Benutzer nicht nach Mail abrufen."
  },
  {
    "id": "api.user.ldap_to_email.not_available.app_error",
    "translation": "AD/LDAP ist auf diesem Server nicht verfügbar."
  },
  {
    "id": "api.user.ldap_to_email.not_ldap_account.app_error",
    "translation": "Dieses Konto verwendet kein AD/LDAP."
  },
  {
    "id": "api.user.login.blank_pwd.app_error",
    "translation": "Passwort darf nicht leer sein"
  },
  {
    "id": "api.user.login.bot_login_forbidden.app_error",
    "translation": "Bot login sind verboten."
  },
  {
    "id": "api.user.login.client_side_cert.certificate.app_error",
    "translation": "Versuchte Anmeldung unter Verwendung der experimentellen Funktion ClientSideCert ohne Angabe eines gültigen Zertifikats."
  },
  {
    "id": "api.user.login.client_side_cert.license.app_error",
    "translation": "Versuchte Anmeldung unter Verwendung der experimentellen Funktion ClientSideCertEnable ohne Angabe einer gültigen Enterprise-Lizenz."
  },
  {
    "id": "api.user.login.inactive.app_error",
    "translation": "Anmeldung nicht möglich, weil ihr Konto deaktiviert wurde.  Bitte wenden Sie sich an einen Administrator."
  },
  {
    "id": "api.user.login.not_verified.app_error",
    "translation": "Anmelden aufgrund unbestätigter E-Mail-Adresse fehlgeschlagen."
  },
  {
    "id": "api.user.login.use_auth_service.app_error",
    "translation": "Bitte melden Sie sich an via {{.AuthService}}."
  },
  {
    "id": "api.user.login_by_oauth.bot_login_forbidden.app_error",
    "translation": "Bot login sind verboten."
  },
  {
    "id": "api.user.login_by_oauth.not_available.app_error",
    "translation": "{{.Service}} SSO mit OAuth 2.0 nicht auf diesem Server verfügbar."
  },
  {
    "id": "api.user.login_by_oauth.parse.app_error",
    "translation": "Konnte Anmeldedaten nicht aus {{.Service}} Benutzerobjekt verarbeiten."
  },
  {
    "id": "api.user.login_ldap.not_available.app_error",
    "translation": "AD/LDAP ist auf diesem Server nicht verfügbar."
  },
  {
    "id": "api.user.oauth_to_email.context.app_error",
    "translation": "Aktualisieren des Passworts fehlgeschlagen, da Kontext user_id nicht der user_id des Providers entsprach."
  },
  {
    "id": "api.user.oauth_to_email.not_available.app_error",
    "translation": "Authentifizierungs-Transfer auf diesem Server nicht konfiguriert oder verfügbar."
  },
  {
    "id": "api.user.reset_password.broken_token.app_error",
    "translation": "Das Token zum Zurücksetzen des Passwortes scheint nicht gültig zu sein."
  },
  {
    "id": "api.user.reset_password.invalid_link.app_error",
    "translation": "Der Link zum Zurücksetzen des Passwortes scheint nicht gültig zu sein."
  },
  {
    "id": "api.user.reset_password.link_expired.app_error",
    "translation": "Der Link zum Zurücksetzen des Passwortes ist abgelaufen."
  },
  {
    "id": "api.user.reset_password.method",
    "translation": "über einen Passwort-zurücksetzen-Link"
  },
  {
    "id": "api.user.reset_password.sso.app_error",
    "translation": "Kann Passwort für SSO-Konten nicht zurücksetzen."
  },
  {
    "id": "api.user.saml.not_available.app_error",
    "translation": "SAML 2.0 ist auf diesem Server nicht konfiguriert oder wird nicht unterstützt."
  },
  {
    "id": "api.user.send_deactivate_email_and_forget.failed.error",
    "translation": "Fehler beim Senden der Konto-Deaktivierungs-E-Mail"
  },
  {
    "id": "api.user.send_email_change_verify_email_and_forget.error",
    "translation": "Die Bestätigungs-E-Mail über die Änderung der E-Mail-Adresse konnte nicht versandt werden"
  },
  {
    "id": "api.user.send_password_reset.send.app_error",
    "translation": "Konnte die E-Mail zum Zurücksetzen des Passworts nicht senden."
  },
  {
    "id": "api.user.send_password_reset.sso.app_error",
    "translation": "Kann Passwort für SSO-Konten nicht zurücksetzen."
  },
  {
    "id": "api.user.send_sign_in_change_email_and_forget.error",
    "translation": "Die Bestätigungs-E-Mail über die Änderung des Passworts konnte nicht versandt werden"
  },
  {
    "id": "api.user.send_verify_email_and_forget.failed.error",
    "translation": "Die Bestätigungs-E-Mail konnte nicht versandt werden"
  },
  {
    "id": "api.user.update_active.not_enable.app_error",
    "translation": "Sie können sich nicht selbst deaktivieren, da diese Funktion nicht aktiviert ist. Bitte kontaktieren Sie ihren Systemadministrator."
  },
  {
    "id": "api.user.update_active.permissions.app_error",
    "translation": "Sie haben nicht die erforderlichen Berechtigungen."
  },
  {
    "id": "api.user.update_oauth_user_attrs.get_user.app_error",
    "translation": "Konnte keinen Benutzer aus {{.Service}} Benutzerobjekt erstellen."
  },
  {
    "id": "api.user.update_password.context.app_error",
    "translation": "Aktualisieren des Passworts fehlgeschlagen, da Kontext user_id nicht der props user_id entsprach."
  },
  {
    "id": "api.user.update_password.failed.app_error",
    "translation": "Aktualisieren des Passworts fehlgeschlagen."
  },
  {
    "id": "api.user.update_password.incorrect.app_error",
    "translation": "Das eingegebene \"Aktuelle Passwort\" ist nicht korrekt. Bitte prüfen Sie, dass die Umschalt-Taste deaktiviert ist und versuchen es erneut."
  },
  {
    "id": "api.user.update_password.menu",
    "translation": "über das Einstellungsmenü"
  },
  {
    "id": "api.user.update_password.oauth.app_error",
    "translation": "Aktualisieren des Passworts fehlgeschlagen, da der Benutzer über einen OAuth-Service angemeldet ist."
  },
  {
    "id": "api.user.update_password.valid_account.app_error",
    "translation": "Aktualisieren des Passworts fehlgeschlagen, da kein gültiges Konto gefunden werden konnte."
  },
  {
    "id": "api.user.upload_profile_user.array.app_error",
    "translation": "Leeres Array unterhalb von 'image' in der Anfrage."
  },
  {
    "id": "api.user.upload_profile_user.decode.app_error",
    "translation": "Konnte Profilbild nicht dekodieren."
  },
  {
    "id": "api.user.upload_profile_user.encode.app_error",
    "translation": "Konnte Profilbild nicht kodieren."
  },
  {
    "id": "api.user.upload_profile_user.no_file.app_error",
    "translation": "Keine Datei unter 'image' in der Anfrage."
  },
  {
    "id": "api.user.upload_profile_user.open.app_error",
    "translation": "Konnte Bild nicht öffnen."
  },
  {
    "id": "api.user.upload_profile_user.parse.app_error",
    "translation": "Konnte Multipart-Formular nicht verarbeiten."
  },
  {
    "id": "api.user.upload_profile_user.storage.app_error",
    "translation": "Die Datei kann nicht hochgeladen werden. Ein Foto-Speicherort ist nicht eingerichtet."
  },
  {
    "id": "api.user.upload_profile_user.too_large.app_error",
    "translation": "Dateiupload nicht möglich. Datei ist zu groß."
  },
  {
    "id": "api.user.upload_profile_user.upload_profile.app_error",
    "translation": "Konnte Profilbild nicht hochladen."
  },
  {
    "id": "api.user.verify_email.bad_link.app_error",
    "translation": "Fehlerhafter E-Mail-Adressen-Bestätigungslink."
  },
  {
    "id": "api.user.verify_email.broken_token.app_error",
    "translation": "Schlechter \"E-Mail bestätigen\"-Token-Typ."
  },
  {
    "id": "api.user.verify_email.link_expired.app_error",
    "translation": "Der E-Mail-Bestätigungslink ist abgelaufen."
  },
  {
    "id": "api.user.verify_email.token_parse.error",
    "translation": "Token-Daten aus der E-Mail-Bestätigung konnten nicht analysiert werden"
  },
  {
    "id": "api.web_socket.connect.upgrade.app_error",
    "translation": "Fehler beim Hochstufen der Websocket-Verbindung."
  },
  {
    "id": "api.web_socket_router.bad_action.app_error",
    "translation": "Unbekannte WebSocket-Aktion."
  },
  {
    "id": "api.web_socket_router.bad_seq.app_error",
    "translation": "Ungültige Sequenz für WebSocket-Nachricht."
  },
  {
    "id": "api.web_socket_router.no_action.app_error",
    "translation": "Keine WebSocket-Aktion."
  },
  {
    "id": "api.web_socket_router.not_authenticated.app_error",
    "translation": "WebSocket-Verbindung ist nicht authentifiziert. Bitte melden Sie sich an und versuchen Sie es erneut."
  },
  {
    "id": "api.webhook.create_outgoing.intersect.app_error",
    "translation": "Ausgehende Webhooks desselben Kanals können nicht dieselben Auslösewörter/Callback-URLs haben."
  },
  {
    "id": "api.webhook.create_outgoing.not_open.app_error",
    "translation": "Ausgehende Webhooks können nur für öffentliche Kanäle erstellt werden."
  },
  {
    "id": "api.webhook.create_outgoing.permissions.app_error",
    "translation": "Ungültige Berechtigungen, um ausgehenden Webhook zu erstellen."
  },
  {
    "id": "api.webhook.create_outgoing.triggers.app_error",
    "translation": "Entweder trigger_words oder channel_id müssen gesetzt sein."
  },
  {
    "id": "api.webhook.incoming.error",
    "translation": "Konnte die Multipart-Daten des eingehenden Webhooks nicht entschlüsseln."
  },
  {
    "id": "api.webhook.team_mismatch.app_error",
    "translation": "Kann Webhooks nicht über Teams hinweg aktualisieren."
  },
  {
    "id": "api.webhook.update_outgoing.intersect.app_error",
    "translation": "Ausgehende Webhooks desselben Kanals können nicht dieselben Auslösewörter/Callback-URLs haben."
  },
  {
    "id": "api.websocket_handler.invalid_param.app_error",
    "translation": "Ungültiger {{.Name}} Parameter."
  },
  {
    "id": "app.admin.test_email.failure",
    "translation": "Verbindung nicht erfolgreich: {{.Error}}"
  },
  {
    "id": "app.channel.create_channel.no_team_id.app_error",
    "translation": "Es muss eine Team-ID angegeben werden um einen Kanal zu erstellen."
  },
  {
    "id": "app.channel.move_channel.members_do_not_match.error",
    "translation": "Kann einen Kanal nicht bewegen, bis alle Mitglieder auch Mitglieder im Ziel-Team sind."
  },
  {
    "id": "app.channel.post_update_channel_purpose_message.post.error",
    "translation": "Fehler beim Senden des Kanalzwecks"
  },
  {
    "id": "app.channel.post_update_channel_purpose_message.removed",
    "translation": "%s hat den Kanalzweck entfernt (war: %s)"
  },
  {
    "id": "app.channel.post_update_channel_purpose_message.retrieve_user.error",
    "translation": "Fehler beim Abrufen des Benutzers während der Aktualisierung des Kanalzwecks %v"
  },
  {
    "id": "app.channel.post_update_channel_purpose_message.updated_from",
    "translation": "%s hat den Kanalzweck von: %s nach: %s aktualisiert"
  },
  {
    "id": "app.channel.post_update_channel_purpose_message.updated_to",
    "translation": "%s hat den Kanalzweck aktualisiert zu: %s"
  },
  {
    "id": "app.export.export_write_line.io_writer.error",
    "translation": "Es trat ein Fehler beim Schreiben der Exportdaten auf."
  },
  {
    "id": "app.export.export_write_line.json_marshall.error",
    "translation": "Es trat ein Fehler bei der Bereitstellung der JSON-Daten für den Export auf."
  },
  {
    "id": "app.import.attachment.bad_file.error",
    "translation": "Fehler beim Lesen der Datei unter: \"{{.FilePath}}\""
  },
  {
    "id": "app.import.attachment.file_upload.error",
    "translation": "Fehler beim Hochladen der Datei unter: \"{{.FilePath}}\""
  },
  {
    "id": "app.import.bulk_import.file_scan.error",
    "translation": "Fehler beim Lesen der Importdatei."
  },
  {
    "id": "app.import.bulk_import.json_decode.error",
    "translation": "JSON Decode der Zeile fehlgeschlagen."
  },
  {
    "id": "app.import.bulk_import.unsupported_version.error",
    "translation": "Falsche oder fehlende Version in der Daten-Import-Datei. Stellen Sie sicher, dass die Version das erste Objekt in ihrer Import-Datei ist und versuchen Sie es erneut."
  },
  {
    "id": "app.import.emoji.bad_file.error",
    "translation": "Fehler beim Lesen der importierten Emoji-Bilddatei. Name des Emojis: \"{{.FilePath}}\""
  },
  {
    "id": "app.import.import_channel.scheme_deleted.error",
    "translation": "Kann einem Kanal keine gelöschtes Schema zuweisen."
  },
  {
    "id": "app.import.import_channel.scheme_wrong_scope.error",
    "translation": "Kanal muss einem Kanal-Bereichs-Schema zugewiesen werden."
  },
  {
    "id": "app.import.import_channel.team_not_found.error",
    "translation": "Fehler beim Importieren des Kanals. Team mit dem Namen \"{{.TeamName}}\" konnte nicht gefunden werden."
  },
  {
    "id": "app.import.import_direct_channel.create_direct_channel.error",
    "translation": "Konnte Direktkanal nicht erstellen"
  },
  {
    "id": "app.import.import_direct_channel.create_group_channel.error",
    "translation": "Konnte Gruppenkanal nicht erstellen"
  },
  {
    "id": "app.import.import_direct_channel.update_header_failed.error",
    "translation": "Konnte Direktkanalüberschrift nicht aktualisieren"
  },
  {
    "id": "app.import.import_direct_post.create_direct_channel.error",
    "translation": "Konnte Direktkanal nicht abrufen"
  },
  {
    "id": "app.import.import_direct_post.create_group_channel.error",
    "translation": "Konnte Gruppenkanal nicht abrufen"
  },
  {
    "id": "app.import.import_line.null_channel.error",
    "translation": "Importdatenzeile hat den Typ \"channel\", aber das Kanalobjekt ist null."
  },
  {
    "id": "app.import.import_line.null_direct_channel.error",
    "translation": "Importdatenzeile hat den Typ \"direct_channel\", aber das direct_channel-Objekt ist null."
  },
  {
    "id": "app.import.import_line.null_direct_post.error",
    "translation": "Importdatenzeile hat den Typ \"direct_post\", aber das direct_post-Objekt ist null."
  },
  {
    "id": "app.import.import_line.null_emoji.error",
    "translation": "Importdatenzeile hat den Typ \"emoji\", aber das Emoji-Objekt ist null."
  },
  {
    "id": "app.import.import_line.null_post.error",
    "translation": "Importdatenzeile hat den Typ \"post\", aber das Nachrichtenobjekt ist null."
  },
  {
    "id": "app.import.import_line.null_scheme.error",
    "translation": "Importdatenzeile hat den Typ \"scheme\", aber das Schemaobjekt ist null."
  },
  {
    "id": "app.import.import_line.null_team.error",
    "translation": "Importdatenzeile hat den Typ \"team\", aber das Teamobjekt ist null."
  },
  {
    "id": "app.import.import_line.null_user.error",
    "translation": "Importdatenzeile hat den Typ \"user\", aber das Benutzerobjekt ist null."
  },
  {
    "id": "app.import.import_line.unknown_line_type.error",
    "translation": "Importdatenzeile hat den unbekannten Typ \"{{.Type}}\"."
  },
  {
    "id": "app.import.import_post.channel_not_found.error",
    "translation": "Fehler beim Importieren der Nachricht. Kanal mit dem Namen \"{{.ChannelName}}\" konnte nicht gefunden werden."
  },
  {
    "id": "app.import.import_post.save_preferences.error",
    "translation": "Fehler beim Import der Nachricht. Einstellungen konnten nicht gespeichert werden."
  },
  {
    "id": "app.import.import_post.user_not_found.error",
    "translation": "Fehler beim Importieren der Nachricht. Benutzer mit dem Namen \"{{.Username}}\" konnte nicht gefunden werden."
  },
  {
    "id": "app.import.import_scheme.scope_change.error",
    "translation": "Der Massenimporter kann den Bereich eines bereits existierenden Schemas nicht ändern."
  },
  {
    "id": "app.import.import_team.scheme_deleted.error",
    "translation": "Kann einem Team kein gelöschtes Schema zuweisen."
  },
  {
    "id": "app.import.import_team.scheme_wrong_scope.error",
    "translation": "Team muss einem Team-Bereichs-Schema zugewiesen werden."
  },
  {
    "id": "app.import.import_user.save_preferences.error",
    "translation": "Fehler beim Import der Benutzereinstellungen. Einstellungen konnten nicht gespeichert werden."
  },
  {
    "id": "app.import.import_user_channels.save_preferences.error",
    "translation": "Fehler beim Import der Benutzer-Kanalmitgliedschaften. Einstellungen konnten nicht gespeichert werden."
  },
  {
    "id": "app.import.process_import_data_file_version_line.invalid_version.error",
    "translation": "Konnte Version der Daten-Import-Datei nicht lesen."
  },
  {
    "id": "app.import.validate_channel_import_data.display_name_length.error",
    "translation": "Kanal display_name befindet sich nicht innerhalb der Längenbegrenzung."
  },
  {
    "id": "app.import.validate_channel_import_data.display_name_missing.error",
    "translation": "Fehlende erforderliche Kanaleigenschaft: display_name"
  },
  {
    "id": "app.import.validate_channel_import_data.header_length.error",
    "translation": "Kanalüberschrift ist zu lang."
  },
  {
    "id": "app.import.validate_channel_import_data.name_characters.error",
    "translation": "Kanalname enthält ungültige Zeichen."
  },
  {
    "id": "app.import.validate_channel_import_data.name_length.error",
    "translation": "Kanalname ist zu lang."
  },
  {
    "id": "app.import.validate_channel_import_data.name_missing.error",
    "translation": "Fehlende erforderliche Kanaleigenschaft: name"
  },
  {
    "id": "app.import.validate_channel_import_data.purpose_length.error",
    "translation": "Kanalzweck ist zu lang."
  },
  {
    "id": "app.import.validate_channel_import_data.scheme_invalid.error",
    "translation": "Ungültiger Schema-Name für Kanal."
  },
  {
    "id": "app.import.validate_channel_import_data.team_missing.error",
    "translation": "Fehlende erforderliche Kanaleigenschaft: team"
  },
  {
    "id": "app.import.validate_channel_import_data.type_invalid.error",
    "translation": "Kanaltyp ist ungültig."
  },
  {
    "id": "app.import.validate_channel_import_data.type_missing.error",
    "translation": "Fehlende erforderliche Kanaleigenschaft: type."
  },
  {
    "id": "app.import.validate_direct_channel_import_data.header_length.error",
    "translation": "Direktkanal-Überschrift ist zu lang"
  },
  {
    "id": "app.import.validate_direct_channel_import_data.members_required.error",
    "translation": "Fehlende erforderliche Kanaleigenschaft: members"
  },
  {
    "id": "app.import.validate_direct_channel_import_data.members_too_few.error",
    "translation": "Direktkanalmitgliederliste enthält zu wenige Einträge"
  },
  {
    "id": "app.import.validate_direct_channel_import_data.members_too_many.error",
    "translation": "Direktkanalmitgliederliste enthält zu viele Einträge"
  },
  {
    "id": "app.import.validate_direct_channel_import_data.unknown_favoriter.error",
    "translation": "Direktnachrichtenkanal kann nur von Mitgliedern favorisiert werden. \"{{.Username}}\" ist kein Mitglied."
  },
  {
    "id": "app.import.validate_direct_post_import_data.channel_members_required.error",
    "translation": "Fehlende erforderliche Direktnachrichteneigenschaft: channel_members"
  },
  {
    "id": "app.import.validate_direct_post_import_data.channel_members_too_few.error",
    "translation": "Direktnachrichtenkanalmitgliederliste enthält zu wenige Einträge"
  },
  {
    "id": "app.import.validate_direct_post_import_data.channel_members_too_many.error",
    "translation": "Direktnachrichtenkanalmitgliederliste enthält zu viele Einträge"
  },
  {
    "id": "app.import.validate_direct_post_import_data.create_at_missing.error",
    "translation": "Fehlende erforderliche Nachrichteigenschaft: create_at"
  },
  {
    "id": "app.import.validate_direct_post_import_data.create_at_zero.error",
    "translation": "CreateAt muss größer als 0 sein"
  },
  {
    "id": "app.import.validate_direct_post_import_data.message_length.error",
    "translation": "Nachricht ist zu lang"
  },
  {
    "id": "app.import.validate_direct_post_import_data.message_missing.error",
    "translation": "Fehlende erforderliche Nachrichteigenschaft: message"
  },
  {
    "id": "app.import.validate_direct_post_import_data.unknown_flagger.error",
    "translation": "Direktnachrichtenkanal kann nur von Mitgliedern markiert werden. \"{{.Username}}\" ist kein Mitglied."
  },
  {
    "id": "app.import.validate_direct_post_import_data.user_missing.error",
    "translation": "Fehlende erforderliche Nachrichteigenschaft: user"
  },
  {
    "id": "app.import.validate_emoji_import_data.empty.error",
    "translation": "Emoji-Importdaten leer."
  },
  {
    "id": "app.import.validate_emoji_import_data.image_missing.error",
    "translation": "Emoji-Importdaten-Bildfeld fehlt oder leer."
  },
  {
    "id": "app.import.validate_emoji_import_data.name_missing.error",
    "translation": "Emoji-Importdaten-Namensfeld fehlt oder leer."
  },
  {
    "id": "app.import.validate_post_import_data.channel_missing.error",
    "translation": "Fehlende erforderliche Nachrichteigenschaft: Channel."
  },
  {
    "id": "app.import.validate_post_import_data.create_at_missing.error",
    "translation": "Fehlende erforderliche Nachrichteigenschaft: create_at."
  },
  {
    "id": "app.import.validate_post_import_data.create_at_zero.error",
    "translation": "Nachrichteigenschaft CreateAt darf nicht Null sein."
  },
  {
    "id": "app.import.validate_post_import_data.message_length.error",
    "translation": "Message Eigenschaft der Nachricht ist länger als die maximal erlaubte Länge."
  },
  {
    "id": "app.import.validate_post_import_data.message_missing.error",
    "translation": "Fehlende erforderliche Nachrichteigenschaft: Message."
  },
  {
    "id": "app.import.validate_post_import_data.team_missing.error",
    "translation": "Fehlende erforderliche Nachrichteigenschaft: Team."
  },
  {
    "id": "app.import.validate_post_import_data.user_missing.error",
    "translation": "Fehlende erforderliche Nachrichteigenschaft: User."
  },
  {
    "id": "app.import.validate_reaction_import_data.create_at_before_parent.error",
    "translation": "Reaktionseigenschaft CreateAt muss größer als CreateAt der übergeordneten Nachricht sein."
  },
  {
    "id": "app.import.validate_reaction_import_data.create_at_missing.error",
    "translation": "Fehlende erforderliche Reaktionseigenschaft: create_at."
  },
  {
    "id": "app.import.validate_reaction_import_data.create_at_zero.error",
    "translation": "Reaktionseigenschaft CreateAt darf nicht Null sein."
  },
  {
    "id": "app.import.validate_reaction_import_data.emoji_name_length.error",
    "translation": "EmojiName-Eigenschaft der Reaktion ist länger als die maximal erlaubte Länge."
  },
  {
    "id": "app.import.validate_reaction_import_data.emoji_name_missing.error",
    "translation": "Fehlende erforderliche Reaktionseigenschaft: EmojiName."
  },
  {
    "id": "app.import.validate_reaction_import_data.user_missing.error",
    "translation": "Fehlende erforderliche Reaktionseigenschaft: User."
  },
  {
    "id": "app.import.validate_reply_import_data.create_at_before_parent.error",
    "translation": "Antworteigenschaft CreateAt muss größer als CreateAt der übergeordneten Nachricht sein."
  },
  {
    "id": "app.import.validate_reply_import_data.create_at_missing.error",
    "translation": "Fehlende erforderliche Antworteigenschaft: create_at."
  },
  {
    "id": "app.import.validate_reply_import_data.create_at_zero.error",
    "translation": "Antworteigenschaft CreateAt darf nicht Null sein."
  },
  {
    "id": "app.import.validate_reply_import_data.message_length.error",
    "translation": "Message-Eigenschaft der Antwort ist länger als die maximal erlaubte Länge."
  },
  {
    "id": "app.import.validate_reply_import_data.message_missing.error",
    "translation": "Fehlende erforderliche Antworteigenschaft: Message."
  },
  {
    "id": "app.import.validate_reply_import_data.user_missing.error",
    "translation": "Fehlende erforderliche Antworteigenschaft: User."
  },
  {
    "id": "app.import.validate_role_import_data.description_invalid.error",
    "translation": "Ungültige Rolenbeschreibung."
  },
  {
    "id": "app.import.validate_role_import_data.display_name_invalid.error",
    "translation": "Ungültiger Rollenanzeigename."
  },
  {
    "id": "app.import.validate_role_import_data.invalid_permission.error",
    "translation": "Ungültige Berechtigung für Rolle."
  },
  {
    "id": "app.import.validate_role_import_data.name_invalid.error",
    "translation": "Ungültiger Rollenname."
  },
  {
    "id": "app.import.validate_scheme_import_data.description_invalid.error",
    "translation": "Ungültige Schemabeschreibung."
  },
  {
    "id": "app.import.validate_scheme_import_data.display_name_invalid.error",
    "translation": "Ungültiger Schemaanzeigename."
  },
  {
    "id": "app.import.validate_scheme_import_data.name_invalid.error",
    "translation": "Ungültiger Schemaname."
  },
  {
    "id": "app.import.validate_scheme_import_data.null_scope.error",
    "translation": "Schema-Bereich wird benötigt."
  },
  {
    "id": "app.import.validate_scheme_import_data.unknown_scheme.error",
    "translation": "Unbekannter Schemabereich."
  },
  {
    "id": "app.import.validate_scheme_import_data.wrong_roles_for_scope.error",
    "translation": "Die falschen Rollen wurden für eine Schema mit diesem Bereich angegeben."
  },
  {
    "id": "app.import.validate_team_import_data.description_length.error",
    "translation": "Team description ist zu lang."
  },
  {
    "id": "app.import.validate_team_import_data.display_name_length.error",
    "translation": "Team display_name befindet sich nicht innerhalb der Längenbegrenzung."
  },
  {
    "id": "app.import.validate_team_import_data.display_name_missing.error",
    "translation": "Fehlende erforderliche Teameigenschaft: display_name."
  },
  {
    "id": "app.import.validate_team_import_data.name_characters.error",
    "translation": "Team name enthält ungültige Zeichen."
  },
  {
    "id": "app.import.validate_team_import_data.name_length.error",
    "translation": "Team name ist zu lang."
  },
  {
    "id": "app.import.validate_team_import_data.name_missing.error",
    "translation": "Fehlende erforderliche Teameigenschaft: name."
  },
  {
    "id": "app.import.validate_team_import_data.name_reserved.error",
    "translation": "Teamname enthält reservierte Wörter."
  },
  {
    "id": "app.import.validate_team_import_data.scheme_invalid.error",
    "translation": "Ungültiger Schemaname für Team."
  },
  {
    "id": "app.import.validate_team_import_data.type_invalid.error",
    "translation": "Team type is ungütig."
  },
  {
    "id": "app.import.validate_team_import_data.type_missing.error",
    "translation": "Fehlende erforderliche Teameigenschaft: type."
  },
  {
    "id": "app.import.validate_user_channels_import_data.channel_name_missing.error",
    "translation": "Kanalname fehlt in der Kanalmitgliedschaft des Benutzers."
  },
  {
    "id": "app.import.validate_user_channels_import_data.invalid_notify_props_desktop.error",
    "translation": "Ungültige Desktop-Benachrichtigungs-Eigenschaft für Kanalmitgliedschaft des Benutzers."
  },
  {
    "id": "app.import.validate_user_channels_import_data.invalid_notify_props_mark_unread.error",
    "translation": "Ungültige Ungelesen-Markierung-Benachrichtigungs-Eigenschaft für Kanalmitgliedschaft des Benutzers."
  },
  {
    "id": "app.import.validate_user_channels_import_data.invalid_notify_props_mobile.error",
    "translation": "Ungültige Mobil-Benachrichtigungs-Eigenschaft für Kanalmitgliedschaft des Benutzers."
  },
  {
    "id": "app.import.validate_user_channels_import_data.invalid_roles.error",
    "translation": "Ungültige Rollen für die Kanalmitgliedschaft des Benutzers."
  },
  {
    "id": "app.import.validate_user_import_data.auth_data_and_password.error",
    "translation": "User AuthData und Passwort schließen sich gegenseitig aus."
  },
  {
    "id": "app.import.validate_user_import_data.auth_data_length.error",
    "translation": "Benutzer AuthData ist zu lang."
  },
  {
    "id": "app.import.validate_user_import_data.email_length.error",
    "translation": "Benutzer email hat eine ungültige länge."
  },
  {
    "id": "app.import.validate_user_import_data.email_missing.error",
    "translation": "Fehlende erforderliche Benutzereigenschaft: email."
  },
  {
    "id": "app.import.validate_user_import_data.first_name_length.error",
    "translation": "Benutzer Vorname ist zu lang."
  },
  {
    "id": "app.import.validate_user_import_data.last_name_length.error",
    "translation": "Benutzer Nachname ist zu lang."
  },
  {
    "id": "app.import.validate_user_import_data.nickname_length.error",
    "translation": "Benutzer nickname ist zu lang."
  },
  {
    "id": "app.import.validate_user_import_data.notify_props_channel_trigger_invalid.error",
    "translation": "Ungültiger Wert für Kanalauslöser-Benachrichtigungs-Eigenschaft des Benutzers."
  },
  {
    "id": "app.import.validate_user_import_data.notify_props_comments_trigger_invalid.error",
    "translation": "Ungültiger Wert für Kommentar-Eigenschaft des Benutzers."
  },
  {
    "id": "app.import.validate_user_import_data.notify_props_desktop_invalid.error",
    "translation": "Ungültiger Wert für Desktop-Benachrichtigungs-Eigenschaft des Benutzers."
  },
  {
    "id": "app.import.validate_user_import_data.notify_props_desktop_sound_invalid.error",
    "translation": "Ungültiger Wert für Desktop-Benachrichtigungston-Eigenschaft des Benutzers."
  },
  {
    "id": "app.import.validate_user_import_data.notify_props_email_invalid.error",
    "translation": "Ungültiger Wert für E-Mail-Benachrichtigungs-Eigenschaft des Benutzers."
  },
  {
    "id": "app.import.validate_user_import_data.notify_props_mobile_invalid.error",
    "translation": "Ungültiger Wert für Mobil-Benachrichtigungs-Eigenschaft des Benutzers."
  },
  {
    "id": "app.import.validate_user_import_data.notify_props_mobile_push_status_invalid.error",
    "translation": "Ungültiger Wert für Mobil-Push-Eigenschaft des Benutzers."
  },
  {
    "id": "app.import.validate_user_import_data.password_length.error",
    "translation": "Benutzerpasswort hat ungültige Länge."
  },
  {
    "id": "app.import.validate_user_import_data.position_length.error",
    "translation": "Benutzer Position ist zu lang."
  },
  {
    "id": "app.import.validate_user_import_data.profile_image.error",
    "translation": "Ungültiges Profilbild."
  },
  {
    "id": "app.import.validate_user_import_data.roles_invalid.error",
    "translation": "Benutzer roles sind nicht gültig."
  },
  {
    "id": "app.import.validate_user_import_data.username_invalid.error",
    "translation": "Benutzername ist ungültig."
  },
  {
    "id": "app.import.validate_user_import_data.username_missing.error",
    "translation": "Fehlende erforderliche Benutzereigenschaft: username."
  },
  {
    "id": "app.import.validate_user_teams_import_data.invalid_roles.error",
    "translation": "Ungültige Rollen für Teammitgliedschaft des Benutzers."
  },
  {
    "id": "app.import.validate_user_teams_import_data.team_name_missing.error",
    "translation": "Teamname fehlt in Teammitgliedschaft des Benutzers."
  },
  {
    "id": "app.notification.subject.direct.full",
    "translation": "[{{.SiteName}}] Neue Direktnachricht von {{.SenderDisplayName}} am {{.Day}}.{{.Month}}.{{.Year}}"
  },
  {
    "id": "app.notification.subject.group_message.full",
    "translation": "[{{ .SiteName }}] Neue Gruppennachricht in {{ .TeamName}} am {{.Day}}.{{.Month}}.{{.Year}}"
  },
  {
    "id": "app.notification.subject.group_message.generic",
    "translation": "[{{.SiteName}}] Neue Gruppennachricht am {{.Day}}. {{.Month}} {{.Year}}"
  },
  {
    "id": "app.notification.subject.notification.full",
    "translation": "[{{ .SiteName }}] Benachrichtigung in {{ .TeamName}} am {{.Day}}.{{.Month}}.{{.Year}}"
  },
  {
    "id": "app.plugin.cluster.save_config.app_error",
    "translation": "Die Plugin-Konfiguration in ihrer config.json-Datei muss manuell aktualisiert werden, wenn ReadOnlyConfig mit aktiviertem Clustering verwendet wird."
  },
  {
    "id": "app.plugin.config.app_error",
    "translation": "Fehler beim Speichern des Plugin-Status in der Konfiguration."
  },
  {
    "id": "app.plugin.deactivate.app_error",
    "translation": "Konnte Plugin nicht deaktivieren."
  },
  {
    "id": "app.plugin.disabled.app_error",
    "translation": "Plugins wurden deaktiviert. Bitte prüfen Sie ihre Logs für Details."
  },
  {
    "id": "app.plugin.extract.app_error",
    "translation": "Ein Fehler ist beim Extrahieren des Plugins aufgetreten."
  },
  {
    "id": "app.plugin.filesystem.app_error",
    "translation": "Ein Dateisystemfehler ist aufgetreten."
  },
  {
    "id": "app.plugin.get_cluster_plugin_statuses.app_error",
    "translation": "Konnte Plugin-Status vom Cluster nicht abrufen."
  },
  {
    "id": "app.plugin.get_plugins.app_error",
    "translation": "Konnte aktive Plugins nicht abrufen."
  },
  {
    "id": "app.plugin.get_statuses.app_error",
    "translation": "Konnte Plugin-Status-Zustände nicht setzen."
  },
  {
    "id": "app.plugin.install.app_error",
    "translation": "Konnte Plugin nicht installieren."
  },
  {
    "id": "app.plugin.install_id.app_error",
    "translation": "Konnte Plugin nicht installieren. Ein Plugin mit der selben ID ist bereits installiert."
  },
  {
    "id": "app.plugin.install_id_failed_remove.app_error",
    "translation": "Konnte Plugin nicht installieren. Eine Plugin mit der selben ID ist bereits installiert und konnte nicht entfernt werden."
  },
  {
    "id": "app.plugin.invalid_id.app_error",
    "translation": "Plugin-Id muss aus mindestens {{.Min}} und maximal {{.Max}} Zeichen bestehen und zu {{.Regex}} passen."
  },
  {
    "id": "app.plugin.manifest.app_error",
    "translation": "Konnte Manifest des extrahierten Plugins nicht abrufen."
  },
  {
    "id": "app.plugin.mvdir.app_error",
    "translation": "Konnte Plugin nicht vom temporären Verzeichnis zum Zielort bewegen. Ein anderes Plugin könnte den selben Verzeichnisnamen verwenden."
  },
  {
    "id": "app.plugin.not_installed.app_error",
    "translation": "Plugin ist nicht installiert."
  },
  {
    "id": "app.plugin.remove.app_error",
    "translation": "Konnte Plugin nicht löschen."
  },
  {
    "id": "app.plugin.upload_disabled.app_error",
    "translation": "Plugins und/oder Plugin-Uploads wurden deaktiviert."
  },
  {
    "id": "app.role.check_roles_exist.role_not_found",
    "translation": "Die angegebene Rolle existiert nicht"
  },
  {
    "id": "app.save_config.app_error",
    "translation": "Beim Speichern der Konfiguration ist ein Fehler aufgetreten."
  },
  {
    "id": "app.schemes.is_phase_2_migration_completed.not_completed.app_error",
    "translation": "Der API-Endpunkt ist nicht erreichbar, da erforderliche Migrationen noch nicht vollendet wurden."
  },
  {
    "id": "app.submit_interactive_dialog.json_error",
    "translation": "Ein Fehler ist beim Kodieren von JSON für den interaktiven Dialog aufgetreten."
  },
  {
    "id": "app.system_install_date.parse_int.app_error",
    "translation": "Fehler beim Verarbeiten des Installationsdatums."
  },
  {
    "id": "app.team.join_user_to_team.max_accounts.app_error",
    "translation": "Dieses Team hat die maximale Anzahl erlaubter Konten erreicht. Kontaktieren Sie ihren Systemadministrator, um eine höhere Begrenzung setzen zu lassen."
  },
  {
    "id": "app.user_access_token.disabled",
    "translation": "Persönliche Zugriffs-Token sind auf diesem Server deaktiviert. Bitte kontaktieren Sie ihren Systemadministrator für Details."
  },
  {
    "id": "app.user_access_token.invalid_or_missing",
    "translation": "Ungültiger oder fehlender Token."
  },
  {
    "id": "brand.save_brand_image.decode.app_error",
    "translation": "Konnte Bild-Daten nicht dekodieren."
  },
  {
    "id": "brand.save_brand_image.encode.app_error",
    "translation": "Konnte das Bild nicht ins PNG-Format konvertieren. Bitte erneut versuchen."
  },
  {
    "id": "brand.save_brand_image.open.app_error",
    "translation": "Konnte individuelles Marken-Bild nicht hochladen. Stellen Sie sicher, dass es kleiner als 2MB ist und versuchen es erneut."
  },
  {
    "id": "brand.save_brand_image.save_image.app_error",
    "translation": "Konnte das Bild nicht auf ihrem Server speichern. Bitte überprüfen Sie ihre Verbindung und versuchen es erneut."
  },
  {
    "id": "cli.license.critical",
    "translation": "Funktion benötigt ein Upgrade auf die Enterprise Edition und das Hinzufügen eines Lizenzschlüssels. Bitte kontaktieren Sie ihren Systemadministrator."
  },
  {
    "id": "ent.account_migration.get_all_failed",
    "translation": "Konnte Benutzer nicht abrufen."
  },
  {
    "id": "ent.account_migration.get_saml_users_failed",
    "translation": "Konnte SAML-Benutzer nicht abrufen."
  },
  {
    "id": "ent.cluster.config_changed.info",
    "translation": "Cluster-Konfiguration geändert für id={{ .id }}. Der Cluster könnte instabil werden und ein Neustart ist notwendig. Um sicherzustellen, dass der Cluster korrekt konfiguriert ist, sollten Sie sofort einen rollenden Neustart durchführen."
  },
  {
    "id": "ent.cluster.save_config.error",
    "translation": "Systemkonsole ist im Hochverfügbarkeitsmodus nur lesbar, außer ReadOnlyConfig ist in der Konfigurationsdatei deaktiviert."
  },
  {
    "id": "ent.compliance.bad_export_type.appError",
    "translation": "Unbekanntes Ausgabeformat {{.ExportType}}"
  },
  {
    "id": "ent.compliance.csv.attachment.copy.appError",
    "translation": "Konnte den Anhang nicht in die ZIP-Datei kopieren."
  },
  {
    "id": "ent.compliance.csv.attachment.export.appError",
    "translation": "Konnte den Anhang nicht dem CSV-Export hinzufügen."
  },
  {
    "id": "ent.compliance.csv.file.creation.appError",
    "translation": "Konnte temporäre CSV-Exportdatei nicht erstellen."
  },
  {
    "id": "ent.compliance.csv.header.export.appError",
    "translation": "Konnte den Header nicht dem CSV-Export hinzufügen."
  },
  {
    "id": "ent.compliance.csv.metadata.export.appError",
    "translation": "Konnte Metadaten nicht der ZIP-Datei hinzufügen."
  },
  {
    "id": "ent.compliance.csv.metadata.json.marshalling.appError",
    "translation": "Konnte Metadaten nicht in JSON konvertieren."
  },
  {
    "id": "ent.compliance.csv.post.export.appError",
    "translation": "Konnte eine Nachricht nicht exportieren."
  },
  {
    "id": "ent.compliance.csv.zip.creation.appError",
    "translation": "Konnte die ZIP-Exportdatei nicht erstellen."
  },
  {
    "id": "ent.compliance.global_relay.attachments_removed.appError",
    "translation": "Hochgeladene Datei wurde aus dem Global-Relay-Export entfernt, das sie zu groß zum Versenden war."
  },
  {
    "id": "ent.compliance.global_relay.open_temporary_file.appError",
    "translation": "Konnte temporäre Exportdatei nicht öffnen."
  },
  {
    "id": "ent.compliance.global_relay.rewind_temporary_file.appError",
    "translation": "Konnte die temporäre Global-Relay-Exportdatei nicht erneut lesen."
  },
  {
    "id": "ent.compliance.licence_disable.app_error",
    "translation": "Compliance Funktionalität durch die aktuelle Lizenz deaktiviert. Bitte kontaktieren Sie ihren Systemadministrator wegen eines Enterprise Lizenzupgrades."
  },
  {
    "id": "ent.compliance.run_export.template_watcher.appError",
    "translation": "Konnte Export-Vorlagen nicht laden. Bitte erneut versuchen."
  },
  {
    "id": "ent.compliance.run_failed.error",
    "translation": "Compliance Export für Job '{{.JobName}}' in '{{.FilePath}}' fehlgeschlagen"
  },
  {
    "id": "ent.data_retention.generic.license.error",
    "translation": "Ihre Lizenz unterstützt die Datenaufbewahrung nicht."
  },
  {
    "id": "ent.elasticsearch.aggregator_worker.create_index_job.error",
    "translation": "Elasticsearch-Aggregator-Worker konnte den Indizierungs-Job nicht erstellen"
  },
  {
    "id": "ent.elasticsearch.aggregator_worker.delete_indexes.error",
    "translation": "Elasticsearch-Aggregator-Worker konnte die Indexe nicht löschen"
  },
  {
    "id": "ent.elasticsearch.aggregator_worker.get_indexes.error",
    "translation": "Elasticsearch-Aggregator-Worker konnte Indexe nicht abrufen"
  },
  {
    "id": "ent.elasticsearch.aggregator_worker.index_job_failed.error",
    "translation": "Elasticsearch-Aggregator-Worker ist fehlgeschlagen, da der Indizierungs-Job fehlgeschlagen ist"
  },
  {
    "id": "ent.elasticsearch.create_client.connect_failed",
    "translation": "Fehler beim Einrichten des ElasticSearch-Client"
  },
  {
    "id": "ent.elasticsearch.data_retention_delete_indexes.delete_index.error",
    "translation": "Konnte Elasticsearch-Index nicht löschen"
  },
  {
    "id": "ent.elasticsearch.data_retention_delete_indexes.get_indexes.error",
    "translation": "Konnte Elasticsearch-Index nicht abrufen"
  },
  {
    "id": "ent.elasticsearch.delete_post.error",
    "translation": "Löschen der Nachricht fehlgeschlagen"
  },
  {
    "id": "ent.elasticsearch.generic.disabled",
    "translation": "ElasticSearch-Suche ist auf diesem Server nicht aktiviert"
  },
  {
    "id": "ent.elasticsearch.index_post.error",
    "translation": "Indizierung der Nachricht fehlgeschlagen"
  },
  {
    "id": "ent.elasticsearch.indexer.do_job.parse_end_time.error",
    "translation": "Elasticsearch-Aggregator-Worker konnte die Endzeit nicht verarbeiten"
  },
  {
    "id": "ent.elasticsearch.indexer.do_job.parse_start_time.error",
    "translation": "Elasticsearch-Aggregator-Worker konnte die Startzeit nicht verarbeiten"
  },
  {
    "id": "ent.elasticsearch.not_started.error",
    "translation": "Elasticsearch ist nicht gestartet"
  },
  {
    "id": "ent.elasticsearch.purge_indexes.delete_failed",
    "translation": "Konnte ElasticSearch-Index nicht löschen"
  },
  {
    "id": "ent.elasticsearch.search_posts.disabled",
    "translation": "ElasticSearch-Suche ist auf diesem Server deaktiviert"
  },
  {
    "id": "ent.elasticsearch.search_posts.parse_matches_failed",
    "translation": "Konnte Suchergebnistreffer nicht verarbeiten"
  },
  {
    "id": "ent.elasticsearch.search_posts.search_failed",
    "translation": "Suche konnte nicht abgeschlossen werden"
  },
  {
    "id": "ent.elasticsearch.search_posts.unmarshall_post_failed",
    "translation": "Konnte Suchergebnisse nicht dekodieren"
  },
  {
    "id": "ent.elasticsearch.start.already_started.app_error",
    "translation": "Elasticsearch ist bereits gestartet."
  },
  {
    "id": "ent.elasticsearch.start.create_bulk_processor_failed.app_error",
    "translation": "Fehler beim Erstellen der Elasticsearch-Massenverarbeitung."
  },
  {
    "id": "ent.elasticsearch.start.start_bulk_processor_failed.app_error",
    "translation": "Fehler beim Starten der Elasticsearch-Massenverarbeitung."
  },
  {
    "id": "ent.elasticsearch.stop.already_stopped.app_error",
    "translation": "Elasticsearch ist bereits angehalten."
  },
  {
    "id": "ent.elasticsearch.test_config.connect_failed",
    "translation": "Verbindung zum Elasticsearch-Server fehlgeschlagen."
  },
  {
    "id": "ent.elasticsearch.test_config.indexing_disabled.error",
    "translation": "Elasticsearch ist deaktiviert."
  },
  {
    "id": "ent.elasticsearch.test_config.license.error",
    "translation": "Ihre Lizenz unterstützt Elasticsearch nicht."
  },
  {
    "id": "ent.elasticsearch.test_config.reenter_password",
    "translation": "Elasticsearch-Server-URL oder -Benutzername hat sich geändert. Bitte geben Sie das Elasticsearch-Passwort erneut ein, um die Verbindung zu testen."
  },
  {
    "id": "ent.ldap.app_error",
    "translation": "LDAP-Schnittstelle war leer."
  },
  {
    "id": "ent.ldap.create_fail",
    "translation": "Konnte LDAP-Benutzer nicht erstellen."
  },
  {
    "id": "ent.ldap.disabled.app_error",
    "translation": "AD/LDAP deaktiviert oder Lizenz unterstützt kein AD/LDAP."
  },
  {
    "id": "ent.ldap.do_login.bind_admin_user.app_error",
    "translation": "Bind zum AD/LDAP-Server nicht möglich. Überprüfen Sie BindUsername und BindPassword."
  },
  {
    "id": "ent.ldap.do_login.invalid_password.app_error",
    "translation": "Passwort ungültig."
  },
  {
    "id": "ent.ldap.do_login.licence_disable.app_error",
    "translation": "AD/LDAP-Funktionalität durch die aktuelle Lizenz deaktiviert. Bitte kontaktieren Sie ihren Systemadministrator wegen eines Upgrades ihrer Enterprise-Lizenz."
  },
  {
    "id": "ent.ldap.do_login.matched_to_many_users.app_error",
    "translation": "Der angegebene Benutzername stimmt mit mehreren Benutzern überein."
  },
  {
    "id": "ent.ldap.do_login.search_ldap_server.app_error",
    "translation": "Fehler beim Suchen auf AD/LDAP-Server."
  },
  {
    "id": "ent.ldap.do_login.unable_to_connect.app_error",
    "translation": "Verbindung zum AD/LDAP-Server nicht möglich."
  },
  {
    "id": "ent.ldap.do_login.user_filtered.app_error",
    "translation": "Ihr AD/LDAP-Konto hat keine Berechtigung diesen Mattermost-Server zu benutzen. Bitten Sie ihren Systemadministrator den AD/LDAP-Benutzerfilter zu überprüfen."
  },
  {
    "id": "ent.ldap.do_login.user_not_registered.app_error",
    "translation": "Benutzer nicht auf AD/LDAP-Server registriert."
  },
  {
    "id": "ent.ldap.syncronize.get_all.app_error",
    "translation": "Konnte nicht alle Benutzer via AD/LDAP abrufen."
  },
  {
    "id": "ent.ldap.syncronize.get_all_groups.app_error",
    "translation": "Fehler beim Abrufen der Gruppen."
  },
  {
    "id": "ent.ldap.syncronize.populate_syncables",
    "translation": "Fehler beim Einpflegen der synchronisierbaren Objekte"
  },
  {
    "id": "ent.ldap.syncronize.search_failure.app_error",
    "translation": "Fehler beim Suchen von Benutzern im AD/LDAP. Prüfen Sie, ob sich der Mattermost-Server mit ihrem AD/LDAP-Server verbinden kann und versuchen sie es erneut."
  },
  {
    "id": "ent.ldap.validate_filter.app_error",
    "translation": "Ungültiger AD/LDAP-Filter."
  },
  {
    "id": "ent.ldap_groups.group_search_error",
    "translation": "Fehler beim Abrufen der LDAP-Gruppe"
  },
  {
    "id": "ent.ldap_groups.groups_search_error",
    "translation": "Fehler beim Abrufen der LDAP-Gruppen"
  },
  {
    "id": "ent.ldap_groups.members_of_group_error",
    "translation": "Fehler beim Abrufen der Gruppenmitglieder"
  },
  {
    "id": "ent.ldap_groups.no_rows",
    "translation": "Keine Gruppen mit passender UID gefunden"
  },
  {
    "id": "ent.ldap_groups.reachable_groups_error",
    "translation": "Fehler beim Abrufen der Gruppen für Benutzer"
  },
  {
    "id": "ent.message_export.global_relay.attach_file.app_error",
    "translation": "Konnte den Anhang nicht dem Global-Relay-Export hinzufügen."
  },
  {
    "id": "ent.message_export.global_relay.close_zip_file.app_error",
    "translation": "Konnte die ZIP-Datei nicht schließen."
  },
  {
    "id": "ent.message_export.global_relay.create_file_in_zip.app_error",
    "translation": "Konnte die EML-Datei nicht erstellen."
  },
  {
    "id": "ent.message_export.global_relay.generate_email.app_error",
    "translation": "Konnte EML-Datei nicht generieren."
  },
  {
    "id": "ent.message_export.global_relay_export.deliver.close.app_error",
    "translation": "Konnte E-Mail nicht an Global Relay liefern."
  },
  {
    "id": "ent.message_export.global_relay_export.deliver.from_address.app_error",
    "translation": "Konnte die Von-Adresse der E-Mail nicht setzen."
  },
  {
    "id": "ent.message_export.global_relay_export.deliver.msg.app_error",
    "translation": "Konnte die Nachricht der E-Mail nicht setzen."
  },
  {
    "id": "ent.message_export.global_relay_export.deliver.msg_data.app_error",
    "translation": "Konnte die Nachricht der E-Mail nicht schreiben."
  },
  {
    "id": "ent.message_export.global_relay_export.deliver.parse_mail.app_error",
    "translation": "Konnte die Informationen der E-Mail nicht lesen."
  },
  {
    "id": "ent.message_export.global_relay_export.deliver.to_address.app_error",
    "translation": "Konnte die An-Adresse der E-Mail nicht setzen."
  },
  {
    "id": "ent.message_export.global_relay_export.deliver.unable_to_get_file_info.app_error",
    "translation": "Konnte die Informationen für die temporäre Exportdatei nicht abrufen."
  },
  {
    "id": "ent.message_export.global_relay_export.deliver.unable_to_open_email_file.app_error",
    "translation": "Konnte die E-Mail nicht aus der temporären Datei abrufen."
  },
  {
    "id": "ent.message_export.global_relay_export.deliver.unable_to_open_zip_file_data.app_error",
    "translation": "Konnte die temporäre Exportdatei nicht öffnen."
  },
  {
    "id": "ent.migration.migratetoldap.duplicate_field",
    "translation": "Konnte AD/LDAP Benutzer mit spezifiziertem Feld nicht migrieren. Doppelte Einträge entdeckt. Bitte entfernen Sie alle Duplikate und versuchen es erneut."
  },
  {
    "id": "ent.migration.migratetoldap.user_not_found",
    "translation": "Kann Benutzer nicht auf AD/LDAP-Server finden: "
  },
  {
    "id": "ent.migration.migratetosaml.email_already_used_by_other_user",
    "translation": "E-Mail-Adresse wird bereits von einem anderen SAML-Benutzer verwendet."
  },
  {
    "id": "ent.migration.migratetosaml.user_not_found_in_users_mapping_file",
    "translation": "Benutzer nicht in der Benutzerdatei gefunden."
  },
  {
    "id": "ent.migration.migratetosaml.username_already_used_by_other_user",
    "translation": "Benutzername wird bereits von einem anderen Mattermost-Benutzer verwendet."
  },
  {
    "id": "ent.saml.attribute.app_error",
    "translation": "SAML-Anmeldung war nicht erfolgreich, da eines der Attribute nicht korrekt ist. Bitte kontaktieren Sie ihren Systemadministrator."
  },
  {
    "id": "ent.saml.build_request.app_error",
    "translation": "Bei der Verbindung zum Identitäten Anbieter trat ein Fehler auf. Bitte kontaktieren Sie ihren Systemadministrator."
  },
  {
    "id": "ent.saml.build_request.encoding.app_error",
    "translation": "Beim Kodieren der Anfrage für den Identitäten Anbieter trat ein Fehler auf. Bitte kontaktieren Sie ihren Systemadministrator."
  },
  {
    "id": "ent.saml.configure.encryption_not_enabled.app_error",
    "translation": "SAML-Anmeldung war nicht erfolgreich, da Verschlüsselung nicht aktiviert ist. Bitte kontaktieren Sie ihren Systemadministrator."
  },
  {
    "id": "ent.saml.configure.load_idp_cert.app_error",
    "translation": "Datei des öffentlichen Zertifikats des Identitätsproviders nicht gefunden. Bitte kontaktieren Sie ihren Systemadministrator."
  },
  {
    "id": "ent.saml.configure.load_private_key.app_error",
    "translation": "SAML-Anmeldung war nicht erfolgreich, da der private Schlüssel des Service-Providers nicht gefunden wurde. Bitte kontaktieren Sie ihren Systemadministrator."
  },
  {
    "id": "ent.saml.configure.not_encrypted_response.app_error",
    "translation": "SAML-Anmeldung war nicht erfolgreich, da die Antwort des Identitäts-Providers nicht verschlüsselt war. Bitte kontaktieren Sie ihren Systemadministrator."
  },
  {
    "id": "ent.saml.do_login.decrypt.app_error",
    "translation": "SAML-Anmeldung war nicht erfolgreich, da ein Fehler beim entschlüsseln der Antwort des Identitäts-Providers auftrat. Bitte kontaktieren Sie ihren Systemadministrator."
  },
  {
    "id": "ent.saml.do_login.empty_response.app_error",
    "translation": "Leere Antwort vom Identitätsprovider erhalten."
  },
  {
    "id": "ent.saml.do_login.parse.app_error",
    "translation": "Es trat ein Fehler beim Verarbeiten der Antwort des Identitätsproviders auf. Bitte kontaktieren Sie ihren Systemadministrator."
  },
  {
    "id": "ent.saml.do_login.validate.app_error",
    "translation": "Es trat ein Fehler beim Validieren der Antwort des Identitätsproviders auf. Bitte kontaktieren Sie ihren Systemadministrator."
  },
  {
    "id": "ent.saml.license_disable.app_error",
    "translation": "Ihre Lizenz unterstützt keine SAML-Authentifizierung."
  },
  {
    "id": "ent.saml.metadata.app_error",
    "translation": "Beim Erstellen der Service Provider Metadaten ist ein Fehler aufgetreten."
  },
  {
    "id": "ent.saml.service_disable.app_error",
    "translation": "SAML 2.0 ist auf diesem Server nicht konfiguriert oder wird nicht unterstützt."
  },
  {
    "id": "interactive_message.decode_trigger_id.base64_decode_failed",
    "translation": "Fehler beim Dekodieren von base64 für Auslöse-ID für interaktiven Dialog."
  },
  {
    "id": "interactive_message.decode_trigger_id.expired",
    "translation": "Auslöse-ID für interaktiven Dialog ist abgelaufen. Auslöse-IDs sind maximal {{.Seconds}} Sekunden aktiv."
  },
  {
    "id": "interactive_message.decode_trigger_id.missing_data",
    "translation": "Der Auslöse-ID fehlen benötigte Daten für interaktiven Dialog."
  },
  {
    "id": "interactive_message.decode_trigger_id.signature_decode_failed",
    "translation": "Fehler beim Dekodieren von base64 der Auslöse-ID für interaktiven Dialog."
  },
  {
    "id": "interactive_message.decode_trigger_id.verify_signature_failed",
    "translation": "Signaturverifikation der Auslöse-ID für interaktiven Dialog fehlgeschlagen."
  },
  {
    "id": "interactive_message.generate_trigger_id.signing_failed",
    "translation": "Fehler bei der Signierung der generierten Auslöse-ID für interaktiven Dialog."
  },
  {
    "id": "jobs.request_cancellation.status.error",
    "translation": "Konnte Abbruch für Job, der sich nicht in einem abbrechbaren Status befindet, nicht anfordern."
  },
  {
    "id": "jobs.set_job_error.update.error",
    "translation": "Konnte Job-Status nicht auf fehlerhaft setzen"
  },
  {
    "id": "manaultesting.manual_test.parse.app_error",
    "translation": "Verarbeiten der URL nicht möglich."
  },
  {
    "id": "manaultesting.test_autolink.unable.app_error",
    "translation": "Konnte die Kanäle nicht abrufen."
  },
  {
    "id": "mattermost.bulletin.subject",
    "translation": "Mattermost Security Mitteilung"
  },
  {
    "id": "mfa.activate.bad_token.app_error",
    "translation": "Ungültiges MFA-Token."
  },
  {
    "id": "mfa.generate_qr_code.create_code.app_error",
    "translation": "Fehler beim Generieren des QR-Codes."
  },
  {
    "id": "mfa.mfa_disabled.app_error",
    "translation": "Multi-Faktor-Authentifizierung ist auf diesem Server erforderlich."
  },
  {
    "id": "mfa.validate_token.authenticate.app_error",
    "translation": "Fehler beim Authentifizieren des MFA-Tokens."
  },
  {
    "id": "migrations.worker.run_advanced_permissions_phase_2_migration.invalid_progress",
    "translation": "Migration aufgrund ungültiger Fortschrittsdaten fehlgeschlagen ."
  },
  {
    "id": "migrations.worker.run_migration.unknown_key",
    "translation": "Kann Migrations-Job aufgrund eines unbekannten Migrationsschlüssels nicht starten."
  },
  {
    "id": "model.access.is_valid.access_token.app_error",
    "translation": "Ungültiges Zugriffstoken."
  },
  {
    "id": "model.access.is_valid.client_id.app_error",
    "translation": "Ungültige Client-ID."
  },
  {
    "id": "model.access.is_valid.redirect_uri.app_error",
    "translation": "Ungültige Umleitungsadresse."
  },
  {
    "id": "model.access.is_valid.refresh_token.app_error",
    "translation": "Ungültiges Neuladetoken."
  },
  {
    "id": "model.access.is_valid.user_id.app_error",
    "translation": "Ungültige Benutzer-ID."
  },
  {
    "id": "model.authorize.is_valid.auth_code.app_error",
    "translation": "Ungültiger Authorisationscode."
  },
  {
    "id": "model.authorize.is_valid.client_id.app_error",
    "translation": "Ungültige Client-ID."
  },
  {
    "id": "model.authorize.is_valid.create_at.app_error",
    "translation": "Erstellt am muss eine gültige Zeit sein."
  },
  {
    "id": "model.authorize.is_valid.expires.app_error",
    "translation": "Läuft ab muss eine gültige Zeit sein."
  },
  {
    "id": "model.authorize.is_valid.redirect_uri.app_error",
    "translation": "Ungültige Umleitungsadresse."
  },
  {
    "id": "model.authorize.is_valid.response_type.app_error",
    "translation": "Ungültiger Antworttyp."
  },
  {
    "id": "model.authorize.is_valid.scope.app_error",
    "translation": "Ungültiger scope."
  },
  {
    "id": "model.authorize.is_valid.state.app_error",
    "translation": "Ungültiger Zustand."
  },
  {
    "id": "model.authorize.is_valid.user_id.app_error",
    "translation": "Ungültige Benutzer-ID."
  },
  {
    "id": "model.bot.is_valid.create_at.app_error",
    "translation": "Ungültige Ersteller-ID."
  },
  {
    "id": "model.bot.is_valid.creator_id.app_error",
    "translation": "Ungültige Ersteller-ID."
  },
  {
    "id": "model.bot.is_valid.description.app_error",
    "translation": "Ungültige Beschreibung."
  },
  {
    "id": "model.bot.is_valid.update_at.app_error",
    "translation": "Ungültige Aktualisierung am."
  },
  {
    "id": "model.bot.is_valid.user_id.app_error",
    "translation": "Ungültige Benutzer-ID."
  },
  {
    "id": "model.bot.is_valid.username.app_error",
    "translation": "Ungültiger Benutzername."
  },
  {
    "id": "model.channel.is_valid.2_or_more.app_error",
    "translation": "Name muss 2 oder mehr Kleinbuchstaben haben."
  },
  {
    "id": "model.channel.is_valid.create_at.app_error",
    "translation": "Erstellt am muss eine gültige Zeit sein."
  },
  {
    "id": "model.channel.is_valid.creator_id.app_error",
    "translation": "Ungültige Ersteller-ID."
  },
  {
    "id": "model.channel.is_valid.display_name.app_error",
    "translation": "Ungültiger Anzeigename."
  },
  {
    "id": "model.channel.is_valid.header.app_error",
    "translation": "Ungültige Kopfzeile."
  },
  {
    "id": "model.channel.is_valid.id.app_error",
    "translation": "Ungültige Id."
  },
  {
    "id": "model.channel.is_valid.purpose.app_error",
    "translation": "Ungültiger Zweck."
  },
  {
    "id": "model.channel.is_valid.type.app_error",
    "translation": "Ungültiger Typ."
  },
  {
    "id": "model.channel.is_valid.update_at.app_error",
    "translation": "Aktualisier am muss eine gültige Zeit sein."
  },
  {
    "id": "model.channel_member.is_valid.channel_id.app_error",
    "translation": "Ungültige Kanal-ID."
  },
  {
    "id": "model.channel_member.is_valid.email_value.app_error",
    "translation": "Ungültiger E-Mail-Benachrichtigungswert."
  },
  {
    "id": "model.channel_member.is_valid.ignore_channel_mentions_value.app_error",
    "translation": "Ungültiger Status für ignorierte Kanalerwähnungen."
  },
  {
    "id": "model.channel_member.is_valid.notify_level.app_error",
    "translation": "Ungültige Benachrichtigungsstufe."
  },
  {
    "id": "model.channel_member.is_valid.push_level.app_error",
    "translation": "Ungültige Push-Benachrichtigungsstufe."
  },
  {
    "id": "model.channel_member.is_valid.unread_level.app_error",
    "translation": "Ungültige als ungelesen Markieren-Stufe."
  },
  {
    "id": "model.channel_member.is_valid.user_id.app_error",
    "translation": "Ungültige Benutzer-ID."
  },
  {
    "id": "model.cluster.is_valid.create_at.app_error",
    "translation": "CreateAt muss gesetzt sein."
  },
  {
    "id": "model.cluster.is_valid.hostname.app_error",
    "translation": "Hostname muss gesetzt sein."
  },
  {
    "id": "model.cluster.is_valid.id.app_error",
    "translation": "Ungültige Id."
  },
  {
    "id": "model.cluster.is_valid.last_ping_at.app_error",
    "translation": "LastPingAt muss gesetzt sein."
  },
  {
    "id": "model.cluster.is_valid.name.app_error",
    "translation": "ClusterName muss gesetzt sein."
  },
  {
    "id": "model.cluster.is_valid.type.app_error",
    "translation": "Type muss gesetzt sein."
  },
  {
    "id": "model.command.is_valid.create_at.app_error",
    "translation": "Erstellt am muss eine gültige Zeit sein."
  },
  {
    "id": "model.command.is_valid.description.app_error",
    "translation": "Ungültige Beschreibung."
  },
  {
    "id": "model.command.is_valid.display_name.app_error",
    "translation": "Ungültiger Titel."
  },
  {
    "id": "model.command.is_valid.id.app_error",
    "translation": "Ungültige Id."
  },
  {
    "id": "model.command.is_valid.method.app_error",
    "translation": "Ungültige Methode."
  },
  {
    "id": "model.command.is_valid.team_id.app_error",
    "translation": "Ungültige Team-ID."
  },
  {
    "id": "model.command.is_valid.token.app_error",
    "translation": "Ungültiger Token."
  },
  {
    "id": "model.command.is_valid.trigger.app_error",
    "translation": "Ungültiger Auslöser."
  },
  {
    "id": "model.command.is_valid.update_at.app_error",
    "translation": "Aktualisiert am muss eine gültige Zeit sein."
  },
  {
    "id": "model.command.is_valid.url.app_error",
    "translation": "Ungültige URL."
  },
  {
    "id": "model.command.is_valid.url_http.app_error",
    "translation": "Ungültige URL. Muss eine gültige URL sein und mit http:// oder https:// beginnen."
  },
  {
    "id": "model.command.is_valid.user_id.app_error",
    "translation": "Ungültige Benutzer-ID."
  },
  {
    "id": "model.command_hook.channel_id.app_error",
    "translation": "Ungültige Kanal-ID."
  },
  {
    "id": "model.command_hook.command_id.app_error",
    "translation": "Ungültige Befehls-ID."
  },
  {
    "id": "model.command_hook.create_at.app_error",
    "translation": "\"Erstellt am\" muss eine gültige Zeit sein."
  },
  {
    "id": "model.command_hook.id.app_error",
    "translation": "Ungültige Befehls-Hook-ID."
  },
  {
    "id": "model.command_hook.parent_id.app_error",
    "translation": "Ungültige Vorgänger-ID."
  },
  {
    "id": "model.command_hook.root_id.app_error",
    "translation": "Ungültige Root-ID."
  },
  {
    "id": "model.command_hook.user_id.app_error",
    "translation": "Ungültige Benutzer-ID."
  },
  {
    "id": "model.compliance.is_valid.create_at.app_error",
    "translation": "Erstellt am muss eine gültige Zeit sein."
  },
  {
    "id": "model.compliance.is_valid.desc.app_error",
    "translation": "Ungültige Beschreibung."
  },
  {
    "id": "model.compliance.is_valid.end_at.app_error",
    "translation": "Bis muss eine gültige Zeit sein."
  },
  {
    "id": "model.compliance.is_valid.id.app_error",
    "translation": "Ungültige ID."
  },
  {
    "id": "model.compliance.is_valid.start_at.app_error",
    "translation": "Von muss eine gültige Zeit sein."
  },
  {
    "id": "model.compliance.is_valid.start_end_at.app_error",
    "translation": "Bis muss größer als von sein."
  },
  {
    "id": "model.config.is_valid.allow_cookies_for_subdomains.app_error",
    "translation": "Zum Erlauben von Cookies muss SiteURL gesetzt sein."
  },
  {
    "id": "model.config.is_valid.atmos_camo_image_proxy_options.app_error",
    "translation": "Ungültige RemoteImageProxyOptions für atmos/camo. Muss auf ihren geteilten Schlüssel gesetzt sein."
  },
  {
    "id": "model.config.is_valid.atmos_camo_image_proxy_url.app_error",
    "translation": "Ungültige RemoteImageProxyURL für atmos/camo. Muss auf ihren geteilten Schlüssel gesetzt sein."
  },
  {
    "id": "model.config.is_valid.cluster_email_batching.app_error",
    "translation": "E-Mail-Stapelverarbeitung lässt sich bei aktiviertem Clustering nicht aktivieren."
  },
  {
    "id": "model.config.is_valid.data_retention.deletion_job_start_time.app_error",
    "translation": "Startzeit des Datenaufbewahrungsjobs muss ein 24-Stunden-Zeitstempel im Format HH:MM sein."
  },
  {
    "id": "model.config.is_valid.data_retention.file_retention_days_too_low.app_error",
    "translation": "Datenaufbewahrung muss ein Tag oder länger sein."
  },
  {
    "id": "model.config.is_valid.data_retention.message_retention_days_too_low.app_error",
    "translation": "Nachrichtenaufbewahrung muss ein Tag oder länger sein."
  },
  {
    "id": "model.config.is_valid.display.custom_url_schemes.app_error",
    "translation": "Das eigenen URL-Schema {{.Scheme}} ist ungültig. Eigene URL-Schemas müssen mit einem Buchstaben beginnen und nur Buchstaben, Zahlen und Bindestrich (-) enthalten."
  },
  {
    "id": "model.config.is_valid.elastic_search.aggregate_posts_after_days.app_error",
    "translation": "Elasticsearch AggregatePostsAfterDays-Einstellung muss eine Zahl sein, die größer als oder gleich 1 ist."
  },
  {
    "id": "model.config.is_valid.elastic_search.bulk_indexing_time_window_seconds.app_error",
    "translation": "Zeitfenster für Elasticsearch-Bulk-Indizierung muss mindestens eine Sekunde sein."
  },
  {
    "id": "model.config.is_valid.elastic_search.connection_url.app_error",
    "translation": "ElasticSearch-Einstellung ConnectionUrl muss angegeben sein, wenn Elastic-Search-Indizierung aktiviert ist."
  },
  {
    "id": "model.config.is_valid.elastic_search.enable_searching.app_error",
    "translation": "ElasticSearch-Einstellung IndexingEnabled muss angegeben sein, wenn Elastic-Search-Indizierung aktiviert ist"
  },
  {
    "id": "model.config.is_valid.elastic_search.live_indexing_batch_size.app_error",
    "translation": "\"Elasticsearch Live Indexing Batch Size\" muss mindestens 1 sein."
  },
  {
    "id": "model.config.is_valid.elastic_search.posts_aggregator_job_start_time.app_error",
    "translation": "Elasticsearch PostsAggregatorJobStartTime-Einstellung muss eine Uhrzeit im Format \"hh:mm\" sein."
  },
  {
    "id": "model.config.is_valid.elastic_search.request_timeout_seconds.app_error",
    "translation": "Timeout für Elasticsearch-Anfrage muss mindestens 1 Sekunde sein."
  },
  {
    "id": "model.config.is_valid.email_batching_buffer_size.app_error",
    "translation": "Ungültige Buffer-Größe für E-Mail-Stapelverarbeitung. Muss 0 oder eine positive Ziffer sein."
  },
  {
    "id": "model.config.is_valid.email_batching_interval.app_error",
    "translation": "Ungültiges Intervall für E-Mail-Stapelverarbeitung. Muss 30 Sekunden oder mehr sein."
  },
  {
    "id": "model.config.is_valid.email_notification_contents_type.app_error",
    "translation": "Ungültiger Inhaltstyp für E-Mail-Benachrichtigungen in E-Mail-Einstellungen. Muss entweder 'full' oder 'generic' sein."
  },
  {
    "id": "model.config.is_valid.email_security.app_error",
    "translation": "Ungültige Verbindungssicherheit in E-Mail-Einstellungen. Muss '', 'TLS' oder 'STARTTLS' sein."
  },
  {
    "id": "model.config.is_valid.encrypt_sql.app_error",
    "translation": "Ungültiger Verschlüsselungsschlüssel für SQL-Einstellungen. Muss 32 Zeichen oder mehr sein."
  },
  {
    "id": "model.config.is_valid.file_driver.app_error",
    "translation": "Ungültiger Treibername in Dateieinstellungen. Muss 'local' oder 'amazons3' sein."
  },
  {
    "id": "model.config.is_valid.file_salt.app_error",
    "translation": "Ungültiger öffentlicher Link Salt in Dateieinstellungen. Muss 32 Zeichen oder mehr sein."
  },
  {
    "id": "model.config.is_valid.group_unread_channels.app_error",
    "translation": "Ungültige Diensteinstellungen für Gruppierung von ungelesenen Kanälen. Muss 'disabled', 'default_on' oder default_off' sein."
  },
  {
    "id": "model.config.is_valid.image_proxy_type.app_error",
    "translation": "Ungültiger Bild-Proxy-Typ. Muss 'local' oder 'atmos/camo' sein."
  },
  {
    "id": "model.config.is_valid.ldap_basedn",
    "translation": "AD/LDAP-Feld \"BaseDN\" ist erforderlich."
  },
  {
    "id": "model.config.is_valid.ldap_email",
    "translation": "AD/LDAP-Feld \"E-Mail Attribut\" ist erforderlich."
  },
  {
    "id": "model.config.is_valid.ldap_id",
    "translation": "AD/LDAP-Feld \"ID Attribut\" ist erforderlich."
  },
  {
    "id": "model.config.is_valid.ldap_login_id",
    "translation": "AD/LDAP-Feld \"Login ID Attribut\" ist erforderlich."
  },
  {
    "id": "model.config.is_valid.ldap_max_page_size.app_error",
    "translation": "Ungültiger Wert für die MaxPageSize."
  },
  {
    "id": "model.config.is_valid.ldap_security.app_error",
    "translation": "Ungültige Verbindungssicherheit in AD/LDAP-Einstellungen. Muss '', 'TLS' oder 'STARTTLS' sein."
  },
  {
    "id": "model.config.is_valid.ldap_server",
    "translation": "AD/LDAP-Feld \"AD/LDAP-Server\" ist erforderlich."
  },
  {
    "id": "model.config.is_valid.ldap_sync_interval.app_error",
    "translation": "Ungültiges Synchronisierungsintervall. Muss mindestens eine Minute sein."
  },
  {
    "id": "model.config.is_valid.ldap_username",
    "translation": "AD/LDAP-Feld \"Benutzername Attribut\" ist erforderlich."
  },
  {
    "id": "model.config.is_valid.listen_address.app_error",
    "translation": "Ungültige Abhöradresse in Service Einstellungen. Muss gesetzt sein."
  },
  {
    "id": "model.config.is_valid.localization.available_locales.app_error",
    "translation": "Verfügbare Sprachen muss Standardsprache des Clients enthalten."
  },
  {
    "id": "model.config.is_valid.login_attempts.app_error",
    "translation": "Ungültige maximale Anzahl an Anmeldeversuchen in Service Einstellungen. Muss eine positive Zahl sein."
  },
  {
    "id": "model.config.is_valid.max_burst.app_error",
    "translation": "Maximum Burst muss größer als Null sein."
  },
  {
    "id": "model.config.is_valid.max_channels.app_error",
    "translation": "Ungültige maximale Anzahl an Kanälen pro Team in Teameinstellungen. Muss eine positive Zahl sein."
  },
  {
    "id": "model.config.is_valid.max_file_size.app_error",
    "translation": "Ungültige maximale Dateigröße für Datei-Einstellungen. Muss eine ganze Zahl größer als Null sein."
  },
  {
    "id": "model.config.is_valid.max_notify_per_channel.app_error",
    "translation": "Ungültige maximale Anzahl an Benachrichtigungen pro Kanal in Teameinstellungen. Muss eine positive Zahl sein."
  },
  {
    "id": "model.config.is_valid.max_users.app_error",
    "translation": "Ungültige maximale Anzahl an Benutzern pro Team in Teameinstellungen. Muss eine positive Zahl sein."
  },
  {
    "id": "model.config.is_valid.message_export.batch_size.app_error",
    "translation": "Nachrichten-Export-Einstellung \"BatchSize\" muss ein positives Integer sein."
  },
  {
    "id": "model.config.is_valid.message_export.daily_runtime.app_error",
    "translation": "Nachrichten-Export-Aufgabe \"DailyRuntime\" muss ein Zeitstempel im 24-Stunden-Format HH:MM sein."
  },
  {
    "id": "model.config.is_valid.message_export.enable.app_error",
    "translation": "Einstellung Nachrichten-Export-Aufgabe \"EnableExport\" muss entweder wahr oder falsch sein."
  },
  {
    "id": "model.config.is_valid.message_export.export_from.app_error",
    "translation": "Nachrichten-Export-Aufgabe \"ExportFromTimestamp\" muss ein Zeitstempel (angegeben in Sekunden seit der Unix-Epoche) sein. Nur Nachrichten nach diesem Zeitpunkt werden exportiert."
  },
  {
    "id": "model.config.is_valid.message_export.export_type.app_error",
    "translation": "'ExportFormat' des Nachrichten-Export-Jobs muss 'actiance', 'csv' oder 'globalrelay' sein."
  },
  {
    "id": "model.config.is_valid.message_export.global_relay.config_missing.app_error",
    "translation": "ExportFormat des Nachrichtenexport-Jobs ist auf 'globalrelay' gesetzt, aber GlobalRelay-Einstellungen fehlen."
  },
  {
    "id": "model.config.is_valid.message_export.global_relay.customer_type.app_error",
    "translation": "Nachrichtenexport GlobalRelaySettings.CustomerType muss auf 'A9' oder 'A10' gesetzt werden."
  },
  {
    "id": "model.config.is_valid.message_export.global_relay.email_address.app_error",
    "translation": "Nachrichtenexport-Job GlobalRelaySettings.EmailAddress muss eine gültige E-Mail-Adresse sein."
  },
  {
    "id": "model.config.is_valid.message_export.global_relay.smtp_password.app_error",
    "translation": "Nachrichtenexport-Job GlobalRelaySettings.SmtpPassword muss gesetzt sein."
  },
  {
    "id": "model.config.is_valid.message_export.global_relay.smtp_username.app_error",
    "translation": "Nachrichtenexport-Job GlobalRelaySettings.SmtpUsername muss gesetzt sein."
  },
  {
    "id": "model.config.is_valid.password_length.app_error",
    "translation": "Minimale Passwortlänge muss eine ganze Zahl größer oder gleich zu {{.MinLength}} und weniger oder gleich zu {{.MaxLength}} sein."
  },
  {
    "id": "model.config.is_valid.rate_mem.app_error",
    "translation": "Ungültige Speichergröße für Anfragenbegrenzer-Einstellungen. Muss eine positive Zahl sein."
  },
  {
    "id": "model.config.is_valid.rate_sec.app_error",
    "translation": "Ungültige pro Sekunde Angabe für Anfragenbegrenzer-Einstellungen. Muss eine positive Zahl sein."
  },
  {
    "id": "model.config.is_valid.read_timeout.app_error",
    "translation": "Ungültiger Wert für read timeout."
  },
  {
    "id": "model.config.is_valid.restrict_direct_message.app_error",
    "translation": "Ungültige Direktnachrichten Begrenzung. Muss 'any' oder 'team' sein."
  },
  {
    "id": "model.config.is_valid.saml_assertion_consumer_service_url.app_error",
    "translation": "Service Provider Login URL muss eine gültige URL sein und mit http:// oder https:// beginnen."
  },
  {
    "id": "model.config.is_valid.saml_email_attribute.app_error",
    "translation": "Ungültiges E-Mail-Attribut. Muss gesetzt sein."
  },
  {
    "id": "model.config.is_valid.saml_idp_cert.app_error",
    "translation": "Öffentliches Zertifikat des Identitätsproviders fehlt. Haben Sie vergessen es hochzuladen?"
  },
  {
    "id": "model.config.is_valid.saml_idp_descriptor_url.app_error",
    "translation": "Identitätsprovider Issuer URL muss eine gültige URL sein und mit http:// oder https:// beginnen."
  },
  {
    "id": "model.config.is_valid.saml_idp_url.app_error",
    "translation": "SAML-SSO-URL muss eine gültige URL sein und mit http:// oder https:// beginnen."
  },
  {
    "id": "model.config.is_valid.saml_private_key.app_error",
    "translation": "Privater Schlüssel des Service Providers fehlt. Haben Sie vergessen Ihn hochzuladen?"
  },
  {
    "id": "model.config.is_valid.saml_public_cert.app_error",
    "translation": "Öffentliches Zertifikat des Service Providers fehlt. Haben Sie vergessen es hochzuladen?"
  },
  {
    "id": "model.config.is_valid.saml_username_attribute.app_error",
    "translation": "Ungültiges Benuternamen Attribut. Muss gesetzt sein."
  },
  {
    "id": "model.config.is_valid.site_url.app_error",
    "translation": "Site-URL muss eine gültige URL sein und mit http:// oder https:// beginnen."
  },
  {
    "id": "model.config.is_valid.site_url_email_batching.app_error",
    "translation": "E-Mail-Stapelverarbeitung lässt sich nicht aktivieren, wenn SiteURL nicht gesetzt ist."
  },
  {
    "id": "model.config.is_valid.sitename_length.app_error",
    "translation": "Der Name der Site darf bis zu {{.MaxLength}} Zeichen lang sein."
  },
  {
    "id": "model.config.is_valid.sql_conn_max_lifetime_milliseconds.app_error",
    "translation": "Ungültige maximale Verbindungs-Lebenszeit für SQL-Einstellungen. Muss eine positive Zahl sein."
  },
  {
    "id": "model.config.is_valid.sql_data_src.app_error",
    "translation": "Ungültige Datenquelle in SQL-Einstellungen. Muss gesetzt sein."
  },
  {
    "id": "model.config.is_valid.sql_driver.app_error",
    "translation": "Ungültiger Treibername in SQL-Einstellungen. Muss 'mysql' oder 'postgres' sein."
  },
  {
    "id": "model.config.is_valid.sql_idle.app_error",
    "translation": "Ungültige maximale Anzahl an ruhenden Verbindungen in SQL-Einstellungen. Muss eine positive Zahl sein."
  },
  {
    "id": "model.config.is_valid.sql_max_conn.app_error",
    "translation": "Ungültige maximale Anzahl an offenen Verbindungen in SQL-Einstellungen. Muss eine positive Zahl sein."
  },
  {
    "id": "model.config.is_valid.sql_query_timeout.app_error",
    "translation": "Ungültige Abfrage-Zeitüberschreitung für SQL-Einstellungen. Muss eine positive Zahl sein."
  },
  {
    "id": "model.config.is_valid.teammate_name_display.app_error",
    "translation": "Ungültige Teammitgliedsanzeige. Muss entweder 'full_name', 'nickname_full_name' oder 'username' sein."
  },
  {
    "id": "model.config.is_valid.time_between_user_typing.app_error",
    "translation": "Zeit zwischen Benutzereingabenaktualisierung sollte nicht weniger als 1000 Millisekunden betragen."
  },
  {
    "id": "model.config.is_valid.tls_cert_file_missing.app_error",
    "translation": "Ungültiger Wert für TLS-Zertifikatsdatei - Entweder LetsEncrypt verwenden oder Pfad zu bestehender Zertifikatsdatei verwenden."
  },
  {
    "id": "model.config.is_valid.tls_key_file_missing.app_error",
    "translation": "Ungültiger Wert für TLS-Schlüsseldatei - Entweder LetsEncrypt verwenden oder Pfad zu bestehender Schlüsseldatei verwenden."
  },
  {
    "id": "model.config.is_valid.tls_overwrite_cipher.app_error",
    "translation": "Ungültiger Wert für TLS-Überschreibungs-Chiffre übergeben. Erfahren Sie mehr in der Dokumentation über gültige Werte."
  },
  {
    "id": "model.config.is_valid.webserver_security.app_error",
    "translation": "Ungültiger Wert für Webserver-Verbindungssicherheit."
  },
  {
    "id": "model.config.is_valid.websocket_url.app_error",
    "translation": "Websocket-URL muss eine gültige URL sein sowie mit ws:// oder wss:// beginnen."
  },
  {
    "id": "model.config.is_valid.write_timeout.app_error",
    "translation": "Ungültiger Wert für write timeout."
  },
  {
    "id": "model.emoji.create_at.app_error",
    "translation": "Erstellt am muss eine gültige Zeit sein."
  },
  {
    "id": "model.emoji.id.app_error",
    "translation": "Ungültige Emoji-ID."
  },
  {
    "id": "model.emoji.name.app_error",
    "translation": "Der Name darf aus 1 bis 64 Kleinbuchstaben bestehen."
  },
  {
    "id": "model.emoji.update_at.app_error",
    "translation": "Aktualisiere am muss eine gültige Zeit sein."
  },
  {
    "id": "model.emoji.user_id.app_error",
    "translation": "Ungültige Ersteller-ID."
  },
  {
    "id": "model.file_info.get.gif.app_error",
    "translation": "Konnte GIF nicht dekodieren."
  },
  {
    "id": "model.file_info.is_valid.create_at.app_error",
    "translation": "Ungültiger Wert für create_at."
  },
  {
    "id": "model.file_info.is_valid.id.app_error",
    "translation": "Ungültiger Wert für ID."
  },
  {
    "id": "model.file_info.is_valid.path.app_error",
    "translation": "Ungültiger Wert für path."
  },
  {
    "id": "model.file_info.is_valid.post_id.app_error",
    "translation": "Ungültiger Wert für post_id."
  },
  {
    "id": "model.file_info.is_valid.update_at.app_error",
    "translation": "Ungültiger Wert für update_at."
  },
  {
    "id": "model.file_info.is_valid.user_id.app_error",
    "translation": "Ungültiger Wert für user_id."
  },
  {
    "id": "model.group.create_at.app_error",
    "translation": "Ungültige Eigenschaft \"create at\" für Gruppe."
  },
  {
    "id": "model.group.description.app_error",
    "translation": "Ungültige Eigenschaft \"description\" für Gruppe."
  },
  {
    "id": "model.group.display_name.app_error",
    "translation": "Ungültige Eigenschaft \"display name\" für Gruppe."
  },
  {
    "id": "model.group.name.app_error",
    "translation": "Ungültige Eigenschaft \"name\" für Gruppe."
  },
  {
    "id": "model.group.remote_id.app_error",
    "translation": "Ungültige Eigenschaft \"remote id\" für Gruppe."
  },
  {
    "id": "model.group.source.app_error",
    "translation": "Ungültige Eigenschaft \"source\" für Gruppe."
  },
  {
    "id": "model.group.update_at.app_error",
    "translation": "Ungültige Eigenschaft \"update at\" für Gruppe."
  },
  {
    "id": "model.group_member.group_id.app_error",
    "translation": "Ungültige Eigenschaft \"group id\" für Gruppe."
  },
  {
    "id": "model.group_member.user_id.app_error",
    "translation": "Ungültige Eigenschaft \"user id\" für Gruppenmitglied."
  },
  {
    "id": "model.group_syncable.group_id.app_error",
    "translation": "Ungültige Eigenschaft \"group id\" für Gruppe der synchronisierbaren Objekte."
  },
  {
    "id": "model.group_syncable.syncable_id.app_error",
    "translation": "Ungültige \"syncable id\" für Gruppe der synchronisierbaren Objekte."
  },
  {
    "id": "model.incoming_hook.channel_id.app_error",
    "translation": "Ungültige Kanal-ID."
  },
  {
    "id": "model.incoming_hook.create_at.app_error",
    "translation": "Erstellt am muss eine gültige Zeit sein."
  },
  {
    "id": "model.incoming_hook.description.app_error",
    "translation": "Ungültige Beschreibung."
  },
  {
    "id": "model.incoming_hook.display_name.app_error",
    "translation": "Ungültiger Titel."
  },
  {
    "id": "model.incoming_hook.icon_url.app_error",
    "translation": "Ungültiges Nachrichtensymbol."
  },
  {
    "id": "model.incoming_hook.id.app_error",
    "translation": "Ungültige ID."
  },
  {
    "id": "model.incoming_hook.parse_data.app_error",
    "translation": "Konnte eingehende Daten nicht verarbeiten."
  },
  {
    "id": "model.incoming_hook.team_id.app_error",
    "translation": "Ungültige Team-ID."
  },
  {
    "id": "model.incoming_hook.update_at.app_error",
    "translation": "Aktualisiert am muss eine gültige Zeit sein."
  },
  {
    "id": "model.incoming_hook.user_id.app_error",
    "translation": "Ungültige Benutzer-ID."
  },
  {
    "id": "model.incoming_hook.username.app_error",
    "translation": "Ungültiger Benutzername."
  },
  {
    "id": "model.job.is_valid.create_at.app_error",
    "translation": "Erstellt am muss eine gültige Zeit sein."
  },
  {
    "id": "model.job.is_valid.id.app_error",
    "translation": "Ungültige Job-ID."
  },
  {
    "id": "model.job.is_valid.status.app_error",
    "translation": "Ungültiger Job-Status."
  },
  {
    "id": "model.job.is_valid.type.app_error",
    "translation": "Ungültiger Job-Typ."
  },
  {
    "id": "model.license_record.is_valid.create_at.app_error",
    "translation": "Ungültiger Wert für create_at beim Hochladen einer Lizenz."
  },
  {
    "id": "model.license_record.is_valid.id.app_error",
    "translation": "Ungültiger Wert für ID beim Hochladen einer Lizenz."
  },
  {
    "id": "model.link_metadata.is_valid.data.app_error",
    "translation": "Link-Metadaten können nicht leer sein."
  },
  {
    "id": "model.link_metadata.is_valid.data_type.app_error",
    "translation": "Link-Metadaten entsprechen nicht dem angegebenen Typen."
  },
  {
    "id": "model.link_metadata.is_valid.timestamp.app_error",
    "translation": "Link-Metadaten-Zeitstempel muss ungleich Null und auf die nächste Stunde gerundet sein."
  },
  {
    "id": "model.link_metadata.is_valid.type.app_error",
    "translation": "Ungültiger Link-Metadaten-Typ."
  },
  {
    "id": "model.link_metadata.is_valid.url.app_error",
    "translation": "Link-Metadaten-URL muss gesetzt sein."
  },
  {
    "id": "model.oauth.is_valid.app_id.app_error",
    "translation": "Ungültige App-ID."
  },
  {
    "id": "model.oauth.is_valid.callback.app_error",
    "translation": "Callback-URL muss eine gültige URL sein und mit http:// oder https:// beginnen."
  },
  {
    "id": "model.oauth.is_valid.client_secret.app_error",
    "translation": "Ungültiges Client Secret."
  },
  {
    "id": "model.oauth.is_valid.create_at.app_error",
    "translation": "Erstellt am muss eine gültige Zeit sein."
  },
  {
    "id": "model.oauth.is_valid.creator_id.app_error",
    "translation": "Ungültige Ersteller-ID."
  },
  {
    "id": "model.oauth.is_valid.description.app_error",
    "translation": "Ungültige Beschreibung."
  },
  {
    "id": "model.oauth.is_valid.homepage.app_error",
    "translation": "Homepage muss eine gültige URL sein und mit http:// oder https:// beginnen."
  },
  {
    "id": "model.oauth.is_valid.icon_url.app_error",
    "translation": "Icon-URL muss eine gültige URL sein und mit http:// oder https:// beginnen."
  },
  {
    "id": "model.oauth.is_valid.name.app_error",
    "translation": "Ungültiger Name."
  },
  {
    "id": "model.oauth.is_valid.update_at.app_error",
    "translation": "Aktualisiert am muss eine gültige Zeit sein."
  },
  {
    "id": "model.outgoing_hook.icon_url.app_error",
    "translation": "Ungültiges Symbol."
  },
  {
    "id": "model.outgoing_hook.is_valid.callback.app_error",
    "translation": "Ungültige Callback-URLs."
  },
  {
    "id": "model.outgoing_hook.is_valid.channel_id.app_error",
    "translation": "Ungültige Kanal-ID."
  },
  {
    "id": "model.outgoing_hook.is_valid.content_type.app_error",
    "translation": "Ungültiger Wert für content_type."
  },
  {
    "id": "model.outgoing_hook.is_valid.create_at.app_error",
    "translation": "Erstellt am muss eine gültige Zeit sein."
  },
  {
    "id": "model.outgoing_hook.is_valid.description.app_error",
    "translation": "Ungültige Beschreibung."
  },
  {
    "id": "model.outgoing_hook.is_valid.display_name.app_error",
    "translation": "Ungültiger Titel."
  },
  {
    "id": "model.outgoing_hook.is_valid.id.app_error",
    "translation": "Ungültige Id."
  },
  {
    "id": "model.outgoing_hook.is_valid.team_id.app_error",
    "translation": "Ungültige Team-ID."
  },
  {
    "id": "model.outgoing_hook.is_valid.token.app_error",
    "translation": "Ungültiger token."
  },
  {
    "id": "model.outgoing_hook.is_valid.trigger_words.app_error",
    "translation": "Ungültige Auslösewörter."
  },
  {
    "id": "model.outgoing_hook.is_valid.update_at.app_error",
    "translation": "Aktualisiert am muss eine gültige Zeit sein."
  },
  {
    "id": "model.outgoing_hook.is_valid.url.app_error",
    "translation": "Ungültige Callback-URLs. Jede muss eine gültige URL sein und mit http:// oder https:// beginnen."
  },
  {
    "id": "model.outgoing_hook.is_valid.user_id.app_error",
    "translation": "Ungültige Benutzer-ID."
  },
  {
    "id": "model.outgoing_hook.is_valid.words.app_error",
    "translation": "Ungültige Auslösewörter."
  },
  {
    "id": "model.outgoing_hook.username.app_error",
    "translation": "Ungültiger Benutzername."
  },
  {
    "id": "model.plugin_command.error.app_error",
    "translation": "Es ist ein Fehler beim Versuch diesen Befehl auszuführen aufgetreten."
  },
  {
    "id": "model.plugin_key_value.is_valid.key.app_error",
    "translation": "Ungültiger Schlüssel, er muss länger als {{.Min}} und kürzer als {{.Max}} Zeichen sein."
  },
  {
    "id": "model.plugin_key_value.is_valid.plugin_id.app_error",
    "translation": "Ungültige Plugin-ID, sie muss länger als {{.Min}} und kürzer als {{.Max}} Zeichen sein."
  },
  {
    "id": "model.post.is_valid.channel_id.app_error",
    "translation": "Ungültige Kanal-ID."
  },
  {
    "id": "model.post.is_valid.create_at.app_error",
    "translation": "Erstellt am muss eine gültige Zeit sein."
  },
  {
    "id": "model.post.is_valid.file_ids.app_error",
    "translation": "Ungültige Datei-Ids. Uploads sind auf maximal fünf Dateien begrenzt. Bitte verwenden Sie zusätzliche Nachrichten für mehr Dateien."
  },
  {
    "id": "model.post.is_valid.filenames.app_error",
    "translation": "Ungültiger Dateiname."
  },
  {
    "id": "model.post.is_valid.hashtags.app_error",
    "translation": "Ungültige Hashtags."
  },
  {
    "id": "model.post.is_valid.id.app_error",
    "translation": "Ungültige Id."
  },
  {
    "id": "model.post.is_valid.msg.app_error",
    "translation": "Ungültige Nachricht."
  },
  {
    "id": "model.post.is_valid.original_id.app_error",
    "translation": "Ungültige Original-ID."
  },
  {
    "id": "model.post.is_valid.parent_id.app_error",
    "translation": "Ungültige Vorgänger-ID."
  },
  {
    "id": "model.post.is_valid.props.app_error",
    "translation": "Ungültige Eigenschaften."
  },
  {
    "id": "model.post.is_valid.root_id.app_error",
    "translation": "Ungültige Root-ID."
  },
  {
    "id": "model.post.is_valid.root_parent.app_error",
    "translation": "Ungültige Root-ID, muss gesetzt sein wenn Parent-ID gesetzt ist."
  },
  {
    "id": "model.post.is_valid.type.app_error",
    "translation": "Ungültiger Typ."
  },
  {
    "id": "model.post.is_valid.update_at.app_error",
    "translation": "Aktualisiert am muss eine gültige Zeit sein."
  },
  {
    "id": "model.post.is_valid.user_id.app_error",
    "translation": "Ungültige Benutzer-ID."
  },
  {
    "id": "model.preference.is_valid.category.app_error",
    "translation": "Ungültige Kategorie."
  },
  {
    "id": "model.preference.is_valid.id.app_error",
    "translation": "Ungültige Benutzer-ID."
  },
  {
    "id": "model.preference.is_valid.name.app_error",
    "translation": "Ungültiger Name."
  },
  {
    "id": "model.preference.is_valid.theme.app_error",
    "translation": "Ungültiges Motiv."
  },
  {
    "id": "model.preference.is_valid.value.app_error",
    "translation": "Wert ist zu lang."
  },
  {
    "id": "model.reaction.is_valid.create_at.app_error",
    "translation": "Erstellt am muss eine gültige Zeit sein."
  },
  {
    "id": "model.reaction.is_valid.emoji_name.app_error",
    "translation": "Ungültiger Emoji Name."
  },
  {
    "id": "model.reaction.is_valid.post_id.app_error",
    "translation": "Ungültige Nachrichten-ID."
  },
  {
    "id": "model.reaction.is_valid.user_id.app_error",
    "translation": "Ungültige Benutzer-ID."
  },
  {
    "id": "model.team.is_valid.characters.app_error",
    "translation": "Name muss aus 2 oder mehr Kleinbuchstaben bestehen."
  },
  {
    "id": "model.team.is_valid.company.app_error",
    "translation": "Ungültiger Firmenname."
  },
  {
    "id": "model.team.is_valid.create_at.app_error",
    "translation": "Erstellt am muss eine gültige Zeit sein."
  },
  {
    "id": "model.team.is_valid.description.app_error",
    "translation": "Ungültige Beschreibung."
  },
  {
    "id": "model.team.is_valid.domains.app_error",
    "translation": "Ungültige erlaubte Domains."
  },
  {
    "id": "model.team.is_valid.email.app_error",
    "translation": "Ungültige E-Mail-Adresse."
  },
  {
    "id": "model.team.is_valid.id.app_error",
    "translation": "Ungültige Id."
  },
  {
    "id": "model.team.is_valid.name.app_error",
    "translation": "Ungültiger Name."
  },
  {
    "id": "model.team.is_valid.reserved.app_error",
    "translation": "Diese URL ist nicht verfügbar. Bitte wähle eine andere."
  },
  {
    "id": "model.team.is_valid.type.app_error",
    "translation": "Ungültiger Typ."
  },
  {
    "id": "model.team.is_valid.update_at.app_error",
    "translation": "Aktualisiert am muss eine gültige Zeit sein."
  },
  {
    "id": "model.team.is_valid.url.app_error",
    "translation": "Ungültiger URL-Bezeichner."
  },
  {
    "id": "model.team_member.is_valid.team_id.app_error",
    "translation": "Ungültige Team-ID."
  },
  {
    "id": "model.team_member.is_valid.user_id.app_error",
    "translation": "Ungültige Benutzer-ID."
  },
  {
    "id": "model.token.is_valid.expiry",
    "translation": "Ungültiges Token-Ablaufdatum"
  },
  {
    "id": "model.token.is_valid.size",
    "translation": "Ungültiger Token."
  },
  {
    "id": "model.user.is_valid.email.app_error",
    "translation": "Bitte geben Sie eine gültige E-Mail-Adresse ein."
  },
  {
    "id": "model.user.is_valid.pwd.app_error",
    "translation": "Ihr Passwort muss mindestens {{.Min}} Zeichen lang sein."
  },
  {
    "id": "model.user.is_valid.pwd_lowercase.app_error",
    "translation": "Ihr Passwort muss mindestens {{.Min}} Zeichen lang sein und mindestens einen Kleinbuchstaben enthalten."
  },
  {
    "id": "model.user.is_valid.pwd_lowercase_number.app_error",
    "translation": "Ihr Passwort muss mindestens {{.Min}} Zeichen lang sein und mindestens einen Kleinbuchstaben und eine Ziffer enthalten."
  },
  {
    "id": "model.user.is_valid.pwd_lowercase_number_symbol.app_error",
    "translation": "Ihr Passwort muss mindestens {{.Min}} Zeichen lang sein und mindestens einen Kleinbuchstaben, eine Ziffer und ein Symbol (wie \"~!@#$%^&*()\") enthalten."
  },
  {
    "id": "model.user.is_valid.pwd_lowercase_symbol.app_error",
    "translation": "Ihr Passwort muss mindestens {{.Min}} Zeichen lang sein und mindestens einen Kleinbuchstaben und ein Symbol (wie \"~!@#$%^&*()\") enthalten."
  },
  {
    "id": "model.user.is_valid.pwd_lowercase_uppercase.app_error",
    "translation": "Ihr Passwort muss mindestens {{.Min}} Zeichen lang sein und mindestens einen Kleinbuchstaben und einen Großbuchstaben enthalten."
  },
  {
    "id": "model.user.is_valid.pwd_lowercase_uppercase_number.app_error",
    "translation": "Ihr Passwort muss mindestens {{.Min}} Zeichen lang sein und mindestens einen Kleinbuchstaben, einen Großbuchstaben und eine Ziffer enthalten."
  },
  {
    "id": "model.user.is_valid.pwd_lowercase_uppercase_number_symbol.app_error",
    "translation": "Ihr Passwort muss mindestens {{.Min}} Zeichen lang sein und mindestens einen Kleinbuchstaben, einen Großbuchstaben, eine Ziffer und ein Symbol (wie \"~!@#$%^&*()\") enthalten."
  },
  {
    "id": "model.user.is_valid.pwd_lowercase_uppercase_symbol.app_error",
    "translation": "Ihr Passwort muss mindestens {{.Min}} Zeichen lang sein und mindestens einen Kleinbuchstaben, einen Großbuchstaben und ein Symbol (wie \"~!@#$%^&*()\") enthalten."
  },
  {
    "id": "model.user.is_valid.pwd_number.app_error",
    "translation": "Ihr Passwort muss mindestens {{.Min}} Zeichen lang sein und mindestens eine Ziffer enthalten."
  },
  {
    "id": "model.user.is_valid.pwd_number_symbol.app_error",
    "translation": "Ihr Passwort muss mindestens {{.Min}} Zeichen lang sein und mindestens eine Ziffer und ein Symbol (wie \"~!@#$%^&*()\") enthalten."
  },
  {
    "id": "model.user.is_valid.pwd_symbol.app_error",
    "translation": "Ihr Passwort muss mindestens {{.Min}} Zeichen lang sein und mindestens ein Symbol (wie \"~!@#$%^&*()\") enthalten."
  },
  {
    "id": "model.user.is_valid.pwd_uppercase.app_error",
    "translation": "Ihr Passwort muss mindestens {{.Min}} Zeichen lang sein und mindestens einen Großbuchstaben enthalten."
  },
  {
    "id": "model.user.is_valid.pwd_uppercase_number.app_error",
    "translation": "Ihr Passwort muss mindestens {{.Min}} Zeichen lang sein und mindestens einen Großbuchstaben und eine Ziffer enthalten."
  },
  {
    "id": "model.user.is_valid.pwd_uppercase_number_symbol.app_error",
    "translation": "Ihr Passwort muss mindestens {{.Min}} Zeichen lang sein und mindestens einen Großbuchstaben, eine Ziffer und ein Symbol (wie \"~!@#$%^&*()\") enthalten."
  },
  {
    "id": "model.user.is_valid.pwd_uppercase_symbol.app_error",
    "translation": "Ihr Passwort muss mindestens {{.Min}} Zeichen lang sein und mindestens einen Großbuchstaben und ein Symbol (wie \"~!@#$%^&*()\") enthalten."
  },
  {
    "id": "model.user.is_valid.username.app_error",
    "translation": "Der Benutzername muss mit einem Buchstaben anfangen, zwischen 3 und 22 Zeichen lang sein und darf nur aus Buchstaben, Nummern und den Zeichen \".\", \"-\" und \"_\" bestehen."
  },
  {
    "id": "model.user_access_token.is_valid.description.app_error",
    "translation": "Ungültige Beschreibung, muss aus 255 Zeichen oder weniger bestehen."
  },
  {
    "id": "model.user_access_token.is_valid.id.app_error",
    "translation": "Ungültiger Wert für ID."
  },
  {
    "id": "model.user_access_token.is_valid.token.app_error",
    "translation": "Ungültiges Zugriffstoken."
  },
  {
    "id": "model.user_access_token.is_valid.user_id.app_error",
    "translation": "Ungültige Benutzer-ID."
  },
  {
    "id": "model.utils.decode_json.app_error",
    "translation": "Konnte nicht dekodieren."
  },
  {
    "id": "model.websocket_client.connect_fail.app_error",
    "translation": "Konnte Verbindung mit dem WebSocket-Server nicht aufbauen."
  },
  {
    "id": "oauth.gitlab.tos.error",
    "translation": "Die Nutzungsbedingungen von GitLab haben sich geändert. Bitte gehen Sie zu gitlab.com um sie zu akzeptieren und versuchen dann, sich erneut an Mattermost anzumelden."
  },
  {
    "id": "plugin.api.update_user_status.bad_status",
    "translation": "Konnte Benutzerstatus nicht setzen. Unbekannter Benutzerstatus."
  },
  {
    "id": "plugin_api.get_file_link.disabled.app_error",
    "translation": "Öffentliche Links wurden deaktiviert."
  },
  {
    "id": "plugin_api.get_file_link.no_post.app_error",
    "translation": "Öffentlicher Link für Datei konnte nicht abgerufen werden. Datei muss an einen Beitrag angehängt sein, der gelesen werden kann."
  },
  {
    "id": "plugin_api.send_mail.missing_htmlbody",
    "translation": "Fehlender HTML-Body."
  },
  {
    "id": "plugin_api.send_mail.missing_subject",
    "translation": "Fehlender E-Mail-Betreff."
  },
  {
    "id": "plugin_api.send_mail.missing_to",
    "translation": "Fehlende TO-Adresse."
  },
  {
    "id": "store.sql.convert_string_array",
    "translation": "FromDb: Konnte StringArray nicht zu *string konvertieren"
  },
  {
    "id": "store.sql.convert_string_interface",
    "translation": "FromDb: Konnte StringInterface nicht zu *string konvertieren"
  },
  {
    "id": "store.sql.convert_string_map",
    "translation": "FromDb: Konnte StringMap nicht zu *string konvertieren"
  },
  {
    "id": "store.sql_bot.get.missing.app_error",
    "translation": "Bot existiert nicht."
  },
  {
    "id": "store.sql_channel.get.existing.app_error",
    "translation": "Der bestehende Kanal konnte nicht gefunden werden."
  },
  {
    "id": "store.sql_channel.save.archived_channel.app_error",
    "translation": "Sie können einen archivierten Kanal nicht modifizieren."
  },
  {
    "id": "store.sql_channel.save.direct_channel.app_error",
    "translation": "Verwenden Sie SaveDirectChannel um einen Direktkanal zu erstellen."
  },
  {
    "id": "store.sql_channel.save_channel.existing.app_error",
    "translation": "Es muss Update für existierenden Kanal aufgerufen werden."
  },
  {
    "id": "store.sql_channel.save_channel.exists.app_error",
    "translation": "Ein Kanal mit dem Namen existiert bereits im gleichen Team."
  },
  {
    "id": "store.sql_channel.save_channel.limit.app_error",
    "translation": "Sie haben die maximale Anzahl an erlaubten Kanälen erreicht."
  },
  {
    "id": "store.sql_channel.save_direct_channel.not_direct.app_error",
    "translation": "Bei SaveDirectChannel wurde kein direkter Kanal versucht anzulegen."
  },
  {
    "id": "store.sql_command.save.get.app_error",
    "translation": "Konnte den Befehl nicht abrufen."
  },
  {
    "id": "store.sql_post.search.disabled",
    "translation": "Suchen wurde auf diesem Server deaktiviert. Bitte kontaktieren Sie ihren Systemadministrator."
  },
  {
    "id": "store.sql_team.save_member.exists.app_error",
    "translation": "Ein Teammitglied mit dieser ID existiert bereits."
  },
  {
    "id": "store.sql_user.get_for_login.app_error",
    "translation": "Konnte kein Konto mit den angegeben Zugangsdaten finden. Dieses Team erfordert eventuell eine Einladung vom Teambesitzer, um beizutreten."
  },
  {
    "id": "system.message.name",
    "translation": "System"
  },
  {
    "id": "web.command_webhook.command.app_error",
    "translation": "Der Befehl konnte nicht gefunden werden."
  },
  {
    "id": "web.command_webhook.parse.app_error",
    "translation": "Konnte eingehende Daten nicht verarbeiten."
  },
  {
    "id": "web.get_access_token.internal_saving.app_error",
    "translation": "Konnte die Benutzerzugangsdaten nicht aktualisieren."
  },
  {
    "id": "web.incoming_webhook.channel.app_error",
    "translation": "Der Kanal konnte nicht gefunden werden."
  },
  {
    "id": "web.incoming_webhook.channel_locked.app_error",
    "translation": "Dieser Webhook ist nicht berechtigt in den angeforderten Kanal zu senden."
  },
  {
    "id": "web.incoming_webhook.disabled.app_error",
    "translation": "Eingehende Webhoocks wurden durch den Systemadministrator deaktiviert."
  },
  {
    "id": "web.incoming_webhook.invalid.app_error",
    "translation": "Ungültiger Webhook."
  },
  {
    "id": "web.incoming_webhook.parse.app_error",
    "translation": "Konnte eingehende Daten nicht verarbeiten."
  },
  {
    "id": "web.incoming_webhook.permissions.app_error",
    "translation": "Ungültige Kanalberechtigungen."
  },
  {
    "id": "web.incoming_webhook.split_props_length.app_error",
    "translation": "Konnte Webhook-Props nicht in {{.Max}} Teile aufteilen."
  },
  {
    "id": "web.incoming_webhook.text.app_error",
    "translation": "Kein Text angegeben."
  },
  {
    "id": "web.incoming_webhook.user.app_error",
    "translation": "Der Benutzer konnte nicht gefunden werden."
  },
  {
    "id": "api.bot.create_disabled",
    "translation": "Bot-Erstellung wurde deaktiviert."
  },
  {
    "id": "api.admin.saml.set_certificate_from_metadata.missing_content_type.app_error",
    "translation": "Fehlender Inhaltstyp."
  },
  {
    "id": "api.admin.saml.set_certificate_from_metadata.invalid_content_type.app_error",
    "translation": "Ungültiger Inhaltstyp."
  },
  {
    "id": "api.admin.saml.set_certificate_from_metadata.invalid_body.app_error",
    "translation": "Ungültiger Zertifikatstext."
  },
  {
    "id": "api.admin.saml.invalid_xml_missing_ssoservices.app_error",
    "translation": "Fehlender Identitätsanbieter-SSO-Services-Knoten in der XML."
  },
  {
    "id": "api.admin.saml.invalid_xml_missing_keydescriptor.app_error",
    "translation": "Fehlender Identitätsanbieter-Schlüsseldeskriptorknoten in der XML."
  },
  {
    "id": "api.admin.saml.invalid_xml_missing_idpssodescriptors.app_error",
    "translation": "Fehlender SSO-Deskriptorknoten für Identitätsanbieter in der XML-Datei."
  },
  {
    "id": "api.admin.saml.failure_save_idp_certificate_file.app_error",
    "translation": "Konnte die Zertifikatsdatei nicht speichern."
  },
  {
    "id": "api.admin.saml.failure_parse_idp_certificate.app_error",
    "translation": "Fehler bei der Syntaxanalyse der Metadateninformationen, die vom Identitätsanbieter empfangen wurden."
  },
  {
    "id": "api.admin.saml.failure_get_metadata_from_idp.app_error",
    "translation": "Fehler beim Abrufen von Metadaten aus Identitätsanbieter-URL."
  },
  {
    "id": "api.admin.delete_brand_image.storage.not_found",
    "translation": "Konnte Markenbild nicht löschen, es wurde nicht gefunden."
  },
  {
    "id": "model.group.name.invalid_length.app_error",
    "translation": "Der Name darf aus 1 bis 64 Kleinbuchstaben bestehen."
  },
  {
    "id": "app.scheme.save.invalid_scheme.app_error",
    "translation": "Das angegebene Schema ist ungültig."
  },
  {
    "id": "app.scheme.save.app_error",
    "translation": "Konnte Schema nicht erstellen."
  },
  {
    "id": "app.scheme.permanent_delete_all.app_error",
    "translation": "Die Schemas konnten permanent gelöscht werden."
  },
  {
    "id": "app.scheme.get.app_error",
    "translation": "Konnte das Schema nicht abrufen."
  },
  {
    "id": "app.channel.get_more_channels.get.app_error",
    "translation": "Konnte die Kanäle nicht abrufen."
  },
  {
    "id": "web.error.unsupported_browser.system_browser_or",
    "translation": "oder"
  },
  {
    "id": "web.error.unsupported_browser.system_browser_make_default",
    "translation": "Standard festlegen"
  },
  {
    "id": "web.error.unsupported_browser.open_system_browser.edge",
    "translation": "Edge öffnen"
  },
  {
    "id": "web.error.unsupported_browser.no_longer_support_version",
    "translation": "Dieser Version ihres Browsers wird von Mattermost nicht mehr unterstützt"
  },
  {
    "id": "web.error.unsupported_browser.no_longer_support",
    "translation": "Dieser Browser wird von Mattermost nicht mehr unterstützt"
  },
  {
    "id": "web.error.unsupported_browser.min_os_version.windows",
    "translation": "Windows 7+"
  },
  {
    "id": "web.error.unsupported_browser.min_os_version.mac",
    "translation": "macOS 10.9+"
  },
  {
    "id": "web.error.unsupported_browser.min_browser_version.safari",
    "translation": "Version 12+"
  },
  {
    "id": "web.error.unsupported_browser.min_browser_version.firefox",
    "translation": "Version 60+"
  },
  {
    "id": "web.error.unsupported_browser.min_browser_version.edge",
    "translation": "Version 44+"
  },
  {
    "id": "web.error.unsupported_browser.min_browser_version.chrome",
    "translation": "Version 61+"
  },
  {
    "id": "web.error.unsupported_browser.learn_more",
    "translation": "Erfahren Sie mehr über unterstützte Browser."
  },
  {
    "id": "web.error.unsupported_browser.install_guide.windows",
    "translation": "Installationsanleitung"
  },
  {
    "id": "web.error.unsupported_browser.install_guide.mac",
    "translation": "Installationsanleitung"
  },
  {
    "id": "web.error.unsupported_browser.download_the_app",
    "translation": "Laden Sie die App herunter"
  },
  {
    "id": "web.error.unsupported_browser.download_app_or_upgrade_browser",
    "translation": "Laden Sie die Mattermost-App herunter oder verwenden Sie einen unterstützten Browser für ein besseres Erlebnis."
  },
  {
    "id": "web.error.unsupported_browser.download",
    "translation": "Laden Sie die App herunter"
  },
  {
    "id": "web.error.unsupported_browser.browser_title.safari",
    "translation": "Safari"
  },
  {
    "id": "web.error.unsupported_browser.browser_title.firefox",
    "translation": "Firefox"
  },
  {
    "id": "web.error.unsupported_browser.browser_title.edge",
    "translation": "Microsoft Edge"
  },
  {
    "id": "web.error.unsupported_browser.browser_title.chrome",
    "translation": "Google Chrome"
  },
  {
    "id": "web.error.unsupported_browser.browser_get_latest.safari",
    "translation": "Holen Sie sich den neuesten Safari-Browser"
  },
  {
    "id": "web.error.unsupported_browser.browser_get_latest.firefox",
    "translation": "Holen Sie sich den neuesten Firefox-Browser"
  },
  {
    "id": "web.error.unsupported_browser.browser_get_latest.chrome",
    "translation": "Holen Sie sich den neuesten Chrome-Browser"
  },
  {
    "id": "searchengine.bleve.disabled.error",
    "translation": "Fehler beim Bereinigen der Bleve Indices: Suchmaschine ist deaktiviert"
  },
  {
    "id": "plugin_api.bot_cant_create_bot",
    "translation": "Bot kann keinen Bot-Benutzer erstellen."
  },
  {
    "id": "plugin.api.get_users_in_channel",
    "translation": "Konnte die Benutzer nicht finden, ungültige Sortierkriterien."
  },
  {
    "id": "model.user.is_valid.update_at.app_error",
    "translation": "Aktualisier am muss eine gültige Zeit sein."
  },
  {
    "id": "model.user.is_valid.position.app_error",
    "translation": "Ungültige Position: Darf nicht länger als 128 Zeichen sein."
  },
  {
    "id": "model.user.is_valid.password_limit.app_error",
    "translation": "Konnte aufgrund der Einschränkungen von bcrypt kein Passwort mit mehr als 72 Zeichen setzen."
  },
  {
    "id": "model.user.is_valid.nickname.app_error",
    "translation": "Ungültiger Spitzname."
  },
  {
    "id": "model.user.is_valid.locale.app_error",
    "translation": "Ungültiges Gebietsschema."
  },
  {
    "id": "model.user.is_valid.last_name.app_error",
    "translation": "Ungültiger Nachname."
  },
  {
    "id": "model.user.is_valid.id.app_error",
    "translation": "Ungültige Benutzer-ID."
  },
  {
    "id": "model.user.is_valid.first_name.app_error",
    "translation": "Ungültiger Vorname."
  },
  {
    "id": "model.user.is_valid.create_at.app_error",
    "translation": "Erstellt am muss eine gültige Zeit sein."
  },
  {
    "id": "model.user.is_valid.auth_data_type.app_error",
    "translation": "Ungültiger Benutzer, Auth-Daten müssen mit Auth-Typ gesetzt sein."
  },
  {
    "id": "model.user.is_valid.auth_data_pwd.app_error",
    "translation": "Ungültiger Benutzer, Passwort und Auth-Daten können nicht gesetzt werden."
  },
  {
    "id": "model.user.is_valid.auth_data.app_error",
    "translation": "Ungültige Auth-Daten."
  },
  {
    "id": "model.team.is_valid.invite_id.app_error",
    "translation": "Ungültige Einladungs-ID."
  },
  {
    "id": "model.post.channel_notifications_disabled_in_channel.message",
    "translation": "Kanalbenachrichtigungen sind in {{.ChannelName}} deaktiviert. {{.Mention}} hat keine Benachrichtigungen ausgelöst."
  },
  {
    "id": "model.plugin_kvset_options.is_valid.old_value.app_error",
    "translation": "Ungültiger alter Wert; er sollte nicht gesetzt werden, wenn die Operation nicht atomar ist."
  },
  {
    "id": "model.guest.is_valid.emails.app_error",
    "translation": "Ungültige E-Mail-Adressen."
  },
  {
    "id": "model.guest.is_valid.email.app_error",
    "translation": "Ungültige E-Mail-Adresse."
  },
  {
    "id": "model.guest.is_valid.channels.app_error",
    "translation": "Ungültige Kanäle."
  },
  {
    "id": "model.guest.is_valid.channel.app_error",
    "translation": "Ungültiger Kanal."
  },
  {
    "id": "model.group.name.invalid_chars.app_error",
    "translation": "Ungültige Zeichen in der Name-Eigenschaft für Gruppe"
  },
  {
    "id": "model.config.is_valid.saml_signature_algorithm.app_error",
    "translation": "Ungültiger Signaturalgorithmus."
  },
  {
    "id": "model.config.is_valid.saml_guest_attribute.app_error",
    "translation": "Ungültiges Gastattribut. Muss in der Form 'feld=wert' vorliegen."
  },
  {
    "id": "model.config.is_valid.saml_canonical_algorithm.app_error",
    "translation": "Ungültiger kanonischer Algorithmus."
  },
  {
    "id": "model.config.is_valid.saml_admin_attribute.app_error",
    "translation": "Ungültiges Admin-Attribut. Muss in der Form 'feld=wert' vorliegen."
  },
  {
    "id": "model.config.is_valid.elastic_search.enable_autocomplete.app_error",
    "translation": "Elasticsearch-Einstellung IndexingEnabled muss auf wahr gesetzt sein, wenn die Elasticsearch-Einstellung AutocompleteEnabled auf wahr steht"
  },
  {
    "id": "model.config.is_valid.bleve_search.filename.app_error",
    "translation": "Bleve IndexingEnabled muss auf true gesetzt sein, wenn Bleve SearchEnabled auf true steht"
  },
  {
    "id": "model.config.is_valid.bleve_search.enable_searching.app_error",
    "translation": "Bleve IndexingEnabled muss auf true gesetzt sein, wenn Bleve SearchEnabled auf true steht"
  },
  {
    "id": "model.config.is_valid.bleve_search.enable_autocomplete.app_error",
    "translation": "Bleve IndexingEnabled muss auf true gesetzt sein, wenn Bleve AutocompleteEnabled auf true steht"
  },
  {
    "id": "model.config.is_valid.bleve_search.bulk_indexing_time_window_seconds.app_error",
    "translation": "Zeitfenster für Elasticsearch-Bulk-Indizierung muss mindestens eine Sekunde sein."
  },
  {
    "id": "model.command.is_valid.autocomplete_data.app_error",
    "translation": "Ungültiges AutocompleteData"
  },
  {
    "id": "model.channel.is_valid.name.app_error",
    "translation": "Ungültiger Kanalname. Benutzerkennungen sind in Kanalnamen für Kanäle, die keine Direktnachrichtenkanäle sind, nicht erlaubt."
  },
  {
    "id": "interactive_message.decode_trigger_id.base64_decode_failed_signature",
    "translation": "Fehler beim Dekodieren von base64 der Auslöse-ID für interaktiven Dialog."
  },
  {
    "id": "groups.unsupported_syncable_type",
    "translation": "Nicht unterstützter synchronisierbarer Typ '{{.Value}}'."
  },
  {
    "id": "group_not_associated_to_synced_team",
    "translation": "Gruppe kann dem Kanal nicht zugeordnet werden, solange sie nicht zuerst dem übergeordneten gruppen-sychronisierten Team zugeordnet wird."
  },
  {
    "id": "ent.ldap.validate_guest_filter.app_error",
    "translation": "Ungültiger AD/LDAP-Gast-Filter."
  },
  {
    "id": "ent.ldap.validate_admin_filter.app_error",
    "translation": "Ungültiger AD/LDAP-Admin-Filter."
  },
  {
    "id": "ent.ldap.syncronize.search_failure_size_exceeded.app_error",
    "translation": "Größenbegrenzung überschritten. Überprüfen Sie Ihre [maximale Seitengröße](https://docs.mattermost.com/deployment/sso-ldap.html#i-see-the-log-error-ldap-result-code-4-size-limit-exceeded)."
  },
  {
    "id": "ent.ldap.syncronize.delete_group_constained_memberships",
    "translation": "Fehler beim Löschen von Team- oder Kanalmitgliedschaften"
  },
  {
    "id": "ent.id_loaded.license_disable.app_error",
    "translation": "Ihre Lizenz unterstützt keine ID-geladenen Push-Benachrichtigungen."
  },
  {
    "id": "ent.elasticsearch.start.parse_server_version.app_error",
    "translation": "Fehler beim Verarbeiten der Elasticsearch-Server-Version."
  },
  {
    "id": "ent.elasticsearch.start.get_server_version.app_error",
    "translation": "Fehler beim Abrufen der Elasticsearch-Server-Version."
  },
  {
    "id": "ent.elasticsearch.search_users.unmarshall_user_failed",
    "translation": "Konnte Suchergebnisse nicht dekodieren"
  },
  {
    "id": "ent.elasticsearch.search_users.search_failed",
    "translation": "Suche konnte nicht abgeschlossen werden"
  },
  {
    "id": "ent.elasticsearch.search_channels.unmarshall_channel_failed",
    "translation": "Konnte Suchergebnisse nicht dekodieren"
  },
  {
    "id": "ent.elasticsearch.search_channels.search_failed",
    "translation": "Suche konnte nicht abgeschlossen werden"
  },
  {
    "id": "ent.elasticsearch.search_channels.disabled",
    "translation": "ElasticSearch-Suche ist auf diesem Server deaktiviert"
  },
  {
    "id": "ent.elasticsearch.refresh_indexes.refresh_failed",
    "translation": "Fehler beim Abrufen des Elasticsearch-Index"
  },
  {
    "id": "ent.elasticsearch.indexer.index_batch.nothing_left_to_index.error",
    "translation": "Versuche einen neunen Stapel zu indizieren, wenn alle Entitäten vollständig sind"
  },
  {
    "id": "ent.elasticsearch.index_user.error",
    "translation": "Fehler beim Indizieren der Benutzer"
  },
  {
    "id": "ent.elasticsearch.index_channel.error",
    "translation": "Fehler beim Indizieren des Kanals"
  },
  {
    "id": "ent.elasticsearch.delete_user.error",
    "translation": "Fehler beim Löschen des Benutzers"
  },
  {
    "id": "ent.elasticsearch.delete_channel.error",
    "translation": "Fehler beim Löschen des Kanals"
  },
  {
    "id": "ent.elasticsearch.create_template_users_if_not_exists.template_create_failed",
    "translation": "Fehler beim Erstellen der Elasticsearch-Vorlage für Benutzer"
  },
  {
    "id": "ent.elasticsearch.create_template_posts_if_not_exists.template_create_failed",
    "translation": "Fehler beim Erstellen der Elasticsearch-Vorlage für Nachrichten"
  },
  {
    "id": "ent.elasticsearch.create_template_channels_if_not_exists.template_create_failed",
    "translation": "Fehler beim Erstellen der Elasticsearch-Vorlage für Kanäle"
  },
  {
    "id": "ent.compliance.csv.warning.appError",
    "translation": "Konnte die EML-Datei nicht erstellen."
  },
  {
    "id": "ent.compliance.csv.metadata.json.zipfile.appError",
    "translation": "Konnte die EML-Datei nicht erstellen"
  },
  {
    "id": "cli.outgoing_webhook.inconsistent_state.app_error",
    "translation": "Der ausgehende Webhook wird gelöscht, aber aufgrund eines Fehlers kann kein neuer Webhook erstellt werden."
  },
  {
    "id": "bleveengine.stop_user_index.error",
    "translation": "Fehler beim Schließen des Benujtzerindex."
  },
  {
    "id": "bleveengine.stop_post_index.error",
    "translation": "Fehler beim Schließen des Nachrichtenindex."
  },
  {
    "id": "bleveengine.stop_channel_index.error",
    "translation": "Fehler beim Schließen des Kanalindex."
  },
  {
    "id": "bleveengine.search_users_in_team.error",
    "translation": "Suche konnte nicht abgeschlossen werden."
  },
  {
    "id": "bleveengine.search_users_in_channel.uchan.error",
    "translation": "Suche konnte nicht abgeschlossen werden."
  },
  {
    "id": "bleveengine.search_users_in_channel.nuchan.error",
    "translation": "Suche konnte nicht abgeschlossen werden."
  },
  {
    "id": "bleveengine.search_posts.error",
    "translation": "Suche konnte nicht abgeschlossen werden."
  },
  {
    "id": "bleveengine.search_channels.error",
    "translation": "Suche konnte nicht abgeschlossen werden."
  },
  {
    "id": "bleveengine.purge_user_index.error",
    "translation": "Fehler beim Bereinigen der Benutzerindexe."
  },
  {
    "id": "bleveengine.purge_post_index.error",
    "translation": "Fehler beim Bereinigen der Nachirchtenindexe."
  },
  {
    "id": "bleveengine.purge_channel_index.error",
    "translation": "Fehler beim Bereinigen der Kanalindexe."
  },
  {
    "id": "bleveengine.indexer.index_batch.nothing_left_to_index.error",
    "translation": "Versuche einen neunen Stapel zu indizieren, wenn alle Entitäten vollständig sind."
  },
  {
    "id": "bleveengine.indexer.do_job.parse_start_time.error",
    "translation": "Elasticsearch-Aggregator-Worker konnte die Startzeit nicht verarbeiten."
  },
  {
    "id": "bleveengine.indexer.do_job.parse_end_time.error",
    "translation": "Elasticsearch-Aggregator-Worker konnte die Endzeit nicht verarbeiten."
  },
  {
    "id": "bleveengine.indexer.do_job.engine_inactive",
    "translation": "Bleve Index Job nicht gelaufen: Bleve-Engine ist nicht aktiviert."
  },
  {
    "id": "bleveengine.indexer.do_job.bulk_index_users.batch_error",
    "translation": "Fehler beim Indizieren des Benutzerstapels."
  },
  {
    "id": "bleveengine.indexer.do_job.bulk_index_posts.batch_error",
    "translation": "Fehler beim Indizieren des Nachrichtenstapels."
  },
  {
    "id": "bleveengine.indexer.do_job.bulk_index_channels.batch_error",
    "translation": "Fehler beim Indizieren des Kanalstapels."
  },
  {
    "id": "bleveengine.index_user.error",
    "translation": "Fehler beim Indizieren des Benutzers."
  },
  {
    "id": "bleveengine.index_post.error",
    "translation": "Fehler beim Indizieren der Nachricht."
  },
  {
    "id": "bleveengine.index_channel.error",
    "translation": "Fehler beim Indizieren des Kanals."
  },
  {
    "id": "bleveengine.delete_user.error",
    "translation": "Fehler beim Löschen des Benutzers."
  },
  {
    "id": "bleveengine.delete_post.error",
    "translation": "Fehler beim Löschen der Nachricht."
  },
  {
    "id": "bleveengine.delete_channel.error",
    "translation": "Fehler beim Löschen des Kanals."
  },
  {
    "id": "bleveengine.create_user_index.error",
    "translation": "Fehler beim Erstellen des Bleve Benutzer Index."
  },
  {
    "id": "bleveengine.create_post_index.error",
    "translation": "Fehler beim Erstellen des Bleve Nachrichten Index."
  },
  {
    "id": "bleveengine.create_channel_index.error",
    "translation": "Fehler beim Erstellen des Bleve Kanal Index."
  },
  {
    "id": "bleveengine.already_started.error",
    "translation": "Bleve wurde schon gestartet."
  },
  {
    "id": "app.user_terms_of_service.save.app_error",
    "translation": "Konnte die Nutzungsbedingungen nicht speichern."
  },
  {
    "id": "app.user_terms_of_service.get_by_user.no_rows.app_error",
    "translation": "Keine Nutzungsbedingungen gefunden."
  },
  {
    "id": "app.user_terms_of_service.get_by_user.app_error",
    "translation": "Konnte die Nutzungsbedingungen nicht abrufen."
  },
  {
    "id": "app.user_terms_of_service.delete.app_error",
    "translation": "Konnte die Nutzungsbedingungen nicht löschen."
  },
  {
    "id": "app.terms_of_service.get.no_rows.app_error",
    "translation": "Keine Nutzungsbedingungen gefunden."
  },
  {
    "id": "app.terms_of_service.get.app_error",
    "translation": "Konnte die Nutzungsbedingungen nicht abrufen."
  },
  {
    "id": "app.terms_of_service.create.existing.app_error",
    "translation": "Speichern darf bei existierenden Nutzungsbedingungen nicht aufgerufen werden."
  },
  {
    "id": "app.terms_of_service.create.app_error",
    "translation": "Konnte die Nutzungsbedingungen nicht speichern."
  },
  {
    "id": "app.team.rename_team.name_occupied",
    "translation": "Konnte Team nicht umbenennen, der Name wird bereits verwendet."
  },
  {
    "id": "app.team.invite_token.group_constrained.error",
    "translation": "Konnte einem gruppenbeschränkten Team durch Token nicht beitreten."
  },
  {
    "id": "app.team.invite_id.group_constrained.error",
    "translation": "Konnte einem gruppenbeschränkten Team durch Einladung nicht beitreten."
  },
  {
    "id": "app.plugin.write_file.saving.app_error",
    "translation": "Es ist ein Fehler beim Speichern der Datei aufgetreten."
  },
  {
    "id": "app.plugin.write_file.read.app_error",
    "translation": "Es ist ein Fehler beim Lesen der Datei aufgetreten."
  },
  {
    "id": "app.plugin.webapp_bundle.app_error",
    "translation": "Konnte Plugin-Webapp-Bundle nicht generieren."
  },
  {
    "id": "app.plugin.sync.read_local_folder.app_error",
    "translation": "Fehler beim Lesen des lokalen Plugin-Ordners."
  },
  {
    "id": "app.plugin.sync.list_filestore.app_error",
    "translation": "Fehler beim Lesen von Dateien aus dem Plugin-Ordner im Dateispeicher."
  },
  {
    "id": "app.plugin.store_signature.app_error",
    "translation": "Konnte die Plugin-Signatur nicht im konfigurierten Dateispeicher abspeichern."
  },
  {
    "id": "app.plugin.store_bundle.app_error",
    "translation": "Konnte das Plugin nicht im konfigurierten Dateispeicher abspeichern."
  },
  {
    "id": "app.plugin.signature_decode.app_error",
    "translation": "Konnte base64-Signatur nicht dekodieren."
  },
  {
    "id": "app.plugin.restart.app_error",
    "translation": "Konnte das Plugin kann beim Upgrade nicht neu starten."
  },
  {
    "id": "app.plugin.remove_bundle.app_error",
    "translation": "Konnte Plugin-Bundle nicht aus dem Dateispeicher entfernen."
  },
  {
    "id": "app.plugin.modify_saml.app_error",
    "translation": "Saml-Dateien können nicht modifiziert werden."
  },
  {
    "id": "app.plugin.marshal.app_error",
    "translation": "Fehler beim Anordnen von Marktplatz-Plugins."
  },
  {
    "id": "app.plugin.marketplace_plugins.signature_not_found.app_error",
    "translation": "Die gesuchte Marktplatz-Plugin-Signatur konnte nicht gefunden werden."
  },
  {
    "id": "app.plugin.marketplace_plugins.not_found.app_error",
    "translation": "Das gesuchte Marktplatz-Plugin konnte nicht gefunden werden."
  },
  {
    "id": "app.plugin.marketplace_plugin_request.app_error",
    "translation": "Fehler bei der Entschlüsselung der Anforderung des Marktplatz-Plugins."
  },
  {
    "id": "app.plugin.marketplace_disabled.app_error",
    "translation": "Marktplatz wurde deaktiviert. Bitte prüfen Sie ihre Logs für Details."
  },
  {
    "id": "app.plugin.marketplace_client.failed_to_fetch",
    "translation": "Fehler beim Abrufen der Plugins vom Marktplatz-Server."
  },
  {
    "id": "app.plugin.marketplace_client.app_error",
    "translation": "Fehler beim Erstellen des Marktplatz-Clients."
  },
  {
    "id": "app.plugin.invalid_version.app_error",
    "translation": "Die Plugin-Version konnte nicht verarbeitet werden."
  },
  {
    "id": "app.plugin.install_marketplace_plugin.app_error",
    "translation": "Fehler beim Installieren von Marktplatz-Plugin."
  },
  {
    "id": "app.plugin.get_public_key.get_file.app_error",
    "translation": "Es ist ein Fehler beim Abrufen des öffentlichen Schlüssels aus dem Speicher aufgetreten."
  },
  {
    "id": "app.plugin.flag_managed.app_error",
    "translation": "Konnte das Plugin nicht so einstellen, dass es vom Dateispeicher verwaltet wird."
  },
  {
    "id": "app.plugin.delete_public_key.delete.app_error",
    "translation": "Es ist ein Fehler beim Löschen des öffentlichen Schlüssels aufgetreten."
  },
  {
    "id": "app.import.validate_user_teams_import_data.invalid_team_theme.error",
    "translation": "Ungültige Einstellung des Teammotivs für Benutzer"
  },
  {
    "id": "app.import.validate_user_import_data.auth_data_and_service_dependency.error",
    "translation": "Benutzer AuthService und AuthData schliessen sich gegenseitig aus."
  },
  {
    "id": "app.import.validate_user_import_data.advanced_props_show_unread_section.error",
    "translation": "Ungültige Einstellung des Zeige-Ungelesene-Bereichs für Benutzer"
  },
  {
    "id": "app.import.validate_user_import_data.advanced_props_formatting.error",
    "translation": "Ungültige Einstellung der Nachrichtenformatierung für Benutzer"
  },
  {
    "id": "app.import.validate_user_import_data.advanced_props_feature_markdown_preview.error",
    "translation": "Ungültige Einstellung der Markdown-Vorschau für Benutzer"
  },
  {
    "id": "app.import.validate_user_import_data.advanced_props_email_interval.error",
    "translation": "Ungültige Einstellung des E-Mail-Stapelverarbeitungs-Intervalls für Benutzer"
  },
  {
    "id": "app.import.validate_post_import_data.props_too_large.error",
    "translation": "Nachrichtseigenschaften sind länger als die maximale erlaubte Länge."
  },
  {
    "id": "app.import.import_user_teams.save_preferences.error",
    "translation": "Konnte die Einstellungen für das Teammotiv nicht speichern"
  },
  {
    "id": "app.import.import_user_channels.channel_not_found.error",
    "translation": "Fehler beim Importieren der Benutzerkanäle. Kanal nicht gefunden."
  },
  {
    "id": "app.import.get_users_by_username.some_users_not_found.error",
    "translation": "Einige Benutzer nicht gefunden"
  },
  {
    "id": "app.import.get_teams_by_names.some_teams_not_found.error",
    "translation": "Einige Teams nicht gefunden"
  },
  {
    "id": "app.export.export_custom_emoji.copy_emoji_images.error",
    "translation": "Konnte benutzerdefinierte Emoji-Bilder nicht kopieren"
  },
  {
    "id": "app.emoji.get_list.internal_error",
    "translation": "Konnte das Emoji nicht abrufen."
  },
  {
    "id": "app.emoji.get_by_name.app_error",
    "translation": "Konnte das Emoji nicht abrufen."
  },
  {
    "id": "app.emoji.get.app_error",
    "translation": "Konnte das Emoji nicht abrufen."
  },
  {
    "id": "app.emoji.delete.no_results",
    "translation": "Das zu löschende Emoji konnte nicht gefunden werden."
  },
  {
    "id": "app.emoji.delete.app_error",
    "translation": "Konnte das Emoji nicht löschen."
  },
  {
    "id": "app.channel_member_history.log_leave_event.internal_error",
    "translation": "Fehler beim Speichern der Historie der Kanalmitglieder. Fehler beim Aktualisieren des Beitrittsdatensatzes"
  },
  {
    "id": "app.channel_member_history.log_join_event.internal_error",
    "translation": "Fehler beim Speichern der Historie der Kanalmitglieder."
  },
  {
    "id": "app.channel.update.bad_id",
    "translation": "Konnte den Kanal nicht aktualisieren."
  },
  {
    "id": "app.channel.permanent_delete.app_error",
    "translation": "Konnte den Kanal nicht löschen."
  },
  {
    "id": "app.channel.get_deleted.missing.app_error",
    "translation": "Es existieren keine gelöschten Kanäle."
  },
  {
    "id": "app.channel.get_deleted.existing.app_error",
    "translation": "Konnte den bestehenden gelöschte Kanal nicht finden."
  },
  {
    "id": "app.channel.get_channels.not_found.app_error",
    "translation": "Es wurden keine Kanäle gefunden."
  },
  {
    "id": "app.channel.get_channels.get.app_error",
    "translation": "Konnte die Kanäle nicht abrufen."
  },
  {
    "id": "app.channel.get_by_name.missing.app_error",
    "translation": "Kanal existiert nicht."
  },
  {
    "id": "app.channel.get_by_name.existing.app_error",
    "translation": "Der bestehende Kanal konnte nicht gefunden werden."
  },
  {
    "id": "app.channel.get_all_channels.app_error",
    "translation": "Konnte nicht alle Kanäle abrufen."
  },
  {
    "id": "app.channel.get.find.app_error",
    "translation": "Wir konnte den Kanal nicht finden."
  },
  {
    "id": "app.channel.get.existing.app_error",
    "translation": "Der bestehende Kanal konnte nicht gefunden werden."
  },
  {
    "id": "app.channel.delete.app_error",
    "translation": "Konnte den Kanal nicht löschen."
  },
  {
    "id": "app.channel.create_direct_channel.internal_error",
    "translation": "Konnte den Kanal nicht speichern."
  },
  {
    "id": "app.channel.create_channel.internal_error",
    "translation": "Konnte den Kanal nicht speichern."
  },
  {
    "id": "app.bot.permenent_delete.bad_id",
    "translation": "Konnte den Bot nicht löschen."
  },
  {
    "id": "app.bot.permanent_delete.internal_error",
    "translation": "Der Bot konnte nicht entgültig gelöscht werden."
  },
  {
    "id": "app.bot.patchbot.internal_error",
    "translation": "Konnte den Bot nicht aktualisieren."
  },
  {
    "id": "app.bot.getbots.internal_error",
    "translation": "Konnte die Bots nicht abrufen."
  },
  {
    "id": "app.bot.getbot.internal_error",
    "translation": "Konnte den Bot nicht abrufen."
  },
  {
    "id": "app.bot.get_disable_bot_sysadmin_message",
    "translation": "{{if .disableBotsSetting}}{{if .printAllBots}}}{{.UserName}} wurde deaktiviert. Sie verwalteten die folgenden Bot-Konten, die nun deaktiviert wurden.\n\n{{.BotNames}}{{else}}{{.UserName}} wurde deaktiviert und verwaltete {{.NumBots}} Bot-Konten, die nun deaktiviert wurden, darunter die folgenden:\n\n{{.BotNames}}{{end}}Sie können den Besitz jedes Bots übernehmen, indem Sie ihn unter **Integrationen > Bot-Konten** aktivieren und neue Token für den Bot erstellen.\n\nErfahren Sie mehr in der [Dokumentation](https://docs.mattermost.com/developer/bot-accounts.html#what-happens-when-a-user-who-owns-bot-accounts-is-disabled).{{else}}{{if .printAllBots}}{{.UserName}} wurde deaktiviert. Sie verwalteten die folgenden Bot-Konten, die noch aktiviert sind.\n\n{{.BotNames}}\n{{else}}{{.UserName}} wurde deaktiviert und verwaltete {{.NumBots}} Bot-Konten, die immer noch aktiviert sind, einschließlich der folgenden:\n\n{{.BotNames}}{{end}}Wir empfehlen Ihnen dringend, die Eigentumsrechte an jedem Bot zu übernehmen, indem Sie ihn unter **Integrationen > Bot-Konten** wieder aktivieren und neue Token für den Bot erstellen.\n\nErfahren Sie mehr in der [Dokumentation] (https://docs.mattermost.com/developer/bot-accounts.html#what-happens-when-a-user-who-owns-bot-accounts-is-disabled).\n\nWenn Sie möchten, dass Bot-Konten nach der Benutzerdeaktivierung automatisch deaktiviert werden, setzen Sie \"Bot-Konten nach der Benutzerdeaktivierung deaktivieren\" in **Systemkonsole > Integrationen > Bot-Konten** auf wahr.{{end}}"
  },
  {
    "id": "app.bot.createbot.internal_error",
    "translation": "Konnte den Bot nicht speichern."
  },
  {
    "id": "app.admin.test_site_url.failure",
    "translation": "Dies ist keine gültige Live-URL"
  },
  {
    "id": "app.admin.saml.invalid_response_from_idp.app_error",
    "translation": "Konnte die vom Identitätsanbieter empfangene Antwort nicht lesen."
  },
  {
    "id": "app.admin.saml.failure_read_response_body_from_idp.app_error",
    "translation": "Fehler beim Lesen der Antwortnutzdaten, die vom Identitätsanbieter empfangen wurden."
  },
  {
    "id": "app.admin.saml.failure_decode_metadata_xml_from_idp.app_error",
    "translation": "Die XML-Metadateninformationen, die vom Identitätsanbieter empfangen wurden, konnten nicht decodiert werden."
  },
  {
    "id": "api.websocket_handler.server_busy.app_error",
    "translation": "Der Server ist ausgelastet, unkritische Dienste sind vorübergehend nicht verfügbar."
  },
  {
    "id": "api.user.update_user.accepted_guest_domain.app_error",
    "translation": "Die angegebene E-Mail-Adresse gehört nicht zu den zugelassenen Domains für Gastkonten. Bitte kontaktieren Sie ihren Administrator oder registrieren Sie sich mit einer andere E-Mail-Adresse."
  },
  {
    "id": "api.user.update_user.accepted_domain.app_error",
    "translation": "Die angegebene E-Mail-Adresse gehört nicht zu den zugelassenen Domains. Bitte kontaktieren Sie ihren Administrator oder registrieren Sie sich mit einer andere E-Mail-Adresse."
  },
  {
    "id": "api.user.update_active.cannot_enable_guest_when_guest_feature_is_disabled.app_error",
    "translation": "Sie können kein Gastkonto aktivieren, da die Funktion Gastzugang nicht aktiviert ist."
  },
  {
    "id": "api.user.reset_password.token_parse.error",
    "translation": "Konnte Passwortrücksetzungs-Token nicht verarbeiten"
  },
  {
    "id": "api.user.promote_guest_to_user.no_guest.app_error",
    "translation": "Der Gast kann nicht in einen regulären Benutzer umgewandelt werden, da er kein Gast ist."
  },
  {
    "id": "api.user.login.invalid_credentials_username",
    "translation": "Gültige E-Mail und/oder Passwort eingeben."
  },
  {
    "id": "api.user.login.invalid_credentials_sso",
    "translation": "Gültige E-Mail und/oder Passwort eingeben oder mit anderer Anmeldemethode anmelden."
  },
  {
    "id": "api.user.login.invalid_credentials_email_username",
    "translation": "Gültige E-Mail und/oder Passwort eingeben."
  },
  {
    "id": "api.user.login.invalid_credentials_email",
    "translation": "Gültige E-Mail und/oder Passwort eingeben"
  },
  {
    "id": "api.user.login.guest_accounts.license.error",
    "translation": "Ihre Lizenz unterstützt Gastkonten nicht"
  },
  {
    "id": "api.user.login.guest_accounts.disabled.error",
    "translation": "Gastkonten sind deaktiviert"
  },
  {
    "id": "api.user.demote_user_to_guest.already_guest.app_error",
    "translation": "Der Benutzer kann nicht in einen Gast umgewandelt werden, da er bereits ein Gast ist."
  },
  {
    "id": "api.user.create_user.invalid_invitation_type.app_error",
    "translation": "Konnte Benutzer nicht erstellen, ungültige Einladung."
  },
  {
    "id": "api.user.create_user.guest_accounts.license.app_error",
    "translation": "Ihre Lizenz unterstützt Gastkonten nicht."
  },
  {
    "id": "api.user.create_user.guest_accounts.disabled.app_error",
    "translation": "Gastkonten sind deaktiviert."
  },
  {
    "id": "api.user.create_password_token.error",
    "translation": "Konnte Kennwortwiederherstellungs-Token nicht erstellen"
  },
  {
    "id": "api.templates.remove_expired_license.subject",
    "translation": "Mattermost Enterprise Lizenz wurde deaktiviert."
  },
  {
    "id": "api.templates.remove_expired_license.body.title",
    "translation": "Die Lizenz Ihrer Enterprise Edition ist abgelaufen und einige Funktionen sind möglicherweise deaktiviert. Bitte erneuern Sie die Lizenz."
  },
  {
    "id": "api.templates.remove_expired_license.body.renew_button",
    "translation": "Lizenz jetzt erneuern"
  },
  {
    "id": "api.templates.invite_guest_subject",
    "translation": "[{{ .SiteName }}] {{ .SenderName }} hat Sie eingeladen, dem Team {{ .TeamDisplayName }} als Gast beizutreten"
  },
  {
    "id": "api.team.update_team_member_roles.guest_and_user.app_error",
    "translation": "Ungültige Aktualisierung von Teammitglied: Ein Benutzer muss ein Gast oder ein Benutzer sein, aber nicht beides."
  },
  {
    "id": "api.team.search_teams.pagination_not_implemented.public_team_search",
    "translation": "Seitenumbruch nicht implementiert für die öffentliche Teamsuche."
  },
  {
    "id": "api.team.search_teams.pagination_not_implemented.private_team_search",
    "translation": "Seitenumbruch nicht implementiert für die private Teamsuche."
  },
  {
    "id": "api.team.remove_member.group_constrained.app_error",
    "translation": "Konnte Benutzer nicht aus einem gruppenbeschränkten Team entfernen."
  },
  {
    "id": "api.team.invite_guests.channel_in_invalid_team.app_error",
    "translation": "Die Kanäle der Einladung müssen Teil des Teams der Einladung sein."
  },
  {
    "id": "api.team.invate_guests_to_channels.license.error",
    "translation": "Ihre Lizenz unterstützt Gastkonten nicht"
  },
  {
    "id": "api.team.invate_guests_to_channels.disabled.error",
    "translation": "Gastkonten sind deaktiviert"
  },
  {
    "id": "api.team.invalidate_all_email_invites.app_error",
    "translation": "Fehler beim Annulieren von E-Mail-Einladungen."
  },
  {
    "id": "api.team.get_all_teams.insufficient_permissions",
    "translation": "Sie haben nicht die nötigen Berechtigungen, um die Kanalüberschrift zu bearbeiten"
  },
  {
    "id": "api.team.demote_user_to_guest.license.error",
    "translation": "Ihre Lizenz unterstützt Gastkonten nicht"
  },
  {
    "id": "api.team.demote_user_to_guest.disabled.error",
    "translation": "Gastkonten sind deaktiviert."
  },
  {
    "id": "api.team.add_user_to_team_from_invite.guest.app_error",
    "translation": "Gäste dürfen einem Team nicht durch einen Einladungslink beitreten. Bitte fordern Sie eine Einladung in das Team per E-Mail an."
  },
  {
    "id": "api.team.add_members.user_denied",
    "translation": "Dieses Team wird durch Gruppen verwaltet.  Dieser Benutzer ist nicht Teil einer Gruppe, die mit diesem Team synchronisiert ist."
  },
  {
    "id": "api.team.add_members.error",
    "translation": "Fehler beim Hinzufügen von Teammitglied(ern)."
  },
  {
    "id": "api.system.id_loaded.not_available.app_error",
    "translation": "ID-geladene Push-Benachrichtigungen sind auf diesem Server nicht konfiguriert oder werden nicht unterstützt."
  },
  {
    "id": "api.slackimport.slack_import.zip.file_too_large",
    "translation": "{{.Filename}} im Zip-Archiv zu groß für die Verarbeitung für den Slack-Import\r\n"
  },
  {
    "id": "api.push_notifications_ack.message.parse.app_error",
    "translation": "Es ist ein Fehler beim Erstellen der Push-Benachrichtigungs-Bestätigungs-Nachricht aufgetreten."
  },
  {
    "id": "api.push_notifications_ack.forward.app_error",
    "translation": "Es ist ein Fehler beim Senden der Quittungslieferung an den Push-Benachrichtigungsdienst aufgetreten."
  },
  {
    "id": "api.push_notifications.message.parse.app_error",
    "translation": "Es ist ein Fehler beim Erstellen der Push-Benachrichtigungsnachricht aufgetreten."
  },
  {
    "id": "api.push_notification.id_loaded.fetch.app_error",
    "translation": "Es ist ein Fehler beim Abrufen der ID-geladenen Push-Benachrichtigung aufgetreten."
  },
  {
    "id": "api.push_notification.id_loaded.default_message",
    "translation": "Sie haben eine neue Nachricht erhalten."
  },
  {
    "id": "api.push_notification.disabled.app_error",
    "translation": "Push-Benachrichtigungen sind auf diesem Server deaktiviert."
  },
  {
    "id": "api.post.check_for_out_of_channel_groups_mentions.message.one",
    "translation": "@{{.Username}}} wurde durch diese Erwähnung nicht benachrichtigt, da sich der Benutzer nicht im Kanal befindet. Er kann dem Kanal nicht hinzugefügt werden, da er nicht Mitglied der verknüpften Gruppen ist. Um ihn diesem Kanal hinzuzufügen, muss er den verknüpften Gruppen hinzugefügt werden."
  },
  {
    "id": "api.post.check_for_out_of_channel_groups_mentions.message.multiple",
    "translation": "@{{.Usernames}} und @{{.LastUsername}} wurden durch diese Erwähnung nicht benachrichtigt, da sie sich nicht im Kanal befinden. Sie können dem Kanal nicht hinzugefügt werden, da sie nicht Mitglied der verknüpften Gruppen sind. Um sie diesem Kanal hinzuzufügen, müssen sie den verknüpften Gruppen hinzugefügt werden."
  },
  {
    "id": "api.post.check_for_out_of_channel_group_users.message.none",
    "translation": "@{{.GroupName}} hat in diesem Team keine Mitglieder"
  },
  {
    "id": "api.plugin.verify_plugin.app_error",
    "translation": "Konnte Plugin-Signatur nicht verifizieren."
  },
  {
    "id": "api.plugin.install.download_failed.app_error",
    "translation": "Es ist ein Fehler beim Herunterladen des Plugins aufgetreten."
  },
  {
    "id": "api.plugin.add_public_key.open.app_error",
    "translation": "Es ist ein Fehler beim Öffnen der öffentlichen Schlüsseldatei aufgetreten."
  },
  {
    "id": "api.license.remove_expired_license.failed.error",
    "translation": "Fehler beim Senden der Konto-Deaktivierungs-E-Mail."
  },
  {
    "id": "api.ldap_groups.existing_user_name_error",
    "translation": "Gruppenname existiert bereits als Benutzername"
  },
  {
    "id": "api.ldap_groups.existing_reserved_name_error",
    "translation": "Gruppenname existiert bereits als reservierter Name"
  },
  {
    "id": "api.ldap_groups.existing_group_name_error",
    "translation": "Gruppenname existiert bereits"
  },
  {
    "id": "api.image.get.app_error",
    "translation": "Die URL des angeforderten Bilds konnte nicht verarbeitet werden."
  },
  {
    "id": "api.context.server_busy.app_error",
    "translation": "Der Server ist ausgelastet, unkritische Dienste sind vorübergehend nicht verfügbar."
  },
  {
    "id": "api.context.local_origin_required.app_error",
    "translation": "Dieser Endpunkt benötigt eine lokale Anfrageherkunft."
  },
  {
    "id": "api.config.update_config.restricted_merge.app_error",
    "translation": "Fehler beim Zusammenführen der angegebenen Konfiguration."
  },
  {
    "id": "api.command_remove.group_constrained_user_denied",
    "translation": "Der Benutzer kann von Ihnen nicht aus dem Kanal entfernt werden, da er Mitglied der mit diesem Kanal verknüpften Gruppen ist. Um ihn aus diesem Kanal zu entfernen, muss er aus den verknüpften Gruppen entfernt werden."
  },
  {
    "id": "api.command_invite.user_not_in_team.app_error",
    "translation": "@{{.Username}} ist kein Mitglied dieses Teams."
  },
  {
    "id": "api.command_invite.group_constrained_user_denied",
    "translation": "Dieser Kanal wird durch Gruppen verwaltet.  Dieser Benutzer ist nicht Teil einer Gruppe, die mit diesem Kanal synchronisiert ist."
  },
  {
    "id": "api.command.execute_command.format.app_error",
    "translation": "Dem Kommandowort fehlt der führende Slash"
  },
  {
    "id": "api.channel.update_team_member_roles.changing_guest_role.app_error",
    "translation": "Ungültige Aktualisierung von Teammitglied: Sie können die Gastrolle nicht manuell hinzufügen oder entfernen."
  },
  {
    "id": "api.channel.update_channel_privacy.default_channel_error",
    "translation": "Der Standardkanal kann nicht privat gemacht werden."
  },
  {
    "id": "api.channel.update_channel_member_roles.guest_and_user.app_error",
    "translation": "Ungültige Aktualisierung von Kanalmitglied: Ein Benutzer muss ein Gast oder ein Benutzer sein, aber nicht beides."
  },
  {
    "id": "api.channel.update_channel_member_roles.changing_guest_role.app_error",
    "translation": "Ungültige Aktualisierung von Kanalmitglied: Sie können die Gastrolle nicht manuell hinzufügen oder entfernen."
  },
  {
    "id": "api.channel.update_channel.typechange.app_error",
    "translation": "Kanaltyp kann nicht aktualisiert werden."
  },
  {
    "id": "api.channel.restore_channel.unarchived",
    "translation": "{{.Username}} hat den Kanal wiederhergestellt."
  },
  {
    "id": "api.channel.restore_channel.restored.app_error",
    "translation": "Konnte Kanal nicht wiederherstellen. Der Kanal ist nicht archiviert."
  },
  {
    "id": "api.channel.remove_user_from_channel.app_error",
    "translation": "Der Benutzer konnte nicht aus diesem Kanaltyp entfernt werden."
  },
  {
    "id": "api.channel.remove_members.denied",
    "translation": "Entfernen der Kanalzugehörigkeit, die den folgenden Benutzern aufgrund von Gruppenbeschränkungen verweigert wird: {{ .UserIDs }}"
  },
  {
    "id": "api.channel.remove_member.group_constrained.app_error",
    "translation": "Konnte einen Benutzer nicht aus einem gruppenbeschränkten Kanal entfernen."
  },
  {
    "id": "api.channel.patch_channel_moderations.license.error",
    "translation": "Ihre Lizenz unterstützt die Datenaufbewahrung nicht"
  },
  {
    "id": "api.channel.guest_join_channel.post_and_forget",
    "translation": "%v hat den Kanal als Gast betreten."
  },
  {
    "id": "api.channel.get_channel_moderations.license.error",
    "translation": "Ihre Lizenz unterstützt die Moderation eines Kanals nicht"
  },
  {
    "id": "api.channel.channel_member_counts_by_group.license.error",
    "translation": "Ihre Lizenz unterstützt keine Gruppen"
  },
  {
    "id": "api.channel.add_members.user_denied",
    "translation": "Kanalzugehörigkeit, die den folgenden Benutzern aufgrund von Gruppenbeschränkungen verweigert wird: {{ .UserIDs }}"
  },
  {
    "id": "api.channel.add_members.error",
    "translation": "Fehler beim Hinzufügen von Kanalmitglied(ern)."
  },
  {
    "id": "api.channel.add_guest.added",
    "translation": "%v wurde durch %v als Gast zum Kanal hinzugefügt."
  },
  {
    "id": "api.bot.teams_channels.add_message_mobile",
    "translation": "Bitte fügen Sie mich den Teams und Kanälen hinzu, mit denen ich interagieren soll. Um dies zu tun, verwenden Sie den Browser oder die Mattermost-Desktop-App."
  },
  {
    "id": "app.reaction.save.save.app_error",
    "translation": "Konnte Reaktion nicht speichern."
  },
  {
    "id": "app.reaction.get_for_post.app_error",
    "translation": "Konnte Reaktionen für Nachricht nicht abrufen."
  },
  {
    "id": "app.reaction.delete_all_with_emoji_name.get_reactions.app_error",
    "translation": "Konnte nicht alle Reaktionen mit dem gegebenen Emoji-Namen abrufen."
  },
  {
    "id": "app.reaction.bulk_get_for_post_ids.app_error",
    "translation": "Konnte Reaktionen für Nachricht nicht abrufen."
  },
  {
    "id": "app.audit.save.saving.app_error",
    "translation": "Es trat ein Fehler beim Speichern der Audits auf."
  },
  {
    "id": "app.audit.permanent_delete_by_user.app_error",
    "translation": "Es trat ein Fehler beim Löschen der Audits auf."
  },
  {
    "id": "app.audit.get.limit.app_error",
    "translation": "Die Grenze für Paging wurde überschritten."
  },
  {
    "id": "app.audit.get.finding.app_error",
    "translation": "Es trat ein Fehler beim Suchen nach den Audits auf."
  },
  {
    "id": "app.command.listteamcommands.internal_error",
    "translation": "Konnte den Befehl nicht abrufen."
  },
  {
    "id": "app.command_webhook.try_use.invalid",
    "translation": "Ungültiger Webhook."
  },
  {
    "id": "app.command_webhook.try_use.internal_error",
    "translation": "Konnte den Webhook nicht verwenden."
  },
  {
    "id": "app.command_webhook.handle_command_webhook.parse",
    "translation": "Konnte eingehende Daten nicht verarbeiten."
  },
  {
    "id": "app.command_webhook.get.missing",
    "translation": "Konnte den Webhook nicht abrufen."
  },
  {
    "id": "app.command_webhook.get.internal_error",
    "translation": "Konnte den Webhook nicht abrufen."
  },
  {
    "id": "app.command_webhook.create_command_webhook.internal_error",
    "translation": "Konnte den CommandWebhook nicht speichern."
  },
  {
    "id": "app.command_webhook.create_command_webhook.existing",
    "translation": "Sie können einen existierenden CommandWebhook nicht aktualisieren."
  },
  {
    "id": "app.oauth.update_app.updating.app_error",
    "translation": "Es trat ein Fehler beim Aktualisieren der App auf."
  },
  {
    "id": "app.oauth.update_app.find.app_error",
    "translation": "Konnte die zu aktualisierende bestehende App nicht finden."
  },
  {
    "id": "app.oauth.save_app.save.app_error",
    "translation": "Konnte die Anwendung nicht speichern."
  },
  {
    "id": "app.oauth.save_app.existing.app_error",
    "translation": "Es muss Update für existierende App aufgerufen werden."
  },
  {
    "id": "app.oauth.remove_access_data.app_error",
    "translation": "Konnte das Zugangs-Token nicht entfernen."
  },
  {
    "id": "app.oauth.permanent_delete_auth_data_by_user.app_error",
    "translation": "Konnte den Autorisationscode nicht entfernen."
  },
  {
    "id": "app.oauth.get_apps.find.app_error",
    "translation": "Es ist ein Fehler beim Suchen nach der OAuth2-App aufgetreten."
  },
  {
    "id": "app.oauth.get_app_by_user.find.app_error",
    "translation": "Konnte keine existierende Anwendung finden."
  },
  {
    "id": "app.oauth.get_app.finding.app_error",
    "translation": "Es trat ein Fehler beim Auffinden der App auf."
  },
  {
    "id": "app.oauth.get_app.find.app_error",
    "translation": "Konnte die angeforderte Anwendung nicht finden."
  },
  {
    "id": "app.oauth.get_access_data_by_user_for_app.app_error",
    "translation": "Beim Suchen des Zugangs-Tokens wurde ein Fehler festgestellt."
  },
  {
    "id": "app.oauth.delete_app.app_error",
    "translation": "Es ist ein Fehler beim Löschen der OAuth2-App aufgetreten."
  },
  {
    "id": "app.user.permanentdeleteuser.internal_error",
    "translation": "Konnte Benutzer nicht löschen."
  },
  {
    "id": "app.team.permanentdeleteteam.internal_error",
    "translation": "Konnte Token nicht löschen."
  },
  {
    "id": "app.session.update_device_id.app_error",
    "translation": "Konnte die Geräte-ID nicht aktualisieren."
  },
  {
    "id": "app.session.save.existing.app_error",
    "translation": "Konnte existierende Sitzung nicht aktualisieren."
  },
  {
    "id": "app.session.save.app_error",
    "translation": "Konnte die Sitzung nicht speichern."
  },
  {
    "id": "app.session.remove_all_sessions_for_team.app_error",
    "translation": "Konnte nicht alle Sitzungen entfernen."
  },
  {
    "id": "app.session.remove.app_error",
    "translation": "Konnte die Sitzung nicht entfernen."
  },
  {
    "id": "app.session.permanent_delete_sessions_by_user.app_error",
    "translation": "Konnte nicht alle Sitzungen des Benutzers entfernen."
  },
  {
    "id": "app.session.get_sessions.app_error",
    "translation": "Es trat ein Fehler beim Finden von Benutzersitzungen auf."
  },
  {
    "id": "app.session.get.app_error",
    "translation": "Es trat ein Fehler beim Suchen nach Sitzungen auf."
  },
  {
    "id": "app.session.analytics_session_count.app_error",
    "translation": "Konnte die Anzahl der Sitzungen nicht abrufen."
  },
  {
    "id": "app.command.updatecommand.internal_error",
    "translation": "Konnte den Befehl nicht aktualisieren."
  },
  {
    "id": "app.command.movecommand.internal_error",
    "translation": "Konnte den Befehl nicht speichern."
  },
  {
    "id": "app.command.listallcommands.internal_error",
    "translation": "Konnte den Befehl nicht abrufen."
  },
  {
    "id": "app.command.getcommand.internal_error",
    "translation": "Konnte den Befehl nicht abrufen."
  },
  {
    "id": "app.command.deletecommand.internal_error",
    "translation": "Konnte den Befehl nicht löschen."
  },
  {
    "id": "app.command.createcommand.internal_error",
    "translation": "Konnte den Befehl nicht speichern."
  },
  {
    "id": "app.recover.save.app_error",
    "translation": "Konnte den Token nicht speichern."
  },
  {
    "id": "app.recover.delete.app_error",
    "translation": "Konnte Token nicht löschen."
  },
  {
    "id": "ent.elasticsearch.delete_user_posts.error",
    "translation": "Fehler beim Löschen der Nachricht"
  },
  {
    "id": "ent.elasticsearch.delete_channel_posts.error",
    "translation": "Fehler beim Löschen der Nachricht"
  },
  {
    "id": "bleveengine.delete_user_posts.error",
    "translation": "Fehler beim Löschen der Nachricht"
  },
  {
    "id": "bleveengine.delete_channel_posts.error",
    "translation": "Fehler beim Löschen der Nachricht"
  },
  {
    "id": "app.scheme.delete.app_error",
    "translation": "Konnte das Schema nicht löschen."
  },
  {
    "id": "api.channel.move_channel.type.invalid",
    "translation": "Konnte Direkt- oder Gruppen-Nachrichtenkanäle nicht löschen"
  },
  {
    "id": "ent.get_users_in_channel_during",
    "translation": "Fehler beim Abrufen der Mitglieder im Kanals während der spezifizierten Zeitperiode."
  },
  {
    "id": "app.emoji.create.internal_error",
    "translation": "Konnte das Emoji nicht speichern."
  },
  {
    "id": "app.channel.update_channel.internal_error",
    "translation": "Konnte den Kanal nicht aktualisieren."
  },
  {
    "id": "app.channel.restore.app_error",
    "translation": "Konnte den Kanal nicht löschen."
  },
  {
    "id": "app.channel.get_all_channels_count.app_error",
    "translation": "Konnte nicht alle Kanäle abrufen."
  },
  {
    "id": "app.user_access_token.update_token_enable.app_error",
    "translation": "Konnte das Zugriffs-Token nicht aktivieren."
  },
  {
    "id": "app.user_access_token.update_token_disable.app_error",
    "translation": "Konnte das Zugriffs-Token nicht deaktivieren."
  },
  {
    "id": "app.user_access_token.search.app_error",
    "translation": "Beim Suchen von Benutzerzugangstoken wurde ein Fehler festgestellt."
  },
  {
    "id": "app.user_access_token.save.app_error",
    "translation": "Konnte den persönlichen Zugriffs-Token nicht speichern."
  },
  {
    "id": "app.user_access_token.get_by_user.app_error",
    "translation": "Konnte die persönlichen Zugriffs-Token nach Benutzer nicht abrufen."
  },
  {
    "id": "app.user_access_token.get_all.app_error",
    "translation": "Konnte nicht alle persönlichen Zugriffs-Token abrufen."
  },
  {
    "id": "app.user_access_token.delete.app_error",
    "translation": "Konnte das persönliche Zugriffs-Token nicht löschen."
  },
  {
    "id": "api.email.send_warn_metric_ack.missing_server.app_error",
    "translation": "SMTP-Server wird benötigt"
  },
  {
    "id": "api.emoji.create.internal_error",
    "translation": "server_error: Es ist ein Interner Serverfehler beim Erstellen des Emojis aufgetreten."
  },
  {
    "id": "api.email.send_warn_metric_ack.invalid_warn_metric.app_error",
    "translation": "Konnte Warnmetrik nicht finden."
  },
  {
    "id": "api.email.send_warn_metric_ack.failure.app_error",
    "translation": "Fehler beim Senden der Administrator Bestätigungs-E-Mail"
  },
  {
    "id": "api.config.update_config.clear_siteurl.app_error",
    "translation": "Site URL kann nicht leer sein."
  },
  {
    "id": "ent.message_export.run_export.app_error",
    "translation": "Konnte Nachrichten-Exportdaten nicht auswählen."
  },
  {
    "id": "app.compliance.save.saving.app_error",
    "translation": "Beim Speichern des Compliance-Berichtes wurde ein Fehler festgestellt."
  },
  {
    "id": "app.compliance.get.finding.app_error",
    "translation": "Beim Empfang des Compliance-Berichtes wurde ein Fehler festgestellt."
<<<<<<< HEAD
  },
  {
    "id": "ent.data_retention.flags_batch.internal_error",
    "translation": "Es ist ein Fehler beim permanenten Löschen des Stapels von Markierungen aufgetreten."
=======
>>>>>>> d0629503
  },
  {
    "id": "app.preference.save.updating.app_error",
    "translation": "Es trat ein Fehler beim Aktualisieren der Einstellungen auf."
  },
  {
    "id": "app.preference.permanent_delete_by_user.app_error",
    "translation": "Es trat ein Fehler beim Löschen von Einstellungen auf."
  },
  {
    "id": "app.preference.get_category.app_error",
    "translation": "Es trat ein Fehler beim Sichern der Einstellungen auf."
  },
  {
    "id": "app.preference.get_all.app_error",
    "translation": "Es trat ein Fehler beim Sichern der Einstellungen auf."
  },
  {
    "id": "app.preference.get.app_error",
    "translation": "Es trat ein Fehler beim Sichern der Einstellungen auf."
  },
  {
    "id": "app.preference.delete.app_error",
    "translation": "Es trat ein Fehler beim Löschen der Einstellungen auf."
  },
  {
    "id": "app.system.warn_metric.notification.invalid_metric.app_error",
    "translation": "Warnmetrik konnte nicht gefunden werden."
  },
  {
    "id": "api.templates.warn_metric_ack.body.site_url_header",
    "translation": "Seiten-URL: "
  },
  {
    "id": "api.templates.warn_metric_ack.body.registered_users_header",
    "translation": "Gesamte aktive Benutzer: "
  },
  {
    "id": "api.templates.warn_metric_ack.body.contact_email_header",
    "translation": "E-Mail: "
  },
  {
    "id": "app.webhooks.update_outgoing.app_error",
    "translation": "Konnte den Webhook nicht aktualisieren."
  },
  {
    "id": "app.webhooks.update_incoming.app_error",
    "translation": "Konnte den eingehenden Webhook nicht aktualisieren."
  },
  {
    "id": "app.webhooks.save_outgoing.override.app_error",
    "translation": "Sie können keinen existierenden OutgoingWebhook überschreiben."
  },
  {
    "id": "app.webhooks.save_outgoing.app_error",
    "translation": "Konnte den ausgehenden Webhook nicht speichern."
  },
  {
    "id": "app.webhooks.save_incoming.existing.app_error",
    "translation": "Sie können keinen existierenden IncomingWebhook überschreiben."
  },
  {
    "id": "app.webhooks.save_incoming.app_error",
    "translation": "Konnte den eingehenden Webhook nicht speichern."
  },
  {
    "id": "app.webhooks.permanent_delete_outgoing_by_user.app_error",
    "translation": "Konnte den Webhook nicht löschen."
  },
  {
    "id": "app.webhooks.permanent_delete_outgoing_by_channel.app_error",
    "translation": "Konnte den Webhook nicht löschen."
  },
  {
    "id": "app.webhooks.permanent_delete_incoming_by_user.app_error",
    "translation": "Konnte den Webhook nicht löschen."
  },
  {
    "id": "app.webhooks.permanent_delete_incoming_by_channel.app_error",
    "translation": "Konnte den Webhook nicht löschen."
  },
  {
    "id": "app.webhooks.get_outgoing_by_team.app_error",
    "translation": "Konnte die Webhooks nicht abrufen."
  },
  {
    "id": "app.webhooks.get_outgoing_by_channel.app_error",
    "translation": "Konnte die Webhooks nicht abrufen."
  },
  {
    "id": "app.webhooks.get_outgoing.app_error",
    "translation": "Konnte den Webhook nicht abrufen."
  },
  {
    "id": "app.webhooks.get_incoming_by_user.app_error",
    "translation": "Konnte den Webhook nicht abrufen."
  },
  {
    "id": "app.webhooks.get_incoming_by_channel.app_error",
    "translation": "Konnte die Webhooks nicht abrufen."
  },
  {
    "id": "app.webhooks.get_incoming.app_error",
    "translation": "Konnte den Webhook nicht abrufen."
  },
  {
    "id": "app.webhooks.delete_outgoing.app_error",
    "translation": "Konnte den Webhook nicht löschen."
  },
  {
    "id": "app.webhooks.delete_incoming.app_error",
    "translation": "Konnte den Webhook nicht löschen."
  },
  {
    "id": "app.webhooks.analytics_outgoing_count.app_error",
    "translation": "Konnte die Anzahl der ausgehenden Webhooks nicht abrufen."
  },
  {
    "id": "app.webhooks.analytics_incoming_count.app_error",
    "translation": "Konnte die Anzahl der eingehenden Webhooks nicht abrufen."
  },
  {
    "id": "app.role.save.invalid_role.app_error",
    "translation": "Die Rolle war ungültig."
  },
  {
    "id": "app.role.save.insert.app_error",
    "translation": "Konnte die neue Rolle nicht speichern."
  },
  {
    "id": "app.role.permanent_delete_all.app_error",
    "translation": "Es konnten nicht alle Rollen permanent gelöscht werden."
  },
  {
    "id": "app.role.get_by_names.app_error",
    "translation": "Konnte die Rollen nicht abrufen."
  },
  {
    "id": "app.role.get_by_name.app_error",
    "translation": "Konnte die Rolle nicht abrufen."
  },
  {
    "id": "app.role.get.app_error",
    "translation": "Konnte die Rolle nicht abrufen."
  },
  {
    "id": "api.context.get_user.app_error",
    "translation": "Konnte Benutzer nicht über die Benutzer-ID der Sitzung holen."
  },
  {
    "id": "app.post.update.app_error",
    "translation": "Konnte die Nachricht nicht aktualisieren."
  },
  {
    "id": "app.post.save.existing.app_error",
    "translation": "Sie können keine existierende Nachricht aktualisieren."
  },
  {
    "id": "app.post.save.app_error",
    "translation": "Konnte die Nachricht nicht speichern."
  },
  {
    "id": "app.post.permanent_delete_by_user.app_error",
    "translation": "Konnte die zu löschenden Nachrichten für den Benutzer nicht auswählen."
  },
  {
    "id": "app.post.permanent_delete_by_channel.app_error",
    "translation": "Konnte die Nachrichten nach Kanal nicht löschen."
  },
  {
    "id": "app.post.get.app_error",
    "translation": "Konnte die Nachricht nicht abrufen."
  },
  {
    "id": "app.post.delete.app_error",
    "translation": "Konnte die Nachricht nicht löschen."
  },
  {
    "id": "app.status.get.missing.app_error",
    "translation": "Es existiert kein Eintrag für diesen Status."
  },
  {
    "id": "app.status.get.app_error",
    "translation": "Ein Fehler ist beim Abruf des Status aufgetreten."
  },
  {
    "id": "app.plugin_store.save.app_error",
    "translation": "Konnte Plugin-Key-Value nicht speichern oder aktualisieren."
  },
  {
    "id": "app.plugin_store.list.app_error",
    "translation": "Konnte nicht alle Plugin-Schlüssel aufzählen."
  },
  {
    "id": "app.plugin_store.get.app_error",
    "translation": "Konnte Plugin-Key-Value nicht abrufen."
  },
  {
    "id": "app.plugin_store.delete.app_error",
    "translation": "Konnte Plugin-Key-Value nicht löschen."
  },
  {
    "id": "migrations.system.save.app_error",
    "translation": "Es trat ein Fehler beim Speichern der Systemeinstellung auf."
  },
  {
    "id": "app.system.save.app_error",
    "translation": "Es trat ein Fehler beim Speichern der Systemeinstellung auf."
  },
  {
    "id": "app.system.permanent_delete_by_name.app_error",
    "translation": "System-Tabelleneintrag konnte nicht permanent gelöscht werden."
  },
  {
    "id": "app.system.get_by_name.app_error",
    "translation": "Konnte die Systemvariable nicht finden."
  },
  {
    "id": "app.system.get.app_error",
    "translation": "Es trat ein Fehler beim Finden der Systemeinstellungen auf."
  },
  {
    "id": "ent.user.complete_switch_with_oauth.blank_email.app_error",
    "translation": "Konnte SAML-Anmeldung nicht mit leerer E-Mail-Adresse durchführen."
  },
  {
    "id": "ent.saml.save_user.username_exists.saml_app_error",
    "translation": "Ein Konto mit diesem Benutzernamen existiert bereits. Bitte kontaktieren Sie ihren Administrator."
  },
  {
    "id": "ent.saml.save_user.email_exists.saml_app_error",
    "translation": "Dieses Konto verwendet keine SAML-Authentifizierung. Bitte melden Sie sich mit E-Mail-Adresse und Passwort an."
  },
  {
    "id": "ent.ldap.save_user.username_exists.ldap_app_error",
    "translation": "Ein Konto mit diesem Benutzernamen existiert bereits. Bitte kontaktieren Sie ihren Administrator."
  },
  {
    "id": "ent.ldap.save_user.email_exists.ldap_app_error",
    "translation": "Dieses Konto verwendet keine AD/LDAP-Authentifizierung. Bitte melden Sie sich mit E-Mail-Adresse und Passwort an."
  },
  {
    "id": "ent.jobs.start_synchronize_job.timeout",
    "translation": "AD/LDAP-Synchronisierungs-Job-Timeout erreicht."
  },
  {
    "id": "ent.jobs.do_job.batch_start_timestamp.parse_error",
    "translation": "Konnte ExportFromTimestamp des Nachrichten-Export-Jobs nicht verarbeiten."
  },
  {
    "id": "ent.jobs.do_job.batch_size.parse_error",
    "translation": "Konnte BatchSize des Nachrichten-Export-Jobs nicht verarbeiten."
  },
  {
    "id": "ent.cluster.404.app_error",
    "translation": "Cluster-API-Endpunkt nicht gefunden."
  },
  {
    "id": "ent.api.post.send_notifications_and_forget.push_image_only",
    "translation": " hat eine Datei hochgeladen."
  },
  {
    "id": "ent.actiance.export.marshalToXml.appError",
    "translation": "Konnte Export nicht in XML konvertieren."
  },
  {
    "id": "app.job.update.app_error",
    "translation": "Konnte den Job nicht aktualisieren."
  },
  {
    "id": "app.job.save.app_error",
    "translation": "Konnte den Job nicht speichern."
  },
  {
    "id": "app.job.get_newest_job_by_status_and_type.app_error",
    "translation": "Konnte die neuesten Jobs nicht über Status und Typ abrufen."
  },
  {
    "id": "app.job.get_count_by_status_and_type.app_error",
    "translation": "Konnte die Anzahl der Jobs nicht über Status und Typ abrufen."
  },
  {
    "id": "app.job.get_all.app_error",
    "translation": "Konnte die Jobs nicht abrufen."
  },
  {
    "id": "app.job.get.app_error",
    "translation": "Konnte den Job nicht abrufen."
  },
  {
    "id": "app.file_info.save.app_error",
    "translation": "Konnte die Dateiinformationen nicht speichern."
  },
  {
    "id": "app.file_info.permanent_delete_by_user.app_error",
    "translation": "Konnte die Anhänge des Benutzers nicht löschen."
  },
  {
    "id": "app.file_info.get_with_options.app_error",
    "translation": "Konnte die Dateiinformationen über Pfad abrufen"
  },
  {
    "id": "app.file_info.get_for_post.app_error",
    "translation": "Konnte die Dateiinformationen für den Beitrag nicht abgerufen."
  },
  {
    "id": "app.file_info.get.app_error",
    "translation": "Konnte die Dateiinformationen nicht abrufen."
  },
  {
    "id": "ent.elasticsearch.index_channels_batch.error",
    "translation": "Konnte den Kanal-Stapel nicht zur Indizierung abrufen."
  },
  {
    "id": "app.channel.user_belongs_to_channels.app_error",
    "translation": "Konnte nicht feststellen, ob der Benutzer zu einer Liste von Kanälen gehört."
  },
  {
    "id": "app.channel.search_group_channels.app_error",
    "translation": "Konnte die Gruppenkanäle für den angegebenen Benutzer und Begriff nicht abrufen."
  },
  {
    "id": "app.channel.search.app_error",
    "translation": "Es trat ein Fehler beim Suchen nach Kanälen auf."
  },
  {
    "id": "app.channel.reset_all_channel_schemes.app_error",
    "translation": "Konnte die Kanal-Schemas nicht zurücksetzen."
  },
  {
    "id": "app.channel.remove_all_deactivated_members.app_error",
    "translation": "Deaktivierte Nutzer konnten nicht aus dem Kanal entfernt werden."
  },
  {
    "id": "app.channel.migrate_channel_members.select.app_error",
    "translation": "Fehler beim Auswählen des Stapel von Kanalmitgliedern."
  },
  {
    "id": "app.channel.get_unread.app_error",
    "translation": "Konnte die ungelesenen Nachrichten des Kanals nicht abrufen."
  },
  {
    "id": "app.channel.get_members_by_ids.app_error",
    "translation": "Konnte Kanalmitglieder nicht abrufen."
  },
  {
    "id": "app.channel.get_channels_batch_for_indexing.get.app_error",
    "translation": "Konnte den Kanal-Stapel nicht zur Indizierung abrufen."
  },
  {
    "id": "app.channel.get_by_scheme.app_error",
    "translation": "Konnte Kanäle für das angegebene Schema nicht abrufen."
  },
  {
    "id": "app.channel.get_all_direct.app_error",
    "translation": "Konnte nicht alle Direktnachrichtenkanäle abrufen."
  },
  {
    "id": "app.channel.get_all.app_error",
    "translation": "Konnte nicht alle Kanäle abrufen."
  },
  {
    "id": "app.channel.clear_all_custom_role_assignments.select.app_error",
    "translation": "Fehler beim Abrufen der Kanalmitglieder."
  },
  {
    "id": "api.server.warn_metric.start_trial",
    "translation": "Request trial"
  },
  {
    "id": "api.server.warn_metric.mfa.notification_title",
    "translation": "Multi-Faktor-Authentifizierung erzwingen"
  },
  {
    "id": "ent.elasticsearch.post.get_posts_batch_for_indexing.error",
    "translation": "Konnte den Nachrichtenstapel nicht zur Indizierung abrufen."
<<<<<<< HEAD
  },
  {
    "id": "ent.data_retention.posts_permanent_delete_batch.internal_error",
    "translation": "Es ist ein Fehler beim permanenten Löschen des Nachrichtenstapels aufgetreten."
=======
>>>>>>> d0629503
  },
  {
    "id": "app.post.overwrite.app_error",
    "translation": "Konnte die Nachricht nicht überschreiben."
  },
  {
    "id": "app.post.get_root_posts.app_error",
    "translation": "Konnte die Nachrichten für den Kanal nicht abrufen."
  },
  {
    "id": "app.post.get_posts_created_at.app_error",
    "translation": "Konnte die Nachrichten für den Kanal nicht abrufen."
  },
  {
    "id": "app.post.get_posts_batch_for_indexing.get.app_error",
    "translation": "Konnte die Nachrichten-Gruppe nicht zur Indizierung abrufen."
  },
  {
    "id": "app.post.get_posts.app_error",
    "translation": "Die Grenze für Paging wurde überschritten."
  },
  {
    "id": "app.post.get_direct_posts.app_error",
    "translation": "Konnte die Direktnachrichten nicht abrufen."
  },
  {
    "id": "app.post.analytics_user_counts_posts_by_day.app_error",
    "translation": "Konnte die Anzahl an Benutzer mit Nachrichten nicht abrufen."
  },
  {
    "id": "app.post.analytics_posts_count_by_day.app_error",
    "translation": "Konnte die Anzahl an Nachrichten pro Tag nicht abrufen."
  },
  {
    "id": "app.post.analytics_posts_count.app_error",
    "translation": "Konnte die Anzahl an Nachrichten nicht abrufen."
  },
  {
    "id": "app.team.save_member.save.app_error",
    "translation": "Konnte das Teammitglied nicht speichern."
  },
  {
    "id": "app.team.get_unread.app_error",
    "translation": "Konnte die ungelesenen Nachrichten des Teams nicht abrufen."
  },
  {
    "id": "app.team.get_members_by_ids.app_error",
    "translation": "Konnte die Teammitglieder nicht abrufen."
  },
  {
    "id": "app.team.get_member_count.app_error",
    "translation": "Konnte die Anzahl der Teammitglieder nicht abrufen."
  },
  {
    "id": "app.team.get_member.missing.app_error",
    "translation": "Kein Teammitglied mit dieser Benutzer-ID und Team-ID gefunden."
  },
  {
    "id": "app.team.get_member.app_error",
    "translation": "Konnte das Teammitglied nicht abrufen."
  },
  {
    "id": "app.team.get_active_member_count.app_error",
    "translation": "Konnte die Anzahl der Teammitglieder nicht abrufen."
  },
  {
    "id": "app.team.user_belongs_to_teams.app_error",
    "translation": "Konnte nicht feststellen, ob der Benutzer zu einer Liste von Teams gehört."
  },
  {
    "id": "app.team.reset_all_team_schemes.app_error",
    "translation": "Konnte die Teamschemas nicht zurücksetzen."
  },
  {
    "id": "app.team.remove_member.app_error",
    "translation": "Konnte das Teammitglied nicht entfernen."
  },
  {
    "id": "app.team.migrate_team_members.update.app_error",
    "translation": "Fehler beim Aktualisieren des Teammitglieds."
  },
  {
    "id": "app.team.get_user_team_ids.app_error",
    "translation": "Konnte die Liste der Team eines Benutzers nicht abrufen."
  },
  {
    "id": "app.team.get_members.app_error",
    "translation": "Konnte die Teammitglieder nicht abrufen."
  },
  {
    "id": "app.team.get_by_scheme.app_error",
    "translation": "Konnte Kanäle für das angegebene Schema nicht abrufen."
  },
  {
    "id": "app.team.clear_all_custom_role_assignments.select.app_error",
    "translation": "Fehler beim Abrufen der Teammitglieder."
  },
  {
    "id": "model.upload_session.is_valid.user_id.app_error",
    "translation": "Ungültiger Wert für UserId"
  },
  {
    "id": "model.upload_session.is_valid.type.app_error",
    "translation": "Ungültiger Wert für Type"
  },
  {
    "id": "model.upload_session.is_valid.path.app_error",
    "translation": "Ungültiger Wert für Path"
  },
  {
    "id": "model.upload_session.is_valid.id.app_error",
    "translation": "Ungültiger Wert für ID"
  },
  {
    "id": "model.upload_session.is_valid.create_at.app_error",
    "translation": "Ungültiger Wert für CreateAt"
  },
  {
    "id": "app.upload.upload_data.large_image.app_error",
    "translation": "{{.Filename}} Dimensionen ({{.Width}} mal {{.Height}} Pixel) überschreiten die Limits."
  },
  {
    "id": "app.upload.create.upload_too_large.app_error",
    "translation": "Konnte Datei nicht hochladen. Datei ist zu groß."
  },
  {
    "id": "app.upload.create.cannot_upload_to_deleted_channel.app_error",
    "translation": "Kann nicht in gelöschten Kanal senden."
  },
  {
    "id": "app.channel.update_last_viewed_at_post.app_error",
    "translation": "Konnte Kanal nicht als ungelesen markieren."
  },
  {
    "id": "app.channel.update_last_viewed_at.app_error",
    "translation": "Konnte den Zeitpunkt der letzten Betrachtung nicht aktualisieren."
  },
  {
    "id": "app.channel.remove_member.app_error",
    "translation": "Konnte das Kanalmitglied nicht entfernen."
  },
  {
    "id": "app.channel.pinned_posts.app_error",
    "translation": "Konnte angeheftete Nachrichten nicht finden."
  },
  {
    "id": "app.channel.permanent_delete_members_by_user.app_error",
    "translation": "Konnte das Kanalmitglied nicht entfernen."
  },
  {
    "id": "app.channel.increment_mention_count.app_error",
    "translation": "Konnte Erwähnungs-Zähler nicht erhöhen."
  },
  {
    "id": "app.channel.get_pinnedpost_count.app_error",
    "translation": "Konnte die Anzahl der angehefteten Nachrichten nicht ermitteln."
  },
  {
    "id": "app.channel.get_members.app_error",
    "translation": "Konnte Kanalmitglieder nicht abrufen."
  },
  {
    "id": "app.channel.get_member_count.app_error",
    "translation": "Konnte die Anzahl der Kanalmitglieder nicht ermitteln."
  },
  {
    "id": "app.channel.get_member.missing.app_error",
    "translation": "Kein Kanalmitglied mit dieser Benutzer-ID und Kanal-ID gefunden."
  },
  {
    "id": "app.channel.get_member.app_error",
    "translation": "Konnte das Kanalmitglied nicht laden."
  },
  {
    "id": "app.channel.count_posts_since.app_error",
    "translation": "Konnte Nachrichten seit dem angegebenen Datum nicht zählen."
  },
  {
    "id": "app.channel.analytics_type_count.app_error",
    "translation": "Konnte die Anzahl der Kanaltypen nicht laden."
  },
  {
    "id": "app.post.get_posts_since.app_error",
    "translation": "Konnte die Nachrichten für den Kanal nicht abrufen."
  },
  {
    "id": "app.post.get_posts_around.get.app_error",
    "translation": "Konnte die Nachrichten für den Kanal nicht abrufen."
  },
  {
    "id": "app.post.get_post_id_around.app_error",
    "translation": "Konnte Nachricht nicht in dem ausgewählten Zeitraum abrufen."
  },
  {
    "id": "app.post.get_post_after_time.app_error",
    "translation": "Konnte Nachricht nicht nach dem ausgewählten Zeitraum abrufen."
  },
  {
    "id": "app.post.get_flagged_posts.app_error",
    "translation": "Konnte die markierten Nachrichten nicht abrufen."
  },
  {
    "id": "app.channel.get_public_channels.get.app_error",
    "translation": "Konnte die öffentlichen Kanäle nicht abrufen."
  },
  {
    "id": "app.channel.get_private_channels.get.app_error",
    "translation": "Konnte nicht alle Kanäle abrufen."
  },
  {
    "id": "app.channel.get_for_post.app_error",
    "translation": "Konnte den Kanal für den angegebenen Beitrag nicht abrufen."
  },
  {
    "id": "app.channel.get_channels_by_ids.not_found.app_error",
    "translation": "Kein Kanal gefunden."
  },
  {
    "id": "app.channel.get_channels_by_ids.get.app_error",
    "translation": "Konnte die Kanäle nicht abrufen."
  },
  {
    "id": "app.channel.get_channels_by_ids.app_error",
    "translation": "Konnte die Kanäle nicht nach IDs abrufen."
  },
  {
    "id": "app.channel.get_channel_counts.get.app_error",
    "translation": "Konnte die Anzahl der Kanäle nicht laden."
  },
  {
    "id": "app.team.update.updating.app_error",
    "translation": "Es trat ein Fehler beim Aktualisieren des Teams auf."
  },
  {
    "id": "app.team.update.find.app_error",
    "translation": "Konnte das zu aktualisierende existierende Team nicht finden."
  },
  {
    "id": "app.team.search_private_team.app_error",
    "translation": "Es trat ein Fehler beim Suchen nach privaten Teams auf."
  },
  {
    "id": "app.team.search_open_team.app_error",
    "translation": "Es trat ein Fehler beim Suchen nach offenen Teams auf."
  },
  {
    "id": "app.team.search_all_team.app_error",
    "translation": "Es trat ein Fehler beim Suchen nach Teams auf."
  },
  {
    "id": "app.team.save.existing.app_error",
    "translation": "Es muss Update für existierendes Team aufgerufen werden."
  },
  {
    "id": "app.team.save.app_error",
    "translation": "Konnte das Team nicht speichern."
  },
  {
    "id": "app.team.permanent_delete.app_error",
    "translation": "Konnte das existierende Team nicht löschen."
  },
  {
    "id": "app.team.get_by_name.missing.app_error",
    "translation": "Konnte das existierende Team nicht finden."
  },
  {
    "id": "app.team.get_by_name.app_error",
    "translation": "Konnte das existierende Team nicht finden."
  },
  {
    "id": "app.team.get_by_invite_id.finding.app_error",
    "translation": "Konnte das existierende Team nicht finden."
  },
  {
    "id": "app.team.get_all_team_listing.app_error",
    "translation": "Konnte nicht alle Teams abrufen."
  },
  {
    "id": "app.team.get_all_private_team_listing.app_error",
    "translation": "Konnte nicht alle privaten Teams abrufen."
  },
  {
    "id": "app.team.get_all.app_error",
    "translation": "Konnte nicht alle Teams abrufen."
  },
  {
    "id": "app.team.get.finding.app_error",
    "translation": "Konnte das Team nicht finden."
  },
  {
    "id": "app.team.get.find.app_error",
    "translation": "Konnte das existierende Team nicht finden."
  },
  {
    "id": "app.team.analytics_team_count.app_error",
    "translation": "Konnte die Anzahl der Teams nicht abrufen."
  },
  {
    "id": "api.user.login_cws.license.error",
    "translation": "Bot-Anmeldung ist verboten."
  },
  {
    "id": "api.server.warn_metric.number_of_channels_50.notification_body",
    "translation": "Kanäle tragen dazu bei, die Kommunikation zu verbessern, aber dass alle Benutzer in Mattermost Kanäle erstellen und Kanälen beitreten können, vergrößert das Problem der Übersichtlichkeit. Erweiterte Rechte ermöglichen Ihnen festzulegen, welche Benutzer oder Rollen bestimmte Aktionen durchführen dürfen, einschließlich der Verwaltung von Kanaleinstellungen und -mitgliedern, der Nutzung von @channel oder @here, um große Gruppen von Mitgliedern zu benachrichtigen, und der Erstellung von neuen Webhooks.\n\n[Mehr über erweiterte Rechte](https://www.mattermost.com/docs-advanced-permissions/?utm_medium=product&utm_source=mattermost-advisor-bot&utm_content=advanced-permissions)\n\nDurch Klicken auf \"Kontakt\" teilen Sie Ihre Daten mit Mattermost, Inc. [mehr](https://mattermost.com/pl/default-admin-advisory)"
  },
  {
    "id": "api.back_to_app",
    "translation": "Zurück zu {{.SiteName}}"
  },
  {
    "id": "api.admin.ldap.not_available.app_error",
    "translation": "LDAP ist nicht verfügbar."
  },
  {
    "id": "api.email_batching.send_batched_email_notification.messageButton",
    "translation": "Nachricht ansehen"
  },
  {
    "id": "api.channel.create_channel.direct_channel.team_restricted_error",
    "translation": "Zwischen diesen Nutzern kann keine Direktnachricht ausgetauscht werden, da sie nicht dem gleichen Team angehören."
  },
  {
    "id": "model.plugin_command_crash.error.app_error",
    "translation": "Das /{{.Command}} Kommando hat das {{.PluginId}} Plugin zum Absturz gebracht. Bitte Kontaktieren Sie Ihren Systemadministrator"
  },
  {
    "id": "model.command.is_valid.plugin_id.app_error",
    "translation": "Ungültige Plugin ID."
  },
  {
    "id": "ent.message_export.global_relay_export.deliver.unable_to_connect_smtp_server.app_error",
    "translation": "Verbindung zum SMTP Server konnte nicht hergestellt werden"
  },
  {
    "id": "ent.ldap.no.users.checkcertificate",
    "translation": "Keine LDAP Benutzer gefunden. Bitte überprüfen Sie Ihren Benutzerfilter und Zertifikate."
  },
  {
    "id": "ent.ldap.do_login.x509.app_error",
    "translation": "Erstellung des Schlüsselpaares fehlgeschlagen"
  },
  {
    "id": "ent.ldap.do_login.key.app_error",
    "translation": "Beim Laden der LDAP TLS-Schlüsseldatei ist ein Fehler aufgetreten."
  },
  {
    "id": "ent.ldap.do_login.certificate.app_error",
    "translation": "Beim Laden der LDAP TLS-Zertifikatsdatei ist ein Fehler aufgetreten."
  },
  {
    "id": "ent.elasticsearch.search_files.search_failed",
    "translation": "Suche konnte nicht abgeschlossen werden"
  },
  {
    "id": "ent.elasticsearch.search_files.disabled",
    "translation": "Die Suche nach Dateien mit Elasticsearch ist auf diesem Server deaktiviert"
  },
  {
    "id": "ent.elasticsearch.post.get_files_batch_for_indexing.error",
    "translation": "Konnte den Dateien-Stapel nicht zur Indexierung abrufen."
  },
  {
    "id": "store.sql_file_info.search.disabled",
    "translation": "Die Suche nach Dateien ist auf diesem Server deaktiviert. Bitte kontaktieren Sie den Systemadministrator."
  },
  {
    "id": "api.remote_cluster.invalid_topic.app_error",
    "translation": "Ungültiges Thema."
  },
  {
    "id": "api.remote_cluster.invalid_id.app_error",
    "translation": "Ungültige ID."
  },
  {
    "id": "api.preference.update_preferences.update_sidebar.app_error",
    "translation": "Die Seitenleiste konnte nicht mit den geänderten Einstellungen aktualisiert werden"
  },
  {
    "id": "api.preference.delete_preferences.update_sidebar.app_error",
    "translation": "Die Seitenleiste konnte nicht mit den gelöschten Einstellungen aktualisiert werden"
  },
  {
    "id": "api.oauth.redirecting_back",
    "translation": "Sie werden zur App weitergeleitet."
  },
  {
    "id": "api.oauth.click_redirect",
    "translation": "Wenn Sie nicht automatisch weitergeleitet werden, klicken Sie bitte diesen <a href='{{.Link}}'>Link</a>"
  },
  {
    "id": "api.oauth.close_browser",
    "translation": "Sie können das Browser Tab nun schließen."
  },
  {
    "id": "api.license.request-trial.bad-request",
    "translation": "Die Anzahl der angeforderten Benutzer in ungültig."
  },
  {
    "id": "api.invalid_redirect_url",
    "translation": "Ungültige Weiterleitungsadresse angegeben"
  },
  {
    "id": "api.invalid_channel",
    "translation": "Der in der Anfrage genannte Kanal gehört nicht dem Benutzer"
  },
  {
    "id": "api.file.write_file.app_error",
    "translation": "Die Datei konnte nicht geschrieben werden."
  },
  {
    "id": "api.file.upload_file.incorrect_channelId.app_error",
    "translation": "Hochladen der Datei nicht möglich. Falsche Kanal-ID: {{.channelId}}"
  },
  {
    "id": "api.file.test_connection.app_error",
    "translation": "Auf den Dateispeicher konnte nicht zugegriffen werden."
  },
  {
    "id": "api.file.remove_file.app_error",
    "translation": "Die Datei konnte nicht gelöscht werden."
  },
  {
    "id": "api.file.remove_directory.app_error",
    "translation": "Der Ordner konnte nicht gelöscht werden."
  },
  {
    "id": "api.file.read_file.app_error",
    "translation": "Die Datei konnte nicht gelesen werden."
  },
  {
    "id": "api.file.move_file.app_error",
    "translation": "Die Datei konnte nicht verschoben werden."
  },
  {
    "id": "api.file.list_directory.app_error",
    "translation": "Der Inhalt des Ordners konnte nicht geladen werden."
  },
  {
    "id": "api.file.file_size.app_error",
    "translation": "Die Größe der Datei konnte nicht ermittelt werden."
  },
  {
    "id": "api.command_remote.missing_command",
    "translation": "Fehlendes Kommando. Verfügbare Aktionen: {{.Actions}}"
  },
  {
    "id": "api.command_remote.invite_password.hint",
    "translation": "Passwort für die Verschlüsslung der Einladung"
  },
  {
    "id": "api.command_remote.invitation_created",
    "translation": "Einladung erstellt."
  },
  {
    "id": "api.command_remote.hint",
    "translation": "[Aktion]"
  },
  {
    "id": "api.command_remote.cluster_removed",
    "translation": "Sichere Verbindung {{.RemoteId}} {{.Result}}."
  },
  {
    "id": "api.command_remote.add_remote.error",
    "translation": "Es konnte keine sichere Verbindung hinzugefügt werden: {{.Error}}"
  },
  {
    "id": "api.command_remote.accept_invitation.error",
    "translation": "Einladung konnte nicht akzeptiert werden: {{.Error}}"
  },
  {
    "id": "api.command_remote.accept_invitation",
    "translation": "Einladung akzeptiert und bestätigt.\nAdresse: {{.SiteURL}}"
  },
  {
    "id": "api.command_remote.accept.help",
    "translation": "Einladung einer externen Mattermost-Instanz akzeptieren"
  },
  {
    "id": "api.command_custom_status.name",
    "translation": "Status"
  },
  {
    "id": "api.command_custom_status.clear.success",
    "translation": "Ihr Status wurde zurückgesetzt."
  },
  {
    "id": "api.command_custom_status.clear.app_error",
    "translation": "Fehler beim Zurücksetzen des Status."
  },
  {
    "id": "api.command_custom_status.app_error",
    "translation": "Fehler beim Setzen des Status."
  },
  {
    "id": "api.command_channel_header.update_channel.max_length",
    "translation": "Der eingegebene Text ist zu lang. Die Kanalüberschrift darf nicht mehr als {{.MaxLength}} Zeichen enthalten."
  },
  {
    "id": "api.cloud.request_error",
    "translation": "Bei der Verarbeitung der Abfrage zum CWS ist ein Fehler aufgetreten."
  },
  {
    "id": "api.channel.patch_channel_moderations.cache_invalidation.error",
    "translation": "Fehler beim Invalidieren des Cache"
  },
  {
    "id": "import_process.worker.do_job.open_file",
    "translation": "Importieren nicht möglich: Datei konnte nicht geöffnet werden."
  },
  {
    "id": "import_process.worker.do_job.missing_jsonl",
    "translation": "Importieren nicht möglich: JSONL-Datei nicht vorhanden."
  },
  {
    "id": "import_process.worker.do_job.file_exists",
    "translation": "Importieren nicht möglich: Datei nicht vorhanden."
  },
  {
    "id": "error",
    "translation": "Fehler"
  },
  {
    "id": "api.command_share.not_shared_channel_unshare",
    "translation": "Ein nicht geteilter Kanal kann nicht ungeteilt werden."
  },
  {
    "id": "api.command_share.no_remote_invited",
    "translation": "Keine sichere Verbindung wurde in diesen Kanal eingeladen."
  },
  {
    "id": "api.command_share.must_specify_valid_remote",
    "translation": "Muss eine gültige sichere Verbindungs-ID für die Einladung verwenden."
  },
  {
    "id": "api.command_share.missing_action",
    "translation": "Fehlende Aktion. Verfügbare Aktionen: {{.Actions}}"
  },
  {
    "id": "api.command_share.invite_remote.help",
    "translation": "Lädt eine externe Mattermost Instanz zum aktuellen geteilten Kanal ein"
  },
  {
    "id": "api.command_share.invitation_sent",
    "translation": "Einladung für geteilten Kanal wurde an `{{.Name}} {{.SiteURL}}` gesendet."
  },
  {
    "id": "api.command_share.invalid_value.error",
    "translation": "Ungültiger Wert für '{{.Arg}}': {{.Error}}"
  },
  {
    "id": "api.command_share.fetch_remote_status.error",
    "translation": "Konnte den Status für die sicheren Verbindungen nicht abrufen: {{.Error}}."
  },
  {
    "id": "api.command_share.fetch_remote.error",
    "translation": "Fehler beim Holen von sicheren Verbindungen: {{.Error}}"
  },
  {
    "id": "api.command_share.desc",
    "translation": "Teilt den aktuellen Kanal mit einer externen Mattemost Instanz."
  },
  {
    "id": "api.command_share.could_not_uninvite.error",
    "translation": "Konnte `{{.RemoteId}}`nicht ausladen: {{.Error}}"
  },
  {
    "id": "api.command_share.check_channel_exist.error",
    "translation": "Fehler während der Prüfung, ob der geteilte Kanal existiert: {{.Error}}"
  },
  {
    "id": "api.command_share.channel_status_id",
    "translation": "Status für Kanal ID `{{.ChannelId}}`"
  },
  {
    "id": "api.command_share.channel_status.help",
    "translation": "Status für diesen geteilten Kanal anzeigen"
  },
  {
    "id": "api.command_share.channel_shared",
    "translation": "Die Kanal ist jetzt geteilt."
  },
  {
    "id": "api.command_share.channel_remote_id_not_exists",
    "translation": "Sichere Verbindung für den geteilte Kanal `{{.RemoteId}}` existiert nicht für diesen Kanal."
  },
  {
    "id": "api.command_share.channel_invite_not_home.error",
    "translation": "Kann keine sichere Verbindung zu einem geteilten Kanal einladen, der seinen Ursprung woanders hat."
  },
  {
    "id": "api.command_share.channel_invite.error",
    "translation": "Fehler beim Einladen von `{{.Name}}`in diesen Kanal: {{.Error}}"
  },
  {
    "id": "api.command_share.available_actions",
    "translation": "Verfügbare Aktionen: {{.Actions}}"
  },
  {
    "id": "api.command_remote.unknown_action",
    "translation": "Unbekannte Aktion `{{.Action}}`"
  },
  {
    "id": "api.command_remote.status.help",
    "translation": "Status für alle sicheren Verbindungen anzeigen"
  },
  {
    "id": "api.command_remote.site_url_not_set",
    "translation": "Seiten-URL ist nicht gesetzt. Bitte unter Systemkonsole > Umgebung > Webserver setzen."
  },
  {
    "id": "api.command_remote.service_not_enabled",
    "translation": "Dienst für sichere Verbindungen ist nicht aktiviert."
  },
  {
    "id": "api.command_remote.service_disabled",
    "translation": "Dienst für sichere Verbindungen ist deaktiviert."
  },
  {
    "id": "api.command_remote.remove_remote_id.help",
    "translation": "ID der zu löschenden sicheren Verbindung."
  },
  {
    "id": "api.command_remote.remove_remote.error",
    "translation": "Konnte sichere Verbindung nicht löschen: {{.Error}}"
  },
  {
    "id": "api.command_remote.remove.help",
    "translation": "Löscht eine sichere Verbindung"
  },
  {
    "id": "api.command_remote.remotes_not_found",
    "translation": "Keine sicheren Verbindungen gefunden."
  },
  {
    "id": "api.command_remote.remote_table_header",
    "translation": "| Sichere Verbindung | Anzeigename | Verbindungs-ID | Site URL | Einladung angenommen | Online | Letzter Ping |"
  },
  {
    "id": "api.command_remote.remote_add_remove.help",
    "translation": "Hinzufügen/Löschen von sicheren Verbindungen. Verfügbare Aktionen: {{.Actions}}"
  },
  {
    "id": "api.command_remote.permission_required",
    "translation": "Sie benötigen`{{.Permission}}`Berechtigungen um sichere Verbindungen zu verwalten."
  },
  {
    "id": "api.command_remote.name.hint",
    "translation": "Ein eindeutiger Name für die sichere Verbindung"
  },
  {
    "id": "api.command_remote.name.help",
    "translation": "Name der sicheren Verbindung"
  },
  {
    "id": "api.command_remote.name",
    "translation": "Sichere Verbindung"
  },
  {
    "id": "api.command_remote.missing_empty",
    "translation": "Fehlendes order leeres `{{.Arg}}`"
  },
  {
    "id": "api.command_remote.invite_summary",
    "translation": "Sende die folgende AES 256-bit verschlüsselte Einladung zu einem externen Mattermost Systemadministrator zusammen mit dem Passwort. Diese werden den `{{.Command}}` Slash-Befehl verwenden um die Einladung zu akzeptieren.\n\n```\n{{.Invitation}}\n```\n\n**Sicherstellen, dass die sichere Verbindung die Mattermost Instanz über {{.SiteURL}} erreicht. **"
  },
  {
    "id": "api.command_remote.invite_password.help",
    "translation": "Passwort für Einladung"
  },
  {
    "id": "api.command_remote.invite.help",
    "translation": "Sichere Verbindung einladen"
  },
  {
    "id": "api.command_remote.invitation.hint",
    "translation": "Die verschlüsselte Einladung von einer sicheren Verbindung"
  },
  {
    "id": "api.command_remote.invitation.help",
    "translation": "Einladung von einer sicheren Verbindung"
  },
  {
    "id": "api.command_remote.incorrect_password.error",
    "translation": "Konnte Einladung nicht entschlüsseln. Falsches Passwort oder beschädigte Einladung: {{.Error}}"
  },
  {
    "id": "api.command_remote.fetch_status.error",
    "translation": "Konnte keine sicheren Verbindungen holen: {{.Error}}"
  },
  {
    "id": "api.command_remote.encrypt_invitation.error",
    "translation": "Konnte Einladung nicht verschlüsseln: {{.Error}}"
  },
  {
    "id": "api.command_remote.displayname.hint",
    "translation": "Ein Anzeigenname für die sichere Verbindung"
  },
  {
    "id": "api.command_remote.displayname.help",
    "translation": "Anzeigename der sicheren Verbindung"
  },
  {
    "id": "api.command_remote.decode_invitation.error",
    "translation": "Konnte Einladung nicht dekodieren: {{.Error}}"
  },
  {
    "id": "api.command_custom_status.success",
    "translation": "Ihr Status ist auf “{{.EmojiName}} {{.StatusMessage}}” gesetzt. Sie können Ihren Status über das Status-Popover im Kopf der Kanalseitenleiste setzen."
  },
  {
    "id": "api.command_custom_status.hint",
    "translation": "[:emoji_name:] [status_message] oder leeren"
  },
  {
    "id": "api.command_custom_status.desc",
    "translation": "Status setzen oder löschen"
  },
  {
    "id": "api.command_channel_purpose.update_channel.max_length",
    "translation": "Der eingegebene Text ist zu lang. Der Kanalzweck ist auf {{.MaxLength}} Zeichen beschränkt."
  },
  {
    "id": "api.cloud.license_error",
    "translation": "Ihre Lizenz unterstützt keine Cloud Anfragen."
  },
  {
    "id": "api.cloud.get_subscription.error",
    "translation": "Fehler beim Abruf des Cloud-Abonnements."
  },
  {
    "id": "api.cloud.get_admins_emails.error",
    "translation": "Fehler beim Abruf der Email des Systemadmins."
  },
  {
    "id": "api.cloud.cws_webhook_event_missing_error",
    "translation": "Ein Webhook-Ereignis wurde nicht bearbeitet. Entweder fehlt es oder ist nicht gültig."
  },
  {
    "id": "api.cloud.app_error",
    "translation": "Interner Fehler während einer Cloud API Anfrage."
  },
  {
    "id": "api.post.search_posts.invalid_body.app_error",
    "translation": "Der Request Body kann nicht analysiert werden."
  },
  {
    "id": "api.post.search_files.invalid_body.app_error",
    "translation": "Der Request Body kann nicht analysiert werden."
  },
  {
    "id": "api.post.error_get_post_id.pending",
    "translation": "Die ausstehende Nachricht kann nicht abgerufen werden."
  },
  {
    "id": "api.oauth.auth_complete",
    "translation": "Authentifizierung vollständig"
  },
  {
    "id": "api.no_license",
    "translation": "E10 oder E20 Lizenz wird benötigt um diesen Endpunkt zu benutzen."
  },
  {
    "id": "api.migrate_to_saml.error",
    "translation": "Kann SAML nicht migrieren."
  },
  {
    "id": "api.license.request_trial_license.no-site-url.app_error",
    "translation": "Konnte keine Test-Lizenz anfragen. Bitte eine Seiten URL in der Webserver Sektion der Mattermost Systemkonsole konfigurieren."
  },
  {
    "id": "api.license.request_trial_license.fail_get_user_count.app_error",
    "translation": "Konnte keine Test-Lizenz holen. Bitte nochmal versuchen oder support@mattermost.com kontaktieren. Konnte die Anzahl der registrierten Benutzer nicht bestimmen."
  },
  {
    "id": "api.license.request_trial_license.app_error",
    "translation": "Konnte keine Test-Lizenz holen. Bitte nochmal versuchen oder support@mattermost.com kontaktieren."
  },
  {
    "id": "api.license.request_renewal_link.app_error",
    "translation": "Fehler beim Holen des Lizenz-Erneuerungslinks"
  },
  {
    "id": "api.license.request-trial.can-start-trial.not-allowed",
    "translation": "Dieser Test-Lizenzschlüssel für Mattermost Enterprise Edition ist abgelaufen und nicht mehr gültig. Wenn Sie Ihre Testphase verlängern wollen, kontaktieren Sie bitte [unser Vertriebsteam](https://mattermost.com/contact-us/)."
  },
  {
    "id": "api.license.request-trial.can-start-trial.error",
    "translation": "Konnte nicht prüfen, ob eine Testphase gestartet werden kann"
  },
  {
    "id": "api.license.request-trial.bad-request.terms-not-accepted",
    "translation": "Sie müssen das Mattermost Software Evaluation Agreement und die Privacy Policy akzeptieren um eine Lizenz anzufragen."
  },
  {
    "id": "api.job.unable_to_download_job.incorrect_job_type",
    "translation": "Der Job-Typ, den Sie versuchen runterzuladen, wird momentan nicht unterstützt"
  },
  {
    "id": "api.job.unable_to_download_job",
    "translation": "Kann den Job nicht herunterladen"
  },
  {
    "id": "api.job.unable_to_create_job.incorrect_job_type",
    "translation": "Der Job-Typ des Jobs, den Sie versuchen anzulegen ist ungültig"
  },
  {
    "id": "api.job.retrieve.nopermissions",
    "translation": "Die Job Typen eines Jobs, den Sie versuchen zu holen, enthalten keine Berechtigungen"
  },
  {
    "id": "api.invalid_custom_url_scheme",
    "translation": "Ungültiges benutzerdefiniertes URL Schema wurde zur Verfügung gestellt"
  },
  {
    "id": "api.getThreadsForUser.bad_params",
    "translation": "Before und After Parameter für getThreadsForUser schließen sich gegenseitig aus"
  },
  {
    "id": "api.file.test_connection_s3_bucket_does_not_exist.app_error",
    "translation": "Stellen Sie sicher, dass Ihr Amazon S3 Bucket verfügbar ist und prüfen Sie Ihre Bucket Berechtigungen."
  },
  {
    "id": "api.file.test_connection_s3_auth.app_error",
    "translation": "Kann nicht zu S3 verbinden. Prüfen Sie Ihre Amazon S3 Autorisierungsparameter und Authentifizierungseinstellungen."
  },
  {
    "id": "api.file.file_reader.app_error",
    "translation": "Kann keinen Dateileser bekommen."
  },
  {
    "id": "api.file.file_mod_time.app_error",
    "translation": "Kann den letzten Änderungszeitpunkt der Datei nicht holen."
  },
  {
    "id": "api.file.file_exists.app_error",
    "translation": "Kann nicht prüfen, ob die Datei existiert."
  },
  {
    "id": "api.file.append_file.app_error",
    "translation": "Kann keine Daten an die Datei anhängen."
  },
  {
    "id": "api.export.export_not_found.app_error",
    "translation": "Kann Exportdatei nicht finden."
  },
  {
    "id": "api.error_set_first_admin_visit_marketplace_status",
    "translation": "Fehler beim Speichern des Status des ersten Administratorbesuchs im Store."
  },
  {
    "id": "api.error_get_first_admin_visit_marketplace_status",
    "translation": "Fehler beim Abruf des Status des ersten Administratorbesuchs des Marktplatzes aus dem Store."
  },
  {
    "id": "api.email_batching.send_batched_email_notification.title",
    "translation": {
      "one": "{{ .SenderName }} sendete Ihnen neue Nachrichten",
      "other": "{{ .SenderName }} und {{.Count}} andere sendeten Ihnen neue Nachrichten"
    }
  },
  {
    "id": "api.email_batching.send_batched_email_notification.subTitle",
    "translation": "Unterhalb lesen Sie eine Zusammenfassung Ihrer neuen Nachrichten."
  },
  {
    "id": "api.email_batching.send_batched_email_notification.button",
    "translation": "Mattermost öffnen"
  },
  {
    "id": "api.custom_status.recent_custom_statuses.delete.app_error",
    "translation": "Fehler beim Löschen des letzten Status. Bitte zunächst den Status hinzufügen oder den Systemadministrator für Details kontaktieren."
  },
  {
    "id": "api.custom_status.disabled",
    "translation": "Das Feature \"Benutzerdefinierter Status\" wurde deaktiviert. Bitte kontaktieren Sie Ihren Systemadministrator für Details."
  },
  {
    "id": "api.context.remote_id_missing.app_error",
    "translation": "ID der sicheren Verbindung fehlt."
  },
  {
    "id": "api.context.remote_id_mismatch.app_error",
    "translation": "ID der sicheren Verbindung stimmt nicht überein."
  },
  {
    "id": "api.context.remote_id_invalid.app_error",
    "translation": "Kann die ID der sicheren Verbindung {{.RemoteId}} nicht finden."
  },
  {
    "id": "api.context.json_encoding.app_error",
    "translation": "Fehler beim JSON Kodieren."
  },
  {
    "id": "api.context.invitation_expired.error",
    "translation": "Einladung ist abgelaufen."
  },
  {
    "id": "api.config.update_config.not_allowed_security.app_error",
    "translation": "Ändern von {{.Name}} ist aus Sicherheitsgründen nicht erlaubt."
  },
  {
    "id": "api.config.update_config.diff.app_error",
    "translation": "Fehler beim Vergleichen von Konfigurationen"
  },
  {
    "id": "api.config.patch_config.restricted_merge.app_error",
    "translation": "Fehler beim Zusammenführen der gegeben Konfiguration."
  },
  {
    "id": "api.config.patch_config.diff.app_error",
    "translation": "Fehler beim Vergleichen von Konfigurationen"
  },
  {
    "id": "api.config.migrate_config.app_error",
    "translation": "Konfigurationsspeicher konnte nicht migriert werden."
  },
  {
    "id": "api.config.get_config.restricted_merge.app_error",
    "translation": "Angegebene Konfiguration konnte nicht zusammengeführt werden."
  },
  {
    "id": "api.command_share.unshare_channel.help",
    "translation": "Aktuellen Kanal nicht mehr teilen"
  },
  {
    "id": "api.command_share.unknown_action",
    "translation": "Unbekannte Aktion `{{.Action}}`. Verfügbare Aktionen: {{.Actions}}"
  },
  {
    "id": "api.command_share.uninvite_remote_id.help",
    "translation": "ID der sicheren Verbindung zum Ausladen."
  },
  {
    "id": "api.command_share.uninvite_remote.help",
    "translation": "Ausladen einer sicheren Verbindung von diesem geteilten Kanal"
  },
  {
    "id": "api.command_share.shared_channel_unshare.error",
    "translation": "Kann diesen Kanal nicht ungeteilt machen: {{.Error}}."
  },
  {
    "id": "api.command_share.shared_channel_unavailable",
    "translation": "Dieser Kanal wird nicht länger geteilt."
  },
  {
    "id": "api.command_share.share_read_only.hint",
    "translation": "[readonly] - 'Y' oder 'N'.  Standard ist 'N'"
  },
  {
    "id": "api.command_share.share_read_only.help",
    "translation": "Kanal wird im Nur-Lesen Modus geteilt"
  },
  {
    "id": "api.command_share.share_channel.error",
    "translation": "Kann diesen Kanal nicht teilen: {{.Error}}"
  },
  {
    "id": "api.command_share.service_disabled",
    "translation": "Dienst für geteilte Kanäle ist deaktiviert."
  },
  {
    "id": "api.command_share.remote_uninvited",
    "translation": "Sichere Verbindung `{{.RemoteId}}` ausgeladen."
  },
  {
    "id": "api.command_share.remote_table_header",
    "translation": "| Sichere Verbindung | Seiten-URL | Nur Lesen | Einladung akzeptiert | Online | Letzte Sync |"
  },
  {
    "id": "api.command_share.remote_not_valid",
    "translation": "Gültige ID einer sicheren Verbindung ist notwendig um auszuladen"
  },
  {
    "id": "api.command_share.remote_id_invalid.error",
    "translation": "ID der sicheren Verbindung ist ungültig: {{.Error}}"
  },
  {
    "id": "api.command_share.remote_id.help",
    "translation": "ID einer bestehenden sicheren Verbindung. Siehe `secure-connection` Befehl um eine sichere Verbindung hinzuzufügen."
  },
  {
    "id": "api.command_share.remote_already_invited",
    "translation": "Diese sichere Verbindung wurde schon eingeladen."
  },
  {
    "id": "api.command_share.permission_required",
    "translation": "Sie benötigen `{{.Permission}}` Berechtigungen um geteilte Kanäle zu verwalten."
  },
  {
    "id": "api.command_share.name",
    "translation": "share-channel"
  },
  {
    "id": "api.command_share.hint",
    "translation": "[action]"
  },
  {
    "id": "api.command_remote.desc",
    "translation": "Laden Sie zu sicheren Verbindungen zur Kommunikation über verschiedene Mattermost Instanzen ein."
  },
  {
    "id": "api.admin.saml.failure_reset_authdata_to_email.app_error",
    "translation": "Fehler das AuthData Feld auf Email zurückzusetzen."
  },
  {
    "id": "api.admin.add_certificate.parseform.app_error",
    "translation": "Fehler beim Analysieren einer Multiform-Anfrage"
  },
  {
    "id": "api.server.warn_metric.mfa.start_trial.notification_body",
    "translation": "Ihr Mattermost System hat Multi-Faktor Authentifizierung aktiviert, was Benutzern die Möglichkeit gibt ihre Konten mit über das Passwort hinausgehende Authentifizierung abzusichern. Um die Sicherheit im gesamten System zu erhöhen, können Sie bei alle Konten Multi-Faktor Authentifizierung erzwingen.\n\n[Lernen mehr über erzwungene Multi-Faktor Authentifizierung] (https://www.mattermost.com/docs-multi-factor-authentication/?utm_medium=product&utm_source=mattermost-advisor-bot&utm_content=multi-factor-authentication). \n\nDurch Anklicken von Starte Test, stimme ich dem [Mattermost Software Evaluation Agreement](https://mattermost.com/software-evaluation-agreement/), der [Datenschutzrichtinie](https://mattermost.com/privacy-policy/) und dem Empfang von Produkt-Emails zu."
  },
  {
    "id": "api.server.warn_metric.mfa.notification_body",
    "translation": "Ihr Mattermost System hat Multi-Faktor Authentifizierung aktiviert, was Benutzern die Möglichkeit gibt ihre Konten mit über das Passwort hinausgehende Authentifizierung abzusichern. Um die Sicherheit im gesamten System zu erhöhen, können Sie bei alle Konten Multi-Faktor Authentifizierung erzwingen.\n\n[Lernen mehr über erzwungene Multi-Faktor Authentifizierung] (https://www.mattermost.com/docs-multi-factor-authentication/?utm_medium=product&utm_source=mattermost-advisor-bot&utm_content=multi-factor-authentication). \n\nDurch das Anklicken von Kontaktieren Sie Uns, teilen Sie Daten mit Mattermost, Inc. [Erfahren Sie mehr](https://mattermost.com/pl/default-admin-advisory)"
  },
  {
    "id": "api.server.warn_metric.mfa.contact_us.email_body",
    "translation": "Mattermost Kontaktieren Sie uns Anfrage. Ich bin daran interessiert mehr über erzwungene Multi-Faktor Authentifizierung zu erfahren.\n"
  },
  {
    "id": "api.server.warn_metric.email_us",
    "translation": "Sende Sie uns eine Email"
  },
  {
    "id": "api.server.warn_metric.email_domain.start_trial_notification_success.message",
    "translation": "Ihre Enterprise Test ist jetzt aktiv. Gehen Sie zu **System Konsole > Authentifizierung > Gastzugang** um Gastkonten zu aktivieren."
  },
  {
    "id": "api.server.warn_metric.email_domain.start_trial.notification_body",
    "translation": "Projekte involvieren häufig Personen innerhalb und außerhalb einer Organisation. Mit Gastkonten können Sie externe Partner in ihr Mattermost System einbinden und festlegen, mit wem diese arbeiten und was diese sehen dürfen.\n\n[Lernen Sie mehr über das Aktivieren von Gastkonten](https://www.mattermost.com/docs-guest-accounts/?utm_medium=product&utm_source=mattermost-advisor-bot&utm_content=guest-accounts).\n\nDurch Anklicken von Starte Test, stimme ich dem [Mattermost Software Evaluation Agreement](https://mattermost.com/software-evaluation-agreement/), der [Datenschutzrichtinie](https://mattermost.com/privacy-policy/) und dem Empfang von Produkt-Emails zu."
  },
  {
    "id": "api.server.warn_metric.email_domain.notification_title",
    "translation": "Erzeuge Gastkonten"
  },
  {
    "id": "api.server.warn_metric.email_domain.notification_body",
    "translation": "Projekte involvieren häufig Personen innerhalb und außerhalb einer Organisation. Mit Gastkonten können Sie externe Partner in ihr Mattermost System einbinden und festlegen, mit wem diese arbeiten und was diese sehen dürfen.\n\n[Lernen Sie mehr über das Aktivieren von Gastkonten](https://www.mattermost.com/docs-guest-accounts/?utm_medium=product&utm_source=mattermost-advisor-bot&utm_content=guest-accounts).\n\nDurch das Anklicken von Kontaktieren Sie Uns, teilen Sie Daten mit Mattermost, Inc. [Erfahren Sie mehr](https://mattermost.com/pl/default-admin-advisory)"
  },
  {
    "id": "api.server.warn_metric.email_domain.contact_us.email_body",
    "translation": "Mattermost kontaktieren Anfrage. Ich bin daran interessiert, mehr über Gastkonten zu erfahren.\n"
  },
  {
    "id": "api.server.warn_metric.contacting_us",
    "translation": "Kontaktiert uns"
  },
  {
    "id": "api.server.warn_metric.contact_us",
    "translation": "Kontaktieren Sie uns"
  },
  {
    "id": "api.server.warn_metric.bot_response.start_trial_failure.message",
    "translation": "Testlizenz konnte nicht empfangen werden. Besuchen Sie https://mattermost.com/trial/ um eine Lizenz anzufragen."
  },
  {
    "id": "api.server.warn_metric.bot_response.notification_success.message",
    "translation": "Danke, dass Sie Mattermost kontaktiert haben. Wir werden uns in Kürze mit Ihnen in Verbindung setzen."
  },
  {
    "id": "api.server.warn_metric.bot_response.notification_failure.message",
    "translation": "Nachricht konnte nicht gesendet werden."
  },
  {
    "id": "api.server.warn_metric.bot_response.notification_failure.body",
    "translation": "Bitte senden Sie uns eine Email."
  },
  {
    "id": "api.server.warn_metric.bot_response.mailto_subject",
    "translation": "Kontaktiere Mattermost Anfrage"
  },
  {
    "id": "api.server.warn_metric.bot_response.mailto_site_url_header",
    "translation": "Seiten URL: {{.SiteUrl}}"
  },
  {
    "id": "api.server.warn_metric.bot_response.mailto_registered_users_header",
    "translation": "Gesamte aktive Benutzer: {{.NoRegisteredUsers}}"
  },
  {
    "id": "api.server.warn_metric.bot_response.mailto_footer",
    "translation": "Wenn Sie weitere Anliegen haben, kontaktieren Sie bitte support@mattermost.com"
  },
  {
    "id": "api.server.warn_metric.bot_response.mailto_contact_header",
    "translation": "Kontakt: {{.Contact}}"
  },
  {
    "id": "api.roles.patch_roles.not_allowed_permission.error",
    "translation": "Eine oder mehrere der folgenden Berechtigungen, die Sie versuchen hinzuzufügen oder zu löschen, sind nicht erlaubt"
  },
  {
    "id": "api.remote_cluster.update_not_unique.app_error",
    "translation": "Eine sichere Verbindung mit der gleichen URL existiert schon."
  },
  {
    "id": "api.remote_cluster.update.app_error",
    "translation": "Bei Aktualisieren der sicheren Verbindung trat ein Fehler auf."
  },
  {
    "id": "api.remote_cluster.service_not_enabled.app_error",
    "translation": "Der \"Remote Cluster Dienst\" ist nicht aktiviert."
  },
  {
    "id": "api.remote_cluster.save_not_unique.app_error",
    "translation": "Die sichere Verbindung wurde bereits hinzugefügt."
  },
  {
    "id": "api.remote_cluster.save.app_error",
    "translation": "Beim Speichern der sicheren Verbindung trat ein Fehler auf."
  },
  {
    "id": "api.remote_cluster.get.app_error",
    "translation": "Beim Empfangen einer sichern Verbindung trat ein Fehler auf."
  },
  {
    "id": "api.remote_cluster.delete.app_error",
    "translation": "Beim Löschen der sicheren Verbindung trat ein Fehler auf."
  },
  {
    "id": "api.push_notifications.session.expired",
    "translation": "Sitzung abgelaufen: Bitte anmelden um weiter Nachrichten zu erhalten. Sitzungen für {{.siteName}} sind vom System Adminstrator so konfiguriert, dass sie alle {{.daysCount}} Tage ablaufen."
  },
  {
    "id": "api.server.warn_metric.number_of_active_users_200.start_trial.notification_success.message",
    "translation": "Ihre Enterprise Test ist jetzt aktiv. Gehen Sie zu **System Konsole > Authentifizierung > SAML 2.0** um Ihren SAML 2.0 Provider zu integrieren."
  },
  {
    "id": "api.server.warn_metric.number_of_active_users_200.start_trial.notification_body",
    "translation": "Ihr Mattermost System hat jetzt 200 Benutzer. Wenn Sie Mattermost an den Single-Sign-On Provider Ihrer Organisation anbinden, können Benutzer auf Mattermost zugreifen, ohne ihre Anmeldeinformationen erneut einzugeben. Wir empfehlen, dass Sie ihren SAML 2.0 Provider in Ihren Mattermost Server integrieren. [Lerne mehr über die SAML 2.0 Integration] (https://www.mattermost.com/docs-saml/?utm_medium=product&utm_source=mattermost-advisor-bot&utm_content=saml).\n\nDurch Anklicken von Starte Test, stimme ich dem [Mattermost Software Evaluation Agreement](https://mattermost.com/software-evaluation-agreement/), der [Datenschutzrichtinie](https://mattermost.com/privacy-policy/) und dem Empfang von Produkt-Emails zu."
  },
  {
    "id": "api.server.warn_metric.number_of_active_users_200.notification_title",
    "translation": "Skalieren mit Mattermost"
  },
  {
    "id": "api.server.warn_metric.number_of_active_users_200.notification_body",
    "translation": "Ihr Mattermost System hat jetzt 200 Benutzer. Wenn Sie Mattermost an den Single-Sign-On Provider Ihrer Organisation anbinden, können Benutzer auf Mattermost zugreifen, ohne ihre Anmeldeinformationen erneut einzugeben. Wir empfehlen, dass Sie ihren SAML 2.0 Provider in Ihren Mattermost Server integrieren. [Lerne mehr über die SAML 2.0 Integration] (https://www.mattermost.com/docs-saml/?utm_medium=product&utm_source=mattermost-advisor-bot&utm_content=saml).\n\nDurch das Anklicken von Kontaktieren Sie Uns, teilen Sie Daten mit Mattermost, Inc. [Erfahren Sie mehr](https://mattermost.com/pl/default-admin-advisory)"
  },
  {
    "id": "api.server.warn_metric.number_of_active_users_200.contact_us.email_body",
    "translation": "Mattermost Kontaktieren Sie uns Anfrage. Mein Team hat jetzt 200 Benutzer und ich überlege die Mattermost Enterprise Version einzusetzen.\n"
  },
  {
    "id": "api.server.warn_metric.number_of_active_users_100.start_trial.notification_success.message",
    "translation": "Ihre Enterprise Test ist jetzt aktiv. Gehen Sie zu **System Konsole > Authentifizierung > AD/LDAP** um Ihren AD/LDAP Dienst zu integrieren."
  },
  {
    "id": "api.server.warn_metric.number_of_active_users_100.start_trial.notification_body",
    "translation": "Ihr Mattermost System hat über 100 Benutzer. Mit wachsender Benutzeranzahl, wird das Einrichten neuer Konten immer zeitaufwändiger. Wir empfehlen das Active Directory/LDAP Ihrer Organisation zu integrieren, was jedem mit einem Konto erlaubt auf Mattermost zuzugreifen.\n\n[Lernen mehr über die Integration von AD/LDAP] (https://www.mattermost.com/docs-adldap/?utm_medium=product&utm_source=mattermost-advisor-bot&utm_content=adldap). \n\nDurch Anklicken von Starte Test, stimme ich dem [Mattermost Software Evaluation Agreement](https://mattermost.com/software-evaluation-agreement/), der [Datenschutzrichtinie](https://mattermost.com/privacy-policy/) und dem Empfang von Produkt-Emails zu."
  },
  {
    "id": "api.server.warn_metric.number_of_active_users_100.notification_title",
    "translation": "Skalieren mit Mattermost"
  },
  {
    "id": "api.server.warn_metric.number_of_active_users_100.notification_body",
    "translation": "Ihr Mattermost System hat über 100 Benutzer. Mit wachsender Benutzeranzahl, wird das Einrichten neuer Konten immer zeitaufwändiger. Wir empfehlen das Active Directory/LDAP Ihrer Organisation zu integrieren, was jedem mit einem Konto erlaubt auf Mattermost zuzugreifen.\n\n[Lernen mehr über die Integration von AD/LDAP] (https://www.mattermost.com/docs-adldap/?utm_medium=product&utm_source=mattermost-advisor-bot&utm_content=adldap). \n\nDurch das Anklicken von Kontaktieren Sie Uns, teilen Sie Daten mit Mattermost, Inc. [Erfahren Sie mehr](https://mattermost.com/pl/default-admin-advisory)"
  },
  {
    "id": "api.server.warn_metric.number_of_active_users_100.contact_us.email_body",
    "translation": "Mattermost Kontaktieren Sie uns Anfrage. Mein Team hat jetzt mehr als 100 Benutzer und ich überlege die Mattermost Enterprise Version einzusetzen.\n"
  },
  {
    "id": "api.server.warn_metric.mfa.start_trial_notification_success.message",
    "translation": "Ihre Enterprise Test ist jetzt aktiv. Gehen Sie zu **System Konsole > Authentifizierung > MFA** um Multi-Faktor Authentifizierung zu erzwingen.."
  },
  {
    "id": "api.email_batching.send_batched_email_notification.time",
    "translation": "{{.Hour}}:{{.Minute}} {{.TimeZone}}"
  },
  {
    "id": "api.server.warn_metric.bot_response.mailto_email_header",
    "translation": "Email: {{.Email}}"
  },
  {
    "id": "api.server.warn_metric.bot_response.mailto_diagnostic_id_header",
    "translation": "Diagnose Nr: {{.DiagnosticId}}"
  },
  {
    "id": "api.server.license_up_for_renewal.error_sending_email",
    "translation": "EMails für die Lizenzverlängerung konnte nicht gesendet werden"
  },
  {
    "id": "api.server.license_up_for_renewal.error_generating_link",
    "translation": "Der Link zur Lizenzverlängerung konnte nicht generiert werden"
  },
  {
    "id": "api.server.warn_metric.number_of_active_users_500.start_trial.notification_success.message",
    "translation": "Ihr Enterprise Test ist jetzt aktiv. Gehen Sie zur Systemkonsole um die erweiterten Funktionen zu aktivieren."
  },
  {
    "id": "api.server.warn_metric.number_of_active_users_500.start_trial.notification_body",
    "translation": "Mattermost empfiehlt dringend, dass Installationen mit mehr als 500 Benutzern die Vorteile von Funktionen, wie Benutzermanagement, Server Clustering und Performanzüberwachung nutzen. Kontaktieren Sie uns um mehr darüber zu erfahren und teilen Sie uns mit, wie wir Ihnen helfen können.\n\nDurch Anklicken von Starte Test, stimmen Sie dem [Mattermost Software Evaluation Agreement](https://mattermost.com/software-evaluation-agreement/) und der[Datenschutzerklärung] (https://mattermost.com/privacy-policy/) zu, und erhalten Emails zum Produkt."
  },
  {
    "id": "api.server.warn_metric.number_of_active_users_500.notification_title",
    "translation": "Skalieren mit Mattermost"
  },
  {
    "id": "api.server.warn_metric.number_of_active_users_500.notification_body",
    "translation": "Mattermost empfiehlt dringend, dass Installationen mit mehr als 500 Benutzern die Vorteile von Funktionen, wie Benutzermanagement, Server Clustering und Performanzüberwachung nutzen. Kontaktieren Sie uns um mehr darüber zu erfahren und teilen Sie uns mit, wie wir Ihnen helfen können.\n\nDurch Anklicken von Kontaktieren Sie uns, teilen Sie Informationen mit Mattermost, Inc. [Mehr dazu](https://mattermost.com/pl/default-admin-advisory)"
  },
  {
    "id": "api.server.warn_metric.number_of_active_users_500.contact_us.email_body",
    "translation": "Mattermost Kontaktanfrage. Mein Team hat jetzt 500 Benutzer und ich überlege die Mattermost Enterprise Edition zu nutzen.\n"
  },
  {
    "id": "api.server.warn_metric.number_of_active_users_300.start_trial.notification_body",
    "translation": "Mit der Masse an Kommunikation, die in Mattermost passiert, kann es schwierig sein zu wissen, wo wichtige Informationen gefunden werden können. Wenn Sie eine Nachricht an ein breites Publikum senden wollen, können Sie Nur-Lesbare Ankündigungskanäle erstellen, denen jedermann beitreten kann, in die aber nur Administratoren Nachrichten schreiben können.\n\n[Lernen Sie mehr über das Erstellen von Nur-Lesbaren Ankündigungskanälen](https://www.mattermost.com/docs-channel-moderation/?utm_medium=product&utm_source=mattermost-advisor-bot&utm_content=channel-moderation)\n\nDurch Anklicken von \"Starte Test\" stimmen Sie dem [Mattermost Software Evaluation Agreement](https://mattermost.com/software-evaluation-agreement/) und der [Datenschutzreklärung](https://mattermost.com/privacy-policy/) zu, und erhalten Emails zum Produkt."
  },
  {
    "id": "api.server.warn_metric.number_of_active_users_300.notification_body",
    "translation": "Mit der Masse an Kommunikation, die in Mattermost passiert, kann es schwierig sein zu wissen, wo wichtige Informationen gefunden werden können. Wenn Sie eine Nachricht an ein breites Publikum senden wollen, können Sie Nur-Lesbare Ankündigungskanäle erstellen, denen jedermann beitreten kann, in die aber nur Administratoren Nachrichten schreiben können.\n\n[Lernen Sie mehr über das Erstellen von Nur-Lesbaren Ankündigungskanälen](https://www.mattermost.com/docs-channel-moderation/?utm_medium=product&utm_source=mattermost-advisor-bot&utm_content=channel-moderation)\n\nDurch Anklicken von \"Kontaktieren Sie uns\" teilen Sie Informationen mit Mattermost, Inc. [Mehr dazu](https://mattermost.com/pl/default-admin-advisory)"
  },
  {
    "id": "api.server.warn_metric.number_of_active_users_300.contact_us.email_body",
    "translation": "Mattermost Kontaktanfrage. Ich bin daran interessiert mehr über das Erstellen von Nur-Lesbaren Ankündigungskanälen zu lernen.\n"
  },
  {
    "id": "api.server.warn_metric.number_of_active_users_300.start_trial.notification_title",
    "translation": "Nur-Lesbare Ankündigungskanäle"
  },
  {
    "id": "api.server.warn_metric.number_of_active_users_300.start_trial.notification_success.message",
    "translation": "Ihre Enterprise Test ist jetzt aktiv. Erstellen Sie einen Kanal und gehen Sie zu **Systemkonsole > Benutzerverwaltung > Kanäle** um das Schreiben von Nachrichten auf Kanaladministratoren zu beschränken."
  },
  {
    "id": "api.templates.cloud_trial_ended_email.subject",
    "translation": "Mattermost Cloud Test ist beendet"
  },
  {
    "id": "api.templates.cloud_trial_ended_email.start_subscription",
    "translation": "Starte Abonnement"
  },
  {
    "id": "api.templates.at_limit_title",
    "translation": "Sie haben das Benutzerlimit für die freie Nutzung erreicht "
  },
  {
    "id": "api.templates.at_limit_subject",
    "translation": "Mattermost Cloud Benutzerlimit erreicht"
  },
  {
    "id": "api.templates.at_limit_info5",
    "translation": "Alternativ können Sie Benutzer in der Verwaltungskonsole deaktivieren um Plätze für mehr Benutzer bereitzustellen oder um unterhalb des Limits für freie Benutzer zu bleiben."
  },
  {
    "id": "api.templates.at_limit_info2",
    "translation": "Alternativ können Sie Benutzer in der Verwaltungskonsole deaktivieren um Plätze für mehr Benutzer bereitzustellen oder um unterhalb des Limits für freie Benutzer zu bleiben."
  },
  {
    "id": "api.templates.at_limit_info1",
    "translation": "Es sieht so aus, als ob Sie 10 oder mehr Benutzer in Ihrem Arbeitsbereich haben — das ist großartig! Wenn Sie mehr Team Mitglieder einladen wollen, sollten Sie jetzt in Betracht ziehen, auf Mattermost Cloud Professional upzugraden."
  },
  {
    "id": "api.team.set_team_icon.check_image_limits.app_error",
    "translation": "Prüfung der Bildbeschränkungen ist fehlgeschlagen. Auflösung ist zu hoch."
  },
  {
    "id": "api.team.invite_members.limit_reached.app_error",
    "translation": "Sie haben das Benutzerlimit für die freie Nutzung erreicht"
  },
  {
    "id": "api.team.invite_guests_to_channels.invalid_body.app_error",
    "translation": "Ungültiger oder fehlender Anfragebody."
  },
  {
    "id": "api.team.import_team.unknown_import_from.app_error",
    "translation": "Unbekannte Importquelle."
  },
  {
    "id": "api.team.cloud.subscription.error",
    "translation": "Fehler beim Abruf des Cloud-Abonnements"
  },
  {
    "id": "api.team.add_team_member.invalid_body.app_error",
    "translation": "Der Anfrage-Body kann nicht verarbeitet werden."
  },
  {
    "id": "api.system.update_viewed_notices.failed",
    "translation": "Die Aktualisierung von gelesenen Hinweisen ist fehlgeschlagen"
  },
  {
    "id": "api.system.update_notices.validating_failed",
    "translation": "Die Überprüfung der Konditionen für Produkthinweise ist fehlgeschlagen"
  },
  {
    "id": "api.system.update_notices.parse_failed",
    "translation": "Die Verarbeitung von Produkthinweisen ist fehlgeschlagen"
  },
  {
    "id": "api.system.update_notices.fetch_failed",
    "translation": "Das Holen von Produkthinweisen ist fehlgeschlagen"
  },
  {
    "id": "api.system.update_notices.clear_failed",
    "translation": "Das Löschen alter Produkthinweise ist fehlgeschlagen"
  },
  {
    "id": "api.server.warn_metric.support_email_not_configured.start_trial.notification_body",
    "translation": "Bitte gehen Sie zu **Systemkonsole > Systemkonfiguration > Anpassung** um die [Support-E-Mail-Adresse](https://docs.mattermost.com/administration/config-settings.html#support-email) als E-Mail-Adresse des internen IT-Supports für Benutzerfeedback, E-Mail Benachrichtigungen und Support-Anfragen festzulegen."
  },
  {
    "id": "api.server.warn_metric.support_email_not_configured.notification_title",
    "translation": "Setzen Ihre Support E-Mail Adresse"
  },
  {
    "id": "api.server.warn_metric.starting_trial",
    "translation": "Starte Test"
  },
  {
    "id": "api.server.warn_metric.number_of_teams_5.start_trial_notification_success.message",
    "translation": "Ihr Enterprise Test ist jetzt aktiv. Gehen Sie zu **Systemkonsole > Benutzerverwaltung > Berechtigungen** um die erweiterten Berechtigungen zu aktivieren."
  },
  {
    "id": "api.server.warn_metric.number_of_teams_5.start_trial.notification_body",
    "translation": "Ihre Mattermost Umgebung hat jetzt mehrere Teams. Viele Teams habe ihren eigenen, bevorzugten Weg der Koordination und Zusammenarbeit, unter anderem, wie Kanäle erstellt werden, wer neue Teammitglieder einladen kann und wie Integrationen verwaltet werden. Team Übersteuerungsschemata erlauben es Ihnen, Benutzerberechtigungen in jedem Team auf dessen speziellen Bedürfnisse anzupassen.\n\n[Mehr über erweiterte Rechte](https://www.mattermost.com/docs-advanced-permissions-team-override/?utm_medium=product&utm_source=mattermost-advisor-bot&utm_content=advanced-permissions-team-override)\n\nDurch Anklicken von Starte Test, stimmen Sie dem [Mattermost Software Evaluation Agreement](https://mattermost.com/software-evaluation-agreement/) und der[Datenschutzerklärung] (https://mattermost.com/privacy-policy/) zu, und erhalten Emails zum Produkt."
  },
  {
    "id": "api.server.warn_metric.number_of_teams_5.notification_title",
    "translation": "Erweiterte Berechtigungen verwenden"
  },
  {
    "id": "api.server.warn_metric.number_of_teams_5.notification_body",
    "translation": "Ihre Mattermost Umgebung hat jetzt mehrere Teams. Viele Teams habe ihren eigenen, bevorzugten Weg der Koordination und Zusammenarbeit, unter anderem, wie Kanäle erstellt werden, wer neue Teammitglieder einladen kann und wie Integrationen verwaltet werden. Team Übersteuerungsschemata erlauben es Ihnen, Benutzerberechtigungen in jedem Team auf dessen speziellen Bedürfnisse anzupassen.\n\n[Mehr über erweiterte Rechte](https://www.mattermost.com/docs-advanced-permissions-team-override/?utm_medium=product&utm_source=mattermost-advisor-bot&utm_content=advanced-permissions-team-override)\n\nDurch Klicken auf \"Kontakt\" teilen Sie Ihre Daten mit Mattermost, Inc. [mehr](https://mattermost.com/pl/default-admin-advisory)"
  },
  {
    "id": "api.server.warn_metric.number_of_teams_5.contact_us.email_body",
    "translation": "Mattermost Kontaktanfrage. Ich bin daran interessiert, mehr über Erweiterte Berechtigungen mit Team Schemata zu erfahren.\n"
  },
  {
    "id": "api.server.warn_metric.number_of_posts_2M.start_trial.notification_success.message",
    "translation": "Ihre Enterprise Lizenz ist jetzt aktiv. Wenn Sie einen Elasticsearch Server haben, gehen Sie zur Konfiguration zu **Systemkonsole > Umgebung > Elasticsearch**."
  },
  {
    "id": "api.server.warn_metric.number_of_posts_2M.start_trial.notification_body",
    "translation": "Ihre Mattermost Umegbung hat eine große Anzahl an Nachrichten. Die standardmäßige Mattermost-Datenbanksuche beginnt bei ungefähr 2.5 Millionen Nachrichten ein Nachlassen der Leistung zu zeigen. Bei über 5 Millionen Nachrichten kann Elasticsearch signifikate Leistungseinbrüche, wie Timeouts bei der Suche und @-Erwähnungen, vermeiden. Kontaktieren Sie uns um mehr zu erfahren und lassen Sie uns wissen, wie wir Sie unterstützen können.\n\n[Lerne mehr über die Verbesserung der Leistung](https://www.mattermost.com/docs-elasticsearch/?utm_medium=product&utm_source=mattermost-advisor-bot&utm_content=elasticsearch)\n\nDurch Anklicken von Starte Test, stimmen Sie dem [Mattermost Software Evaluation Agreement](https://mattermost.com/software-evaluation-agreement/) und der[Datenschutzerklärung] (https://mattermost.com/privacy-policy/) zu, und erhalten Emails zum Produkt."
  },
  {
    "id": "api.server.warn_metric.number_of_posts_2M.notification_body",
    "translation": "Ihre Mattermost Umegbung hat eine große Anzahl an Nachrichten. Die standardmäßige Mattermost-Datenbanksuche beginnt bei ungefähr 2.5 Millionen Nachrichten ein Nachlassen der Leistung zu zeigen. Bei über 5 Millionen Nachrichten kann Elasticsearch signifikate Leistungseinbrüche, wie Timeouts bei der Suche und @-Erwähnungen, vermeiden. Kontaktieren Sie uns um mehr zu erfahren und lassen Sie uns wissen, wie wir Sie unterstützen können.\n\n[Lerne mehr über die Verbesserung der Leistung](https://www.mattermost.com/docs-elasticsearch/?utm_medium=product&utm_source=mattermost-advisor-bot&utm_content=elasticsearch)\n\nDurch Anklicken von \"Kontaktiere Uns\", teilen Sie Informationen mit Mattermost, Inc. [Mehr Information](https://mattermost.com/pl/default-admin-advisory)"
  },
  {
    "id": "api.server.warn_metric.number_of_posts_2M.notification_title",
    "translation": "Leistung verbessern"
  },
  {
    "id": "api.server.warn_metric.number_of_posts_2M.contact_us.email_body",
    "translation": "Mattermost Kontaktanfrage. Ich bin daran interessiert, mehr über die Verbesserung der Leistung mit Elasticsearch zu erfahren.\n"
  },
  {
    "id": "api.server.warn_metric.number_of_channels_50.start_trial.notification_success.message",
    "translation": "Ihre Enterprise Lizenz ist jetzt aktiv. Gehe zu **Systemkonsole > Benutzerverwaltung > Berechtigungen** um erweiterte Berechtigungen zu aktivieren."
  },
  {
    "id": "api.server.warn_metric.number_of_channels_50.start_trial.notification_body",
    "translation": "Kanäle helfen beim Verbessern der Kommunikation, aber je mehr Mattermost-Benutzern Kanäle erstellen oder beitreten, desto größer wird die Anforderung im System den Überblick zu bewahren. Erweiterte Berechtigungen ermöglichen es festzulegen, welche Benutzer oder Rollen welche spezifische Aktion ausführen dürfen.Dazu zählen unter anderem das Verwalten von Kanaleinstellungen und -mitgliedern, das Verwenden von @channel oder @here, und das Erstellen neuer Webhooks.\n\n[Lerne mehr über Erweiterte Berechtigungen](https://www.mattermost.com/docs-advanced-permissions/?utm_medium=product&utm_source=mattermost-advisor-bot&utm_content=advanced-permissions)\n\nDurch Anklicken von \"Starte Test\", stimme ich dem [Mattermost Software Evaluation Agreement](https://mattermost.com/software-evaluation-agreement/) und der [Datenschutzrichtlinie](https://mattermost.com/privacy-policy/) zu und erhalten E-Mails zum Produkt."
  },
  {
    "id": "api.server.warn_metric.number_of_channels_50.notification_title",
    "translation": "Erweiterte Berechtigungen verwenden"
  },
  {
    "id": "api.server.warn_metric.number_of_channels_50.contact_us.email_body",
    "translation": "Mattermost Kontaktanfrage. Ich bin daran interessiert mehr über die Verwendung von erweiterten Berechtigugnen mit System Schemata zu lernen.\n"
  },
  {
    "id": "api.templates.license_up_for_renewal_title",
    "translation": "Ihr Mattermost Abonnement steht zur Erneuerung an"
  },
  {
    "id": "api.templates.license_up_for_renewal_subtitle_two",
    "translation": "Anmelden an Ihrem Kundenkonto zum erneuern"
  },
  {
    "id": "api.templates.license_up_for_renewal_subtitle",
    "translation": "{{.UserName}}, ihr Abonnement wird in {{.Days}} Tagen ablaufen. Wir hoffen, dass Sie die flexible und sichere Teamzusammenarbeit erleben, die Mattermost ermöglicht. Erneuern Sie bald, um sicherzustellen, dass Ihr Team diese Vorteile weiter genießen kann."
  },
  {
    "id": "api.templates.license_up_for_renewal_subject",
    "translation": "Ihre Lizenz ist zur Erneuerung fällig"
  },
  {
    "id": "api.templates.license_up_for_renewal_renew_now",
    "translation": "Jetzt erneuern"
  },
  {
    "id": "api.templates.invite_body_guest.subTitle",
    "translation": "Sie wurden als Gast eingeladen mit dem Team zusammenzuarbeiten"
  },
  {
    "id": "api.templates.invite_body_footer.title",
    "translation": "Was ist Mattermost?"
  },
  {
    "id": "api.templates.invite_body_footer.learn_more",
    "translation": "Mehr Informationen"
  },
  {
    "id": "api.templates.invite_body_footer.info",
    "translation": "Mattermost ist eine flexible, Open Source basierte, Plattform zum Austausch von Nachrichten, die sichere Zusammenarbeit in Teams erlaubt."
  },
  {
    "id": "api.templates.invite_body.subTitle",
    "translation": "Starten Sie die Zusammenarbeit mit Ihrem Team auf Mattermost"
  },
  {
    "id": "api.templates.email_us_anytime_at",
    "translation": "Schreiben Sie uns jederzeit eine Email unter "
  },
  {
    "id": "api.templates.email_footer_v2",
    "translation": "© 2021 Mattermost, Inc. 530 Lytton Avenue, Second floor, Palo Alto, CA, 94301"
  },
  {
    "id": "api.templates.copyright",
    "translation": "© 2021 Mattermost, Inc. 530 Lytton Avenue, Second floor, Palo Alto, CA, 94301"
  },
  {
    "id": "api.templates.cloud_welcome_email.title",
    "translation": "Ihr 14-Tage Test des {{.WorkSpace}} Arbeitsbereichs kann gestartet werden!"
  },
  {
    "id": "api.templates.cloud_welcome_email.subtitle_info",
    "translation": "Führen Sie die folgenden Schritte aus, um Ihre Teams zu bilden und das Beste aus Ihrem Arbeitsbereich herauszuholen."
  },
  {
    "id": "api.templates.cloud_welcome_email.subtitle",
    "translation": "Erstellen Sie Ihren Arbeitsbereich"
  },
  {
    "id": "api.templates.cloud_welcome_email.subject",
    "translation": "Glückwunsch!"
  },
  {
    "id": "api.templates.cloud_welcome_email.start_questions",
    "translation": "Habe Sie Fragen zu den ersten Schritten? Schreiben Sie uns eine Mail unter"
  },
  {
    "id": "api.templates.cloud_welcome_email.signin_sub_info2",
    "translation": "für die beste Benutzererfahrung auf PC, Mac, iOS und Android."
  },
  {
    "id": "api.templates.cloud_welcome_email.signin_sub_info",
    "translation": "Melden Sie sich an Ihrem Arbeitsbereich an auf unserem"
  },
  {
    "id": "api.templates.cloud_welcome_email.mm_apps",
    "translation": "Mobile und Desktop Apps"
  },
  {
    "id": "api.templates.cloud_welcome_email.invite_sub_info",
    "translation": "Teilen Sie diesen Link um Ihre Mitglieder zum {{.WorkSpace}} einzuladen:"
  },
  {
    "id": "api.templates.cloud_welcome_email.invite_info",
    "translation": "Personen zum Arbeitsbereich einladen"
  },
  {
    "id": "api.templates.cloud_welcome_email.info2",
    "translation": "Bitte den Link für zukünftige Nutzung speichern oder als Lesezeichen hinzufügen."
  },
  {
    "id": "api.templates.cloud_welcome_email.info",
    "translation": "Danke für das Erstellen "
  },
  {
    "id": "api.templates.cloud_welcome_email.download_mm_info",
    "translation": "Die Mattermost App runterladen"
  },
  {
    "id": "api.templates.cloud_welcome_email.button",
    "translation": "Mattermost öffnen"
  },
  {
    "id": "api.templates.cloud_welcome_email.app_market_place",
    "translation": "App Marktplatz haben."
  },
  {
    "id": "api.templates.cloud_welcome_email.add_apps_sub_info",
    "translation": "Optimieren Sie Ihre Arbeit mit Werkzeugen wie Github, Google Calendar und Chrome. Entdecken Sie alle Integrationen, die wir in unserem"
  },
  {
    "id": "api.templates.cloud_welcome_email.add_apps_info",
    "translation": "Apps zu ihrem Arbeitsbereich hinzufügen"
  },
  {
    "id": "api.templates.cloud_trial_ending_email.title",
    "translation": "Ihr 14-tägiger Test von Mattermost endet bald"
  },
  {
    "id": "api.templates.cloud_trial_ending_email.subtitle",
    "translation": "{{.Name}}, ihr 14-tägiger freier Test von Mattermost Cloud Professional endet in 3 Tagen, am {{.TrialEnd}}. Bitte fügen Sie Ihre Bezahlinformationen hinzu, um sicherzustellen, dass Ihr Team weiterhin die Vorteile von Cloud Professional genießen kann."
  },
  {
    "id": "api.templates.cloud_trial_ending_email.subject",
    "translation": "Mattermost Cloud Test endet"
  },
  {
    "id": "api.templates.cloud_trial_ending_email.add_payment_method",
    "translation": "Bezahlmethode hinzufügen"
  },
  {
    "id": "api.templates.cloud_trial_ended_email.title",
    "translation": "Ihr 14-tägiger Test von Mattermost ist heute zuende"
  },
  {
    "id": "api.templates.cloud_trial_ended_email.subtitle",
    "translation": "{{.Name}}, ihr 14-tägiger freier Test von Mattermost Cloud Professional ist heute zuende, {{.TodayDate}}. Bitte fügen Sie Ihre Bezahlinformationen hinzu, um sicherzustellen, dass Ihr Team weiterhin die Vorteile von Cloud Professional genießen kann."
  },
  {
    "id": "api.unable_to_read_file_from_backend",
    "translation": "Fehler beim Lesen einer Datei vom Backend"
  },
  {
    "id": "api.unable_to_create_zip_file",
    "translation": "Fehler beim Erstellen der Zip-Datei."
  },
  {
    "id": "api.templates.welcome_body.subTitle2",
    "translation": "Klicken Sie unten um Ihre E-Mail Adresse zu verifizieren."
  },
  {
    "id": "api.templates.welcome_body.subTitle1",
    "translation": "Danke fürs Beitreten "
  },
  {
    "id": "api.templates.welcome_body.serverURL",
    "translation": "{{ .ServerURL }}."
  },
  {
    "id": "api.templates.welcome_body.info1",
    "translation": "Wenn Sie das nicht waren, können Sie diese Mail gefahrlos ignorieren."
  },
  {
    "id": "api.templates.welcome_body.app_download_title",
    "translation": "Laden Sie die Desktop- und mobilen Apps runter"
  },
  {
    "id": "api.templates.welcome_body.app_download_button",
    "translation": "Download"
  },
  {
    "id": "api.templates.warn_metric_ack.subject",
    "translation": "Mattermost Kontakt Anfrage"
  },
  {
    "id": "api.templates.warn_metric_ack.footer",
    "translation": "Wenn Sie irgendwelche zusätzlichen Anfragen haben, kontaktieren Sie bitte support@mattermost.com"
  },
  {
    "id": "api.templates.warn_metric_ack.body.diagnostic_id_header",
    "translation": "Diagnostik Id: "
  },
  {
    "id": "api.templates.warn_metric_ack.body.contact_name_header",
    "translation": "Kontakt: "
  },
  {
    "id": "api.templates.verify_body.subTitle2",
    "translation": "Klicken Sie unten um Ihre E-Mail Adresse zu verifizieren."
  },
  {
    "id": "api.templates.verify_body.subTitle1",
    "translation": "Danke fürs Beitreten "
  },
  {
    "id": "api.templates.verify_body.serverURL",
    "translation": "{{ .ServerURL }}."
  },
  {
    "id": "api.templates.verify_body.info1",
    "translation": "Wenn Sie das nicht waren, können Sie diese Mail gefahrlos ignorieren."
  },
  {
    "id": "api.templates.upgrade_request_title2",
    "translation": "Neue Benutzer können Ihrem Arbeitsbereich nicht beitreten"
  },
  {
    "id": "api.templates.upgrade_request_title",
    "translation": "{{ .UserName }} möchte Mitglieder zu Ihrem Arbeitsbereich einladen"
  },
  {
    "id": "api.templates.upgrade_request_subject",
    "translation": "Mattermost Benutzer fragt Aktualisierung des Arbeitsbereichs an"
  },
  {
    "id": "api.templates.upgrade_request_info4_2",
    "translation": "Jemand hat kürzlich erfolglos versucht Ihrem Arbeitsbereich beizutreten, da die maximale Benutzeranzahl für die freie Nutzung von Mattermost Cloud erreicht war. Aktualisieren Sie jetzt, um mehr Benutzer beitreten zu lassen."
  },
  {
    "id": "api.templates.upgrade_request_info4",
    "translation": "Da Ihr Arbeitsbereich das Benutzerlimit für die freie Nutzung von Mattermost Cloud erreicht hat, können Einladung nicht gesendet werden. Aktualisieren Sie jetzt damit mehr Benutzer Ihrem Arbeitsbereich beitreten können."
  },
  {
    "id": "api.templates.upgrade_mattermost_cloud",
    "translation": "Aktualisieren"
  },
  {
    "id": "api.templates.reset_body.subTitle",
    "translation": "Klicken Sie unten auf den Button um Ihr Passwort zurückzusetzen. Wenn Sie dies nicht angefragt haben, können Sie diese Mail gefahrlos ignorieren."
  },
  {
    "id": "api.templates.reset_body.info",
    "translation": "Der Link zum Zurücksetzen des Passworts läuft in 24 Stunden ab."
  },
  {
    "id": "api.templates.questions_footer.title",
    "translation": "Fragen?"
  },
  {
    "id": "api.templates.questions_footer.info",
    "translation": "Schreiben Sie uns jederzeit eine E-Mail an "
  },
  {
    "id": "api.templates.payment_failed_no_card.title",
    "translation": "Ihre Mattermost Cloud Rechnung ist fällig"
  },
  {
    "id": "api.templates.payment_failed_no_card.subject",
    "translation": "Eine Zahlung ist für Ihr Mattermost Cloud Abonnement ist fällig"
  },
  {
    "id": "api.templates.payment_failed_no_card.info3",
    "translation": "Um Ihre Rechnung zu prüfen und eine Zahlungsmethode hinzuzufügen, wählen Sie Jetzt bezahlen."
  },
  {
    "id": "api.templates.payment_failed_no_card.info1",
    "translation": "Ihre Mattermost Cloud Rechnung für die letzte Abrechnungsperiode wurde verarbeitet. Allerdings haben wir Ihre Zahlungsdetails nicht in den Akten."
  },
  {
    "id": "api.templates.payment_failed_no_card.button",
    "translation": "Jetzt bezahlen"
  },
  {
    "id": "api.templates.payment_failed.title",
    "translation": "Fehlgeschlagene Zahlung"
  },
  {
    "id": "api.templates.payment_failed.subject",
    "translation": "Aktion notwendig: Zahlung für Mattermost Cloud fehlgeschlagen"
  },
  {
    "id": "api.templates.payment_failed.info3",
    "translation": "Um einen unterbrechungsfreien Betrieb Ihres Mattermost Cloud Abonnements zu gewährleisten, kontaktieren Sie bitte Ihr Finanzinstitut um das Problem zu lösen oder aktualisieren Sie Ihre Zahlungsinformationen. Sobald die Zahlungsinformationen aktualisiert wurden, wird Mattermost versuchen den Außenstand auszugleichen."
  },
  {
    "id": "api.templates.payment_failed.info2",
    "translation": "Es wurde folgender Grund angegeben:"
  },
  {
    "id": "api.templates.payment_failed.info1",
    "translation": "Ihr Finanzinstitut hat ein Zahlung mit Ihrer {{.CardBrand}} Kreditkarte mit der Nummer ****{{.LastFour}}, die für Ihren Mattermost Cloud Arbeitsbereich hinterlegt ist, abgelehnt."
  },
  {
    "id": "api.templates.over_limit_title",
    "translation": "Ihr Arbeitsbereich hat zu viele Benutzer für die kostenfreie Nutzung"
  },
  {
    "id": "api.templates.over_limit_suspended_title",
    "translation": "Mattermost Cloud Arbeitsbereich ausgesetzt"
  },
  {
    "id": "api.templates.over_limit_suspended_subject",
    "translation": "Ihr Mattermost Cloud Abonnement wurde ausgesetzt"
  },
  {
    "id": "api.templates.over_limit_suspended_info2",
    "translation": "Kontaktieren Sie uns um Ihren Arbeitsbereich wieder zu aktivieren."
  },
  {
    "id": "api.templates.over_limit_suspended_info1",
    "translation": "Ihr Mattermost Arbeitsbereich wurde ausgesetzt. Alle Inhalte und Daten in Ihrem Arbeitsbereich werden in 1-3 Monaten gelöscht."
  },
  {
    "id": "api.templates.over_limit_suspended_contact_support",
    "translation": "Support kontaktieren"
  },
  {
    "id": "api.templates.over_limit_subject",
    "translation": "Mattermost Cloud Abonnement über Benutzerlimit"
  },
  {
    "id": "api.templates.over_limit_info2",
    "translation": "Als Alternative können Sie Benutzer in der Admin Konsole deaktivieren um mehr Platz für andere Benutzer zu schaffen oder um unter die Grenze für die freie Benutzung zu kommen."
  },
  {
    "id": "api.templates.over_limit_info1",
    "translation": "Es sieht so aus, als ob Sie mehr als 10 Benutzer in Ihrem Arbeitsbereich haben, was über der Grenze für die freie Nutzung von Mattermost Cloud Professional ist. Um jegliche Unterbrechung in Ihrem Arbeitsbereich zu vermeiden, bitte upgraden."
  },
  {
    "id": "api.templates.over_limit_fix_now",
    "translation": "Jetzt beheben"
  },
  {
    "id": "api.templates.over_limit_90_days_title",
    "translation": "Das Aussetzen Ihres Mattermost Cloud Arbeitsbereichs ist für morgen geplant"
  },
  {
    "id": "api.templates.over_limit_90_days_subject",
    "translation": "Ihr Mattermost Cloud Abonnement wird in Kürze ausgesetzt"
  },
  {
    "id": "api.templates.over_limit_90_days_info4",
    "translation": "Sobald Ihr Arbeitsbereich ausgesetzt ist, werden alle Inhalten und Daten in Ihrem Arbeitsbereich innerhalb von 1-3 Monaten gelöscht."
  },
  {
    "id": "api.templates.over_limit_90_days_info3",
    "translation": "Sobald Ihr Arbeitsbereich ausgesetzt wurde, können Sie sich nicht mehr an Ihrem Konto anmelden oder Zahlungsinformationen aktualisieren. Sie werden unser Support Team kontaktieren müssen, um den Dienst wieder zu aktivieren."
  },
  {
    "id": "api.templates.over_limit_90_days_info2",
    "translation": "Um ein Aussetzen zu verhindern, hinterlegen Sie Ihre Zahlungsinformationen"
  },
  {
    "id": "api.templates.over_limit_90_days_info1",
    "translation": "Dies ist eine letzte Erinnerung, dass wir keine Zahlung für Ihren Mattermost Cloud Arbeitsbereich erhalten haben, die seit {{ .OverLimitDate }} überfällig ist. Wir werden morgen Ihren Dienst aussetzen."
  },
  {
    "id": "api.templates.over_limit_7_days_title",
    "translation": "Keine Zahlungsmethode hinterlegt"
  },
  {
    "id": "api.templates.over_limit_7_days_subject",
    "translation": "Zahlung überfällig für Ihr Mattermost Cloud Abonnement"
  },
  {
    "id": "api.templates.over_limit_7_days_info1",
    "translation": "Mattermost konnte Ihre letzte automatische Zahlung nicht verarbeiten. Um Ihren Dienst aktiv zu halten, fügen Sie bitte kurzfristig Zahlungsdetails hinzu oder Ihre Dienst kann ausgesetzt werden."
  },
  {
    "id": "api.templates.over_limit_30_days_title",
    "translation": "Aussetzung des Mattermost Cloud Abonnements"
  },
  {
    "id": "api.templates.over_limit_30_days_subject",
    "translation": " Handeln Sie um Ihr Mattermost Cloud Abonnement zu behalten"
  },
  {
    "id": "api.templates.over_limit_30_days_info2_item3",
    "translation": "Sie werden den Zugang zu Ihrem Nachrichtenverlauf verlieren"
  },
  {
    "id": "api.templates.over_limit_30_days_info2_item2",
    "translation": "Sie werden Ihre Zahlungsmethode nicht mehr aktualisieren können, ohne unser Support Team zu kontaktieren"
  },
  {
    "id": "api.templates.over_limit_30_days_info2_item1",
    "translation": "Sie werden sich nicht mehr bei Ihren Arbeitsbereich anmelden können"
  },
  {
    "id": "api.templates.over_limit_30_days_info2",
    "translation": "Wenn keine Aktionen vorgenommen werden, wird der Arbeitsbereich ausgesetzt"
  },
  {
    "id": "api.templates.over_limit_14_days_info1",
    "translation": "Nur eine Erinnerung, dass wir keine Zahlung für das Mattermost Abonnement mit Rechnungsdatum vom {{ .OverLimitDate }} erhalten habe. Wir werden in Kürze einen Prozess starten den Dienst auszusetzen, wenn wir keinen Zahlungseingang feststellen können."
  },
  {
    "id": "api.templates.over_limit_30_days_info1",
    "translation": "Es ist immer noch Zeit, Ihren Mattermost Cloud Arbeitsbereich aktiviert zu lassen, wenn die Unstimmigkeiten mit Ihrer Zahlungsmethode gelöst werden. Um eine Unterbrechung des Dienstes zu verhindern, aktualisieren Sie Ihre Zahlungsmethode."
  },
  {
    "id": "api.templates.over_limit_14_days_title",
    "translation": "Zahlung nicht erhalten"
  },
  {
    "id": "api.templates.over_limit_14_days_subject",
    "translation": "Zahlung für das Mattermost Cloud Abonnement ist überfällig"
  },
  {
    "id": "api.upload.upload_data.multipart_error",
    "translation": "Verarbeitung der Multipart-Daten fehlgeschlagen."
  },
  {
    "id": "api.upload.upload_data.invalid_content_type",
    "translation": "Ungültiger Content-Typ für einen Multipart-Upload."
  },
  {
    "id": "api.upload.upload_data.invalid_content_length",
    "translation": "Ungültige Content-Länge."
  },
  {
    "id": "api.upload.get_upload.forbidden.app_error",
    "translation": "Holen des Uploads fehlgeschlagen."
  },
  {
    "id": "api.upgrade_to_enterprise_status.signature.app_error",
    "translation": "Mattermost konnte nicht auf die Enterprise Edition aktualisiert werden. Die digitale Signatur für die heruntergeladene binäre Datei konnte nicht überprüft werden."
  },
  {
    "id": "api.upgrade_to_enterprise_status.app_error",
    "translation": "Mattermost konnte nicht auf die Enterprise Edition aktualisiert werden."
  },
  {
    "id": "api.upgrade_to_enterprise.system_not_supported.app_error",
    "translation": "Mattermost konnte nicht auf die Enterprise Edition aktualisiert werden. Diese Funktion wird nur auf Linux Systemen mit x86-64 Architektur laufen."
  },
  {
    "id": "api.upgrade_to_enterprise.invalid-user.app_error",
    "translation": "Mattermost konnte nicht auf die Enterprise Edition aktualisiert werden. Der Mattermost Systembenutzer {{.MattermostUsername}} hat keinen Schreibzugriff auf die notwendigen binären Dateien. Ein System Administrator kann die Dateiberechtigungen auf dem Server auf dem Mattermost installiert ist, aktualisieren;\n\n```\nchown {{.MattermostUsername}} \"{{.Path}}\"\n```\n\nNach dem Ändern des Dateiberechtigungen, versuchen Sie erneut Mattermost zu aktualisieren. Wenn Sie aktualisiert und neu gestartet haben, vergessen Sie nicht die ursprünglichen Berechtigung auf der binären Datei wieder herzustellen:\n\n```\nchown {{.FileUsername}} \"{{.Path}}\"\n```"
  },
  {
    "id": "api.upgrade_to_enterprise.invalid-user-and-permission.app_error",
    "translation": "Mattermost konnte nicht auf die Enterprise Edition aktualisiert werden. Der Mattermost Systembenutzer {{.MattermostUsername}} hat keinen Schreibzugriff auf die notwendigen binären Dateien. Ein System Administrator kann die Dateiberechtigungen auf dem Server auf dem Mattermost installiert ist, aktualisieren;\n\n```\nchown {{.MattermostUsername}} \"{{.Path}}\"\nchmod +w \"{{.Path}}\"\n```\n\nNach dem Ändern des Dateiberechtigungen, versuchen Sie erneut Mattermost zu aktualisieren. Wenn Sie aktualisiert und neu gestartet haben, vergessen Sie nicht die ursprünglichen Berechtigung auf der binären Datei wieder herzustellen:\n\n```\nchown {{.FileUsername}} \"{{.Path}}\"\nchmod -w \"{{.Path}}\"\n```"
  },
  {
    "id": "api.upgrade_to_enterprise.invalid-permission.app_error",
    "translation": "Mattermost konnte nicht auf die Enterprise Edition aktualisiert werden. Der Mattermost Systembenutzer {{.MattermostUsername}} hat keinen Schreibzugriff auf die notwendigen binären Dateien. Ein System Administrator kann die Dateiberechtigungen auf dem Server auf dem Mattermost installiert ist, aktualisieren;\n\n```\nchmod +w \"{{.Path}}\"\n```\n\nNach dem Ändern des Dateiberechtigungen, versuchen Sie erneut Mattermost zu aktualisieren. Wenn Sie aktualisiert und neu gestartet haben, vergessen Sie nicht die ursprünglichen Berechtigung auf der binären Datei wieder herzustellen:\n\n```\nchmod -w \"{{.Path}}\"\n```"
  },
  {
    "id": "api.upgrade_to_enterprise.generic_error.app_error",
    "translation": "Mattermost konnte nicht auf die Enterprise Edition aktualisiert werden."
  },
  {
    "id": "api.upgrade_to_enterprise.app_error",
    "translation": "Eine Aktualisierung auf die Mattermost Enterprise Edition läuft schon."
  },
  {
    "id": "api.upgrade_to_enterprise.already-enterprise.app_error",
    "translation": "Sie können nicht Aktualisieren, da Sie schon die Mattermost Enterprise Edition ausführen."
  },
  {
    "id": "api.upgrade_to_enterprise.already-done.app_error",
    "translation": "Sie haben schon auf die Mattermost Enterprise Edition aktualisiert. Bitte starten Sie den Server neu um die Aktualisierung abzuschließen."
  },
  {
    "id": "app.command.tryexecutecustomcommand.internal_error",
    "translation": "Benutzerdefinierter Befehl kann nicht ausgeführt werden."
  },
  {
    "id": "app.command.regencommandtoken.internal_error",
    "translation": "Befehlstoken kann nicht regeneriert werden."
  },
  {
    "id": "app.command.listautocompletecommands.internal_error",
    "translation": "Autocomplete-Befehle können nicht aufgelistet werden."
  },
  {
    "id": "app.channel.sidebar_categories.app_error",
    "translation": "Datensatz konnte nicht in Datenbank eingefügt werden."
  },
  {
    "id": "app.channel.save_member.exists.app_error",
    "translation": "Es existiert bereits ein Kanalmitglied mit dieser ID."
  },
  {
    "id": "app.channel.create_initial_sidebar_categories.internal_error",
    "translation": "Initiale Seitenleistenkategorien für den Benutzer konnte nicht erstellt werden."
  },
  {
    "id": "app.channel.autofollow.app_error",
    "translation": "Aktualisieren der Thread Mitgliedschaft für erwähnten Benutzer fehlgeschlagen"
  },
  {
    "id": "app.bot.get_warn_metrics_bot.empty_admin_list.app_error",
    "translation": "Liste der Administratoren ist leer."
  },
  {
    "id": "app.bot.get_system_bot.empty_admin_list.app_error",
    "translation": "Liste der Administratoren ist leer."
  },
  {
    "id": "app.analytics.getanalytics.internal_error",
    "translation": "Kann die Analysedaten nicht holen."
  },
  {
    "id": "api.user.upload_profile_user.login_provider_attribute_set.app_error",
    "translation": "Das Profilbild muss durch den Anmeldeanbieter des Benutzers gesetzt werden."
  },
  {
    "id": "api.user.upload_profile_user.check_image_limits.app_error",
    "translation": "Prüfung der Bildbeschränkungen ist fehlgeschlagen. Auflösung ist zu hoch."
  },
  {
    "id": "api.user.update_user_roles.license.app_error",
    "translation": "Angepasste Berechtigungsschemata werden von der aktuellen Lizenz nicht unterstützt"
  },
  {
    "id": "api.user.update_user_auth.invalid_request",
    "translation": "Anfrage fehlt entweder der AuthData oder AuthService parameter."
  },
  {
    "id": "api.user.update_user.login_provider_attribute_set.app_error",
    "translation": "Das Feld '{{.Field}}' muss durch den Anmeldeanbieter des Benutzers gesetzt werden."
  },
  {
    "id": "api.user.update_password.user_and_hashed.app_error",
    "translation": "Nur System Administratoren können bereits gehashte Passwörter setzen."
  },
  {
    "id": "api.user.update_active.cloud_at_or_over_limit_check_overcapacity",
    "translation": "Weitere Benutzer können nicht aktiviert werden, da das Cloud Konto über der Kapazität ist."
  },
  {
    "id": "api.user.update_active.cloud_at_limit_check_error",
    "translation": "Konnte die Anzahl der Benutzer in Ihrer Mattermost Cloud Instanz nicht prüfen."
  },
  {
    "id": "api.user.send_cloud_welcome_email.error",
    "translation": "Senden der Cloud Willkommensemail fehlgeschlagen"
  },
  {
    "id": "api.user.patch_user.login_provider_attribute_set.app_error",
    "translation": "Das Feld '{{.Field}}' muss durch den Anmeldeanbieter des Benutzers gesetzt werden."
  },
  {
    "id": "api.user.login_by_cws.invalid_token.app_error",
    "translation": "CSW Token ist nicht gültig"
  },
  {
    "id": "api.user.invalidate_verify_email_tokens_parse.error",
    "translation": "Token konnten nicht verarbeitet werden, wenn Email-Überprüfungstoken ungültig gemacht werden"
  },
  {
    "id": "api.user.invalidate_verify_email_tokens_delete.error",
    "translation": "Token konnten nicht entfernt werden, wenn Email-Überprüfungstoken ungültig gemacht werden"
  },
  {
    "id": "api.user.invalidate_verify_email_tokens.error",
    "translation": "Token nach Typ konnten nicht geholt werden, wenn Email-Überprüfungstoken ungültig gemacht werden"
  },
  {
    "id": "api.user.get_uploads_for_user.forbidden.app_error",
    "translation": "Holen der Uploads fehlgeschlagen."
  },
  {
    "id": "api.user.get_authorization_code.endpoint.app_error",
    "translation": "Fehler beim Holen der Endpunkte aus dem Discovery Dokument."
  },
  {
    "id": "api.user.delete_user.not_enabled.app_error",
    "translation": "Die Funktion \"Benutzer endgültig löschen\" ist nicht aktiviert. Bitte kontaktieren Sie Ihren System Administrator."
  },
  {
    "id": "api.user.delete_team.not_enabled.app_error",
    "translation": "Die Funktion \"Team endgültig löschen\" ist nicht aktiviert. Bitte kontaktieren Sie Ihren System Administrator."
  },
  {
    "id": "api.user.delete_channel.not_enabled.app_error",
    "translation": "Die Funktion \"Kanal endgültig löschen\" ist nicht aktiviert. Bitte kontaktieren Sie Ihren System Administrator."
  },
  {
    "id": "api.user.autocomplete_users.missing_team_id.app_error",
    "translation": "Team ID Parameter wird für Autocomplete pro Kanal benötigt."
  },
  {
    "id": "app.job.download_export_results_not_enabled",
    "translation": "DownloadExportResults in der config.json ist false. Bitte auf true setzen um das Ergebnis des Jobs runterzuladen."
  },
  {
    "id": "app.insert_error",
    "translation": "Einfügefehler"
  },
  {
    "id": "app.import.marshal.app_error",
    "translation": "Kann Antwort nicht ordnen."
  },
  {
    "id": "app.import.import_user_teams.save_members.max_accounts.app_error",
    "translation": "Konnte neue Teammitgliedschaft nicht importieren, da keine weiteren Mitglieder in diesem Team erlaubt sind"
  },
  {
    "id": "app.import.import_user_teams.save_members.error",
    "translation": "Konnte neue Teammitgliedschaften nicht importieren"
  },
  {
    "id": "app.import.import_user_teams.save_members.conflict.app_error",
    "translation": "Konnte neue Teammitgliedschaft nicht importieren, da sie bereits existierte"
  },
  {
    "id": "app.import.generate_password.app_error",
    "translation": "Fehler beim Generieren des Passworts."
  },
  {
    "id": "app.import.attachment.read_file_data.error",
    "translation": "Fehlschlag beim Lesen des Dateianhangs während des Imports."
  },
  {
    "id": "app.group.uniqueness_error",
    "translation": "Gruppenmitglied existiert bereits"
  },
  {
    "id": "app.group.permanent_delete_members_by_user.app_error",
    "translation": "Konnte Gruppenmitglied mit UserID \"{{.UserId}}\" nicht entfernen."
  },
  {
    "id": "app.group.no_rows",
    "translation": "Keine passende Gruppe gefunden"
  },
  {
    "id": "app.group.id.app_error",
    "translation": "Ungültige ID Eigenschaft für Gruppe."
  },
  {
    "id": "app.group.group_syncable_already_deleted",
    "translation": "Gruppen Synchronisierung wurde bereits gelöscht"
  },
  {
    "id": "app.export.zip_create.error",
    "translation": "Fehlschlag beim Hinzufügen der Datei zum Zip Archiv während des Exports."
  },
  {
    "id": "app.export.export_attachment.zip_create_header.error",
    "translation": "Fehlschlag beim Erstellen des Zip-Headers während des Exports."
  },
  {
    "id": "app.export.export_attachment.mkdirall.error",
    "translation": "Fehlschlag beim Erstellen des Verzeichnisses während des Exports."
  },
  {
    "id": "app.export.export_attachment.create_file.error",
    "translation": "Fehlschlag beim Erstellen der Datei während des Exports."
  },
  {
    "id": "app.export.export_attachment.copy_file.error",
    "translation": "Fehlschlag beim Kopieren der Datei während des Exports."
  },
  {
    "id": "app.emoji.get_by_name.no_result",
    "translation": "Wir konnten den Emoji nicht finden."
  },
  {
    "id": "app.emoji.get.no_result",
    "translation": "Wir konnten den Emoji nicht finden."
  },
  {
    "id": "app.email.setup_rate_limiter.app_error",
    "translation": "Ein Fehler trat im Ratenbegrenzer auf."
  },
  {
    "id": "app.email.rate_limit_exceeded.app_error",
    "translation": "E-Mail Einladungsgrenze überschritten. Timer wird nach {{.ResetAfter}} Sekunden zurückgesetzt. Bitte nach {{.ResetAfter}} Sekunden nochmal probieren."
  },
  {
    "id": "app.email.no_rate_limiter.app_error",
    "translation": "Ratenbegrenzung ist nicht aufgesetzt."
  },
  {
    "id": "app.create_basic_user.save_member.max_accounts.app_error",
    "translation": "Vorgegebene Teammitgliedschaft kann nicht erstellt werden, da bereits mehr Mitglieder als erlaubt im Team sind"
  },
  {
    "id": "app.create_basic_user.save_member.conflict.app_error",
    "translation": "Vorgegebene Teammitgliedschaft kann nicht erstellt werden, da sie bereits existiert"
  },
  {
    "id": "app.create_basic_user.save_member.app_error",
    "translation": "Vorgegebene Teammitgliedschaft kann nicht erstellt werden"
  },
  {
    "id": "app.update_error",
    "translation": "Aktualisierungsfehler"
  },
  {
    "id": "app.team.join_user_to_team.save_member.max_accounts.app_error",
    "translation": "Konnte neue Teammitgliedschaft nicht erstellen, da das Team die maximale Anzahl an Mitgliedern erreicht hat"
  },
  {
    "id": "app.team.join_user_to_team.save_member.conflict.app_error",
    "translation": "Konnte neue Teammitgliedschaft nicht erstellen, da diese bereits existiert"
  },
  {
    "id": "app.team.join_user_to_team.save_member.app_error",
    "translation": "Konnte neue Teammitgliedschaft nicht erstellen"
  },
  {
    "id": "app.team.get_common_team_ids_for_users.app_error",
    "translation": "Konnte gemeinsame Team IDs nicht holen."
  },
  {
    "id": "app.system.warn_metric.store.app_error",
    "translation": "Fehlschlag beim Speichern des Wertes für {{.WarnMetricName}}"
  },
  {
    "id": "app.system.warn_metric.notification.empty_admin_list.app_error",
    "translation": "Liste der Administratoren ist leer."
  },
  {
    "id": "app.system.warn_metric.bot_displayname",
    "translation": "Mattermost Ratgeber"
  },
  {
    "id": "app.system.warn_metric.bot_description",
    "translation": "[Mehr über den Mattermost Ratgeber erfahren](https://about.mattermost.com/default-channel-handle-documentation)"
  },
  {
    "id": "app.system.system_bot.bot_displayname",
    "translation": "System"
  },
  {
    "id": "app.sharedchannel.dm_channel_creation.internal_error",
    "translation": "Beim Erstellen eines geteilten Direktnachrichtenkanals ist ein Fehler aufgetreten."
  },
  {
    "id": "app.select_error",
    "translation": "Auswahlfehler"
  },
  {
    "id": "app.post.search.app_error",
    "translation": "Fehler beim Durchsuchen der Nachrichten"
  },
  {
    "id": "app.post.get_files_batch_for_indexing.get.app_error",
    "translation": "Konnte den Dateien-Stapel nicht zur Indexierung abrufen."
  },
  {
    "id": "app.notification.footer.title",
    "translation": "Wollen Sie Ihre Benachrichtigungseinstellungen ändern?"
  },
  {
    "id": "app.notification.footer.infoLogin",
    "translation": "Anmelden bei Mattermost"
  },
  {
    "id": "app.notification.footer.info",
    "translation": " und gehen Sie zu Kontoeinstellungen > Benachrichtigungen"
  },
  {
    "id": "app.notification.body.mention.title",
    "translation": "{{.SenderName}} erwähnte Sie in einer Nachricht"
  },
  {
    "id": "app.notification.body.mention.subTitle",
    "translation": "Während Sie weg waren, hat {{.SenderName}} sie im Kanal {{.ChannelName}} erwähnt."
  },
  {
    "id": "app.notification.body.group.title",
    "translation": "{{.SenderName}} hat Ihnen eine neue Nachricht gesendet"
  },
  {
    "id": "app.notification.body.group.subTitle",
    "translation": "Während Sie weg waren, hat {{.SenderName}} eine Nachricht in Ihre Gruppe gesendet."
  },
  {
    "id": "app.notification.body.dm.title",
    "translation": "{{.SenderName}} hat Ihnen eine neue Nachricht gesendet"
  },
  {
    "id": "app.notification.body.dm.time",
    "translation": "{{.Hour}}:{{.Minute}} {{.TimeZone}}"
  },
  {
    "id": "app.notification.body.dm.subTitle",
    "translation": "Während Sie weg waren, hat Ihnen {{.SenderName}} eine neue Direktnachricht gesendet."
  },
  {
    "id": "app.license.generate_renewal_token.no_license",
    "translation": "Keine Lizenz vorhanden"
  },
  {
    "id": "app.license.generate_renewal_token.bad_license",
    "translation": "Dieser Lizenztyp unterstützt keine Generierung von Erneuerungstoken"
  },
  {
    "id": "app.license.generate_renewal_token.app_error",
    "translation": "Fehlschlag beim Generieren eines neuen Erneuerungstoken."
  },
  {
    "id": "app.user.get_by_username.app_error",
    "translation": "Kein vorhandenes Konto für dieses Team auf das Ihr Benutzername passt gefunden. Dieses Team könnte eine Einladung des Teambesitzers benötigen um beizutreten."
  },
  {
    "id": "app.user.get_by_auth.other.app_error",
    "translation": "Wir sind beim Suchen nach dem Konto über den Authentifizierungstyp auf einen Fehler gestoßen."
  },
  {
    "id": "app.user.get_by_auth.missing_account.app_error",
    "translation": "Kann kein passendes Konto, das Ihrem Authentifizierungstyp für dieses Team entspricht, finden. Dieses Team könnte eine Einladung des Teambesitzers benötigen um beizutreten."
  },
  {
    "id": "app.user.get.app_error",
    "translation": "Wir sind beim Suchen des Kontos auf einen Fehler gestoßen."
  },
  {
    "id": "app.user.demote_user_to_guest.user_update.app_error",
    "translation": "Fehlschlag beim Aktualisieren des Benutzers."
  },
  {
    "id": "app.user.convert_bot_to_user.app_error",
    "translation": "Konnte Bot nicht zu Benutzer umwandeln."
  },
  {
    "id": "app.user.clear_all_custom_role_assignments.select.app_error",
    "translation": "Fehlschlag beim Abrufen der Benutzer."
  },
  {
    "id": "app.user.analytics_get_inactive_users_count.app_error",
    "translation": "Wir konnten die inaktiven Benutzer nicht zählen."
  },
  {
    "id": "app.user.analytics_daily_active_users.app_error",
    "translation": "Konnte die aktiven Benutzer im angefragten Zeitraum nicht holen."
  },
  {
    "id": "app.upload.upload_data.update.app_error",
    "translation": "Konnte Upload-Sitzung nicht aktualisieren."
  },
  {
    "id": "app.upload.upload_data.save.app_error",
    "translation": "Konnte Dateiinformationen nicht speichern."
  },
  {
    "id": "app.upload.upload_data.read_file.app_error",
    "translation": "Konnte Datei nicht lesen."
  },
  {
    "id": "app.upload.upload_data.move_file.app_error",
    "translation": "Konnte hochgeladene Datei nicht verschieben."
  },
  {
    "id": "app.upload.upload_data.first_part_too_small.app_error",
    "translation": "Konnte Daten nicht hochladen. Erster Abschnitt muss mindestens {{.Size}} Bytes enthalten."
  },
  {
    "id": "app.upload.upload_data.concurrent.app_error",
    "translation": "Konnte keine Daten aus mehr als einer Anfrage hochladen."
  },
  {
    "id": "app.upload.run_plugins_hook.rejected",
    "translation": "Konnte Datei {{.Filename}} nicht hochladen. Vom Plugin zurückgewiesen: {{.Reason}}"
  },
  {
    "id": "app.upload.run_plugins_hook.move_fail",
    "translation": "Konnte Datei nicht verschieben."
  },
  {
    "id": "app.upload.get_for_user.app_error",
    "translation": "Konnte Uploads für den Benutzer nicht holen."
  },
  {
    "id": "app.upload.get.app_error",
    "translation": "Konnte Upload nicht holen."
  },
  {
    "id": "app.upload.create.save.app_error",
    "translation": "Konnte Upload nicht speichern."
  },
  {
    "id": "app.upload.create.incorrect_channel_id.app_error",
    "translation": "Kann nicht in den angegebenen Kanal hochladen."
  },
  {
    "id": "app.export.marshal.app_error",
    "translation": "Kann Antwort nicht ordnen."
  },
  {
    "id": "app.user.get_thread_membership_for_user.app_error",
    "translation": "Konnte Benutzermitgliedschaft an der Unterhaltung nicht abrufen"
  },
  {
    "id": "app.user.send_emails.app_error",
    "translation": "Keine E-Mails erfolgreich gesendet"
  },
  {
    "id": "app.user.send_auto_response.app_error",
    "translation": "Konnte keine automatische Antwort vom Benutzer senden."
  },
  {
    "id": "app.user.search.app_error",
    "translation": "Konnte keine Benutzer, der auf die Suchparameter passt, finden."
  },
  {
    "id": "app.user.save.username_exists.app_error",
    "translation": "Ein Konto mit dem Benutzernamen ist schon vorhanden."
  },
  {
    "id": "app.user.save.existing.app_error",
    "translation": "Aktualisierung für den vorhandenen Benutzer muss aufgerufen werden."
  },
  {
    "id": "app.user.save.email_exists.app_error",
    "translation": "Ein Konto mit dieser E-Mail Adresse ist bereits vorhanden."
  },
  {
    "id": "app.user.save.app_error",
    "translation": "Konnte Konto nicht speichern."
  },
  {
    "id": "app.user.promote_guest.user_update.app_error",
    "translation": "Konnte Benutzer nicht aktualisieren."
  },
  {
    "id": "app.user.get_recently_active_users.app_error",
    "translation": "Wir sind beim Suchen nach kürzlich aktiven Benutzer auf einen Fehler gestoßen."
  },
  {
    "id": "app.user.get_profiles.app_error",
    "translation": "Wir sind beim Suchen nach Benutzerprofilen auf einen Fehler gestoßen."
  },
  {
    "id": "app.user.get_profile_by_group_channel_ids_for_user.app_error",
    "translation": "Wir sind beim Suchen nach Benutzerprofilen auf einen Fehler gestoßen."
  },
  {
    "id": "app.user.get_new_users.app_error",
    "translation": "Wir sind beim Suchen nach neuen Benutzern auf einen Fehler gestoßen."
  },
  {
    "id": "app.user.get_known_users.get_users.app_error",
    "translation": "Konnte keine bekannten Benutzer aus der Datenbank holen."
  },
  {
    "id": "store.sql_command.update.missing.app_error",
    "translation": "Befehl existiert nicht."
  },
  {
    "id": "store.sql_command.get.missing.app_error",
    "translation": "Befehl existiert nicht."
  },
  {
    "id": "sharedchannel.permalink.not_found",
    "translation": "Diese Nachricht enthält permanente Links zu anderen Kanälen, die für andere Benutzer in anderen Standorten nicht sichtbar sein können."
  },
  {
    "id": "sharedchannel.cannot_deliver_post",
    "translation": "Eine oder mehrere Nachrichten konnten nicht zum entfernten Standort {{.Remote}} zugestellt werden, da dieser offline ist. Die Zustellung erfolgt, wenn der Standort online ist."
  },
  {
    "id": "model.user.is_valid.marshal.app_error",
    "translation": "Konnte Feld nicht zu JSON kodieren"
  },
  {
    "id": "model.upload_session.is_valid.filename.app_error",
    "translation": "Ungültiger Wert für Dateiname"
  },
  {
    "id": "model.upload_session.is_valid.file_size.app_error",
    "translation": "Ungültiger Wert für FileSize"
  },
  {
    "id": "model.upload_session.is_valid.file_offset.app_error",
    "translation": "Ungültiger Wert für FileOffset"
  },
  {
    "id": "model.upload_session.is_valid.channel_id.app_error",
    "translation": "Ungültiger Wert für ChannelId."
  },
  {
    "id": "model.search_params_list.is_valid.include_deleted_channels.app_error",
    "translation": "Alle IncludeDeletedChannels Parameter sollten den gleichen Wert haben."
  },
  {
    "id": "model.reaction.is_valid.update_at.app_error",
    "translation": "Aktualisierung am muss eine gültige Zeit sein."
  },
  {
    "id": "model.plugin_command_error.error.app_error",
    "translation": "Plugin für /{{.Command}} funktioniert nicht. Bitte kontaktieren Sie Ihren Systemadministrator"
  },
  {
    "id": "model.config.is_valid.sql_conn_max_idle_time_milliseconds.app_error",
    "translation": "Ungültige maximale Verbindungsleerlaufzeit für SQL Einstellungen. Muss eine nicht-negative Zahl sein."
  },
  {
    "id": "model.config.is_valid.saml_spidentifier_attribute.app_error",
    "translation": "Service Provider Identifier wird benötigt"
  },
  {
    "id": "model.config.is_valid.import.retention_days_too_low.app_error",
    "translation": "Ungültiger Wert für RetentionDays. Wert ist zu niedrig."
  },
  {
    "id": "model.config.is_valid.import.directory.app_error",
    "translation": "Ungültiger Wert für Verzeichnis."
  },
  {
    "id": "model.config.is_valid.export.retention_days_too_low.app_error",
    "translation": "Ungültiger Wert für RetentionDays. Wert sollte größer als 0 sein"
  },
  {
    "id": "model.config.is_valid.export.directory.app_error",
    "translation": "Wert für Verzeichnis darf nicht leer sein."
  },
  {
    "id": "model.config.is_valid.directory.app_error",
    "translation": "Ungültiges Local Storage Verzeichnis. Darf kein leerer String sein."
  },
  {
    "id": "model.config.is_valid.collapsed_threads.app_error",
    "translation": "Einstellung für Unterhaltungen muss entweder disabled, default_on oder default_off sein"
  },
  {
    "id": "mfa.deactivate.app_error",
    "translation": "Konnte MFA-Aktiv Status für den Benutzer nicht aktualisieren."
  },
  {
    "id": "mfa.activate.app_error",
    "translation": "Konnte MFA-Aktiv Status für den Benutzer nicht aktualisieren."
  },
  {
    "id": "import_process.worker.do_job.missing_file",
    "translation": "Konnte Import nicht verarbeiten: import_file Parameter fehlt."
  },
  {
    "id": "ent.saml.do_login.invalid_time.app_error",
    "translation": "Wir haben eine ungültige Zeit in der Antwort des Identitätsproviders erhalten. Bitte kontaktieren Sie Ihren Systemadministrator."
  },
  {
    "id": "ent.saml.do_login.invalid_signature.app_error",
    "translation": "Wir haben eine ungültige Signatur in der Antwort des Identitätsproviders erhalten. Bitte kontaktieren Sie Ihren Systemadministrator."
  },
  {
    "id": "ent.message_export.global_relay_export.get_attachment_error",
    "translation": "Konnte Dateiinformation für einen Nachricht nicht abrufen."
  },
  {
    "id": "ent.message_export.csv_export.get_attachment_error",
    "translation": "Konnte Dateiinformation für einen Nachricht nicht abrufen."
  },
  {
    "id": "ent.message_export.actiance_export.get_attachment_error",
    "translation": "Konnte Dateiinformation für einen Nachricht nicht abrufen."
  },
  {
    "id": "ent.ldap_id_migrate.app_error",
    "translation": "konnte nicht migrieren."
  },
  {
    "id": "ent.elasticsearch.search_files.unmarshall_file_failed",
    "translation": "Konnte Suchergebnisse nicht dekodieren"
  },
  {
    "id": "ent.elasticsearch.indexer.do_job.get_oldest_entity.error",
    "translation": "Die älteste Einheit (Benutzer, Kanal oder Nachricht) konnte nicht von der Datenbank abgerufen werden"
  },
  {
    "id": "ent.elasticsearch.index_file.error",
    "translation": "Konnte Datei nicht indizieren"
  },
  {
    "id": "ent.elasticsearch.delete_user_files.error",
    "translation": "Konnte Benutzerdateien nicht löschen"
  },
  {
    "id": "ent.elasticsearch.delete_post_files.error",
    "translation": "Konnte Nachrichtendateien nicht löschen"
  },
  {
    "id": "ent.elasticsearch.delete_file.error",
    "translation": "Konnte Datei nicht löschen"
  },
  {
    "id": "ent.elasticsearch.create_template_file_info_if_not_exists.template_create_failed",
    "translation": "Konnte Elasticsearch Vorlage für Dateien nicht erstellen"
  },
  {
    "id": "ent.data_retention.run_failed.error",
    "translation": "Datenhaltungs-Job fehlgeschlagen."
  },
  {
    "id": "ent.data_retention.policies.invalid_policy",
    "translation": "Richtlinie ist ungültig."
  },
  {
    "id": "ent.data_retention.policies.internal_error",
    "translation": "Wir sind bei der Durchführen der angefragten Operation auf einen Fehler gestoßen."
  },
  {
    "id": "ent.compliance.global_relay.write_file.appError",
    "translation": "Konnte globale Austauschdatei nicht schreiben."
  },
  {
    "id": "ent.compliance.csv.write_file.appError",
    "translation": "Konnte CSV-Datei nicht schreiben."
  },
  {
    "id": "ent.cluster.timeout.error",
    "translation": "Zeitüberschreitung beim Warten auf eine Cluster-Antwort"
  },
  {
    "id": "ent.cluster.json_encode.error",
    "translation": "Fehler beim Ordnen der JSON Abfragen aufgetreten"
  },
  {
    "id": "ent.cloud.subscription.error",
    "translation": "Konnte Cloud Abonnement nicht abrufen"
  },
  {
    "id": "ent.actiance.export.write_file.appError",
    "translation": "Konnte Exportdatei nicht schreiben."
  },
  {
    "id": "brand.save_brand_image.check_image_limits.app_error",
    "translation": "Prüfung der Bildbeschränkungen ist fehlgeschlagen. Auflösung ist zu hoch."
  },
  {
    "id": "bleveengine.stop_file_index.error",
    "translation": "Dateiindex konnte nicht geschlossen werden."
  },
  {
    "id": "bleveengine.search_files.error",
    "translation": "Dateisuche konnte nicht abgeschlossen werden."
  },
  {
    "id": "bleveengine.purge_file_index.error",
    "translation": "Fehlschlag beim Bereinigen der Dateiindices."
  },
  {
    "id": "bleveengine.indexer.do_job.get_oldest_entity.error",
    "translation": "Die älteste Einheit (Benutzer, Kanal oder Nachricht) konnte nicht aus der Datenbank abgerufen werden."
  },
  {
    "id": "bleveengine.indexer.do_job.bulk_index_files.batch_error",
    "translation": "Fehler beim Indizieren des Dateistapels."
  },
  {
    "id": "bleveengine.index_file.error",
    "translation": "Fehler beim Indizieren der Datei."
  },
  {
    "id": "bleveengine.delete_user_files.error",
    "translation": "Fehler beim Löschen der Benutzerdateien."
  },
  {
    "id": "bleveengine.delete_post_files.error",
    "translation": "Fehler beim Löschen der Nachrichtendateien."
  },
  {
    "id": "bleveengine.delete_files_batch.error",
    "translation": "Fehler beim Löschen der Dateien."
  },
  {
    "id": "bleveengine.delete_file.error",
    "translation": "Fehler beim Löschen der Datei."
  },
  {
    "id": "bleveengine.create_file_index.error",
    "translation": "Fehler beim Erstellen des Bleve Dateiindex."
  },
  {
    "id": "app.valid_password_generic.app_error",
    "translation": "Passwort ist ungültig"
  },
  {
    "id": "app.user.permanent_delete.app_error",
    "translation": "Konnte das bestehende Konto nicht löschen."
  },
  {
    "id": "app.user.missing_account.const",
    "translation": "Konnte den Benutzer nicht finden."
  },
  {
    "id": "app.user.get_users_batch_for_indexing.get_users.app_error",
    "translation": "Konnte den Benutzerstapel für die Indizierung nicht abrufen."
  },
  {
    "id": "app.user.get_unread_count.app_error",
    "translation": "Wir konnten den Ungelesene Nachrichten Zähler für den Benutzer nicht abrufen."
  },
  {
    "id": "app.user.get_total_users_count.app_error",
    "translation": "Wir konnten die Benutzer nicht zählen."
  },
  {
    "id": "app.user.get_threads_for_user.not_found",
    "translation": "Benutzerunterhaltung ist nicht vorhanden oder wird nicht gefolgt"
  },
  {
    "id": "app.user.get_threads_for_user.app_error",
    "translation": "Konnte Benutzerunterhaltungen nicht abrufen"
  },
  {
    "id": "app.user.get_thread_membership_for_user.not_found",
    "translation": "Benutzermitgliedschaft an der Unterhaltung ist nicht vorhanden"
  },
  {
    "id": "app.user.verify_email.app_error",
    "translation": "Konnte das E-Mail Überprüfen-Feld nicht aktualisieren."
  },
  {
    "id": "app.user.update_update.app_error",
    "translation": "Konnte den Zeitpunkt der letzten Aktualisierung des Benutzers nicht aktualisieren."
  },
  {
    "id": "app.user.update_threads_read_for_user.app_error",
    "translation": "Konnte alle Benutzerunterhaltungen nicht als gelesen aktualisieren"
  },
  {
    "id": "app.user.update_thread_read_for_user.app_error",
    "translation": "Konnte den Gelesen-Status für die Unterhaltung nicht aktualisieren"
  },
  {
    "id": "app.user.update_thread_follow_for_user.app_error",
    "translation": "Konnte den Folgen-Status für die Unterhaltung nicht aktualisieren"
  },
  {
    "id": "app.user.update_failed_pwd_attempts.app_error",
    "translation": "Konnte die failed_attempts nicht aktualisieren."
  },
  {
    "id": "app.user.update_auth_data.email_exists.app_error",
    "translation": "Konnte Konto nicht zu {{.Service}} wechseln. Ein Konto mit der E-Mail {{.Email}} ist schon vorhanden."
  },
  {
    "id": "app.user.update_auth_data.app_error",
    "translation": "Konnte die Auth-Daten nicht aktualisieren."
  },
  {
    "id": "app.user.update_active_for_multiple_users.updating.app_error",
    "translation": "Konnte Gäste nicht deaktivieren."
  },
  {
    "id": "app.user.update.finding.app_error",
    "translation": "Wir sind beim Suchen des Kontos auf einen Fehler gestoßen."
  },
  {
    "id": "app.user.update.find.app_error",
    "translation": "Konnte kein vorhandenes Konto zur Aktualisierung finden."
  },
  {
    "id": "api.license.upgrade_needed.app_error",
    "translation": "Diese Funktion erfordert ein Upgrade auf die Enterprise Edition."
  },
  {
    "id": "extract_content.worker.do_job.file_info",
    "translation": "Es konnten keine Dateiinformationen für die Inhaltsextraktion abgerufen werden."
  },
  {
    "id": "extrac_content.worker.do_job.invalid_input.to",
    "translation": "Ungültiger Eingabewert 'to'"
  },
  {
    "id": "extrac_content.worker.do_job.invalid_input.from",
    "translation": "Ungültiger Eingabewert 'von'"
  },
  {
    "id": "app.user.store_is_empty.app_error",
    "translation": "Es konnte nicht geprüft werden, ob der Benutzerspeicher leer ist."
  }
]<|MERGE_RESOLUTION|>--- conflicted
+++ resolved
@@ -6210,13 +6210,6 @@
   {
     "id": "app.compliance.get.finding.app_error",
     "translation": "Beim Empfang des Compliance-Berichtes wurde ein Fehler festgestellt."
-<<<<<<< HEAD
-  },
-  {
-    "id": "ent.data_retention.flags_batch.internal_error",
-    "translation": "Es ist ein Fehler beim permanenten Löschen des Stapels von Markierungen aufgetreten."
-=======
->>>>>>> d0629503
   },
   {
     "id": "app.preference.save.updating.app_error",
@@ -6593,13 +6586,6 @@
   {
     "id": "ent.elasticsearch.post.get_posts_batch_for_indexing.error",
     "translation": "Konnte den Nachrichtenstapel nicht zur Indizierung abrufen."
-<<<<<<< HEAD
-  },
-  {
-    "id": "ent.data_retention.posts_permanent_delete_batch.internal_error",
-    "translation": "Es ist ein Fehler beim permanenten Löschen des Nachrichtenstapels aufgetreten."
-=======
->>>>>>> d0629503
   },
   {
     "id": "app.post.overwrite.app_error",

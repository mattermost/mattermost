--- conflicted
+++ resolved
@@ -8976,17 +8976,6 @@
     "translation": "ユーザーからの自動返信を送信できませんでした。"
   },
   {
-<<<<<<< HEAD
-    "id": "api.user.cloud_trial_ending_email.error",
-    "translation": "トライアル終了警告の電子メールを送信できませんでした"
-  },
-  {
-    "id": "api.user.cloud_trial_ended_email.error",
-    "translation": "トライアル終了の電子メールを送信できませんでした"
-  },
-  {
-=======
->>>>>>> de5efdb8
     "id": "api.templates.cloud_trial_ending_email.title",
     "translation": "Mattermostの14日間のトライアルは、まもなく終了します"
   },
@@ -9143,8 +9132,6 @@
   {
     "id": "api.team.set_team_icon.check_image_limits.app_error",
     "translation": "画像制限チェックに失敗しました。解像度が高すぎます。"
-<<<<<<< HEAD
-=======
   },
   {
     "id": "ent.data_retention.run_failed.error",
@@ -9245,6 +9232,5 @@
   {
     "id": "app.user.store_is_empty.app_error",
     "translation": "ユーザーストアが空であるかどうか確認できませんでした。"
->>>>>>> de5efdb8
   }
 ]
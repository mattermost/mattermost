[
  {
    "id": "April",
    "translation": "4月"
  },
  {
    "id": "August",
    "translation": "8月"
  },
  {
    "id": "December",
    "translation": "12月"
  },
  {
    "id": "February",
    "translation": "2月"
  },
  {
    "id": "January",
    "translation": "1月"
  },
  {
    "id": "July",
    "translation": "7月"
  },
  {
    "id": "June",
    "translation": "6月"
  },
  {
    "id": "March",
    "translation": "3月"
  },
  {
    "id": "May",
    "translation": "5月"
  },
  {
    "id": "November",
    "translation": "11月"
  },
  {
    "id": "October",
    "translation": "10月"
  },
  {
    "id": "September",
    "translation": "9月"
  },
  {
    "id": "api.admin.add_certificate.array.app_error",
    "translation": "リクエストの 'certificate' 以下にファイルがありません。"
  },
  {
    "id": "api.admin.add_certificate.no_file.app_error",
    "translation": "リクエストの 'certificate' 以下にファイルがありません。"
  },
  {
    "id": "api.admin.add_certificate.open.app_error",
    "translation": "証明書ファイルを開くことができませんでした。"
  },
  {
    "id": "api.admin.add_certificate.saving.app_error",
    "translation": "証明書ファイルを保存できませんでした。"
  },
  {
    "id": "api.admin.file_read_error",
    "translation": "ログファイルの読み込み中にエラーが発生しました。"
  },
  {
    "id": "api.admin.get_brand_image.storage.app_error",
    "translation": "画像ストレージは設定されていません。"
  },
  {
    "id": "api.admin.remove_certificate.delete.app_error",
    "translation": "OAuth2アプリケーションを削除中にエラーが発生しました。"
  },
  {
    "id": "api.admin.saml.metadata.app_error",
    "translation": "サービスプロバイダーのメタデータを構築中にエラーが発生しました。"
  },
  {
    "id": "api.admin.saml.not_available.app_error",
    "translation": "SAML 2.0 は、このサーバーでは設定されていないかサポートされていません。"
  },
  {
    "id": "api.admin.test_email.body",
    "translation": "あなたの電子メール設定が正しく行われました!"
  },
  {
    "id": "api.admin.test_email.missing_server",
    "translation": "SMTPサーバーが必要です"
  },
  {
    "id": "api.admin.test_email.reenter_password",
    "translation": "SMTPのサーバー名、ポート、ユーザー名のいずれかが変更されました。SMTPのパスワードを再度入力し、接続のテストをしてください。"
  },
  {
    "id": "api.admin.test_email.subject",
    "translation": "Mattermost - 電子メール設定のテスト"
  },
  {
    "id": "api.admin.test_s3.missing_s3_bucket",
    "translation": "S3バケット名が必要です"
  },
  {
    "id": "api.admin.upload_brand_image.array.app_error",
    "translation": "リクエストの'image'以下の配列が空です。"
  },
  {
    "id": "api.admin.upload_brand_image.no_file.app_error",
    "translation": "リクエストの'image'以下にファイルがありません。"
  },
  {
    "id": "api.admin.upload_brand_image.parse.app_error",
    "translation": "マルチパートフォームを解析できません。"
  },
  {
    "id": "api.admin.upload_brand_image.storage.app_error",
    "translation": "画像ファイルをアップロードできません。画像ストレージが設定されていません。"
  },
  {
    "id": "api.admin.upload_brand_image.too_large.app_error",
    "translation": "画像ファイルをアップロードできません。ファイルが大き過ぎます。"
  },
  {
    "id": "api.channel.add_member.added",
    "translation": "%v は %v によってチャンネルに追加されました。"
  },
  {
    "id": "api.channel.add_user.to.channel.failed.app_error",
    "translation": "ユーザーをチャンネルに追加できませんでした。"
  },
  {
    "id": "api.channel.add_user.to.channel.failed.deleted.app_error",
    "translation": "既にチームから削除されたユーザーのため、チャンネルに追加することはできません。"
  },
  {
    "id": "api.channel.add_user_to_channel.type.app_error",
    "translation": "この種類のチャンネルにはユーザーを追加することはできません。"
  },
  {
    "id": "api.channel.change_channel_privacy.private_to_public",
    "translation": "このチャンネルは公開チャンネルに変更されたため、全てのチームメンバーが参加できるようになりました。"
  },
  {
    "id": "api.channel.change_channel_privacy.public_to_private",
    "translation": "このチャンネルは非公開チャンネルに変更されました。"
  },
  {
    "id": "api.channel.convert_channel_to_private.default_channel_error",
    "translation": "このデフォルトチャンネルは非公開チャンネルに変更できません。"
  },
  {
    "id": "api.channel.convert_channel_to_private.private_channel_error",
    "translation": "変更しようとしているチャンネルはすでに非公開チャンネルです。"
  },
  {
    "id": "api.channel.create_channel.direct_channel.app_error",
    "translation": "ダイレクトメッセージチャンネルを作成するにはcreateDirectChannel APIを使用してください。"
  },
  {
    "id": "api.channel.create_channel.max_channel_limit.app_error",
    "translation": "現在のチームには、{{.MaxChannelsPerTeam}}チャンネル以上作成できません。"
  },
  {
    "id": "api.channel.create_default_channels.off_topic",
    "translation": "オフトピック"
  },
  {
    "id": "api.channel.create_default_channels.town_square",
    "translation": "タウンスクウェア"
  },
  {
    "id": "api.channel.create_direct_channel.invalid_user.app_error",
    "translation": "ダイレクトチャンネル作成のユーザーIDが不正です。"
  },
  {
    "id": "api.channel.create_group.bad_size.app_error",
    "translation": "グループメッセージチャンネルは３〜８ユーザーでなければなりません。"
  },
  {
    "id": "api.channel.create_group.bad_user.app_error",
    "translation": "指定されたユーザーの一人が存在しません。"
  },
  {
    "id": "api.channel.delete_channel.archived",
    "translation": "%v がチャンネルをアーカイブしました。"
  },
  {
    "id": "api.channel.delete_channel.cannot.app_error",
    "translation": "デフォルトのチャンネルである{{.Channel}}は削除できません。"
  },
  {
    "id": "api.channel.delete_channel.deleted.app_error",
    "translation": "チャンネルはアーカイブされているか削除されています。"
  },
  {
    "id": "api.channel.delete_channel.type.invalid",
    "translation": "ダイレクトメッセージチャンネルもしくはグループメッセージチャンネルを削除できません"
  },
  {
    "id": "api.channel.join_channel.permissions.app_error",
    "translation": "あなたには必要な権限が付与されていません。"
  },
  {
    "id": "api.channel.join_channel.post_and_forget",
    "translation": "%v がチャンネルに参加しました。"
  },
  {
    "id": "api.channel.leave.default.app_error",
    "translation": "デフォルトのチャンネル{{.Channel}}から脱退することはできません。"
  },
  {
    "id": "api.channel.leave.direct.app_error",
    "translation": "ダイレクトメッセージチャンネルから脱退することはできません。"
  },
  {
    "id": "api.channel.leave.last_member.app_error",
    "translation": "あなたが最後のメンバーです。脱退する代わりに非公開チャンネルを削除しましょう。"
  },
  {
    "id": "api.channel.leave.left",
    "translation": "%v がチャンネルから脱退しました。"
  },
  {
    "id": "api.channel.patch_update_channel.forbidden.app_error",
    "translation": "チャンネルを更新できませんでした。"
  },
  {
    "id": "api.channel.post_channel_privacy_message.error",
    "translation": "チャンネル可視性更新メッセージを投稿できませんでした。"
  },
  {
    "id": "api.channel.post_update_channel_displayname_message_and_forget.create_post.error",
    "translation": "表示名更新メッセージを投稿できませんでした"
  },
  {
    "id": "api.channel.post_update_channel_displayname_message_and_forget.retrieve_user.error",
    "translation": "チャンネル表示名を更新する際にユーザーを取得できませんでした"
  },
  {
    "id": "api.channel.post_update_channel_displayname_message_and_forget.updated_from",
    "translation": "%sがチャンネル表示名を %s から %s に更新しました"
  },
  {
    "id": "api.channel.post_update_channel_header_message_and_forget.post.error",
    "translation": "チャンネルヘッダー更新メッセージを投稿できませんでした"
  },
  {
    "id": "api.channel.post_update_channel_header_message_and_forget.removed",
    "translation": "%sはチャンネルヘッダーを削除しました(これまでは%sでした)"
  },
  {
    "id": "api.channel.post_update_channel_header_message_and_forget.retrieve_user.error",
    "translation": "チャンネルヘッダーを更新する際にユーザーを取得できませんでした"
  },
  {
    "id": "api.channel.post_update_channel_header_message_and_forget.updated_from",
    "translation": "%sがチャンネルヘッダーを%sから%sに更新しました"
  },
  {
    "id": "api.channel.post_update_channel_header_message_and_forget.updated_to",
    "translation": "%sがチャンネルヘッダーを%sに更新しました"
  },
  {
    "id": "api.channel.post_user_add_remove_message_and_forget.error",
    "translation": "参加/脱退のメッセージを投稿できませんでした"
  },
  {
    "id": "api.channel.remove.default.app_error",
    "translation": "デフォルトのチャンネル{{.Channel}}からユーザーを削除することはできません。"
  },
  {
    "id": "api.channel.remove_channel_member.type.app_error",
    "translation": "チャンネルからユーザーを削除できません。"
  },
  {
    "id": "api.channel.remove_member.removed",
    "translation": "%v はチャンネルから削除されました。"
  },
  {
    "id": "api.channel.rename_channel.cant_rename_direct_messages.app_error",
    "translation": "ダイレクトメッセージチャンネルの名前は変更できません。"
  },
  {
    "id": "api.channel.rename_channel.cant_rename_group_messages.app_error",
    "translation": "グループメッセージチャンネルの名前は変更できません。"
  },
  {
    "id": "api.channel.update_channel.deleted.app_error",
    "translation": "チャンネルはアーカイブされているか削除されています。"
  },
  {
    "id": "api.channel.update_channel.tried.app_error",
    "translation": "デフォルトのチャンネル{{.Channel}}に不正な更新をしようとしました。"
  },
  {
    "id": "api.channel.update_channel_member_roles.scheme_role.app_error",
    "translation": "与えられた役割はスキームによって管理されているため、チャンネルメンバーへ直接適用することはできません。"
  },
  {
    "id": "api.channel.update_channel_scheme.license.error",
    "translation": "現在のライセンスはチャンネルスキームの更新をサポートしていません"
  },
  {
    "id": "api.channel.update_channel_scheme.scheme_scope.error",
    "translation": "与えられたスキームがチャンネルスキームでないため、チャンネルへスキームを設定できません。"
  },
  {
    "id": "api.channel.update_team_member_roles.scheme_role.app_error",
    "translation": "与えられた役割はスキームによって管理されているため、チームメンバーへ直接適用することはできません。"
  },
  {
    "id": "api.command.admin_only.app_error",
    "translation": "統合機能は管理者のみ実行可能です。"
  },
  {
    "id": "api.command.command_post.forbidden.app_error",
    "translation": "指定されたユーザーは指定されたチャンネルに所属していません。"
  },
  {
    "id": "api.command.disabled.app_error",
    "translation": "コマンドがシステム管理者によって無効化されています。"
  },
  {
    "id": "api.command.duplicate_trigger.app_error",
    "translation": "このトリガーワードは既に使われています。他の単語を選んでください。"
  },
  {
    "id": "api.command.execute_command.create_post_failed.app_error",
    "translation": "コマンド '{{.Trigger}}' はレスポンスを投稿できませんでした。システム管理者に連絡してください。"
  },
  {
    "id": "api.command.execute_command.failed.app_error",
    "translation": "トリガー'{{.Trigger}}'によるコマンドが失敗しました。"
  },
  {
    "id": "api.command.execute_command.failed_empty.app_error",
    "translation": "トリガー'{{.Trigger}}'によるコマンドは空のレスポンスを返しました。"
  },
  {
    "id": "api.command.execute_command.failed_resp.app_error",
    "translation": "トリガー'{{.Trigger}}'によるコマンドはレスポンス {{.Status}} を返しました。"
  },
  {
    "id": "api.command.execute_command.not_found.app_error",
    "translation": "'{{.Trigger}}'がトリガーのコマンドが見つかりませんでした。\"/\"で始まるメッセージを送信するには、メッセージの最初にスペースを加えてみてください。"
  },
  {
    "id": "api.command.execute_command.start.app_error",
    "translation": "コマンドのトリガーが見付かりません。"
  },
  {
    "id": "api.command.invite_people.desc",
    "translation": "あなたのMattermostチームへ招待する電子メールを送る"
  },
  {
    "id": "api.command.invite_people.email_invitations_off",
    "translation": "招待メールが無効化されているため、招待メールは送信されませんでした"
  },
  {
    "id": "api.command.invite_people.email_off",
    "translation": "電子メールが使えるように設定されていません。招待の電子メールは送信できませんでした"
  },
  {
    "id": "api.command.invite_people.fail",
    "translation": "招待の電子メールを送信する際にエラーが発生しました"
  },
  {
    "id": "api.command.invite_people.hint",
    "translation": "[name@domain.com ...]"
  },
  {
    "id": "api.command.invite_people.invite_off",
    "translation": "このサーバーではユーザー作成が無効化されており、招待は送信されません"
  },
  {
    "id": "api.command.invite_people.name",
    "translation": "招待した人々"
  },
  {
    "id": "api.command.invite_people.no_email",
    "translation": "1つ以上の有効な電子メールアドレスを指定してください"
  },
  {
    "id": "api.command.invite_people.sent",
    "translation": "招待の電子メールを送信しました"
  },
  {
    "id": "api.command.team_mismatch.app_error",
    "translation": "他チームのコマンドは更新できません。"
  },
  {
    "id": "api.command_away.desc",
    "translation": "あなたのステータスを離席中に設定する"
  },
  {
    "id": "api.command_away.name",
    "translation": "離席中"
  },
  {
    "id": "api.command_away.success",
    "translation": "あなたは離席中です"
  },
  {
    "id": "api.command_channel_header.channel.app_error",
    "translation": "現在のチャンネルを取得する際にエラーが発生しました。"
  },
  {
    "id": "api.command_channel_header.desc",
    "translation": "チャンネルヘッダーを編集する"
  },
  {
    "id": "api.command_channel_header.hint",
    "translation": "[テキスト]"
  },
  {
    "id": "api.command_channel_header.message.app_error",
    "translation": "/headerコマンドはテキストを指定しなくてはいけません。"
  },
  {
    "id": "api.command_channel_header.name",
    "translation": "ヘッダー"
  },
  {
    "id": "api.command_channel_header.permission.app_error",
    "translation": "あなたにはチャンネルヘッダーを編集するのに必要な権限が付与されていません。"
  },
  {
    "id": "api.command_channel_header.update_channel.app_error",
    "translation": "チャンネルを更新する際にエラーが発生しました。"
  },
  {
    "id": "api.command_channel_purpose.channel.app_error",
    "translation": "現在のチャンネルを取得する際にエラーが発生しました。"
  },
  {
    "id": "api.command_channel_purpose.desc",
    "translation": "チャンネルの目的を編集する"
  },
  {
    "id": "api.command_channel_purpose.direct_group.app_error",
    "translation": "ダイレクトメッセージチャンネルに目的を設定できません。代わりにヘッダーを設定する /header を使用してください。"
  },
  {
    "id": "api.command_channel_purpose.hint",
    "translation": "[テキスト]"
  },
  {
    "id": "api.command_channel_purpose.message.app_error",
    "translation": "/purpose コマンドはメッセージを指定しなくてはいけません。"
  },
  {
    "id": "api.command_channel_purpose.name",
    "translation": "目的"
  },
  {
    "id": "api.command_channel_purpose.permission.app_error",
    "translation": "あなたにはチャンネルの目的を編集するのに必要な権限が付与されていません。"
  },
  {
    "id": "api.command_channel_purpose.update_channel.app_error",
    "translation": "チャンネルの目的を更新する際にエラーが発生しました。"
  },
  {
    "id": "api.command_channel_remove.channel.app_error",
    "translation": "現在のチャンネルを取得する際にエラーが発生しました。"
  },
  {
    "id": "api.command_channel_rename.channel.app_error",
    "translation": "現在のチャンネルを取得する際にエラーが発生しました。"
  },
  {
    "id": "api.command_channel_rename.desc",
    "translation": "チャンネル名を変更する"
  },
  {
    "id": "api.command_channel_rename.direct_group.app_error",
    "translation": "ダイレクトメッセージチャンネル名を変更することはできません。"
  },
  {
    "id": "api.command_channel_rename.hint",
    "translation": "[テキスト]"
  },
  {
    "id": "api.command_channel_rename.message.app_error",
    "translation": "/rename コマンドはメッセージを指定しなくてはいけません。"
  },
  {
    "id": "api.command_channel_rename.name",
    "translation": "名称変更"
  },
  {
    "id": "api.command_channel_rename.permission.app_error",
    "translation": "あなたにはチャンネル名を変更するのに必要な権限が付与されていません。"
  },
  {
    "id": "api.command_channel_rename.too_long.app_error",
    "translation": "チャンネル名は {{.Length}} 文字以下でなくてはなりません。"
  },
  {
    "id": "api.command_channel_rename.too_short.app_error",
    "translation": "チャンネル名は {{.Length}} 文字以上でなくてはなりません。"
  },
  {
    "id": "api.command_channel_rename.update_channel.app_error",
    "translation": "現在のチャンネルを更新する際にエラーが発生しました。"
  },
  {
    "id": "api.command_code.desc",
    "translation": "テキストをコードブロックとして表示する"
  },
  {
    "id": "api.command_code.hint",
    "translation": "[テキスト]"
  },
  {
    "id": "api.command_code.message.app_error",
    "translation": "/echo コマンドはメッセージを指定しなくてはいけません。"
  },
  {
    "id": "api.command_code.name",
    "translation": "コード"
  },
  {
    "id": "api.command_collapse.desc",
    "translation": "画像プレビューの自動折りたたみをオンにする"
  },
  {
    "id": "api.command_collapse.name",
    "translation": "折りたたみ"
  },
  {
    "id": "api.command_collapse.success",
    "translation": "画像のリンクはデフォルトで折りたたまれます"
  },
  {
    "id": "api.command_dnd.desc",
    "translation": "取り込み中 はデスクトップ通知やモバイルプッシュ通知を無効にします。"
  },
  {
    "id": "api.command_dnd.name",
    "translation": "取り込み中"
  },
  {
    "id": "api.command_dnd.success",
    "translation": "取り込み中 が有効です。オフにするまでデスクトップ通知やモバイルプッシュ通知を受け取らなくなります。"
  },
  {
    "id": "api.command_echo.delay.app_error",
    "translation": "遅延時間は10000秒より短く設定してください。"
  },
  {
    "id": "api.command_echo.desc",
    "translation": "あなたのアカウントからのエコーバックテキストです"
  },
  {
    "id": "api.command_echo.high_volume.app_error",
    "translation": "エコーのリクエストが多過ぎます。リクエストを処理できません。"
  },
  {
    "id": "api.command_echo.hint",
    "translation": "'メッセージ' [遅延秒数]"
  },
  {
    "id": "api.command_echo.message.app_error",
    "translation": "/echo コマンドはメッセージを指定しなくてはいけません。"
  },
  {
    "id": "api.command_echo.name",
    "translation": "エコー"
  },
  {
    "id": "api.command_expand.desc",
    "translation": "画像プレビューの自動折りたたみをオフにする"
  },
  {
    "id": "api.command_expand.name",
    "translation": "展開"
  },
  {
    "id": "api.command_expand.success",
    "translation": "画像リンクはデフォルトで展開されます"
  },
  {
    "id": "api.command_expand_collapse.fail.app_error",
    "translation": "プレビューの展開中にエラーが発生しました。"
  },
  {
    "id": "api.command_groupmsg.desc",
    "translation": "指定したユーザーへのグループメッセージを送信する"
  },
  {
    "id": "api.command_groupmsg.fail.app_error",
    "translation": "ユーザーにメッセージを送信中にエラーが発生しました。"
  },
  {
    "id": "api.command_groupmsg.group_fail.app_error",
    "translation": "グループメッセージを作成中にエラーが発生しました。"
  },
  {
    "id": "api.command_groupmsg.hint",
    "translation": "@[ユーザー名1],@[ユーザー名2] 'メッセージ'"
  },
  {
    "id": "api.command_groupmsg.invalid_user.app_error",
    "translation": {
      "other": "ユーザーが見付かりませんでした: {{.Users}}"
    }
  },
  {
    "id": "api.command_groupmsg.max_users.app_error",
    "translation": "グループメッセージは最大で{{.MaxUsers}}ユーザーに制限されています。"
  },
  {
    "id": "api.command_groupmsg.min_users.app_error",
    "translation": "グループメッセージは最小で{{.MinUsers}}ユーザーに制限されています。"
  },
  {
    "id": "api.command_groupmsg.name",
    "translation": "メッセージ"
  },
  {
    "id": "api.command_groupmsg.permission.app_error",
    "translation": "新しいグループメッセージを作成する権限がありません。"
  },
  {
    "id": "api.command_help.desc",
    "translation": "Mattermostヘルプページを開く"
  },
  {
    "id": "api.command_help.name",
    "translation": "ヘルプ"
  },
  {
    "id": "api.command_invite.channel.app_error",
    "translation": "現在のチャンネルを取得する際にエラーが発生しました。"
  },
  {
    "id": "api.command_invite.channel.error",
    "translation": "チャンネル {{.Channel}} が見つかりませんでした。チャンネルの指定には[チャンネルのハンドル名](https://about.mattermost.com/default-channel-handle-documentation)を使用してください。"
  },
  {
    "id": "api.command_invite.desc",
    "translation": "ユーザーをチャンネルに招待する"
  },
  {
    "id": "api.command_invite.directchannel.app_error",
    "translation": "ダイレクトメッセージチャンネルにメンバーを追加できません。"
  },
  {
    "id": "api.command_invite.fail.app_error",
    "translation": "チャンネルに参加する際にエラーが発生しました。"
  },
  {
    "id": "api.command_invite.hint",
    "translation": "@[ユーザー名] ~[チャンネル]"
  },
  {
    "id": "api.command_invite.missing_message.app_error",
    "translation": "ユーザー名とチャンネルが存在しません。"
  },
  {
    "id": "api.command_invite.missing_user.app_error",
    "translation": "ユーザーが見付かりませんでした。システム管理者によって無効化されている可能性があります。"
  },
  {
    "id": "api.command_invite.name",
    "translation": "招待"
  },
  {
    "id": "api.command_invite.permission.app_error",
    "translation": "{{.User}} を {{.Channel}} に追加する権限がありません。"
  },
  {
    "id": "api.command_invite.private_channel.app_error",
    "translation": "チャンネル {{.Channel}} が見つかりませんでした。チャンネルの指定にはチャンネルのハンドル名を使用してください。"
  },
  {
    "id": "api.command_invite.success",
    "translation": "{{.User}} がチャンネル {{.Channel}} に追加されました。"
  },
  {
    "id": "api.command_invite.user_already_in_channel.app_error",
    "translation": "{{.User}} は既にチャンネルに追加されています。"
  },
  {
    "id": "api.command_invite_people.permission.app_error",
    "translation": "新しいユーザーをこのサーバーに招待する権限がありません。"
  },
  {
    "id": "api.command_join.desc",
    "translation": "公開されているチャンネルに参加する"
  },
  {
    "id": "api.command_join.fail.app_error",
    "translation": "チャンネルに参加する際にエラーが発生しました。"
  },
  {
    "id": "api.command_join.hint",
    "translation": "~[チャンネル]"
  },
  {
    "id": "api.command_join.list.app_error",
    "translation": "チャンネル一覧を作成中にエラーが発生しました。"
  },
  {
    "id": "api.command_join.missing.app_error",
    "translation": "チャンネルが見付かりませんでした。"
  },
  {
    "id": "api.command_join.name",
    "translation": "参加する"
  },
  {
    "id": "api.command_kick.name",
    "translation": "退出"
  },
  {
    "id": "api.command_leave.desc",
    "translation": "現在のチャンネルを脱退する"
  },
  {
    "id": "api.command_leave.fail.app_error",
    "translation": "チャンネルを脱退する際にエラーが発生しました。"
  },
  {
    "id": "api.command_leave.name",
    "translation": "脱退"
  },
  {
    "id": "api.command_logout.desc",
    "translation": "Mattermostからログアウトする"
  },
  {
    "id": "api.command_logout.name",
    "translation": "ログアウト"
  },
  {
    "id": "api.command_me.desc",
    "translation": "アクションを実行する"
  },
  {
    "id": "api.command_me.hint",
    "translation": "[メッセージ]"
  },
  {
    "id": "api.command_me.name",
    "translation": "自分"
  },
  {
    "id": "api.command_msg.desc",
    "translation": "ユーザーにダイレクトメッセージを送る"
  },
  {
    "id": "api.command_msg.dm_fail.app_error",
    "translation": "ダイレクトメッセージを作成中にエラーが発生しました。"
  },
  {
    "id": "api.command_msg.fail.app_error",
    "translation": "ユーザーにメッセージを送信中にエラーが発生しました。"
  },
  {
    "id": "api.command_msg.hint",
    "translation": "@[ユーザー名] 'メッセージ'"
  },
  {
    "id": "api.command_msg.missing.app_error",
    "translation": "ユーザーが見付かりませんでした。"
  },
  {
    "id": "api.command_msg.name",
    "translation": "メッセージ"
  },
  {
    "id": "api.command_msg.permission.app_error",
    "translation": "このユーザーへのダイレクトメッセージを送信する権限がありません。"
  },
  {
    "id": "api.command_mute.desc",
    "translation": "現在のチャンネル、もしくは指定された [チャンネル] のデスクトップ、電子メール、プッシュ通知をオフにする。"
  },
  {
    "id": "api.command_mute.error",
    "translation": "チャンネル {{.Channel}} が見つかりませんでした。チャンネルの指定には[チャンネルのハンドル名](https://about.mattermost.com/default-channel-handle-documentation)を使用してください。"
  },
  {
    "id": "api.command_mute.hint",
    "translation": "~[チャンネル]"
  },
  {
    "id": "api.command_mute.name",
    "translation": "ミュート"
  },
  {
    "id": "api.command_mute.no_channel.error",
    "translation": "指定したチャンネルが見つかりませんでした。チャンネルの指定には[チャンネルのハンドル名](https://about.mattermost.com/default-channel-handle-documentation)を使用してください。"
  },
  {
    "id": "api.command_mute.not_member.error",
    "translation": "あなたはメンバーではないため、チャンネル {{.Channel}} をミュートできません。"
  },
  {
    "id": "api.command_mute.success_mute",
    "translation": "チャンネルミュートがオフになるまで {{.Channel}} の通知を受け取らなくなります。"
  },
  {
    "id": "api.command_mute.success_mute_direct_msg",
    "translation": "チャンネルミュートがオフになるまで、このチャンネルの通知を受け取らなくなります。"
  },
  {
    "id": "api.command_mute.success_unmute",
    "translation": "{{.Channel}} はミュートされていません。"
  },
  {
    "id": "api.command_mute.success_unmute_direct_msg",
    "translation": "このチャンネルはミュートされていません。"
  },
  {
    "id": "api.command_offline.desc",
    "translation": "あなたのステータスをオフラインに設定する"
  },
  {
    "id": "api.command_offline.name",
    "translation": "オフライン"
  },
  {
    "id": "api.command_offline.success",
    "translation": "あなたはオフライン状態です"
  },
  {
    "id": "api.command_online.desc",
    "translation": "あなたのステータスをオンラインに設定する"
  },
  {
    "id": "api.command_online.name",
    "translation": "オンライン"
  },
  {
    "id": "api.command_online.success",
    "translation": "あなたはオンライン状態です"
  },
  {
    "id": "api.command_open.name",
    "translation": "開く"
  },
  {
    "id": "api.command_remove.desc",
    "translation": "チャンネルからメンバーを削除する"
  },
  {
    "id": "api.command_remove.direct_group.app_error",
    "translation": "ダイレクトメッセージチャンネルからメンバーを削除することはできません。"
  },
  {
    "id": "api.command_remove.hint",
    "translation": "@[ユーザー名]"
  },
  {
    "id": "api.command_remove.message.app_error",
    "translation": "/remove もしくは /kick コマンドはメッセージを指定しなくてはいけません。"
  },
  {
    "id": "api.command_remove.missing.app_error",
    "translation": "ユーザーが見付かりませんでした。システム管理者によって無効化されている可能性があります。"
  },
  {
    "id": "api.command_remove.name",
    "translation": "削除"
  },
  {
    "id": "api.command_remove.permission.app_error",
    "translation": "あなたにはメンバーを削除するのに必要な権限が付与されていません。"
  },
  {
    "id": "api.command_remove.user_not_in_channel",
    "translation": "{{.Username}} はこのチャンネルのメンバーではありません。"
  },
  {
    "id": "api.command_search.desc",
    "translation": "メッセージ内のテキストを検索する"
  },
  {
    "id": "api.command_search.hint",
    "translation": "[テキスト]"
  },
  {
    "id": "api.command_search.name",
    "translation": "検索"
  },
  {
    "id": "api.command_search.unsupported.app_error",
    "translation": "このデバイスでは検索コマンドはサポートされていません。"
  },
  {
    "id": "api.command_settings.desc",
    "translation": "アカウント設定ダイアログを開く"
  },
  {
    "id": "api.command_settings.name",
    "translation": "設定"
  },
  {
    "id": "api.command_settings.unsupported.app_error",
    "translation": "このデバイスでは設定コマンドはサポートされていません。"
  },
  {
    "id": "api.command_shortcuts.desc",
    "translation": "キーボードショートカットのリストを表示する"
  },
  {
    "id": "api.command_shortcuts.name",
    "translation": "ショートカット"
  },
  {
    "id": "api.command_shortcuts.unsupported.app_error",
    "translation": "このデバイスではショートカットコマンドはサポートされていません。"
  },
  {
    "id": "api.command_shrug.desc",
    "translation": "¯\\_(ツ)_/¯をあなたのメッセージに追加します"
  },
  {
    "id": "api.command_shrug.hint",
    "translation": "[メッセージ]"
  },
  {
    "id": "api.command_shrug.name",
    "translation": "shrug"
  },
  {
    "id": "api.config.client.old_format.app_error",
    "translation": "クライアントの設定で新しい形式がまだサポートされていません。クエリー文字列に format=old を指定してください。"
  },
  {
    "id": "api.context.404.app_error",
    "translation": "申し訳ありません。ページが見付かりません。"
  },
  {
    "id": "api.context.invalid_body_param.app_error",
    "translation": "リクエストボディの{{.Name}}が存在しないか不正です。"
  },
  {
    "id": "api.context.invalid_param.app_error",
    "translation": "不正な{{.Name}}パラメーターです。"
  },
  {
    "id": "api.context.invalid_token.error",
    "translation": "無効なセッショントークン={{.Token}}, err={{.Error}}"
  },
  {
    "id": "api.context.invalid_url_param.app_error",
    "translation": "リクエストURLの{{.Name}}が存在しないか不正です。"
  },
  {
    "id": "api.context.mfa_required.app_error",
    "translation": "このサーバーでは多要素認証が必要です。"
  },
  {
    "id": "api.context.permissions.app_error",
    "translation": "あなたには必要な権限が付与されていません。"
  },
  {
    "id": "api.context.session_expired.app_error",
    "translation": "不正または期限切れのセッションです。ログインし直してください。"
  },
  {
    "id": "api.context.token_provided.app_error",
    "translation": "セッションはOAuthではありませんがクエリー文字列でトークンが渡されました。"
  },
  {
    "id": "api.create_terms_of_service.custom_terms_of_service_disabled.app_error",
    "translation": "カスタム利用規約機能は無効化されています。"
  },
  {
    "id": "api.create_terms_of_service.empty_text.app_error",
    "translation": "カスタム利用規約のテキストを入力してください。"
  },
  {
    "id": "api.email_batching.add_notification_email_to_batch.channel_full.app_error",
    "translation": "電子メールバッチ処理のジョブを受け取るチャンネルがいっぱいです。EmailBatchingBufferSizeを増やしてください。"
  },
  {
    "id": "api.email_batching.add_notification_email_to_batch.disabled.app_error",
    "translation": "電子メールバッチ処理はシステム管理者によって無効にされています。"
  },
  {
    "id": "api.email_batching.send_batched_email_notification.subject",
    "translation": {
      "other": "[{{.SiteName}}] {{.Month}} {{.Day}}, {{.Year}} の新着通知"
    }
  },
  {
    "id": "api.emoji.create.duplicate.app_error",
    "translation": "絵文字を作成できません。同じ名前を持つ他の絵文字が既に存在しています。"
  },
  {
    "id": "api.emoji.create.other_user.app_error",
    "translation": "不正なユーザーIDです。"
  },
  {
    "id": "api.emoji.create.parse.app_error",
    "translation": "絵文字を作成できません。リクエストを理解できません。"
  },
  {
    "id": "api.emoji.create.too_large.app_error",
    "translation": "絵文字を作成できません。画像サイズは1MB未満でなければなりません。"
  },
  {
    "id": "api.emoji.disabled.app_error",
    "translation": "カスタム絵文字はシステム管理者によって無効化されています。"
  },
  {
    "id": "api.emoji.get_image.decode.app_error",
    "translation": "絵文字の画像ファイルをデコードできません。"
  },
  {
    "id": "api.emoji.get_image.read.app_error",
    "translation": "絵文字の画像ファイルを読み込めません。"
  },
  {
    "id": "api.emoji.storage.app_error",
    "translation": "ファイルストレージが正しく設定されていません。S3またはローカルサーバーファイルストレージを設定してください。"
  },
  {
    "id": "api.emoji.upload.image.app_error",
    "translation": "絵文字を作成できません。ファイルはPNGまたはJPEG、GIFにしてください。"
  },
  {
    "id": "api.emoji.upload.large_image.decode_error",
    "translation": "絵文字を作成できません。画像をデコードする際にエラーが発生しました。"
  },
  {
    "id": "api.emoji.upload.large_image.encode_error",
    "translation": "絵文字を作成できません。画像をエンコードする際にエラーが発生しました。"
  },
  {
    "id": "api.emoji.upload.large_image.gif_decode_error",
    "translation": "絵文字を作成できません。GIF画像をデコードする際にエラーが発生しました。"
  },
  {
    "id": "api.emoji.upload.large_image.gif_encode_error",
    "translation": "絵文字を作成できません。GIF画像をエンコードする際にエラーが発生しました。"
  },
  {
    "id": "api.emoji.upload.large_image.too_large.app_error",
    "translation": "絵文字を作成できませんでした。{{.MaxWidth}} x {{.MaxHeight}} より小さい画像にしてください。"
  },
  {
    "id": "api.emoji.upload.open.app_error",
    "translation": "絵文字を作成できませんでした。添付された画像を開く際にエラーが発生しました。"
  },
  {
    "id": "api.file.attachments.disabled.app_error",
    "translation": "このサーバーではファイル添付が無効になっています。"
  },
  {
    "id": "api.file.get_file.public_invalid.app_error",
    "translation": "公開リンクが不正です。"
  },
  {
    "id": "api.file.get_file_preview.no_preview.app_error",
    "translation": "ファイルにプレビュー画像がありません。"
  },
  {
    "id": "api.file.get_file_thumbnail.no_thumbnail.app_error",
    "translation": "このファイルにはサムネイル画像がありません。"
  },
  {
    "id": "api.file.get_public_link.disabled.app_error",
    "translation": "公開リンクが無効化されています。"
  },
  {
    "id": "api.file.get_public_link.no_post.app_error",
    "translation": "ファイルの公開リンクを取得できません。ファイルは現在のユーザーが読むことができる投稿に添付されている必要があります。"
  },
  {
    "id": "api.file.no_driver.app_error",
    "translation": "ファイルドライバーが選択されていません。"
  },
  {
    "id": "api.file.read_file.reading_local.app_error",
    "translation": "ローカルサーバーファイルストレージからの読み込みに失敗しました。"
  },
  {
    "id": "api.file.upload_file.incorrect_number_of_client_ids.app_error",
    "translation": "ファイルをアップロードできませんでした。{{.NumFiles}}ファイルに対して {{.NumClientIds}} 個の client_ids が必要です。"
  },
  {
    "id": "api.file.upload_file.incorrect_number_of_files.app_error",
    "translation": "ファイルをアップロードできませんでした。指定されたファイル数が正しくありません。"
  },
  {
    "id": "api.file.upload_file.large_image.app_error",
    "translation": "最大サイズ以上のファイルはアップロードできません: {{.Filename}}"
  },
  {
    "id": "api.file.upload_file.large_image_detailed.app_error",
    "translation": "{{.Filename}}の大きさ({{.Width}} x {{.Height}} ピクセル)が制限を超えています。"
  },
  {
    "id": "api.file.upload_file.multiple_channel_ids.app_error",
    "translation": "ファイルをアップロードできませんでした。channel_id が矛盾しています。"
  },
  {
    "id": "api.file.upload_file.read_form_value.app_error",
    "translation": "ファイルをアップロードできませんでした。{{.Formname}} の値を読み込む際にエラーが発生しました。"
  },
  {
    "id": "api.file.upload_file.read_request.app_error",
    "translation": "ファイルをアップロードできませんでした。リクエストデータを読み込み、もしくは解析する際にエラーが発生しました。"
  },
  {
    "id": "api.file.upload_file.storage.app_error",
    "translation": "画像ファイルをアップロードできません。画像ストレージが設定されていません。"
  },
  {
    "id": "api.file.upload_file.too_large_detailed.app_error",
    "translation": "{{.Filename}} ファイルをアップロードできませんでした。ファイルサイズ{{.Length}}バイトが許容されている{{.Limit}}バイトを超えています。"
  },
  {
    "id": "api.incoming_webhook.disabled.app_error",
    "translation": "内向きのウェブフックはシステム管理者によって無効にされています。"
  },
  {
    "id": "api.incoming_webhook.invalid_username.app_error",
    "translation": "不正なユーザー名です。"
  },
  {
    "id": "api.io_error",
    "translation": "入出力エラー"
  },
  {
    "id": "api.ldap_group.not_found",
    "translation": "LDAPグループが見付かりません"
  },
  {
    "id": "api.ldap_groups.license_error",
    "translation": "あなたのライセンスはLDAPグループをサポートしていません"
  },
  {
    "id": "api.license.add_license.array.app_error",
    "translation": "リクエストの'license'配列が空です。"
  },
  {
    "id": "api.license.add_license.expired.app_error",
    "translation": "ライセンスは期限切れ、または、まだ有効になっていません。"
  },
  {
    "id": "api.license.add_license.invalid.app_error",
    "translation": "不正なライセンスファイルです。"
  },
  {
    "id": "api.license.add_license.invalid_count.app_error",
    "translation": "重複ない全ユーザー数を数えられません。"
  },
  {
    "id": "api.license.add_license.no_file.app_error",
    "translation": "リクエストの'license'にファイルがありません。"
  },
  {
    "id": "api.license.add_license.open.app_error",
    "translation": "ライセンスファイルを開けません。"
  },
  {
    "id": "api.license.add_license.save.app_error",
    "translation": "ライセンスは正常に保存できませんでした。"
  },
  {
    "id": "api.license.add_license.save_active.app_error",
    "translation": "有効なライセンスIDが正常に保存できませんでした。"
  },
  {
    "id": "api.license.add_license.unique_users.app_error",
    "translation": "あなたのシステムは{{.Count}}の重複のないユーザーが使ってます。このライセンスは{{.Users}}ユーザーのみサポートしています。重複のないユーザー数は、電子メールアドレスによって決められます。全ユーザー数は、サイトリポート->統計を見るを参照してください。"
  },
  {
    "id": "api.license.client.old_format.app_error",
    "translation": "クライアントのライセンスで新しい形式がまだサポートされていません。クエリー文字列に format=old を指定してください。"
  },
  {
    "id": "api.marshal_error",
    "translation": "変換エラー"
  },
  {
    "id": "api.oauth.allow_oauth.redirect_callback.app_error",
    "translation": "不正なリクエスト: 指定されたredirect_uriが登録されたcallback_urlと一致しません。"
  },
  {
    "id": "api.oauth.allow_oauth.turn_off.app_error",
    "translation": "システム管理者はOAuth2サービスプロバイダーを無効にしています。"
  },
  {
    "id": "api.oauth.authorize_oauth.disabled.app_error",
    "translation": "システム管理者はOAuth2サービスプロバイダーを無効にしています。"
  },
  {
    "id": "api.oauth.get_access_token.bad_client_id.app_error",
    "translation": "不正なリクエスト: client_idが不正です。"
  },
  {
    "id": "api.oauth.get_access_token.bad_client_secret.app_error",
    "translation": "不正なリクエスト: client_secretが存在しません。"
  },
  {
    "id": "api.oauth.get_access_token.bad_grant.app_error",
    "translation": "不正なリクエスト: grant_typeが不正です。"
  },
  {
    "id": "api.oauth.get_access_token.credentials.app_error",
    "translation": "不正なクライアント: 不正なクライアント認証情報です。"
  },
  {
    "id": "api.oauth.get_access_token.disabled.app_error",
    "translation": "システム管理者はOAuth2サービスプロバイダーを無効にしています。"
  },
  {
    "id": "api.oauth.get_access_token.expired_code.app_error",
    "translation": "不正な権限付与: 不正あるいは期限切れの認証コードです。"
  },
  {
    "id": "api.oauth.get_access_token.internal.app_error",
    "translation": "サーバーエラー: データベースへアクセス中にサーバー内部エラーが発生しました。"
  },
  {
    "id": "api.oauth.get_access_token.internal_saving.app_error",
    "translation": "サーバーエラー: データベースへアクセストークンを保存中にサーバー内部エラーが発生しました。"
  },
  {
    "id": "api.oauth.get_access_token.internal_session.app_error",
    "translation": "サーバーエラー: データベースへセッションを保存中にサーバー内部エラーが発生しました。"
  },
  {
    "id": "api.oauth.get_access_token.internal_user.app_error",
    "translation": "サーバーエラー: データベースからユーザーを取得中にサーバー内部エラーが発生しました。"
  },
  {
    "id": "api.oauth.get_access_token.missing_code.app_error",
    "translation": "不正なリクエスト: コードが存在しません。"
  },
  {
    "id": "api.oauth.get_access_token.missing_refresh_token.app_error",
    "translation": "不正なリクエスト: refresh_tokenが存在しません。"
  },
  {
    "id": "api.oauth.get_access_token.redirect_uri.app_error",
    "translation": "不正なリクエスト: 指定されたredirect_uriが認証コードのredirect_uriと一致しません。"
  },
  {
    "id": "api.oauth.get_access_token.refresh_token.app_error",
    "translation": "不正な権限付与: 不正なリフレッシュトークンです。"
  },
  {
    "id": "api.oauth.invalid_state_token.app_error",
    "translation": "不正な状態トークンです。"
  },
  {
    "id": "api.oauth.register_oauth_app.turn_off.app_error",
    "translation": "システム管理者はOAuth2サービスプロバイダーを無効にしています。"
  },
  {
    "id": "api.oauth.revoke_access_token.del_session.app_error",
    "translation": "データベースからセッションを削除できませんでした。"
  },
  {
    "id": "api.oauth.revoke_access_token.del_token.app_error",
    "translation": "データベースからアクセストークンを削除できませんでした。"
  },
  {
    "id": "api.oauth.revoke_access_token.get.app_error",
    "translation": "削除前にデータベースからアクセストークンを取得できませんでした。"
  },
  {
    "id": "api.oauth.singup_with_oauth.disabled.app_error",
    "translation": "ユーザーの利用登録は無効化されています。"
  },
  {
    "id": "api.oauth.singup_with_oauth.expired_link.app_error",
    "translation": "利用登録リンクは有効期限が切れています。"
  },
  {
    "id": "api.oauth.singup_with_oauth.invalid_link.app_error",
    "translation": "利用登録リンクが不正です。"
  },
  {
    "id": "api.outgoing_webhook.disabled.app_error",
    "translation": "外向きのウェブフックはシステム管理者によって無効にされています。"
  },
  {
    "id": "api.plugin.upload.array.app_error",
    "translation": "multipart/formリクエストのファイル配列が空です。"
  },
  {
    "id": "api.plugin.upload.file.app_error",
    "translation": "multipart/formリクエストのファイルを開けませんでした。"
  },
  {
    "id": "api.plugin.upload.no_file.app_error",
    "translation": "multipart/formリクエストにファイルが存在しません。"
  },
  {
    "id": "api.post.check_for_out_of_channel_mentions.message.multiple",
    "translation": "@{{.Usernames}}と@{{.LastUsername}}についての投稿が行われましたが、彼らはこのチャンネルには属していないため通知を受け取ることができませんでした。"
  },
  {
    "id": "api.post.check_for_out_of_channel_mentions.message.one",
    "translation": "@{{.Usernames}}についての投稿が行われましたが、彼らはこのチャンネルには属していないため通知を受け取ることができませんでした。"
  },
  {
    "id": "api.post.create_post.can_not_post_to_deleted.error",
    "translation": "削除済みのチャンネルには投稿できません。"
  },
  {
    "id": "api.post.create_post.channel_root_id.app_error",
    "translation": "RootIdパラメーターのChannelIdが不正です。"
  },
  {
    "id": "api.post.create_post.parent_id.app_error",
    "translation": "ParentIdパラメーターが不正です。"
  },
  {
    "id": "api.post.create_post.root_id.app_error",
    "translation": "RootIdパラメーターが不正です。"
  },
  {
    "id": "api.post.create_post.town_square_read_only",
    "translation": "このチャンネルは読み取り専用です。権限のあるメンバーのみがここに投稿できます。"
  },
  {
    "id": "api.post.create_webhook_post.creating.app_error",
    "translation": "投稿を作成できません。"
  },
  {
    "id": "api.post.deduplicate_create_post.failed_to_get",
    "translation": "同一リクエストを繰り返すクライアントの重複を除去した後も、オリジナルの投稿を取得できませんでした。"
  },
  {
    "id": "api.post.deduplicate_create_post.pending",
    "translation": "別のクライアントから同一リクエストが送信されたため、投稿は拒否されました。"
  },
  {
    "id": "api.post.delete_post.can_not_delete_post_in_deleted.error",
    "translation": "削除されたチャンネルの投稿は削除できません。"
  },
  {
    "id": "api.post.disabled_all",
    "translation": "チャンネルに{{.Users}}以上のユーザーがいるため@allは無効化されています。"
  },
  {
    "id": "api.post.disabled_channel",
    "translation": "チャンネルに{{.Users}}以上のユーザーがいるため@channelは無効化されています。"
  },
  {
    "id": "api.post.disabled_here",
    "translation": "チャンネルに{{.Users}}以上のユーザーがいるため@hereは無効化されています。"
  },
  {
    "id": "api.post.do_action.action_id.app_error",
    "translation": "不正なアクションIDです。"
  },
  {
    "id": "api.post.do_action.action_integration.app_error",
    "translation": "アクション統合エラー。"
  },
  {
    "id": "api.post.get_message_for_notification.files_sent",
    "translation": {
      "other": "{{.Count}} ファイル送信: {{.Filenames}}{{.Count}} ファイル送信: {{.Filenames}}"
    }
  },
  {
    "id": "api.post.get_message_for_notification.images_sent",
    "translation": {
      "other": "{{.Count}} 画像送信: {{.Filenames}}{{.Count}} 画像送信: {{.Filenames}}"
    }
  },
  {
    "id": "api.post.link_preview_disabled.app_error",
    "translation": "リンクプレビュー機能はシステム管理者によって無効にされています。"
  },
  {
    "id": "api.post.patch_post.can_not_update_post_in_deleted.error",
    "translation": "削除されたチャンネルの投稿は更新できません。"
  },
  {
    "id": "api.post.save_is_pinned_post.town_square_read_only",
    "translation": "このチャンネルは読み取り専用です。権限のあるメンバーのみがこのチャンネルの投稿をピン留めできます。"
  },
  {
    "id": "api.post.send_notification_and_forget.push_channel_mention",
    "translation": " がチャンネルへ通知しました。"
  },
  {
    "id": "api.post.send_notification_and_forget.push_comment_on_post",
    "translation": " があなたの投稿へのコメントしました。"
  },
  {
    "id": "api.post.send_notification_and_forget.push_comment_on_thread",
    "translation": " があなたが参加しているスレッドへのコメントしました。"
  },
  {
    "id": "api.post.send_notifications_and_forget.push_explicit_mention",
    "translation": " があなたについての投稿を行いました。"
  },
  {
    "id": "api.post.send_notifications_and_forget.push_general_message",
    "translation": " がメッセージを投稿しました。"
  },
  {
    "id": "api.post.send_notifications_and_forget.push_image_only",
    "translation": " がファイルを添付しました。"
  },
  {
    "id": "api.post.send_notifications_and_forget.push_message",
    "translation": "あなたへメッセージを送信しました。"
  },
  {
    "id": "api.post.update_post.can_not_update_post_in_deleted.error",
    "translation": "削除されたチャンネルの投稿は更新できません。"
  },
  {
    "id": "api.post.update_post.find.app_error",
    "translation": "更新すべき投稿またはコメントが見付かりませんでした。"
  },
  {
    "id": "api.post.update_post.permissions_details.app_error",
    "translation": "既に削除されたIDです id={{.PostId}}。"
  },
  {
    "id": "api.post.update_post.permissions_time_limit.app_error",
    "translation": "投稿の編集は {{.timeLimit}} 秒間のみ有効です。詳細はシステム管理者に問い合わせてください。"
  },
  {
    "id": "api.post.update_post.system_message.app_error",
    "translation": "システムメッセージをアップデートできません。"
  },
  {
    "id": "api.post_get_post_by_id.get.app_error",
    "translation": "投稿を取得できません。"
  },
  {
    "id": "api.preference.delete_preferences.delete.app_error",
    "translation": "ユーザー設定を削除できませんでした。"
  },
  {
    "id": "api.preference.preferences_category.get.app_error",
    "translation": "ユーザー設定を取得できませんでした。"
  },
  {
    "id": "api.preference.update_preferences.set.app_error",
    "translation": "ユーザー設定を設定できませんでした。"
  },
  {
    "id": "api.reaction.delete.archived_channel.app_error",
    "translation": "アーカイブチャンネルのリアクションは削除できません。"
  },
  {
    "id": "api.reaction.save.archived_channel.app_error",
    "translation": "アーカイブチャンネルにはリアクションできません。"
  },
  {
    "id": "api.reaction.save_reaction.invalid.app_error",
    "translation": "リアクションが正しくありません。"
  },
  {
    "id": "api.reaction.save_reaction.user_id.app_error",
    "translation": "他のユーザーのリアクションを保存することはできません。"
  },
  {
    "id": "api.reaction.town_square_read_only",
    "translation": "読み取り専用チャンネルで投稿へリアクションすることはできません。"
  },
  {
    "id": "api.restricted_system_admin",
    "translation": "この操作は制限されたシステム管理者には禁止されています。"
  },
  {
    "id": "api.roles.patch_roles.license.error",
    "translation": "現在のライセンスは高度な権限設定をサポートしていません。"
  },
  {
    "id": "api.scheme.create_scheme.license.error",
    "translation": "現在のライセンスは権限スキームの作成をサポートしていません。"
  },
  {
    "id": "api.scheme.delete_scheme.license.error",
    "translation": "現在のライセンスは権限スキームの削除をサポートしていません"
  },
  {
    "id": "api.scheme.get_channels_for_scheme.scope.error",
    "translation": "与えられたスキームがチャンネルスキームではないため、チャンネルを取得できませんでした。"
  },
  {
    "id": "api.scheme.get_teams_for_scheme.scope.error",
    "translation": "与えられたスキームがチームスキームではないため、チームを取得できませんでした。"
  },
  {
    "id": "api.scheme.patch_scheme.license.error",
    "translation": "現在のライセンスは権限スキームの更新をサポートしていません"
  },
  {
    "id": "api.server.start_server.forward80to443.disabled_while_using_lets_encrypt",
    "translation": "LetsEncryptを使用する際は ポート80を443へ転送する を有効にしなければなりません"
  },
  {
    "id": "api.server.start_server.forward80to443.enabled_but_listening_on_wrong_port",
    "translation": "ポート %s で接続待ちをしているため、ポート80へのアクセスをポート443へ転送できません: プロキシサーバーを使用している場合、Forward80To443を無効にしてください"
  },
  {
    "id": "api.server.start_server.rate_limiting_memory_store",
    "translation": "投稿頻度制限のメモリー保存が初期化されていません。MemoryStoreSizeの設定を確認してください。"
  },
  {
    "id": "api.server.start_server.rate_limiting_rate_limiter",
    "translation": "投稿頻度制限を初期化できません。"
  },
  {
    "id": "api.server.start_server.starting.critical",
    "translation": "サーバー開始時にエラーになりました err:%v"
  },
  {
    "id": "api.slackimport.slack_add_bot_user.email_pwd",
    "translation": "電子メールアドレス {{.Email}} と パスワード {{.Password}} を持つ 統合機能/SlackBot のユーザーがインポートされました。\r\n"
  },
  {
    "id": "api.slackimport.slack_add_bot_user.unable_import",
    "translation": "統合機能/SlackBot のユーザー {{.Username}} がインポートできませんでした。\r\n"
  },
  {
    "id": "api.slackimport.slack_add_channels.added",
    "translation": "\r\nチャンネルが追加されました: \r\n"
  },
  {
    "id": "api.slackimport.slack_add_channels.failed_to_add_user",
    "translation": "チャンネルにSlackユーザー {{.Username}} を追加できませんでした。\r\n"
  },
  {
    "id": "api.slackimport.slack_add_channels.import_failed",
    "translation": "Slackチャンネル {{.DisplayName}} をインポートできませんでした。\r\n"
  },
  {
    "id": "api.slackimport.slack_add_channels.merge",
    "translation": "Slackチャンネル {{.DisplayName}} は有効なMattermostのチャンネルとして既に存在しています。両方のチャンネルがマージされます。\r\n"
  },
  {
    "id": "api.slackimport.slack_add_users.created",
    "translation": "\r\n ユーザーが作成されました:\r\n"
  },
  {
    "id": "api.slackimport.slack_add_users.email_pwd",
    "translation": "電子メールアドレス {{.Email}} とパスワード {{.Password}} を持つSlackがインポートされました。\r\n"
  },
  {
    "id": "api.slackimport.slack_add_users.merge_existing",
    "translation": "電子メールアドレス {{.Email}} とユーザー名 {{.Username}} を持つ既存のMattermostユーザーとSlackユーザーをマージしました。\r\n"
  },
  {
    "id": "api.slackimport.slack_add_users.merge_existing_failed",
    "translation": "電子メールアドレス {{.Email}} とユーザー名 {{.Username}} を持つ既存のMattermostユーザーとSlackユーザーをマージしましたが、そのユーザーをチームに追加できませんでした。\r\n"
  },
  {
    "id": "api.slackimport.slack_add_users.missing_email_address",
    "translation": "Slackエクスポートにユーザー {{.Username}} の電子メールアドレスが存在しません。プレースホルダーとして {{.Email}} が利用されます。システムにログインした時、そのユーザーは電子メールアドレスを更新する必要があります。\r\n"
  },
  {
    "id": "api.slackimport.slack_add_users.unable_import",
    "translation": "Slackユーザーをインポートできません: {{.Username}}\r\n"
  },
  {
    "id": "api.slackimport.slack_import.log",
    "translation": "Mattermost Slackインポートログ\r\n"
  },
  {
    "id": "api.slackimport.slack_import.note1",
    "translation": "- 投稿のうちいくつかはインポートされませんでした。このインポートプログラムではサポートされません。\r\n"
  },
  {
    "id": "api.slackimport.slack_import.note2",
    "translation": "- Slack botの投稿は現在サポートされていません。\r\n"
  },
  {
    "id": "api.slackimport.slack_import.note3",
    "translation": "- 詳細なエラーはサーバーログを確認してください。\r\n"
  },
  {
    "id": "api.slackimport.slack_import.notes",
    "translation": "\r\n注意事項: \r\n"
  },
  {
    "id": "api.slackimport.slack_import.open.app_error",
    "translation": "ファイルを開けませんでした: {{.Filename}}。\r\n"
  },
  {
    "id": "api.slackimport.slack_import.team_fail",
    "translation": "インポートするチームを取得できませんでした。\r\n"
  },
  {
    "id": "api.slackimport.slack_import.zip.app_error",
    "translation": "Slackエクスポートのzipファイルを開けませんでした。\r\n"
  },
  {
    "id": "api.status.user_not_found.app_error",
    "translation": "ユーザーが見付かりません。"
  },
  {
    "id": "api.team.add_user_to_team.added",
    "translation": "%v は %v によってチームに追加されました。"
  },
  {
    "id": "api.team.add_user_to_team.missing_parameter.app_error",
    "translation": "チームにユーザーを追加するにはパラメーターが必要です。"
  },
  {
    "id": "api.team.get_invite_info.not_open_team",
    "translation": "誰でも招待できるチームではないので、招待機能は無効です。"
  },
  {
    "id": "api.team.get_team_icon.filesettings_no_driver.app_error",
    "translation": "ファイル設定のドライバー名が不正です。  'local'または'amazons3'にしてください。"
  },
  {
    "id": "api.team.get_team_icon.read_file.app_error",
    "translation": "チームアイコンファイルを読み込めません。"
  },
  {
    "id": "api.team.import_team.array.app_error",
    "translation": "リクエストの'file'以下の配列が空です。"
  },
  {
    "id": "api.team.import_team.integer.app_error",
    "translation": "ファイルサイズが整数ではありません。"
  },
  {
    "id": "api.team.import_team.no_file.app_error",
    "translation": "リクエストの'file'以下にファイルがありません。"
  },
  {
    "id": "api.team.import_team.no_import_from.app_error",
    "translation": "不正なリクエスト: importFromが存在しません。"
  },
  {
    "id": "api.team.import_team.open.app_error",
    "translation": "ファイルを開けません。"
  },
  {
    "id": "api.team.import_team.parse.app_error",
    "translation": "マルチパートフォームを解析できません。"
  },
  {
    "id": "api.team.import_team.unavailable.app_error",
    "translation": "不正なリクエスト: ファイルサイズ項目が存在しません。"
  },
  {
    "id": "api.team.invite_members.disabled.app_error",
    "translation": "招待メールは無効化されています。"
  },
  {
    "id": "api.team.invite_members.invalid_email.app_error",
    "translation": "以下の電子メールアドレスのドメインは許可されていません: {{.Addresses}}。詳細についてはシステム管理者に問い合わせてください。"
  },
  {
    "id": "api.team.invite_members.no_one.app_error",
    "translation": "誰も招待しません。"
  },
  {
    "id": "api.team.is_team_creation_allowed.disabled.app_error",
    "translation": "チーム作成は無効になっています。詳細はシステム管理者に問い合わせてください。"
  },
  {
    "id": "api.team.is_team_creation_allowed.domain.app_error",
    "translation": "電子メールアドレスが特定のドメイン(例えば、@example.com)である必要があります。詳細はシステム管理者に問い合わせてください。"
  },
  {
    "id": "api.team.join_team.post_and_forget",
    "translation": "%v がチームに参加しました。"
  },
  {
    "id": "api.team.join_user_to_team.allowed_domains.app_error",
    "translation": "電子メールアドレスが特定のドメイン(例えば、@example.com)である必要があります。詳細はチーム管理者かシステム管理者に問い合わせてください。"
  },
  {
    "id": "api.team.leave.left",
    "translation": "%v はチームから脱退しました。"
  },
  {
    "id": "api.team.move_channel.post.error",
    "translation": "チャンネル移動メッセージを投稿できませんでした。"
  },
  {
    "id": "api.team.move_channel.success",
    "translation": "このチャンネルは %v からこのチームへ移動されました。"
  },
  {
    "id": "api.team.remove_team_icon.get_team.app_error",
    "translation": "チームの取得中にエラーが発生しました。"
  },
  {
    "id": "api.team.remove_user_from_team.missing.app_error",
    "translation": "ユーザーはこのチームの一員ではありません。"
  },
  {
    "id": "api.team.remove_user_from_team.removed",
    "translation": "%v はチームから削除されました。"
  },
  {
    "id": "api.team.set_team_icon.array.app_error",
    "translation": "リクエストの'image'以下の配列が空です。"
  },
  {
    "id": "api.team.set_team_icon.decode.app_error",
    "translation": "チームアイコンをデコードできませんでした。"
  },
  {
    "id": "api.team.set_team_icon.encode.app_error",
    "translation": "チームアイコンをエンコードできませんでした。"
  },
  {
    "id": "api.team.set_team_icon.get_team.app_error",
    "translation": "チームの取得中にエラーが発生しました。"
  },
  {
    "id": "api.team.set_team_icon.no_file.app_error",
    "translation": "リクエストの'image'以下にファイルがありません。"
  },
  {
    "id": "api.team.set_team_icon.open.app_error",
    "translation": "画像ファイルを開けません。"
  },
  {
    "id": "api.team.set_team_icon.parse.app_error",
    "translation": "マルチパートフォームを解析できません。"
  },
  {
    "id": "api.team.set_team_icon.storage.app_error",
    "translation": "チームアイコンをアップロードできません。画像ストレージが設定されていません。"
  },
  {
    "id": "api.team.set_team_icon.too_large.app_error",
    "translation": "チームアイコンをアップロードできません。ファイルが大き過ぎます。"
  },
  {
    "id": "api.team.set_team_icon.write_file.app_error",
    "translation": "チームアイコンを保存できませんでした。"
  },
  {
    "id": "api.team.team_icon.update.app_error",
    "translation": "チームアイコンの取得中にエラーが発生しました。"
  },
  {
    "id": "api.team.update_member_roles.not_a_member",
    "translation": "指定されたユーザーは指定されたチームに所属していません。"
  },
  {
    "id": "api.team.update_restricted_domains.mismatch.app_error",
    "translation": "チームを{{.Domain}}に制限することはシステム設定により許可されていません。詳細はシステム管理者に問い合わせてください。"
  },
  {
    "id": "api.team.update_team_scheme.license.error",
    "translation": "現在のライセンスはチームのスキームの更新をサポートしていません"
  },
  {
    "id": "api.team.update_team_scheme.scheme_scope.error",
    "translation": "与えられたスキームがチームスキームではないため、チームへスキームを設定できません。"
  },
  {
    "id": "api.templates.deactivate_body.info",
    "translation": "{{ .SiteURL }}で、あなたのアカウントは無効化されました。"
  },
  {
    "id": "api.templates.deactivate_body.title",
    "translation": "{{ .ServerURL }} のあなたのアカウントは無効化されています"
  },
  {
    "id": "api.templates.deactivate_body.warning",
    "translation": "この変更があなたによって行われていない場合、もしくはあなたのアカウントを再度有効化したい場合はシステム管理者に連絡してください。"
  },
  {
    "id": "api.templates.deactivate_subject",
    "translation": "[{{ .SiteName }}] {{ .ServerURL }} のあなたのアカウントは無効化されています"
  },
  {
    "id": "api.templates.email_change_body.info",
    "translation": "{{.TeamDisplayName}} であなたの電子メールアドレスが {{.NewEmail}} に変更されました。"
  },
  {
    "id": "api.templates.email_change_body.title",
    "translation": "あなたは電子メールアドレスを更新しました"
  },
  {
    "id": "api.templates.email_change_subject",
    "translation": "[{{ .SiteName }}] あなたの電子メールアドレスが変更されました"
  },
  {
    "id": "api.templates.email_change_verify_body.button",
    "translation": "電子メールアドレスを確認する"
  },
  {
    "id": "api.templates.email_change_verify_body.info",
    "translation": "{{.TeamDisplayName}}用の電子メールアドレスを更新完了するには、以下のリンクをクリックし、正しい電子メールアドレスであることを確認してください。"
  },
  {
    "id": "api.templates.email_change_verify_body.title",
    "translation": "あなたは電子メールアドレスを更新しました"
  },
  {
    "id": "api.templates.email_change_verify_subject",
    "translation": "[{{ .SiteName }}] 新しい電子メールアドレスを確認してください"
  },
  {
    "id": "api.templates.email_footer",
    "translation": "通知設定を変更するには、チームにログインしアカウント設定から通知を選択してください。"
  },
  {
    "id": "api.templates.email_info1",
    "translation": "質問がある場合は私たちに連絡してください: "
  },
  {
    "id": "api.templates.email_info2",
    "translation": "よろしくお願いします。"
  },
  {
    "id": "api.templates.email_info3",
    "translation": "{{.SiteName}} チーム"
  },
  {
    "id": "api.templates.email_organization",
    "translation": "送信者: "
  },
  {
    "id": "api.templates.email_warning",
    "translation": "この変更があなたによって行われたものでない場合、システム管理者に連絡してください。"
  },
  {
    "id": "api.templates.invite_body.button",
    "translation": "今すぐ参加する"
  },
  {
    "id": "api.templates.invite_body.title",
    "translation": "{{ .SenderName }}は、あなたを{{ .TeamDisplayName }}チームに招待しました。"
  },
  {
    "id": "api.templates.invite_subject",
    "translation": "[{{ .SiteName }}] {{ .SenderName }} があなたを {{ .TeamDisplayName }} チームに招待しました"
  },
  {
    "id": "api.templates.mfa_activated_body.info",
    "translation": "多要素認証が {{ .SiteURL }} のあなたのアカウントに追加されました。"
  },
  {
    "id": "api.templates.mfa_activated_body.title",
    "translation": "多要素認証が追加されました"
  },
  {
    "id": "api.templates.mfa_change_subject",
    "translation": "[{{ .SiteName }}] あなたの多要素認証が更新されました"
  },
  {
    "id": "api.templates.mfa_deactivated_body.info",
    "translation": "多要素認証が {{ .SiteURL }} のあなたのアカウントから削除されました。"
  },
  {
    "id": "api.templates.mfa_deactivated_body.title",
    "translation": "多要素認証が削除されました"
  },
  {
    "id": "api.templates.password_change_body.info",
    "translation": "{{.Method}} によって {{ .TeamURL }} の {{.TeamDisplayName}} のあなたのパスワードが更新されました。"
  },
  {
    "id": "api.templates.password_change_body.title",
    "translation": "パスワードが更新されました"
  },
  {
    "id": "api.templates.password_change_subject",
    "translation": "[{{ .SiteName }}] あなたのパスワードが更新されました"
  },
  {
    "id": "api.templates.post_body.button",
    "translation": "投稿を確認する"
  },
  {
    "id": "api.templates.reset_body.button",
    "translation": "パスワードの初期化"
  },
  {
    "id": "api.templates.reset_body.title",
    "translation": "パスワードをリセットする"
  },
  {
    "id": "api.templates.reset_subject",
    "translation": "[{{ .SiteName }}] あなたのパスワードを初期化しました"
  },
  {
    "id": "api.templates.signin_change_email.body.info",
    "translation": "{{ .SiteName }}の {{.Method}} へのサインイン方法を更新しました。"
  },
  {
    "id": "api.templates.signin_change_email.body.method_email",
    "translation": "電子メールアドレスとパスワード"
  },
  {
    "id": "api.templates.signin_change_email.body.title",
    "translation": "サインイン方法を更新しました"
  },
  {
    "id": "api.templates.signin_change_email.subject",
    "translation": "[{{ .SiteName }}] あなたのパスワードが更新されました"
  },
  {
    "id": "api.templates.user_access_token_body.info",
    "translation": "{{ .SiteURL }}のあなたのアカウントにパーソナルアクセストークンが追加されました。 {{.SiteName}}へあなたのアカウントでアクセスするために利用できます。"
  },
  {
    "id": "api.templates.user_access_token_body.title",
    "translation": "パーソナルアクセストークンがあなたのアカウントに追加されました"
  },
  {
    "id": "api.templates.user_access_token_subject",
    "translation": "[{{ .SiteName }}] パーソナルアクセストークンがあなたのアカウントに追加されました"
  },
  {
    "id": "api.templates.username_change_body.info",
    "translation": "{{.TeamDisplayName}} のあなたのユーザー名は {{.NewUsername}} に変更されました。"
  },
  {
    "id": "api.templates.username_change_body.title",
    "translation": "あなたはユーザー名を更新しました"
  },
  {
    "id": "api.templates.username_change_subject",
    "translation": "[{{ .SiteName }}] あなたのユーザー名が変更されました"
  },
  {
    "id": "api.templates.verify_body.button",
    "translation": "電子メールアドレスを確認する"
  },
  {
    "id": "api.templates.verify_body.info",
    "translation": "この電子メールアドレスがMattermostアカウントの作成に使用されました。"
  },
  {
    "id": "api.templates.verify_body.title",
    "translation": "電子メールアドレスを確認してください"
  },
  {
    "id": "api.templates.verify_subject",
    "translation": "[{{ .SiteName }}] 電子メール確認"
  },
  {
    "id": "api.templates.welcome_body.app_download_info",
    "translation": "PC / Mac / iOS / Android 用のアプリをダウンロードして最高の体験を。"
  },
  {
    "id": "api.templates.welcome_body.button",
    "translation": "電子メールアドレスを確認する"
  },
  {
    "id": "api.templates.welcome_body.info",
    "translation": "この電子メールアドレスがMattermostアカウントの作成に使用されました。"
  },
  {
    "id": "api.templates.welcome_body.title",
    "translation": "チームへようこそ"
  },
  {
    "id": "api.templates.welcome_subject",
    "translation": "[{{ .SiteName }}] {{ .ServerURL }}に参加しました"
  },
  {
    "id": "api.user.activate_mfa.email_and_ldap_only.app_error",
    "translation": "多要素認証はこのアカウントタイプでは使用できません。"
  },
  {
    "id": "api.user.add_direct_channels_and_forget.failed.error",
    "translation": "ユーザーにダイレクトチャンネルの設定を追加できませんでした user_id={{.UserId}}, team_id={{.TeamId}}, err={{.Error}}"
  },
  {
    "id": "api.user.authorize_oauth_user.bad_response.app_error",
    "translation": "トークンのリクエストで不正なレスポンスが返って来ました。"
  },
  {
    "id": "api.user.authorize_oauth_user.bad_token.app_error",
    "translation": "トークンの形式が不正です。"
  },
  {
    "id": "api.user.authorize_oauth_user.invalid_state.app_error",
    "translation": "不正な状態"
  },
  {
    "id": "api.user.authorize_oauth_user.missing.app_error",
    "translation": "アクセストークンがありません。"
  },
  {
    "id": "api.user.authorize_oauth_user.response.app_error",
    "translation": "OAuthサービスプロバイダから無効なレスポンスを受け取りました。"
  },
  {
    "id": "api.user.authorize_oauth_user.service.app_error",
    "translation": "{{.Service}}へのトークンのリクエストが失敗しました。"
  },
  {
    "id": "api.user.authorize_oauth_user.token_failed.app_error",
    "translation": "トークンのリクエストが失敗しました。"
  },
  {
    "id": "api.user.authorize_oauth_user.unsupported.app_error",
    "translation": "OAuth 2.0 を通じた {{.Service}} SSOはこのサーバーでは利用できません。"
  },
  {
    "id": "api.user.check_user_login_attempts.too_many.app_error",
    "translation": "パスワードを間違えて入力した回数が多過ぎるため、あなたのアカウントはロックされました。パスワードを初期化してください。"
  },
  {
    "id": "api.user.check_user_mfa.bad_code.app_error",
    "translation": "不正な多要素認証トークンです。"
  },
  {
    "id": "api.user.check_user_password.invalid.app_error",
    "translation": "パスワードが正しくないためログインできません。"
  },
  {
    "id": "api.user.complete_switch_with_oauth.blank_email.app_error",
    "translation": "空白の電子メール。"
  },
  {
    "id": "api.user.complete_switch_with_oauth.parse.app_error",
    "translation": "{{.Service}}ユーザーオブジェクトから認証データを読み込めませんでした。"
  },
  {
    "id": "api.user.create_email_token.error",
    "translation": "電子メール確認のトークンデータを生成できませんでした"
  },
  {
    "id": "api.user.create_oauth_user.already_attached.app_error",
    "translation": "{{.Service}}以外のサインイン方法を使ってその電子メールアドレスを関連付けられたアカウントが既に存在します。{{.Auth}}でサインインしてください。"
  },
  {
    "id": "api.user.create_oauth_user.create.app_error",
    "translation": "{{.Service}}ユーザーオブジェクトからユーザーを作成できませんでした。"
  },
  {
    "id": "api.user.create_profile_image.default_font.app_error",
    "translation": "デフォルトのプロフィール画像の文字を作成できませんでした。"
  },
  {
    "id": "api.user.create_profile_image.encode.app_error",
    "translation": "デフォルトのプロフィール画像をエンコードできませんでした。"
  },
  {
    "id": "api.user.create_profile_image.initial.app_error",
    "translation": "デフォルトのプロフィール画像にユーザーのイニシャルを追加できませんでした。"
  },
  {
    "id": "api.user.create_user.accepted_domain.app_error",
    "translation": "あなたの指定した電子メールアドレスのドメインは許可されていません。システム管理者に連絡するか他の電子メールアドレスで利用登録してください。"
  },
  {
    "id": "api.user.create_user.disabled.app_error",
    "translation": "ユーザーの作成は無効です。"
  },
  {
    "id": "api.user.create_user.no_open_server",
    "translation": "このサーバーは誰でも自由に利用登録できるように設定されていません。システム管理者に招待してもらってください。"
  },
  {
    "id": "api.user.create_user.signup_email_disabled.app_error",
    "translation": "電子メールによるチームへの利用登録は無効です。"
  },
  {
    "id": "api.user.create_user.signup_link_expired.app_error",
    "translation": "利用登録リンクは有効期限が切れています。"
  },
  {
    "id": "api.user.create_user.signup_link_invalid.app_error",
    "translation": "利用登録リンクが不正です。"
  },
  {
    "id": "api.user.email_to_ldap.not_available.app_error",
    "translation": "このサーバーではAD/LDAPは利用できません。"
  },
  {
    "id": "api.user.email_to_oauth.not_available.app_error",
    "translation": "認証委譲は、このサーバーでは設定されていないか利用不可になっています。"
  },
  {
    "id": "api.user.get_user_by_email.permissions.app_error",
    "translation": "電子メールからユーザーを取得できませんでした。"
  },
  {
    "id": "api.user.ldap_to_email.not_available.app_error",
    "translation": "このサーバーではAD/LDAPは利用できません。"
  },
  {
    "id": "api.user.ldap_to_email.not_ldap_account.app_error",
    "translation": "このユーザーアカウントはAD/LDAPを使っていません。"
  },
  {
    "id": "api.user.login.blank_pwd.app_error",
    "translation": "パスワード欄は空欄にできません"
  },
  {
    "id": "api.user.login.bot_login_forbidden.app_error",
    "translation": "Bot login is forbidden。"
  },
  {
    "id": "api.user.login.client_side_cert.certificate.app_error",
    "translation": "有効な証明書が無い状態で、実験的な機能である ClientSideCert でのサインインを試みました。"
  },
  {
    "id": "api.user.login.client_side_cert.license.app_error",
    "translation": "有効なエンタープライズライセンスが無い状態で、実験的な機能である ClientSideCertEnable の使用を試みています。"
  },
  {
    "id": "api.user.login.inactive.app_error",
    "translation": "あなたのアカウントが無効化されているためログインできませんでした。  システム管理者に連絡してください。"
  },
  {
    "id": "api.user.login.not_verified.app_error",
    "translation": "電子メールアドレスが確認できていないためログインできません。"
  },
  {
    "id": "api.user.login.use_auth_service.app_error",
    "translation": "{{.AuthService}}を使ってサインインしてください。"
  },
  {
    "id": "api.user.login_by_oauth.bot_login_forbidden.app_error",
    "translation": "Botのログインは禁止されています。"
  },
  {
    "id": "api.user.login_by_oauth.not_available.app_error",
    "translation": "このサーバーではOAuth 2.0を利用した{{.Service}}のシングルサインオンは利用できません。"
  },
  {
    "id": "api.user.login_by_oauth.parse.app_error",
    "translation": "{{.Service}}ユーザーオブジェクトの認証データを読み込めません。"
  },
  {
    "id": "api.user.login_ldap.not_available.app_error",
    "translation": "このサーバーではAD/LDAPは利用できません。"
  },
  {
    "id": "api.user.oauth_to_email.context.app_error",
    "translation": "user_idが一致しないためパスワードを更新できません。"
  },
  {
    "id": "api.user.oauth_to_email.not_available.app_error",
    "translation": "認証委譲はこのサーバーでは設定されていないか利用不可になっています。"
  },
  {
    "id": "api.user.reset_password.broken_token.app_error",
    "translation": "パスワード初期化トークンが不正です。"
  },
  {
    "id": "api.user.reset_password.invalid_link.app_error",
    "translation": "パスワード初期化リンクが不正です。"
  },
  {
    "id": "api.user.reset_password.link_expired.app_error",
    "translation": "パスワード初期化リンクの期限が切れています。"
  },
  {
    "id": "api.user.reset_password.method",
    "translation": "パスワード初期化リンクを使う"
  },
  {
    "id": "api.user.reset_password.sso.app_error",
    "translation": "シングルサインオンのパスワードを初期化することはできません。"
  },
  {
    "id": "api.user.saml.not_available.app_error",
    "translation": "SAML 2.0 は、このサーバーでは設定されていないかサポートされていません。"
  },
  {
    "id": "api.user.send_deactivate_email_and_forget.failed.error",
    "translation": "無効化されたアカウントへ電子メールを送信できませんでした"
  },
  {
    "id": "api.user.send_email_change_verify_email_and_forget.error",
    "translation": "電子メールアドレス変更確認の電子メールを送信できませんでした"
  },
  {
    "id": "api.user.send_password_reset.send.app_error",
    "translation": "パスワードを初期化するための電子メールを送信できませんでした。"
  },
  {
    "id": "api.user.send_password_reset.sso.app_error",
    "translation": "シングルサインオンのパスワードを初期化することはできません。"
  },
  {
    "id": "api.user.send_sign_in_change_email_and_forget.error",
    "translation": "パスワード更新の電子メールを送信できませんでした"
  },
  {
    "id": "api.user.send_verify_email_and_forget.failed.error",
    "translation": "確認の電子メールを送信できませんでした"
  },
  {
    "id": "api.user.update_active.not_enable.app_error",
    "translation": "この機能は有効でないため、あなた自身を無効化することはできません。システム管理者に連絡してください。"
  },
  {
    "id": "api.user.update_active.permissions.app_error",
    "translation": "あなたには必要な権限が付与されていません。"
  },
  {
    "id": "api.user.update_oauth_user_attrs.get_user.app_error",
    "translation": "{{.Service}}ユーザーオブジェクトからユーザーを取得できませんでした。"
  },
  {
    "id": "api.user.update_password.context.app_error",
    "translation": "user_idが一致しないためパスワードを更新できませんでした。"
  },
  {
    "id": "api.user.update_password.failed.app_error",
    "translation": "パスワードの更新できません。"
  },
  {
    "id": "api.user.update_password.incorrect.app_error",
    "translation": "入力された「現在のパスワード」が正しくありません。Caps Lockキーの状態を確認しもう一度入力してください。"
  },
  {
    "id": "api.user.update_password.menu",
    "translation": "設定メニューを使う"
  },
  {
    "id": "api.user.update_password.oauth.app_error",
    "translation": "OAuthサービスを使ってログインしているのでパスワードを更新することはできませんでした。"
  },
  {
    "id": "api.user.update_password.valid_account.app_error",
    "translation": "有効なアカウントが見付からないためパスワードを更新できませんでした。"
  },
  {
    "id": "api.user.upload_profile_user.array.app_error",
    "translation": "リクエストの'image'以下の配列が空です。"
  },
  {
    "id": "api.user.upload_profile_user.decode.app_error",
    "translation": "プロフィール画像をデコードできませんでした。"
  },
  {
    "id": "api.user.upload_profile_user.encode.app_error",
    "translation": "プロフィール画像をエンコードできませんでした。"
  },
  {
    "id": "api.user.upload_profile_user.no_file.app_error",
    "translation": "リクエストの'image'以下にファイルがありません。"
  },
  {
    "id": "api.user.upload_profile_user.open.app_error",
    "translation": "画像ファイルを開けません。"
  },
  {
    "id": "api.user.upload_profile_user.parse.app_error",
    "translation": "マルチパートフォームを解析できません。"
  },
  {
    "id": "api.user.upload_profile_user.storage.app_error",
    "translation": "ファイルをアップロードできません。画像ストレージが設定されていません。"
  },
  {
    "id": "api.user.upload_profile_user.too_large.app_error",
    "translation": "プロフィール画像をアップロードできません。ファイルが大き過ぎます。"
  },
  {
    "id": "api.user.upload_profile_user.upload_profile.app_error",
    "translation": "プロフィール画像をアップロードできませんでした。"
  },
  {
    "id": "api.user.verify_email.bad_link.app_error",
    "translation": "不正な電子メール確認リンクです。"
  },
  {
    "id": "api.user.verify_email.broken_token.app_error",
    "translation": "電子メールトークンタイプの検証エラー。"
  },
  {
    "id": "api.user.verify_email.link_expired.app_error",
    "translation": "電子メール確認リンクは有効期限がきれています。"
  },
  {
    "id": "api.user.verify_email.token_parse.error",
    "translation": "電子メール確認のトークンデータを解析できませんでした"
  },
  {
    "id": "api.web_socket.connect.upgrade.app_error",
    "translation": "ウェブソケット接続をアップグレードできませんでした。"
  },
  {
    "id": "api.web_socket_router.bad_action.app_error",
    "translation": "不明なウェブソケット操作です。"
  },
  {
    "id": "api.web_socket_router.bad_seq.app_error",
    "translation": "ウェブソケットメッセージのシーケンスが不正です。"
  },
  {
    "id": "api.web_socket_router.no_action.app_error",
    "translation": "ウェブソケット操作がありません。"
  },
  {
    "id": "api.web_socket_router.not_authenticated.app_error",
    "translation": "未認証のウェブソケット接続です。ログインしてから再度実行してください。"
  },
  {
    "id": "api.webhook.create_outgoing.intersect.app_error",
    "translation": "同一のチャンネルからの外向きのウェブフックには、同一のトリガーワード/コールバックURLを指定できません。"
  },
  {
    "id": "api.webhook.create_outgoing.not_open.app_error",
    "translation": "外向きのウェブフックは、公開チャンネルに対してのみ作成できます。"
  },
  {
    "id": "api.webhook.create_outgoing.permissions.app_error",
    "translation": "外向きのウェブフックを作成するのに十分な権限が付与されていません。"
  },
  {
    "id": "api.webhook.create_outgoing.triggers.app_error",
    "translation": "trigger_wordsまたはchannel_idを設定してください。"
  },
  {
    "id": "api.webhook.incoming.error",
    "translation": "内向きのウェブフックのマルチパートペイロードをデコードできませんでした。"
  },
  {
    "id": "api.webhook.team_mismatch.app_error",
    "translation": "他チームのウェブフックは更新できません。"
  },
  {
    "id": "api.webhook.update_outgoing.intersect.app_error",
    "translation": "同一のチャンネルからの外向きのウェブフックには、同一のトリガーワード/コールバックURLを指定できません。"
  },
  {
    "id": "api.websocket_handler.invalid_param.app_error",
    "translation": "不正な{{.Name}}パラメーターです。"
  },
  {
    "id": "app.admin.test_email.failure",
    "translation": "接続できませんでした: {{.Error}}"
  },
  {
    "id": "app.channel.create_channel.no_team_id.app_error",
    "translation": "チャンネルを作成するにはチームIDを指定しなければなりません。"
  },
  {
    "id": "app.channel.move_channel.members_do_not_match.error",
    "translation": "すべてのメンバーが異動先のチームのメンバーになるまでチャンネルを移動することはできません。"
  },
  {
    "id": "app.channel.post_update_channel_purpose_message.post.error",
    "translation": "チャンネルの目的メッセージを投稿できませんでした"
  },
  {
    "id": "app.channel.post_update_channel_purpose_message.removed",
    "translation": "%sがチャンネルヘッダーを削除しました(これまでは%sでした)"
  },
  {
    "id": "app.channel.post_update_channel_purpose_message.retrieve_user.error",
    "translation": "チャンネルの目的メッセージ %v を更新する際にユーザーを取得できませんでした"
  },
  {
    "id": "app.channel.post_update_channel_purpose_message.updated_from",
    "translation": "%s がチャンネルの目的を %s から %s に更新しました"
  },
  {
    "id": "app.channel.post_update_channel_purpose_message.updated_to",
    "translation": "%s がチャンネルの目的を %s に更新しました"
  },
  {
    "id": "app.export.export_write_line.io_writer.error",
    "translation": "エクスポートデータを書き込む際にエラーが発生しました。"
  },
  {
    "id": "app.export.export_write_line.json_marshall.error",
    "translation": "エクスポートのためのJSONデータへの変換中にエラーが発生しました。"
  },
  {
    "id": "app.import.attachment.bad_file.error",
    "translation": "ファイル読み込みエラー: \"{{.FilePath}}\""
  },
  {
    "id": "app.import.attachment.file_upload.error",
    "translation": "ファイルアップロードエラー: \"{{.FilePath}}\""
  },
  {
    "id": "app.import.bulk_import.file_scan.error",
    "translation": "インポートデータファイルの読み込み中にエラーが発生しました。"
  },
  {
    "id": "app.import.bulk_import.json_decode.error",
    "translation": "JSONをデコードできませんでした。"
  },
  {
    "id": "app.import.bulk_import.unsupported_version.error",
    "translation": "データインポートファイルのバージョンが間違っているか、見つかりません。インポートファイルの最初のオブジェクトにバージョンがあるか確認し、再度実行してください。"
  },
  {
    "id": "app.import.emoji.bad_file.error",
    "translation": "インポートする絵文字画像ファイルを読み込む際にエラーが発生しました。絵文字名: \"{{.EmojiName}}\""
  },
  {
    "id": "app.import.import_channel.scheme_deleted.error",
    "translation": "削除されたスキームを使用するようチャンネルに設定することはできません。"
  },
  {
    "id": "app.import.import_channel.scheme_wrong_scope.error",
    "translation": "チャンネルはチャンネル向けスキーマに割り当てられていなければなりません。"
  },
  {
    "id": "app.import.import_channel.team_not_found.error",
    "translation": "チャンネルのインポート中にエラーが発生しました。 名前 \"{{.TeamName}}\" のチームが見つかりません。"
  },
  {
    "id": "app.import.import_direct_channel.create_direct_channel.error",
    "translation": "ダイレクトチャンネルを作成できませんでした"
  },
  {
    "id": "app.import.import_direct_channel.create_group_channel.error",
    "translation": "グループチャンネルを作成できませんでした"
  },
  {
    "id": "app.import.import_direct_channel.update_header_failed.error",
    "translation": "ダイレクトチャンネルのヘッダーを更新できませんでした"
  },
  {
    "id": "app.import.import_direct_post.create_direct_channel.error",
    "translation": "ダイレクトチャンネルを取得できませんでした"
  },
  {
    "id": "app.import.import_direct_post.create_group_channel.error",
    "translation": "グループチャンネルを取得できませんでした"
  },
  {
    "id": "app.import.import_line.null_channel.error",
    "translation": "インポートデータに \"channel\" という型がありましたが、そのチャンネルのオブジェクトがnullでした。"
  },
  {
    "id": "app.import.import_line.null_direct_channel.error",
    "translation": "インポートデータに \"direct_channel\" という型がありましたが、そのダイレクトチャンネルのオブジェクトがnullでした。"
  },
  {
    "id": "app.import.import_line.null_direct_post.error",
    "translation": "インポートデータに \"direct_post\" という型がありましたが、そのダイレクト投稿のオブジェクトがnullでした。"
  },
  {
    "id": "app.import.import_line.null_emoji.error",
    "translation": "インポートデータに \"emoji\" という型がありましたが、その絵文字のオブジェクトがnullでした。"
  },
  {
    "id": "app.import.import_line.null_post.error",
    "translation": "インポートデータに \"post\" という型がありましたが、その投稿のオブジェクトがnullでした。"
  },
  {
    "id": "app.import.import_line.null_scheme.error",
    "translation": "インポートデータに \"scheme\" という行がありましたが、そのスキームのオブジェクトがnullでした。"
  },
  {
    "id": "app.import.import_line.null_team.error",
    "translation": "インポートデータに \"team\" という型がありましたが、そのチームのオブジェクトがnullでした。"
  },
  {
    "id": "app.import.import_line.null_user.error",
    "translation": "インポートデータに \"user\" という型がありましたが、そのユーザーのオブジェクトはnullです。"
  },
  {
    "id": "app.import.import_line.unknown_line_type.error",
    "translation": "インポートデータに不明な型 \"{{.Type}}\"がありました。"
  },
  {
    "id": "app.import.import_post.channel_not_found.error",
    "translation": "投稿のインポート中にエラーが発生しました。 名前 \"{{.ChannelName}}\" のチャンネルが見つかりません。"
  },
  {
    "id": "app.import.import_post.save_preferences.error",
    "translation": "投稿のインポートでエラーが発生しました。設定を保存できませんでした。"
  },
  {
    "id": "app.import.import_post.user_not_found.error",
    "translation": "投稿のインポート中にエラーが発生しました。 名前 \"{{.Username}}\" のユーザーが見つかりません。"
  },
  {
    "id": "app.import.import_scheme.scope_change.error",
    "translation": "一括インポート処理は、既に存在するスキームのスコープを変更できません。"
  },
  {
    "id": "app.import.import_team.scheme_deleted.error",
    "translation": "削除されたスキームを使用するようチームに設定することはできません。"
  },
  {
    "id": "app.import.import_team.scheme_wrong_scope.error",
    "translation": "チームはチーム向けのスキームに割り当てられていなければなりません。"
  },
  {
    "id": "app.import.import_user.save_preferences.error",
    "translation": "ユーザー設定のインポートでエラーが発生しました。設定を保存できません。"
  },
  {
    "id": "app.import.import_user_channels.save_preferences.error",
    "translation": "チャンネルメンバーシップのインポートでエラーが発生しました。設定を保存できませんでした。"
  },
  {
    "id": "app.import.process_import_data_file_version_line.invalid_version.error",
    "translation": "データインポートファイルのバージョンが読み込めませんでした。"
  },
  {
    "id": "app.import.validate_channel_import_data.display_name_length.error",
    "translation": "チャンネルの表示名の長さが制限を超えています。"
  },
  {
    "id": "app.import.validate_channel_import_data.display_name_missing.error",
    "translation": "必須のチャンネル設定値 display_name が存在しません"
  },
  {
    "id": "app.import.validate_channel_import_data.header_length.error",
    "translation": "チャンネルヘッダーが長すぎます。"
  },
  {
    "id": "app.import.validate_channel_import_data.name_characters.error",
    "translation": "チャンネル名が不正な文字を含んでいます。"
  },
  {
    "id": "app.import.validate_channel_import_data.name_length.error",
    "translation": "チャンネル名が長すぎます。"
  },
  {
    "id": "app.import.validate_channel_import_data.name_missing.error",
    "translation": "必須のチャンネル設定値 name が存在しません"
  },
  {
    "id": "app.import.validate_channel_import_data.purpose_length.error",
    "translation": "チャンネルの目的が長すぎます。"
  },
  {
    "id": "app.import.validate_channel_import_data.scheme_invalid.error",
    "translation": "チャンネル向けのスキーム名が不正です。"
  },
  {
    "id": "app.import.validate_channel_import_data.team_missing.error",
    "translation": "必須のチャンネル設定値 team が存在しません"
  },
  {
    "id": "app.import.validate_channel_import_data.type_invalid.error",
    "translation": "チャンネルの種類が不正です。"
  },
  {
    "id": "app.import.validate_channel_import_data.type_missing.error",
    "translation": "必須のチャンネル設定値 type が存在しません。"
  },
  {
    "id": "app.import.validate_direct_channel_import_data.header_length.error",
    "translation": "ダイレクトチャンネルのヘッダーが長すぎます"
  },
  {
    "id": "app.import.validate_direct_channel_import_data.members_required.error",
    "translation": "必須のダイレクトチャンネル設定値 members が存在しません"
  },
  {
    "id": "app.import.validate_direct_channel_import_data.members_too_few.error",
    "translation": "ダイレクトチャンネルのメンバーリストに含まれる項目が少なすぎます"
  },
  {
    "id": "app.import.validate_direct_channel_import_data.members_too_many.error",
    "translation": "ダイレクトチャンネルのメンバーリストに含まれる項目が多すぎます"
  },
  {
    "id": "app.import.validate_direct_channel_import_data.unknown_favoriter.error",
    "translation": "ダイレクトチャンネルはメンバーだけがお気に入りできます。 \"{{.Username}}\"はメンバーではありません。"
  },
  {
    "id": "app.import.validate_direct_post_import_data.channel_members_required.error",
    "translation": "必須のダイレクト投稿設定値 channel_members が存在しません"
  },
  {
    "id": "app.import.validate_direct_post_import_data.channel_members_too_few.error",
    "translation": "ダイレクト投稿チャンネルのメンバーリストに含まれる項目が少なすぎます"
  },
  {
    "id": "app.import.validate_direct_post_import_data.channel_members_too_many.error",
    "translation": "ダイレクト投稿チャンネルのメンバーリストに含まれる項目が多すぎます"
  },
  {
    "id": "app.import.validate_direct_post_import_data.create_at_missing.error",
    "translation": "必須のダイレクト投稿設定値 create_at が存在しません"
  },
  {
    "id": "app.import.validate_direct_post_import_data.create_at_zero.error",
    "translation": "CreateAtは0より大きい数値にしてください"
  },
  {
    "id": "app.import.validate_direct_post_import_data.message_length.error",
    "translation": "メッセージが長すぎます"
  },
  {
    "id": "app.import.validate_direct_post_import_data.message_missing.error",
    "translation": "必須のダイレクト投稿設定値 message が存在しません"
  },
  {
    "id": "app.import.validate_direct_post_import_data.unknown_flagger.error",
    "translation": "ダイレクト投稿はそのチャンネルに所属するメンバーだけがフラグを立てることが出来ます。\"{{.Username}}\"はメンバーではありません。"
  },
  {
    "id": "app.import.validate_direct_post_import_data.user_missing.error",
    "translation": "必須のダイレクト投稿設定値 user が存在しません"
  },
  {
    "id": "app.import.validate_emoji_import_data.empty.error",
    "translation": "インポートする絵文字データが空です。"
  },
  {
    "id": "app.import.validate_emoji_import_data.image_missing.error",
    "translation": "インポートする絵文字画像の項目が無いか空欄です。"
  },
  {
    "id": "app.import.validate_emoji_import_data.name_missing.error",
    "translation": "インポートする絵文字名の項目が無いか空欄です。"
  },
  {
    "id": "app.import.validate_post_import_data.channel_missing.error",
    "translation": "必須の投稿設定値 Channel が存在しません。"
  },
  {
    "id": "app.import.validate_post_import_data.create_at_missing.error",
    "translation": "必須の投稿設定値 create_at が存在しません。"
  },
  {
    "id": "app.import.validate_post_import_data.create_at_zero.error",
    "translation": "投稿の作成日時には0を設定できません。"
  },
  {
    "id": "app.import.validate_post_import_data.message_length.error",
    "translation": "投稿メッセージ設定値が許可された最大長を超えています。"
  },
  {
    "id": "app.import.validate_post_import_data.message_missing.error",
    "translation": "必須の投稿設定値 Message が存在しません。"
  },
  {
    "id": "app.import.validate_post_import_data.team_missing.error",
    "translation": "必須の投稿設定値 Team が存在しません。"
  },
  {
    "id": "app.import.validate_post_import_data.user_missing.error",
    "translation": "必須の投稿設定値 User が存在しません。"
  },
  {
    "id": "app.import.validate_reaction_import_data.create_at_before_parent.error",
    "translation": "リアクション作成日時の設定値は親に当たる投稿の作成日時よりも大きくなくてはなりません。"
  },
  {
    "id": "app.import.validate_reaction_import_data.create_at_missing.error",
    "translation": "必須のリアクション設定値 create_at が存在しません。"
  },
  {
    "id": "app.import.validate_reaction_import_data.create_at_zero.error",
    "translation": "リアクションの作成日時には0を設定できません。"
  },
  {
    "id": "app.import.validate_reaction_import_data.emoji_name_length.error",
    "translation": "リアクション絵文字名の設定値が許可された最大長を超えています。"
  },
  {
    "id": "app.import.validate_reaction_import_data.emoji_name_missing.error",
    "translation": "必須のリアクション設定値 EmojiName が存在しません。"
  },
  {
    "id": "app.import.validate_reaction_import_data.user_missing.error",
    "translation": "必須のリアクション設定値 User が存在しません。"
  },
  {
    "id": "app.import.validate_reply_import_data.create_at_before_parent.error",
    "translation": "返信作成日時の設定値は親に当たる投稿の作成日時よりも大きくなくてはなりません。"
  },
  {
    "id": "app.import.validate_reply_import_data.create_at_missing.error",
    "translation": "必須の返信設定値 create_at が存在しません。"
  },
  {
    "id": "app.import.validate_reply_import_data.create_at_zero.error",
    "translation": "返信の作成日時には0を設定できません。"
  },
  {
    "id": "app.import.validate_reply_import_data.message_length.error",
    "translation": "返信メッセージの設定値が許可された最大長を超えています。"
  },
  {
    "id": "app.import.validate_reply_import_data.message_missing.error",
    "translation": "必須の返信設定値 Message が存在しません。"
  },
  {
    "id": "app.import.validate_reply_import_data.user_missing.error",
    "translation": "必須の返信設定値 User が存在しません。"
  },
  {
    "id": "app.import.validate_role_import_data.description_invalid.error",
    "translation": "役割の説明が不正です。"
  },
  {
    "id": "app.import.validate_role_import_data.display_name_invalid.error",
    "translation": "役割の表示名が不正です。"
  },
  {
    "id": "app.import.validate_role_import_data.invalid_permission.error",
    "translation": "権限もしくは役割が不正です。"
  },
  {
    "id": "app.import.validate_role_import_data.name_invalid.error",
    "translation": "役割の名前が不正です。"
  },
  {
    "id": "app.import.validate_scheme_import_data.description_invalid.error",
    "translation": "スキームの説明が不正です。"
  },
  {
    "id": "app.import.validate_scheme_import_data.display_name_invalid.error",
    "translation": "スキームの表示名が不正です。"
  },
  {
    "id": "app.import.validate_scheme_import_data.name_invalid.error",
    "translation": "スキームの名前が不正です。"
  },
  {
    "id": "app.import.validate_scheme_import_data.null_scope.error",
    "translation": "スキームのスコープが必要です。"
  },
  {
    "id": "app.import.validate_scheme_import_data.unknown_scheme.error",
    "translation": "不明なスキームのスコープです。"
  },
  {
    "id": "app.import.validate_scheme_import_data.wrong_roles_for_scope.error",
    "translation": "このスコープのスキームに誤った役割が与えられました。"
  },
  {
    "id": "app.import.validate_team_import_data.description_length.error",
    "translation": "チームの説明が長すぎます。"
  },
  {
    "id": "app.import.validate_team_import_data.display_name_length.error",
    "translation": "チームの表示名の長さが制限を超えています。"
  },
  {
    "id": "app.import.validate_team_import_data.display_name_missing.error",
    "translation": "必須のチーム設定値 display_name が存在しません。"
  },
  {
    "id": "app.import.validate_team_import_data.name_characters.error",
    "translation": "チーム名が不正な文字を含んでいます。"
  },
  {
    "id": "app.import.validate_team_import_data.name_length.error",
    "translation": "チーム名が長すぎます。"
  },
  {
    "id": "app.import.validate_team_import_data.name_missing.error",
    "translation": "必須のチーム設定値 name が存在しません。"
  },
  {
    "id": "app.import.validate_team_import_data.name_reserved.error",
    "translation": "チーム名が予約語を含んでいます。"
  },
  {
    "id": "app.import.validate_team_import_data.scheme_invalid.error",
    "translation": "チーム向けのスキームの名前が不正です。"
  },
  {
    "id": "app.import.validate_team_import_data.type_invalid.error",
    "translation": "チームの種類が正しくありません。"
  },
  {
    "id": "app.import.validate_team_import_data.type_missing.error",
    "translation": "必須のチーム設定値 type が存在しません。"
  },
  {
    "id": "app.import.validate_user_channels_import_data.channel_name_missing.error",
    "translation": "ユーザーのチャンネルメンバーシップにチャンネル名が存在しません。"
  },
  {
    "id": "app.import.validate_user_channels_import_data.invalid_notify_props_desktop.error",
    "translation": "ユーザーのチャンネルメンバーシップのデスクトップ通知設定が不正です。"
  },
  {
    "id": "app.import.validate_user_channels_import_data.invalid_notify_props_mark_unread.error",
    "translation": "ユーザーのチャンネルメンバーシップの未読マーク設定が不正です。"
  },
  {
    "id": "app.import.validate_user_channels_import_data.invalid_notify_props_mobile.error",
    "translation": "ユーザーのチャンネルメンバーシップのモバイル通知設定が不正です。"
  },
  {
    "id": "app.import.validate_user_channels_import_data.invalid_roles.error",
    "translation": "ユーザーのチャネルメンバーシップの役割が不正です。"
  },
  {
    "id": "app.import.validate_user_import_data.auth_data_and_password.error",
    "translation": "ユーザーの認証データとパスワードが相互に排他的です。"
  },
  {
    "id": "app.import.validate_user_import_data.auth_data_length.error",
    "translation": "ユーザーの認証データが長すぎます。"
  },
  {
    "id": "app.import.validate_user_import_data.email_length.error",
    "translation": "ユーザーの電子メールの長さが不正です。"
  },
  {
    "id": "app.import.validate_user_import_data.email_missing.error",
    "translation": "必須のユーザー設定値 email が存在しません。"
  },
  {
    "id": "app.import.validate_user_import_data.first_name_length.error",
    "translation": "ユーザーの名前（ファーストネーム）が長すぎます。"
  },
  {
    "id": "app.import.validate_user_import_data.last_name_length.error",
    "translation": "ユーザーの苗字（ラストネーム）が長すぎます。"
  },
  {
    "id": "app.import.validate_user_import_data.nickname_length.error",
    "translation": "ユーザーのニックネームが長すぎます。"
  },
  {
    "id": "app.import.validate_user_import_data.notify_props_channel_trigger_invalid.error",
    "translation": "ユーザーのチャンネル通知トリガーの設定が不正です。"
  },
  {
    "id": "app.import.validate_user_import_data.notify_props_comments_trigger_invalid.error",
    "translation": "ユーザーのコメント設定値が不正です。"
  },
  {
    "id": "app.import.validate_user_import_data.notify_props_desktop_invalid.error",
    "translation": "ユーザーのデスクトップ通知の設定値が不正です。"
  },
  {
    "id": "app.import.validate_user_import_data.notify_props_desktop_sound_invalid.error",
    "translation": "ユーザーのデスクトップ通知音の設定値が不正です。"
  },
  {
    "id": "app.import.validate_user_import_data.notify_props_email_invalid.error",
    "translation": "ユーザーの電子メール通知の設定値が不正です。"
  },
  {
    "id": "app.import.validate_user_import_data.notify_props_mobile_invalid.error",
    "translation": "ユーザーのモバイル通知の設定値が不正です。"
  },
  {
    "id": "app.import.validate_user_import_data.notify_props_mobile_push_status_invalid.error",
    "translation": "ユーザーのモバイルプッシュ通知ステータスの設定が不正です。"
  },
  {
    "id": "app.import.validate_user_import_data.password_length.error",
    "translation": "ユーザーのパスワードの長さが不正です。"
  },
  {
    "id": "app.import.validate_user_import_data.position_length.error",
    "translation": "ユーザーの役職が長すぎます。"
  },
  {
    "id": "app.import.validate_user_import_data.profile_image.error",
    "translation": "不正なプロフィール画像です。"
  },
  {
    "id": "app.import.validate_user_import_data.roles_invalid.error",
    "translation": "ユーザーの役割が正しくありません。"
  },
  {
    "id": "app.import.validate_user_import_data.username_invalid.error",
    "translation": "ユーザー名が正しくありません。"
  },
  {
    "id": "app.import.validate_user_import_data.username_missing.error",
    "translation": "必須のユーザー設定値 uername が存在しません。"
  },
  {
    "id": "app.import.validate_user_teams_import_data.invalid_roles.error",
    "translation": "ユーザーのチームメンバーシップの役割が不正です。"
  },
  {
    "id": "app.import.validate_user_teams_import_data.team_name_missing.error",
    "translation": "ユーザーのチームメンバーシップにチーム名が存在しません。"
  },
  {
    "id": "app.notification.subject.direct.full",
    "translation": "[{{.SiteName}}] {{.Month}} {{.Day}}, {{.Year}} @{{.SenderDisplayName}} からの新しいダイレクトメッセージ"
  },
  {
    "id": "app.notification.subject.group_message.full",
    "translation": "[{{ .SiteName }}] {{.Month}} {{.Day}}, {{.Year}} {{.ChannelName}}の新しいグループメッセージ"
  },
  {
    "id": "app.notification.subject.group_message.generic",
    "translation": "[{{ .SiteName }}] {{.Month}} {{.Day}}, {{.Year}} 新しいグループメッセージ"
  },
  {
    "id": "app.notification.subject.notification.full",
    "translation": "[{{.SiteName}}] {{.Month}} {{.Day}}, {{.Year}} {{.TeamName}}の通知"
  },
  {
    "id": "app.plugin.cluster.save_config.app_error",
    "translation": "クラスター化を有効にするとともにReadOnlyConfigを使用する際は、config.jsonファイルのプラグイン設定は手動で更新する必要があります。"
  },
  {
    "id": "app.plugin.config.app_error",
    "translation": "設定にプラグインの状態を保存する際にエラーが発生しました。"
  },
  {
    "id": "app.plugin.deactivate.app_error",
    "translation": "プラグインを無効化できませんでした。"
  },
  {
    "id": "app.plugin.disabled.app_error",
    "translation": "プラグインは無効化されています。詳しくはログを確認してください。"
  },
  {
    "id": "app.plugin.extract.app_error",
    "translation": "プラグインの抽出に失敗しました。"
  },
  {
    "id": "app.plugin.filesystem.app_error",
    "translation": "filesystemエラーが発生しました。"
  },
  {
    "id": "app.plugin.get_cluster_plugin_statuses.app_error",
    "translation": "クラスターからプラグインの状態を取得できませんでした。"
  },
  {
    "id": "app.plugin.get_plugins.app_error",
    "translation": "有効なプラグインを取得できませんでした。"
  },
  {
    "id": "app.plugin.get_statuses.app_error",
    "translation": "プラグインの状態を取得できませんでした。"
  },
  {
    "id": "app.plugin.install.app_error",
    "translation": "プラグインをインストールできません。"
  },
  {
    "id": "app.plugin.install_id.app_error",
    "translation": "プラグインをインストールできません。同じIDを持つプラグインがすでにインストールされています。"
  },
  {
    "id": "app.plugin.install_id_failed_remove.app_error",
    "translation": "プラグインをインストールできません。同じIDのプラグインが既にインストールされており、削除できませんでした。"
  },
  {
    "id": "app.plugin.invalid_id.app_error",
    "translation": "プラグインIDは {{.Min}} 文字以上 {{.Max}} 文字以下で、{{.Regex}}にマッチしなければなりません。"
  },
  {
    "id": "app.plugin.manifest.app_error",
    "translation": "抽出されたプラグインのマニフェストが見付かりませんでした。"
  },
  {
    "id": "app.plugin.mvdir.app_error",
    "translation": "プラグインを一時ディレクトリから最終的な移動先へ移すことができません。他のプラグインが同じディレクトリ名を使用しています。"
  },
  {
    "id": "app.plugin.not_installed.app_error",
    "translation": "プラグインはインストールされていません。"
  },
  {
    "id": "app.plugin.remove.app_error",
    "translation": "プラグインを削除できませんでした。"
  },
  {
    "id": "app.plugin.upload_disabled.app_error",
    "translation": "プラグインのアップロードは無効化されています。"
  },
  {
    "id": "app.role.check_roles_exist.role_not_found",
    "translation": "指定された役割は存在しません"
  },
  {
    "id": "app.save_config.app_error",
    "translation": "設定を保存する際にエラーが発生しました。"
  },
  {
    "id": "app.schemes.is_phase_2_migration_completed.not_completed.app_error",
    "translation": "要求された移行処理が完了していないため、このAPIエンドポイントにアクセスできません。"
  },
  {
    "id": "app.submit_interactive_dialog.json_error",
    "translation": "対話型ダイアログのJSONをエンコードする際にエラーが発生しました。"
  },
  {
    "id": "app.system_install_date.parse_int.app_error",
    "translation": "インストール日時を解析できませんでした。"
  },
  {
    "id": "app.team.join_user_to_team.max_accounts.app_error",
    "translation": "このチームは登録ユーザー数の上限に達しました。システム管理者に上限値を上げるよう依頼してください。"
  },
  {
    "id": "app.user_access_token.disabled",
    "translation": "このサーバーではパーソナルアクセストークンが無効になっています。詳しくはシステム管理者に問い合わせてください。"
  },
  {
    "id": "app.user_access_token.invalid_or_missing",
    "translation": "トークンが存在しないか不正です。"
  },
  {
    "id": "brand.save_brand_image.decode.app_error",
    "translation": "画像データをデコードできません。"
  },
  {
    "id": "brand.save_brand_image.encode.app_error",
    "translation": "画像データをPNG形式に変換できません。再度実行してください。"
  },
  {
    "id": "brand.save_brand_image.open.app_error",
    "translation": "独自ブランド画像をアップロードできません。画像のサイズが2MB以下であることを確認し、再度実行してください。"
  },
  {
    "id": "brand.save_brand_image.save_image.app_error",
    "translation": "ファイルストレージに画像ファイルを書き込めません。接続を確認し、再度実行してください。"
  },
  {
    "id": "cli.license.critical",
    "translation": "この機能はEnterprise Editionへのアップグレードとライセンスキーを要求しています。システム管理者に連絡してください。"
  },
  {
    "id": "ent.account_migration.get_all_failed",
    "translation": "ユーザーを取得できません。"
  },
  {
    "id": "ent.account_migration.get_saml_users_failed",
    "translation": "SAMLユーザーを取得できません。"
  },
  {
    "id": "ent.cluster.config_changed.info",
    "translation": "id={{ .id }} のクラスター設定が変更されました。このクラスターは不安定になる可能性があるため再起動が必要です。このクラスターを正常に設定するため、すぐにローリングリスタートを実施してください。"
  },
  {
    "id": "ent.cluster.save_config.error",
    "translation": "高可用モードが有効な場合、設定ファイルのReadOnlyConfigが無効でない限りシステムコンソールは読み取り専用になります。"
  },
  {
    "id": "ent.compliance.bad_export_type.appError",
    "translation": "不明な出力フォーマット {{.ExportType}}"
  },
  {
    "id": "ent.compliance.csv.attachment.copy.appError",
    "translation": "添付ファイルをzipファイルにコピーできません。"
  },
  {
    "id": "ent.compliance.csv.attachment.export.appError",
    "translation": "添付ファイルをCSVエクスポートに追加できません。"
  },
  {
    "id": "ent.compliance.csv.file.creation.appError",
    "translation": "一時的なCSVエクスポートファイルを作成できません。"
  },
  {
    "id": "ent.compliance.csv.header.export.appError",
    "translation": "ヘッダーをCSVエクスポートに追加できません。"
  },
  {
    "id": "ent.compliance.csv.metadata.export.appError",
    "translation": "メタデータファイルをzipファイルに追加できません。"
  },
  {
    "id": "ent.compliance.csv.metadata.json.marshalling.appError",
    "translation": "メタデータをjsonに変換できません。"
  },
  {
    "id": "ent.compliance.csv.post.export.appError",
    "translation": "投稿をエクスポートできません。"
  },
  {
    "id": "ent.compliance.csv.zip.creation.appError",
    "translation": "ZIP形式のエクスポートファイルを作成できません。"
  },
  {
    "id": "ent.compliance.global_relay.attachments_removed.appError",
    "translation": "アップロードされたファイルが大きすぎるため、Global Relayエクスポートから除去されました。"
  },
  {
    "id": "ent.compliance.global_relay.open_temporary_file.appError",
    "translation": "一時的なエクスポートファイルを作成できません。"
  },
  {
    "id": "ent.compliance.global_relay.rewind_temporary_file.appError",
    "translation": "Global Relay一時エクスポートファイルを再読み込みできませんでした。"
  },
  {
    "id": "ent.compliance.licence_disable.app_error",
    "translation": "コンプライアンス機能が現在のライセンスでは無効になっています。システム管理者にエンタープライズライセンスをアップグレードするように連絡してください。"
  },
  {
    "id": "ent.compliance.run_export.template_watcher.appError",
    "translation": "エクスポートテンプレートをロードできません。再度実行してください。"
  },
  {
    "id": "ent.compliance.run_failed.error",
    "translation": "コンプライアンスエクスポートが失敗しました。パス='{{.FilePath}}'、ジョブ='{{.JobName}}'"
  },
  {
    "id": "ent.data_retention.generic.license.error",
    "translation": "現在のライセンスはデータ保持をサポートしていません。"
  },
  {
    "id": "ent.elasticsearch.aggregator_worker.create_index_job.error",
    "translation": "Elasticsearch Aggregatorのワーカーがインデックス付与処理を作成できませんでした"
  },
  {
    "id": "ent.elasticsearch.aggregator_worker.delete_indexes.error",
    "translation": "Elasticsearch Aggregatorのワーカーがインデックスを削除できませんでした"
  },
  {
    "id": "ent.elasticsearch.aggregator_worker.get_indexes.error",
    "translation": "Elasticsearch Aggregatorのワーカーがインデックスを取得できませんでした"
  },
  {
    "id": "ent.elasticsearch.aggregator_worker.index_job_failed.error",
    "translation": "Elasticsearch Aggregatorのワーカーがインデックス付与処理失敗ために失敗しました"
  },
  {
    "id": "ent.elasticsearch.create_client.connect_failed",
    "translation": "Elasticsearchクライアントを設定できませんでした"
  },
  {
    "id": "ent.elasticsearch.data_retention_delete_indexes.delete_index.error",
    "translation": "Elasticsearchのインデックスを削除できませんでした"
  },
  {
    "id": "ent.elasticsearch.data_retention_delete_indexes.get_indexes.error",
    "translation": "Elasticsearchのインデックスを取得できませんでした"
  },
  {
    "id": "ent.elasticsearch.delete_post.error",
    "translation": "投稿を削除できませんでした"
  },
  {
    "id": "ent.elasticsearch.generic.disabled",
    "translation": "このサーバーではElasticsearchによる検索は有効化されていません"
  },
  {
    "id": "ent.elasticsearch.index_post.error",
    "translation": "投稿にインデックスを付与できませんでした"
  },
  {
    "id": "ent.elasticsearch.indexer.do_job.parse_end_time.error",
    "translation": "Elasticsearchインデックス付与ワーカーが終了時刻を解析できませんでした"
  },
  {
    "id": "ent.elasticsearch.indexer.do_job.parse_start_time.error",
    "translation": "Elasticsearchインデックス付与ワーカーが開始時刻を解析できませんでした"
  },
  {
    "id": "ent.elasticsearch.not_started.error",
    "translation": "Elasticsearchが起動されていません"
  },
  {
    "id": "ent.elasticsearch.purge_indexes.delete_failed",
    "translation": "Elasticsearchのインデックスを削除できませんでした"
  },
  {
    "id": "ent.elasticsearch.search_posts.disabled",
    "translation": "このサーバーではElasticsearchによる検索は無効です"
  },
  {
    "id": "ent.elasticsearch.search_posts.parse_matches_failed",
    "translation": "検索結果の解析に失敗しました"
  },
  {
    "id": "ent.elasticsearch.search_posts.search_failed",
    "translation": "検索を完了できませんでした"
  },
  {
    "id": "ent.elasticsearch.search_posts.unmarshall_post_failed",
    "translation": "検索結果をデコードできませんでした"
  },
  {
    "id": "ent.elasticsearch.start.already_started.app_error",
    "translation": "Elasticsearchは既に起動しています。"
  },
  {
    "id": "ent.elasticsearch.start.create_bulk_processor_failed.app_error",
    "translation": "Elasticsearch Bulk Processorを生成することが出来ませんでした。"
  },
  {
    "id": "ent.elasticsearch.start.start_bulk_processor_failed.app_error",
    "translation": "Elasticsearch Bulk Processorを開始することが出来ませんでした。"
  },
  {
    "id": "ent.elasticsearch.stop.already_stopped.app_error",
    "translation": "Elasticsearchは既に停止されています。"
  },
  {
    "id": "ent.elasticsearch.test_config.connect_failed",
    "translation": "Elasticsearchサーバーへ接続できませんでした。"
  },
  {
    "id": "ent.elasticsearch.test_config.indexing_disabled.error",
    "translation": "Elasticsearchは無効です。"
  },
  {
    "id": "ent.elasticsearch.test_config.license.error",
    "translation": "現在のライセンスはElasticsearchをサポートしていません。"
  },
  {
    "id": "ent.elasticsearch.test_config.reenter_password",
    "translation": "ElasticsearchサーバーのURLかユーザー名が変更されました。接続をテストするためにElasticsearchのパスワードを再度入力してください。"
  },
  {
    "id": "ent.ldap.app_error",
    "translation": "LDAPインターフェースがnilでした。"
  },
  {
    "id": "ent.ldap.create_fail",
    "translation": "LDAPユーザーを作成できません。"
  },
  {
    "id": "ent.ldap.disabled.app_error",
    "translation": "AD/LDAPが無効化されている、またはライセンスがAD/LDAPをサポートしていません。"
  },
  {
    "id": "ent.ldap.do_login.bind_admin_user.app_error",
    "translation": "AD/LDAPサーバーに接続できません。バインドユーザー名とバインドパスワードを確認してください。"
  },
  {
    "id": "ent.ldap.do_login.invalid_password.app_error",
    "translation": "不正なパスワードです。"
  },
  {
    "id": "ent.ldap.do_login.licence_disable.app_error",
    "translation": "現在のライセンスではAD/LDAP機能が無効です。エンタープライズライセンスをアップグレードするようにシステム管理者に連絡してください。"
  },
  {
    "id": "ent.ldap.do_login.matched_to_many_users.app_error",
    "translation": "ユーザー名が複数のユーザーに合致します。"
  },
  {
    "id": "ent.ldap.do_login.search_ldap_server.app_error",
    "translation": "AD/LDAPサーバーの検索で失敗しました。"
  },
  {
    "id": "ent.ldap.do_login.unable_to_connect.app_error",
    "translation": "AD/LDAPサーバーに接続できません。"
  },
  {
    "id": "ent.ldap.do_login.user_filtered.app_error",
    "translation": "あなたのAD/LDAPアカウントにはMattermostサーバを利用する権限がありません。システム管理者にAD/LDAPのユーザーフィルターをチェックするよう依頼してください。"
  },
  {
    "id": "ent.ldap.do_login.user_not_registered.app_error",
    "translation": "ユーザーがAD/LDAPサーバーに登録されていません。"
  },
  {
    "id": "ent.ldap.syncronize.get_all.app_error",
    "translation": "AD/LDAPを使っている全てのユーザーを取得できません。"
  },
  {
    "id": "ent.ldap.syncronize.get_all_groups.app_error",
    "translation": "グループを抽出できませんでした。"
  },
  {
    "id": "ent.ldap.syncronize.populate_syncables",
    "translation": "同期可能にできませんでした"
  },
  {
    "id": "ent.ldap.syncronize.search_failure.app_error",
    "translation": "AD/LDAPでのユーザー検索に失敗しました。MattermostサーバーがAD/LDAPサーバーに接続できることを確認し、再度実行してください。"
  },
  {
    "id": "ent.ldap.validate_filter.app_error",
    "translation": "不正なAD/LDAPフィルターです。"
  },
  {
    "id": "ent.ldap_groups.group_search_error",
    "translation": "LDAPグループを抽出できませんでした"
  },
  {
    "id": "ent.ldap_groups.groups_search_error",
    "translation": "LDAPグループを抽出できませんでした"
  },
  {
    "id": "ent.ldap_groups.members_of_group_error",
    "translation": "グループのメンバーを抽出できませんでした"
  },
  {
    "id": "ent.ldap_groups.no_rows",
    "translation": "uidに一致するグループが見付かりません"
  },
  {
    "id": "ent.ldap_groups.reachable_groups_error",
    "translation": "ユーザーのグループを抽出できませんでした"
  },
  {
    "id": "ent.message_export.global_relay.attach_file.app_error",
    "translation": "添付ファイルをGlobal Relayエクスポートに追加できません。"
  },
  {
    "id": "ent.message_export.global_relay.close_zip_file.app_error",
    "translation": "zipファイルを閉じることができません。"
  },
  {
    "id": "ent.message_export.global_relay.create_file_in_zip.app_error",
    "translation": "emlファイルを作成できません。"
  },
  {
    "id": "ent.message_export.global_relay.generate_email.app_error",
    "translation": "emlファイルデータを生成できませんでした。"
  },
  {
    "id": "ent.message_export.global_relay_export.deliver.close.app_error",
    "translation": "Global Relayへの電子メールを送信できません。"
  },
  {
    "id": "ent.message_export.global_relay_export.deliver.from_address.app_error",
    "translation": "電子メールの送信元アドレスをを設定できません。"
  },
  {
    "id": "ent.message_export.global_relay_export.deliver.msg.app_error",
    "translation": "電子メールメッセージを設定できません。"
  },
  {
    "id": "ent.message_export.global_relay_export.deliver.msg_data.app_error",
    "translation": "電子メールメッセージを書き込めません。"
  },
  {
    "id": "ent.message_export.global_relay_export.deliver.parse_mail.app_error",
    "translation": "電子メール情報を読み込めません。"
  },
  {
    "id": "ent.message_export.global_relay_export.deliver.to_address.app_error",
    "translation": "電子メールの送信先アドレスを設定できません。"
  },
  {
    "id": "ent.message_export.global_relay_export.deliver.unable_to_get_file_info.app_error",
    "translation": "一時エクスポートファイルの情報を取得できません。"
  },
  {
    "id": "ent.message_export.global_relay_export.deliver.unable_to_open_email_file.app_error",
    "translation": "一時ファイルから電子メールを取得できません。"
  },
  {
    "id": "ent.message_export.global_relay_export.deliver.unable_to_open_zip_file_data.app_error",
    "translation": "一時エクスポートファイルを開けません。"
  },
  {
    "id": "ent.migration.migratetoldap.duplicate_field",
    "translation": "重複したエントリが見つかったため、AD/LDAPユーザーを移行できませんでした。全ての重複を削除した上で、再度実行してください。"
  },
  {
    "id": "ent.migration.migratetoldap.user_not_found",
    "translation": "AD/LDAPサーバー上でユーザを見つけることができませんでした: "
  },
  {
    "id": "ent.migration.migratetosaml.email_already_used_by_other_user",
    "translation": "電子メールアドレスは既に別のSAMLユーザーによって使用されています。"
  },
  {
    "id": "ent.migration.migratetosaml.user_not_found_in_users_mapping_file",
    "translation": "ユーザーはユーザーファイル内で見つかりませんでした。"
  },
  {
    "id": "ent.migration.migratetosaml.username_already_used_by_other_user",
    "translation": "ユーザー名は既に別のMattermostユーザーによって使用されています。"
  },
  {
    "id": "ent.saml.attribute.app_error",
    "translation": "SAMLログインは、属性の一つが不正のため、失敗しました。システム管理者に連絡してください。"
  },
  {
    "id": "ent.saml.build_request.app_error",
    "translation": "認証プロバイダーへのリクエストを初期化する際にエラーが発生しました。システム管理者に連絡してください。"
  },
  {
    "id": "ent.saml.build_request.encoding.app_error",
    "translation": "認証プロバイダーへのリクエストをエンコードする際にエラーが発生しました。システム管理者に連絡してください。"
  },
  {
    "id": "ent.saml.configure.encryption_not_enabled.app_error",
    "translation": "SAMLログインは、暗号化が有効になっていないため、失敗しました。システム管理者に連絡してください。"
  },
  {
    "id": "ent.saml.configure.load_idp_cert.app_error",
    "translation": "認証プロバイダーの公開証明書ファイルが見付かりません。システム管理者に連絡してください。"
  },
  {
    "id": "ent.saml.configure.load_private_key.app_error",
    "translation": "SAMLログインは、サービスプロバイダーの秘密鍵が見付からないため失敗しました。システム管理者に連絡してください。"
  },
  {
    "id": "ent.saml.configure.not_encrypted_response.app_error",
    "translation": "SAMLログインは、認証プロバイダーのレスポンスが暗号化されていないため失敗しました。システム管理者に連絡してください。"
  },
  {
    "id": "ent.saml.do_login.decrypt.app_error",
    "translation": "SAMLログインは、認証プロバイダーからのレスポンスを復号する際にエラーが発生したため、失敗しました。システム管理者に連絡してください。"
  },
  {
    "id": "ent.saml.do_login.empty_response.app_error",
    "translation": "認証プロバイダーから空のレスポンスを受け取りました。"
  },
  {
    "id": "ent.saml.do_login.parse.app_error",
    "translation": "認証プロバイダーからのレスポンスを解析中にエラーが発生しました。システム管理者に連絡してください。"
  },
  {
    "id": "ent.saml.do_login.validate.app_error",
    "translation": "認証プロバイダーからのレスポンスの妥当性を確認中にエラーが発生しました。システム管理者に連絡してください。"
  },
  {
    "id": "ent.saml.license_disable.app_error",
    "translation": "現在のライセンスではSAML認証はサポートされていません。"
  },
  {
    "id": "ent.saml.metadata.app_error",
    "translation": "サービスプロバイダーのメタデータを構築中にエラーが発生しました。"
  },
  {
    "id": "ent.saml.service_disable.app_error",
    "translation": "SAML 2.0 は、このサーバーでは設定されていないかサポートされていません。"
  },
  {
    "id": "interactive_message.decode_trigger_id.base64_decode_failed",
    "translation": "対話型ダイアログのトリガーIDをbase64でデコードできませんでした。"
  },
  {
    "id": "interactive_message.decode_trigger_id.expired",
    "translation": "対話型ダイアログのトリガーIDが期限切れです。トリガーIDは最大{{.Seconds}}秒間有効です。"
  },
  {
    "id": "interactive_message.decode_trigger_id.missing_data",
    "translation": "対話型ダイアログに必要なデータであるトリガーIDが含まれていません。"
  },
  {
    "id": "interactive_message.decode_trigger_id.signature_decode_failed",
    "translation": "対話型ダイアログにおけるトリガIDのbase64署名のデコードに失敗しました。"
  },
  {
    "id": "interactive_message.decode_trigger_id.verify_signature_failed",
    "translation": "対話型ダイアログのトリガーIDの署名検証に失敗しました。"
  },
  {
    "id": "interactive_message.generate_trigger_id.signing_failed",
    "translation": "対話型ダイアログに対して生成されたトリガーIDに署名できませんでした。"
  },
  {
    "id": "jobs.request_cancellation.status.error",
    "translation": "ジョブがキャンセル可能な状態でないため、ジョブのキャンセルをリクエストできませんでした。"
  },
  {
    "id": "jobs.set_job_error.update.error",
    "translation": "ジョブの状態をエラーに設定できませんでした"
  },
  {
    "id": "manaultesting.manual_test.parse.app_error",
    "translation": "URLを解析できません。"
  },
  {
    "id": "manaultesting.test_autolink.unable.app_error",
    "translation": "チャンネルが取得できません。"
  },
  {
    "id": "mattermost.bulletin.subject",
    "translation": "Mattermostセキュリティー通知"
  },
  {
    "id": "mfa.activate.bad_token.app_error",
    "translation": "不正な多要素認証トークンです。"
  },
  {
    "id": "mfa.generate_qr_code.create_code.app_error",
    "translation": "QRコードを生成できません。"
  },
  {
    "id": "mfa.mfa_disabled.app_error",
    "translation": "このサーバーの多要素認証は無効化されました。"
  },
  {
    "id": "mfa.validate_token.authenticate.app_error",
    "translation": "多要素認証トークンを認証できません。"
  },
  {
    "id": "migrations.worker.run_advanced_permissions_phase_2_migration.invalid_progress",
    "translation": "不正な進捗データのため移行に失敗しました。"
  },
  {
    "id": "migrations.worker.run_migration.unknown_key",
    "translation": "不明な移行キーのため移行ジョブを実行できません。"
  },
  {
    "id": "model.access.is_valid.access_token.app_error",
    "translation": "不正なアクセストークンです。"
  },
  {
    "id": "model.access.is_valid.client_id.app_error",
    "translation": "不正なクライアントIDです。"
  },
  {
    "id": "model.access.is_valid.redirect_uri.app_error",
    "translation": "不正な転送URLです。"
  },
  {
    "id": "model.access.is_valid.refresh_token.app_error",
    "translation": "不正なリフレッシュトークンです。"
  },
  {
    "id": "model.access.is_valid.user_id.app_error",
    "translation": "不正なユーザーIDです。"
  },
  {
    "id": "model.authorize.is_valid.auth_code.app_error",
    "translation": "不正な認証コードです。"
  },
  {
    "id": "model.authorize.is_valid.client_id.app_error",
    "translation": "不正なクライアントIDです。"
  },
  {
    "id": "model.authorize.is_valid.create_at.app_error",
    "translation": "作成日時は有効な時刻にしてください。"
  },
  {
    "id": "model.authorize.is_valid.expires.app_error",
    "translation": "有効期限を設定してください。"
  },
  {
    "id": "model.authorize.is_valid.redirect_uri.app_error",
    "translation": "不正な転送URLです。"
  },
  {
    "id": "model.authorize.is_valid.response_type.app_error",
    "translation": "不正なレスポンス形式です。"
  },
  {
    "id": "model.authorize.is_valid.scope.app_error",
    "translation": "不正なスコープです。"
  },
  {
    "id": "model.authorize.is_valid.state.app_error",
    "translation": "不正な状態です。"
  },
  {
    "id": "model.authorize.is_valid.user_id.app_error",
    "translation": "不正なユーザーIDです。"
  },
  {
    "id": "model.bot.is_valid.create_at.app_error",
    "translation": "不正なcreator idです。"
  },
  {
    "id": "model.bot.is_valid.creator_id.app_error",
    "translation": "不正なcreator idです。"
  },
  {
    "id": "model.bot.is_valid.description.app_error",
    "translation": "不正な説明です。"
  },
  {
    "id": "model.bot.is_valid.update_at.app_error",
    "translation": "Invalid update at。"
  },
  {
    "id": "model.bot.is_valid.user_id.app_error",
    "translation": "不正なユーザーIDです。"
  },
  {
    "id": "model.bot.is_valid.username.app_error",
    "translation": "不正なユーザー名です。"
  },
  {
    "id": "model.channel.is_valid.2_or_more.app_error",
    "translation": "名前は2文字以上の小文字の英数字にしてください。"
  },
  {
    "id": "model.channel.is_valid.create_at.app_error",
    "translation": "作成日時は有効な時刻にしてください。"
  },
  {
    "id": "model.channel.is_valid.creator_id.app_error",
    "translation": "不正なcreator idです。"
  },
  {
    "id": "model.channel.is_valid.display_name.app_error",
    "translation": "不正な表示名です。"
  },
  {
    "id": "model.channel.is_valid.header.app_error",
    "translation": "不正なヘッダーです。"
  },
  {
    "id": "model.channel.is_valid.id.app_error",
    "translation": "不正なIDです。"
  },
  {
    "id": "model.channel.is_valid.purpose.app_error",
    "translation": "不正な目的です。"
  },
  {
    "id": "model.channel.is_valid.type.app_error",
    "translation": "不正な形式です。"
  },
  {
    "id": "model.channel.is_valid.update_at.app_error",
    "translation": "更新日時は有効な時刻にしてください。"
  },
  {
    "id": "model.channel_member.is_valid.channel_id.app_error",
    "translation": "不正なチャンネルIDです。"
  },
  {
    "id": "model.channel_member.is_valid.email_value.app_error",
    "translation": "電子メール通知の設定値が不正です。"
  },
  {
    "id": "model.channel_member.is_valid.ignore_channel_mentions_value.app_error",
    "translation": "チャンネルへのメンションを無視する設定の状態が不正です。"
  },
  {
    "id": "model.channel_member.is_valid.notify_level.app_error",
    "translation": "不正な通知レベルです。"
  },
  {
    "id": "model.channel_member.is_valid.push_level.app_error",
    "translation": "プッシュ通知のレベルが不正です。"
  },
  {
    "id": "model.channel_member.is_valid.unread_level.app_error",
    "translation": "不正な未読マークレベルです。"
  },
  {
    "id": "model.channel_member.is_valid.user_id.app_error",
    "translation": "不正なユーザーIDです。"
  },
  {
    "id": "model.cluster.is_valid.create_at.app_error",
    "translation": "CreateAt が設定されていなければなりません。"
  },
  {
    "id": "model.cluster.is_valid.hostname.app_error",
    "translation": "Hostname が設定されていなければなりません。"
  },
  {
    "id": "model.cluster.is_valid.id.app_error",
    "translation": "不正なIDです。"
  },
  {
    "id": "model.cluster.is_valid.last_ping_at.app_error",
    "translation": "LastPingAt が設定されていなければなりません。"
  },
  {
    "id": "model.cluster.is_valid.name.app_error",
    "translation": "ClusterName が設定されていなければなりません。"
  },
  {
    "id": "model.cluster.is_valid.type.app_error",
    "translation": "Type が設定されていなければなりません。"
  },
  {
    "id": "model.command.is_valid.create_at.app_error",
    "translation": "作成日時は有効な時刻にしてください。"
  },
  {
    "id": "model.command.is_valid.description.app_error",
    "translation": "不正な説明です。"
  },
  {
    "id": "model.command.is_valid.display_name.app_error",
    "translation": "不正なタイトルです。"
  },
  {
    "id": "model.command.is_valid.id.app_error",
    "translation": "不正なIDです。"
  },
  {
    "id": "model.command.is_valid.method.app_error",
    "translation": "不正なメソッドです。"
  },
  {
    "id": "model.command.is_valid.team_id.app_error",
    "translation": "不正なチームIDです。"
  },
  {
    "id": "model.command.is_valid.token.app_error",
    "translation": "不正なトークンです。"
  },
  {
    "id": "model.command.is_valid.trigger.app_error",
    "translation": "不正なトリガーです。"
  },
  {
    "id": "model.command.is_valid.update_at.app_error",
    "translation": "更新日時は有効な時刻にしてください。"
  },
  {
    "id": "model.command.is_valid.url.app_error",
    "translation": "不正なURLです。"
  },
  {
    "id": "model.command.is_valid.url_http.app_error",
    "translation": "不正なURLです。正しいURLはhttp://またはhttps://で始まります。"
  },
  {
    "id": "model.command.is_valid.user_id.app_error",
    "translation": "不正なユーザーIDです。"
  },
  {
    "id": "model.command_hook.channel_id.app_error",
    "translation": "不正なチャンネルIDです。"
  },
  {
    "id": "model.command_hook.command_id.app_error",
    "translation": "不正なコマンドIDです。"
  },
  {
    "id": "model.command_hook.create_at.app_error",
    "translation": "作成日時は有効な時刻にしてください。"
  },
  {
    "id": "model.command_hook.id.app_error",
    "translation": "不正なコマンドフックIDです。"
  },
  {
    "id": "model.command_hook.parent_id.app_error",
    "translation": "不正な親IDです。"
  },
  {
    "id": "model.command_hook.root_id.app_error",
    "translation": "不正なルートIDです。"
  },
  {
    "id": "model.command_hook.user_id.app_error",
    "translation": "不正なユーザーIDです。"
  },
  {
    "id": "model.compliance.is_valid.create_at.app_error",
    "translation": "作成日時は有効な時刻にしてください。"
  },
  {
    "id": "model.compliance.is_valid.desc.app_error",
    "translation": "不正な説明です。"
  },
  {
    "id": "model.compliance.is_valid.end_at.app_error",
    "translation": "有効な時刻にしてください。"
  },
  {
    "id": "model.compliance.is_valid.id.app_error",
    "translation": "不正なIDです。"
  },
  {
    "id": "model.compliance.is_valid.start_at.app_error",
    "translation": "有効開始は有効な時刻にしてください。"
  },
  {
    "id": "model.compliance.is_valid.start_end_at.app_error",
    "translation": "有効終了は有効開始の後でなくてはいけません。"
  },
  {
    "id": "model.config.is_valid.allow_cookies_for_subdomains.app_error",
    "translation": "サブドメインに対するクッキーを許可するには サイトURL の設定が必要です。"
  },
  {
    "id": "model.config.is_valid.atmos_camo_image_proxy_options.app_error",
    "translation": "atmos/camoに対する不正な RemoteImageProxyOption です。共有キーを設定してください。"
  },
  {
    "id": "model.config.is_valid.atmos_camo_image_proxy_url.app_error",
    "translation": "atmos/camoに対する不正な RemoteImgeProxyURL です。共有キーを設定してください。"
  },
  {
    "id": "model.config.is_valid.cluster_email_batching.app_error",
    "translation": "クラスタリングが有効化されている場合、電子メールバッチ処理は有効化できません。"
  },
  {
    "id": "model.config.is_valid.data_retention.deletion_job_start_time.app_error",
    "translation": "データ保持処理の開始時刻は HH:MM 形式の24時間表示でなくてはなりません。"
  },
  {
    "id": "model.config.is_valid.data_retention.file_retention_days_too_low.app_error",
    "translation": "ファイル保持期間は１日以上でなくてはなりません。"
  },
  {
    "id": "model.config.is_valid.data_retention.message_retention_days_too_low.app_error",
    "translation": "メッセージ保持期間は１日以上でなくてはなりません。"
  },
  {
    "id": "model.config.is_valid.display.custom_url_schemes.app_error",
    "translation": "カスタムURLスキーム {{.Scheme}} は無効です。カスタムURLスキームは文字で始まり、文字、数字、ハイフン(-)のみが使用できます。"
  },
  {
    "id": "model.config.is_valid.elastic_search.aggregate_posts_after_days.app_error",
    "translation": "ElasticsearchのAggregatePostsAfterDays設定は1以上でなくてはなりません。"
  },
  {
    "id": "model.config.is_valid.elastic_search.bulk_indexing_time_window_seconds.app_error",
    "translation": "Elasticsearchの一括インデックス付与処理の時間は1秒以上でなければなりません。"
  },
  {
    "id": "model.config.is_valid.elastic_search.connection_url.app_error",
    "translation": "Elastic Searchインデックスが有効な場合、Elastic SearchのConnectionUrl設定は必須です。"
  },
  {
    "id": "model.config.is_valid.elastic_search.enable_searching.app_error",
    "translation": "Elastic Search検索有効化に有効が設定されている場合、Elastic Searchインデックス有効化設定は有効でなければなりません"
  },
  {
    "id": "model.config.is_valid.elastic_search.live_indexing_batch_size.app_error",
    "translation": "Elasticsearchライブインデックス処理バッチのサイズは1以上でなければなりません。"
  },
  {
    "id": "model.config.is_valid.elastic_search.posts_aggregator_job_start_time.app_error",
    "translation": "ElasticsearchのPostsAggregatorJobStartTime設定は \"hh:mm\" の形式でなくてはなりません。"
  },
  {
    "id": "model.config.is_valid.elastic_search.request_timeout_seconds.app_error",
    "translation": "Elasticsearchリクエストタイムアウトは1秒以上でなくてはなりません。"
  },
  {
    "id": "model.config.is_valid.email_batching_buffer_size.app_error",
    "translation": "電子メール設定の電子メールバッチ処理バッファーサイズが不正です。ゼロ以上の数を指定してください。"
  },
  {
    "id": "model.config.is_valid.email_batching_interval.app_error",
    "translation": "電子メール設定の電子メールバッチ処理間隔が不正です。30秒以上にしてください。"
  },
  {
    "id": "model.config.is_valid.email_notification_contents_type.app_error",
    "translation": "電子メール設定の電子メール通知内容の種別が不正です。'full' か 'generic' のどちらか一つでなければなりません。"
  },
  {
    "id": "model.config.is_valid.email_security.app_error",
    "translation": "電子メール設定の接続セキュリティーが不正です。''、'TLS'、'STARTTLS'のいずれかにしてください。"
  },
  {
    "id": "model.config.is_valid.encrypt_sql.app_error",
    "translation": "SQL設定のREST暗号化キーが不正です。32文字以上にしてください。"
  },
  {
    "id": "model.config.is_valid.file_driver.app_error",
    "translation": "ファイル設定のドライバー名が不正です。'local'または'amazons3'にしてください。"
  },
  {
    "id": "model.config.is_valid.file_salt.app_error",
    "translation": "ファイル設定の公開リンクのソルトが不正です。32文字以上にしてください。"
  },
  {
    "id": "model.config.is_valid.group_unread_channels.app_error",
    "translation": "未読チャンネルのグループ化設定が不正です。'disabled', 'default_on', 'default_off'のいずれかでなくてはなりません。"
  },
  {
    "id": "model.config.is_valid.image_proxy_type.app_error",
    "translation": "不正な画像プロキシの形式です。'local' か 'atmos/camo' を設定してください。"
  },
  {
    "id": "model.config.is_valid.ldap_basedn",
    "translation": "AD/LDAP項目 \"ベースDN\" は必須です。"
  },
  {
    "id": "model.config.is_valid.ldap_email",
    "translation": "AD/LDAP項目 \"電子メール属性\" は必須です。"
  },
  {
    "id": "model.config.is_valid.ldap_id",
    "translation": "AD/LDAP項目 \"ID属性\" は必須です。"
  },
  {
    "id": "model.config.is_valid.ldap_login_id",
    "translation": "AD/LDAP項目 \"ログインID属性\" は必須です。"
  },
  {
    "id": "model.config.is_valid.ldap_max_page_size.app_error",
    "translation": "最大ページサイズの値が不正です。"
  },
  {
    "id": "model.config.is_valid.ldap_security.app_error",
    "translation": "AD/LDAP設定の接続セキュリティーが不正です。''、'TLS'、'STARTTLS'のいずれかにしてください。"
  },
  {
    "id": "model.config.is_valid.ldap_server",
    "translation": "AD/LDAP項目 \"AD/LDAPサーバー\" は必須です。"
  },
  {
    "id": "model.config.is_valid.ldap_sync_interval.app_error",
    "translation": "同期の時間間隔が不正です。少なくとも1分間以上にしてください。"
  },
  {
    "id": "model.config.is_valid.ldap_username",
    "translation": "AD/LDAP項目 \"ユーザー名の属性\" は必須です。"
  },
  {
    "id": "model.config.is_valid.listen_address.app_error",
    "translation": "サービス設定の接続待ちアドレスが不正です。設定してください。"
  },
  {
    "id": "model.config.is_valid.localization.available_locales.app_error",
    "translation": "利用可能な言語はデフォルトのクライアント言語を含んでいなくてはなりません。"
  },
  {
    "id": "model.config.is_valid.login_attempts.app_error",
    "translation": "サービス設定の最大ログイン試行回数が不正です。正の数を指定してください。"
  },
  {
    "id": "model.config.is_valid.max_burst.app_error",
    "translation": "最大バーストには0より大きな値を指定してください。"
  },
  {
    "id": "model.config.is_valid.max_channels.app_error",
    "translation": "チーム設定のチーム毎の最大チャンネル数が不正です。正の数を指定してください。"
  },
  {
    "id": "model.config.is_valid.max_file_size.app_error",
    "translation": "ファイル設定の最大ファイルサイズが不正です。0より大きい値にしてください。"
  },
  {
    "id": "model.config.is_valid.max_notify_per_channel.app_error",
    "translation": "チーム設定のチャンネル毎の最大通知数が不正です。正の数を指定してください。"
  },
  {
    "id": "model.config.is_valid.max_users.app_error",
    "translation": "チーム設定のチーム毎の最大ユーザー数が不正です。正の数を指定してください。"
  },
  {
    "id": "model.config.is_valid.message_export.batch_size.app_error",
    "translation": "メッセージエクスポート処理の BatchSize は正の整数でなくてはなりません。"
  },
  {
    "id": "model.config.is_valid.message_export.daily_runtime.app_error",
    "translation": "メッセージエクスポート処理の DailyRuntime はHH:MM形式の24時間表記でなくてはなりません。"
  },
  {
    "id": "model.config.is_valid.message_export.enable.app_error",
    "translation": "メッセージエクスポート処理の EnableExport 設定はtrueかfalseでなくてはなりません。"
  },
  {
    "id": "model.config.is_valid.message_export.export_from.app_error",
    "translation": "メッセージエクスポート処理の ExportFromTimestamp は(ユニックス標準時からの秒数で表される)タイムスタンプでなくてはなりません。このタイムスタンプ以降に投稿されたメッセージのみエクスポートされます。"
  },
  {
    "id": "model.config.is_valid.message_export.export_type.app_error",
    "translation": "メッセージエクスポート処理の ExportFormat は 'actiance'、'csv'、'globalrelay' のいずれかでなくてはなりません。"
  },
  {
    "id": "model.config.is_valid.message_export.global_relay.config_missing.app_error",
    "translation": "メッセージエクスポート処理のExportFormatは 'globalrelay' に設定されていますが、GlobalRealySettingsが見つかりません。"
  },
  {
    "id": "model.config.is_valid.message_export.global_relay.customer_type.app_error",
    "translation": "メッセージエクスポートのGlobalRelaySettings.CustomerTypeには 'A9' か 'A10' のいずれかを設定してください。"
  },
  {
    "id": "model.config.is_valid.message_export.global_relay.email_address.app_error",
    "translation": "メッセージエクスポート処理の GlobalRelay.EmailAddress には有効な電子メールアドレスが設定されていなくてはなりません。"
  },
  {
    "id": "model.config.is_valid.message_export.global_relay.smtp_password.app_error",
    "translation": "メッセージエクスポート処理のGlobalRelaySettings.SmtpPasswordが設定されていなければなりません。"
  },
  {
    "id": "model.config.is_valid.message_export.global_relay.smtp_username.app_error",
    "translation": "メッセージエクスポート処理のGlobalRelaySettings.SmtpUsernameが設定されていなくてはなりません。"
  },
  {
    "id": "model.config.is_valid.password_length.app_error",
    "translation": "最小パスワード長さは、{{.MinLength}}以上、{{.MaxLength}}以下に設定してください。"
  },
  {
    "id": "model.config.is_valid.rate_mem.app_error",
    "translation": "投稿頻度設定のメモリー保存サイズが不正です。正の数を指定してください。"
  },
  {
    "id": "model.config.is_valid.rate_sec.app_error",
    "translation": "投稿頻度設定の1秒当たりの投稿数が不正です。正の数を指定してください。"
  },
  {
    "id": "model.config.is_valid.read_timeout.app_error",
    "translation": "読み込みタイムアウトが不正な値です。"
  },
  {
    "id": "model.config.is_valid.restrict_direct_message.app_error",
    "translation": "ダイレクトメッセージの制限が不正です。'any'か'team'にしてください。"
  },
  {
    "id": "model.config.is_valid.saml_assertion_consumer_service_url.app_error",
    "translation": "サービスプロバイダーのURLを正しく設定してください。URLはhttp://またはhttps://で始まります。"
  },
  {
    "id": "model.config.is_valid.saml_email_attribute.app_error",
    "translation": "電子メールの属性値が不正です。設定してください。"
  },
  {
    "id": "model.config.is_valid.saml_idp_cert.app_error",
    "translation": "認証プロバイダーの公開証明書が見付かりません。アップロードを忘れていませんか?"
  },
  {
    "id": "model.config.is_valid.saml_idp_descriptor_url.app_error",
    "translation": "認証プロバイダーのURLを正しく設定してください。URLはhttp://またはhttps://で始まります。"
  },
  {
    "id": "model.config.is_valid.saml_idp_url.app_error",
    "translation": "SAMLシングルサインオンのURLを正しく設定してください。URLはhttp://またはhttps://で始まります。"
  },
  {
    "id": "model.config.is_valid.saml_private_key.app_error",
    "translation": "サービスプロバイダーの秘密鍵が見付かりません。アップロードを忘れていませんか?"
  },
  {
    "id": "model.config.is_valid.saml_public_cert.app_error",
    "translation": "サービスプロバイダーの公開証明書が見付かりません。アップロードを忘れていませんか?"
  },
  {
    "id": "model.config.is_valid.saml_username_attribute.app_error",
    "translation": "ユーザー名の属性値が不正です。設定してください。"
  },
  {
    "id": "model.config.is_valid.site_url.app_error",
    "translation": "サイトURLを正しく設定してください。URLは http:// または https:// で始まります。"
  },
  {
    "id": "model.config.is_valid.site_url_email_batching.app_error",
    "translation": "SiteURLが設定されていないため電子メールのバッチ処理は有効化できません。"
  },
  {
    "id": "model.config.is_valid.sitename_length.app_error",
    "translation": "サイト名は {{.MaxLength}} 文字以内にしてください。"
  },
  {
    "id": "model.config.is_valid.sql_conn_max_lifetime_milliseconds.app_error",
    "translation": "SQL設定の最大接続維持期間が不正です。0以上の数にしてください。"
  },
  {
    "id": "model.config.is_valid.sql_data_src.app_error",
    "translation": "SQL設定のデータソースが不正です。設定してください。"
  },
  {
    "id": "model.config.is_valid.sql_driver.app_error",
    "translation": "SQL設定のドライバー名が不正です。'mysql'か'postgres'にしてください。"
  },
  {
    "id": "model.config.is_valid.sql_idle.app_error",
    "translation": "SQL設定の最大アイドル接続数が不正です。正の数を指定してください。"
  },
  {
    "id": "model.config.is_valid.sql_max_conn.app_error",
    "translation": "SQL設定の最大稼働接続数が不正です。正の数を指定してください。"
  },
  {
    "id": "model.config.is_valid.sql_query_timeout.app_error",
    "translation": "SQL設定の問い合わせタイムアウトが不正です。正の数を指定してください。"
  },
  {
    "id": "model.config.is_valid.teammate_name_display.app_error",
    "translation": "無効なチームメイト表示です。 'フルネーム'、'ニックネーム_フルネーム'、'ユーザー名'のいずれかにしてください。"
  },
  {
    "id": "model.config.is_valid.time_between_user_typing.app_error",
    "translation": "ユーザー入力の更新間隔は1000ミリ秒未満に設定しないでください。"
  },
  {
    "id": "model.config.is_valid.tls_cert_file_missing.app_error",
    "translation": "TLS証明書ファイルに対する不正な値 - LetsEncryptを使用するか、存在する証明書ファイルを設定してください。"
  },
  {
    "id": "model.config.is_valid.tls_key_file_missing.app_error",
    "translation": "TLS鍵ファイルに対する不正な値 - LetsEncryptを使用するか、存在する鍵ファイルを設定してください。"
  },
  {
    "id": "model.config.is_valid.tls_overwrite_cipher.app_error",
    "translation": "TLS上書き暗号に対する不正な値 - 正常な値についての文書を参照してください。"
  },
  {
    "id": "model.config.is_valid.webserver_security.app_error",
    "translation": "ウェブサーバーの接続のセキュリティーが不正な値です。"
  },
  {
    "id": "model.config.is_valid.websocket_url.app_error",
    "translation": "ウェブソケットURLは、ws://またはwss://で始まる有効なURLにしてください。"
  },
  {
    "id": "model.config.is_valid.write_timeout.app_error",
    "translation": "書き込みタイムアウトが不正な値です。"
  },
  {
    "id": "model.emoji.create_at.app_error",
    "translation": "作成日時は有効な時刻にしてください。"
  },
  {
    "id": "model.emoji.id.app_error",
    "translation": "不正な絵文字IDです。"
  },
  {
    "id": "model.emoji.name.app_error",
    "translation": "名前は1~64文字の小文字の英数字にしてください。"
  },
  {
    "id": "model.emoji.update_at.app_error",
    "translation": "更新日時は有効な時刻にしてください。"
  },
  {
    "id": "model.emoji.user_id.app_error",
    "translation": "不正なcreator idです。"
  },
  {
    "id": "model.file_info.get.gif.app_error",
    "translation": "GIFをデコードできません。"
  },
  {
    "id": "model.file_info.is_valid.create_at.app_error",
    "translation": "create_atが不正な値です。"
  },
  {
    "id": "model.file_info.is_valid.id.app_error",
    "translation": "idが不正な値です。"
  },
  {
    "id": "model.file_info.is_valid.path.app_error",
    "translation": "pathが不正な値です。"
  },
  {
    "id": "model.file_info.is_valid.post_id.app_error",
    "translation": "post_idが不正な値です。"
  },
  {
    "id": "model.file_info.is_valid.update_at.app_error",
    "translation": "update_atが不正な値です。"
  },
  {
    "id": "model.file_info.is_valid.user_id.app_error",
    "translation": "user_idが不正な値です。"
  },
  {
    "id": "model.group.create_at.app_error",
    "translation": "グループのcreate at属性が不正です。"
  },
  {
    "id": "model.group.description.app_error",
    "translation": "グループのdescription属性が不正です。"
  },
  {
    "id": "model.group.display_name.app_error",
    "translation": "グループのdisplay name属性が不正です。"
  },
  {
    "id": "model.group.name.app_error",
    "translation": "グループのname属性が不正です。"
  },
  {
    "id": "model.group.remote_id.app_error",
    "translation": "グループのremote id属性が不正です。"
  },
  {
    "id": "model.group.source.app_error",
    "translation": "グループのsource属性が不正です。"
  },
  {
    "id": "model.group.update_at.app_error",
    "translation": "グループのupdate at属性が不正です。"
  },
  {
    "id": "model.group_member.group_id.app_error",
    "translation": "グループメンバーのgroup id属性が不正です。"
  },
  {
    "id": "model.group_member.user_id.app_error",
    "translation": "グループメンバーのuser id属性が不正です。"
  },
  {
    "id": "model.group_syncable.group_id.app_error",
    "translation": "グループ同期のgroup id属性が不正です。"
  },
  {
    "id": "model.group_syncable.syncable_id.app_error",
    "translation": "グループ同期のsyncable id属性が不正です。"
  },
  {
    "id": "model.incoming_hook.channel_id.app_error",
    "translation": "不正なチャンネルIDです。"
  },
  {
    "id": "model.incoming_hook.create_at.app_error",
    "translation": "作成日時は有効な時刻にしてください。"
  },
  {
    "id": "model.incoming_hook.description.app_error",
    "translation": "不正な説明です。"
  },
  {
    "id": "model.incoming_hook.display_name.app_error",
    "translation": "不正なタイトルです。"
  },
  {
    "id": "model.incoming_hook.icon_url.app_error",
    "translation": "不正な投稿アイコンです。"
  },
  {
    "id": "model.incoming_hook.id.app_error",
    "translation": "不正なIDです。"
  },
  {
    "id": "model.incoming_hook.parse_data.app_error",
    "translation": "内向きのデータを解析できません。"
  },
  {
    "id": "model.incoming_hook.team_id.app_error",
    "translation": "不正なチームIDです。"
  },
  {
    "id": "model.incoming_hook.update_at.app_error",
    "translation": "更新日時は有効な時刻にしてください。"
  },
  {
    "id": "model.incoming_hook.user_id.app_error",
    "translation": "不正なユーザーIDです。"
  },
  {
    "id": "model.incoming_hook.username.app_error",
    "translation": "不正なユーザー名です。"
  },
  {
    "id": "model.job.is_valid.create_at.app_error",
    "translation": "作成日時は有効な時刻にしてください。"
  },
  {
    "id": "model.job.is_valid.id.app_error",
    "translation": "不正なジョブIDです。"
  },
  {
    "id": "model.job.is_valid.status.app_error",
    "translation": "不正なジョブ状態です。"
  },
  {
    "id": "model.job.is_valid.type.app_error",
    "translation": "不正なジョブ形式です。"
  },
  {
    "id": "model.license_record.is_valid.create_at.app_error",
    "translation": "ライセンスをアップロードする際のcreate_atが不正な値です。"
  },
  {
    "id": "model.license_record.is_valid.id.app_error",
    "translation": "ライセンスをアップロードする際のidが不正な値です。"
  },
  {
    "id": "model.link_metadata.is_valid.data.app_error",
    "translation": "リンクメタデータのデータをnilにすることはできません。"
  },
  {
    "id": "model.link_metadata.is_valid.data_type.app_error",
    "translation": "リンクメタデータのデータが指定された種別と異なります。"
  },
  {
    "id": "model.link_metadata.is_valid.timestamp.app_error",
    "translation": "リンクメタデータのタイムスタンプはゼロでない値で、最も近い時間に丸められている必要があります。"
  },
  {
    "id": "model.link_metadata.is_valid.type.app_error",
    "translation": "リンクメタデータの種別が不正です。"
  },
  {
    "id": "model.link_metadata.is_valid.url.app_error",
    "translation": "リンクメタデータのURLを設定してください。"
  },
  {
    "id": "model.oauth.is_valid.app_id.app_error",
    "translation": "不正なアプリケーションIDです。"
  },
  {
    "id": "model.oauth.is_valid.callback.app_error",
    "translation": "コールバックURLを正しく設定してください。URLはhttp://またはhttps://で始まります。"
  },
  {
    "id": "model.oauth.is_valid.client_secret.app_error",
    "translation": "不正なクライアント秘密情報です。"
  },
  {
    "id": "model.oauth.is_valid.create_at.app_error",
    "translation": "作成日時は有効な時刻にしてください。"
  },
  {
    "id": "model.oauth.is_valid.creator_id.app_error",
    "translation": "不正なcreator idです。"
  },
  {
    "id": "model.oauth.is_valid.description.app_error",
    "translation": "不正な説明です。"
  },
  {
    "id": "model.oauth.is_valid.homepage.app_error",
    "translation": "ホームページのURLを正しく設定してください。URLはhttp://またはhttps://で始まります。"
  },
  {
    "id": "model.oauth.is_valid.icon_url.app_error",
    "translation": "アイコンのURLを正しく設定してください。URLはhttp://またはhttps://で始まります。"
  },
  {
    "id": "model.oauth.is_valid.name.app_error",
    "translation": "不正な名前です。"
  },
  {
    "id": "model.oauth.is_valid.update_at.app_error",
    "translation": "更新日時は有効な時刻にしてください。"
  },
  {
    "id": "model.outgoing_hook.icon_url.app_error",
    "translation": "不正なアイコンです。"
  },
  {
    "id": "model.outgoing_hook.is_valid.callback.app_error",
    "translation": "不正なコールバックURLです。"
  },
  {
    "id": "model.outgoing_hook.is_valid.channel_id.app_error",
    "translation": "不正なチャンネルIDです。"
  },
  {
    "id": "model.outgoing_hook.is_valid.content_type.app_error",
    "translation": "content_typeが不正な値です。"
  },
  {
    "id": "model.outgoing_hook.is_valid.create_at.app_error",
    "translation": "作成日時は有効な時刻にしてください。"
  },
  {
    "id": "model.outgoing_hook.is_valid.description.app_error",
    "translation": "不正な説明です。"
  },
  {
    "id": "model.outgoing_hook.is_valid.display_name.app_error",
    "translation": "不正なタイトルです。"
  },
  {
    "id": "model.outgoing_hook.is_valid.id.app_error",
    "translation": "不正なIDです。"
  },
  {
    "id": "model.outgoing_hook.is_valid.team_id.app_error",
    "translation": "不正なチームIDです。"
  },
  {
    "id": "model.outgoing_hook.is_valid.token.app_error",
    "translation": "不正なトークンです。"
  },
  {
    "id": "model.outgoing_hook.is_valid.trigger_words.app_error",
    "translation": "不正なトリガーワードです。"
  },
  {
    "id": "model.outgoing_hook.is_valid.update_at.app_error",
    "translation": "更新日時は有効な時刻にしてください。"
  },
  {
    "id": "model.outgoing_hook.is_valid.url.app_error",
    "translation": "不正なコールバックURLです。http://またはhttps://で始まる正しいURLにしてください。"
  },
  {
    "id": "model.outgoing_hook.is_valid.user_id.app_error",
    "translation": "不正なユーザーID。"
  },
  {
    "id": "model.outgoing_hook.is_valid.words.app_error",
    "translation": "不正なトリガーワードです。"
  },
  {
    "id": "model.outgoing_hook.username.app_error",
    "translation": "不正なユーザー名です。"
  },
  {
    "id": "model.plugin_command.error.app_error",
    "translation": "このコマンドを実行中にエラーが発生しました。"
  },
  {
    "id": "model.plugin_key_value.is_valid.key.app_error",
    "translation": "不正なキーです。{{.Min}}文字以上 {{.Max}}文字以下でなくてはなりません。"
  },
  {
    "id": "model.plugin_key_value.is_valid.plugin_id.app_error",
    "translation": "不正なプラグインIDです。{{.Min}}文字以上 {{.Max}}文字以下でなくてはなりません。"
  },
  {
    "id": "model.post.is_valid.channel_id.app_error",
    "translation": "不正なチャンネルIDです。"
  },
  {
    "id": "model.post.is_valid.create_at.app_error",
    "translation": "作成日時は有効な時刻にしてください。"
  },
  {
    "id": "model.post.is_valid.file_ids.app_error",
    "translation": "ファイルIDが不正です。アップロードは最大5ファイルまでに制限されています。それ以上のファイルをアップロードするには追加の投稿を行ってください。"
  },
  {
    "id": "model.post.is_valid.filenames.app_error",
    "translation": "不正なファイル名です。"
  },
  {
    "id": "model.post.is_valid.hashtags.app_error",
    "translation": "不正なハッシュタグです。"
  },
  {
    "id": "model.post.is_valid.id.app_error",
    "translation": "不正なIDです。"
  },
  {
    "id": "model.post.is_valid.msg.app_error",
    "translation": "不正なメッセージです。"
  },
  {
    "id": "model.post.is_valid.original_id.app_error",
    "translation": "不正なオリジナルIDです。"
  },
  {
    "id": "model.post.is_valid.parent_id.app_error",
    "translation": "不正な親IDです。"
  },
  {
    "id": "model.post.is_valid.props.app_error",
    "translation": "不正な設定値です。"
  },
  {
    "id": "model.post.is_valid.root_id.app_error",
    "translation": "不正なルートIDです。"
  },
  {
    "id": "model.post.is_valid.root_parent.app_error",
    "translation": "親IDが設定されている場合、無効なルートIDが設定されていなければなりません。"
  },
  {
    "id": "model.post.is_valid.type.app_error",
    "translation": "不正な形式です。"
  },
  {
    "id": "model.post.is_valid.update_at.app_error",
    "translation": "更新日時は有効な時刻にしてください。"
  },
  {
    "id": "model.post.is_valid.user_id.app_error",
    "translation": "不正なユーザーIDです。"
  },
  {
    "id": "model.preference.is_valid.category.app_error",
    "translation": "不正なカテゴリーです。"
  },
  {
    "id": "model.preference.is_valid.id.app_error",
    "translation": "不正なユーザーIDです。"
  },
  {
    "id": "model.preference.is_valid.name.app_error",
    "translation": "不正な名前です。"
  },
  {
    "id": "model.preference.is_valid.theme.app_error",
    "translation": "不正なテーマです。"
  },
  {
    "id": "model.preference.is_valid.value.app_error",
    "translation": "値が長過ぎます。"
  },
  {
    "id": "model.reaction.is_valid.create_at.app_error",
    "translation": "作成日時は有効な時刻にしてください。"
  },
  {
    "id": "model.reaction.is_valid.emoji_name.app_error",
    "translation": "不正な絵文字名です。"
  },
  {
    "id": "model.reaction.is_valid.post_id.app_error",
    "translation": "不正な投稿IDです。"
  },
  {
    "id": "model.reaction.is_valid.user_id.app_error",
    "translation": "不正なユーザーIDです。"
  },
  {
    "id": "model.team.is_valid.characters.app_error",
    "translation": "名前は2文字以上の小文字の英数字にしてください。"
  },
  {
    "id": "model.team.is_valid.company.app_error",
    "translation": "不正な会社名です。"
  },
  {
    "id": "model.team.is_valid.create_at.app_error",
    "translation": "作成日時は有効な時刻にしてください。"
  },
  {
    "id": "model.team.is_valid.description.app_error",
    "translation": "不正な説明です。"
  },
  {
    "id": "model.team.is_valid.domains.app_error",
    "translation": "許可されたドメインが不正です。"
  },
  {
    "id": "model.team.is_valid.email.app_error",
    "translation": "不正な電子メールアドレスです。"
  },
  {
    "id": "model.team.is_valid.id.app_error",
    "translation": "不正なIDです。"
  },
  {
    "id": "model.team.is_valid.name.app_error",
    "translation": "不正な名前です。"
  },
  {
    "id": "model.team.is_valid.reserved.app_error",
    "translation": "このURLは利用できません。他のURLを試してみてください。"
  },
  {
    "id": "model.team.is_valid.type.app_error",
    "translation": "不正な形式です。"
  },
  {
    "id": "model.team.is_valid.update_at.app_error",
    "translation": "更新日時は有効な時刻にしてください。"
  },
  {
    "id": "model.team.is_valid.url.app_error",
    "translation": "不正なURL識別子です。"
  },
  {
    "id": "model.team_member.is_valid.team_id.app_error",
    "translation": "不正なチームIDです。"
  },
  {
    "id": "model.team_member.is_valid.user_id.app_error",
    "translation": "不正なユーザーIDです。"
  },
  {
    "id": "model.token.is_valid.expiry",
    "translation": "不正なトークンの有効期限"
  },
  {
    "id": "model.token.is_valid.size",
    "translation": "不正なトークンです。"
  },
  {
    "id": "model.user.is_valid.email.app_error",
    "translation": "有効なメールアドレスを入力してください。"
  },
  {
    "id": "model.user.is_valid.pwd.app_error",
    "translation": "パスワードは{{.Min}}文字以上に設定してください。"
  },
  {
    "id": "model.user.is_valid.pwd_lowercase.app_error",
    "translation": "パスワードは少なくとも{{.Min}}文字以上に設定してください。少なくとも1文字は英小文字にしてください。"
  },
  {
    "id": "model.user.is_valid.pwd_lowercase_number.app_error",
    "translation": "パスワードは少なくとも{{.Min}}文字以上に設定してください。少なくとも1文字ずつの英小文字と数字を含めてください。"
  },
  {
    "id": "model.user.is_valid.pwd_lowercase_number_symbol.app_error",
    "translation": "パスワードは少なくとも{{.Min}}文字以上に設定してください。少なくとも1文字ずつの英小文字と数字、記号(例: \"~!@#$%^&*()\")を含めてください。"
  },
  {
    "id": "model.user.is_valid.pwd_lowercase_symbol.app_error",
    "translation": "パスワードは少なくとも{{.Min}}文字以上に設定してください。少なくとも1文字ずつの英小文字と記号(例: \"~!@#$%^&*()\")を含めてください。"
  },
  {
    "id": "model.user.is_valid.pwd_lowercase_uppercase.app_error",
    "translation": "パスワードは少なくとも{{.Min}}文字以上に設定してください。少なくとも1文字ずつ英小文字と英大文字を含めてください。"
  },
  {
    "id": "model.user.is_valid.pwd_lowercase_uppercase_number.app_error",
    "translation": "パスワードは少なくとも{{.Min}}文字以上に設定してください。少なくとも1文字ずつの英小文字と英大文字、数字を含めてください。"
  },
  {
    "id": "model.user.is_valid.pwd_lowercase_uppercase_number_symbol.app_error",
    "translation": "パスワードは少なくとも{{.Min}}文字以上に設定してください。少なくとも1文字ずつの英大文字と数字、記号(例: \"~!@#$%^&*()\")を含めてください。"
  },
  {
    "id": "model.user.is_valid.pwd_lowercase_uppercase_symbol.app_error",
    "translation": "パスワードは少なくとも{{.Min}}文字以上に設定してください。少なくとも1文字ずつの英小文字と英大文字、記号(例: \"~!@#$%^&*()\")を含めてください。"
  },
  {
    "id": "model.user.is_valid.pwd_number.app_error",
    "translation": "パスワードは少なくとも{{.Min}}文字以上に設定してください。少なくとも1文字は数字にしてください。"
  },
  {
    "id": "model.user.is_valid.pwd_number_symbol.app_error",
    "translation": "パスワードは少なくとも{{.Min}}文字以上に設定してください。少なくとも1文字ずつの数字、記号(例: \"~!@#$%^&*()\")を含めてください。"
  },
  {
    "id": "model.user.is_valid.pwd_symbol.app_error",
    "translation": "パスワードは少なくとも{{.Min}}文字以上に設定してください。少なくとも1文字は記号(例: \"~!@#$%^&*()\")にしてください。"
  },
  {
    "id": "model.user.is_valid.pwd_uppercase.app_error",
    "translation": "パスワードは少なくとも{{.Min}}文字以上に設定してください。少なくとも1文字は英大文字にしてください。"
  },
  {
    "id": "model.user.is_valid.pwd_uppercase_number.app_error",
    "translation": "パスワードは少なくとも{{.Min}}文字以上に設定してください。少なくとも1文字ずつの英大文字と数字を含めてください。"
  },
  {
    "id": "model.user.is_valid.pwd_uppercase_number_symbol.app_error",
    "translation": "パスワードは少なくとも{{.Min}}文字以上に設定してください。少なくとも1文字ずつの英大文字と数字、記号(例: \"~!@#$%^&*()\")を含めてください。"
  },
  {
    "id": "model.user.is_valid.pwd_uppercase_symbol.app_error",
    "translation": "パスワードは少なくとも{{.Min}}文字以上に設定してください。少なくとも1文字ずつの英大文字と記号(例: \"~!@#$%^&*()\")を含めてください。"
  },
  {
    "id": "model.user.is_valid.username.app_error",
    "translation": "ユーザー名は、英小文字、数字と \".\"、\"-\" と \"_\"を含む3文字から22文字で、最初は記号と数字以外である必要があります。"
  },
  {
    "id": "model.user_access_token.is_valid.description.app_error",
    "translation": "不正な説明です。255文字以内にしてください。"
  },
  {
    "id": "model.user_access_token.is_valid.id.app_error",
    "translation": "idが不正な値です。"
  },
  {
    "id": "model.user_access_token.is_valid.token.app_error",
    "translation": "不正なアクセストークンです。"
  },
  {
    "id": "model.user_access_token.is_valid.user_id.app_error",
    "translation": "不正なユーザーIDです。"
  },
  {
    "id": "model.utils.decode_json.app_error",
    "translation": "デコードできませんでした。"
  },
  {
    "id": "model.websocket_client.connect_fail.app_error",
    "translation": "ウェブソケットサーバーへ接続できません。"
  },
  {
    "id": "oauth.gitlab.tos.error",
    "translation": "GitLabの利用規約が更新されました。gitlab.comで新しい利用規約に同意してから、もう一度Mattermostへログインしてみてください。"
  },
  {
    "id": "plugin.api.update_user_status.bad_status",
    "translation": "ユーザーステータスを設定できませんでした。不明なユーザーステータスです。"
  },
  {
    "id": "plugin_api.get_file_link.disabled.app_error",
    "translation": "公開リンクが無効化されています。"
  },
  {
    "id": "plugin_api.get_file_link.no_post.app_error",
    "translation": "ファイルの公開リンクを取得できません。ファイルは現在のユーザーが読むことができる投稿に添付されている必要があります。"
  },
  {
    "id": "plugin_api.send_mail.missing_htmlbody",
    "translation": "HTMLボディが存在しません。"
  },
  {
    "id": "plugin_api.send_mail.missing_subject",
    "translation": "電子メールの題名が存在しません。"
  },
  {
    "id": "plugin_api.send_mail.missing_to",
    "translation": "送信先アドレスが存在しません。"
  },
  {
    "id": "store.sql.convert_string_array",
    "translation": "FromDb: StringArrayを*stringに変換できません"
  },
  {
    "id": "store.sql.convert_string_interface",
    "translation": "FromDb: StringInterfaceを*stringに変換できません"
  },
  {
    "id": "store.sql.convert_string_map",
    "translation": "FromDb: StringMapを*stringに変換できません"
  },
  {
    "id": "store.sql_bot.get.missing.app_error",
    "translation": "Bot does not exist。"
  },
  {
    "id": "store.sql_channel.get.existing.app_error",
    "translation": "既存のチャンネルが見付かりませんでした。"
  },
  {
    "id": "store.sql_channel.save.archived_channel.app_error",
    "translation": "アーカイブチャンネルは変更できません。"
  },
  {
    "id": "store.sql_channel.save.direct_channel.app_error",
    "translation": "ダイレクトチャンネルを作成するにはSaveDirectChannelを使用してください。"
  },
  {
    "id": "store.sql_channel.save_channel.existing.app_error",
    "translation": "既存のチャンネルの更新をしなくてはいけません。"
  },
  {
    "id": "store.sql_channel.save_channel.exists.app_error",
    "translation": "その名前を持つチャンネルは既に同じチームに存在します。"
  },
  {
    "id": "store.sql_channel.save_channel.limit.app_error",
    "translation": "許可されたチャンネルのメンバーの上限に達しました。"
  },
  {
    "id": "store.sql_channel.save_direct_channel.not_direct.app_error",
    "translation": "SaveDirectChannelで作成されようとしたダイレクトチャンネルではありません。"
  },
  {
    "id": "store.sql_command.save.get.app_error",
    "translation": "コマンドを取得できませんでした。"
  },
  {
    "id": "store.sql_post.search.disabled",
    "translation": "このサーバーでは検索が無効になっています。システム管理者に問い合わせてください。"
  },
  {
    "id": "store.sql_team.save_member.exists.app_error",
    "translation": "そのIDを持つチームのメンバーは既に存在します。"
  },
  {
    "id": "store.sql_user.get_for_login.app_error",
    "translation": "あなたの認証情報に合致する既存のアカウントを見付けられませんでした。このチームに参加するには、チームのオーナーから招待を受ける必要があります。"
  },
  {
    "id": "system.message.name",
    "translation": "システム"
  },
  {
    "id": "web.command_webhook.command.app_error",
    "translation": "コマンドが見付かりません。"
  },
  {
    "id": "web.command_webhook.parse.app_error",
    "translation": "外部からのデータを解析できません。"
  },
  {
    "id": "web.get_access_token.internal_saving.app_error",
    "translation": "ユーザーアクセス情報を更新できませんでした。"
  },
  {
    "id": "web.incoming_webhook.channel.app_error",
    "translation": "チャンネルが見付かりません。"
  },
  {
    "id": "web.incoming_webhook.channel_locked.app_error",
    "translation": "このウェブフックは要求されたチャンネルに投稿する権限がありません。"
  },
  {
    "id": "web.incoming_webhook.disabled.app_error",
    "translation": "内向きのウェブフックはシステム管理者によって無効化されています。"
  },
  {
    "id": "web.incoming_webhook.invalid.app_error",
    "translation": "不正なウェブフックです。"
  },
  {
    "id": "web.incoming_webhook.parse.app_error",
    "translation": "外部からのデータを解析できません。"
  },
  {
    "id": "web.incoming_webhook.permissions.app_error",
    "translation": "チャンネルへの権限が足りません。"
  },
  {
    "id": "web.incoming_webhook.split_props_length.app_error",
    "translation": "ウェブフックの設定を {{.Max}} 文字に分割できませんでした。"
  },
  {
    "id": "web.incoming_webhook.text.app_error",
    "translation": "テキストは指定されていません。"
  },
  {
    "id": "web.incoming_webhook.user.app_error",
    "translation": "ユーザーが見付かりません。"
  },
  {
    "id": "model.group.name.invalid_length.app_error",
    "translation": "名前は1~64文字の小文字の英数字にしてください。"
  },
  {
    "id": "app.scheme.save.invalid_scheme.app_error",
    "translation": "与えられたスキームが不正です。"
  },
  {
    "id": "app.scheme.save.app_error",
    "translation": "スキームを作成できませんでした。"
  },
  {
    "id": "app.scheme.permanent_delete_all.app_error",
    "translation": "スキームを完全に削除できませんでした。"
  },
  {
    "id": "app.scheme.get.app_error",
    "translation": "スキームを取得できませんでした。"
  },
  {
    "id": "app.channel.get_more_channels.get.app_error",
    "translation": "チャンネルを取得できませんでした。"
  },
  {
    "id": "web.error.unsupported_browser.system_browser_or",
    "translation": "または"
  },
  {
    "id": "web.error.unsupported_browser.system_browser_make_default",
    "translation": "デフォルトにする"
  },
  {
    "id": "web.error.unsupported_browser.open_system_browser.edge",
    "translation": "Edgeで開く"
  },
  {
    "id": "web.error.unsupported_browser.no_longer_support_version",
    "translation": "あなたのブラウザのバージョンはMattermostではサポートされていません"
  },
  {
    "id": "web.error.unsupported_browser.no_longer_support",
    "translation": "このブラウザはMattermostではサポートされていません"
  },
  {
    "id": "web.error.unsupported_browser.min_os_version.windows",
    "translation": "Windows 7+"
  },
  {
    "id": "web.error.unsupported_browser.min_os_version.mac",
    "translation": "macOS 10.9+"
  },
  {
    "id": "web.error.unsupported_browser.min_browser_version.safari",
    "translation": "Version 12+"
  },
  {
    "id": "web.error.unsupported_browser.min_browser_version.firefox",
    "translation": "Version 60+"
  },
  {
    "id": "web.error.unsupported_browser.min_browser_version.edge",
    "translation": "Version 44+"
  },
  {
    "id": "web.error.unsupported_browser.min_browser_version.chrome",
    "translation": "Version 61+"
  },
  {
    "id": "web.error.unsupported_browser.learn_more",
    "translation": "サポートされたブラウザについて詳しく知る。"
  },
  {
    "id": "web.error.unsupported_browser.install_guide.windows",
    "translation": "インストールガイド"
  },
  {
    "id": "web.error.unsupported_browser.install_guide.mac",
    "translation": "インストールガイド"
  },
  {
    "id": "web.error.unsupported_browser.download_the_app",
    "translation": "アプリをダウンロードする"
  },
  {
    "id": "web.error.unsupported_browser.download_app_or_upgrade_browser",
    "translation": "より良い体験のために、Mattermostアプリかサポートされたブラウザをダウンロードしてください。"
  },
  {
    "id": "web.error.unsupported_browser.download",
    "translation": "アプリをダウンロードする"
  },
  {
    "id": "web.error.unsupported_browser.browser_title.safari",
    "translation": "Safari"
  },
  {
    "id": "web.error.unsupported_browser.browser_title.firefox",
    "translation": "Firefox"
  },
  {
    "id": "web.error.unsupported_browser.browser_title.edge",
    "translation": "Microsoft Edge"
  },
  {
    "id": "web.error.unsupported_browser.browser_title.chrome",
    "translation": "Google Chrome"
  },
  {
    "id": "web.error.unsupported_browser.browser_get_latest.safari",
    "translation": "最新のSafariブラウザを取得してください"
  },
  {
    "id": "web.error.unsupported_browser.browser_get_latest.firefox",
    "translation": "最新のFirefoxブラウザを取得してください"
  },
  {
    "id": "web.error.unsupported_browser.browser_get_latest.chrome",
    "translation": "最新のChromeブラウザを取得してください"
  },
  {
    "id": "searchengine.bleve.disabled.error",
    "translation": "Bleve インデックスの破棄中にエラーが発生しました: エンジンが無効化されています"
  },
  {
    "id": "plugin_api.bot_cant_create_bot",
    "translation": "BotユーザーはBotユーザーを作成できません。"
  },
  {
    "id": "plugin.api.get_users_in_channel",
    "translation": "不正なソート基準のため、ユーザーを取得できません。"
  },
  {
    "id": "model.user.is_valid.update_at.app_error",
    "translation": "更新日時は有効な時刻にしてください。"
  },
  {
    "id": "model.user.is_valid.position.app_error",
    "translation": "不正な役職: 128文字以下でなければなりません。"
  },
  {
    "id": "model.user.is_valid.password_limit.app_error",
    "translation": "bcryptの制限により72文字以上のパスワードを設定できません。"
  },
  {
    "id": "model.user.is_valid.nickname.app_error",
    "translation": "不正なニックネームです。"
  },
  {
    "id": "model.user.is_valid.locale.app_error",
    "translation": "不正な地域です。"
  },
  {
    "id": "model.user.is_valid.last_name.app_error",
    "translation": "不正な苗字です。"
  },
  {
    "id": "model.user.is_valid.id.app_error",
    "translation": "不正なユーザーIDです。"
  },
  {
    "id": "model.user.is_valid.first_name.app_error",
    "translation": "不正な名前(ファーストネーム)です。"
  },
  {
    "id": "model.user.is_valid.create_at.app_error",
    "translation": "作成日時は有効な時刻にしてください。"
  },
  {
    "id": "model.user.is_valid.auth_data_type.app_error",
    "translation": "不正なユーザーです。認証データは認証形式と一緒に設定してください。"
  },
  {
    "id": "model.user.is_valid.auth_data_pwd.app_error",
    "translation": "不正なユーザーです。パスワードと認証データは両方は指定できません。"
  },
  {
    "id": "model.user.is_valid.auth_data.app_error",
    "translation": "不正な認証データです。"
  },
  {
    "id": "model.team.is_valid.invite_id.app_error",
    "translation": "不正な招待IDです。"
  },
  {
    "id": "model.post.channel_notifications_disabled_in_channel.message",
    "translation": "チャンネル通知は {{.ChannelName}} で無効になっています。{{.Mention}} は通知をトリガーしません。"
  },
  {
    "id": "model.plugin_kvset_options.is_valid.old_value.app_error",
    "translation": "古い値が不正です。操作がアトミックでない場合は設定しないでください。"
  },
  {
    "id": "model.guest.is_valid.emails.app_error",
    "translation": "不正な電子メールアドレスです。"
  },
  {
    "id": "model.guest.is_valid.email.app_error",
    "translation": "不正な電子メールアドレスです。"
  },
  {
    "id": "model.guest.is_valid.channels.app_error",
    "translation": "不正なチャンネルです。"
  },
  {
    "id": "model.guest.is_valid.channel.app_error",
    "translation": "不正なチャンネルです。"
  },
  {
    "id": "model.group.name.invalid_chars.app_error",
    "translation": "グループの名前属性に無効な文字が存在します"
  },
  {
    "id": "model.config.is_valid.saml_signature_algorithm.app_error",
    "translation": "署名アルゴリズムが不正です。"
  },
  {
    "id": "model.config.is_valid.saml_guest_attribute.app_error",
    "translation": "ゲストの属性値が不正です。'field=value' の形式でなくてはなりません。"
  },
  {
    "id": "model.config.is_valid.saml_canonical_algorithm.app_error",
    "translation": "不正なCanonicalアルゴリズムです。"
  },
  {
    "id": "model.config.is_valid.saml_admin_attribute.app_error",
    "translation": "管理者の属性値が不正です。'field=value' の形式でなくてはなりません。"
  },
  {
    "id": "model.config.is_valid.elastic_search.enable_autocomplete.app_error",
    "translation": "Elasticsearch 自動補完が有効に設定されている場合、Elasticsearch インデックス有効化設定は有効でなければなりません"
  },
  {
    "id": "model.config.is_valid.bleve_search.filename.app_error",
    "translation": "Blee IndexingDir が設定されている場合、Bleve インデックス有効化設定は有効でなければなりません"
  },
  {
    "id": "model.config.is_valid.bleve_search.enable_searching.app_error",
    "translation": "Bleve 検索有効化設定が有効に設定されている場合、Bleveインデックス有効化設定は有効でなければなりません"
  },
  {
    "id": "model.config.is_valid.bleve_search.enable_autocomplete.app_error",
    "translation": "Bleve 自動補完が有効に設定されている場合、Bleve インデックス有効化設定は有効でなければなりません"
  },
  {
    "id": "model.config.is_valid.bleve_search.bulk_indexing_time_window_seconds.app_error",
    "translation": "Bleveの一括インデックス付与処理の時間は1秒以上でなければなりません。"
  },
  {
    "id": "model.command.is_valid.autocomplete_data.app_error",
    "translation": "無効な AutocompleteData です"
  },
  {
    "id": "model.channel.is_valid.name.app_error",
    "translation": "不正なチャンネル名です。ユーザーIDはダイレクトメッセージチャンネル以外でチャンネル名に使用することはできません。"
  },
  {
    "id": "interactive_message.decode_trigger_id.base64_decode_failed_signature",
    "translation": "対話型ダイアログにおけるトリガIDのbase64署名のデコードに失敗しました。"
  },
  {
    "id": "groups.unsupported_syncable_type",
    "translation": "サポートされている同期可能タイプ '{{.Value}}'。"
  },
  {
    "id": "group_not_associated_to_synced_team",
    "translation": "親となるグループに同期されたチームへの関連づけが行われるまでは、グループをチャンネルに関連づけることはできません。"
  },
  {
    "id": "ent.ldap.validate_guest_filter.app_error",
    "translation": "不正なAD/LDAPゲストフィルターです。"
  },
  {
    "id": "ent.ldap.validate_admin_filter.app_error",
    "translation": "不正なAD/LDAP管理者フィルターです。"
  },
  {
    "id": "ent.ldap.syncronize.search_failure_size_exceeded.app_error",
    "translation": "サイズ制限超過。[最大ページサイズ](https://docs.mattermost.com/deployment/sso-ldap.html#i-see-the-log-error-ldap-result-code-4-size-limit-exceeded)を確認してください。"
  },
  {
    "id": "ent.ldap.syncronize.delete_group_constained_memberships",
    "translation": "チーム/チャンネルのメンバーシップの削除エラー"
  },
  {
    "id": "ent.id_loaded.license_disable.app_error",
    "translation": "現在のライセンスではID-loadedプッシュ通知はサポートされていません。"
  },
  {
    "id": "ent.elasticsearch.start.parse_server_version.app_error",
    "translation": "Elasticsearchサーバーのバージョンを解析できませんでした。"
  },
  {
    "id": "ent.elasticsearch.start.get_server_version.app_error",
    "translation": "Elasticsearchサーバーのバージョンを取得できませんでした。"
  },
  {
    "id": "ent.elasticsearch.search_users.unmarshall_user_failed",
    "translation": "検索結果をデコードできませんでした"
  },
  {
    "id": "ent.elasticsearch.search_users.search_failed",
    "translation": "検索を完了できませんでした"
  },
  {
    "id": "ent.elasticsearch.search_channels.unmarshall_channel_failed",
    "translation": "検索結果をデコードできませんでした"
  },
  {
    "id": "ent.elasticsearch.search_channels.search_failed",
    "translation": "検索を完了できませんでした"
  },
  {
    "id": "ent.elasticsearch.search_channels.disabled",
    "translation": "このサーバーではElasticsearchによる検索は無効です"
  },
  {
    "id": "ent.elasticsearch.refresh_indexes.refresh_failed",
    "translation": "Elasticsearchのインデックスを更新できませんでした"
  },
  {
    "id": "ent.elasticsearch.indexer.index_batch.nothing_left_to_index.error",
    "translation": "すべてのエンティティが完了した際に、新しいバッチへのインデックス付与が行われます"
  },
  {
    "id": "ent.elasticsearch.index_user.error",
    "translation": "ユーザーにインデックスを付与できませんでした"
  },
  {
    "id": "ent.elasticsearch.index_channel.error",
    "translation": "チャンネルにインデックスを付与できませんでした"
  },
  {
    "id": "ent.elasticsearch.delete_user.error",
    "translation": "ユーザーを削除できませんでした"
  },
  {
    "id": "ent.elasticsearch.delete_channel.error",
    "translation": "チャンネルを削除できませんでした"
  },
  {
    "id": "ent.elasticsearch.create_template_users_if_not_exists.template_create_failed",
    "translation": "ユーザーのElasticsearchテンプレートを作成できませんでした"
  },
  {
    "id": "ent.elasticsearch.create_template_posts_if_not_exists.template_create_failed",
    "translation": "投稿のElasticsearchテンプレートを作成できませんでした"
  },
  {
    "id": "ent.elasticsearch.create_template_channels_if_not_exists.template_create_failed",
    "translation": "チャンネルのElasticsearchテンプレートを作成できませんでした"
  },
  {
    "id": "ent.compliance.csv.warning.appError",
    "translation": "warningファイルを作成できません。"
  },
  {
    "id": "ent.compliance.csv.metadata.json.zipfile.appError",
    "translation": "zipファイルを作成できません"
  },
  {
    "id": "cli.outgoing_webhook.inconsistent_state.app_error",
    "translation": "外向きのウェブフッは削除されましたが、エラーにより新しいウェブフックを作成できませんでした。"
  },
  {
    "id": "bleveengine.stop_user_index.error",
    "translation": "ユーザーインデックスを閉じることができませんでした。"
  },
  {
    "id": "bleveengine.stop_post_index.error",
    "translation": "投稿インデックスを閉じることができませんでした。"
  },
  {
    "id": "bleveengine.stop_channel_index.error",
    "translation": "チャンネルインデックスを閉じることができませんでした。"
  },
  {
    "id": "bleveengine.search_users_in_team.error",
    "translation": "ユーザー検索を完了できませんでした。"
  },
  {
    "id": "bleveengine.search_users_in_channel.uchan.error",
    "translation": "ユーザー検索を完了できませんでした。"
  },
  {
    "id": "bleveengine.search_users_in_channel.nuchan.error",
    "translation": "ユーザー検索を完了できませんでした。"
  },
  {
    "id": "bleveengine.search_posts.error",
    "translation": "投稿検索を完了できませんでした。"
  },
  {
    "id": "bleveengine.search_channels.error",
    "translation": "チャンネル検索を完了できませんでした。"
  },
  {
    "id": "bleveengine.purge_user_index.error",
    "translation": "ユーザーインデックスを破棄できませんでした。"
  },
  {
    "id": "bleveengine.purge_post_index.error",
    "translation": "投稿インデックスを破棄できませんでした。"
  },
  {
    "id": "bleveengine.purge_channel_index.error",
    "translation": "チャンネルインデックスを破棄できませんでした。"
  },
  {
    "id": "bleveengine.indexer.index_batch.nothing_left_to_index.error",
    "translation": "すべてのエンティティが完了した際に、新しいバッチへのインデックス付与が行われます。"
  },
  {
    "id": "bleveengine.indexer.do_job.parse_start_time.error",
    "translation": "Bleveインデックス付与ワーカーが開始時刻を解析できませんでした。"
  },
  {
    "id": "bleveengine.indexer.do_job.parse_end_time.error",
    "translation": "Bleveインデックス付与ワーカーが終了時刻を解析できませんでした。"
  },
  {
    "id": "bleveengine.indexer.do_job.get_oldest_entity.error",
    "translation": "最も古いエンティティ(ユーザー、チャンネル、投稿)をデータベースから取得できませんでした。"
  },
  {
    "id": "bleveengine.indexer.do_job.engine_inactive",
    "translation": "Bleveによるインデックス付与ジョブを実行できませんでした: エンジンが無効化されています。"
  },
  {
    "id": "bleveengine.indexer.do_job.bulk_index_users.batch_error",
    "translation": "ユーザーバッチにインデックスを付与できませんでした。"
  },
  {
    "id": "bleveengine.indexer.do_job.bulk_index_posts.batch_error",
    "translation": "投稿バッチにインデックスを付与できませんでした。"
  },
  {
    "id": "bleveengine.indexer.do_job.bulk_index_channels.batch_error",
    "translation": "チャンネルバッチにインデックスを付与できませんでした。"
  },
  {
    "id": "bleveengine.index_user.error",
    "translation": "ユーザーにインデックスを付与できませんでした。"
  },
  {
    "id": "bleveengine.index_post.error",
    "translation": "投稿にインデックスを付与できませんでした。"
  },
  {
    "id": "bleveengine.index_channel.error",
    "translation": "チャンネルにインデックスを付与できませんでした。"
  },
  {
    "id": "bleveengine.delete_user.error",
    "translation": "ユーザーを削除できませんでした。"
  },
  {
    "id": "bleveengine.delete_post.error",
    "translation": "投稿を削除できませんでした。"
  },
  {
    "id": "bleveengine.delete_channel.error",
    "translation": "チャンネルを削除できませんでした。"
  },
  {
    "id": "bleveengine.create_user_index.error",
    "translation": "Bleveによるユーザーインデックスの作成中にエラーが発生しました。"
  },
  {
    "id": "bleveengine.create_post_index.error",
    "translation": "Bleveによる投稿インデックスの作成中にエラーが発生しました。"
  },
  {
    "id": "bleveengine.create_channel_index.error",
    "translation": "Bleveによるチャンネルインデックスの作成中にエラーが発生しました。"
  },
  {
    "id": "bleveengine.already_started.error",
    "translation": "Bleveは既に起動しています。"
  },
  {
    "id": "app.user_terms_of_service.save.app_error",
    "translation": "利用規約を保存できませんでした。"
  },
  {
    "id": "app.user_terms_of_service.get_by_user.no_rows.app_error",
    "translation": "利用規約が見付かりませんでした。"
  },
  {
    "id": "app.user_terms_of_service.get_by_user.app_error",
    "translation": "利用規約を取得できませんでした。"
  },
  {
    "id": "app.user_terms_of_service.delete.app_error",
    "translation": "ユーザー利用規約を削除できませんでした。"
  },
  {
    "id": "app.terms_of_service.get.no_rows.app_error",
    "translation": "利用規約が見付かりませんでした。"
  },
  {
    "id": "app.terms_of_service.get.app_error",
    "translation": "利用規約を取得できませんでした。"
  },
  {
    "id": "app.terms_of_service.create.existing.app_error",
    "translation": "既存の利用規約に対する保存処理を呼び出す必要はありません。"
  },
  {
    "id": "app.terms_of_service.create.app_error",
    "translation": "利用規約を保存できませんでした。"
  },
  {
    "id": "app.team.rename_team.name_occupied",
    "translation": "その名前は既に使用されているため、チーム名を変更できませんでした。"
  },
  {
    "id": "app.team.invite_token.group_constrained.error",
    "translation": "グループ制約が設定されたチームに参加できません。"
  },
  {
    "id": "app.team.invite_id.group_constrained.error",
    "translation": "グループ制約が設定されたチームに参加できません。"
  },
  {
    "id": "app.plugin.write_file.saving.app_error",
    "translation": "ファイルを保存する際にエラーが発生しました。"
  },
  {
    "id": "app.plugin.write_file.read.app_error",
    "translation": "ファイルを読み込む際にエラーが発生しました。"
  },
  {
    "id": "app.plugin.webapp_bundle.app_error",
    "translation": "プラグインwebappのバンドルを生成できませんでした。"
  },
  {
    "id": "app.plugin.sync.read_local_folder.app_error",
    "translation": "ローカルプラグインフォルダを読み込む際にエラーが発生しました。"
  },
  {
    "id": "app.plugin.sync.list_filestore.app_error",
    "translation": "ファイルストアのプラグインフォルダからファイルを読み込む際にエラーが発生しました。"
  },
  {
    "id": "app.plugin.store_signature.app_error",
    "translation": "プラグイン署名を設定されたファイルストアへ保存できませんでした。"
  },
  {
    "id": "app.plugin.store_bundle.app_error",
    "translation": "プラグインを設定されたファイルストアへ保存できませんでした。"
  },
  {
    "id": "app.plugin.signature_decode.app_error",
    "translation": "Base64署名をデコードできませんでした。"
  },
  {
    "id": "app.plugin.restart.app_error",
    "translation": "アップグレード時にプラグインを再起動できませんでした。"
  },
  {
    "id": "app.plugin.remove_bundle.app_error",
    "translation": "ファイルストアからプラグインを削除できませんでした。"
  },
  {
    "id": "app.plugin.modify_saml.app_error",
    "translation": "SAMLファイルを変更できません。"
  },
  {
    "id": "app.plugin.marshal.app_error",
    "translation": "マーケットプレースプラグインを変換できませんでした。"
  },
  {
    "id": "app.plugin.marketplace_plugins.signature_not_found.app_error",
    "translation": "リクエストされたプラグインの署名が見つかりませんでした。"
  },
  {
    "id": "app.plugin.marketplace_plugins.not_found.app_error",
    "translation": "リクエストされたマーケットプレースのプラグインが見つかりませんでした。"
  },
  {
    "id": "app.plugin.marketplace_plugin_request.app_error",
    "translation": "マーケットプレースのプラグインリクエストをデコードできませんでした。"
  },
  {
    "id": "app.plugin.marketplace_disabled.app_error",
    "translation": "マーケットプレースは無効化されています。詳しくはログを確認してください。"
  },
  {
    "id": "app.plugin.marketplace_client.failed_to_fetch",
    "translation": "マーケットプレースサーバーからプラグインを取得できませんでした。"
  },
  {
    "id": "app.plugin.marketplace_client.app_error",
    "translation": "マーケットプレースのクライアントを作成できませんでした。"
  },
  {
    "id": "app.plugin.invalid_version.app_error",
    "translation": "プラグインのバージョンを解析できません。"
  },
  {
    "id": "app.plugin.install_marketplace_plugin.app_error",
    "translation": "マーケットプレースプラグインをインストールできませんでした。"
  },
  {
    "id": "app.plugin.get_public_key.get_file.app_error",
    "translation": "ストアから公開鍵を取得する際にエラーが発生しました。"
  },
  {
    "id": "app.plugin.flag_managed.app_error",
    "translation": "ファイルストアで管理されているプラグインを設定できませんでした。"
  },
  {
    "id": "app.plugin.delete_public_key.delete.app_error",
    "translation": "公開鍵を削除中にエラーが発生しました。"
  },
  {
    "id": "app.import.validate_user_teams_import_data.invalid_team_theme.error",
    "translation": "ユーザーのチームテーマが不正です"
  },
  {
    "id": "app.import.validate_user_import_data.auth_data_and_service_dependency.error",
    "translation": "ユーザー認証サービスと認証データが相互排他的になっています。"
  },
  {
    "id": "app.import.validate_user_import_data.advanced_props_show_unread_section.error",
    "translation": "ユーザーの未読セクション表示の設定が不正です"
  },
  {
    "id": "app.import.validate_user_import_data.advanced_props_formatting.error",
    "translation": "ユーザーの投稿の書式設定が不正です"
  },
  {
    "id": "app.import.validate_user_import_data.advanced_props_feature_markdown_preview.error",
    "translation": "ユーザーのMarkdownプレビューの設定が不正です"
  },
  {
    "id": "app.import.validate_user_import_data.advanced_props_email_interval.error",
    "translation": "ユーザーの電子メールバッチ処理間隔の設定が不正です"
  },
  {
    "id": "app.import.validate_post_import_data.props_too_large.error",
    "translation": "投稿のプロパティが許可された最大長を超えています。"
  },
  {
    "id": "app.import.import_user_teams.save_preferences.error",
    "translation": "チームテーマ設定を保存できませんでした"
  },
  {
    "id": "app.import.import_user_channels.channel_not_found.error",
    "translation": "ユーザーチャンネルのインポート中にエラーが発生しました。チャンネルが見つかりませんでした。"
  },
  {
    "id": "app.import.get_users_by_username.some_users_not_found.error",
    "translation": "見つからなかったユーザーがいます"
  },
  {
    "id": "app.import.get_teams_by_names.some_teams_not_found.error",
    "translation": "見つからなかったチームがあります"
  },
  {
    "id": "app.export.export_custom_emoji.copy_emoji_images.error",
    "translation": "カスタム絵文字画像をコピーできませんでした"
  },
  {
    "id": "app.emoji.get_list.internal_error",
    "translation": "絵文字を取得できませんでした。"
  },
  {
    "id": "app.emoji.get_by_name.app_error",
    "translation": "絵文字を取得できませんでした。"
  },
  {
    "id": "app.emoji.get.app_error",
    "translation": "絵文字を取得できませんでした。"
  },
  {
    "id": "app.emoji.delete.no_results",
    "translation": "削除する絵文字が見つかりませんでした。"
  },
  {
    "id": "app.emoji.delete.app_error",
    "translation": "絵文字を削除できませんでした。"
  },
  {
    "id": "app.channel_member_history.log_leave_event.internal_error",
    "translation": "チャンネルメンバーの履歴を記録できませんでした。既存の参加記録を更新できませんでした"
  },
  {
    "id": "app.channel_member_history.log_join_event.internal_error",
    "translation": "チャンネルメンバーの履歴を記録できませんでした。"
  },
  {
    "id": "app.channel.update.bad_id",
    "translation": "チャンネルを更新できませんでした。"
  },
  {
    "id": "app.channel.permanent_delete.app_error",
    "translation": "チャンネルを削除できませんでした。"
  },
  {
    "id": "app.channel.get_deleted.missing.app_error",
    "translation": "削除されたチャンネルはありません。"
  },
  {
    "id": "app.channel.get_deleted.existing.app_error",
    "translation": "既存の削除されたチャンネルが見付かりませんでした。"
  },
  {
    "id": "app.channel.get_channels.not_found.app_error",
    "translation": "チャンネルが見付かりませんでした。"
  },
  {
    "id": "app.channel.get_channels.get.app_error",
    "translation": "チャンネルを取得できませんでした。"
  },
  {
    "id": "app.channel.get_by_name.missing.app_error",
    "translation": "チャンネルが存在しません。"
  },
  {
    "id": "app.channel.get_by_name.existing.app_error",
    "translation": "既存のチャンネルが見付かりませんでした。"
  },
  {
    "id": "app.channel.get_all_channels.app_error",
    "translation": "全チャンネルを取得できませんでした。"
  },
  {
    "id": "app.channel.get.find.app_error",
    "translation": "チャンネルを探す際にエラーが発生しました。"
  },
  {
    "id": "app.channel.get.existing.app_error",
    "translation": "既存のチャンネルが見付かりませんでした。"
  },
  {
    "id": "app.channel.delete.app_error",
    "translation": "チャンネルを削除できませんでした。"
  },
  {
    "id": "app.channel.create_direct_channel.internal_error",
    "translation": "ダイレクトチャンネルを保存できませんでした。"
  },
  {
    "id": "app.channel.create_channel.internal_error",
    "translation": "チャンネルを保存できませんでした。"
  },
  {
    "id": "app.bot.permenent_delete.bad_id",
    "translation": "Botを削除できませんでした。"
  },
  {
    "id": "app.bot.permanent_delete.internal_error",
    "translation": "Botを完全に削除できませんでした。"
  },
  {
    "id": "app.bot.patchbot.internal_error",
    "translation": "Botを更新できませんでした。"
  },
  {
    "id": "app.bot.getbots.internal_error",
    "translation": "Botを取得できませんでした。"
  },
  {
    "id": "app.bot.getbot.internal_error",
    "translation": "Botを取得できませんでした。"
  },
  {
    "id": "app.bot.get_disable_bot_sysadmin_message",
    "translation": "{{if .disableBotsSetting}}{{if .printAllBots}}{{.UserName}} は無効化されています。現在無効化されている以下の Bot アカウントを管理していました。\n\n{{.BotNames}}{{else}}{{.UserName}} は無効化されています。 現在無効化されている以下の Bot アカウントを含む {{.NumBots}} 個の Bot アカウントを管理していました: \n\n{{.BotNames}}{{end}} **統合機能 > Botアカウント** からBotを有効にし、Bot用のトークンを新たに作成することで、これらのBotを引き継ぐことができます。\n\n詳しくは[説明文書](https://docs.mattermost.com/developer/bot-accounts.html#what-happens-when-a-user-who-owns-bot-accounts-is-disabled)を参照してください。{{else}}{{if .printAllBots}}{{.UserName}} は無効化されています。現在も有効化されている以下の Bot アカウントを管理していました。\n\n{{.BotNames}}\n{{else}}{{.UserName}} は無効化されています。以下を含む現在も有効な {{.NumBots}} 個の Bot アカウントを管理していました:\n\n{{.BotNames}}{{end}}**統合機能 > Botアカウント** から各Botを再度有効化し、Bot用のトークンを新たに生成してBotを引き継ぐことを強く推奨します。\n\n詳しくは[説明文書](https://docs.mattermost.com/developer/bot-accounts.html#what-happens-when-a-user-who-owns-bot-accounts-is-disabled)を参照してください。\n\nユーザーが無効化された際に自動でBotも無効化したい場合、**システムコンソール > 統合機能 > Botアカウント** の \"所有者が無効化された際にBotアカウントを無効化する\" を true にしてください。{{end}}"
  },
  {
    "id": "app.bot.createbot.internal_error",
    "translation": "Botを保存できませんでした。"
  },
  {
    "id": "app.admin.test_site_url.failure",
    "translation": "有効なURLではありません"
  },
  {
    "id": "app.admin.saml.invalid_response_from_idp.app_error",
    "translation": "認証プロバイダから取得したレスポンスを読み込めませんでした。"
  },
  {
    "id": "app.admin.saml.failure_read_response_body_from_idp.app_error",
    "translation": "認証プロバイダから取得したレスポンスの内容を読み込む際にエラーが発生しました。"
  },
  {
    "id": "app.admin.saml.failure_decode_metadata_xml_from_idp.app_error",
    "translation": "認証プロバイダから取得したXMLメタデータをデコードできませんでした。"
  },
  {
    "id": "api.websocket_handler.server_busy.app_error",
    "translation": "サーバーが混雑しているため、重要でないサービスは一時的に利用不可となっています。"
  },
  {
    "id": "api.user.update_user.accepted_guest_domain.app_error",
    "translation": "あなたの指定した電子メールアドレスは、ゲストアカウント用のドメインとして許可されていません。システム管理者に連絡するか他の電子メールアドレスで利用登録してください。"
  },
  {
    "id": "api.user.update_user.accepted_domain.app_error",
    "translation": "あなたの指定した電子メールアドレスのドメインは許可されていません。システム管理者に連絡するか他の電子メールアドレスで利用登録してください。"
  },
  {
    "id": "api.user.update_active.cannot_enable_guest_when_guest_feature_is_disabled.app_error",
    "translation": "ゲストアカウント機能が有効ではないため、ゲストアカウントを有効化できません。"
  },
  {
    "id": "api.user.reset_password.token_parse.error",
    "translation": "パスワード初期化トークンを解析できませんでした"
  },
  {
    "id": "api.user.promote_guest_to_user.no_guest.app_error",
    "translation": "そのユーザーはゲストアカウントでないため、ゲストアカウントから通常のユーザーアカウントへ変更できませんでした。"
  },
  {
    "id": "api.user.login.invalid_credentials_username",
    "translation": "有効なユーザー名とパスワードを入力してください。"
  },
  {
    "id": "api.user.login.invalid_credentials_sso",
    "translation": "有効な電子メールアドレスまたはユーザー名とパスワードの入力、もしくは他の方法でのサインインを行ってください。"
  },
  {
    "id": "api.user.login.invalid_credentials_email_username",
    "translation": "有効な電子メールアドレスまたはユーザー名と、パスワードを入力してください。"
  },
  {
    "id": "api.user.login.invalid_credentials_email",
    "translation": "有効な電子メールアドレスとパスワードを入力してください"
  },
  {
    "id": "api.user.login.guest_accounts.license.error",
    "translation": "現在のライセンスではゲストアカウントはサポートされていません"
  },
  {
    "id": "api.user.login.guest_accounts.disabled.error",
    "translation": "ゲストアカウントは無効化されています"
  },
  {
    "id": "api.user.demote_user_to_guest.already_guest.app_error",
    "translation": "既にそのユーザーはゲストアカウントのため、ゲストアカウントに変更できませんでした。"
  },
  {
    "id": "api.user.create_user.invalid_invitation_type.app_error",
    "translation": "無効な招待のため、ユーザーを作成できません。"
  },
  {
    "id": "api.user.create_user.guest_accounts.license.app_error",
    "translation": "現在のライセンスではゲストアカウントはサポートされていません。"
  },
  {
    "id": "api.user.create_user.guest_accounts.disabled.app_error",
    "translation": "ゲストアカウントは無効化されています。"
  },
  {
    "id": "api.user.create_password_token.error",
    "translation": "パスワードリカバリトークンを作成できませんでした"
  },
  {
    "id": "api.templates.remove_expired_license.subject",
    "translation": "Mattermostエンタープライズライセンスは無効になっています。"
  },
  {
    "id": "api.templates.remove_expired_license.body.title",
    "translation": "エンタープライズエディションのライセンスの有効期限が切れ、一部の機能が無効になることがあります。今すぐライセンスを更新してください。"
  },
  {
    "id": "api.templates.remove_expired_license.body.renew_button",
    "translation": "今すぐライセンスを更新する"
  },
  {
    "id": "api.templates.invite_guest_subject",
    "translation": "[{{ .SiteName }}] {{ .SenderName }} がゲストとしてあなたを {{ .TeamDisplayName }} チームに招待しました"
  },
  {
    "id": "api.team.update_team_member_roles.guest_and_user.app_error",
    "translation": "不正なチームメンバー更新: ユーザーはゲストかユーザーのどちらかでなければならず、両方であってはいけません。"
  },
  {
    "id": "api.team.search_teams.pagination_not_implemented.public_team_search",
    "translation": "公開のみのチーム検索ではページネーションは利用できません。"
  },
  {
    "id": "api.team.search_teams.pagination_not_implemented.private_team_search",
    "translation": "非公開のみのチーム検索ではページネーションは利用できません。"
  },
  {
    "id": "api.team.remove_member.group_constrained.app_error",
    "translation": "グループ制約が設定されたチームからユーザーを削除できませんでした。"
  },
  {
    "id": "api.team.invite_guests.channel_in_invalid_team.app_error",
    "translation": "招待チャンネルは招待チーム内のチャンネルでなくてはなりません。"
  },
  {
    "id": "api.team.invate_guests_to_channels.license.error",
    "translation": "現在のライセンスではゲストアカウントはサポートされていません"
  },
  {
    "id": "api.team.invate_guests_to_channels.disabled.error",
    "translation": "ゲストアカウントは無効化されています"
  },
  {
    "id": "api.team.invalidate_all_email_invites.app_error",
    "translation": "電子メール招待の無効化でエラーが発生しました。"
  },
  {
    "id": "api.team.get_all_teams.insufficient_permissions",
    "translation": "あなたには全チームリストにアクセスするために必要な権限が付与されていません"
  },
  {
    "id": "api.team.demote_user_to_guest.license.error",
    "translation": "現在のライセンスではゲストアカウントはサポートされていません"
  },
  {
    "id": "api.team.demote_user_to_guest.disabled.error",
    "translation": "ゲストアカウントは無効化されています。"
  },
  {
    "id": "api.team.add_user_to_team_from_invite.guest.app_error",
    "translation": "ゲストが招待リンクからチームに参加することはできません。チームに招待メールをリクエストしてください。"
  },
  {
    "id": "api.team.add_members.user_denied",
    "translation": "このチームはグループによって管理されています。  このユーザーはこのチームと同期しているグループのメンバーではありません。"
  },
  {
    "id": "api.team.add_members.error",
    "translation": "チームメンバー追加時にエラーが発生しました。"
  },
  {
    "id": "api.system.id_loaded.not_available.app_error",
    "translation": "ID-loadedプッシュ通知はこのサーバーで設定されていないか、サポートされていません。"
  },
  {
    "id": "api.slackimport.slack_import.zip.file_too_large",
    "translation": "ZIPアーカイブ内の {{.Filename}} が大きすぎるためSlackインポート処理を実行できません\r\n"
  },
  {
    "id": "api.push_notifications_ack.message.parse.app_error",
    "translation": "プッシュ通知応答メッセージを構築する際にエラーが発生しました。"
  },
  {
    "id": "api.push_notifications_ack.forward.app_error",
    "translation": "プッシュ通知サービスへの受信完了通知送信時にエラーが発生しました。"
  },
  {
    "id": "api.push_notifications.message.parse.app_error",
    "translation": "プッシュ通知メッセージを構築する際にエラーが発生しました。"
  },
  {
    "id": "api.push_notification.id_loaded.fetch.app_error",
    "translation": "ID-loadedプッシュ通知を取得する際にエラーが発生しました。"
  },
  {
    "id": "api.push_notification.id_loaded.default_message",
    "translation": "新しいメッセージがあります。"
  },
  {
    "id": "api.push_notification.disabled.app_error",
    "translation": "このサーバーではプッシュ通知は無効です。"
  },
  {
    "id": "api.post.check_for_out_of_channel_groups_mentions.message.one",
    "translation": "@{{.Usernames}}はこのチャンネルにいないため、通知は行われません。また、彼らはリンクされたグループのメンバーではないため、チャンネルに追加することもできません。彼らをこのチャンネルに追加するには、リンクされたグループに追加しなければなりません。"
  },
  {
    "id": "api.post.check_for_out_of_channel_groups_mentions.message.multiple",
    "translation": "@{{.Usernames}} と @{{.LastUsername}}はこのチャンネルにいないため、通知は行われません。また、彼らはリンクされたグループのメンバーではないため、チャンネルに追加することもできません。彼らをこのチャンネルに追加するには、リンクされたグループに追加しなければなりません。"
  },
  {
    "id": "api.post.check_for_out_of_channel_group_users.message.none",
    "translation": "このチームに @{{.GroupName}} のメンバーがいません"
  },
  {
    "id": "api.plugin.verify_plugin.app_error",
    "translation": "プラグイン署名を検証できませんでした。"
  },
  {
    "id": "api.plugin.install.download_failed.app_error",
    "translation": "プラグインをダウンロードする際にエラーが発生しました。"
  },
  {
    "id": "api.plugin.add_public_key.open.app_error",
    "translation": "公開鍵ファイルを開く際にエラーが発生しました。"
  },
  {
    "id": "api.license.remove_expired_license.failed.error",
    "translation": "無効化されたライセンスへの電子メールを送信できませんでした。"
  },
  {
    "id": "api.ldap_groups.existing_user_name_error",
    "translation": "グループ名はユーザー名として既に存在しています"
  },
  {
    "id": "api.ldap_groups.existing_reserved_name_error",
    "translation": "グループ名は予約語として既に登録されています"
  },
  {
    "id": "api.ldap_groups.existing_group_name_error",
    "translation": "グループ名は既に存在しています"
  },
  {
    "id": "api.image.get.app_error",
    "translation": "要求された画像URLを解析できません。"
  },
  {
    "id": "api.context.server_busy.app_error",
    "translation": "サーバーが混雑しているため、重要でないサービスは一時的に利用不可となっています。"
  },
  {
    "id": "api.context.local_origin_required.app_error",
    "translation": "このエンドポイントはローカルのリクエストオリジンである必要があります。"
  },
  {
    "id": "api.config.update_config.restricted_merge.app_error",
    "translation": "設定をマージできませんでした。"
  },
  {
    "id": "api.command_remove.group_constrained_user_denied",
    "translation": "このチャンネルにリンクされたグループのメンバーであるため、あなたはそのユーザーをチャンネルから削除することはできません。そのユーザーをチャンネルから削除するには、リンクされたグループから削除してください。"
  },
  {
    "id": "api.command_invite.user_not_in_team.app_error",
    "translation": "@{{.Username}} はチームのメンバーではありません。"
  },
  {
    "id": "api.command_invite.group_constrained_user_denied",
    "translation": "このチャンネルはグループによって管理されています。  このユーザーはこのチャンネルと同期しているグループのメンバーではありません。"
  },
  {
    "id": "api.command.execute_command.format.app_error",
    "translation": "コマンドトリガーワードの先頭のスラッシュが欠落しています"
  },
  {
    "id": "api.channel.update_team_member_roles.changing_guest_role.app_error",
    "translation": "不正なチームメンバ更新: 手動でゲストの役割を追加/削除することはできません。"
  },
  {
    "id": "api.channel.update_channel_privacy.default_channel_error",
    "translation": "デフォルトチャンネルは非公開にできません。"
  },
  {
    "id": "api.channel.update_channel_member_roles.guest_and_user.app_error",
    "translation": "不正なチャンネルメンバー更新: ユーザーはゲストかユーザーのどちらかでなければならず、両方であってはいけません。"
  },
  {
    "id": "api.channel.update_channel_member_roles.changing_guest_role.app_error",
    "translation": "不正なチャンネルメンバー更新: 手動でゲストの役割を追加/削除することはできません。"
  },
  {
    "id": "api.channel.update_channel.typechange.app_error",
    "translation": "チャンネル種別を更新できません。"
  },
  {
    "id": "api.channel.restore_channel.unarchived",
    "translation": "{{.Username}} がチャンネルを復元しました。"
  },
  {
    "id": "api.channel.restore_channel.restored.app_error",
    "translation": "チャンネルを復元できませんでした。このチャンネルはアーカイブされていません。"
  },
  {
    "id": "api.channel.remove_user_from_channel.app_error",
    "translation": "この種類のチャンネルからユーザーを削除することはできません。"
  },
  {
    "id": "api.channel.remove_members.denied",
    "translation": "削除に関するチャンネルメンバーシップはグループ制約により以下のユーザーを拒否しました: {{ .UserIDs }}"
  },
  {
    "id": "api.channel.remove_member.group_constrained.app_error",
    "translation": "グループ制約が設定されたチャンネルからユーザーを削除できませんでした。"
  },
  {
    "id": "api.channel.patch_channel_moderations.license.error",
    "translation": "現在のライセンスではチャンネルモデレーションはサポートされていません"
  },
  {
    "id": "api.channel.guest_join_channel.post_and_forget",
    "translation": "%v がゲストとしてチャンネルに参加しました。"
  },
  {
    "id": "api.channel.get_channel_moderations.license.error",
    "translation": "現在のライセンスではチャンネルモデレーションはサポートされていません"
  },
  {
    "id": "api.channel.channel_member_counts_by_group.license.error",
    "translation": "現在のライセンスではグループはサポートされていません"
  },
  {
    "id": "api.channel.add_members.user_denied",
    "translation": "チャンネルメンバーシップはグループ制約により以下のユーザーを拒否しました: {{.UserIDs }}"
  },
  {
    "id": "api.channel.add_members.error",
    "translation": "チャンネルメンバー追加時にエラーが発生しました。"
  },
  {
    "id": "api.channel.add_guest.added",
    "translation": "%v は %v によってゲストとしてチャンネルに追加されました。"
  },
  {
    "id": "api.bot.teams_channels.add_message_mobile",
    "translation": "ブラウザ、もしくはMattermostデスクトップアプリから、Botをチーム・チャンネルに追加してください。"
  },
  {
    "id": "api.bot.set_bot_icon_image.too_large.app_error",
    "translation": "プロフィール画像をアップロードできません。ファイルが大き過ぎます。"
  },
  {
    "id": "api.bot.set_bot_icon_image.parse.app_error",
    "translation": "マルチパートフォームを解析できません。"
  },
  {
    "id": "api.bot.set_bot_icon_image.open.app_error",
    "translation": "画像ファイルを開けません。"
  },
  {
    "id": "api.bot.set_bot_icon_image.no_file.app_error",
    "translation": "リクエストの'image'以下にファイルがありません。"
  },
  {
    "id": "api.bot.set_bot_icon_image.array.app_error",
    "translation": "リクエストの'image'以下の配列が空です。"
  },
  {
    "id": "api.bot.set_bot_icon_image.app_error",
    "translation": "アイコン画像をアップロードできませんでした。"
  },
  {
    "id": "api.bot.get_bot_icon_image.read.app_error",
    "translation": "アイコン画像ファイルを読み込めませんでした。"
  },
  {
    "id": "api.bot.delete_bot_icon_image.app_error",
    "translation": "アイコン画像を削除できませんでした。"
  },
  {
    "id": "api.bot.create_disabled",
    "translation": "Bot作成は無効化されています。"
  },
  {
    "id": "api.admin.saml.set_certificate_from_metadata.missing_content_type.app_error",
    "translation": "コンテントタイプがありません。"
  },
  {
    "id": "api.admin.saml.set_certificate_from_metadata.invalid_content_type.app_error",
    "translation": "不正なコンテントタイプです。"
  },
  {
    "id": "api.admin.saml.set_certificate_from_metadata.invalid_body.app_error",
    "translation": "不正な証明書テキストです。"
  },
  {
    "id": "api.admin.saml.invalid_xml_missing_ssoservices.app_error",
    "translation": "XML内に認証プロバイダSSOサービスのノードが存在しません。"
  },
  {
    "id": "api.admin.saml.invalid_xml_missing_keydescriptor.app_error",
    "translation": "XML内に認証プロバイダKeyディスクリプタのノードが存在しません。"
  },
  {
    "id": "api.admin.saml.invalid_xml_missing_idpssodescriptors.app_error",
    "translation": "XML内に認証プロバイダSSOディスクリプタのノードが存在しません。"
  },
  {
    "id": "api.admin.saml.failure_save_idp_certificate_file.app_error",
    "translation": "証明書ファイルを保存できませんでした。"
  },
  {
    "id": "api.admin.saml.failure_parse_idp_certificate.app_error",
    "translation": "認証プロバイダから取得したメタデータ情報を解析する際にエラーが発生しました。"
  },
  {
    "id": "api.admin.saml.failure_get_metadata_from_idp.app_error",
    "translation": "認証プロバイダURLからメタデータを取得できませんでした。"
  },
  {
    "id": "api.admin.delete_brand_image.storage.not_found",
    "translation": "ブランド画像が見つからないため、削除できませんでした。"
  },
  {
    "id": "model.config.is_valid.saml_spidentifier_attribute.app_error",
    "translation": "サービスプロバイダー識別子が必要です"
  },
  {
    "id": "ent.elasticsearch.delete_user_posts.error",
    "translation": "ユーザー投稿を削除できませんでした"
  },
  {
    "id": "ent.elasticsearch.delete_channel_posts.error",
    "translation": "チャンネル投稿を削除できませんでした"
  },
  {
    "id": "ent.data_retention.reactions_batch.internal_error",
    "translation": "リアクションの一括削除中にエラーが発生しました。"
  },
  {
    "id": "ent.cluster.timeout.error",
    "translation": "クラスターのレスポンスがタイムアウトしました"
  },
  {
    "id": "bleveengine.delete_channel_posts.error",
    "translation": "チャンネル投稿を削除できませんでした"
  },
  {
    "id": "ent.cluster.json_encode.error",
    "translation": "JSONリクエストを変換する際にエラーが発生しました"
  },
  {
    "id": "bleveengine.delete_user_posts.error",
    "translation": "ユーザー投稿を削除できませんでした"
  },
  {
    "id": "app.scheme.delete.app_error",
    "translation": "このスキーマを削除できませんでした。"
  },
  {
    "id": "app.reaction.save.save.app_error",
    "translation": "リアクションを保存できませんでした。"
  },
  {
    "id": "app.reaction.get_for_post.app_error",
    "translation": "投稿に対するリアクションを取得できませんでした。"
  },
  {
    "id": "app.reaction.delete_all_with_emoji_name.get_reactions.app_error",
    "translation": "この絵文字名のリアクションを取得できませんでした。"
  },
  {
    "id": "app.reaction.bulk_get_for_post_ids.app_error",
    "translation": "投稿へのリアクションを取得できませんでした。"
  },
  {
    "id": "app.emoji.get_by_name.no_result",
    "translation": "絵文字を見つけられませんでした。"
  },
  {
    "id": "app.emoji.get.no_result",
    "translation": "絵文字を見つけられませんでした。"
  },
  {
    "id": "app.emoji.create.internal_error",
    "translation": "絵文字を保存できませんでした。"
  },
  {
    "id": "app.channel.update_channel.internal_error",
    "translation": "チャンネルを更新できませんでした。"
  },
  {
    "id": "app.channel.restore.app_error",
    "translation": "チャンネルを復元できませんでした。"
  },
  {
    "id": "app.channel.get_all_channels_count.app_error",
    "translation": "全チャンネルをカウントできませんでした。"
  },
  {
    "id": "app.audit.save.saving.app_error",
    "translation": "監査ログを保存する際にエラーが発生しました。"
  },
  {
    "id": "app.audit.permanent_delete_by_user.app_error",
    "translation": "監査ログを削除する際にエラーが発生しました。"
  },
  {
    "id": "app.audit.get.limit.app_error",
    "translation": "ページングの限度を超えました。"
  },
  {
    "id": "app.audit.get.finding.app_error",
    "translation": "監査ログを見つける際にエラーが発生しました。"
  },
  {
    "id": "api.user.autocomplete_users.missing_team_id.app_error",
    "translation": "チャンネルの自動補完にはチームIDパラメータが必要です。"
  },
  {
    "id": "api.team.import_team.unknown_import_from.app_error",
    "translation": "インポートソースが見つかりません。"
  },
  {
    "id": "api.push_notifications.session.expired",
    "translation": "セッション期限切れ: 通知を受け取るにはログインしてください。{{.siteName}}のセッションはシステム管理者によって {{.daysCount}} 日ごとに期限切れになるよう設定されています。"
  },
  {
    "id": "api.post.error_get_post_id.pending",
    "translation": "保留中の投稿を取得できませんでした。"
  },
  {
    "id": "api.license.request_trial_license.no-site-url.app_error",
    "translation": "トライアルライセンスをリクエストできませんでした。システムコンソールのWebサーバーセクションにある サイトURL を設定してください。"
  },
  {
    "id": "api.license.request_trial_license.app_error",
    "translation": "トライアルライセンスを取得できませんでした。再度試してみるか、support@mattermost.com に連絡してください。"
  },
  {
    "id": "api.license.request-trial.bad-request.terms-not-accepted",
    "translation": "ライセンスをリクエストするには、Mattermost Software Evaluation Agreement と プライバシーポリシーに同意しなくてはなりません。"
  },
  {
    "id": "api.license.request-trial.bad-request",
    "translation": "要求されたユーザーの数が正しくありません。"
  },
  {
    "id": "api.file.upload_file.incorrect_channelId.app_error",
    "translation": "ファイルをアップロードできませんでした。不正なチャンネルID: {{.channelId}}"
  },
  {
    "id": "api.emoji.create.internal_error",
    "translation": "サーバーエラー: 絵文字を作成する際にサーバー内部エラーが発生しました。"
  },
  {
    "id": "api.config.update_config.clear_siteurl.app_error",
    "translation": "サイトURLをクリアできません。"
  },
  {
    "id": "api.channel.move_channel.type.invalid",
    "translation": "ダイレクトメッセージチャンネル、もしくはグループメッセージチャンネルは移動できません"
  },
  {
    "id": "app.command.listteamcommands.internal_error",
    "translation": "コマンドを取得できませんでした。"
  },
  {
    "id": "app.command_webhook.try_use.invalid",
    "translation": "不正なウェブフックです。"
  },
  {
    "id": "app.command_webhook.try_use.internal_error",
    "translation": "ウェブフックを使用できません。"
  },
  {
    "id": "app.command_webhook.handle_command_webhook.parse",
    "translation": "内向きのデータを解析できません。"
  },
  {
    "id": "app.command_webhook.get.missing",
    "translation": "ウェブフックを取得できませんでした。"
  },
  {
    "id": "app.command_webhook.get.internal_error",
    "translation": "ウェブフックを取得できませんでした。"
  },
  {
    "id": "app.command_webhook.create_command_webhook.internal_error",
    "translation": "コマンドウェブフックを保存できませんでした。"
  },
  {
    "id": "app.command_webhook.create_command_webhook.existing",
    "translation": "既存のCommandWebhookは更新できません。"
  },
  {
    "id": "app.oauth.update_app.updating.app_error",
    "translation": "アプリケーションを更新する際にエラーが発生しました。"
  },
  {
    "id": "app.oauth.update_app.find.app_error",
    "translation": "更新すべき既存のアプリが見付かりませんでした。"
  },
  {
    "id": "app.oauth.save_app.save.app_error",
    "translation": "アプリを保存できませんでした。"
  },
  {
    "id": "app.oauth.save_app.existing.app_error",
    "translation": "既存のアプリケーションの更新をしなくてはいけません。"
  },
  {
    "id": "app.oauth.remove_access_data.app_error",
    "translation": "アクセストークンを削除できませんでした。"
  },
  {
    "id": "app.oauth.permanent_delete_auth_data_by_user.app_error",
    "translation": "認証コードを削除できませんでした。"
  },
  {
    "id": "app.oauth.get_apps.find.app_error",
    "translation": "OAuth2アプリケーションを検索中にエラーが発生しました。"
  },
  {
    "id": "app.oauth.get_app_by_user.find.app_error",
    "translation": "既存のアプリが見付かりませんでした。"
  },
  {
    "id": "app.oauth.get_app.finding.app_error",
    "translation": "アプリケーションを探す際にエラーが発生しました。"
  },
  {
    "id": "app.oauth.get_app.find.app_error",
    "translation": "要求されたアプリが見付かりませんでした。"
  },
  {
    "id": "app.oauth.get_access_data_by_user_for_app.app_error",
    "translation": "全てのアクセストークンを探す際にエラーが発生しました。"
  },
  {
    "id": "app.oauth.delete_app.app_error",
    "translation": "OAuth2アプリケーションを削除中にエラーが発生しました。"
  },
  {
    "id": "app.user.permanentdeleteuser.internal_error",
    "translation": "トークンを削除できませんでした。"
  },
  {
    "id": "app.team.permanentdeleteteam.internal_error",
    "translation": "トークンを削除できませんでした。"
  },
  {
    "id": "app.session.update_device_id.app_error",
    "translation": "デバイスIDを更新できませんでした。"
  },
  {
    "id": "app.session.save.existing.app_error",
    "translation": "既存のセッションを更新できませんでした。"
  },
  {
    "id": "app.session.save.app_error",
    "translation": "セッションを保存できませんでした。"
  },
  {
    "id": "app.session.remove_all_sessions_for_team.app_error",
    "translation": "全てのセッションを削除できませんでした。"
  },
  {
    "id": "app.session.remove.app_error",
    "translation": "セッションを削除できませんでした。"
  },
  {
    "id": "app.session.permanent_delete_sessions_by_user.app_error",
    "translation": "ユーザーの全てのセッションを削除できませんでした。"
  },
  {
    "id": "app.session.get_sessions.app_error",
    "translation": "ユーザーセッションを探す際にエラーが発生しました。"
  },
  {
    "id": "app.session.get.app_error",
    "translation": "セッションを探す際にエラーが発生しました。"
  },
  {
    "id": "app.session.analytics_session_count.app_error",
    "translation": "セッションをカウントできませんでした。"
  },
  {
    "id": "app.command.updatecommand.internal_error",
    "translation": "コマンドを更新できませんでした。"
  },
  {
    "id": "app.command.movecommand.internal_error",
    "translation": "コマンドを保存できませんでした。"
  },
  {
    "id": "app.command.listallcommands.internal_error",
    "translation": "コマンドを取得できませんでした。"
  },
  {
    "id": "app.command.getcommand.internal_error",
    "translation": "コマンドを取得できませんでした。"
  },
  {
    "id": "app.command.deletecommand.internal_error",
    "translation": "コマンドを削除できませんでした。"
  },
  {
    "id": "app.command.createcommand.internal_error",
    "translation": "コマンドを保存できませんでした。"
  },
  {
    "id": "app.recover.save.app_error",
    "translation": "トークンを保存できませんでした。"
  },
  {
    "id": "app.recover.delete.app_error",
    "translation": "トークンを削除できませんでした。"
  },
  {
    "id": "app.channel.create_initial_sidebar_categories.internal_error",
    "translation": "初期サイドバーカテゴリを作成できませんでした。"
  },
  {
    "id": "api.invalid_channel",
    "translation": "リクエスト内のチャンネルにユーザーが所属していません"
  },
  {
    "id": "ent.get_users_in_channel_during",
    "translation": "指定日時内のチャンネル内ユーザーを取得できませんでした。"
  },
  {
    "id": "ent.data_retention.channel_member_history_batch.internal_error",
    "translation": "記録を破棄できませんでした。"
  },
  {
    "id": "app.command.listautocompletecommands.internal_error",
    "translation": "自動補完コマンドのリストを表示できませんでした。"
  },
  {
    "id": "store.sql_command.update.missing.app_error",
    "translation": "コマンドが存在しません。"
  },
  {
    "id": "store.sql_command.get.missing.app_error",
    "translation": "コマンドが存在しません。"
  },
  {
    "id": "ent.ldap_id_migrate.app_error",
    "translation": "移行できませんでした。"
  },
  {
    "id": "app.command.tryexecutecustomcommand.internal_error",
    "translation": "カスタムコマンドを実行できませんでした。"
  },
  {
    "id": "app.command.regencommandtoken.internal_error",
    "translation": "コマンドトークンを再生成できませんでした。"
  },
  {
    "id": "app.analytics.getanalytics.internal_error",
    "translation": "統計を取得できませんでした。"
  },
  {
    "id": "api.user.delete_user.not_enabled.app_error",
    "translation": "ユーザー削除機能は有効になってしません。システム管理者に連絡してください。"
  },
  {
    "id": "api.user.delete_team.not_enabled.app_error",
    "translation": "チーム削除機能は有効になっていません。システム管理者に連絡してください。"
  },
  {
    "id": "api.preference.update_preferences.update_sidebar.app_error",
    "translation": "更新された設定と一致するようサイドバーを更新することができませんでした"
  },
  {
    "id": "api.preference.delete_preferences.update_sidebar.app_error",
    "translation": "削除された設定と一致するようサイドバーを更新できませんでした"
  },
  {
    "id": "app.user_access_token.update_token_enable.app_error",
    "translation": "アクセストークンを有効化できませんでした。"
  },
  {
    "id": "app.user_access_token.update_token_disable.app_error",
    "translation": "アクセストークンを無効化できませんでした。"
  },
  {
    "id": "app.user_access_token.search.app_error",
    "translation": "アクセストークンを探す際にエラーが発生しました。"
  },
  {
    "id": "app.user_access_token.save.app_error",
    "translation": "パーソナルアクセストークンを保存できませんでした。"
  },
  {
    "id": "app.user_access_token.get_by_user.app_error",
    "translation": "ユーザーからパーソナルアクセストークンを取得できませんでした。"
  },
  {
    "id": "app.user_access_token.get_all.app_error",
    "translation": "パーソナルアクセストークンを取得できませんでした。"
  },
  {
    "id": "app.user_access_token.delete.app_error",
    "translation": "パーソナルアクセストークンを削除できませんでした。"
  },
  {
    "id": "api.email.send_warn_metric_ack.missing_server.app_error",
    "translation": "SMTPサーバーが必要です"
  },
  {
    "id": "ent.message_export.run_export.app_error",
    "translation": "メッセージエクスポートデータを選択できませんでした。"
  },
  {
    "id": "app.compliance.save.saving.app_error",
    "translation": "コンプライアンスリポート保存する際にエラーが発生しました。"
  },
  {
    "id": "app.compliance.get.finding.app_error",
    "translation": "コンプライアンスリポートを取得する際にエラーが発生しました。"
  },
  {
    "id": "ent.data_retention.flags_batch.internal_error",
    "translation": "複数のフラグをクリーンアップする際にエラーが発生しました。"
  },
  {
    "id": "app.preference.save.updating.app_error",
    "translation": "設定を更新する際にエラーが発生しました。"
  },
  {
    "id": "app.preference.permanent_delete_by_user.app_error",
    "translation": "設定を削除する際にエラーが発生しました。"
  },
  {
    "id": "app.preference.get_category.app_error",
    "translation": "設定を探す際にエラーが発生しました。"
  },
  {
    "id": "app.preference.get_all.app_error",
    "translation": "設定を探す際にエラーが発生しました。"
  },
  {
    "id": "app.preference.get.app_error",
    "translation": "設定を探す際にエラーが発生しました。"
  },
  {
    "id": "app.preference.delete.app_error",
    "translation": "設定を削除する際にエラーが発生しました。"
  },
  {
    "id": "api.templates.warn_metric_ack.body.site_url_header",
    "translation": "サイトURL: "
  },
  {
    "id": "api.templates.warn_metric_ack.body.registered_users_header",
    "translation": "総アクティブユーザー: "
  },
  {
    "id": "api.templates.warn_metric_ack.body.contact_email_header",
    "translation": "電子メールアドレス: "
  },
  {
    "id": "app.webhooks.update_outgoing.app_error",
    "translation": "ウェブフックを更新できませんでした。"
  },
  {
    "id": "app.webhooks.update_incoming.app_error",
    "translation": "内向きのウェブフックを更新できませんでした。"
  },
  {
    "id": "app.webhooks.save_outgoing.override.app_error",
    "translation": "既存のOutgoingWebhookを上書きできませんでした。"
  },
  {
    "id": "app.webhooks.save_outgoing.app_error",
    "translation": "外向きのトークンを保存できませんでした。"
  },
  {
    "id": "app.webhooks.save_incoming.existing.app_error",
    "translation": "既存の内向きのWebhookを上書きできませんでした。"
  },
  {
    "id": "app.webhooks.save_incoming.app_error",
    "translation": "内向きのウェブフックを保存できませんでした。"
  },
  {
    "id": "app.webhooks.permanent_delete_outgoing_by_user.app_error",
    "translation": "ウェブフックを削除できませんでした。"
  },
  {
    "id": "app.webhooks.permanent_delete_outgoing_by_channel.app_error",
    "translation": "ウェブフックを削除できませんでした。"
  },
  {
    "id": "app.webhooks.permanent_delete_incoming_by_user.app_error",
    "translation": "ウェブフックを削除できませんでした。"
  },
  {
    "id": "app.webhooks.permanent_delete_incoming_by_channel.app_error",
    "translation": "ウェブフックを削除できませんでした。"
  },
  {
    "id": "app.webhooks.get_outgoing_by_team.app_error",
    "translation": "ウェブフックを取得できませんでした。"
  },
  {
    "id": "app.webhooks.get_outgoing_by_channel.app_error",
    "translation": "ウェブフックを取得できませんでした。"
  },
  {
    "id": "app.webhooks.get_outgoing.app_error",
    "translation": "ウェブフックを取得できませんでした。"
  },
  {
    "id": "app.webhooks.get_incoming_by_user.app_error",
    "translation": "ウェブフックを取得できませんでした。"
  },
  {
    "id": "app.webhooks.get_incoming_by_channel.app_error",
    "translation": "ウェブフックを取得できませんでした。"
  },
  {
    "id": "app.webhooks.get_incoming.app_error",
    "translation": "ウェブフックを取得できませんでした。"
  },
  {
    "id": "app.webhooks.delete_outgoing.app_error",
    "translation": "ウェブフックを削除できませんでした。"
  },
  {
    "id": "app.webhooks.delete_incoming.app_error",
    "translation": "ウェブフックを削除できませんでした。"
  },
  {
    "id": "app.webhooks.analytics_outgoing_count.app_error",
    "translation": "外向きのウェブフックをカウントできませんでした。"
  },
  {
    "id": "app.webhooks.analytics_incoming_count.app_error",
    "translation": "内向きのウェブフックをカウントできませんでした。"
  },
  {
    "id": "api.server.warn_metric.number_of_active_users_200.notification_body",
    "translation": "あなたのMattermostには200ユーザーが登録しています。Mattermostをあなたの組織のシングルサインオンプロバイダーに接続することで、ユーザーは再度認証情報を入力することなくMattermostへアクセスできるようになります。MattermostサーバーをSAML 2.0プロバイダーと連携することをおすすめします。詳しくは[SAML2.0連携に関する説明](https://www.mattermost.com/docs-saml/?utm_medium=product&utm_source=mattermost-advisor-bot&utm_content=saml)を参照してください。\n\n問い合わせ をクリックすると、あなたの情報をMattermost, Inc. へ共有します。詳しくは[説明文書](https://mattermost.com/pl/default-admin-advisory)を参照してください"
  },
  {
    "id": "model.command.is_valid.plugin_id.app_error",
    "translation": "不正なプラグインIDです。"
  },
  {
    "id": "app.system.warn_metric.store.app_error",
    "translation": "{{.WarnMetricName}}に値を保存できませんでした"
  },
  {
    "id": "app.system.warn_metric.notification.invalid_metric.app_error",
    "translation": "メトリックが見つかりませんでした。"
  },
  {
    "id": "app.system.warn_metric.notification.empty_admin_list.app_error",
    "translation": "管理者リストが空です。"
  },
  {
    "id": "app.system.warn_metric.bot_description",
    "translation": "[Mattermostアドバイザーについて詳しく知る](https://about.mattermost.com/default-channel-handle-documentation)"
  },
  {
    "id": "app.system.warn_metric.bot_displayname",
    "translation": "Mattermostアドバイザー"
  },
  {
    "id": "app.job.download_export_results_not_enabled",
    "translation": "config.json内のDownloadExportResultsが無効になっています。このジョブの結果をダウンロードするには有効にしてください。"
  },
  {
    "id": "api.templates.warn_metric_ack.body.diagnostic_id_header",
    "translation": "診断ID: "
  },
  {
    "id": "api.templates.warn_metric_ack.body.contact_name_header",
    "translation": "連絡先: "
  },
  {
    "id": "api.server.warn_metric.number_of_active_users_500.notification_title",
    "translation": "Mattermostをスケーリングする"
  },
  {
    "id": "api.server.warn_metric.number_of_active_users_500.notification_body",
    "translation": "500ユーザーを超える場合は、ユーザー管理やサーバーのクラスタリング、パフォーマンスモニタリング機能の利用を強く推奨します。詳細についてはお問い合わせください。\n\n問い合わせる をクリックすると、あなたの情報をMattermost Inc.へ共有します。詳しくは [説明文書](https://mattermost.com/pl/default-admin-advisory)を参照してください"
  },
  {
    "id": "api.server.warn_metric.number_of_active_users_200.notification_title",
    "translation": "Mattermostをスケーリングする"
  },
  {
    "id": "api.server.warn_metric.email_us",
    "translation": "メールにてお問い合わせください"
  },
  {
    "id": "api.server.warn_metric.contacting_us",
    "translation": "問い合わせ中"
  },
  {
    "id": "api.server.warn_metric.contact_us",
    "translation": "問い合わせ"
  },
  {
    "id": "api.server.warn_metric.bot_response.notification_success.message",
    "translation": "Mattermostへお問い合わせていただき、ありがとうございます。すぐにこちらからご連絡いたします。"
  },
  {
    "id": "api.server.warn_metric.bot_response.notification_failure.message",
    "translation": "メッセージを送信できませんでした。"
  },
  {
    "id": "api.server.warn_metric.bot_response.notification_failure.body",
    "translation": "メールでお問い合わせください。"
  },
  {
    "id": "api.server.warn_metric.bot_response.mailto_subject",
    "translation": "Mattermost Contact Usリクエスト"
  },
  {
    "id": "api.server.warn_metric.bot_response.mailto_site_url_header",
    "translation": "サイトURL: {{.SiteUrl}}"
  },
  {
    "id": "api.server.warn_metric.bot_response.mailto_registered_users_header",
    "translation": "全アクティブユーザー: {{.NoRegisteredUsers}}"
  },
  {
    "id": "api.server.warn_metric.bot_response.mailto_footer",
    "translation": "追加の質問がある場合は、support@mattermost.comへお問い合わせください"
  },
  {
    "id": "api.server.warn_metric.bot_response.mailto_email_header",
    "translation": "電子メール: {{.Email}}"
  },
  {
    "id": "api.server.warn_metric.bot_response.mailto_diagnostic_id_header",
    "translation": "診断ID: {{.DiagnosticId}}"
  },
  {
    "id": "api.server.warn_metric.bot_response.mailto_contact_header",
    "translation": "連絡先: {{.Contact}}"
  },
  {
    "id": "api.job.unable_to_download_job",
    "translation": "このジョブをダウンロードできませんでした"
  },
  {
    "id": "api.email.send_warn_metric_ack.invalid_warn_metric.app_error",
    "translation": "警告メトリックが見つかりません。"
  },
  {
    "id": "api.email.send_warn_metric_ack.failure.app_error",
    "translation": "管理者承認メールの送信に失敗しました"
  },
  {
    "id": "api.context.get_user.app_error",
    "translation": "セッションユーザーIDからユーザーを取得できませんでした。"
  },
  {
    "id": "api.templates.warn_metric_ack.subject",
    "translation": "Mattermost Contact Usリクエスト"
  },
  {
    "id": "api.templates.warn_metric_ack.footer",
    "translation": "追加の質問がある場合は、support@mattermost.comへお問い合わせください"
  },
  {
    "id": "app.role.save.invalid_role.app_error",
    "translation": "役割が不正です。"
  },
  {
    "id": "app.role.save.insert.app_error",
    "translation": "新しい役割を保存できませんでした。"
  },
  {
    "id": "app.role.permanent_delete_all.app_error",
    "translation": "すべての役割を完全に削除できませんでした。"
  },
  {
    "id": "app.role.get_by_names.app_error",
    "translation": "役割を取得できませんでした。"
  },
  {
    "id": "app.role.get_by_name.app_error",
    "translation": "役割を取得できませんでした。"
  },
  {
    "id": "app.role.get.app_error",
    "translation": "役割を取得できませんでした。"
  },
  {
    "id": "model.config.is_valid.directory.app_error",
    "translation": "不正なローカルストレージディレクトリです。何か文字を入力してください。"
  },
  {
    "id": "app.user.convert_bot_to_user.app_error",
    "translation": "Botをユーザーへ変換できませんでした。"
  },
  {
    "id": "app.post.update.app_error",
    "translation": "投稿を更新できませんでした。"
  },
  {
    "id": "app.post.save.existing.app_error",
    "translation": "既存の投稿は更新できません。"
  },
  {
    "id": "app.post.save.app_error",
    "translation": "投稿を保存できませんでした。"
  },
  {
    "id": "app.post.permanent_delete_by_user.app_error",
    "translation": "ユーザーの削除すべき投稿を選択できませんでした。"
  },
  {
    "id": "app.post.permanent_delete_by_channel.app_error",
    "translation": "チャンネルから投稿を削除できませんでした。"
  },
  {
    "id": "app.post.get.app_error",
    "translation": "投稿を取得できませんでした。"
  },
  {
    "id": "app.post.delete.app_error",
    "translation": "役割を削除できませんでした。"
  },
  {
    "id": "app.status.get.missing.app_error",
    "translation": "その状態のエントリは存在しません。"
  },
  {
    "id": "app.status.get.app_error",
    "translation": "状態を取得する際にエラーが発生しました。"
  },
  {
    "id": "app.plugin_store.save.app_error",
    "translation": "プラグインのキーを保存、更新できませんでした。"
  },
  {
    "id": "app.plugin_store.list.app_error",
    "translation": "全てのプラグインキーを一覧化できませんでした。"
  },
  {
    "id": "app.plugin_store.get.app_error",
    "translation": "プラグインのキーを取得できませんでした。"
  },
  {
    "id": "app.plugin_store.delete.app_error",
    "translation": "プラグインのキーを削除できませんでした。"
  },
  {
    "id": "migrations.system.save.app_error",
    "translation": "システム設定値を保存する際にエラーが発生しました。"
  },
  {
    "id": "app.system.save.app_error",
    "translation": "システム設定値を保存する際にエラーが発生しました。"
  },
  {
    "id": "app.system.permanent_delete_by_name.app_error",
    "translation": "システムテーブルのエントリーを完全に削除できませんでした。"
  },
  {
    "id": "app.system.get_by_name.app_error",
    "translation": "システム変数が見付かりませんでした。"
  },
  {
    "id": "app.system.get.app_error",
    "translation": "システム設定値を探す際にエラーが発生しました。"
  },
  {
    "id": "ent.user.complete_switch_with_oauth.blank_email.app_error",
    "translation": "空の電子メールアドレスでのSAMLログインを完了できませんでした。"
  },
  {
    "id": "ent.saml.save_user.username_exists.saml_app_error",
    "translation": "このユーザー名を使ったアカウントは既に存在しています。システム管理者に連絡してください。"
  },
  {
    "id": "ent.saml.save_user.email_exists.saml_app_error",
    "translation": "このアカウントはSAML認証を使用していません。電子メールアドレスとパスワードを使ってサインインしてください。"
  },
  {
    "id": "ent.ldap.save_user.username_exists.ldap_app_error",
    "translation": "このユーザー名を使ったアカウントは既に存在しています。システム管理者に連絡してください。"
  },
  {
    "id": "ent.ldap.save_user.email_exists.ldap_app_error",
    "translation": "このアカウントはAD/LDAP認証を使用していません。電子メールアドレスとパスワードを使ってサインインしてください。"
  },
  {
    "id": "ent.jobs.start_synchronize_job.timeout",
    "translation": "AD/LDAP同期処理がタイムアウトしました。"
  },
  {
    "id": "ent.jobs.do_job.batch_start_timestamp.parse_error",
    "translation": "メッセージエクスポートジョブのExportFromTimestampを解析できませんでした。"
  },
  {
    "id": "ent.jobs.do_job.batch_size.parse_error",
    "translation": "メッセージエクスポートジョブのBatchSizeを解析できませんでした。"
  },
  {
    "id": "ent.cluster.404.app_error",
    "translation": "クラスターAPIエンドポイントが見つかりませんでした。"
  },
  {
    "id": "ent.api.post.send_notifications_and_forget.push_image_only",
    "translation": " がファイルを添付しました。"
  },
  {
    "id": "ent.actiance.export.marshalToXml.appError",
    "translation": "エクスポート情報をXMLへ変換できませんでした。"
  },
  {
    "id": "app.job.update.app_error",
    "translation": "ジョブを更新できませんでした。"
  },
  {
    "id": "app.job.save.app_error",
    "translation": "ジョブを保存できませんでした。"
  },
  {
    "id": "app.job.get_newest_job_by_status_and_type.app_error",
    "translation": "状態と種別から最新のジョブを取得することができませんでした。"
  },
  {
    "id": "app.job.get_count_by_status_and_type.app_error",
    "translation": "状態と種別からジョブ数を取得することができませんでした。"
  },
  {
    "id": "app.job.get_all.app_error",
    "translation": "ジョブを取得できませんでした。"
  },
  {
    "id": "app.job.get.app_error",
    "translation": "ジョブを取得できませんでした。"
  },
  {
    "id": "ent.data_retention.file_infos_batch.internal_error",
    "translation": "複数のファイル情報を完全に削除する際にエラーが発生しました。"
  },
  {
    "id": "app.file_info.save.app_error",
    "translation": "ファイル情報を保存できませんでした。"
  },
  {
    "id": "app.file_info.permanent_delete_by_user.app_error",
    "translation": "ユーザーの添付ファイルを削除できませんでした。"
  },
  {
    "id": "app.file_info.get_with_options.app_error",
    "translation": "オプションのファイル情報を取得できませんでした"
  },
  {
    "id": "app.file_info.get_for_post.app_error",
    "translation": "投稿のファイル情報を取得できませんでした。"
  },
  {
    "id": "app.file_info.get.app_error",
    "translation": "ファイル情報を取得できませんでした。"
  },
  {
    "id": "api.user.delete_channel.not_enabled.app_error",
    "translation": "チーム削除機能は有効になっていません。システム管理者に連絡してください。"
  },
  {
    "id": "app.upload.upload_data.large_image.app_error",
    "translation": "{{.Filename}}の大きさ({{.Width}} x {{.Height}} ピクセル)が制限を超えています。"
  },
  {
    "id": "app.upload.create.upload_too_large.app_error",
    "translation": "画像ファイルをアップロードできません。ファイルが大き過ぎます。"
  },
  {
    "id": "app.team.user_belongs_to_teams.app_error",
    "translation": "ユーザーがチームリストに所属するかどうか確認できませんでした。"
  },
  {
    "id": "app.team.update.updating.app_error",
    "translation": "チームを更新する際にエラーが発生しました。"
  },
  {
    "id": "app.team.update.find.app_error",
    "translation": "更新すべきチームが見付かりませんでした。"
  },
  {
    "id": "app.team.search_private_team.app_error",
    "translation": "非公開チームを検索する際にエラーが発生しました。"
  },
  {
    "id": "app.team.search_open_team.app_error",
    "translation": "公開されているチームを検索する際にエラーが発生しました。"
  },
  {
    "id": "app.team.search_all_team.app_error",
    "translation": "チームを検索する際にエラーが発生しました。"
  },
  {
    "id": "app.team.save.existing.app_error",
    "translation": "既存のチームの更新をしなくてはいけません。"
  },
  {
    "id": "app.team.reset_all_team_schemes.app_error",
    "translation": "チームスキームをリセットできませんでした。"
  },
  {
    "id": "app.team.permanent_delete.app_error",
    "translation": "既存のチームを削除できませんでした。"
  },
  {
    "id": "app.team.get_user_team_ids.app_error",
    "translation": "ユーザーのチーム一覧を取得できませんでした。"
  },
  {
    "id": "app.team.get_member_count.app_error",
    "translation": "チームメンバーをカウントできませんでした。"
  },
  {
    "id": "app.team.get_member.missing.app_error",
    "translation": "そのユーザーIDとチームIDに合致するチームのメンバーが見付かりませんでした。"
  },
  {
    "id": "app.team.get_by_scheme.app_error",
    "translation": "与えられたスキームにおけるチャンネルを取得できませんでした。"
  },
  {
    "id": "app.team.get_by_name.missing.app_error",
    "translation": "既存のチームが見付かりませんでした。"
  },
  {
    "id": "app.team.get_by_name.app_error",
    "translation": "既存のチームが見付かりませんでした。"
  },
  {
    "id": "app.team.get_by_invite_id.finding.app_error",
    "translation": "既存のチームが見付かりませんでした。"
  },
  {
    "id": "app.team.get_all_team_listing.app_error",
    "translation": "全てのチームを取得できませんでした。"
  },
  {
    "id": "app.team.get_all.app_error",
    "translation": "全てのチームを取得できませんでした。"
  },
  {
    "id": "app.team.get_active_member_count.app_error",
    "translation": "チームメンバーをカウントできませんでした。"
  },
  {
    "id": "app.team.get.finding.app_error",
    "translation": "チームを探す際にエラーが発生しました。"
  },
  {
    "id": "app.team.get.find.app_error",
    "translation": "既存のチームが見付かりませんでした。"
  },
  {
    "id": "app.team.analytics_team_count.app_error",
    "translation": "チームをカウントできませんでした。"
  },
  {
    "id": "app.post.get_post_id_around.app_error",
    "translation": "指定時刻周辺の投稿を取得できませんでした。"
  },
  {
    "id": "app.channel.update_last_viewed_at.app_error",
    "translation": "最終閲覧日時を更新できませんでした。"
  },
  {
    "id": "app.channel.sidebar_categories.app_error",
    "translation": "データベースへレコードを挿入できませんでした。"
  },
  {
    "id": "app.channel.pinned_posts.app_error",
    "translation": "ピン留めされた投稿が見付かりませんでした。"
  },
  {
    "id": "app.channel.get_pinnedpost_count.app_error",
    "translation": "ピン留めされた投稿数を取得できませんでした。"
  },
  {
    "id": "app.channel.get_members.app_error",
    "translation": "チャンネルのメンバーを取得できませんでした。"
  },
  {
    "id": "app.channel.get_member.missing.app_error",
    "translation": "そのユーザーIDとチャンネルIDに合致するチャンネルのメンバーが見付かりませんでした。"
  },
  {
    "id": "app.channel.get_member.app_error",
    "translation": "チャンネルのメンバーを取得できませんでした。"
  },
  {
    "id": "app.channel.get_for_post.app_error",
    "translation": "その投稿のチャンネルを取得できませんでした。"
  },
  {
    "id": "app.channel.get_channels_by_ids.not_found.app_error",
    "translation": "チャンネルが見付かりませんでした。"
  },
  {
    "id": "app.channel.get_channels_by_ids.app_error",
    "translation": "IDでチャンネルを取得できませんでした。"
  },
  {
    "id": "app.channel.count_posts_since.app_error",
    "translation": "与えられた日付以降のメッセージをカウントできませんでした。"
  },
  {
    "id": "app.channel.analytics_type_count.app_error",
    "translation": "チャンネル形式数を取得できませんでした。"
  },
  {
    "id": "api.upgrade_to_enterprise_status.signature.app_error",
    "translation": "MattermostをEnterprise Editionにアップグレードできませんでした。ダウンロードされたバイナリファイルのデジタル署名を検証できませんでした。"
  },
  {
    "id": "api.upgrade_to_enterprise.system_not_supported.app_error",
    "translation": "MattermostをEnterprise Editionにアップグレードできませんでした。この機能はx86-64アーキテクチャのLinux上でのみ動作します。"
  },
  {
    "id": "api.upgrade_to_enterprise.invalid-user.app_error",
    "translation": "MattermostをEnterprise Editionにアップグレードできませんでした。Mattermostシステムユーザー {{.MattermostUsername}} がバイナリファイルへの書き込み権限を持っていません。システム管理者がMattermostがインストールされたサーバーで下記のコマンドを実行することにより、ファイルに対する権限を更新することができます。\n\n```\nchown {{.MattermostUsername}} \"{{.Path}}\"\n```\n\nファイルの権限を変更した後、Mattermostのアップグレードを再度試してみてください。アップグレードが完了し再起動を行うことができた場合、バイナリファイルの権限を元に戻すことを忘れないでください。\n\n```\nchown {{.FileUsername}} \"{{.Path}}\"\n```"
  },
  {
    "id": "api.upgrade_to_enterprise.invalid-user-and-permission.app_error",
    "translation": "MattermostをEnterprise Editionにアップグレードできませんでした。Mattermostシステムユーザー {{.MattermostUsername}} がバイナリファイルへの書き込み権限を持っていません。システム管理者がMattermostがインストールされたサーバーで下記のコマンドを実行することにより、ファイルに対する権限を更新することができます。\n\n```\nchown {{.MattermostUsername}} \"{{.Path}}\"\nchmod +w \"{{.Path}}\"\n```\n\nファイルの権限を変更した後、Mattermostのアップグレードを再度試してみてください。アップグレードが完了し再起動を行うことができた場合、バイナリファイルの権限を元に戻すことを忘れないでください。\n\n```\nchown {{.FileUsername}} \"{{.Path}}\"\nchmod -w \"{{.Path}}\"\n```"
  },
  {
    "id": "api.upgrade_to_enterprise.invalid-permission.app_error",
    "translation": "MattermostをEnterprise Editionにアップグレードできませんでした。Mattermostシステムユーザー {{.MattermostUsername}} がバイナリファイルへの書き込み権限を持っていません。システム管理者がMattermostがインストールされたサーバーで下記のコマンドを実行することにより、ファイルに対する権限を更新することができます。\n\n```\nchmod +w \"{{.Path}}\"\n```\n\nファイルの権限を変更した後、Mattermostのアップグレードを再度試してみてください。アップグレードが完了し再起動を行うことができた場合、バイナリファイルの権限を元に戻すことを忘れないでください。\n\n```\nchmod -w \"{{.Path}}\"\n```"
  },
  {
    "id": "api.upgrade_to_enterprise.generic_error.app_error",
    "translation": "MattermostをEnterprise Editionにアップグレードできませんでした。"
  },
  {
    "id": "api.upgrade_to_enterprise.already-enterprise.app_error",
    "translation": "すでにMattermost Enterprise Editionが起動しているため、アップグレードできません。"
  },
  {
    "id": "app.upload.upload_data.first_part_too_small.app_error",
    "translation": "データをアップロードできませんでした。最初の部分は少なくとも {{.Size}} バイト以上である必要があります。"
  },
  {
    "id": "app.upload.upload_data.concurrent.app_error",
    "translation": "一つ以上のリクエストからデータをアップロードできませんでした。"
  },
  {
    "id": "app.upload.get_for_user.app_error",
    "translation": "ユーザーに対するアップロードを取得できませんでした。"
  },
  {
    "id": "app.upload.get.app_error",
    "translation": "アップロードを取得できませんでした。"
  },
  {
    "id": "app.upload.create.save.app_error",
    "translation": "アップロードを保存できませんでした。"
  },
  {
    "id": "app.upload.create.cannot_upload_to_deleted_channel.app_error",
    "translation": "削除されたチャンネルにはアップロードできません。"
  },
  {
    "id": "app.upload.create.incorrect_channel_id.app_error",
    "translation": "指定されたチャンネルにはアップロードできません。"
  },
  {
    "id": "app.team.save_member.save.app_error",
    "translation": "チームメンバーを保存できませんでした。"
  },
  {
    "id": "app.team.save.app_error",
    "translation": "チームを保存できませんでした。"
  },
  {
    "id": "app.team.remove_member.app_error",
    "translation": "チームメンバーを削除できませんでした。"
  },
  {
    "id": "app.team.migrate_team_members.update.app_error",
    "translation": "チームメンバーを更新できませんでした。"
  },
  {
    "id": "app.team.join_user_to_team.save_member.max_accounts.app_error",
    "translation": "チームメンバー数の上限に達しているため、チームメンバーシップを作成できませんでした"
  },
  {
    "id": "app.team.join_user_to_team.save_member.conflict.app_error",
    "translation": "すでに存在するチームメンバーシップは作成できません"
  },
  {
    "id": "app.team.join_user_to_team.save_member.app_error",
    "translation": "新しいチームメンバーシップを作成できませんでした"
  },
  {
    "id": "app.team.get_unread.app_error",
    "translation": "チームの未読メッセージを取得できませんでした。"
  },
  {
    "id": "app.team.get_members_by_ids.app_error",
    "translation": "チームメンバーを取得できませんでした。"
  },
  {
    "id": "app.team.get_members.app_error",
    "translation": "チームメンバーを取得できませんでした。"
  },
  {
    "id": "app.team.get_member.app_error",
    "translation": "チームメンバーを取得できませんでした。"
  },
  {
    "id": "app.team.get_all_private_team_listing.app_error",
    "translation": "全ての非公開チームを取得できませんでした。"
  },
  {
    "id": "app.team.clear_all_custom_role_assignments.select.app_error",
    "translation": "チームメンバーを取得できませんでした。"
  },
  {
    "id": "app.post.get_posts_since.app_error",
    "translation": "チャンネルの投稿を取得できませんでした。"
  },
  {
    "id": "app.post.get_posts_around.get.app_error",
    "translation": "チャンネルの投稿を取得できませんでした。"
  },
  {
    "id": "app.post.get_post_after_time.app_error",
    "translation": "指定時刻以降の投稿を取得できませんでした。"
  },
  {
    "id": "app.post.get_flagged_posts.app_error",
    "translation": "フラグの立てられた投稿を取得できませんでした。"
  },
  {
    "id": "app.import.import_user_teams.save_members.max_accounts.app_error",
    "translation": "そのチームにはもうメンバーを追加できないため、デフォルトのチームメンバーシップは作成できません"
  },
  {
    "id": "app.import.import_user_teams.save_members.error",
    "translation": "チームメンバーシップをインポートできませんでした"
  },
  {
    "id": "app.import.import_user_teams.save_members.conflict.app_error",
    "translation": "すでに存在するチームメンバーシップはインポートできません"
  },
  {
    "id": "app.email.setup_rate_limiter.app_error",
    "translation": "頻度制限にエラーが発生しました。"
  },
  {
    "id": "app.email.rate_limit_exceeded.app_error",
    "translation": "招待メールが頻度制限の上限を超えました。制限は{{.ResetAfter}}秒後にリセットされます。{{.RetryAfter}}秒後にリトライしてください。"
  },
  {
    "id": "app.email.no_rate_limiter.app_error",
    "translation": "頻度制限が設定されていません。"
  },
  {
    "id": "app.create_basic_user.save_member.max_accounts.app_error",
    "translation": "そのチームにはもうメンバーを追加できないため、デフォルトのチームメンバーシップは作成できません"
  },
  {
    "id": "app.create_basic_user.save_member.conflict.app_error",
    "translation": "すでに存在するデフォルトのチームメンバーシップは作成できません"
  },
  {
    "id": "app.create_basic_user.save_member.app_error",
    "translation": "デフォルトのチームメンバーシップを作成できませんでした"
  },
  {
    "id": "app.channel.update_last_viewed_at_post.app_error",
    "translation": "チャンネルを未読にできませんでした。"
  },
  {
    "id": "app.channel.remove_member.app_error",
    "translation": "チャンネルメンバーを削除できませんでした。"
  },
  {
    "id": "app.channel.permanent_delete_members_by_user.app_error",
    "translation": "チャンネルメンバーを削除できませんでした。"
  },
  {
    "id": "app.channel.increment_mention_count.app_error",
    "translation": "誰かについての投稿数を増加できませんでした。"
  },
  {
    "id": "app.channel.get_public_channels.get.app_error",
    "translation": "公開チャンネルを取得できませんでした。"
  },
  {
    "id": "app.channel.get_private_channels.get.app_error",
    "translation": "非公開チャンネルを取得できませんでした。"
  },
  {
    "id": "app.channel.get_member_count.app_error",
    "translation": "チャンネルメンバー数を取得できませんでした。"
  },
  {
    "id": "app.channel.get_channels_by_ids.get.app_error",
    "translation": "チャンネルを取得できませんでした。"
  },
  {
    "id": "app.channel.get_channel_counts.get.app_error",
    "translation": "チャンネル数を取得できませんでした。"
  },
  {
    "id": "api.user.update_password.user_and_hashed.app_error",
    "translation": "システム管理者のみがハッシュ化されたパスワードを設定できます。"
  },
  {
    "id": "api.user.login_cws.license.error",
    "translation": "CWSログインが見つかりませんでした。"
  },
  {
    "id": "api.user.login_by_cws.invalid_token.app_error",
    "translation": "CWSトークンが不正です"
  },
  {
    "id": "api.user.get_uploads_for_user.forbidden.app_error",
    "translation": "アップロードを取得できませんでした。"
  },
  {
    "id": "api.upload.upload_data.invalid_content_length",
    "translation": "不正なContent-Lengthです。"
  },
  {
    "id": "api.upload.get_upload.forbidden.app_error",
    "translation": "アップロードを取得できませんでした。"
  },
  {
    "id": "api.upgrade_to_enterprise_status.app_error",
    "translation": "MattermostをEnterprise Editionにアップグレードできませんでした。"
  },
  {
    "id": "api.upgrade_to_enterprise.app_error",
    "translation": "Mattermost Enterprise Editionへのアップグレードはすでに開始されています。"
  },
  {
    "id": "api.upgrade_to_enterprise.already-done.app_error",
    "translation": "すでにMattermost Enterprise Editionにアップグレードされています。アップグレードを完了するにはサーバーを再起動してください。"
  },
  {
    "id": "api.team.invite_members.limit_reached.app_error",
    "translation": "無料枠のユーザー数上限に達しました"
  },
  {
    "id": "api.post.search_posts.invalid_body.app_error",
    "translation": "リクエストボディを解析できませんでした。"
  },
  {
    "id": "api.migrate_to_saml.error",
    "translation": "SAMLへ移行できませんでした。"
  },
  {
    "id": "api.config.migrate_config.app_error",
    "translation": "設定を移行できませんでした。"
  },
  {
    "id": "api.admin.ldap.not_available.app_error",
    "translation": "LDAPは利用できません。"
  },
  {
    "id": "api.admin.add_certificate.parseform.app_error",
    "translation": "マルチフォームリクエストを解析する際にエラーが発生しました"
  },
  {
    "id": "model.upload_session.is_valid.user_id.app_error",
    "translation": "UserId に対する値が不正です"
  },
  {
    "id": "model.upload_session.is_valid.type.app_error",
    "translation": "Type に対する値が不正です"
  },
  {
    "id": "model.upload_session.is_valid.path.app_error",
    "translation": "Path に対する値が不正です"
  },
  {
    "id": "model.upload_session.is_valid.id.app_error",
    "translation": "Id に対する値が不正です"
  },
  {
    "id": "model.upload_session.is_valid.filename.app_error",
    "translation": "Filename に対する値が不正です"
  },
  {
    "id": "model.upload_session.is_valid.file_size.app_error",
    "translation": "FileSize に対する値が不正です"
  },
  {
    "id": "model.upload_session.is_valid.file_offset.app_error",
    "translation": "FileOffset に対する値が不正です"
  },
  {
    "id": "model.upload_session.is_valid.create_at.app_error",
    "translation": "CreateAt に対する値が不正です"
  },
  {
    "id": "model.upload_session.is_valid.channel_id.app_error",
    "translation": "ChannelId に対する値が不正です。"
  },
  {
    "id": "model.search_params_list.is_valid.include_deleted_channels.app_error",
    "translation": "すべてのパラメータ IncludeDeletedChannels は同じ値となるはずです。"
  },
  {
    "id": "ent.message_export.global_relay_export.get_attachment_error",
    "translation": "投稿に対するファイル情報を取得できませんでした。"
  },
  {
    "id": "ent.message_export.csv_export.get_attachment_error",
    "translation": "投稿に関するファイル情報を取得できませんでした。"
  },
  {
    "id": "ent.message_export.actiance_export.get_attachment_error",
    "translation": "投稿に関するファイル情報を取得できませんでした。"
  },
  {
    "id": "ent.ldap.do_login.x509.app_error",
    "translation": "鍵ペアを作成する際にエラーが発生しました"
  },
  {
    "id": "ent.ldap.do_login.key.app_error",
    "translation": "LDAPのTLS鍵ファイルを読み込む際にエラーが発生しました。"
  },
  {
    "id": "ent.ldap.do_login.certificate.app_error",
    "translation": "LDAPのTLS証明書ファイルを読み込む際にエラーが発生しました。"
  },
  {
    "id": "ent.elasticsearch.indexer.do_job.get_oldest_entity.error",
    "translation": "最も古いエンティティ(ユーザー、チャンネル、投稿)をデータベースから取得できませんでした"
  },
  {
    "id": "app.upload.upload_data.update.app_error",
    "translation": "アップロードセッションを更新できませんでした。"
  },
  {
    "id": "app.upload.upload_data.save.app_error",
    "translation": "ファイル情報を保存できませんでした。"
  },
  {
    "id": "app.upload.upload_data.read_file.app_error",
    "translation": "ファイルを読み込めませんでした。"
  },
  {
    "id": "api.system.update_notices.validating_failed",
    "translation": "製品に関するお知らせの状態を検証できませんでした"
  },
  {
    "id": "api.system.update_notices.parse_failed",
    "translation": "製品に関するお知らせを解析できませんでした"
  },
  {
    "id": "api.system.update_notices.fetch_failed",
    "translation": "製品に関するお知らせを取得できませんでした"
  },
  {
    "id": "api.system.update_notices.clear_failed",
    "translation": "製品に関する過去のお知らせをクリアできませんでした"
  },
  {
    "id": "ent.ldap.no.users.checkcertificate",
    "translation": "LDAPユーザーが見つかりませんでした。ユーザーフィルターや証明書をチェックしてください。"
  },
  {
    "id": "api.upload.upload_data.multipart_error",
    "translation": "マルチパートデータを処理できませんでした。"
  },
  {
    "id": "api.upload.upload_data.invalid_content_type",
    "translation": "マルチパートアップロードのContent-Typeが不正です。"
  },
  {
    "id": "api.team.add_team_member.invalid_body.app_error",
    "translation": "リクエストボディを解析できませんでした。"
  },
  {
    "id": "api.server.warn_metric.starting_trial",
    "translation": "トライアルを開始する"
  },
  {
    "id": "api.server.warn_metric.start_trial",
    "translation": "トライアル開始"
  },
  {
    "id": "api.server.warn_metric.number_of_teams_5.start_trial_notification_success.message",
    "translation": "エンタープライズトライアルは有効です。**システムコンソール > ユーザー管理 > 権限**へ行き、高度な権限設定を有効にしてください。"
  },
  {
    "id": "api.server.warn_metric.number_of_teams_5.start_trial.notification_body",
    "translation": "あなたのMattermostにはいくつかのチームが存在します。多くのチームは、チャンネルの作成方法や、誰が新しいチームメイトを招待できるか、また、どのように統合機能を管理するかなどのチーム運営について各々が好む方法を持っています。チーム上書きスキームにより、それぞれの要求を満たすようチームごとにユーザー権限設定をカスタマイズできます。\n\n詳しくは[高度な権限設定に関する説明](https://www.mattermost.com/docs-advanced-permissions-team-override/?utm_medium=product&utm_source=mattermost-advisor-bot&utm_content=advanced-permissions-team-override)を参照してください。\n\nトライアル開始 をクリックすると、[Mattermost Software Evaluation Agreement](https://mattermost.com/software-evaluation-agreement/) と [プライバシーポリシー](https://mattermost.com/privacy-policy/)に同意し、製品に関する電子メールを受信するようになります。"
  },
  {
    "id": "api.server.warn_metric.number_of_teams_5.notification_title",
    "translation": "高度な権限設定を利用する"
  },
  {
    "id": "api.server.warn_metric.number_of_teams_5.notification_body",
    "translation": "あなたのMattermostにはいくつかのチームが存在します。多くのチームは、チャンネルの作成方法や、誰が新しいチームメイトを招待できるか、また、どのように統合機能を管理するかなどのチーム運営について各々が好む方法を持っています。チーム上書きスキームにより、それぞれの要求を満たすようチームごとにユーザー権限設定をカスタマイズできます。\n\n詳しくは[高度な権限設定に関する説明](https://www.mattermost.com/docs-advanced-permissions-team-override/?utm_medium=product&utm_source=mattermost-advisor-bot&utm_content=advanced-permissions-team-override)を参照してください。\n\n問い合わせ をクリックすることで、あなたの情報を Mattermost, Inc. へ共有します。詳しくは[説明文書](https://mattermost.com/pl/default-admin-advisory)を参照してください"
  },
  {
    "id": "api.server.warn_metric.number_of_teams_5.contact_us.email_body",
    "translation": "Mattermostへ問い合わせる。チームスキームによる高度な権限設定に興味があります。\n"
  },
  {
    "id": "api.server.warn_metric.number_of_posts_2M.start_trial.notification_success.message",
    "translation": "エンタープライズトライアルは有効です。Elasticsearchサーバーがある場合、**システムコンソール > 環境 > Elasticsearch**へ行き、Elasticsearchの設定をしてください。"
  },
  {
    "id": "api.server.warn_metric.number_of_posts_2M.start_trial.notification_body",
    "translation": "あなたのMattermostシステムには非常に多くのメッセージがあります。Mattermostのデフォルトのデータベース検索は約250万投稿からパフォーマンスが劣化し始めます。500万投稿以上ある場合、Elasticsearchを導入することで、検索のタイムアウトなどの深刻なパフォーマンスの問題を回避することができます。Elasticsearchとの連携について詳しく知りたい場合や、何かサポートできることがないか私たちに問い合わせてください。\n\n詳しくは[パフォーマンス改善に関する説明](https://www.mattermost.com/docs-elasticsearch/?utm_medium=product&utm_source=mattermost-advisor-bot&utm_content=elasticsearch)を参照してください\n\nトライアル開始 をクリックすると、[Mattermost Software Evaluation Agreement](https://mattermost.com/software-evaluation-agreement/) と [プライバシーポリシー](https://mattermost.com/privacy-policy/)に同意し、製品に関する電子メールを受信するようになります。"
  },
  {
    "id": "api.server.warn_metric.number_of_posts_2M.notification_title",
    "translation": "パフォーマンス改善"
  },
  {
    "id": "api.server.warn_metric.number_of_posts_2M.notification_body",
    "translation": "あなたのMattermostシステムには非常に多くのメッセージがあります。Mattermostのデフォルトのデータベース検索は約250万投稿からパフォーマンスが劣化し始めます。500万投稿以上ある場合、Elasticsearchを導入することで、検索のタイムアウトなどの深刻なパフォーマンスの問題を回避することができます。Elasticsearchとの連携について詳しく知りたい場合や、何かサポートできることがないか私たちに問い合わせてください。\n\n詳しくは[パフォーマンス改善に関する説明](https://www.mattermost.com/docs-elasticsearch/?utm_medium=product&utm_source=mattermost-advisor-bot&utm_content=elasticsearch)を参照してください\n\n問い合わせ をクリックすると、あなたの情報は Mattermost, Inc. へ共有されます。詳しくは[説明文書}(https://mattermost.com/pl/default-admin-advisory)を参照してください"
  },
  {
    "id": "api.server.warn_metric.number_of_posts_2M.contact_us.email_body",
    "translation": "Mattermostへ問い合わせる。Elasticsearchによるパフォーマンスの改善に興味があります。\n"
  },
  {
    "id": "api.server.warn_metric.number_of_channels_50.start_trial.notification_success.message",
    "translation": "エンタープライズトライアルは有効です。**システムコンソール > ユーザー管理 > 権限**へ行き、高度な権限設定を有効にしてください。"
  },
  {
    "id": "api.server.warn_metric.number_of_channels_50.start_trial.notification_body",
    "translation": "チャンネルはコミュニケーションの改善をサポートするものですが、Mattermost全体でチャンネルの作成や参加が多くなるにつれ、システムを整理されたものにし続けることが課題になってきます。高度な権限設定により、どのユーザー、もしくはどの役割の人が何のアクションを実行可能かを設定することができます。例えば、チャンネル設定やメンバーの管理や、@channel、@hereなどのタグによるグループへの発信、新たなウェブフックの作成などを制限できます。\n\n詳しくは[高度な権限設定の利用に関する説明](https://www.mattermost.com/docs-advanced-permissions/?utm_medium=product&utm_source=mattermost-advisor-bot&utm_content=advanced-permissions)を参照してください\n\nトライアル開始 をクリックすると、[Mattermost Software Evaluation Agreement](https://mattermost.com/software-evaluation-agreement/) と [プライバシーポリシー](https://mattermost.com/privacy-policy/)に同意し、製品に関する電子メールを受信するようになります。"
  },
  {
    "id": "api.server.warn_metric.number_of_channels_50.contact_us.email_body",
    "translation": "Mattermostへ問い合わせる。システムスキーマによる高度な権限設定に興味があります。\n"
  },
  {
    "id": "api.server.warn_metric.number_of_channels_50.notification_body",
    "translation": "チャンネルはコミュニケーションの改善をサポートするものですが、Mattermost全体でチャンネルの作成や参加が多くなるにつれ、システムを整理されたものにし続けることが課題になってきます。高度な権限設定により、どのユーザー、もしくはどの役割の人が何のアクションを実行可能かを設定することができます。例えば、チャンネル設定やメンバーの管理や、@channel、@hereなどのタグによるグループへの発信、新たなウェブフックの作成などを制限できます。\n\n詳しくは[高度な権限設定の利用に関する説明](https://www.mattermost.com/docs-advanced-permissions/?utm_medium=product&utm_source=mattermost-advisor-bot&utm_content=advanced-permissions)を参照してください\n\n問い合わせ をクリックすると、あなたの情報が Mattermost, Inc. へ共有されます。詳しくは[説明文書](https://mattermost.com/pl/default-admin-advisory)を参照してください"
  },
  {
    "id": "api.server.warn_metric.number_of_channels_50.notification_title",
    "translation": "高度な権限設定を利用する"
  },
  {
    "id": "api.server.warn_metric.number_of_active_users_500.start_trial.notification_success.message",
    "translation": "エンタープライズトライアルは有効です。システムコンソールへ行き、追加の機能を有効にしてください。"
  },
  {
    "id": "api.server.warn_metric.number_of_active_users_500.start_trial.notification_body",
    "translation": "500ユーザーを超える場合は、ユーザー管理やサーバーのクラスタリング、パフォーマンスモニタリング機能の利用を強く推奨します。詳細についてはお問い合わせください。\n\nトライアル開始 をクリックすると、[Mattermost Software Evaluation Agreement](https://mattermost.com/software-evaluation-agreement/) と [プライバシーポリシー](https://mattermost.com/privacy-policy/)に同意し、製品に関する電子メールを受信するようになります。"
  },
  {
    "id": "api.server.warn_metric.number_of_active_users_500.contact_us.email_body",
    "translation": "Mattermostに問い合わせる。我々のチームには500名以上のユーザーがおり、Mattermost Enterprise Editionを検討しています。\n"
  },
  {
    "id": "api.server.warn_metric.number_of_active_users_300.start_trial.notification_title",
    "translation": "閲覧専用の連絡チャンネル"
  },
  {
    "id": "api.server.warn_metric.number_of_active_users_300.start_trial.notification_success.message",
    "translation": "エンタープライズトライアルは有効です。チャンネルを作成し、**システムコンソール > ユーザー管理 > チャンネル** へ行き、投稿をチャンネル管理者に制限してください。"
  },
  {
    "id": "api.server.warn_metric.number_of_active_users_300.start_trial.notification_body",
    "translation": "Mattermost全体で多くの会話がなされている場合、どこに重要な情報があるかを知るのは難しいことかもしれません。多くのユーザーに対してメッセージを配信したい場合、誰でも参加可能だがチャンネル管理者しかメッセージの投稿ができないような閲覧専用の連絡チャンネルを立てることができます。\n\n詳しくは[閲覧専用の連絡チャンネルの作成に関する説明](https://www.mattermost.com/docs-channel-moderation/?utm_medium=product&utm_source=mattermost-advisor-bot&utm_content=channel-moderation)を参照してください\n\nトライアル開始 をクリックすると、[Mattermost Software Evaluation Agreement](https://mattermost.com/software-evaluation-agreement/) と [プライバシーポリシー](https://mattermost.com/privacy-policy/)に同意し、製品に関する電子メールを受信するようになります。"
  },
  {
    "id": "api.server.warn_metric.number_of_active_users_300.notification_body",
    "translation": "Mattermost全体で多くの会話がなされている場合、どこに重要な情報があるかを知るのは難しいことかもしれません。多くのユーザーに対してメッセージを配信したい場合、誰でも参加可能だがチャンネル管理者しかメッセージの投稿ができないような閲覧専用の連絡チャンネルを立てることができます。\n\n詳しくは[閲覧専用の連絡チャンネルの作成に関する説明](https://www.mattermost.com/docs-channel-moderation/?utm_medium=product&utm_source=mattermost-advisor-bot&utm_content=channel-moderation)を参照してください\n\n問い合わせ をクリックすると、あなたの情報を Mattermost, Inc. へ共有します。詳しくは[説明文書](https://mattermost.com/pl/default-admin-advisory)を参照してください"
  },
  {
    "id": "api.server.warn_metric.number_of_active_users_300.contact_us.email_body",
    "translation": "Mattermostへ問い合わせる。閲覧専用の連絡チャンネル機能に興味があります。\n"
  },
  {
    "id": "api.server.warn_metric.number_of_active_users_200.start_trial.notification_success.message",
    "translation": "エンタープライズトライアルは有効です。 **システムコンソール > 利用登録 > SAML 2.0**へ行き、SAML 2.0 プロバイダーと連携してください。"
  },
  {
    "id": "api.server.warn_metric.number_of_active_users_200.start_trial.notification_body",
    "translation": "あなたのMattermostには200ユーザーが登録しています。Mattermostをあなたの組織のシングルサインオンプロバイダーに接続することで、ユーザーは再度認証情報を入力することなくMattermostへアクセスできるようになります。MattermostサーバーをSAML 2.0プロバイダーと連携することをおすすめします。詳しくは[SAML2.0連携に関する説明](https://www.mattermost.com/docs-saml/?utm_medium=product&utm_source=mattermost-advisor-bot&utm_content=saml)を参照してください。\n\nトライアル開始 をクリックすると、[Mattermost Software Evaluation Agreement](https://mattermost.com/software-evaluation-agreement/) と [プライバシーポリシー](https://mattermost.com/privacy-policy/)に同意し、製品に関する電子メールを受信するようになります。"
  },
  {
    "id": "api.server.warn_metric.number_of_active_users_200.contact_us.email_body",
    "translation": "Mattermostへ問い合わせる。我々のチームには200名以上のユーザーがおり、Mattermost Enterprise Editionを検討しています。\n"
  },
  {
    "id": "api.server.warn_metric.number_of_active_users_100.start_trial.notification_success.message",
    "translation": "エンタープライズトライアルは有効です。**システムコンソール > 利用登録 > AD/LDAP**へ行き、AD/LDAPサービスと連携してください。"
  },
  {
    "id": "api.server.warn_metric.number_of_active_users_100.start_trial.notification_body",
    "translation": "あなたのMattermostには100名以上のユーザーがいます。ユーザー数が増加するにつれ、新しいアカウントの準備などは時間のかかる作業となっていく可能性があります。組織のActive Directory/LDAPと連携し、誰でも組織のアカウントでMattermostにアクセス可能となるよう設定することをおすすめします。\n\n詳しくは[AD/LDAP連携に関する説明](https://www.mattermost.com/docs-adldap/?utm_medium=product&utm_source=mattermost-advisor-bot&utm_content=adldap)を参照してください\n\nトライアル開始 をクリックすると、[Mattermost Software Evaluation Agreement](https://mattermost.com/software-evaluation-agreement/) と [プライバシーポリシー](https://mattermost.com/privacy-policy/) に同意し、製品に関する電子メールを受信するようになります。"
  },
  {
    "id": "api.server.warn_metric.number_of_active_users_100.notification_title",
    "translation": "Mattermostをスケールする"
  },
  {
    "id": "api.server.warn_metric.number_of_active_users_100.notification_body",
    "translation": "あなたのMattermostには100名以上のユーザーがいます。ユーザー数が増加するにつれ、新しいアカウントの準備などは時間のかかる作業となっていく可能性があります。組織のActive Directory/LDAPと連携し、誰でも組織のアカウントでMattermostにアクセス可能となるよう設定することをおすすめします。\n\n詳しくは[AD/LDAP連携に関する説明](https://www.mattermost.com/docs-adldap/?utm_medium=product&utm_source=mattermost-advisor-bot&utm_content=adldap)を参照してください\n\n問い合わせ をクリックすると、あなたの情報を Mattermost, Inc. へ共有します。詳しくは[説明文書](https://mattermost.com/pl/default-admin-advisory)を参照してください"
  },
  {
    "id": "api.server.warn_metric.number_of_active_users_100.contact_us.email_body",
    "translation": "Mattermostへ問い合わせる。我々のチームには100名以上のユーザーがおり、Mattermost Enterprise Editionを検討しています。\n"
  },
  {
    "id": "api.server.warn_metric.mfa.start_trial_notification_success.message",
    "translation": "エンタープライズトライアルは有効です。**システムコンソール > 利用登録 > 他要素認証**へ行き、多要素認証を強制してください。"
  },
  {
    "id": "api.server.warn_metric.mfa.start_trial.notification_body",
    "translation": "このMattermostでは多要素認証が有効になっており、ユーザーはパスワードとは別の認証を追加することで、アカウントをより安全にすることを選択できます。システム全体のセキュリティを改善するために、すべてのアカウントに対して多要素認証の利用を要求することもできます。\n\n詳しくは[多要素認証の強制についての説明](https://www.mattermost.com/docs-multi-factor-authentication/?utm_medium=product&utm_source=mattermost-advisor-bot&utm_content=multi-factor-authentication)を参照してください。\n\nトライアル開始 をクリックすると、[Mattermost Software Evaluation Agreement](https://mattermost.com/software-evaluation-agreement/) と [プライバシーポリシー](https://mattermost.com/privacy-policy/)に同意し、製品に関する電子メールを受信するようになります。"
  },
  {
    "id": "api.server.warn_metric.mfa.notification_title",
    "translation": "多要素認証を強制する"
  },
  {
    "id": "api.server.warn_metric.mfa.notification_body",
    "translation": "このMattermostでは多要素認証が有効になっており、ユーザーはパスワードとは別の認証を追加することで、アカウントをより安全にすることを選択できます。システム全体のセキュリティを改善するために、すべてのアカウントに対して多要素認証の利用を要求することもできます。\n\n詳しくは[多要素認証の強制についての説明](https://www.mattermost.com/docs-multi-factor-authentication/?utm_medium=product&utm_source=mattermost-advisor-bot&utm_content=multi-factor-authentication)を参照してください。\n\n問い合わせ をクリックすると、あなたの情報が Mattermost, Inc. へ共有されます。詳しくは[説明文書](https://mattermost.com/pl/default-admin-advisory)を参照してください"
  },
  {
    "id": "api.server.warn_metric.mfa.contact_us.email_body",
    "translation": "Mattermostへ問い合わせる。多要素認証の強制機能について興味があります。\n"
  },
  {
    "id": "api.server.warn_metric.email_domain.start_trial_notification_success.message",
    "translation": "エンタープライズトライアルは有効です。**システムコンソール > 利用登録 > ゲストアカウント** へ行き、ゲストアカウントを有効にしてください。"
  },
  {
    "id": "api.server.warn_metric.email_domain.start_trial.notification_body",
    "translation": "プロジェクトには組織内、組織外の両方の人が参画することがあります。ゲストアカウント機能により、外部のパートナーをMattermostに参加させることができ、ゲストが閲覧可能な情報などの設定を行うことができます。\n\n詳しくは[ゲストアカウントに関する説明](https://www.mattermost.com/docs-guest-accounts/?utm_medium=product&utm_source=mattermost-advisor-bot&utm_content=guest-accounts)を参照してください。\n\nトライアル開始 をクリックすると、[Mattermost Software Evaluation Agreement](https://mattermost.com/software-evaluation-agreement/) と [プライバシーポリシー](https://mattermost.com/privacy-policy/) に同意し、製品に関する電子メールを受信するようになります。"
  },
  {
    "id": "api.server.warn_metric.email_domain.notification_title",
    "translation": "ゲストアカウントを作成する"
  },
  {
    "id": "api.server.warn_metric.email_domain.notification_body",
    "translation": "プロジェクトには組織内、組織外の両方の人が参画することがあります。ゲストアカウント機能により、外部のパートナーをMattermostに参加させることができ、ゲストが閲覧可能な情報などの設定を行うことができます。\n\n詳しくは[ゲストアカウントに関する説明](https://www.mattermost.com/docs-guest-accounts/?utm_medium=product&utm_source=mattermost-advisor-bot&utm_content=guest-accounts)を参照してください。\n\n問い合わせ をクリックすると、あなたの情報が Mattermost Inc. へ送信されます。詳しくは[説明文書](https://mattermost.com/pl/default-admin-advisory)を参照してください"
  },
  {
    "id": "api.server.warn_metric.email_domain.contact_us.email_body",
    "translation": "Mattermostへ問い合わせる。ゲストアカウント機能について興味があります。\n"
  },
  {
    "id": "api.server.warn_metric.bot_response.start_trial_failure.message",
    "translation": "トライアルライセンスを取得できませんでした。 https://mattermost.com/trial/ からライセンスをリクエストしてください。"
  },
  {
    "id": "api.license.request_trial_license.fail_get_user_count.app_error",
    "translation": "トライアルライセンスを取得できませんでした。 support@mattermost.comまで連絡してください。登録ユーザー数を取得できません。"
  },
  {
    "id": "ent.elasticsearch.index_channels_batch.error",
    "translation": "インデックス付与のためのチャンネルのバッチ処理を取得できませんでした。"
  },
  {
    "id": "app.channel.user_belongs_to_channels.app_error",
    "translation": "ユーザーがチャンネルリストに所属するかどうか確認できませんでした。"
  },
  {
    "id": "app.channel.search_group_channels.app_error",
    "translation": "指定されたユーザーと期間に対するグループチャンネルを取得できませんでした。"
  },
  {
    "id": "app.channel.search.app_error",
    "translation": "チャンネルを検索する際にエラーが発生しました。"
  },
  {
    "id": "app.channel.reset_all_channel_schemes.app_error",
    "translation": "チャンネルスキームをリセットできませんでした。"
  },
  {
    "id": "app.channel.remove_all_deactivated_members.app_error",
    "translation": "無効化されたユーザーをチャンネルから削除できませんでした。"
  },
  {
    "id": "app.channel.migrate_channel_members.select.app_error",
    "translation": "複数のチャンネルメンバーを選択できませんでした。"
  },
  {
    "id": "app.channel.get_unread.app_error",
    "translation": "チャンネルの未読メッセージを取得できませんでした。"
  },
  {
    "id": "app.channel.get_members_by_ids.app_error",
    "translation": "チャンネルのメンバーを取得できませんでした。"
  },
  {
    "id": "app.channel.get_channels_batch_for_indexing.get.app_error",
    "translation": "インデックス付与のためのチャンネルのバッチ処理を取得できませんでした。"
  },
  {
    "id": "app.channel.get_by_scheme.app_error",
    "translation": "与えられたスキームにおけるチャンネルを取得できませんでした。"
  },
  {
    "id": "app.channel.get_all_direct.app_error",
    "translation": "全ダイレクトチャンネルを取得できませんでした。"
  },
  {
    "id": "app.channel.get_all.app_error",
    "translation": "全チャンネルを取得できませんでした。"
  },
  {
    "id": "app.channel.clear_all_custom_role_assignments.select.app_error",
    "translation": "チャンネルメンバーを抽出できませんでした。"
  },
  {
    "id": "ent.elasticsearch.post.get_posts_batch_for_indexing.error",
    "translation": "インデックス付与のための投稿のバッチ処理を取得できませんでした。"
  },
  {
    "id": "ent.data_retention.posts_permanent_delete_batch.internal_error",
    "translation": "複数の投稿を完全に削除する際にエラーが発生しました。"
  },
  {
    "id": "app.post.search.app_error",
    "translation": "投稿を検索中にエラーが発生しました"
  },
  {
    "id": "app.post.overwrite.app_error",
    "translation": "投稿を上書きできませんでした。"
  },
  {
    "id": "app.post.get_root_posts.app_error",
    "translation": "チャンネルへの投稿を取得できませんでした。"
  },
  {
    "id": "app.post.get_posts_created_at.app_error",
    "translation": "チャンネルへの投稿を取得できませんでした。"
  },
  {
    "id": "app.post.get_posts_batch_for_indexing.get.app_error",
    "translation": "インデックス付与のための投稿のバッチ処理を取得できませんでした。"
  },
  {
    "id": "app.post.get_posts.app_error",
    "translation": "これ以上のページを生成できません。"
  },
  {
    "id": "app.post.get_direct_posts.app_error",
    "translation": "ダイレクト投稿を取得できませんでした。"
  },
  {
    "id": "app.post.analytics_user_counts_posts_by_day.app_error",
    "translation": "投稿をしたユーザー数を取得できませんでした。"
  },
  {
    "id": "app.post.analytics_posts_count_by_day.app_error",
    "translation": "日付ごとの投稿数を取得できませんでした。"
  },
  {
    "id": "app.post.analytics_posts_count.app_error",
    "translation": "投稿数を取得できませんでした。"
  },
  {
    "id": "model.plugin_command_error.error.app_error",
    "translation": "/{{.Command}} に対するプラグインが動作していません。システム管理者に連絡してください"
  },
  {
    "id": "model.plugin_command_crash.error.app_error",
    "translation": "/{{.Command}} コマンドにより {{.PluginId}} プラグインがクラッシュしました。システム管理者に連絡してください"
  },
  {
    "id": "ent.saml.do_login.invalid_time.app_error",
    "translation": "認証プロバイダからのレスポンスに不正な時刻が見つかりました。システム管理者に連絡してください。"
  },
  {
    "id": "ent.saml.do_login.invalid_signature.app_error",
    "translation": "認証プロバイダからのレスポンスに不正な署名が見つかりました。システム管理者に連絡してください。"
  },
  {
    "id": "api.cloud.request_error",
    "translation": "CWSへのリクエストを処理する際にエラーが発生しました。"
  },
  {
    "id": "app.upload.run_plugins_hook.rejected",
    "translation": "ファイル {{.Filename}} をアップロードできませんでした。プラグインによって拒否されました: {{.Reason}}"
  },
  {
    "id": "app.upload.run_plugins_hook.move_fail",
    "translation": "ファイルを移動できませんでした。"
  },
  {
    "id": "api.cloud.license_error",
    "translation": "あなたのライセンスはクラウドリクエストをサポートしていません。"
  },
  {
    "id": "api.cloud.app_error",
    "translation": "クラウドAPIリクエスト中に内部エラーが発生しました。"
  },
  {
    "id": "api.templates.email_us_anytime_at",
    "translation": "いつでもメールしてください "
  },
  {
    "id": "api.templates.copyright",
    "translation": "© 2021 Mattermost, Inc. 530 Lytton Avenue, Second floor, Palo Alto, CA, 94301"
  },
  {
    "id": "api.templates.at_limit_title",
    "translation": "無料枠のユーザー数制限に達しました "
  },
  {
    "id": "api.templates.at_limit_subject",
    "translation": "Mattermost Cloudのユーザー数制限に達しました"
  },
  {
    "id": "api.templates.at_limit_info2",
    "translation": "もしくは、管理者コンソールからユーザーを無効にすることで、無料枠のユーザー数制限のまま別のユーザーのために枠を開けることもできます。"
  },
  {
    "id": "api.templates.at_limit_info1",
    "translation": "現在、ワークスペースには10名を超えるユーザーが存在します - 素晴らしい！さらにチームメンバーを招待する予定がある場合、Mattermost Cloud Professoinalへのアップグレードを是非ご検討ください。"
  },
  {
    "id": "app.user.permanent_delete.app_error",
    "translation": "既存のアカウントを削除できませんでした。"
  },
  {
    "id": "app.user.missing_account.const",
    "translation": "ユーザーが見つかりませんでした。"
  },
  {
    "id": "app.user.get_users_batch_for_indexing.get_users.app_error",
    "translation": "インデックス用のユーザーバッチを取得できませんでした。"
  },
  {
    "id": "app.user.get_unread_count.app_error",
    "translation": "ユーザーの未読メッセージ数を取得できませんでした。"
  },
  {
    "id": "app.user.get_total_users_count.app_error",
    "translation": "ユーザー数をカウントできませんでした。"
  },
  {
    "id": "app.user.get_recently_active_users.app_error",
    "translation": "最近アクティブなユーザーを検索する際にエラーが発生しました。"
  },
  {
    "id": "app.user.get_profiles.app_error",
    "translation": "ユーザープロフィールを検索する際にエラーが発生しました。"
  },
  {
    "id": "app.user.get_profile_by_group_channel_ids_for_user.app_error",
    "translation": "ユーザープロフィールを検索する際にエラーが発生しました。"
  },
  {
    "id": "app.user.get_new_users.app_error",
    "translation": "新規ユーザーを検索する際にエラーが発生しました。"
  },
  {
    "id": "app.user.get_known_users.get_users.app_error",
    "translation": "データベースからユーザーを取得できませんでした。"
  },
  {
    "id": "app.user.get_by_username.app_error",
    "translation": "このチームにあなたのユーザー名と一致する既存のアカウントが見つかりません。このチームに参加するにはチームの所有者から招待を受ける必要があるかもしれません。"
  },
  {
    "id": "app.user.get_by_auth.other.app_error",
    "translation": "認証形式によるユーザー検索中にエラーが発生しました。"
  },
  {
    "id": "app.user.get_by_auth.missing_account.app_error",
    "translation": "このチームにあなたの認証形式に一致する既存のアカウントが見つかりません。このチームに参加するには、チームの所有者から招待を受ける必要があるかもしれません。"
  },
  {
    "id": "app.user.get.app_error",
    "translation": "アカウントを探す際にエラーが発生しました。"
  },
  {
    "id": "app.user.demote_user_to_guest.user_update.app_error",
    "translation": "ユーザーを更新できませんでした。"
  },
  {
    "id": "app.user.clear_all_custom_role_assignments.select.app_error",
    "translation": "ユーザーを取得できませんでした。"
  },
  {
    "id": "app.user.analytics_get_inactive_users_count.app_error",
    "translation": "無効なユーザーの数をカウントできませんでした。"
  },
  {
    "id": "app.user.analytics_daily_active_users.app_error",
    "translation": "リクエスト中にアクティブなユーザーを取得できませんでした。"
  },
  {
    "id": "app.channel.autofollow.app_error",
    "translation": "メンションされたユーザーについてのスレッドメンバーシップを更新できませんでした"
  },
  {
    "id": "api.templates.upgrade_mattermost_cloud",
    "translation": "アップグレードする"
  },
  {
    "id": "api.templates.over_limit_title",
    "translation": "ワークスペースのユーザー数が無料枠の制限を超えています"
  },
  {
    "id": "api.templates.over_limit_subject",
    "translation": "Mattermost Cloud Workspace ユーザー数超過"
  },
  {
    "id": "api.templates.over_limit_info2",
    "translation": "もしくは、管理者コンソールからユーザーを無効にすることで、無料枠のユーザー数制限のまま別のユーザーのために枠を開けることもできます。"
  },
  {
    "id": "api.templates.over_limit_info1",
    "translation": "ワークスペースにMattermost Cloud Professionalの無料枠を超える10名以上のユーザーがいるようです。ワークスペースの混乱を避けるために、アップグレードしてください。"
  },
  {
    "id": "model.config.is_valid.import.retention_days_too_low.app_error",
    "translation": "RetentionDaysに対する不正な値です。値が低すぎます。"
  },
  {
    "id": "model.config.is_valid.import.directory.app_error",
    "translation": "ディレクトリに対する不正な値です。"
  },
  {
    "id": "model.config.is_valid.collapsed_threads.app_error",
    "translation": "CollapsedThreads設定は、無効、デフォルトON、デフォルトOFFのいずれかでなければなりません"
  },
  {
    "id": "import_process.worker.do_job.open_file",
    "translation": "インポートを処理できませんでした: ファイルを開けません。"
  },
  {
    "id": "import_process.worker.do_job.missing_jsonl",
    "translation": "インポートを処理できませんでした: JSONファイルが見つかりません。"
  },
  {
    "id": "import_process.worker.do_job.missing_file",
    "translation": "インポートを処理できませんでした: import_file パラメータが見つかりません。"
  },
  {
    "id": "import_process.worker.do_job.file_exists",
    "translation": "インポートを処理できませんでした: ファイルが存在しません。"
  },
  {
    "id": "app.user.verify_email.app_error",
    "translation": "電子メール検証フィールドを更新できませんでした。"
  },
  {
    "id": "app.user.update_update.app_error",
    "translation": "ユーザーの最終更新日を更新できませんでした。"
  },
  {
    "id": "app.user.update_threads_read_for_user.app_error",
    "translation": "すべてのユーザースレッドを既読状態に更新できませんでした"
  },
  {
    "id": "app.user.update_thread_read_for_user.app_error",
    "translation": "スレッドの既読状態を更新できませんでした"
  },
  {
    "id": "app.user.update_thread_follow_for_user.app_error",
    "translation": "スレッドの以下の状態を更新できませんでした"
  },
  {
    "id": "app.user.update_failed_pwd_attempts.app_error",
    "translation": "failed_attemptsを更新できませんでした。"
  },
  {
    "id": "app.user.update_auth_data.email_exists.app_error",
    "translation": "アカウントを{{.Service}}へ切り替えることができませんでした。電子メール {{.Email}} を使用しているアカウントが既に存在します。"
  },
  {
    "id": "app.user.update_auth_data.app_error",
    "translation": "認証データを更新できませんでした。"
  },
  {
    "id": "app.user.update_active_for_multiple_users.updating.app_error",
    "translation": "ゲストを無効化できませんでした。"
  },
  {
    "id": "app.user.update.finding.app_error",
    "translation": "アカウントを検索する際にエラーが発生しました。"
  },
  {
    "id": "app.user.update.find.app_error",
    "translation": "更新対象の既存アカウントが見つかりませんでした。"
  },
  {
    "id": "app.user.search.app_error",
    "translation": "検索パラメータに一致するユーザーが見つかりませんでした。"
  },
  {
    "id": "app.user.save.username_exists.app_error",
    "translation": "そのユーザー名を持つアカウントは既に存在します。"
  },
  {
    "id": "app.user.save.existing.app_error",
    "translation": "既存のユーザーに対する更新を呼び出す必要があります。"
  },
  {
    "id": "app.user.save.email_exists.app_error",
    "translation": "その電子メールアドレスを持つアカウントは既に存在します。"
  },
  {
    "id": "app.user.save.app_error",
    "translation": "アカウントを保存できませんでした。"
  },
  {
    "id": "app.user.promote_guest.user_update.app_error",
    "translation": "ユーザーを更新できませんでした。"
  },
  {
    "id": "app.user.get_threads_for_user.app_error",
    "translation": "ユーザーのスレッドを取得できませんでした"
  },
  {
    "id": "app.upload.upload_data.move_file.app_error",
    "translation": "アップロードされたファイルを移動できませんでした。"
  },
  {
    "id": "app.update_error",
    "translation": "更新エラー"
  },
  {
    "id": "app.select_error",
    "translation": "選択エラー"
  },
  {
    "id": "app.insert_error",
    "translation": "挿入エラー"
  },
  {
    "id": "app.import.marshal.app_error",
    "translation": "レスポンスを変換できませんでした。"
  },
  {
    "id": "app.group.uniqueness_error",
    "translation": "グループメンバーが既に存在します"
  },
  {
    "id": "app.group.permanent_delete_members_by_user.app_error",
    "translation": "UserID \"{{.UserId}}\"を持つグループメンバーを削除できませんでした。"
  },
  {
    "id": "app.group.no_rows",
    "translation": "一致するグループが見つかりませんでした"
  },
  {
    "id": "app.group.id.app_error",
    "translation": "グループに対する不正なIDです。"
  },
  {
    "id": "app.group.group_syncable_already_deleted",
    "translation": "同期可能なグループは既に削除されています"
  },
  {
    "id": "app.channel.save_member.exists.app_error",
    "translation": "そのIDを持つチャンネルメンバーは既に存在します。"
  },
  {
    "id": "api.user.update_user_roles.license.app_error",
    "translation": "カスタム権限スキームは現在のライセンスではサポートされていません"
  },
  {
    "id": "api.templates.payment_failed_no_card.subject",
    "translation": "Mattermost Cloudサブスクリプションへの支払い予定"
  },
  {
    "id": "api.templates.payment_failed_no_card.title",
    "translation": "Mattermost Cloud請求期限"
  },
  {
    "id": "api.templates.payment_failed_no_card.info3",
    "translation": "請求書を確認し、支払い方法を追加するには「今すぐしはらい」を選択してください。"
  },
  {
    "id": "api.templates.payment_failed_no_card.info1",
    "translation": "直近支払い期限に対するMattermost Cloudの請求書が処理されましたが、有効な支払い情報がありません。"
  },
  {
    "id": "api.templates.payment_failed_no_card.button",
    "translation": "今すぐ支払う"
  },
  {
    "id": "api.templates.payment_failed.title",
    "translation": "支払いができませんでした"
  },
  {
    "id": "api.templates.payment_failed.subject",
    "translation": "注意: Mattermost Cloudへの支払いができませんでした"
  },
  {
    "id": "api.templates.payment_failed.info3",
    "translation": "Mattermost Cloudへの支払いを続けるために、支払いの問題についてあなたの金融機関に問い合わせるか、支払い情報を更新してください。支払い情報が更新されると、Mattermostは未払いの支払いを解決しようとします。"
  },
  {
    "id": "api.templates.payment_failed.info2",
    "translation": "理由:"
  },
  {
    "id": "api.templates.payment_failed.info1",
    "translation": "Mattermost Cloudワークスペースに関連付けられたあなたの {{.CardBrand}} ****{{.LastFour}} からの支払いを金融機関が拒否しました。"
  },
  {
    "id": "api.templates.over_limit_suspended_title",
    "translation": "Mattermost Cloudワークスペースの停止"
  },
  {
    "id": "api.templates.over_limit_suspended_subject",
    "translation": "あなたのMattermost Cloudサブスクリプションは停止されました"
  },
  {
    "id": "api.templates.over_limit_suspended_info2",
    "translation": "ワークスペースを再度有効にするには我々に連絡してください。"
  },
  {
    "id": "api.templates.over_limit_suspended_info1",
    "translation": "あなたのMattermostワークスペースは停止されました。すべてのコンテンツやデータは1~3ヶ月以内に削除されます。"
  },
  {
    "id": "api.templates.over_limit_fix_now",
    "translation": "今すぐ対応する"
  },
  {
    "id": "api.templates.over_limit_90_days_title",
    "translation": "あなたのMattermost Cloudワークスペースの停止が明日に予定されています"
  },
  {
    "id": "api.templates.over_limit_90_days_subject",
    "translation": "あなたのMattermost Cloudサブスクリプションがもうすぐ停止されます"
  },
  {
    "id": "api.templates.over_limit_90_days_info4",
    "translation": "あなたのワークスペースが停止されると、すべてのコンテンツやデータは1~3ヶ月以内に削除されます。"
  },
  {
    "id": "api.templates.over_limit_90_days_info3",
    "translation": "あなたのワークスペースが停止されると、支払い情報が更新されるまでログインできなくなります。サービスを再び有効にするには我々のサポートチームに連絡する必要があります。"
  },
  {
    "id": "api.templates.over_limit_90_days_info2",
    "translation": "停止を避けるには、支払い情報を追加してください"
  },
  {
    "id": "api.templates.over_limit_90_days_info1",
    "translation": "これは、{{.OverLimitDate}}を過ぎてもMattermost Cloudワークスペースへの支払いがないことに対する最後の通知です。明日、あなたのサービスは停止されます。"
  },
  {
    "id": "api.templates.over_limit_7_days_title",
    "translation": "有効な支払い方法がありません"
  },
  {
    "id": "api.templates.over_limit_7_days_subject",
    "translation": "Mattermostサブスクリプションの支払いが滞納されています"
  },
  {
    "id": "api.templates.over_limit_7_days_info1",
    "translation": "Mattermostは自動支払いを処理できませんでした。サービスを使い続けるには、すぐに支払い情報を追加してください。でなければ、あなたのサービスが停止される可能性があります。"
  },
  {
    "id": "api.templates.over_limit_30_days_title",
    "translation": "Mattermost Cloud ワークスペースの停止"
  },
  {
    "id": "api.templates.over_limit_30_days_subject",
    "translation": " Mattermost Cloudサブスクリプションを使い続けるためのお願い"
  },
  {
    "id": "api.templates.over_limit_30_days_info2_item3",
    "translation": "メッセージ履歴にへアクセスできなくなります"
  },
  {
    "id": "api.templates.over_limit_30_days_info2_item2",
    "translation": "支払い情報を更新するには、サポートチームに連絡してください"
  },
  {
    "id": "api.templates.over_limit_30_days_info2_item1",
    "translation": "ワークスペースにログインできません"
  },
  {
    "id": "api.templates.over_limit_30_days_info2",
    "translation": "作業を行わない場合、あなたのワークスペースは停止されます"
  },
  {
    "id": "api.templates.over_limit_30_days_info1",
    "translation": "支払い方法に関する問題を解決することで、Mattermost Cloudのワークスペースを有効なままにし続けることができます。ワークスペースが停止されるのを避けるために、支払い方法を更新してください。"
  },
  {
    "id": "api.templates.over_limit_14_days_title",
    "translation": "支払いが確認できていません"
  },
  {
    "id": "api.templates.over_limit_14_days_subject",
    "translation": "Mattermost Cloudサブスクリプションの支払いが滞納されています"
  },
  {
    "id": "api.templates.over_limit_14_days_info1",
    "translation": "{{.OverLimitDate}} に設定されたMattermostサブスクリプションの支払日までに支払いがありませんでした。支払いが確認できない場合、あなたのサービスの一時停止プロセスを開始します。"
  },
  {
    "id": "api.system.update_viewed_notices.failed",
    "translation": "閲覧済みのお知らせを更新できませんでした"
  },
  {
    "id": "api.roles.patch_roles.not_allowed_permission.error",
    "translation": "あなたが追加、もしくは削除しようとした以下の権限に許可されていないものがあります"
  },
  {
    "id": "api.config.patch_config.restricted_merge.app_error",
    "translation": "設定をマージできませんでした。"
  },
  {
    "id": "api.config.get_config.restricted_merge.app_error",
    "translation": "設定をマージできませんでした。"
  },
  {
    "id": "api.templates.over_limit_suspended_contact_support",
    "translation": "サポートに連絡する"
  },
  {
    "id": "ent.compliance.global_relay.write_file.appError",
    "translation": "グローバルリレーファイルを書き込めませんでした。"
  },
  {
    "id": "ent.compliance.csv.write_file.appError",
    "translation": "CSVファイルを書き込めませんでした。"
  },
  {
    "id": "ent.actiance.export.write_file.appError",
    "translation": "エクスポートファイルを書き込めませんでした。"
  },
  {
    "id": "app.license.generate_renewal_token.no_license",
    "translation": "ライセンスがありません"
  },
  {
    "id": "app.license.generate_renewal_token.bad_license",
    "translation": "このタイプのライセンスは更新トークンの生成をサポートしていません"
  },
  {
    "id": "app.license.generate_renewal_token.app_error",
    "translation": "新しい更新トークンを生成できませんでした。"
  },
  {
    "id": "api.license.request_renewal_link.app_error",
    "translation": "ライセンス更新リンクを取得する際にエラーが発生しました"
  },
  {
    "id": "api.file.write_file.app_error",
    "translation": "ファイルを書き込めませんでした。"
  },
  {
    "id": "api.file.test_connection.app_error",
    "translation": "ファイルストレージにアクセスできませんでした。"
  },
  {
    "id": "api.file.remove_file.app_error",
    "translation": "ファイルを削除できませんでした。"
  },
  {
    "id": "api.file.remove_directory.app_error",
    "translation": "ディレクトリを削除できませんでした。"
  },
  {
    "id": "api.file.read_file.app_error",
    "translation": "ファイルを読み込めませんでした。"
  },
  {
    "id": "api.file.move_file.app_error",
    "translation": "ファイルを移動できませんでした。"
  },
  {
    "id": "api.file.list_directory.app_error",
    "translation": "ディレクトリを一覧化できませんでした。"
  },
  {
    "id": "api.file.file_size.app_error",
    "translation": "ファイルサイズを取得できませんでした。"
  },
  {
    "id": "api.file.file_reader.app_error",
    "translation": "ファイルリーダーを取得できませんでした。"
  },
  {
    "id": "api.file.file_exists.app_error",
    "translation": "ファイルの存在を確認できませんでした。"
  },
  {
    "id": "api.file.append_file.app_error",
    "translation": "ファイルにデータを追加できませんでした。"
  },
  {
    "id": "ent.elasticsearch.search_files.unmarshall_file_failed",
    "translation": "検索結果をデコードできませんでした"
  },
  {
    "id": "ent.elasticsearch.search_files.search_failed",
    "translation": "検索を完了できませんでした"
  },
  {
    "id": "ent.elasticsearch.search_files.disabled",
    "translation": "Elasticsearchによるファイル検索はこのサーバーでは無効化されています"
  },
  {
    "id": "ent.elasticsearch.index_file.error",
    "translation": "ファイルにインデックスを付与できませんでした"
  },
  {
    "id": "ent.elasticsearch.delete_user_files.error",
    "translation": "ユーザーのファイルを削除できませんでした"
  },
  {
    "id": "ent.elasticsearch.delete_post_files.error",
    "translation": "投稿のファイルを削除できませんでした"
  },
  {
    "id": "ent.elasticsearch.delete_file.error",
    "translation": "ファイルを削除できませんでした"
  },
  {
    "id": "ent.elasticsearch.create_template_file_info_if_not_exists.template_create_failed",
    "translation": "ファイルに対するElasticsearchテンプレートを作成できませんでした"
  },
  {
    "id": "bleveengine.stop_file_index.error",
    "translation": "ファイルインデックスを閉じることができませんでした。"
  },
  {
    "id": "bleveengine.search_files.error",
    "translation": "ファイル検索を完了できませんでした。"
  },
  {
    "id": "bleveengine.indexer.do_job.bulk_index_files.batch_error",
    "translation": "ファイルバッチにインデックスを付与できませんでした。"
  },
  {
    "id": "bleveengine.index_file.error",
    "translation": "ファイルにインデックスを付与できませんでした。"
  },
  {
    "id": "bleveengine.delete_user_files.error",
    "translation": "ユーザーのファイルを削除できませんでした。"
  },
  {
    "id": "bleveengine.delete_post_files.error",
    "translation": "投稿のファイルを削除できませんでした。"
  },
  {
    "id": "bleveengine.delete_files_batch.error",
    "translation": "ファイルを削除できませんでした。"
  },
  {
    "id": "bleveengine.delete_file.error",
    "translation": "ファイルを削除できませんでした。"
  },
  {
    "id": "bleveengine.create_file_index.error",
    "translation": "Bleveファイルインデックスを作成する際にエラーが発生しました。"
  },
  {
    "id": "api.user.get_authorization_code.endpoint.app_error",
    "translation": "Discovery Documentからエンドポイントを取り出す際にエラーが発生しました。"
  },
  {
    "id": "model.reaction.is_valid.update_at.app_error",
    "translation": "更新日時は有効な時刻でなくてはなりません。"
  },
  {
    "id": "error",
    "translation": "エラー"
  },
  {
    "id": "api.oauth.redirecting_back",
    "translation": "アプリにリダイレクトします。"
  },
  {
    "id": "api.oauth.close_browser",
    "translation": "このブラウザのタブを閉じることができます。"
  },
  {
    "id": "api.oauth.auth_complete",
    "translation": "認証が完了しました"
  },
  {
    "id": "api.job.unable_to_download_job.incorrect_job_type",
    "translation": "ダウンロードしようとしているジョブ種別は現在サポートされていません"
  },
  {
    "id": "api.invalid_redirect_url",
    "translation": "不正なリダイレクトURLが指定されています"
  },
  {
    "id": "api.invalid_custom_url_scheme",
    "translation": "不正なカスタムURLスキームが指定されています"
  },
  {
    "id": "api.config.update_config.not_allowed_security.app_error",
    "translation": "セキュリティ上の理由により {{.Name}} の変更は許可されていません。"
  },
  {
    "id": "api.back_to_app",
    "translation": "{{.SiteName}} に戻る"
  },
  {
    "id": "model.config.is_valid.sql_conn_max_idle_time_milliseconds.app_error",
    "translation": "SQL設定の最大接続アイドル時間が不正です。0以上の数にしてください。"
  },
  {
    "id": "app.user.get_threads_for_user.not_found",
    "translation": "ユーザースレッドが存在しないか、フォローしていません"
  },
  {
    "id": "api.user.update_user_auth.invalid_request",
    "translation": "リクエストにAuthDataかAuthServiceパラメータのどちらかが不足しています。"
  },
  {
    "id": "api.file.file_mod_time.app_error",
    "translation": "ファイルの最終更新日時を取得できませんでした。"
  },
  {
    "id": "api.getThreadsForUser.bad_params",
    "translation": "getThreadsForUser に対する Before と After のパラメータが矛盾しています"
  },
  {
    "id": "api.unable_to_read_file_from_backend",
    "translation": "バックエンドからファイルを読み出す際にエラーが発生しました"
  },
  {
    "id": "api.unable_to_create_zip_file",
    "translation": "Zipファイル作成時にエラーが発生しました。"
  },
  {
    "id": "api.no_license",
    "translation": "このエンドポイントを使用するにはE10もしくはE20ライセンスが必要です。"
  },
  {
    "id": "model.config.is_valid.export.retention_days_too_low.app_error",
    "translation": "RetentionDaysに対する不正な値です。値は0より大きくなくてはなりません"
  },
  {
    "id": "model.config.is_valid.export.directory.app_error",
    "translation": "ディレクトリに対する値を入力してください。"
  },
  {
    "id": "ent.message_export.global_relay_export.deliver.unable_to_connect_smtp_server.app_error",
    "translation": "SMTPサーバーへ接続できませんでした"
  },
  {
    "id": "bleveengine.purge_file_index.error",
    "translation": "ファイルインデックスを破棄できませんでした。"
  },
  {
    "id": "app.user.send_emails.app_error",
    "translation": "電子メールを正常に送信できませんでした"
  },
  {
    "id": "app.post.get_files_batch_for_indexing.get.app_error",
    "translation": "インデックス付与中にファイルを一括取得できませんでした。"
  },
  {
    "id": "app.import.attachment.read_file_data.error",
    "translation": "インポート中に添付ファイルを読み込めませんでした。"
  },
  {
    "id": "app.export.export_attachment.zip_create_header.error",
    "translation": "エクスポート中にZIPヘッダーを作成できませんでした。"
  },
  {
    "id": "app.export.zip_create.error",
    "translation": "エクスポート中にZIPアーカイブにファイルを追加できませんでした。"
  },
  {
    "id": "app.export.marshal.app_error",
    "translation": "レスポンスを変換できませんでした。"
  },
  {
    "id": "app.export.export_attachment.mkdirall.error",
    "translation": "エクスポート中にディレクトリを作成できませんでした。"
  },
  {
    "id": "app.export.export_attachment.create_file.error",
    "translation": "エクスポート中にファイルを作成できませんでした。"
  },
  {
    "id": "app.export.export_attachment.copy_file.error",
    "translation": "エクスポート中にファイルをコピーできませんでした。"
  },
  {
    "id": "api.templates.upgrade_request_title",
    "translation": "{{ .UserName }} があなたのワークスペースにメンバーを招待したいようです"
  },
  {
    "id": "api.templates.upgrade_request_subject",
    "translation": "Mattermostユーザーがワークスペースのアップグレードを要求しています"
  },
  {
    "id": "api.templates.upgrade_request_info4",
    "translation": "あなたのワークスペースが無償版Mattermost Cloudのユーザー制限に達したため、招待を送信できませんでした。追加のユーザーをあなたのワークスペースに参加させるには、アップグレードしてください。"
  },
  {
    "id": "api.templates.at_limit_info5",
    "translation": "代わりに、システムコンソールからユーザーを無効化することで、無料枠の範囲内でユーザー枠を空けることができます。"
  },
  {
    "id": "api.export.export_not_found.app_error",
    "translation": "エクスポートファイルが見つかりませんでした。"
  },
  {
    "id": "mfa.deactivate.app_error",
    "translation": "ユーザーのMFA有効状態を更新できませんでした。"
  },
  {
    "id": "mfa.activate.app_error",
    "translation": "ユーザーのMFA有効状態を更新できませんでした。"
  },
  {
    "id": "api.custom_status.recent_custom_statuses.delete.app_error",
    "translation": "最新のステータスを削除できませんでした。ステータスの追加を試してみるか、システム管理者に問い合わせてください。"
  },
  {
    "id": "api.custom_status.disabled",
    "translation": "カスタムステータス機能は無効化されています。詳細についてはシステム管理者に問い合わせてください。"
  },
  {
    "id": "api.command_custom_status.success",
    "translation": "あなたのステータスは “{{.EmojiName}} {{.StatusMessage}}” に設定されました。チャンネルサイドバーのステータスポップオーバーからステータスの変更を行うことができます。"
  },
  {
    "id": "api.command_custom_status.name",
    "translation": "ステータス"
  },
  {
    "id": "api.command_custom_status.hint",
    "translation": "[:emoji_name:] [status_message] または clear"
  },
  {
    "id": "api.command_custom_status.desc",
    "translation": "あなたのステータスを設定またはクリアします"
  },
  {
    "id": "api.command_custom_status.clear.success",
    "translation": "あなたのステータスがクリアされました。"
  },
  {
    "id": "api.command_custom_status.app_error",
    "translation": "ステータスを設定する際にエラーが発生しました。"
  },
  {
    "id": "api.command_custom_status.clear.app_error",
    "translation": "ステータスをクリアする際にエラーが発生しました。"
  },
  {
    "id": "api.templates.welcome_body.serverURL",
    "translation": "{{ .ServerURL }}."
  },
  {
    "id": "api.templates.verify_body.serverURL",
    "translation": "{{ .ServerURL }}."
  },
  {
    "id": "api.templates.email_footer_v2",
    "translation": "© 2021 Mattermost, Inc. 530 Lytton Avenue, Second floor, Palo Alto, CA, 94301"
  },
  {
    "id": "store.sql_file_info.search.disabled",
    "translation": "このサーバーではファイル検索は無効化されています。システム管理者に問い合わせてください。"
  },
  {
    "id": "ent.elasticsearch.post.get_files_batch_for_indexing.error",
    "translation": "インデックス付与中にファイルを一括取得できませんでした。"
  },
  {
    "id": "ent.cloud.subscription.error",
    "translation": "クラウドサブスクリプションを取得する際にエラーが発生しました"
  },
  {
    "id": "api.templates.welcome_body.subTitle2",
    "translation": "下記をクリックして、電子メールアドレスを確認してください。"
  },
  {
    "id": "api.templates.welcome_body.subTitle1",
    "translation": "ようこそ "
  },
  {
    "id": "api.templates.welcome_body.info1",
    "translation": "心当たりがない場合、このメールを無視してください。"
  },
  {
    "id": "api.templates.welcome_body.app_download_title",
    "translation": "デスクトップアプリとモバイルアプリをダウンロードする"
  },
  {
    "id": "api.templates.welcome_body.app_download_button",
    "translation": "ダウンロード"
  },
  {
    "id": "api.templates.verify_body.subTitle2",
    "translation": "下記をクリックし、電子メールアドレスを確認してください。"
  },
  {
    "id": "api.templates.verify_body.subTitle1",
    "translation": "ようこそ "
  },
  {
    "id": "api.templates.verify_body.info1",
    "translation": "もし心当たりがない場合、この電子メールを無視してください。"
  },
  {
    "id": "api.templates.upgrade_request_title2",
    "translation": "新規ユーザーはあなたのワークスペースに参加できませんでした"
  },
  {
    "id": "api.templates.upgrade_request_info4_2",
    "translation": "誰かがあなたのワークスペースへ参加しようとしましたが、 無料版Mattermostクラウドのユーザー数制限に達しているため参加できませんでした。さらに多くのユーザーをワークスペースに参加させるには、今すぐアップグレードしてください。"
  },
  {
    "id": "api.templates.questions_footer.title",
    "translation": "ご不明な点がございますか?"
  },
  {
    "id": "api.templates.questions_footer.info",
    "translation": "いつでもご連絡ください "
  },
  {
    "id": "api.team.cloud.subscription.error",
    "translation": "クラウドサブスクリプションを取得する際にエラーが発生しました"
  },
  {
    "id": "api.post.search_files.invalid_body.app_error",
    "translation": "リクエストボディを解析できませんでした。"
  },
  {
    "id": "api.cloud.get_subscription.error",
    "translation": "クラウドサブスクリプションを取得する際にエラーが発生しました。"
  },
  {
    "id": "api.cloud.get_admins_emails.error",
    "translation": "システム管理者の電子メールを取得する際にエラーが発生しました。"
  },
  {
    "id": "api.user.update_user.login_provider_attribute_set.app_error",
    "translation": "フィールド'{{.Field}}'は、ユーザーのログインプロバイダを通じて設定する必要があります。"
  },
  {
    "id": "api.command_share.could_not_uninvite.error",
    "translation": "`{{.RemoteId}}`の招待を解除できませんでした: {{.Error}}"
  },
  {
    "id": "api.channel.patch_channel_moderations.cache_invalidation.error",
    "translation": "キャッシュ無効化エラー"
  },
  {
    "id": "sharedchannel.permalink.not_found",
    "translation": "この投稿には他のチャンネルへのパーマリンクが含まれており、他のサイトのユーザーには見えない可能性があります。"
  },
  {
    "id": "sharedchannel.cannot_deliver_post",
    "translation": "リモートサイト {{.Remote}} がオフラインのため、1つ以上の投稿を配信できませんでした。サイトがオンラインになると、投稿が配信されます。"
  },
  {
    "id": "model.user.is_valid.marshal.app_error",
    "translation": "フィールドをJSONにエンコードできませんでした"
  },
  {
    "id": "app.sharedchannel.dm_channel_creation.internal_error",
    "translation": "ダイレクト共有チャネルの作成中にエラーが発生しました。"
  },
  {
    "id": "app.import.generate_password.app_error",
    "translation": "パスワードの生成に失敗しました。"
  },
  {
    "id": "api.user.upload_profile_user.login_provider_attribute_set.app_error",
    "translation": "プロフィール画像は、ユーザーのログインプロバイダを通じて設定する必要があります。"
  },
  {
    "id": "api.user.send_cloud_welcome_email.error",
    "translation": "クラウドウェルカムメールを送信できませんでした"
  },
  {
    "id": "api.user.patch_user.login_provider_attribute_set.app_error",
    "translation": "フィールド'{{.Field}}'は、ユーザーのログインプロバイダを通じて設定する必要があります。"
  },
  {
    "id": "api.templates.reset_body.subTitle",
    "translation": "下のボタンをクリックして、パスワードをリセットしてください。ご希望でない場合は、このメールは無視していただいて結構です。"
  },
  {
    "id": "api.templates.reset_body.info",
    "translation": "パスワードリセットリンクの有効期限は24時間です。"
  },
  {
    "id": "api.templates.invite_body_guest.subTitle",
    "translation": "チームとのコラボレーションのためにゲストとして招待されました"
  },
  {
    "id": "api.templates.invite_body_footer.title",
    "translation": "Mattermostとは?"
  },
  {
    "id": "api.templates.invite_body_footer.learn_more",
    "translation": "詳しく知る"
  },
  {
    "id": "api.templates.invite_body_footer.info",
    "translation": "Mattermostは、セキュアなチームコラボレーションを可能にする、柔軟なオープンソースのメッセージングプラットフォームです。"
  },
  {
    "id": "api.templates.invite_body.subTitle",
    "translation": "Mattermostでチームとの共同作業を始める"
  },
  {
    "id": "api.templates.cloud_welcome_email.title",
    "translation": "ワークスペース{{.WorkSpace}} の14日間のトライアルの準備が整いました!"
  },
  {
    "id": "api.templates.cloud_welcome_email.subtitle_info",
    "translation": "以下のステップにより、チームを構築し、ワークスペースを最大限に活用することができます。"
  },
  {
    "id": "api.templates.cloud_welcome_email.subtitle",
    "translation": "ワークスペースを設定する"
  },
  {
    "id": "api.templates.cloud_welcome_email.subject",
    "translation": "おめでとう!"
  },
  {
    "id": "api.templates.cloud_welcome_email.start_questions",
    "translation": "利用を開始するにあたり、質問がありますか? メールにてお問い合わせください"
  },
  {
    "id": "api.templates.cloud_welcome_email.signin_sub_info2",
    "translation": "PC、Mac、iOS、Androidで最高の体験を。"
  },
  {
    "id": "api.templates.cloud_welcome_email.signin_sub_info",
    "translation": "ワークスペースにサインインしてください"
  },
  {
    "id": "api.templates.cloud_welcome_email.mm_apps",
    "translation": "モバイルおよびデスクトップアプリ"
  },
  {
    "id": "api.templates.cloud_welcome_email.invite_sub_info",
    "translation": "このリンクを共有して、メンバーを {{.WorkSpace}} へ招待してください。"
  },
  {
    "id": "api.templates.cloud_welcome_email.invite_info",
    "translation": "ワークスペースにメンバーを招待する"
  },
  {
    "id": "api.templates.cloud_welcome_email.info2",
    "translation": "今後の使用のために、リンクを必ず保存またはブックマークしてください。"
  },
  {
    "id": "api.templates.cloud_welcome_email.info",
    "translation": "作成してくれてありがとうございます "
  },
  {
    "id": "api.templates.cloud_welcome_email.download_mm_info",
    "translation": "Mattermostアプリをダウンロードする"
  },
  {
    "id": "api.templates.cloud_welcome_email.app_market_place",
    "translation": "アプリマーケットプレース。"
  },
  {
    "id": "api.templates.cloud_welcome_email.add_apps_sub_info",
    "translation": "Github、Googleカレンダー、Chromeなどのツールを使って仕事を効率化しましょう。我々のマーケットプレースですべての統合機能をご覧ください"
  },
  {
    "id": "api.templates.cloud_welcome_email.button",
    "translation": "Mattermostを開く"
  },
  {
    "id": "api.templates.cloud_welcome_email.add_apps_info",
    "translation": "ワークスペースにアプリを追加する"
  },
  {
    "id": "api.team.invite_guests_to_channels.invalid_body.app_error",
    "translation": "リクエストボディが存在しない、または不正です。"
  },
  {
    "id": "api.remote_cluster.update_not_unique.app_error",
    "translation": "同じURLの安全な接続がすでに存在しています。"
  },
  {
    "id": "api.remote_cluster.update.app_error",
    "translation": "安全な接続を更新する際にエラーが発生しました。"
  },
  {
    "id": "api.remote_cluster.service_not_enabled.app_error",
    "translation": "リモートクラスターサービスは有効化されていません。"
  },
  {
    "id": "api.remote_cluster.save_not_unique.app_error",
    "translation": "安全な接続はすでに追加されています。"
  },
  {
    "id": "api.remote_cluster.save.app_error",
    "translation": "安全な接続を保存する際にエラーが発生しました。"
  },
  {
    "id": "api.remote_cluster.invalid_topic.app_error",
    "translation": "不正なトピックです。"
  },
  {
    "id": "api.remote_cluster.invalid_id.app_error",
    "translation": "不正なIDです。"
  },
  {
    "id": "api.remote_cluster.get.app_error",
    "translation": "安全な接続を取得する際にエラーが発生しました。"
  },
  {
    "id": "api.remote_cluster.delete.app_error",
    "translation": "安全な接続を削除する際にエラーが発生しました。"
  },
  {
    "id": "api.job.unable_to_create_job.incorrect_job_type",
    "translation": "作成しようとしているジョブのジョブタイプが不正です"
  },
  {
    "id": "api.job.retrieve.nopermissions",
    "translation": "取得しようとしているジョブのジョブタイプにパーミッションが含まれていません"
  },
  {
    "id": "api.error_set_first_admin_visit_marketplace_status",
    "translation": "ストア に初回管理者訪問マーケットプレースステータスを保存する際にエラーが発生しました。"
  },
  {
    "id": "api.error_get_first_admin_visit_marketplace_status",
    "translation": "ストアから初回管理者アクセスマーケットプレースステータスを取得する際にエラーが発生しました。"
  },
  {
    "id": "api.context.remote_id_missing.app_error",
    "translation": "安全な接続IDが存在しません。"
  },
  {
    "id": "api.context.remote_id_mismatch.app_error",
    "translation": "安全な接続IDが一致しません。"
  },
  {
    "id": "api.context.remote_id_invalid.app_error",
    "translation": "安全な接続ID {{.RemoteId}} が見つかりませんでした。"
  },
  {
    "id": "api.context.json_encoding.app_error",
    "translation": "JSONエンコードエラー。"
  },
  {
    "id": "api.context.invitation_expired.error",
    "translation": "招待は有効期限切れです。"
  },
  {
    "id": "api.command_share.unshare_channel.help",
    "translation": "現在のチャンネルの共有を解除する"
  },
  {
    "id": "api.command_share.unknown_action",
    "translation": "不明なアクション `{{.Action}}`。利用可能なアクション: {{.Actions}}"
  },
  {
    "id": "api.command_share.uninvite_remote_id.help",
    "translation": "招待を解除する安全な接続のIDです。"
  },
  {
    "id": "api.command_share.uninvite_remote.help",
    "translation": "この共有チャンネルから安全な接続の共有を解除する"
  },
  {
    "id": "api.command_share.shared_channel_unshare.error",
    "translation": "このチャンネルの共有を解除できません: {{.Error}}。"
  },
  {
    "id": "api.command_share.shared_channel_unavailable",
    "translation": "このチャンネルはもう共有されていません。"
  },
  {
    "id": "api.command_share.share_read_only.hint",
    "translation": "[読取専用] - 'Y' or 'N'。デフォルトは'N'"
  },
  {
    "id": "api.command_share.share_read_only.help",
    "translation": "チャンネルは読取専用モードで共有されます"
  },
  {
    "id": "api.command_share.share_channel.error",
    "translation": "このチャンネルを共有できません: {{.Error}}"
  },
  {
    "id": "api.command_share.service_disabled",
    "translation": "共有チャンネルサービスが無効化されています。"
  },
  {
    "id": "api.command_share.remote_uninvited",
    "translation": "安全な接続 `{{.RemoteId}}` の招待が解除されました。"
  },
  {
    "id": "api.command_share.remote_table_header",
    "translation": "| 安全な接続 | Site URL | 読取専用 | 招待承認済み | オンライン | 最終同期時刻 |"
  },
  {
    "id": "api.command_share.remote_not_valid",
    "translation": "招待を解除するには有効な安全な接続を指定する必要があります"
  },
  {
    "id": "api.command_share.remote_id_invalid.error",
    "translation": "安全な接続IDが不正です: {{.Error}}"
  },
  {
    "id": "api.command_share.remote_id.help",
    "translation": "既存の安全な接続のIDです。安全な接続を追加するには `secure-connection` コマンドを参照してください。"
  },
  {
    "id": "api.command_share.remote_already_invited",
    "translation": "安全な接続はすでに招待されています。"
  },
  {
    "id": "api.command_share.permission_required",
    "translation": "共有チャンネルを管理するには、`{{.Permission}}`の権限が必要です。"
  },
  {
    "id": "api.command_share.not_shared_channel_unshare",
    "translation": "共有されていないため、チャンネルを共有解除できません。"
  },
  {
    "id": "api.command_share.no_remote_invited",
    "translation": "このチャンネルには、安全な接続への招待はありません。"
  },
  {
    "id": "api.command_share.name",
    "translation": "share-channel"
  },
  {
    "id": "api.command_share.must_specify_valid_remote",
    "translation": "招待するには有効な安全な接続のIDを指定する必要があります。"
  },
  {
    "id": "api.command_share.missing_action",
    "translation": "アクションが見つかりません。利用可能なアクション: {{.Actions}}"
  },
  {
    "id": "api.command_share.invite_remote.help",
    "translation": "現在の共有チャネルに外部Mattermostインスタンスを招待する"
  },
  {
    "id": "api.command_share.invitation_sent",
    "translation": "共有チャンネルへの招待が `{{.Name}} {{.SiteURL}}`に送信されました。"
  },
  {
    "id": "api.command_share.invalid_value.error",
    "translation": "'{{.Arg}}' の値が不正です: {{.Error}}"
  },
  {
    "id": "api.command_share.hint",
    "translation": "[アクション]"
  },
  {
    "id": "api.command_share.fetch_remote_status.error",
    "translation": "安全な接続の状態を取得できませんでした: {{.Error}}。"
  },
  {
    "id": "api.command_share.fetch_remote.error",
    "translation": "安全な接続取得エラー: {{.Error}}"
  },
  {
    "id": "api.command_share.desc",
    "translation": "現在のチャンネルを外部Mattermostインスタンスへ共有します。"
  },
  {
    "id": "api.command_share.check_channel_exist.error",
    "translation": "共有チャネルの存在確認中にエラーが発生しました: {{.Error}}"
  },
  {
    "id": "api.command_share.channel_status_id",
    "translation": "チャンネルID `{{.ChannelId}}` のステータス"
  },
  {
    "id": "api.command_share.channel_status.help",
    "translation": "この共有チャネルのステータスを表示"
  },
  {
    "id": "api.command_share.channel_shared",
    "translation": "このチャンネルは現在共有されています。"
  },
  {
    "id": "api.command_share.channel_remote_id_not_exists",
    "translation": "共有チャネルの安全な接続 `{{.RemoteId}}`がこのチャネルには存在しません。"
  },
  {
    "id": "api.command_share.channel_invite_not_home.error",
    "translation": "他の場所から発信された共有チャネルに、安全な接続を招待できませんでした。"
  },
  {
    "id": "api.command_share.channel_invite.error",
    "translation": "`{{.Name}}` をこのチャンネルに招待する際にエラーが発生しました: {{.Error}}"
  },
  {
    "id": "api.command_share.available_actions",
    "translation": "利用可能なアクション: {{.Actions}}"
  },
  {
    "id": "api.command_remote.unknown_action",
    "translation": "不明なアクション `{{.Action}}`"
  },
  {
    "id": "api.command_remote.status.help",
    "translation": "すべての安全な接続の状態を表示"
  },
  {
    "id": "api.command_remote.site_url_not_set",
    "translation": "Site URLが設定されていません。システムコンソール > 環境 > Webサーバー から設定してください。"
  },
  {
    "id": "api.command_remote.service_not_enabled",
    "translation": "安全な接続機能が有効化されていません。"
  },
  {
    "id": "api.command_remote.service_disabled",
    "translation": "安全な接続機能は無効化されています。"
  },
  {
    "id": "api.command_remote.remove_remote_id.help",
    "translation": "削除する安全な接続のIDです。"
  },
  {
    "id": "api.command_remote.remove_remote.error",
    "translation": "安全な接続を削除できませんでした: {{.Error}}"
  },
  {
    "id": "api.command_remote.remove.help",
    "translation": "安全な接続を削除する"
  },
  {
    "id": "api.command_remote.remotes_not_found",
    "translation": "安全な接続が見つかりませんでした。"
  },
  {
    "id": "api.command_remote.remote_table_header",
    "translation": "| 安全な接続 | 表示名 | 接続ID | SiteURL | 招待承認済み | オンライン | 最後のPing |"
  },
  {
    "id": "api.command_remote.remote_add_remove.help",
    "translation": "安全な接続を追加/削除します。利用可能なアクション: {{.Actions}}"
  },
  {
    "id": "api.command_remote.permission_required",
    "translation": "安全な接続を管理するには、`{{.Permission}}`の権限が必要です。"
  },
  {
    "id": "api.command_remote.name.hint",
    "translation": "安全な接続の一意名"
  },
  {
    "id": "api.command_remote.name.help",
    "translation": "安全な接続の名前"
  },
  {
    "id": "api.command_remote.name",
    "translation": "secure-connection"
  },
  {
    "id": "api.command_remote.missing_empty",
    "translation": "見つからない、または空の `{{.Arg}}`"
  },
  {
    "id": "api.command_remote.missing_command",
    "translation": "コマンドが見つかりません。利用可能なアクション: {{.Actions}}"
  },
  {
    "id": "api.command_remote.invite_summary",
    "translation": "以下の AES-256bit で暗号化されたデータを、パスワードと共に外部Mattermostのシステム管理者に送信します。彼らは `{{.Command}}` のスラッシュコマンドを使って招待を受け付けます。\n\n```\n{{.Invitation}}\n```\n\n**安全な接続により、あなたのMattermostインスタンスに次のURLでアクセスできるようにします** {{.SiteURL}}"
  },
  {
    "id": "api.command_remote.invite_password.hint",
    "translation": "招待を暗号化するために使用されるパスワード"
  },
  {
    "id": "api.command_remote.invite_password.help",
    "translation": "招待パスワード"
  },
  {
    "id": "api.command_remote.invite.help",
    "translation": "安全な接続を構築する"
  },
  {
    "id": "api.command_remote.invitation_created",
    "translation": "招待を作成しました。"
  },
  {
    "id": "api.command_remote.invitation.hint",
    "translation": "安全な接続からの暗号化された招待"
  },
  {
    "id": "api.command_remote.invitation.help",
    "translation": "安全な接続からの招待"
  },
  {
    "id": "api.command_remote.incorrect_password.error",
    "translation": "招待を復号できませんでした。不正なパスワードか、招待が壊れています: {{.Error}}"
  },
  {
    "id": "api.command_remote.hint",
    "translation": "[アクション]"
  },
  {
    "id": "api.command_remote.fetch_status.error",
    "translation": "安全な接続を取得できませんでした: {{.Error}}"
  },
  {
    "id": "api.command_remote.encrypt_invitation.error",
    "translation": "招待を暗号化できませんでした: {{.Error}}"
  },
  {
    "id": "api.command_remote.desc",
    "translation": "Mattermostインスタンス間のコミュニケーションのために、安全な接続を構築します。"
  },
  {
    "id": "api.command_remote.decode_invitation.error",
    "translation": "招待をデコードできませんでした: {{.Error}}"
  },
  {
    "id": "api.command_remote.cluster_removed",
    "translation": "安全な接続 {{.RemoteId}} {{.Result}}。"
  },
  {
    "id": "api.command_remote.add_remote.error",
    "translation": "安全な接続を追加できませんでした: {{.Error}}"
  },
  {
    "id": "api.command_remote.accept_invitation.error",
    "translation": "招待を受け付けることができませんでした: {{.Error}}"
  },
  {
    "id": "api.command_remote.accept_invitation",
    "translation": "招待を受け付け、確認しました。\nSiteURL: {{.SiteURL}}"
  },
  {
    "id": "api.command_remote.accept.help",
    "translation": "外部のMattermostインスタンスからの招待を受け付ける"
  },
  {
    "id": "api.cloud.cws_webhook_event_missing_error",
    "translation": "Webhookイベントが処理されませんでした。存在しないか、有効でないかのいずれかです。"
  },
  {
    "id": "api.file.test_connection_s3_bucket_does_not_exist.app_error",
    "translation": "Amazon S3バケットが利用可能であることを確認し、バケットの権限を確認してください。"
  },
  {
    "id": "api.file.test_connection_s3_auth.app_error",
    "translation": "S3へ接続できませんでした。Amazon S3接続の認証パラメーターと認証設定を確認してください。"
  },
  {
    "id": "ent.data_retention.policies.invalid_policy",
    "translation": "ポリシーが不正です。"
  },
  {
    "id": "ent.data_retention.policies.internal_error",
    "translation": "要求されたオペレーションの実行中にエラーが発生しました。"
  },
  {
    "id": "app.user.send_auto_response.app_error",
    "translation": "ユーザーからの自動返信を送信できませんでした。"
  },
  {
    "id": "api.templates.cloud_trial_ending_email.title",
    "translation": "Mattermostの14日間のトライアルは、まもなく終了します"
  },
  {
    "id": "api.templates.cloud_trial_ending_email.subtitle",
    "translation": "{{.Name}} さん、あなたのMattermost Cloud Professionalの14日間のトライアルは3日後の{{.TrialEnd}}に終了します。お客様のチームが引き続きCloud Professionalのメリットを享受できるよう、お支払い情報を追加してください。"
  },
  {
    "id": "api.templates.cloud_trial_ended_email.subtitle",
    "translation": "{{.Name}}、Mattermost Cloud Professionalの14日間の無料トライアルが本日 {{.TodayDate}} 終了しました。引き続きCloud Professionalを利用するには、支払い情報を追加してください。"
  },
  {
    "id": "api.templates.cloud_trial_ending_email.subject",
    "translation": "Mattermost Cloudトライアルが終了しました"
  },
  {
    "id": "api.templates.cloud_trial_ending_email.add_payment_method",
    "translation": "支払い方法を追加する"
  },
  {
    "id": "api.templates.cloud_trial_ended_email.title",
    "translation": "Mattermostの14日間のトライアルは本日で終了しました"
  },
  {
    "id": "api.templates.cloud_trial_ended_email.subject",
    "translation": "Mattermost Cloudのトライアルは終了しました"
  },
  {
    "id": "api.templates.cloud_trial_ended_email.start_subscription",
    "translation": "サブスクリプションを開始する"
  },
  {
    "id": "api.server.warn_metric.support_email_not_configured.start_trial.notification_body",
    "translation": "利用者のフィードバック、電子メール通知、サポートリクエストを受け付けるために、**システムコンソール > サイト設定 > カスタマイズ**に移動し、あなたの組織の内部ITサポートデスクの電子メールアドレスを [サポート電子メールアドレス](https://docs.mattermost.com/administration/config-settings.html#support-email)として設定してください。"
  },
  {
    "id": "api.server.warn_metric.support_email_not_configured.notification_title",
    "translation": "サポート電子メールアドレスを設定してください"
  },
  {
    "id": "api.command_remote.displayname.hint",
    "translation": "安全な接続のための表示名"
  },
  {
    "id": "api.command_remote.displayname.help",
    "translation": "安全な接続の表示名"
  },
  {
    "id": "api.command_channel_purpose.update_channel.max_length",
    "translation": "入力されたテキストが文字数制限を超えています。チャンネルの目的は {{.MaxLength}} 文字に制限されています。"
  },
  {
    "id": "api.command_channel_header.update_channel.max_length",
    "translation": "入力されたテキストが文字数制限を超えています。チャンネルヘッダーは {{.MaxLength}} 文字に制限されています。"
  },
  {
    "id": "api.admin.saml.failure_reset_authdata_to_email.app_error",
    "translation": "AuthDataフィールドを電子メールアドレスにリセットできませんでした。"
  },
  {
    "id": "app.team.get_common_team_ids_for_users.app_error",
    "translation": "共通のチームIDを取得できませんでした。"
  },
  {
    "id": "app.notification.footer.title",
    "translation": "通知の設定を変更しますか?"
  },
  {
    "id": "app.notification.footer.infoLogin",
    "translation": "Mattermostへログインし"
  },
  {
    "id": "app.notification.footer.info",
    "translation": " 、アカウント設定 > 通知 へ移動してください"
  },
  {
    "id": "app.notification.body.mention.title",
    "translation": "{{.SenderName}} がメッセージであなたについて投稿しました"
  },
  {
    "id": "app.notification.body.mention.subTitle",
    "translation": "あなたがいない間に、{{.SenderName}} が {{.ChannelName}}チャンネルであなたについて投稿しました。"
  },
  {
    "id": "app.notification.body.group.title",
    "translation": "{{.SenderName}}があなたに新しいメッセージを送信しました"
  },
  {
    "id": "app.notification.body.group.subTitle",
    "translation": "あなたが不在の間に、{{.SenderName}}があなたのグループにメッセージを送信しました。"
  },
  {
    "id": "app.notification.body.dm.title",
    "translation": "{{.SenderName}}があなたに新しいメッセージを送信しました"
  },
  {
    "id": "app.notification.body.dm.time",
    "translation": "{{.Hour}}:{{.Minute}} {{.TimeZone}}"
  },
  {
    "id": "app.notification.body.dm.subTitle",
    "translation": "あなたが不在の間に、{{.SenderName}}があなたに新しいダイレクトメッセージを送信しました。"
  },
  {
    "id": "api.oauth.click_redirect",
    "translation": "自動で転送されない場合、<a href='{{.Link}}'>このリンク</a>をクリックしてください"
  },
  {
    "id": "api.email_batching.send_batched_email_notification.title",
    "translation": {
      "other": "{{ .SenderName }} と 他 {{.Count}} 名があなたに新しいメッセージを送信しました"
    }
  },
  {
    "id": "api.email_batching.send_batched_email_notification.time",
    "translation": "{{.Hour}}:{{.Minute}} {{.TimeZone}}"
  },
  {
    "id": "api.email_batching.send_batched_email_notification.subTitle",
    "translation": "新しいメッセージの概要は以下の通りです。"
  },
  {
    "id": "api.email_batching.send_batched_email_notification.messageButton",
    "translation": "このメッセージを閲覧する"
  },
  {
    "id": "api.email_batching.send_batched_email_notification.button",
    "translation": "Mattermostを開く"
  },
  {
    "id": "api.channel.create_channel.direct_channel.team_restricted_error",
    "translation": "これらのユーザーはチームを共有していないため、ダイレクトチャネルを作成することはできません。"
  },
  {
    "id": "app.valid_password_generic.app_error",
    "translation": "パスワードが不正です"
  },
  {
    "id": "api.config.update_config.diff.app_error",
    "translation": "設定の差分を取得できませんでした"
  },
  {
    "id": "api.config.patch_config.diff.app_error",
    "translation": "設定の差分を取得できませんでした"
  },
  {
    "id": "brand.save_brand_image.check_image_limits.app_error",
    "translation": "画像制限チェックに失敗しました。解像度が高すぎます。"
  },
  {
    "id": "api.user.upload_profile_user.check_image_limits.app_error",
    "translation": "画像制限チェックに失敗しました。解像度が高すぎます。"
  },
  {
    "id": "api.team.set_team_icon.check_image_limits.app_error",
    "translation": "画像制限チェックに失敗しました。解像度が高すぎます。"
  },
  {
    "id": "ent.data_retention.run_failed.error",
    "translation": "データ保持ジョブが失敗しました。"
  },
  {
    "id": "app.user.get_thread_membership_for_user.not_found",
    "translation": "ユーザースレッドのメンバーシップが存在しません"
  },
  {
    "id": "app.user.get_thread_membership_for_user.app_error",
    "translation": "ユーザースレッドのメンバーシップを取得できませんでした"
  },
  {
    "id": "app.system.system_bot.bot_displayname",
    "translation": "システム"
  },
  {
    "id": "app.bot.get_warn_metrics_bot.empty_admin_list.app_error",
    "translation": "管理者リストが空です。"
  },
  {
    "id": "app.bot.get_system_bot.empty_admin_list.app_error",
    "translation": "管理者リストが空です。"
  },
  {
    "id": "api.user.update_active.cloud_at_or_over_limit_check_overcapacity",
    "translation": "クラウドアカウント数が制限を超えているため、これ以上ユーザーを増やすことはできません。"
  },
  {
    "id": "api.user.update_active.cloud_at_limit_check_error",
    "translation": "クラウドチェックに失敗したか、制限を超えています。"
  },
  {
    "id": "api.license.request-trial.can-start-trial.not-allowed",
    "translation": "このMattermost Enterprise Editionのトライアルライセンスキーは期限が切れており、有効ではありません。トライアル期間の延長をご希望の場合は[セールスチームまでご連絡ください](https://mattermost.com/contact-us/)。"
  },
  {
    "id": "api.license.request-trial.can-start-trial.error",
    "translation": "トライアルが開始可能か確認できませんでした"
  },
  {
    "id": "api.templates.license_up_for_renewal_subtitle_two",
    "translation": "カスタマーアカウントでログインして更新"
  },
  {
    "id": "api.templates.license_up_for_renewal_subtitle",
    "translation": "{{.UserName}}さん、あなたのサブスクリプションは{{.Days}}日で期限切れになるように設定されています。Mattermostが可能にする柔軟で安全なチームコラボレーションを体験していただければ幸いです。チームがこれらのメリットを引き続き享受できるように、今すぐ更新してください。"
  },
  {
    "id": "api.templates.license_up_for_renewal_subject",
    "translation": "ライセンスは更新中です"
  },
  {
    "id": "api.templates.license_up_for_renewal_renew_now",
    "translation": "更新する"
  },
  {
    "id": "api.server.license_up_for_renewal.error_sending_email",
    "translation": "ライセンスの確認メールを送信できませんでした"
  },
  {
    "id": "api.server.license_up_for_renewal.error_generating_link",
    "translation": "ライセンスの更新リンク生成に失敗しました"
  },
  {
    "id": "api.user.invalidate_verify_email_tokens_parse.error",
    "translation": "電子メール確認トークンを無効にする際にトークンを解析できませんでした"
  },
  {
    "id": "api.user.invalidate_verify_email_tokens_delete.error",
    "translation": "電子メール確認トークンを無効にする際にトークンを削除できませんでした"
  },
  {
    "id": "api.templates.license_up_for_renewal_title",
    "translation": "あなたのMattermostのサブスクリプションは更新が必要です"
<<<<<<< HEAD
=======
  },
  {
    "id": "api.user.invalidate_verify_email_tokens.error",
    "translation": "電子メール確認トークンを無効にする際にタイプ別のトークンを取得できませんでした"
>>>>>>> 296076bf
  }
]<|MERGE_RESOLUTION|>--- conflicted
+++ resolved
@@ -9240,12 +9240,9 @@
   {
     "id": "api.templates.license_up_for_renewal_title",
     "translation": "あなたのMattermostのサブスクリプションは更新が必要です"
-<<<<<<< HEAD
-=======
   },
   {
     "id": "api.user.invalidate_verify_email_tokens.error",
     "translation": "電子メール確認トークンを無効にする際にタイプ別のトークンを取得できませんでした"
->>>>>>> 296076bf
   }
 ]
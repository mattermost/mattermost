[
  {
    "id": "April",
    "translation": "4月"
  },
  {
    "id": "August",
    "translation": "8月"
  },
  {
    "id": "December",
    "translation": "12月"
  },
  {
    "id": "February",
    "translation": "2月"
  },
  {
    "id": "January",
    "translation": "1月"
  },
  {
    "id": "July",
    "translation": "7月"
  },
  {
    "id": "June",
    "translation": "6月"
  },
  {
    "id": "March",
    "translation": "3月"
  },
  {
    "id": "May",
    "translation": "5月"
  },
  {
    "id": "November",
    "translation": "11月"
  },
  {
    "id": "October",
    "translation": "10月"
  },
  {
    "id": "September",
    "translation": "9月"
  },
  {
    "id": "api.admin.add_certificate.array.app_error",
    "translation": "リクエストの 'certificate' 以下にファイルがありません。"
  },
  {
    "id": "api.admin.add_certificate.no_file.app_error",
    "translation": "リクエストの 'certificate' 以下にファイルがありません。"
  },
  {
    "id": "api.admin.add_certificate.open.app_error",
    "translation": "証明書ファイルを開くことができませんでした。"
  },
  {
    "id": "api.admin.add_certificate.saving.app_error",
    "translation": "証明書ファイルを保存できませんでした。"
  },
  {
    "id": "api.admin.file_read_error",
    "translation": "ログファイルの読み込み中にエラーが発生しました。"
  },
  {
    "id": "api.admin.get_brand_image.storage.app_error",
    "translation": "画像ストレージは設定されていません。"
  },
  {
    "id": "api.admin.remove_certificate.delete.app_error",
    "translation": "OAuth2アプリケーションを削除中にエラーが発生しました。"
  },
  {
    "id": "api.admin.saml.metadata.app_error",
    "translation": "サービスプロバイダーのメタデータを構築中にエラーが発生しました。"
  },
  {
    "id": "api.admin.saml.not_available.app_error",
    "translation": "SAML 2.0 は、このサーバーでは設定されていないかサポートされていません。"
  },
  {
    "id": "api.admin.test_email.body",
    "translation": "あなたの電子メール設定が正しく行われました!"
  },
  {
    "id": "api.admin.test_email.missing_server",
    "translation": "SMTPサーバーが必要です"
  },
  {
    "id": "api.admin.test_email.reenter_password",
    "translation": "SMTPのサーバー名、ポート、ユーザー名のいずれかが変更されました。SMTPのパスワードを再度入力し、接続のテストをしてください。"
  },
  {
    "id": "api.admin.test_email.subject",
    "translation": "Mattermost - 電子メール設定のテスト"
  },
  {
    "id": "api.admin.test_s3.missing_s3_bucket",
    "translation": "S3バケット名が必要です"
  },
  {
    "id": "api.admin.upload_brand_image.array.app_error",
    "translation": "リクエストの'image'以下の配列が空です。"
  },
  {
    "id": "api.admin.upload_brand_image.no_file.app_error",
    "translation": "リクエストの'image'以下にファイルがありません。"
  },
  {
    "id": "api.admin.upload_brand_image.parse.app_error",
    "translation": "マルチパートフォームを解析できません。"
  },
  {
    "id": "api.admin.upload_brand_image.storage.app_error",
    "translation": "画像ファイルをアップロードできません。画像ストレージが設定されていません。"
  },
  {
    "id": "api.admin.upload_brand_image.too_large.app_error",
    "translation": "画像ファイルをアップロードできません。ファイルが大き過ぎます。"
  },
  {
    "id": "api.channel.add_member.added",
    "translation": "%v は %v によってチャンネルに追加されました。"
  },
  {
    "id": "api.channel.add_user.to.channel.failed.app_error",
    "translation": "ユーザーをチャンネルに追加できませんでした。"
  },
  {
    "id": "api.channel.add_user.to.channel.failed.deleted.app_error",
    "translation": "既にチームから削除されたユーザーのため、チャンネルに追加することはできません。"
  },
  {
    "id": "api.channel.add_user_to_channel.type.app_error",
    "translation": "この種別のチャンネルにはユーザーを追加することはできません。"
  },
  {
    "id": "api.channel.change_channel_privacy.private_to_public",
    "translation": "このチャンネルは公開チャンネルに変更されたため、全てのチームメンバーが参加できるようになりました。"
  },
  {
    "id": "api.channel.change_channel_privacy.public_to_private",
    "translation": "このチャンネルは非公開チャンネルに変更されました。"
  },
  {
    "id": "api.channel.create_channel.direct_channel.app_error",
    "translation": "ダイレクトメッセージチャンネルを作成するにはcreateDirectChannel APIを使用してください。"
  },
  {
    "id": "api.channel.create_channel.max_channel_limit.app_error",
    "translation": "現在のチームには、{{.MaxChannelsPerTeam}}チャンネル以上作成できません。"
  },
  {
    "id": "api.channel.create_default_channels.off_topic",
    "translation": "オフトピック"
  },
  {
    "id": "api.channel.create_default_channels.town_square",
    "translation": "タウンスクウェア"
  },
  {
    "id": "api.channel.create_direct_channel.invalid_user.app_error",
    "translation": "ダイレクトチャンネル作成のユーザーIDが不正です。"
  },
  {
    "id": "api.channel.create_group.bad_size.app_error",
    "translation": "グループメッセージチャンネルは３〜８ユーザーでなければなりません。"
  },
  {
    "id": "api.channel.create_group.bad_user.app_error",
    "translation": "指定されたユーザーの一人が存在しません。"
  },
  {
    "id": "api.channel.delete_channel.archived",
    "translation": "%v がチャンネルをアーカイブしました。"
  },
  {
    "id": "api.channel.delete_channel.cannot.app_error",
    "translation": "デフォルトのチャンネルである{{.Channel}}は削除できません。"
  },
  {
    "id": "api.channel.delete_channel.deleted.app_error",
    "translation": "チャンネルはアーカイブされているか削除されています。"
  },
  {
    "id": "api.channel.delete_channel.type.invalid",
    "translation": "ダイレクトメッセージチャンネルもしくはグループメッセージチャンネルを削除できません"
  },
  {
    "id": "api.channel.join_channel.permissions.app_error",
    "translation": "あなたには必要な権限が付与されていません。"
  },
  {
    "id": "api.channel.join_channel.post_and_forget",
    "translation": "%v がチャンネルに参加しました。"
  },
  {
    "id": "api.channel.leave.default.app_error",
    "translation": "デフォルトのチャンネル{{.Channel}}から脱退することはできません。"
  },
  {
    "id": "api.channel.leave.direct.app_error",
    "translation": "ダイレクトメッセージチャンネルから脱退することはできません。"
  },
  {
    "id": "api.channel.leave.last_member.app_error",
    "translation": "あなたが最後のメンバーです。脱退する代わりに非公開チャンネルを削除しましょう。"
  },
  {
    "id": "api.channel.leave.left",
    "translation": "%v がチャンネルから脱退しました。"
  },
  {
    "id": "api.channel.patch_update_channel.forbidden.app_error",
    "translation": "チャンネルを更新できませんでした。"
  },
  {
    "id": "api.channel.post_channel_privacy_message.error",
    "translation": "チャンネル可視性更新メッセージを投稿できませんでした。"
  },
  {
    "id": "api.channel.post_update_channel_displayname_message_and_forget.create_post.error",
    "translation": "表示名更新メッセージを投稿できませんでした"
  },
  {
    "id": "api.channel.post_update_channel_displayname_message_and_forget.retrieve_user.error",
    "translation": "チャンネル表示名を更新する際にユーザーを取得できませんでした"
  },
  {
    "id": "api.channel.post_update_channel_displayname_message_and_forget.updated_from",
    "translation": "%sがチャンネル表示名を %s から %s に更新しました"
  },
  {
    "id": "api.channel.post_update_channel_header_message_and_forget.post.error",
    "translation": "チャンネルヘッダー更新メッセージを投稿できませんでした"
  },
  {
    "id": "api.channel.post_update_channel_header_message_and_forget.removed",
    "translation": "%sはチャンネルヘッダーを削除しました(これまでは%sでした)"
  },
  {
    "id": "api.channel.post_update_channel_header_message_and_forget.retrieve_user.error",
    "translation": "チャンネルヘッダーを更新する際にユーザーを取得できませんでした"
  },
  {
    "id": "api.channel.post_update_channel_header_message_and_forget.updated_from",
    "translation": "%sがチャンネルヘッダーを%sから%sに更新しました"
  },
  {
    "id": "api.channel.post_update_channel_header_message_and_forget.updated_to",
    "translation": "%sがチャンネルヘッダーを%sに更新しました"
  },
  {
    "id": "api.channel.post_user_add_remove_message_and_forget.error",
    "translation": "参加/脱退のメッセージを投稿できませんでした"
  },
  {
    "id": "api.channel.remove.default.app_error",
    "translation": "デフォルトのチャンネル{{.Channel}}からユーザーを削除することはできません。"
  },
  {
    "id": "api.channel.remove_channel_member.type.app_error",
    "translation": "チャンネルからユーザーを削除できません。"
  },
  {
    "id": "api.channel.remove_member.removed",
    "translation": "%v はチャンネルから削除されました。"
  },
  {
    "id": "api.channel.rename_channel.cant_rename_direct_messages.app_error",
    "translation": "ダイレクトメッセージチャンネルの名前は変更できません。"
  },
  {
    "id": "api.channel.rename_channel.cant_rename_group_messages.app_error",
    "translation": "グループメッセージチャンネルの名前は変更できません。"
  },
  {
    "id": "api.channel.update_channel.deleted.app_error",
    "translation": "チャンネルはアーカイブされているか削除されています。"
  },
  {
    "id": "api.channel.update_channel.tried.app_error",
    "translation": "デフォルトのチャンネル{{.Channel}}に不正な更新をしようとしました。"
  },
  {
    "id": "api.channel.update_channel_member_roles.scheme_role.app_error",
    "translation": "与えられた役割はスキームによって管理されているため、チャンネルメンバーへ直接適用することはできません。"
  },
  {
    "id": "api.channel.update_channel_scheme.license.error",
    "translation": "現在のライセンスはチャンネルスキームの更新をサポートしていません"
  },
  {
    "id": "api.channel.update_channel_scheme.scheme_scope.error",
    "translation": "与えられたスキームがチャンネルスキームでないため、チャンネルへスキームを設定できません。"
  },
  {
    "id": "api.channel.update_team_member_roles.scheme_role.app_error",
    "translation": "与えられた役割はスキームによって管理されているため、チームメンバーへ直接適用することはできません。"
  },
  {
    "id": "api.command.admin_only.app_error",
    "translation": "統合機能は管理者のみ実行可能です。"
  },
  {
    "id": "api.command.command_post.forbidden.app_error",
    "translation": "指定されたユーザーは指定されたチャンネルに所属していません。"
  },
  {
    "id": "api.command.disabled.app_error",
    "translation": "コマンドがシステム管理者によって無効化されています。"
  },
  {
    "id": "api.command.duplicate_trigger.app_error",
    "translation": "このトリガーワードは既に使われています。他の単語を選んでください。"
  },
  {
    "id": "api.command.execute_command.create_post_failed.app_error",
    "translation": "コマンド '{{.Trigger}}' はレスポンスを投稿できませんでした。システム管理者に連絡してください。"
  },
  {
    "id": "api.command.execute_command.failed.app_error",
    "translation": "トリガー'{{.Trigger}}'によるコマンドが失敗しました。"
  },
  {
    "id": "api.command.execute_command.failed_empty.app_error",
    "translation": "トリガー'{{.Trigger}}'によるコマンドは空のレスポンスを返しました。"
  },
  {
    "id": "api.command.execute_command.failed_resp.app_error",
    "translation": "トリガー'{{.Trigger}}'によるコマンドはレスポンス {{.Status}} を返しました。"
  },
  {
    "id": "api.command.execute_command.not_found.app_error",
    "translation": "'{{.Trigger}}'がトリガーのコマンドが見つかりませんでした。\"/\"で始まるメッセージを送信するには、メッセージの最初にスペースを加えてみてください。"
  },
  {
    "id": "api.command.execute_command.start.app_error",
    "translation": "コマンドのトリガーが見付かりません。"
  },
  {
    "id": "api.command.invite_people.desc",
    "translation": "あなたのMattermostチームへ招待する電子メールを送る"
  },
  {
    "id": "api.command.invite_people.email_invitations_off",
    "translation": "招待メールが無効化されているため、招待メールは送信されませんでした"
  },
  {
    "id": "api.command.invite_people.email_off",
    "translation": "電子メールが使えるように設定されていません。招待の電子メールは送信できませんでした"
  },
  {
    "id": "api.command.invite_people.fail",
    "translation": "招待の電子メールを送信する際にエラーが発生しました"
  },
  {
    "id": "api.command.invite_people.hint",
    "translation": "[name@domain.com ...]"
  },
  {
    "id": "api.command.invite_people.invite_off",
    "translation": "このサーバーではユーザー作成が無効化されており、招待は送信されません"
  },
  {
    "id": "api.command.invite_people.name",
    "translation": "招待した人々"
  },
  {
    "id": "api.command.invite_people.no_email",
    "translation": "1つ以上の有効な電子メールアドレスを指定してください"
  },
  {
    "id": "api.command.invite_people.sent",
    "translation": "招待の電子メールを送信しました"
  },
  {
    "id": "api.command.team_mismatch.app_error",
    "translation": "他チームのコマンドは更新できません。"
  },
  {
    "id": "api.command_away.desc",
    "translation": "あなたのステータスを離席中に設定する"
  },
  {
    "id": "api.command_away.name",
    "translation": "離席中"
  },
  {
    "id": "api.command_away.success",
    "translation": "あなたは離席中です"
  },
  {
    "id": "api.command_channel_header.channel.app_error",
    "translation": "現在のチャンネルを取得する際にエラーが発生しました。"
  },
  {
    "id": "api.command_channel_header.desc",
    "translation": "チャンネルヘッダーを編集する"
  },
  {
    "id": "api.command_channel_header.hint",
    "translation": "[テキスト]"
  },
  {
    "id": "api.command_channel_header.message.app_error",
    "translation": "/headerコマンドはテキストを指定しなくてはいけません。"
  },
  {
    "id": "api.command_channel_header.name",
    "translation": "ヘッダー"
  },
  {
    "id": "api.command_channel_header.permission.app_error",
    "translation": "あなたにはチャンネルヘッダーを編集するのに必要な権限が付与されていません。"
  },
  {
    "id": "api.command_channel_header.update_channel.app_error",
    "translation": "チャンネルを更新する際にエラーが発生しました。"
  },
  {
    "id": "api.command_channel_purpose.channel.app_error",
    "translation": "現在のチャンネルを取得する際にエラーが発生しました。"
  },
  {
    "id": "api.command_channel_purpose.desc",
    "translation": "チャンネルの目的を編集する"
  },
  {
    "id": "api.command_channel_purpose.direct_group.app_error",
    "translation": "ダイレクトメッセージチャンネルに目的を設定できません。代わりにヘッダーを設定する /header を使用してください。"
  },
  {
    "id": "api.command_channel_purpose.hint",
    "translation": "[テキスト]"
  },
  {
    "id": "api.command_channel_purpose.message.app_error",
    "translation": "/purpose コマンドはメッセージを指定しなくてはいけません。"
  },
  {
    "id": "api.command_channel_purpose.name",
    "translation": "目的"
  },
  {
    "id": "api.command_channel_purpose.permission.app_error",
    "translation": "あなたにはチャンネルの目的を編集するのに必要な権限が付与されていません。"
  },
  {
    "id": "api.command_channel_purpose.update_channel.app_error",
    "translation": "チャンネルの目的を更新する際にエラーが発生しました。"
  },
  {
    "id": "api.command_channel_remove.channel.app_error",
    "translation": "現在のチャンネルを取得する際にエラーが発生しました。"
  },
  {
    "id": "api.command_channel_rename.channel.app_error",
    "translation": "現在のチャンネルを取得する際にエラーが発生しました。"
  },
  {
    "id": "api.command_channel_rename.desc",
    "translation": "チャンネル名を変更する"
  },
  {
    "id": "api.command_channel_rename.direct_group.app_error",
    "translation": "ダイレクトメッセージチャンネル名を変更することはできません。"
  },
  {
    "id": "api.command_channel_rename.hint",
    "translation": "[テキスト]"
  },
  {
    "id": "api.command_channel_rename.message.app_error",
    "translation": "/rename コマンドはメッセージを指定しなくてはいけません。"
  },
  {
    "id": "api.command_channel_rename.name",
    "translation": "名称変更"
  },
  {
    "id": "api.command_channel_rename.permission.app_error",
    "translation": "あなたにはチャンネル名を変更するのに必要な権限が付与されていません。"
  },
  {
    "id": "api.command_channel_rename.too_long.app_error",
    "translation": "チャンネル名は {{.Length}} 文字以下でなくてはなりません。"
  },
  {
    "id": "api.command_channel_rename.too_short.app_error",
    "translation": "チャンネル名は {{.Length}} 文字以上でなくてはなりません。"
  },
  {
    "id": "api.command_channel_rename.update_channel.app_error",
    "translation": "現在のチャンネルを更新する際にエラーが発生しました。"
  },
  {
    "id": "api.command_code.desc",
    "translation": "テキストをコードブロックとして表示する"
  },
  {
    "id": "api.command_code.hint",
    "translation": "[テキスト]"
  },
  {
    "id": "api.command_code.message.app_error",
    "translation": "/echo コマンドはメッセージを指定しなくてはいけません。"
  },
  {
    "id": "api.command_code.name",
    "translation": "コード"
  },
  {
    "id": "api.command_collapse.desc",
    "translation": "画像プレビューの自動折りたたみをオンにする"
  },
  {
    "id": "api.command_collapse.name",
    "translation": "折りたたみ"
  },
  {
    "id": "api.command_collapse.success",
    "translation": "画像のリンクはデフォルトで折りたたまれます"
  },
  {
    "id": "api.command_dnd.desc",
    "translation": "取り込み中 はデスクトップ通知やモバイルプッシュ通知を無効にします。"
  },
  {
    "id": "api.command_dnd.name",
    "translation": "取り込み中"
  },
  {
    "id": "api.command_dnd.success",
    "translation": "取り込み中 が有効です。オフにするまでデスクトップ通知やモバイルプッシュ通知を受け取らなくなります。"
  },
  {
    "id": "api.command_echo.delay.app_error",
    "translation": "遅延時間は10000秒より短く設定してください。"
  },
  {
    "id": "api.command_echo.desc",
    "translation": "あなたのアカウントからのエコーバックテキストです"
  },
  {
    "id": "api.command_echo.high_volume.app_error",
    "translation": "エコーのリクエストが多過ぎます。リクエストを処理できません。"
  },
  {
    "id": "api.command_echo.hint",
    "translation": "'メッセージ' [遅延秒数]"
  },
  {
    "id": "api.command_echo.message.app_error",
    "translation": "/echo コマンドはメッセージを指定しなくてはいけません。"
  },
  {
    "id": "api.command_echo.name",
    "translation": "エコー"
  },
  {
    "id": "api.command_expand.desc",
    "translation": "画像プレビューの自動折りたたみをオフにする"
  },
  {
    "id": "api.command_expand.name",
    "translation": "展開"
  },
  {
    "id": "api.command_expand.success",
    "translation": "画像リンクはデフォルトで展開されます"
  },
  {
    "id": "api.command_expand_collapse.fail.app_error",
    "translation": "プレビューの展開中にエラーが発生しました。"
  },
  {
    "id": "api.command_groupmsg.desc",
    "translation": "指定したユーザーへのグループメッセージを送信する"
  },
  {
    "id": "api.command_groupmsg.fail.app_error",
    "translation": "ユーザーにメッセージを送信中にエラーが発生しました。"
  },
  {
    "id": "api.command_groupmsg.group_fail.app_error",
    "translation": "グループメッセージを作成中にエラーが発生しました。"
  },
  {
    "id": "api.command_groupmsg.hint",
    "translation": "@[ユーザー名1],@[ユーザー名2] 'メッセージ'"
  },
  {
    "id": "api.command_groupmsg.invalid_user.app_error",
    "translation": {
      "other": "ユーザーが見付かりませんでした: {{.Users}}"
    }
  },
  {
    "id": "api.command_groupmsg.max_users.app_error",
    "translation": "グループメッセージは最大で{{.MaxUsers}}ユーザーに制限されています。"
  },
  {
    "id": "api.command_groupmsg.min_users.app_error",
    "translation": "グループメッセージは最小で{{.MinUsers}}ユーザーに制限されています。"
  },
  {
    "id": "api.command_groupmsg.name",
    "translation": "メッセージ"
  },
  {
    "id": "api.command_groupmsg.permission.app_error",
    "translation": "新しいグループメッセージを作成する権限がありません。"
  },
  {
    "id": "api.command_help.desc",
    "translation": "Mattermostヘルプページを開く"
  },
  {
    "id": "api.command_help.name",
    "translation": "ヘルプ"
  },
  {
    "id": "api.command_invite.channel.app_error",
    "translation": "現在のチャンネルを取得する際にエラーが発生しました。"
  },
  {
    "id": "api.command_invite.channel.error",
    "translation": "チャンネル {{.Channel}} が見つかりませんでした。チャンネルの指定には[チャンネルのハンドル名](https://about.mattermost.com/default-channel-handle-documentation)を使用してください。"
  },
  {
    "id": "api.command_invite.desc",
    "translation": "ユーザーをチャンネルに招待する"
  },
  {
    "id": "api.command_invite.directchannel.app_error",
    "translation": "ダイレクトメッセージチャンネルにメンバーを追加できません。"
  },
  {
    "id": "api.command_invite.fail.app_error",
    "translation": "チャンネルに参加する際にエラーが発生しました。"
  },
  {
    "id": "api.command_invite.hint",
    "translation": "@[ユーザー名] ~[チャンネル]"
  },
  {
    "id": "api.command_invite.missing_message.app_error",
    "translation": "ユーザー名とチャンネルが存在しません。"
  },
  {
    "id": "api.command_invite.missing_user.app_error",
    "translation": "ユーザーが見付かりませんでした。システム管理者によって無効化されている可能性があります。"
  },
  {
    "id": "api.command_invite.name",
    "translation": "招待"
  },
  {
    "id": "api.command_invite.permission.app_error",
    "translation": "{{.User}} を {{.Channel}} に追加する権限がありません。"
  },
  {
    "id": "api.command_invite.private_channel.app_error",
    "translation": "チャンネル {{.Channel}} が見つかりませんでした。チャンネルの指定にはチャンネルのハンドル名を使用してください。"
  },
  {
    "id": "api.command_invite.success",
    "translation": "{{.User}} がチャンネル {{.Channel}} に追加されました。"
  },
  {
    "id": "api.command_invite.user_already_in_channel.app_error",
    "translation": "{{.User}} は既にチャンネルに追加されています。"
  },
  {
    "id": "api.command_invite_people.permission.app_error",
    "translation": "新しいユーザーをこのサーバーに招待する権限がありません。"
  },
  {
    "id": "api.command_join.desc",
    "translation": "公開されているチャンネルに参加する"
  },
  {
    "id": "api.command_join.fail.app_error",
    "translation": "チャンネルに参加する際にエラーが発生しました。"
  },
  {
    "id": "api.command_join.hint",
    "translation": "~[チャンネル]"
  },
  {
    "id": "api.command_join.list.app_error",
    "translation": "チャンネル一覧を作成中にエラーが発生しました。"
  },
  {
    "id": "api.command_join.missing.app_error",
    "translation": "チャンネルが見付かりませんでした。"
  },
  {
    "id": "api.command_join.name",
    "translation": "参加する"
  },
  {
    "id": "api.command_kick.name",
    "translation": "退出"
  },
  {
    "id": "api.command_leave.desc",
    "translation": "現在のチャンネルを脱退する"
  },
  {
    "id": "api.command_leave.fail.app_error",
    "translation": "チャンネルを脱退する際にエラーが発生しました。"
  },
  {
    "id": "api.command_leave.name",
    "translation": "脱退"
  },
  {
    "id": "api.command_logout.desc",
    "translation": "Mattermostからログアウトする"
  },
  {
    "id": "api.command_logout.name",
    "translation": "ログアウト"
  },
  {
    "id": "api.command_me.desc",
    "translation": "アクションを実行する"
  },
  {
    "id": "api.command_me.hint",
    "translation": "[メッセージ]"
  },
  {
    "id": "api.command_me.name",
    "translation": "自分"
  },
  {
    "id": "api.command_msg.desc",
    "translation": "ユーザーにダイレクトメッセージを送る"
  },
  {
    "id": "api.command_msg.dm_fail.app_error",
    "translation": "ダイレクトメッセージを作成中にエラーが発生しました。"
  },
  {
    "id": "api.command_msg.fail.app_error",
    "translation": "ユーザーにメッセージを送信中にエラーが発生しました。"
  },
  {
    "id": "api.command_msg.hint",
    "translation": "@[ユーザー名] 'メッセージ'"
  },
  {
    "id": "api.command_msg.missing.app_error",
    "translation": "ユーザーが見付かりませんでした。"
  },
  {
    "id": "api.command_msg.name",
    "translation": "メッセージ"
  },
  {
    "id": "api.command_msg.permission.app_error",
    "translation": "このユーザーへのダイレクトメッセージを送信する権限がありません。"
  },
  {
    "id": "api.command_mute.desc",
    "translation": "現在のチャンネル、もしくは指定された [チャンネル] のデスクトップ、電子メール、プッシュ通知をオフにする。"
  },
  {
    "id": "api.command_mute.error",
    "translation": "チャンネル {{.Channel}} が見つかりませんでした。チャンネルの指定には[チャンネルのハンドル名](https://about.mattermost.com/default-channel-handle-documentation)を使用してください。"
  },
  {
    "id": "api.command_mute.hint",
    "translation": "~[チャンネル]"
  },
  {
    "id": "api.command_mute.name",
    "translation": "ミュート"
  },
  {
    "id": "api.command_mute.no_channel.error",
    "translation": "指定したチャンネルが見つかりませんでした。チャンネルの指定には[チャンネルのハンドル名](https://about.mattermost.com/default-channel-handle-documentation)を使用してください。"
  },
  {
    "id": "api.command_mute.not_member.error",
    "translation": "あなたはメンバーではないため、チャンネル {{.Channel}} をミュートできません。"
  },
  {
    "id": "api.command_mute.success_mute",
    "translation": "チャンネルミュートがオフになるまで {{.Channel}} の通知を受け取らなくなります。"
  },
  {
    "id": "api.command_mute.success_mute_direct_msg",
    "translation": "チャンネルミュートがオフになるまで、このチャンネルの通知を受け取らなくなります。"
  },
  {
    "id": "api.command_mute.success_unmute",
    "translation": "{{.Channel}} はミュートされていません。"
  },
  {
    "id": "api.command_mute.success_unmute_direct_msg",
    "translation": "このチャンネルはミュートされていません。"
  },
  {
    "id": "api.command_offline.desc",
    "translation": "あなたのステータスをオフラインに設定する"
  },
  {
    "id": "api.command_offline.name",
    "translation": "オフライン"
  },
  {
    "id": "api.command_offline.success",
    "translation": "あなたはオフライン状態です"
  },
  {
    "id": "api.command_online.desc",
    "translation": "あなたのステータスをオンラインに設定する"
  },
  {
    "id": "api.command_online.name",
    "translation": "オンライン"
  },
  {
    "id": "api.command_online.success",
    "translation": "あなたはオンライン状態です"
  },
  {
    "id": "api.command_open.name",
    "translation": "開く"
  },
  {
    "id": "api.command_remove.desc",
    "translation": "チャンネルからメンバーを削除する"
  },
  {
    "id": "api.command_remove.direct_group.app_error",
    "translation": "ダイレクトメッセージチャンネルからメンバーを削除することはできません。"
  },
  {
    "id": "api.command_remove.hint",
    "translation": "@[ユーザー名]"
  },
  {
    "id": "api.command_remove.message.app_error",
    "translation": "/remove もしくは /kick コマンドはメッセージを指定しなくてはいけません。"
  },
  {
    "id": "api.command_remove.missing.app_error",
    "translation": "ユーザーが見付かりませんでした。システム管理者によって無効化されている可能性があります。"
  },
  {
    "id": "api.command_remove.name",
    "translation": "削除"
  },
  {
    "id": "api.command_remove.permission.app_error",
    "translation": "あなたにはメンバーを削除するのに必要な権限が付与されていません。"
  },
  {
    "id": "api.command_remove.user_not_in_channel",
    "translation": "{{.Username}} はこのチャンネルのメンバーではありません。"
  },
  {
    "id": "api.command_search.desc",
    "translation": "メッセージ内のテキストを検索する"
  },
  {
    "id": "api.command_search.hint",
    "translation": "[テキスト]"
  },
  {
    "id": "api.command_search.name",
    "translation": "検索"
  },
  {
    "id": "api.command_search.unsupported.app_error",
    "translation": "このデバイスでは検索コマンドはサポートされていません。"
  },
  {
    "id": "api.command_settings.desc",
    "translation": "アカウント設定ダイアログを開く"
  },
  {
    "id": "api.command_settings.name",
    "translation": "設定"
  },
  {
    "id": "api.command_settings.unsupported.app_error",
    "translation": "このデバイスでは設定コマンドはサポートされていません。"
  },
  {
    "id": "api.command_shortcuts.desc",
    "translation": "キーボードショートカットのリストを表示する"
  },
  {
    "id": "api.command_shortcuts.name",
    "translation": "ショートカット"
  },
  {
    "id": "api.command_shortcuts.unsupported.app_error",
    "translation": "このデバイスではショートカットコマンドはサポートされていません。"
  },
  {
    "id": "api.command_shrug.desc",
    "translation": "¯\\_(ツ)_/¯をあなたのメッセージに追加します"
  },
  {
    "id": "api.command_shrug.hint",
    "translation": "[メッセージ]"
  },
  {
    "id": "api.command_shrug.name",
    "translation": "shrug"
  },
  {
    "id": "api.config.client.old_format.app_error",
    "translation": "クライアントの設定で新しい形式がまだサポートされていません。クエリー文字列に format=old を指定してください。"
  },
  {
    "id": "api.context.404.app_error",
    "translation": "申し訳ありません。ページが見付かりません。"
  },
  {
    "id": "api.context.invalid_body_param.app_error",
    "translation": "リクエストボディの{{.Name}}が存在しないか不正です。"
  },
  {
    "id": "api.context.invalid_param.app_error",
    "translation": "不正な{{.Name}}パラメーターです。"
  },
  {
    "id": "api.context.invalid_token.error",
    "translation": "無効なセッショントークン={{.Token}}, err={{.Error}}"
  },
  {
    "id": "api.context.invalid_url_param.app_error",
    "translation": "リクエストURLの{{.Name}}が存在しないか不正です。"
  },
  {
    "id": "api.context.mfa_required.app_error",
    "translation": "このサーバーでは多要素認証が必要です。"
  },
  {
    "id": "api.context.permissions.app_error",
    "translation": "あなたには必要な権限が付与されていません。"
  },
  {
    "id": "api.context.session_expired.app_error",
    "translation": "不正または期限切れのセッションです。ログインし直してください。"
  },
  {
    "id": "api.context.token_provided.app_error",
    "translation": "セッションはOAuthではありませんがクエリー文字列でトークンが渡されました。"
  },
  {
    "id": "api.create_terms_of_service.custom_terms_of_service_disabled.app_error",
    "translation": "カスタム利用規約機能は無効化されています。"
  },
  {
    "id": "api.create_terms_of_service.empty_text.app_error",
    "translation": "カスタム利用規約のテキストを入力してください。"
  },
  {
    "id": "api.email_batching.add_notification_email_to_batch.channel_full.app_error",
    "translation": "電子メールバッチ処理のジョブを受け取るチャンネルがいっぱいです。EmailBatchingBufferSizeを増やしてください。"
  },
  {
    "id": "api.email_batching.add_notification_email_to_batch.disabled.app_error",
    "translation": "電子メールバッチ処理はシステム管理者によって無効にされています。"
  },
  {
    "id": "api.email_batching.send_batched_email_notification.subject",
    "translation": {
      "other": "[{{.SiteName}}] {{.Month}} {{.Day}}, {{.Year}} の新着通知"
    }
  },
  {
    "id": "api.emoji.create.duplicate.app_error",
    "translation": "絵文字を作成できません。同じ名前を持つ他の絵文字が既に存在しています。"
  },
  {
    "id": "api.emoji.create.other_user.app_error",
    "translation": "不正なユーザーIDです。"
  },
  {
    "id": "api.emoji.create.parse.app_error",
    "translation": "絵文字を作成できません。リクエストを理解できません。"
  },
  {
    "id": "api.emoji.create.too_large.app_error",
    "translation": "絵文字を作成できません。画像サイズは1MB未満でなければなりません。"
  },
  {
    "id": "api.emoji.disabled.app_error",
    "translation": "カスタム絵文字はシステム管理者によって無効化されています。"
  },
  {
    "id": "api.emoji.get_image.decode.app_error",
    "translation": "絵文字の画像ファイルをデコードできません。"
  },
  {
    "id": "api.emoji.get_image.read.app_error",
    "translation": "絵文字の画像ファイルを読み込めません。"
  },
  {
    "id": "api.emoji.storage.app_error",
    "translation": "ファイルストレージが正しく設定されていません。S3またはローカルサーバーファイルストレージを設定してください。"
  },
  {
    "id": "api.emoji.upload.image.app_error",
    "translation": "絵文字を作成できません。ファイルはPNGまたはJPEG、GIFにしてください。"
  },
  {
    "id": "api.emoji.upload.large_image.decode_error",
    "translation": "絵文字を作成できません。画像をデコードする際にエラーが発生しました。"
  },
  {
    "id": "api.emoji.upload.large_image.encode_error",
    "translation": "絵文字を作成できません。画像をエンコードする際にエラーが発生しました。"
  },
  {
    "id": "api.emoji.upload.large_image.gif_decode_error",
    "translation": "絵文字を作成できません。GIF画像をデコードする際にエラーが発生しました。"
  },
  {
    "id": "api.emoji.upload.large_image.gif_encode_error",
    "translation": "絵文字を作成できません。GIF画像をエンコードする際にエラーが発生しました。"
  },
  {
    "id": "api.emoji.upload.large_image.too_large.app_error",
    "translation": "絵文字を作成できませんでした。{{.MaxWidth}} x {{.MaxHeight}} より小さい画像にしてください。"
  },
  {
    "id": "api.emoji.upload.open.app_error",
    "translation": "絵文字を作成できませんでした。添付された画像を開く際にエラーが発生しました。"
  },
  {
    "id": "api.file.attachments.disabled.app_error",
    "translation": "このサーバーではファイル添付が無効になっています。"
  },
  {
    "id": "api.file.get_file.public_invalid.app_error",
    "translation": "公開リンクが不正です。"
  },
  {
    "id": "api.file.get_file_preview.no_preview.app_error",
    "translation": "ファイルにプレビュー画像がありません。"
  },
  {
    "id": "api.file.get_file_thumbnail.no_thumbnail.app_error",
    "translation": "このファイルにはサムネイル画像がありません。"
  },
  {
    "id": "api.file.get_public_link.disabled.app_error",
    "translation": "公開リンクが無効化されています。"
  },
  {
    "id": "api.file.get_public_link.no_post.app_error",
    "translation": "ファイルの公開リンクを取得できません。ファイルは現在のユーザーが読むことができる投稿に添付されている必要があります。"
  },
  {
    "id": "api.file.no_driver.app_error",
    "translation": "ファイルドライバーが選択されていません。"
  },
  {
    "id": "api.file.read_file.reading_local.app_error",
    "translation": "ローカルサーバーファイルストレージからの読み込みに失敗しました。"
  },
  {
    "id": "api.file.upload_file.incorrect_number_of_client_ids.app_error",
    "translation": "ファイルをアップロードできませんでした。{{.NumFiles}}ファイルに対して {{.NumClientIds}} 個の client_ids が必要です。"
  },
  {
    "id": "api.file.upload_file.incorrect_number_of_files.app_error",
    "translation": "ファイルをアップロードできませんでした。指定されたファイル数が正しくありません。"
  },
  {
    "id": "api.file.upload_file.large_image.app_error",
    "translation": "最大サイズ以上のファイルはアップロードできません: {{.Filename}}"
  },
  {
    "id": "api.file.upload_file.large_image_detailed.app_error",
    "translation": "{{.Filename}}の大きさ({{.Width}} x {{.Height}} ピクセル)が制限を超えています。"
  },
  {
    "id": "api.file.upload_file.multiple_channel_ids.app_error",
    "translation": "ファイルをアップロードできませんでした。channel_id が矛盾しています。"
  },
  {
    "id": "api.file.upload_file.read_form_value.app_error",
    "translation": "ファイルをアップロードできませんでした。{{.Formname}} の値を読み込む際にエラーが発生しました。"
  },
  {
    "id": "api.file.upload_file.read_request.app_error",
    "translation": "ファイルをアップロードできませんでした。リクエストデータを読み込み、もしくは解析する際にエラーが発生しました。"
  },
  {
    "id": "api.file.upload_file.storage.app_error",
    "translation": "画像ファイルをアップロードできません。画像ストレージが設定されていません。"
  },
  {
    "id": "api.file.upload_file.too_large_detailed.app_error",
    "translation": "{{.Filename}} ファイルをアップロードできませんでした。ファイルサイズ{{.Length}}バイトが許容されている{{.Limit}}バイトを超えています。"
  },
  {
    "id": "api.incoming_webhook.disabled.app_error",
    "translation": "内向きのウェブフックはシステム管理者によって無効にされています。"
  },
  {
    "id": "api.incoming_webhook.invalid_username.app_error",
    "translation": "不正なユーザー名です。"
  },
  {
    "id": "api.io_error",
    "translation": "入出力エラー"
  },
  {
    "id": "api.ldap_group.not_found",
    "translation": "LDAPグループが見付かりません"
  },
  {
    "id": "api.ldap_groups.license_error",
    "translation": "あなたのライセンスはLDAPグループをサポートしていません"
  },
  {
    "id": "api.license.add_license.array.app_error",
    "translation": "リクエストの'license'配列が空です。"
  },
  {
    "id": "api.license.add_license.expired.app_error",
    "translation": "ライセンスは期限切れ、または、まだ有効になっていません。"
  },
  {
    "id": "api.license.add_license.invalid.app_error",
    "translation": "不正なライセンスファイルです。"
  },
  {
    "id": "api.license.add_license.invalid_count.app_error",
    "translation": "重複ない全ユーザー数を数えられません。"
  },
  {
    "id": "api.license.add_license.no_file.app_error",
    "translation": "リクエストの'license'にファイルがありません。"
  },
  {
    "id": "api.license.add_license.open.app_error",
    "translation": "ライセンスファイルを開けません。"
  },
  {
    "id": "api.license.add_license.save.app_error",
    "translation": "ライセンスは正常に保存できませんでした。"
  },
  {
    "id": "api.license.add_license.save_active.app_error",
    "translation": "有効なライセンスIDが正常に保存できませんでした。"
  },
  {
    "id": "api.license.add_license.unique_users.app_error",
    "translation": "あなたのシステムは{{.Count}}の重複のないユーザーが使ってます。このライセンスは{{.Users}}ユーザーのみサポートしています。重複のないユーザー数は、電子メールアドレスによって決められます。全ユーザー数は、サイトリポート->統計を見るを参照してください。"
  },
  {
    "id": "api.license.client.old_format.app_error",
    "translation": "クライアントのライセンスで新しい形式がまだサポートされていません。クエリー文字列に format=old を指定してください。"
  },
  {
    "id": "api.marshal_error",
    "translation": "変換できませんでした。"
  },
  {
    "id": "api.oauth.allow_oauth.redirect_callback.app_error",
    "translation": "不正なリクエスト: 指定されたredirect_uriが登録されたcallback_urlと一致しません。"
  },
  {
    "id": "api.oauth.allow_oauth.turn_off.app_error",
    "translation": "システム管理者はOAuth2サービスプロバイダーを無効にしています。"
  },
  {
    "id": "api.oauth.authorize_oauth.disabled.app_error",
    "translation": "システム管理者はOAuth2サービスプロバイダーを無効にしています。"
  },
  {
    "id": "api.oauth.get_access_token.bad_client_id.app_error",
    "translation": "不正なリクエスト: client_idが不正です。"
  },
  {
    "id": "api.oauth.get_access_token.bad_client_secret.app_error",
    "translation": "不正なリクエスト: client_secretが存在しません。"
  },
  {
    "id": "api.oauth.get_access_token.bad_grant.app_error",
    "translation": "不正なリクエスト: grant_typeが不正です。"
  },
  {
    "id": "api.oauth.get_access_token.credentials.app_error",
    "translation": "不正なクライアント: 不正なクライアント認証情報です。"
  },
  {
    "id": "api.oauth.get_access_token.disabled.app_error",
    "translation": "システム管理者はOAuth2サービスプロバイダーを無効にしています。"
  },
  {
    "id": "api.oauth.get_access_token.expired_code.app_error",
    "translation": "不正な権限付与: 不正あるいは期限切れの認証コードです。"
  },
  {
    "id": "api.oauth.get_access_token.internal.app_error",
    "translation": "サーバーエラー: データベースへアクセス中にサーバー内部エラーが発生しました。"
  },
  {
    "id": "api.oauth.get_access_token.internal_saving.app_error",
    "translation": "サーバーエラー: データベースへアクセストークンを保存中にサーバー内部エラーが発生しました。"
  },
  {
    "id": "api.oauth.get_access_token.internal_session.app_error",
    "translation": "サーバーエラー: データベースへセッションを保存中にサーバー内部エラーが発生しました。"
  },
  {
    "id": "api.oauth.get_access_token.internal_user.app_error",
    "translation": "サーバーエラー: データベースからユーザーを取得中にサーバー内部エラーが発生しました。"
  },
  {
    "id": "api.oauth.get_access_token.missing_code.app_error",
    "translation": "不正なリクエスト: コードが存在しません。"
  },
  {
    "id": "api.oauth.get_access_token.missing_refresh_token.app_error",
    "translation": "不正なリクエスト: refresh_tokenが存在しません。"
  },
  {
    "id": "api.oauth.get_access_token.redirect_uri.app_error",
    "translation": "不正なリクエスト: 指定されたredirect_uriが認証コードのredirect_uriと一致しません。"
  },
  {
    "id": "api.oauth.get_access_token.refresh_token.app_error",
    "translation": "不正な権限付与: 不正なリフレッシュトークンです。"
  },
  {
    "id": "api.oauth.invalid_state_token.app_error",
    "translation": "不正な状態トークンです。"
  },
  {
    "id": "api.oauth.register_oauth_app.turn_off.app_error",
    "translation": "システム管理者はOAuth2サービスプロバイダーを無効にしています。"
  },
  {
    "id": "api.oauth.revoke_access_token.del_session.app_error",
    "translation": "データベースからセッションを削除できませんでした。"
  },
  {
    "id": "api.oauth.revoke_access_token.del_token.app_error",
    "translation": "データベースからアクセストークンを削除できませんでした。"
  },
  {
    "id": "api.oauth.revoke_access_token.get.app_error",
    "translation": "削除前にデータベースからアクセストークンを取得できませんでした。"
  },
  {
    "id": "api.oauth.singup_with_oauth.disabled.app_error",
    "translation": "ユーザーの利用登録は無効化されています。"
  },
  {
    "id": "api.oauth.singup_with_oauth.expired_link.app_error",
    "translation": "利用登録リンクは有効期限が切れています。"
  },
  {
    "id": "api.oauth.singup_with_oauth.invalid_link.app_error",
    "translation": "利用登録リンクが不正です。"
  },
  {
    "id": "api.outgoing_webhook.disabled.app_error",
    "translation": "外向きのウェブフックはシステム管理者によって無効にされています。"
  },
  {
    "id": "api.plugin.upload.array.app_error",
    "translation": "multipart/formリクエストのファイル配列が空です。"
  },
  {
    "id": "api.plugin.upload.file.app_error",
    "translation": "multipart/formリクエストのファイルを開けませんでした。"
  },
  {
    "id": "api.plugin.upload.no_file.app_error",
    "translation": "multipart/formリクエストにファイルが存在しません。"
  },
  {
    "id": "api.post.check_for_out_of_channel_mentions.message.multiple",
    "translation": "@{{.Usernames}}と@{{.LastUsername}}についての投稿が行われましたが、彼らはこのチャンネルには属していないため通知を受け取ることができませんでした。"
  },
  {
    "id": "api.post.check_for_out_of_channel_mentions.message.one",
    "translation": "@{{.Usernames}}についての投稿が行われましたが、彼らはこのチャンネルには属していないため通知を受け取ることができませんでした。"
  },
  {
    "id": "api.post.create_post.can_not_post_to_deleted.error",
    "translation": "削除済みのチャンネルには投稿できません。"
  },
  {
    "id": "api.post.create_post.channel_root_id.app_error",
    "translation": "RootIdパラメーターのChannelIdが不正です。"
  },
  {
    "id": "api.post.create_post.root_id.app_error",
    "translation": "RootIdパラメーターが不正です。"
  },
  {
    "id": "api.post.create_webhook_post.creating.app_error",
    "translation": "投稿を作成できません。"
  },
  {
    "id": "api.post.deduplicate_create_post.failed_to_get",
    "translation": "同一リクエストを繰り返すクライアントの重複を除去した後も、オリジナルの投稿を取得できませんでした。"
  },
  {
    "id": "api.post.deduplicate_create_post.pending",
    "translation": "別のクライアントから同一リクエストが送信されたため、投稿は拒否されました。"
  },
  {
    "id": "api.post.delete_post.can_not_delete_post_in_deleted.error",
    "translation": "削除されたチャンネルの投稿は削除できません。"
  },
  {
    "id": "api.post.disabled_all",
    "translation": "チャンネルに{{.Users}}以上のユーザーがいるため@allは無効化されています。"
  },
  {
    "id": "api.post.disabled_channel",
    "translation": "チャンネルに{{.Users}}以上のユーザーがいるため@channelは無効化されています。"
  },
  {
    "id": "api.post.disabled_here",
    "translation": "チャンネルに{{.Users}}以上のユーザーがいるため@hereは無効化されています。"
  },
  {
    "id": "api.post.do_action.action_id.app_error",
    "translation": "不正なアクションIDです。"
  },
  {
    "id": "api.post.do_action.action_integration.app_error",
    "translation": "アクション統合エラー。"
  },
  {
    "id": "api.post.get_message_for_notification.files_sent",
    "translation": {
      "other": "{{.Count}} ファイル送信: {{.Filenames}}{{.Count}} ファイル送信: {{.Filenames}}"
    }
  },
  {
    "id": "api.post.get_message_for_notification.images_sent",
    "translation": {
      "other": "{{.Count}} 画像送信: {{.Filenames}}{{.Count}} 画像送信: {{.Filenames}}"
    }
  },
  {
    "id": "api.post.link_preview_disabled.app_error",
    "translation": "リンクプレビュー機能はシステム管理者によって無効にされています。"
  },
  {
    "id": "api.post.patch_post.can_not_update_post_in_deleted.error",
    "translation": "削除されたチャンネルの投稿は更新できません。"
  },
  {
    "id": "api.post.send_notification_and_forget.push_channel_mention",
    "translation": " がチャンネルへ通知しました。"
  },
  {
    "id": "api.post.send_notification_and_forget.push_comment_on_post",
    "translation": " があなたの投稿へのコメントしました。"
  },
  {
    "id": "api.post.send_notification_and_forget.push_comment_on_thread",
    "translation": " があなたが参加しているスレッドへのコメントしました。"
  },
  {
    "id": "api.post.send_notifications_and_forget.push_explicit_mention",
    "translation": " があなたについての投稿を行いました。"
  },
  {
    "id": "api.post.send_notifications_and_forget.push_general_message",
    "translation": " がメッセージを投稿しました。"
  },
  {
    "id": "api.post.send_notifications_and_forget.push_image_only",
    "translation": " がファイルを添付しました。"
  },
  {
    "id": "api.post.send_notifications_and_forget.push_message",
    "translation": "あなたへメッセージを送信しました。"
  },
  {
    "id": "api.post.update_post.can_not_update_post_in_deleted.error",
    "translation": "削除されたチャンネルの投稿は更新できません。"
  },
  {
    "id": "api.post.update_post.find.app_error",
    "translation": "更新すべき投稿またはコメントが見付かりませんでした。"
  },
  {
    "id": "api.post.update_post.permissions_details.app_error",
    "translation": "既に削除されたIDです id={{.PostId}}。"
  },
  {
    "id": "api.post.update_post.permissions_time_limit.app_error",
    "translation": "投稿の編集は {{.timeLimit}} 秒間のみ有効です。詳細はシステム管理者に問い合わせてください。"
  },
  {
    "id": "api.post.update_post.system_message.app_error",
    "translation": "システムメッセージをアップデートできません。"
  },
  {
    "id": "api.post_get_post_by_id.get.app_error",
    "translation": "投稿を取得できません。"
  },
  {
    "id": "api.preference.delete_preferences.delete.app_error",
    "translation": "ユーザー設定を削除できませんでした。"
  },
  {
    "id": "api.preference.preferences_category.get.app_error",
    "translation": "ユーザー設定を取得できませんでした。"
  },
  {
    "id": "api.preference.update_preferences.set.app_error",
    "translation": "ユーザー設定を設定できませんでした。"
  },
  {
    "id": "api.reaction.delete.archived_channel.app_error",
    "translation": "アーカイブチャンネルのリアクションは削除できません。"
  },
  {
    "id": "api.reaction.save.archived_channel.app_error",
    "translation": "アーカイブチャンネルにはリアクションできません。"
  },
  {
    "id": "api.reaction.save_reaction.invalid.app_error",
    "translation": "リアクションが正しくありません。"
  },
  {
    "id": "api.reaction.save_reaction.user_id.app_error",
    "translation": "他のユーザーのリアクションを保存することはできません。"
  },
  {
    "id": "api.restricted_system_admin",
    "translation": "この操作は制限されたシステム管理者には禁止されています。"
  },
  {
    "id": "api.roles.patch_roles.license.error",
    "translation": "現在のライセンスは高度な権限設定をサポートしていません。"
  },
  {
    "id": "api.scheme.create_scheme.license.error",
    "translation": "現在のライセンスは権限スキームの作成をサポートしていません。"
  },
  {
    "id": "api.scheme.delete_scheme.license.error",
    "translation": "現在のライセンスは権限スキームの削除をサポートしていません"
  },
  {
    "id": "api.scheme.get_channels_for_scheme.scope.error",
    "translation": "与えられたスキームがチャンネルスキームではないため、チャンネルを取得できませんでした。"
  },
  {
    "id": "api.scheme.get_teams_for_scheme.scope.error",
    "translation": "与えられたスキームがチームスキームではないため、チームを取得できませんでした。"
  },
  {
    "id": "api.scheme.patch_scheme.license.error",
    "translation": "現在のライセンスは権限スキームの更新をサポートしていません"
  },
  {
    "id": "api.server.start_server.forward80to443.disabled_while_using_lets_encrypt",
    "translation": "LetsEncryptを使用する際は ポート80を443へ転送する を有効にしなければなりません"
  },
  {
    "id": "api.server.start_server.forward80to443.enabled_but_listening_on_wrong_port",
    "translation": "ポート %s で接続待ちをしているため、ポート80へのアクセスをポート443へ転送できません: プロキシサーバーを使用している場合、Forward80To443を無効にしてください"
  },
  {
    "id": "api.server.start_server.rate_limiting_memory_store",
    "translation": "投稿頻度制限のメモリー保存が初期化されていません。MemoryStoreSizeの設定を確認してください。"
  },
  {
    "id": "api.server.start_server.rate_limiting_rate_limiter",
    "translation": "投稿頻度制限を初期化できません。"
  },
  {
    "id": "api.server.start_server.starting.critical",
    "translation": "サーバー開始時にエラーになりました err:%v"
  },
  {
    "id": "api.slackimport.slack_add_bot_user.email_pwd",
    "translation": "電子メールアドレス {{.Email}} と パスワード {{.Password}} を持つ 統合機能/SlackBot のユーザーがインポートされました。\r\n"
  },
  {
    "id": "api.slackimport.slack_add_bot_user.unable_import",
    "translation": "統合機能/SlackBot のユーザー {{.Username}} がインポートできませんでした。\r\n"
  },
  {
    "id": "api.slackimport.slack_add_channels.added",
    "translation": "\r\nチャンネルが追加されました: \r\n"
  },
  {
    "id": "api.slackimport.slack_add_channels.failed_to_add_user",
    "translation": "チャンネルにSlackユーザー {{.Username}} を追加できませんでした。\r\n"
  },
  {
    "id": "api.slackimport.slack_add_channels.import_failed",
    "translation": "Slackチャンネル {{.DisplayName}} をインポートできませんでした。\r\n"
  },
  {
    "id": "api.slackimport.slack_add_channels.merge",
    "translation": "Slackチャンネル {{.DisplayName}} は有効なMattermostのチャンネルとして既に存在しています。両方のチャンネルがマージされます。\r\n"
  },
  {
    "id": "api.slackimport.slack_add_users.created",
    "translation": "\r\n ユーザーが作成されました:\r\n"
  },
  {
    "id": "api.slackimport.slack_add_users.email_pwd",
    "translation": "電子メールアドレス {{.Email}} とパスワード {{.Password}} を持つSlackがインポートされました。\r\n"
  },
  {
    "id": "api.slackimport.slack_add_users.merge_existing",
    "translation": "電子メールアドレス {{.Email}} とユーザー名 {{.Username}} を持つ既存のMattermostユーザーとSlackユーザーをマージしました。\r\n"
  },
  {
    "id": "api.slackimport.slack_add_users.merge_existing_failed",
    "translation": "電子メールアドレス {{.Email}} とユーザー名 {{.Username}} を持つ既存のMattermostユーザーとSlackユーザーをマージしましたが、そのユーザーをチームに追加できませんでした。\r\n"
  },
  {
    "id": "api.slackimport.slack_add_users.missing_email_address",
    "translation": "Slackエクスポートにユーザー {{.Username}} の電子メールアドレスが存在しません。プレースホルダーとして {{.Email}} が利用されます。システムにログインした時、そのユーザーは電子メールアドレスを更新する必要があります。\r\n"
  },
  {
    "id": "api.slackimport.slack_add_users.unable_import",
    "translation": "Slackユーザーをインポートできません: {{.Username}}\r\n"
  },
  {
    "id": "api.slackimport.slack_import.log",
    "translation": "Mattermost Slackインポートログ\r\n"
  },
  {
    "id": "api.slackimport.slack_import.note1",
    "translation": "- 投稿のうちいくつかはインポートされませんでした。このインポートプログラムではサポートされません。\r\n"
  },
  {
    "id": "api.slackimport.slack_import.note2",
    "translation": "- Slack botの投稿は現在サポートされていません。\r\n"
  },
  {
    "id": "api.slackimport.slack_import.note3",
    "translation": "- 詳細なエラーはサーバーログを確認してください。\r\n"
  },
  {
    "id": "api.slackimport.slack_import.notes",
    "translation": "\r\n注意事項: \r\n"
  },
  {
    "id": "api.slackimport.slack_import.open.app_error",
    "translation": "ファイルを開けませんでした: {{.Filename}}。\r\n"
  },
  {
    "id": "api.slackimport.slack_import.team_fail",
    "translation": "インポートするチームを取得できませんでした。\r\n"
  },
  {
    "id": "api.slackimport.slack_import.zip.app_error",
    "translation": "Slackエクスポートのzipファイルを開けませんでした。\r\n"
  },
  {
    "id": "api.status.user_not_found.app_error",
    "translation": "ユーザーが見付かりません。"
  },
  {
    "id": "api.team.add_user_to_team.added",
    "translation": "%v は %v によってチームに追加されました。"
  },
  {
    "id": "api.team.add_user_to_team.missing_parameter.app_error",
    "translation": "チームにユーザーを追加するにはパラメーターが必要です。"
  },
  {
    "id": "api.team.get_invite_info.not_open_team",
    "translation": "誰でも招待できるチームではないので、招待機能は無効です。"
  },
  {
    "id": "api.team.get_team_icon.filesettings_no_driver.app_error",
    "translation": "ファイル設定のドライバー名が不正です。  'local'または'amazons3'にしてください。"
  },
  {
    "id": "api.team.get_team_icon.read_file.app_error",
    "translation": "チームアイコンファイルを読み込めません。"
  },
  {
    "id": "api.team.import_team.array.app_error",
    "translation": "リクエストの'file'以下の配列が空です。"
  },
  {
    "id": "api.team.import_team.integer.app_error",
    "translation": "ファイルサイズが整数ではありません。"
  },
  {
    "id": "api.team.import_team.no_file.app_error",
    "translation": "リクエストの'file'以下にファイルがありません。"
  },
  {
    "id": "api.team.import_team.no_import_from.app_error",
    "translation": "不正なリクエスト: importFromが存在しません。"
  },
  {
    "id": "api.team.import_team.open.app_error",
    "translation": "ファイルを開けません。"
  },
  {
    "id": "api.team.import_team.parse.app_error",
    "translation": "マルチパートフォームを解析できません。"
  },
  {
    "id": "api.team.import_team.unavailable.app_error",
    "translation": "不正なリクエスト: ファイルサイズ項目が存在しません。"
  },
  {
    "id": "api.team.invite_members.disabled.app_error",
    "translation": "招待メールは無効化されています。"
  },
  {
    "id": "api.team.invite_members.invalid_email.app_error",
    "translation": "以下の電子メールアドレスのドメインは許可されていません: {{.Addresses}}。詳細についてはシステム管理者に問い合わせてください。"
  },
  {
    "id": "api.team.invite_members.no_one.app_error",
    "translation": "誰も招待しません。"
  },
  {
    "id": "api.team.is_team_creation_allowed.disabled.app_error",
    "translation": "チーム作成は無効になっています。詳細はシステム管理者に問い合わせてください。"
  },
  {
    "id": "api.team.is_team_creation_allowed.domain.app_error",
    "translation": "電子メールアドレスが特定のドメイン(例えば、@example.com)である必要があります。詳細はシステム管理者に問い合わせてください。"
  },
  {
    "id": "api.team.join_team.post_and_forget",
    "translation": "%v がチームに参加しました。"
  },
  {
    "id": "api.team.join_user_to_team.allowed_domains.app_error",
    "translation": "電子メールアドレスが特定のドメイン(例えば、@example.com)である必要があります。詳細はチーム管理者かシステム管理者に問い合わせてください。"
  },
  {
    "id": "api.team.leave.left",
    "translation": "%v はチームから脱退しました。"
  },
  {
    "id": "api.team.move_channel.post.error",
    "translation": "チャンネル移動メッセージを投稿できませんでした。"
  },
  {
    "id": "api.team.move_channel.success",
    "translation": "このチャンネルは %v からこのチームへ移動されました。"
  },
  {
    "id": "api.team.remove_team_icon.get_team.app_error",
    "translation": "チームの取得中にエラーが発生しました。"
  },
  {
    "id": "api.team.remove_user_from_team.missing.app_error",
    "translation": "ユーザーはこのチームの一員ではありません。"
  },
  {
    "id": "api.team.remove_user_from_team.removed",
    "translation": "%v はチームから削除されました。"
  },
  {
    "id": "api.team.set_team_icon.array.app_error",
    "translation": "リクエストの'image'以下の配列が空です。"
  },
  {
    "id": "api.team.set_team_icon.decode.app_error",
    "translation": "チームアイコンをデコードできませんでした。"
  },
  {
    "id": "api.team.set_team_icon.encode.app_error",
    "translation": "チームアイコンをエンコードできませんでした。"
  },
  {
    "id": "api.team.set_team_icon.get_team.app_error",
    "translation": "チームの取得中にエラーが発生しました。"
  },
  {
    "id": "api.team.set_team_icon.no_file.app_error",
    "translation": "リクエストの'image'以下にファイルがありません。"
  },
  {
    "id": "api.team.set_team_icon.open.app_error",
    "translation": "画像ファイルを開けません。"
  },
  {
    "id": "api.team.set_team_icon.parse.app_error",
    "translation": "マルチパートフォームを解析できません。"
  },
  {
    "id": "api.team.set_team_icon.storage.app_error",
    "translation": "チームアイコンをアップロードできません。画像ストレージが設定されていません。"
  },
  {
    "id": "api.team.set_team_icon.too_large.app_error",
    "translation": "チームアイコンをアップロードできません。ファイルが大き過ぎます。"
  },
  {
    "id": "api.team.set_team_icon.write_file.app_error",
    "translation": "チームアイコンを保存できませんでした。"
  },
  {
    "id": "api.team.team_icon.update.app_error",
    "translation": "チームアイコンの取得中にエラーが発生しました。"
  },
  {
    "id": "api.team.update_member_roles.not_a_member",
    "translation": "指定されたユーザーは指定されたチームに所属していません。"
  },
  {
    "id": "api.team.update_restricted_domains.mismatch.app_error",
    "translation": "チームを{{.Domain}}に制限することはシステム設定により許可されていません。詳細はシステム管理者に問い合わせてください。"
  },
  {
    "id": "api.team.update_team_scheme.license.error",
    "translation": "現在のライセンスはチームのスキームの更新をサポートしていません"
  },
  {
    "id": "api.team.update_team_scheme.scheme_scope.error",
    "translation": "与えられたスキームがチームスキームではないため、チームへスキームを設定できません。"
  },
  {
    "id": "api.templates.deactivate_body.info",
    "translation": "{{ .SiteURL }}で、あなたのアカウントは無効化されました。"
  },
  {
    "id": "api.templates.deactivate_body.title",
    "translation": "{{ .ServerURL }} のあなたのアカウントは無効化されています"
  },
  {
    "id": "api.templates.deactivate_body.warning",
    "translation": "この変更があなたによって行われていない場合、もしくはあなたのアカウントを再度有効化したい場合はシステム管理者に連絡してください。"
  },
  {
    "id": "api.templates.deactivate_subject",
    "translation": "[{{ .SiteName }}] {{ .ServerURL }} のあなたのアカウントは無効化されています"
  },
  {
    "id": "api.templates.email_change_body.info",
    "translation": "{{.TeamDisplayName}} であなたの電子メールアドレスが {{.NewEmail}} に変更されました。"
  },
  {
    "id": "api.templates.email_change_body.title",
    "translation": "あなたは電子メールアドレスを更新しました"
  },
  {
    "id": "api.templates.email_change_subject",
    "translation": "[{{ .SiteName }}] あなたの電子メールアドレスが変更されました"
  },
  {
    "id": "api.templates.email_change_verify_body.button",
    "translation": "電子メールアドレスを確認する"
  },
  {
    "id": "api.templates.email_change_verify_body.info",
    "translation": "{{.TeamDisplayName}}用の電子メールアドレスを更新完了するには、以下のリンクをクリックし、正しい電子メールアドレスであることを確認してください。"
  },
  {
    "id": "api.templates.email_change_verify_body.title",
    "translation": "あなたは電子メールアドレスを更新しました"
  },
  {
    "id": "api.templates.email_change_verify_subject",
    "translation": "[{{ .SiteName }}] 新しい電子メールアドレスを確認してください"
  },
  {
    "id": "api.templates.email_footer",
    "translation": "通知設定を変更するには、チームにログインしアカウント設定から通知を選択してください。"
  },
  {
    "id": "api.templates.email_info1",
    "translation": "質問がある場合は私たちに連絡してください: "
  },
  {
    "id": "api.templates.email_info2",
    "translation": "よろしくお願いします。"
  },
  {
    "id": "api.templates.email_info3",
    "translation": "{{.SiteName}} チーム"
  },
  {
    "id": "api.templates.email_organization",
    "translation": "送信者: "
  },
  {
    "id": "api.templates.email_warning",
    "translation": "この変更があなたによって行われたものでない場合、システム管理者に連絡してください。"
  },
  {
    "id": "api.templates.invite_body.button",
    "translation": "今すぐ参加する"
  },
  {
    "id": "api.templates.invite_body.title",
    "translation": "{{ .SenderName }}は、あなたを{{ .TeamDisplayName }}チームに招待しました。"
  },
  {
    "id": "api.templates.invite_subject",
    "translation": "[{{ .SiteName }}] {{ .SenderName }} があなたを {{ .TeamDisplayName }} チームに招待しました"
  },
  {
    "id": "api.templates.mfa_activated_body.info",
    "translation": "多要素認証が {{ .SiteURL }} のあなたのアカウントに追加されました。"
  },
  {
    "id": "api.templates.mfa_activated_body.title",
    "translation": "多要素認証が追加されました"
  },
  {
    "id": "api.templates.mfa_change_subject",
    "translation": "[{{ .SiteName }}] あなたの多要素認証が更新されました"
  },
  {
    "id": "api.templates.mfa_deactivated_body.info",
    "translation": "多要素認証が {{ .SiteURL }} のあなたのアカウントから削除されました。"
  },
  {
    "id": "api.templates.mfa_deactivated_body.title",
    "translation": "多要素認証が削除されました"
  },
  {
    "id": "api.templates.password_change_body.info",
    "translation": "{{.Method}} によって {{ .TeamURL }} の {{.TeamDisplayName}} のあなたのパスワードが更新されました。"
  },
  {
    "id": "api.templates.password_change_body.title",
    "translation": "パスワードが更新されました"
  },
  {
    "id": "api.templates.password_change_subject",
    "translation": "[{{ .SiteName }}] あなたのパスワードが更新されました"
  },
  {
    "id": "api.templates.post_body.button",
    "translation": "投稿を確認する"
  },
  {
    "id": "api.templates.reset_body.button",
    "translation": "パスワードの初期化"
  },
  {
    "id": "api.templates.reset_body.title",
    "translation": "パスワードをリセットする"
  },
  {
    "id": "api.templates.reset_subject",
    "translation": "[{{ .SiteName }}] あなたのパスワードを初期化しました"
  },
  {
    "id": "api.templates.signin_change_email.body.info",
    "translation": "{{ .SiteName }}の {{.Method}} へのサインイン方法を更新しました。"
  },
  {
    "id": "api.templates.signin_change_email.body.method_email",
    "translation": "電子メールアドレスとパスワード"
  },
  {
    "id": "api.templates.signin_change_email.body.title",
    "translation": "サインイン方法を更新しました"
  },
  {
    "id": "api.templates.signin_change_email.subject",
    "translation": "[{{ .SiteName }}] あなたのパスワードが更新されました"
  },
  {
    "id": "api.templates.user_access_token_body.info",
    "translation": "{{ .SiteURL }}のあなたのアカウントにパーソナルアクセストークンが追加されました。 {{.SiteName}}へあなたのアカウントでアクセスするために利用できます。"
  },
  {
    "id": "api.templates.user_access_token_body.title",
    "translation": "パーソナルアクセストークンがあなたのアカウントに追加されました"
  },
  {
    "id": "api.templates.user_access_token_subject",
    "translation": "[{{ .SiteName }}] パーソナルアクセストークンがあなたのアカウントに追加されました"
  },
  {
    "id": "api.templates.username_change_body.info",
    "translation": "{{.TeamDisplayName}} のあなたのユーザー名は {{.NewUsername}} に変更されました。"
  },
  {
    "id": "api.templates.username_change_body.title",
    "translation": "あなたはユーザー名を更新しました"
  },
  {
    "id": "api.templates.username_change_subject",
    "translation": "[{{ .SiteName }}] あなたのユーザー名が変更されました"
  },
  {
    "id": "api.templates.verify_body.button",
    "translation": "電子メールアドレスを確認する"
  },
  {
    "id": "api.templates.verify_body.info",
    "translation": "この電子メールアドレスがMattermostアカウントの作成に使用されました。"
  },
  {
    "id": "api.templates.verify_body.title",
    "translation": "電子メールアドレスを確認してください"
  },
  {
    "id": "api.templates.verify_subject",
    "translation": "[{{ .SiteName }}] 電子メール確認"
  },
  {
    "id": "api.templates.welcome_body.app_download_info",
    "translation": "PC / Mac / iOS / Android 用のアプリをダウンロードして最高の体験を。"
  },
  {
    "id": "api.templates.welcome_body.button",
    "translation": "電子メールアドレスを確認する"
  },
  {
    "id": "api.templates.welcome_body.info",
    "translation": "この電子メールアドレスがMattermostアカウントの作成に使用されました。"
  },
  {
    "id": "api.templates.welcome_body.title",
    "translation": "チームへようこそ"
  },
  {
    "id": "api.templates.welcome_subject",
    "translation": "[{{ .SiteName }}] {{ .ServerURL }}に参加しました"
  },
  {
    "id": "api.user.activate_mfa.email_and_ldap_only.app_error",
    "translation": "多要素認証はこのアカウントタイプでは使用できません。"
  },
  {
    "id": "api.user.add_direct_channels_and_forget.failed.error",
    "translation": "ユーザーにダイレクトチャンネルの設定を追加できませんでした user_id={{.UserId}}, team_id={{.TeamId}}, err={{.Error}}"
  },
  {
    "id": "api.user.authorize_oauth_user.bad_response.app_error",
    "translation": "トークンのリクエストで不正なレスポンスが返って来ました。"
  },
  {
    "id": "api.user.authorize_oauth_user.bad_token.app_error",
    "translation": "トークンの形式が不正です。"
  },
  {
    "id": "api.user.authorize_oauth_user.invalid_state.app_error",
    "translation": "不正な状態"
  },
  {
    "id": "api.user.authorize_oauth_user.missing.app_error",
    "translation": "アクセストークンがありません。"
  },
  {
    "id": "api.user.authorize_oauth_user.response.app_error",
    "translation": "OAuthサービスプロバイダから無効なレスポンスを受け取りました。"
  },
  {
    "id": "api.user.authorize_oauth_user.service.app_error",
    "translation": "{{.Service}}へのトークンのリクエストが失敗しました。"
  },
  {
    "id": "api.user.authorize_oauth_user.token_failed.app_error",
    "translation": "トークンのリクエストが失敗しました。"
  },
  {
    "id": "api.user.authorize_oauth_user.unsupported.app_error",
    "translation": "OAuth 2.0 を通じた {{.Service}} SSOはこのサーバーでは利用できません。"
  },
  {
    "id": "api.user.check_user_login_attempts.too_many.app_error",
    "translation": "パスワードを間違えて入力した回数が多過ぎるため、あなたのアカウントはロックされました。パスワードを初期化してください。"
  },
  {
    "id": "api.user.check_user_mfa.bad_code.app_error",
    "translation": "不正な多要素認証トークンです。"
  },
  {
    "id": "api.user.check_user_password.invalid.app_error",
    "translation": "パスワードが正しくないためログインできません。"
  },
  {
    "id": "api.user.complete_switch_with_oauth.blank_email.app_error",
    "translation": "空白の電子メール。"
  },
  {
    "id": "api.user.complete_switch_with_oauth.parse.app_error",
    "translation": "{{.Service}}ユーザーオブジェクトから認証データを読み込めませんでした。"
  },
  {
    "id": "api.user.create_email_token.error",
    "translation": "電子メール確認のトークンデータを生成できませんでした"
  },
  {
    "id": "api.user.create_oauth_user.already_attached.app_error",
    "translation": "{{.Service}}以外のサインイン方法を使ってその電子メールアドレスを関連付けられたアカウントが既に存在します。{{.Auth}}でサインインしてください。"
  },
  {
    "id": "api.user.create_oauth_user.create.app_error",
    "translation": "{{.Service}}ユーザーオブジェクトからユーザーを作成できませんでした。"
  },
  {
    "id": "api.user.create_profile_image.default_font.app_error",
    "translation": "デフォルトのプロフィール画像の文字を作成できませんでした。"
  },
  {
    "id": "api.user.create_profile_image.encode.app_error",
    "translation": "デフォルトのプロフィール画像をエンコードできませんでした。"
  },
  {
    "id": "api.user.create_profile_image.initial.app_error",
    "translation": "デフォルトのプロフィール画像にユーザーのイニシャルを追加できませんでした。"
  },
  {
    "id": "api.user.create_user.accepted_domain.app_error",
    "translation": "あなたの指定した電子メールアドレスのドメインは許可されていません。システム管理者に連絡するか他の電子メールアドレスで利用登録してください。"
  },
  {
    "id": "api.user.create_user.disabled.app_error",
    "translation": "ユーザーの作成は無効です。"
  },
  {
    "id": "api.user.create_user.no_open_server",
    "translation": "このサーバーは誰でも自由に利用登録できるように設定されていません。システム管理者に招待してもらってください。"
  },
  {
    "id": "api.user.create_user.signup_email_disabled.app_error",
    "translation": "電子メールによるチームへの利用登録は無効です。"
  },
  {
    "id": "api.user.create_user.signup_link_expired.app_error",
    "translation": "利用登録リンクは有効期限が切れています。"
  },
  {
    "id": "api.user.create_user.signup_link_invalid.app_error",
    "translation": "利用登録リンクが不正です。"
  },
  {
    "id": "api.user.email_to_ldap.not_available.app_error",
    "translation": "このサーバーではAD/LDAPは利用できません。"
  },
  {
    "id": "api.user.email_to_oauth.not_available.app_error",
    "translation": "認証委譲は、このサーバーでは設定されていないか利用不可になっています。"
  },
  {
    "id": "api.user.get_user_by_email.permissions.app_error",
    "translation": "電子メールからユーザーを取得できませんでした。"
  },
  {
    "id": "api.user.ldap_to_email.not_available.app_error",
    "translation": "このサーバーではAD/LDAPは利用できません。"
  },
  {
    "id": "api.user.ldap_to_email.not_ldap_account.app_error",
    "translation": "このユーザーアカウントはAD/LDAPを使っていません。"
  },
  {
    "id": "api.user.login.blank_pwd.app_error",
    "translation": "パスワード欄は空欄にできません"
  },
  {
    "id": "api.user.login.bot_login_forbidden.app_error",
    "translation": "Bot login is forbidden。"
  },
  {
    "id": "api.user.login.client_side_cert.certificate.app_error",
    "translation": "有効な証明書が無い状態で、実験的な機能である ClientSideCert でのサインインを試みました。"
  },
  {
    "id": "api.user.login.client_side_cert.license.app_error",
    "translation": "有効なエンタープライズライセンスが無い状態で、実験的な機能である ClientSideCertEnable の使用を試みています。"
  },
  {
    "id": "api.user.login.inactive.app_error",
    "translation": "あなたのアカウントが無効化されているためログインできませんでした。  システム管理者に連絡してください。"
  },
  {
    "id": "api.user.login.not_verified.app_error",
    "translation": "電子メールアドレスが確認できていないためログインできません。"
  },
  {
    "id": "api.user.login.use_auth_service.app_error",
    "translation": "{{.AuthService}}を使ってサインインしてください。"
  },
  {
    "id": "api.user.login_by_oauth.bot_login_forbidden.app_error",
    "translation": "Botのログインは禁止されています。"
  },
  {
    "id": "api.user.login_by_oauth.not_available.app_error",
    "translation": "このサーバーではOAuth 2.0を利用した{{.Service}}のシングルサインオンは利用できません。"
  },
  {
    "id": "api.user.login_by_oauth.parse.app_error",
    "translation": "{{.Service}}ユーザーオブジェクトの認証データを読み込めません。"
  },
  {
    "id": "api.user.login_ldap.not_available.app_error",
    "translation": "このサーバーではAD/LDAPは利用できません。"
  },
  {
    "id": "api.user.oauth_to_email.context.app_error",
    "translation": "user_idが一致しないためパスワードを更新できません。"
  },
  {
    "id": "api.user.oauth_to_email.not_available.app_error",
    "translation": "認証委譲はこのサーバーでは設定されていないか利用不可になっています。"
  },
  {
    "id": "api.user.reset_password.broken_token.app_error",
    "translation": "パスワード初期化トークンが不正です。"
  },
  {
    "id": "api.user.reset_password.invalid_link.app_error",
    "translation": "パスワード初期化リンクが不正です。"
  },
  {
    "id": "api.user.reset_password.link_expired.app_error",
    "translation": "パスワード初期化リンクの期限が切れています。"
  },
  {
    "id": "api.user.reset_password.method",
    "translation": "パスワード初期化リンクを使う"
  },
  {
    "id": "api.user.reset_password.sso.app_error",
    "translation": "シングルサインオンのパスワードを初期化することはできません。"
  },
  {
    "id": "api.user.saml.not_available.app_error",
    "translation": "SAML 2.0 は、このサーバーでは設定されていないかサポートされていません。"
  },
  {
    "id": "api.user.send_deactivate_email_and_forget.failed.error",
    "translation": "無効化されたアカウントへ電子メールを送信できませんでした"
  },
  {
    "id": "api.user.send_email_change_verify_email_and_forget.error",
    "translation": "電子メールアドレス変更確認の電子メールを送信できませんでした"
  },
  {
    "id": "api.user.send_password_reset.send.app_error",
    "translation": "パスワードを初期化するための電子メールを送信できませんでした。"
  },
  {
    "id": "api.user.send_password_reset.sso.app_error",
    "translation": "シングルサインオンのパスワードを初期化することはできません。"
  },
  {
    "id": "api.user.send_sign_in_change_email_and_forget.error",
    "translation": "パスワード更新の電子メールを送信できませんでした"
  },
  {
    "id": "api.user.send_verify_email_and_forget.failed.error",
    "translation": "確認の電子メールを送信できませんでした"
  },
  {
    "id": "api.user.update_active.not_enable.app_error",
    "translation": "この機能は有効でないため、あなた自身を無効化することはできません。システム管理者に連絡してください。"
  },
  {
    "id": "api.user.update_active.permissions.app_error",
    "translation": "あなたには必要な権限が付与されていません。"
  },
  {
    "id": "api.user.update_oauth_user_attrs.get_user.app_error",
    "translation": "{{.Service}}ユーザーオブジェクトからユーザーを取得できませんでした。"
  },
  {
    "id": "api.user.update_password.context.app_error",
    "translation": "user_idが一致しないためパスワードを更新できませんでした。"
  },
  {
    "id": "api.user.update_password.failed.app_error",
    "translation": "パスワードの更新できません。"
  },
  {
    "id": "api.user.update_password.incorrect.app_error",
    "translation": "入力された「現在のパスワード」が正しくありません。Caps Lockキーの状態を確認しもう一度入力してください。"
  },
  {
    "id": "api.user.update_password.menu",
    "translation": "設定メニューを使う"
  },
  {
    "id": "api.user.update_password.oauth.app_error",
    "translation": "OAuthサービスを使ってログインしているのでパスワードを更新することはできませんでした。"
  },
  {
    "id": "api.user.update_password.valid_account.app_error",
    "translation": "有効なアカウントが見付からないためパスワードを更新できませんでした。"
  },
  {
    "id": "api.user.upload_profile_user.array.app_error",
    "translation": "リクエストの'image'以下の配列が空です。"
  },
  {
    "id": "api.user.upload_profile_user.decode.app_error",
    "translation": "プロフィール画像をデコードできませんでした。"
  },
  {
    "id": "api.user.upload_profile_user.encode.app_error",
    "translation": "プロフィール画像をエンコードできませんでした。"
  },
  {
    "id": "api.user.upload_profile_user.no_file.app_error",
    "translation": "リクエストの'image'以下にファイルがありません。"
  },
  {
    "id": "api.user.upload_profile_user.open.app_error",
    "translation": "画像ファイルを開けません。"
  },
  {
    "id": "api.user.upload_profile_user.parse.app_error",
    "translation": "マルチパートフォームを解析できません。"
  },
  {
    "id": "api.user.upload_profile_user.storage.app_error",
    "translation": "ファイルをアップロードできません。画像ストレージが設定されていません。"
  },
  {
    "id": "api.user.upload_profile_user.too_large.app_error",
    "translation": "プロフィール画像をアップロードできません。ファイルが大き過ぎます。"
  },
  {
    "id": "api.user.upload_profile_user.upload_profile.app_error",
    "translation": "プロフィール画像をアップロードできませんでした。"
  },
  {
    "id": "api.user.verify_email.bad_link.app_error",
    "translation": "不正な電子メール確認リンクです。"
  },
  {
    "id": "api.user.verify_email.broken_token.app_error",
    "translation": "電子メールトークンタイプの検証エラー。"
  },
  {
    "id": "api.user.verify_email.link_expired.app_error",
    "translation": "電子メール確認リンクは有効期限がきれています。"
  },
  {
    "id": "api.user.verify_email.token_parse.error",
    "translation": "電子メール確認のトークンデータを解析できませんでした"
  },
  {
    "id": "api.web_socket.connect.upgrade.app_error",
    "translation": "ウェブソケット接続をアップグレードできませんでした。"
  },
  {
    "id": "api.web_socket_router.bad_action.app_error",
    "translation": "不明なウェブソケット操作です。"
  },
  {
    "id": "api.web_socket_router.bad_seq.app_error",
    "translation": "ウェブソケットメッセージのシーケンスが不正です。"
  },
  {
    "id": "api.web_socket_router.no_action.app_error",
    "translation": "ウェブソケット操作がありません。"
  },
  {
    "id": "api.web_socket_router.not_authenticated.app_error",
    "translation": "未認証のウェブソケット接続です。ログインしてから再度実行してください。"
  },
  {
    "id": "api.webhook.create_outgoing.intersect.app_error",
    "translation": "同一のチャンネルからの外向きのウェブフックには、同一のトリガーワード/コールバックURLを指定できません。"
  },
  {
    "id": "api.webhook.create_outgoing.not_open.app_error",
    "translation": "外向きのウェブフックは、公開チャンネルに対してのみ作成できます。"
  },
  {
    "id": "api.webhook.create_outgoing.permissions.app_error",
    "translation": "外向きのウェブフックを作成するのに十分な権限が付与されていません。"
  },
  {
    "id": "api.webhook.create_outgoing.triggers.app_error",
    "translation": "trigger_wordsまたはchannel_idを設定してください。"
  },
  {
    "id": "api.webhook.incoming.error",
    "translation": "内向きのウェブフックのマルチパートペイロードをデコードできませんでした。"
  },
  {
    "id": "api.webhook.team_mismatch.app_error",
    "translation": "他チームのウェブフックは更新できません。"
  },
  {
    "id": "api.webhook.update_outgoing.intersect.app_error",
    "translation": "同一のチャンネルからの外向きのウェブフックには、同一のトリガーワード/コールバックURLを指定できません。"
  },
  {
    "id": "api.websocket_handler.invalid_param.app_error",
    "translation": "不正な{{.Name}}パラメーターです。"
  },
  {
    "id": "app.admin.test_email.failure",
    "translation": "接続できませんでした: {{.Error}}"
  },
  {
    "id": "app.channel.create_channel.no_team_id.app_error",
    "translation": "チャンネルを作成するにはチームIDを指定しなければなりません。"
  },
  {
    "id": "app.channel.move_channel.members_do_not_match.error",
    "translation": "すべてのメンバーが異動先のチームのメンバーになるまでチャンネルを移動することはできません。"
  },
  {
    "id": "app.channel.post_update_channel_purpose_message.post.error",
    "translation": "チャンネルの目的メッセージを投稿できませんでした"
  },
  {
    "id": "app.channel.post_update_channel_purpose_message.removed",
    "translation": "%sがチャンネルヘッダーを削除しました(これまでは%sでした)"
  },
  {
    "id": "app.channel.post_update_channel_purpose_message.retrieve_user.error",
    "translation": "チャンネルの目的メッセージ %v を更新する際にユーザーを取得できませんでした"
  },
  {
    "id": "app.channel.post_update_channel_purpose_message.updated_from",
    "translation": "%s がチャンネルの目的を %s から %s に更新しました"
  },
  {
    "id": "app.channel.post_update_channel_purpose_message.updated_to",
    "translation": "%s がチャンネルの目的を %s に更新しました"
  },
  {
    "id": "app.export.export_write_line.io_writer.error",
    "translation": "エクスポートデータを書き込む際にエラーが発生しました。"
  },
  {
    "id": "app.export.export_write_line.json_marshall.error",
    "translation": "エクスポートのためのJSONデータへの変換中にエラーが発生しました。"
  },
  {
    "id": "app.import.attachment.bad_file.error",
    "translation": "ファイル読み込みエラー: \"{{.FilePath}}\""
  },
  {
    "id": "app.import.attachment.file_upload.error",
    "translation": "ファイルアップロードエラー: \"{{.FilePath}}\""
  },
  {
    "id": "app.import.bulk_import.file_scan.error",
    "translation": "インポートデータファイルの読み込み中にエラーが発生しました。"
  },
  {
    "id": "app.import.bulk_import.json_decode.error",
    "translation": "JSONをデコードできませんでした。"
  },
  {
    "id": "app.import.bulk_import.unsupported_version.error",
    "translation": "データインポートファイルのバージョンが間違っているか、見つかりません。インポートファイルの最初のオブジェクトにバージョンがあるか確認し、再度実行してください。"
  },
  {
    "id": "app.import.emoji.bad_file.error",
    "translation": "インポートする絵文字画像ファイルを読み込む際にエラーが発生しました。絵文字名: \"{{.EmojiName}}\""
  },
  {
    "id": "app.import.import_channel.scheme_deleted.error",
    "translation": "削除されたスキームを使用するようチャンネルに設定することはできません。"
  },
  {
    "id": "app.import.import_channel.scheme_wrong_scope.error",
    "translation": "チャンネルはチャンネル向けスキーマに割り当てられていなければなりません。"
  },
  {
    "id": "app.import.import_channel.team_not_found.error",
    "translation": "チャンネルのインポート中にエラーが発生しました。 名前 \"{{.TeamName}}\" のチームが見つかりません。"
  },
  {
    "id": "app.import.import_direct_channel.create_direct_channel.error",
    "translation": "ダイレクトチャンネルを作成できませんでした"
  },
  {
    "id": "app.import.import_direct_channel.create_group_channel.error",
    "translation": "グループチャンネルを作成できませんでした"
  },
  {
    "id": "app.import.import_direct_channel.update_header_failed.error",
    "translation": "ダイレクトチャンネルのヘッダーを更新できませんでした"
  },
  {
    "id": "app.import.import_direct_post.create_direct_channel.error",
    "translation": "ダイレクトチャンネルを取得できませんでした"
  },
  {
    "id": "app.import.import_direct_post.create_group_channel.error",
    "translation": "グループチャンネルを取得できませんでした"
  },
  {
    "id": "app.import.import_line.null_channel.error",
    "translation": "インポートデータに \"channel\" という型がありましたが、そのチャンネルのオブジェクトがnullでした。"
  },
  {
    "id": "app.import.import_line.null_direct_channel.error",
    "translation": "インポートデータに \"direct_channel\" という型がありましたが、そのダイレクトチャンネルのオブジェクトがnullでした。"
  },
  {
    "id": "app.import.import_line.null_direct_post.error",
    "translation": "インポートデータに \"direct_post\" という型がありましたが、そのダイレクト投稿のオブジェクトがnullでした。"
  },
  {
    "id": "app.import.import_line.null_emoji.error",
    "translation": "インポートデータに \"emoji\" という型がありましたが、その絵文字のオブジェクトがnullでした。"
  },
  {
    "id": "app.import.import_line.null_post.error",
    "translation": "インポートデータに \"post\" という型がありましたが、その投稿のオブジェクトがnullでした。"
  },
  {
    "id": "app.import.import_line.null_scheme.error",
    "translation": "インポートデータに \"scheme\" という行がありましたが、そのスキームのオブジェクトがnullでした。"
  },
  {
    "id": "app.import.import_line.null_team.error",
    "translation": "インポートデータに \"team\" という型がありましたが、そのチームのオブジェクトがnullでした。"
  },
  {
    "id": "app.import.import_line.null_user.error",
    "translation": "インポートデータに \"user\" という型がありましたが、そのユーザーのオブジェクトはnullです。"
  },
  {
    "id": "app.import.import_line.unknown_line_type.error",
    "translation": "インポートデータに不明な型 \"{{.Type}}\"がありました。"
  },
  {
    "id": "app.import.import_post.channel_not_found.error",
    "translation": "投稿のインポート中にエラーが発生しました。 名前 \"{{.ChannelName}}\" のチャンネルが見つかりません。"
  },
  {
    "id": "app.import.import_post.save_preferences.error",
    "translation": "投稿のインポートでエラーが発生しました。設定を保存できませんでした。"
  },
  {
    "id": "app.import.import_post.user_not_found.error",
    "translation": "投稿のインポート中にエラーが発生しました。 名前 \"{{.Username}}\" のユーザーが見つかりません。"
  },
  {
    "id": "app.import.import_scheme.scope_change.error",
    "translation": "一括インポート処理は、既に存在するスキームのスコープを変更できません。"
  },
  {
    "id": "app.import.import_team.scheme_deleted.error",
    "translation": "削除されたスキームを使用するようチームに設定することはできません。"
  },
  {
    "id": "app.import.import_team.scheme_wrong_scope.error",
    "translation": "チームはチーム向けのスキームに割り当てられていなければなりません。"
  },
  {
    "id": "app.import.import_user.save_preferences.error",
    "translation": "ユーザー設定のインポートでエラーが発生しました。設定を保存できません。"
  },
  {
    "id": "app.import.import_user_channels.save_preferences.error",
    "translation": "チャンネルメンバーシップのインポートでエラーが発生しました。設定を保存できませんでした。"
  },
  {
    "id": "app.import.process_import_data_file_version_line.invalid_version.error",
    "translation": "データインポートファイルのバージョンが読み込めませんでした。"
  },
  {
    "id": "app.import.validate_channel_import_data.display_name_length.error",
    "translation": "チャンネルの表示名の長さが制限を超えています。"
  },
  {
    "id": "app.import.validate_channel_import_data.display_name_missing.error",
    "translation": "必須のチャンネル設定値 display_name が存在しません"
  },
  {
    "id": "app.import.validate_channel_import_data.header_length.error",
    "translation": "チャンネルヘッダーが長すぎます。"
  },
  {
    "id": "app.import.validate_channel_import_data.name_characters.error",
    "translation": "チャンネル名が不正な文字を含んでいます。"
  },
  {
    "id": "app.import.validate_channel_import_data.name_length.error",
    "translation": "チャンネル名が長すぎます。"
  },
  {
    "id": "app.import.validate_channel_import_data.name_missing.error",
    "translation": "必須のチャンネル設定値 name が存在しません"
  },
  {
    "id": "app.import.validate_channel_import_data.purpose_length.error",
    "translation": "チャンネルの目的が長すぎます。"
  },
  {
    "id": "app.import.validate_channel_import_data.scheme_invalid.error",
    "translation": "チャンネル向けのスキーム名が不正です。"
  },
  {
    "id": "app.import.validate_channel_import_data.team_missing.error",
    "translation": "必須のチャンネル設定値 team が存在しません"
  },
  {
    "id": "app.import.validate_channel_import_data.type_invalid.error",
    "translation": "チャンネル種別が不正です。"
  },
  {
    "id": "app.import.validate_channel_import_data.type_missing.error",
    "translation": "必須のチャンネル設定値 type が存在しません。"
  },
  {
    "id": "app.import.validate_direct_channel_import_data.header_length.error",
    "translation": "ダイレクトチャンネルのヘッダーが長すぎます"
  },
  {
    "id": "app.import.validate_direct_channel_import_data.members_required.error",
    "translation": "必須のダイレクトチャンネル設定値 members が存在しません"
  },
  {
    "id": "app.import.validate_direct_channel_import_data.members_too_few.error",
    "translation": "ダイレクトチャンネルのメンバーリストに含まれる項目が少なすぎます"
  },
  {
    "id": "app.import.validate_direct_channel_import_data.members_too_many.error",
    "translation": "ダイレクトチャンネルのメンバーリストに含まれる項目が多すぎます"
  },
  {
    "id": "app.import.validate_direct_channel_import_data.unknown_favoriter.error",
    "translation": "ダイレクトチャンネルはメンバーだけがお気に入りできます。 \"{{.Username}}\"はメンバーではありません。"
  },
  {
    "id": "app.import.validate_direct_post_import_data.channel_members_required.error",
    "translation": "必須のダイレクト投稿設定値 channel_members が存在しません"
  },
  {
    "id": "app.import.validate_direct_post_import_data.channel_members_too_few.error",
    "translation": "ダイレクト投稿チャンネルのメンバーリストに含まれる項目が少なすぎます"
  },
  {
    "id": "app.import.validate_direct_post_import_data.channel_members_too_many.error",
    "translation": "ダイレクト投稿チャンネルのメンバーリストに含まれる項目が多すぎます"
  },
  {
    "id": "app.import.validate_direct_post_import_data.create_at_missing.error",
    "translation": "必須のダイレクト投稿設定値 create_at が存在しません"
  },
  {
    "id": "app.import.validate_direct_post_import_data.create_at_zero.error",
    "translation": "CreateAtは0より大きい数値にしてください"
  },
  {
    "id": "app.import.validate_direct_post_import_data.message_length.error",
    "translation": "メッセージが長すぎます"
  },
  {
    "id": "app.import.validate_direct_post_import_data.message_missing.error",
    "translation": "必須のダイレクト投稿設定値 message が存在しません"
  },
  {
    "id": "app.import.validate_direct_post_import_data.unknown_flagger.error",
    "translation": "ダイレクト投稿はそのチャンネルに所属するメンバーだけがフラグを立てることが出来ます。\"{{.Username}}\"はメンバーではありません。"
  },
  {
    "id": "app.import.validate_direct_post_import_data.user_missing.error",
    "translation": "必須のダイレクト投稿設定値 user が存在しません"
  },
  {
    "id": "app.import.validate_emoji_import_data.empty.error",
    "translation": "インポートする絵文字データが空です。"
  },
  {
    "id": "app.import.validate_emoji_import_data.image_missing.error",
    "translation": "インポートする絵文字画像の項目が無いか空欄です。"
  },
  {
    "id": "app.import.validate_emoji_import_data.name_missing.error",
    "translation": "インポートする絵文字名の項目が無いか空欄です。"
  },
  {
    "id": "app.import.validate_post_import_data.channel_missing.error",
    "translation": "必須の投稿設定値 Channel が存在しません。"
  },
  {
    "id": "app.import.validate_post_import_data.create_at_missing.error",
    "translation": "必須の投稿設定値 create_at が存在しません。"
  },
  {
    "id": "app.import.validate_post_import_data.create_at_zero.error",
    "translation": "投稿の作成日時には0を設定できません。"
  },
  {
    "id": "app.import.validate_post_import_data.message_length.error",
    "translation": "投稿メッセージ設定値が許可された最大長を超えています。"
  },
  {
    "id": "app.import.validate_post_import_data.message_missing.error",
    "translation": "必須の投稿設定値 Message が存在しません。"
  },
  {
    "id": "app.import.validate_post_import_data.team_missing.error",
    "translation": "必須の投稿設定値 Team が存在しません。"
  },
  {
    "id": "app.import.validate_post_import_data.user_missing.error",
    "translation": "必須の投稿設定値 User が存在しません。"
  },
  {
    "id": "app.import.validate_reaction_import_data.create_at_before_parent.error",
    "translation": "リアクション作成日時の設定値は親に当たる投稿の作成日時よりも大きくなくてはなりません。"
  },
  {
    "id": "app.import.validate_reaction_import_data.create_at_missing.error",
    "translation": "必須のリアクション設定値 create_at が存在しません。"
  },
  {
    "id": "app.import.validate_reaction_import_data.create_at_zero.error",
    "translation": "リアクションの作成日時には0を設定できません。"
  },
  {
    "id": "app.import.validate_reaction_import_data.emoji_name_length.error",
    "translation": "リアクション絵文字名の設定値が許可された最大長を超えています。"
  },
  {
    "id": "app.import.validate_reaction_import_data.emoji_name_missing.error",
    "translation": "必須のリアクション設定値 EmojiName が存在しません。"
  },
  {
    "id": "app.import.validate_reaction_import_data.user_missing.error",
    "translation": "必須のリアクション設定値 User が存在しません。"
  },
  {
    "id": "app.import.validate_reply_import_data.create_at_before_parent.error",
    "translation": "返信作成日時の設定値は親に当たる投稿の作成日時よりも大きくなくてはなりません。"
  },
  {
    "id": "app.import.validate_reply_import_data.create_at_missing.error",
    "translation": "必須の返信設定値 create_at が存在しません。"
  },
  {
    "id": "app.import.validate_reply_import_data.create_at_zero.error",
    "translation": "返信の作成日時には0を設定できません。"
  },
  {
    "id": "app.import.validate_reply_import_data.message_length.error",
    "translation": "返信メッセージの設定値が許可された最大長を超えています。"
  },
  {
    "id": "app.import.validate_reply_import_data.message_missing.error",
    "translation": "必須の返信設定値 Message が存在しません。"
  },
  {
    "id": "app.import.validate_reply_import_data.user_missing.error",
    "translation": "必須の返信設定値 User が存在しません。"
  },
  {
    "id": "app.import.validate_role_import_data.description_invalid.error",
    "translation": "役割の説明が不正です。"
  },
  {
    "id": "app.import.validate_role_import_data.display_name_invalid.error",
    "translation": "役割の表示名が不正です。"
  },
  {
    "id": "app.import.validate_role_import_data.invalid_permission.error",
    "translation": "権限もしくは役割が不正です。"
  },
  {
    "id": "app.import.validate_role_import_data.name_invalid.error",
    "translation": "役割の名前が不正です。"
  },
  {
    "id": "app.import.validate_scheme_import_data.description_invalid.error",
    "translation": "スキームの説明が不正です。"
  },
  {
    "id": "app.import.validate_scheme_import_data.display_name_invalid.error",
    "translation": "スキームの表示名が不正です。"
  },
  {
    "id": "app.import.validate_scheme_import_data.name_invalid.error",
    "translation": "スキームの名前が不正です。"
  },
  {
    "id": "app.import.validate_scheme_import_data.null_scope.error",
    "translation": "スキームのスコープが必要です。"
  },
  {
    "id": "app.import.validate_scheme_import_data.unknown_scheme.error",
    "translation": "不明なスキームのスコープです。"
  },
  {
    "id": "app.import.validate_scheme_import_data.wrong_roles_for_scope.error",
    "translation": "このスコープのスキームに誤った役割が与えられました。"
  },
  {
    "id": "app.import.validate_team_import_data.description_length.error",
    "translation": "チームの説明が長すぎます。"
  },
  {
    "id": "app.import.validate_team_import_data.display_name_length.error",
    "translation": "チームの表示名の長さが制限を超えています。"
  },
  {
    "id": "app.import.validate_team_import_data.display_name_missing.error",
    "translation": "必須のチーム設定値 display_name が存在しません。"
  },
  {
    "id": "app.import.validate_team_import_data.name_characters.error",
    "translation": "チーム名が不正な文字を含んでいます。"
  },
  {
    "id": "app.import.validate_team_import_data.name_length.error",
    "translation": "チーム名が長すぎます。"
  },
  {
    "id": "app.import.validate_team_import_data.name_missing.error",
    "translation": "必須のチーム設定値 name が存在しません。"
  },
  {
    "id": "app.import.validate_team_import_data.name_reserved.error",
    "translation": "チーム名が予約語を含んでいます。"
  },
  {
    "id": "app.import.validate_team_import_data.scheme_invalid.error",
    "translation": "チーム向けのスキームの名前が不正です。"
  },
  {
    "id": "app.import.validate_team_import_data.type_invalid.error",
    "translation": "チームの種類が正しくありません。"
  },
  {
    "id": "app.import.validate_team_import_data.type_missing.error",
    "translation": "必須のチーム設定値 type が存在しません。"
  },
  {
    "id": "app.import.validate_user_channels_import_data.channel_name_missing.error",
    "translation": "ユーザーのチャンネルメンバーシップにチャンネル名が存在しません。"
  },
  {
    "id": "app.import.validate_user_channels_import_data.invalid_notify_props_desktop.error",
    "translation": "ユーザーのチャンネルメンバーシップのデスクトップ通知設定が不正です。"
  },
  {
    "id": "app.import.validate_user_channels_import_data.invalid_notify_props_mark_unread.error",
    "translation": "ユーザーのチャンネルメンバーシップの未読マーク設定が不正です。"
  },
  {
    "id": "app.import.validate_user_channels_import_data.invalid_notify_props_mobile.error",
    "translation": "ユーザーのチャンネルメンバーシップのモバイル通知設定が不正です。"
  },
  {
    "id": "app.import.validate_user_channels_import_data.invalid_roles.error",
    "translation": "ユーザーのチャネルメンバーシップの役割が不正です。"
  },
  {
    "id": "app.import.validate_user_import_data.auth_data_and_password.error",
    "translation": "ユーザーの認証データとパスワードが相互に排他的です。"
  },
  {
    "id": "app.import.validate_user_import_data.auth_data_length.error",
    "translation": "ユーザーの認証データが長すぎます。"
  },
  {
    "id": "app.import.validate_user_import_data.email_length.error",
    "translation": "ユーザーの電子メールの長さが不正です。"
  },
  {
    "id": "app.import.validate_user_import_data.email_missing.error",
    "translation": "必須のユーザー設定値 email が存在しません。"
  },
  {
    "id": "app.import.validate_user_import_data.first_name_length.error",
    "translation": "ユーザーの名前（ファーストネーム）が長すぎます。"
  },
  {
    "id": "app.import.validate_user_import_data.last_name_length.error",
    "translation": "ユーザーの苗字（ラストネーム）が長すぎます。"
  },
  {
    "id": "app.import.validate_user_import_data.nickname_length.error",
    "translation": "ユーザーのニックネームが長すぎます。"
  },
  {
    "id": "app.import.validate_user_import_data.notify_props_channel_trigger_invalid.error",
    "translation": "ユーザーのチャンネル通知トリガーの設定が不正です。"
  },
  {
    "id": "app.import.validate_user_import_data.notify_props_comments_trigger_invalid.error",
    "translation": "ユーザーのコメント設定値が不正です。"
  },
  {
    "id": "app.import.validate_user_import_data.notify_props_desktop_invalid.error",
    "translation": "ユーザーのデスクトップ通知の設定値が不正です。"
  },
  {
    "id": "app.import.validate_user_import_data.notify_props_desktop_sound_invalid.error",
    "translation": "ユーザーのデスクトップ通知音の設定値が不正です。"
  },
  {
    "id": "app.import.validate_user_import_data.notify_props_email_invalid.error",
    "translation": "ユーザーの電子メール通知の設定値が不正です。"
  },
  {
    "id": "app.import.validate_user_import_data.notify_props_mobile_invalid.error",
    "translation": "ユーザーのモバイル通知の設定値が不正です。"
  },
  {
    "id": "app.import.validate_user_import_data.notify_props_mobile_push_status_invalid.error",
    "translation": "ユーザーのモバイルプッシュ通知ステータスの設定が不正です。"
  },
  {
    "id": "app.import.validate_user_import_data.password_length.error",
    "translation": "ユーザーのパスワードの長さが不正です。"
  },
  {
    "id": "app.import.validate_user_import_data.position_length.error",
    "translation": "ユーザーの役職が長すぎます。"
  },
  {
    "id": "app.import.validate_user_import_data.profile_image.error",
    "translation": "不正なプロフィール画像です。"
  },
  {
    "id": "app.import.validate_user_import_data.roles_invalid.error",
    "translation": "ユーザーの役割が正しくありません。"
  },
  {
    "id": "app.import.validate_user_import_data.username_invalid.error",
    "translation": "ユーザー名が正しくありません。"
  },
  {
    "id": "app.import.validate_user_import_data.username_missing.error",
    "translation": "必須のユーザー設定値 uername が存在しません。"
  },
  {
    "id": "app.import.validate_user_teams_import_data.invalid_roles.error",
    "translation": "ユーザーのチームメンバーシップの役割が不正です。"
  },
  {
    "id": "app.import.validate_user_teams_import_data.team_name_missing.error",
    "translation": "ユーザーのチームメンバーシップにチーム名が存在しません。"
  },
  {
    "id": "app.notification.subject.direct.full",
    "translation": "[{{.SiteName}}] {{.Month}} {{.Day}}, {{.Year}} @{{.SenderDisplayName}} からの新しいダイレクトメッセージ"
  },
  {
    "id": "app.notification.subject.group_message.full",
    "translation": "[{{ .SiteName }}] {{.Month}} {{.Day}}, {{.Year}} {{.ChannelName}}の新しいグループメッセージ"
  },
  {
    "id": "app.notification.subject.group_message.generic",
    "translation": "[{{ .SiteName }}] {{.Month}} {{.Day}}, {{.Year}} 新しいグループメッセージ"
  },
  {
    "id": "app.notification.subject.notification.full",
    "translation": "[{{.SiteName}}] {{.Month}} {{.Day}}, {{.Year}} {{.TeamName}}の通知"
  },
  {
    "id": "app.plugin.cluster.save_config.app_error",
    "translation": "クラスター化を有効にするとともにReadOnlyConfigを使用する際は、config.jsonファイルのプラグイン設定は手動で更新する必要があります。"
  },
  {
    "id": "app.plugin.config.app_error",
    "translation": "設定にプラグインの状態を保存する際にエラーが発生しました。"
  },
  {
    "id": "app.plugin.deactivate.app_error",
    "translation": "プラグインを無効化できませんでした。"
  },
  {
    "id": "app.plugin.disabled.app_error",
    "translation": "プラグインは無効化されています。詳しくはログを確認してください。"
  },
  {
    "id": "app.plugin.extract.app_error",
    "translation": "プラグインの抽出に失敗しました。"
  },
  {
    "id": "app.plugin.filesystem.app_error",
    "translation": "filesystemエラーが発生しました。"
  },
  {
    "id": "app.plugin.get_cluster_plugin_statuses.app_error",
    "translation": "クラスターからプラグインの状態を取得できませんでした。"
  },
  {
    "id": "app.plugin.get_plugins.app_error",
    "translation": "有効なプラグインを取得できませんでした。"
  },
  {
    "id": "app.plugin.get_statuses.app_error",
    "translation": "プラグインの状態を取得できませんでした。"
  },
  {
    "id": "app.plugin.install.app_error",
    "translation": "プラグインをインストールできません。"
  },
  {
    "id": "app.plugin.install_id.app_error",
    "translation": "プラグインをインストールできません。同じIDを持つプラグインがすでにインストールされています。"
  },
  {
    "id": "app.plugin.install_id_failed_remove.app_error",
    "translation": "プラグインをインストールできません。同じIDのプラグインが既にインストールされており、削除できませんでした。"
  },
  {
    "id": "app.plugin.invalid_id.app_error",
    "translation": "プラグインIDは {{.Min}} 文字以上 {{.Max}} 文字以下で、{{.Regex}}にマッチしなければなりません。"
  },
  {
    "id": "app.plugin.manifest.app_error",
    "translation": "抽出されたプラグインのマニフェストが見付かりませんでした。"
  },
  {
    "id": "app.plugin.mvdir.app_error",
    "translation": "プラグインを一時ディレクトリから最終的な移動先へ移すことができません。他のプラグインが同じディレクトリ名を使用しています。"
  },
  {
    "id": "app.plugin.not_installed.app_error",
    "translation": "プラグインはインストールされていません。"
  },
  {
    "id": "app.plugin.remove.app_error",
    "translation": "プラグインを削除できませんでした。"
  },
  {
    "id": "app.plugin.upload_disabled.app_error",
    "translation": "プラグインのアップロードは無効化されています。"
  },
  {
    "id": "app.role.check_roles_exist.role_not_found",
    "translation": "指定された役割は存在しません"
  },
  {
    "id": "app.save_config.app_error",
    "translation": "設定を保存する際にエラーが発生しました。"
  },
  {
    "id": "app.schemes.is_phase_2_migration_completed.not_completed.app_error",
    "translation": "要求された移行処理が完了していないため、このAPIエンドポイントにアクセスできません。"
  },
  {
    "id": "app.submit_interactive_dialog.json_error",
    "translation": "対話型ダイアログのJSONをエンコードする際にエラーが発生しました。"
  },
  {
    "id": "app.system_install_date.parse_int.app_error",
    "translation": "インストール日時を解析できませんでした。"
  },
  {
    "id": "app.team.join_user_to_team.max_accounts.app_error",
    "translation": "このチームは登録ユーザー数の上限に達しました。システム管理者に上限値を上げるよう依頼してください。"
  },
  {
    "id": "app.user_access_token.disabled",
    "translation": "このサーバーではパーソナルアクセストークンが無効になっています。詳しくはシステム管理者に問い合わせてください。"
  },
  {
    "id": "app.user_access_token.invalid_or_missing",
    "translation": "トークンが存在しないか不正です。"
  },
  {
    "id": "brand.save_brand_image.decode.app_error",
    "translation": "画像データをデコードできません。"
  },
  {
    "id": "brand.save_brand_image.encode.app_error",
    "translation": "画像データをPNG形式に変換できません。再度実行してください。"
  },
  {
    "id": "brand.save_brand_image.open.app_error",
    "translation": "独自ブランド画像をアップロードできません。画像のサイズが2MB以下であることを確認し、再度実行してください。"
  },
  {
    "id": "brand.save_brand_image.save_image.app_error",
    "translation": "ファイルストレージに画像ファイルを書き込めません。接続を確認し、再度実行してください。"
  },
  {
    "id": "ent.account_migration.get_all_failed",
    "translation": "ユーザーを取得できません。"
  },
  {
    "id": "ent.account_migration.get_saml_users_failed",
    "translation": "SAMLユーザーを取得できません。"
  },
  {
    "id": "ent.cluster.config_changed.info",
    "translation": "id={{ .id }} のクラスター設定が変更されました。このクラスターは不安定になる可能性があるため再起動が必要です。このクラスターを正常に設定するため、すぐにローリングリスタートを実施してください。"
  },
  {
    "id": "ent.cluster.save_config.error",
    "translation": "高可用モードが有効な場合、設定ファイルのReadOnlyConfigが無効でない限りシステムコンソールは読み取り専用になります。"
  },
  {
    "id": "ent.compliance.bad_export_type.appError",
    "translation": "不明な出力フォーマット {{.ExportType}}"
  },
  {
    "id": "ent.compliance.csv.attachment.copy.appError",
    "translation": "添付ファイルをzipファイルにコピーできません。"
  },
  {
    "id": "ent.compliance.csv.attachment.export.appError",
    "translation": "添付ファイルをCSVエクスポートに追加できません。"
  },
  {
    "id": "ent.compliance.csv.file.creation.appError",
    "translation": "一時的なCSVエクスポートファイルを作成できません。"
  },
  {
    "id": "ent.compliance.csv.header.export.appError",
    "translation": "ヘッダーをCSVエクスポートに追加できません。"
  },
  {
    "id": "ent.compliance.csv.metadata.export.appError",
    "translation": "メタデータファイルをzipファイルに追加できません。"
  },
  {
    "id": "ent.compliance.csv.metadata.json.marshalling.appError",
    "translation": "メタデータをjsonに変換できません。"
  },
  {
    "id": "ent.compliance.csv.post.export.appError",
    "translation": "投稿をエクスポートできません。"
  },
  {
    "id": "ent.compliance.csv.zip.creation.appError",
    "translation": "ZIP形式のエクスポートファイルを作成できません。"
  },
  {
    "id": "ent.compliance.global_relay.attachments_removed.appError",
    "translation": "アップロードされたファイルが大きすぎるため、Global Relayエクスポートから除去されました。"
  },
  {
    "id": "ent.compliance.global_relay.open_temporary_file.appError",
    "translation": "一時的なエクスポートファイルを作成できません。"
  },
  {
    "id": "ent.compliance.global_relay.rewind_temporary_file.appError",
    "translation": "Global Relay一時エクスポートファイルを再読み込みできませんでした。"
  },
  {
    "id": "ent.compliance.licence_disable.app_error",
    "translation": "コンプライアンス機能が現在のライセンスでは無効になっています。システム管理者にエンタープライズライセンスをアップグレードするように連絡してください。"
  },
  {
    "id": "ent.compliance.run_export.template_watcher.appError",
    "translation": "エクスポートテンプレートをロードできません。再度実行してください。"
  },
  {
    "id": "ent.compliance.run_failed.error",
    "translation": "コンプライアンスエクスポートが失敗しました。パス='{{.FilePath}}'、ジョブ='{{.JobName}}'"
  },
  {
    "id": "ent.data_retention.generic.license.error",
    "translation": "現在のライセンスはデータ保持をサポートしていません。"
  },
  {
    "id": "ent.elasticsearch.aggregator_worker.create_index_job.error",
    "translation": "Elasticsearch Aggregatorのワーカーがインデックス付与処理を作成できませんでした"
  },
  {
    "id": "ent.elasticsearch.aggregator_worker.delete_indexes.error",
    "translation": "Elasticsearch Aggregatorのワーカーがインデックスを削除できませんでした"
  },
  {
    "id": "ent.elasticsearch.aggregator_worker.get_indexes.error",
    "translation": "Elasticsearch Aggregatorのワーカーがインデックスを取得できませんでした"
  },
  {
    "id": "ent.elasticsearch.aggregator_worker.index_job_failed.error",
    "translation": "Elasticsearch Aggregatorのワーカーがインデックス付与処理失敗ために失敗しました"
  },
  {
    "id": "ent.elasticsearch.create_client.connect_failed",
    "translation": "Elasticsearchクライアントを設定できませんでした"
  },
  {
    "id": "ent.elasticsearch.data_retention_delete_indexes.delete_index.error",
    "translation": "Elasticsearchのインデックスを削除できませんでした"
  },
  {
    "id": "ent.elasticsearch.data_retention_delete_indexes.get_indexes.error",
    "translation": "Elasticsearchのインデックスを取得できませんでした"
  },
  {
    "id": "ent.elasticsearch.delete_post.error",
    "translation": "投稿を削除できませんでした"
  },
  {
    "id": "ent.elasticsearch.generic.disabled",
    "translation": "このサーバーではElasticsearchによる検索は有効化されていません"
  },
  {
    "id": "ent.elasticsearch.index_post.error",
    "translation": "投稿にインデックスを付与できませんでした"
  },
  {
    "id": "ent.elasticsearch.indexer.do_job.parse_end_time.error",
    "translation": "Elasticsearchインデックス付与ワーカーが終了時刻を解析できませんでした"
  },
  {
    "id": "ent.elasticsearch.indexer.do_job.parse_start_time.error",
    "translation": "Elasticsearchインデックス付与ワーカーが開始時刻を解析できませんでした"
  },
  {
    "id": "ent.elasticsearch.not_started.error",
    "translation": "Elasticsearchが起動されていません"
  },
  {
    "id": "ent.elasticsearch.purge_indexes.delete_failed",
    "translation": "Elasticsearchのインデックスを削除できませんでした"
  },
  {
    "id": "ent.elasticsearch.search_posts.disabled",
    "translation": "このサーバーではElasticsearchによる検索は無効です"
  },
  {
    "id": "ent.elasticsearch.search_posts.parse_matches_failed",
    "translation": "検索結果の解析に失敗しました"
  },
  {
    "id": "ent.elasticsearch.search_posts.search_failed",
    "translation": "検索を完了できませんでした"
  },
  {
    "id": "ent.elasticsearch.search_posts.unmarshall_post_failed",
    "translation": "検索結果をデコードできませんでした"
  },
  {
    "id": "ent.elasticsearch.start.already_started.app_error",
    "translation": "Elasticsearchは既に起動しています。"
  },
  {
    "id": "ent.elasticsearch.start.create_bulk_processor_failed.app_error",
    "translation": "Elasticsearch Bulk Processorを生成することが出来ませんでした。"
  },
  {
    "id": "ent.elasticsearch.start.start_bulk_processor_failed.app_error",
    "translation": "Elasticsearch Bulk Processorを開始することが出来ませんでした。"
  },
  {
    "id": "ent.elasticsearch.stop.already_stopped.app_error",
    "translation": "Elasticsearchは既に停止されています。"
  },
  {
    "id": "ent.elasticsearch.test_config.connect_failed",
    "translation": "Elasticsearchサーバーへ接続できませんでした。"
  },
  {
    "id": "ent.elasticsearch.test_config.indexing_disabled.error",
    "translation": "Elasticsearchは無効です。"
  },
  {
    "id": "ent.elasticsearch.test_config.license.error",
    "translation": "現在のライセンスはElasticsearchをサポートしていません。"
  },
  {
    "id": "ent.elasticsearch.test_config.reenter_password",
    "translation": "ElasticsearchサーバーのURLかユーザー名が変更されました。接続をテストするためにElasticsearchのパスワードを再度入力してください。"
  },
  {
    "id": "ent.ldap.app_error",
    "translation": "LDAPインターフェースがnilでした。"
  },
  {
    "id": "ent.ldap.create_fail",
    "translation": "LDAPユーザーを作成できません。"
  },
  {
    "id": "ent.ldap.disabled.app_error",
    "translation": "AD/LDAPが無効化されている、またはライセンスがAD/LDAPをサポートしていません。"
  },
  {
    "id": "ent.ldap.do_login.bind_admin_user.app_error",
    "translation": "AD/LDAPサーバーに接続できません。バインドユーザー名とバインドパスワードを確認してください。"
  },
  {
    "id": "ent.ldap.do_login.invalid_password.app_error",
    "translation": "不正なパスワードです。"
  },
  {
    "id": "ent.ldap.do_login.licence_disable.app_error",
    "translation": "現在のライセンスではAD/LDAP機能が無効です。エンタープライズライセンスをアップグレードするようにシステム管理者に連絡してください。"
  },
  {
    "id": "ent.ldap.do_login.matched_to_many_users.app_error",
    "translation": "ユーザー名が複数のユーザーに合致します。"
  },
  {
    "id": "ent.ldap.do_login.search_ldap_server.app_error",
    "translation": "AD/LDAPサーバーの検索で失敗しました。"
  },
  {
    "id": "ent.ldap.do_login.unable_to_connect.app_error",
    "translation": "AD/LDAPサーバーに接続できません。"
  },
  {
    "id": "ent.ldap.do_login.user_filtered.app_error",
    "translation": "あなたのAD/LDAPアカウントにはMattermostサーバを利用する権限がありません。システム管理者にAD/LDAPのユーザーフィルターをチェックするよう依頼してください。"
  },
  {
    "id": "ent.ldap.do_login.user_not_registered.app_error",
    "translation": "ユーザーがAD/LDAPサーバーに登録されていません。"
  },
  {
    "id": "ent.ldap.syncronize.get_all.app_error",
    "translation": "AD/LDAPを使っている全てのユーザーを取得できません。"
  },
  {
    "id": "ent.ldap.syncronize.get_all_groups.app_error",
    "translation": "グループを抽出できませんでした。"
  },
  {
    "id": "ent.ldap.syncronize.populate_syncables",
    "translation": "同期可能にできませんでした"
  },
  {
    "id": "ent.ldap.syncronize.search_failure.app_error",
    "translation": "AD/LDAPでのユーザー検索に失敗しました。MattermostサーバーがAD/LDAPサーバーに接続できることを確認し、再度実行してください。"
  },
  {
    "id": "ent.ldap.validate_filter.app_error",
    "translation": "不正なAD/LDAPフィルターです。"
  },
  {
    "id": "ent.ldap_groups.group_search_error",
    "translation": "LDAPグループを抽出できませんでした"
  },
  {
    "id": "ent.ldap_groups.groups_search_error",
    "translation": "LDAPグループを抽出できませんでした"
  },
  {
    "id": "ent.ldap_groups.members_of_group_error",
    "translation": "グループのメンバーを抽出できませんでした"
  },
  {
    "id": "ent.ldap_groups.no_rows",
    "translation": "uidに一致するグループが見付かりません"
  },
  {
    "id": "ent.ldap_groups.reachable_groups_error",
    "translation": "ユーザーのグループを抽出できませんでした"
  },
  {
    "id": "ent.message_export.global_relay.attach_file.app_error",
    "translation": "添付ファイルをGlobal Relayエクスポートに追加できません。"
  },
  {
    "id": "ent.message_export.global_relay.close_zip_file.app_error",
    "translation": "zipファイルを閉じることができません。"
  },
  {
    "id": "ent.message_export.global_relay.create_file_in_zip.app_error",
    "translation": "emlファイルを作成できません。"
  },
  {
    "id": "ent.message_export.global_relay.generate_email.app_error",
    "translation": "emlファイルデータを生成できませんでした。"
  },
  {
    "id": "ent.message_export.global_relay_export.deliver.close.app_error",
    "translation": "Global Relayへの電子メールを送信できません。"
  },
  {
    "id": "ent.message_export.global_relay_export.deliver.from_address.app_error",
    "translation": "電子メールの送信元アドレスをを設定できません。"
  },
  {
    "id": "ent.message_export.global_relay_export.deliver.msg.app_error",
    "translation": "電子メールメッセージを設定できません。"
  },
  {
    "id": "ent.message_export.global_relay_export.deliver.msg_data.app_error",
    "translation": "電子メールメッセージを書き込めません。"
  },
  {
    "id": "ent.message_export.global_relay_export.deliver.parse_mail.app_error",
    "translation": "電子メール情報を読み込めません。"
  },
  {
    "id": "ent.message_export.global_relay_export.deliver.to_address.app_error",
    "translation": "電子メールの送信先アドレスを設定できません。"
  },
  {
    "id": "ent.message_export.global_relay_export.deliver.unable_to_get_file_info.app_error",
    "translation": "一時エクスポートファイルの情報を取得できません。"
  },
  {
    "id": "ent.message_export.global_relay_export.deliver.unable_to_open_email_file.app_error",
    "translation": "一時ファイルから電子メールを取得できません。"
  },
  {
    "id": "ent.message_export.global_relay_export.deliver.unable_to_open_zip_file_data.app_error",
    "translation": "一時エクスポートファイルを開けません。"
  },
  {
    "id": "ent.migration.migratetoldap.duplicate_field",
    "translation": "重複したエントリが見つかったため、AD/LDAPユーザーを移行できませんでした。全ての重複を削除した上で、再度実行してください。"
  },
  {
    "id": "ent.migration.migratetoldap.user_not_found",
    "translation": "AD/LDAPサーバー上でユーザを見つけることができませんでした: "
  },
  {
    "id": "ent.migration.migratetosaml.email_already_used_by_other_user",
    "translation": "電子メールアドレスは既に別のSAMLユーザーによって使用されています。"
  },
  {
    "id": "ent.migration.migratetosaml.user_not_found_in_users_mapping_file",
    "translation": "ユーザーはユーザーファイル内で見つかりませんでした。"
  },
  {
    "id": "ent.migration.migratetosaml.username_already_used_by_other_user",
    "translation": "ユーザー名は既に別のMattermostユーザーによって使用されています。"
  },
  {
    "id": "ent.saml.attribute.app_error",
    "translation": "SAMLログインは、属性の一つが不正のため、失敗しました。システム管理者に連絡してください。"
  },
  {
    "id": "ent.saml.build_request.app_error",
    "translation": "認証プロバイダーへのリクエストを初期化する際にエラーが発生しました。システム管理者に連絡してください。"
  },
  {
    "id": "ent.saml.build_request.encoding.app_error",
    "translation": "認証プロバイダーへのリクエストをエンコードする際にエラーが発生しました。システム管理者に連絡してください。"
  },
  {
    "id": "ent.saml.configure.encryption_not_enabled.app_error",
    "translation": "SAMLログインは、暗号化が有効になっていないため、失敗しました。システム管理者に連絡してください。"
  },
  {
    "id": "ent.saml.configure.load_idp_cert.app_error",
    "translation": "認証プロバイダーの公開証明書ファイルが見付かりません。システム管理者に連絡してください。"
  },
  {
    "id": "ent.saml.configure.load_private_key.app_error",
    "translation": "SAMLログインは、サービスプロバイダーの秘密鍵が見付からないため失敗しました。システム管理者に連絡してください。"
  },
  {
    "id": "ent.saml.configure.not_encrypted_response.app_error",
    "translation": "SAMLログインは、認証プロバイダーのレスポンスが暗号化されていないため失敗しました。システム管理者に連絡してください。"
  },
  {
    "id": "ent.saml.do_login.decrypt.app_error",
    "translation": "SAMLログインは、認証プロバイダーからのレスポンスを復号する際にエラーが発生したため、失敗しました。システム管理者に連絡してください。"
  },
  {
    "id": "ent.saml.do_login.empty_response.app_error",
    "translation": "認証プロバイダーから空のレスポンスを受け取りました。"
  },
  {
    "id": "ent.saml.do_login.parse.app_error",
    "translation": "認証プロバイダーからのレスポンスを解析中にエラーが発生しました。システム管理者に連絡してください。"
  },
  {
    "id": "ent.saml.do_login.validate.app_error",
    "translation": "認証プロバイダーからのレスポンスの妥当性を確認中にエラーが発生しました。システム管理者に連絡してください。"
  },
  {
    "id": "ent.saml.license_disable.app_error",
    "translation": "現在のライセンスではSAML認証はサポートされていません。"
  },
  {
    "id": "ent.saml.metadata.app_error",
    "translation": "サービスプロバイダーのメタデータを構築中にエラーが発生しました。"
  },
  {
    "id": "ent.saml.service_disable.app_error",
    "translation": "SAML 2.0 は、このサーバーでは設定されていないかサポートされていません。"
  },
  {
    "id": "interactive_message.decode_trigger_id.base64_decode_failed",
    "translation": "対話型ダイアログのトリガーIDをbase64でデコードできませんでした。"
  },
  {
    "id": "interactive_message.decode_trigger_id.expired",
    "translation": "対話型ダイアログのトリガーIDが期限切れです。トリガーIDは最大{{.Seconds}}秒間有効です。"
  },
  {
    "id": "interactive_message.decode_trigger_id.missing_data",
    "translation": "対話型ダイアログに必要なデータであるトリガーIDが含まれていません。"
  },
  {
    "id": "interactive_message.decode_trigger_id.signature_decode_failed",
    "translation": "対話型ダイアログにおけるトリガIDのbase64署名のデコードに失敗しました。"
  },
  {
    "id": "interactive_message.decode_trigger_id.verify_signature_failed",
    "translation": "対話型ダイアログのトリガーIDの署名検証に失敗しました。"
  },
  {
    "id": "interactive_message.generate_trigger_id.signing_failed",
    "translation": "対話型ダイアログに対して生成されたトリガーIDに署名できませんでした。"
  },
  {
    "id": "jobs.request_cancellation.status.error",
    "translation": "ジョブがキャンセル可能な状態でないため、ジョブのキャンセルをリクエストできませんでした。"
  },
  {
    "id": "jobs.set_job_error.update.error",
    "translation": "ジョブの状態をエラーに設定できませんでした"
  },
  {
    "id": "manaultesting.manual_test.parse.app_error",
    "translation": "URLを解析できません。"
  },
  {
    "id": "manaultesting.test_autolink.unable.app_error",
    "translation": "チャンネルが取得できません。"
  },
  {
    "id": "mattermost.bulletin.subject",
    "translation": "Mattermostセキュリティー通知"
  },
  {
    "id": "mfa.activate.bad_token.app_error",
    "translation": "不正な多要素認証トークンです。"
  },
  {
    "id": "mfa.generate_qr_code.create_code.app_error",
    "translation": "QRコードを生成できません。"
  },
  {
    "id": "mfa.mfa_disabled.app_error",
    "translation": "このサーバーの多要素認証は無効化されました。"
  },
  {
    "id": "mfa.validate_token.authenticate.app_error",
    "translation": "多要素認証トークンを認証できません。"
  },
  {
    "id": "migrations.worker.run_advanced_permissions_phase_2_migration.invalid_progress",
    "translation": "不正な進捗データのため移行に失敗しました。"
  },
  {
    "id": "migrations.worker.run_migration.unknown_key",
    "translation": "不明な移行キーのため移行ジョブを実行できません。"
  },
  {
    "id": "model.access.is_valid.access_token.app_error",
    "translation": "不正なアクセストークンです。"
  },
  {
    "id": "model.access.is_valid.client_id.app_error",
    "translation": "不正なクライアントIDです。"
  },
  {
    "id": "model.access.is_valid.redirect_uri.app_error",
    "translation": "不正な転送URLです。"
  },
  {
    "id": "model.access.is_valid.refresh_token.app_error",
    "translation": "不正なリフレッシュトークンです。"
  },
  {
    "id": "model.access.is_valid.user_id.app_error",
    "translation": "不正なユーザーIDです。"
  },
  {
    "id": "model.authorize.is_valid.auth_code.app_error",
    "translation": "不正な認証コードです。"
  },
  {
    "id": "model.authorize.is_valid.client_id.app_error",
    "translation": "不正なクライアントIDです。"
  },
  {
    "id": "model.authorize.is_valid.create_at.app_error",
    "translation": "作成日時は有効な時刻にしてください。"
  },
  {
    "id": "model.authorize.is_valid.expires.app_error",
    "translation": "有効期限を設定してください。"
  },
  {
    "id": "model.authorize.is_valid.redirect_uri.app_error",
    "translation": "不正な転送URLです。"
  },
  {
    "id": "model.authorize.is_valid.response_type.app_error",
    "translation": "不正なレスポンス形式です。"
  },
  {
    "id": "model.authorize.is_valid.scope.app_error",
    "translation": "不正なスコープです。"
  },
  {
    "id": "model.authorize.is_valid.state.app_error",
    "translation": "不正な状態です。"
  },
  {
    "id": "model.authorize.is_valid.user_id.app_error",
    "translation": "不正なユーザーIDです。"
  },
  {
    "id": "model.bot.is_valid.create_at.app_error",
    "translation": "不正なcreator idです。"
  },
  {
    "id": "model.bot.is_valid.creator_id.app_error",
    "translation": "不正なcreator idです。"
  },
  {
    "id": "model.bot.is_valid.description.app_error",
    "translation": "不正な説明です。"
  },
  {
    "id": "model.bot.is_valid.update_at.app_error",
    "translation": "Invalid update at。"
  },
  {
    "id": "model.bot.is_valid.user_id.app_error",
    "translation": "不正なユーザーIDです。"
  },
  {
    "id": "model.bot.is_valid.username.app_error",
    "translation": "不正なユーザー名です。"
  },
  {
    "id": "model.channel.is_valid.2_or_more.app_error",
    "translation": "名前は2文字以上の小文字の英数字にしてください。"
  },
  {
    "id": "model.channel.is_valid.create_at.app_error",
    "translation": "作成日時は有効な時刻にしてください。"
  },
  {
    "id": "model.channel.is_valid.creator_id.app_error",
    "translation": "不正なcreator idです。"
  },
  {
    "id": "model.channel.is_valid.display_name.app_error",
    "translation": "不正な表示名です。"
  },
  {
    "id": "model.channel.is_valid.header.app_error",
    "translation": "不正なヘッダーです。"
  },
  {
    "id": "model.channel.is_valid.id.app_error",
    "translation": "不正なIDです。"
  },
  {
    "id": "model.channel.is_valid.purpose.app_error",
    "translation": "不正な目的です。"
  },
  {
    "id": "model.channel.is_valid.type.app_error",
    "translation": "不正な形式です。"
  },
  {
    "id": "model.channel.is_valid.update_at.app_error",
    "translation": "更新日時は有効な時刻にしてください。"
  },
  {
    "id": "model.channel_member.is_valid.channel_id.app_error",
    "translation": "不正なチャンネルIDです。"
  },
  {
    "id": "model.channel_member.is_valid.email_value.app_error",
    "translation": "電子メール通知の設定値が不正です。"
  },
  {
    "id": "model.channel_member.is_valid.ignore_channel_mentions_value.app_error",
    "translation": "チャンネルへのメンションを無視する設定の状態が不正です。"
  },
  {
    "id": "model.channel_member.is_valid.notify_level.app_error",
    "translation": "不正な通知レベルです。"
  },
  {
    "id": "model.channel_member.is_valid.push_level.app_error",
    "translation": "プッシュ通知のレベルが不正です。"
  },
  {
    "id": "model.channel_member.is_valid.unread_level.app_error",
    "translation": "不正な未読マークレベルです。"
  },
  {
    "id": "model.channel_member.is_valid.user_id.app_error",
    "translation": "不正なユーザーIDです。"
  },
  {
    "id": "model.cluster.is_valid.create_at.app_error",
    "translation": "CreateAt が設定されていなければなりません。"
  },
  {
    "id": "model.cluster.is_valid.hostname.app_error",
    "translation": "Hostname が設定されていなければなりません。"
  },
  {
    "id": "model.cluster.is_valid.id.app_error",
    "translation": "不正なIDです。"
  },
  {
    "id": "model.cluster.is_valid.last_ping_at.app_error",
    "translation": "LastPingAt が設定されていなければなりません。"
  },
  {
    "id": "model.cluster.is_valid.name.app_error",
    "translation": "ClusterName が設定されていなければなりません。"
  },
  {
    "id": "model.cluster.is_valid.type.app_error",
    "translation": "Type が設定されていなければなりません。"
  },
  {
    "id": "model.command.is_valid.create_at.app_error",
    "translation": "作成日時は有効な時刻にしてください。"
  },
  {
    "id": "model.command.is_valid.description.app_error",
    "translation": "不正な説明です。"
  },
  {
    "id": "model.command.is_valid.display_name.app_error",
    "translation": "不正なタイトルです。"
  },
  {
    "id": "model.command.is_valid.id.app_error",
    "translation": "不正なIDです。"
  },
  {
    "id": "model.command.is_valid.method.app_error",
    "translation": "不正なメソッドです。"
  },
  {
    "id": "model.command.is_valid.team_id.app_error",
    "translation": "不正なチームIDです。"
  },
  {
    "id": "model.command.is_valid.token.app_error",
    "translation": "不正なトークンです。"
  },
  {
    "id": "model.command.is_valid.trigger.app_error",
    "translation": "不正なトリガーです。"
  },
  {
    "id": "model.command.is_valid.update_at.app_error",
    "translation": "更新日時は有効な時刻にしてください。"
  },
  {
    "id": "model.command.is_valid.url.app_error",
    "translation": "不正なURLです。"
  },
  {
    "id": "model.command.is_valid.url_http.app_error",
    "translation": "不正なURLです。正しいURLはhttp://またはhttps://で始まります。"
  },
  {
    "id": "model.command.is_valid.user_id.app_error",
    "translation": "不正なユーザーIDです。"
  },
  {
    "id": "model.command_hook.channel_id.app_error",
    "translation": "不正なチャンネルIDです。"
  },
  {
    "id": "model.command_hook.command_id.app_error",
    "translation": "不正なコマンドIDです。"
  },
  {
    "id": "model.command_hook.create_at.app_error",
    "translation": "作成日時は有効な時刻にしてください。"
  },
  {
    "id": "model.command_hook.id.app_error",
    "translation": "不正なコマンドフックIDです。"
  },
  {
    "id": "model.command_hook.root_id.app_error",
    "translation": "不正なルートIDです。"
  },
  {
    "id": "model.command_hook.user_id.app_error",
    "translation": "不正なユーザーIDです。"
  },
  {
    "id": "model.compliance.is_valid.create_at.app_error",
    "translation": "作成日時は有効な時刻にしてください。"
  },
  {
    "id": "model.compliance.is_valid.desc.app_error",
    "translation": "不正な説明です。"
  },
  {
    "id": "model.compliance.is_valid.end_at.app_error",
    "translation": "有効な時刻にしてください。"
  },
  {
    "id": "model.compliance.is_valid.id.app_error",
    "translation": "不正なIDです。"
  },
  {
    "id": "model.compliance.is_valid.start_at.app_error",
    "translation": "有効開始は有効な時刻にしてください。"
  },
  {
    "id": "model.compliance.is_valid.start_end_at.app_error",
    "translation": "有効終了は有効開始の後でなくてはいけません。"
  },
  {
    "id": "model.config.is_valid.allow_cookies_for_subdomains.app_error",
    "translation": "サブドメインに対するクッキーを許可するには サイトURL の設定が必要です。"
  },
  {
    "id": "model.config.is_valid.atmos_camo_image_proxy_options.app_error",
    "translation": "atmos/camoに対する不正な RemoteImageProxyOption です。共有キーを設定してください。"
  },
  {
    "id": "model.config.is_valid.atmos_camo_image_proxy_url.app_error",
    "translation": "atmos/camoに対する不正な RemoteImgeProxyURL です。共有キーを設定してください。"
  },
  {
    "id": "model.config.is_valid.cluster_email_batching.app_error",
    "translation": "クラスタリングが有効化されている場合、電子メールバッチ処理は有効化できません。"
  },
  {
    "id": "model.config.is_valid.data_retention.deletion_job_start_time.app_error",
    "translation": "データ保持処理の開始時刻は HH:MM 形式の24時間表示でなくてはなりません。"
  },
  {
    "id": "model.config.is_valid.data_retention.file_retention_days_too_low.app_error",
    "translation": "ファイル保持期間は１日以上でなくてはなりません。"
  },
  {
    "id": "model.config.is_valid.data_retention.message_retention_days_too_low.app_error",
    "translation": "メッセージ保持期間は１日以上でなくてはなりません。"
  },
  {
    "id": "model.config.is_valid.display.custom_url_schemes.app_error",
    "translation": "カスタムURLスキーム {{.Scheme}} は無効です。カスタムURLスキームは文字で始まり、文字、数字、ハイフン(-)のみが使用できます。"
  },
  {
    "id": "model.config.is_valid.elastic_search.aggregate_posts_after_days.app_error",
    "translation": "ElasticsearchのAggregatePostsAfterDays設定は1以上でなくてはなりません。"
  },
  {
    "id": "model.config.is_valid.elastic_search.bulk_indexing_time_window_seconds.app_error",
    "translation": "Elasticsearchの一括インデックス付与処理の時間は1秒以上でなければなりません。"
  },
  {
    "id": "model.config.is_valid.elastic_search.connection_url.app_error",
    "translation": "Elastic Searchインデックスが有効な場合、Elastic SearchのConnectionUrl設定は必須です。"
  },
  {
    "id": "model.config.is_valid.elastic_search.enable_searching.app_error",
    "translation": "Elastic Search検索有効化に有効が設定されている場合、Elastic Searchインデックス有効化設定は有効でなければなりません"
  },
  {
    "id": "model.config.is_valid.elastic_search.live_indexing_batch_size.app_error",
    "translation": "Elasticsearchライブインデックス処理バッチのサイズは1以上でなければなりません。"
  },
  {
    "id": "model.config.is_valid.elastic_search.posts_aggregator_job_start_time.app_error",
    "translation": "ElasticsearchのPostsAggregatorJobStartTime設定は \"hh:mm\" の形式でなくてはなりません。"
  },
  {
    "id": "model.config.is_valid.elastic_search.request_timeout_seconds.app_error",
    "translation": "Elasticsearchリクエストタイムアウトは1秒以上でなくてはなりません。"
  },
  {
    "id": "model.config.is_valid.email_batching_buffer_size.app_error",
    "translation": "電子メール設定の電子メールバッチ処理バッファーサイズが不正です。ゼロ以上の数を指定してください。"
  },
  {
    "id": "model.config.is_valid.email_batching_interval.app_error",
    "translation": "電子メール設定の電子メールバッチ処理間隔が不正です。30秒以上にしてください。"
  },
  {
    "id": "model.config.is_valid.email_notification_contents_type.app_error",
    "translation": "電子メール設定の電子メール通知内容の種別が不正です。'full' か 'generic' のどちらか一つでなければなりません。"
  },
  {
    "id": "model.config.is_valid.email_security.app_error",
    "translation": "電子メール設定の接続セキュリティーが不正です。''、'TLS'、'STARTTLS'のいずれかにしてください。"
  },
  {
    "id": "model.config.is_valid.encrypt_sql.app_error",
    "translation": "SQL設定のREST暗号化キーが不正です。32文字以上にしてください。"
  },
  {
    "id": "model.config.is_valid.file_driver.app_error",
    "translation": "ファイル設定のドライバー名が不正です。'local'または'amazons3'にしてください。"
  },
  {
    "id": "model.config.is_valid.file_salt.app_error",
    "translation": "ファイル設定の公開リンクのソルトが不正です。32文字以上にしてください。"
  },
  {
    "id": "model.config.is_valid.group_unread_channels.app_error",
    "translation": "未読チャンネルのグループ化設定が不正です。'disabled', 'default_on', 'default_off'のいずれかでなくてはなりません。"
  },
  {
    "id": "model.config.is_valid.image_proxy_type.app_error",
    "translation": "不正な画像プロキシの形式です。'local' か 'atmos/camo' を設定してください。"
  },
  {
    "id": "model.config.is_valid.ldap_basedn",
    "translation": "AD/LDAP項目 \"ベースDN\" は必須です。"
  },
  {
    "id": "model.config.is_valid.ldap_email",
    "translation": "AD/LDAP項目 \"電子メール属性\" は必須です。"
  },
  {
    "id": "model.config.is_valid.ldap_id",
    "translation": "AD/LDAP項目 \"ID属性\" は必須です。"
  },
  {
    "id": "model.config.is_valid.ldap_login_id",
    "translation": "AD/LDAP項目 \"ログインID属性\" は必須です。"
  },
  {
    "id": "model.config.is_valid.ldap_max_page_size.app_error",
    "translation": "最大ページサイズの値が不正です。"
  },
  {
    "id": "model.config.is_valid.ldap_security.app_error",
    "translation": "AD/LDAP設定の接続セキュリティーが不正です。''、'TLS'、'STARTTLS'のいずれかにしてください。"
  },
  {
    "id": "model.config.is_valid.ldap_server",
    "translation": "AD/LDAP項目 \"AD/LDAPサーバー\" は必須です。"
  },
  {
    "id": "model.config.is_valid.ldap_sync_interval.app_error",
    "translation": "同期の時間間隔が不正です。少なくとも1分間以上にしてください。"
  },
  {
    "id": "model.config.is_valid.ldap_username",
    "translation": "AD/LDAP項目 \"ユーザー名の属性\" は必須です。"
  },
  {
    "id": "model.config.is_valid.listen_address.app_error",
    "translation": "サービス設定の接続待ちアドレスが不正です。設定してください。"
  },
  {
    "id": "model.config.is_valid.localization.available_locales.app_error",
    "translation": "利用可能な言語はデフォルトのクライアント言語を含んでいなくてはなりません。"
  },
  {
    "id": "model.config.is_valid.login_attempts.app_error",
    "translation": "サービス設定の最大ログイン試行回数が不正です。正の数を指定してください。"
  },
  {
    "id": "model.config.is_valid.max_burst.app_error",
    "translation": "最大バーストには0より大きな値を指定してください。"
  },
  {
    "id": "model.config.is_valid.max_channels.app_error",
    "translation": "チーム設定のチーム毎の最大チャンネル数が不正です。正の数を指定してください。"
  },
  {
    "id": "model.config.is_valid.max_file_size.app_error",
    "translation": "ファイル設定の最大ファイルサイズが不正です。0より大きい値にしてください。"
  },
  {
    "id": "model.config.is_valid.max_notify_per_channel.app_error",
    "translation": "チーム設定のチャンネル毎の最大通知数が不正です。正の数を指定してください。"
  },
  {
    "id": "model.config.is_valid.max_users.app_error",
    "translation": "チーム設定のチーム毎の最大ユーザー数が不正です。正の数を指定してください。"
  },
  {
    "id": "model.config.is_valid.message_export.batch_size.app_error",
    "translation": "メッセージエクスポート処理の BatchSize は正の整数でなくてはなりません。"
  },
  {
    "id": "model.config.is_valid.message_export.daily_runtime.app_error",
    "translation": "メッセージエクスポート処理の DailyRuntime はHH:MM形式の24時間表記でなくてはなりません。"
  },
  {
    "id": "model.config.is_valid.message_export.enable.app_error",
    "translation": "メッセージエクスポート処理の EnableExport 設定はtrueかfalseでなくてはなりません。"
  },
  {
    "id": "model.config.is_valid.message_export.export_from.app_error",
    "translation": "メッセージエクスポート処理の ExportFromTimestamp は(ユニックス標準時からの秒数で表される)タイムスタンプでなくてはなりません。このタイムスタンプ以降に投稿されたメッセージのみエクスポートされます。"
  },
  {
    "id": "model.config.is_valid.message_export.export_type.app_error",
    "translation": "メッセージエクスポート処理の ExportFormat は 'actiance'、'csv'、'globalrelay' のいずれかでなくてはなりません。"
  },
  {
    "id": "model.config.is_valid.message_export.global_relay.config_missing.app_error",
    "translation": "メッセージエクスポート処理のExportFormatは 'globalrelay' に設定されていますが、GlobalRealySettingsが見つかりません。"
  },
  {
    "id": "model.config.is_valid.message_export.global_relay.customer_type.app_error",
    "translation": "メッセージエクスポートのGlobalRelaySettings.CustomerTypeには 'A9' か 'A10' のいずれかを設定してください。"
  },
  {
    "id": "model.config.is_valid.message_export.global_relay.email_address.app_error",
    "translation": "メッセージエクスポート処理の GlobalRelay.EmailAddress には有効な電子メールアドレスが設定されていなくてはなりません。"
  },
  {
    "id": "model.config.is_valid.message_export.global_relay.smtp_password.app_error",
    "translation": "メッセージエクスポート処理のGlobalRelaySettings.SmtpPasswordが設定されていなければなりません。"
  },
  {
    "id": "model.config.is_valid.message_export.global_relay.smtp_username.app_error",
    "translation": "メッセージエクスポート処理のGlobalRelaySettings.SmtpUsernameが設定されていなくてはなりません。"
  },
  {
    "id": "model.config.is_valid.password_length.app_error",
    "translation": "最小パスワード長さは、{{.MinLength}}以上、{{.MaxLength}}以下に設定してください。"
  },
  {
    "id": "model.config.is_valid.rate_mem.app_error",
    "translation": "投稿頻度設定のメモリー保存サイズが不正です。正の数を指定してください。"
  },
  {
    "id": "model.config.is_valid.rate_sec.app_error",
    "translation": "投稿頻度設定の1秒当たりの投稿数が不正です。正の数を指定してください。"
  },
  {
    "id": "model.config.is_valid.read_timeout.app_error",
    "translation": "読み込みタイムアウトが不正な値です。"
  },
  {
    "id": "model.config.is_valid.restrict_direct_message.app_error",
    "translation": "ダイレクトメッセージの制限が不正です。'any'か'team'にしてください。"
  },
  {
    "id": "model.config.is_valid.saml_assertion_consumer_service_url.app_error",
    "translation": "サービスプロバイダーのURLを正しく設定してください。URLはhttp://またはhttps://で始まります。"
  },
  {
    "id": "model.config.is_valid.saml_email_attribute.app_error",
    "translation": "電子メールの属性値が不正です。設定してください。"
  },
  {
    "id": "model.config.is_valid.saml_idp_cert.app_error",
    "translation": "認証プロバイダーの公開証明書が見付かりません。アップロードを忘れていませんか?"
  },
  {
    "id": "model.config.is_valid.saml_idp_descriptor_url.app_error",
    "translation": "認証プロバイダーのURLを正しく設定してください。URLはhttp://またはhttps://で始まります。"
  },
  {
    "id": "model.config.is_valid.saml_idp_url.app_error",
    "translation": "SAMLシングルサインオンのURLを正しく設定してください。URLはhttp://またはhttps://で始まります。"
  },
  {
    "id": "model.config.is_valid.saml_private_key.app_error",
    "translation": "サービスプロバイダーの秘密鍵が見付かりません。アップロードを忘れていませんか?"
  },
  {
    "id": "model.config.is_valid.saml_public_cert.app_error",
    "translation": "サービスプロバイダーの公開証明書が見付かりません。アップロードを忘れていませんか?"
  },
  {
    "id": "model.config.is_valid.saml_username_attribute.app_error",
    "translation": "ユーザー名の属性値が不正です。設定してください。"
  },
  {
    "id": "model.config.is_valid.site_url.app_error",
    "translation": "サイトURLを正しく設定してください。URLは http:// または https:// で始まります。"
  },
  {
    "id": "model.config.is_valid.site_url_email_batching.app_error",
    "translation": "SiteURLが設定されていないため電子メールのバッチ処理は有効化できません。"
  },
  {
    "id": "model.config.is_valid.sitename_length.app_error",
    "translation": "サイト名は {{.MaxLength}} 文字以内にしてください。"
  },
  {
    "id": "model.config.is_valid.sql_conn_max_lifetime_milliseconds.app_error",
    "translation": "SQL設定の最大接続維持期間が不正です。0以上の数にしてください。"
  },
  {
    "id": "model.config.is_valid.sql_data_src.app_error",
    "translation": "SQL設定のデータソースが不正です。設定してください。"
  },
  {
    "id": "model.config.is_valid.sql_driver.app_error",
    "translation": "SQL設定のドライバー名が不正です。'mysql'か'postgres'にしてください。"
  },
  {
    "id": "model.config.is_valid.sql_idle.app_error",
    "translation": "SQL設定の最大アイドル接続数が不正です。正の数を指定してください。"
  },
  {
    "id": "model.config.is_valid.sql_max_conn.app_error",
    "translation": "SQL設定の最大稼働接続数が不正です。正の数を指定してください。"
  },
  {
    "id": "model.config.is_valid.sql_query_timeout.app_error",
    "translation": "SQL設定の問い合わせタイムアウトが不正です。正の数を指定してください。"
  },
  {
    "id": "model.config.is_valid.teammate_name_display.app_error",
    "translation": "無効なチームメイト表示です。 'フルネーム'、'ニックネーム_フルネーム'、'ユーザー名'のいずれかにしてください。"
  },
  {
    "id": "model.config.is_valid.time_between_user_typing.app_error",
    "translation": "ユーザー入力の更新間隔は1000ミリ秒未満に設定しないでください。"
  },
  {
    "id": "model.config.is_valid.tls_cert_file_missing.app_error",
    "translation": "TLS証明書ファイルに対する不正な値 - LetsEncryptを使用するか、存在する証明書ファイルを設定してください。"
  },
  {
    "id": "model.config.is_valid.tls_key_file_missing.app_error",
    "translation": "TLS鍵ファイルに対する不正な値 - LetsEncryptを使用するか、存在する鍵ファイルを設定してください。"
  },
  {
    "id": "model.config.is_valid.tls_overwrite_cipher.app_error",
    "translation": "TLS上書き暗号に対する不正な値 - 正常な値についての文書を参照してください。"
  },
  {
    "id": "model.config.is_valid.webserver_security.app_error",
    "translation": "ウェブサーバーの接続のセキュリティーが不正な値です。"
  },
  {
    "id": "model.config.is_valid.websocket_url.app_error",
    "translation": "ウェブソケットURLは、ws://またはwss://で始まる有効なURLにしてください。"
  },
  {
    "id": "model.config.is_valid.write_timeout.app_error",
    "translation": "書き込みタイムアウトが不正な値です。"
  },
  {
    "id": "model.emoji.create_at.app_error",
    "translation": "作成日時は有効な時刻にしてください。"
  },
  {
    "id": "model.emoji.id.app_error",
    "translation": "不正な絵文字IDです。"
  },
  {
    "id": "model.emoji.name.app_error",
    "translation": "名前は1~64文字の小文字の英数字にしてください。"
  },
  {
    "id": "model.emoji.update_at.app_error",
    "translation": "更新日時は有効な時刻にしてください。"
  },
  {
    "id": "model.emoji.user_id.app_error",
    "translation": "不正なcreator idです。"
  },
  {
    "id": "model.file_info.get.gif.app_error",
    "translation": "GIFをデコードできません。"
  },
  {
    "id": "model.file_info.is_valid.create_at.app_error",
    "translation": "create_atが不正な値です。"
  },
  {
    "id": "model.file_info.is_valid.id.app_error",
    "translation": "idが不正な値です。"
  },
  {
    "id": "model.file_info.is_valid.path.app_error",
    "translation": "pathが不正な値です。"
  },
  {
    "id": "model.file_info.is_valid.post_id.app_error",
    "translation": "post_idが不正な値です。"
  },
  {
    "id": "model.file_info.is_valid.update_at.app_error",
    "translation": "update_atが不正な値です。"
  },
  {
    "id": "model.file_info.is_valid.user_id.app_error",
    "translation": "user_idが不正な値です。"
  },
  {
    "id": "model.group.create_at.app_error",
    "translation": "グループのcreate at属性が不正です。"
  },
  {
    "id": "model.group.description.app_error",
    "translation": "グループのdescription属性が不正です。"
  },
  {
    "id": "model.group.display_name.app_error",
    "translation": "グループのdisplay name属性が不正です。"
  },
  {
    "id": "model.group.name.app_error",
    "translation": "グループのname属性が不正です。"
  },
  {
    "id": "model.group.remote_id.app_error",
    "translation": "グループのremote id属性が不正です。"
  },
  {
    "id": "model.group.source.app_error",
    "translation": "グループのsource属性が不正です。"
  },
  {
    "id": "model.group.update_at.app_error",
    "translation": "グループのupdate at属性が不正です。"
  },
  {
    "id": "model.group_member.group_id.app_error",
    "translation": "グループメンバーのgroup id属性が不正です。"
  },
  {
    "id": "model.group_member.user_id.app_error",
    "translation": "グループメンバーのuser id属性が不正です。"
  },
  {
    "id": "model.group_syncable.group_id.app_error",
    "translation": "グループ同期のgroup id属性が不正です。"
  },
  {
    "id": "model.group_syncable.syncable_id.app_error",
    "translation": "グループ同期のsyncable id属性が不正です。"
  },
  {
    "id": "model.incoming_hook.channel_id.app_error",
    "translation": "不正なチャンネルIDです。"
  },
  {
    "id": "model.incoming_hook.create_at.app_error",
    "translation": "作成日時は有効な時刻にしてください。"
  },
  {
    "id": "model.incoming_hook.description.app_error",
    "translation": "不正な説明です。"
  },
  {
    "id": "model.incoming_hook.display_name.app_error",
    "translation": "不正なタイトルです。"
  },
  {
    "id": "model.incoming_hook.icon_url.app_error",
    "translation": "不正な投稿アイコンです。"
  },
  {
    "id": "model.incoming_hook.id.app_error",
    "translation": "不正なIDです。"
  },
  {
    "id": "model.incoming_hook.parse_data.app_error",
    "translation": "内向きのデータを解析できません。"
  },
  {
    "id": "model.incoming_hook.team_id.app_error",
    "translation": "不正なチームIDです。"
  },
  {
    "id": "model.incoming_hook.update_at.app_error",
    "translation": "更新日時は有効な時刻にしてください。"
  },
  {
    "id": "model.incoming_hook.user_id.app_error",
    "translation": "不正なユーザーIDです。"
  },
  {
    "id": "model.incoming_hook.username.app_error",
    "translation": "不正なユーザー名です。"
  },
  {
    "id": "model.job.is_valid.create_at.app_error",
    "translation": "作成日時は有効な時刻にしてください。"
  },
  {
    "id": "model.job.is_valid.id.app_error",
    "translation": "不正なジョブIDです。"
  },
  {
    "id": "model.job.is_valid.status.app_error",
    "translation": "不正なジョブ状態です。"
  },
  {
    "id": "model.job.is_valid.type.app_error",
    "translation": "不正なジョブ形式です。"
  },
  {
    "id": "model.license_record.is_valid.create_at.app_error",
    "translation": "ライセンスをアップロードする際のcreate_atが不正な値です。"
  },
  {
    "id": "model.license_record.is_valid.id.app_error",
    "translation": "ライセンスをアップロードする際のidが不正な値です。"
  },
  {
    "id": "model.link_metadata.is_valid.data.app_error",
    "translation": "リンクメタデータのデータをnilにすることはできません。"
  },
  {
    "id": "model.link_metadata.is_valid.data_type.app_error",
    "translation": "リンクメタデータのデータが指定された種別と異なります。"
  },
  {
    "id": "model.link_metadata.is_valid.timestamp.app_error",
    "translation": "リンクメタデータのタイムスタンプはゼロでない値で、最も近い時間に丸められている必要があります。"
  },
  {
    "id": "model.link_metadata.is_valid.type.app_error",
    "translation": "リンクメタデータの種別が不正です。"
  },
  {
    "id": "model.link_metadata.is_valid.url.app_error",
    "translation": "リンクメタデータのURLを設定してください。"
  },
  {
    "id": "model.oauth.is_valid.app_id.app_error",
    "translation": "不正なアプリケーションIDです。"
  },
  {
    "id": "model.oauth.is_valid.callback.app_error",
    "translation": "コールバックURLを正しく設定してください。URLはhttp://またはhttps://で始まります。"
  },
  {
    "id": "model.oauth.is_valid.client_secret.app_error",
    "translation": "不正なクライアント秘密情報です。"
  },
  {
    "id": "model.oauth.is_valid.create_at.app_error",
    "translation": "作成日時は有効な時刻にしてください。"
  },
  {
    "id": "model.oauth.is_valid.creator_id.app_error",
    "translation": "不正なcreator idです。"
  },
  {
    "id": "model.oauth.is_valid.description.app_error",
    "translation": "不正な説明です。"
  },
  {
    "id": "model.oauth.is_valid.homepage.app_error",
    "translation": "ホームページのURLを正しく設定してください。URLはhttp://またはhttps://で始まります。"
  },
  {
    "id": "model.oauth.is_valid.icon_url.app_error",
    "translation": "アイコンのURLを正しく設定してください。URLはhttp://またはhttps://で始まります。"
  },
  {
    "id": "model.oauth.is_valid.name.app_error",
    "translation": "不正な名前です。"
  },
  {
    "id": "model.oauth.is_valid.update_at.app_error",
    "translation": "更新日時は有効な時刻にしてください。"
  },
  {
    "id": "model.outgoing_hook.icon_url.app_error",
    "translation": "不正なアイコンです。"
  },
  {
    "id": "model.outgoing_hook.is_valid.callback.app_error",
    "translation": "不正なコールバックURLです。"
  },
  {
    "id": "model.outgoing_hook.is_valid.channel_id.app_error",
    "translation": "不正なチャンネルIDです。"
  },
  {
    "id": "model.outgoing_hook.is_valid.content_type.app_error",
    "translation": "content_typeが不正な値です。"
  },
  {
    "id": "model.outgoing_hook.is_valid.create_at.app_error",
    "translation": "作成日時は有効な時刻にしてください。"
  },
  {
    "id": "model.outgoing_hook.is_valid.description.app_error",
    "translation": "不正な説明です。"
  },
  {
    "id": "model.outgoing_hook.is_valid.display_name.app_error",
    "translation": "不正なタイトルです。"
  },
  {
    "id": "model.outgoing_hook.is_valid.id.app_error",
    "translation": "不正なIDです。"
  },
  {
    "id": "model.outgoing_hook.is_valid.team_id.app_error",
    "translation": "不正なチームIDです。"
  },
  {
    "id": "model.outgoing_hook.is_valid.token.app_error",
    "translation": "不正なトークンです。"
  },
  {
    "id": "model.outgoing_hook.is_valid.trigger_words.app_error",
    "translation": "不正なトリガーワードです。"
  },
  {
    "id": "model.outgoing_hook.is_valid.update_at.app_error",
    "translation": "更新日時は有効な時刻にしてください。"
  },
  {
    "id": "model.outgoing_hook.is_valid.url.app_error",
    "translation": "不正なコールバックURLです。http://またはhttps://で始まる正しいURLにしてください。"
  },
  {
    "id": "model.outgoing_hook.is_valid.user_id.app_error",
    "translation": "不正なユーザーID。"
  },
  {
    "id": "model.outgoing_hook.is_valid.words.app_error",
    "translation": "不正なトリガーワードです。"
  },
  {
    "id": "model.outgoing_hook.username.app_error",
    "translation": "不正なユーザー名です。"
  },
  {
    "id": "model.plugin_command.error.app_error",
    "translation": "このコマンドを実行中にエラーが発生しました。"
  },
  {
    "id": "model.plugin_key_value.is_valid.key.app_error",
    "translation": "不正なキーです。{{.Min}}文字以上 {{.Max}}文字以下でなくてはなりません。"
  },
  {
    "id": "model.plugin_key_value.is_valid.plugin_id.app_error",
    "translation": "不正なプラグインIDです。{{.Min}}文字以上 {{.Max}}文字以下でなくてはなりません。"
  },
  {
    "id": "model.post.is_valid.channel_id.app_error",
    "translation": "不正なチャンネルIDです。"
  },
  {
    "id": "model.post.is_valid.create_at.app_error",
    "translation": "作成日時は有効な時刻にしてください。"
  },
  {
    "id": "model.post.is_valid.file_ids.app_error",
    "translation": "ファイルIDが不正です。アップロードは最大10ファイルまでに制限されています。それ以上のファイルをアップロードするには追加の投稿を行ってください。"
  },
  {
    "id": "model.post.is_valid.filenames.app_error",
    "translation": "不正なファイル名です。"
  },
  {
    "id": "model.post.is_valid.hashtags.app_error",
    "translation": "不正なハッシュタグです。"
  },
  {
    "id": "model.post.is_valid.id.app_error",
    "translation": "不正なIDです。"
  },
  {
    "id": "model.post.is_valid.msg.app_error",
    "translation": "不正なメッセージです。"
  },
  {
    "id": "model.post.is_valid.original_id.app_error",
    "translation": "不正なオリジナルIDです。"
  },
  {
    "id": "model.post.is_valid.props.app_error",
    "translation": "不正な設定値です。"
  },
  {
    "id": "model.post.is_valid.root_id.app_error",
    "translation": "不正なルートIDです。"
  },
  {
    "id": "model.post.is_valid.type.app_error",
    "translation": "不正な形式です。"
  },
  {
    "id": "model.post.is_valid.update_at.app_error",
    "translation": "更新日時は有効な時刻にしてください。"
  },
  {
    "id": "model.post.is_valid.user_id.app_error",
    "translation": "不正なユーザーIDです。"
  },
  {
    "id": "model.preference.is_valid.category.app_error",
    "translation": "不正なカテゴリーです。"
  },
  {
    "id": "model.preference.is_valid.id.app_error",
    "translation": "不正なユーザーIDです。"
  },
  {
    "id": "model.preference.is_valid.name.app_error",
    "translation": "不正な名前です。"
  },
  {
    "id": "model.preference.is_valid.theme.app_error",
    "translation": "不正なテーマです。"
  },
  {
    "id": "model.preference.is_valid.value.app_error",
    "translation": "値が長過ぎます。"
  },
  {
    "id": "model.reaction.is_valid.create_at.app_error",
    "translation": "作成日時は有効な時刻にしてください。"
  },
  {
    "id": "model.reaction.is_valid.emoji_name.app_error",
    "translation": "不正な絵文字名です。"
  },
  {
    "id": "model.reaction.is_valid.post_id.app_error",
    "translation": "不正な投稿IDです。"
  },
  {
    "id": "model.reaction.is_valid.user_id.app_error",
    "translation": "不正なユーザーIDです。"
  },
  {
    "id": "model.team.is_valid.characters.app_error",
    "translation": "名前は2文字以上の小文字の英数字にしてください。"
  },
  {
    "id": "model.team.is_valid.company.app_error",
    "translation": "不正な会社名です。"
  },
  {
    "id": "model.team.is_valid.create_at.app_error",
    "translation": "作成日時は有効な時刻にしてください。"
  },
  {
    "id": "model.team.is_valid.description.app_error",
    "translation": "不正な説明です。"
  },
  {
    "id": "model.team.is_valid.domains.app_error",
    "translation": "許可されたドメインが不正です。"
  },
  {
    "id": "model.team.is_valid.email.app_error",
    "translation": "不正な電子メールアドレスです。"
  },
  {
    "id": "model.team.is_valid.id.app_error",
    "translation": "不正なIDです。"
  },
  {
    "id": "model.team.is_valid.name.app_error",
    "translation": "不正な名前です。"
  },
  {
    "id": "model.team.is_valid.reserved.app_error",
    "translation": "このURLは利用できません。他のURLを試してみてください。"
  },
  {
    "id": "model.team.is_valid.type.app_error",
    "translation": "不正な形式です。"
  },
  {
    "id": "model.team.is_valid.update_at.app_error",
    "translation": "更新日時は有効な時刻にしてください。"
  },
  {
    "id": "model.team.is_valid.url.app_error",
    "translation": "不正なURL識別子です。"
  },
  {
    "id": "model.team_member.is_valid.team_id.app_error",
    "translation": "不正なチームIDです。"
  },
  {
    "id": "model.team_member.is_valid.user_id.app_error",
    "translation": "不正なユーザーIDです。"
  },
  {
    "id": "model.token.is_valid.expiry",
    "translation": "不正なトークンの有効期限"
  },
  {
    "id": "model.token.is_valid.size",
    "translation": "不正なトークンです。"
  },
  {
    "id": "model.user.is_valid.email.app_error",
    "translation": "有効なメールアドレスを入力してください。"
  },
  {
    "id": "model.user.is_valid.pwd.app_error",
    "translation": "パスワードは{{.Min}}文字以上に設定してください。"
  },
  {
    "id": "model.user.is_valid.pwd_lowercase.app_error",
    "translation": "パスワードは少なくとも{{.Min}}文字以上に設定してください。少なくとも1文字は英小文字にしてください。"
  },
  {
    "id": "model.user.is_valid.pwd_lowercase_number.app_error",
    "translation": "パスワードは少なくとも{{.Min}}文字以上に設定してください。少なくとも1文字ずつの英小文字と数字を含めてください。"
  },
  {
    "id": "model.user.is_valid.pwd_lowercase_number_symbol.app_error",
    "translation": "パスワードは少なくとも{{.Min}}文字以上に設定してください。少なくとも1文字ずつの英小文字と数字、記号(例: \"~!@#$%^&*()\")を含めてください。"
  },
  {
    "id": "model.user.is_valid.pwd_lowercase_symbol.app_error",
    "translation": "パスワードは少なくとも{{.Min}}文字以上に設定してください。少なくとも1文字ずつの英小文字と記号(例: \"~!@#$%^&*()\")を含めてください。"
  },
  {
    "id": "model.user.is_valid.pwd_lowercase_uppercase.app_error",
    "translation": "パスワードは少なくとも{{.Min}}文字以上に設定してください。少なくとも1文字ずつ英小文字と英大文字を含めてください。"
  },
  {
    "id": "model.user.is_valid.pwd_lowercase_uppercase_number.app_error",
    "translation": "パスワードは少なくとも{{.Min}}文字以上に設定してください。少なくとも1文字ずつの英小文字と英大文字、数字を含めてください。"
  },
  {
    "id": "model.user.is_valid.pwd_lowercase_uppercase_number_symbol.app_error",
    "translation": "パスワードは少なくとも{{.Min}}文字以上に設定してください。少なくとも1文字ずつの英大文字と数字、記号(例: \"~!@#$%^&*()\")を含めてください。"
  },
  {
    "id": "model.user.is_valid.pwd_lowercase_uppercase_symbol.app_error",
    "translation": "パスワードは少なくとも{{.Min}}文字以上に設定してください。少なくとも1文字ずつの英小文字と英大文字、記号(例: \"~!@#$%^&*()\")を含めてください。"
  },
  {
    "id": "model.user.is_valid.pwd_number.app_error",
    "translation": "パスワードは少なくとも{{.Min}}文字以上に設定してください。少なくとも1文字は数字にしてください。"
  },
  {
    "id": "model.user.is_valid.pwd_number_symbol.app_error",
    "translation": "パスワードは少なくとも{{.Min}}文字以上に設定してください。少なくとも1文字ずつの数字、記号(例: \"~!@#$%^&*()\")を含めてください。"
  },
  {
    "id": "model.user.is_valid.pwd_symbol.app_error",
    "translation": "パスワードは少なくとも{{.Min}}文字以上に設定してください。少なくとも1文字は記号(例: \"~!@#$%^&*()\")にしてください。"
  },
  {
    "id": "model.user.is_valid.pwd_uppercase.app_error",
    "translation": "パスワードは少なくとも{{.Min}}文字以上に設定してください。少なくとも1文字は英大文字にしてください。"
  },
  {
    "id": "model.user.is_valid.pwd_uppercase_number.app_error",
    "translation": "パスワードは少なくとも{{.Min}}文字以上に設定してください。少なくとも1文字ずつの英大文字と数字を含めてください。"
  },
  {
    "id": "model.user.is_valid.pwd_uppercase_number_symbol.app_error",
    "translation": "パスワードは少なくとも{{.Min}}文字以上に設定してください。少なくとも1文字ずつの英大文字と数字、記号(例: \"~!@#$%^&*()\")を含めてください。"
  },
  {
    "id": "model.user.is_valid.pwd_uppercase_symbol.app_error",
    "translation": "パスワードは少なくとも{{.Min}}文字以上に設定してください。少なくとも1文字ずつの英大文字と記号(例: \"~!@#$%^&*()\")を含めてください。"
  },
  {
    "id": "model.user.is_valid.username.app_error",
    "translation": "ユーザー名は、英小文字、数字と \".\"、\"-\" と \"_\"を含む3文字から22文字で、最初は記号と数字以外である必要があります。"
  },
  {
    "id": "model.user_access_token.is_valid.description.app_error",
    "translation": "不正な説明です。255文字以内にしてください。"
  },
  {
    "id": "model.user_access_token.is_valid.id.app_error",
    "translation": "idが不正な値です。"
  },
  {
    "id": "model.user_access_token.is_valid.token.app_error",
    "translation": "不正なアクセストークンです。"
  },
  {
    "id": "model.user_access_token.is_valid.user_id.app_error",
    "translation": "不正なユーザーIDです。"
  },
  {
    "id": "model.utils.decode_json.app_error",
    "translation": "デコードできませんでした。"
  },
  {
    "id": "model.websocket_client.connect_fail.app_error",
    "translation": "ウェブソケットサーバーへ接続できません。"
  },
  {
    "id": "oauth.gitlab.tos.error",
    "translation": "GitLabの利用規約が更新されました。gitlab.comで新しい利用規約に同意してから、もう一度Mattermostへログインしてみてください。"
  },
  {
    "id": "plugin.api.update_user_status.bad_status",
    "translation": "ユーザーステータスを設定できませんでした。不明なユーザーステータスです。"
  },
  {
    "id": "plugin_api.get_file_link.disabled.app_error",
    "translation": "公開リンクが無効化されています。"
  },
  {
    "id": "plugin_api.get_file_link.no_post.app_error",
    "translation": "ファイルの公開リンクを取得できません。ファイルは現在のユーザーが読むことができる投稿に添付されている必要があります。"
  },
  {
    "id": "plugin_api.send_mail.missing_htmlbody",
    "translation": "HTMLボディが存在しません。"
  },
  {
    "id": "plugin_api.send_mail.missing_subject",
    "translation": "電子メールの題名が存在しません。"
  },
  {
    "id": "plugin_api.send_mail.missing_to",
    "translation": "送信先アドレスが存在しません。"
  },
  {
    "id": "store.sql.convert_string_array",
    "translation": "FromDb: StringArrayを*stringに変換できません"
  },
  {
    "id": "store.sql.convert_string_interface",
    "translation": "FromDb: StringInterfaceを*stringに変換できません"
  },
  {
    "id": "store.sql.convert_string_map",
    "translation": "FromDb: StringMapを*stringに変換できません"
  },
  {
    "id": "store.sql_bot.get.missing.app_error",
    "translation": "Bot does not exist。"
  },
  {
    "id": "store.sql_channel.get.existing.app_error",
    "translation": "既存のチャンネルが見付かりませんでした。"
  },
  {
    "id": "store.sql_channel.save.archived_channel.app_error",
    "translation": "アーカイブチャンネルは変更できません。"
  },
  {
    "id": "store.sql_channel.save.direct_channel.app_error",
    "translation": "ダイレクトチャンネルを作成するにはSaveDirectChannelを使用してください。"
  },
  {
    "id": "store.sql_channel.save_channel.existing.app_error",
    "translation": "既存のチャンネルの更新をしなくてはいけません。"
  },
  {
    "id": "store.sql_channel.save_channel.exists.app_error",
    "translation": "その名前を持つチャンネルは既に同じチームに存在します。"
  },
  {
    "id": "store.sql_channel.save_channel.limit.app_error",
    "translation": "許可されたチャンネルのメンバーの上限に達しました。"
  },
  {
    "id": "store.sql_channel.save_direct_channel.not_direct.app_error",
    "translation": "SaveDirectChannelで作成されようとしたダイレクトチャンネルではありません。"
  },
  {
    "id": "store.sql_command.save.get.app_error",
    "translation": "コマンドを取得できませんでした。"
  },
  {
    "id": "store.sql_post.search.disabled",
    "translation": "このサーバーでは検索が無効になっています。システム管理者に問い合わせてください。"
  },
  {
    "id": "store.sql_team.save_member.exists.app_error",
    "translation": "そのIDを持つチームのメンバーは既に存在します。"
  },
  {
    "id": "store.sql_user.get_for_login.app_error",
    "translation": "あなたの認証情報に合致する既存のアカウントを見付けられませんでした。このチームに参加するには、チームのオーナーから招待を受ける必要があります。"
  },
  {
    "id": "system.message.name",
    "translation": "システム"
  },
  {
    "id": "web.command_webhook.command.app_error",
    "translation": "コマンドが見付かりません。"
  },
  {
    "id": "web.command_webhook.parse.app_error",
    "translation": "外部からのデータを解析できません。"
  },
  {
    "id": "web.get_access_token.internal_saving.app_error",
    "translation": "ユーザーアクセス情報を更新できませんでした。"
  },
  {
    "id": "web.incoming_webhook.channel.app_error",
    "translation": "チャンネルが見付かりません。"
  },
  {
    "id": "web.incoming_webhook.channel_locked.app_error",
    "translation": "このウェブフックは要求されたチャンネルに投稿する権限がありません。"
  },
  {
    "id": "web.incoming_webhook.disabled.app_error",
    "translation": "内向きのウェブフックはシステム管理者によって無効化されています。"
  },
  {
    "id": "web.incoming_webhook.invalid.app_error",
    "translation": "不正なウェブフックです。"
  },
  {
    "id": "web.incoming_webhook.parse.app_error",
    "translation": "外部からのデータを解析できません。"
  },
  {
    "id": "web.incoming_webhook.permissions.app_error",
    "translation": "チャンネルへの権限が足りません。"
  },
  {
    "id": "web.incoming_webhook.split_props_length.app_error",
    "translation": "ウェブフックの設定を {{.Max}} 文字に分割できませんでした。"
  },
  {
    "id": "web.incoming_webhook.text.app_error",
    "translation": "テキストは指定されていません。"
  },
  {
    "id": "web.incoming_webhook.user.app_error",
    "translation": "ユーザーが見付かりません。"
  },
  {
    "id": "model.group.name.invalid_length.app_error",
    "translation": "名前は1~64文字の小文字の英数字にしてください。"
  },
  {
    "id": "app.scheme.save.invalid_scheme.app_error",
    "translation": "与えられたスキームが不正です。"
  },
  {
    "id": "app.scheme.save.app_error",
    "translation": "スキームを作成できませんでした。"
  },
  {
    "id": "app.scheme.permanent_delete_all.app_error",
    "translation": "スキームを完全に削除できませんでした。"
  },
  {
    "id": "app.scheme.get.app_error",
    "translation": "スキームを取得できませんでした。"
  },
  {
    "id": "app.channel.get_more_channels.get.app_error",
    "translation": "チャンネルを取得できませんでした。"
  },
  {
    "id": "web.error.unsupported_browser.system_browser_or",
    "translation": "または"
  },
  {
    "id": "web.error.unsupported_browser.system_browser_make_default",
    "translation": "デフォルトにする"
  },
  {
    "id": "web.error.unsupported_browser.open_system_browser.edge",
    "translation": "Edgeで開く"
  },
  {
    "id": "web.error.unsupported_browser.no_longer_support_version",
    "translation": "あなたのブラウザのバージョンはMattermostではサポートされていません"
  },
  {
    "id": "web.error.unsupported_browser.no_longer_support",
    "translation": "このブラウザはMattermostではサポートされていません"
  },
  {
    "id": "web.error.unsupported_browser.min_os_version.windows",
    "translation": "Windows 7+"
  },
  {
    "id": "web.error.unsupported_browser.min_os_version.mac",
    "translation": "macOS 10.14+"
  },
  {
    "id": "web.error.unsupported_browser.min_browser_version.safari",
    "translation": "Version 12+"
  },
  {
    "id": "web.error.unsupported_browser.min_browser_version.firefox",
    "translation": "Version 78+"
  },
  {
    "id": "web.error.unsupported_browser.min_browser_version.edge",
    "translation": "Version 44+"
  },
  {
    "id": "web.error.unsupported_browser.min_browser_version.chrome",
    "translation": "Version 89+"
  },
  {
    "id": "web.error.unsupported_browser.learn_more",
    "translation": "サポートされたブラウザについて詳しく知る。"
  },
  {
    "id": "web.error.unsupported_browser.install_guide.windows",
    "translation": "インストールガイド"
  },
  {
    "id": "web.error.unsupported_browser.install_guide.mac",
    "translation": "インストールガイド"
  },
  {
    "id": "web.error.unsupported_browser.download_the_app",
    "translation": "アプリをダウンロードする"
  },
  {
    "id": "web.error.unsupported_browser.download_app_or_upgrade_browser",
    "translation": "より良い体験のために、Mattermostアプリかサポートされたブラウザをダウンロードしてください。"
  },
  {
    "id": "web.error.unsupported_browser.download",
    "translation": "アプリをダウンロードする"
  },
  {
    "id": "web.error.unsupported_browser.browser_title.safari",
    "translation": "Safari"
  },
  {
    "id": "web.error.unsupported_browser.browser_title.firefox",
    "translation": "Firefox"
  },
  {
    "id": "web.error.unsupported_browser.browser_title.edge",
    "translation": "Microsoft Edge"
  },
  {
    "id": "web.error.unsupported_browser.browser_title.chrome",
    "translation": "Google Chrome"
  },
  {
    "id": "web.error.unsupported_browser.browser_get_latest.safari",
    "translation": "最新のSafariブラウザを取得してください"
  },
  {
    "id": "web.error.unsupported_browser.browser_get_latest.firefox",
    "translation": "最新のFirefoxブラウザを取得してください"
  },
  {
    "id": "web.error.unsupported_browser.browser_get_latest.chrome",
    "translation": "最新のChromeブラウザを取得してください"
  },
  {
    "id": "searchengine.bleve.disabled.error",
    "translation": "Bleve インデックスの破棄中にエラーが発生しました: エンジンが無効化されています"
  },
  {
    "id": "plugin_api.bot_cant_create_bot",
    "translation": "BotユーザーはBotユーザーを作成できません。"
  },
  {
    "id": "plugin.api.get_users_in_channel",
    "translation": "不正なソート基準のため、ユーザーを取得できません。"
  },
  {
    "id": "model.user.is_valid.update_at.app_error",
    "translation": "更新日時は有効な時刻にしてください。"
  },
  {
    "id": "model.user.is_valid.position.app_error",
    "translation": "不正な役職: 128文字以下でなければなりません。"
  },
  {
    "id": "model.user.is_valid.password_limit.app_error",
    "translation": "bcryptの制限により72文字以上のパスワードを設定できません。"
  },
  {
    "id": "model.user.is_valid.nickname.app_error",
    "translation": "不正なニックネームです。"
  },
  {
    "id": "model.user.is_valid.locale.app_error",
    "translation": "不正な地域です。"
  },
  {
    "id": "model.user.is_valid.last_name.app_error",
    "translation": "不正な苗字です。"
  },
  {
    "id": "model.user.is_valid.id.app_error",
    "translation": "不正なユーザーIDです。"
  },
  {
    "id": "model.user.is_valid.first_name.app_error",
    "translation": "不正な名前(ファーストネーム)です。"
  },
  {
    "id": "model.user.is_valid.create_at.app_error",
    "translation": "作成日時は有効な時刻にしてください。"
  },
  {
    "id": "model.user.is_valid.auth_data_type.app_error",
    "translation": "不正なユーザーです。認証データは認証形式と一緒に設定してください。"
  },
  {
    "id": "model.user.is_valid.auth_data_pwd.app_error",
    "translation": "不正なユーザーです。パスワードと認証データは両方は指定できません。"
  },
  {
    "id": "model.user.is_valid.auth_data.app_error",
    "translation": "不正な認証データです。"
  },
  {
    "id": "model.team.is_valid.invite_id.app_error",
    "translation": "不正な招待IDです。"
  },
  {
    "id": "model.post.channel_notifications_disabled_in_channel.message",
    "translation": "チャンネル通知は {{.ChannelName}} で無効になっています。{{.Mention}} は通知をトリガーしません。"
  },
  {
    "id": "model.plugin_kvset_options.is_valid.old_value.app_error",
    "translation": "古い値が不正です。操作がアトミックでない場合は設定しないでください。"
  },
  {
    "id": "model.guest.is_valid.emails.app_error",
    "translation": "不正な電子メールアドレスです。"
  },
  {
    "id": "model.guest.is_valid.email.app_error",
    "translation": "不正な電子メールアドレスです。"
  },
  {
    "id": "model.guest.is_valid.channels.app_error",
    "translation": "不正なチャンネルです。"
  },
  {
    "id": "model.guest.is_valid.channel.app_error",
    "translation": "不正なチャンネルです。"
  },
  {
    "id": "model.group.name.invalid_chars.app_error",
    "translation": "グループの名前属性に無効な文字が存在します"
  },
  {
    "id": "model.config.is_valid.saml_signature_algorithm.app_error",
    "translation": "署名アルゴリズムが不正です。"
  },
  {
    "id": "model.config.is_valid.saml_guest_attribute.app_error",
    "translation": "ゲストの属性値が不正です。'field=value' の形式でなくてはなりません。"
  },
  {
    "id": "model.config.is_valid.saml_canonical_algorithm.app_error",
    "translation": "不正なCanonicalアルゴリズムです。"
  },
  {
    "id": "model.config.is_valid.saml_admin_attribute.app_error",
    "translation": "管理者の属性値が不正です。'field=value' の形式でなくてはなりません。"
  },
  {
    "id": "model.config.is_valid.elastic_search.enable_autocomplete.app_error",
    "translation": "Elasticsearch 自動補完が有効に設定されている場合、Elasticsearch インデックス有効化設定は有効でなければなりません"
  },
  {
    "id": "model.config.is_valid.bleve_search.filename.app_error",
    "translation": "Blee IndexingDir が設定されている場合、Bleve インデックス有効化設定は有効でなければなりません"
  },
  {
    "id": "model.config.is_valid.bleve_search.enable_searching.app_error",
    "translation": "Bleve 検索有効化設定が有効に設定されている場合、Bleveインデックス有効化設定は有効でなければなりません"
  },
  {
    "id": "model.config.is_valid.bleve_search.enable_autocomplete.app_error",
    "translation": "Bleve 自動補完が有効に設定されている場合、Bleve インデックス有効化設定は有効でなければなりません"
  },
  {
    "id": "model.config.is_valid.bleve_search.bulk_indexing_time_window_seconds.app_error",
    "translation": "Bleveの一括インデックス付与処理の時間は1秒以上でなければなりません。"
  },
  {
    "id": "model.command.is_valid.autocomplete_data.app_error",
    "translation": "無効な AutocompleteData です"
  },
  {
    "id": "model.channel.is_valid.name.app_error",
    "translation": "不正なチャンネル名です。ユーザーIDはダイレクトメッセージチャンネル以外でチャンネル名に使用することはできません。"
  },
  {
    "id": "interactive_message.decode_trigger_id.base64_decode_failed_signature",
    "translation": "対話型ダイアログにおけるトリガIDのbase64署名のデコードに失敗しました。"
  },
  {
    "id": "groups.unsupported_syncable_type",
    "translation": "サポートされている同期可能タイプ '{{.Value}}'。"
  },
  {
    "id": "group_not_associated_to_synced_team",
    "translation": "親となるグループに同期されたチームへの関連づけが行われるまでは、グループをチャンネルに関連づけることはできません。"
  },
  {
    "id": "ent.ldap.validate_guest_filter.app_error",
    "translation": "不正なAD/LDAPゲストフィルターです。"
  },
  {
    "id": "ent.ldap.validate_admin_filter.app_error",
    "translation": "不正なAD/LDAP管理者フィルターです。"
  },
  {
    "id": "ent.ldap.syncronize.search_failure_size_exceeded.app_error",
    "translation": "サイズ制限超過。[最大ページサイズ](https://docs.mattermost.com/deployment/sso-ldap.html#i-see-the-log-error-ldap-result-code-4-size-limit-exceeded)を確認してください。"
  },
  {
    "id": "ent.ldap.syncronize.delete_group_constained_memberships",
    "translation": "チーム/チャンネルのメンバーシップの削除エラー"
  },
  {
    "id": "ent.id_loaded.license_disable.app_error",
    "translation": "現在のライセンスではID-loadedプッシュ通知はサポートされていません。"
  },
  {
    "id": "ent.elasticsearch.start.parse_server_version.app_error",
    "translation": "Elasticsearchサーバーのバージョンを解析できませんでした。"
  },
  {
    "id": "ent.elasticsearch.start.get_server_version.app_error",
    "translation": "Elasticsearchサーバーのバージョンを取得できませんでした。"
  },
  {
    "id": "ent.elasticsearch.search_users.unmarshall_user_failed",
    "translation": "検索結果をデコードできませんでした"
  },
  {
    "id": "ent.elasticsearch.search_users.search_failed",
    "translation": "検索を完了できませんでした"
  },
  {
    "id": "ent.elasticsearch.search_channels.unmarshall_channel_failed",
    "translation": "検索結果をデコードできませんでした"
  },
  {
    "id": "ent.elasticsearch.search_channels.search_failed",
    "translation": "検索を完了できませんでした"
  },
  {
    "id": "ent.elasticsearch.search_channels.disabled",
    "translation": "このサーバーではElasticsearchによる検索は無効です"
  },
  {
    "id": "ent.elasticsearch.refresh_indexes.refresh_failed",
    "translation": "Elasticsearchのインデックスを更新できませんでした"
  },
  {
    "id": "ent.elasticsearch.indexer.index_batch.nothing_left_to_index.error",
    "translation": "すべてのエンティティが完了した際に、新しいバッチへのインデックス付与が行われます"
  },
  {
    "id": "ent.elasticsearch.index_user.error",
    "translation": "ユーザーにインデックスを付与できませんでした"
  },
  {
    "id": "ent.elasticsearch.index_channel.error",
    "translation": "チャンネルにインデックスを付与できませんでした"
  },
  {
    "id": "ent.elasticsearch.delete_user.error",
    "translation": "ユーザーを削除できませんでした"
  },
  {
    "id": "ent.elasticsearch.delete_channel.error",
    "translation": "チャンネルを削除できませんでした"
  },
  {
    "id": "ent.elasticsearch.create_template_users_if_not_exists.template_create_failed",
    "translation": "ユーザーのElasticsearchテンプレートを作成できませんでした"
  },
  {
    "id": "ent.elasticsearch.create_template_posts_if_not_exists.template_create_failed",
    "translation": "投稿のElasticsearchテンプレートを作成できませんでした"
  },
  {
    "id": "ent.elasticsearch.create_template_channels_if_not_exists.template_create_failed",
    "translation": "チャンネルのElasticsearchテンプレートを作成できませんでした"
  },
  {
    "id": "ent.compliance.csv.warning.appError",
    "translation": "warningファイルを作成できません。"
  },
  {
    "id": "ent.compliance.csv.metadata.json.zipfile.appError",
    "translation": "zipファイルを作成できません"
  },
  {
    "id": "bleveengine.stop_user_index.error",
    "translation": "ユーザーインデックスを閉じることができませんでした。"
  },
  {
    "id": "bleveengine.stop_post_index.error",
    "translation": "投稿インデックスを閉じることができませんでした。"
  },
  {
    "id": "bleveengine.stop_channel_index.error",
    "translation": "チャンネルインデックスを閉じることができませんでした。"
  },
  {
    "id": "bleveengine.search_users_in_team.error",
    "translation": "ユーザー検索を完了できませんでした。"
  },
  {
    "id": "bleveengine.search_users_in_channel.uchan.error",
    "translation": "ユーザー検索を完了できませんでした。"
  },
  {
    "id": "bleveengine.search_users_in_channel.nuchan.error",
    "translation": "ユーザー検索を完了できませんでした。"
  },
  {
    "id": "bleveengine.search_posts.error",
    "translation": "投稿検索を完了できませんでした。"
  },
  {
    "id": "bleveengine.search_channels.error",
    "translation": "チャンネル検索を完了できませんでした。"
  },
  {
    "id": "bleveengine.purge_user_index.error",
    "translation": "ユーザーインデックスを破棄できませんでした。"
  },
  {
    "id": "bleveengine.purge_post_index.error",
    "translation": "投稿インデックスを破棄できませんでした。"
  },
  {
    "id": "bleveengine.purge_channel_index.error",
    "translation": "チャンネルインデックスを破棄できませんでした。"
  },
  {
    "id": "bleveengine.indexer.index_batch.nothing_left_to_index.error",
    "translation": "すべてのエンティティが完了した際に、新しいバッチへのインデックス付与が行われます。"
  },
  {
    "id": "bleveengine.indexer.do_job.parse_start_time.error",
    "translation": "Bleveインデックス付与ワーカーが開始時刻を解析できませんでした。"
  },
  {
    "id": "bleveengine.indexer.do_job.parse_end_time.error",
    "translation": "Bleveインデックス付与ワーカーが終了時刻を解析できませんでした。"
  },
  {
    "id": "bleveengine.indexer.do_job.get_oldest_entity.error",
    "translation": "最も古いエンティティ(ユーザー、チャンネル、投稿)をデータベースから取得できませんでした。"
  },
  {
    "id": "bleveengine.indexer.do_job.engine_inactive",
    "translation": "Bleveによるインデックス付与ジョブを実行できませんでした: エンジンが無効化されています。"
  },
  {
    "id": "bleveengine.indexer.do_job.bulk_index_users.batch_error",
    "translation": "ユーザーバッチにインデックスを付与できませんでした。"
  },
  {
    "id": "bleveengine.indexer.do_job.bulk_index_posts.batch_error",
    "translation": "投稿バッチにインデックスを付与できませんでした。"
  },
  {
    "id": "bleveengine.indexer.do_job.bulk_index_channels.batch_error",
    "translation": "チャンネルバッチにインデックスを付与できませんでした。"
  },
  {
    "id": "bleveengine.index_user.error",
    "translation": "ユーザーにインデックスを付与できませんでした。"
  },
  {
    "id": "bleveengine.index_post.error",
    "translation": "投稿にインデックスを付与できませんでした。"
  },
  {
    "id": "bleveengine.index_channel.error",
    "translation": "チャンネルにインデックスを付与できませんでした。"
  },
  {
    "id": "bleveengine.delete_user.error",
    "translation": "ユーザーを削除できませんでした。"
  },
  {
    "id": "bleveengine.delete_post.error",
    "translation": "投稿を削除できませんでした。"
  },
  {
    "id": "bleveengine.delete_channel.error",
    "translation": "チャンネルを削除できませんでした。"
  },
  {
    "id": "bleveengine.create_user_index.error",
    "translation": "Bleveによるユーザーインデックスの作成中にエラーが発生しました。"
  },
  {
    "id": "bleveengine.create_post_index.error",
    "translation": "Bleveによる投稿インデックスの作成中にエラーが発生しました。"
  },
  {
    "id": "bleveengine.create_channel_index.error",
    "translation": "Bleveによるチャンネルインデックスの作成中にエラーが発生しました。"
  },
  {
    "id": "bleveengine.already_started.error",
    "translation": "Bleveは既に起動しています。"
  },
  {
    "id": "app.user_terms_of_service.save.app_error",
    "translation": "利用規約を保存できませんでした。"
  },
  {
    "id": "app.user_terms_of_service.get_by_user.no_rows.app_error",
    "translation": "利用規約が見付かりませんでした。"
  },
  {
    "id": "app.user_terms_of_service.get_by_user.app_error",
    "translation": "利用規約を取得できませんでした。"
  },
  {
    "id": "app.user_terms_of_service.delete.app_error",
    "translation": "ユーザー利用規約を削除できませんでした。"
  },
  {
    "id": "app.terms_of_service.get.no_rows.app_error",
    "translation": "利用規約が見付かりませんでした。"
  },
  {
    "id": "app.terms_of_service.get.app_error",
    "translation": "利用規約を取得できませんでした。"
  },
  {
    "id": "app.terms_of_service.create.existing.app_error",
    "translation": "既存の利用規約に対する保存処理を呼び出す必要はありません。"
  },
  {
    "id": "app.terms_of_service.create.app_error",
    "translation": "利用規約を保存できませんでした。"
  },
  {
    "id": "app.team.rename_team.name_occupied",
    "translation": "その名前は既に使用されているため、チーム名を変更できませんでした。"
  },
  {
    "id": "app.team.invite_token.group_constrained.error",
    "translation": "グループ制約が設定されたチームに参加できません。"
  },
  {
    "id": "app.team.invite_id.group_constrained.error",
    "translation": "グループ制約が設定されたチームに参加できません。"
  },
  {
    "id": "app.plugin.write_file.saving.app_error",
    "translation": "ファイルを保存する際にエラーが発生しました。"
  },
  {
    "id": "app.plugin.write_file.read.app_error",
    "translation": "ファイルを読み込む際にエラーが発生しました。"
  },
  {
    "id": "app.plugin.webapp_bundle.app_error",
    "translation": "プラグインwebappのバンドルを生成できませんでした。"
  },
  {
    "id": "app.plugin.sync.read_local_folder.app_error",
    "translation": "ローカルプラグインフォルダを読み込む際にエラーが発生しました。"
  },
  {
    "id": "app.plugin.sync.list_filestore.app_error",
    "translation": "ファイルストアのプラグインフォルダからファイルを読み込む際にエラーが発生しました。"
  },
  {
    "id": "app.plugin.store_signature.app_error",
    "translation": "プラグイン署名を設定されたファイルストアへ保存できませんでした。"
  },
  {
    "id": "app.plugin.store_bundle.app_error",
    "translation": "プラグインを設定されたファイルストアへ保存できませんでした。"
  },
  {
    "id": "app.plugin.signature_decode.app_error",
    "translation": "Base64署名をデコードできませんでした。"
  },
  {
    "id": "app.plugin.restart.app_error",
    "translation": "アップグレード時にプラグインを再起動できませんでした。"
  },
  {
    "id": "app.plugin.remove_bundle.app_error",
    "translation": "ファイルストアからプラグインを削除できませんでした。"
  },
  {
    "id": "app.plugin.modify_saml.app_error",
    "translation": "SAMLファイルを変更できません。"
  },
  {
    "id": "app.plugin.marshal.app_error",
    "translation": "マーケットプレースプラグインを変換できませんでした。"
  },
  {
    "id": "app.plugin.marketplace_plugins.signature_not_found.app_error",
    "translation": "リクエストされたプラグインの署名が見つかりませんでした。"
  },
  {
    "id": "app.plugin.marketplace_plugins.not_found.app_error",
    "translation": "リクエストされたマーケットプレースのプラグインが見つかりませんでした。"
  },
  {
    "id": "app.plugin.marketplace_plugin_request.app_error",
    "translation": "マーケットプレースのプラグインリクエストをデコードできませんでした。"
  },
  {
    "id": "app.plugin.marketplace_disabled.app_error",
    "translation": "マーケットプレースは無効化されています。詳しくはログを確認してください。"
  },
  {
    "id": "app.plugin.marketplace_client.failed_to_fetch",
    "translation": "マーケットプレースサーバーからプラグインを取得できませんでした。"
  },
  {
    "id": "app.plugin.marketplace_client.app_error",
    "translation": "マーケットプレースのクライアントを作成できませんでした。"
  },
  {
    "id": "app.plugin.invalid_version.app_error",
    "translation": "プラグインのバージョンを解析できません。"
  },
  {
    "id": "app.plugin.install_marketplace_plugin.app_error",
    "translation": "マーケットプレースプラグインをインストールできませんでした。"
  },
  {
    "id": "app.plugin.get_public_key.get_file.app_error",
    "translation": "ストアから公開鍵を取得する際にエラーが発生しました。"
  },
  {
    "id": "app.plugin.flag_managed.app_error",
    "translation": "ファイルストアで管理されているプラグインを設定できませんでした。"
  },
  {
    "id": "app.plugin.delete_public_key.delete.app_error",
    "translation": "公開鍵を削除中にエラーが発生しました。"
  },
  {
    "id": "app.import.validate_user_teams_import_data.invalid_team_theme.error",
    "translation": "ユーザーのチームテーマが不正です"
  },
  {
    "id": "app.import.validate_user_import_data.auth_data_and_service_dependency.error",
    "translation": "ユーザー認証サービスと認証データが相互排他的になっています。"
  },
  {
    "id": "app.import.validate_user_import_data.advanced_props_show_unread_section.error",
    "translation": "ユーザーの未読セクション表示の設定が不正です"
  },
  {
    "id": "app.import.validate_user_import_data.advanced_props_formatting.error",
    "translation": "ユーザーの投稿の書式設定が不正です"
  },
  {
    "id": "app.import.validate_user_import_data.advanced_props_feature_markdown_preview.error",
    "translation": "ユーザーのMarkdownプレビューの設定が不正です"
  },
  {
    "id": "app.import.validate_user_import_data.advanced_props_email_interval.error",
    "translation": "ユーザーの電子メールバッチ処理間隔の設定が不正です"
  },
  {
    "id": "app.import.validate_post_import_data.props_too_large.error",
    "translation": "投稿のプロパティが許可された最大長を超えています。"
  },
  {
    "id": "app.import.import_user_teams.save_preferences.error",
    "translation": "チームテーマ設定を保存できませんでした"
  },
  {
    "id": "app.import.import_user_channels.channel_not_found.error",
    "translation": "ユーザーチャンネルのインポート中にエラーが発生しました。チャンネルが見つかりませんでした。"
  },
  {
    "id": "app.import.get_users_by_username.some_users_not_found.error",
    "translation": "見つからなかったユーザーがいます"
  },
  {
    "id": "app.import.get_teams_by_names.some_teams_not_found.error",
    "translation": "見つからなかったチームがあります"
  },
  {
    "id": "app.export.export_custom_emoji.copy_emoji_images.error",
    "translation": "カスタム絵文字画像をコピーできませんでした"
  },
  {
    "id": "app.emoji.get_list.internal_error",
    "translation": "絵文字を取得できませんでした。"
  },
  {
    "id": "app.emoji.get_by_name.app_error",
    "translation": "絵文字を取得できませんでした。"
  },
  {
    "id": "app.emoji.get.app_error",
    "translation": "絵文字を取得できませんでした。"
  },
  {
    "id": "app.emoji.delete.no_results",
    "translation": "削除する絵文字が見つかりませんでした。"
  },
  {
    "id": "app.emoji.delete.app_error",
    "translation": "絵文字を削除できませんでした。"
  },
  {
    "id": "app.channel_member_history.log_leave_event.internal_error",
    "translation": "チャンネルメンバーの履歴を記録できませんでした。既存の参加記録を更新できませんでした"
  },
  {
    "id": "app.channel_member_history.log_join_event.internal_error",
    "translation": "チャンネルメンバーの履歴を記録できませんでした。"
  },
  {
    "id": "app.channel.update.bad_id",
    "translation": "チャンネルを更新できませんでした。"
  },
  {
    "id": "app.channel.permanent_delete.app_error",
    "translation": "チャンネルを削除できませんでした。"
  },
  {
    "id": "app.channel.get_deleted.missing.app_error",
    "translation": "削除されたチャンネルはありません。"
  },
  {
    "id": "app.channel.get_deleted.existing.app_error",
    "translation": "既存の削除されたチャンネルが見付かりませんでした。"
  },
  {
    "id": "app.channel.get_channels.not_found.app_error",
    "translation": "チャンネルが見付かりませんでした。"
  },
  {
    "id": "app.channel.get_channels.get.app_error",
    "translation": "チャンネルを取得できませんでした。"
  },
  {
    "id": "app.channel.get_by_name.missing.app_error",
    "translation": "チャンネルが存在しません。"
  },
  {
    "id": "app.channel.get_by_name.existing.app_error",
    "translation": "既存のチャンネルが見付かりませんでした。"
  },
  {
    "id": "app.channel.get_all_channels.app_error",
    "translation": "全チャンネルを取得できませんでした。"
  },
  {
    "id": "app.channel.get.find.app_error",
    "translation": "チャンネルを探す際にエラーが発生しました。"
  },
  {
    "id": "app.channel.get.existing.app_error",
    "translation": "既存のチャンネルが見付かりませんでした。"
  },
  {
    "id": "app.channel.delete.app_error",
    "translation": "チャンネルを削除できませんでした。"
  },
  {
    "id": "app.channel.create_direct_channel.internal_error",
    "translation": "ダイレクトチャンネルを保存できませんでした。"
  },
  {
    "id": "app.channel.create_channel.internal_error",
    "translation": "チャンネルを保存できませんでした。"
  },
  {
    "id": "app.bot.permenent_delete.bad_id",
    "translation": "Botを削除できませんでした。"
  },
  {
    "id": "app.bot.permanent_delete.internal_error",
    "translation": "Botを完全に削除できませんでした。"
  },
  {
    "id": "app.bot.patchbot.internal_error",
    "translation": "Botを更新できませんでした。"
  },
  {
    "id": "app.bot.getbots.internal_error",
    "translation": "Botを取得できませんでした。"
  },
  {
    "id": "app.bot.getbot.internal_error",
    "translation": "Botを取得できませんでした。"
  },
  {
    "id": "app.bot.get_disable_bot_sysadmin_message",
    "translation": "{{if .disableBotsSetting}}{{if .printAllBots}}{{.UserName}} は無効化されています。現在無効化されている以下の Bot アカウントを管理していました。\n\n{{.BotNames}}{{else}}{{.UserName}} は無効化されています。 現在無効化されている以下の Bot アカウントを含む {{.NumBots}} 個の Bot アカウントを管理していました: \n\n{{.BotNames}}{{end}} **統合機能 > Botアカウント** からBotを有効にし、Bot用のトークンを新たに作成することで、これらのBotを引き継ぐことができます。\n\n詳しくは[説明文書](https://docs.mattermost.com/developer/bot-accounts.html#what-happens-when-a-user-who-owns-bot-accounts-is-disabled)を参照してください。{{else}}{{if .printAllBots}}{{.UserName}} は無効化されています。現在も有効化されている以下の Bot アカウントを管理していました。\n\n{{.BotNames}}\n{{else}}{{.UserName}} は無効化されています。以下を含む現在も有効な {{.NumBots}} 個の Bot アカウントを管理していました:\n\n{{.BotNames}}{{end}}**統合機能 > Botアカウント** から各Botを再度有効化し、Bot用のトークンを新たに生成してBotを引き継ぐことを強く推奨します。\n\n詳しくは[説明文書](https://docs.mattermost.com/developer/bot-accounts.html#what-happens-when-a-user-who-owns-bot-accounts-is-disabled)を参照してください。\n\nユーザーが無効化された際に自動でBotも無効化したい場合、**システムコンソール > 統合機能 > Botアカウント** の \"所有者が無効化された際にBotアカウントを無効化する\" を true にしてください。{{end}}"
  },
  {
    "id": "app.bot.createbot.internal_error",
    "translation": "Botを保存できませんでした。"
  },
  {
    "id": "app.admin.test_site_url.failure",
    "translation": "有効なURLではありません"
  },
  {
    "id": "app.admin.saml.invalid_response_from_idp.app_error",
    "translation": "認証プロバイダから取得したレスポンスを読み込めませんでした。"
  },
  {
    "id": "app.admin.saml.failure_read_response_body_from_idp.app_error",
    "translation": "認証プロバイダから取得したレスポンスの内容を読み込む際にエラーが発生しました。"
  },
  {
    "id": "app.admin.saml.failure_decode_metadata_xml_from_idp.app_error",
    "translation": "認証プロバイダから取得したXMLメタデータをデコードできませんでした。"
  },
  {
    "id": "api.websocket_handler.server_busy.app_error",
    "translation": "サーバーが混雑しているため、重要でないサービスは一時的に利用不可となっています。"
  },
  {
    "id": "api.user.update_user.accepted_guest_domain.app_error",
    "translation": "あなたの指定した電子メールアドレスは、ゲストアカウント用のドメインとして許可されていません。システム管理者に連絡するか他の電子メールアドレスで利用登録してください。"
  },
  {
    "id": "api.user.update_user.accepted_domain.app_error",
    "translation": "あなたの指定した電子メールアドレスのドメインは許可されていません。システム管理者に連絡するか他の電子メールアドレスで利用登録してください。"
  },
  {
    "id": "api.user.update_active.cannot_enable_guest_when_guest_feature_is_disabled.app_error",
    "translation": "ゲストアカウント機能が有効ではないため、ゲストアカウントを有効化できません。"
  },
  {
    "id": "api.user.reset_password.token_parse.error",
    "translation": "パスワード初期化トークンを解析できませんでした"
  },
  {
    "id": "api.user.promote_guest_to_user.no_guest.app_error",
    "translation": "そのユーザーはゲストアカウントでないため、ゲストアカウントから通常のユーザーアカウントへ変更できませんでした。"
  },
  {
    "id": "api.user.login.invalid_credentials_username",
    "translation": "有効なユーザー名とパスワードを入力してください。"
  },
  {
    "id": "api.user.login.invalid_credentials_sso",
    "translation": "有効な電子メールアドレスまたはユーザー名とパスワードの入力、もしくは他の方法でのサインインを行ってください。"
  },
  {
    "id": "api.user.login.invalid_credentials_email_username",
    "translation": "有効な電子メールアドレスまたはユーザー名と、パスワードを入力してください。"
  },
  {
    "id": "api.user.login.invalid_credentials_email",
    "translation": "有効な電子メールアドレスとパスワードを入力してください"
  },
  {
    "id": "api.user.login.guest_accounts.license.error",
    "translation": "現在のライセンスではゲストアカウントはサポートされていません"
  },
  {
    "id": "api.user.login.guest_accounts.disabled.error",
    "translation": "ゲストアカウントは無効化されています"
  },
  {
    "id": "api.user.demote_user_to_guest.already_guest.app_error",
    "translation": "既にそのユーザーはゲストアカウントのため、ゲストアカウントに変更できませんでした。"
  },
  {
    "id": "api.user.create_user.invalid_invitation_type.app_error",
    "translation": "無効な招待のため、ユーザーを作成できません。"
  },
  {
    "id": "api.user.create_user.guest_accounts.license.app_error",
    "translation": "現在のライセンスではゲストアカウントはサポートされていません。"
  },
  {
    "id": "api.user.create_user.guest_accounts.disabled.app_error",
    "translation": "ゲストアカウントは無効化されています。"
  },
  {
    "id": "api.user.create_password_token.error",
    "translation": "パスワードリカバリトークンを作成できませんでした"
  },
  {
    "id": "api.templates.remove_expired_license.subject",
    "translation": "Mattermostエンタープライズライセンスは無効になっています。"
  },
  {
    "id": "api.templates.remove_expired_license.body.title",
    "translation": "エンタープライズエディションのライセンスの有効期限が切れ、一部の機能が無効になることがあります。今すぐライセンスを更新してください。"
  },
  {
    "id": "api.templates.remove_expired_license.body.renew_button",
    "translation": "今すぐライセンスを更新する"
  },
  {
    "id": "api.templates.invite_guest_subject",
    "translation": "[{{ .SiteName }}] {{ .SenderName }} がゲストとしてあなたを {{ .TeamDisplayName }} チームに招待しました"
  },
  {
    "id": "api.team.update_team_member_roles.guest_and_user.app_error",
    "translation": "不正なチームメンバー更新: ユーザーはゲストかユーザーのどちらかでなければならず、両方であってはいけません。"
  },
  {
    "id": "api.team.search_teams.pagination_not_implemented.public_team_search",
    "translation": "公開のみのチーム検索ではページネーションは利用できません。"
  },
  {
    "id": "api.team.search_teams.pagination_not_implemented.private_team_search",
    "translation": "非公開のみのチーム検索ではページネーションは利用できません。"
  },
  {
    "id": "api.team.remove_member.group_constrained.app_error",
    "translation": "グループ制約が設定されたチームからユーザーを削除できませんでした。"
  },
  {
    "id": "api.team.invite_guests.channel_in_invalid_team.app_error",
    "translation": "招待チャンネルは招待チーム内のチャンネルでなくてはなりません。"
  },
  {
    "id": "api.team.invate_guests_to_channels.license.error",
    "translation": "現在のライセンスではゲストアカウントはサポートされていません"
  },
  {
    "id": "api.team.invate_guests_to_channels.disabled.error",
    "translation": "ゲストアカウントは無効化されています"
  },
  {
    "id": "api.team.invalidate_all_email_invites.app_error",
    "translation": "電子メール招待の無効化でエラーが発生しました。"
  },
  {
    "id": "api.team.get_all_teams.insufficient_permissions",
    "translation": "あなたには全チームリストにアクセスするために必要な権限が付与されていません"
  },
  {
    "id": "api.team.demote_user_to_guest.license.error",
    "translation": "現在のライセンスではゲストアカウントはサポートされていません"
  },
  {
    "id": "api.team.demote_user_to_guest.disabled.error",
    "translation": "ゲストアカウントは無効化されています。"
  },
  {
    "id": "api.team.add_user_to_team_from_invite.guest.app_error",
    "translation": "ゲストが招待リンクからチームに参加することはできません。チームに招待メールをリクエストしてください。"
  },
  {
    "id": "api.team.add_members.user_denied",
    "translation": "このチームはグループによって管理されています。  このユーザーはこのチームと同期しているグループのメンバーではありません。"
  },
  {
    "id": "api.team.add_members.error",
    "translation": "チームメンバー追加時にエラーが発生しました。"
  },
  {
    "id": "api.system.id_loaded.not_available.app_error",
    "translation": "ID-loadedプッシュ通知はこのサーバーで設定されていないか、サポートされていません。"
  },
  {
    "id": "api.slackimport.slack_import.zip.file_too_large",
    "translation": "ZIPアーカイブ内の {{.Filename}} が大きすぎるためSlackインポート処理を実行できません\r\n"
  },
  {
    "id": "api.push_notifications_ack.message.parse.app_error",
    "translation": "プッシュ通知応答メッセージを構築する際にエラーが発生しました。"
  },
  {
    "id": "api.push_notifications_ack.forward.app_error",
    "translation": "プッシュ通知サービスへの受信完了通知送信時にエラーが発生しました。"
  },
  {
    "id": "api.push_notifications.message.parse.app_error",
    "translation": "プッシュ通知メッセージを構築する際にエラーが発生しました。"
  },
  {
    "id": "api.push_notification.id_loaded.fetch.app_error",
    "translation": "ID-loadedプッシュ通知を取得する際にエラーが発生しました。"
  },
  {
    "id": "api.push_notification.id_loaded.default_message",
    "translation": "新しいメッセージがあります。"
  },
  {
    "id": "api.push_notification.disabled.app_error",
    "translation": "このサーバーではプッシュ通知は無効です。"
  },
  {
    "id": "api.post.check_for_out_of_channel_groups_mentions.message.one",
    "translation": "@{{.Usernames}}はこのチャンネルにいないため、通知は行われません。また、彼らはリンクされたグループのメンバーではないため、チャンネルに追加することもできません。彼らをこのチャンネルに追加するには、リンクされたグループに追加しなければなりません。"
  },
  {
    "id": "api.post.check_for_out_of_channel_groups_mentions.message.multiple",
    "translation": "@{{.Usernames}} と @{{.LastUsername}}はこのチャンネルにいないため、通知は行われません。また、彼らはリンクされたグループのメンバーではないため、チャンネルに追加することもできません。彼らをこのチャンネルに追加するには、リンクされたグループに追加しなければなりません。"
  },
  {
    "id": "api.post.check_for_out_of_channel_group_users.message.none",
    "translation": "このチームに @{{.GroupName}} のメンバーがいません"
  },
  {
    "id": "api.plugin.verify_plugin.app_error",
    "translation": "プラグイン署名を検証できませんでした。"
  },
  {
    "id": "api.plugin.install.download_failed.app_error",
    "translation": "プラグインをダウンロードする際にエラーが発生しました。"
  },
  {
    "id": "api.license.remove_expired_license.failed.error",
    "translation": "無効化されたライセンスへの電子メールを送信できませんでした。"
  },
  {
    "id": "api.ldap_groups.existing_user_name_error",
    "translation": "グループ名はユーザー名として既に存在しています"
  },
  {
    "id": "api.ldap_groups.existing_reserved_name_error",
    "translation": "グループ名は予約語として既に登録されています"
  },
  {
    "id": "api.ldap_groups.existing_group_name_error",
    "translation": "グループ名は既に存在しています"
  },
  {
    "id": "api.image.get.app_error",
    "translation": "要求された画像URLを解析できません。"
  },
  {
    "id": "api.context.server_busy.app_error",
    "translation": "サーバーが混雑しているため、重要でないサービスは一時的に利用不可となっています。"
  },
  {
    "id": "api.context.local_origin_required.app_error",
    "translation": "このエンドポイントはローカルのリクエストオリジンである必要があります。"
  },
  {
    "id": "api.config.update_config.restricted_merge.app_error",
    "translation": "設定をマージできませんでした。"
  },
  {
    "id": "api.command_remove.group_constrained_user_denied",
    "translation": "このチャンネルにリンクされたグループのメンバーであるため、あなたはそのユーザーをチャンネルから削除することはできません。そのユーザーをチャンネルから削除するには、リンクされたグループから削除してください。"
  },
  {
    "id": "api.command_invite.user_not_in_team.app_error",
    "translation": "@{{.Username}} はチームのメンバーではありません。"
  },
  {
    "id": "api.command_invite.group_constrained_user_denied",
    "translation": "このチャンネルはグループによって管理されています。  このユーザーはこのチャンネルと同期しているグループのメンバーではありません。"
  },
  {
    "id": "api.command.execute_command.format.app_error",
    "translation": "コマンドトリガーワードの先頭のスラッシュが欠落しています"
  },
  {
    "id": "api.channel.update_team_member_roles.changing_guest_role.app_error",
    "translation": "不正なチームメンバ更新: 手動でゲストの役割を追加/削除することはできません。"
  },
  {
    "id": "api.channel.update_channel_privacy.default_channel_error",
    "translation": "デフォルトチャンネルは非公開にできません。"
  },
  {
    "id": "api.channel.update_channel_member_roles.guest_and_user.app_error",
    "translation": "不正なチャンネルメンバー更新: ユーザーはゲストかユーザーのどちらかでなければならず、両方であってはいけません。"
  },
  {
    "id": "api.channel.update_channel_member_roles.changing_guest_role.app_error",
    "translation": "不正なチャンネルメンバー更新: 手動でゲストの役割を追加/削除することはできません。"
  },
  {
    "id": "api.channel.update_channel.typechange.app_error",
    "translation": "チャンネル種別を更新できません。"
  },
  {
    "id": "api.channel.restore_channel.unarchived",
    "translation": "{{.Username}} がチャンネルを復元しました。"
  },
  {
    "id": "api.channel.restore_channel.restored.app_error",
    "translation": "チャンネルを復元できませんでした。このチャンネルはアーカイブされていません。"
  },
  {
    "id": "api.channel.remove_user_from_channel.app_error",
    "translation": "この種別のチャンネルからユーザーを削除することはできません。"
  },
  {
    "id": "api.channel.remove_members.denied",
    "translation": "削除に関するチャンネルメンバーシップはグループ制約により以下のユーザーを拒否しました: {{ .UserIDs }}"
  },
  {
    "id": "api.channel.remove_member.group_constrained.app_error",
    "translation": "グループ制約が設定されたチャンネルからユーザーを削除できませんでした。"
  },
  {
    "id": "api.channel.patch_channel_moderations.license.error",
    "translation": "現在のライセンスではチャンネルモデレーションはサポートされていません"
  },
  {
    "id": "api.channel.guest_join_channel.post_and_forget",
    "translation": "%v がゲストとしてチャンネルに参加しました。"
  },
  {
    "id": "api.channel.get_channel_moderations.license.error",
    "translation": "現在のライセンスではチャンネルモデレーションはサポートされていません"
  },
  {
    "id": "api.channel.channel_member_counts_by_group.license.error",
    "translation": "現在のライセンスではグループはサポートされていません"
  },
  {
    "id": "api.channel.add_members.user_denied",
    "translation": "チャンネルメンバーシップはグループ制約により以下のユーザーを拒否しました: {{.UserIDs }}"
  },
  {
    "id": "api.channel.add_members.error",
    "translation": "チャンネルメンバー追加時にエラーが発生しました。"
  },
  {
    "id": "api.channel.add_guest.added",
    "translation": "%v は %v によってゲストとしてチャンネルに追加されました。"
  },
  {
    "id": "api.bot.teams_channels.add_message_mobile",
    "translation": "ブラウザ、もしくはMattermostデスクトップアプリから、Botをチーム・チャンネルに追加してください。"
  },
  {
    "id": "api.bot.create_disabled",
    "translation": "Bot作成は無効化されています。"
  },
  {
    "id": "api.admin.saml.set_certificate_from_metadata.missing_content_type.app_error",
    "translation": "コンテントタイプがありません。"
  },
  {
    "id": "api.admin.saml.set_certificate_from_metadata.invalid_content_type.app_error",
    "translation": "不正なコンテントタイプです。"
  },
  {
    "id": "api.admin.saml.set_certificate_from_metadata.invalid_body.app_error",
    "translation": "不正な証明書テキストです。"
  },
  {
    "id": "api.admin.saml.invalid_xml_missing_ssoservices.app_error",
    "translation": "XML内に認証プロバイダSSOサービスのノードが存在しません。"
  },
  {
    "id": "api.admin.saml.invalid_xml_missing_keydescriptor.app_error",
    "translation": "XML内に認証プロバイダKeyディスクリプタのノードが存在しません。"
  },
  {
    "id": "api.admin.saml.invalid_xml_missing_idpssodescriptors.app_error",
    "translation": "XML内に認証プロバイダSSOディスクリプタのノードが存在しません。"
  },
  {
    "id": "api.admin.saml.failure_save_idp_certificate_file.app_error",
    "translation": "証明書ファイルを保存できませんでした。"
  },
  {
    "id": "api.admin.saml.failure_parse_idp_certificate.app_error",
    "translation": "認証プロバイダから取得したメタデータ情報を解析する際にエラーが発生しました。"
  },
  {
    "id": "api.admin.saml.failure_get_metadata_from_idp.app_error",
    "translation": "認証プロバイダURLからメタデータを取得できませんでした。"
  },
  {
    "id": "api.admin.delete_brand_image.storage.not_found",
    "translation": "ブランド画像が見つからないため、削除できませんでした。"
  },
  {
    "id": "model.config.is_valid.saml_spidentifier_attribute.app_error",
    "translation": "サービスプロバイダー識別子が必要です"
  },
  {
    "id": "ent.elasticsearch.delete_user_posts.error",
    "translation": "ユーザー投稿を削除できませんでした"
  },
  {
    "id": "ent.elasticsearch.delete_channel_posts.error",
    "translation": "チャンネル投稿を削除できませんでした"
  },
  {
    "id": "ent.cluster.timeout.error",
    "translation": "クラスターのレスポンスがタイムアウトしました"
  },
  {
    "id": "bleveengine.delete_channel_posts.error",
    "translation": "チャンネル投稿を削除できませんでした"
  },
  {
    "id": "ent.cluster.json_encode.error",
    "translation": "JSONリクエストを変換する際にエラーが発生しました"
  },
  {
    "id": "bleveengine.delete_user_posts.error",
    "translation": "ユーザー投稿を削除できませんでした"
  },
  {
    "id": "app.scheme.delete.app_error",
    "translation": "このスキーマを削除できませんでした。"
  },
  {
    "id": "app.reaction.save.save.app_error",
    "translation": "リアクションを保存できませんでした。"
  },
  {
    "id": "app.reaction.get_for_post.app_error",
    "translation": "投稿に対するリアクションを取得できませんでした。"
  },
  {
    "id": "app.reaction.delete_all_with_emoji_name.get_reactions.app_error",
    "translation": "この絵文字名のリアクションを取得できませんでした。"
  },
  {
    "id": "app.reaction.bulk_get_for_post_ids.app_error",
    "translation": "投稿へのリアクションを取得できませんでした。"
  },
  {
    "id": "app.emoji.get_by_name.no_result",
    "translation": "絵文字を見つけられませんでした。"
  },
  {
    "id": "app.emoji.get.no_result",
    "translation": "絵文字を見つけられませんでした。"
  },
  {
    "id": "app.emoji.create.internal_error",
    "translation": "絵文字を保存できませんでした。"
  },
  {
    "id": "app.channel.update_channel.internal_error",
    "translation": "チャンネルを更新できませんでした。"
  },
  {
    "id": "app.channel.restore.app_error",
    "translation": "チャンネルを復元できませんでした。"
  },
  {
    "id": "app.channel.get_all_channels_count.app_error",
    "translation": "全チャンネルをカウントできませんでした。"
  },
  {
    "id": "app.audit.save.saving.app_error",
    "translation": "監査ログを保存する際にエラーが発生しました。"
  },
  {
    "id": "app.audit.permanent_delete_by_user.app_error",
    "translation": "監査ログを削除する際にエラーが発生しました。"
  },
  {
    "id": "app.audit.get.limit.app_error",
    "translation": "ページングの限度を超えました。"
  },
  {
    "id": "app.audit.get.finding.app_error",
    "translation": "監査ログを見つける際にエラーが発生しました。"
  },
  {
    "id": "api.user.autocomplete_users.missing_team_id.app_error",
    "translation": "チャンネルの自動補完にはチームIDパラメータが必要です。"
  },
  {
    "id": "api.team.import_team.unknown_import_from.app_error",
    "translation": "インポートソースが見つかりません。"
  },
  {
    "id": "api.push_notifications.session.expired",
    "translation": "セッション期限切れ: 通知を受け取るにはログインしてください。{{.siteName}}のセッションはシステム管理者によって {{.daysCount}} 日ごとに期限切れになるよう設定されています。"
  },
  {
    "id": "api.post.error_get_post_id.pending",
    "translation": "保留中の投稿を取得できませんでした。"
  },
  {
    "id": "api.license.request_trial_license.no-site-url.app_error",
    "translation": "トライアルライセンスをリクエストできませんでした。システムコンソールのWebサーバーセクションにある サイトURL を設定してください。"
  },
  {
    "id": "api.license.request_trial_license.app_error",
    "translation": "トライアルライセンスを取得できませんでした。再度試してみるか、support@mattermost.com に連絡してください。"
  },
  {
    "id": "api.license.request-trial.bad-request.terms-not-accepted",
    "translation": "ライセンスをリクエストするには、Mattermost Software Evaluation Agreement と プライバシーポリシーに同意しなくてはなりません。"
  },
  {
    "id": "api.license.request-trial.bad-request",
    "translation": "要求されたユーザーの数が正しくありません。"
  },
  {
    "id": "api.file.upload_file.incorrect_channelId.app_error",
    "translation": "ファイルをアップロードできませんでした。不正なチャンネルID: {{.channelId}}"
  },
  {
    "id": "api.emoji.create.internal_error",
    "translation": "サーバーエラー: 絵文字を作成する際にサーバー内部エラーが発生しました。"
  },
  {
    "id": "api.config.update_config.clear_siteurl.app_error",
    "translation": "サイトURLをクリアできません。"
  },
  {
    "id": "api.channel.move_channel.type.invalid",
    "translation": "ダイレクトメッセージチャンネル、もしくはグループメッセージチャンネルは移動できません"
  },
  {
    "id": "app.command.listteamcommands.internal_error",
    "translation": "コマンドを取得できませんでした。"
  },
  {
    "id": "app.command_webhook.try_use.invalid",
    "translation": "不正なウェブフックです。"
  },
  {
    "id": "app.command_webhook.try_use.internal_error",
    "translation": "ウェブフックを使用できません。"
  },
  {
    "id": "app.command_webhook.handle_command_webhook.parse",
    "translation": "内向きのデータを解析できません。"
  },
  {
    "id": "app.command_webhook.get.missing",
    "translation": "ウェブフックを取得できませんでした。"
  },
  {
    "id": "app.command_webhook.get.internal_error",
    "translation": "ウェブフックを取得できませんでした。"
  },
  {
    "id": "app.command_webhook.create_command_webhook.internal_error",
    "translation": "コマンドウェブフックを保存できませんでした。"
  },
  {
    "id": "app.command_webhook.create_command_webhook.existing",
    "translation": "既存のCommandWebhookは更新できません。"
  },
  {
    "id": "app.oauth.update_app.updating.app_error",
    "translation": "アプリケーションを更新する際にエラーが発生しました。"
  },
  {
    "id": "app.oauth.update_app.find.app_error",
    "translation": "更新すべき既存のアプリが見付かりませんでした。"
  },
  {
    "id": "app.oauth.save_app.save.app_error",
    "translation": "アプリを保存できませんでした。"
  },
  {
    "id": "app.oauth.save_app.existing.app_error",
    "translation": "既存のアプリケーションの更新をしなくてはいけません。"
  },
  {
    "id": "app.oauth.remove_access_data.app_error",
    "translation": "アクセストークンを削除できませんでした。"
  },
  {
    "id": "app.oauth.permanent_delete_auth_data_by_user.app_error",
    "translation": "認証コードを削除できませんでした。"
  },
  {
    "id": "app.oauth.get_apps.find.app_error",
    "translation": "OAuth2アプリケーションを検索中にエラーが発生しました。"
  },
  {
    "id": "app.oauth.get_app_by_user.find.app_error",
    "translation": "既存のアプリが見付かりませんでした。"
  },
  {
    "id": "app.oauth.get_app.finding.app_error",
    "translation": "アプリケーションを探す際にエラーが発生しました。"
  },
  {
    "id": "app.oauth.get_app.find.app_error",
    "translation": "要求されたアプリが見付かりませんでした。"
  },
  {
    "id": "app.oauth.get_access_data_by_user_for_app.app_error",
    "translation": "全てのアクセストークンを探す際にエラーが発生しました。"
  },
  {
    "id": "app.oauth.delete_app.app_error",
    "translation": "OAuth2アプリケーションを削除中にエラーが発生しました。"
  },
  {
    "id": "app.user.permanentdeleteuser.internal_error",
    "translation": "トークンを削除できませんでした。"
  },
  {
    "id": "app.team.permanentdeleteteam.internal_error",
    "translation": "トークンを削除できませんでした。"
  },
  {
    "id": "app.session.update_device_id.app_error",
    "translation": "デバイスIDを更新できませんでした。"
  },
  {
    "id": "app.session.save.existing.app_error",
    "translation": "既存のセッションを更新できませんでした。"
  },
  {
    "id": "app.session.save.app_error",
    "translation": "セッションを保存できませんでした。"
  },
  {
    "id": "app.session.remove_all_sessions_for_team.app_error",
    "translation": "全てのセッションを削除できませんでした。"
  },
  {
    "id": "app.session.remove.app_error",
    "translation": "セッションを削除できませんでした。"
  },
  {
    "id": "app.session.permanent_delete_sessions_by_user.app_error",
    "translation": "ユーザーの全てのセッションを削除できませんでした。"
  },
  {
    "id": "app.session.get_sessions.app_error",
    "translation": "ユーザーセッションを探す際にエラーが発生しました。"
  },
  {
    "id": "app.session.get.app_error",
    "translation": "セッションを探す際にエラーが発生しました。"
  },
  {
    "id": "app.session.analytics_session_count.app_error",
    "translation": "セッションをカウントできませんでした。"
  },
  {
    "id": "app.command.updatecommand.internal_error",
    "translation": "コマンドを更新できませんでした。"
  },
  {
    "id": "app.command.movecommand.internal_error",
    "translation": "コマンドを保存できませんでした。"
  },
  {
    "id": "app.command.listallcommands.internal_error",
    "translation": "コマンドを取得できませんでした。"
  },
  {
    "id": "app.command.getcommand.internal_error",
    "translation": "コマンドを取得できませんでした。"
  },
  {
    "id": "app.command.deletecommand.internal_error",
    "translation": "コマンドを削除できませんでした。"
  },
  {
    "id": "app.command.createcommand.internal_error",
    "translation": "コマンドを保存できませんでした。"
  },
  {
    "id": "app.recover.save.app_error",
    "translation": "トークンを保存できませんでした。"
  },
  {
    "id": "app.recover.delete.app_error",
    "translation": "トークンを削除できませんでした。"
  },
  {
    "id": "app.channel.create_initial_sidebar_categories.internal_error",
    "translation": "初期サイドバーカテゴリを作成できませんでした。"
  },
  {
    "id": "api.invalid_channel",
    "translation": "リクエスト内のチャンネルにユーザーが所属していません"
  },
  {
    "id": "ent.get_users_in_channel_during",
    "translation": "指定日時内のチャンネル内ユーザーを取得できませんでした。"
  },
  {
    "id": "app.command.listautocompletecommands.internal_error",
    "translation": "自動補完コマンドのリストを表示できませんでした。"
  },
  {
    "id": "store.sql_command.update.missing.app_error",
    "translation": "コマンドが存在しません。"
  },
  {
    "id": "store.sql_command.get.missing.app_error",
    "translation": "コマンドが存在しません。"
  },
  {
    "id": "ent.ldap_id_migrate.app_error",
    "translation": "移行できませんでした。"
  },
  {
    "id": "app.command.tryexecutecustomcommand.internal_error",
    "translation": "カスタムコマンドを実行できませんでした。"
  },
  {
    "id": "app.command.regencommandtoken.internal_error",
    "translation": "コマンドトークンを再生成できませんでした。"
  },
  {
    "id": "app.analytics.getanalytics.internal_error",
    "translation": "統計を取得できませんでした。"
  },
  {
    "id": "api.user.delete_user.not_enabled.app_error",
    "translation": "ユーザー削除機能は有効になってしません。システム管理者に連絡してください。"
  },
  {
    "id": "api.user.delete_team.not_enabled.app_error",
    "translation": "チーム削除機能は有効になっていません。システム管理者に連絡してください。"
  },
  {
    "id": "api.preference.update_preferences.update_sidebar.app_error",
    "translation": "更新された設定と一致するようサイドバーを更新することができませんでした"
  },
  {
    "id": "api.preference.delete_preferences.update_sidebar.app_error",
    "translation": "削除された設定と一致するようサイドバーを更新できませんでした"
  },
  {
    "id": "app.user_access_token.update_token_enable.app_error",
    "translation": "アクセストークンを有効化できませんでした。"
  },
  {
    "id": "app.user_access_token.update_token_disable.app_error",
    "translation": "アクセストークンを無効化できませんでした。"
  },
  {
    "id": "app.user_access_token.search.app_error",
    "translation": "アクセストークンを探す際にエラーが発生しました。"
  },
  {
    "id": "app.user_access_token.save.app_error",
    "translation": "パーソナルアクセストークンを保存できませんでした。"
  },
  {
    "id": "app.user_access_token.get_by_user.app_error",
    "translation": "ユーザーからパーソナルアクセストークンを取得できませんでした。"
  },
  {
    "id": "app.user_access_token.get_all.app_error",
    "translation": "パーソナルアクセストークンを取得できませんでした。"
  },
  {
    "id": "app.user_access_token.delete.app_error",
    "translation": "パーソナルアクセストークンを削除できませんでした。"
  },
  {
    "id": "api.email.send_warn_metric_ack.missing_server.app_error",
    "translation": "SMTPサーバーが必要です"
  },
  {
    "id": "ent.message_export.run_export.app_error",
    "translation": "メッセージエクスポートデータを選択できませんでした。"
  },
  {
    "id": "app.compliance.save.saving.app_error",
    "translation": "コンプライアンスリポート保存する際にエラーが発生しました。"
  },
  {
    "id": "app.compliance.get.finding.app_error",
    "translation": "コンプライアンスリポートを取得する際にエラーが発生しました。"
  },
  {
    "id": "app.preference.save.updating.app_error",
    "translation": "設定を更新する際にエラーが発生しました。"
  },
  {
    "id": "app.preference.permanent_delete_by_user.app_error",
    "translation": "設定を削除する際にエラーが発生しました。"
  },
  {
    "id": "app.preference.get_category.app_error",
    "translation": "設定を探す際にエラーが発生しました。"
  },
  {
    "id": "app.preference.get_all.app_error",
    "translation": "設定を探す際にエラーが発生しました。"
  },
  {
    "id": "app.preference.get.app_error",
    "translation": "設定を探す際にエラーが発生しました。"
  },
  {
    "id": "app.preference.delete.app_error",
    "translation": "設定を削除する際にエラーが発生しました。"
  },
  {
    "id": "api.templates.warn_metric_ack.body.site_url_header",
    "translation": "サイトURL: "
  },
  {
    "id": "api.templates.warn_metric_ack.body.registered_users_header",
    "translation": "総アクティブユーザー: "
  },
  {
    "id": "api.templates.warn_metric_ack.body.contact_email_header",
    "translation": "電子メールアドレス: "
  },
  {
    "id": "app.webhooks.update_outgoing.app_error",
    "translation": "ウェブフックを更新できませんでした。"
  },
  {
    "id": "app.webhooks.update_incoming.app_error",
    "translation": "内向きのウェブフックを更新できませんでした。"
  },
  {
    "id": "app.webhooks.save_outgoing.override.app_error",
    "translation": "既存のOutgoingWebhookを上書きできませんでした。"
  },
  {
    "id": "app.webhooks.save_outgoing.app_error",
    "translation": "外向きのトークンを保存できませんでした。"
  },
  {
    "id": "app.webhooks.save_incoming.existing.app_error",
    "translation": "既存の内向きのWebhookを上書きできませんでした。"
  },
  {
    "id": "app.webhooks.save_incoming.app_error",
    "translation": "内向きのウェブフックを保存できませんでした。"
  },
  {
    "id": "app.webhooks.permanent_delete_outgoing_by_user.app_error",
    "translation": "ウェブフックを削除できませんでした。"
  },
  {
    "id": "app.webhooks.permanent_delete_outgoing_by_channel.app_error",
    "translation": "ウェブフックを削除できませんでした。"
  },
  {
    "id": "app.webhooks.permanent_delete_incoming_by_user.app_error",
    "translation": "ウェブフックを削除できませんでした。"
  },
  {
    "id": "app.webhooks.permanent_delete_incoming_by_channel.app_error",
    "translation": "ウェブフックを削除できませんでした。"
  },
  {
    "id": "app.webhooks.get_outgoing_by_team.app_error",
    "translation": "ウェブフックを取得できませんでした。"
  },
  {
    "id": "app.webhooks.get_outgoing_by_channel.app_error",
    "translation": "ウェブフックを取得できませんでした。"
  },
  {
    "id": "app.webhooks.get_outgoing.app_error",
    "translation": "ウェブフックを取得できませんでした。"
  },
  {
    "id": "app.webhooks.get_incoming_by_user.app_error",
    "translation": "ウェブフックを取得できませんでした。"
  },
  {
    "id": "app.webhooks.get_incoming_by_channel.app_error",
    "translation": "ウェブフックを取得できませんでした。"
  },
  {
    "id": "app.webhooks.get_incoming.app_error",
    "translation": "ウェブフックを取得できませんでした。"
  },
  {
    "id": "app.webhooks.delete_outgoing.app_error",
    "translation": "ウェブフックを削除できませんでした。"
  },
  {
    "id": "app.webhooks.delete_incoming.app_error",
    "translation": "ウェブフックを削除できませんでした。"
  },
  {
    "id": "app.webhooks.analytics_outgoing_count.app_error",
    "translation": "外向きのウェブフックをカウントできませんでした。"
  },
  {
    "id": "app.webhooks.analytics_incoming_count.app_error",
    "translation": "内向きのウェブフックをカウントできませんでした。"
  },
  {
    "id": "api.server.warn_metric.number_of_active_users_200.notification_body",
    "translation": "あなたのMattermostには200ユーザーが登録しています。Mattermostをあなたの組織のシングルサインオンプロバイダーに接続することで、ユーザーは再度認証情報を入力することなくMattermostへアクセスできるようになります。MattermostサーバーをSAML 2.0プロバイダーと連携することをおすすめします。詳しくは[SAML2.0連携に関する説明](https://www.mattermost.com/docs-saml/?utm_medium=product&utm_source=mattermost-advisor-bot&utm_content=saml)を参照してください。\n\n問い合わせ をクリックすると、あなたの情報をMattermost, Inc. へ共有します。詳しくは[説明文書](https://mattermost.com/pl/default-admin-advisory)を参照してください"
  },
  {
    "id": "model.command.is_valid.plugin_id.app_error",
    "translation": "不正なプラグインIDです。"
  },
  {
    "id": "app.system.warn_metric.store.app_error",
    "translation": "{{.WarnMetricName}}に値を保存できませんでした"
  },
  {
    "id": "app.system.warn_metric.notification.invalid_metric.app_error",
    "translation": "メトリックが見つかりませんでした。"
  },
  {
    "id": "app.system.warn_metric.notification.empty_admin_list.app_error",
    "translation": "管理者リストが空です。"
  },
  {
    "id": "app.system.warn_metric.bot_description",
    "translation": "[Mattermostアドバイザーについて詳しく知る](https://about.mattermost.com/default-channel-handle-documentation)"
  },
  {
    "id": "app.system.warn_metric.bot_displayname",
    "translation": "Mattermostアドバイザー"
  },
  {
    "id": "app.job.download_export_results_not_enabled",
    "translation": "config.json内のDownloadExportResultsが無効になっています。このジョブの結果をダウンロードするには有効にしてください。"
  },
  {
    "id": "api.templates.warn_metric_ack.body.diagnostic_id_header",
    "translation": "診断ID: "
  },
  {
    "id": "api.templates.warn_metric_ack.body.contact_name_header",
    "translation": "連絡先: "
  },
  {
    "id": "api.server.warn_metric.number_of_active_users_500.notification_title",
    "translation": "Mattermostをスケーリングする"
  },
  {
    "id": "api.server.warn_metric.number_of_active_users_500.notification_body",
    "translation": "500ユーザーを超える場合は、ユーザー管理やサーバーのクラスタリング、パフォーマンスモニタリング機能の利用を強く推奨します。詳細についてはお問い合わせください。\n\n問い合わせる をクリックすると、あなたの情報をMattermost Inc.へ共有します。詳しくは [説明文書](https://mattermost.com/pl/default-admin-advisory)を参照してください"
  },
  {
    "id": "api.server.warn_metric.number_of_active_users_200.notification_title",
    "translation": "Mattermostをスケーリングする"
  },
  {
    "id": "api.server.warn_metric.email_us",
    "translation": "メールにてお問い合わせください"
  },
  {
    "id": "api.server.warn_metric.contacting_us",
    "translation": "問い合わせ中"
  },
  {
    "id": "api.server.warn_metric.contact_us",
    "translation": "問い合わせ"
  },
  {
    "id": "api.server.warn_metric.bot_response.notification_success.message",
    "translation": "Mattermostへお問い合わせていただき、ありがとうございます。すぐにこちらからご連絡いたします。"
  },
  {
    "id": "api.server.warn_metric.bot_response.notification_failure.message",
    "translation": "メッセージを送信できませんでした。"
  },
  {
    "id": "api.server.warn_metric.bot_response.notification_failure.body",
    "translation": "メールでお問い合わせください。"
  },
  {
    "id": "api.server.warn_metric.bot_response.mailto_subject",
    "translation": "Mattermost Contact Usリクエスト"
  },
  {
    "id": "api.server.warn_metric.bot_response.mailto_site_url_header",
    "translation": "サイトURL: {{.SiteUrl}}"
  },
  {
    "id": "api.server.warn_metric.bot_response.mailto_registered_users_header",
    "translation": "全アクティブユーザー: {{.NoRegisteredUsers}}"
  },
  {
    "id": "api.server.warn_metric.bot_response.mailto_footer",
    "translation": "追加の質問がある場合は、support@mattermost.comへお問い合わせください"
  },
  {
    "id": "api.server.warn_metric.bot_response.mailto_email_header",
    "translation": "電子メール: {{.Email}}"
  },
  {
    "id": "api.server.warn_metric.bot_response.mailto_diagnostic_id_header",
    "translation": "診断ID: {{.DiagnosticId}}"
  },
  {
    "id": "api.server.warn_metric.bot_response.mailto_contact_header",
    "translation": "連絡先: {{.Contact}}"
  },
  {
    "id": "api.job.unable_to_download_job",
    "translation": "このジョブをダウンロードできませんでした"
  },
  {
    "id": "api.email.send_warn_metric_ack.invalid_warn_metric.app_error",
    "translation": "警告メトリックが見つかりません。"
  },
  {
    "id": "api.email.send_warn_metric_ack.failure.app_error",
    "translation": "管理者承認メールの送信に失敗しました"
  },
  {
    "id": "api.context.get_user.app_error",
    "translation": "セッションユーザーIDからユーザーを取得できませんでした。"
  },
  {
    "id": "api.templates.warn_metric_ack.subject",
    "translation": "Mattermost Contact Usリクエスト"
  },
  {
    "id": "api.templates.warn_metric_ack.footer",
    "translation": "追加の質問がある場合は、support@mattermost.comへお問い合わせください"
  },
  {
    "id": "app.role.save.invalid_role.app_error",
    "translation": "役割が不正です。"
  },
  {
    "id": "app.role.save.insert.app_error",
    "translation": "新しい役割を保存できませんでした。"
  },
  {
    "id": "app.role.permanent_delete_all.app_error",
    "translation": "すべての役割を完全に削除できませんでした。"
  },
  {
    "id": "app.role.get_by_names.app_error",
    "translation": "役割を取得できませんでした。"
  },
  {
    "id": "app.role.get_by_name.app_error",
    "translation": "役割を取得できませんでした。"
  },
  {
    "id": "app.role.get.app_error",
    "translation": "役割を取得できませんでした。"
  },
  {
    "id": "model.config.is_valid.directory.app_error",
    "translation": "不正なローカルストレージディレクトリです。何か文字を入力してください。"
  },
  {
    "id": "app.user.convert_bot_to_user.app_error",
    "translation": "Botをユーザーへ変換できませんでした。"
  },
  {
    "id": "app.post.update.app_error",
    "translation": "投稿を更新できませんでした。"
  },
  {
    "id": "app.post.save.existing.app_error",
    "translation": "既存の投稿は更新できません。"
  },
  {
    "id": "app.post.save.app_error",
    "translation": "投稿を保存できませんでした。"
  },
  {
    "id": "app.post.permanent_delete_by_user.app_error",
    "translation": "ユーザーの削除すべき投稿を選択できませんでした。"
  },
  {
    "id": "app.post.permanent_delete_by_channel.app_error",
    "translation": "チャンネルから投稿を削除できませんでした。"
  },
  {
    "id": "app.post.get.app_error",
    "translation": "投稿を取得できませんでした。"
  },
  {
    "id": "app.post.delete.app_error",
    "translation": "役割を削除できませんでした。"
  },
  {
    "id": "app.status.get.missing.app_error",
    "translation": "その状態のエントリは存在しません。"
  },
  {
    "id": "app.status.get.app_error",
    "translation": "状態を取得する際にエラーが発生しました。"
  },
  {
    "id": "app.plugin_store.save.app_error",
    "translation": "プラグインのキーを保存、更新できませんでした。"
  },
  {
    "id": "app.plugin_store.list.app_error",
    "translation": "全てのプラグインキーを一覧化できませんでした。"
  },
  {
    "id": "app.plugin_store.get.app_error",
    "translation": "プラグインのキーを取得できませんでした。"
  },
  {
    "id": "app.plugin_store.delete.app_error",
    "translation": "プラグインのキーを削除できませんでした。"
  },
  {
    "id": "migrations.system.save.app_error",
    "translation": "システム設定値を保存する際にエラーが発生しました。"
  },
  {
    "id": "app.system.save.app_error",
    "translation": "システム設定値を保存する際にエラーが発生しました。"
  },
  {
    "id": "app.system.permanent_delete_by_name.app_error",
    "translation": "システムテーブルのエントリーを完全に削除できませんでした。"
  },
  {
    "id": "app.system.get_by_name.app_error",
    "translation": "システム変数が見付かりませんでした。"
  },
  {
    "id": "app.system.get.app_error",
    "translation": "システム設定値を探す際にエラーが発生しました。"
  },
  {
    "id": "ent.user.complete_switch_with_oauth.blank_email.app_error",
    "translation": "空の電子メールアドレスでのSAMLログインを完了できませんでした。"
  },
  {
    "id": "ent.saml.save_user.username_exists.saml_app_error",
    "translation": "このユーザー名を使ったアカウントは既に存在しています。システム管理者に連絡してください。"
  },
  {
    "id": "ent.saml.save_user.email_exists.saml_app_error",
    "translation": "このアカウントはSAML認証を使用していません。電子メールアドレスとパスワードを使ってサインインしてください。"
  },
  {
    "id": "ent.ldap.save_user.username_exists.ldap_app_error",
    "translation": "このユーザー名を使ったアカウントは既に存在しています。システム管理者に連絡してください。"
  },
  {
    "id": "ent.ldap.save_user.email_exists.ldap_app_error",
    "translation": "このアカウントはAD/LDAP認証を使用していません。電子メールアドレスとパスワードを使ってサインインしてください。"
  },
  {
    "id": "ent.jobs.start_synchronize_job.timeout",
    "translation": "AD/LDAP同期処理がタイムアウトしました。"
  },
  {
    "id": "ent.jobs.do_job.batch_start_timestamp.parse_error",
    "translation": "メッセージエクスポートジョブのExportFromTimestampを解析できませんでした。"
  },
  {
    "id": "ent.jobs.do_job.batch_size.parse_error",
    "translation": "メッセージエクスポートジョブのBatchSizeを解析できませんでした。"
  },
  {
    "id": "ent.cluster.404.app_error",
    "translation": "クラスターAPIエンドポイントが見つかりませんでした。"
  },
  {
    "id": "ent.api.post.send_notifications_and_forget.push_image_only",
    "translation": " がファイルを添付しました。"
  },
  {
    "id": "ent.actiance.export.marshalToXml.appError",
    "translation": "エクスポート情報をXMLへ変換できませんでした。"
  },
  {
    "id": "app.job.update.app_error",
    "translation": "ジョブを更新できませんでした。"
  },
  {
    "id": "app.job.save.app_error",
    "translation": "ジョブを保存できませんでした。"
  },
  {
    "id": "app.job.get_newest_job_by_status_and_type.app_error",
    "translation": "状態と種別から最新のジョブを取得することができませんでした。"
  },
  {
    "id": "app.job.get_count_by_status_and_type.app_error",
    "translation": "状態と種別からジョブ数を取得することができませんでした。"
  },
  {
    "id": "app.job.get_all.app_error",
    "translation": "ジョブを取得できませんでした。"
  },
  {
    "id": "app.job.get.app_error",
    "translation": "ジョブを取得できませんでした。"
  },
  {
    "id": "app.file_info.save.app_error",
    "translation": "ファイル情報を保存できませんでした。"
  },
  {
    "id": "app.file_info.permanent_delete_by_user.app_error",
    "translation": "ユーザーの添付ファイルを削除できませんでした。"
  },
  {
    "id": "app.file_info.get_with_options.app_error",
    "translation": "オプションのファイル情報を取得できませんでした"
  },
  {
    "id": "app.file_info.get_for_post.app_error",
    "translation": "投稿のファイル情報を取得できませんでした。"
  },
  {
    "id": "app.file_info.get.app_error",
    "translation": "ファイル情報を取得できませんでした。"
  },
  {
    "id": "api.user.delete_channel.not_enabled.app_error",
    "translation": "チーム削除機能は有効になっていません。システム管理者に連絡してください。"
  },
  {
    "id": "app.upload.upload_data.large_image.app_error",
    "translation": "{{.Filename}}の大きさ({{.Width}} x {{.Height}} ピクセル)が制限を超えています。"
  },
  {
    "id": "app.upload.create.upload_too_large.app_error",
    "translation": "画像ファイルをアップロードできません。ファイルが大き過ぎます。"
  },
  {
    "id": "app.team.user_belongs_to_teams.app_error",
    "translation": "ユーザーがチームリストに所属するかどうか確認できませんでした。"
  },
  {
    "id": "app.team.update.updating.app_error",
    "translation": "チームを更新する際にエラーが発生しました。"
  },
  {
    "id": "app.team.update.find.app_error",
    "translation": "更新すべきチームが見付かりませんでした。"
  },
  {
    "id": "app.team.search_private_team.app_error",
    "translation": "非公開チームを検索する際にエラーが発生しました。"
  },
  {
    "id": "app.team.search_open_team.app_error",
    "translation": "公開されているチームを検索する際にエラーが発生しました。"
  },
  {
    "id": "app.team.search_all_team.app_error",
    "translation": "チームを検索する際にエラーが発生しました。"
  },
  {
    "id": "app.team.save.existing.app_error",
    "translation": "既存のチームの更新をしなくてはいけません。"
  },
  {
    "id": "app.team.reset_all_team_schemes.app_error",
    "translation": "チームスキームをリセットできませんでした。"
  },
  {
    "id": "app.team.permanent_delete.app_error",
    "translation": "既存のチームを削除できませんでした。"
  },
  {
    "id": "app.team.get_user_team_ids.app_error",
    "translation": "ユーザーのチーム一覧を取得できませんでした。"
  },
  {
    "id": "app.team.get_member_count.app_error",
    "translation": "チームメンバーをカウントできませんでした。"
  },
  {
    "id": "app.team.get_member.missing.app_error",
    "translation": "そのユーザーIDとチームIDに合致するチームのメンバーが見付かりませんでした。"
  },
  {
    "id": "app.team.get_by_scheme.app_error",
    "translation": "与えられたスキームにおけるチャンネルを取得できませんでした。"
  },
  {
    "id": "app.team.get_by_name.missing.app_error",
    "translation": "既存のチームが見付かりませんでした。"
  },
  {
    "id": "app.team.get_by_name.app_error",
    "translation": "既存のチームが見付かりませんでした。"
  },
  {
    "id": "app.team.get_by_invite_id.finding.app_error",
    "translation": "既存のチームが見付かりませんでした。"
  },
  {
    "id": "app.team.get_all_team_listing.app_error",
    "translation": "全てのチームを取得できませんでした。"
  },
  {
    "id": "app.team.get_all.app_error",
    "translation": "全てのチームを取得できませんでした。"
  },
  {
    "id": "app.team.get_active_member_count.app_error",
    "translation": "チームメンバーをカウントできませんでした。"
  },
  {
    "id": "app.team.get.finding.app_error",
    "translation": "チームを探す際にエラーが発生しました。"
  },
  {
    "id": "app.team.get.find.app_error",
    "translation": "既存のチームが見付かりませんでした。"
  },
  {
    "id": "app.team.analytics_team_count.app_error",
    "translation": "チームをカウントできませんでした。"
  },
  {
    "id": "app.post.get_post_id_around.app_error",
    "translation": "指定時刻周辺の投稿を取得できませんでした。"
  },
  {
    "id": "app.channel.update_last_viewed_at.app_error",
    "translation": "最終閲覧日時を更新できませんでした。"
  },
  {
    "id": "app.channel.sidebar_categories.app_error",
    "translation": "データベースへレコードを挿入できませんでした。"
  },
  {
    "id": "app.channel.pinned_posts.app_error",
    "translation": "ピン留めされた投稿が見付かりませんでした。"
  },
  {
    "id": "app.channel.get_pinnedpost_count.app_error",
    "translation": "ピン留めされた投稿数を取得できませんでした。"
  },
  {
    "id": "app.channel.get_members.app_error",
    "translation": "チャンネルのメンバーを取得できませんでした。"
  },
  {
    "id": "app.channel.get_member.missing.app_error",
    "translation": "そのユーザーIDとチャンネルIDに合致するチャンネルのメンバーが見付かりませんでした。"
  },
  {
    "id": "app.channel.get_member.app_error",
    "translation": "チャンネルのメンバーを取得できませんでした。"
  },
  {
    "id": "app.channel.get_for_post.app_error",
    "translation": "その投稿のチャンネルを取得できませんでした。"
  },
  {
    "id": "app.channel.get_channels_by_ids.not_found.app_error",
    "translation": "チャンネルが見付かりませんでした。"
  },
  {
    "id": "app.channel.get_channels_by_ids.app_error",
    "translation": "IDでチャンネルを取得できませんでした。"
  },
  {
    "id": "app.channel.count_posts_since.app_error",
    "translation": "与えられた日付以降のメッセージをカウントできませんでした。"
  },
  {
    "id": "app.channel.analytics_type_count.app_error",
    "translation": "チャンネル種別数を取得できませんでした。"
  },
  {
    "id": "api.upgrade_to_enterprise_status.signature.app_error",
    "translation": "MattermostをEnterprise Editionにアップグレードできませんでした。ダウンロードされたバイナリファイルのデジタル署名を検証できませんでした。"
  },
  {
    "id": "api.upgrade_to_enterprise.system_not_supported.app_error",
    "translation": "MattermostをEnterprise Editionにアップグレードできませんでした。この機能はx86-64アーキテクチャのLinux上でのみ動作します。"
  },
  {
    "id": "api.upgrade_to_enterprise.invalid-user.app_error",
    "translation": "MattermostをEnterprise Editionにアップグレードできませんでした。Mattermostシステムユーザー {{.MattermostUsername}} がバイナリファイルへの書き込み権限を持っていません。システム管理者がMattermostがインストールされたサーバーで下記のコマンドを実行することにより、ファイルに対する権限を更新することができます。\n\n```\nchown {{.MattermostUsername}} \"{{.Path}}\"\n```\n\nファイルの権限を変更した後、Mattermostのアップグレードを再度試してみてください。アップグレードが完了し再起動を行うことができた場合、バイナリファイルの権限を元に戻すことを忘れないでください。\n\n```\nchown {{.FileUsername}} \"{{.Path}}\"\n```"
  },
  {
    "id": "api.upgrade_to_enterprise.invalid-user-and-permission.app_error",
    "translation": "MattermostをEnterprise Editionにアップグレードできませんでした。Mattermostシステムユーザー {{.MattermostUsername}} がバイナリファイルへの書き込み権限を持っていません。システム管理者がMattermostがインストールされたサーバーで下記のコマンドを実行することにより、ファイルに対する権限を更新することができます。\n\n```\nchown {{.MattermostUsername}} \"{{.Path}}\"\nchmod +w \"{{.Path}}\"\n```\n\nファイルの権限を変更した後、Mattermostのアップグレードを再度試してみてください。アップグレードが完了し再起動を行うことができた場合、バイナリファイルの権限を元に戻すことを忘れないでください。\n\n```\nchown {{.FileUsername}} \"{{.Path}}\"\nchmod -w \"{{.Path}}\"\n```"
  },
  {
    "id": "api.upgrade_to_enterprise.invalid-permission.app_error",
    "translation": "MattermostをEnterprise Editionにアップグレードできませんでした。Mattermostシステムユーザー {{.MattermostUsername}} がバイナリファイルへの書き込み権限を持っていません。システム管理者がMattermostがインストールされたサーバーで下記のコマンドを実行することにより、ファイルに対する権限を更新することができます。\n\n```\nchmod +w \"{{.Path}}\"\n```\n\nファイルの権限を変更した後、Mattermostのアップグレードを再度試してみてください。アップグレードが完了し再起動を行うことができた場合、バイナリファイルの権限を元に戻すことを忘れないでください。\n\n```\nchmod -w \"{{.Path}}\"\n```"
  },
  {
    "id": "api.upgrade_to_enterprise.generic_error.app_error",
    "translation": "MattermostをEnterprise Editionにアップグレードできませんでした。"
  },
  {
    "id": "api.upgrade_to_enterprise.already-enterprise.app_error",
    "translation": "すでにMattermost Enterprise Editionが起動しているため、アップグレードできません。"
  },
  {
    "id": "app.upload.upload_data.first_part_too_small.app_error",
    "translation": "データをアップロードできませんでした。最初の部分は少なくとも {{.Size}} バイト以上である必要があります。"
  },
  {
    "id": "app.upload.upload_data.concurrent.app_error",
    "translation": "一つ以上のリクエストからデータをアップロードできませんでした。"
  },
  {
    "id": "app.upload.get_for_user.app_error",
    "translation": "ユーザーに対するアップロードを取得できませんでした。"
  },
  {
    "id": "app.upload.get.app_error",
    "translation": "アップロードを取得できませんでした。"
  },
  {
    "id": "app.upload.create.save.app_error",
    "translation": "アップロードを保存できませんでした。"
  },
  {
    "id": "app.upload.create.cannot_upload_to_deleted_channel.app_error",
    "translation": "削除されたチャンネルにはアップロードできません。"
  },
  {
    "id": "app.upload.create.incorrect_channel_id.app_error",
    "translation": "指定されたチャンネルにはアップロードできません。"
  },
  {
    "id": "app.team.save_member.save.app_error",
    "translation": "チームメンバーを保存できませんでした。"
  },
  {
    "id": "app.team.save.app_error",
    "translation": "チームを保存できませんでした。"
  },
  {
    "id": "app.team.remove_member.app_error",
    "translation": "チームメンバーを削除できませんでした。"
  },
  {
    "id": "app.team.migrate_team_members.update.app_error",
    "translation": "チームメンバーを更新できませんでした。"
  },
  {
    "id": "app.team.join_user_to_team.save_member.max_accounts.app_error",
    "translation": "チームメンバー数の上限に達しているため、チームメンバーシップを作成できませんでした"
  },
  {
    "id": "app.team.join_user_to_team.save_member.conflict.app_error",
    "translation": "すでに存在するチームメンバーシップは作成できません"
  },
  {
    "id": "app.team.join_user_to_team.save_member.app_error",
    "translation": "新しいチームメンバーシップを作成できませんでした"
  },
  {
    "id": "app.team.get_unread.app_error",
    "translation": "チームの未読メッセージを取得できませんでした。"
  },
  {
    "id": "app.team.get_members_by_ids.app_error",
    "translation": "チームメンバーを取得できませんでした。"
  },
  {
    "id": "app.team.get_members.app_error",
    "translation": "チームメンバーを取得できませんでした。"
  },
  {
    "id": "app.team.get_member.app_error",
    "translation": "チームメンバーを取得できませんでした。"
  },
  {
    "id": "app.team.get_all_private_team_listing.app_error",
    "translation": "全ての非公開チームを取得できませんでした。"
  },
  {
    "id": "app.team.clear_all_custom_role_assignments.select.app_error",
    "translation": "チームメンバーを取得できませんでした。"
  },
  {
    "id": "app.post.get_posts_since.app_error",
    "translation": "チャンネルの投稿を取得できませんでした。"
  },
  {
    "id": "app.post.get_posts_around.get.app_error",
    "translation": "チャンネルの投稿を取得できませんでした。"
  },
  {
    "id": "app.post.get_post_after_time.app_error",
    "translation": "指定時刻以降の投稿を取得できませんでした。"
  },
  {
    "id": "app.post.get_flagged_posts.app_error",
    "translation": "フラグの立てられた投稿を取得できませんでした。"
  },
  {
    "id": "app.import.import_user_teams.save_members.max_accounts.app_error",
    "translation": "そのチームにはもうメンバーを追加できないため、デフォルトのチームメンバーシップは作成できません"
  },
  {
    "id": "app.import.import_user_teams.save_members.error",
    "translation": "チームメンバーシップをインポートできませんでした"
  },
  {
    "id": "app.import.import_user_teams.save_members.conflict.app_error",
    "translation": "すでに存在するチームメンバーシップはインポートできません"
  },
  {
    "id": "app.email.setup_rate_limiter.app_error",
    "translation": "頻度制限にエラーが発生しました。"
  },
  {
    "id": "app.email.rate_limit_exceeded.app_error",
    "translation": "招待メールが頻度制限の上限を超えました。制限は{{.ResetAfter}}秒後にリセットされます。{{.RetryAfter}}秒後にリトライしてください。"
  },
  {
    "id": "app.email.no_rate_limiter.app_error",
    "translation": "頻度制限が設定されていません。"
  },
  {
    "id": "app.create_basic_user.save_member.max_accounts.app_error",
    "translation": "そのチームにはもうメンバーを追加できないため、デフォルトのチームメンバーシップは作成できません"
  },
  {
    "id": "app.create_basic_user.save_member.conflict.app_error",
    "translation": "すでに存在するデフォルトのチームメンバーシップは作成できません"
  },
  {
    "id": "app.create_basic_user.save_member.app_error",
    "translation": "デフォルトのチームメンバーシップを作成できませんでした"
  },
  {
    "id": "app.channel.update_last_viewed_at_post.app_error",
    "translation": "チャンネルを未読にできませんでした。"
  },
  {
    "id": "app.channel.remove_member.app_error",
    "translation": "チャンネルメンバーを削除できませんでした。"
  },
  {
    "id": "app.channel.permanent_delete_members_by_user.app_error",
    "translation": "チャンネルメンバーを削除できませんでした。"
  },
  {
    "id": "app.channel.increment_mention_count.app_error",
    "translation": "誰かについての投稿数を増加できませんでした。"
  },
  {
    "id": "app.channel.get_public_channels.get.app_error",
    "translation": "公開チャンネルを取得できませんでした。"
  },
  {
    "id": "app.channel.get_private_channels.get.app_error",
    "translation": "非公開チャンネルを取得できませんでした。"
  },
  {
    "id": "app.channel.get_member_count.app_error",
    "translation": "チャンネルメンバー数を取得できませんでした。"
  },
  {
    "id": "app.channel.get_channels_by_ids.get.app_error",
    "translation": "チャンネルを取得できませんでした。"
  },
  {
    "id": "app.channel.get_channel_counts.get.app_error",
    "translation": "チャンネル数を取得できませんでした。"
  },
  {
    "id": "api.user.update_password.user_and_hashed.app_error",
    "translation": "システム管理者のみがハッシュ化されたパスワードを設定できます。"
  },
  {
    "id": "api.user.login_cws.license.error",
    "translation": "CWSログインが見つかりませんでした。"
  },
  {
    "id": "api.user.login_by_cws.invalid_token.app_error",
    "translation": "CWSトークンが不正です"
  },
  {
    "id": "api.user.get_uploads_for_user.forbidden.app_error",
    "translation": "アップロードを取得できませんでした。"
  },
  {
    "id": "api.upload.upload_data.invalid_content_length",
    "translation": "不正なContent-Lengthです。"
  },
  {
    "id": "api.upload.get_upload.forbidden.app_error",
    "translation": "アップロードを取得できませんでした。"
  },
  {
    "id": "api.upgrade_to_enterprise_status.app_error",
    "translation": "MattermostをEnterprise Editionにアップグレードできませんでした。"
  },
  {
    "id": "api.upgrade_to_enterprise.app_error",
    "translation": "Mattermost Enterprise Editionへのアップグレードはすでに開始されています。"
  },
  {
    "id": "api.upgrade_to_enterprise.already-done.app_error",
    "translation": "すでにMattermost Enterprise Editionにアップグレードされています。アップグレードを完了するにはサーバーを再起動してください。"
  },
  {
    "id": "api.team.invite_members.limit_reached.app_error",
    "translation": "無料枠のユーザー数上限に達しました"
  },
  {
    "id": "api.post.search_posts.invalid_body.app_error",
    "translation": "リクエストボディを解析できませんでした。"
  },
  {
    "id": "api.migrate_to_saml.error",
    "translation": "SAMLへ移行できませんでした。"
  },
  {
    "id": "api.config.migrate_config.app_error",
    "translation": "設定を移行できませんでした。"
  },
  {
    "id": "api.admin.ldap.not_available.app_error",
    "translation": "LDAPは利用できません。"
  },
  {
    "id": "api.admin.add_certificate.parseform.app_error",
    "translation": "マルチフォームリクエストを解析する際にエラーが発生しました"
  },
  {
    "id": "model.upload_session.is_valid.user_id.app_error",
    "translation": "UserId に対する値が不正です"
  },
  {
    "id": "model.upload_session.is_valid.type.app_error",
    "translation": "Type に対する値が不正です"
  },
  {
    "id": "model.upload_session.is_valid.path.app_error",
    "translation": "Path に対する値が不正です"
  },
  {
    "id": "model.upload_session.is_valid.id.app_error",
    "translation": "Id に対する値が不正です"
  },
  {
    "id": "model.upload_session.is_valid.filename.app_error",
    "translation": "Filename に対する値が不正です"
  },
  {
    "id": "model.upload_session.is_valid.file_size.app_error",
    "translation": "FileSize に対する値が不正です"
  },
  {
    "id": "model.upload_session.is_valid.file_offset.app_error",
    "translation": "FileOffset に対する値が不正です"
  },
  {
    "id": "model.upload_session.is_valid.create_at.app_error",
    "translation": "CreateAt に対する値が不正です"
  },
  {
    "id": "model.upload_session.is_valid.channel_id.app_error",
    "translation": "ChannelId に対する値が不正です。"
  },
  {
    "id": "model.search_params_list.is_valid.include_deleted_channels.app_error",
    "translation": "すべてのパラメータ IncludeDeletedChannels は同じ値となるはずです。"
  },
  {
    "id": "ent.message_export.global_relay_export.get_attachment_error",
    "translation": "投稿に対するファイル情報を取得できませんでした。"
  },
  {
    "id": "ent.message_export.csv_export.get_attachment_error",
    "translation": "投稿に関するファイル情報を取得できませんでした。"
  },
  {
    "id": "ent.message_export.actiance_export.get_attachment_error",
    "translation": "投稿に関するファイル情報を取得できませんでした。"
  },
  {
    "id": "ent.ldap.do_login.x509.app_error",
    "translation": "鍵ペアを作成する際にエラーが発生しました"
  },
  {
    "id": "ent.ldap.do_login.key.app_error",
    "translation": "LDAPのTLS鍵ファイルを読み込む際にエラーが発生しました。"
  },
  {
    "id": "ent.ldap.do_login.certificate.app_error",
    "translation": "LDAPのTLS証明書ファイルを読み込む際にエラーが発生しました。"
  },
  {
    "id": "ent.elasticsearch.indexer.do_job.get_oldest_entity.error",
    "translation": "最も古いエンティティ(ユーザー、チャンネル、投稿)をデータベースから取得できませんでした"
  },
  {
    "id": "app.upload.upload_data.update.app_error",
    "translation": "アップロードセッションを更新できませんでした。"
  },
  {
    "id": "app.upload.upload_data.save.app_error",
    "translation": "ファイル情報を保存できませんでした。"
  },
  {
    "id": "app.upload.upload_data.read_file.app_error",
    "translation": "ファイルを読み込めませんでした。"
  },
  {
    "id": "api.system.update_notices.validating_failed",
    "translation": "製品に関するお知らせの状態を検証できませんでした"
  },
  {
    "id": "api.system.update_notices.parse_failed",
    "translation": "製品に関するお知らせを解析できませんでした"
  },
  {
    "id": "api.system.update_notices.fetch_failed",
    "translation": "製品に関するお知らせを取得できませんでした"
  },
  {
    "id": "api.system.update_notices.clear_failed",
    "translation": "製品に関する過去のお知らせをクリアできませんでした"
  },
  {
    "id": "ent.ldap.no.users.checkcertificate",
    "translation": "LDAPユーザーが見つかりませんでした。ユーザーフィルターや証明書をチェックしてください。"
  },
  {
    "id": "api.upload.upload_data.multipart_error",
    "translation": "マルチパートデータを処理できませんでした。"
  },
  {
    "id": "api.upload.upload_data.invalid_content_type",
    "translation": "マルチパートアップロードのContent-Typeが不正です。"
  },
  {
    "id": "api.team.add_team_member.invalid_body.app_error",
    "translation": "リクエストボディを解析できませんでした。"
  },
  {
    "id": "api.server.warn_metric.starting_trial",
    "translation": "トライアルを開始する"
  },
  {
    "id": "api.server.warn_metric.start_trial",
    "translation": "トライアル開始"
  },
  {
    "id": "api.server.warn_metric.number_of_teams_5.start_trial_notification_success.message",
    "translation": "エンタープライズトライアルは有効です。**システムコンソール > ユーザー管理 > 権限**へ行き、高度な権限設定を有効にしてください。"
  },
  {
    "id": "api.server.warn_metric.number_of_teams_5.start_trial.notification_body",
    "translation": "あなたのMattermostにはいくつかのチームが存在します。多くのチームは、チャンネルの作成方法や、誰が新しいチームメイトを招待できるか、また、どのように統合機能を管理するかなどのチーム運営について各々が好む方法を持っています。チーム上書きスキームにより、それぞれの要求を満たすようチームごとにユーザー権限設定をカスタマイズできます。\n\n詳しくは[高度な権限設定に関する説明](https://www.mattermost.com/docs-advanced-permissions-team-override/?utm_medium=product&utm_source=mattermost-advisor-bot&utm_content=advanced-permissions-team-override)を参照してください。\n\nトライアル開始 をクリックすると、[Mattermost Software Evaluation Agreement](https://mattermost.com/software-evaluation-agreement/) と [プライバシーポリシー](https://mattermost.com/privacy-policy/)に同意し、製品に関する電子メールを受信するようになります。"
  },
  {
    "id": "api.server.warn_metric.number_of_teams_5.notification_title",
    "translation": "高度な権限設定を利用する"
  },
  {
    "id": "api.server.warn_metric.number_of_teams_5.notification_body",
    "translation": "あなたのMattermostにはいくつかのチームが存在します。多くのチームは、チャンネルの作成方法や、誰が新しいチームメイトを招待できるか、また、どのように統合機能を管理するかなどのチーム運営について各々が好む方法を持っています。チーム上書きスキームにより、それぞれの要求を満たすようチームごとにユーザー権限設定をカスタマイズできます。\n\n詳しくは[高度な権限設定に関する説明](https://www.mattermost.com/docs-advanced-permissions-team-override/?utm_medium=product&utm_source=mattermost-advisor-bot&utm_content=advanced-permissions-team-override)を参照してください。\n\n問い合わせ をクリックすることで、あなたの情報を Mattermost, Inc. へ共有します。詳しくは[説明文書](https://mattermost.com/pl/default-admin-advisory)を参照してください"
  },
  {
    "id": "api.server.warn_metric.number_of_teams_5.contact_us.email_body",
    "translation": "Mattermostへ問い合わせる。チームスキームによる高度な権限設定に興味があります。\n"
  },
  {
    "id": "api.server.warn_metric.number_of_posts_2M.start_trial.notification_success.message",
    "translation": "エンタープライズトライアルは有効です。Elasticsearchサーバーがある場合、**システムコンソール > 環境 > Elasticsearch**へ行き、Elasticsearchの設定をしてください。"
  },
  {
    "id": "api.server.warn_metric.number_of_posts_2M.start_trial.notification_body",
    "translation": "あなたのMattermostシステムには非常に多くのメッセージがあります。Mattermostのデフォルトのデータベース検索は約250万投稿からパフォーマンスが劣化し始めます。500万投稿以上ある場合、Elasticsearchを導入することで、検索のタイムアウトなどの深刻なパフォーマンスの問題を回避することができます。Elasticsearchとの連携について詳しく知りたい場合や、何かサポートできることがないか私たちに問い合わせてください。\n\n詳しくは[パフォーマンス改善に関する説明](https://www.mattermost.com/docs-elasticsearch/?utm_medium=product&utm_source=mattermost-advisor-bot&utm_content=elasticsearch)を参照してください\n\nトライアル開始 をクリックすると、[Mattermost Software Evaluation Agreement](https://mattermost.com/software-evaluation-agreement/) と [プライバシーポリシー](https://mattermost.com/privacy-policy/)に同意し、製品に関する電子メールを受信するようになります。"
  },
  {
    "id": "api.server.warn_metric.number_of_posts_2M.notification_title",
    "translation": "パフォーマンス改善"
  },
  {
    "id": "api.server.warn_metric.number_of_posts_2M.notification_body",
    "translation": "あなたのMattermostシステムには非常に多くのメッセージがあります。Mattermostのデフォルトのデータベース検索は約250万投稿からパフォーマンスが劣化し始めます。500万投稿以上ある場合、Elasticsearchを導入することで、検索のタイムアウトなどの深刻なパフォーマンスの問題を回避することができます。Elasticsearchとの連携について詳しく知りたい場合や、何かサポートできることがないか私たちに問い合わせてください。\n\n詳しくは[パフォーマンス改善に関する説明](https://www.mattermost.com/docs-elasticsearch/?utm_medium=product&utm_source=mattermost-advisor-bot&utm_content=elasticsearch)を参照してください\n\n問い合わせ をクリックすると、あなたの情報は Mattermost, Inc. へ共有されます。詳しくは[説明文書}(https://mattermost.com/pl/default-admin-advisory)を参照してください"
  },
  {
    "id": "api.server.warn_metric.number_of_posts_2M.contact_us.email_body",
    "translation": "Mattermostへ問い合わせる。Elasticsearchによるパフォーマンスの改善に興味があります。\n"
  },
  {
    "id": "api.server.warn_metric.number_of_channels_50.start_trial.notification_success.message",
    "translation": "エンタープライズトライアルは有効です。**システムコンソール > ユーザー管理 > 権限**へ行き、高度な権限設定を有効にしてください。"
  },
  {
    "id": "api.server.warn_metric.number_of_channels_50.start_trial.notification_body",
    "translation": "チャンネルはコミュニケーションの改善をサポートするものですが、Mattermost全体でチャンネルの作成や参加が多くなるにつれ、システムを整理されたものにし続けることが課題になってきます。高度な権限設定により、どのユーザー、もしくはどの役割の人が何のアクションを実行可能かを設定することができます。例えば、チャンネル設定やメンバーの管理や、@channel、@hereなどのタグによるグループへの発信、新たなウェブフックの作成などを制限できます。\n\n詳しくは[高度な権限設定の利用に関する説明](https://www.mattermost.com/docs-advanced-permissions/?utm_medium=product&utm_source=mattermost-advisor-bot&utm_content=advanced-permissions)を参照してください\n\nトライアル開始 をクリックすると、[Mattermost Software Evaluation Agreement](https://mattermost.com/software-evaluation-agreement/) と [プライバシーポリシー](https://mattermost.com/privacy-policy/)に同意し、製品に関する電子メールを受信するようになります。"
  },
  {
    "id": "api.server.warn_metric.number_of_channels_50.contact_us.email_body",
    "translation": "Mattermostへ問い合わせる。システムスキーマによる高度な権限設定に興味があります。\n"
  },
  {
    "id": "api.server.warn_metric.number_of_channels_50.notification_body",
    "translation": "チャンネルはコミュニケーションの改善をサポートするものですが、Mattermost全体でチャンネルの作成や参加が多くなるにつれ、システムを整理されたものにし続けることが課題になってきます。高度な権限設定により、どのユーザー、もしくはどの役割の人が何のアクションを実行可能かを設定することができます。例えば、チャンネル設定やメンバーの管理や、@channel、@hereなどのタグによるグループへの発信、新たなウェブフックの作成などを制限できます。\n\n詳しくは[高度な権限設定の利用に関する説明](https://www.mattermost.com/docs-advanced-permissions/?utm_medium=product&utm_source=mattermost-advisor-bot&utm_content=advanced-permissions)を参照してください\n\n問い合わせ をクリックすると、あなたの情報が Mattermost, Inc. へ共有されます。詳しくは[説明文書](https://mattermost.com/pl/default-admin-advisory)を参照してください"
  },
  {
    "id": "api.server.warn_metric.number_of_channels_50.notification_title",
    "translation": "高度な権限設定を利用する"
  },
  {
    "id": "api.server.warn_metric.number_of_active_users_500.start_trial.notification_success.message",
    "translation": "エンタープライズトライアルは有効です。システムコンソールへ行き、追加の機能を有効にしてください。"
  },
  {
    "id": "api.server.warn_metric.number_of_active_users_500.start_trial.notification_body",
    "translation": "500ユーザーを超える場合は、ユーザー管理やサーバーのクラスタリング、パフォーマンスモニタリング機能の利用を強く推奨します。詳細についてはお問い合わせください。\n\nトライアル開始 をクリックすると、[Mattermost Software Evaluation Agreement](https://mattermost.com/software-evaluation-agreement/) と [プライバシーポリシー](https://mattermost.com/privacy-policy/)に同意し、製品に関する電子メールを受信するようになります。"
  },
  {
    "id": "api.server.warn_metric.number_of_active_users_500.contact_us.email_body",
    "translation": "Mattermostに問い合わせる。我々のチームには500名以上のユーザーがおり、Mattermost Enterprise Editionを検討しています。\n"
  },
  {
    "id": "api.server.warn_metric.number_of_active_users_300.start_trial.notification_title",
    "translation": "閲覧専用の連絡チャンネル"
  },
  {
    "id": "api.server.warn_metric.number_of_active_users_300.start_trial.notification_success.message",
    "translation": "エンタープライズトライアルは有効です。チャンネルを作成し、**システムコンソール > ユーザー管理 > チャンネル** へ行き、投稿をチャンネル管理者に制限してください。"
  },
  {
    "id": "api.server.warn_metric.number_of_active_users_300.start_trial.notification_body",
    "translation": "Mattermost全体で多くの会話がなされている場合、どこに重要な情報があるかを知るのは難しいことかもしれません。多くのユーザーに対してメッセージを配信したい場合、誰でも参加可能だがチャンネル管理者しかメッセージの投稿ができないような閲覧専用の連絡チャンネルを立てることができます。\n\n詳しくは[閲覧専用の連絡チャンネルの作成に関する説明](https://www.mattermost.com/docs-channel-moderation/?utm_medium=product&utm_source=mattermost-advisor-bot&utm_content=channel-moderation)を参照してください\n\nトライアル開始 をクリックすると、[Mattermost Software Evaluation Agreement](https://mattermost.com/software-evaluation-agreement/) と [プライバシーポリシー](https://mattermost.com/privacy-policy/)に同意し、製品に関する電子メールを受信するようになります。"
  },
  {
    "id": "api.server.warn_metric.number_of_active_users_300.notification_body",
    "translation": "Mattermost全体で多くの会話がなされている場合、どこに重要な情報があるかを知るのは難しいことかもしれません。多くのユーザーに対してメッセージを配信したい場合、誰でも参加可能だがチャンネル管理者しかメッセージの投稿ができないような閲覧専用の連絡チャンネルを立てることができます。\n\n詳しくは[閲覧専用の連絡チャンネルの作成に関する説明](https://www.mattermost.com/docs-channel-moderation/?utm_medium=product&utm_source=mattermost-advisor-bot&utm_content=channel-moderation)を参照してください\n\n問い合わせ をクリックすると、あなたの情報を Mattermost, Inc. へ共有します。詳しくは[説明文書](https://mattermost.com/pl/default-admin-advisory)を参照してください"
  },
  {
    "id": "api.server.warn_metric.number_of_active_users_300.contact_us.email_body",
    "translation": "Mattermostへ問い合わせる。閲覧専用の連絡チャンネル機能に興味があります。\n"
  },
  {
    "id": "api.server.warn_metric.number_of_active_users_200.start_trial.notification_success.message",
    "translation": "エンタープライズトライアルは有効です。 **システムコンソール > 利用登録 > SAML 2.0**へ行き、SAML 2.0 プロバイダーと連携してください。"
  },
  {
    "id": "api.server.warn_metric.number_of_active_users_200.start_trial.notification_body",
    "translation": "あなたのMattermostには200ユーザーが登録しています。Mattermostをあなたの組織のシングルサインオンプロバイダーに接続することで、ユーザーは再度認証情報を入力することなくMattermostへアクセスできるようになります。MattermostサーバーをSAML 2.0プロバイダーと連携することをおすすめします。詳しくは[SAML2.0連携に関する説明](https://www.mattermost.com/docs-saml/?utm_medium=product&utm_source=mattermost-advisor-bot&utm_content=saml)を参照してください。\n\nトライアル開始 をクリックすると、[Mattermost Software Evaluation Agreement](https://mattermost.com/software-evaluation-agreement/) と [プライバシーポリシー](https://mattermost.com/privacy-policy/)に同意し、製品に関する電子メールを受信するようになります。"
  },
  {
    "id": "api.server.warn_metric.number_of_active_users_200.contact_us.email_body",
    "translation": "Mattermostへ問い合わせる。我々のチームには200名以上のユーザーがおり、Mattermost Enterprise Editionを検討しています。\n"
  },
  {
    "id": "api.server.warn_metric.number_of_active_users_100.start_trial.notification_success.message",
    "translation": "エンタープライズトライアルは有効です。**システムコンソール > 利用登録 > AD/LDAP**へ行き、AD/LDAPサービスと連携してください。"
  },
  {
    "id": "api.server.warn_metric.number_of_active_users_100.start_trial.notification_body",
    "translation": "あなたのMattermostには100名以上のユーザーがいます。ユーザー数が増加するにつれ、新しいアカウントの準備などは時間のかかる作業となっていく可能性があります。組織のActive Directory/LDAPと連携し、誰でも組織のアカウントでMattermostにアクセス可能となるよう設定することをおすすめします。\n\n詳しくは[AD/LDAP連携に関する説明](https://www.mattermost.com/docs-adldap/?utm_medium=product&utm_source=mattermost-advisor-bot&utm_content=adldap)を参照してください\n\nトライアル開始 をクリックすると、[Mattermost Software Evaluation Agreement](https://mattermost.com/software-evaluation-agreement/) と [プライバシーポリシー](https://mattermost.com/privacy-policy/) に同意し、製品に関する電子メールを受信するようになります。"
  },
  {
    "id": "api.server.warn_metric.number_of_active_users_100.notification_title",
    "translation": "Mattermostをスケールする"
  },
  {
    "id": "api.server.warn_metric.number_of_active_users_100.notification_body",
    "translation": "あなたのMattermostには100名以上のユーザーがいます。ユーザー数が増加するにつれ、新しいアカウントの準備などは時間のかかる作業となっていく可能性があります。組織のActive Directory/LDAPと連携し、誰でも組織のアカウントでMattermostにアクセス可能となるよう設定することをおすすめします。\n\n詳しくは[AD/LDAP連携に関する説明](https://www.mattermost.com/docs-adldap/?utm_medium=product&utm_source=mattermost-advisor-bot&utm_content=adldap)を参照してください\n\n問い合わせ をクリックすると、あなたの情報を Mattermost, Inc. へ共有します。詳しくは[説明文書](https://mattermost.com/pl/default-admin-advisory)を参照してください"
  },
  {
    "id": "api.server.warn_metric.number_of_active_users_100.contact_us.email_body",
    "translation": "Mattermostへ問い合わせる。我々のチームには100名以上のユーザーがおり、Mattermost Enterprise Editionを検討しています。\n"
  },
  {
    "id": "api.server.warn_metric.mfa.start_trial_notification_success.message",
    "translation": "エンタープライズトライアルは有効です。**システムコンソール > 利用登録 > 他要素認証**へ行き、多要素認証を強制してください。"
  },
  {
    "id": "api.server.warn_metric.mfa.start_trial.notification_body",
    "translation": "このMattermostでは多要素認証が有効になっており、ユーザーはパスワードとは別の認証を追加することで、アカウントをより安全にすることを選択できます。システム全体のセキュリティを改善するために、すべてのアカウントに対して多要素認証の利用を要求することもできます。\n\n詳しくは[多要素認証の強制についての説明](https://www.mattermost.com/docs-multi-factor-authentication/?utm_medium=product&utm_source=mattermost-advisor-bot&utm_content=multi-factor-authentication)を参照してください。\n\nトライアル開始 をクリックすると、[Mattermost Software Evaluation Agreement](https://mattermost.com/software-evaluation-agreement/) と [プライバシーポリシー](https://mattermost.com/privacy-policy/)に同意し、製品に関する電子メールを受信するようになります。"
  },
  {
    "id": "api.server.warn_metric.mfa.notification_title",
    "translation": "多要素認証を強制する"
  },
  {
    "id": "api.server.warn_metric.mfa.notification_body",
    "translation": "このMattermostでは多要素認証が有効になっており、ユーザーはパスワードとは別の認証を追加することで、アカウントをより安全にすることを選択できます。システム全体のセキュリティを改善するために、すべてのアカウントに対して多要素認証の利用を要求することもできます。\n\n詳しくは[多要素認証の強制についての説明](https://www.mattermost.com/docs-multi-factor-authentication/?utm_medium=product&utm_source=mattermost-advisor-bot&utm_content=multi-factor-authentication)を参照してください。\n\n問い合わせ をクリックすると、あなたの情報が Mattermost, Inc. へ共有されます。詳しくは[説明文書](https://mattermost.com/pl/default-admin-advisory)を参照してください"
  },
  {
    "id": "api.server.warn_metric.mfa.contact_us.email_body",
    "translation": "Mattermostへ問い合わせる。多要素認証の強制機能について興味があります。\n"
  },
  {
    "id": "api.server.warn_metric.email_domain.start_trial_notification_success.message",
    "translation": "エンタープライズトライアルは有効です。**システムコンソール > 利用登録 > ゲストアカウント** へ行き、ゲストアカウントを有効にしてください。"
  },
  {
    "id": "api.server.warn_metric.email_domain.start_trial.notification_body",
    "translation": "プロジェクトには組織内、組織外の両方の人が参画することがあります。ゲストアカウント機能により、外部のパートナーをMattermostに参加させることができ、ゲストが閲覧可能な情報などの設定を行うことができます。\n\n詳しくは[ゲストアカウントに関する説明](https://www.mattermost.com/docs-guest-accounts/?utm_medium=product&utm_source=mattermost-advisor-bot&utm_content=guest-accounts)を参照してください。\n\nトライアル開始 をクリックすると、[Mattermost Software Evaluation Agreement](https://mattermost.com/software-evaluation-agreement/) と [プライバシーポリシー](https://mattermost.com/privacy-policy/) に同意し、製品に関する電子メールを受信するようになります。"
  },
  {
    "id": "api.server.warn_metric.email_domain.notification_title",
    "translation": "ゲストアカウントを作成する"
  },
  {
    "id": "api.server.warn_metric.email_domain.notification_body",
    "translation": "プロジェクトには組織内、組織外の両方の人が参画することがあります。ゲストアカウント機能により、外部のパートナーをMattermostに参加させることができ、ゲストが閲覧可能な情報などの設定を行うことができます。\n\n詳しくは[ゲストアカウントに関する説明](https://www.mattermost.com/docs-guest-accounts/?utm_medium=product&utm_source=mattermost-advisor-bot&utm_content=guest-accounts)を参照してください。\n\n問い合わせ をクリックすると、あなたの情報が Mattermost Inc. へ送信されます。詳しくは[説明文書](https://mattermost.com/pl/default-admin-advisory)を参照してください"
  },
  {
    "id": "api.server.warn_metric.email_domain.contact_us.email_body",
    "translation": "Mattermostへ問い合わせる。ゲストアカウント機能について興味があります。\n"
  },
  {
    "id": "api.server.warn_metric.bot_response.start_trial_failure.message",
    "translation": "トライアルライセンスを取得できませんでした。 https://mattermost.com/trial/ からライセンスをリクエストしてください。"
  },
  {
    "id": "api.license.request_trial_license.fail_get_user_count.app_error",
    "translation": "トライアルライセンスを取得できませんでした。 support@mattermost.comまで連絡してください。登録ユーザー数を取得できません。"
  },
  {
    "id": "ent.elasticsearch.index_channels_batch.error",
    "translation": "インデックス付与のためのチャンネルのバッチ処理を取得できませんでした。"
  },
  {
    "id": "app.channel.user_belongs_to_channels.app_error",
    "translation": "ユーザーがチャンネルリストに所属するかどうか確認できませんでした。"
  },
  {
    "id": "app.channel.search_group_channels.app_error",
    "translation": "指定されたユーザーと期間に対するグループチャンネルを取得できませんでした。"
  },
  {
    "id": "app.channel.search.app_error",
    "translation": "チャンネルを検索する際にエラーが発生しました。"
  },
  {
    "id": "app.channel.reset_all_channel_schemes.app_error",
    "translation": "チャンネルスキームをリセットできませんでした。"
  },
  {
    "id": "app.channel.remove_all_deactivated_members.app_error",
    "translation": "無効化されたユーザーをチャンネルから削除できませんでした。"
  },
  {
    "id": "app.channel.migrate_channel_members.select.app_error",
    "translation": "複数のチャンネルメンバーを選択できませんでした。"
  },
  {
    "id": "app.channel.get_unread.app_error",
    "translation": "チャンネルの未読メッセージを取得できませんでした。"
  },
  {
    "id": "app.channel.get_members_by_ids.app_error",
    "translation": "チャンネルのメンバーを取得できませんでした。"
  },
  {
    "id": "app.channel.get_channels_batch_for_indexing.get.app_error",
    "translation": "インデックス付与のためのチャンネルのバッチ処理を取得できませんでした。"
  },
  {
    "id": "app.channel.get_by_scheme.app_error",
    "translation": "与えられたスキームにおけるチャンネルを取得できませんでした。"
  },
  {
    "id": "app.channel.get_all_direct.app_error",
    "translation": "全ダイレクトチャンネルを取得できませんでした。"
  },
  {
    "id": "app.channel.get_all.app_error",
    "translation": "全チャンネルを取得できませんでした。"
  },
  {
    "id": "app.channel.clear_all_custom_role_assignments.select.app_error",
    "translation": "チャンネルメンバーを抽出できませんでした。"
  },
  {
    "id": "ent.elasticsearch.post.get_posts_batch_for_indexing.error",
    "translation": "インデックス付与のための投稿のバッチ処理を取得できませんでした。"
  },
  {
    "id": "app.post.search.app_error",
    "translation": "投稿を検索中にエラーが発生しました"
  },
  {
    "id": "app.post.overwrite.app_error",
    "translation": "投稿を上書きできませんでした。"
  },
  {
    "id": "app.post.get_root_posts.app_error",
    "translation": "チャンネルへの投稿を取得できませんでした。"
  },
  {
    "id": "app.post.get_posts_created_at.app_error",
    "translation": "チャンネルへの投稿を取得できませんでした。"
  },
  {
    "id": "app.post.get_posts_batch_for_indexing.get.app_error",
    "translation": "インデックス付与のための投稿のバッチ処理を取得できませんでした。"
  },
  {
    "id": "app.post.get_posts.app_error",
    "translation": "これ以上のページを生成できません。"
  },
  {
    "id": "app.post.get_direct_posts.app_error",
    "translation": "ダイレクト投稿を取得できませんでした。"
  },
  {
    "id": "app.post.analytics_user_counts_posts_by_day.app_error",
    "translation": "投稿をしたユーザー数を取得できませんでした。"
  },
  {
    "id": "app.post.analytics_posts_count_by_day.app_error",
    "translation": "日付ごとの投稿数を取得できませんでした。"
  },
  {
    "id": "app.post.analytics_posts_count.app_error",
    "translation": "投稿数を取得できませんでした。"
  },
  {
    "id": "model.plugin_command_error.error.app_error",
    "translation": "/{{.Command}} に対するプラグインが動作していません。システム管理者に連絡してください"
  },
  {
    "id": "model.plugin_command_crash.error.app_error",
    "translation": "/{{.Command}} コマンドにより {{.PluginId}} プラグインがクラッシュしました。システム管理者に連絡してください"
  },
  {
    "id": "ent.saml.do_login.invalid_time.app_error",
    "translation": "認証プロバイダからのレスポンスに不正な時刻が見つかりました。システム管理者に連絡してください。"
  },
  {
    "id": "ent.saml.do_login.invalid_signature.app_error",
    "translation": "認証プロバイダからのレスポンスに不正な署名が見つかりました。システム管理者に連絡してください。"
  },
  {
    "id": "api.cloud.request_error",
    "translation": "CWSへのリクエストを処理する際にエラーが発生しました。"
  },
  {
    "id": "app.upload.run_plugins_hook.rejected",
    "translation": "ファイル {{.Filename}} をアップロードできませんでした。プラグインによって拒否されました: {{.Reason}}"
  },
  {
    "id": "app.upload.run_plugins_hook.move_fail",
    "translation": "ファイルを移動できませんでした。"
  },
  {
    "id": "api.cloud.license_error",
    "translation": "あなたのライセンスはクラウドリクエストをサポートしていません。"
  },
  {
    "id": "api.cloud.app_error",
    "translation": "クラウドAPIリクエスト中に内部エラーが発生しました。"
  },
  {
    "id": "api.templates.email_us_anytime_at",
    "translation": "いつでもメールしてください "
  },
  {
    "id": "api.templates.copyright",
    "translation": "© 2021 Mattermost, Inc. 530 Lytton Avenue, Second floor, Palo Alto, CA, 94301"
  },
  {
    "id": "api.templates.at_limit_title",
    "translation": "無料枠のユーザー数制限に達しました "
  },
  {
    "id": "api.templates.at_limit_subject",
    "translation": "Mattermost Cloudのユーザー数制限に達しました"
  },
  {
    "id": "api.templates.at_limit_info2",
    "translation": "もしくは、管理者コンソールからユーザーを無効にすることで、無料枠のユーザー数制限のまま別のユーザーのために枠を開けることもできます。"
  },
  {
    "id": "api.templates.at_limit_info1",
    "translation": "現在、ワークスペースには10名を超えるユーザーが存在します - 素晴らしい！さらにチームメンバーを招待する予定がある場合、Mattermost Cloud Professoinalへのアップグレードを是非ご検討ください。"
  },
  {
    "id": "app.user.permanent_delete.app_error",
    "translation": "既存のアカウントを削除できませんでした。"
  },
  {
    "id": "app.user.missing_account.const",
    "translation": "ユーザーが見つかりませんでした。"
  },
  {
    "id": "app.user.get_users_batch_for_indexing.get_users.app_error",
    "translation": "インデックス用のユーザーバッチを取得できませんでした。"
  },
  {
    "id": "app.user.get_unread_count.app_error",
    "translation": "ユーザーの未読メッセージ数を取得できませんでした。"
  },
  {
    "id": "app.user.get_total_users_count.app_error",
    "translation": "ユーザー数をカウントできませんでした。"
  },
  {
    "id": "app.user.get_recently_active_users.app_error",
    "translation": "最近アクティブなユーザーを検索する際にエラーが発生しました。"
  },
  {
    "id": "app.user.get_profiles.app_error",
    "translation": "ユーザープロフィールを検索する際にエラーが発生しました。"
  },
  {
    "id": "app.user.get_profile_by_group_channel_ids_for_user.app_error",
    "translation": "ユーザープロフィールを検索する際にエラーが発生しました。"
  },
  {
    "id": "app.user.get_new_users.app_error",
    "translation": "新規ユーザーを検索する際にエラーが発生しました。"
  },
  {
    "id": "app.user.get_known_users.get_users.app_error",
    "translation": "データベースからユーザーを取得できませんでした。"
  },
  {
    "id": "app.user.get_by_username.app_error",
    "translation": "このチームにあなたのユーザー名と一致する既存のアカウントが見つかりません。このチームに参加するにはチームの所有者から招待を受ける必要があるかもしれません。"
  },
  {
    "id": "app.user.get_by_auth.other.app_error",
    "translation": "認証形式によるユーザー検索中にエラーが発生しました。"
  },
  {
    "id": "app.user.get_by_auth.missing_account.app_error",
    "translation": "このチームにあなたの認証形式に一致する既存のアカウントが見つかりません。このチームに参加するには、チームの所有者から招待を受ける必要があるかもしれません。"
  },
  {
    "id": "app.user.get.app_error",
    "translation": "アカウントを探す際にエラーが発生しました。"
  },
  {
    "id": "app.user.demote_user_to_guest.user_update.app_error",
    "translation": "ユーザーを更新できませんでした。"
  },
  {
    "id": "app.user.clear_all_custom_role_assignments.select.app_error",
    "translation": "ユーザーを取得できませんでした。"
  },
  {
    "id": "app.user.analytics_get_inactive_users_count.app_error",
    "translation": "無効なユーザーの数をカウントできませんでした。"
  },
  {
    "id": "app.user.analytics_daily_active_users.app_error",
    "translation": "リクエスト中にアクティブなユーザーを取得できませんでした。"
  },
  {
    "id": "app.channel.autofollow.app_error",
    "translation": "メンションされたユーザーについてのスレッドメンバーシップを更新できませんでした"
  },
  {
    "id": "api.templates.upgrade_mattermost_cloud",
    "translation": "アップグレードする"
  },
  {
    "id": "api.templates.over_limit_title",
    "translation": "ワークスペースのユーザー数が無料枠の制限を超えています"
  },
  {
    "id": "api.templates.over_limit_subject",
    "translation": "Mattermost Cloud Workspace ユーザー数超過"
  },
  {
    "id": "api.templates.over_limit_info2",
    "translation": "もしくは、管理者コンソールからユーザーを無効にすることで、無料枠のユーザー数制限のまま別のユーザーのために枠を開けることもできます。"
  },
  {
    "id": "api.templates.over_limit_info1",
    "translation": "ワークスペースにMattermost Cloud Professionalの無料枠を超える10名以上のユーザーがいるようです。ワークスペースの混乱を避けるために、アップグレードしてください。"
  },
  {
    "id": "model.config.is_valid.import.retention_days_too_low.app_error",
    "translation": "RetentionDaysに対する不正な値です。値が低すぎます。"
  },
  {
    "id": "model.config.is_valid.import.directory.app_error",
    "translation": "ディレクトリに対する不正な値です。"
  },
  {
    "id": "model.config.is_valid.collapsed_threads.app_error",
    "translation": "CollapsedThreads設定は、無効、デフォルトON、デフォルトOFFのいずれかでなければなりません"
  },
  {
    "id": "import_process.worker.do_job.open_file",
    "translation": "インポートを処理できませんでした: ファイルを開けません。"
  },
  {
    "id": "import_process.worker.do_job.missing_jsonl",
    "translation": "インポートを処理できませんでした: JSONファイルが見つかりません。"
  },
  {
    "id": "import_process.worker.do_job.missing_file",
    "translation": "インポートを処理できませんでした: import_file パラメータが見つかりません。"
  },
  {
    "id": "import_process.worker.do_job.file_exists",
    "translation": "インポートを処理できませんでした: ファイルが存在しません。"
  },
  {
    "id": "app.user.verify_email.app_error",
    "translation": "電子メール検証フィールドを更新できませんでした。"
  },
  {
    "id": "app.user.update_update.app_error",
    "translation": "ユーザーの最終更新日を更新できませんでした。"
  },
  {
    "id": "app.user.update_threads_read_for_user.app_error",
    "translation": "すべてのユーザースレッドを既読状態に更新できませんでした"
  },
  {
    "id": "app.user.update_thread_read_for_user.app_error",
    "translation": "スレッドの既読状態を更新できませんでした"
  },
  {
    "id": "app.user.update_thread_follow_for_user.app_error",
    "translation": "スレッドの以下の状態を更新できませんでした"
  },
  {
    "id": "app.user.update_failed_pwd_attempts.app_error",
    "translation": "failed_attemptsを更新できませんでした。"
  },
  {
    "id": "app.user.update_auth_data.email_exists.app_error",
    "translation": "アカウントを{{.Service}}へ切り替えることができませんでした。電子メール {{.Email}} を使用しているアカウントが既に存在します。"
  },
  {
    "id": "app.user.update_auth_data.app_error",
    "translation": "認証データを更新できませんでした。"
  },
  {
    "id": "app.user.update_active_for_multiple_users.updating.app_error",
    "translation": "ゲストを無効化できませんでした。"
  },
  {
    "id": "app.user.update.finding.app_error",
    "translation": "アカウントを検索する際にエラーが発生しました。"
  },
  {
    "id": "app.user.update.find.app_error",
    "translation": "更新対象の既存アカウントが見つかりませんでした。"
  },
  {
    "id": "app.user.search.app_error",
    "translation": "検索パラメータに一致するユーザーが見つかりませんでした。"
  },
  {
    "id": "app.user.save.username_exists.app_error",
    "translation": "そのユーザー名を持つアカウントは既に存在します。"
  },
  {
    "id": "app.user.save.existing.app_error",
    "translation": "既存のユーザーに対する更新を呼び出す必要があります。"
  },
  {
    "id": "app.user.save.email_exists.app_error",
    "translation": "その電子メールアドレスを持つアカウントは既に存在します。"
  },
  {
    "id": "app.user.save.app_error",
    "translation": "アカウントを保存できませんでした。"
  },
  {
    "id": "app.user.promote_guest.user_update.app_error",
    "translation": "ユーザーを更新できませんでした。"
  },
  {
    "id": "app.user.get_threads_for_user.app_error",
    "translation": "ユーザーのスレッドを取得できませんでした"
  },
  {
    "id": "app.upload.upload_data.move_file.app_error",
    "translation": "アップロードされたファイルを移動できませんでした。"
  },
  {
    "id": "app.update_error",
    "translation": "更新エラー"
  },
  {
    "id": "app.select_error",
    "translation": "選択エラー"
  },
  {
    "id": "app.insert_error",
    "translation": "挿入エラー"
  },
  {
    "id": "app.import.marshal.app_error",
    "translation": "レスポンスを変換できませんでした。"
  },
  {
    "id": "app.group.uniqueness_error",
    "translation": "グループメンバーが既に存在します"
  },
  {
    "id": "app.group.permanent_delete_members_by_user.app_error",
    "translation": "UserID \"{{.UserId}}\"を持つグループメンバーを削除できませんでした。"
  },
  {
    "id": "app.group.no_rows",
    "translation": "一致するグループが見つかりませんでした"
  },
  {
    "id": "app.group.id.app_error",
    "translation": "グループに対する不正なIDです。"
  },
  {
    "id": "app.group.group_syncable_already_deleted",
    "translation": "同期可能なグループは既に削除されています"
  },
  {
    "id": "app.channel.save_member.exists.app_error",
    "translation": "そのIDを持つチャンネルメンバーは既に存在します。"
  },
  {
    "id": "api.user.update_user_roles.license.app_error",
    "translation": "カスタム権限スキームは現在のライセンスではサポートされていません"
  },
  {
    "id": "api.templates.payment_failed_no_card.subject",
    "translation": "Mattermost Cloudサブスクリプションへの支払い予定"
  },
  {
    "id": "api.templates.payment_failed_no_card.title",
    "translation": "Mattermost Cloud請求期限"
  },
  {
    "id": "api.templates.payment_failed_no_card.info3",
    "translation": "請求書を確認し、支払い方法を追加するには「今すぐしはらい」を選択してください。"
  },
  {
    "id": "api.templates.payment_failed_no_card.info1",
    "translation": "直近支払い期限に対するMattermost Cloudの請求書が処理されましたが、有効な支払い情報がありません。"
  },
  {
    "id": "api.templates.payment_failed_no_card.button",
    "translation": "今すぐ支払う"
  },
  {
    "id": "api.templates.payment_failed.title",
    "translation": "支払いができませんでした"
  },
  {
    "id": "api.templates.payment_failed.subject",
    "translation": "注意: Mattermost Cloudへの支払いができませんでした"
  },
  {
    "id": "api.templates.payment_failed.info3",
    "translation": "Mattermost Cloudへの支払いを続けるために、支払いの問題についてあなたの金融機関に問い合わせるか、支払い情報を更新してください。支払い情報が更新されると、Mattermostは未払いの支払いを解決しようとします。"
  },
  {
    "id": "api.templates.payment_failed.info2",
    "translation": "理由:"
  },
  {
    "id": "api.templates.payment_failed.info1",
    "translation": "Mattermost Cloudワークスペースに関連付けられたあなたの {{.CardBrand}} ****{{.LastFour}} からの支払いを金融機関が拒否しました。"
  },
  {
    "id": "api.templates.over_limit_suspended_title",
    "translation": "Mattermost Cloudワークスペースの停止"
  },
  {
    "id": "api.templates.over_limit_suspended_subject",
    "translation": "あなたのMattermost Cloudサブスクリプションは停止されました"
  },
  {
    "id": "api.templates.over_limit_suspended_info2",
    "translation": "ワークスペースを再度有効にするには我々に連絡してください。"
  },
  {
    "id": "api.templates.over_limit_suspended_info1",
    "translation": "あなたのMattermostワークスペースは停止されました。すべてのコンテンツやデータは1~3ヶ月以内に削除されます。"
  },
  {
    "id": "api.templates.over_limit_fix_now",
    "translation": "今すぐ対応する"
  },
  {
    "id": "api.templates.over_limit_90_days_title",
    "translation": "あなたのMattermost Cloudワークスペースの停止が明日に予定されています"
  },
  {
    "id": "api.templates.over_limit_90_days_subject",
    "translation": "あなたのMattermost Cloudサブスクリプションがもうすぐ停止されます"
  },
  {
    "id": "api.templates.over_limit_90_days_info4",
    "translation": "あなたのワークスペースが停止されると、すべてのコンテンツやデータは1~3ヶ月以内に削除されます。"
  },
  {
    "id": "api.templates.over_limit_90_days_info3",
    "translation": "あなたのワークスペースが停止されると、支払い情報が更新されるまでログインできなくなります。サービスを再び有効にするには我々のサポートチームに連絡する必要があります。"
  },
  {
    "id": "api.templates.over_limit_90_days_info2",
    "translation": "停止を避けるには、支払い情報を追加してください"
  },
  {
    "id": "api.templates.over_limit_90_days_info1",
    "translation": "これは、{{.OverLimitDate}}を過ぎてもMattermost Cloudワークスペースへの支払いがないことに対する最後の通知です。明日、あなたのサービスは停止されます。"
  },
  {
    "id": "api.templates.over_limit_7_days_title",
    "translation": "有効な支払い方法がありません"
  },
  {
    "id": "api.templates.over_limit_7_days_subject",
    "translation": "Mattermostサブスクリプションの支払いが滞納されています"
  },
  {
    "id": "api.templates.over_limit_7_days_info1",
    "translation": "Mattermostは自動支払いを処理できませんでした。サービスを使い続けるには、すぐに支払い情報を追加してください。でなければ、あなたのサービスが停止される可能性があります。"
  },
  {
    "id": "api.templates.over_limit_30_days_title",
    "translation": "Mattermost Cloud ワークスペースの停止"
  },
  {
    "id": "api.templates.over_limit_30_days_subject",
    "translation": " Mattermost Cloudサブスクリプションを使い続けるためのお願い"
  },
  {
    "id": "api.templates.over_limit_30_days_info2_item3",
    "translation": "メッセージ履歴にへアクセスできなくなります"
  },
  {
    "id": "api.templates.over_limit_30_days_info2_item2",
    "translation": "支払い情報を更新するには、サポートチームに連絡してください"
  },
  {
    "id": "api.templates.over_limit_30_days_info2_item1",
    "translation": "ワークスペースにログインできません"
  },
  {
    "id": "api.templates.over_limit_30_days_info2",
    "translation": "作業を行わない場合、あなたのワークスペースは停止されます"
  },
  {
    "id": "api.templates.over_limit_30_days_info1",
    "translation": "支払い方法に関する問題を解決することで、Mattermost Cloudのワークスペースを有効なままにし続けることができます。ワークスペースが停止されるのを避けるために、支払い方法を更新してください。"
  },
  {
    "id": "api.templates.over_limit_14_days_title",
    "translation": "支払いが確認できていません"
  },
  {
    "id": "api.templates.over_limit_14_days_subject",
    "translation": "Mattermost Cloudサブスクリプションの支払いが滞納されています"
  },
  {
    "id": "api.templates.over_limit_14_days_info1",
    "translation": "{{.OverLimitDate}} に設定されたMattermostサブスクリプションの支払日までに支払いがありませんでした。支払いが確認できない場合、あなたのサービスの一時停止プロセスを開始します。"
  },
  {
    "id": "api.system.update_viewed_notices.failed",
    "translation": "閲覧済みのお知らせを更新できませんでした"
  },
  {
    "id": "api.roles.patch_roles.not_allowed_permission.error",
    "translation": "あなたが追加、もしくは削除しようとした以下の権限に許可されていないものがあります"
  },
  {
    "id": "api.config.patch_config.restricted_merge.app_error",
    "translation": "設定をマージできませんでした。"
  },
  {
    "id": "api.config.get_config.restricted_merge.app_error",
    "translation": "設定をマージできませんでした。"
  },
  {
    "id": "api.templates.over_limit_suspended_contact_support",
    "translation": "サポートに連絡する"
  },
  {
    "id": "ent.compliance.global_relay.write_file.appError",
    "translation": "グローバルリレーファイルを書き込めませんでした。"
  },
  {
    "id": "ent.compliance.csv.write_file.appError",
    "translation": "CSVファイルを書き込めませんでした。"
  },
  {
    "id": "ent.actiance.export.write_file.appError",
    "translation": "エクスポートファイルを書き込めませんでした。"
  },
  {
    "id": "app.license.generate_renewal_token.no_license",
    "translation": "ライセンスがありません"
  },
  {
    "id": "app.license.generate_renewal_token.bad_license",
    "translation": "このタイプのライセンスは更新トークンの生成をサポートしていません"
  },
  {
    "id": "app.license.generate_renewal_token.app_error",
    "translation": "新しい更新トークンを生成できませんでした。"
  },
  {
    "id": "api.license.request_renewal_link.app_error",
    "translation": "ライセンス更新リンクを取得する際にエラーが発生しました"
  },
  {
    "id": "api.file.write_file.app_error",
    "translation": "ファイルを書き込めませんでした。"
  },
  {
    "id": "api.file.test_connection.app_error",
    "translation": "ファイルストレージにアクセスできませんでした。"
  },
  {
    "id": "api.file.remove_file.app_error",
    "translation": "ファイルを削除できませんでした。"
  },
  {
    "id": "api.file.remove_directory.app_error",
    "translation": "ディレクトリを削除できませんでした。"
  },
  {
    "id": "api.file.read_file.app_error",
    "translation": "ファイルを読み込めませんでした。"
  },
  {
    "id": "api.file.move_file.app_error",
    "translation": "ファイルを移動できませんでした。"
  },
  {
    "id": "api.file.list_directory.app_error",
    "translation": "ディレクトリを一覧化できませんでした。"
  },
  {
    "id": "api.file.file_size.app_error",
    "translation": "ファイルサイズを取得できませんでした。"
  },
  {
    "id": "api.file.file_reader.app_error",
    "translation": "ファイルリーダーを取得できませんでした。"
  },
  {
    "id": "api.file.file_exists.app_error",
    "translation": "ファイルの存在を確認できませんでした。"
  },
  {
    "id": "api.file.append_file.app_error",
    "translation": "ファイルにデータを追加できませんでした。"
  },
  {
    "id": "ent.elasticsearch.search_files.unmarshall_file_failed",
    "translation": "検索結果をデコードできませんでした"
  },
  {
    "id": "ent.elasticsearch.search_files.search_failed",
    "translation": "検索を完了できませんでした"
  },
  {
    "id": "ent.elasticsearch.search_files.disabled",
    "translation": "Elasticsearchによるファイル検索はこのサーバーでは無効化されています"
  },
  {
    "id": "ent.elasticsearch.index_file.error",
    "translation": "ファイルにインデックスを付与できませんでした"
  },
  {
    "id": "ent.elasticsearch.delete_user_files.error",
    "translation": "ユーザーのファイルを削除できませんでした"
  },
  {
    "id": "ent.elasticsearch.delete_post_files.error",
    "translation": "投稿のファイルを削除できませんでした"
  },
  {
    "id": "ent.elasticsearch.delete_file.error",
    "translation": "ファイルを削除できませんでした"
  },
  {
    "id": "ent.elasticsearch.create_template_file_info_if_not_exists.template_create_failed",
    "translation": "ファイルに対するElasticsearchテンプレートを作成できませんでした"
  },
  {
    "id": "bleveengine.stop_file_index.error",
    "translation": "ファイルインデックスを閉じることができませんでした。"
  },
  {
    "id": "bleveengine.search_files.error",
    "translation": "ファイル検索を完了できませんでした。"
  },
  {
    "id": "bleveengine.indexer.do_job.bulk_index_files.batch_error",
    "translation": "ファイルバッチにインデックスを付与できませんでした。"
  },
  {
    "id": "bleveengine.index_file.error",
    "translation": "ファイルにインデックスを付与できませんでした。"
  },
  {
    "id": "bleveengine.delete_user_files.error",
    "translation": "ユーザーのファイルを削除できませんでした。"
  },
  {
    "id": "bleveengine.delete_post_files.error",
    "translation": "投稿のファイルを削除できませんでした。"
  },
  {
    "id": "bleveengine.delete_files_batch.error",
    "translation": "ファイルを削除できませんでした。"
  },
  {
    "id": "bleveengine.delete_file.error",
    "translation": "ファイルを削除できませんでした。"
  },
  {
    "id": "bleveengine.create_file_index.error",
    "translation": "Bleveファイルインデックスを作成する際にエラーが発生しました。"
  },
  {
    "id": "api.user.get_authorization_code.endpoint.app_error",
    "translation": "Discovery Documentからエンドポイントを取り出す際にエラーが発生しました。"
  },
  {
    "id": "model.reaction.is_valid.update_at.app_error",
    "translation": "更新日時は有効な時刻でなくてはなりません。"
  },
  {
    "id": "error",
    "translation": "エラー"
  },
  {
    "id": "api.oauth.redirecting_back",
    "translation": "アプリにリダイレクトします。"
  },
  {
    "id": "api.oauth.close_browser",
    "translation": "このブラウザのタブを閉じることができます。"
  },
  {
    "id": "api.oauth.auth_complete",
    "translation": "認証が完了しました"
  },
  {
    "id": "api.job.unable_to_download_job.incorrect_job_type",
    "translation": "ダウンロードしようとしているジョブ種別は現在サポートされていません"
  },
  {
    "id": "api.invalid_redirect_url",
    "translation": "不正なリダイレクトURLが指定されています"
  },
  {
    "id": "api.invalid_custom_url_scheme",
    "translation": "不正なカスタムURLスキームが指定されています"
  },
  {
    "id": "api.config.update_config.not_allowed_security.app_error",
    "translation": "セキュリティ上の理由により {{.Name}} の変更は許可されていません。"
  },
  {
    "id": "api.back_to_app",
    "translation": "{{.SiteName}} に戻る"
  },
  {
    "id": "model.config.is_valid.sql_conn_max_idle_time_milliseconds.app_error",
    "translation": "SQL設定の最大接続アイドル時間が不正です。0以上の数にしてください。"
  },
  {
    "id": "app.user.get_threads_for_user.not_found",
    "translation": "ユーザースレッドが存在しないか、フォローしていません"
  },
  {
    "id": "api.user.update_user_auth.invalid_request",
    "translation": "リクエストにAuthDataかAuthServiceパラメータのどちらかが不足しています。"
  },
  {
    "id": "api.file.file_mod_time.app_error",
    "translation": "ファイルの最終更新日時を取得できませんでした。"
  },
  {
    "id": "api.getThreadsForUser.bad_params",
    "translation": "getThreadsForUser に対する Before と After のパラメータが矛盾しています"
  },
  {
    "id": "api.unable_to_read_file_from_backend",
    "translation": "バックエンドからファイルを読み出す際にエラーが発生しました"
  },
  {
    "id": "api.unable_to_create_zip_file",
    "translation": "Zipファイル作成時にエラーが発生しました。"
  },
  {
    "id": "api.no_license",
    "translation": "このエンドポイントを使用するにはE10もしくはE20ライセンスが必要です。"
  },
  {
    "id": "model.config.is_valid.export.retention_days_too_low.app_error",
    "translation": "RetentionDaysに対する不正な値です。値は0より大きくなくてはなりません"
  },
  {
    "id": "model.config.is_valid.export.directory.app_error",
    "translation": "ディレクトリに対する値を入力してください。"
  },
  {
    "id": "ent.message_export.global_relay_export.deliver.unable_to_connect_smtp_server.app_error",
    "translation": "SMTPサーバーへ接続できませんでした"
  },
  {
    "id": "bleveengine.purge_file_index.error",
    "translation": "ファイルインデックスを破棄できませんでした。"
  },
  {
    "id": "app.user.send_emails.app_error",
    "translation": "電子メールを正常に送信できませんでした"
  },
  {
    "id": "app.post.get_files_batch_for_indexing.get.app_error",
    "translation": "インデックス付与中にファイルを一括取得できませんでした。"
  },
  {
    "id": "app.import.attachment.read_file_data.error",
    "translation": "インポート中に添付ファイルを読み込めませんでした。"
  },
  {
    "id": "app.export.export_attachment.zip_create_header.error",
    "translation": "エクスポート中にZIPヘッダーを作成できませんでした。"
  },
  {
    "id": "app.export.zip_create.error",
    "translation": "エクスポート中にZIPアーカイブにファイルを追加できませんでした。"
  },
  {
    "id": "app.export.marshal.app_error",
    "translation": "レスポンスを変換できませんでした。"
  },
  {
    "id": "app.export.export_attachment.mkdirall.error",
    "translation": "エクスポート中にディレクトリを作成できませんでした。"
  },
  {
    "id": "app.export.export_attachment.create_file.error",
    "translation": "エクスポート中にファイルを作成できませんでした。"
  },
  {
    "id": "app.export.export_attachment.copy_file.error",
    "translation": "エクスポート中にファイルをコピーできませんでした。"
  },
  {
    "id": "api.templates.upgrade_request_title",
    "translation": "{{ .UserName }} があなたのワークスペースにメンバーを招待したいようです"
  },
  {
    "id": "api.templates.upgrade_request_subject",
    "translation": "Mattermostユーザーがワークスペースのアップグレードを要求しています"
  },
  {
    "id": "api.templates.upgrade_request_info4",
    "translation": "あなたのワークスペースが無償版Mattermost Cloudのユーザー制限に達したため、招待を送信できませんでした。追加のユーザーをあなたのワークスペースに参加させるには、アップグレードしてください。"
  },
  {
    "id": "api.templates.at_limit_info5",
    "translation": "代わりに、システムコンソールからユーザーを無効化することで、無料枠の範囲内でユーザー枠を空けることができます。"
  },
  {
    "id": "api.export.export_not_found.app_error",
    "translation": "エクスポートファイルが見つかりませんでした。"
  },
  {
    "id": "mfa.deactivate.app_error",
    "translation": "ユーザーのMFA有効状態を更新できませんでした。"
  },
  {
    "id": "mfa.activate.app_error",
    "translation": "ユーザーのMFA有効状態を更新できませんでした。"
  },
  {
    "id": "api.custom_status.recent_custom_statuses.delete.app_error",
    "translation": "最新のステータスを削除できませんでした。ステータスの追加を試してみるか、システム管理者に問い合わせてください。"
  },
  {
    "id": "api.custom_status.disabled",
    "translation": "カスタムステータス機能は無効化されています。詳細についてはシステム管理者に問い合わせてください。"
  },
  {
    "id": "api.command_custom_status.success",
    "translation": "あなたのステータスは “{{.EmojiName}} {{.StatusMessage}}” に設定されました。チャンネルサイドバーのステータスポップオーバーからステータスの変更を行うことができます。"
  },
  {
    "id": "api.command_custom_status.name",
    "translation": "ステータス"
  },
  {
    "id": "api.command_custom_status.hint",
    "translation": "[:emoji_name:] [status_message] または clear"
  },
  {
    "id": "api.command_custom_status.desc",
    "translation": "あなたのステータスを設定またはクリアします"
  },
  {
    "id": "api.command_custom_status.clear.success",
    "translation": "あなたのステータスがクリアされました。"
  },
  {
    "id": "api.command_custom_status.app_error",
    "translation": "ステータスを設定する際にエラーが発生しました。"
  },
  {
    "id": "api.command_custom_status.clear.app_error",
    "translation": "ステータスをクリアする際にエラーが発生しました。"
  },
  {
    "id": "api.templates.welcome_body.serverURL",
    "translation": "{{ .ServerURL }}."
  },
  {
    "id": "api.templates.verify_body.serverURL",
    "translation": "{{ .ServerURL }}."
  },
  {
    "id": "api.templates.email_footer_v2",
    "translation": "© 2021 Mattermost, Inc. 530 Lytton Avenue, Second floor, Palo Alto, CA, 94301"
  },
  {
    "id": "store.sql_file_info.search.disabled",
    "translation": "このサーバーではファイル検索は無効化されています。システム管理者に問い合わせてください。"
  },
  {
    "id": "ent.elasticsearch.post.get_files_batch_for_indexing.error",
    "translation": "インデックス付与中にファイルを一括取得できませんでした。"
  },
  {
    "id": "ent.cloud.subscription.error",
    "translation": "クラウドサブスクリプションを取得する際にエラーが発生しました"
  },
  {
    "id": "api.templates.welcome_body.subTitle2",
    "translation": "下記をクリックして、電子メールアドレスを確認してください。"
  },
  {
    "id": "api.templates.welcome_body.subTitle1",
    "translation": "ようこそ "
  },
  {
    "id": "api.templates.welcome_body.info1",
    "translation": "心当たりがない場合、このメールを無視してください。"
  },
  {
    "id": "api.templates.welcome_body.app_download_title",
    "translation": "デスクトップアプリとモバイルアプリをダウンロードする"
  },
  {
    "id": "api.templates.welcome_body.app_download_button",
    "translation": "ダウンロード"
  },
  {
    "id": "api.templates.verify_body.subTitle2",
    "translation": "下記をクリックし、電子メールアドレスを確認してください。"
  },
  {
    "id": "api.templates.verify_body.subTitle1",
    "translation": "ようこそ "
  },
  {
    "id": "api.templates.verify_body.info1",
    "translation": "もし心当たりがない場合、この電子メールを無視してください。"
  },
  {
    "id": "api.templates.upgrade_request_title2",
    "translation": "新規ユーザーはあなたのワークスペースに参加できませんでした"
  },
  {
    "id": "api.templates.upgrade_request_info4_2",
    "translation": "誰かがあなたのワークスペースへ参加しようとしましたが、 無料版Mattermostクラウドのユーザー数制限に達しているため参加できませんでした。さらに多くのユーザーをワークスペースに参加させるには、今すぐアップグレードしてください。"
  },
  {
    "id": "api.templates.questions_footer.title",
    "translation": "ご不明な点がございますか?"
  },
  {
    "id": "api.templates.questions_footer.info",
    "translation": "いつでもご連絡ください "
  },
  {
    "id": "api.team.cloud.subscription.error",
    "translation": "クラウドサブスクリプションを取得する際にエラーが発生しました"
  },
  {
    "id": "api.post.search_files.invalid_body.app_error",
    "translation": "リクエストボディを解析できませんでした。"
  },
  {
    "id": "api.cloud.get_subscription.error",
    "translation": "クラウドサブスクリプションを取得する際にエラーが発生しました。"
  },
  {
    "id": "api.cloud.get_admins_emails.error",
    "translation": "システム管理者の電子メールを取得する際にエラーが発生しました。"
  },
  {
    "id": "api.user.update_user.login_provider_attribute_set.app_error",
    "translation": "フィールド'{{.Field}}'は、ユーザーのログインプロバイダを通じて設定する必要があります。"
  },
  {
    "id": "api.command_share.could_not_uninvite.error",
    "translation": "`{{.RemoteId}}`の招待を解除できませんでした: {{.Error}}"
  },
  {
    "id": "api.channel.patch_channel_moderations.cache_invalidation.error",
    "translation": "キャッシュ無効化エラー"
  },
  {
    "id": "sharedchannel.permalink.not_found",
    "translation": "この投稿には他のチャンネルへのパーマリンクが含まれており、他のサイトのユーザーには見えない可能性があります。"
  },
  {
    "id": "sharedchannel.cannot_deliver_post",
    "translation": "リモートサイト {{.Remote}} がオフラインのため、1つ以上の投稿を配信できませんでした。サイトがオンラインになると、投稿が配信されます。"
  },
  {
    "id": "model.user.is_valid.marshal.app_error",
    "translation": "フィールドをJSONにエンコードできませんでした"
  },
  {
    "id": "app.sharedchannel.dm_channel_creation.internal_error",
    "translation": "ダイレクト共有チャネルの作成中にエラーが発生しました。"
  },
  {
    "id": "app.import.generate_password.app_error",
    "translation": "パスワードの生成に失敗しました。"
  },
  {
    "id": "api.user.upload_profile_user.login_provider_attribute_set.app_error",
    "translation": "プロフィール画像は、ユーザーのログインプロバイダを通じて設定する必要があります。"
  },
  {
    "id": "api.user.send_cloud_welcome_email.error",
    "translation": "クラウドウェルカムメールを送信できませんでした"
  },
  {
    "id": "api.user.patch_user.login_provider_attribute_set.app_error",
    "translation": "フィールド'{{.Field}}'は、ユーザーのログインプロバイダを通じて設定する必要があります。"
  },
  {
    "id": "api.templates.reset_body.subTitle",
    "translation": "下のボタンをクリックして、パスワードをリセットしてください。ご希望でない場合は、このメールは無視していただいて結構です。"
  },
  {
    "id": "api.templates.reset_body.info",
    "translation": "パスワードリセットリンクの有効期限は24時間です。"
  },
  {
    "id": "api.templates.invite_body_guest.subTitle",
    "translation": "チームとのコラボレーションのためにゲストとして招待されました"
  },
  {
    "id": "api.templates.invite_body_footer.title",
    "translation": "Mattermostとは?"
  },
  {
    "id": "api.templates.invite_body_footer.learn_more",
    "translation": "詳しく知る"
  },
  {
    "id": "api.templates.invite_body_footer.info",
    "translation": "Mattermostは、セキュアなチームコラボレーションを可能にする、柔軟なオープンソースのメッセージングプラットフォームです。"
  },
  {
    "id": "api.templates.invite_body.subTitle",
    "translation": "Mattermostでチームとの共同作業を始める"
  },
  {
    "id": "api.templates.cloud_welcome_email.title",
    "translation": "ワークスペース{{.WorkSpace}} の14日間のトライアルの準備が整いました!"
  },
  {
    "id": "api.templates.cloud_welcome_email.subtitle_info",
    "translation": "以下のステップにより、チームを構築し、ワークスペースを最大限に活用することができます。"
  },
  {
    "id": "api.templates.cloud_welcome_email.subtitle",
    "translation": "ワークスペースを設定する"
  },
  {
    "id": "api.templates.cloud_welcome_email.subject",
    "translation": "おめでとう!"
  },
  {
    "id": "api.templates.cloud_welcome_email.start_questions",
    "translation": "利用を開始するにあたり、質問がありますか? メールにてお問い合わせください"
  },
  {
    "id": "api.templates.cloud_welcome_email.signin_sub_info2",
    "translation": "PC、Mac、iOS、Androidで最高の体験を。"
  },
  {
    "id": "api.templates.cloud_welcome_email.signin_sub_info",
    "translation": "ワークスペースにサインインしてください"
  },
  {
    "id": "api.templates.cloud_welcome_email.mm_apps",
    "translation": "モバイルおよびデスクトップアプリ"
  },
  {
    "id": "api.templates.cloud_welcome_email.invite_sub_info",
    "translation": "このリンクを共有して、メンバーを {{.WorkSpace}} へ招待してください。"
  },
  {
    "id": "api.templates.cloud_welcome_email.invite_info",
    "translation": "ワークスペースにメンバーを招待する"
  },
  {
    "id": "api.templates.cloud_welcome_email.info2",
    "translation": "今後の使用のために、リンクを必ず保存またはブックマークしてください。"
  },
  {
    "id": "api.templates.cloud_welcome_email.info",
    "translation": "作成してくれてありがとうございます "
  },
  {
    "id": "api.templates.cloud_welcome_email.download_mm_info",
    "translation": "Mattermostアプリをダウンロードする"
  },
  {
    "id": "api.templates.cloud_welcome_email.app_market_place",
    "translation": "アプリマーケットプレース。"
  },
  {
    "id": "api.templates.cloud_welcome_email.add_apps_sub_info",
    "translation": "Github、Googleカレンダー、Chromeなどのツールを使って仕事を効率化しましょう。我々のマーケットプレースですべての統合機能をご覧ください"
  },
  {
    "id": "api.templates.cloud_welcome_email.button",
    "translation": "Mattermostを開く"
  },
  {
    "id": "api.templates.cloud_welcome_email.add_apps_info",
    "translation": "ワークスペースにアプリを追加する"
  },
  {
    "id": "api.team.invite_guests_to_channels.invalid_body.app_error",
    "translation": "リクエストボディが存在しない、または不正です。"
  },
  {
    "id": "api.remote_cluster.update_not_unique.app_error",
    "translation": "同じURLの安全な接続がすでに存在しています。"
  },
  {
    "id": "api.remote_cluster.update.app_error",
    "translation": "安全な接続を更新する際にエラーが発生しました。"
  },
  {
    "id": "api.remote_cluster.service_not_enabled.app_error",
    "translation": "リモートクラスターサービスは有効化されていません。"
  },
  {
    "id": "api.remote_cluster.save_not_unique.app_error",
    "translation": "安全な接続はすでに追加されています。"
  },
  {
    "id": "api.remote_cluster.save.app_error",
    "translation": "安全な接続を保存する際にエラーが発生しました。"
  },
  {
    "id": "api.remote_cluster.invalid_topic.app_error",
    "translation": "不正なトピックです。"
  },
  {
    "id": "api.remote_cluster.invalid_id.app_error",
    "translation": "不正なIDです。"
  },
  {
    "id": "api.remote_cluster.get.app_error",
    "translation": "安全な接続を取得する際にエラーが発生しました。"
  },
  {
    "id": "api.remote_cluster.delete.app_error",
    "translation": "安全な接続を削除する際にエラーが発生しました。"
  },
  {
    "id": "api.job.unable_to_create_job.incorrect_job_type",
    "translation": "作成しようとしているジョブのジョブタイプが不正です"
  },
  {
    "id": "api.job.retrieve.nopermissions",
    "translation": "取得しようとしているジョブのジョブタイプにパーミッションが含まれていません"
  },
  {
    "id": "api.error_set_first_admin_visit_marketplace_status",
    "translation": "ストア に初回管理者訪問マーケットプレースステータスを保存する際にエラーが発生しました。"
  },
  {
    "id": "api.error_get_first_admin_visit_marketplace_status",
    "translation": "ストアから初回管理者アクセスマーケットプレースステータスを取得する際にエラーが発生しました。"
  },
  {
    "id": "api.context.remote_id_missing.app_error",
    "translation": "安全な接続IDが存在しません。"
  },
  {
    "id": "api.context.remote_id_mismatch.app_error",
    "translation": "安全な接続IDが一致しません。"
  },
  {
    "id": "api.context.remote_id_invalid.app_error",
    "translation": "安全な接続ID {{.RemoteId}} が見つかりませんでした。"
  },
  {
    "id": "api.context.json_encoding.app_error",
    "translation": "JSONエンコードエラー。"
  },
  {
    "id": "api.context.invitation_expired.error",
    "translation": "招待は有効期限切れです。"
  },
  {
    "id": "api.command_share.unshare_channel.help",
    "translation": "現在のチャンネルの共有を解除する"
  },
  {
    "id": "api.command_share.unknown_action",
    "translation": "不明なアクション `{{.Action}}`。利用可能なアクション: {{.Actions}}"
  },
  {
    "id": "api.command_share.uninvite_remote_id.help",
    "translation": "招待を解除する安全な接続のIDです。"
  },
  {
    "id": "api.command_share.uninvite_remote.help",
    "translation": "この共有チャンネルから安全な接続の共有を解除する"
  },
  {
    "id": "api.command_share.shared_channel_unshare.error",
    "translation": "このチャンネルの共有を解除できません: {{.Error}}。"
  },
  {
    "id": "api.command_share.shared_channel_unavailable",
    "translation": "このチャンネルはもう共有されていません。"
  },
  {
    "id": "api.command_share.share_read_only.hint",
    "translation": "[読取専用] - 'Y' or 'N'。デフォルトは'N'"
  },
  {
    "id": "api.command_share.share_read_only.help",
    "translation": "チャンネルは読取専用モードで共有されます"
  },
  {
    "id": "api.command_share.share_channel.error",
    "translation": "このチャンネルを共有できません: {{.Error}}"
  },
  {
    "id": "api.command_share.service_disabled",
    "translation": "共有チャンネルサービスが無効化されています。"
  },
  {
    "id": "api.command_share.remote_uninvited",
    "translation": "安全な接続 `{{.RemoteId}}` の招待が解除されました。"
  },
  {
    "id": "api.command_share.remote_table_header",
    "translation": "| 安全な接続 | Site URL | 読取専用 | 招待承認済み | オンライン | 最終同期時刻 |"
  },
  {
    "id": "api.command_share.remote_not_valid",
    "translation": "招待を解除するには有効な安全な接続を指定する必要があります"
  },
  {
    "id": "api.command_share.remote_id_invalid.error",
    "translation": "安全な接続IDが不正です: {{.Error}}"
  },
  {
    "id": "api.command_share.remote_id.help",
    "translation": "既存の安全な接続のIDです。安全な接続を追加するには `secure-connection` コマンドを参照してください。"
  },
  {
    "id": "api.command_share.remote_already_invited",
    "translation": "安全な接続はすでに招待されています。"
  },
  {
    "id": "api.command_share.permission_required",
    "translation": "共有チャンネルを管理するには、`{{.Permission}}`の権限が必要です。"
  },
  {
    "id": "api.command_share.not_shared_channel_unshare",
    "translation": "共有されていないため、チャンネルを共有解除できません。"
  },
  {
    "id": "api.command_share.no_remote_invited",
    "translation": "このチャンネルには、安全な接続への招待はありません。"
  },
  {
    "id": "api.command_share.name",
    "translation": "share-channel"
  },
  {
    "id": "api.command_share.must_specify_valid_remote",
    "translation": "招待するには有効な安全な接続のIDを指定する必要があります。"
  },
  {
    "id": "api.command_share.missing_action",
    "translation": "アクションが見つかりません。利用可能なアクション: {{.Actions}}"
  },
  {
    "id": "api.command_share.invite_remote.help",
    "translation": "現在の共有チャネルに外部Mattermostインスタンスを招待する"
  },
  {
    "id": "api.command_share.invitation_sent",
    "translation": "共有チャンネルへの招待が `{{.Name}} {{.SiteURL}}`に送信されました。"
  },
  {
    "id": "api.command_share.invalid_value.error",
    "translation": "'{{.Arg}}' の値が不正です: {{.Error}}"
  },
  {
    "id": "api.command_share.hint",
    "translation": "[アクション]"
  },
  {
    "id": "api.command_share.fetch_remote_status.error",
    "translation": "安全な接続の状態を取得できませんでした: {{.Error}}。"
  },
  {
    "id": "api.command_share.fetch_remote.error",
    "translation": "安全な接続取得エラー: {{.Error}}"
  },
  {
    "id": "api.command_share.desc",
    "translation": "現在のチャンネルを外部Mattermostインスタンスへ共有します。"
  },
  {
    "id": "api.command_share.check_channel_exist.error",
    "translation": "共有チャネルの存在確認中にエラーが発生しました: {{.Error}}"
  },
  {
    "id": "api.command_share.channel_status_id",
    "translation": "チャンネルID `{{.ChannelId}}` のステータス"
  },
  {
    "id": "api.command_share.channel_status.help",
    "translation": "この共有チャネルのステータスを表示"
  },
  {
    "id": "api.command_share.channel_shared",
    "translation": "このチャンネルは現在共有されています。"
  },
  {
    "id": "api.command_share.channel_remote_id_not_exists",
    "translation": "共有チャネルの安全な接続 `{{.RemoteId}}`がこのチャネルには存在しません。"
  },
  {
    "id": "api.command_share.channel_invite_not_home.error",
    "translation": "他の場所から発信された共有チャネルに、安全な接続を招待できませんでした。"
  },
  {
    "id": "api.command_share.channel_invite.error",
    "translation": "`{{.Name}}` をこのチャンネルに招待する際にエラーが発生しました: {{.Error}}"
  },
  {
    "id": "api.command_share.available_actions",
    "translation": "利用可能なアクション: {{.Actions}}"
  },
  {
    "id": "api.command_remote.unknown_action",
    "translation": "不明なアクション `{{.Action}}`"
  },
  {
    "id": "api.command_remote.status.help",
    "translation": "すべての安全な接続の状態を表示"
  },
  {
    "id": "api.command_remote.site_url_not_set",
    "translation": "Site URLが設定されていません。システムコンソール > 環境 > Webサーバー から設定してください。"
  },
  {
    "id": "api.command_remote.service_not_enabled",
    "translation": "安全な接続機能が有効化されていません。"
  },
  {
    "id": "api.command_remote.service_disabled",
    "translation": "安全な接続機能は無効化されています。"
  },
  {
    "id": "api.command_remote.remove_remote_id.help",
    "translation": "削除する安全な接続のIDです。"
  },
  {
    "id": "api.command_remote.remove_remote.error",
    "translation": "安全な接続を削除できませんでした: {{.Error}}"
  },
  {
    "id": "api.command_remote.remove.help",
    "translation": "安全な接続を削除する"
  },
  {
    "id": "api.command_remote.remotes_not_found",
    "translation": "安全な接続が見つかりませんでした。"
  },
  {
    "id": "api.command_remote.remote_table_header",
    "translation": "| 安全な接続 | 表示名 | 接続ID | SiteURL | 招待承認済み | オンライン | 最後のPing |"
  },
  {
    "id": "api.command_remote.remote_add_remove.help",
    "translation": "安全な接続を追加/削除します。利用可能なアクション: {{.Actions}}"
  },
  {
    "id": "api.command_remote.permission_required",
    "translation": "安全な接続を管理するには、`{{.Permission}}`の権限が必要です。"
  },
  {
    "id": "api.command_remote.name.hint",
    "translation": "安全な接続の一意名"
  },
  {
    "id": "api.command_remote.name.help",
    "translation": "安全な接続の名前"
  },
  {
    "id": "api.command_remote.name",
    "translation": "secure-connection"
  },
  {
    "id": "api.command_remote.missing_empty",
    "translation": "見つからない、または空の `{{.Arg}}`"
  },
  {
    "id": "api.command_remote.missing_command",
    "translation": "コマンドが見つかりません。利用可能なアクション: {{.Actions}}"
  },
  {
    "id": "api.command_remote.invite_summary",
    "translation": "以下の AES-256bit で暗号化されたデータを、パスワードと共に外部Mattermostのシステム管理者に送信します。彼らは `{{.Command}}` のスラッシュコマンドを使って招待を受け付けます。\n\n```\n{{.Invitation}}\n```\n\n**安全な接続により、あなたのMattermostインスタンスに次のURLでアクセスできるようにします** {{.SiteURL}}"
  },
  {
    "id": "api.command_remote.invite_password.hint",
    "translation": "招待を暗号化するために使用されるパスワード"
  },
  {
    "id": "api.command_remote.invite_password.help",
    "translation": "招待パスワード"
  },
  {
    "id": "api.command_remote.invite.help",
    "translation": "安全な接続を構築する"
  },
  {
    "id": "api.command_remote.invitation_created",
    "translation": "招待を作成しました。"
  },
  {
    "id": "api.command_remote.invitation.hint",
    "translation": "安全な接続からの暗号化された招待"
  },
  {
    "id": "api.command_remote.invitation.help",
    "translation": "安全な接続からの招待"
  },
  {
    "id": "api.command_remote.incorrect_password.error",
    "translation": "招待を復号できませんでした。不正なパスワードか、招待が壊れています: {{.Error}}"
  },
  {
    "id": "api.command_remote.hint",
    "translation": "[アクション]"
  },
  {
    "id": "api.command_remote.fetch_status.error",
    "translation": "安全な接続を取得できませんでした: {{.Error}}"
  },
  {
    "id": "api.command_remote.encrypt_invitation.error",
    "translation": "招待を暗号化できませんでした: {{.Error}}"
  },
  {
    "id": "api.command_remote.desc",
    "translation": "Mattermostインスタンス間のコミュニケーションのために、安全な接続を構築します。"
  },
  {
    "id": "api.command_remote.decode_invitation.error",
    "translation": "招待をデコードできませんでした: {{.Error}}"
  },
  {
    "id": "api.command_remote.cluster_removed",
    "translation": "安全な接続 {{.RemoteId}} {{.Result}}。"
  },
  {
    "id": "api.command_remote.add_remote.error",
    "translation": "安全な接続を追加できませんでした: {{.Error}}"
  },
  {
    "id": "api.command_remote.accept_invitation.error",
    "translation": "招待を受け付けることができませんでした: {{.Error}}"
  },
  {
    "id": "api.command_remote.accept_invitation",
    "translation": "招待を受け付け、確認しました。\nSiteURL: {{.SiteURL}}"
  },
  {
    "id": "api.command_remote.accept.help",
    "translation": "外部のMattermostインスタンスからの招待を受け付ける"
  },
  {
    "id": "api.cloud.cws_webhook_event_missing_error",
    "translation": "Webhookイベントが処理されませんでした。存在しないか、有効でないかのいずれかです。"
  },
  {
    "id": "api.file.test_connection_s3_bucket_does_not_exist.app_error",
    "translation": "Amazon S3バケットが利用可能であることを確認し、バケットの権限を確認してください。"
  },
  {
    "id": "api.file.test_connection_s3_auth.app_error",
    "translation": "S3へ接続できませんでした。Amazon S3接続の認証パラメーターと認証設定を確認してください。"
  },
  {
    "id": "ent.data_retention.policies.invalid_policy",
    "translation": "ポリシーが不正です。"
  },
  {
    "id": "ent.data_retention.policies.internal_error",
    "translation": "要求されたオペレーションの実行中にエラーが発生しました。"
  },
  {
    "id": "app.user.send_auto_response.app_error",
    "translation": "ユーザーからの自動返信を送信できませんでした。"
  },
  {
    "id": "api.templates.cloud_trial_ending_email.title",
    "translation": "Mattermostの14日間のトライアルは、まもなく終了します"
  },
  {
    "id": "api.templates.cloud_trial_ending_email.subtitle",
    "translation": "{{.Name}} さん、あなたのMattermost Cloud Professionalの14日間のトライアルは3日後の{{.TrialEnd}}に終了します。お客様のチームが引き続きCloud Professionalのメリットを享受できるよう、お支払い情報を追加してください。"
  },
  {
    "id": "api.templates.cloud_trial_ended_email.subtitle",
    "translation": "{{.Name}}、Mattermost Cloud Professionalの14日間の無料トライアルが本日 {{.TodayDate}} 終了しました。引き続きCloud Professionalを利用するには、支払い情報を追加してください。"
  },
  {
    "id": "api.templates.cloud_trial_ending_email.subject",
    "translation": "Mattermost Cloudトライアルが終了しました"
  },
  {
    "id": "api.templates.cloud_trial_ending_email.add_payment_method",
    "translation": "支払い方法を追加する"
  },
  {
    "id": "api.templates.cloud_trial_ended_email.title",
    "translation": "Mattermostの14日間のトライアルは本日で終了しました"
  },
  {
    "id": "api.templates.cloud_trial_ended_email.subject",
    "translation": "Mattermost Cloudのトライアルは終了しました"
  },
  {
    "id": "api.templates.cloud_trial_ended_email.start_subscription",
    "translation": "サブスクリプションを開始する"
  },
  {
    "id": "api.server.warn_metric.support_email_not_configured.start_trial.notification_body",
    "translation": "利用者のフィードバック、電子メール通知、サポートリクエストを受け付けるために、**システムコンソール > サイト設定 > カスタマイズ**に移動し、あなたの組織の内部ITサポートデスクの電子メールアドレスを [サポート電子メールアドレス](https://docs.mattermost.com/administration/config-settings.html#support-email)として設定してください。"
  },
  {
    "id": "api.server.warn_metric.support_email_not_configured.notification_title",
    "translation": "サポート電子メールアドレスを設定してください"
  },
  {
    "id": "api.command_remote.displayname.hint",
    "translation": "安全な接続のための表示名"
  },
  {
    "id": "api.command_remote.displayname.help",
    "translation": "安全な接続の表示名"
  },
  {
    "id": "api.command_channel_purpose.update_channel.max_length",
    "translation": "入力されたテキストが文字数制限を超えています。チャンネルの目的は {{.MaxLength}} 文字に制限されています。"
  },
  {
    "id": "api.command_channel_header.update_channel.max_length",
    "translation": "入力されたテキストが文字数制限を超えています。チャンネルヘッダーは {{.MaxLength}} 文字に制限されています。"
  },
  {
    "id": "api.admin.saml.failure_reset_authdata_to_email.app_error",
    "translation": "AuthDataフィールドを電子メールアドレスにリセットできませんでした。"
  },
  {
    "id": "app.team.get_common_team_ids_for_users.app_error",
    "translation": "共通のチームIDを取得できませんでした。"
  },
  {
    "id": "app.notification.footer.title",
    "translation": "通知の設定を変更しますか?"
  },
  {
    "id": "app.notification.footer.infoLogin",
    "translation": "Mattermostへログインし"
  },
  {
    "id": "app.notification.footer.info",
    "translation": " 、アカウント設定 > 通知 へ移動してください"
  },
  {
    "id": "app.notification.body.mention.title",
    "translation": "{{.SenderName}} がメッセージであなたについて投稿しました"
  },
  {
    "id": "app.notification.body.mention.subTitle",
    "translation": "あなたがいない間に、{{.SenderName}} が {{.ChannelName}}チャンネルであなたについて投稿しました。"
  },
  {
    "id": "app.notification.body.group.title",
    "translation": "{{.SenderName}}があなたに新しいメッセージを送信しました"
  },
  {
    "id": "app.notification.body.group.subTitle",
    "translation": "あなたが不在の間に、{{.SenderName}}があなたのグループにメッセージを送信しました。"
  },
  {
    "id": "app.notification.body.dm.title",
    "translation": "{{.SenderName}}があなたに新しいメッセージを送信しました"
  },
  {
    "id": "app.notification.body.dm.time",
    "translation": "{{.Hour}}:{{.Minute}} {{.TimeZone}}"
  },
  {
    "id": "app.notification.body.dm.subTitle",
    "translation": "あなたが不在の間に、{{.SenderName}}があなたに新しいダイレクトメッセージを送信しました。"
  },
  {
    "id": "api.oauth.click_redirect",
    "translation": "自動で転送されない場合、<a href='{{.Link}}'>このリンク</a>をクリックしてください"
  },
  {
    "id": "api.email_batching.send_batched_email_notification.title",
    "translation": {
      "other": "{{ .SenderName }} と 他 {{.Count}} 名があなたに新しいメッセージを送信しました"
    }
  },
  {
    "id": "api.email_batching.send_batched_email_notification.time",
    "translation": "{{.Hour}}:{{.Minute}} {{.TimeZone}}"
  },
  {
    "id": "api.email_batching.send_batched_email_notification.subTitle",
    "translation": "新しいメッセージの概要は以下の通りです。"
  },
  {
    "id": "api.email_batching.send_batched_email_notification.messageButton",
    "translation": "このメッセージを閲覧する"
  },
  {
    "id": "api.email_batching.send_batched_email_notification.button",
    "translation": "Mattermostを開く"
  },
  {
    "id": "api.channel.create_channel.direct_channel.team_restricted_error",
    "translation": "これらのユーザーはチームを共有していないため、ダイレクトチャネルを作成することはできません。"
  },
  {
    "id": "app.valid_password_generic.app_error",
    "translation": "パスワードが不正です"
  },
  {
    "id": "api.config.update_config.diff.app_error",
    "translation": "設定の差分を取得できませんでした"
  },
  {
    "id": "api.config.patch_config.diff.app_error",
    "translation": "設定の差分を取得できませんでした"
  },
  {
    "id": "brand.save_brand_image.check_image_limits.app_error",
    "translation": "画像制限チェックに失敗しました。解像度が高すぎます。"
  },
  {
    "id": "api.user.upload_profile_user.check_image_limits.app_error",
    "translation": "画像制限チェックに失敗しました。解像度が高すぎます。"
  },
  {
    "id": "api.team.set_team_icon.check_image_limits.app_error",
    "translation": "画像制限チェックに失敗しました。解像度が高すぎます。"
  },
  {
    "id": "ent.data_retention.run_failed.error",
    "translation": "データ保持ジョブが失敗しました。"
  },
  {
    "id": "app.user.get_thread_membership_for_user.not_found",
    "translation": "ユーザースレッドのメンバーシップが存在しません"
  },
  {
    "id": "app.user.get_thread_membership_for_user.app_error",
    "translation": "ユーザースレッドのメンバーシップを取得できませんでした"
  },
  {
    "id": "app.system.system_bot.bot_displayname",
    "translation": "システム"
  },
  {
    "id": "app.bot.get_warn_metrics_bot.empty_admin_list.app_error",
    "translation": "管理者リストが空です。"
  },
  {
    "id": "app.bot.get_system_bot.empty_admin_list.app_error",
    "translation": "管理者リストが空です。"
  },
  {
    "id": "api.user.update_active.cloud_at_or_over_limit_check_overcapacity",
    "translation": "クラウドアカウント数が制限を超えているため、これ以上ユーザーを増やすことはできません。"
  },
  {
    "id": "api.user.update_active.cloud_at_limit_check_error",
    "translation": "Mattermostクラウドインスタンスのユーザー数を確認できませんでした。"
  },
  {
    "id": "api.license.request-trial.can-start-trial.not-allowed",
    "translation": "このMattermost Enterprise Editionのトライアルライセンスキーは期限が切れており、有効ではありません。トライアル期間の延長をご希望の場合は[セールスチームまでご連絡ください](https://mattermost.com/contact-us/)。"
  },
  {
    "id": "api.license.request-trial.can-start-trial.error",
    "translation": "トライアルが開始可能か確認できませんでした"
  },
  {
    "id": "api.templates.license_up_for_renewal_subtitle_two",
    "translation": "カスタマーアカウントでログインして更新"
  },
  {
    "id": "api.templates.license_up_for_renewal_subtitle",
    "translation": "{{.UserName}}さん、あなたのサブスクリプションは{{.Days}}日で期限切れになるように設定されています。Mattermostが可能にする柔軟で安全なチームコラボレーションを体験していただければ幸いです。チームがこれらのメリットを引き続き享受できるように、今すぐ更新してください。"
  },
  {
    "id": "api.templates.license_up_for_renewal_subject",
    "translation": "ライセンスは更新中です"
  },
  {
    "id": "api.templates.license_up_for_renewal_renew_now",
    "translation": "更新する"
  },
  {
    "id": "api.server.license_up_for_renewal.error_sending_email",
    "translation": "ライセンスの確認メールを送信できませんでした"
  },
  {
    "id": "api.server.license_up_for_renewal.error_generating_link",
    "translation": "ライセンスの更新リンク生成に失敗しました"
  },
  {
    "id": "api.user.invalidate_verify_email_tokens_parse.error",
    "translation": "電子メール確認トークンを無効にする際にトークンを解析できませんでした"
  },
  {
    "id": "api.user.invalidate_verify_email_tokens_delete.error",
    "translation": "電子メール確認トークンを無効にする際にトークンを削除できませんでした"
  },
  {
    "id": "api.templates.license_up_for_renewal_title",
    "translation": "あなたのMattermostのサブスクリプションは更新が必要です"
  },
  {
    "id": "api.user.invalidate_verify_email_tokens.error",
    "translation": "電子メール確認トークンを無効にする際にタイプ別のトークンを取得できませんでした"
  },
  {
    "id": "extract_content.worker.do_job.file_info",
    "translation": "コンテンツ抽出中、ファイル情報を取得できませんでした。"
  },
  {
    "id": "extrac_content.worker.do_job.invalid_input.to",
    "translation": "不正な入力値 'to'"
  },
  {
    "id": "extrac_content.worker.do_job.invalid_input.from",
    "translation": "不正な入力値 'from'"
  },
  {
    "id": "api.license.upgrade_needed.app_error",
    "translation": "この機能を利用するには、Enterprise Editionへのアップグレードが必要です。"
  },
  {
    "id": "app.user.store_is_empty.app_error",
    "translation": "ユーザーストアが空であるかどうか確認できませんでした。"
<<<<<<< HEAD
=======
  },
  {
    "id": "model.config.is_valid.collapsed_threads.autofollow.app_error",
    "translation": "スレッドの折り畳み機能を有効にするには、ThreadAutoFollowが有効である必要があります"
  },
  {
    "id": "app.post.marshal.app_error",
    "translation": "投稿を変換できませんでした。"
  },
  {
    "id": "app.notification.body.thread.title",
    "translation": "{{.SenderName}} がスレッドへ返信しました"
  },
  {
    "id": "api.unmarshal_error",
    "translation": "復元できませんでした。"
  },
  {
    "id": "api.push_notification.title.collapsed_threads",
    "translation": "スレッドへの返信"
  },
  {
    "id": "api.post.send_notification_and_forget.push_comment_on_crt_thread",
    "translation": " フォローしているスレッドへコメントがありました。"
  },
  {
    "id": "api.config.reload_config.app_error",
    "translation": "設定をリロードできませんでした。"
  },
  {
    "id": "app.notification.body.thread_channel.subTitle",
    "translation": "あなたが離席中に、あなたがフォローしているスレッドへ {{.SenderName}} が返信しました。"
  },
  {
    "id": "app.notification.body.thread_gm.subTitle",
    "translation": "あなたが離席中に、{{.SenderName}}があなたのグループのスレッドに返信しました。"
  },
  {
    "id": "app.notification.body.thread_dm.subTitle",
    "translation": "あなたが離席中に、{{.SenderName}} がダイレクトメッセージのスレッドに返信しました。"
  },
  {
    "id": "app.notification.body.thread_channel_full.subTitle",
    "translation": "あなたが離席中に、{{.ChannelName}} であなたがフォローしているスレッドに {{.SenderName}} が返信しました。"
  },
  {
    "id": "api.push_notification.title.collapsed_threads_dm",
    "translation": "ダイレクトメッセージへ返信する"
  },
  {
    "id": "api.post.send_notification_and_forget.push_comment_on_crt_thread_dm",
    "translation": " がスレッドへ返信しました。"
  },
  {
    "id": "app.import.bulk_import.process_attachments.error",
    "translation": "添付ファイルの一括インポート中にエラーが発生しました。"
  },
  {
    "id": "model.user.is_valid.roles_limit.app_error",
    "translation": "{{.Limit}}文字以上の不正なユーザーの役割です。"
  },
  {
    "id": "model.team_member.is_valid.roles_limit.app_error",
    "translation": "{{.Limit}} 文字より長い不正なチームメンバーの役割です。"
  },
  {
    "id": "model.session.is_valid.user_id.app_error",
    "translation": "セッションのUserIdフィールドが無効です。"
  },
  {
    "id": "model.channel_member.is_valid.roles_limit.app_error",
    "translation": "{{.Limit}} 文字より長い不正なチャンネルメンバーの役割です。"
  },
  {
    "id": "model.session.is_valid.roles_limit.app_error",
    "translation": "{{.Limit}}文字以上の不正なセッションロールです。"
  },
  {
    "id": "model.session.is_valid.id.app_error",
    "translation": "セッションのIdフィールドが無効です。"
  },
  {
    "id": "model.session.is_valid.create_at.app_error",
    "translation": "セッションのCreateAtフィールドが無効です。"
>>>>>>> 3595a229
  }
]<|MERGE_RESOLUTION|>--- conflicted
+++ resolved
@@ -9164,8 +9164,6 @@
   {
     "id": "app.user.store_is_empty.app_error",
     "translation": "ユーザーストアが空であるかどうか確認できませんでした。"
-<<<<<<< HEAD
-=======
   },
   {
     "id": "model.config.is_valid.collapsed_threads.autofollow.app_error",
@@ -9250,6 +9248,5 @@
   {
     "id": "model.session.is_valid.create_at.app_error",
     "translation": "セッションのCreateAtフィールドが無効です。"
->>>>>>> 3595a229
   }
 ]
[
  {
    "id": "April",
    "translation": "4月"
  },
  {
    "id": "August",
    "translation": "8月"
  },
  {
    "id": "December",
    "translation": "12月"
  },
  {
    "id": "February",
    "translation": "2月"
  },
  {
    "id": "January",
    "translation": "1月"
  },
  {
    "id": "July",
    "translation": "7月"
  },
  {
    "id": "June",
    "translation": "6月"
  },
  {
    "id": "March",
    "translation": "3月"
  },
  {
    "id": "May",
    "translation": "5月"
  },
  {
    "id": "November",
    "translation": "11月"
  },
  {
    "id": "October",
    "translation": "10月"
  },
  {
    "id": "September",
    "translation": "9月"
  },
  {
    "id": "api.admin.add_certificate.array.app_error",
    "translation": "リクエストの 'certificate' 以下にファイルがありません。"
  },
  {
    "id": "api.admin.add_certificate.no_file.app_error",
    "translation": "リクエストの 'certificate' 以下にファイルがありません。"
  },
  {
    "id": "api.admin.add_certificate.open.app_error",
    "translation": "証明書ファイルを開くことができませんでした。"
  },
  {
    "id": "api.admin.add_certificate.saving.app_error",
    "translation": "証明書ファイルを保存できませんでした。"
  },
  {
    "id": "api.admin.file_read_error",
    "translation": "ログファイルの読み込み中にエラーが発生しました。"
  },
  {
    "id": "api.admin.get_brand_image.storage.app_error",
    "translation": "画像ストレージは設定されていません。"
  },
  {
    "id": "api.admin.remove_certificate.delete.app_error",
    "translation": "OAuth2アプリケーションを削除中にエラーが発生しました。"
  },
  {
    "id": "api.admin.saml.metadata.app_error",
    "translation": "サービスプロバイダーのメタデータを構築中にエラーが発生しました。"
  },
  {
    "id": "api.admin.saml.not_available.app_error",
    "translation": "SAML 2.0 は、このサーバーでは設定されていないかサポートされていません。"
  },
  {
    "id": "api.admin.test_email.body",
    "translation": "あなたの電子メール設定が正しく行われました!"
  },
  {
    "id": "api.admin.test_email.missing_server",
    "translation": "SMTPサーバーが必要です"
  },
  {
    "id": "api.admin.test_email.reenter_password",
    "translation": "SMTPのサーバー名、ポート、ユーザー名のいずれかが変更されました。SMTPのパスワードを再度入力し、接続のテストをしてください。"
  },
  {
    "id": "api.admin.test_email.subject",
    "translation": "Mattermost - 電子メール設定のテスト"
  },
  {
    "id": "api.admin.test_s3.missing_s3_bucket",
    "translation": "S3バケット名が必要です"
  },
  {
    "id": "api.admin.upload_brand_image.array.app_error",
    "translation": "リクエストの'image'以下の配列が空です。"
  },
  {
    "id": "api.admin.upload_brand_image.no_file.app_error",
    "translation": "リクエストの'image'以下にファイルがありません。"
  },
  {
    "id": "api.admin.upload_brand_image.parse.app_error",
    "translation": "マルチパートフォームを解析できません。"
  },
  {
    "id": "api.admin.upload_brand_image.storage.app_error",
    "translation": "画像ファイルをアップロードできません。画像ストレージが設定されていません。"
  },
  {
    "id": "api.admin.upload_brand_image.too_large.app_error",
    "translation": "画像ファイルをアップロードできません。ファイルが大き過ぎます。"
  },
  {
    "id": "api.channel.add_member.added",
    "translation": "%v は %v によってチャンネルに追加されました。"
  },
  {
    "id": "api.channel.add_user.to.channel.failed.app_error",
    "translation": "ユーザーをチャンネルに追加できませんでした。"
  },
  {
    "id": "api.channel.add_user.to.channel.failed.deleted.app_error",
    "translation": "既にチームから削除されたユーザーのため、チャンネルに追加することはできません。"
  },
  {
    "id": "api.channel.add_user_to_channel.type.app_error",
    "translation": "この種別のチャンネルにはユーザーを追加することはできません。"
  },
  {
    "id": "api.channel.change_channel_privacy.private_to_public",
    "translation": "このチャンネルは公開チャンネルに変更されたため、全てのチームメンバーが参加できるようになりました。"
  },
  {
    "id": "api.channel.change_channel_privacy.public_to_private",
    "translation": "このチャンネルは非公開チャンネルに変更されました。"
  },
  {
    "id": "api.channel.create_channel.direct_channel.app_error",
    "translation": "ダイレクトメッセージチャンネルを作成するにはcreateDirectChannel APIを使用してください。"
  },
  {
    "id": "api.channel.create_channel.max_channel_limit.app_error",
    "translation": "現在のチームには、{{.MaxChannelsPerTeam}}チャンネル以上作成できません。"
  },
  {
    "id": "api.channel.create_default_channels.off_topic",
    "translation": "オフトピック"
  },
  {
    "id": "api.channel.create_default_channels.town_square",
    "translation": "タウンスクウェア"
  },
  {
    "id": "api.channel.create_direct_channel.invalid_user.app_error",
    "translation": "ダイレクトチャンネル作成のユーザーIDが不正です。"
  },
  {
    "id": "api.channel.create_group.bad_size.app_error",
    "translation": "グループメッセージチャンネルは３〜８ユーザーでなければなりません。"
  },
  {
    "id": "api.channel.create_group.bad_user.app_error",
    "translation": "指定されたユーザーの一人が存在しません。"
  },
  {
    "id": "api.channel.delete_channel.archived",
    "translation": "%v がチャンネルをアーカイブしました。"
  },
  {
    "id": "api.channel.delete_channel.cannot.app_error",
    "translation": "デフォルトのチャンネルである{{.Channel}}は削除できません。"
  },
  {
    "id": "api.channel.delete_channel.deleted.app_error",
    "translation": "チャンネルはアーカイブされているか削除されています。"
  },
  {
    "id": "api.channel.delete_channel.type.invalid",
    "translation": "ダイレクトメッセージチャンネルもしくはグループメッセージチャンネルを削除できません"
  },
  {
    "id": "api.channel.join_channel.permissions.app_error",
    "translation": "あなたには必要な権限が付与されていません。"
  },
  {
    "id": "api.channel.join_channel.post_and_forget",
    "translation": "%v がチャンネルに参加しました。"
  },
  {
    "id": "api.channel.leave.default.app_error",
    "translation": "デフォルトのチャンネル{{.Channel}}から脱退することはできません。"
  },
  {
    "id": "api.channel.leave.direct.app_error",
    "translation": "ダイレクトメッセージチャンネルから脱退することはできません。"
  },
  {
    "id": "api.channel.leave.last_member.app_error",
    "translation": "あなたが最後のメンバーです。脱退する代わりに非公開チャンネルを削除しましょう。"
  },
  {
    "id": "api.channel.leave.left",
    "translation": "%v がチャンネルから脱退しました。"
  },
  {
    "id": "api.channel.patch_update_channel.forbidden.app_error",
    "translation": "チャンネルを更新できませんでした。"
  },
  {
    "id": "api.channel.post_channel_privacy_message.error",
    "translation": "チャンネル可視性更新メッセージを投稿できませんでした。"
  },
  {
    "id": "api.channel.post_update_channel_displayname_message_and_forget.create_post.error",
    "translation": "表示名更新メッセージを投稿できませんでした"
  },
  {
    "id": "api.channel.post_update_channel_displayname_message_and_forget.retrieve_user.error",
    "translation": "チャンネル表示名を更新する際にユーザーを取得できませんでした"
  },
  {
    "id": "api.channel.post_update_channel_displayname_message_and_forget.updated_from",
    "translation": "%sがチャンネル表示名を %s から %s に更新しました"
  },
  {
    "id": "api.channel.post_update_channel_header_message_and_forget.post.error",
    "translation": "チャンネルヘッダー更新メッセージを投稿できませんでした"
  },
  {
    "id": "api.channel.post_update_channel_header_message_and_forget.removed",
    "translation": "%sはチャンネルヘッダーを削除しました(これまでは%sでした)"
  },
  {
    "id": "api.channel.post_update_channel_header_message_and_forget.retrieve_user.error",
    "translation": "チャンネルヘッダーを更新する際にユーザーを取得できませんでした"
  },
  {
    "id": "api.channel.post_update_channel_header_message_and_forget.updated_from",
    "translation": "%sがチャンネルヘッダーを%sから%sに更新しました"
  },
  {
    "id": "api.channel.post_update_channel_header_message_and_forget.updated_to",
    "translation": "%sがチャンネルヘッダーを%sに更新しました"
  },
  {
    "id": "api.channel.post_user_add_remove_message_and_forget.error",
    "translation": "参加/脱退のメッセージを投稿できませんでした"
  },
  {
    "id": "api.channel.remove.default.app_error",
    "translation": "デフォルトのチャンネル{{.Channel}}からユーザーを削除することはできません。"
  },
  {
    "id": "api.channel.remove_channel_member.type.app_error",
    "translation": "チャンネルからユーザーを削除できません。"
  },
  {
    "id": "api.channel.remove_member.removed",
    "translation": "%v はチャンネルから削除されました。"
  },
  {
    "id": "api.channel.rename_channel.cant_rename_direct_messages.app_error",
    "translation": "ダイレクトメッセージチャンネルの名前は変更できません。"
  },
  {
    "id": "api.channel.rename_channel.cant_rename_group_messages.app_error",
    "translation": "グループメッセージチャンネルの名前は変更できません。"
  },
  {
    "id": "api.channel.update_channel.deleted.app_error",
    "translation": "チャンネルはアーカイブされているか削除されています。"
  },
  {
    "id": "api.channel.update_channel.tried.app_error",
    "translation": "デフォルトのチャンネル{{.Channel}}に不正な更新をしようとしました。"
  },
  {
    "id": "api.channel.update_channel_member_roles.scheme_role.app_error",
    "translation": "与えられた役割はスキームによって管理されているため、チャンネルメンバーへ直接適用することはできません。"
  },
  {
    "id": "api.channel.update_channel_scheme.license.error",
    "translation": "現在のライセンスはチャンネルスキームの更新をサポートしていません"
  },
  {
    "id": "api.channel.update_channel_scheme.scheme_scope.error",
    "translation": "与えられたスキームがチャンネルスキームでないため、チャンネルへスキームを設定できません。"
  },
  {
    "id": "api.channel.update_team_member_roles.scheme_role.app_error",
    "translation": "与えられた役割はスキームによって管理されているため、チームメンバーへ直接適用することはできません。"
  },
  {
    "id": "api.command.admin_only.app_error",
    "translation": "統合機能は管理者のみ実行可能です。"
  },
  {
    "id": "api.command.command_post.forbidden.app_error",
    "translation": "指定されたユーザーは指定されたチャンネルに所属していません。"
  },
  {
    "id": "api.command.disabled.app_error",
    "translation": "コマンドがシステム管理者によって無効化されています。"
  },
  {
    "id": "api.command.duplicate_trigger.app_error",
    "translation": "このトリガーワードは既に使われています。他の単語を選んでください。"
  },
  {
    "id": "api.command.execute_command.create_post_failed.app_error",
    "translation": "コマンド '{{.Trigger}}' はレスポンスを投稿できませんでした。システム管理者に連絡してください。"
  },
  {
    "id": "api.command.execute_command.failed.app_error",
    "translation": "トリガー'{{.Trigger}}'によるコマンドが失敗しました。"
  },
  {
    "id": "api.command.execute_command.failed_empty.app_error",
    "translation": "トリガー'{{.Trigger}}'によるコマンドは空のレスポンスを返しました。"
  },
  {
    "id": "api.command.execute_command.failed_resp.app_error",
    "translation": "トリガー'{{.Trigger}}'によるコマンドはレスポンス {{.Status}} を返しました。"
  },
  {
    "id": "api.command.execute_command.not_found.app_error",
    "translation": "'{{.Trigger}}'がトリガーのコマンドが見つかりませんでした。\"/\"で始まるメッセージを送信するには、メッセージの最初にスペースを加えてみてください。"
  },
  {
    "id": "api.command.execute_command.start.app_error",
    "translation": "コマンドのトリガーが見付かりません。"
  },
  {
    "id": "api.command.invite_people.desc",
    "translation": "あなたのMattermostチームへ招待する電子メールを送る"
  },
  {
    "id": "api.command.invite_people.email_invitations_off",
    "translation": "招待メールが無効化されているため、招待メールは送信されませんでした"
  },
  {
    "id": "api.command.invite_people.email_off",
    "translation": "電子メールが使えるように設定されていません。招待の電子メールは送信できませんでした"
  },
  {
    "id": "api.command.invite_people.fail",
    "translation": "招待の電子メールを送信する際にエラーが発生しました"
  },
  {
    "id": "api.command.invite_people.hint",
    "translation": "[name@domain.com ...]"
  },
  {
    "id": "api.command.invite_people.invite_off",
    "translation": "このサーバーではユーザー作成が無効化されており、招待は送信されません"
  },
  {
    "id": "api.command.invite_people.name",
    "translation": "招待した人々"
  },
  {
    "id": "api.command.invite_people.no_email",
    "translation": "1つ以上の有効な電子メールアドレスを指定してください"
  },
  {
    "id": "api.command.invite_people.sent",
    "translation": "招待の電子メールを送信しました"
  },
  {
    "id": "api.command.team_mismatch.app_error",
    "translation": "他チームのコマンドは更新できません。"
  },
  {
    "id": "api.command_away.desc",
    "translation": "あなたのステータスを離席中に設定する"
  },
  {
    "id": "api.command_away.name",
    "translation": "離席中"
  },
  {
    "id": "api.command_away.success",
    "translation": "あなたは離席中です"
  },
  {
    "id": "api.command_channel_header.channel.app_error",
    "translation": "現在のチャンネルを取得する際にエラーが発生しました。"
  },
  {
    "id": "api.command_channel_header.desc",
    "translation": "チャンネルヘッダーを編集する"
  },
  {
    "id": "api.command_channel_header.hint",
    "translation": "[テキスト]"
  },
  {
    "id": "api.command_channel_header.message.app_error",
    "translation": "/headerコマンドはテキストを指定しなくてはいけません。"
  },
  {
    "id": "api.command_channel_header.name",
    "translation": "ヘッダー"
  },
  {
    "id": "api.command_channel_header.permission.app_error",
    "translation": "あなたにはチャンネルヘッダーを編集するのに必要な権限が付与されていません。"
  },
  {
    "id": "api.command_channel_header.update_channel.app_error",
    "translation": "チャンネルを更新する際にエラーが発生しました。"
  },
  {
    "id": "api.command_channel_purpose.channel.app_error",
    "translation": "現在のチャンネルを取得する際にエラーが発生しました。"
  },
  {
    "id": "api.command_channel_purpose.desc",
    "translation": "チャンネルの目的を編集する"
  },
  {
    "id": "api.command_channel_purpose.direct_group.app_error",
    "translation": "ダイレクトメッセージチャンネルに目的を設定できません。代わりにヘッダーを設定する /header を使用してください。"
  },
  {
    "id": "api.command_channel_purpose.hint",
    "translation": "[テキスト]"
  },
  {
    "id": "api.command_channel_purpose.message.app_error",
    "translation": "/purpose コマンドはメッセージを指定しなくてはいけません。"
  },
  {
    "id": "api.command_channel_purpose.name",
    "translation": "目的"
  },
  {
    "id": "api.command_channel_purpose.permission.app_error",
    "translation": "あなたにはチャンネルの目的を編集するのに必要な権限が付与されていません。"
  },
  {
    "id": "api.command_channel_purpose.update_channel.app_error",
    "translation": "チャンネルの目的を更新する際にエラーが発生しました。"
  },
  {
    "id": "api.command_channel_remove.channel.app_error",
    "translation": "現在のチャンネルを取得する際にエラーが発生しました。"
  },
  {
    "id": "api.command_channel_rename.channel.app_error",
    "translation": "現在のチャンネルを取得する際にエラーが発生しました。"
  },
  {
    "id": "api.command_channel_rename.desc",
    "translation": "チャンネル名を変更する"
  },
  {
    "id": "api.command_channel_rename.direct_group.app_error",
    "translation": "ダイレクトメッセージチャンネル名を変更することはできません。"
  },
  {
    "id": "api.command_channel_rename.hint",
    "translation": "[テキスト]"
  },
  {
    "id": "api.command_channel_rename.message.app_error",
    "translation": "/rename コマンドはメッセージを指定しなくてはいけません。"
  },
  {
    "id": "api.command_channel_rename.name",
    "translation": "名称変更"
  },
  {
    "id": "api.command_channel_rename.permission.app_error",
    "translation": "あなたにはチャンネル名を変更するのに必要な権限が付与されていません。"
  },
  {
    "id": "api.command_channel_rename.too_long.app_error",
    "translation": "チャンネル名は {{.Length}} 文字以下でなくてはなりません。"
  },
  {
    "id": "api.command_channel_rename.too_short.app_error",
    "translation": "チャンネル名は {{.Length}} 文字以上でなくてはなりません。"
  },
  {
    "id": "api.command_channel_rename.update_channel.app_error",
    "translation": "現在のチャンネルを更新する際にエラーが発生しました。"
  },
  {
    "id": "api.command_code.desc",
    "translation": "テキストをコードブロックとして表示する"
  },
  {
    "id": "api.command_code.hint",
    "translation": "[テキスト]"
  },
  {
    "id": "api.command_code.message.app_error",
    "translation": "/echo コマンドはメッセージを指定しなくてはいけません。"
  },
  {
    "id": "api.command_code.name",
    "translation": "コード"
  },
  {
    "id": "api.command_collapse.desc",
    "translation": "画像プレビューの自動折りたたみをオンにする"
  },
  {
    "id": "api.command_collapse.name",
    "translation": "折りたたみ"
  },
  {
    "id": "api.command_collapse.success",
    "translation": "画像のリンクはデフォルトで折りたたまれます"
  },
  {
    "id": "api.command_dnd.desc",
    "translation": "取り込み中 はデスクトップ通知やモバイルプッシュ通知を無効にします。"
  },
  {
    "id": "api.command_dnd.name",
    "translation": "取り込み中"
  },
  {
    "id": "api.command_dnd.success",
    "translation": "取り込み中 が有効です。オフにするまでデスクトップ通知やモバイルプッシュ通知を受け取らなくなります。"
  },
  {
    "id": "api.command_echo.delay.app_error",
    "translation": "遅延時間は10000秒より短く設定してください。"
  },
  {
    "id": "api.command_echo.desc",
    "translation": "あなたのアカウントからのエコーバックテキストです"
  },
  {
    "id": "api.command_echo.high_volume.app_error",
    "translation": "エコーのリクエストが多過ぎます。リクエストを処理できません。"
  },
  {
    "id": "api.command_echo.hint",
    "translation": "'メッセージ' [遅延秒数]"
  },
  {
    "id": "api.command_echo.message.app_error",
    "translation": "/echo コマンドはメッセージを指定しなくてはいけません。"
  },
  {
    "id": "api.command_echo.name",
    "translation": "エコー"
  },
  {
    "id": "api.command_expand.desc",
    "translation": "画像プレビューの自動折りたたみをオフにする"
  },
  {
    "id": "api.command_expand.name",
    "translation": "展開"
  },
  {
    "id": "api.command_expand.success",
    "translation": "画像リンクはデフォルトで展開されます"
  },
  {
    "id": "api.command_expand_collapse.fail.app_error",
    "translation": "プレビューの展開中にエラーが発生しました。"
  },
  {
    "id": "api.command_groupmsg.desc",
    "translation": "指定したユーザーへのグループメッセージを送信する"
  },
  {
    "id": "api.command_groupmsg.fail.app_error",
    "translation": "ユーザーにメッセージを送信中にエラーが発生しました。"
  },
  {
    "id": "api.command_groupmsg.group_fail.app_error",
    "translation": "グループメッセージを作成中にエラーが発生しました。"
  },
  {
    "id": "api.command_groupmsg.hint",
    "translation": "@[ユーザー名1],@[ユーザー名2] 'メッセージ'"
  },
  {
    "id": "api.command_groupmsg.invalid_user.app_error",
    "translation": {
      "other": "ユーザーが見付かりませんでした: {{.Users}}"
    }
  },
  {
    "id": "api.command_groupmsg.max_users.app_error",
    "translation": "グループメッセージは最大で{{.MaxUsers}}ユーザーに制限されています。"
  },
  {
    "id": "api.command_groupmsg.min_users.app_error",
    "translation": "グループメッセージは最小で{{.MinUsers}}ユーザーに制限されています。"
  },
  {
    "id": "api.command_groupmsg.name",
    "translation": "メッセージ"
  },
  {
    "id": "api.command_groupmsg.permission.app_error",
    "translation": "新しいグループメッセージを作成する権限がありません。"
  },
  {
    "id": "api.command_help.desc",
    "translation": "Mattermostヘルプページを開く"
  },
  {
    "id": "api.command_help.name",
    "translation": "ヘルプ"
  },
  {
    "id": "api.command_invite.channel.app_error",
    "translation": "現在のチャンネルを取得する際にエラーが発生しました。"
  },
  {
    "id": "api.command_invite.channel.error",
    "translation": "チャンネル {{.Channel}} が見つかりませんでした。チャンネルの指定には[チャンネルのハンドル名](https://about.mattermost.com/default-channel-handle-documentation)を使用してください。"
  },
  {
    "id": "api.command_invite.desc",
    "translation": "ユーザーをチャンネルに招待する"
  },
  {
    "id": "api.command_invite.directchannel.app_error",
    "translation": "ダイレクトメッセージチャンネルにメンバーを追加できません。"
  },
  {
    "id": "api.command_invite.fail.app_error",
    "translation": "チャンネルに参加する際にエラーが発生しました。"
  },
  {
    "id": "api.command_invite.hint",
    "translation": "@[ユーザー名] ~[チャンネル]"
  },
  {
    "id": "api.command_invite.missing_message.app_error",
    "translation": "ユーザー名とチャンネルが存在しません。"
  },
  {
    "id": "api.command_invite.missing_user.app_error",
    "translation": "ユーザーが見付かりませんでした。システム管理者によって無効化されている可能性があります。"
  },
  {
    "id": "api.command_invite.name",
    "translation": "招待"
  },
  {
    "id": "api.command_invite.permission.app_error",
    "translation": "{{.User}} を {{.Channel}} に追加する権限がありません。"
  },
  {
    "id": "api.command_invite.private_channel.app_error",
    "translation": "チャンネル {{.Channel}} が見つかりませんでした。チャンネルの指定にはチャンネルのハンドル名を使用してください。"
  },
  {
    "id": "api.command_invite.success",
    "translation": "{{.User}} がチャンネル {{.Channel}} に追加されました。"
  },
  {
    "id": "api.command_invite.user_already_in_channel.app_error",
    "translation": "{{.User}} は既にチャンネルに追加されています。"
  },
  {
    "id": "api.command_invite_people.permission.app_error",
    "translation": "新しいユーザーをこのサーバーに招待する権限がありません。"
  },
  {
    "id": "api.command_join.desc",
    "translation": "公開されているチャンネルに参加する"
  },
  {
    "id": "api.command_join.fail.app_error",
    "translation": "チャンネルに参加する際にエラーが発生しました。"
  },
  {
    "id": "api.command_join.hint",
    "translation": "~[チャンネル]"
  },
  {
    "id": "api.command_join.list.app_error",
    "translation": "チャンネル一覧を作成中にエラーが発生しました。"
  },
  {
    "id": "api.command_join.missing.app_error",
    "translation": "チャンネルが見付かりませんでした。"
  },
  {
    "id": "api.command_join.name",
    "translation": "参加する"
  },
  {
    "id": "api.command_kick.name",
    "translation": "退出"
  },
  {
    "id": "api.command_leave.desc",
    "translation": "現在のチャンネルを脱退する"
  },
  {
    "id": "api.command_leave.fail.app_error",
    "translation": "チャンネルを脱退する際にエラーが発生しました。"
  },
  {
    "id": "api.command_leave.name",
    "translation": "脱退"
  },
  {
    "id": "api.command_logout.desc",
    "translation": "Mattermostからログアウトする"
  },
  {
    "id": "api.command_logout.name",
    "translation": "ログアウト"
  },
  {
    "id": "api.command_me.desc",
    "translation": "アクションを実行する"
  },
  {
    "id": "api.command_me.hint",
    "translation": "[メッセージ]"
  },
  {
    "id": "api.command_me.name",
    "translation": "自分"
  },
  {
    "id": "api.command_msg.desc",
    "translation": "ユーザーにダイレクトメッセージを送る"
  },
  {
    "id": "api.command_msg.dm_fail.app_error",
    "translation": "ダイレクトメッセージを作成中にエラーが発生しました。"
  },
  {
    "id": "api.command_msg.fail.app_error",
    "translation": "ユーザーにメッセージを送信中にエラーが発生しました。"
  },
  {
    "id": "api.command_msg.hint",
    "translation": "@[ユーザー名] 'メッセージ'"
  },
  {
    "id": "api.command_msg.missing.app_error",
    "translation": "ユーザーが見付かりませんでした。"
  },
  {
    "id": "api.command_msg.name",
    "translation": "メッセージ"
  },
  {
    "id": "api.command_msg.permission.app_error",
    "translation": "このユーザーへのダイレクトメッセージを送信する権限がありません。"
  },
  {
    "id": "api.command_mute.desc",
    "translation": "現在のチャンネル、もしくは指定された [チャンネル] のデスクトップ、電子メール、プッシュ通知をオフにする。"
  },
  {
    "id": "api.command_mute.error",
    "translation": "チャンネル {{.Channel}} が見つかりませんでした。チャンネルの指定には[チャンネルのハンドル名](https://about.mattermost.com/default-channel-handle-documentation)を使用してください。"
  },
  {
    "id": "api.command_mute.hint",
    "translation": "~[チャンネル]"
  },
  {
    "id": "api.command_mute.name",
    "translation": "ミュート"
  },
  {
    "id": "api.command_mute.no_channel.error",
    "translation": "指定したチャンネルが見つかりませんでした。チャンネルの指定には[チャンネルのハンドル名](https://about.mattermost.com/default-channel-handle-documentation)を使用してください。"
  },
  {
    "id": "api.command_mute.not_member.error",
    "translation": "あなたはメンバーではないため、チャンネル {{.Channel}} をミュートできません。"
  },
  {
    "id": "api.command_mute.success_mute",
    "translation": "チャンネルミュートがオフになるまで {{.Channel}} の通知を受け取らなくなります。"
  },
  {
    "id": "api.command_mute.success_mute_direct_msg",
    "translation": "チャンネルミュートがオフになるまで、このチャンネルの通知を受け取らなくなります。"
  },
  {
    "id": "api.command_mute.success_unmute",
    "translation": "{{.Channel}} はミュートされていません。"
  },
  {
    "id": "api.command_mute.success_unmute_direct_msg",
    "translation": "このチャンネルはミュートされていません。"
  },
  {
    "id": "api.command_offline.desc",
    "translation": "あなたのステータスをオフラインに設定する"
  },
  {
    "id": "api.command_offline.name",
    "translation": "オフライン"
  },
  {
    "id": "api.command_offline.success",
    "translation": "あなたはオフライン状態です"
  },
  {
    "id": "api.command_online.desc",
    "translation": "あなたのステータスをオンラインに設定する"
  },
  {
    "id": "api.command_online.name",
    "translation": "オンライン"
  },
  {
    "id": "api.command_online.success",
    "translation": "あなたはオンライン状態です"
  },
  {
    "id": "api.command_open.name",
    "translation": "開く"
  },
  {
    "id": "api.command_remove.desc",
    "translation": "チャンネルからメンバーを削除する"
  },
  {
    "id": "api.command_remove.direct_group.app_error",
    "translation": "ダイレクトメッセージチャンネルからメンバーを削除することはできません。"
  },
  {
    "id": "api.command_remove.hint",
    "translation": "@[ユーザー名]"
  },
  {
    "id": "api.command_remove.message.app_error",
    "translation": "/remove もしくは /kick コマンドはメッセージを指定しなくてはいけません。"
  },
  {
    "id": "api.command_remove.missing.app_error",
    "translation": "ユーザーが見付かりませんでした。システム管理者によって無効化されている可能性があります。"
  },
  {
    "id": "api.command_remove.name",
    "translation": "削除"
  },
  {
    "id": "api.command_remove.permission.app_error",
    "translation": "あなたにはメンバーを削除するのに必要な権限が付与されていません。"
  },
  {
    "id": "api.command_remove.user_not_in_channel",
    "translation": "{{.Username}} はこのチャンネルのメンバーではありません。"
  },
  {
    "id": "api.command_search.desc",
    "translation": "メッセージ内のテキストを検索する"
  },
  {
    "id": "api.command_search.hint",
    "translation": "[テキスト]"
  },
  {
    "id": "api.command_search.name",
    "translation": "検索"
  },
  {
    "id": "api.command_search.unsupported.app_error",
    "translation": "このデバイスでは検索コマンドはサポートされていません。"
  },
  {
    "id": "api.command_settings.desc",
    "translation": "アカウント設定ダイアログを開く"
  },
  {
    "id": "api.command_settings.name",
    "translation": "設定"
  },
  {
    "id": "api.command_settings.unsupported.app_error",
    "translation": "このデバイスでは設定コマンドはサポートされていません。"
  },
  {
    "id": "api.command_shortcuts.desc",
    "translation": "キーボードショートカットのリストを表示する"
  },
  {
    "id": "api.command_shortcuts.name",
    "translation": "ショートカット"
  },
  {
    "id": "api.command_shortcuts.unsupported.app_error",
    "translation": "このデバイスではショートカットコマンドはサポートされていません。"
  },
  {
    "id": "api.command_shrug.desc",
    "translation": "¯\\_(ツ)_/¯をあなたのメッセージに追加します"
  },
  {
    "id": "api.command_shrug.hint",
    "translation": "[メッセージ]"
  },
  {
    "id": "api.command_shrug.name",
    "translation": "shrug"
  },
  {
    "id": "api.config.client.old_format.app_error",
    "translation": "クライアントの設定で新しい形式がまだサポートされていません。クエリー文字列に format=old を指定してください。"
  },
  {
    "id": "api.context.404.app_error",
    "translation": "申し訳ありません。ページが見付かりません。"
  },
  {
    "id": "api.context.invalid_body_param.app_error",
    "translation": "リクエストボディの{{.Name}}が存在しないか不正です。"
  },
  {
    "id": "api.context.invalid_param.app_error",
    "translation": "不正な{{.Name}}パラメーターです。"
  },
  {
    "id": "api.context.invalid_token.error",
    "translation": "無効なセッショントークン={{.Token}}, err={{.Error}}"
  },
  {
    "id": "api.context.invalid_url_param.app_error",
    "translation": "リクエストURLの{{.Name}}が存在しないか不正です。"
  },
  {
    "id": "api.context.mfa_required.app_error",
    "translation": "このサーバーでは多要素認証が必要です。"
  },
  {
    "id": "api.context.permissions.app_error",
    "translation": "あなたには必要な権限が付与されていません。"
  },
  {
    "id": "api.context.session_expired.app_error",
    "translation": "不正または期限切れのセッションです。ログインし直してください。"
  },
  {
    "id": "api.context.token_provided.app_error",
    "translation": "セッションはOAuthではありませんがクエリー文字列でトークンが渡されました。"
  },
  {
    "id": "api.create_terms_of_service.custom_terms_of_service_disabled.app_error",
    "translation": "カスタム利用規約機能は無効化されています。"
  },
  {
    "id": "api.create_terms_of_service.empty_text.app_error",
    "translation": "カスタム利用規約のテキストを入力してください。"
  },
  {
    "id": "api.email_batching.add_notification_email_to_batch.channel_full.app_error",
    "translation": "電子メールバッチ処理のジョブを受け取るチャンネルがいっぱいです。EmailBatchingBufferSizeを増やしてください。"
  },
  {
    "id": "api.email_batching.add_notification_email_to_batch.disabled.app_error",
    "translation": "電子メールバッチ処理はシステム管理者によって無効にされています。"
  },
  {
    "id": "api.email_batching.send_batched_email_notification.subject",
    "translation": {
      "other": "[{{.SiteName}}] {{.Month}} {{.Day}}, {{.Year}} の新着通知"
    }
  },
  {
    "id": "api.emoji.create.duplicate.app_error",
    "translation": "絵文字を作成できません。同じ名前を持つ他の絵文字が既に存在しています。"
  },
  {
    "id": "api.emoji.create.other_user.app_error",
    "translation": "不正なユーザーIDです。"
  },
  {
    "id": "api.emoji.create.parse.app_error",
    "translation": "絵文字を作成できません。リクエストを理解できません。"
  },
  {
    "id": "api.emoji.create.too_large.app_error",
    "translation": "絵文字を作成できません。画像サイズは1MB未満でなければなりません。"
  },
  {
    "id": "api.emoji.disabled.app_error",
    "translation": "カスタム絵文字はシステム管理者によって無効化されています。"
  },
  {
    "id": "api.emoji.get_image.decode.app_error",
    "translation": "絵文字の画像ファイルをデコードできません。"
  },
  {
    "id": "api.emoji.get_image.read.app_error",
    "translation": "絵文字の画像ファイルを読み込めません。"
  },
  {
    "id": "api.emoji.storage.app_error",
    "translation": "ファイルストレージが正しく設定されていません。S3またはローカルサーバーファイルストレージを設定してください。"
  },
  {
    "id": "api.emoji.upload.image.app_error",
    "translation": "絵文字を作成できません。ファイルはPNGまたはJPEG、GIFにしてください。"
  },
  {
    "id": "api.emoji.upload.large_image.decode_error",
    "translation": "絵文字を作成できません。画像をデコードする際にエラーが発生しました。"
  },
  {
    "id": "api.emoji.upload.large_image.encode_error",
    "translation": "絵文字を作成できません。画像をエンコードする際にエラーが発生しました。"
  },
  {
    "id": "api.emoji.upload.large_image.gif_decode_error",
    "translation": "絵文字を作成できません。GIF画像をデコードする際にエラーが発生しました。"
  },
  {
    "id": "api.emoji.upload.large_image.gif_encode_error",
    "translation": "絵文字を作成できません。GIF画像をエンコードする際にエラーが発生しました。"
  },
  {
    "id": "api.emoji.upload.large_image.too_large.app_error",
    "translation": "絵文字を作成できませんでした。{{.MaxWidth}} x {{.MaxHeight}} より小さい画像にしてください。"
  },
  {
    "id": "api.emoji.upload.open.app_error",
    "translation": "絵文字を作成できませんでした。添付された画像を開く際にエラーが発生しました。"
  },
  {
    "id": "api.file.attachments.disabled.app_error",
    "translation": "このサーバーではファイル添付が無効になっています。"
  },
  {
    "id": "api.file.get_file.public_invalid.app_error",
    "translation": "公開リンクが不正です。"
  },
  {
    "id": "api.file.get_file_preview.no_preview.app_error",
    "translation": "ファイルにプレビュー画像がありません。"
  },
  {
    "id": "api.file.get_file_thumbnail.no_thumbnail.app_error",
    "translation": "このファイルにはサムネイル画像がありません。"
  },
  {
    "id": "api.file.get_public_link.disabled.app_error",
    "translation": "公開リンクが無効化されています。"
  },
  {
    "id": "api.file.get_public_link.no_post.app_error",
    "translation": "ファイルの公開リンクを取得できません。ファイルは現在のユーザーが読むことができる投稿に添付されている必要があります。"
  },
  {
    "id": "api.file.no_driver.app_error",
    "translation": "ファイルドライバーが選択されていません。"
  },
  {
    "id": "api.file.read_file.reading_local.app_error",
    "translation": "ローカルサーバーファイルストレージからの読み込みに失敗しました。"
  },
  {
    "id": "api.file.upload_file.incorrect_number_of_client_ids.app_error",
    "translation": "ファイルをアップロードできませんでした。{{.NumFiles}}ファイルに対して {{.NumClientIds}} 個の client_ids が必要です。"
  },
  {
    "id": "api.file.upload_file.incorrect_number_of_files.app_error",
    "translation": "ファイルをアップロードできませんでした。指定されたファイル数が正しくありません。"
  },
  {
    "id": "api.file.upload_file.large_image.app_error",
    "translation": "最大サイズ以上のファイルはアップロードできません: {{.Filename}}"
  },
  {
    "id": "api.file.upload_file.large_image_detailed.app_error",
    "translation": "{{.Filename}}の大きさ({{.Width}} x {{.Height}} ピクセル)が制限を超えています。"
  },
  {
    "id": "api.file.upload_file.multiple_channel_ids.app_error",
    "translation": "ファイルをアップロードできませんでした。channel_id が矛盾しています。"
  },
  {
    "id": "api.file.upload_file.read_form_value.app_error",
    "translation": "ファイルをアップロードできませんでした。{{.Formname}} の値を読み込む際にエラーが発生しました。"
  },
  {
    "id": "api.file.upload_file.read_request.app_error",
    "translation": "ファイルをアップロードできませんでした。リクエストデータを読み込み、もしくは解析する際にエラーが発生しました。"
  },
  {
    "id": "api.file.upload_file.storage.app_error",
    "translation": "画像ファイルをアップロードできません。画像ストレージが設定されていません。"
  },
  {
    "id": "api.file.upload_file.too_large_detailed.app_error",
    "translation": "{{.Filename}} ファイルをアップロードできませんでした。ファイルサイズ{{.Length}}バイトが許容されている{{.Limit}}バイトを超えています。"
  },
  {
    "id": "api.incoming_webhook.disabled.app_error",
    "translation": "内向きのウェブフックはシステム管理者によって無効にされています。"
  },
  {
    "id": "api.incoming_webhook.invalid_username.app_error",
    "translation": "不正なユーザー名です。"
  },
  {
    "id": "api.io_error",
    "translation": "入出力エラー"
  },
  {
    "id": "api.ldap_group.not_found",
    "translation": "LDAPグループが見付かりません"
  },
  {
    "id": "api.ldap_groups.license_error",
    "translation": "あなたのライセンスはLDAPグループをサポートしていません"
  },
  {
    "id": "api.license.add_license.array.app_error",
    "translation": "リクエストの'license'配列が空です。"
  },
  {
    "id": "api.license.add_license.expired.app_error",
    "translation": "ライセンスは期限切れ、または、まだ有効になっていません。"
  },
  {
    "id": "api.license.add_license.invalid.app_error",
    "translation": "不正なライセンスファイルです。"
  },
  {
    "id": "api.license.add_license.invalid_count.app_error",
    "translation": "重複ない全ユーザー数を数えられません。"
  },
  {
    "id": "api.license.add_license.no_file.app_error",
    "translation": "リクエストの'license'にファイルがありません。"
  },
  {
    "id": "api.license.add_license.open.app_error",
    "translation": "ライセンスファイルを開けません。"
  },
  {
    "id": "api.license.add_license.save.app_error",
    "translation": "ライセンスは正常に保存できませんでした。"
  },
  {
    "id": "api.license.add_license.save_active.app_error",
    "translation": "有効なライセンスIDが正常に保存できませんでした。"
  },
  {
    "id": "api.license.add_license.unique_users.app_error",
    "translation": "あなたのシステムは{{.Count}}の重複のないユーザーが使ってます。このライセンスは{{.Users}}ユーザーのみサポートしています。重複のないユーザー数は、電子メールアドレスによって決められます。全ユーザー数は、サイトリポート->統計を見るを参照してください。"
  },
  {
    "id": "api.license.client.old_format.app_error",
    "translation": "クライアントのライセンスで新しい形式がまだサポートされていません。クエリー文字列に format=old を指定してください。"
  },
  {
    "id": "api.marshal_error",
    "translation": "変換できませんでした。"
  },
  {
    "id": "api.oauth.allow_oauth.redirect_callback.app_error",
    "translation": "不正なリクエスト: 指定されたredirect_uriが登録されたcallback_urlと一致しません。"
  },
  {
    "id": "api.oauth.allow_oauth.turn_off.app_error",
    "translation": "システム管理者はOAuth2サービスプロバイダーを無効にしています。"
  },
  {
    "id": "api.oauth.authorize_oauth.disabled.app_error",
    "translation": "システム管理者はOAuth2サービスプロバイダーを無効にしています。"
  },
  {
    "id": "api.oauth.get_access_token.bad_client_id.app_error",
    "translation": "不正なリクエスト: client_idが不正です。"
  },
  {
    "id": "api.oauth.get_access_token.bad_client_secret.app_error",
    "translation": "不正なリクエスト: client_secretが存在しません。"
  },
  {
    "id": "api.oauth.get_access_token.bad_grant.app_error",
    "translation": "不正なリクエスト: grant_typeが不正です。"
  },
  {
    "id": "api.oauth.get_access_token.credentials.app_error",
    "translation": "不正なクライアント: 不正なクライアント認証情報です。"
  },
  {
    "id": "api.oauth.get_access_token.disabled.app_error",
    "translation": "システム管理者はOAuth2サービスプロバイダーを無効にしています。"
  },
  {
    "id": "api.oauth.get_access_token.expired_code.app_error",
    "translation": "不正な権限付与: 不正あるいは期限切れの認証コードです。"
  },
  {
    "id": "api.oauth.get_access_token.internal.app_error",
    "translation": "サーバーエラー: データベースへアクセス中にサーバー内部エラーが発生しました。"
  },
  {
    "id": "api.oauth.get_access_token.internal_saving.app_error",
    "translation": "サーバーエラー: データベースへアクセストークンを保存中にサーバー内部エラーが発生しました。"
  },
  {
    "id": "api.oauth.get_access_token.internal_session.app_error",
    "translation": "サーバーエラー: データベースへセッションを保存中にサーバー内部エラーが発生しました。"
  },
  {
    "id": "api.oauth.get_access_token.internal_user.app_error",
    "translation": "サーバーエラー: データベースからユーザーを取得中にサーバー内部エラーが発生しました。"
  },
  {
    "id": "api.oauth.get_access_token.missing_code.app_error",
    "translation": "不正なリクエスト: コードが存在しません。"
  },
  {
    "id": "api.oauth.get_access_token.missing_refresh_token.app_error",
    "translation": "不正なリクエスト: refresh_tokenが存在しません。"
  },
  {
    "id": "api.oauth.get_access_token.redirect_uri.app_error",
    "translation": "不正なリクエスト: 指定されたredirect_uriが認証コードのredirect_uriと一致しません。"
  },
  {
    "id": "api.oauth.get_access_token.refresh_token.app_error",
    "translation": "不正な権限付与: 不正なリフレッシュトークンです。"
  },
  {
    "id": "api.oauth.invalid_state_token.app_error",
    "translation": "不正な状態トークンです。"
  },
  {
    "id": "api.oauth.register_oauth_app.turn_off.app_error",
    "translation": "システム管理者はOAuth2サービスプロバイダーを無効にしています。"
  },
  {
    "id": "api.oauth.revoke_access_token.del_session.app_error",
    "translation": "データベースからセッションを削除できませんでした。"
  },
  {
    "id": "api.oauth.revoke_access_token.del_token.app_error",
    "translation": "データベースからアクセストークンを削除できませんでした。"
  },
  {
    "id": "api.oauth.revoke_access_token.get.app_error",
    "translation": "削除前にデータベースからアクセストークンを取得できませんでした。"
  },
  {
    "id": "api.oauth.singup_with_oauth.disabled.app_error",
    "translation": "ユーザーの利用登録は無効化されています。"
  },
  {
    "id": "api.oauth.singup_with_oauth.expired_link.app_error",
    "translation": "利用登録リンクは有効期限が切れています。"
  },
  {
    "id": "api.oauth.singup_with_oauth.invalid_link.app_error",
    "translation": "利用登録リンクが不正です。"
  },
  {
    "id": "api.outgoing_webhook.disabled.app_error",
    "translation": "外向きのウェブフックはシステム管理者によって無効にされています。"
  },
  {
    "id": "api.plugin.upload.array.app_error",
    "translation": "multipart/formリクエストのファイル配列が空です。"
  },
  {
    "id": "api.plugin.upload.file.app_error",
    "translation": "multipart/formリクエストのファイルを開けませんでした。"
  },
  {
    "id": "api.plugin.upload.no_file.app_error",
    "translation": "multipart/formリクエストにファイルが存在しません。"
  },
  {
    "id": "api.post.check_for_out_of_channel_mentions.message.multiple",
    "translation": "@{{.Usernames}}と@{{.LastUsername}}についての投稿が行われましたが、彼らはこのチャンネルには属していないため通知を受け取ることができませんでした。"
  },
  {
    "id": "api.post.check_for_out_of_channel_mentions.message.one",
    "translation": "@{{.Usernames}}についての投稿が行われましたが、彼らはこのチャンネルには属していないため通知を受け取ることができませんでした。"
  },
  {
    "id": "api.post.create_post.can_not_post_to_deleted.error",
    "translation": "削除済みのチャンネルには投稿できません。"
  },
  {
    "id": "api.post.create_post.channel_root_id.app_error",
    "translation": "RootIdパラメーターのChannelIdが不正です。"
  },
  {
    "id": "api.post.create_post.root_id.app_error",
    "translation": "RootIdパラメーターが不正です。"
  },
  {
    "id": "api.post.create_webhook_post.creating.app_error",
    "translation": "投稿を作成できません。"
  },
  {
    "id": "api.post.deduplicate_create_post.failed_to_get",
    "translation": "同一リクエストを繰り返すクライアントの重複を除去した後も、オリジナルの投稿を取得できませんでした。"
  },
  {
    "id": "api.post.deduplicate_create_post.pending",
    "translation": "別のクライアントから同一リクエストが送信されたため、投稿は拒否されました。"
  },
  {
    "id": "api.post.delete_post.can_not_delete_post_in_deleted.error",
    "translation": "削除されたチャンネルの投稿は削除できません。"
  },
  {
    "id": "api.post.disabled_all",
    "translation": "チャンネルに{{.Users}}以上のユーザーがいるため@allは無効化されています。"
  },
  {
    "id": "api.post.disabled_channel",
    "translation": "チャンネルに{{.Users}}以上のユーザーがいるため@channelは無効化されています。"
  },
  {
    "id": "api.post.disabled_here",
    "translation": "チャンネルに{{.Users}}以上のユーザーがいるため@hereは無効化されています。"
  },
  {
    "id": "api.post.do_action.action_id.app_error",
    "translation": "不正なアクションIDです。"
  },
  {
    "id": "api.post.do_action.action_integration.app_error",
    "translation": "アクション統合エラー。"
  },
  {
    "id": "api.post.get_message_for_notification.files_sent",
    "translation": {
      "other": "{{.Count}} ファイル送信: {{.Filenames}}{{.Count}} ファイル送信: {{.Filenames}}"
    }
  },
  {
    "id": "api.post.get_message_for_notification.images_sent",
    "translation": {
      "other": "{{.Count}} 画像送信: {{.Filenames}}{{.Count}} 画像送信: {{.Filenames}}"
    }
  },
  {
    "id": "api.post.link_preview_disabled.app_error",
    "translation": "リンクプレビュー機能はシステム管理者によって無効にされています。"
  },
  {
    "id": "api.post.patch_post.can_not_update_post_in_deleted.error",
    "translation": "削除されたチャンネルの投稿は更新できません。"
  },
  {
    "id": "api.post.send_notification_and_forget.push_channel_mention",
    "translation": " がチャンネルへ通知しました。"
  },
  {
    "id": "api.post.send_notification_and_forget.push_comment_on_post",
    "translation": " があなたの投稿へのコメントしました。"
  },
  {
    "id": "api.post.send_notification_and_forget.push_comment_on_thread",
    "translation": " があなたが参加しているスレッドへのコメントしました。"
  },
  {
    "id": "api.post.send_notifications_and_forget.push_explicit_mention",
    "translation": " があなたについての投稿を行いました。"
  },
  {
    "id": "api.post.send_notifications_and_forget.push_general_message",
    "translation": " がメッセージを投稿しました。"
  },
  {
    "id": "api.post.send_notifications_and_forget.push_image_only",
    "translation": " がファイルを添付しました。"
  },
  {
    "id": "api.post.send_notifications_and_forget.push_message",
    "translation": "あなたへメッセージを送信しました。"
  },
  {
    "id": "api.post.update_post.can_not_update_post_in_deleted.error",
    "translation": "削除されたチャンネルの投稿は更新できません。"
  },
  {
    "id": "api.post.update_post.find.app_error",
    "translation": "更新すべき投稿またはコメントが見付かりませんでした。"
  },
  {
    "id": "api.post.update_post.permissions_details.app_error",
    "translation": "既に削除されたIDです id={{.PostId}}。"
  },
  {
    "id": "api.post.update_post.permissions_time_limit.app_error",
    "translation": "投稿の編集は {{.timeLimit}} 秒間のみ有効です。詳細はシステム管理者に問い合わせてください。"
  },
  {
    "id": "api.post.update_post.system_message.app_error",
    "translation": "システムメッセージをアップデートできません。"
  },
  {
    "id": "api.post_get_post_by_id.get.app_error",
    "translation": "投稿を取得できません。"
  },
  {
    "id": "api.preference.delete_preferences.delete.app_error",
    "translation": "ユーザー設定を削除できませんでした。"
  },
  {
    "id": "api.preference.preferences_category.get.app_error",
    "translation": "ユーザー設定を取得できませんでした。"
  },
  {
    "id": "api.preference.update_preferences.set.app_error",
    "translation": "ユーザー設定を設定できませんでした。"
  },
  {
    "id": "api.reaction.delete.archived_channel.app_error",
    "translation": "アーカイブチャンネルのリアクションは削除できません。"
  },
  {
    "id": "api.reaction.save.archived_channel.app_error",
    "translation": "アーカイブチャンネルにはリアクションできません。"
  },
  {
    "id": "api.reaction.save_reaction.invalid.app_error",
    "translation": "リアクションが正しくありません。"
  },
  {
    "id": "api.reaction.save_reaction.user_id.app_error",
    "translation": "他のユーザーのリアクションを保存することはできません。"
  },
  {
    "id": "api.restricted_system_admin",
    "translation": "この操作は制限されたシステム管理者には禁止されています。"
  },
  {
    "id": "api.roles.patch_roles.license.error",
    "translation": "現在のライセンスは高度な権限設定をサポートしていません。"
  },
  {
    "id": "api.scheme.create_scheme.license.error",
    "translation": "現在のライセンスは権限スキームの作成をサポートしていません。"
  },
  {
    "id": "api.scheme.delete_scheme.license.error",
    "translation": "現在のライセンスは権限スキームの削除をサポートしていません"
  },
  {
    "id": "api.scheme.get_channels_for_scheme.scope.error",
    "translation": "与えられたスキームがチャンネルスキームではないため、チャンネルを取得できませんでした。"
  },
  {
    "id": "api.scheme.get_teams_for_scheme.scope.error",
    "translation": "与えられたスキームがチームスキームではないため、チームを取得できませんでした。"
  },
  {
    "id": "api.scheme.patch_scheme.license.error",
    "translation": "現在のライセンスは権限スキームの更新をサポートしていません"
  },
  {
    "id": "api.server.start_server.forward80to443.disabled_while_using_lets_encrypt",
    "translation": "LetsEncryptを使用する際は ポート80を443へ転送する を有効にしなければなりません"
  },
  {
    "id": "api.server.start_server.forward80to443.enabled_but_listening_on_wrong_port",
    "translation": "ポート %s で接続待ちをしているため、ポート80へのアクセスをポート443へ転送できません: プロキシサーバーを使用している場合、Forward80To443を無効にしてください"
  },
  {
    "id": "api.server.start_server.rate_limiting_memory_store",
    "translation": "投稿頻度制限のメモリー保存が初期化されていません。MemoryStoreSizeの設定を確認してください。"
  },
  {
    "id": "api.server.start_server.rate_limiting_rate_limiter",
    "translation": "投稿頻度制限を初期化できません。"
  },
  {
    "id": "api.server.start_server.starting.critical",
    "translation": "サーバー開始時にエラーになりました err:%v"
  },
  {
    "id": "api.slackimport.slack_add_bot_user.email_pwd",
    "translation": "電子メールアドレス {{.Email}} と パスワード {{.Password}} を持つ 統合機能/SlackBot のユーザーがインポートされました。\r\n"
  },
  {
    "id": "api.slackimport.slack_add_bot_user.unable_import",
    "translation": "統合機能/SlackBot のユーザー {{.Username}} がインポートできませんでした。\r\n"
  },
  {
    "id": "api.slackimport.slack_add_channels.added",
    "translation": "\r\nチャンネルが追加されました: \r\n"
  },
  {
    "id": "api.slackimport.slack_add_channels.failed_to_add_user",
    "translation": "チャンネルにSlackユーザー {{.Username}} を追加できませんでした。\r\n"
  },
  {
    "id": "api.slackimport.slack_add_channels.import_failed",
    "translation": "Slackチャンネル {{.DisplayName}} をインポートできませんでした。\r\n"
  },
  {
    "id": "api.slackimport.slack_add_channels.merge",
    "translation": "Slackチャンネル {{.DisplayName}} は有効なMattermostのチャンネルとして既に存在しています。両方のチャンネルがマージされます。\r\n"
  },
  {
    "id": "api.slackimport.slack_add_users.created",
    "translation": "\r\n ユーザーが作成されました:\r\n"
  },
  {
    "id": "api.slackimport.slack_add_users.email_pwd",
    "translation": "電子メールアドレス {{.Email}} とパスワード {{.Password}} を持つSlackがインポートされました。\r\n"
  },
  {
    "id": "api.slackimport.slack_add_users.merge_existing",
    "translation": "電子メールアドレス {{.Email}} とユーザー名 {{.Username}} を持つ既存のMattermostユーザーとSlackユーザーをマージしました。\r\n"
  },
  {
    "id": "api.slackimport.slack_add_users.merge_existing_failed",
    "translation": "電子メールアドレス {{.Email}} とユーザー名 {{.Username}} を持つ既存のMattermostユーザーとSlackユーザーをマージしましたが、そのユーザーをチームに追加できませんでした。\r\n"
  },
  {
    "id": "api.slackimport.slack_add_users.missing_email_address",
    "translation": "Slackエクスポートにユーザー {{.Username}} の電子メールアドレスが存在しません。プレースホルダーとして {{.Email}} が利用されます。システムにログインした時、そのユーザーは電子メールアドレスを更新する必要があります。\r\n"
  },
  {
    "id": "api.slackimport.slack_add_users.unable_import",
    "translation": "Slackユーザーをインポートできません: {{.Username}}\r\n"
  },
  {
    "id": "api.slackimport.slack_import.log",
    "translation": "Mattermost Slackインポートログ\r\n"
  },
  {
    "id": "api.slackimport.slack_import.note1",
    "translation": "- 投稿のうちいくつかはインポートされませんでした。このインポートプログラムではサポートされません。\r\n"
  },
  {
    "id": "api.slackimport.slack_import.note2",
    "translation": "- Slack botの投稿は現在サポートされていません。\r\n"
  },
  {
    "id": "api.slackimport.slack_import.note3",
    "translation": "- 詳細なエラーはサーバーログを確認してください。\r\n"
  },
  {
    "id": "api.slackimport.slack_import.notes",
    "translation": "\r\n注意事項: \r\n"
  },
  {
    "id": "api.slackimport.slack_import.open.app_error",
    "translation": "ファイルを開けませんでした: {{.Filename}}。\r\n"
  },
  {
    "id": "api.slackimport.slack_import.team_fail",
    "translation": "インポートするチームを取得できませんでした。\r\n"
  },
  {
    "id": "api.slackimport.slack_import.zip.app_error",
    "translation": "Slackエクスポートのzipファイルを開けませんでした。\r\n"
  },
  {
    "id": "api.status.user_not_found.app_error",
    "translation": "ユーザーが見付かりません。"
  },
  {
    "id": "api.team.add_user_to_team.added",
    "translation": "%v は %v によってチームに追加されました。"
  },
  {
    "id": "api.team.add_user_to_team.missing_parameter.app_error",
    "translation": "チームにユーザーを追加するにはパラメーターが必要です。"
  },
  {
    "id": "api.team.get_invite_info.not_open_team",
    "translation": "誰でも招待できるチームではないので、招待機能は無効です。"
  },
  {
    "id": "api.team.get_team_icon.filesettings_no_driver.app_error",
    "translation": "ファイル設定のドライバー名が不正です。  'local'または'amazons3'にしてください。"
  },
  {
    "id": "api.team.get_team_icon.read_file.app_error",
    "translation": "チームアイコンファイルを読み込めません。"
  },
  {
    "id": "api.team.import_team.array.app_error",
    "translation": "リクエストの'file'以下の配列が空です。"
  },
  {
    "id": "api.team.import_team.integer.app_error",
    "translation": "ファイルサイズが整数ではありません。"
  },
  {
    "id": "api.team.import_team.no_file.app_error",
    "translation": "リクエストの'file'以下にファイルがありません。"
  },
  {
    "id": "api.team.import_team.no_import_from.app_error",
    "translation": "不正なリクエスト: importFromが存在しません。"
  },
  {
    "id": "api.team.import_team.open.app_error",
    "translation": "ファイルを開けません。"
  },
  {
    "id": "api.team.import_team.parse.app_error",
    "translation": "マルチパートフォームを解析できません。"
  },
  {
    "id": "api.team.import_team.unavailable.app_error",
    "translation": "不正なリクエスト: ファイルサイズ項目が存在しません。"
  },
  {
    "id": "api.team.invite_members.disabled.app_error",
    "translation": "招待メールは無効化されています。"
  },
  {
    "id": "api.team.invite_members.invalid_email.app_error",
    "translation": "以下の電子メールアドレスのドメインは許可されていません: {{.Addresses}}。詳細についてはシステム管理者に問い合わせてください。"
  },
  {
    "id": "api.team.invite_members.no_one.app_error",
    "translation": "誰も招待しません。"
  },
  {
    "id": "api.team.is_team_creation_allowed.disabled.app_error",
    "translation": "チーム作成は無効になっています。詳細はシステム管理者に問い合わせてください。"
  },
  {
    "id": "api.team.is_team_creation_allowed.domain.app_error",
    "translation": "電子メールアドレスが特定のドメイン(例えば、@example.com)である必要があります。詳細はシステム管理者に問い合わせてください。"
  },
  {
    "id": "api.team.join_team.post_and_forget",
    "translation": "%v がチームに参加しました。"
  },
  {
    "id": "api.team.join_user_to_team.allowed_domains.app_error",
    "translation": "電子メールアドレスが特定のドメイン(例えば、@example.com)である必要があります。詳細はチーム管理者かシステム管理者に問い合わせてください。"
  },
  {
    "id": "api.team.leave.left",
    "translation": "%v はチームから脱退しました。"
  },
  {
    "id": "api.team.move_channel.post.error",
    "translation": "チャンネル移動メッセージを投稿できませんでした。"
  },
  {
    "id": "api.team.move_channel.success",
    "translation": "このチャンネルは %v からこのチームへ移動されました。"
  },
  {
    "id": "api.team.remove_team_icon.get_team.app_error",
    "translation": "チームの取得中にエラーが発生しました。"
  },
  {
    "id": "api.team.remove_user_from_team.missing.app_error",
    "translation": "ユーザーはこのチームの一員ではありません。"
  },
  {
    "id": "api.team.remove_user_from_team.removed",
    "translation": "%v はチームから削除されました。"
  },
  {
    "id": "api.team.set_team_icon.array.app_error",
    "translation": "リクエストの'image'以下の配列が空です。"
  },
  {
    "id": "api.team.set_team_icon.decode.app_error",
    "translation": "チームアイコンをデコードできませんでした。"
  },
  {
    "id": "api.team.set_team_icon.encode.app_error",
    "translation": "チームアイコンをエンコードできませんでした。"
  },
  {
    "id": "api.team.set_team_icon.get_team.app_error",
    "translation": "チームの取得中にエラーが発生しました。"
  },
  {
    "id": "api.team.set_team_icon.no_file.app_error",
    "translation": "リクエストの'image'以下にファイルがありません。"
  },
  {
    "id": "api.team.set_team_icon.open.app_error",
    "translation": "画像ファイルを開けません。"
  },
  {
    "id": "api.team.set_team_icon.parse.app_error",
    "translation": "マルチパートフォームを解析できません。"
  },
  {
    "id": "api.team.set_team_icon.storage.app_error",
    "translation": "チームアイコンをアップロードできません。画像ストレージが設定されていません。"
  },
  {
    "id": "api.team.set_team_icon.too_large.app_error",
    "translation": "チームアイコンをアップロードできません。ファイルが大き過ぎます。"
  },
  {
    "id": "api.team.set_team_icon.write_file.app_error",
    "translation": "チームアイコンを保存できませんでした。"
  },
  {
    "id": "api.team.team_icon.update.app_error",
    "translation": "チームアイコンの取得中にエラーが発生しました。"
  },
  {
    "id": "api.team.update_member_roles.not_a_member",
    "translation": "指定されたユーザーは指定されたチームに所属していません。"
  },
  {
    "id": "api.team.update_restricted_domains.mismatch.app_error",
    "translation": "チームを{{.Domain}}に制限することはシステム設定により許可されていません。詳細はシステム管理者に問い合わせてください。"
  },
  {
    "id": "api.team.update_team_scheme.license.error",
    "translation": "現在のライセンスはチームのスキームの更新をサポートしていません"
  },
  {
    "id": "api.team.update_team_scheme.scheme_scope.error",
    "translation": "与えられたスキームがチームスキームではないため、チームへスキームを設定できません。"
  },
  {
    "id": "api.templates.deactivate_body.info",
    "translation": "{{ .SiteURL }}で、あなたのアカウントは無効化されました。"
  },
  {
    "id": "api.templates.deactivate_body.title",
    "translation": "{{ .ServerURL }} のあなたのアカウントは無効化されています"
  },
  {
    "id": "api.templates.deactivate_body.warning",
    "translation": "この変更があなたによって行われていない場合、もしくはあなたのアカウントを再度有効化したい場合はシステム管理者に連絡してください。"
  },
  {
    "id": "api.templates.deactivate_subject",
    "translation": "[{{ .SiteName }}] {{ .ServerURL }} のあなたのアカウントは無効化されています"
  },
  {
    "id": "api.templates.email_change_body.info",
    "translation": "{{.TeamDisplayName}} であなたの電子メールアドレスが {{.NewEmail}} に変更されました。"
  },
  {
    "id": "api.templates.email_change_body.title",
    "translation": "あなたは電子メールアドレスを更新しました"
  },
  {
    "id": "api.templates.email_change_subject",
    "translation": "[{{ .SiteName }}] あなたの電子メールアドレスが変更されました"
  },
  {
    "id": "api.templates.email_change_verify_body.button",
    "translation": "電子メールアドレスを確認する"
  },
  {
    "id": "api.templates.email_change_verify_body.info",
    "translation": "{{.TeamDisplayName}}用の電子メールアドレスを更新完了するには、以下のリンクをクリックし、正しい電子メールアドレスであることを確認してください。"
  },
  {
    "id": "api.templates.email_change_verify_body.title",
    "translation": "あなたは電子メールアドレスを更新しました"
  },
  {
    "id": "api.templates.email_change_verify_subject",
    "translation": "[{{ .SiteName }}] 新しい電子メールアドレスを確認してください"
  },
  {
    "id": "api.templates.email_footer",
    "translation": "通知設定を変更するには、チームにログインし設定から通知を選択してください。"
  },
  {
    "id": "api.templates.email_info1",
    "translation": "質問がある場合は私たちに連絡してください: "
  },
  {
    "id": "api.templates.email_info2",
    "translation": "よろしくお願いします。"
  },
  {
    "id": "api.templates.email_info3",
    "translation": "{{.SiteName}} チーム"
  },
  {
    "id": "api.templates.email_organization",
    "translation": "送信者: "
  },
  {
    "id": "api.templates.email_warning",
    "translation": "この変更があなたによって行われたものでない場合、システム管理者に連絡してください。"
  },
  {
    "id": "api.templates.invite_body.button",
    "translation": "今すぐ参加する"
  },
  {
    "id": "api.templates.invite_body.title",
    "translation": "{{ .SenderName }}は、あなたを{{ .TeamDisplayName }}チームに招待しました。"
  },
  {
    "id": "api.templates.invite_subject",
    "translation": "[{{ .SiteName }}] {{ .SenderName }} があなたを {{ .TeamDisplayName }} チームに招待しました"
  },
  {
    "id": "api.templates.mfa_activated_body.info",
    "translation": "多要素認証が {{ .SiteURL }} のあなたのアカウントに追加されました。"
  },
  {
    "id": "api.templates.mfa_activated_body.title",
    "translation": "多要素認証が追加されました"
  },
  {
    "id": "api.templates.mfa_change_subject",
    "translation": "[{{ .SiteName }}] あなたの多要素認証が更新されました"
  },
  {
    "id": "api.templates.mfa_deactivated_body.info",
    "translation": "多要素認証が {{ .SiteURL }} のあなたのアカウントから削除されました。"
  },
  {
    "id": "api.templates.mfa_deactivated_body.title",
    "translation": "多要素認証が削除されました"
  },
  {
    "id": "api.templates.password_change_body.info",
    "translation": "{{.Method}} によって {{ .TeamURL }} の {{.TeamDisplayName}} のあなたのパスワードが更新されました。"
  },
  {
    "id": "api.templates.password_change_body.title",
    "translation": "パスワードが更新されました"
  },
  {
    "id": "api.templates.password_change_subject",
    "translation": "[{{ .SiteName }}] あなたのパスワードが更新されました"
  },
  {
    "id": "api.templates.post_body.button",
    "translation": "投稿を確認する"
  },
  {
    "id": "api.templates.reset_body.button",
    "translation": "パスワードの初期化"
  },
  {
    "id": "api.templates.reset_body.title",
    "translation": "パスワードをリセットする"
  },
  {
    "id": "api.templates.reset_subject",
    "translation": "[{{ .SiteName }}] あなたのパスワードを初期化しました"
  },
  {
    "id": "api.templates.signin_change_email.body.info",
    "translation": "{{ .SiteName }}の {{.Method}} へのサインイン方法を更新しました。"
  },
  {
    "id": "api.templates.signin_change_email.body.method_email",
    "translation": "電子メールアドレスとパスワード"
  },
  {
    "id": "api.templates.signin_change_email.body.title",
    "translation": "サインイン方法を更新しました"
  },
  {
    "id": "api.templates.signin_change_email.subject",
    "translation": "[{{ .SiteName }}] あなたのパスワードが更新されました"
  },
  {
    "id": "api.templates.user_access_token_body.info",
    "translation": "{{ .SiteURL }}のあなたのアカウントにパーソナルアクセストークンが追加されました。 {{.SiteName}}へあなたのアカウントでアクセスするために利用できます。"
  },
  {
    "id": "api.templates.user_access_token_body.title",
    "translation": "パーソナルアクセストークンがあなたのアカウントに追加されました"
  },
  {
    "id": "api.templates.user_access_token_subject",
    "translation": "[{{ .SiteName }}] パーソナルアクセストークンがあなたのアカウントに追加されました"
  },
  {
    "id": "api.templates.username_change_body.info",
    "translation": "{{.TeamDisplayName}} のあなたのユーザー名は {{.NewUsername}} に変更されました。"
  },
  {
    "id": "api.templates.username_change_body.title",
    "translation": "あなたはユーザー名を更新しました"
  },
  {
    "id": "api.templates.username_change_subject",
    "translation": "[{{ .SiteName }}] あなたのユーザー名が変更されました"
  },
  {
    "id": "api.templates.verify_body.button",
    "translation": "電子メールアドレスを確認する"
  },
  {
    "id": "api.templates.verify_body.info",
    "translation": "この電子メールアドレスがMattermostアカウントの作成に使用されました。"
  },
  {
    "id": "api.templates.verify_body.title",
    "translation": "電子メールアドレスを確認してください"
  },
  {
    "id": "api.templates.verify_subject",
    "translation": "[{{ .SiteName }}] 電子メール確認"
  },
  {
    "id": "api.templates.welcome_body.app_download_info",
    "translation": "PC / Mac / iOS / Android 用のアプリをダウンロードして最高の体験を。"
  },
  {
    "id": "api.templates.welcome_body.button",
    "translation": "電子メールアドレスを確認する"
  },
  {
    "id": "api.templates.welcome_body.info",
    "translation": "この電子メールアドレスがMattermostアカウントの作成に使用されました。"
  },
  {
    "id": "api.templates.welcome_body.title",
    "translation": "チームへようこそ"
  },
  {
    "id": "api.templates.welcome_subject",
    "translation": "[{{ .SiteName }}] {{ .ServerURL }}に参加しました"
  },
  {
    "id": "api.user.activate_mfa.email_and_ldap_only.app_error",
    "translation": "多要素認証はこのアカウントタイプでは使用できません。"
  },
  {
    "id": "api.user.add_direct_channels_and_forget.failed.error",
    "translation": "ユーザーにダイレクトチャンネルの設定を追加できませんでした user_id={{.UserId}}, team_id={{.TeamId}}, err={{.Error}}"
  },
  {
    "id": "api.user.authorize_oauth_user.bad_response.app_error",
    "translation": "トークンのリクエストで不正なレスポンスが返って来ました。"
  },
  {
    "id": "api.user.authorize_oauth_user.bad_token.app_error",
    "translation": "トークンの形式が不正です。"
  },
  {
    "id": "api.user.authorize_oauth_user.invalid_state.app_error",
    "translation": "不正な状態"
  },
  {
    "id": "api.user.authorize_oauth_user.missing.app_error",
    "translation": "アクセストークンがありません。"
  },
  {
    "id": "api.user.authorize_oauth_user.response.app_error",
    "translation": "OAuthサービスプロバイダから無効なレスポンスを受け取りました。"
  },
  {
    "id": "api.user.authorize_oauth_user.service.app_error",
    "translation": "{{.Service}}へのトークンのリクエストが失敗しました。"
  },
  {
    "id": "api.user.authorize_oauth_user.token_failed.app_error",
    "translation": "トークンのリクエストが失敗しました。"
  },
  {
    "id": "api.user.authorize_oauth_user.unsupported.app_error",
    "translation": "OAuth 2.0 を通じた {{.Service}} SSOはこのサーバーでは利用できません。"
  },
  {
    "id": "api.user.check_user_login_attempts.too_many.app_error",
    "translation": "パスワードを間違えて入力した回数が多過ぎるため、あなたのアカウントはロックされました。パスワードを初期化してください。"
  },
  {
    "id": "api.user.check_user_mfa.bad_code.app_error",
    "translation": "不正な多要素認証トークンです。"
  },
  {
    "id": "api.user.check_user_password.invalid.app_error",
    "translation": "パスワードが正しくないためログインできません。"
  },
  {
    "id": "api.user.complete_switch_with_oauth.blank_email.app_error",
    "translation": "空白の電子メール。"
  },
  {
    "id": "api.user.complete_switch_with_oauth.parse.app_error",
    "translation": "{{.Service}}ユーザーオブジェクトから認証データを読み込めませんでした。"
  },
  {
    "id": "api.user.create_email_token.error",
    "translation": "電子メール確認のトークンデータを生成できませんでした"
  },
  {
    "id": "api.user.create_oauth_user.already_attached.app_error",
    "translation": "{{.Service}}以外のサインイン方法を使ってその電子メールアドレスを関連付けられたアカウントが既に存在します。{{.Auth}}でサインインしてください。"
  },
  {
    "id": "api.user.create_oauth_user.create.app_error",
    "translation": "{{.Service}}ユーザーオブジェクトからユーザーを作成できませんでした。"
  },
  {
    "id": "api.user.create_profile_image.default_font.app_error",
    "translation": "デフォルトのプロフィール画像の文字を作成できませんでした。"
  },
  {
    "id": "api.user.create_profile_image.encode.app_error",
    "translation": "デフォルトのプロフィール画像をエンコードできませんでした。"
  },
  {
    "id": "api.user.create_profile_image.initial.app_error",
    "translation": "デフォルトのプロフィール画像にユーザーのイニシャルを追加できませんでした。"
  },
  {
    "id": "api.user.create_user.accepted_domain.app_error",
    "translation": "あなたの指定した電子メールアドレスのドメインは許可されていません。システム管理者に連絡するか他の電子メールアドレスで利用登録してください。"
  },
  {
    "id": "api.user.create_user.disabled.app_error",
    "translation": "ユーザーの作成は無効です。"
  },
  {
    "id": "api.user.create_user.no_open_server",
    "translation": "このサーバーは誰でも自由に利用登録できるように設定されていません。システム管理者に招待してもらってください。"
  },
  {
    "id": "api.user.create_user.signup_email_disabled.app_error",
    "translation": "電子メールによるチームへの利用登録は無効です。"
  },
  {
    "id": "api.user.create_user.signup_link_expired.app_error",
    "translation": "利用登録リンクは有効期限が切れています。"
  },
  {
    "id": "api.user.create_user.signup_link_invalid.app_error",
    "translation": "利用登録リンクが不正です。"
  },
  {
    "id": "api.user.email_to_ldap.not_available.app_error",
    "translation": "このサーバーではAD/LDAPは利用できません。"
  },
  {
    "id": "api.user.email_to_oauth.not_available.app_error",
    "translation": "認証委譲は、このサーバーでは設定されていないか利用不可になっています。"
  },
  {
    "id": "api.user.get_user_by_email.permissions.app_error",
    "translation": "電子メールからユーザーを取得できませんでした。"
  },
  {
    "id": "api.user.ldap_to_email.not_available.app_error",
    "translation": "このサーバーではAD/LDAPは利用できません。"
  },
  {
    "id": "api.user.ldap_to_email.not_ldap_account.app_error",
    "translation": "このユーザーアカウントはAD/LDAPを使っていません。"
  },
  {
    "id": "api.user.login.blank_pwd.app_error",
    "translation": "パスワード欄は空欄にできません"
  },
  {
    "id": "api.user.login.bot_login_forbidden.app_error",
    "translation": "Bot login is forbidden。"
  },
  {
    "id": "api.user.login.client_side_cert.certificate.app_error",
    "translation": "有効な証明書が無い状態で、実験的な機能である ClientSideCert でのサインインを試みました。"
  },
  {
    "id": "api.user.login.client_side_cert.license.app_error",
    "translation": "有効なエンタープライズライセンスが無い状態で、実験的な機能である ClientSideCertEnable の使用を試みています。"
  },
  {
    "id": "api.user.login.inactive.app_error",
    "translation": "あなたのアカウントが無効化されているためログインできませんでした。  システム管理者に連絡してください。"
  },
  {
    "id": "api.user.login.not_verified.app_error",
    "translation": "電子メールアドレスが確認できていないためログインできません。"
  },
  {
    "id": "api.user.login.use_auth_service.app_error",
    "translation": "{{.AuthService}}を使ってサインインしてください。"
  },
  {
    "id": "api.user.login_by_oauth.bot_login_forbidden.app_error",
    "translation": "Botのログインは禁止されています。"
  },
  {
    "id": "api.user.login_by_oauth.not_available.app_error",
    "translation": "このサーバーではOAuth 2.0を利用した{{.Service}}のシングルサインオンは利用できません。"
  },
  {
    "id": "api.user.login_by_oauth.parse.app_error",
    "translation": "{{.Service}}ユーザーオブジェクトの認証データを読み込めません。"
  },
  {
    "id": "api.user.login_ldap.not_available.app_error",
    "translation": "このサーバーではAD/LDAPは利用できません。"
  },
  {
    "id": "api.user.oauth_to_email.context.app_error",
    "translation": "user_idが一致しないためパスワードを更新できません。"
  },
  {
    "id": "api.user.oauth_to_email.not_available.app_error",
    "translation": "認証委譲はこのサーバーでは設定されていないか利用不可になっています。"
  },
  {
    "id": "api.user.reset_password.broken_token.app_error",
    "translation": "パスワード初期化トークンが不正です。"
  },
  {
    "id": "api.user.reset_password.invalid_link.app_error",
    "translation": "パスワード初期化リンクが不正です。"
  },
  {
    "id": "api.user.reset_password.link_expired.app_error",
    "translation": "パスワード初期化リンクの期限が切れています。"
  },
  {
    "id": "api.user.reset_password.method",
    "translation": "パスワード初期化リンクを使う"
  },
  {
    "id": "api.user.reset_password.sso.app_error",
    "translation": "シングルサインオンのパスワードを初期化することはできません。"
  },
  {
    "id": "api.user.saml.not_available.app_error",
    "translation": "SAML 2.0 は、このサーバーでは設定されていないかサポートされていません。"
  },
  {
    "id": "api.user.send_deactivate_email_and_forget.failed.error",
    "translation": "無効化されたアカウントへ電子メールを送信できませんでした"
  },
  {
    "id": "api.user.send_email_change_verify_email_and_forget.error",
    "translation": "電子メールアドレス変更確認の電子メールを送信できませんでした"
  },
  {
    "id": "api.user.send_password_reset.send.app_error",
    "translation": "パスワードを初期化するための電子メールを送信できませんでした。"
  },
  {
    "id": "api.user.send_password_reset.sso.app_error",
    "translation": "シングルサインオンのパスワードを初期化することはできません。"
  },
  {
    "id": "api.user.send_sign_in_change_email_and_forget.error",
    "translation": "パスワード更新の電子メールを送信できませんでした"
  },
  {
    "id": "api.user.send_verify_email_and_forget.failed.error",
    "translation": "確認の電子メールを送信できませんでした"
  },
  {
    "id": "api.user.update_active.not_enable.app_error",
    "translation": "この機能は有効でないため、あなた自身を無効化することはできません。システム管理者に連絡してください。"
  },
  {
    "id": "api.user.update_active.permissions.app_error",
    "translation": "あなたには必要な権限が付与されていません。"
  },
  {
    "id": "api.user.update_oauth_user_attrs.get_user.app_error",
    "translation": "{{.Service}}ユーザーオブジェクトからユーザーを取得できませんでした。"
  },
  {
    "id": "api.user.update_password.context.app_error",
    "translation": "user_idが一致しないためパスワードを更新できませんでした。"
  },
  {
    "id": "api.user.update_password.failed.app_error",
    "translation": "パスワードの更新できません。"
  },
  {
    "id": "api.user.update_password.incorrect.app_error",
    "translation": "入力された「現在のパスワード」が正しくありません。Caps Lockキーの状態を確認しもう一度入力してください。"
  },
  {
    "id": "api.user.update_password.menu",
    "translation": "設定メニューを使う"
  },
  {
    "id": "api.user.update_password.oauth.app_error",
    "translation": "OAuthサービスを使ってログインしているのでパスワードを更新することはできませんでした。"
  },
  {
    "id": "api.user.update_password.valid_account.app_error",
    "translation": "有効なアカウントが見付からないためパスワードを更新できませんでした。"
  },
  {
    "id": "api.user.upload_profile_user.array.app_error",
    "translation": "リクエストの'image'以下の配列が空です。"
  },
  {
    "id": "api.user.upload_profile_user.decode.app_error",
    "translation": "プロフィール画像をデコードできませんでした。"
  },
  {
    "id": "api.user.upload_profile_user.encode.app_error",
    "translation": "プロフィール画像をエンコードできませんでした。"
  },
  {
    "id": "api.user.upload_profile_user.no_file.app_error",
    "translation": "リクエストの'image'以下にファイルがありません。"
  },
  {
    "id": "api.user.upload_profile_user.open.app_error",
    "translation": "画像ファイルを開けません。"
  },
  {
    "id": "api.user.upload_profile_user.parse.app_error",
    "translation": "マルチパートフォームを解析できません。"
  },
  {
    "id": "api.user.upload_profile_user.storage.app_error",
    "translation": "ファイルをアップロードできません。画像ストレージが設定されていません。"
  },
  {
    "id": "api.user.upload_profile_user.too_large.app_error",
    "translation": "プロフィール画像をアップロードできません。ファイルが大き過ぎます。"
  },
  {
    "id": "api.user.upload_profile_user.upload_profile.app_error",
    "translation": "プロフィール画像をアップロードできませんでした。"
  },
  {
    "id": "api.user.verify_email.bad_link.app_error",
    "translation": "不正な電子メール確認リンクです。"
  },
  {
    "id": "api.user.verify_email.broken_token.app_error",
    "translation": "電子メールトークンタイプの検証エラー。"
  },
  {
    "id": "api.user.verify_email.link_expired.app_error",
    "translation": "電子メール確認リンクは有効期限がきれています。"
  },
  {
    "id": "api.user.verify_email.token_parse.error",
    "translation": "電子メール確認のトークンデータを解析できませんでした"
  },
  {
    "id": "api.web_socket.connect.upgrade.app_error",
    "translation": "ウェブソケット接続をアップグレードできませんでした。"
  },
  {
    "id": "api.web_socket_router.bad_action.app_error",
    "translation": "不明なウェブソケット操作です。"
  },
  {
    "id": "api.web_socket_router.bad_seq.app_error",
    "translation": "ウェブソケットメッセージのシーケンスが不正です。"
  },
  {
    "id": "api.web_socket_router.no_action.app_error",
    "translation": "ウェブソケット操作がありません。"
  },
  {
    "id": "api.web_socket_router.not_authenticated.app_error",
    "translation": "未認証のウェブソケット接続です。ログインしてから再度実行してください。"
  },
  {
    "id": "api.webhook.create_outgoing.intersect.app_error",
    "translation": "同一のチャンネルからの外向きのウェブフックには、同一のトリガーワード/コールバックURLを指定できません。"
  },
  {
    "id": "api.webhook.create_outgoing.not_open.app_error",
    "translation": "外向きのウェブフックは、公開チャンネルに対してのみ作成できます。"
  },
  {
    "id": "api.webhook.create_outgoing.permissions.app_error",
    "translation": "外向きのウェブフックを作成するのに十分な権限が付与されていません。"
  },
  {
    "id": "api.webhook.create_outgoing.triggers.app_error",
    "translation": "trigger_wordsまたはchannel_idを設定してください。"
  },
  {
    "id": "api.webhook.incoming.error",
    "translation": "内向きのウェブフックのマルチパートペイロードをデコードできませんでした。"
  },
  {
    "id": "api.webhook.team_mismatch.app_error",
    "translation": "他チームのウェブフックは更新できません。"
  },
  {
    "id": "api.webhook.update_outgoing.intersect.app_error",
    "translation": "同一のチャンネルからの外向きのウェブフックには、同一のトリガーワード/コールバックURLを指定できません。"
  },
  {
    "id": "api.websocket_handler.invalid_param.app_error",
    "translation": "不正な{{.Name}}パラメーターです。"
  },
  {
    "id": "app.admin.test_email.failure",
    "translation": "接続できませんでした: {{.Error}}"
  },
  {
    "id": "app.channel.create_channel.no_team_id.app_error",
    "translation": "チャンネルを作成するにはチームIDを指定しなければなりません。"
  },
  {
    "id": "app.channel.move_channel.members_do_not_match.error",
    "translation": "すべてのメンバーが異動先のチームのメンバーになるまでチャンネルを移動することはできません。"
  },
  {
    "id": "app.channel.post_update_channel_purpose_message.post.error",
    "translation": "チャンネルの目的メッセージを投稿できませんでした"
  },
  {
    "id": "app.channel.post_update_channel_purpose_message.removed",
    "translation": "%sがチャンネルヘッダーを削除しました(これまでは%sでした)"
  },
  {
    "id": "app.channel.post_update_channel_purpose_message.retrieve_user.error",
    "translation": "チャンネルの目的メッセージ %v を更新する際にユーザーを取得できませんでした"
  },
  {
    "id": "app.channel.post_update_channel_purpose_message.updated_from",
    "translation": "%s がチャンネルの目的を %s から %s に更新しました"
  },
  {
    "id": "app.channel.post_update_channel_purpose_message.updated_to",
    "translation": "%s がチャンネルの目的を %s に更新しました"
  },
  {
    "id": "app.export.export_write_line.io_writer.error",
    "translation": "エクスポートデータを書き込む際にエラーが発生しました。"
  },
  {
    "id": "app.export.export_write_line.json_marshall.error",
    "translation": "エクスポートのためのJSONデータへの変換中にエラーが発生しました。"
  },
  {
    "id": "app.import.attachment.bad_file.error",
    "translation": "ファイル読み込みエラー: \"{{.FilePath}}\""
  },
  {
    "id": "app.import.attachment.file_upload.error",
    "translation": "ファイルアップロードエラー: \"{{.FilePath}}\""
  },
  {
    "id": "app.import.bulk_import.file_scan.error",
    "translation": "インポートデータファイルの読み込み中にエラーが発生しました。"
  },
  {
    "id": "app.import.bulk_import.json_decode.error",
    "translation": "JSONをデコードできませんでした。"
  },
  {
    "id": "app.import.bulk_import.unsupported_version.error",
    "translation": "データインポートファイルのバージョンが間違っているか、見つかりません。インポートファイルの最初のオブジェクトにバージョンがあるか確認し、再度実行してください。"
  },
  {
    "id": "app.import.emoji.bad_file.error",
    "translation": "インポートする絵文字画像ファイルを読み込む際にエラーが発生しました。絵文字名: \"{{.EmojiName}}\""
  },
  {
    "id": "app.import.import_channel.scheme_deleted.error",
    "translation": "削除されたスキームを使用するようチャンネルに設定することはできません。"
  },
  {
    "id": "app.import.import_channel.scheme_wrong_scope.error",
    "translation": "チャンネルはチャンネル向けスキーマに割り当てられていなければなりません。"
  },
  {
    "id": "app.import.import_channel.team_not_found.error",
    "translation": "チャンネルのインポート中にエラーが発生しました。 名前 \"{{.TeamName}}\" のチームが見つかりません。"
  },
  {
    "id": "app.import.import_direct_channel.create_direct_channel.error",
    "translation": "ダイレクトチャンネルを作成できませんでした"
  },
  {
    "id": "app.import.import_direct_channel.create_group_channel.error",
    "translation": "グループチャンネルを作成できませんでした"
  },
  {
    "id": "app.import.import_direct_channel.update_header_failed.error",
    "translation": "ダイレクトチャンネルのヘッダーを更新できませんでした"
  },
  {
    "id": "app.import.import_direct_post.create_direct_channel.error",
    "translation": "ダイレクトチャンネルを取得できませんでした"
  },
  {
    "id": "app.import.import_direct_post.create_group_channel.error",
    "translation": "グループチャンネルを取得できませんでした"
  },
  {
    "id": "app.import.import_line.null_channel.error",
    "translation": "インポートデータに \"channel\" という型がありましたが、そのチャンネルのオブジェクトがnullでした。"
  },
  {
    "id": "app.import.import_line.null_direct_channel.error",
    "translation": "インポートデータに \"direct_channel\" という型がありましたが、そのダイレクトチャンネルのオブジェクトがnullでした。"
  },
  {
    "id": "app.import.import_line.null_direct_post.error",
    "translation": "インポートデータに \"direct_post\" という型がありましたが、そのダイレクト投稿のオブジェクトがnullでした。"
  },
  {
    "id": "app.import.import_line.null_emoji.error",
    "translation": "インポートデータに \"emoji\" という型がありましたが、その絵文字のオブジェクトがnullでした。"
  },
  {
    "id": "app.import.import_line.null_post.error",
    "translation": "インポートデータに \"post\" という型がありましたが、その投稿のオブジェクトがnullでした。"
  },
  {
    "id": "app.import.import_line.null_scheme.error",
    "translation": "インポートデータに \"scheme\" という行がありましたが、そのスキームのオブジェクトがnullでした。"
  },
  {
    "id": "app.import.import_line.null_team.error",
    "translation": "インポートデータに \"team\" という型がありましたが、そのチームのオブジェクトがnullでした。"
  },
  {
    "id": "app.import.import_line.null_user.error",
    "translation": "インポートデータに \"user\" という型がありましたが、そのユーザーのオブジェクトはnullです。"
  },
  {
    "id": "app.import.import_line.unknown_line_type.error",
    "translation": "インポートデータに不明な型 \"{{.Type}}\"がありました。"
  },
  {
    "id": "app.import.import_post.channel_not_found.error",
    "translation": "投稿のインポート中にエラーが発生しました。 名前 \"{{.ChannelName}}\" のチャンネルが見つかりません。"
  },
  {
    "id": "app.import.import_post.save_preferences.error",
    "translation": "投稿のインポートでエラーが発生しました。設定を保存できませんでした。"
  },
  {
    "id": "app.import.import_post.user_not_found.error",
    "translation": "投稿のインポート中にエラーが発生しました。 名前 \"{{.Username}}\" のユーザーが見つかりません。"
  },
  {
    "id": "app.import.import_scheme.scope_change.error",
    "translation": "一括インポート処理は、既に存在するスキームのスコープを変更できません。"
  },
  {
    "id": "app.import.import_team.scheme_deleted.error",
    "translation": "削除されたスキームを使用するようチームに設定することはできません。"
  },
  {
    "id": "app.import.import_team.scheme_wrong_scope.error",
    "translation": "チームはチーム向けのスキームに割り当てられていなければなりません。"
  },
  {
    "id": "app.import.import_user.save_preferences.error",
    "translation": "ユーザー設定のインポートでエラーが発生しました。設定を保存できません。"
  },
  {
    "id": "app.import.import_user_channels.save_preferences.error",
    "translation": "チャンネルメンバーシップのインポートでエラーが発生しました。設定を保存できませんでした。"
  },
  {
    "id": "app.import.process_import_data_file_version_line.invalid_version.error",
    "translation": "データインポートファイルのバージョンが読み込めませんでした。"
  },
  {
    "id": "app.import.validate_channel_import_data.display_name_length.error",
    "translation": "チャンネルの表示名の長さが制限を超えています。"
  },
  {
    "id": "app.import.validate_channel_import_data.display_name_missing.error",
    "translation": "必須のチャンネル設定値 display_name が存在しません"
  },
  {
    "id": "app.import.validate_channel_import_data.header_length.error",
    "translation": "チャンネルヘッダーが長すぎます。"
  },
  {
    "id": "app.import.validate_channel_import_data.name_characters.error",
    "translation": "チャンネル名が不正な文字を含んでいます。"
  },
  {
    "id": "app.import.validate_channel_import_data.name_length.error",
    "translation": "チャンネル名が長すぎます。"
  },
  {
    "id": "app.import.validate_channel_import_data.name_missing.error",
    "translation": "必須のチャンネル設定値 name が存在しません"
  },
  {
    "id": "app.import.validate_channel_import_data.purpose_length.error",
    "translation": "チャンネルの目的が長すぎます。"
  },
  {
    "id": "app.import.validate_channel_import_data.scheme_invalid.error",
    "translation": "チャンネル向けのスキーム名が不正です。"
  },
  {
    "id": "app.import.validate_channel_import_data.team_missing.error",
    "translation": "必須のチャンネル設定値 team が存在しません"
  },
  {
    "id": "app.import.validate_channel_import_data.type_invalid.error",
    "translation": "チャンネル種別が不正です。"
  },
  {
    "id": "app.import.validate_channel_import_data.type_missing.error",
    "translation": "必須のチャンネル設定値 type が存在しません。"
  },
  {
    "id": "app.import.validate_direct_channel_import_data.header_length.error",
    "translation": "ダイレクトチャンネルのヘッダーが長すぎます"
  },
  {
    "id": "app.import.validate_direct_channel_import_data.members_required.error",
    "translation": "必須のダイレクトチャンネル設定値 members が存在しません"
  },
  {
    "id": "app.import.validate_direct_channel_import_data.members_too_few.error",
    "translation": "ダイレクトチャンネルのメンバーリストに含まれる項目が少なすぎます"
  },
  {
    "id": "app.import.validate_direct_channel_import_data.members_too_many.error",
    "translation": "ダイレクトチャンネルのメンバーリストに含まれる項目が多すぎます"
  },
  {
    "id": "app.import.validate_direct_channel_import_data.unknown_favoriter.error",
    "translation": "ダイレクトチャンネルはメンバーだけがお気に入りできます。 \"{{.Username}}\"はメンバーではありません。"
  },
  {
    "id": "app.import.validate_direct_post_import_data.channel_members_required.error",
    "translation": "必須のダイレクト投稿設定値 channel_members が存在しません"
  },
  {
    "id": "app.import.validate_direct_post_import_data.channel_members_too_few.error",
    "translation": "ダイレクト投稿チャンネルのメンバーリストに含まれる項目が少なすぎます"
  },
  {
    "id": "app.import.validate_direct_post_import_data.channel_members_too_many.error",
    "translation": "ダイレクト投稿チャンネルのメンバーリストに含まれる項目が多すぎます"
  },
  {
    "id": "app.import.validate_direct_post_import_data.create_at_missing.error",
    "translation": "必須のダイレクト投稿設定値 create_at が存在しません"
  },
  {
    "id": "app.import.validate_direct_post_import_data.create_at_zero.error",
    "translation": "CreateAtは0より大きい数値にしてください"
  },
  {
    "id": "app.import.validate_direct_post_import_data.message_length.error",
    "translation": "メッセージが長すぎます"
  },
  {
    "id": "app.import.validate_direct_post_import_data.message_missing.error",
    "translation": "必須のダイレクト投稿設定値 message が存在しません"
  },
  {
    "id": "app.import.validate_direct_post_import_data.unknown_flagger.error",
    "translation": "ダイレクト投稿はそのチャンネルに所属するメンバーだけがフラグを立てることが出来ます。\"{{.Username}}\"はメンバーではありません。"
  },
  {
    "id": "app.import.validate_direct_post_import_data.user_missing.error",
    "translation": "必須のダイレクト投稿設定値 user が存在しません"
  },
  {
    "id": "app.import.validate_emoji_import_data.empty.error",
    "translation": "インポートする絵文字データが空です。"
  },
  {
    "id": "app.import.validate_emoji_import_data.image_missing.error",
    "translation": "インポートする絵文字画像の項目が無いか空欄です。"
  },
  {
    "id": "app.import.validate_emoji_import_data.name_missing.error",
    "translation": "インポートする絵文字名の項目が無いか空欄です。"
  },
  {
    "id": "app.import.validate_post_import_data.channel_missing.error",
    "translation": "必須の投稿設定値 Channel が存在しません。"
  },
  {
    "id": "app.import.validate_post_import_data.create_at_missing.error",
    "translation": "必須の投稿設定値 create_at が存在しません。"
  },
  {
    "id": "app.import.validate_post_import_data.create_at_zero.error",
    "translation": "投稿の作成日時には0を設定できません。"
  },
  {
    "id": "app.import.validate_post_import_data.message_length.error",
    "translation": "投稿メッセージ設定値が許可された最大長を超えています。"
  },
  {
    "id": "app.import.validate_post_import_data.message_missing.error",
    "translation": "必須の投稿設定値 Message が存在しません。"
  },
  {
    "id": "app.import.validate_post_import_data.team_missing.error",
    "translation": "必須の投稿設定値 Team が存在しません。"
  },
  {
    "id": "app.import.validate_post_import_data.user_missing.error",
    "translation": "必須の投稿設定値 User が存在しません。"
  },
  {
    "id": "app.import.validate_reaction_import_data.create_at_before_parent.error",
    "translation": "リアクション作成日時の設定値は親に当たる投稿の作成日時よりも大きくなくてはなりません。"
  },
  {
    "id": "app.import.validate_reaction_import_data.create_at_missing.error",
    "translation": "必須のリアクション設定値 create_at が存在しません。"
  },
  {
    "id": "app.import.validate_reaction_import_data.create_at_zero.error",
    "translation": "リアクションの作成日時には0を設定できません。"
  },
  {
    "id": "app.import.validate_reaction_import_data.emoji_name_length.error",
    "translation": "リアクション絵文字名の設定値が許可された最大長を超えています。"
  },
  {
    "id": "app.import.validate_reaction_import_data.emoji_name_missing.error",
    "translation": "必須のリアクション設定値 EmojiName が存在しません。"
  },
  {
    "id": "app.import.validate_reaction_import_data.user_missing.error",
    "translation": "必須のリアクション設定値 User が存在しません。"
  },
  {
    "id": "app.import.validate_reply_import_data.create_at_before_parent.error",
    "translation": "返信作成日時の設定値は親に当たる投稿の作成日時よりも大きくなくてはなりません。"
  },
  {
    "id": "app.import.validate_reply_import_data.create_at_missing.error",
    "translation": "必須の返信設定値 create_at が存在しません。"
  },
  {
    "id": "app.import.validate_reply_import_data.create_at_zero.error",
    "translation": "返信の作成日時には0を設定できません。"
  },
  {
    "id": "app.import.validate_reply_import_data.message_length.error",
    "translation": "返信メッセージの設定値が許可された最大長を超えています。"
  },
  {
    "id": "app.import.validate_reply_import_data.message_missing.error",
    "translation": "必須の返信設定値 Message が存在しません。"
  },
  {
    "id": "app.import.validate_reply_import_data.user_missing.error",
    "translation": "必須の返信設定値 User が存在しません。"
  },
  {
    "id": "app.import.validate_role_import_data.description_invalid.error",
    "translation": "役割の説明が不正です。"
  },
  {
    "id": "app.import.validate_role_import_data.display_name_invalid.error",
    "translation": "役割の表示名が不正です。"
  },
  {
    "id": "app.import.validate_role_import_data.invalid_permission.error",
    "translation": "権限もしくは役割が不正です。"
  },
  {
    "id": "app.import.validate_role_import_data.name_invalid.error",
    "translation": "役割の名前が不正です。"
  },
  {
    "id": "app.import.validate_scheme_import_data.description_invalid.error",
    "translation": "スキームの説明が不正です。"
  },
  {
    "id": "app.import.validate_scheme_import_data.display_name_invalid.error",
    "translation": "スキームの表示名が不正です。"
  },
  {
    "id": "app.import.validate_scheme_import_data.name_invalid.error",
    "translation": "スキームの名前が不正です。"
  },
  {
    "id": "app.import.validate_scheme_import_data.null_scope.error",
    "translation": "スキームのスコープが必要です。"
  },
  {
    "id": "app.import.validate_scheme_import_data.unknown_scheme.error",
    "translation": "不明なスキームのスコープです。"
  },
  {
    "id": "app.import.validate_scheme_import_data.wrong_roles_for_scope.error",
    "translation": "このスコープのスキームに誤った役割が与えられました。"
  },
  {
    "id": "app.import.validate_team_import_data.description_length.error",
    "translation": "チームの説明が長すぎます。"
  },
  {
    "id": "app.import.validate_team_import_data.display_name_length.error",
    "translation": "チームの表示名の長さが制限を超えています。"
  },
  {
    "id": "app.import.validate_team_import_data.display_name_missing.error",
    "translation": "必須のチーム設定値 display_name が存在しません。"
  },
  {
    "id": "app.import.validate_team_import_data.name_characters.error",
    "translation": "チーム名が不正な文字を含んでいます。"
  },
  {
    "id": "app.import.validate_team_import_data.name_length.error",
    "translation": "チーム名が長すぎます。"
  },
  {
    "id": "app.import.validate_team_import_data.name_missing.error",
    "translation": "必須のチーム設定値 name が存在しません。"
  },
  {
    "id": "app.import.validate_team_import_data.name_reserved.error",
    "translation": "チーム名が予約語を含んでいます。"
  },
  {
    "id": "app.import.validate_team_import_data.scheme_invalid.error",
    "translation": "チーム向けのスキームの名前が不正です。"
  },
  {
    "id": "app.import.validate_team_import_data.type_invalid.error",
    "translation": "チームの種類が正しくありません。"
  },
  {
    "id": "app.import.validate_team_import_data.type_missing.error",
    "translation": "必須のチーム設定値 type が存在しません。"
  },
  {
    "id": "app.import.validate_user_channels_import_data.channel_name_missing.error",
    "translation": "ユーザーのチャンネルメンバーシップにチャンネル名が存在しません。"
  },
  {
    "id": "app.import.validate_user_channels_import_data.invalid_notify_props_desktop.error",
    "translation": "ユーザーのチャンネルメンバーシップのデスクトップ通知設定が不正です。"
  },
  {
    "id": "app.import.validate_user_channels_import_data.invalid_notify_props_mark_unread.error",
    "translation": "ユーザーのチャンネルメンバーシップの未読マーク設定が不正です。"
  },
  {
    "id": "app.import.validate_user_channels_import_data.invalid_notify_props_mobile.error",
    "translation": "ユーザーのチャンネルメンバーシップのモバイル通知設定が不正です。"
  },
  {
    "id": "app.import.validate_user_channels_import_data.invalid_roles.error",
    "translation": "ユーザーのチャネルメンバーシップの役割が不正です。"
  },
  {
    "id": "app.import.validate_user_import_data.auth_data_and_password.error",
    "translation": "ユーザーの認証データとパスワードが相互に排他的です。"
  },
  {
    "id": "app.import.validate_user_import_data.auth_data_length.error",
    "translation": "ユーザーの認証データが長すぎます。"
  },
  {
    "id": "app.import.validate_user_import_data.email_length.error",
    "translation": "ユーザーの電子メールの長さが不正です。"
  },
  {
    "id": "app.import.validate_user_import_data.email_missing.error",
    "translation": "必須のユーザー設定値 email が存在しません。"
  },
  {
    "id": "app.import.validate_user_import_data.first_name_length.error",
    "translation": "ユーザーの名前（ファーストネーム）が長すぎます。"
  },
  {
    "id": "app.import.validate_user_import_data.last_name_length.error",
    "translation": "ユーザーの苗字（ラストネーム）が長すぎます。"
  },
  {
    "id": "app.import.validate_user_import_data.nickname_length.error",
    "translation": "ユーザーのニックネームが長すぎます。"
  },
  {
    "id": "app.import.validate_user_import_data.notify_props_channel_trigger_invalid.error",
    "translation": "ユーザーのチャンネル通知トリガーの設定が不正です。"
  },
  {
    "id": "app.import.validate_user_import_data.notify_props_comments_trigger_invalid.error",
    "translation": "ユーザーのコメント設定値が不正です。"
  },
  {
    "id": "app.import.validate_user_import_data.notify_props_desktop_invalid.error",
    "translation": "ユーザーのデスクトップ通知の設定値が不正です。"
  },
  {
    "id": "app.import.validate_user_import_data.notify_props_desktop_sound_invalid.error",
    "translation": "ユーザーのデスクトップ通知音の設定値が不正です。"
  },
  {
    "id": "app.import.validate_user_import_data.notify_props_email_invalid.error",
    "translation": "ユーザーの電子メール通知の設定値が不正です。"
  },
  {
    "id": "app.import.validate_user_import_data.notify_props_mobile_invalid.error",
    "translation": "ユーザーのモバイル通知の設定値が不正です。"
  },
  {
    "id": "app.import.validate_user_import_data.notify_props_mobile_push_status_invalid.error",
    "translation": "ユーザーのモバイルプッシュ通知ステータスの設定が不正です。"
  },
  {
    "id": "app.import.validate_user_import_data.password_length.error",
    "translation": "ユーザーのパスワードの長さが不正です。"
  },
  {
    "id": "app.import.validate_user_import_data.position_length.error",
    "translation": "ユーザーの役職が長すぎます。"
  },
  {
    "id": "app.import.validate_user_import_data.profile_image.error",
    "translation": "不正なプロフィール画像です。"
  },
  {
    "id": "app.import.validate_user_import_data.roles_invalid.error",
    "translation": "ユーザーの役割が正しくありません。"
  },
  {
    "id": "app.import.validate_user_import_data.username_invalid.error",
    "translation": "ユーザー名が正しくありません。"
  },
  {
    "id": "app.import.validate_user_import_data.username_missing.error",
    "translation": "必須のユーザー設定値 uername が存在しません。"
  },
  {
    "id": "app.import.validate_user_teams_import_data.invalid_roles.error",
    "translation": "ユーザーのチームメンバーシップの役割が不正です。"
  },
  {
    "id": "app.import.validate_user_teams_import_data.team_name_missing.error",
    "translation": "ユーザーのチームメンバーシップにチーム名が存在しません。"
  },
  {
    "id": "app.notification.subject.direct.full",
    "translation": "[{{.SiteName}}] {{.Month}} {{.Day}}, {{.Year}} {{.SenderDisplayName}} からの新しいダイレクトメッセージ"
  },
  {
    "id": "app.notification.subject.group_message.full",
    "translation": "[{{ .SiteName }}] {{.Month}} {{.Day}}, {{.Year}} {{.ChannelName}}の新しいグループメッセージ"
  },
  {
    "id": "app.notification.subject.group_message.generic",
    "translation": "[{{ .SiteName }}] {{.Month}} {{.Day}}, {{.Year}} 新しいグループメッセージ"
  },
  {
    "id": "app.notification.subject.notification.full",
    "translation": "[{{.SiteName}}] {{.Month}} {{.Day}}, {{.Year}} {{.TeamName}}の通知"
  },
  {
    "id": "app.plugin.cluster.save_config.app_error",
    "translation": "クラスター化を有効にするとともにReadOnlyConfigを使用する際は、config.jsonファイルのプラグイン設定は手動で更新する必要があります。"
  },
  {
    "id": "app.plugin.config.app_error",
    "translation": "設定にプラグインの状態を保存する際にエラーが発生しました。"
  },
  {
    "id": "app.plugin.deactivate.app_error",
    "translation": "プラグインを無効化できませんでした。"
  },
  {
    "id": "app.plugin.disabled.app_error",
    "translation": "プラグインは無効化されています。詳しくはログを確認してください。"
  },
  {
    "id": "app.plugin.extract.app_error",
    "translation": "プラグインの抽出に失敗しました。"
  },
  {
    "id": "app.plugin.filesystem.app_error",
    "translation": "filesystemエラーが発生しました。"
  },
  {
    "id": "app.plugin.get_cluster_plugin_statuses.app_error",
    "translation": "クラスターからプラグインの状態を取得できませんでした。"
  },
  {
    "id": "app.plugin.get_plugins.app_error",
    "translation": "有効なプラグインを取得できませんでした。"
  },
  {
    "id": "app.plugin.get_statuses.app_error",
    "translation": "プラグインの状態を取得できませんでした。"
  },
  {
    "id": "app.plugin.install.app_error",
    "translation": "プラグインをインストールできません。"
  },
  {
    "id": "app.plugin.install_id.app_error",
    "translation": "プラグインをインストールできません。同じIDを持つプラグインがすでにインストールされています。"
  },
  {
    "id": "app.plugin.install_id_failed_remove.app_error",
    "translation": "プラグインをインストールできません。同じIDのプラグインが既にインストールされており、削除できませんでした。"
  },
  {
    "id": "app.plugin.invalid_id.app_error",
    "translation": "プラグインIDは {{.Min}} 文字以上 {{.Max}} 文字以下で、{{.Regex}}にマッチしなければなりません。"
  },
  {
    "id": "app.plugin.manifest.app_error",
    "translation": "抽出されたプラグインのマニフェストが見付かりませんでした。"
  },
  {
    "id": "app.plugin.mvdir.app_error",
    "translation": "プラグインを一時ディレクトリから最終的な移動先へ移すことができません。他のプラグインが同じディレクトリ名を使用しています。"
  },
  {
    "id": "app.plugin.not_installed.app_error",
    "translation": "プラグインはインストールされていません。"
  },
  {
    "id": "app.plugin.remove.app_error",
    "translation": "プラグインを削除できませんでした。"
  },
  {
    "id": "app.plugin.upload_disabled.app_error",
    "translation": "プラグインのアップロードは無効化されています。"
  },
  {
    "id": "app.role.check_roles_exist.role_not_found",
    "translation": "指定された役割は存在しません"
  },
  {
    "id": "app.save_config.app_error",
    "translation": "設定を保存する際にエラーが発生しました。"
  },
  {
    "id": "app.schemes.is_phase_2_migration_completed.not_completed.app_error",
    "translation": "要求された移行処理が完了していないため、このAPIエンドポイントにアクセスできません。"
  },
  {
    "id": "app.submit_interactive_dialog.json_error",
    "translation": "対話型ダイアログのJSONをエンコードする際にエラーが発生しました。"
  },
  {
    "id": "app.system_install_date.parse_int.app_error",
    "translation": "インストール日時を解析できませんでした。"
  },
  {
    "id": "app.team.join_user_to_team.max_accounts.app_error",
    "translation": "このチームは登録ユーザー数の上限に達しました。システム管理者に上限値を上げるよう依頼してください。"
  },
  {
    "id": "app.user_access_token.disabled",
    "translation": "このサーバーではパーソナルアクセストークンが無効になっています。詳しくはシステム管理者に問い合わせてください。"
  },
  {
    "id": "app.user_access_token.invalid_or_missing",
    "translation": "トークンが存在しないか不正です。"
  },
  {
    "id": "brand.save_brand_image.decode.app_error",
    "translation": "画像データをデコードできません。"
  },
  {
    "id": "brand.save_brand_image.encode.app_error",
    "translation": "画像データをPNG形式に変換できません。再度実行してください。"
  },
  {
    "id": "brand.save_brand_image.open.app_error",
    "translation": "独自ブランド画像をアップロードできません。画像のサイズが2MB以下であることを確認し、再度実行してください。"
  },
  {
    "id": "brand.save_brand_image.save_image.app_error",
    "translation": "ファイルストレージに画像ファイルを書き込めません。接続を確認し、再度実行してください。"
  },
  {
    "id": "ent.account_migration.get_all_failed",
    "translation": "ユーザーを取得できません。"
  },
  {
    "id": "ent.account_migration.get_saml_users_failed",
    "translation": "SAMLユーザーを取得できません。"
  },
  {
    "id": "ent.cluster.config_changed.info",
    "translation": "id={{ .id }} のクラスター設定が変更されました。このクラスターは不安定になる可能性があるため再起動が必要です。このクラスターを正常に設定するため、すぐにローリングリスタートを実施してください。"
  },
  {
    "id": "ent.cluster.save_config.error",
    "translation": "高可用モードが有効な場合、設定ファイルのReadOnlyConfigが無効でない限りシステムコンソールは読み取り専用になります。"
  },
  {
    "id": "ent.compliance.bad_export_type.appError",
    "translation": "不明な出力フォーマット {{.ExportType}}"
  },
  {
    "id": "ent.compliance.csv.attachment.copy.appError",
    "translation": "添付ファイルをzipファイルにコピーできません。"
  },
  {
    "id": "ent.compliance.csv.attachment.export.appError",
    "translation": "添付ファイルをCSVエクスポートに追加できません。"
  },
  {
    "id": "ent.compliance.csv.file.creation.appError",
    "translation": "一時的なCSVエクスポートファイルを作成できません。"
  },
  {
    "id": "ent.compliance.csv.header.export.appError",
    "translation": "ヘッダーをCSVエクスポートに追加できません。"
  },
  {
    "id": "ent.compliance.csv.metadata.export.appError",
    "translation": "メタデータファイルをzipファイルに追加できません。"
  },
  {
    "id": "ent.compliance.csv.metadata.json.marshalling.appError",
    "translation": "メタデータをjsonに変換できません。"
  },
  {
    "id": "ent.compliance.csv.post.export.appError",
    "translation": "投稿をエクスポートできません。"
  },
  {
    "id": "ent.compliance.csv.zip.creation.appError",
    "translation": "ZIP形式のエクスポートファイルを作成できません。"
  },
  {
    "id": "ent.compliance.global_relay.attachments_removed.appError",
    "translation": "アップロードされたファイルが大きすぎるため、Global Relayエクスポートから除去されました。"
  },
  {
    "id": "ent.compliance.global_relay.open_temporary_file.appError",
    "translation": "一時的なエクスポートファイルを作成できません。"
  },
  {
    "id": "ent.compliance.global_relay.rewind_temporary_file.appError",
    "translation": "Global Relay一時エクスポートファイルを再読み込みできませんでした。"
  },
  {
    "id": "ent.compliance.licence_disable.app_error",
    "translation": "コンプライアンス機能が現在のライセンスでは無効になっています。システム管理者にエンタープライズライセンスをアップグレードするように連絡してください。"
  },
  {
    "id": "ent.compliance.run_export.template_watcher.appError",
    "translation": "エクスポートテンプレートをロードできません。再度実行してください。"
  },
  {
    "id": "ent.compliance.run_failed.error",
    "translation": "コンプライアンスエクスポートが失敗しました。パス='{{.FilePath}}'、ジョブ='{{.JobName}}'"
  },
  {
    "id": "ent.data_retention.generic.license.error",
    "translation": "現在のライセンスはデータ保持をサポートしていません。"
  },
  {
    "id": "ent.elasticsearch.aggregator_worker.create_index_job.error",
    "translation": "Elasticsearch Aggregatorのワーカーがインデックス付与処理を作成できませんでした"
  },
  {
    "id": "ent.elasticsearch.aggregator_worker.delete_indexes.error",
    "translation": "Elasticsearch Aggregatorのワーカーがインデックスを削除できませんでした"
  },
  {
    "id": "ent.elasticsearch.aggregator_worker.get_indexes.error",
    "translation": "Elasticsearch Aggregatorのワーカーがインデックスを取得できませんでした"
  },
  {
    "id": "ent.elasticsearch.aggregator_worker.index_job_failed.error",
    "translation": "Elasticsearch Aggregatorのワーカーがインデックス付与処理失敗ために失敗しました"
  },
  {
    "id": "ent.elasticsearch.create_client.connect_failed",
    "translation": "Elasticsearchクライアントを設定できませんでした"
  },
  {
    "id": "ent.elasticsearch.data_retention_delete_indexes.delete_index.error",
    "translation": "Elasticsearchのインデックスを削除できませんでした"
  },
  {
    "id": "ent.elasticsearch.data_retention_delete_indexes.get_indexes.error",
    "translation": "Elasticsearchのインデックスを取得できませんでした"
  },
  {
    "id": "ent.elasticsearch.delete_post.error",
    "translation": "投稿を削除できませんでした"
  },
  {
    "id": "ent.elasticsearch.generic.disabled",
    "translation": "このサーバーではElasticsearchによる検索は有効化されていません"
  },
  {
    "id": "ent.elasticsearch.index_post.error",
    "translation": "投稿にインデックスを付与できませんでした"
  },
  {
    "id": "ent.elasticsearch.indexer.do_job.parse_end_time.error",
    "translation": "Elasticsearchインデックス付与ワーカーが終了時刻を解析できませんでした"
  },
  {
    "id": "ent.elasticsearch.indexer.do_job.parse_start_time.error",
    "translation": "Elasticsearchインデックス付与ワーカーが開始時刻を解析できませんでした"
  },
  {
    "id": "ent.elasticsearch.not_started.error",
    "translation": "Elasticsearchが起動されていません"
  },
  {
    "id": "ent.elasticsearch.purge_indexes.delete_failed",
    "translation": "Elasticsearchのインデックスを削除できませんでした"
  },
  {
    "id": "ent.elasticsearch.search_posts.disabled",
    "translation": "このサーバーではElasticsearchによる検索は無効です"
  },
  {
    "id": "ent.elasticsearch.search_posts.parse_matches_failed",
    "translation": "検索結果の解析に失敗しました"
  },
  {
    "id": "ent.elasticsearch.search_posts.search_failed",
    "translation": "検索を完了できませんでした"
  },
  {
    "id": "ent.elasticsearch.search_posts.unmarshall_post_failed",
    "translation": "検索結果をデコードできませんでした"
  },
  {
    "id": "ent.elasticsearch.start.already_started.app_error",
    "translation": "Elasticsearchは既に起動しています。"
  },
  {
    "id": "ent.elasticsearch.start.create_bulk_processor_failed.app_error",
    "translation": "Elasticsearch Bulk Processorを生成することが出来ませんでした。"
  },
  {
    "id": "ent.elasticsearch.start.start_bulk_processor_failed.app_error",
    "translation": "Elasticsearch Bulk Processorを開始することが出来ませんでした。"
  },
  {
    "id": "ent.elasticsearch.stop.already_stopped.app_error",
    "translation": "Elasticsearchは既に停止されています。"
  },
  {
    "id": "ent.elasticsearch.test_config.connect_failed",
    "translation": "Elasticsearchサーバーへ接続できませんでした。"
  },
  {
    "id": "ent.elasticsearch.test_config.indexing_disabled.error",
    "translation": "Elasticsearchは無効です。"
  },
  {
    "id": "ent.elasticsearch.test_config.license.error",
    "translation": "現在のライセンスはElasticsearchをサポートしていません。"
  },
  {
    "id": "ent.elasticsearch.test_config.reenter_password",
    "translation": "ElasticsearchサーバーのURLかユーザー名が変更されました。接続をテストするためにElasticsearchのパスワードを再度入力してください。"
  },
  {
    "id": "ent.ldap.app_error",
    "translation": "LDAPインターフェースがnilでした。"
  },
  {
    "id": "ent.ldap.create_fail",
    "translation": "LDAPユーザーを作成できません。"
  },
  {
    "id": "ent.ldap.disabled.app_error",
    "translation": "AD/LDAPが無効化されている、またはライセンスがAD/LDAPをサポートしていません。"
  },
  {
    "id": "ent.ldap.do_login.bind_admin_user.app_error",
    "translation": "AD/LDAPサーバーに接続できません。バインドユーザー名とバインドパスワードを確認してください。"
  },
  {
    "id": "ent.ldap.do_login.invalid_password.app_error",
    "translation": "不正なパスワードです。"
  },
  {
    "id": "ent.ldap.do_login.licence_disable.app_error",
    "translation": "現在のライセンスではAD/LDAP機能が無効です。エンタープライズライセンスをアップグレードするようにシステム管理者に連絡してください。"
  },
  {
    "id": "ent.ldap.do_login.matched_to_many_users.app_error",
    "translation": "ユーザー名が複数のユーザーに合致します。"
  },
  {
    "id": "ent.ldap.do_login.search_ldap_server.app_error",
    "translation": "AD/LDAPサーバーの検索で失敗しました。"
  },
  {
    "id": "ent.ldap.do_login.unable_to_connect.app_error",
    "translation": "AD/LDAPサーバーに接続できません。"
  },
  {
    "id": "ent.ldap.do_login.user_filtered.app_error",
    "translation": "あなたのAD/LDAPアカウントにはMattermostサーバを利用する権限がありません。システム管理者にAD/LDAPのユーザーフィルターをチェックするよう依頼してください。"
  },
  {
    "id": "ent.ldap.do_login.user_not_registered.app_error",
    "translation": "ユーザーがAD/LDAPサーバーに登録されていません。"
  },
  {
    "id": "ent.ldap.syncronize.get_all.app_error",
    "translation": "AD/LDAPを使っている全てのユーザーを取得できません。"
  },
  {
    "id": "ent.ldap.syncronize.get_all_groups.app_error",
    "translation": "グループを抽出できませんでした。"
  },
  {
    "id": "ent.ldap.syncronize.populate_syncables",
    "translation": "同期可能にできませんでした"
  },
  {
    "id": "ent.ldap.syncronize.search_failure.app_error",
    "translation": "AD/LDAPでのユーザー検索に失敗しました。MattermostサーバーがAD/LDAPサーバーに接続できることを確認し、再度実行してください。"
  },
  {
    "id": "ent.ldap.validate_filter.app_error",
    "translation": "不正なAD/LDAPフィルターです。"
  },
  {
    "id": "ent.ldap_groups.group_search_error",
    "translation": "LDAPグループを抽出できませんでした"
  },
  {
    "id": "ent.ldap_groups.groups_search_error",
    "translation": "LDAPグループを抽出できませんでした"
  },
  {
    "id": "ent.ldap_groups.members_of_group_error",
    "translation": "グループのメンバーを抽出できませんでした"
  },
  {
    "id": "ent.ldap_groups.no_rows",
    "translation": "uidに一致するグループが見付かりません"
  },
  {
    "id": "ent.ldap_groups.reachable_groups_error",
    "translation": "ユーザーのグループを抽出できませんでした"
  },
  {
    "id": "ent.message_export.global_relay.attach_file.app_error",
    "translation": "添付ファイルをGlobal Relayエクスポートに追加できません。"
  },
  {
    "id": "ent.message_export.global_relay.close_zip_file.app_error",
    "translation": "zipファイルを閉じることができません。"
  },
  {
    "id": "ent.message_export.global_relay.create_file_in_zip.app_error",
    "translation": "emlファイルを作成できません。"
  },
  {
    "id": "ent.message_export.global_relay.generate_email.app_error",
    "translation": "emlファイルデータを生成できませんでした。"
  },
  {
    "id": "ent.message_export.global_relay_export.deliver.close.app_error",
    "translation": "Global Relayへの電子メールを送信できません。"
  },
  {
    "id": "ent.message_export.global_relay_export.deliver.from_address.app_error",
    "translation": "電子メールの送信元アドレスをを設定できません。"
  },
  {
    "id": "ent.message_export.global_relay_export.deliver.msg.app_error",
    "translation": "電子メールメッセージを設定できません。"
  },
  {
    "id": "ent.message_export.global_relay_export.deliver.msg_data.app_error",
    "translation": "電子メールメッセージを書き込めません。"
  },
  {
    "id": "ent.message_export.global_relay_export.deliver.parse_mail.app_error",
    "translation": "電子メール情報を読み込めません。"
  },
  {
    "id": "ent.message_export.global_relay_export.deliver.to_address.app_error",
    "translation": "電子メールの送信先アドレスを設定できません。"
  },
  {
    "id": "ent.message_export.global_relay_export.deliver.unable_to_get_file_info.app_error",
    "translation": "一時エクスポートファイルの情報を取得できません。"
  },
  {
    "id": "ent.message_export.global_relay_export.deliver.unable_to_open_email_file.app_error",
    "translation": "一時ファイルから電子メールを取得できません。"
  },
  {
    "id": "ent.message_export.global_relay_export.deliver.unable_to_open_zip_file_data.app_error",
    "translation": "一時エクスポートファイルを開けません。"
  },
  {
    "id": "ent.migration.migratetoldap.duplicate_field",
    "translation": "重複したエントリが見つかったため、AD/LDAPユーザーを移行できませんでした。全ての重複を削除した上で、再度実行してください。"
  },
  {
    "id": "ent.migration.migratetoldap.user_not_found",
    "translation": "AD/LDAPサーバー上でユーザを見つけることができませんでした: "
  },
  {
    "id": "ent.migration.migratetosaml.email_already_used_by_other_user",
    "translation": "電子メールアドレスは既に別のSAMLユーザーによって使用されています。"
  },
  {
    "id": "ent.migration.migratetosaml.user_not_found_in_users_mapping_file",
    "translation": "ユーザーはユーザーファイル内で見つかりませんでした。"
  },
  {
    "id": "ent.migration.migratetosaml.username_already_used_by_other_user",
    "translation": "ユーザー名は既に別のMattermostユーザーによって使用されています。"
  },
  {
    "id": "ent.saml.attribute.app_error",
    "translation": "SAMLログインは、属性の一つが不正のため、失敗しました。システム管理者に連絡してください。"
  },
  {
    "id": "ent.saml.build_request.app_error",
    "translation": "認証プロバイダーへのリクエストを初期化する際にエラーが発生しました。システム管理者に連絡してください。"
  },
  {
    "id": "ent.saml.build_request.encoding.app_error",
    "translation": "認証プロバイダーへのリクエストをエンコードする際にエラーが発生しました。システム管理者に連絡してください。"
  },
  {
    "id": "ent.saml.configure.encryption_not_enabled.app_error",
    "translation": "SAMLログインは、暗号化が有効になっていないため、失敗しました。システム管理者に連絡してください。"
  },
  {
    "id": "ent.saml.configure.load_idp_cert.app_error",
    "translation": "認証プロバイダーの公開証明書ファイルが見付かりません。システム管理者に連絡してください。"
  },
  {
    "id": "ent.saml.configure.load_private_key.app_error",
    "translation": "SAMLログインは、サービスプロバイダーの秘密鍵が見付からないため失敗しました。システム管理者に連絡してください。"
  },
  {
    "id": "ent.saml.configure.not_encrypted_response.app_error",
    "translation": "SAMLログインは、認証プロバイダーのレスポンスが暗号化されていないため失敗しました。システム管理者に連絡してください。"
  },
  {
    "id": "ent.saml.do_login.decrypt.app_error",
    "translation": "SAMLログインは、認証プロバイダーからのレスポンスを復号する際にエラーが発生したため、失敗しました。システム管理者に連絡してください。"
  },
  {
    "id": "ent.saml.do_login.empty_response.app_error",
    "translation": "認証プロバイダーから空のレスポンスを受け取りました。"
  },
  {
    "id": "ent.saml.do_login.parse.app_error",
    "translation": "認証プロバイダーからのレスポンスを解析中にエラーが発生しました。システム管理者に連絡してください。"
  },
  {
    "id": "ent.saml.do_login.validate.app_error",
    "translation": "認証プロバイダーからのレスポンスの妥当性を確認中にエラーが発生しました。システム管理者に連絡してください。"
  },
  {
    "id": "ent.saml.license_disable.app_error",
    "translation": "現在のライセンスではSAML認証はサポートされていません。"
  },
  {
    "id": "ent.saml.metadata.app_error",
    "translation": "サービスプロバイダーのメタデータを構築中にエラーが発生しました。"
  },
  {
    "id": "ent.saml.service_disable.app_error",
    "translation": "SAML 2.0 は、このサーバーでは設定されていないかサポートされていません。"
  },
  {
    "id": "interactive_message.decode_trigger_id.base64_decode_failed",
    "translation": "対話型ダイアログのトリガーIDをbase64でデコードできませんでした。"
  },
  {
    "id": "interactive_message.decode_trigger_id.expired",
    "translation": "対話型ダイアログのトリガーIDが期限切れです。トリガーIDは最大{{.Seconds}}秒間有効です。"
  },
  {
    "id": "interactive_message.decode_trigger_id.missing_data",
    "translation": "対話型ダイアログに必要なデータであるトリガーIDが含まれていません。"
  },
  {
    "id": "interactive_message.decode_trigger_id.signature_decode_failed",
    "translation": "対話型ダイアログにおけるトリガIDのbase64署名のデコードに失敗しました。"
  },
  {
    "id": "interactive_message.decode_trigger_id.verify_signature_failed",
    "translation": "対話型ダイアログのトリガーIDの署名検証に失敗しました。"
  },
  {
    "id": "interactive_message.generate_trigger_id.signing_failed",
    "translation": "対話型ダイアログに対して生成されたトリガーIDに署名できませんでした。"
  },
  {
    "id": "jobs.request_cancellation.status.error",
    "translation": "ジョブがキャンセル可能な状態でないため、ジョブのキャンセルをリクエストできませんでした。"
  },
  {
    "id": "jobs.set_job_error.update.error",
    "translation": "ジョブの状態をエラーに設定できませんでした"
  },
  {
    "id": "manaultesting.manual_test.parse.app_error",
    "translation": "URLを解析できません。"
  },
  {
    "id": "manaultesting.test_autolink.unable.app_error",
    "translation": "チャンネルが取得できません。"
  },
  {
    "id": "mattermost.bulletin.subject",
    "translation": "Mattermostセキュリティー通知"
  },
  {
    "id": "mfa.activate.bad_token.app_error",
    "translation": "不正な多要素認証トークンです。"
  },
  {
    "id": "mfa.generate_qr_code.create_code.app_error",
    "translation": "QRコードを生成できません。"
  },
  {
    "id": "mfa.mfa_disabled.app_error",
    "translation": "このサーバーの多要素認証は無効化されました。"
  },
  {
    "id": "mfa.validate_token.authenticate.app_error",
    "translation": "多要素認証トークンを認証できません。"
  },
  {
    "id": "migrations.worker.run_advanced_permissions_phase_2_migration.invalid_progress",
    "translation": "不正な進捗データのため移行に失敗しました。"
  },
  {
    "id": "migrations.worker.run_migration.unknown_key",
    "translation": "不明な移行キーのため移行ジョブを実行できません。"
  },
  {
    "id": "model.access.is_valid.access_token.app_error",
    "translation": "不正なアクセストークンです。"
  },
  {
    "id": "model.access.is_valid.client_id.app_error",
    "translation": "不正なクライアントIDです。"
  },
  {
    "id": "model.access.is_valid.redirect_uri.app_error",
    "translation": "不正な転送URLです。"
  },
  {
    "id": "model.access.is_valid.refresh_token.app_error",
    "translation": "不正なリフレッシュトークンです。"
  },
  {
    "id": "model.access.is_valid.user_id.app_error",
    "translation": "不正なユーザーIDです。"
  },
  {
    "id": "model.authorize.is_valid.auth_code.app_error",
    "translation": "不正な認証コードです。"
  },
  {
    "id": "model.authorize.is_valid.client_id.app_error",
    "translation": "不正なクライアントIDです。"
  },
  {
    "id": "model.authorize.is_valid.create_at.app_error",
    "translation": "作成日時は有効な時刻にしてください。"
  },
  {
    "id": "model.authorize.is_valid.expires.app_error",
    "translation": "有効期限を設定してください。"
  },
  {
    "id": "model.authorize.is_valid.redirect_uri.app_error",
    "translation": "不正な転送URLです。"
  },
  {
    "id": "model.authorize.is_valid.response_type.app_error",
    "translation": "不正なレスポンス形式です。"
  },
  {
    "id": "model.authorize.is_valid.scope.app_error",
    "translation": "不正なスコープです。"
  },
  {
    "id": "model.authorize.is_valid.state.app_error",
    "translation": "不正な状態です。"
  },
  {
    "id": "model.authorize.is_valid.user_id.app_error",
    "translation": "不正なユーザーIDです。"
  },
  {
    "id": "model.bot.is_valid.create_at.app_error",
    "translation": "不正なcreator idです。"
  },
  {
    "id": "model.bot.is_valid.creator_id.app_error",
    "translation": "不正なcreator idです。"
  },
  {
    "id": "model.bot.is_valid.description.app_error",
    "translation": "不正な説明です。"
  },
  {
    "id": "model.bot.is_valid.update_at.app_error",
    "translation": "Invalid update at。"
  },
  {
    "id": "model.bot.is_valid.user_id.app_error",
    "translation": "不正なユーザーIDです。"
  },
  {
    "id": "model.bot.is_valid.username.app_error",
    "translation": "不正なユーザー名です。"
  },
  {
    "id": "model.channel.is_valid.2_or_more.app_error",
    "translation": "名前は2文字以上の小文字の英数字にしてください。"
  },
  {
    "id": "model.channel.is_valid.create_at.app_error",
    "translation": "作成日時は有効な時刻にしてください。"
  },
  {
    "id": "model.channel.is_valid.creator_id.app_error",
    "translation": "不正なcreator idです。"
  },
  {
    "id": "model.channel.is_valid.display_name.app_error",
    "translation": "不正な表示名です。"
  },
  {
    "id": "model.channel.is_valid.header.app_error",
    "translation": "不正なヘッダーです。"
  },
  {
    "id": "model.channel.is_valid.id.app_error",
    "translation": "不正なIDです。"
  },
  {
    "id": "model.channel.is_valid.purpose.app_error",
    "translation": "不正な目的です。"
  },
  {
    "id": "model.channel.is_valid.type.app_error",
    "translation": "不正な形式です。"
  },
  {
    "id": "model.channel.is_valid.update_at.app_error",
    "translation": "更新日時は有効な時刻にしてください。"
  },
  {
    "id": "model.channel_member.is_valid.channel_id.app_error",
    "translation": "不正なチャンネルIDです。"
  },
  {
    "id": "model.channel_member.is_valid.email_value.app_error",
    "translation": "電子メール通知の設定値が不正です。"
  },
  {
    "id": "model.channel_member.is_valid.ignore_channel_mentions_value.app_error",
    "translation": "チャンネルへのメンションを無視する設定の状態が不正です。"
  },
  {
    "id": "model.channel_member.is_valid.notify_level.app_error",
    "translation": "不正な通知レベルです。"
  },
  {
    "id": "model.channel_member.is_valid.push_level.app_error",
    "translation": "プッシュ通知のレベルが不正です。"
  },
  {
    "id": "model.channel_member.is_valid.unread_level.app_error",
    "translation": "不正な未読マークレベルです。"
  },
  {
    "id": "model.channel_member.is_valid.user_id.app_error",
    "translation": "不正なユーザーIDです。"
  },
  {
    "id": "model.cluster.is_valid.create_at.app_error",
    "translation": "CreateAt が設定されていなければなりません。"
  },
  {
    "id": "model.cluster.is_valid.hostname.app_error",
    "translation": "Hostname が設定されていなければなりません。"
  },
  {
    "id": "model.cluster.is_valid.id.app_error",
    "translation": "不正なIDです。"
  },
  {
    "id": "model.cluster.is_valid.last_ping_at.app_error",
    "translation": "LastPingAt が設定されていなければなりません。"
  },
  {
    "id": "model.cluster.is_valid.name.app_error",
    "translation": "ClusterName が設定されていなければなりません。"
  },
  {
    "id": "model.cluster.is_valid.type.app_error",
    "translation": "Type が設定されていなければなりません。"
  },
  {
    "id": "model.command.is_valid.create_at.app_error",
    "translation": "作成日時は有効な時刻にしてください。"
  },
  {
    "id": "model.command.is_valid.description.app_error",
    "translation": "不正な説明です。"
  },
  {
    "id": "model.command.is_valid.display_name.app_error",
    "translation": "不正なタイトルです。"
  },
  {
    "id": "model.command.is_valid.id.app_error",
    "translation": "不正なIDです。"
  },
  {
    "id": "model.command.is_valid.method.app_error",
    "translation": "不正なメソッドです。"
  },
  {
    "id": "model.command.is_valid.team_id.app_error",
    "translation": "不正なチームIDです。"
  },
  {
    "id": "model.command.is_valid.token.app_error",
    "translation": "不正なトークンです。"
  },
  {
    "id": "model.command.is_valid.trigger.app_error",
    "translation": "不正なトリガーです。"
  },
  {
    "id": "model.command.is_valid.update_at.app_error",
    "translation": "更新日時は有効な時刻にしてください。"
  },
  {
    "id": "model.command.is_valid.url.app_error",
    "translation": "不正なURLです。"
  },
  {
    "id": "model.command.is_valid.url_http.app_error",
    "translation": "不正なURLです。正しいURLはhttp://またはhttps://で始まります。"
  },
  {
    "id": "model.command.is_valid.user_id.app_error",
    "translation": "不正なユーザーIDです。"
  },
  {
    "id": "model.command_hook.channel_id.app_error",
    "translation": "不正なチャンネルIDです。"
  },
  {
    "id": "model.command_hook.command_id.app_error",
    "translation": "不正なコマンドIDです。"
  },
  {
    "id": "model.command_hook.create_at.app_error",
    "translation": "作成日時は有効な時刻にしてください。"
  },
  {
    "id": "model.command_hook.id.app_error",
    "translation": "不正なコマンドフックIDです。"
  },
  {
    "id": "model.command_hook.root_id.app_error",
    "translation": "不正なルートIDです。"
  },
  {
    "id": "model.command_hook.user_id.app_error",
    "translation": "不正なユーザーIDです。"
  },
  {
    "id": "model.compliance.is_valid.create_at.app_error",
    "translation": "作成日時は有効な時刻にしてください。"
  },
  {
    "id": "model.compliance.is_valid.desc.app_error",
    "translation": "不正な説明です。"
  },
  {
    "id": "model.compliance.is_valid.end_at.app_error",
    "translation": "有効な時刻にしてください。"
  },
  {
    "id": "model.compliance.is_valid.id.app_error",
    "translation": "不正なIDです。"
  },
  {
    "id": "model.compliance.is_valid.start_at.app_error",
    "translation": "有効開始は有効な時刻にしてください。"
  },
  {
    "id": "model.compliance.is_valid.start_end_at.app_error",
    "translation": "有効終了は有効開始の後でなくてはいけません。"
  },
  {
    "id": "model.config.is_valid.allow_cookies_for_subdomains.app_error",
    "translation": "サブドメインに対するクッキーを許可するには サイトURL の設定が必要です。"
  },
  {
    "id": "model.config.is_valid.atmos_camo_image_proxy_options.app_error",
    "translation": "atmos/camoに対する不正な RemoteImageProxyOption です。共有キーを設定してください。"
  },
  {
    "id": "model.config.is_valid.atmos_camo_image_proxy_url.app_error",
    "translation": "atmos/camoに対する不正な RemoteImgeProxyURL です。共有キーを設定してください。"
  },
  {
    "id": "model.config.is_valid.cluster_email_batching.app_error",
    "translation": "クラスタリングが有効化されている場合、電子メールバッチ処理は有効化できません。"
  },
  {
    "id": "model.config.is_valid.data_retention.deletion_job_start_time.app_error",
    "translation": "データ保持処理の開始時刻は HH:MM 形式の24時間表示でなくてはなりません。"
  },
  {
    "id": "model.config.is_valid.data_retention.file_retention_days_too_low.app_error",
    "translation": "ファイル保持期間は１日以上でなくてはなりません。"
  },
  {
    "id": "model.config.is_valid.data_retention.message_retention_days_too_low.app_error",
    "translation": "メッセージ保持期間は１日以上でなくてはなりません。"
  },
  {
    "id": "model.config.is_valid.display.custom_url_schemes.app_error",
    "translation": "カスタムURLスキーム {{.Scheme}} は無効です。カスタムURLスキームは文字で始まり、文字、数字、ハイフン(-)のみが使用できます。"
  },
  {
    "id": "model.config.is_valid.elastic_search.aggregate_posts_after_days.app_error",
    "translation": "ElasticsearchのAggregatePostsAfterDays設定は1以上でなくてはなりません。"
  },
  {
    "id": "model.config.is_valid.elastic_search.bulk_indexing_time_window_seconds.app_error",
    "translation": "Elasticsearchの一括インデックス付与処理の時間は1秒以上でなければなりません。"
  },
  {
    "id": "model.config.is_valid.elastic_search.connection_url.app_error",
    "translation": "Elastic Searchインデックスが有効な場合、Elastic SearchのConnectionUrl設定は必須です。"
  },
  {
    "id": "model.config.is_valid.elastic_search.enable_searching.app_error",
    "translation": "Elastic Search検索有効化に有効が設定されている場合、Elastic Searchインデックス有効化設定は有効でなければなりません"
  },
  {
    "id": "model.config.is_valid.elastic_search.live_indexing_batch_size.app_error",
    "translation": "Elasticsearchライブインデックス処理バッチのサイズは1以上でなければなりません。"
  },
  {
    "id": "model.config.is_valid.elastic_search.posts_aggregator_job_start_time.app_error",
    "translation": "ElasticsearchのPostsAggregatorJobStartTime設定は \"hh:mm\" の形式でなくてはなりません。"
  },
  {
    "id": "model.config.is_valid.elastic_search.request_timeout_seconds.app_error",
    "translation": "Elasticsearchリクエストタイムアウトは1秒以上でなくてはなりません。"
  },
  {
    "id": "model.config.is_valid.email_batching_buffer_size.app_error",
    "translation": "電子メール設定の電子メールバッチ処理バッファーサイズが不正です。ゼロ以上の数を指定してください。"
  },
  {
    "id": "model.config.is_valid.email_batching_interval.app_error",
    "translation": "電子メール設定の電子メールバッチ処理間隔が不正です。30秒以上にしてください。"
  },
  {
    "id": "model.config.is_valid.email_notification_contents_type.app_error",
    "translation": "電子メール設定の電子メール通知内容の種別が不正です。'full' か 'generic' のどちらか一つでなければなりません。"
  },
  {
    "id": "model.config.is_valid.email_security.app_error",
    "translation": "電子メール設定の接続セキュリティーが不正です。''、'TLS'、'STARTTLS'のいずれかにしてください。"
  },
  {
    "id": "model.config.is_valid.encrypt_sql.app_error",
    "translation": "SQL設定のREST暗号化キーが不正です。32文字以上にしてください。"
  },
  {
    "id": "model.config.is_valid.file_driver.app_error",
    "translation": "ファイル設定のドライバー名が不正です。'local'または'amazons3'にしてください。"
  },
  {
    "id": "model.config.is_valid.file_salt.app_error",
    "translation": "ファイル設定の公開リンクのソルトが不正です。32文字以上にしてください。"
  },
  {
    "id": "model.config.is_valid.group_unread_channels.app_error",
    "translation": "未読チャンネルのグループ化設定が不正です。'disabled', 'default_on', 'default_off'のいずれかでなくてはなりません。"
  },
  {
    "id": "model.config.is_valid.image_proxy_type.app_error",
    "translation": "不正な画像プロキシの形式です。'local' か 'atmos/camo' を設定してください。"
  },
  {
    "id": "model.config.is_valid.ldap_basedn",
    "translation": "AD/LDAP項目 \"ベースDN\" は必須です。"
  },
  {
    "id": "model.config.is_valid.ldap_email",
    "translation": "AD/LDAP項目 \"電子メール属性\" は必須です。"
  },
  {
    "id": "model.config.is_valid.ldap_id",
    "translation": "AD/LDAP項目 \"ID属性\" は必須です。"
  },
  {
    "id": "model.config.is_valid.ldap_login_id",
    "translation": "AD/LDAP項目 \"ログインID属性\" は必須です。"
  },
  {
    "id": "model.config.is_valid.ldap_max_page_size.app_error",
    "translation": "最大ページサイズの値が不正です。"
  },
  {
    "id": "model.config.is_valid.ldap_security.app_error",
    "translation": "AD/LDAP設定の接続セキュリティーが不正です。''、'TLS'、'STARTTLS'のいずれかにしてください。"
  },
  {
    "id": "model.config.is_valid.ldap_server",
    "translation": "AD/LDAP項目 \"AD/LDAPサーバー\" は必須です。"
  },
  {
    "id": "model.config.is_valid.ldap_sync_interval.app_error",
    "translation": "同期の時間間隔が不正です。少なくとも1分間以上にしてください。"
  },
  {
    "id": "model.config.is_valid.ldap_username",
    "translation": "AD/LDAP項目 \"ユーザー名の属性\" は必須です。"
  },
  {
    "id": "model.config.is_valid.listen_address.app_error",
    "translation": "サービス設定の接続待ちアドレスが不正です。設定してください。"
  },
  {
    "id": "model.config.is_valid.localization.available_locales.app_error",
    "translation": "利用可能な言語はデフォルトのクライアント言語を含んでいなくてはなりません。"
  },
  {
    "id": "model.config.is_valid.login_attempts.app_error",
    "translation": "サービス設定の最大ログイン試行回数が不正です。正の数を指定してください。"
  },
  {
    "id": "model.config.is_valid.max_burst.app_error",
    "translation": "最大バーストには0より大きな値を指定してください。"
  },
  {
    "id": "model.config.is_valid.max_channels.app_error",
    "translation": "チーム設定のチーム毎の最大チャンネル数が不正です。正の数を指定してください。"
  },
  {
    "id": "model.config.is_valid.max_file_size.app_error",
    "translation": "ファイル設定の最大ファイルサイズが不正です。0より大きい値にしてください。"
  },
  {
    "id": "model.config.is_valid.max_notify_per_channel.app_error",
    "translation": "チーム設定のチャンネル毎の最大通知数が不正です。正の数を指定してください。"
  },
  {
    "id": "model.config.is_valid.max_users.app_error",
    "translation": "チーム設定のチーム毎の最大ユーザー数が不正です。正の数を指定してください。"
  },
  {
    "id": "model.config.is_valid.message_export.batch_size.app_error",
    "translation": "メッセージエクスポート処理の BatchSize は正の整数でなくてはなりません。"
  },
  {
    "id": "model.config.is_valid.message_export.daily_runtime.app_error",
    "translation": "メッセージエクスポート処理の DailyRuntime はHH:MM形式の24時間表記でなくてはなりません。"
  },
  {
    "id": "model.config.is_valid.message_export.enable.app_error",
    "translation": "メッセージエクスポート処理の EnableExport 設定はtrueかfalseでなくてはなりません。"
  },
  {
    "id": "model.config.is_valid.message_export.export_from.app_error",
    "translation": "メッセージエクスポート処理の ExportFromTimestamp は(ユニックス標準時からの秒数で表される)タイムスタンプでなくてはなりません。このタイムスタンプ以降に投稿されたメッセージのみエクスポートされます。"
  },
  {
    "id": "model.config.is_valid.message_export.export_type.app_error",
    "translation": "メッセージエクスポート処理の ExportFormat は 'actiance'、'csv'、'globalrelay' のいずれかでなくてはなりません。"
  },
  {
    "id": "model.config.is_valid.message_export.global_relay.config_missing.app_error",
    "translation": "メッセージエクスポート処理のExportFormatは 'globalrelay' に設定されていますが、GlobalRealySettingsが見つかりません。"
  },
  {
    "id": "model.config.is_valid.message_export.global_relay.customer_type.app_error",
    "translation": "メッセージエクスポートのGlobalRelaySettings.CustomerTypeには 'A9' か 'A10' のいずれかを設定してください。"
  },
  {
    "id": "model.config.is_valid.message_export.global_relay.email_address.app_error",
    "translation": "メッセージエクスポート処理の GlobalRelay.EmailAddress には有効な電子メールアドレスが設定されていなくてはなりません。"
  },
  {
    "id": "model.config.is_valid.message_export.global_relay.smtp_password.app_error",
    "translation": "メッセージエクスポート処理のGlobalRelaySettings.SmtpPasswordが設定されていなければなりません。"
  },
  {
    "id": "model.config.is_valid.message_export.global_relay.smtp_username.app_error",
    "translation": "メッセージエクスポート処理のGlobalRelaySettings.SmtpUsernameが設定されていなくてはなりません。"
  },
  {
    "id": "model.config.is_valid.password_length.app_error",
    "translation": "最小パスワード長さは、{{.MinLength}}以上、{{.MaxLength}}以下に設定してください。"
  },
  {
    "id": "model.config.is_valid.rate_mem.app_error",
    "translation": "投稿頻度設定のメモリー保存サイズが不正です。正の数を指定してください。"
  },
  {
    "id": "model.config.is_valid.rate_sec.app_error",
    "translation": "投稿頻度設定の1秒当たりの投稿数が不正です。正の数を指定してください。"
  },
  {
    "id": "model.config.is_valid.read_timeout.app_error",
    "translation": "読み込みタイムアウトが不正な値です。"
  },
  {
    "id": "model.config.is_valid.restrict_direct_message.app_error",
    "translation": "ダイレクトメッセージの制限が不正です。'any'か'team'にしてください。"
  },
  {
    "id": "model.config.is_valid.saml_assertion_consumer_service_url.app_error",
    "translation": "サービスプロバイダーのURLを正しく設定してください。URLはhttp://またはhttps://で始まります。"
  },
  {
    "id": "model.config.is_valid.saml_email_attribute.app_error",
    "translation": "電子メールの属性値が不正です。設定してください。"
  },
  {
    "id": "model.config.is_valid.saml_idp_cert.app_error",
    "translation": "認証プロバイダーの公開証明書が見付かりません。アップロードを忘れていませんか?"
  },
  {
    "id": "model.config.is_valid.saml_idp_descriptor_url.app_error",
    "translation": "認証プロバイダーのURLを正しく設定してください。URLはhttp://またはhttps://で始まります。"
  },
  {
    "id": "model.config.is_valid.saml_idp_url.app_error",
    "translation": "SAMLシングルサインオンのURLを正しく設定してください。URLはhttp://またはhttps://で始まります。"
  },
  {
    "id": "model.config.is_valid.saml_private_key.app_error",
    "translation": "サービスプロバイダーの秘密鍵が見付かりません。アップロードを忘れていませんか?"
  },
  {
    "id": "model.config.is_valid.saml_public_cert.app_error",
    "translation": "サービスプロバイダーの公開証明書が見付かりません。アップロードを忘れていませんか?"
  },
  {
    "id": "model.config.is_valid.saml_username_attribute.app_error",
    "translation": "ユーザー名の属性値が不正です。設定してください。"
  },
  {
    "id": "model.config.is_valid.site_url.app_error",
    "translation": "サイトURLを正しく設定してください。URLは http:// または https:// で始まります。"
  },
  {
    "id": "model.config.is_valid.site_url_email_batching.app_error",
    "translation": "SiteURLが設定されていないため電子メールのバッチ処理は有効化できません。"
  },
  {
    "id": "model.config.is_valid.sitename_length.app_error",
    "translation": "サイト名は {{.MaxLength}} 文字以内にしてください。"
  },
  {
    "id": "model.config.is_valid.sql_conn_max_lifetime_milliseconds.app_error",
    "translation": "SQL設定の最大接続維持期間が不正です。0以上の数にしてください。"
  },
  {
    "id": "model.config.is_valid.sql_data_src.app_error",
    "translation": "SQL設定のデータソースが不正です。設定してください。"
  },
  {
    "id": "model.config.is_valid.sql_driver.app_error",
    "translation": "SQL設定のドライバー名が不正です。'mysql'か'postgres'にしてください。"
  },
  {
    "id": "model.config.is_valid.sql_idle.app_error",
    "translation": "SQL設定の最大アイドル接続数が不正です。正の数を指定してください。"
  },
  {
    "id": "model.config.is_valid.sql_max_conn.app_error",
    "translation": "SQL設定の最大稼働接続数が不正です。正の数を指定してください。"
  },
  {
    "id": "model.config.is_valid.sql_query_timeout.app_error",
    "translation": "SQL設定の問い合わせタイムアウトが不正です。正の数を指定してください。"
  },
  {
    "id": "model.config.is_valid.teammate_name_display.app_error",
    "translation": "無効なチームメイト表示です。 'フルネーム'、'ニックネーム_フルネーム'、'ユーザー名'のいずれかにしてください。"
  },
  {
    "id": "model.config.is_valid.time_between_user_typing.app_error",
    "translation": "ユーザー入力の更新間隔は1000ミリ秒未満に設定しないでください。"
  },
  {
    "id": "model.config.is_valid.tls_cert_file_missing.app_error",
    "translation": "TLS証明書ファイルに対する不正な値 - LetsEncryptを使用するか、存在する証明書ファイルを設定してください。"
  },
  {
    "id": "model.config.is_valid.tls_key_file_missing.app_error",
    "translation": "TLS鍵ファイルに対する不正な値 - LetsEncryptを使用するか、存在する鍵ファイルを設定してください。"
  },
  {
    "id": "model.config.is_valid.tls_overwrite_cipher.app_error",
    "translation": "TLS上書き暗号に対する不正な値 - 正常な値についての文書を参照してください。"
  },
  {
    "id": "model.config.is_valid.webserver_security.app_error",
    "translation": "ウェブサーバーの接続のセキュリティーが不正な値です。"
  },
  {
    "id": "model.config.is_valid.websocket_url.app_error",
    "translation": "ウェブソケットURLは、ws://またはwss://で始まる有効なURLにしてください。"
  },
  {
    "id": "model.config.is_valid.write_timeout.app_error",
    "translation": "書き込みタイムアウトが不正な値です。"
  },
  {
    "id": "model.emoji.create_at.app_error",
    "translation": "作成日時は有効な時刻にしてください。"
  },
  {
    "id": "model.emoji.id.app_error",
    "translation": "不正な絵文字IDです。"
  },
  {
    "id": "model.emoji.name.app_error",
    "translation": "名前は1~64文字の小文字の英数字にしてください。"
  },
  {
    "id": "model.emoji.update_at.app_error",
    "translation": "更新日時は有効な時刻にしてください。"
  },
  {
    "id": "model.emoji.user_id.app_error",
    "translation": "不正なcreator idです。"
  },
  {
    "id": "model.file_info.get.gif.app_error",
    "translation": "GIFをデコードできません。"
  },
  {
    "id": "model.file_info.is_valid.create_at.app_error",
    "translation": "create_atが不正な値です。"
  },
  {
    "id": "model.file_info.is_valid.id.app_error",
    "translation": "idが不正な値です。"
  },
  {
    "id": "model.file_info.is_valid.path.app_error",
    "translation": "pathが不正な値です。"
  },
  {
    "id": "model.file_info.is_valid.post_id.app_error",
    "translation": "post_idが不正な値です。"
  },
  {
    "id": "model.file_info.is_valid.update_at.app_error",
    "translation": "update_atが不正な値です。"
  },
  {
    "id": "model.file_info.is_valid.user_id.app_error",
    "translation": "user_idが不正な値です。"
  },
  {
    "id": "model.group.create_at.app_error",
    "translation": "グループのcreate at属性が不正です。"
  },
  {
    "id": "model.group.description.app_error",
    "translation": "グループのdescription属性が不正です。"
  },
  {
    "id": "model.group.display_name.app_error",
    "translation": "グループのdisplay name属性が不正です。"
  },
  {
    "id": "model.group.name.app_error",
    "translation": "グループのname属性が不正です。"
  },
  {
    "id": "model.group.remote_id.app_error",
    "translation": "グループのremote id属性が不正です。"
  },
  {
    "id": "model.group.source.app_error",
    "translation": "グループのsource属性が不正です。"
  },
  {
    "id": "model.group.update_at.app_error",
    "translation": "グループのupdate at属性が不正です。"
  },
  {
    "id": "model.group_member.group_id.app_error",
    "translation": "グループメンバーのgroup id属性が不正です。"
  },
  {
    "id": "model.group_member.user_id.app_error",
    "translation": "グループメンバーのuser id属性が不正です。"
  },
  {
    "id": "model.group_syncable.group_id.app_error",
    "translation": "グループ同期のgroup id属性が不正です。"
  },
  {
    "id": "model.group_syncable.syncable_id.app_error",
    "translation": "グループ同期のsyncable id属性が不正です。"
  },
  {
    "id": "model.incoming_hook.channel_id.app_error",
    "translation": "不正なチャンネルIDです。"
  },
  {
    "id": "model.incoming_hook.create_at.app_error",
    "translation": "作成日時は有効な時刻にしてください。"
  },
  {
    "id": "model.incoming_hook.description.app_error",
    "translation": "不正な説明です。"
  },
  {
    "id": "model.incoming_hook.display_name.app_error",
    "translation": "不正なタイトルです。"
  },
  {
    "id": "model.incoming_hook.icon_url.app_error",
    "translation": "不正な投稿アイコンです。"
  },
  {
    "id": "model.incoming_hook.id.app_error",
    "translation": "不正なIDです。"
  },
  {
    "id": "model.incoming_hook.parse_data.app_error",
    "translation": "内向きのデータを解析できません。"
  },
  {
    "id": "model.incoming_hook.team_id.app_error",
    "translation": "不正なチームIDです。"
  },
  {
    "id": "model.incoming_hook.update_at.app_error",
    "translation": "更新日時は有効な時刻にしてください。"
  },
  {
    "id": "model.incoming_hook.user_id.app_error",
    "translation": "不正なユーザーIDです。"
  },
  {
    "id": "model.incoming_hook.username.app_error",
    "translation": "不正なユーザー名です。"
  },
  {
    "id": "model.job.is_valid.create_at.app_error",
    "translation": "作成日時は有効な時刻にしてください。"
  },
  {
    "id": "model.job.is_valid.id.app_error",
    "translation": "不正なジョブIDです。"
  },
  {
    "id": "model.job.is_valid.status.app_error",
    "translation": "不正なジョブ状態です。"
  },
  {
    "id": "model.job.is_valid.type.app_error",
    "translation": "不正なジョブ形式です。"
  },
  {
    "id": "model.license_record.is_valid.create_at.app_error",
    "translation": "ライセンスをアップロードする際のcreate_atが不正な値です。"
  },
  {
    "id": "model.license_record.is_valid.id.app_error",
    "translation": "ライセンスをアップロードする際のidが不正な値です。"
  },
  {
    "id": "model.link_metadata.is_valid.data.app_error",
    "translation": "リンクメタデータのデータをnilにすることはできません。"
  },
  {
    "id": "model.link_metadata.is_valid.data_type.app_error",
    "translation": "リンクメタデータのデータが指定された種別と異なります。"
  },
  {
    "id": "model.link_metadata.is_valid.timestamp.app_error",
    "translation": "リンクメタデータのタイムスタンプはゼロでない値で、最も近い時間に丸められている必要があります。"
  },
  {
    "id": "model.link_metadata.is_valid.type.app_error",
    "translation": "リンクメタデータの種別が不正です。"
  },
  {
    "id": "model.link_metadata.is_valid.url.app_error",
    "translation": "リンクメタデータのURLを設定してください。"
  },
  {
    "id": "model.oauth.is_valid.app_id.app_error",
    "translation": "不正なアプリケーションIDです。"
  },
  {
    "id": "model.oauth.is_valid.callback.app_error",
    "translation": "コールバックURLを正しく設定してください。URLはhttp://またはhttps://で始まります。"
  },
  {
    "id": "model.oauth.is_valid.client_secret.app_error",
    "translation": "不正なクライアント秘密情報です。"
  },
  {
    "id": "model.oauth.is_valid.create_at.app_error",
    "translation": "作成日時は有効な時刻にしてください。"
  },
  {
    "id": "model.oauth.is_valid.creator_id.app_error",
    "translation": "不正なcreator idです。"
  },
  {
    "id": "model.oauth.is_valid.description.app_error",
    "translation": "不正な説明です。"
  },
  {
    "id": "model.oauth.is_valid.homepage.app_error",
    "translation": "ホームページのURLを正しく設定してください。URLはhttp://またはhttps://で始まります。"
  },
  {
    "id": "model.oauth.is_valid.icon_url.app_error",
    "translation": "アイコンのURLを正しく設定してください。URLはhttp://またはhttps://で始まります。"
  },
  {
    "id": "model.oauth.is_valid.name.app_error",
    "translation": "不正な名前です。"
  },
  {
    "id": "model.oauth.is_valid.update_at.app_error",
    "translation": "更新日時は有効な時刻にしてください。"
  },
  {
    "id": "model.outgoing_hook.icon_url.app_error",
    "translation": "不正なアイコンです。"
  },
  {
    "id": "model.outgoing_hook.is_valid.callback.app_error",
    "translation": "不正なコールバックURLです。"
  },
  {
    "id": "model.outgoing_hook.is_valid.channel_id.app_error",
    "translation": "不正なチャンネルIDです。"
  },
  {
    "id": "model.outgoing_hook.is_valid.content_type.app_error",
    "translation": "content_typeが不正な値です。"
  },
  {
    "id": "model.outgoing_hook.is_valid.create_at.app_error",
    "translation": "作成日時は有効な時刻にしてください。"
  },
  {
    "id": "model.outgoing_hook.is_valid.description.app_error",
    "translation": "不正な説明です。"
  },
  {
    "id": "model.outgoing_hook.is_valid.display_name.app_error",
    "translation": "不正なタイトルです。"
  },
  {
    "id": "model.outgoing_hook.is_valid.id.app_error",
    "translation": "不正なIDです。"
  },
  {
    "id": "model.outgoing_hook.is_valid.team_id.app_error",
    "translation": "不正なチームIDです。"
  },
  {
    "id": "model.outgoing_hook.is_valid.token.app_error",
    "translation": "不正なトークンです。"
  },
  {
    "id": "model.outgoing_hook.is_valid.trigger_words.app_error",
    "translation": "不正なトリガーワードです。"
  },
  {
    "id": "model.outgoing_hook.is_valid.update_at.app_error",
    "translation": "更新日時は有効な時刻にしてください。"
  },
  {
    "id": "model.outgoing_hook.is_valid.url.app_error",
    "translation": "不正なコールバックURLです。http://またはhttps://で始まる正しいURLにしてください。"
  },
  {
    "id": "model.outgoing_hook.is_valid.user_id.app_error",
    "translation": "不正なユーザーID。"
  },
  {
    "id": "model.outgoing_hook.is_valid.words.app_error",
    "translation": "不正なトリガーワードです。"
  },
  {
    "id": "model.outgoing_hook.username.app_error",
    "translation": "不正なユーザー名です。"
  },
  {
    "id": "model.plugin_command.error.app_error",
    "translation": "このコマンドを実行中にエラーが発生しました。"
  },
  {
    "id": "model.plugin_key_value.is_valid.key.app_error",
    "translation": "不正なキーです。{{.Min}}文字以上 {{.Max}}文字以下でなくてはなりません。"
  },
  {
    "id": "model.plugin_key_value.is_valid.plugin_id.app_error",
    "translation": "不正なプラグインIDです。{{.Min}}文字以上 {{.Max}}文字以下でなくてはなりません。"
  },
  {
    "id": "model.post.is_valid.channel_id.app_error",
    "translation": "不正なチャンネルIDです。"
  },
  {
    "id": "model.post.is_valid.create_at.app_error",
    "translation": "作成日時は有効な時刻にしてください。"
  },
  {
    "id": "model.post.is_valid.file_ids.app_error",
    "translation": "ファイルIDが不正です。アップロードは最大10ファイルまでに制限されています。それ以上のファイルをアップロードするには追加の投稿を行ってください。"
  },
  {
    "id": "model.post.is_valid.filenames.app_error",
    "translation": "不正なファイル名です。"
  },
  {
    "id": "model.post.is_valid.hashtags.app_error",
    "translation": "不正なハッシュタグです。"
  },
  {
    "id": "model.post.is_valid.id.app_error",
    "translation": "不正なIDです。"
  },
  {
    "id": "model.post.is_valid.msg.app_error",
    "translation": "不正なメッセージです。"
  },
  {
    "id": "model.post.is_valid.original_id.app_error",
    "translation": "不正なオリジナルIDです。"
  },
  {
    "id": "model.post.is_valid.props.app_error",
    "translation": "不正な設定値です。"
  },
  {
    "id": "model.post.is_valid.root_id.app_error",
    "translation": "不正なルートIDです。"
  },
  {
    "id": "model.post.is_valid.type.app_error",
    "translation": "不正な形式です。"
  },
  {
    "id": "model.post.is_valid.update_at.app_error",
    "translation": "更新日時は有効な時刻にしてください。"
  },
  {
    "id": "model.post.is_valid.user_id.app_error",
    "translation": "不正なユーザーIDです。"
  },
  {
    "id": "model.preference.is_valid.category.app_error",
    "translation": "不正なカテゴリーです。"
  },
  {
    "id": "model.preference.is_valid.id.app_error",
    "translation": "不正なユーザーIDです。"
  },
  {
    "id": "model.preference.is_valid.name.app_error",
    "translation": "不正な名前です。"
  },
  {
    "id": "model.preference.is_valid.theme.app_error",
    "translation": "不正なテーマです。"
  },
  {
    "id": "model.preference.is_valid.value.app_error",
    "translation": "値が長過ぎます。"
  },
  {
    "id": "model.reaction.is_valid.create_at.app_error",
    "translation": "作成日時は有効な時刻にしてください。"
  },
  {
    "id": "model.reaction.is_valid.emoji_name.app_error",
    "translation": "不正な絵文字名です。"
  },
  {
    "id": "model.reaction.is_valid.post_id.app_error",
    "translation": "不正な投稿IDです。"
  },
  {
    "id": "model.reaction.is_valid.user_id.app_error",
    "translation": "不正なユーザーIDです。"
  },
  {
    "id": "model.team.is_valid.characters.app_error",
    "translation": "名前は2文字以上の小文字の英数字にしてください。"
  },
  {
    "id": "model.team.is_valid.company.app_error",
    "translation": "不正な会社名です。"
  },
  {
    "id": "model.team.is_valid.create_at.app_error",
    "translation": "作成日時は有効な時刻にしてください。"
  },
  {
    "id": "model.team.is_valid.description.app_error",
    "translation": "不正な説明です。"
  },
  {
    "id": "model.team.is_valid.domains.app_error",
    "translation": "許可されたドメインが不正です。"
  },
  {
    "id": "model.team.is_valid.email.app_error",
    "translation": "不正な電子メールアドレスです。"
  },
  {
    "id": "model.team.is_valid.id.app_error",
    "translation": "不正なIDです。"
  },
  {
    "id": "model.team.is_valid.name.app_error",
    "translation": "不正な名前です。"
  },
  {
    "id": "model.team.is_valid.reserved.app_error",
    "translation": "このURLは利用できません。他のURLを試してみてください。"
  },
  {
    "id": "model.team.is_valid.type.app_error",
    "translation": "不正な形式です。"
  },
  {
    "id": "model.team.is_valid.update_at.app_error",
    "translation": "更新日時は有効な時刻にしてください。"
  },
  {
    "id": "model.team.is_valid.url.app_error",
    "translation": "不正なURL識別子です。"
  },
  {
    "id": "model.team_member.is_valid.team_id.app_error",
    "translation": "不正なチームIDです。"
  },
  {
    "id": "model.team_member.is_valid.user_id.app_error",
    "translation": "不正なユーザーIDです。"
  },
  {
    "id": "model.token.is_valid.expiry",
    "translation": "不正なトークンの有効期限"
  },
  {
    "id": "model.token.is_valid.size",
    "translation": "不正なトークンです。"
  },
  {
    "id": "model.user.is_valid.email.app_error",
    "translation": "有効なメールアドレスを入力してください。"
  },
  {
    "id": "model.user.is_valid.pwd.app_error",
    "translation": "パスワードは{{.Min}}文字以上に設定してください。"
  },
  {
    "id": "model.user.is_valid.pwd_lowercase.app_error",
    "translation": "パスワードは少なくとも{{.Min}}文字以上に設定してください。少なくとも1文字は英小文字にしてください。"
  },
  {
    "id": "model.user.is_valid.pwd_lowercase_number.app_error",
    "translation": "パスワードは少なくとも{{.Min}}文字以上に設定してください。少なくとも1文字ずつの英小文字と数字を含めてください。"
  },
  {
    "id": "model.user.is_valid.pwd_lowercase_number_symbol.app_error",
    "translation": "パスワードは少なくとも{{.Min}}文字以上に設定してください。少なくとも1文字ずつの英小文字と数字、記号(例: \"~!@#$%^&*()\")を含めてください。"
  },
  {
    "id": "model.user.is_valid.pwd_lowercase_symbol.app_error",
    "translation": "パスワードは少なくとも{{.Min}}文字以上に設定してください。少なくとも1文字ずつの英小文字と記号(例: \"~!@#$%^&*()\")を含めてください。"
  },
  {
    "id": "model.user.is_valid.pwd_lowercase_uppercase.app_error",
    "translation": "パスワードは少なくとも{{.Min}}文字以上に設定してください。少なくとも1文字ずつ英小文字と英大文字を含めてください。"
  },
  {
    "id": "model.user.is_valid.pwd_lowercase_uppercase_number.app_error",
    "translation": "パスワードは少なくとも{{.Min}}文字以上に設定してください。少なくとも1文字ずつの英小文字と英大文字、数字を含めてください。"
  },
  {
    "id": "model.user.is_valid.pwd_lowercase_uppercase_number_symbol.app_error",
    "translation": "パスワードは少なくとも{{.Min}}文字以上に設定してください。少なくとも1文字ずつの英大文字と数字、記号(例: \"~!@#$%^&*()\")を含めてください。"
  },
  {
    "id": "model.user.is_valid.pwd_lowercase_uppercase_symbol.app_error",
    "translation": "パスワードは少なくとも{{.Min}}文字以上に設定してください。少なくとも1文字ずつの英小文字と英大文字、記号(例: \"~!@#$%^&*()\")を含めてください。"
  },
  {
    "id": "model.user.is_valid.pwd_number.app_error",
    "translation": "パスワードは少なくとも{{.Min}}文字以上に設定してください。少なくとも1文字は数字にしてください。"
  },
  {
    "id": "model.user.is_valid.pwd_number_symbol.app_error",
    "translation": "パスワードは少なくとも{{.Min}}文字以上に設定してください。少なくとも1文字ずつの数字、記号(例: \"~!@#$%^&*()\")を含めてください。"
  },
  {
    "id": "model.user.is_valid.pwd_symbol.app_error",
    "translation": "パスワードは少なくとも{{.Min}}文字以上に設定してください。少なくとも1文字は記号(例: \"~!@#$%^&*()\")にしてください。"
  },
  {
    "id": "model.user.is_valid.pwd_uppercase.app_error",
    "translation": "パスワードは少なくとも{{.Min}}文字以上に設定してください。少なくとも1文字は英大文字にしてください。"
  },
  {
    "id": "model.user.is_valid.pwd_uppercase_number.app_error",
    "translation": "パスワードは少なくとも{{.Min}}文字以上に設定してください。少なくとも1文字ずつの英大文字と数字を含めてください。"
  },
  {
    "id": "model.user.is_valid.pwd_uppercase_number_symbol.app_error",
    "translation": "パスワードは少なくとも{{.Min}}文字以上に設定してください。少なくとも1文字ずつの英大文字と数字、記号(例: \"~!@#$%^&*()\")を含めてください。"
  },
  {
    "id": "model.user.is_valid.pwd_uppercase_symbol.app_error",
    "translation": "パスワードは少なくとも{{.Min}}文字以上に設定してください。少なくとも1文字ずつの英大文字と記号(例: \"~!@#$%^&*()\")を含めてください。"
  },
  {
    "id": "model.user.is_valid.username.app_error",
    "translation": "ユーザー名は、英小文字、数字と \".\"、\"-\" と \"_\"を含む3文字から22文字で、最初は記号と数字以外である必要があります。"
  },
  {
    "id": "model.user_access_token.is_valid.description.app_error",
    "translation": "不正な説明です。255文字以内にしてください。"
  },
  {
    "id": "model.user_access_token.is_valid.id.app_error",
    "translation": "idが不正な値です。"
  },
  {
    "id": "model.user_access_token.is_valid.token.app_error",
    "translation": "不正なアクセストークンです。"
  },
  {
    "id": "model.user_access_token.is_valid.user_id.app_error",
    "translation": "不正なユーザーIDです。"
  },
  {
    "id": "model.utils.decode_json.app_error",
    "translation": "デコードできませんでした。"
  },
  {
    "id": "model.websocket_client.connect_fail.app_error",
    "translation": "ウェブソケットサーバーへ接続できません。"
  },
  {
    "id": "oauth.gitlab.tos.error",
    "translation": "GitLabの利用規約が更新されました。gitlab.comで新しい利用規約に同意してから、もう一度Mattermostへログインしてみてください。"
  },
  {
    "id": "plugin.api.update_user_status.bad_status",
    "translation": "ユーザーステータスを設定できませんでした。不明なユーザーステータスです。"
  },
  {
    "id": "plugin_api.get_file_link.disabled.app_error",
    "translation": "公開リンクが無効化されています。"
  },
  {
    "id": "plugin_api.get_file_link.no_post.app_error",
    "translation": "ファイルの公開リンクを取得できません。ファイルは現在のユーザーが読むことができる投稿に添付されている必要があります。"
  },
  {
    "id": "plugin_api.send_mail.missing_htmlbody",
    "translation": "HTMLボディが存在しません。"
  },
  {
    "id": "plugin_api.send_mail.missing_subject",
    "translation": "電子メールの題名が存在しません。"
  },
  {
    "id": "plugin_api.send_mail.missing_to",
    "translation": "送信先アドレスが存在しません。"
  },
  {
    "id": "store.sql.convert_string_array",
    "translation": "FromDb: StringArrayを*stringに変換できません"
  },
  {
    "id": "store.sql.convert_string_interface",
    "translation": "FromDb: StringInterfaceを*stringに変換できません"
  },
  {
    "id": "store.sql.convert_string_map",
    "translation": "FromDb: StringMapを*stringに変換できません"
  },
  {
    "id": "store.sql_bot.get.missing.app_error",
    "translation": "Bot does not exist。"
  },
  {
    "id": "store.sql_channel.get.existing.app_error",
    "translation": "既存のチャンネルが見付かりませんでした。"
  },
  {
    "id": "store.sql_channel.save.archived_channel.app_error",
    "translation": "アーカイブチャンネルは変更できません。"
  },
  {
    "id": "store.sql_channel.save.direct_channel.app_error",
    "translation": "ダイレクトチャンネルを作成するにはSaveDirectChannelを使用してください。"
  },
  {
    "id": "store.sql_channel.save_channel.existing.app_error",
    "translation": "既存のチャンネルの更新をしなくてはいけません。"
  },
  {
    "id": "store.sql_channel.save_channel.exists.app_error",
    "translation": "その名前を持つチャンネルは既に同じチームに存在します。"
  },
  {
    "id": "store.sql_channel.save_channel.limit.app_error",
    "translation": "許可されたチャンネルのメンバーの上限に達しました。"
  },
  {
    "id": "store.sql_channel.save_direct_channel.not_direct.app_error",
    "translation": "SaveDirectChannelで作成されようとしたダイレクトチャンネルではありません。"
  },
  {
    "id": "store.sql_command.save.get.app_error",
    "translation": "コマンドを取得できませんでした。"
  },
  {
    "id": "store.sql_post.search.disabled",
    "translation": "このサーバーでは検索が無効になっています。システム管理者に問い合わせてください。"
  },
  {
    "id": "store.sql_team.save_member.exists.app_error",
    "translation": "そのIDを持つチームのメンバーは既に存在します。"
  },
  {
    "id": "store.sql_user.get_for_login.app_error",
    "translation": "あなたの認証情報に合致する既存のアカウントを見付けられませんでした。このチームに参加するには、チームのオーナーから招待を受ける必要があります。"
  },
  {
    "id": "system.message.name",
    "translation": "システム"
  },
  {
    "id": "web.command_webhook.command.app_error",
    "translation": "コマンドが見付かりません。"
  },
  {
    "id": "web.command_webhook.parse.app_error",
    "translation": "外部からのデータを解析できません。"
  },
  {
    "id": "web.get_access_token.internal_saving.app_error",
    "translation": "ユーザーアクセス情報を更新できませんでした。"
  },
  {
    "id": "web.incoming_webhook.channel.app_error",
    "translation": "チャンネルが見付かりません。"
  },
  {
    "id": "web.incoming_webhook.channel_locked.app_error",
    "translation": "このウェブフックは要求されたチャンネルに投稿する権限がありません。"
  },
  {
    "id": "web.incoming_webhook.disabled.app_error",
    "translation": "内向きのウェブフックはシステム管理者によって無効化されています。"
  },
  {
    "id": "web.incoming_webhook.invalid.app_error",
    "translation": "不正なウェブフックです。"
  },
  {
    "id": "web.incoming_webhook.parse.app_error",
    "translation": "外部からのデータを解析できません。"
  },
  {
    "id": "web.incoming_webhook.permissions.app_error",
    "translation": "チャンネルへの権限が足りません。"
  },
  {
    "id": "web.incoming_webhook.split_props_length.app_error",
    "translation": "ウェブフックの設定を {{.Max}} 文字に分割できませんでした。"
  },
  {
    "id": "web.incoming_webhook.text.app_error",
    "translation": "テキストは指定されていません。"
  },
  {
    "id": "web.incoming_webhook.user.app_error",
    "translation": "ユーザーが見付かりません。"
  },
  {
    "id": "model.group.name.invalid_length.app_error",
    "translation": "名前は1~64文字の小文字の英数字にしてください。"
  },
  {
    "id": "app.scheme.save.invalid_scheme.app_error",
    "translation": "与えられたスキームが不正です。"
  },
  {
    "id": "app.scheme.save.app_error",
    "translation": "スキームを作成できませんでした。"
  },
  {
    "id": "app.scheme.permanent_delete_all.app_error",
    "translation": "スキームを完全に削除できませんでした。"
  },
  {
    "id": "app.scheme.get.app_error",
    "translation": "スキームを取得できませんでした。"
  },
  {
    "id": "app.channel.get_more_channels.get.app_error",
    "translation": "チャンネルを取得できませんでした。"
  },
  {
    "id": "web.error.unsupported_browser.system_browser_or",
    "translation": "または"
  },
  {
    "id": "web.error.unsupported_browser.system_browser_make_default",
    "translation": "デフォルトにする"
  },
  {
    "id": "web.error.unsupported_browser.open_system_browser.edge",
    "translation": "Edgeで開く"
  },
  {
    "id": "web.error.unsupported_browser.no_longer_support_version",
    "translation": "あなたのブラウザのバージョンはMattermostではサポートされていません"
  },
  {
    "id": "web.error.unsupported_browser.no_longer_support",
    "translation": "このブラウザはMattermostではサポートされていません"
  },
  {
    "id": "web.error.unsupported_browser.min_os_version.windows",
    "translation": "Windows 7+"
  },
  {
    "id": "web.error.unsupported_browser.min_os_version.mac",
    "translation": "macOS 10.14+"
  },
  {
    "id": "web.error.unsupported_browser.min_browser_version.safari",
    "translation": "Version 12+"
  },
  {
    "id": "web.error.unsupported_browser.min_browser_version.firefox",
    "translation": "Version 78+"
  },
  {
    "id": "web.error.unsupported_browser.min_browser_version.edge",
    "translation": "Version 44+"
  },
  {
    "id": "web.error.unsupported_browser.min_browser_version.chrome",
    "translation": "Version 89+"
  },
  {
    "id": "web.error.unsupported_browser.learn_more",
    "translation": "サポートされたブラウザについて詳しく知る。"
  },
  {
    "id": "web.error.unsupported_browser.install_guide.windows",
    "translation": "インストールガイド"
  },
  {
    "id": "web.error.unsupported_browser.install_guide.mac",
    "translation": "インストールガイド"
  },
  {
    "id": "web.error.unsupported_browser.download_the_app",
    "translation": "アプリをダウンロードする"
  },
  {
    "id": "web.error.unsupported_browser.download_app_or_upgrade_browser",
    "translation": "より良い体験のために、Mattermostアプリかサポートされたブラウザをダウンロードしてください。"
  },
  {
    "id": "web.error.unsupported_browser.download",
    "translation": "アプリをダウンロードする"
  },
  {
    "id": "web.error.unsupported_browser.browser_title.safari",
    "translation": "Safari"
  },
  {
    "id": "web.error.unsupported_browser.browser_title.firefox",
    "translation": "Firefox"
  },
  {
    "id": "web.error.unsupported_browser.browser_title.edge",
    "translation": "Microsoft Edge"
  },
  {
    "id": "web.error.unsupported_browser.browser_title.chrome",
    "translation": "Google Chrome"
  },
  {
    "id": "web.error.unsupported_browser.browser_get_latest.safari",
    "translation": "最新のSafariブラウザを取得してください"
  },
  {
    "id": "web.error.unsupported_browser.browser_get_latest.firefox",
    "translation": "最新のFirefoxブラウザを取得してください"
  },
  {
    "id": "web.error.unsupported_browser.browser_get_latest.chrome",
    "translation": "最新のChromeブラウザを取得してください"
  },
  {
    "id": "searchengine.bleve.disabled.error",
    "translation": "Bleve インデックスの破棄中にエラーが発生しました: エンジンが無効化されています"
  },
  {
    "id": "plugin_api.bot_cant_create_bot",
    "translation": "BotユーザーはBotユーザーを作成できません。"
  },
  {
    "id": "plugin.api.get_users_in_channel",
    "translation": "不正なソート基準のため、ユーザーを取得できません。"
  },
  {
    "id": "model.user.is_valid.update_at.app_error",
    "translation": "更新日時は有効な時刻にしてください。"
  },
  {
    "id": "model.user.is_valid.position.app_error",
    "translation": "不正な役職: 128文字以下でなければなりません。"
  },
  {
    "id": "model.user.is_valid.password_limit.app_error",
    "translation": "bcryptの制限により72文字以上のパスワードを設定できません。"
  },
  {
    "id": "model.user.is_valid.nickname.app_error",
    "translation": "不正なニックネームです。"
  },
  {
    "id": "model.user.is_valid.locale.app_error",
    "translation": "不正な地域です。"
  },
  {
    "id": "model.user.is_valid.last_name.app_error",
    "translation": "不正な苗字です。"
  },
  {
    "id": "model.user.is_valid.id.app_error",
    "translation": "不正なユーザーIDです。"
  },
  {
    "id": "model.user.is_valid.first_name.app_error",
    "translation": "不正な名前(ファーストネーム)です。"
  },
  {
    "id": "model.user.is_valid.create_at.app_error",
    "translation": "作成日時は有効な時刻にしてください。"
  },
  {
    "id": "model.user.is_valid.auth_data_type.app_error",
    "translation": "不正なユーザーです。認証データは認証形式と一緒に設定してください。"
  },
  {
    "id": "model.user.is_valid.auth_data_pwd.app_error",
    "translation": "不正なユーザーです。パスワードと認証データは両方は指定できません。"
  },
  {
    "id": "model.user.is_valid.auth_data.app_error",
    "translation": "不正な認証データです。"
  },
  {
    "id": "model.team.is_valid.invite_id.app_error",
    "translation": "不正な招待IDです。"
  },
  {
    "id": "model.post.channel_notifications_disabled_in_channel.message",
    "translation": "チャンネル通知は {{.ChannelName}} で無効になっています。{{.Mention}} は通知をトリガーしません。"
  },
  {
    "id": "model.plugin_kvset_options.is_valid.old_value.app_error",
    "translation": "古い値が不正です。操作がアトミックでない場合は設定しないでください。"
  },
  {
    "id": "model.guest.is_valid.emails.app_error",
    "translation": "不正な電子メールアドレスです。"
  },
  {
    "id": "model.guest.is_valid.email.app_error",
    "translation": "不正な電子メールアドレスです。"
  },
  {
    "id": "model.guest.is_valid.channels.app_error",
    "translation": "不正なチャンネルです。"
  },
  {
    "id": "model.guest.is_valid.channel.app_error",
    "translation": "不正なチャンネルです。"
  },
  {
    "id": "model.group.name.invalid_chars.app_error",
    "translation": "グループの名前属性に無効な文字が存在します"
  },
  {
    "id": "model.config.is_valid.saml_signature_algorithm.app_error",
    "translation": "署名アルゴリズムが不正です。"
  },
  {
    "id": "model.config.is_valid.saml_guest_attribute.app_error",
    "translation": "ゲストの属性値が不正です。'field=value' の形式でなくてはなりません。"
  },
  {
    "id": "model.config.is_valid.saml_canonical_algorithm.app_error",
    "translation": "不正なCanonicalアルゴリズムです。"
  },
  {
    "id": "model.config.is_valid.saml_admin_attribute.app_error",
    "translation": "管理者の属性値が不正です。'field=value' の形式でなくてはなりません。"
  },
  {
    "id": "model.config.is_valid.elastic_search.enable_autocomplete.app_error",
    "translation": "Elasticsearch 自動補完が有効に設定されている場合、Elasticsearch インデックス有効化設定は有効でなければなりません"
  },
  {
    "id": "model.config.is_valid.bleve_search.filename.app_error",
    "translation": "Blee IndexingDir が設定されている場合、Bleve インデックス有効化設定は有効でなければなりません"
  },
  {
    "id": "model.config.is_valid.bleve_search.enable_searching.app_error",
    "translation": "Bleve 検索有効化設定が有効に設定されている場合、Bleveインデックス有効化設定は有効でなければなりません"
  },
  {
    "id": "model.config.is_valid.bleve_search.enable_autocomplete.app_error",
    "translation": "Bleve 自動補完が有効に設定されている場合、Bleve インデックス有効化設定は有効でなければなりません"
  },
  {
    "id": "model.config.is_valid.bleve_search.bulk_indexing_time_window_seconds.app_error",
    "translation": "Bleveの一括インデックス付与処理の時間は1秒以上でなければなりません。"
  },
  {
    "id": "model.command.is_valid.autocomplete_data.app_error",
    "translation": "無効な AutocompleteData です"
  },
  {
    "id": "model.channel.is_valid.name.app_error",
    "translation": "不正なチャンネル名です。ユーザーIDはダイレクトメッセージチャンネル以外でチャンネル名に使用することはできません。"
  },
  {
    "id": "interactive_message.decode_trigger_id.base64_decode_failed_signature",
    "translation": "対話型ダイアログにおけるトリガIDのbase64署名のデコードに失敗しました。"
  },
  {
    "id": "groups.unsupported_syncable_type",
    "translation": "サポートされている同期可能タイプ '{{.Value}}'。"
  },
  {
    "id": "group_not_associated_to_synced_team",
    "translation": "親となるグループに同期されたチームへの関連づけが行われるまでは、グループをチャンネルに関連づけることはできません。"
  },
  {
    "id": "ent.ldap.validate_guest_filter.app_error",
    "translation": "不正なAD/LDAPゲストフィルターです。"
  },
  {
    "id": "ent.ldap.validate_admin_filter.app_error",
    "translation": "不正なAD/LDAP管理者フィルターです。"
  },
  {
    "id": "ent.ldap.syncronize.search_failure_size_exceeded.app_error",
    "translation": "サイズ制限超過。[最大ページサイズ](https://docs.mattermost.com/deployment/sso-ldap.html#i-see-the-log-error-ldap-result-code-4-size-limit-exceeded)を確認してください。"
  },
  {
    "id": "ent.ldap.syncronize.delete_group_constained_memberships",
    "translation": "チーム/チャンネルのメンバーシップの削除エラー"
  },
  {
    "id": "ent.id_loaded.license_disable.app_error",
    "translation": "現在のライセンスではID-loadedプッシュ通知はサポートされていません。"
  },
  {
    "id": "ent.elasticsearch.start.parse_server_version.app_error",
    "translation": "Elasticsearchサーバーのバージョンを解析できませんでした。"
  },
  {
    "id": "ent.elasticsearch.start.get_server_version.app_error",
    "translation": "Elasticsearchサーバーのバージョンを取得できませんでした。"
  },
  {
    "id": "ent.elasticsearch.search_users.unmarshall_user_failed",
    "translation": "検索結果をデコードできませんでした"
  },
  {
    "id": "ent.elasticsearch.search_users.search_failed",
    "translation": "検索を完了できませんでした"
  },
  {
    "id": "ent.elasticsearch.search_channels.unmarshall_channel_failed",
    "translation": "検索結果をデコードできませんでした"
  },
  {
    "id": "ent.elasticsearch.search_channels.search_failed",
    "translation": "検索を完了できませんでした"
  },
  {
    "id": "ent.elasticsearch.search_channels.disabled",
    "translation": "このサーバーではElasticsearchによる検索は無効です"
  },
  {
    "id": "ent.elasticsearch.refresh_indexes.refresh_failed",
    "translation": "Elasticsearchのインデックスを更新できませんでした"
  },
  {
    "id": "ent.elasticsearch.indexer.index_batch.nothing_left_to_index.error",
    "translation": "すべてのエンティティが完了した際に、新しいバッチへのインデックス付与が行われます"
  },
  {
    "id": "ent.elasticsearch.index_user.error",
    "translation": "ユーザーにインデックスを付与できませんでした"
  },
  {
    "id": "ent.elasticsearch.index_channel.error",
    "translation": "チャンネルにインデックスを付与できませんでした"
  },
  {
    "id": "ent.elasticsearch.delete_user.error",
    "translation": "ユーザーを削除できませんでした"
  },
  {
    "id": "ent.elasticsearch.delete_channel.error",
    "translation": "チャンネルを削除できませんでした"
  },
  {
    "id": "ent.elasticsearch.create_template_users_if_not_exists.template_create_failed",
    "translation": "ユーザーのElasticsearchテンプレートを作成できませんでした"
  },
  {
    "id": "ent.elasticsearch.create_template_posts_if_not_exists.template_create_failed",
    "translation": "投稿のElasticsearchテンプレートを作成できませんでした"
  },
  {
    "id": "ent.elasticsearch.create_template_channels_if_not_exists.template_create_failed",
    "translation": "チャンネルのElasticsearchテンプレートを作成できませんでした"
  },
  {
    "id": "ent.compliance.csv.warning.appError",
    "translation": "warningファイルを作成できません。"
  },
  {
    "id": "ent.compliance.csv.metadata.json.zipfile.appError",
    "translation": "zipファイルを作成できません"
  },
  {
    "id": "bleveengine.stop_user_index.error",
    "translation": "ユーザーインデックスを閉じることができませんでした。"
  },
  {
    "id": "bleveengine.stop_post_index.error",
    "translation": "投稿インデックスを閉じることができませんでした。"
  },
  {
    "id": "bleveengine.stop_channel_index.error",
    "translation": "チャンネルインデックスを閉じることができませんでした。"
  },
  {
    "id": "bleveengine.search_users_in_team.error",
    "translation": "ユーザー検索を完了できませんでした。"
  },
  {
    "id": "bleveengine.search_users_in_channel.uchan.error",
    "translation": "ユーザー検索を完了できませんでした。"
  },
  {
    "id": "bleveengine.search_users_in_channel.nuchan.error",
    "translation": "ユーザー検索を完了できませんでした。"
  },
  {
    "id": "bleveengine.search_posts.error",
    "translation": "投稿検索を完了できませんでした。"
  },
  {
    "id": "bleveengine.search_channels.error",
    "translation": "チャンネル検索を完了できませんでした。"
  },
  {
    "id": "bleveengine.purge_user_index.error",
    "translation": "ユーザーインデックスを破棄できませんでした。"
  },
  {
    "id": "bleveengine.purge_post_index.error",
    "translation": "投稿インデックスを破棄できませんでした。"
  },
  {
    "id": "bleveengine.purge_channel_index.error",
    "translation": "チャンネルインデックスを破棄できませんでした。"
  },
  {
    "id": "bleveengine.indexer.index_batch.nothing_left_to_index.error",
    "translation": "すべてのエンティティが完了した際に、新しいバッチへのインデックス付与が行われます。"
  },
  {
    "id": "bleveengine.indexer.do_job.parse_start_time.error",
    "translation": "Bleveインデックス付与ワーカーが開始時刻を解析できませんでした。"
  },
  {
    "id": "bleveengine.indexer.do_job.parse_end_time.error",
    "translation": "Bleveインデックス付与ワーカーが終了時刻を解析できませんでした。"
  },
  {
    "id": "bleveengine.indexer.do_job.get_oldest_entity.error",
    "translation": "最も古いエンティティ(ユーザー、チャンネル、投稿)をデータベースから取得できませんでした。"
  },
  {
    "id": "bleveengine.indexer.do_job.engine_inactive",
    "translation": "Bleveによるインデックス付与ジョブを実行できませんでした: エンジンが無効化されています。"
  },
  {
    "id": "bleveengine.indexer.do_job.bulk_index_users.batch_error",
    "translation": "ユーザーバッチにインデックスを付与できませんでした。"
  },
  {
    "id": "bleveengine.indexer.do_job.bulk_index_posts.batch_error",
    "translation": "投稿バッチにインデックスを付与できませんでした。"
  },
  {
    "id": "bleveengine.indexer.do_job.bulk_index_channels.batch_error",
    "translation": "チャンネルバッチにインデックスを付与できませんでした。"
  },
  {
    "id": "bleveengine.index_user.error",
    "translation": "ユーザーにインデックスを付与できませんでした。"
  },
  {
    "id": "bleveengine.index_post.error",
    "translation": "投稿にインデックスを付与できませんでした。"
  },
  {
    "id": "bleveengine.index_channel.error",
    "translation": "チャンネルにインデックスを付与できませんでした。"
  },
  {
    "id": "bleveengine.delete_user.error",
    "translation": "ユーザーを削除できませんでした。"
  },
  {
    "id": "bleveengine.delete_post.error",
    "translation": "投稿を削除できませんでした。"
  },
  {
    "id": "bleveengine.delete_channel.error",
    "translation": "チャンネルを削除できませんでした。"
  },
  {
    "id": "bleveengine.create_user_index.error",
    "translation": "Bleveによるユーザーインデックスの作成中にエラーが発生しました。"
  },
  {
    "id": "bleveengine.create_post_index.error",
    "translation": "Bleveによる投稿インデックスの作成中にエラーが発生しました。"
  },
  {
    "id": "bleveengine.create_channel_index.error",
    "translation": "Bleveによるチャンネルインデックスの作成中にエラーが発生しました。"
  },
  {
    "id": "bleveengine.already_started.error",
    "translation": "Bleveは既に起動しています。"
  },
  {
    "id": "app.user_terms_of_service.save.app_error",
    "translation": "利用規約を保存できませんでした。"
  },
  {
    "id": "app.user_terms_of_service.get_by_user.no_rows.app_error",
    "translation": "利用規約が見付かりませんでした。"
  },
  {
    "id": "app.user_terms_of_service.get_by_user.app_error",
    "translation": "利用規約を取得できませんでした。"
  },
  {
    "id": "app.user_terms_of_service.delete.app_error",
    "translation": "ユーザー利用規約を削除できませんでした。"
  },
  {
    "id": "app.terms_of_service.get.no_rows.app_error",
    "translation": "利用規約が見付かりませんでした。"
  },
  {
    "id": "app.terms_of_service.get.app_error",
    "translation": "利用規約を取得できませんでした。"
  },
  {
    "id": "app.terms_of_service.create.existing.app_error",
    "translation": "既存の利用規約に対する保存処理を呼び出す必要はありません。"
  },
  {
    "id": "app.terms_of_service.create.app_error",
    "translation": "利用規約を保存できませんでした。"
  },
  {
    "id": "app.team.rename_team.name_occupied",
    "translation": "その名前は既に使用されているため、チーム名を変更できませんでした。"
  },
  {
    "id": "app.team.invite_token.group_constrained.error",
    "translation": "グループ制約が設定されたチームに参加できません。"
  },
  {
    "id": "app.team.invite_id.group_constrained.error",
    "translation": "グループ制約が設定されたチームに参加できません。"
  },
  {
    "id": "app.plugin.write_file.saving.app_error",
    "translation": "ファイルを保存する際にエラーが発生しました。"
  },
  {
    "id": "app.plugin.write_file.read.app_error",
    "translation": "ファイルを読み込む際にエラーが発生しました。"
  },
  {
    "id": "app.plugin.webapp_bundle.app_error",
    "translation": "プラグインwebappのバンドルを生成できませんでした。"
  },
  {
    "id": "app.plugin.sync.read_local_folder.app_error",
    "translation": "ローカルプラグインフォルダを読み込む際にエラーが発生しました。"
  },
  {
    "id": "app.plugin.sync.list_filestore.app_error",
    "translation": "ファイルストアのプラグインフォルダからファイルを読み込む際にエラーが発生しました。"
  },
  {
    "id": "app.plugin.store_signature.app_error",
    "translation": "プラグイン署名を設定されたファイルストアへ保存できませんでした。"
  },
  {
    "id": "app.plugin.store_bundle.app_error",
    "translation": "プラグインを設定されたファイルストアへ保存できませんでした。"
  },
  {
    "id": "app.plugin.signature_decode.app_error",
    "translation": "Base64署名をデコードできませんでした。"
  },
  {
    "id": "app.plugin.restart.app_error",
    "translation": "アップグレード時にプラグインを再起動できませんでした。"
  },
  {
    "id": "app.plugin.remove_bundle.app_error",
    "translation": "ファイルストアからプラグインを削除できませんでした。"
  },
  {
    "id": "app.plugin.modify_saml.app_error",
    "translation": "SAMLファイルを変更できません。"
  },
  {
    "id": "app.plugin.marshal.app_error",
    "translation": "マーケットプレースプラグインを変換できませんでした。"
  },
  {
    "id": "app.plugin.marketplace_plugins.signature_not_found.app_error",
    "translation": "リクエストされたプラグインの署名が見つかりませんでした。"
  },
  {
    "id": "app.plugin.marketplace_plugins.not_found.app_error",
    "translation": "リクエストされたマーケットプレースのプラグインが見つかりませんでした。"
  },
  {
    "id": "app.plugin.marketplace_plugin_request.app_error",
    "translation": "マーケットプレースのプラグインリクエストをデコードできませんでした。"
  },
  {
    "id": "app.plugin.marketplace_disabled.app_error",
    "translation": "マーケットプレースは無効化されています。詳しくはログを確認してください。"
  },
  {
    "id": "app.plugin.marketplace_client.failed_to_fetch",
    "translation": "マーケットプレースサーバーからプラグインを取得できませんでした。"
  },
  {
    "id": "app.plugin.marketplace_client.app_error",
    "translation": "マーケットプレースのクライアントを作成できませんでした。"
  },
  {
    "id": "app.plugin.invalid_version.app_error",
    "translation": "プラグインのバージョンを解析できません。"
  },
  {
    "id": "app.plugin.install_marketplace_plugin.app_error",
    "translation": "マーケットプレースプラグインをインストールできませんでした。"
  },
  {
    "id": "app.plugin.get_public_key.get_file.app_error",
    "translation": "ストアから公開鍵を取得する際にエラーが発生しました。"
  },
  {
    "id": "app.plugin.flag_managed.app_error",
    "translation": "ファイルストアで管理されているプラグインを設定できませんでした。"
  },
  {
    "id": "app.plugin.delete_public_key.delete.app_error",
    "translation": "公開鍵を削除中にエラーが発生しました。"
  },
  {
    "id": "app.import.validate_user_teams_import_data.invalid_team_theme.error",
    "translation": "ユーザーのチームテーマが不正です"
  },
  {
    "id": "app.import.validate_user_import_data.auth_data_and_service_dependency.error",
    "translation": "ユーザー認証サービスと認証データが相互排他的になっています。"
  },
  {
    "id": "app.import.validate_user_import_data.advanced_props_show_unread_section.error",
    "translation": "ユーザーの未読セクション表示の設定が不正です"
  },
  {
    "id": "app.import.validate_user_import_data.advanced_props_formatting.error",
    "translation": "ユーザーの投稿の書式設定が不正です"
  },
  {
    "id": "app.import.validate_user_import_data.advanced_props_feature_markdown_preview.error",
    "translation": "ユーザーのMarkdownプレビューの設定が不正です"
  },
  {
    "id": "app.import.validate_user_import_data.advanced_props_email_interval.error",
    "translation": "ユーザーの電子メールバッチ処理間隔の設定が不正です"
  },
  {
    "id": "app.import.validate_post_import_data.props_too_large.error",
    "translation": "投稿のプロパティが許可された最大長を超えています。"
  },
  {
    "id": "app.import.import_user_teams.save_preferences.error",
    "translation": "チームテーマ設定を保存できませんでした"
  },
  {
    "id": "app.import.import_user_channels.channel_not_found.error",
    "translation": "ユーザーチャンネルのインポート中にエラーが発生しました。チャンネルが見つかりませんでした。"
  },
  {
    "id": "app.import.get_users_by_username.some_users_not_found.error",
    "translation": "見つからなかったユーザーがいます"
  },
  {
    "id": "app.import.get_teams_by_names.some_teams_not_found.error",
    "translation": "見つからなかったチームがあります"
  },
  {
    "id": "app.export.export_custom_emoji.copy_emoji_images.error",
    "translation": "カスタム絵文字画像をコピーできませんでした"
  },
  {
    "id": "app.emoji.get_list.internal_error",
    "translation": "絵文字を取得できませんでした。"
  },
  {
    "id": "app.emoji.get_by_name.app_error",
    "translation": "絵文字を取得できませんでした。"
  },
  {
    "id": "app.emoji.get.app_error",
    "translation": "絵文字を取得できませんでした。"
  },
  {
    "id": "app.emoji.delete.no_results",
    "translation": "削除する絵文字が見つかりませんでした。"
  },
  {
    "id": "app.emoji.delete.app_error",
    "translation": "絵文字を削除できませんでした。"
  },
  {
    "id": "app.channel_member_history.log_leave_event.internal_error",
    "translation": "チャンネルメンバーの履歴を記録できませんでした。既存の参加記録を更新できませんでした"
  },
  {
    "id": "app.channel_member_history.log_join_event.internal_error",
    "translation": "チャンネルメンバーの履歴を記録できませんでした。"
  },
  {
    "id": "app.channel.update.bad_id",
    "translation": "チャンネルを更新できませんでした。"
  },
  {
    "id": "app.channel.permanent_delete.app_error",
    "translation": "チャンネルを削除できませんでした。"
  },
  {
    "id": "app.channel.get_deleted.missing.app_error",
    "translation": "削除されたチャンネルはありません。"
  },
  {
    "id": "app.channel.get_deleted.existing.app_error",
    "translation": "既存の削除されたチャンネルが見付かりませんでした。"
  },
  {
    "id": "app.channel.get_channels.not_found.app_error",
    "translation": "チャンネルが見付かりませんでした。"
  },
  {
    "id": "app.channel.get_channels.get.app_error",
    "translation": "チャンネルを取得できませんでした。"
  },
  {
    "id": "app.channel.get_by_name.missing.app_error",
    "translation": "チャンネルが存在しません。"
  },
  {
    "id": "app.channel.get_by_name.existing.app_error",
    "translation": "既存のチャンネルが見付かりませんでした。"
  },
  {
    "id": "app.channel.get_all_channels.app_error",
    "translation": "全チャンネルを取得できませんでした。"
  },
  {
    "id": "app.channel.get.find.app_error",
    "translation": "チャンネルを探す際にエラーが発生しました。"
  },
  {
    "id": "app.channel.get.existing.app_error",
    "translation": "既存のチャンネルが見付かりませんでした。"
  },
  {
    "id": "app.channel.delete.app_error",
    "translation": "チャンネルを削除できませんでした。"
  },
  {
    "id": "app.channel.create_direct_channel.internal_error",
    "translation": "ダイレクトチャンネルを保存できませんでした。"
  },
  {
    "id": "app.channel.create_channel.internal_error",
    "translation": "チャンネルを保存できませんでした。"
  },
  {
    "id": "app.bot.permenent_delete.bad_id",
    "translation": "Botを削除できませんでした。"
  },
  {
    "id": "app.bot.permanent_delete.internal_error",
    "translation": "Botを完全に削除できませんでした。"
  },
  {
    "id": "app.bot.patchbot.internal_error",
    "translation": "Botを更新できませんでした。"
  },
  {
    "id": "app.bot.getbots.internal_error",
    "translation": "Botを取得できませんでした。"
  },
  {
    "id": "app.bot.getbot.internal_error",
    "translation": "Botを取得できませんでした。"
  },
  {
    "id": "app.bot.get_disable_bot_sysadmin_message",
    "translation": "{{if .disableBotsSetting}}{{if .printAllBots}}{{.UserName}} は無効化されています。現在無効化されている以下の Bot アカウントを管理していました。\n\n{{.BotNames}}{{else}}{{.UserName}} は無効化されています。 現在無効化されている以下の Bot アカウントを含む {{.NumBots}} 個の Bot アカウントを管理していました: \n\n{{.BotNames}}{{end}} **統合機能 > Botアカウント** からBotを有効にし、Bot用のトークンを新たに作成することで、これらのBotを引き継ぐことができます。\n\n詳しくは[説明文書](https://docs.mattermost.com/developer/bot-accounts.html#what-happens-when-a-user-who-owns-bot-accounts-is-disabled)を参照してください。{{else}}{{if .printAllBots}}{{.UserName}} は無効化されています。現在も有効化されている以下の Bot アカウントを管理していました。\n\n{{.BotNames}}\n{{else}}{{.UserName}} は無効化されています。以下を含む現在も有効な {{.NumBots}} 個の Bot アカウントを管理していました:\n\n{{.BotNames}}{{end}}**統合機能 > Botアカウント** から各Botを再度有効化し、Bot用のトークンを新たに生成してBotを引き継ぐことを強く推奨します。\n\n詳しくは[説明文書](https://docs.mattermost.com/developer/bot-accounts.html#what-happens-when-a-user-who-owns-bot-accounts-is-disabled)を参照してください。\n\nユーザーが無効化された際に自動でBotも無効化したい場合、**システムコンソール > 統合機能 > Botアカウント** の \"所有者が無効化された際にBotアカウントを無効化する\" を true にしてください。{{end}}"
  },
  {
    "id": "app.bot.createbot.internal_error",
    "translation": "Botを保存できませんでした。"
  },
  {
    "id": "app.admin.test_site_url.failure",
    "translation": "有効なURLではありません"
  },
  {
    "id": "app.admin.saml.invalid_response_from_idp.app_error",
    "translation": "認証プロバイダから取得したレスポンスを読み込めませんでした。"
  },
  {
    "id": "app.admin.saml.failure_read_response_body_from_idp.app_error",
    "translation": "認証プロバイダから取得したレスポンスの内容を読み込む際にエラーが発生しました。"
  },
  {
    "id": "app.admin.saml.failure_decode_metadata_xml_from_idp.app_error",
    "translation": "認証プロバイダから取得したXMLメタデータをデコードできませんでした。"
  },
  {
    "id": "api.websocket_handler.server_busy.app_error",
    "translation": "サーバーが混雑しているため、重要でないサービスは一時的に利用不可となっています。"
  },
  {
    "id": "api.user.update_user.accepted_guest_domain.app_error",
    "translation": "あなたの指定した電子メールアドレスは、ゲストアカウント用のドメインとして許可されていません。システム管理者に連絡するか他の電子メールアドレスで利用登録してください。"
  },
  {
    "id": "api.user.update_user.accepted_domain.app_error",
    "translation": "あなたの指定した電子メールアドレスのドメインは許可されていません。システム管理者に連絡するか他の電子メールアドレスで利用登録してください。"
  },
  {
    "id": "api.user.update_active.cannot_enable_guest_when_guest_feature_is_disabled.app_error",
    "translation": "ゲストアカウント機能が有効ではないため、ゲストアカウントを有効化できません。"
  },
  {
    "id": "api.user.reset_password.token_parse.error",
    "translation": "パスワード初期化トークンを解析できませんでした"
  },
  {
    "id": "api.user.promote_guest_to_user.no_guest.app_error",
    "translation": "そのユーザーはゲストアカウントでないため、ゲストアカウントから通常のユーザーアカウントへ変更できませんでした。"
  },
  {
    "id": "api.user.login.invalid_credentials_username",
    "translation": "有効なユーザー名とパスワードを入力してください。"
  },
  {
    "id": "api.user.login.invalid_credentials_sso",
    "translation": "有効な電子メールアドレスまたはユーザー名とパスワードの入力、もしくは他の方法でのサインインを行ってください。"
  },
  {
    "id": "api.user.login.invalid_credentials_email_username",
    "translation": "有効な電子メールアドレスまたはユーザー名と、パスワードを入力してください。"
  },
  {
    "id": "api.user.login.invalid_credentials_email",
    "translation": "有効な電子メールアドレスとパスワードを入力してください"
  },
  {
    "id": "api.user.login.guest_accounts.license.error",
    "translation": "現在のライセンスではゲストアカウントはサポートされていません"
  },
  {
    "id": "api.user.login.guest_accounts.disabled.error",
    "translation": "ゲストアカウントは無効化されています"
  },
  {
    "id": "api.user.demote_user_to_guest.already_guest.app_error",
    "translation": "既にそのユーザーはゲストアカウントのため、ゲストアカウントに変更できませんでした。"
  },
  {
    "id": "api.user.create_user.invalid_invitation_type.app_error",
    "translation": "無効な招待のため、ユーザーを作成できません。"
  },
  {
    "id": "api.user.create_user.guest_accounts.license.app_error",
    "translation": "現在のライセンスではゲストアカウントはサポートされていません。"
  },
  {
    "id": "api.user.create_user.guest_accounts.disabled.app_error",
    "translation": "ゲストアカウントは無効化されています。"
  },
  {
    "id": "api.user.create_password_token.error",
    "translation": "パスワードリカバリトークンを作成できませんでした"
  },
  {
    "id": "api.templates.remove_expired_license.subject",
    "translation": "Mattermostエンタープライズライセンスは無効になっています。"
  },
  {
    "id": "api.templates.remove_expired_license.body.title",
    "translation": "エンタープライズエディションのライセンスの有効期限が切れ、一部の機能が無効になることがあります。今すぐライセンスを更新してください。"
  },
  {
    "id": "api.templates.remove_expired_license.body.renew_button",
    "translation": "今すぐライセンスを更新する"
  },
  {
    "id": "api.templates.invite_guest_subject",
    "translation": "[{{ .SiteName }}] {{ .SenderName }} がゲストとしてあなたを {{ .TeamDisplayName }} チームに招待しました"
  },
  {
    "id": "api.team.update_team_member_roles.guest_and_user.app_error",
    "translation": "不正なチームメンバー更新: ユーザーはゲストかユーザーのどちらかでなければならず、両方であってはいけません。"
  },
  {
    "id": "api.team.search_teams.pagination_not_implemented.public_team_search",
    "translation": "公開のみのチーム検索ではページネーションは利用できません。"
  },
  {
    "id": "api.team.search_teams.pagination_not_implemented.private_team_search",
    "translation": "非公開のみのチーム検索ではページネーションは利用できません。"
  },
  {
    "id": "api.team.remove_member.group_constrained.app_error",
    "translation": "グループ制約が設定されたチームからユーザーを削除できませんでした。"
  },
  {
    "id": "api.team.invite_guests.channel_in_invalid_team.app_error",
    "translation": "招待チャンネルは招待チーム内のチャンネルでなくてはなりません。"
  },
  {
    "id": "api.team.invate_guests_to_channels.license.error",
    "translation": "現在のライセンスではゲストアカウントはサポートされていません"
  },
  {
    "id": "api.team.invate_guests_to_channels.disabled.error",
    "translation": "ゲストアカウントは無効化されています"
  },
  {
    "id": "api.team.invalidate_all_email_invites.app_error",
    "translation": "電子メール招待の無効化でエラーが発生しました。"
  },
  {
    "id": "api.team.get_all_teams.insufficient_permissions",
    "translation": "あなたには全チームリストにアクセスするために必要な権限が付与されていません"
  },
  {
    "id": "api.team.demote_user_to_guest.license.error",
    "translation": "現在のライセンスではゲストアカウントはサポートされていません"
  },
  {
    "id": "api.team.demote_user_to_guest.disabled.error",
    "translation": "ゲストアカウントは無効化されています。"
  },
  {
    "id": "api.team.add_user_to_team_from_invite.guest.app_error",
    "translation": "ゲストが招待リンクからチームに参加することはできません。チームに招待メールをリクエストしてください。"
  },
  {
    "id": "api.team.add_members.user_denied",
    "translation": "このチームはグループによって管理されています。  このユーザーはこのチームと同期しているグループのメンバーではありません。"
  },
  {
    "id": "api.team.add_members.error",
    "translation": "チームメンバー追加時にエラーが発生しました。"
  },
  {
    "id": "api.system.id_loaded.not_available.app_error",
    "translation": "ID-loadedプッシュ通知はこのサーバーで設定されていないか、サポートされていません。"
  },
  {
    "id": "api.slackimport.slack_import.zip.file_too_large",
    "translation": "ZIPアーカイブ内の {{.Filename}} が大きすぎるためSlackインポート処理を実行できません\r\n"
  },
  {
    "id": "api.push_notifications_ack.message.parse.app_error",
    "translation": "プッシュ通知応答メッセージを構築する際にエラーが発生しました。"
  },
  {
    "id": "api.push_notifications_ack.forward.app_error",
    "translation": "プッシュ通知サービスへの受信完了通知送信時にエラーが発生しました。"
  },
  {
    "id": "api.push_notifications.message.parse.app_error",
    "translation": "プッシュ通知メッセージを構築する際にエラーが発生しました。"
  },
  {
    "id": "api.push_notification.id_loaded.fetch.app_error",
    "translation": "ID-loadedプッシュ通知を取得する際にエラーが発生しました。"
  },
  {
    "id": "api.push_notification.id_loaded.default_message",
    "translation": "新しいメッセージがあります。"
  },
  {
    "id": "api.push_notification.disabled.app_error",
    "translation": "このサーバーではプッシュ通知は無効です。"
  },
  {
    "id": "api.post.check_for_out_of_channel_groups_mentions.message.one",
    "translation": "@{{.Usernames}}はこのチャンネルにいないため、通知は行われません。また、彼らはリンクされたグループのメンバーではないため、チャンネルに追加することもできません。彼らをこのチャンネルに追加するには、リンクされたグループに追加しなければなりません。"
  },
  {
    "id": "api.post.check_for_out_of_channel_groups_mentions.message.multiple",
    "translation": "@{{.Usernames}} と @{{.LastUsername}}はこのチャンネルにいないため、通知は行われません。また、彼らはリンクされたグループのメンバーではないため、チャンネルに追加することもできません。彼らをこのチャンネルに追加するには、リンクされたグループに追加しなければなりません。"
  },
  {
    "id": "api.post.check_for_out_of_channel_group_users.message.none",
    "translation": "このチームに @{{.GroupName}} のメンバーがいません"
  },
  {
    "id": "api.plugin.verify_plugin.app_error",
    "translation": "プラグイン署名を検証できませんでした。"
  },
  {
    "id": "api.plugin.install.download_failed.app_error",
    "translation": "プラグインをダウンロードする際にエラーが発生しました。"
  },
  {
    "id": "api.license.remove_expired_license.failed.error",
    "translation": "無効化されたライセンスへの電子メールを送信できませんでした。"
  },
  {
    "id": "api.ldap_groups.existing_user_name_error",
    "translation": "グループ名はユーザー名として既に存在しています"
  },
  {
    "id": "api.ldap_groups.existing_reserved_name_error",
    "translation": "グループ名は予約語として既に登録されています"
  },
  {
    "id": "api.ldap_groups.existing_group_name_error",
    "translation": "グループ名は既に存在しています"
  },
  {
    "id": "api.image.get.app_error",
    "translation": "要求された画像URLを解析できません。"
  },
  {
    "id": "api.context.server_busy.app_error",
    "translation": "サーバーが混雑しているため、重要でないサービスは一時的に利用不可となっています。"
  },
  {
    "id": "api.context.local_origin_required.app_error",
    "translation": "このエンドポイントはローカルのリクエストオリジンである必要があります。"
  },
  {
    "id": "api.config.update_config.restricted_merge.app_error",
    "translation": "設定をマージできませんでした。"
  },
  {
    "id": "api.command_remove.group_constrained_user_denied",
    "translation": "このチャンネルにリンクされたグループのメンバーであるため、あなたはそのユーザーをチャンネルから削除することはできません。そのユーザーをチャンネルから削除するには、リンクされたグループから削除してください。"
  },
  {
    "id": "api.command_invite.user_not_in_team.app_error",
    "translation": "@{{.Username}} はチームのメンバーではありません。"
  },
  {
    "id": "api.command_invite.group_constrained_user_denied",
    "translation": "このチャンネルはグループによって管理されています。  このユーザーはこのチャンネルと同期しているグループのメンバーではありません。"
  },
  {
    "id": "api.command.execute_command.format.app_error",
    "translation": "コマンドトリガーワードの先頭のスラッシュが欠落しています"
  },
  {
    "id": "api.channel.update_team_member_roles.changing_guest_role.app_error",
    "translation": "不正なチームメンバ更新: 手動でゲストの役割を追加/削除することはできません。"
  },
  {
    "id": "api.channel.update_channel_privacy.default_channel_error",
    "translation": "デフォルトチャンネルは非公開にできません。"
  },
  {
    "id": "api.channel.update_channel_member_roles.guest_and_user.app_error",
    "translation": "不正なチャンネルメンバー更新: ユーザーはゲストかユーザーのどちらかでなければならず、両方であってはいけません。"
  },
  {
    "id": "api.channel.update_channel_member_roles.changing_guest_role.app_error",
    "translation": "不正なチャンネルメンバー更新: 手動でゲストの役割を追加/削除することはできません。"
  },
  {
    "id": "api.channel.update_channel.typechange.app_error",
    "translation": "チャンネル種別を更新できません。"
  },
  {
    "id": "api.channel.restore_channel.unarchived",
    "translation": "{{.Username}} がチャンネルを復元しました。"
  },
  {
    "id": "api.channel.restore_channel.restored.app_error",
    "translation": "チャンネルを復元できませんでした。このチャンネルはアーカイブされていません。"
  },
  {
    "id": "api.channel.remove_user_from_channel.app_error",
    "translation": "この種別のチャンネルからユーザーを削除することはできません。"
  },
  {
    "id": "api.channel.remove_members.denied",
    "translation": "削除に関するチャンネルメンバーシップはグループ制約により以下のユーザーを拒否しました: {{ .UserIDs }}"
  },
  {
    "id": "api.channel.remove_member.group_constrained.app_error",
    "translation": "グループ制約が設定されたチャンネルからユーザーを削除できませんでした。"
  },
  {
    "id": "api.channel.patch_channel_moderations.license.error",
    "translation": "現在のライセンスではチャンネルモデレーションはサポートされていません"
  },
  {
    "id": "api.channel.guest_join_channel.post_and_forget",
    "translation": "%v がゲストとしてチャンネルに参加しました。"
  },
  {
    "id": "api.channel.get_channel_moderations.license.error",
    "translation": "現在のライセンスではチャンネルモデレーションはサポートされていません"
  },
  {
    "id": "api.channel.channel_member_counts_by_group.license.error",
    "translation": "現在のライセンスではグループはサポートされていません"
  },
  {
    "id": "api.channel.add_members.user_denied",
    "translation": "チャンネルメンバーシップはグループ制約により以下のユーザーを拒否しました: {{.UserIDs }}"
  },
  {
    "id": "api.channel.add_members.error",
    "translation": "チャンネルメンバー追加時にエラーが発生しました。"
  },
  {
    "id": "api.channel.add_guest.added",
    "translation": "%v は %v によってゲストとしてチャンネルに追加されました。"
  },
  {
    "id": "api.bot.teams_channels.add_message_mobile",
    "translation": "ブラウザ、もしくはMattermostデスクトップアプリから、Botをチーム・チャンネルに追加してください。"
  },
  {
    "id": "api.bot.create_disabled",
    "translation": "Bot作成は無効化されています。"
  },
  {
    "id": "api.admin.saml.set_certificate_from_metadata.missing_content_type.app_error",
    "translation": "コンテントタイプがありません。"
  },
  {
    "id": "api.admin.saml.set_certificate_from_metadata.invalid_content_type.app_error",
    "translation": "不正なコンテントタイプです。"
  },
  {
    "id": "api.admin.saml.set_certificate_from_metadata.invalid_body.app_error",
    "translation": "不正な証明書テキストです。"
  },
  {
    "id": "api.admin.saml.invalid_xml_missing_ssoservices.app_error",
    "translation": "XML内に認証プロバイダSSOサービスのノードが存在しません。"
  },
  {
    "id": "api.admin.saml.invalid_xml_missing_keydescriptor.app_error",
    "translation": "XML内に認証プロバイダKeyディスクリプタのノードが存在しません。"
  },
  {
    "id": "api.admin.saml.invalid_xml_missing_idpssodescriptors.app_error",
    "translation": "XML内に認証プロバイダSSOディスクリプタのノードが存在しません。"
  },
  {
    "id": "api.admin.saml.failure_save_idp_certificate_file.app_error",
    "translation": "証明書ファイルを保存できませんでした。"
  },
  {
    "id": "api.admin.saml.failure_parse_idp_certificate.app_error",
    "translation": "認証プロバイダから取得したメタデータ情報を解析する際にエラーが発生しました。"
  },
  {
    "id": "api.admin.saml.failure_get_metadata_from_idp.app_error",
    "translation": "認証プロバイダURLからメタデータを取得できませんでした。"
  },
  {
    "id": "api.admin.delete_brand_image.storage.not_found",
    "translation": "ブランド画像が見つからないため、削除できませんでした。"
  },
  {
    "id": "model.config.is_valid.saml_spidentifier_attribute.app_error",
    "translation": "サービスプロバイダー識別子が必要です"
  },
  {
    "id": "ent.elasticsearch.delete_user_posts.error",
    "translation": "ユーザー投稿を削除できませんでした"
  },
  {
    "id": "ent.elasticsearch.delete_channel_posts.error",
    "translation": "チャンネル投稿を削除できませんでした"
  },
  {
    "id": "ent.cluster.timeout.error",
    "translation": "クラスターのレスポンスがタイムアウトしました"
  },
  {
    "id": "bleveengine.delete_channel_posts.error",
    "translation": "チャンネル投稿を削除できませんでした"
  },
  {
    "id": "ent.cluster.json_encode.error",
    "translation": "JSONリクエストを変換する際にエラーが発生しました"
  },
  {
    "id": "bleveengine.delete_user_posts.error",
    "translation": "ユーザー投稿を削除できませんでした"
  },
  {
    "id": "app.scheme.delete.app_error",
    "translation": "このスキーマを削除できませんでした。"
  },
  {
    "id": "app.reaction.save.save.app_error",
    "translation": "リアクションを保存できませんでした。"
  },
  {
    "id": "app.reaction.get_for_post.app_error",
    "translation": "投稿に対するリアクションを取得できませんでした。"
  },
  {
    "id": "app.reaction.delete_all_with_emoji_name.get_reactions.app_error",
    "translation": "この絵文字名のリアクションを取得できませんでした。"
  },
  {
    "id": "app.reaction.bulk_get_for_post_ids.app_error",
    "translation": "投稿へのリアクションを取得できませんでした。"
  },
  {
    "id": "app.emoji.get_by_name.no_result",
    "translation": "絵文字を見つけられませんでした。"
  },
  {
    "id": "app.emoji.get.no_result",
    "translation": "絵文字を見つけられませんでした。"
  },
  {
    "id": "app.emoji.create.internal_error",
    "translation": "絵文字を保存できませんでした。"
  },
  {
    "id": "app.channel.update_channel.internal_error",
    "translation": "チャンネルを更新できませんでした。"
  },
  {
    "id": "app.channel.restore.app_error",
    "translation": "チャンネルを復元できませんでした。"
  },
  {
    "id": "app.channel.get_all_channels_count.app_error",
    "translation": "全チャンネルをカウントできませんでした。"
  },
  {
    "id": "app.audit.save.saving.app_error",
    "translation": "監査ログを保存する際にエラーが発生しました。"
  },
  {
    "id": "app.audit.permanent_delete_by_user.app_error",
    "translation": "監査ログを削除する際にエラーが発生しました。"
  },
  {
    "id": "app.audit.get.limit.app_error",
    "translation": "ページングの限度を超えました。"
  },
  {
    "id": "app.audit.get.finding.app_error",
    "translation": "監査ログを見つける際にエラーが発生しました。"
  },
  {
    "id": "api.user.autocomplete_users.missing_team_id.app_error",
    "translation": "チャンネルの自動補完にはチームIDパラメータが必要です。"
  },
  {
    "id": "api.team.import_team.unknown_import_from.app_error",
    "translation": "インポートソースが見つかりません。"
  },
  {
    "id": "api.push_notifications.session.expired",
    "translation": "セッション期限切れ: 通知を受け取るにはログインしてください。{{.siteName}}のセッションはシステム管理者によって {{.daysCount}} 日ごとに期限切れになるよう設定されています。"
  },
  {
    "id": "api.post.error_get_post_id.pending",
    "translation": "保留中の投稿を取得できませんでした。"
  },
  {
    "id": "api.license.request_trial_license.no-site-url.app_error",
    "translation": "トライアルライセンスをリクエストできませんでした。システムコンソールのWebサーバーセクションにある サイトURL を設定してください。"
  },
  {
    "id": "api.license.request_trial_license.app_error",
    "translation": "トライアルライセンスを取得できませんでした。再度試してみるか、support@mattermost.com に連絡してください。"
  },
  {
    "id": "api.license.request-trial.bad-request.terms-not-accepted",
    "translation": "ライセンスをリクエストするには、Mattermost Software Evaluation Agreement と プライバシーポリシーに同意しなくてはなりません。"
  },
  {
    "id": "api.license.request-trial.bad-request",
    "translation": "要求されたユーザーの数が正しくありません。"
  },
  {
    "id": "api.file.upload_file.incorrect_channelId.app_error",
    "translation": "ファイルをアップロードできませんでした。不正なチャンネルID: {{.channelId}}"
  },
  {
    "id": "api.emoji.create.internal_error",
    "translation": "サーバーエラー: 絵文字を作成する際にサーバー内部エラーが発生しました。"
  },
  {
    "id": "api.config.update_config.clear_siteurl.app_error",
    "translation": "サイトURLをクリアできません。"
  },
  {
    "id": "api.channel.move_channel.type.invalid",
    "translation": "ダイレクトメッセージチャンネル、もしくはグループメッセージチャンネルは移動できません"
  },
  {
    "id": "app.command.listteamcommands.internal_error",
    "translation": "コマンドを取得できませんでした。"
  },
  {
    "id": "app.command_webhook.try_use.invalid",
    "translation": "不正なウェブフックです。"
  },
  {
    "id": "app.command_webhook.try_use.internal_error",
    "translation": "ウェブフックを使用できません。"
  },
  {
    "id": "app.command_webhook.handle_command_webhook.parse",
    "translation": "内向きのデータを解析できません。"
  },
  {
    "id": "app.command_webhook.get.missing",
    "translation": "ウェブフックを取得できませんでした。"
  },
  {
    "id": "app.command_webhook.get.internal_error",
    "translation": "ウェブフックを取得できませんでした。"
  },
  {
    "id": "app.command_webhook.create_command_webhook.internal_error",
    "translation": "コマンドウェブフックを保存できませんでした。"
  },
  {
    "id": "app.command_webhook.create_command_webhook.existing",
    "translation": "既存のCommandWebhookは更新できません。"
  },
  {
    "id": "app.oauth.update_app.updating.app_error",
    "translation": "アプリケーションを更新する際にエラーが発生しました。"
  },
  {
    "id": "app.oauth.update_app.find.app_error",
    "translation": "更新すべき既存のアプリが見付かりませんでした。"
  },
  {
    "id": "app.oauth.save_app.save.app_error",
    "translation": "アプリを保存できませんでした。"
  },
  {
    "id": "app.oauth.save_app.existing.app_error",
    "translation": "既存のアプリケーションの更新をしなくてはいけません。"
  },
  {
    "id": "app.oauth.remove_access_data.app_error",
    "translation": "アクセストークンを削除できませんでした。"
  },
  {
    "id": "app.oauth.permanent_delete_auth_data_by_user.app_error",
    "translation": "認証コードを削除できませんでした。"
  },
  {
    "id": "app.oauth.get_apps.find.app_error",
    "translation": "OAuth2アプリケーションを検索中にエラーが発生しました。"
  },
  {
    "id": "app.oauth.get_app_by_user.find.app_error",
    "translation": "既存のアプリが見付かりませんでした。"
  },
  {
    "id": "app.oauth.get_app.finding.app_error",
    "translation": "アプリケーションを探す際にエラーが発生しました。"
  },
  {
    "id": "app.oauth.get_app.find.app_error",
    "translation": "要求されたアプリが見付かりませんでした。"
  },
  {
    "id": "app.oauth.get_access_data_by_user_for_app.app_error",
    "translation": "全てのアクセストークンを探す際にエラーが発生しました。"
  },
  {
    "id": "app.oauth.delete_app.app_error",
    "translation": "OAuth2アプリケーションを削除中にエラーが発生しました。"
  },
  {
    "id": "app.user.permanentdeleteuser.internal_error",
    "translation": "トークンを削除できませんでした。"
  },
  {
    "id": "app.team.permanentdeleteteam.internal_error",
    "translation": "トークンを削除できませんでした。"
  },
  {
    "id": "app.session.update_device_id.app_error",
    "translation": "デバイスIDを更新できませんでした。"
  },
  {
    "id": "app.session.save.existing.app_error",
    "translation": "既存のセッションを更新できませんでした。"
  },
  {
    "id": "app.session.save.app_error",
    "translation": "セッションを保存できませんでした。"
  },
  {
    "id": "app.session.remove_all_sessions_for_team.app_error",
    "translation": "全てのセッションを削除できませんでした。"
  },
  {
    "id": "app.session.remove.app_error",
    "translation": "セッションを削除できませんでした。"
  },
  {
    "id": "app.session.permanent_delete_sessions_by_user.app_error",
    "translation": "ユーザーの全てのセッションを削除できませんでした。"
  },
  {
    "id": "app.session.get_sessions.app_error",
    "translation": "ユーザーセッションを探す際にエラーが発生しました。"
  },
  {
    "id": "app.session.get.app_error",
    "translation": "セッションを探す際にエラーが発生しました。"
  },
  {
    "id": "app.session.analytics_session_count.app_error",
    "translation": "セッションをカウントできませんでした。"
  },
  {
    "id": "app.command.updatecommand.internal_error",
    "translation": "コマンドを更新できませんでした。"
  },
  {
    "id": "app.command.movecommand.internal_error",
    "translation": "コマンドを保存できませんでした。"
  },
  {
    "id": "app.command.listallcommands.internal_error",
    "translation": "コマンドを取得できませんでした。"
  },
  {
    "id": "app.command.getcommand.internal_error",
    "translation": "コマンドを取得できませんでした。"
  },
  {
    "id": "app.command.deletecommand.internal_error",
    "translation": "コマンドを削除できませんでした。"
  },
  {
    "id": "app.command.createcommand.internal_error",
    "translation": "コマンドを保存できませんでした。"
  },
  {
    "id": "app.recover.save.app_error",
    "translation": "トークンを保存できませんでした。"
  },
  {
    "id": "app.recover.delete.app_error",
    "translation": "トークンを削除できませんでした。"
  },
  {
    "id": "app.channel.create_initial_sidebar_categories.internal_error",
    "translation": "初期サイドバーカテゴリを作成できませんでした。"
  },
  {
    "id": "api.invalid_channel",
    "translation": "リクエスト内のチャンネルにユーザーが所属していません"
  },
  {
    "id": "ent.get_users_in_channel_during",
    "translation": "指定日時内のチャンネル内ユーザーを取得できませんでした。"
  },
  {
    "id": "app.command.listautocompletecommands.internal_error",
    "translation": "自動補完コマンドのリストを表示できませんでした。"
  },
  {
    "id": "store.sql_command.update.missing.app_error",
    "translation": "コマンドが存在しません。"
  },
  {
    "id": "store.sql_command.get.missing.app_error",
    "translation": "コマンドが存在しません。"
  },
  {
    "id": "ent.ldap_id_migrate.app_error",
    "translation": "移行できませんでした。"
  },
  {
    "id": "app.command.tryexecutecustomcommand.internal_error",
    "translation": "カスタムコマンドを実行できませんでした。"
  },
  {
    "id": "app.command.regencommandtoken.internal_error",
    "translation": "コマンドトークンを再生成できませんでした。"
  },
  {
    "id": "app.analytics.getanalytics.internal_error",
    "translation": "統計を取得できませんでした。"
  },
  {
    "id": "api.user.delete_user.not_enabled.app_error",
    "translation": "ユーザー削除機能は有効になってしません。システム管理者に連絡してください。"
  },
  {
    "id": "api.user.delete_team.not_enabled.app_error",
    "translation": "チーム削除機能は有効になっていません。システム管理者に連絡してください。"
  },
  {
    "id": "api.preference.update_preferences.update_sidebar.app_error",
    "translation": "更新された設定と一致するようサイドバーを更新することができませんでした"
  },
  {
    "id": "api.preference.delete_preferences.update_sidebar.app_error",
    "translation": "削除された設定と一致するようサイドバーを更新できませんでした"
  },
  {
    "id": "app.user_access_token.update_token_enable.app_error",
    "translation": "アクセストークンを有効化できませんでした。"
  },
  {
    "id": "app.user_access_token.update_token_disable.app_error",
    "translation": "アクセストークンを無効化できませんでした。"
  },
  {
    "id": "app.user_access_token.search.app_error",
    "translation": "アクセストークンを探す際にエラーが発生しました。"
  },
  {
    "id": "app.user_access_token.save.app_error",
    "translation": "パーソナルアクセストークンを保存できませんでした。"
  },
  {
    "id": "app.user_access_token.get_by_user.app_error",
    "translation": "ユーザーからパーソナルアクセストークンを取得できませんでした。"
  },
  {
    "id": "app.user_access_token.get_all.app_error",
    "translation": "パーソナルアクセストークンを取得できませんでした。"
  },
  {
    "id": "app.user_access_token.delete.app_error",
    "translation": "パーソナルアクセストークンを削除できませんでした。"
  },
  {
    "id": "api.email.send_warn_metric_ack.missing_server.app_error",
    "translation": "SMTPサーバーが必要です"
  },
  {
    "id": "ent.message_export.run_export.app_error",
    "translation": "メッセージエクスポートデータを選択できませんでした。"
  },
  {
    "id": "app.compliance.save.saving.app_error",
    "translation": "コンプライアンスリポート保存する際にエラーが発生しました。"
  },
  {
    "id": "app.compliance.get.finding.app_error",
    "translation": "コンプライアンスリポートを取得する際にエラーが発生しました。"
  },
  {
    "id": "app.preference.save.updating.app_error",
    "translation": "設定を更新する際にエラーが発生しました。"
  },
  {
    "id": "app.preference.permanent_delete_by_user.app_error",
    "translation": "設定を削除する際にエラーが発生しました。"
  },
  {
    "id": "app.preference.get_category.app_error",
    "translation": "設定を探す際にエラーが発生しました。"
  },
  {
    "id": "app.preference.get_all.app_error",
    "translation": "設定を探す際にエラーが発生しました。"
  },
  {
    "id": "app.preference.get.app_error",
    "translation": "設定を探す際にエラーが発生しました。"
  },
  {
    "id": "app.preference.delete.app_error",
    "translation": "設定を削除する際にエラーが発生しました。"
  },
  {
    "id": "api.templates.warn_metric_ack.body.site_url_header",
    "translation": "サイトURL: "
  },
  {
    "id": "api.templates.warn_metric_ack.body.registered_users_header",
    "translation": "総アクティブユーザー: "
  },
  {
    "id": "api.templates.warn_metric_ack.body.contact_email_header",
    "translation": "電子メールアドレス: "
  },
  {
    "id": "app.webhooks.update_outgoing.app_error",
    "translation": "ウェブフックを更新できませんでした。"
  },
  {
    "id": "app.webhooks.update_incoming.app_error",
    "translation": "内向きのウェブフックを更新できませんでした。"
  },
  {
    "id": "app.webhooks.save_outgoing.override.app_error",
    "translation": "既存のOutgoingWebhookを上書きできませんでした。"
  },
  {
    "id": "app.webhooks.save_outgoing.app_error",
    "translation": "外向きのトークンを保存できませんでした。"
  },
  {
    "id": "app.webhooks.save_incoming.existing.app_error",
    "translation": "既存の内向きのWebhookを上書きできませんでした。"
  },
  {
    "id": "app.webhooks.save_incoming.app_error",
    "translation": "内向きのウェブフックを保存できませんでした。"
  },
  {
    "id": "app.webhooks.permanent_delete_outgoing_by_user.app_error",
    "translation": "ウェブフックを削除できませんでした。"
  },
  {
    "id": "app.webhooks.permanent_delete_outgoing_by_channel.app_error",
    "translation": "ウェブフックを削除できませんでした。"
  },
  {
    "id": "app.webhooks.permanent_delete_incoming_by_user.app_error",
    "translation": "ウェブフックを削除できませんでした。"
  },
  {
    "id": "app.webhooks.permanent_delete_incoming_by_channel.app_error",
    "translation": "ウェブフックを削除できませんでした。"
  },
  {
    "id": "app.webhooks.get_outgoing_by_team.app_error",
    "translation": "ウェブフックを取得できませんでした。"
  },
  {
    "id": "app.webhooks.get_outgoing_by_channel.app_error",
    "translation": "ウェブフックを取得できませんでした。"
  },
  {
    "id": "app.webhooks.get_outgoing.app_error",
    "translation": "ウェブフックを取得できませんでした。"
  },
  {
    "id": "app.webhooks.get_incoming_by_user.app_error",
    "translation": "ウェブフックを取得できませんでした。"
  },
  {
    "id": "app.webhooks.get_incoming_by_channel.app_error",
    "translation": "ウェブフックを取得できませんでした。"
  },
  {
    "id": "app.webhooks.get_incoming.app_error",
    "translation": "ウェブフックを取得できませんでした。"
  },
  {
    "id": "app.webhooks.delete_outgoing.app_error",
    "translation": "ウェブフックを削除できませんでした。"
  },
  {
    "id": "app.webhooks.delete_incoming.app_error",
    "translation": "ウェブフックを削除できませんでした。"
  },
  {
    "id": "app.webhooks.analytics_outgoing_count.app_error",
    "translation": "外向きのウェブフックをカウントできませんでした。"
  },
  {
    "id": "app.webhooks.analytics_incoming_count.app_error",
    "translation": "内向きのウェブフックをカウントできませんでした。"
  },
  {
    "id": "api.server.warn_metric.number_of_active_users_200.notification_body",
    "translation": "あなたのMattermostには200ユーザーが登録しています。Mattermostをあなたの組織のシングルサインオンプロバイダーに接続することで、ユーザーは再度認証情報を入力することなくMattermostへアクセスできるようになります。MattermostサーバーをSAML 2.0プロバイダーと連携することをおすすめします。詳しくは[SAML2.0連携に関する説明](https://www.mattermost.com/docs-saml/?utm_medium=product&utm_source=mattermost-advisor-bot&utm_content=saml)を参照してください。\n\n問い合わせ をクリックすると、あなたの情報をMattermost, Inc. へ共有します。詳しくは[説明文書](https://mattermost.com/pl/default-admin-advisory)を参照してください"
  },
  {
    "id": "model.command.is_valid.plugin_id.app_error",
    "translation": "不正なプラグインIDです。"
  },
  {
    "id": "app.system.warn_metric.store.app_error",
    "translation": "{{.WarnMetricName}}に値を保存できませんでした"
  },
  {
    "id": "app.system.warn_metric.notification.invalid_metric.app_error",
    "translation": "メトリックが見つかりませんでした。"
  },
  {
    "id": "app.system.warn_metric.notification.empty_admin_list.app_error",
    "translation": "管理者リストが空です。"
  },
  {
    "id": "app.system.warn_metric.bot_description",
    "translation": "[Mattermostアドバイザーについて詳しく知る](https://about.mattermost.com/default-channel-handle-documentation)"
  },
  {
    "id": "app.system.warn_metric.bot_displayname",
    "translation": "Mattermostアドバイザー"
  },
  {
    "id": "app.job.download_export_results_not_enabled",
    "translation": "config.json内のDownloadExportResultsが無効になっています。このジョブの結果をダウンロードするには有効にしてください。"
  },
  {
    "id": "api.templates.warn_metric_ack.body.diagnostic_id_header",
    "translation": "診断ID: "
  },
  {
    "id": "api.templates.warn_metric_ack.body.contact_name_header",
    "translation": "連絡先: "
  },
  {
    "id": "api.server.warn_metric.number_of_active_users_500.notification_title",
    "translation": "Mattermostをスケーリングする"
  },
  {
    "id": "api.server.warn_metric.number_of_active_users_500.notification_body",
    "translation": "500ユーザーを超える場合は、ユーザー管理やサーバーのクラスタリング、パフォーマンスモニタリング機能の利用を強く推奨します。詳細についてはお問い合わせください。\n\n問い合わせる をクリックすると、あなたの情報をMattermost Inc.へ共有します。詳しくは [説明文書](https://mattermost.com/pl/default-admin-advisory)を参照してください"
  },
  {
    "id": "api.server.warn_metric.number_of_active_users_200.notification_title",
    "translation": "Mattermostをスケーリングする"
  },
  {
    "id": "api.server.warn_metric.email_us",
    "translation": "メールにてお問い合わせください"
  },
  {
    "id": "api.server.warn_metric.contacting_us",
    "translation": "問い合わせ中"
  },
  {
    "id": "api.server.warn_metric.contact_us",
    "translation": "問い合わせ"
  },
  {
    "id": "api.server.warn_metric.bot_response.notification_success.message",
    "translation": "Mattermostへお問い合わせていただき、ありがとうございます。すぐにこちらからご連絡いたします。"
  },
  {
    "id": "api.server.warn_metric.bot_response.notification_failure.message",
    "translation": "メッセージを送信できませんでした。"
  },
  {
    "id": "api.server.warn_metric.bot_response.notification_failure.body",
    "translation": "メールでお問い合わせください。"
  },
  {
    "id": "api.server.warn_metric.bot_response.mailto_subject",
    "translation": "Mattermost Contact Usリクエスト"
  },
  {
    "id": "api.server.warn_metric.bot_response.mailto_site_url_header",
    "translation": "サイトURL: {{.SiteUrl}}"
  },
  {
    "id": "api.server.warn_metric.bot_response.mailto_registered_users_header",
    "translation": "全アクティブユーザー: {{.NoRegisteredUsers}}"
  },
  {
    "id": "api.server.warn_metric.bot_response.mailto_footer",
    "translation": "追加の質問がある場合は、support@mattermost.comへお問い合わせください"
  },
  {
    "id": "api.server.warn_metric.bot_response.mailto_email_header",
    "translation": "電子メール: {{.Email}}"
  },
  {
    "id": "api.server.warn_metric.bot_response.mailto_diagnostic_id_header",
    "translation": "診断ID: {{.DiagnosticId}}"
  },
  {
    "id": "api.server.warn_metric.bot_response.mailto_contact_header",
    "translation": "連絡先: {{.Contact}}"
  },
  {
    "id": "api.job.unable_to_download_job",
    "translation": "このジョブをダウンロードできませんでした"
  },
  {
    "id": "api.email.send_warn_metric_ack.invalid_warn_metric.app_error",
    "translation": "警告メトリックが見つかりません。"
  },
  {
    "id": "api.email.send_warn_metric_ack.failure.app_error",
    "translation": "管理者承認メールの送信に失敗しました"
  },
  {
    "id": "api.context.get_user.app_error",
    "translation": "セッションユーザーIDからユーザーを取得できませんでした。"
  },
  {
    "id": "api.templates.warn_metric_ack.subject",
    "translation": "Mattermost Contact Usリクエスト"
  },
  {
    "id": "api.templates.warn_metric_ack.footer",
    "translation": "追加の質問がある場合は、support@mattermost.comへお問い合わせください"
  },
  {
    "id": "app.role.save.invalid_role.app_error",
    "translation": "役割が不正です。"
  },
  {
    "id": "app.role.save.insert.app_error",
    "translation": "新しい役割を保存できませんでした。"
  },
  {
    "id": "app.role.permanent_delete_all.app_error",
    "translation": "すべての役割を完全に削除できませんでした。"
  },
  {
    "id": "app.role.get_by_names.app_error",
    "translation": "役割を取得できませんでした。"
  },
  {
    "id": "app.role.get_by_name.app_error",
    "translation": "役割を取得できませんでした。"
  },
  {
    "id": "app.role.get.app_error",
    "translation": "役割を取得できませんでした。"
  },
  {
    "id": "model.config.is_valid.directory.app_error",
    "translation": "不正なローカルストレージディレクトリです。何か文字を入力してください。"
  },
  {
    "id": "app.user.convert_bot_to_user.app_error",
    "translation": "Botをユーザーへ変換できませんでした。"
  },
  {
    "id": "app.post.update.app_error",
    "translation": "投稿を更新できませんでした。"
  },
  {
    "id": "app.post.save.existing.app_error",
    "translation": "既存の投稿は更新できません。"
  },
  {
    "id": "app.post.save.app_error",
    "translation": "投稿を保存できませんでした。"
  },
  {
    "id": "app.post.permanent_delete_by_user.app_error",
    "translation": "ユーザーの削除すべき投稿を選択できませんでした。"
  },
  {
    "id": "app.post.permanent_delete_by_channel.app_error",
    "translation": "チャンネルから投稿を削除できませんでした。"
  },
  {
    "id": "app.post.get.app_error",
    "translation": "投稿を取得できませんでした。"
  },
  {
    "id": "app.post.delete.app_error",
    "translation": "役割を削除できませんでした。"
  },
  {
    "id": "app.status.get.missing.app_error",
    "translation": "その状態のエントリは存在しません。"
  },
  {
    "id": "app.status.get.app_error",
    "translation": "状態を取得する際にエラーが発生しました。"
  },
  {
    "id": "app.plugin_store.save.app_error",
    "translation": "プラグインのキーを保存、更新できませんでした。"
  },
  {
    "id": "app.plugin_store.list.app_error",
    "translation": "全てのプラグインキーを一覧化できませんでした。"
  },
  {
    "id": "app.plugin_store.get.app_error",
    "translation": "プラグインのキーを取得できませんでした。"
  },
  {
    "id": "app.plugin_store.delete.app_error",
    "translation": "プラグインのキーを削除できませんでした。"
  },
  {
    "id": "migrations.system.save.app_error",
    "translation": "システム設定値を保存する際にエラーが発生しました。"
  },
  {
    "id": "app.system.save.app_error",
    "translation": "システム設定値を保存する際にエラーが発生しました。"
  },
  {
    "id": "app.system.permanent_delete_by_name.app_error",
    "translation": "システムテーブルのエントリーを完全に削除できませんでした。"
  },
  {
    "id": "app.system.get_by_name.app_error",
    "translation": "システム変数が見付かりませんでした。"
  },
  {
    "id": "app.system.get.app_error",
    "translation": "システム設定値を探す際にエラーが発生しました。"
  },
  {
    "id": "ent.user.complete_switch_with_oauth.blank_email.app_error",
    "translation": "空の電子メールアドレスでのSAMLログインを完了できませんでした。"
  },
  {
    "id": "ent.saml.save_user.username_exists.saml_app_error",
    "translation": "このユーザー名を使ったアカウントは既に存在しています。システム管理者に連絡してください。"
  },
  {
    "id": "ent.saml.save_user.email_exists.saml_app_error",
    "translation": "このアカウントはSAML認証を使用していません。電子メールアドレスとパスワードを使ってサインインしてください。"
  },
  {
    "id": "ent.ldap.save_user.username_exists.ldap_app_error",
    "translation": "このユーザー名を使ったアカウントは既に存在しています。システム管理者に連絡してください。"
  },
  {
    "id": "ent.ldap.save_user.email_exists.ldap_app_error",
    "translation": "このアカウントはAD/LDAP認証を使用していません。電子メールアドレスとパスワードを使ってサインインしてください。"
  },
  {
    "id": "ent.jobs.start_synchronize_job.timeout",
    "translation": "AD/LDAP同期処理がタイムアウトしました。"
  },
  {
    "id": "ent.jobs.do_job.batch_start_timestamp.parse_error",
    "translation": "メッセージエクスポートジョブのExportFromTimestampを解析できませんでした。"
  },
  {
    "id": "ent.jobs.do_job.batch_size.parse_error",
    "translation": "メッセージエクスポートジョブのBatchSizeを解析できませんでした。"
  },
  {
    "id": "ent.cluster.404.app_error",
    "translation": "クラスターAPIエンドポイントが見つかりませんでした。"
  },
  {
    "id": "ent.api.post.send_notifications_and_forget.push_image_only",
    "translation": " がファイルを添付しました。"
  },
  {
    "id": "ent.actiance.export.marshalToXml.appError",
    "translation": "エクスポート情報をXMLへ変換できませんでした。"
  },
  {
    "id": "app.job.update.app_error",
    "translation": "ジョブを更新できませんでした。"
  },
  {
    "id": "app.job.save.app_error",
    "translation": "ジョブを保存できませんでした。"
  },
  {
    "id": "app.job.get_newest_job_by_status_and_type.app_error",
    "translation": "状態と種別から最新のジョブを取得することができませんでした。"
  },
  {
    "id": "app.job.get_count_by_status_and_type.app_error",
    "translation": "状態と種別からジョブ数を取得することができませんでした。"
  },
  {
    "id": "app.job.get_all.app_error",
    "translation": "ジョブを取得できませんでした。"
  },
  {
    "id": "app.job.get.app_error",
    "translation": "ジョブを取得できませんでした。"
  },
  {
    "id": "app.file_info.save.app_error",
    "translation": "ファイル情報を保存できませんでした。"
  },
  {
    "id": "app.file_info.permanent_delete_by_user.app_error",
    "translation": "ユーザーの添付ファイルを削除できませんでした。"
  },
  {
    "id": "app.file_info.get_with_options.app_error",
    "translation": "オプションのファイル情報を取得できませんでした"
  },
  {
    "id": "app.file_info.get_for_post.app_error",
    "translation": "投稿のファイル情報を取得できませんでした。"
  },
  {
    "id": "app.file_info.get.app_error",
    "translation": "ファイル情報を取得できませんでした。"
  },
  {
    "id": "api.user.delete_channel.not_enabled.app_error",
    "translation": "チーム削除機能は有効になっていません。システム管理者に連絡してください。"
  },
  {
    "id": "app.upload.upload_data.large_image.app_error",
    "translation": "{{.Filename}}の大きさ({{.Width}} x {{.Height}} ピクセル)が制限を超えています。"
  },
  {
    "id": "app.upload.create.upload_too_large.app_error",
    "translation": "画像ファイルをアップロードできません。ファイルが大き過ぎます。"
  },
  {
    "id": "app.team.user_belongs_to_teams.app_error",
    "translation": "ユーザーがチームリストに所属するかどうか確認できませんでした。"
  },
  {
    "id": "app.team.update.updating.app_error",
    "translation": "チームを更新する際にエラーが発生しました。"
  },
  {
    "id": "app.team.update.find.app_error",
    "translation": "更新すべきチームが見付かりませんでした。"
  },
  {
    "id": "app.team.search_private_team.app_error",
    "translation": "非公開チームを検索する際にエラーが発生しました。"
  },
  {
    "id": "app.team.search_open_team.app_error",
    "translation": "公開されているチームを検索する際にエラーが発生しました。"
  },
  {
    "id": "app.team.search_all_team.app_error",
    "translation": "チームを検索する際にエラーが発生しました。"
  },
  {
    "id": "app.team.save.existing.app_error",
    "translation": "既存のチームの更新をしなくてはいけません。"
  },
  {
    "id": "app.team.reset_all_team_schemes.app_error",
    "translation": "チームスキームをリセットできませんでした。"
  },
  {
    "id": "app.team.permanent_delete.app_error",
    "translation": "既存のチームを削除できませんでした。"
  },
  {
    "id": "app.team.get_user_team_ids.app_error",
    "translation": "ユーザーのチーム一覧を取得できませんでした。"
  },
  {
    "id": "app.team.get_member_count.app_error",
    "translation": "チームメンバーをカウントできませんでした。"
  },
  {
    "id": "app.team.get_member.missing.app_error",
    "translation": "そのユーザーIDとチームIDに合致するチームのメンバーが見付かりませんでした。"
  },
  {
    "id": "app.team.get_by_scheme.app_error",
    "translation": "与えられたスキームにおけるチャンネルを取得できませんでした。"
  },
  {
    "id": "app.team.get_by_name.missing.app_error",
    "translation": "既存のチームが見付かりませんでした。"
  },
  {
    "id": "app.team.get_by_name.app_error",
    "translation": "既存のチームが見付かりませんでした。"
  },
  {
    "id": "app.team.get_by_invite_id.finding.app_error",
    "translation": "既存のチームが見付かりませんでした。"
  },
  {
    "id": "app.team.get_all_team_listing.app_error",
    "translation": "全てのチームを取得できませんでした。"
  },
  {
    "id": "app.team.get_all.app_error",
    "translation": "全てのチームを取得できませんでした。"
  },
  {
    "id": "app.team.get_active_member_count.app_error",
    "translation": "チームメンバーをカウントできませんでした。"
  },
  {
    "id": "app.team.get.finding.app_error",
    "translation": "チームを探す際にエラーが発生しました。"
  },
  {
    "id": "app.team.get.find.app_error",
    "translation": "既存のチームが見付かりませんでした。"
  },
  {
    "id": "app.team.analytics_team_count.app_error",
    "translation": "チームをカウントできませんでした。"
  },
  {
    "id": "app.post.get_post_id_around.app_error",
    "translation": "指定時刻周辺の投稿を取得できませんでした。"
  },
  {
    "id": "app.channel.update_last_viewed_at.app_error",
    "translation": "最終閲覧日時を更新できませんでした。"
  },
  {
    "id": "app.channel.sidebar_categories.app_error",
    "translation": "データベースへレコードを挿入できませんでした。"
  },
  {
    "id": "app.channel.pinned_posts.app_error",
    "translation": "ピン留めされた投稿が見付かりませんでした。"
  },
  {
    "id": "app.channel.get_pinnedpost_count.app_error",
    "translation": "ピン留めされた投稿数を取得できませんでした。"
  },
  {
    "id": "app.channel.get_members.app_error",
    "translation": "チャンネルのメンバーを取得できませんでした。"
  },
  {
    "id": "app.channel.get_member.missing.app_error",
    "translation": "そのユーザーIDとチャンネルIDに合致するチャンネルのメンバーが見付かりませんでした。"
  },
  {
    "id": "app.channel.get_member.app_error",
    "translation": "チャンネルのメンバーを取得できませんでした。"
  },
  {
    "id": "app.channel.get_for_post.app_error",
    "translation": "その投稿のチャンネルを取得できませんでした。"
  },
  {
    "id": "app.channel.get_channels_by_ids.not_found.app_error",
    "translation": "チャンネルが見付かりませんでした。"
  },
  {
    "id": "app.channel.get_channels_by_ids.app_error",
    "translation": "IDでチャンネルを取得できませんでした。"
  },
  {
    "id": "app.channel.count_posts_since.app_error",
    "translation": "与えられた日付以降のメッセージをカウントできませんでした。"
  },
  {
    "id": "app.channel.analytics_type_count.app_error",
    "translation": "チャンネル種別数を取得できませんでした。"
  },
  {
    "id": "api.upgrade_to_enterprise_status.signature.app_error",
    "translation": "MattermostをEnterprise Editionにアップグレードできませんでした。ダウンロードされたバイナリファイルのデジタル署名を検証できませんでした。"
  },
  {
    "id": "api.upgrade_to_enterprise.system_not_supported.app_error",
    "translation": "MattermostをEnterprise Editionにアップグレードできませんでした。この機能はx86-64アーキテクチャのLinux上でのみ動作します。"
  },
  {
    "id": "api.upgrade_to_enterprise.invalid-user.app_error",
    "translation": "MattermostをEnterprise Editionにアップグレードできませんでした。Mattermostシステムユーザー {{.MattermostUsername}} がバイナリファイルへの書き込み権限を持っていません。システム管理者がMattermostがインストールされたサーバーで下記のコマンドを実行することにより、ファイルに対する権限を更新することができます。\n\n```\nchown {{.MattermostUsername}} \"{{.Path}}\"\n```\n\nファイルの権限を変更した後、Mattermostのアップグレードを再度試してみてください。アップグレードが完了し再起動を行うことができた場合、バイナリファイルの権限を元に戻すことを忘れないでください。\n\n```\nchown {{.FileUsername}} \"{{.Path}}\"\n```"
  },
  {
    "id": "api.upgrade_to_enterprise.invalid-user-and-permission.app_error",
    "translation": "MattermostをEnterprise Editionにアップグレードできませんでした。Mattermostシステムユーザー {{.MattermostUsername}} がバイナリファイルへの書き込み権限を持っていません。システム管理者がMattermostがインストールされたサーバーで下記のコマンドを実行することにより、ファイルに対する権限を更新することができます。\n\n```\nchown {{.MattermostUsername}} \"{{.Path}}\"\nchmod +w \"{{.Path}}\"\n```\n\nファイルの権限を変更した後、Mattermostのアップグレードを再度試してみてください。アップグレードが完了し再起動を行うことができた場合、バイナリファイルの権限を元に戻すことを忘れないでください。\n\n```\nchown {{.FileUsername}} \"{{.Path}}\"\nchmod -w \"{{.Path}}\"\n```"
  },
  {
    "id": "api.upgrade_to_enterprise.invalid-permission.app_error",
    "translation": "MattermostをEnterprise Editionにアップグレードできませんでした。Mattermostシステムユーザー {{.MattermostUsername}} がバイナリファイルへの書き込み権限を持っていません。システム管理者がMattermostがインストールされたサーバーで下記のコマンドを実行することにより、ファイルに対する権限を更新することができます。\n\n```\nchmod +w \"{{.Path}}\"\n```\n\nファイルの権限を変更した後、Mattermostのアップグレードを再度試してみてください。アップグレードが完了し再起動を行うことができた場合、バイナリファイルの権限を元に戻すことを忘れないでください。\n\n```\nchmod -w \"{{.Path}}\"\n```"
  },
  {
    "id": "api.upgrade_to_enterprise.generic_error.app_error",
    "translation": "MattermostをEnterprise Editionにアップグレードできませんでした。"
  },
  {
    "id": "api.upgrade_to_enterprise.already-enterprise.app_error",
    "translation": "すでにMattermost Enterprise Editionが起動しているため、アップグレードできません。"
  },
  {
    "id": "app.upload.upload_data.first_part_too_small.app_error",
    "translation": "データをアップロードできませんでした。最初の部分は少なくとも {{.Size}} バイト以上である必要があります。"
  },
  {
    "id": "app.upload.upload_data.concurrent.app_error",
    "translation": "一つ以上のリクエストからデータをアップロードできませんでした。"
  },
  {
    "id": "app.upload.get_for_user.app_error",
    "translation": "ユーザーに対するアップロードを取得できませんでした。"
  },
  {
    "id": "app.upload.get.app_error",
    "translation": "アップロードを取得できませんでした。"
  },
  {
    "id": "app.upload.create.save.app_error",
    "translation": "アップロードを保存できませんでした。"
  },
  {
    "id": "app.upload.create.cannot_upload_to_deleted_channel.app_error",
    "translation": "削除されたチャンネルにはアップロードできません。"
  },
  {
    "id": "app.upload.create.incorrect_channel_id.app_error",
    "translation": "指定されたチャンネルにはアップロードできません。"
  },
  {
    "id": "app.team.save_member.save.app_error",
    "translation": "チームメンバーを保存できませんでした。"
  },
  {
    "id": "app.team.save.app_error",
    "translation": "チームを保存できませんでした。"
  },
  {
    "id": "app.team.remove_member.app_error",
    "translation": "チームメンバーを削除できませんでした。"
  },
  {
    "id": "app.team.migrate_team_members.update.app_error",
    "translation": "チームメンバーを更新できませんでした。"
  },
  {
    "id": "app.team.join_user_to_team.save_member.max_accounts.app_error",
    "translation": "チームメンバー数の上限に達しているため、チームメンバーシップを作成できませんでした"
  },
  {
    "id": "app.team.join_user_to_team.save_member.conflict.app_error",
    "translation": "すでに存在するチームメンバーシップは作成できません"
  },
  {
    "id": "app.team.join_user_to_team.save_member.app_error",
    "translation": "新しいチームメンバーシップを作成できませんでした"
  },
  {
    "id": "app.team.get_unread.app_error",
    "translation": "チームの未読メッセージを取得できませんでした。"
  },
  {
    "id": "app.team.get_members_by_ids.app_error",
    "translation": "チームメンバーを取得できませんでした。"
  },
  {
    "id": "app.team.get_members.app_error",
    "translation": "チームメンバーを取得できませんでした。"
  },
  {
    "id": "app.team.get_member.app_error",
    "translation": "チームメンバーを取得できませんでした。"
  },
  {
    "id": "app.team.get_all_private_team_listing.app_error",
    "translation": "全ての非公開チームを取得できませんでした。"
  },
  {
    "id": "app.team.clear_all_custom_role_assignments.select.app_error",
    "translation": "チームメンバーを取得できませんでした。"
  },
  {
    "id": "app.post.get_posts_since.app_error",
    "translation": "チャンネルの投稿を取得できませんでした。"
  },
  {
    "id": "app.post.get_posts_around.get.app_error",
    "translation": "チャンネルの投稿を取得できませんでした。"
  },
  {
    "id": "app.post.get_post_after_time.app_error",
    "translation": "指定時刻以降の投稿を取得できませんでした。"
  },
  {
    "id": "app.post.get_flagged_posts.app_error",
    "translation": "フラグの立てられた投稿を取得できませんでした。"
  },
  {
    "id": "app.import.import_user_teams.save_members.max_accounts.app_error",
    "translation": "そのチームにはもうメンバーを追加できないため、デフォルトのチームメンバーシップは作成できません"
  },
  {
    "id": "app.import.import_user_teams.save_members.error",
    "translation": "チームメンバーシップをインポートできませんでした"
  },
  {
    "id": "app.import.import_user_teams.save_members.conflict.app_error",
    "translation": "すでに存在するチームメンバーシップはインポートできません"
  },
  {
    "id": "app.email.setup_rate_limiter.app_error",
    "translation": "頻度制限にエラーが発生しました。"
  },
  {
    "id": "app.email.rate_limit_exceeded.app_error",
    "translation": "招待メールが頻度制限の上限を超えました。制限は{{.ResetAfter}}秒後にリセットされます。{{.RetryAfter}}秒後にリトライしてください。"
  },
  {
    "id": "app.email.no_rate_limiter.app_error",
    "translation": "頻度制限が設定されていません。"
  },
  {
    "id": "app.create_basic_user.save_member.max_accounts.app_error",
    "translation": "そのチームにはもうメンバーを追加できないため、デフォルトのチームメンバーシップは作成できません"
  },
  {
    "id": "app.create_basic_user.save_member.conflict.app_error",
    "translation": "すでに存在するデフォルトのチームメンバーシップは作成できません"
  },
  {
    "id": "app.create_basic_user.save_member.app_error",
    "translation": "デフォルトのチームメンバーシップを作成できませんでした"
  },
  {
    "id": "app.channel.update_last_viewed_at_post.app_error",
    "translation": "チャンネルを未読にできませんでした。"
  },
  {
    "id": "app.channel.remove_member.app_error",
    "translation": "チャンネルメンバーを削除できませんでした。"
  },
  {
    "id": "app.channel.permanent_delete_members_by_user.app_error",
    "translation": "チャンネルメンバーを削除できませんでした。"
  },
  {
    "id": "app.channel.increment_mention_count.app_error",
    "translation": "誰かについての投稿数を増加できませんでした。"
  },
  {
    "id": "app.channel.get_public_channels.get.app_error",
    "translation": "公開チャンネルを取得できませんでした。"
  },
  {
    "id": "app.channel.get_private_channels.get.app_error",
    "translation": "非公開チャンネルを取得できませんでした。"
  },
  {
    "id": "app.channel.get_member_count.app_error",
    "translation": "チャンネルメンバー数を取得できませんでした。"
  },
  {
    "id": "app.channel.get_channels_by_ids.get.app_error",
    "translation": "チャンネルを取得できませんでした。"
  },
  {
    "id": "app.channel.get_channel_counts.get.app_error",
    "translation": "チャンネル数を取得できませんでした。"
  },
  {
    "id": "api.user.update_password.user_and_hashed.app_error",
    "translation": "システム管理者のみがハッシュ化されたパスワードを設定できます。"
  },
  {
    "id": "api.user.login_cws.license.error",
    "translation": "CWSログインが見つかりませんでした。"
  },
  {
    "id": "api.user.login_by_cws.invalid_token.app_error",
    "translation": "CWSトークンが不正です"
  },
  {
    "id": "api.user.get_uploads_for_user.forbidden.app_error",
    "translation": "アップロードを取得できませんでした。"
  },
  {
    "id": "api.upload.upload_data.invalid_content_length",
    "translation": "不正なContent-Lengthです。"
  },
  {
    "id": "api.upload.get_upload.forbidden.app_error",
    "translation": "アップロードを取得できませんでした。"
  },
  {
    "id": "api.upgrade_to_enterprise_status.app_error",
    "translation": "MattermostをEnterprise Editionにアップグレードできませんでした。"
  },
  {
    "id": "api.upgrade_to_enterprise.app_error",
    "translation": "Mattermost Enterprise Editionへのアップグレードはすでに開始されています。"
  },
  {
    "id": "api.upgrade_to_enterprise.already-done.app_error",
    "translation": "すでにMattermost Enterprise Editionにアップグレードされています。アップグレードを完了するにはサーバーを再起動してください。"
  },
  {
    "id": "api.team.invite_members.limit_reached.app_error",
    "translation": "無料枠のユーザー数上限に達しました"
  },
  {
    "id": "api.post.search_posts.invalid_body.app_error",
    "translation": "リクエストボディを解析できませんでした。"
  },
  {
    "id": "api.migrate_to_saml.error",
    "translation": "SAMLへ移行できませんでした。"
  },
  {
    "id": "api.config.migrate_config.app_error",
    "translation": "設定を移行できませんでした。"
  },
  {
    "id": "api.admin.ldap.not_available.app_error",
    "translation": "LDAPは利用できません。"
  },
  {
    "id": "api.admin.add_certificate.parseform.app_error",
    "translation": "マルチフォームリクエストを解析する際にエラーが発生しました"
  },
  {
    "id": "model.upload_session.is_valid.user_id.app_error",
    "translation": "UserId に対する値が不正です"
  },
  {
    "id": "model.upload_session.is_valid.type.app_error",
    "translation": "Type に対する値が不正です"
  },
  {
    "id": "model.upload_session.is_valid.path.app_error",
    "translation": "Path に対する値が不正です"
  },
  {
    "id": "model.upload_session.is_valid.id.app_error",
    "translation": "Id に対する値が不正です"
  },
  {
    "id": "model.upload_session.is_valid.filename.app_error",
    "translation": "Filename に対する値が不正です"
  },
  {
    "id": "model.upload_session.is_valid.file_size.app_error",
    "translation": "FileSize に対する値が不正です"
  },
  {
    "id": "model.upload_session.is_valid.file_offset.app_error",
    "translation": "FileOffset に対する値が不正です"
  },
  {
    "id": "model.upload_session.is_valid.create_at.app_error",
    "translation": "CreateAt に対する値が不正です"
  },
  {
    "id": "model.upload_session.is_valid.channel_id.app_error",
    "translation": "ChannelId に対する値が不正です。"
  },
  {
    "id": "model.search_params_list.is_valid.include_deleted_channels.app_error",
    "translation": "すべてのパラメータ IncludeDeletedChannels は同じ値となるはずです。"
  },
  {
    "id": "ent.message_export.global_relay_export.get_attachment_error",
    "translation": "投稿に対するファイル情報を取得できませんでした。"
  },
  {
    "id": "ent.message_export.csv_export.get_attachment_error",
    "translation": "投稿に関するファイル情報を取得できませんでした。"
  },
  {
    "id": "ent.message_export.actiance_export.get_attachment_error",
    "translation": "投稿に関するファイル情報を取得できませんでした。"
  },
  {
    "id": "ent.ldap.do_login.x509.app_error",
    "translation": "鍵ペアを作成する際にエラーが発生しました"
  },
  {
    "id": "ent.ldap.do_login.key.app_error",
    "translation": "LDAPのTLS鍵ファイルを読み込む際にエラーが発生しました。"
  },
  {
    "id": "ent.ldap.do_login.certificate.app_error",
    "translation": "LDAPのTLS証明書ファイルを読み込む際にエラーが発生しました。"
  },
  {
    "id": "ent.elasticsearch.indexer.do_job.get_oldest_entity.error",
    "translation": "最も古いエンティティ(ユーザー、チャンネル、投稿)をデータベースから取得できませんでした"
  },
  {
    "id": "app.upload.upload_data.update.app_error",
    "translation": "アップロードセッションを更新できませんでした。"
  },
  {
    "id": "app.upload.upload_data.save.app_error",
    "translation": "ファイル情報を保存できませんでした。"
  },
  {
    "id": "app.upload.upload_data.read_file.app_error",
    "translation": "ファイルを読み込めませんでした。"
  },
  {
    "id": "api.system.update_notices.validating_failed",
    "translation": "製品に関するお知らせの状態を検証できませんでした"
  },
  {
    "id": "api.system.update_notices.parse_failed",
    "translation": "製品に関するお知らせを解析できませんでした"
  },
  {
    "id": "api.system.update_notices.fetch_failed",
    "translation": "製品に関するお知らせを取得できませんでした"
  },
  {
    "id": "api.system.update_notices.clear_failed",
    "translation": "製品に関する過去のお知らせをクリアできませんでした"
  },
  {
    "id": "ent.ldap.no.users.checkcertificate",
    "translation": "LDAPユーザーが見つかりませんでした。ユーザーフィルターや証明書をチェックしてください。"
  },
  {
    "id": "api.upload.upload_data.multipart_error",
    "translation": "マルチパートデータを処理できませんでした。"
  },
  {
    "id": "api.upload.upload_data.invalid_content_type",
    "translation": "マルチパートアップロードのContent-Typeが不正です。"
  },
  {
    "id": "api.team.add_team_member.invalid_body.app_error",
    "translation": "リクエストボディを解析できませんでした。"
  },
  {
    "id": "api.server.warn_metric.starting_trial",
    "translation": "トライアルを開始する"
  },
  {
    "id": "api.server.warn_metric.start_trial",
    "translation": "トライアル開始"
  },
  {
    "id": "api.server.warn_metric.number_of_teams_5.start_trial_notification_success.message",
    "translation": "エンタープライズトライアルは有効です。**システムコンソール > ユーザー管理 > 権限**へ行き、高度な権限設定を有効にしてください。"
  },
  {
    "id": "api.server.warn_metric.number_of_teams_5.start_trial.notification_body",
    "translation": "あなたのMattermostにはいくつかのチームが存在します。多くのチームは、チャンネルの作成方法や、誰が新しいチームメイトを招待できるか、また、どのように統合機能を管理するかなどのチーム運営について各々が好む方法を持っています。チーム上書きスキームにより、それぞれの要求を満たすようチームごとにユーザー権限設定をカスタマイズできます。\n\n詳しくは[高度な権限設定に関する説明](https://www.mattermost.com/docs-advanced-permissions-team-override/?utm_medium=product&utm_source=mattermost-advisor-bot&utm_content=advanced-permissions-team-override)を参照してください。\n\nトライアル開始 をクリックすると、[Mattermost Software Evaluation Agreement](https://mattermost.com/software-evaluation-agreement/) と [プライバシーポリシー](https://mattermost.com/privacy-policy/)に同意し、製品に関する電子メールを受信するようになります。"
  },
  {
    "id": "api.server.warn_metric.number_of_teams_5.notification_title",
    "translation": "高度な権限設定を利用する"
  },
  {
    "id": "api.server.warn_metric.number_of_teams_5.notification_body",
    "translation": "あなたのMattermostにはいくつかのチームが存在します。多くのチームは、チャンネルの作成方法や、誰が新しいチームメイトを招待できるか、また、どのように統合機能を管理するかなどのチーム運営について各々が好む方法を持っています。チーム上書きスキームにより、それぞれの要求を満たすようチームごとにユーザー権限設定をカスタマイズできます。\n\n詳しくは[高度な権限設定に関する説明](https://www.mattermost.com/docs-advanced-permissions-team-override/?utm_medium=product&utm_source=mattermost-advisor-bot&utm_content=advanced-permissions-team-override)を参照してください。\n\n問い合わせ をクリックすることで、あなたの情報を Mattermost, Inc. へ共有します。詳しくは[説明文書](https://mattermost.com/pl/default-admin-advisory)を参照してください"
  },
  {
    "id": "api.server.warn_metric.number_of_teams_5.contact_us.email_body",
    "translation": "Mattermostへ問い合わせる。チームスキームによる高度な権限設定に興味があります。\n"
  },
  {
    "id": "api.server.warn_metric.number_of_posts_2M.start_trial.notification_success.message",
    "translation": "エンタープライズトライアルは有効です。Elasticsearchサーバーがある場合、**システムコンソール > 環境 > Elasticsearch**へ行き、Elasticsearchの設定をしてください。"
  },
  {
    "id": "api.server.warn_metric.number_of_posts_2M.start_trial.notification_body",
    "translation": "あなたのMattermostシステムには非常に多くのメッセージがあります。Mattermostのデフォルトのデータベース検索は約250万投稿からパフォーマンスが劣化し始めます。500万投稿以上ある場合、Elasticsearchを導入することで、検索のタイムアウトなどの深刻なパフォーマンスの問題を回避することができます。Elasticsearchとの連携について詳しく知りたい場合や、何かサポートできることがないか私たちに問い合わせてください。\n\n詳しくは[パフォーマンス改善に関する説明](https://www.mattermost.com/docs-elasticsearch/?utm_medium=product&utm_source=mattermost-advisor-bot&utm_content=elasticsearch)を参照してください\n\nトライアル開始 をクリックすると、[Mattermost Software Evaluation Agreement](https://mattermost.com/software-evaluation-agreement/) と [プライバシーポリシー](https://mattermost.com/privacy-policy/)に同意し、製品に関する電子メールを受信するようになります。"
  },
  {
    "id": "api.server.warn_metric.number_of_posts_2M.notification_title",
    "translation": "パフォーマンス改善"
  },
  {
    "id": "api.server.warn_metric.number_of_posts_2M.notification_body",
    "translation": "あなたのMattermostシステムには非常に多くのメッセージがあります。Mattermostのデフォルトのデータベース検索は約250万投稿からパフォーマンスが劣化し始めます。500万投稿以上ある場合、Elasticsearchを導入することで、検索のタイムアウトなどの深刻なパフォーマンスの問題を回避することができます。Elasticsearchとの連携について詳しく知りたい場合や、何かサポートできることがないか私たちに問い合わせてください。\n\n詳しくは[パフォーマンス改善に関する説明](https://www.mattermost.com/docs-elasticsearch/?utm_medium=product&utm_source=mattermost-advisor-bot&utm_content=elasticsearch)を参照してください\n\n問い合わせ をクリックすると、あなたの情報は Mattermost, Inc. へ共有されます。詳しくは[説明文書}(https://mattermost.com/pl/default-admin-advisory)を参照してください"
  },
  {
    "id": "api.server.warn_metric.number_of_posts_2M.contact_us.email_body",
    "translation": "Mattermostへ問い合わせる。Elasticsearchによるパフォーマンスの改善に興味があります。\n"
  },
  {
    "id": "api.server.warn_metric.number_of_channels_50.start_trial.notification_success.message",
    "translation": "エンタープライズトライアルは有効です。**システムコンソール > ユーザー管理 > 権限**へ行き、高度な権限設定を有効にしてください。"
  },
  {
    "id": "api.server.warn_metric.number_of_channels_50.start_trial.notification_body",
    "translation": "チャンネルはコミュニケーションの改善をサポートするものですが、Mattermost全体でチャンネルの作成や参加が多くなるにつれ、システムを整理されたものにし続けることが課題になってきます。高度な権限設定により、どのユーザー、もしくはどの役割の人が何のアクションを実行可能かを設定することができます。例えば、チャンネル設定やメンバーの管理や、@channel、@hereなどのタグによるグループへの発信、新たなウェブフックの作成などを制限できます。\n\n詳しくは[高度な権限設定の利用に関する説明](https://www.mattermost.com/docs-advanced-permissions/?utm_medium=product&utm_source=mattermost-advisor-bot&utm_content=advanced-permissions)を参照してください\n\nトライアル開始 をクリックすると、[Mattermost Software Evaluation Agreement](https://mattermost.com/software-evaluation-agreement/) と [プライバシーポリシー](https://mattermost.com/privacy-policy/)に同意し、製品に関する電子メールを受信するようになります。"
  },
  {
    "id": "api.server.warn_metric.number_of_channels_50.contact_us.email_body",
    "translation": "Mattermostへ問い合わせる。システムスキーマによる高度な権限設定に興味があります。\n"
  },
  {
    "id": "api.server.warn_metric.number_of_channels_50.notification_body",
    "translation": "チャンネルはコミュニケーションの改善をサポートするものですが、Mattermost全体でチャンネルの作成や参加が多くなるにつれ、システムを整理されたものにし続けることが課題になってきます。高度な権限設定により、どのユーザー、もしくはどの役割の人が何のアクションを実行可能かを設定することができます。例えば、チャンネル設定やメンバーの管理や、@channel、@hereなどのタグによるグループへの発信、新たなウェブフックの作成などを制限できます。\n\n詳しくは[高度な権限設定の利用に関する説明](https://www.mattermost.com/docs-advanced-permissions/?utm_medium=product&utm_source=mattermost-advisor-bot&utm_content=advanced-permissions)を参照してください\n\n問い合わせ をクリックすると、あなたの情報が Mattermost, Inc. へ共有されます。詳しくは[説明文書](https://mattermost.com/pl/default-admin-advisory)を参照してください"
  },
  {
    "id": "api.server.warn_metric.number_of_channels_50.notification_title",
    "translation": "高度な権限設定を利用する"
  },
  {
    "id": "api.server.warn_metric.number_of_active_users_500.start_trial.notification_success.message",
    "translation": "エンタープライズトライアルは有効です。システムコンソールへ行き、追加の機能を有効にしてください。"
  },
  {
    "id": "api.server.warn_metric.number_of_active_users_500.start_trial.notification_body",
    "translation": "500ユーザーを超える場合は、ユーザー管理やサーバーのクラスタリング、パフォーマンスモニタリング機能の利用を強く推奨します。詳細についてはお問い合わせください。\n\nトライアル開始 をクリックすると、[Mattermost Software Evaluation Agreement](https://mattermost.com/software-evaluation-agreement/) と [プライバシーポリシー](https://mattermost.com/privacy-policy/)に同意し、製品に関する電子メールを受信するようになります。"
  },
  {
    "id": "api.server.warn_metric.number_of_active_users_500.contact_us.email_body",
    "translation": "Mattermostに問い合わせる。我々のチームには500名以上のユーザーがおり、Mattermost Enterprise Editionを検討しています。\n"
  },
  {
    "id": "api.server.warn_metric.number_of_active_users_300.start_trial.notification_title",
    "translation": "閲覧専用の連絡チャンネル"
  },
  {
    "id": "api.server.warn_metric.number_of_active_users_300.start_trial.notification_success.message",
    "translation": "エンタープライズトライアルは有効です。チャンネルを作成し、**システムコンソール > ユーザー管理 > チャンネル** へ行き、投稿をチャンネル管理者に制限してください。"
  },
  {
    "id": "api.server.warn_metric.number_of_active_users_300.start_trial.notification_body",
    "translation": "Mattermost全体で多くの会話がなされている場合、どこに重要な情報があるかを知るのは難しいことかもしれません。多くのユーザーに対してメッセージを配信したい場合、誰でも参加可能だがチャンネル管理者しかメッセージの投稿ができないような閲覧専用の連絡チャンネルを立てることができます。\n\n詳しくは[閲覧専用の連絡チャンネルの作成に関する説明](https://www.mattermost.com/docs-channel-moderation/?utm_medium=product&utm_source=mattermost-advisor-bot&utm_content=channel-moderation)を参照してください\n\nトライアル開始 をクリックすると、[Mattermost Software Evaluation Agreement](https://mattermost.com/software-evaluation-agreement/) と [プライバシーポリシー](https://mattermost.com/privacy-policy/)に同意し、製品に関する電子メールを受信するようになります。"
  },
  {
    "id": "api.server.warn_metric.number_of_active_users_300.notification_body",
    "translation": "Mattermost全体で多くの会話がなされている場合、どこに重要な情報があるかを知るのは難しいことかもしれません。多くのユーザーに対してメッセージを配信したい場合、誰でも参加可能だがチャンネル管理者しかメッセージの投稿ができないような閲覧専用の連絡チャンネルを立てることができます。\n\n詳しくは[閲覧専用の連絡チャンネルの作成に関する説明](https://www.mattermost.com/docs-channel-moderation/?utm_medium=product&utm_source=mattermost-advisor-bot&utm_content=channel-moderation)を参照してください\n\n問い合わせ をクリックすると、あなたの情報を Mattermost, Inc. へ共有します。詳しくは[説明文書](https://mattermost.com/pl/default-admin-advisory)を参照してください"
  },
  {
    "id": "api.server.warn_metric.number_of_active_users_300.contact_us.email_body",
    "translation": "Mattermostへ問い合わせる。閲覧専用の連絡チャンネル機能に興味があります。\n"
  },
  {
    "id": "api.server.warn_metric.number_of_active_users_200.start_trial.notification_success.message",
    "translation": "エンタープライズトライアルは有効です。 **システムコンソール > 利用登録 > SAML 2.0**へ行き、SAML 2.0 プロバイダーと連携してください。"
  },
  {
    "id": "api.server.warn_metric.number_of_active_users_200.start_trial.notification_body",
    "translation": "あなたのMattermostには200ユーザーが登録しています。Mattermostをあなたの組織のシングルサインオンプロバイダーに接続することで、ユーザーは再度認証情報を入力することなくMattermostへアクセスできるようになります。MattermostサーバーをSAML 2.0プロバイダーと連携することをおすすめします。詳しくは[SAML2.0連携に関する説明](https://www.mattermost.com/docs-saml/?utm_medium=product&utm_source=mattermost-advisor-bot&utm_content=saml)を参照してください。\n\nトライアル開始 をクリックすると、[Mattermost Software Evaluation Agreement](https://mattermost.com/software-evaluation-agreement/) と [プライバシーポリシー](https://mattermost.com/privacy-policy/)に同意し、製品に関する電子メールを受信するようになります。"
  },
  {
    "id": "api.server.warn_metric.number_of_active_users_200.contact_us.email_body",
    "translation": "Mattermostへ問い合わせる。我々のチームには200名以上のユーザーがおり、Mattermost Enterprise Editionを検討しています。\n"
  },
  {
    "id": "api.server.warn_metric.number_of_active_users_100.start_trial.notification_success.message",
    "translation": "エンタープライズトライアルは有効です。**システムコンソール > 利用登録 > AD/LDAP**へ行き、AD/LDAPサービスと連携してください。"
  },
  {
    "id": "api.server.warn_metric.number_of_active_users_100.start_trial.notification_body",
    "translation": "あなたのMattermostには100名以上のユーザーがいます。ユーザー数が増加するにつれ、新しいアカウントの準備などは時間のかかる作業となっていく可能性があります。組織のActive Directory/LDAPと連携し、誰でも組織のアカウントでMattermostにアクセス可能となるよう設定することをおすすめします。\n\n詳しくは[AD/LDAP連携に関する説明](https://www.mattermost.com/docs-adldap/?utm_medium=product&utm_source=mattermost-advisor-bot&utm_content=adldap)を参照してください\n\nトライアル開始 をクリックすると、[Mattermost Software Evaluation Agreement](https://mattermost.com/software-evaluation-agreement/) と [プライバシーポリシー](https://mattermost.com/privacy-policy/) に同意し、製品に関する電子メールを受信するようになります。"
  },
  {
    "id": "api.server.warn_metric.number_of_active_users_100.notification_title",
    "translation": "Mattermostをスケールする"
  },
  {
    "id": "api.server.warn_metric.number_of_active_users_100.notification_body",
    "translation": "あなたのMattermostには100名以上のユーザーがいます。ユーザー数が増加するにつれ、新しいアカウントの準備などは時間のかかる作業となっていく可能性があります。組織のActive Directory/LDAPと連携し、誰でも組織のアカウントでMattermostにアクセス可能となるよう設定することをおすすめします。\n\n詳しくは[AD/LDAP連携に関する説明](https://www.mattermost.com/docs-adldap/?utm_medium=product&utm_source=mattermost-advisor-bot&utm_content=adldap)を参照してください\n\n問い合わせ をクリックすると、あなたの情報を Mattermost, Inc. へ共有します。詳しくは[説明文書](https://mattermost.com/pl/default-admin-advisory)を参照してください"
  },
  {
    "id": "api.server.warn_metric.number_of_active_users_100.contact_us.email_body",
    "translation": "Mattermostへ問い合わせる。我々のチームには100名以上のユーザーがおり、Mattermost Enterprise Editionを検討しています。\n"
  },
  {
    "id": "api.server.warn_metric.mfa.start_trial_notification_success.message",
    "translation": "エンタープライズトライアルは有効です。**システムコンソール > 利用登録 > 他要素認証**へ行き、多要素認証を強制してください。"
  },
  {
    "id": "api.server.warn_metric.mfa.start_trial.notification_body",
    "translation": "このMattermostでは多要素認証が有効になっており、ユーザーはパスワードとは別の認証を追加することで、アカウントをより安全にすることを選択できます。システム全体のセキュリティを改善するために、すべてのアカウントに対して多要素認証の利用を要求することもできます。\n\n詳しくは[多要素認証の強制についての説明](https://www.mattermost.com/docs-multi-factor-authentication/?utm_medium=product&utm_source=mattermost-advisor-bot&utm_content=multi-factor-authentication)を参照してください。\n\nトライアル開始 をクリックすると、[Mattermost Software Evaluation Agreement](https://mattermost.com/software-evaluation-agreement/) と [プライバシーポリシー](https://mattermost.com/privacy-policy/)に同意し、製品に関する電子メールを受信するようになります。"
  },
  {
    "id": "api.server.warn_metric.mfa.notification_title",
    "translation": "多要素認証を強制する"
  },
  {
    "id": "api.server.warn_metric.mfa.notification_body",
    "translation": "このMattermostでは多要素認証が有効になっており、ユーザーはパスワードとは別の認証を追加することで、アカウントをより安全にすることを選択できます。システム全体のセキュリティを改善するために、すべてのアカウントに対して多要素認証の利用を要求することもできます。\n\n詳しくは[多要素認証の強制についての説明](https://www.mattermost.com/docs-multi-factor-authentication/?utm_medium=product&utm_source=mattermost-advisor-bot&utm_content=multi-factor-authentication)を参照してください。\n\n問い合わせ をクリックすると、あなたの情報が Mattermost, Inc. へ共有されます。詳しくは[説明文書](https://mattermost.com/pl/default-admin-advisory)を参照してください"
  },
  {
    "id": "api.server.warn_metric.mfa.contact_us.email_body",
    "translation": "Mattermostへ問い合わせる。多要素認証の強制機能について興味があります。\n"
  },
  {
    "id": "api.server.warn_metric.email_domain.start_trial_notification_success.message",
    "translation": "エンタープライズトライアルは有効です。**システムコンソール > 利用登録 > ゲストアカウント** へ行き、ゲストアカウントを有効にしてください。"
  },
  {
    "id": "api.server.warn_metric.email_domain.start_trial.notification_body",
    "translation": "プロジェクトには組織内、組織外の両方の人が参画することがあります。ゲストアカウント機能により、外部のパートナーをMattermostに参加させることができ、ゲストが閲覧可能な情報などの設定を行うことができます。\n\n詳しくは[ゲストアカウントに関する説明](https://www.mattermost.com/docs-guest-accounts/?utm_medium=product&utm_source=mattermost-advisor-bot&utm_content=guest-accounts)を参照してください。\n\nトライアル開始 をクリックすると、[Mattermost Software Evaluation Agreement](https://mattermost.com/software-evaluation-agreement/) と [プライバシーポリシー](https://mattermost.com/privacy-policy/) に同意し、製品に関する電子メールを受信するようになります。"
  },
  {
    "id": "api.server.warn_metric.email_domain.notification_title",
    "translation": "ゲストアカウントを作成する"
  },
  {
    "id": "api.server.warn_metric.email_domain.notification_body",
    "translation": "プロジェクトには組織内、組織外の両方の人が参画することがあります。ゲストアカウント機能により、外部のパートナーをMattermostに参加させることができ、ゲストが閲覧可能な情報などの設定を行うことができます。\n\n詳しくは[ゲストアカウントに関する説明](https://www.mattermost.com/docs-guest-accounts/?utm_medium=product&utm_source=mattermost-advisor-bot&utm_content=guest-accounts)を参照してください。\n\n問い合わせ をクリックすると、あなたの情報が Mattermost Inc. へ送信されます。詳しくは[説明文書](https://mattermost.com/pl/default-admin-advisory)を参照してください"
  },
  {
    "id": "api.server.warn_metric.email_domain.contact_us.email_body",
    "translation": "Mattermostへ問い合わせる。ゲストアカウント機能について興味があります。\n"
  },
  {
    "id": "api.server.warn_metric.bot_response.start_trial_failure.message",
    "translation": "トライアルライセンスを取得できませんでした。 https://mattermost.com/trial/ からライセンスをリクエストしてください。"
  },
  {
    "id": "api.license.request_trial_license.fail_get_user_count.app_error",
    "translation": "トライアルライセンスを取得できませんでした。 support@mattermost.comまで連絡してください。登録ユーザー数を取得できません。"
  },
  {
    "id": "ent.elasticsearch.index_channels_batch.error",
    "translation": "インデックス付与のためのチャンネルのバッチ処理を取得できませんでした。"
  },
  {
    "id": "app.channel.user_belongs_to_channels.app_error",
    "translation": "ユーザーがチャンネルリストに所属するかどうか確認できませんでした。"
  },
  {
    "id": "app.channel.search_group_channels.app_error",
    "translation": "指定されたユーザーと期間に対するグループチャンネルを取得できませんでした。"
  },
  {
    "id": "app.channel.search.app_error",
    "translation": "チャンネルを検索する際にエラーが発生しました。"
  },
  {
    "id": "app.channel.reset_all_channel_schemes.app_error",
    "translation": "チャンネルスキームをリセットできませんでした。"
  },
  {
    "id": "app.channel.remove_all_deactivated_members.app_error",
    "translation": "無効化されたユーザーをチャンネルから削除できませんでした。"
  },
  {
    "id": "app.channel.migrate_channel_members.select.app_error",
    "translation": "複数のチャンネルメンバーを選択できませんでした。"
  },
  {
    "id": "app.channel.get_unread.app_error",
    "translation": "チャンネルの未読メッセージを取得できませんでした。"
  },
  {
    "id": "app.channel.get_members_by_ids.app_error",
    "translation": "チャンネルのメンバーを取得できませんでした。"
  },
  {
    "id": "app.channel.get_channels_batch_for_indexing.get.app_error",
    "translation": "インデックス付与のためのチャンネルのバッチ処理を取得できませんでした。"
  },
  {
    "id": "app.channel.get_by_scheme.app_error",
    "translation": "与えられたスキームにおけるチャンネルを取得できませんでした。"
  },
  {
    "id": "app.channel.get_all_direct.app_error",
    "translation": "全ダイレクトチャンネルを取得できませんでした。"
  },
  {
    "id": "app.channel.get_all.app_error",
    "translation": "全チャンネルを取得できませんでした。"
  },
  {
    "id": "app.channel.clear_all_custom_role_assignments.select.app_error",
    "translation": "チャンネルメンバーを抽出できませんでした。"
  },
  {
    "id": "ent.elasticsearch.post.get_posts_batch_for_indexing.error",
    "translation": "インデックス付与のための投稿のバッチ処理を取得できませんでした。"
  },
  {
    "id": "app.post.search.app_error",
    "translation": "投稿を検索中にエラーが発生しました"
  },
  {
    "id": "app.post.overwrite.app_error",
    "translation": "投稿を上書きできませんでした。"
  },
  {
    "id": "app.post.get_root_posts.app_error",
    "translation": "チャンネルへの投稿を取得できませんでした。"
  },
  {
    "id": "app.post.get_posts_created_at.app_error",
    "translation": "チャンネルへの投稿を取得できませんでした。"
  },
  {
    "id": "app.post.get_posts_batch_for_indexing.get.app_error",
    "translation": "インデックス付与のための投稿のバッチ処理を取得できませんでした。"
  },
  {
    "id": "app.post.get_posts.app_error",
    "translation": "これ以上のページを生成できません。"
  },
  {
    "id": "app.post.get_direct_posts.app_error",
    "translation": "ダイレクト投稿を取得できませんでした。"
  },
  {
    "id": "app.post.analytics_user_counts_posts_by_day.app_error",
    "translation": "投稿をしたユーザー数を取得できませんでした。"
  },
  {
    "id": "app.post.analytics_posts_count_by_day.app_error",
    "translation": "日付ごとの投稿数を取得できませんでした。"
  },
  {
    "id": "app.post.analytics_posts_count.app_error",
    "translation": "投稿数を取得できませんでした。"
  },
  {
    "id": "model.plugin_command_error.error.app_error",
    "translation": "/{{.Command}} に対するプラグインが動作していません。システム管理者に連絡してください"
  },
  {
    "id": "model.plugin_command_crash.error.app_error",
    "translation": "/{{.Command}} コマンドにより {{.PluginId}} プラグインがクラッシュしました。システム管理者に連絡してください"
  },
  {
    "id": "ent.saml.do_login.invalid_time.app_error",
    "translation": "認証プロバイダからのレスポンスに不正な時刻が見つかりました。システム管理者に連絡してください。"
  },
  {
    "id": "ent.saml.do_login.invalid_signature.app_error",
    "translation": "認証プロバイダからのレスポンスに不正な署名が見つかりました。システム管理者に連絡してください。"
  },
  {
    "id": "api.cloud.request_error",
    "translation": "CWSへのリクエストを処理する際にエラーが発生しました。"
  },
  {
    "id": "app.upload.run_plugins_hook.rejected",
    "translation": "ファイル {{.Filename}} をアップロードできませんでした。プラグインによって拒否されました: {{.Reason}}"
  },
  {
    "id": "app.upload.run_plugins_hook.move_fail",
    "translation": "ファイルを移動できませんでした。"
  },
  {
    "id": "api.cloud.license_error",
    "translation": "あなたのライセンスはクラウドリクエストをサポートしていません。"
  },
  {
    "id": "api.cloud.app_error",
    "translation": "クラウドAPIリクエスト中に内部エラーが発生しました。"
  },
  {
    "id": "api.templates.email_us_anytime_at",
    "translation": "いつでもメールしてください "
  },
  {
    "id": "api.templates.copyright",
    "translation": "© 2021 Mattermost, Inc. 530 Lytton Avenue, Second floor, Palo Alto, CA, 94301"
  },
  {
    "id": "api.templates.at_limit_title",
    "translation": "無料枠のユーザー数制限に達しました "
  },
  {
    "id": "api.templates.at_limit_subject",
    "translation": "Mattermost Cloudのユーザー数制限に達しました"
  },
  {
    "id": "api.templates.at_limit_info2",
    "translation": "もしくは、管理者コンソールからユーザーを無効にすることで、無料枠のユーザー数制限のまま別のユーザーのために枠を開けることもできます。"
  },
  {
    "id": "api.templates.at_limit_info1",
    "translation": "現在、ワークスペースには10名を超えるユーザーが存在します - 素晴らしい！さらにチームメンバーを招待する予定がある場合、Mattermost Cloud Professoinalへのアップグレードを是非ご検討ください。"
  },
  {
    "id": "app.user.permanent_delete.app_error",
    "translation": "既存のアカウントを削除できませんでした。"
  },
  {
    "id": "app.user.missing_account.const",
    "translation": "ユーザーが見つかりませんでした。"
  },
  {
    "id": "app.user.get_users_batch_for_indexing.get_users.app_error",
    "translation": "インデックス用のユーザーバッチを取得できませんでした。"
  },
  {
    "id": "app.user.get_unread_count.app_error",
    "translation": "ユーザーの未読メッセージ数を取得できませんでした。"
  },
  {
    "id": "app.user.get_total_users_count.app_error",
    "translation": "ユーザー数をカウントできませんでした。"
  },
  {
    "id": "app.user.get_recently_active_users.app_error",
    "translation": "最近アクティブなユーザーを検索する際にエラーが発生しました。"
  },
  {
    "id": "app.user.get_profiles.app_error",
    "translation": "ユーザープロフィールを検索する際にエラーが発生しました。"
  },
  {
    "id": "app.user.get_profile_by_group_channel_ids_for_user.app_error",
    "translation": "ユーザープロフィールを検索する際にエラーが発生しました。"
  },
  {
    "id": "app.user.get_new_users.app_error",
    "translation": "新規ユーザーを検索する際にエラーが発生しました。"
  },
  {
    "id": "app.user.get_known_users.get_users.app_error",
    "translation": "データベースからユーザーを取得できませんでした。"
  },
  {
    "id": "app.user.get_by_username.app_error",
    "translation": "このチームにあなたのユーザー名と一致する既存のアカウントが見つかりません。このチームに参加するにはチームの所有者から招待を受ける必要があるかもしれません。"
  },
  {
    "id": "app.user.get_by_auth.other.app_error",
    "translation": "認証形式によるユーザー検索中にエラーが発生しました。"
  },
  {
    "id": "app.user.get_by_auth.missing_account.app_error",
    "translation": "このチームにあなたの認証形式に一致する既存のアカウントが見つかりません。このチームに参加するには、チームの所有者から招待を受ける必要があるかもしれません。"
  },
  {
    "id": "app.user.get.app_error",
    "translation": "アカウントを探す際にエラーが発生しました。"
  },
  {
    "id": "app.user.demote_user_to_guest.user_update.app_error",
    "translation": "ユーザーを更新できませんでした。"
  },
  {
    "id": "app.user.clear_all_custom_role_assignments.select.app_error",
    "translation": "ユーザーを取得できませんでした。"
  },
  {
    "id": "app.user.analytics_get_inactive_users_count.app_error",
    "translation": "無効なユーザーの数をカウントできませんでした。"
  },
  {
    "id": "app.user.analytics_daily_active_users.app_error",
    "translation": "リクエスト中にアクティブなユーザーを取得できませんでした。"
  },
  {
    "id": "app.channel.autofollow.app_error",
    "translation": "メンションされたユーザーについてのスレッドメンバーシップを更新できませんでした"
  },
  {
    "id": "api.templates.upgrade_mattermost_cloud",
    "translation": "アップグレードする"
  },
  {
    "id": "api.templates.over_limit_title",
    "translation": "ワークスペースのユーザー数が無料枠の制限を超えています"
  },
  {
    "id": "api.templates.over_limit_subject",
    "translation": "Mattermost Cloud Workspace ユーザー数超過"
  },
  {
    "id": "api.templates.over_limit_info2",
    "translation": "もしくは、管理者コンソールからユーザーを無効にすることで、無料枠のユーザー数制限のまま別のユーザーのために枠を開けることもできます。"
  },
  {
    "id": "api.templates.over_limit_info1",
    "translation": "ワークスペースにMattermost Cloud Professionalの無料枠を超える10名以上のユーザーがいるようです。ワークスペースの混乱を避けるために、アップグレードしてください。"
  },
  {
    "id": "model.config.is_valid.import.retention_days_too_low.app_error",
    "translation": "RetentionDaysに対する不正な値です。値が低すぎます。"
  },
  {
    "id": "model.config.is_valid.import.directory.app_error",
    "translation": "ディレクトリに対する不正な値です。"
  },
  {
    "id": "model.config.is_valid.collapsed_threads.app_error",
    "translation": "CollapsedThreads設定は、無効、デフォルトON、デフォルトOFFのいずれかでなければなりません"
  },
  {
    "id": "import_process.worker.do_job.open_file",
    "translation": "インポートを処理できませんでした: ファイルを開けません。"
  },
  {
    "id": "import_process.worker.do_job.missing_jsonl",
    "translation": "インポートを処理できませんでした: JSONファイルが見つかりません。"
  },
  {
    "id": "import_process.worker.do_job.missing_file",
    "translation": "インポートを処理できませんでした: import_file パラメータが見つかりません。"
  },
  {
    "id": "import_process.worker.do_job.file_exists",
    "translation": "インポートを処理できませんでした: ファイルが存在しません。"
  },
  {
    "id": "app.user.verify_email.app_error",
    "translation": "電子メール検証フィールドを更新できませんでした。"
  },
  {
    "id": "app.user.update_update.app_error",
    "translation": "ユーザーの最終更新日を更新できませんでした。"
  },
  {
    "id": "app.user.update_threads_read_for_user.app_error",
    "translation": "すべてのユーザースレッドを既読状態に更新できませんでした"
  },
  {
    "id": "app.user.update_thread_read_for_user.app_error",
    "translation": "スレッドの既読状態を更新できませんでした"
  },
  {
    "id": "app.user.update_thread_follow_for_user.app_error",
    "translation": "スレッドの以下の状態を更新できませんでした"
  },
  {
    "id": "app.user.update_failed_pwd_attempts.app_error",
    "translation": "failed_attemptsを更新できませんでした。"
  },
  {
    "id": "app.user.update_auth_data.email_exists.app_error",
    "translation": "アカウントを{{.Service}}へ切り替えることができませんでした。電子メール {{.Email}} を使用しているアカウントが既に存在します。"
  },
  {
    "id": "app.user.update_auth_data.app_error",
    "translation": "認証データを更新できませんでした。"
  },
  {
    "id": "app.user.update_active_for_multiple_users.updating.app_error",
    "translation": "ゲストを無効化できませんでした。"
  },
  {
    "id": "app.user.update.finding.app_error",
    "translation": "アカウントを検索する際にエラーが発生しました。"
  },
  {
    "id": "app.user.update.find.app_error",
    "translation": "更新対象の既存アカウントが見つかりませんでした。"
  },
  {
    "id": "app.user.search.app_error",
    "translation": "検索パラメータに一致するユーザーが見つかりませんでした。"
  },
  {
    "id": "app.user.save.username_exists.app_error",
    "translation": "そのユーザー名を持つアカウントは既に存在します。"
  },
  {
    "id": "app.user.save.existing.app_error",
    "translation": "既存のユーザーに対する更新を呼び出す必要があります。"
  },
  {
    "id": "app.user.save.email_exists.app_error",
    "translation": "その電子メールアドレスを持つアカウントは既に存在します。"
  },
  {
    "id": "app.user.save.app_error",
    "translation": "アカウントを保存できませんでした。"
  },
  {
    "id": "app.user.promote_guest.user_update.app_error",
    "translation": "ユーザーを更新できませんでした。"
  },
  {
    "id": "app.user.get_threads_for_user.app_error",
    "translation": "ユーザーのスレッドを取得できませんでした"
  },
  {
    "id": "app.upload.upload_data.move_file.app_error",
    "translation": "アップロードされたファイルを移動できませんでした。"
  },
  {
    "id": "app.update_error",
    "translation": "更新エラー"
  },
  {
    "id": "app.select_error",
    "translation": "選択エラー"
  },
  {
    "id": "app.insert_error",
    "translation": "挿入エラー"
  },
  {
    "id": "app.import.marshal.app_error",
    "translation": "レスポンスを変換できませんでした。"
  },
  {
    "id": "app.group.uniqueness_error",
    "translation": "グループメンバーが既に存在します"
  },
  {
    "id": "app.group.permanent_delete_members_by_user.app_error",
    "translation": "UserID \"{{.UserId}}\"を持つグループメンバーを削除できませんでした。"
  },
  {
    "id": "app.group.no_rows",
    "translation": "一致するグループが見つかりませんでした"
  },
  {
    "id": "app.group.id.app_error",
    "translation": "グループに対する不正なIDです。"
  },
  {
    "id": "app.group.group_syncable_already_deleted",
    "translation": "同期可能なグループは既に削除されています"
  },
  {
    "id": "app.channel.save_member.exists.app_error",
    "translation": "そのIDを持つチャンネルメンバーは既に存在します。"
  },
  {
    "id": "api.user.update_user_roles.license.app_error",
    "translation": "カスタム権限スキームは現在のライセンスではサポートされていません"
  },
  {
    "id": "api.templates.payment_failed_no_card.subject",
    "translation": "Mattermost Cloudサブスクリプションへの支払い予定"
  },
  {
    "id": "api.templates.payment_failed_no_card.title",
    "translation": "Mattermost Cloud請求期限"
  },
  {
    "id": "api.templates.payment_failed_no_card.info3",
    "translation": "請求書を確認し、支払い方法を追加するには「今すぐしはらい」を選択してください。"
  },
  {
    "id": "api.templates.payment_failed_no_card.info1",
    "translation": "直近支払い期限に対するMattermost Cloudの請求書が処理されましたが、有効な支払い情報がありません。"
  },
  {
    "id": "api.templates.payment_failed_no_card.button",
    "translation": "今すぐ支払う"
  },
  {
    "id": "api.templates.payment_failed.title",
    "translation": "支払いができませんでした"
  },
  {
    "id": "api.templates.payment_failed.subject",
    "translation": "注意: Mattermost Cloudへの支払いができませんでした"
  },
  {
    "id": "api.templates.payment_failed.info3",
    "translation": "Mattermost Cloudへの支払いを続けるために、支払いの問題についてあなたの金融機関に問い合わせるか、支払い情報を更新してください。支払い情報が更新されると、Mattermostは未払いの支払いを解決しようとします。"
  },
  {
    "id": "api.templates.payment_failed.info2",
    "translation": "理由:"
  },
  {
    "id": "api.templates.payment_failed.info1",
    "translation": "Mattermost Cloudワークスペースに関連付けられたあなたの {{.CardBrand}} ****{{.LastFour}} からの支払いを金融機関が拒否しました。"
  },
  {
    "id": "api.templates.over_limit_suspended_title",
    "translation": "Mattermost Cloudワークスペースの停止"
  },
  {
    "id": "api.templates.over_limit_suspended_subject",
    "translation": "あなたのMattermost Cloudサブスクリプションは停止されました"
  },
  {
    "id": "api.templates.over_limit_suspended_info2",
    "translation": "ワークスペースを再度有効にするには我々に連絡してください。"
  },
  {
    "id": "api.templates.over_limit_suspended_info1",
    "translation": "あなたのMattermostワークスペースは停止されました。すべてのコンテンツやデータは1~3ヶ月以内に削除されます。"
  },
  {
    "id": "api.templates.over_limit_fix_now",
    "translation": "今すぐ対応する"
  },
  {
    "id": "api.templates.over_limit_90_days_title",
    "translation": "あなたのMattermost Cloudワークスペースの停止が明日に予定されています"
  },
  {
    "id": "api.templates.over_limit_90_days_subject",
    "translation": "あなたのMattermost Cloudサブスクリプションがもうすぐ停止されます"
  },
  {
    "id": "api.templates.over_limit_90_days_info4",
    "translation": "あなたのワークスペースが停止されると、すべてのコンテンツやデータは1~3ヶ月以内に削除されます。"
  },
  {
    "id": "api.templates.over_limit_90_days_info3",
    "translation": "あなたのワークスペースが停止されると、支払い情報が更新されるまでログインできなくなります。サービスを再び有効にするには我々のサポートチームに連絡する必要があります。"
  },
  {
    "id": "api.templates.over_limit_90_days_info2",
    "translation": "停止を避けるには、支払い情報を追加してください"
  },
  {
    "id": "api.templates.over_limit_90_days_info1",
    "translation": "これは、{{.OverLimitDate}}を過ぎてもMattermost Cloudワークスペースへの支払いがないことに対する最後の通知です。明日、あなたのサービスは停止されます。"
  },
  {
    "id": "api.templates.over_limit_7_days_title",
    "translation": "有効な支払い方法がありません"
  },
  {
    "id": "api.templates.over_limit_7_days_subject",
    "translation": "Mattermostサブスクリプションの支払いが滞納されています"
  },
  {
    "id": "api.templates.over_limit_7_days_info1",
    "translation": "Mattermostは自動支払いを処理できませんでした。サービスを使い続けるには、すぐに支払い情報を追加してください。でなければ、あなたのサービスが停止される可能性があります。"
  },
  {
    "id": "api.templates.over_limit_30_days_title",
    "translation": "Mattermost Cloud ワークスペースの停止"
  },
  {
    "id": "api.templates.over_limit_30_days_subject",
    "translation": " Mattermost Cloudサブスクリプションを使い続けるためのお願い"
  },
  {
    "id": "api.templates.over_limit_30_days_info2_item3",
    "translation": "メッセージ履歴にへアクセスできなくなります"
  },
  {
    "id": "api.templates.over_limit_30_days_info2_item2",
    "translation": "支払い情報を更新するには、サポートチームに連絡してください"
  },
  {
    "id": "api.templates.over_limit_30_days_info2_item1",
    "translation": "ワークスペースにログインできません"
  },
  {
    "id": "api.templates.over_limit_30_days_info2",
    "translation": "作業を行わない場合、あなたのワークスペースは停止されます"
  },
  {
    "id": "api.templates.over_limit_30_days_info1",
    "translation": "支払い方法に関する問題を解決することで、Mattermost Cloudのワークスペースを有効なままにし続けることができます。ワークスペースが停止されるのを避けるために、支払い方法を更新してください。"
  },
  {
    "id": "api.templates.over_limit_14_days_title",
    "translation": "支払いが確認できていません"
  },
  {
    "id": "api.templates.over_limit_14_days_subject",
    "translation": "Mattermost Cloudサブスクリプションの支払いが滞納されています"
  },
  {
    "id": "api.templates.over_limit_14_days_info1",
    "translation": "{{.OverLimitDate}} に設定されたMattermostサブスクリプションの支払日までに支払いがありませんでした。支払いが確認できない場合、あなたのサービスの一時停止プロセスを開始します。"
  },
  {
    "id": "api.system.update_viewed_notices.failed",
    "translation": "閲覧済みのお知らせを更新できませんでした"
  },
  {
    "id": "api.roles.patch_roles.not_allowed_permission.error",
    "translation": "あなたが追加、もしくは削除しようとした以下の権限に許可されていないものがあります"
  },
  {
    "id": "api.config.patch_config.restricted_merge.app_error",
    "translation": "設定をマージできませんでした。"
  },
  {
    "id": "api.config.get_config.restricted_merge.app_error",
    "translation": "設定をマージできませんでした。"
  },
  {
    "id": "api.templates.over_limit_suspended_contact_support",
    "translation": "サポートに連絡する"
  },
  {
    "id": "ent.compliance.global_relay.write_file.appError",
    "translation": "グローバルリレーファイルを書き込めませんでした。"
  },
  {
    "id": "ent.compliance.csv.write_file.appError",
    "translation": "CSVファイルを書き込めませんでした。"
  },
  {
    "id": "ent.actiance.export.write_file.appError",
    "translation": "エクスポートファイルを書き込めませんでした。"
  },
  {
    "id": "app.license.generate_renewal_token.no_license",
    "translation": "ライセンスがありません"
  },
  {
    "id": "app.license.generate_renewal_token.bad_license",
    "translation": "このタイプのライセンスは更新トークンの生成をサポートしていません"
  },
  {
    "id": "app.license.generate_renewal_token.app_error",
    "translation": "新しい更新トークンを生成できませんでした。"
  },
  {
    "id": "api.license.request_renewal_link.app_error",
    "translation": "ライセンス更新リンクを取得する際にエラーが発生しました"
  },
  {
    "id": "api.file.write_file.app_error",
    "translation": "ファイルを書き込めませんでした。"
  },
  {
    "id": "api.file.test_connection.app_error",
    "translation": "ファイルストレージにアクセスできませんでした。"
  },
  {
    "id": "api.file.remove_file.app_error",
    "translation": "ファイルを削除できませんでした。"
  },
  {
    "id": "api.file.remove_directory.app_error",
    "translation": "ディレクトリを削除できませんでした。"
  },
  {
    "id": "api.file.read_file.app_error",
    "translation": "ファイルを読み込めませんでした。"
  },
  {
    "id": "api.file.move_file.app_error",
    "translation": "ファイルを移動できませんでした。"
  },
  {
    "id": "api.file.list_directory.app_error",
    "translation": "ディレクトリを一覧化できませんでした。"
  },
  {
    "id": "api.file.file_size.app_error",
    "translation": "ファイルサイズを取得できませんでした。"
  },
  {
    "id": "api.file.file_reader.app_error",
    "translation": "ファイルリーダーを取得できませんでした。"
  },
  {
    "id": "api.file.file_exists.app_error",
    "translation": "ファイルの存在を確認できませんでした。"
  },
  {
    "id": "api.file.append_file.app_error",
    "translation": "ファイルにデータを追加できませんでした。"
  },
  {
    "id": "ent.elasticsearch.search_files.unmarshall_file_failed",
    "translation": "検索結果をデコードできませんでした"
  },
  {
    "id": "ent.elasticsearch.search_files.search_failed",
    "translation": "検索を完了できませんでした"
  },
  {
    "id": "ent.elasticsearch.search_files.disabled",
    "translation": "Elasticsearchによるファイル検索はこのサーバーでは無効化されています"
  },
  {
    "id": "ent.elasticsearch.index_file.error",
    "translation": "ファイルにインデックスを付与できませんでした"
  },
  {
    "id": "ent.elasticsearch.delete_user_files.error",
    "translation": "ユーザーのファイルを削除できませんでした"
  },
  {
    "id": "ent.elasticsearch.delete_post_files.error",
    "translation": "投稿のファイルを削除できませんでした"
  },
  {
    "id": "ent.elasticsearch.delete_file.error",
    "translation": "ファイルを削除できませんでした"
  },
  {
    "id": "ent.elasticsearch.create_template_file_info_if_not_exists.template_create_failed",
    "translation": "ファイルに対するElasticsearchテンプレートを作成できませんでした"
  },
  {
    "id": "bleveengine.stop_file_index.error",
    "translation": "ファイルインデックスを閉じることができませんでした。"
  },
  {
    "id": "bleveengine.search_files.error",
    "translation": "ファイル検索を完了できませんでした。"
  },
  {
    "id": "bleveengine.indexer.do_job.bulk_index_files.batch_error",
    "translation": "ファイルバッチにインデックスを付与できませんでした。"
  },
  {
    "id": "bleveengine.index_file.error",
    "translation": "ファイルにインデックスを付与できませんでした。"
  },
  {
    "id": "bleveengine.delete_user_files.error",
    "translation": "ユーザーのファイルを削除できませんでした。"
  },
  {
    "id": "bleveengine.delete_post_files.error",
    "translation": "投稿のファイルを削除できませんでした。"
  },
  {
    "id": "bleveengine.delete_files_batch.error",
    "translation": "ファイルを削除できませんでした。"
  },
  {
    "id": "bleveengine.delete_file.error",
    "translation": "ファイルを削除できませんでした。"
  },
  {
    "id": "bleveengine.create_file_index.error",
    "translation": "Bleveファイルインデックスを作成する際にエラーが発生しました。"
  },
  {
    "id": "api.user.get_authorization_code.endpoint.app_error",
    "translation": "Discovery Documentからエンドポイントを取り出す際にエラーが発生しました。"
  },
  {
    "id": "model.reaction.is_valid.update_at.app_error",
    "translation": "更新日時は有効な時刻でなくてはなりません。"
  },
  {
    "id": "error",
    "translation": "エラー"
  },
  {
    "id": "api.oauth.redirecting_back",
    "translation": "アプリにリダイレクトします。"
  },
  {
    "id": "api.oauth.close_browser",
    "translation": "このブラウザのタブを閉じることができます。"
  },
  {
    "id": "api.oauth.auth_complete",
    "translation": "認証が完了しました"
  },
  {
    "id": "api.job.unable_to_download_job.incorrect_job_type",
    "translation": "ダウンロードしようとしているジョブ種別は現在サポートされていません"
  },
  {
    "id": "api.invalid_redirect_url",
    "translation": "不正なリダイレクトURLが指定されています"
  },
  {
    "id": "api.invalid_custom_url_scheme",
    "translation": "不正なカスタムURLスキームが指定されています"
  },
  {
    "id": "api.config.update_config.not_allowed_security.app_error",
    "translation": "セキュリティ上の理由により {{.Name}} の変更は許可されていません。"
  },
  {
    "id": "api.back_to_app",
    "translation": "{{.SiteName}} に戻る"
  },
  {
    "id": "model.config.is_valid.sql_conn_max_idle_time_milliseconds.app_error",
    "translation": "SQL設定の最大接続アイドル時間が不正です。0以上の数にしてください。"
  },
  {
    "id": "app.user.get_threads_for_user.not_found",
    "translation": "ユーザースレッドが存在しないか、フォローしていません"
  },
  {
    "id": "api.user.update_user_auth.invalid_request",
    "translation": "リクエストにAuthDataかAuthServiceパラメータのどちらかが不足しています。"
  },
  {
    "id": "api.file.file_mod_time.app_error",
    "translation": "ファイルの最終更新日時を取得できませんでした。"
  },
  {
    "id": "api.getThreadsForUser.bad_params",
    "translation": "getThreadsForUser に対する Before と After のパラメータが矛盾しています"
  },
  {
    "id": "api.unable_to_read_file_from_backend",
    "translation": "バックエンドからファイルを読み出す際にエラーが発生しました"
  },
  {
    "id": "api.unable_to_create_zip_file",
    "translation": "Zipファイル作成時にエラーが発生しました。"
  },
  {
    "id": "api.no_license",
    "translation": "このエンドポイントを使用するにはE10もしくはE20ライセンスが必要です。"
  },
  {
    "id": "model.config.is_valid.export.retention_days_too_low.app_error",
    "translation": "RetentionDaysに対する不正な値です。値は0より大きくなくてはなりません"
  },
  {
    "id": "model.config.is_valid.export.directory.app_error",
    "translation": "ディレクトリに対する値を入力してください。"
  },
  {
    "id": "ent.message_export.global_relay_export.deliver.unable_to_connect_smtp_server.app_error",
    "translation": "SMTPサーバーへ接続できませんでした"
  },
  {
    "id": "bleveengine.purge_file_index.error",
    "translation": "ファイルインデックスを破棄できませんでした。"
  },
  {
    "id": "app.user.send_emails.app_error",
    "translation": "電子メールを正常に送信できませんでした"
  },
  {
    "id": "app.post.get_files_batch_for_indexing.get.app_error",
    "translation": "インデックス付与中にファイルを一括取得できませんでした。"
  },
  {
    "id": "app.import.attachment.read_file_data.error",
    "translation": "インポート中に添付ファイルを読み込めませんでした。"
  },
  {
    "id": "app.export.export_attachment.zip_create_header.error",
    "translation": "エクスポート中にZIPヘッダーを作成できませんでした。"
  },
  {
    "id": "app.export.zip_create.error",
    "translation": "エクスポート中にZIPアーカイブにファイルを追加できませんでした。"
  },
  {
    "id": "app.export.marshal.app_error",
    "translation": "レスポンスを変換できませんでした。"
  },
  {
    "id": "app.export.export_attachment.mkdirall.error",
    "translation": "エクスポート中にディレクトリを作成できませんでした。"
  },
  {
    "id": "app.export.export_attachment.create_file.error",
    "translation": "エクスポート中にファイルを作成できませんでした。"
  },
  {
    "id": "app.export.export_attachment.copy_file.error",
    "translation": "エクスポート中にファイルをコピーできませんでした。"
  },
  {
    "id": "api.templates.upgrade_request_title",
    "translation": "{{ .UserName }} があなたのワークスペースにメンバーを招待したいようです"
  },
  {
    "id": "api.templates.upgrade_request_subject",
    "translation": "Mattermostユーザーがワークスペースのアップグレードを要求しています"
  },
  {
    "id": "api.templates.upgrade_request_info4",
    "translation": "あなたのワークスペースが無償版Mattermost Cloudのユーザー制限に達したため、招待を送信できませんでした。追加のユーザーをあなたのワークスペースに参加させるには、アップグレードしてください。"
  },
  {
    "id": "api.templates.at_limit_info5",
    "translation": "代わりに、システムコンソールからユーザーを無効化することで、無料枠の範囲内でユーザー枠を空けることができます。"
  },
  {
    "id": "api.export.export_not_found.app_error",
    "translation": "エクスポートファイルが見つかりませんでした。"
  },
  {
    "id": "mfa.deactivate.app_error",
    "translation": "ユーザーのMFA有効状態を更新できませんでした。"
  },
  {
    "id": "mfa.activate.app_error",
    "translation": "ユーザーのMFA有効状態を更新できませんでした。"
  },
  {
    "id": "api.custom_status.recent_custom_statuses.delete.app_error",
    "translation": "最新のステータスを削除できませんでした。ステータスの追加を試してみるか、システム管理者に問い合わせてください。"
  },
  {
    "id": "api.custom_status.disabled",
    "translation": "カスタムステータス機能は無効化されています。詳細についてはシステム管理者に問い合わせてください。"
  },
  {
    "id": "api.command_custom_status.success",
    "translation": "あなたのステータスは “{{.EmojiName}} {{.StatusMessage}}” に設定されました。チャンネルサイドバーのステータスポップオーバーからステータスの変更を行うことができます。"
  },
  {
    "id": "api.command_custom_status.name",
    "translation": "ステータス"
  },
  {
    "id": "api.command_custom_status.hint",
    "translation": "[:emoji_name:] [status_message] または clear"
  },
  {
    "id": "api.command_custom_status.desc",
    "translation": "あなたのステータスを設定またはクリアします"
  },
  {
    "id": "api.command_custom_status.clear.success",
    "translation": "あなたのステータスがクリアされました。"
  },
  {
    "id": "api.command_custom_status.app_error",
    "translation": "ステータスを設定する際にエラーが発生しました。"
  },
  {
    "id": "api.command_custom_status.clear.app_error",
    "translation": "ステータスをクリアする際にエラーが発生しました。"
  },
  {
    "id": "api.templates.welcome_body.serverURL",
    "translation": "{{ .ServerURL }}."
  },
  {
    "id": "api.templates.verify_body.serverURL",
    "translation": "{{ .ServerURL }}."
  },
  {
    "id": "api.templates.email_footer_v2",
    "translation": "© 2021 Mattermost, Inc. 530 Lytton Avenue, Second floor, Palo Alto, CA, 94301"
  },
  {
    "id": "store.sql_file_info.search.disabled",
    "translation": "このサーバーではファイル検索は無効化されています。システム管理者に問い合わせてください。"
  },
  {
    "id": "ent.elasticsearch.post.get_files_batch_for_indexing.error",
    "translation": "インデックス付与中にファイルを一括取得できませんでした。"
  },
  {
    "id": "ent.cloud.subscription.error",
    "translation": "クラウドサブスクリプションを取得する際にエラーが発生しました"
  },
  {
    "id": "api.templates.welcome_body.subTitle2",
    "translation": "下記をクリックして、電子メールアドレスを確認してください。"
  },
  {
    "id": "api.templates.welcome_body.subTitle1",
    "translation": "ようこそ "
  },
  {
    "id": "api.templates.welcome_body.info1",
    "translation": "心当たりがない場合、このメールを無視してください。"
  },
  {
    "id": "api.templates.welcome_body.app_download_title",
    "translation": "デスクトップアプリとモバイルアプリをダウンロードする"
  },
  {
    "id": "api.templates.welcome_body.app_download_button",
    "translation": "ダウンロード"
  },
  {
    "id": "api.templates.verify_body.subTitle2",
    "translation": "下記をクリックし、電子メールアドレスを確認してください。"
  },
  {
    "id": "api.templates.verify_body.subTitle1",
    "translation": "ようこそ "
  },
  {
    "id": "api.templates.verify_body.info1",
    "translation": "もし心当たりがない場合、この電子メールを無視してください。"
  },
  {
    "id": "api.templates.upgrade_request_title2",
    "translation": "新規ユーザーはあなたのワークスペースに参加できませんでした"
  },
  {
    "id": "api.templates.upgrade_request_info4_2",
    "translation": "誰かがあなたのワークスペースへ参加しようとしましたが、 無料版Mattermostクラウドのユーザー数制限に達しているため参加できませんでした。さらに多くのユーザーをワークスペースに参加させるには、今すぐアップグレードしてください。"
  },
  {
    "id": "api.templates.questions_footer.title",
    "translation": "ご不明な点がございますか?"
  },
  {
    "id": "api.templates.questions_footer.info",
    "translation": "いつでもご連絡ください "
  },
  {
    "id": "api.team.cloud.subscription.error",
    "translation": "クラウドサブスクリプションを取得する際にエラーが発生しました"
  },
  {
    "id": "api.post.search_files.invalid_body.app_error",
    "translation": "リクエストボディを解析できませんでした。"
  },
  {
    "id": "api.cloud.get_subscription.error",
    "translation": "クラウドサブスクリプションを取得する際にエラーが発生しました。"
  },
  {
    "id": "api.cloud.get_admins_emails.error",
    "translation": "システム管理者の電子メールを取得する際にエラーが発生しました。"
  },
  {
    "id": "api.user.update_user.login_provider_attribute_set.app_error",
    "translation": "フィールド'{{.Field}}'は、ユーザーのログインプロバイダを通じて設定する必要があります。"
  },
  {
    "id": "api.command_share.could_not_uninvite.error",
    "translation": "`{{.RemoteId}}`の招待を解除できませんでした: {{.Error}}"
  },
  {
    "id": "api.channel.patch_channel_moderations.cache_invalidation.error",
    "translation": "キャッシュ無効化エラー"
  },
  {
    "id": "sharedchannel.permalink.not_found",
    "translation": "この投稿には他のチャンネルへのパーマリンクが含まれており、他のサイトのユーザーには見えない可能性があります。"
  },
  {
    "id": "sharedchannel.cannot_deliver_post",
    "translation": "リモートサイト {{.Remote}} がオフラインのため、1つ以上の投稿を配信できませんでした。サイトがオンラインになると、投稿が配信されます。"
  },
  {
    "id": "model.user.is_valid.marshal.app_error",
    "translation": "フィールドをJSONにエンコードできませんでした"
  },
  {
    "id": "app.sharedchannel.dm_channel_creation.internal_error",
    "translation": "ダイレクト共有チャネルの作成中にエラーが発生しました。"
  },
  {
    "id": "app.import.generate_password.app_error",
    "translation": "パスワードの生成に失敗しました。"
  },
  {
    "id": "api.user.upload_profile_user.login_provider_attribute_set.app_error",
    "translation": "プロフィール画像は、ユーザーのログインプロバイダを通じて設定する必要があります。"
  },
  {
    "id": "api.user.send_cloud_welcome_email.error",
    "translation": "クラウドウェルカムメールを送信できませんでした"
  },
  {
    "id": "api.user.patch_user.login_provider_attribute_set.app_error",
    "translation": "フィールド'{{.Field}}'は、ユーザーのログインプロバイダを通じて設定する必要があります。"
  },
  {
    "id": "api.templates.reset_body.subTitle",
    "translation": "下のボタンをクリックして、パスワードをリセットしてください。ご希望でない場合は、このメールは無視していただいて結構です。"
  },
  {
    "id": "api.templates.reset_body.info",
    "translation": "パスワードリセットリンクの有効期限は24時間です。"
  },
  {
    "id": "api.templates.invite_body_guest.subTitle",
    "translation": "チームとのコラボレーションのためにゲストとして招待されました"
  },
  {
    "id": "api.templates.invite_body_footer.title",
    "translation": "Mattermostとは?"
  },
  {
    "id": "api.templates.invite_body_footer.learn_more",
    "translation": "詳しく知る"
  },
  {
    "id": "api.templates.invite_body_footer.info",
    "translation": "Mattermostは、セキュアなチームコラボレーションを可能にする、柔軟なオープンソースのメッセージングプラットフォームです。"
  },
  {
    "id": "api.templates.invite_body.subTitle",
    "translation": "Mattermostでチームとの共同作業を始める"
  },
  {
    "id": "api.templates.cloud_welcome_email.title",
    "translation": "ワークスペース{{.WorkSpace}} の14日間のトライアルの準備が整いました!"
  },
  {
    "id": "api.templates.cloud_welcome_email.subtitle_info",
    "translation": "以下のステップにより、チームを構築し、ワークスペースを最大限に活用することができます。"
  },
  {
    "id": "api.templates.cloud_welcome_email.subtitle",
    "translation": "ワークスペースを設定する"
  },
  {
    "id": "api.templates.cloud_welcome_email.subject",
    "translation": "おめでとう!"
  },
  {
    "id": "api.templates.cloud_welcome_email.start_questions",
    "translation": "利用を開始するにあたり、質問がありますか? メールにてお問い合わせください"
  },
  {
    "id": "api.templates.cloud_welcome_email.signin_sub_info2",
    "translation": "PC、Mac、iOS、Androidで最高の体験を。"
  },
  {
    "id": "api.templates.cloud_welcome_email.signin_sub_info",
    "translation": "ワークスペースにサインインしてください"
  },
  {
    "id": "api.templates.cloud_welcome_email.mm_apps",
    "translation": "モバイルおよびデスクトップアプリ"
  },
  {
    "id": "api.templates.cloud_welcome_email.invite_sub_info",
    "translation": "このリンクを共有して、メンバーを {{.WorkSpace}} へ招待してください。"
  },
  {
    "id": "api.templates.cloud_welcome_email.invite_info",
    "translation": "ワークスペースにメンバーを招待する"
  },
  {
    "id": "api.templates.cloud_welcome_email.info2",
    "translation": "今後の使用のために、リンクを必ず保存またはブックマークしてください。"
  },
  {
    "id": "api.templates.cloud_welcome_email.info",
    "translation": "作成してくれてありがとうございます "
  },
  {
    "id": "api.templates.cloud_welcome_email.download_mm_info",
    "translation": "Mattermostアプリをダウンロードする"
  },
  {
    "id": "api.templates.cloud_welcome_email.app_market_place",
    "translation": "アプリマーケットプレース。"
  },
  {
    "id": "api.templates.cloud_welcome_email.add_apps_sub_info",
    "translation": "Github、Googleカレンダー、Chromeなどのツールを使って仕事を効率化しましょう。我々のマーケットプレースですべての統合機能をご覧ください"
  },
  {
    "id": "api.templates.cloud_welcome_email.button",
    "translation": "Mattermostを開く"
  },
  {
    "id": "api.templates.cloud_welcome_email.add_apps_info",
    "translation": "ワークスペースにアプリを追加する"
  },
  {
    "id": "api.team.invite_guests_to_channels.invalid_body.app_error",
    "translation": "リクエストボディが存在しない、または不正です。"
  },
  {
    "id": "api.remote_cluster.update_not_unique.app_error",
    "translation": "同じURLの安全な接続がすでに存在しています。"
  },
  {
    "id": "api.remote_cluster.update.app_error",
    "translation": "安全な接続を更新する際にエラーが発生しました。"
  },
  {
    "id": "api.remote_cluster.service_not_enabled.app_error",
    "translation": "リモートクラスターサービスは有効化されていません。"
  },
  {
    "id": "api.remote_cluster.save_not_unique.app_error",
    "translation": "安全な接続はすでに追加されています。"
  },
  {
    "id": "api.remote_cluster.save.app_error",
    "translation": "安全な接続を保存する際にエラーが発生しました。"
  },
  {
    "id": "api.remote_cluster.invalid_topic.app_error",
    "translation": "不正なトピックです。"
  },
  {
    "id": "api.remote_cluster.invalid_id.app_error",
    "translation": "不正なIDです。"
  },
  {
    "id": "api.remote_cluster.get.app_error",
    "translation": "安全な接続を取得する際にエラーが発生しました。"
  },
  {
    "id": "api.remote_cluster.delete.app_error",
    "translation": "安全な接続を削除する際にエラーが発生しました。"
  },
  {
    "id": "api.job.unable_to_create_job.incorrect_job_type",
    "translation": "作成しようとしているジョブのジョブタイプが不正です"
  },
  {
    "id": "api.job.retrieve.nopermissions",
    "translation": "取得しようとしているジョブのジョブタイプにパーミッションが含まれていません"
  },
  {
    "id": "api.error_set_first_admin_visit_marketplace_status",
    "translation": "ストア に初回管理者訪問マーケットプレースステータスを保存する際にエラーが発生しました。"
  },
  {
    "id": "api.error_get_first_admin_visit_marketplace_status",
    "translation": "ストアから初回管理者アクセスマーケットプレースステータスを取得する際にエラーが発生しました。"
  },
  {
    "id": "api.context.remote_id_missing.app_error",
    "translation": "安全な接続IDが存在しません。"
  },
  {
    "id": "api.context.remote_id_mismatch.app_error",
    "translation": "安全な接続IDが一致しません。"
  },
  {
    "id": "api.context.remote_id_invalid.app_error",
    "translation": "安全な接続ID {{.RemoteId}} が見つかりませんでした。"
  },
  {
    "id": "api.context.json_encoding.app_error",
    "translation": "JSONエンコードエラー。"
  },
  {
    "id": "api.context.invitation_expired.error",
    "translation": "招待は有効期限切れです。"
  },
  {
    "id": "api.command_share.unshare_channel.help",
    "translation": "現在のチャンネルの共有を解除する"
  },
  {
    "id": "api.command_share.unknown_action",
    "translation": "不明なアクション `{{.Action}}`。利用可能なアクション: {{.Actions}}"
  },
  {
    "id": "api.command_share.uninvite_remote_id.help",
    "translation": "招待を解除する安全な接続のIDです。"
  },
  {
    "id": "api.command_share.uninvite_remote.help",
    "translation": "この共有チャンネルから安全な接続の共有を解除する"
  },
  {
    "id": "api.command_share.shared_channel_unshare.error",
    "translation": "このチャンネルの共有を解除できません: {{.Error}}。"
  },
  {
    "id": "api.command_share.shared_channel_unavailable",
    "translation": "このチャンネルはもう共有されていません。"
  },
  {
    "id": "api.command_share.share_read_only.hint",
    "translation": "[読取専用] - 'Y' or 'N'。デフォルトは'N'"
  },
  {
    "id": "api.command_share.share_read_only.help",
    "translation": "チャンネルは読取専用モードで共有されます"
  },
  {
    "id": "api.command_share.share_channel.error",
    "translation": "このチャンネルを共有できません: {{.Error}}"
  },
  {
    "id": "api.command_share.service_disabled",
    "translation": "共有チャンネルサービスが無効化されています。"
  },
  {
    "id": "api.command_share.remote_uninvited",
    "translation": "安全な接続 `{{.RemoteId}}` の招待が解除されました。"
  },
  {
    "id": "api.command_share.remote_table_header",
    "translation": "| 安全な接続 | Site URL | 読取専用 | 招待承認済み | オンライン | 最終同期時刻 |"
  },
  {
    "id": "api.command_share.remote_not_valid",
    "translation": "招待を解除するには有効な安全な接続を指定する必要があります"
  },
  {
    "id": "api.command_share.remote_id_invalid.error",
    "translation": "安全な接続IDが不正です: {{.Error}}"
  },
  {
    "id": "api.command_share.remote_id.help",
    "translation": "既存の安全な接続のIDです。安全な接続を追加するには `secure-connection` コマンドを参照してください。"
  },
  {
    "id": "api.command_share.remote_already_invited",
    "translation": "安全な接続はすでに招待されています。"
  },
  {
    "id": "api.command_share.permission_required",
    "translation": "共有チャンネルを管理するには、`{{.Permission}}`の権限が必要です。"
  },
  {
    "id": "api.command_share.not_shared_channel_unshare",
    "translation": "共有されていないため、チャンネルを共有解除できません。"
  },
  {
    "id": "api.command_share.no_remote_invited",
    "translation": "このチャンネルには、安全な接続への招待はありません。"
  },
  {
    "id": "api.command_share.name",
    "translation": "share-channel"
  },
  {
    "id": "api.command_share.must_specify_valid_remote",
    "translation": "招待するには有効な安全な接続のIDを指定する必要があります。"
  },
  {
    "id": "api.command_share.missing_action",
    "translation": "アクションが見つかりません。利用可能なアクション: {{.Actions}}"
  },
  {
    "id": "api.command_share.invite_remote.help",
    "translation": "現在の共有チャネルに外部Mattermostインスタンスを招待する"
  },
  {
    "id": "api.command_share.invitation_sent",
    "translation": "共有チャンネルへの招待が `{{.Name}} {{.SiteURL}}`に送信されました。"
  },
  {
    "id": "api.command_share.invalid_value.error",
    "translation": "'{{.Arg}}' の値が不正です: {{.Error}}"
  },
  {
    "id": "api.command_share.hint",
    "translation": "[アクション]"
  },
  {
    "id": "api.command_share.fetch_remote_status.error",
    "translation": "安全な接続の状態を取得できませんでした: {{.Error}}。"
  },
  {
    "id": "api.command_share.fetch_remote.error",
    "translation": "安全な接続取得エラー: {{.Error}}"
  },
  {
    "id": "api.command_share.desc",
    "translation": "現在のチャンネルを外部Mattermostインスタンスへ共有します。"
  },
  {
    "id": "api.command_share.check_channel_exist.error",
    "translation": "共有チャネルの存在確認中にエラーが発生しました: {{.Error}}"
  },
  {
    "id": "api.command_share.channel_status_id",
    "translation": "チャンネルID `{{.ChannelId}}` のステータス"
  },
  {
    "id": "api.command_share.channel_status.help",
    "translation": "この共有チャネルのステータスを表示"
  },
  {
    "id": "api.command_share.channel_shared",
    "translation": "このチャンネルは現在共有されています。"
  },
  {
    "id": "api.command_share.channel_remote_id_not_exists",
    "translation": "共有チャネルの安全な接続 `{{.RemoteId}}`がこのチャネルには存在しません。"
  },
  {
    "id": "api.command_share.channel_invite_not_home.error",
    "translation": "他の場所から発信された共有チャネルに、安全な接続を招待できませんでした。"
  },
  {
    "id": "api.command_share.channel_invite.error",
    "translation": "`{{.Name}}` をこのチャンネルに招待する際にエラーが発生しました: {{.Error}}"
  },
  {
    "id": "api.command_share.available_actions",
    "translation": "利用可能なアクション: {{.Actions}}"
  },
  {
    "id": "api.command_remote.unknown_action",
    "translation": "不明なアクション `{{.Action}}`"
  },
  {
    "id": "api.command_remote.status.help",
    "translation": "すべての安全な接続の状態を表示"
  },
  {
    "id": "api.command_remote.site_url_not_set",
    "translation": "Site URLが設定されていません。システムコンソール > 環境 > Webサーバー から設定してください。"
  },
  {
    "id": "api.command_remote.service_not_enabled",
    "translation": "安全な接続機能が有効化されていません。"
  },
  {
    "id": "api.command_remote.service_disabled",
    "translation": "安全な接続機能は無効化されています。"
  },
  {
    "id": "api.command_remote.remove_remote_id.help",
    "translation": "削除する安全な接続のIDです。"
  },
  {
    "id": "api.command_remote.remove_remote.error",
    "translation": "安全な接続を削除できませんでした: {{.Error}}"
  },
  {
    "id": "api.command_remote.remove.help",
    "translation": "安全な接続を削除する"
  },
  {
    "id": "api.command_remote.remotes_not_found",
    "translation": "安全な接続が見つかりませんでした。"
  },
  {
    "id": "api.command_remote.remote_table_header",
    "translation": "| 安全な接続 | 表示名 | 接続ID | SiteURL | 招待承認済み | オンライン | 最後のPing |"
  },
  {
    "id": "api.command_remote.remote_add_remove.help",
    "translation": "安全な接続を追加/削除します。利用可能なアクション: {{.Actions}}"
  },
  {
    "id": "api.command_remote.permission_required",
    "translation": "安全な接続を管理するには、`{{.Permission}}`の権限が必要です。"
  },
  {
    "id": "api.command_remote.name.hint",
    "translation": "安全な接続の一意名"
  },
  {
    "id": "api.command_remote.name.help",
    "translation": "安全な接続の名前"
  },
  {
    "id": "api.command_remote.name",
    "translation": "secure-connection"
  },
  {
    "id": "api.command_remote.missing_empty",
    "translation": "見つからない、または空の `{{.Arg}}`"
  },
  {
    "id": "api.command_remote.missing_command",
    "translation": "コマンドが見つかりません。利用可能なアクション: {{.Actions}}"
  },
  {
    "id": "api.command_remote.invite_summary",
    "translation": "以下の AES-256bit で暗号化されたデータを、パスワードと共に外部Mattermostのシステム管理者に送信します。彼らは `{{.Command}}` のスラッシュコマンドを使って招待を受け付けます。\n\n```\n{{.Invitation}}\n```\n\n**安全な接続により、あなたのMattermostインスタンスに次のURLでアクセスできるようにします** {{.SiteURL}}"
  },
  {
    "id": "api.command_remote.invite_password.hint",
    "translation": "招待を暗号化するために使用されるパスワード"
  },
  {
    "id": "api.command_remote.invite_password.help",
    "translation": "招待パスワード"
  },
  {
    "id": "api.command_remote.invite.help",
    "translation": "安全な接続を構築する"
  },
  {
    "id": "api.command_remote.invitation_created",
    "translation": "招待を作成しました。"
  },
  {
    "id": "api.command_remote.invitation.hint",
    "translation": "安全な接続からの暗号化された招待"
  },
  {
    "id": "api.command_remote.invitation.help",
    "translation": "安全な接続からの招待"
  },
  {
    "id": "api.command_remote.incorrect_password.error",
    "translation": "招待を復号できませんでした。不正なパスワードか、招待が壊れています: {{.Error}}"
  },
  {
    "id": "api.command_remote.hint",
    "translation": "[アクション]"
  },
  {
    "id": "api.command_remote.fetch_status.error",
    "translation": "安全な接続を取得できませんでした: {{.Error}}"
  },
  {
    "id": "api.command_remote.encrypt_invitation.error",
    "translation": "招待を暗号化できませんでした: {{.Error}}"
  },
  {
    "id": "api.command_remote.desc",
    "translation": "Mattermostインスタンス間のコミュニケーションのために、安全な接続を構築します。"
  },
  {
    "id": "api.command_remote.decode_invitation.error",
    "translation": "招待をデコードできませんでした: {{.Error}}"
  },
  {
    "id": "api.command_remote.cluster_removed",
    "translation": "安全な接続 {{.RemoteId}} {{.Result}}。"
  },
  {
    "id": "api.command_remote.add_remote.error",
    "translation": "安全な接続を追加できませんでした: {{.Error}}"
  },
  {
    "id": "api.command_remote.accept_invitation.error",
    "translation": "招待を受け付けることができませんでした: {{.Error}}"
  },
  {
    "id": "api.command_remote.accept_invitation",
    "translation": "招待を受け付け、確認しました。\nSiteURL: {{.SiteURL}}"
  },
  {
    "id": "api.command_remote.accept.help",
    "translation": "外部のMattermostインスタンスからの招待を受け付ける"
  },
  {
    "id": "api.cloud.cws_webhook_event_missing_error",
    "translation": "Webhookイベントが処理されませんでした。存在しないか、有効でないかのいずれかです。"
  },
  {
    "id": "api.file.test_connection_s3_bucket_does_not_exist.app_error",
    "translation": "Amazon S3バケットが利用可能であることを確認し、バケットの権限を確認してください。"
  },
  {
    "id": "api.file.test_connection_s3_auth.app_error",
    "translation": "S3へ接続できませんでした。Amazon S3接続の認証パラメーターと認証設定を確認してください。"
  },
  {
    "id": "ent.data_retention.policies.invalid_policy",
    "translation": "ポリシーが不正です。"
  },
  {
    "id": "ent.data_retention.policies.internal_error",
    "translation": "要求されたオペレーションの実行中にエラーが発生しました。"
  },
  {
    "id": "app.user.send_auto_response.app_error",
    "translation": "ユーザーからの自動返信を送信できませんでした。"
  },
  {
    "id": "api.templates.cloud_trial_ending_email.title",
    "translation": "Mattermostの14日間のトライアルは、まもなく終了します"
  },
  {
    "id": "api.templates.cloud_trial_ending_email.subtitle",
    "translation": "{{.Name}} さん、あなたのMattermostの14日間のトライアルは3日後の{{.TrialEnd}}に終了します。お客様のチームが引き続きMattermost Cloudのメリットを享受できるよう、お支払い情報を追加してください。"
  },
  {
    "id": "api.templates.cloud_trial_ended_email.subtitle",
    "translation": "{{.Name}}、Mattermost Cloud Professionalの14日間の無料トライアルが本日 {{.TodayDate}} 終了しました。引き続きCloud Professionalを利用するには、支払い情報を追加してください。"
  },
  {
    "id": "api.templates.cloud_trial_ending_email.subject",
    "translation": "Mattermost Cloudトライアルが終了しました"
  },
  {
    "id": "api.templates.cloud_trial_ending_email.add_payment_method",
    "translation": "支払い方法を追加する"
  },
  {
    "id": "api.templates.cloud_trial_ended_email.title",
    "translation": "Mattermostの14日間のトライアルは本日で終了しました"
  },
  {
    "id": "api.templates.cloud_trial_ended_email.subject",
    "translation": "Mattermost Cloudのトライアルは終了しました"
  },
  {
    "id": "api.templates.cloud_trial_ended_email.start_subscription",
    "translation": "サブスクリプションを開始する"
  },
  {
    "id": "api.server.warn_metric.support_email_not_configured.start_trial.notification_body",
    "translation": "利用者のフィードバック、電子メール通知、サポートリクエストを受け付けるために、**システムコンソール > サイト設定 > カスタマイズ**に移動し、あなたの組織の内部ITサポートデスクの電子メールアドレスを [サポート電子メールアドレス](https://docs.mattermost.com/administration/config-settings.html#support-email)として設定してください。"
  },
  {
    "id": "api.server.warn_metric.support_email_not_configured.notification_title",
    "translation": "サポート電子メールアドレスを設定してください"
  },
  {
    "id": "api.command_remote.displayname.hint",
    "translation": "安全な接続のための表示名"
  },
  {
    "id": "api.command_remote.displayname.help",
    "translation": "安全な接続の表示名"
  },
  {
    "id": "api.command_channel_purpose.update_channel.max_length",
    "translation": "入力されたテキストが文字数制限を超えています。チャンネルの目的は {{.MaxLength}} 文字に制限されています。"
  },
  {
    "id": "api.command_channel_header.update_channel.max_length",
    "translation": "入力されたテキストが文字数制限を超えています。チャンネルヘッダーは {{.MaxLength}} 文字に制限されています。"
  },
  {
    "id": "api.admin.saml.failure_reset_authdata_to_email.app_error",
    "translation": "AuthDataフィールドを電子メールアドレスにリセットできませんでした。"
  },
  {
    "id": "app.team.get_common_team_ids_for_users.app_error",
    "translation": "共通のチームIDを取得できませんでした。"
  },
  {
    "id": "app.notification.footer.title",
    "translation": "通知の設定を変更しますか?"
  },
  {
    "id": "app.notification.footer.infoLogin",
    "translation": "Mattermostへログインし"
  },
  {
    "id": "app.notification.footer.info",
    "translation": " 、設定 > 通知 へ移動してください"
  },
  {
    "id": "app.notification.body.mention.title",
    "translation": "{{.SenderName}} がメッセージであなたについて投稿しました"
  },
  {
    "id": "app.notification.body.mention.subTitle",
    "translation": "あなたがいない間に、{{.SenderName}} が {{.ChannelName}}チャンネルであなたについて投稿しました。"
  },
  {
    "id": "app.notification.body.group.title",
    "translation": "{{.SenderName}}があなたに新しいメッセージを送信しました"
  },
  {
    "id": "app.notification.body.group.subTitle",
    "translation": "あなたが不在の間に、{{.SenderName}}があなたのグループにメッセージを送信しました。"
  },
  {
    "id": "app.notification.body.dm.title",
    "translation": "{{.SenderName}}があなたに新しいメッセージを送信しました"
  },
  {
    "id": "app.notification.body.dm.time",
    "translation": "{{.Hour}}:{{.Minute}} {{.TimeZone}}"
  },
  {
    "id": "app.notification.body.dm.subTitle",
    "translation": "あなたが不在の間に、{{.SenderName}}があなたに新しいダイレクトメッセージを送信しました。"
  },
  {
    "id": "api.oauth.click_redirect",
    "translation": "自動で転送されない場合、<a href='{{.Link}}'>このリンク</a>をクリックしてください"
  },
  {
    "id": "api.email_batching.send_batched_email_notification.title",
    "translation": "新しいメッセージがあります"
  },
  {
    "id": "api.email_batching.send_batched_email_notification.time",
    "translation": "{{.Hour}}:{{.Minute}} {{.TimeZone}}"
  },
  {
    "id": "api.email_batching.send_batched_email_notification.subTitle",
    "translation": "新しいメッセージの概要は以下の通りです。"
  },
  {
    "id": "api.email_batching.send_batched_email_notification.messageButton",
    "translation": "このメッセージを閲覧する"
  },
  {
    "id": "api.email_batching.send_batched_email_notification.button",
    "translation": "Mattermostを開く"
  },
  {
    "id": "api.channel.create_channel.direct_channel.team_restricted_error",
    "translation": "これらのユーザーはチームを共有していないため、ダイレクトチャネルを作成することはできません。"
  },
  {
    "id": "app.valid_password_generic.app_error",
    "translation": "パスワードが不正です"
  },
  {
    "id": "api.config.update_config.diff.app_error",
    "translation": "設定の差分を取得できませんでした"
  },
  {
    "id": "api.config.patch_config.diff.app_error",
    "translation": "設定の差分を取得できませんでした"
  },
  {
    "id": "brand.save_brand_image.check_image_limits.app_error",
    "translation": "画像制限チェックに失敗しました。解像度が高すぎます。"
  },
  {
    "id": "api.user.upload_profile_user.check_image_limits.app_error",
    "translation": "画像制限チェックに失敗しました。解像度が高すぎます。"
  },
  {
    "id": "api.team.set_team_icon.check_image_limits.app_error",
    "translation": "画像制限チェックに失敗しました。解像度が高すぎます。"
  },
  {
    "id": "ent.data_retention.run_failed.error",
    "translation": "データ保持ジョブが失敗しました。"
  },
  {
    "id": "app.user.get_thread_membership_for_user.not_found",
    "translation": "ユーザースレッドのメンバーシップが存在しません"
  },
  {
    "id": "app.user.get_thread_membership_for_user.app_error",
    "translation": "ユーザースレッドのメンバーシップを取得できませんでした"
  },
  {
    "id": "app.system.system_bot.bot_displayname",
    "translation": "システム"
  },
  {
    "id": "app.bot.get_warn_metrics_bot.empty_admin_list.app_error",
    "translation": "管理者リストが空です。"
  },
  {
    "id": "app.bot.get_system_bot.empty_admin_list.app_error",
    "translation": "管理者リストが空です。"
  },
  {
    "id": "api.user.update_active.cloud_at_or_over_limit_check_overcapacity",
    "translation": "クラウドアカウント数が制限を超えているため、これ以上ユーザーを増やすことはできません。"
  },
  {
    "id": "api.user.update_active.cloud_at_limit_check_error",
    "translation": "Mattermostクラウドインスタンスのユーザー数を確認できませんでした。"
  },
  {
    "id": "api.license.request-trial.can-start-trial.not-allowed",
    "translation": "このMattermost Enterprise Editionのトライアルライセンスキーは期限が切れており、有効ではありません。トライアル期間の延長をご希望の場合は[セールスチームまでご連絡ください](https://mattermost.com/contact-us/)。"
  },
  {
    "id": "api.license.request-trial.can-start-trial.error",
    "translation": "トライアルが開始可能か確認できませんでした"
  },
  {
    "id": "api.templates.license_up_for_renewal_subtitle_two",
    "translation": "カスタマーアカウントでログインして更新"
  },
  {
    "id": "api.templates.license_up_for_renewal_subtitle",
    "translation": "{{.UserName}}さん、あなたのサブスクリプションは{{.Days}}日で期限切れになるように設定されています。Mattermostが可能にする柔軟で安全なチームコラボレーションを体験していただければ幸いです。チームがこれらのメリットを引き続き享受できるように、今すぐ更新してください。"
  },
  {
    "id": "api.templates.license_up_for_renewal_subject",
    "translation": "ライセンスは更新中です"
  },
  {
    "id": "api.templates.license_up_for_renewal_renew_now",
    "translation": "更新する"
  },
  {
    "id": "api.server.license_up_for_renewal.error_sending_email",
    "translation": "ライセンスの確認メールを送信できませんでした"
  },
  {
    "id": "api.server.license_up_for_renewal.error_generating_link",
    "translation": "ライセンスの更新リンク生成に失敗しました"
  },
  {
    "id": "api.user.invalidate_verify_email_tokens_parse.error",
    "translation": "電子メール確認トークンを無効にする際にトークンを解析できませんでした"
  },
  {
    "id": "api.user.invalidate_verify_email_tokens_delete.error",
    "translation": "電子メール確認トークンを無効にする際にトークンを削除できませんでした"
  },
  {
    "id": "api.templates.license_up_for_renewal_title",
    "translation": "あなたのMattermostのサブスクリプションは更新が必要です"
  },
  {
    "id": "api.user.invalidate_verify_email_tokens.error",
    "translation": "電子メール確認トークンを無効にする際にタイプ別のトークンを取得できませんでした"
  },
  {
    "id": "extract_content.worker.do_job.file_info",
    "translation": "コンテンツ抽出中、ファイル情報を取得できませんでした。"
  },
  {
    "id": "extrac_content.worker.do_job.invalid_input.to",
    "translation": "不正な入力値 'to'"
  },
  {
    "id": "extrac_content.worker.do_job.invalid_input.from",
    "translation": "不正な入力値 'from'"
  },
  {
    "id": "api.license.upgrade_needed.app_error",
    "translation": "この機能を利用するには、Enterprise Editionへのアップグレードが必要です。"
  },
  {
    "id": "app.user.store_is_empty.app_error",
    "translation": "ユーザーストアが空であるかどうか確認できませんでした。"
  },
  {
    "id": "model.config.is_valid.collapsed_threads.autofollow.app_error",
    "translation": "スレッドの折り畳み機能を有効にするには、ThreadAutoFollowが有効である必要があります"
  },
  {
    "id": "app.post.marshal.app_error",
    "translation": "投稿を変換できませんでした。"
  },
  {
    "id": "app.notification.body.thread.title",
    "translation": "{{.SenderName}} がスレッドへ返信しました"
  },
  {
    "id": "api.unmarshal_error",
    "translation": "復元できませんでした。"
  },
  {
    "id": "api.push_notification.title.collapsed_threads",
    "translation": "{{.channelName}} へ返信する"
  },
  {
    "id": "api.post.send_notification_and_forget.push_comment_on_crt_thread",
    "translation": " フォローしているスレッドへ返信がありました。"
  },
  {
    "id": "api.config.reload_config.app_error",
    "translation": "設定をリロードできませんでした。"
  },
  {
    "id": "app.notification.body.thread_channel.subTitle",
    "translation": "あなたが離席中に、あなたがフォローしているスレッドへ {{.SenderName}} が返信しました。"
  },
  {
    "id": "app.notification.body.thread_gm.subTitle",
    "translation": "あなたが離席中に、{{.SenderName}}があなたのグループのスレッドに返信しました。"
  },
  {
    "id": "app.notification.body.thread_dm.subTitle",
    "translation": "あなたが離席中に、{{.SenderName}} がダイレクトメッセージのスレッドに返信しました。"
  },
  {
    "id": "app.notification.body.thread_channel_full.subTitle",
    "translation": "あなたが離席中に、{{.ChannelName}} であなたがフォローしているスレッドに {{.SenderName}} が返信しました。"
  },
  {
    "id": "api.push_notification.title.collapsed_threads_dm",
    "translation": "ダイレクトメッセージへ返信する"
  },
  {
    "id": "api.post.send_notification_and_forget.push_comment_on_crt_thread_dm",
    "translation": " がスレッドへ返信しました。"
  },
  {
    "id": "app.import.bulk_import.process_attachments.error",
    "translation": "添付ファイルの一括インポート中にエラーが発生しました。"
  },
  {
    "id": "model.user.is_valid.roles_limit.app_error",
    "translation": "{{.Limit}}文字以上の不正なユーザーの役割です。"
  },
  {
    "id": "model.team_member.is_valid.roles_limit.app_error",
    "translation": "{{.Limit}} 文字より長い不正なチームメンバーの役割です。"
  },
  {
    "id": "model.session.is_valid.user_id.app_error",
    "translation": "セッションのUserIdフィールドが無効です。"
  },
  {
    "id": "model.channel_member.is_valid.roles_limit.app_error",
    "translation": "{{.Limit}} 文字より長い不正なチャンネルメンバーの役割です。"
  },
  {
    "id": "model.session.is_valid.roles_limit.app_error",
    "translation": "{{.Limit}}文字以上の不正なセッションロールです。"
  },
  {
    "id": "model.session.is_valid.id.app_error",
    "translation": "セッションのIdフィールドが無効です。"
  },
  {
    "id": "model.session.is_valid.create_at.app_error",
    "translation": "セッションのCreateAtフィールドが無効です。"
<<<<<<< HEAD
=======
  },
  {
    "id": "api.user.create_user.bad_token_email_data.app_error",
    "translation": "トークンの電子メールアドレスがユーザーデータのものと一致しません。"
>>>>>>> 3181a376
  }
]<|MERGE_RESOLUTION|>--- conflicted
+++ resolved
@@ -9246,12 +9246,9 @@
   {
     "id": "model.session.is_valid.create_at.app_error",
     "translation": "セッションのCreateAtフィールドが無効です。"
-<<<<<<< HEAD
-=======
   },
   {
     "id": "api.user.create_user.bad_token_email_data.app_error",
     "translation": "トークンの電子メールアドレスがユーザーデータのものと一致しません。"
->>>>>>> 3181a376
   }
 ]
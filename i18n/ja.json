--- conflicted
+++ resolved
@@ -7987,11 +7987,7 @@
   },
   {
     "id": "api.templates.copyright",
-<<<<<<< HEAD
-    "translation": "© 2017 Mattermost, Inc. 855 El Camino Real, 13A-168, Palo Alto, CA, 94301"
-=======
     "translation": "© 2020 Mattermost, Inc. 855 El Camino Real, 13A-168, Palo Alto, CA, 94301"
->>>>>>> e057e5b1
   },
   {
     "id": "api.templates.at_limit_title",

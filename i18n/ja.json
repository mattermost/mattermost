--- conflicted
+++ resolved
@@ -9200,8 +9200,6 @@
   {
     "id": "api.team.set_team_icon.check_image_limits.app_error",
     "translation": "画像制限チェックに失敗しました。解像度が高すぎます。"
-<<<<<<< HEAD
-=======
   },
   {
     "id": "ent.data_retention.run_failed.error",
@@ -9242,6 +9240,5 @@
   {
     "id": "api.license.request-trial.can-start-trial.error",
     "translation": "トライアルが開始可能か確認できませんでした"
->>>>>>> e1f8c62a
   }
 ]
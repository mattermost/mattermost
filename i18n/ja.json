--- conflicted
+++ resolved
@@ -9193,19 +9193,11 @@
   },
   {
     "id": "api.push_notification.title.collapsed_threads",
-<<<<<<< HEAD
-    "translation": "スレッドへの返信"
-  },
-  {
-    "id": "api.post.send_notification_and_forget.push_comment_on_crt_thread",
-    "translation": " フォローしているスレッドへコメントがありました。"
-=======
     "translation": "{{.channelName}} へ返信する"
   },
   {
     "id": "api.post.send_notification_and_forget.push_comment_on_crt_thread",
     "translation": " フォローしているスレッドへ返信がありました。"
->>>>>>> 177680f0
   },
   {
     "id": "api.config.reload_config.app_error",

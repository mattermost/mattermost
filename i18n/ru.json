[
  {
    "id": "April",
    "translation": "Апрель"
  },
  {
    "id": "August",
    "translation": "Август"
  },
  {
    "id": "December",
    "translation": "Декабрь"
  },
  {
    "id": "February",
    "translation": "Февраль"
  },
  {
    "id": "January",
    "translation": "Январь"
  },
  {
    "id": "July",
    "translation": "Июль"
  },
  {
    "id": "June",
    "translation": "Июнь"
  },
  {
    "id": "March",
    "translation": "Март"
  },
  {
    "id": "May",
    "translation": "Май"
  },
  {
    "id": "November",
    "translation": "Ноябрь"
  },
  {
    "id": "October",
    "translation": "Октябрь"
  },
  {
    "id": "September",
    "translation": "Сентябрь"
  },
  {
    "id": "api.admin.add_certificate.array.app_error",
    "translation": "Нет файла под атрибутом 'certificate' в запросе."
  },
  {
    "id": "api.admin.add_certificate.no_file.app_error",
    "translation": "Нет файла под атрибутом 'certificate' в запросе."
  },
  {
    "id": "api.admin.add_certificate.open.app_error",
    "translation": "Невозможно открыть файл сертификата."
  },
  {
    "id": "api.admin.add_certificate.saving.app_error",
    "translation": "Не удалось сохранить файл сертификата."
  },
  {
    "id": "api.admin.file_read_error",
    "translation": "Ошибка чтения лог файла."
  },
  {
    "id": "api.admin.get_brand_image.storage.app_error",
    "translation": "Хранилище изображений не настроено."
  },
  {
    "id": "api.admin.remove_certificate.delete.app_error",
    "translation": "Возникла ошибка при удалении сертификата."
  },
  {
    "id": "api.admin.saml.metadata.app_error",
    "translation": "Произошла ошибка при построении метаданных поставщика услуг."
  },
  {
    "id": "api.admin.saml.not_available.app_error",
    "translation": "SAML 2.0 не настроен или не поддерживается на этом сервере."
  },
  {
    "id": "api.admin.test_email.body",
    "translation": "Кажется, ваша электронная почта Mattermost установлена верно!"
  },
  {
    "id": "api.admin.test_email.missing_server",
    "translation": "Требуется SMTP сервер"
  },
  {
    "id": "api.admin.test_email.reenter_password",
    "translation": "SMTP сервер, порт или имя пользователя изменены. Пожалуйста, повторно введите пароль SMTP для проверки соединения."
  },
  {
    "id": "api.admin.test_email.subject",
    "translation": "Mattermost - Тестирование настроек электронной почты"
  },
  {
    "id": "api.admin.test_s3.missing_s3_bucket",
    "translation": "Необходим S3 Bucket"
  },
  {
    "id": "api.admin.upload_brand_image.array.app_error",
    "translation": "Пустой массив 'image' в запросе."
  },
  {
    "id": "api.admin.upload_brand_image.no_file.app_error",
    "translation": "Нет файла 'image' в запросе."
  },
  {
    "id": "api.admin.upload_brand_image.parse.app_error",
    "translation": "Не удалось разобрать составную форму."
  },
  {
    "id": "api.admin.upload_brand_image.storage.app_error",
    "translation": "Невозможно загрузить изображение. Хранилище изображений не настроено."
  },
  {
    "id": "api.admin.upload_brand_image.too_large.app_error",
    "translation": "Невозможно загрузить файл. Он слишком большой."
  },
  {
    "id": "api.channel.add_member.added",
    "translation": "%v добавлен(а) в канал пользователем %v."
  },
  {
    "id": "api.channel.add_user.to.channel.failed.app_error",
    "translation": "Не удалось добавить пользователя в канал."
  },
  {
    "id": "api.channel.add_user.to.channel.failed.deleted.app_error",
    "translation": "Невозможно добавить пользователя к каналу, так как он был удален из команды."
  },
  {
    "id": "api.channel.add_user_to_channel.type.app_error",
    "translation": "Не могу добавить пользователя в канал этого типа."
  },
  {
    "id": "api.channel.change_channel_privacy.private_to_public",
    "translation": "Канал преобразован в публичный и к нему может присоединиться любой участник."
  },
  {
    "id": "api.channel.change_channel_privacy.public_to_private",
    "translation": "Канал преобразован в приватный."
  },
  {
    "id": "api.channel.convert_channel_to_private.default_channel_error",
    "translation": "Этот канал по умолчанию не может быть преобразован в приватный."
  },
  {
    "id": "api.channel.convert_channel_to_private.private_channel_error",
    "translation": "Канал, запрошенный для преобразования, уже является приватным каналом."
  },
  {
    "id": "api.channel.create_channel.direct_channel.app_error",
    "translation": "Нужно использовать createDirectChannel из API для создания канала личных сообщений."
  },
  {
    "id": "api.channel.create_channel.max_channel_limit.app_error",
    "translation": "Нельзя создать больше чем {{.MaxChannelsPerTeam}} каналов для этой команды."
  },
  {
    "id": "api.channel.create_default_channels.off_topic",
    "translation": "Флуд"
  },
  {
    "id": "api.channel.create_default_channels.town_square",
    "translation": "Общий канал"
  },
  {
    "id": "api.channel.create_direct_channel.invalid_user.app_error",
    "translation": "Неверный идентификатор пользователя при создании канала личных сообщений."
  },
  {
    "id": "api.channel.create_group.bad_size.app_error",
    "translation": "Канал группы должен содержать не менее 3 и не более 8 пользователей."
  },
  {
    "id": "api.channel.create_group.bad_user.app_error",
    "translation": "Один из предложенных пользователей не существует."
  },
  {
    "id": "api.channel.delete_channel.archived",
    "translation": "%v архивировал канал."
  },
  {
    "id": "api.channel.delete_channel.cannot.app_error",
    "translation": "Невозможно удалить канал по умолчанию {{.Channel}}."
  },
  {
    "id": "api.channel.delete_channel.deleted.app_error",
    "translation": "Данный канал был перемещён в архив, либо удалён."
  },
  {
    "id": "api.channel.delete_channel.type.invalid",
    "translation": "Невозможно удалить прямые или групповые каналы сообщений"
  },
  {
    "id": "api.channel.join_channel.permissions.app_error",
    "translation": "У вас нет соответствующих прав."
  },
  {
    "id": "api.channel.join_channel.post_and_forget",
    "translation": "%v присоединился к каналу."
  },
  {
    "id": "api.channel.leave.default.app_error",
    "translation": "Невозможно покинуть канал по умолчанию {{.Channel}}."
  },
  {
    "id": "api.channel.leave.direct.app_error",
    "translation": "Невозможно покинуть канал личных сообщений."
  },
  {
    "id": "api.channel.leave.last_member.app_error",
    "translation": "Вы единственный оставшийся участник, попробуйте удалить приватный канал вместо того, чтобы покинуть."
  },
  {
    "id": "api.channel.leave.left",
    "translation": "%v покинул канал."
  },
  {
    "id": "api.channel.patch_update_channel.forbidden.app_error",
    "translation": "Не удалось обновить канал."
  },
  {
    "id": "api.channel.post_channel_privacy_message.error",
    "translation": "Невозможно отправить сообщение обновления приватности канала."
  },
  {
    "id": "api.channel.post_update_channel_displayname_message_and_forget.create_post.error",
    "translation": "Ну удалось отправить сообщение об обновлении отображаемого имени канала"
  },
  {
    "id": "api.channel.post_update_channel_displayname_message_and_forget.retrieve_user.error",
    "translation": "Не удалось получить пользователя при попытке обновления отображаемого имени канала"
  },
  {
    "id": "api.channel.post_update_channel_displayname_message_and_forget.updated_from",
    "translation": "%s обновил отображаемое имя канала с: %s на: %s"
  },
  {
    "id": "api.channel.post_update_channel_header_message_and_forget.post.error",
    "translation": "Не удалось опубликовать сообщение обновления заголовка канала"
  },
  {
    "id": "api.channel.post_update_channel_header_message_and_forget.removed",
    "translation": "%s удалил заголовок канала (был: %s)"
  },
  {
    "id": "api.channel.post_update_channel_header_message_and_forget.retrieve_user.error",
    "translation": "Не удалось получить пользователя при попытке обновления сообщения заголовка канала"
  },
  {
    "id": "api.channel.post_update_channel_header_message_and_forget.updated_from",
    "translation": "%s обновил заголовок канала с: %s на: %s"
  },
  {
    "id": "api.channel.post_update_channel_header_message_and_forget.updated_to",
    "translation": "%s обновил заголовок канала на: %s"
  },
  {
    "id": "api.channel.post_user_add_remove_message_and_forget.error",
    "translation": "Не удалось отправить сообщение о присоединении/покидании"
  },
  {
    "id": "api.channel.remove.default.app_error",
    "translation": "Невозможно удалить пользователя с канала по умолчанию {{.Channel}}."
  },
  {
    "id": "api.channel.remove_channel_member.type.app_error",
    "translation": "Не получилось удалить пользователя из канала."
  },
  {
    "id": "api.channel.remove_member.removed",
    "translation": "%v удален из канала."
  },
  {
    "id": "api.channel.rename_channel.cant_rename_direct_messages.app_error",
    "translation": "Вы не можете переименовать канал личных сообщений."
  },
  {
    "id": "api.channel.rename_channel.cant_rename_group_messages.app_error",
    "translation": "Вы не можете переименовать канал групповых сообщений."
  },
  {
    "id": "api.channel.update_channel.deleted.app_error",
    "translation": "Данный канал был перемещён в архив, либо удалён."
  },
  {
    "id": "api.channel.update_channel.tried.app_error",
    "translation": "Попытка выполнения недопустимого обновления канала по умолчанию {{.Channel}}."
  },
  {
    "id": "api.channel.update_channel_member_roles.scheme_role.app_error",
    "translation": "Выбранная роль управляется схемой и не может быть применена напрямую к участнику канала."
  },
  {
    "id": "api.channel.update_channel_scheme.license.error",
    "translation": "Ваша лицензия не поддерживает изменение схемы канала"
  },
  {
    "id": "api.channel.update_channel_scheme.scheme_scope.error",
    "translation": "Невозможно применить схему к каналу, так как данная схема не является схемой канала."
  },
  {
    "id": "api.channel.update_team_member_roles.scheme_role.app_error",
    "translation": "Выбранная роль управляется схемой и не может быть применена напрямую к участнику команды."
  },
  {
    "id": "api.command.admin_only.app_error",
    "translation": "Интеграции могут быть выполнены только администраторами."
  },
  {
    "id": "api.command.command_post.forbidden.app_error",
    "translation": "Указанный пользователь не является участником указанного канала."
  },
  {
    "id": "api.command.disabled.app_error",
    "translation": "Комманды были отключены системным администратором."
  },
  {
    "id": "api.command.duplicate_trigger.app_error",
    "translation": "Это триггер слово уже используется. Пожалуйста, выберите другое."
  },
  {
    "id": "api.command.execute_command.create_post_failed.app_error",
    "translation": "Команда '{{.Trigger}}' не отправила ответ. Пожалуйста, обратитесь к вашему системному администратору."
  },
  {
    "id": "api.command.execute_command.failed.app_error",
    "translation": "Команда с триггером '{{.Trigger}}' завершилась с ошибкой."
  },
  {
    "id": "api.command.execute_command.failed_empty.app_error",
    "translation": "Команда с триггером '{{.Trigger}}' вернула пустой ответ."
  },
  {
    "id": "api.command.execute_command.failed_resp.app_error",
    "translation": "Команда с триггером '{{.Trigger}}' вернула ответ {{.Status}}."
  },
  {
    "id": "api.command.execute_command.not_found.app_error",
    "translation": "Команда с триггером '{{.Trigger}}' не найдена. Чтобы отправить сообщение, начинающееся с «/», попробуйте добавить пустое пространство в начале сообщения."
  },
  {
    "id": "api.command.execute_command.start.app_error",
    "translation": "Не найден командный триггер."
  },
  {
    "id": "api.command.invite_people.desc",
    "translation": "Отправить письмо с приглашением в вашу команду Mattermost"
  },
  {
    "id": "api.command.invite_people.email_invitations_off",
    "translation": "Приглашения по электронной почте отключены, приглашение не отправлено"
  },
  {
    "id": "api.command.invite_people.email_off",
    "translation": "Электронная почта не настроена, приглашения не отправлены"
  },
  {
    "id": "api.command.invite_people.fail",
    "translation": "Возникла ошибка при отправке приглашения по электронной почте"
  },
  {
    "id": "api.command.invite_people.hint",
    "translation": "[name@domain.com ...]"
  },
  {
    "id": "api.command.invite_people.invite_off",
    "translation": "На этом сервере отключено создание пользователя, приглашение(я) не отправлено"
  },
  {
    "id": "api.command.invite_people.name",
    "translation": "пригласить_людей"
  },
  {
    "id": "api.command.invite_people.no_email",
    "translation": "Пожалуйста, укажите один или несколько действующих адресов электронной почты"
  },
  {
    "id": "api.command.invite_people.sent",
    "translation": "Приглашение(-я) отправлено"
  },
  {
    "id": "api.command.team_mismatch.app_error",
    "translation": "Невозможно обновить команды(commands) среди команд(teams)."
  },
  {
    "id": "api.command_away.desc",
    "translation": "Установить состояние \"Отошёл\""
  },
  {
    "id": "api.command_away.name",
    "translation": "отошёл"
  },
  {
    "id": "api.command_away.success",
    "translation": "Сейчас ваше состояние \"Отошёл\""
  },
  {
    "id": "api.command_channel_header.channel.app_error",
    "translation": "Ошибка получения текущего канала."
  },
  {
    "id": "api.command_channel_header.desc",
    "translation": "Редактировать заголовок канала"
  },
  {
    "id": "api.command_channel_header.hint",
    "translation": "[текст]"
  },
  {
    "id": "api.command_channel_header.message.app_error",
    "translation": "Перед сообщение должна быть команда /header."
  },
  {
    "id": "api.command_channel_header.name",
    "translation": "заголовок"
  },
  {
    "id": "api.command_channel_header.permission.app_error",
    "translation": "У вас нет прав для редактирования заголовка канала."
  },
  {
    "id": "api.command_channel_header.update_channel.app_error",
    "translation": "Ошибка обновления заголовка канала."
  },
  {
    "id": "api.command_channel_purpose.channel.app_error",
    "translation": "Ошибка получения текущего канала."
  },
  {
    "id": "api.command_channel_purpose.desc",
    "translation": "Редактировать цель канала"
  },
  {
    "id": "api.command_channel_purpose.direct_group.app_error",
    "translation": "Невозможно установить назначение для каналов личных сообщений. Используйте /header, чтобы вместо этого установить заголовок."
  },
  {
    "id": "api.command_channel_purpose.hint",
    "translation": "[текст]"
  },
  {
    "id": "api.command_channel_purpose.message.app_error",
    "translation": "Перед сообщение должна быть команда /purpose."
  },
  {
    "id": "api.command_channel_purpose.name",
    "translation": "цель"
  },
  {
    "id": "api.command_channel_purpose.permission.app_error",
    "translation": "У вас нет прав для редактирования цели канала."
  },
  {
    "id": "api.command_channel_purpose.update_channel.app_error",
    "translation": "Ошибка обновления цели канала."
  },
  {
    "id": "api.command_channel_remove.channel.app_error",
    "translation": "Ошибка получения текущего канала."
  },
  {
    "id": "api.command_channel_rename.channel.app_error",
    "translation": "Ошибка получения текущего канала."
  },
  {
    "id": "api.command_channel_rename.desc",
    "translation": "Переименовать канал"
  },
  {
    "id": "api.command_channel_rename.direct_group.app_error",
    "translation": "Невозможно переименовать канал личных сообщений."
  },
  {
    "id": "api.command_channel_rename.hint",
    "translation": "[текст]"
  },
  {
    "id": "api.command_channel_rename.message.app_error",
    "translation": "Перед сообщение должна быть команда /rename."
  },
  {
    "id": "api.command_channel_rename.name",
    "translation": "переименовать"
  },
  {
    "id": "api.command_channel_rename.permission.app_error",
    "translation": "У вас нет прав на переименование канала."
  },
  {
    "id": "api.command_channel_rename.too_long.app_error",
    "translation": "Название канала должно быть не длиннее {{.Length}} символов."
  },
  {
    "id": "api.command_channel_rename.too_short.app_error",
    "translation": "Название канала должно быть не короче {{.Length}} символов."
  },
  {
    "id": "api.command_channel_rename.update_channel.app_error",
    "translation": "Ошибка обновления текущего канала."
  },
  {
    "id": "api.command_code.desc",
    "translation": "Отобразить текст как блок кода"
  },
  {
    "id": "api.command_code.hint",
    "translation": "[текст]"
  },
  {
    "id": "api.command_code.message.app_error",
    "translation": "Перед сообщение должна быть команда /code."
  },
  {
    "id": "api.command_code.name",
    "translation": "код"
  },
  {
    "id": "api.command_collapse.desc",
    "translation": "Включить сворачивание миниатюр изображений"
  },
  {
    "id": "api.command_collapse.name",
    "translation": "cвернуть"
  },
  {
    "id": "api.command_collapse.success",
    "translation": "Теперь ссылки на изображения сокращаются"
  },
  {
    "id": "api.command_dnd.desc",
    "translation": "Режим \"Не беспокоить\" отключает настольные и мобильные push-уведомления."
  },
  {
    "id": "api.command_dnd.name",
    "translation": "не беспокоить"
  },
  {
    "id": "api.command_dnd.success",
    "translation": "Режим \"Не беспокоить\" включен. Вы не будете получать оповещения на рабочем столе или мобильных устройствах до тех пор, пока не отключите режим \"Не беспокоить\"."
  },
  {
    "id": "api.command_echo.delay.app_error",
    "translation": "Задержки должны быть менее 10000 секунд."
  },
  {
    "id": "api.command_echo.desc",
    "translation": "Вывести текст от имени вашей учетной записи"
  },
  {
    "id": "api.command_echo.high_volume.app_error",
    "translation": "Большой объем эхо-запроса, невозможно обработать запрос."
  },
  {
    "id": "api.command_echo.hint",
    "translation": "'сообщение' [задержка в секундах]"
  },
  {
    "id": "api.command_echo.message.app_error",
    "translation": "Перед сообщение должна быть команда /echo."
  },
  {
    "id": "api.command_echo.name",
    "translation": "эхо"
  },
  {
    "id": "api.command_expand.desc",
    "translation": "Отключить автоматическое сворачивание изображений предварительного просмотра"
  },
  {
    "id": "api.command_expand.name",
    "translation": "расширить"
  },
  {
    "id": "api.command_expand.success",
    "translation": "Теперь ссылки на изображения показываются полностью"
  },
  {
    "id": "api.command_expand_collapse.fail.app_error",
    "translation": "Произошла ошибка при открытии превью."
  },
  {
    "id": "api.command_groupmsg.desc",
    "translation": "Отправить групповое сообщение указанным пользователям"
  },
  {
    "id": "api.command_groupmsg.fail.app_error",
    "translation": "Произошла ошибка при передаче сообщения пользователям."
  },
  {
    "id": "api.command_groupmsg.group_fail.app_error",
    "translation": "При создании группового сообщения произошла ошибка."
  },
  {
    "id": "api.command_groupmsg.hint",
    "translation": "@[имя_пользователя1],@[имя_пользователя2] 'сообщение'"
  },
  {
    "id": "api.command_groupmsg.invalid_user.app_error",
    "translation": {
      "few": "Не удалось найти пользователей: {{.Users}}",
      "many": "Не удалось найти пользователей: {{.Users}}",
      "one": "Не удалось найти пользователя: {{.Users}}"
    }
  },
  {
    "id": "api.command_groupmsg.max_users.app_error",
    "translation": "Максимальное количество получателей групповых сообщений ограничено {{.MaxUsers}} пользователями."
  },
  {
    "id": "api.command_groupmsg.min_users.app_error",
    "translation": "Минимальное количество получателей групповых сообщений ограничено {{.MinUsers}} пользователями."
  },
  {
    "id": "api.command_groupmsg.name",
    "translation": "сообщение"
  },
  {
    "id": "api.command_groupmsg.permission.app_error",
    "translation": "У вас нет соответствующих разрешений для создания нового группового сообщения."
  },
  {
    "id": "api.command_help.desc",
    "translation": "Открыть страницу помощи Mattermost"
  },
  {
    "id": "api.command_help.name",
    "translation": "помощь"
  },
  {
    "id": "api.command_invite.channel.app_error",
    "translation": "Ошибка получения текущего канала."
  },
  {
    "id": "api.command_invite.channel.error",
    "translation": "Не удалось найти канал {{.Channel}}. Для идентификации каналов используйте [название канала] (https://about.mattermost.com/default-channel-handle-documentation)."
  },
  {
    "id": "api.command_invite.desc",
    "translation": "Пригласить пользователя в канал"
  },
  {
    "id": "api.command_invite.directchannel.app_error",
    "translation": "Вы не можете добавить кого-то в канал личных сообщений."
  },
  {
    "id": "api.command_invite.fail.app_error",
    "translation": "При подключении к каналу произошла ошибка."
  },
  {
    "id": "api.command_invite.hint",
    "translation": "@[имя пользователя] ~[канал]"
  },
  {
    "id": "api.command_invite.missing_message.app_error",
    "translation": "Отсутствует имя пользователя и канал."
  },
  {
    "id": "api.command_invite.missing_user.app_error",
    "translation": "Мы не смогли найти пользователя. Вероятно он заблокирован Системным администратором."
  },
  {
    "id": "api.command_invite.name",
    "translation": "пригласить"
  },
  {
    "id": "api.command_invite.permission.app_error",
    "translation": "У вас недостаточно прав для добавления {{.User}} в {{.Channel}}."
  },
  {
    "id": "api.command_invite.private_channel.app_error",
    "translation": "Невозможно найти канал {{.Channel}}. Пожалуйста, используйте управление каналом для идентификации."
  },
  {
    "id": "api.command_invite.success",
    "translation": "{{.User}} добавлен в канал {{.Channel}}."
  },
  {
    "id": "api.command_invite.user_already_in_channel.app_error",
    "translation": "{{.User}} уже находится в канале."
  },
  {
    "id": "api.command_invite_people.permission.app_error",
    "translation": "У вас нет прав для приглашения новых участников."
  },
  {
    "id": "api.command_join.desc",
    "translation": "Присоединиться к отрытому каналу"
  },
  {
    "id": "api.command_join.fail.app_error",
    "translation": "При подключении к каналу произошла ошибка."
  },
  {
    "id": "api.command_join.hint",
    "translation": "~[канал]"
  },
  {
    "id": "api.command_join.list.app_error",
    "translation": "При перечислении каналов произошла ошибка."
  },
  {
    "id": "api.command_join.missing.app_error",
    "translation": "Не удалось найти канал."
  },
  {
    "id": "api.command_join.name",
    "translation": "присоединиться"
  },
  {
    "id": "api.command_kick.name",
    "translation": "пнуть"
  },
  {
    "id": "api.command_leave.desc",
    "translation": "Покинуть текущий канал"
  },
  {
    "id": "api.command_leave.fail.app_error",
    "translation": "Во время покидания канала произошла ошибка."
  },
  {
    "id": "api.command_leave.name",
    "translation": "покинуть"
  },
  {
    "id": "api.command_logout.desc",
    "translation": "Выход из Mattermost"
  },
  {
    "id": "api.command_logout.name",
    "translation": "выйти"
  },
  {
    "id": "api.command_me.desc",
    "translation": "Выполнить действие"
  },
  {
    "id": "api.command_me.hint",
    "translation": "[сообщение]"
  },
  {
    "id": "api.command_me.name",
    "translation": "мне"
  },
  {
    "id": "api.command_msg.desc",
    "translation": "Отправить личное сообщение пользователю"
  },
  {
    "id": "api.command_msg.dm_fail.app_error",
    "translation": "При создании канала личных сообщений произошла ошибка."
  },
  {
    "id": "api.command_msg.fail.app_error",
    "translation": "Произошла ошибка при передаче сообщения пользователю."
  },
  {
    "id": "api.command_msg.hint",
    "translation": "@[имяпользователя] 'сообщение'"
  },
  {
    "id": "api.command_msg.missing.app_error",
    "translation": "Пользователь не найден."
  },
  {
    "id": "api.command_msg.name",
    "translation": "сообщение"
  },
  {
    "id": "api.command_msg.permission.app_error",
    "translation": "У вас не прав для отправки личного сообщения этому пользователю."
  },
  {
    "id": "api.command_mute.desc",
    "translation": "Отключить уведомления на рабочем столе, электронной почте и push для текущего или указанного канала [канала]."
  },
  {
    "id": "api.command_mute.error",
    "translation": "Не удалось найти канал {{.Channel}}. Для идентификации каналов используйте [название канала] (https://about.mattermost.com/default-channel-handle-documentation)."
  },
  {
    "id": "api.command_mute.hint",
    "translation": "~[канал]"
  },
  {
    "id": "api.command_mute.name",
    "translation": "выкл"
  },
  {
    "id": "api.command_mute.no_channel.error",
    "translation": "Не удалось найти указанный канал. Пожалуйста, используйте [дескриптор канала] (https://about.mattermost.com/default-channel-handle-documentation) для идентификации каналов."
  },
  {
    "id": "api.command_mute.not_member.error",
    "translation": "Не удалось отключить канал {{.Channel}}, поскольку вы не являетесь его членом."
  },
  {
    "id": "api.command_mute.success_mute",
    "translation": "Вы не будете получать уведомления для {{.Channel}} до тех пор, пока отключен звук."
  },
  {
    "id": "api.command_mute.success_mute_direct_msg",
    "translation": "Вы не будете получать уведомления для этого канала до тех пор, пока отключен звук."
  },
  {
    "id": "api.command_mute.success_unmute",
    "translation": "{{.Channel}} больше не отключен."
  },
  {
    "id": "api.command_mute.success_unmute_direct_msg",
    "translation": "Этот канал больше не отключен."
  },
  {
    "id": "api.command_offline.desc",
    "translation": "Установить состояние \"Не в сети\""
  },
  {
    "id": "api.command_offline.name",
    "translation": "не в сети"
  },
  {
    "id": "api.command_offline.success",
    "translation": "Вы сейчас не в сети"
  },
  {
    "id": "api.command_online.desc",
    "translation": "Установить состояние \"В сети\""
  },
  {
    "id": "api.command_online.name",
    "translation": "в сети"
  },
  {
    "id": "api.command_online.success",
    "translation": "Вы сейчас в сети"
  },
  {
    "id": "api.command_open.name",
    "translation": "открыть"
  },
  {
    "id": "api.command_remove.desc",
    "translation": "Удалить участника из канала"
  },
  {
    "id": "api.command_remove.direct_group.app_error",
    "translation": "Вы не можете удалить кого-либо из канала личных сообщений."
  },
  {
    "id": "api.command_remove.hint",
    "translation": "@[пользователь]"
  },
  {
    "id": "api.command_remove.message.app_error",
    "translation": "Сообщение должно быть предоставлено командой /remove или /kick."
  },
  {
    "id": "api.command_remove.missing.app_error",
    "translation": "Мы не смогли найти пользователя. Вероятно он заблокирован Системным администратором."
  },
  {
    "id": "api.command_remove.name",
    "translation": "удалить"
  },
  {
    "id": "api.command_remove.permission.app_error",
    "translation": "У Вас нет прав для удаления участника."
  },
  {
    "id": "api.command_remove.user_not_in_channel",
    "translation": "{{.Username}} не является участником этого канала."
  },
  {
    "id": "api.command_search.desc",
    "translation": "Искать текст в сообщениях"
  },
  {
    "id": "api.command_search.hint",
    "translation": "[текст]"
  },
  {
    "id": "api.command_search.name",
    "translation": "поиск"
  },
  {
    "id": "api.command_search.unsupported.app_error",
    "translation": "Поиск недоступен на вашем устройстве."
  },
  {
    "id": "api.command_settings.desc",
    "translation": "Открыть диалог настроек учётной записи"
  },
  {
    "id": "api.command_settings.name",
    "translation": "настройки"
  },
  {
    "id": "api.command_settings.unsupported.app_error",
    "translation": "Настройки недоступны на вашем устройстве."
  },
  {
    "id": "api.command_shortcuts.desc",
    "translation": "Отображает список сочетаний клавиш"
  },
  {
    "id": "api.command_shortcuts.name",
    "translation": "комбинации клавиш"
  },
  {
    "id": "api.command_shortcuts.unsupported.app_error",
    "translation": "Горячие клавиши недоступны на вашем устройстве."
  },
  {
    "id": "api.command_shrug.desc",
    "translation": "Добавить ¯\\_(ツ)_/¯ в сообщение"
  },
  {
    "id": "api.command_shrug.hint",
    "translation": "[сообщение]"
  },
  {
    "id": "api.command_shrug.name",
    "translation": "пожимание плечами"
  },
  {
    "id": "api.config.client.old_format.app_error",
    "translation": "Новый формат конфигурации клиента пока не поддерживается. Пожалуйста, укажите format=old в строке запроса."
  },
  {
    "id": "api.context.404.app_error",
    "translation": "Извините, мы не смогли найти страницу."
  },
  {
    "id": "api.context.invalid_body_param.app_error",
    "translation": "Неверно или пропущено {{.Name}} в теле запроса."
  },
  {
    "id": "api.context.invalid_param.app_error",
    "translation": "Неверный параметр {{.Name}}."
  },
  {
    "id": "api.context.invalid_token.error",
    "translation": "Неверный токен сессии={{.Token}}, err={{.Error}}"
  },
  {
    "id": "api.context.invalid_url_param.app_error",
    "translation": "Неверный или пропущенный параметр {{.Name}} в запросе URL."
  },
  {
    "id": "api.context.mfa_required.app_error",
    "translation": "На этом сервере требуется многофакторная авторизация."
  },
  {
    "id": "api.context.permissions.app_error",
    "translation": "У вас нет соответствующих прав."
  },
  {
    "id": "api.context.session_expired.app_error",
    "translation": "Неверная или истекшая сессия, пожалуйста, войдите снова."
  },
  {
    "id": "api.context.token_provided.app_error",
    "translation": "Сессия не OAuth, но токен присутствует в строке запроса."
  },
  {
    "id": "api.create_terms_of_service.custom_terms_of_service_disabled.app_error",
    "translation": "Пользовательские условия обслуживания отключены."
  },
  {
    "id": "api.create_terms_of_service.empty_text.app_error",
    "translation": "Введите текст для своих Пользовательских условий обслуживания."
  },
  {
    "id": "api.email_batching.add_notification_email_to_batch.channel_full.app_error",
    "translation": "Канал-получатель почтового объединения был полон. Пожалуйста, увеличьте значение EmailBatchingBufferSize."
  },
  {
    "id": "api.email_batching.add_notification_email_to_batch.disabled.app_error",
    "translation": "Почтовые объединения отключены системным администратором."
  },
  {
    "id": "api.email_batching.send_batched_email_notification.subject",
    "translation": {
      "few": "[{{.SiteName}}] Новые уведомления за {{.Day}} {{.Month}}, {{.Year}}",
      "many": "[{{.SiteName}}] Новые уведомления за {{.Day}} {{.Month}}, {{.Year}}",
      "one": "[{{.SiteName}}] Новое уведомление за {{.Day}} {{.Month}}, {{.Year}}"
    }
  },
  {
    "id": "api.emoji.create.duplicate.app_error",
    "translation": "Не удалось создать смайлик. Уже существует другой смайлик с таким же именем."
  },
  {
    "id": "api.emoji.create.other_user.app_error",
    "translation": "Неверный идентификатор пользователя."
  },
  {
    "id": "api.emoji.create.parse.app_error",
    "translation": "Невозможно создать смайлик. Непонятен запрос."
  },
  {
    "id": "api.emoji.create.too_large.app_error",
    "translation": "Невозможно создать смайлик. Изображение должно быть не более 1 MB."
  },
  {
    "id": "api.emoji.disabled.app_error",
    "translation": "Пользовательские смайлы были отключены системным администратором."
  },
  {
    "id": "api.emoji.get_image.decode.app_error",
    "translation": "Не удалось декодировать файл изображения для смайлика."
  },
  {
    "id": "api.emoji.get_image.read.app_error",
    "translation": "Не удалось прочитать файл изображения для смайлика."
  },
  {
    "id": "api.emoji.storage.app_error",
    "translation": "Хранилище файлов не настроено. Пожалуйста, настройте S3 или локальное серверное файловое хранилище."
  },
  {
    "id": "api.emoji.upload.image.app_error",
    "translation": "Невозможно создать смайлик. Должен быть PNG, JPEG или GIF файл."
  },
  {
    "id": "api.emoji.upload.large_image.decode_error",
    "translation": "Невозможно создать смайлик. Произошла ошибка при декодировании изображения."
  },
  {
    "id": "api.emoji.upload.large_image.encode_error",
    "translation": "Невозможно создать смайлик. Произошла ошибка при кодировании изображения."
  },
  {
    "id": "api.emoji.upload.large_image.gif_decode_error",
    "translation": "Невозможно создать смайлик. Произошла ошибка при декодировании GIF изображения."
  },
  {
    "id": "api.emoji.upload.large_image.gif_encode_error",
    "translation": "Невозможно создать смайлик. Произошла ошибка при кодирования GIF изображения."
  },
  {
    "id": "api.emoji.upload.large_image.too_large.app_error",
    "translation": "Невозможно создать смайлик. Изображение должно быть меньше {{.MaxWidth}} {{.MaxHeight}}."
  },
  {
    "id": "api.emoji.upload.open.app_error",
    "translation": "Невозможно создать смайлик. Произошла ошибка при попытке открыть прикреплённое изображение."
  },
  {
    "id": "api.file.attachments.disabled.app_error",
    "translation": "Вложения отключены на этом сервере."
  },
  {
    "id": "api.file.get_file.public_invalid.app_error",
    "translation": "Неправильная публичная ссылка."
  },
  {
    "id": "api.file.get_file_preview.no_preview.app_error",
    "translation": "Файл не содержит изображения предварительного просмотра."
  },
  {
    "id": "api.file.get_file_thumbnail.no_thumbnail.app_error",
    "translation": "Файл не имеет миниатюры."
  },
  {
    "id": "api.file.get_public_link.disabled.app_error",
    "translation": "Публичные ссылки отключены."
  },
  {
    "id": "api.file.get_public_link.no_post.app_error",
    "translation": "Не удалось получить публичную ссылку для файла. Файл должен быть прикреплен к сообщению, которое может быть прочитано текущим пользователем."
  },
  {
    "id": "api.file.no_driver.app_error",
    "translation": "Не выбран файл драйвера."
  },
  {
    "id": "api.file.read_file.reading_local.app_error",
    "translation": "Произошла ошибка при чтении из локального серверного хранилища."
  },
  {
    "id": "api.file.upload_file.incorrect_number_of_client_ids.app_error",
    "translation": "Не удалось загрузить файл(ы). Есть {{.NumClientIds}} client_id для {{.NumFiles}} файлов."
  },
  {
    "id": "api.file.upload_file.incorrect_number_of_files.app_error",
    "translation": "Не удалось загрузить файлы. Неверное количество указанных файлов."
  },
  {
    "id": "api.file.upload_file.large_image.app_error",
    "translation": "Размер файла превышает максимальный размер и не может быть загружен: {{.Filename}}"
  },
  {
    "id": "api.file.upload_file.large_image_detailed.app_error",
    "translation": "Размер файла {{.Filename}} ({{.Width}} на {{.Height}} пикселей) превышает лимиты."
  },
  {
    "id": "api.file.upload_file.multiple_channel_ids.app_error",
    "translation": "Не удалось загрузить файл(ы). Несколько конфликтующих channel_ids."
  },
  {
    "id": "api.file.upload_file.read_form_value.app_error",
    "translation": "Не удалось загрузить файл(ы). Ошибка в значении {{.Formname}}."
  },
  {
    "id": "api.file.upload_file.read_request.app_error",
    "translation": "Невозможно загрузить файл(ы). Ошибка чтения или обработки запрошенных данных."
  },
  {
    "id": "api.file.upload_file.storage.app_error",
    "translation": "Невозможно загрузить файл. Хранилище изображений не настроено."
  },
  {
    "id": "api.file.upload_file.too_large_detailed.app_error",
    "translation": "Не удалось загрузить файл {{.Filename}}. {{.Length}} байт превышает максимально разрешенный лимит {{.Limit}} байт."
  },
  {
    "id": "api.incoming_webhook.disabled.app_error",
    "translation": "Входящие вебхуки отключены системным администратором."
  },
  {
    "id": "api.incoming_webhook.invalid_username.app_error",
    "translation": "Неверное имя пользователя."
  },
  {
    "id": "api.io_error",
    "translation": "ошибка ввода/вывода"
  },
  {
    "id": "api.ldap_group.not_found",
    "translation": "группа LDAP не найдена"
  },
  {
    "id": "api.ldap_groups.license_error",
    "translation": "ваша лицензия не поддерживает ldap группы"
  },
  {
    "id": "api.license.add_license.array.app_error",
    "translation": "Пустой массив 'license' в запросе."
  },
  {
    "id": "api.license.add_license.expired.app_error",
    "translation": "Лицензия истекла или еще не началась."
  },
  {
    "id": "api.license.add_license.invalid.app_error",
    "translation": "Неверный файл лицензии."
  },
  {
    "id": "api.license.add_license.invalid_count.app_error",
    "translation": "Не удалось посчитать общее количество уникальных пользователей."
  },
  {
    "id": "api.license.add_license.no_file.app_error",
    "translation": "Нет файла 'license' в запросе."
  },
  {
    "id": "api.license.add_license.open.app_error",
    "translation": "Не удалось открыть файл лицензии."
  },
  {
    "id": "api.license.add_license.save.app_error",
    "translation": "Лицензия не сохранена."
  },
  {
    "id": "api.license.add_license.save_active.app_error",
    "translation": "Идентификатор активной лицензии не сохранен."
  },
  {
    "id": "api.license.add_license.unique_users.app_error",
    "translation": "Эта лицензия поддерживает {{.Users}} пользователей, в то время как в вашей системе {{.Count}} уникальных пользователей. Уникальные пользователи подсчитываются явно по адресу электронной почты. Вы можете увидеть общее количество пользователей в пункте Отчеты сайта -> Просмотр статистики."
  },
  {
    "id": "api.license.client.old_format.app_error",
    "translation": "Новый формат пользовательской лицензии пока не поддерживается. Пожалуйста, укажите format=old в строке запроса."
  },
  {
    "id": "api.marshal_error",
    "translation": "ошибка маршалирования"
  },
  {
    "id": "api.oauth.allow_oauth.redirect_callback.app_error",
    "translation": "invalid_request: Предоставленный redirect_uri не соотвутствует зарегистрированному callback_url."
  },
  {
    "id": "api.oauth.allow_oauth.turn_off.app_error",
    "translation": "Системный администратор отключил поставщика услуг OAuth2."
  },
  {
    "id": "api.oauth.authorize_oauth.disabled.app_error",
    "translation": "Системный администратор отключил поставщика услуг OAuth2."
  },
  {
    "id": "api.oauth.get_access_token.bad_client_id.app_error",
    "translation": "invalid_request: Плохой client_id."
  },
  {
    "id": "api.oauth.get_access_token.bad_client_secret.app_error",
    "translation": "invalid_request: Отсутствует client_secret."
  },
  {
    "id": "api.oauth.get_access_token.bad_grant.app_error",
    "translation": "invalid_request: Плохой grant_type."
  },
  {
    "id": "api.oauth.get_access_token.credentials.app_error",
    "translation": "invalid_client: Неверные учетные данные клиента."
  },
  {
    "id": "api.oauth.get_access_token.disabled.app_error",
    "translation": "Системный администратор отключил поставщика услуг OAuth2."
  },
  {
    "id": "api.oauth.get_access_token.expired_code.app_error",
    "translation": "invalid_grant: Недействительный или просроченный код авторизации."
  },
  {
    "id": "api.oauth.get_access_token.internal.app_error",
    "translation": "server_error: Произошла внутренняя ошибка сервера во время доступа к базе данных."
  },
  {
    "id": "api.oauth.get_access_token.internal_saving.app_error",
    "translation": "server_error: Произошла внутренняя ошибка сервера во время сохранения токена в базу данных."
  },
  {
    "id": "api.oauth.get_access_token.internal_session.app_error",
    "translation": "server_error: Произошла внутренняя ошибка сервера во время сохранения сессии в базу данных."
  },
  {
    "id": "api.oauth.get_access_token.internal_user.app_error",
    "translation": "server_error: Произошла внутренняя ошибка сервера во время извлечения пользователя из базы данных."
  },
  {
    "id": "api.oauth.get_access_token.missing_code.app_error",
    "translation": "invalid_request: Отсутствует код."
  },
  {
    "id": "api.oauth.get_access_token.missing_refresh_token.app_error",
    "translation": "invalid_request: Отсутствует refresh_token."
  },
  {
    "id": "api.oauth.get_access_token.redirect_uri.app_error",
    "translation": "invalid_request: Предоставленный redirect_url не соответствует redirect_url кода авторизации."
  },
  {
    "id": "api.oauth.get_access_token.refresh_token.app_error",
    "translation": "invalid_grant: Ошибочный токен обновления."
  },
  {
    "id": "api.oauth.invalid_state_token.app_error",
    "translation": "Недействительный токен состояния."
  },
  {
    "id": "api.oauth.register_oauth_app.turn_off.app_error",
    "translation": "Системный администратор отключил поставщика услуг OAuth2."
  },
  {
    "id": "api.oauth.revoke_access_token.del_session.app_error",
    "translation": "Ошибка удаления сессии из БД."
  },
  {
    "id": "api.oauth.revoke_access_token.del_token.app_error",
    "translation": "Ошибка удаления токена из БД."
  },
  {
    "id": "api.oauth.revoke_access_token.get.app_error",
    "translation": "Ошибка получения токена из БД перед удалением."
  },
  {
    "id": "api.oauth.singup_with_oauth.disabled.app_error",
    "translation": "Регистрация пользователя отключена."
  },
  {
    "id": "api.oauth.singup_with_oauth.expired_link.app_error",
    "translation": "Ссылка для регистрации устарела."
  },
  {
    "id": "api.oauth.singup_with_oauth.invalid_link.app_error",
    "translation": "Ссылка для регистрации, похоже, неверна."
  },
  {
    "id": "api.outgoing_webhook.disabled.app_error",
    "translation": "Исходящие вебхуки отключены системным администратором."
  },
  {
    "id": "api.plugin.upload.array.app_error",
    "translation": "Файловый массив пуст в запросе multipart/form."
  },
  {
    "id": "api.plugin.upload.file.app_error",
    "translation": "Невозможно открыть файл в запросе multipart/form."
  },
  {
    "id": "api.plugin.upload.no_file.app_error",
    "translation": "Отсутствует файл в запросе типа multipart/form."
  },
  {
    "id": "api.post.check_for_out_of_channel_mentions.message.multiple",
    "translation": "@{{.Usernames}} и @{{.LastUsername}} не получили уведомления об этом упоминании, поскольку их нет в канале."
  },
  {
    "id": "api.post.check_for_out_of_channel_mentions.message.one",
    "translation": "@{{.Username}} не получил уведомления об этом упоминании, поскольку его нет в канале."
  },
  {
    "id": "api.post.create_post.can_not_post_to_deleted.error",
    "translation": "Невозможно создать пост в удаленном канале."
  },
  {
    "id": "api.post.create_post.channel_root_id.app_error",
    "translation": "Неверный ChannelId для параметра RootId."
  },
  {
    "id": "api.post.create_post.parent_id.app_error",
    "translation": "Неправильный ParentId параметр."
  },
  {
    "id": "api.post.create_post.root_id.app_error",
    "translation": "Ошибочный RouteId параметр."
  },
  {
    "id": "api.post.create_post.town_square_read_only",
    "translation": "Этот канал доступен только для чтения. Только участники с разрешениями могут писать сюда сообщения."
  },
  {
    "id": "api.post.create_webhook_post.creating.app_error",
    "translation": "Ошибка создания сообщения."
  },
  {
    "id": "api.post.deduplicate_create_post.failed_to_get",
    "translation": "Не удалось получить оригинальное сообщение. Клиент создал дублирующий запрос."
  },
  {
    "id": "api.post.deduplicate_create_post.pending",
    "translation": "Отправка сообщения отклонена, т.к. другой клиент сделал такой же запрос."
  },
  {
    "id": "api.post.delete_post.can_not_delete_post_in_deleted.error",
    "translation": "Нельзя удалить пост в удаленном канале."
  },
  {
    "id": "api.post.disabled_all",
    "translation": "Упоминание @all было отключено, поскольку количество пользователей на канале превышает {{.Users}}."
  },
  {
    "id": "api.post.disabled_channel",
    "translation": "@channel был отключен, поскольку количество пользователей превышает {{.Users}}."
  },
  {
    "id": "api.post.disabled_here",
    "translation": "Упоминание @here было отключено, поскольку количество пользователей на канале превышает {{.Users}}."
  },
  {
    "id": "api.post.do_action.action_id.app_error",
    "translation": "Неверный action id."
  },
  {
    "id": "api.post.do_action.action_integration.app_error",
    "translation": "Ошибка в интеграции действия."
  },
  {
    "id": "api.post.get_message_for_notification.files_sent",
    "translation": {
      "few": "{{.Count}} файла отправлено: {{.Filenames}}",
      "many": "{{.Count}} файлов отправлено: {{.Filenames}}",
      "one": "{{.Count}} файл отправлен: {{.Filenames}}"
    }
  },
  {
    "id": "api.post.get_message_for_notification.images_sent",
    "translation": {
      "few": "{{.Count}} изображения отправлено: {{.Filenames}}",
      "many": "{{.Count}} изображений отправлено: {{.Filenames}}",
      "one": "{{.Count}} изображение отправлено: {{.Filenames}}"
    }
  },
  {
    "id": "api.post.link_preview_disabled.app_error",
    "translation": "Предпросмотр ссылок был запрещён системным администратором."
  },
  {
    "id": "api.post.patch_post.can_not_update_post_in_deleted.error",
    "translation": "Нельзя обновить сообщение в удаленном канале."
  },
  {
    "id": "api.post.save_is_pinned_post.town_square_read_only",
    "translation": "Этот канал доступен только для чтения. Только участники с соответствующими правами могут прикреплять здесь сообщения."
  },
  {
    "id": "api.post.send_notification_and_forget.push_channel_mention",
    "translation": " уведоми канал."
  },
  {
    "id": "api.post.send_notification_and_forget.push_comment_on_post",
    "translation": " прокомментировал ваш пост."
  },
  {
    "id": "api.post.send_notification_and_forget.push_comment_on_thread",
    "translation": " прокомментировал нить с вашим участием."
  },
  {
    "id": "api.post.send_notifications_and_forget.push_explicit_mention",
    "translation": " упомянул вас."
  },
  {
    "id": "api.post.send_notifications_and_forget.push_general_message",
    "translation": " отправил сообщение."
  },
  {
    "id": "api.post.send_notifications_and_forget.push_image_only",
    "translation": " прикрепил файл."
  },
  {
    "id": "api.post.send_notifications_and_forget.push_message",
    "translation": "отправил вам сообщение."
  },
  {
    "id": "api.post.update_post.can_not_update_post_in_deleted.error",
    "translation": "Нельзя обновить сообщение в удаленном канале."
  },
  {
    "id": "api.post.update_post.find.app_error",
    "translation": "Не удалось найти существующее сообщение или комментарий для обновления."
  },
  {
    "id": "api.post.update_post.permissions_details.app_error",
    "translation": "Уже удален id={{.PostId}}."
  },
  {
    "id": "api.post.update_post.permissions_time_limit.app_error",
    "translation": "Редактирование сообщений разрешено только {{.timeLimit}} секунд после публикации. За подробностями обратитесь к Вашему системному администратору."
  },
  {
    "id": "api.post.update_post.system_message.app_error",
    "translation": "Не удалось обновить системное сообщение."
  },
  {
    "id": "api.post_get_post_by_id.get.app_error",
    "translation": "Не удалось получить сообщение."
  },
  {
    "id": "api.preference.delete_preferences.delete.app_error",
    "translation": "Невозможно удалить настройки пользователя."
  },
  {
    "id": "api.preference.preferences_category.get.app_error",
    "translation": "Невозможно получить настройки пользователя."
  },
  {
    "id": "api.preference.update_preferences.set.app_error",
    "translation": "Невозможно установить настройки пользователя."
  },
  {
    "id": "api.reaction.delete.archived_channel.app_error",
    "translation": "Вы не можете удалить реакцию в архивном канале."
  },
  {
    "id": "api.reaction.save.archived_channel.app_error",
    "translation": "Вы не можете реагировать в архивном канале."
  },
  {
    "id": "api.reaction.save_reaction.invalid.app_error",
    "translation": "Реакция невалидна."
  },
  {
    "id": "api.reaction.save_reaction.user_id.app_error",
    "translation": "Вы не можете сохранить реакцию для другого пользователя."
  },
  {
    "id": "api.reaction.town_square_read_only",
    "translation": "Невозможно реагировать на сообщения в каналах \"только для чтения\"."
  },
  {
    "id": "api.restricted_system_admin",
    "translation": "Это действие запрещено системному администратору с ограниченными правами."
  },
  {
    "id": "api.roles.patch_roles.license.error",
    "translation": "Ваша лицензия не поддерживает расширенные разрешения."
  },
  {
    "id": "api.scheme.create_scheme.license.error",
    "translation": "Ваша лицензия не поддерживает создание схем разрешения."
  },
  {
    "id": "api.scheme.delete_scheme.license.error",
    "translation": "Ваша лицензия не поддерживает удаление схем разрешения"
  },
  {
    "id": "api.scheme.get_channels_for_scheme.scope.error",
    "translation": "Невозможно получить каналы для схемы, потому что предоставленные схемы не являются схемами каналов."
  },
  {
    "id": "api.scheme.get_teams_for_scheme.scope.error",
    "translation": "Невозможно получить команды для схемы, потому что предоставленные схемы не являются схемами команд."
  },
  {
    "id": "api.scheme.patch_scheme.license.error",
    "translation": "Ваша лицензия не поддерживает изменение схем разрешения"
  },
  {
    "id": "api.server.start_server.forward80to443.disabled_while_using_lets_encrypt",
    "translation": "Необходимо перенаправлять 80 на 443 при использовании LetsEncrypt"
  },
  {
    "id": "api.server.start_server.forward80to443.enabled_but_listening_on_wrong_port",
    "translation": "Не удается переправить порт 80 на порт 443 во время прослушивания порта %s: отключите переадресацию порта 80 на 443 при использовании прокси-сервера"
  },
  {
    "id": "api.server.start_server.rate_limiting_memory_store",
    "translation": "Не удалось инициализировать ограничение памяти. Проверьте параметр MemoryStoreSize в настройках."
  },
  {
    "id": "api.server.start_server.rate_limiting_rate_limiter",
    "translation": "Невозможно инициализировать ограничение скорости."
  },
  {
    "id": "api.server.start_server.starting.critical",
    "translation": "Ошибка запуска сервера, err:%v"
  },
  {
    "id": "api.slackimport.slack_add_bot_user.email_pwd",
    "translation": "Slack пользователь с email {{.Email}} и паролем {{.Password}} импортирован.\r\n"
  },
  {
    "id": "api.slackimport.slack_add_bot_user.unable_import",
    "translation": "Не удалось импортировать пользователя Integration / Slack Bot {{.Username}}.\r\n"
  },
  {
    "id": "api.slackimport.slack_add_channels.added",
    "translation": "\r\nКаналы добавлены:\r\n"
  },
  {
    "id": "api.slackimport.slack_add_channels.failed_to_add_user",
    "translation": "Не удалось добавить пользователя Slack {{.Username}} в канал.\r\n"
  },
  {
    "id": "api.slackimport.slack_add_channels.import_failed",
    "translation": "Не удалось импортировать Slack канал {{.DisplayName}}.\r\n"
  },
  {
    "id": "api.slackimport.slack_add_channels.merge",
    "translation": "Slack канал {{.DisplayName}} уже существует в виде канала Mattermost. Произведено слияние.\r\n"
  },
  {
    "id": "api.slackimport.slack_add_users.created",
    "translation": "\r\nПользователи созданы:\r\n"
  },
  {
    "id": "api.slackimport.slack_add_users.email_pwd",
    "translation": "Slack пользователь с email {{.Email}} и паролем {{.Password}} импортирован.\r\n"
  },
  {
    "id": "api.slackimport.slack_add_users.merge_existing",
    "translation": "Slack пользователь слился с существующим пользователем Mattermost с соответствующим адресом электронной почты {{.Email}} и именем пользователя {{.Username}}.\r\n"
  },
  {
    "id": "api.slackimport.slack_add_users.merge_existing_failed",
    "translation": "Пользователь Slack объединен с существующим пользователем Mattermost по совпадению email {{.Email}} и имени пользователя {{.Username}}, но было невозможно добавить пользователя в его команду.\r\n"
  },
  {
    "id": "api.slackimport.slack_add_users.missing_email_address",
    "translation": "Пользователь {{.Username}} не имеет адреса электронной почты в экспорте из Slack. Используется {{.Email}} как заглушка. Пользователь должен обновить адрес электронной почты при входе в систему.\r\n"
  },
  {
    "id": "api.slackimport.slack_add_users.unable_import",
    "translation": "Не удалось импортировать пользователя: {{.Username}}.\r\n"
  },
  {
    "id": "api.slackimport.slack_import.log",
    "translation": "Лог импорта Mattermost Slack\r\n"
  },
  {
    "id": "api.slackimport.slack_import.note1",
    "translation": "- Некоторые сообщения могли быть не импортированы, поскольку не поддерживаются этим ипортером.\r\n"
  },
  {
    "id": "api.slackimport.slack_import.note2",
    "translation": "- Сообщения ботов Slack на данный момент не поддерживаются.\r\n"
  },
  {
    "id": "api.slackimport.slack_import.note3",
    "translation": "- Дополнительные ошибки могут быть найдены в журналах сервера.\r\n"
  },
  {
    "id": "api.slackimport.slack_import.notes",
    "translation": "\r\nЗаметки:\r\n"
  },
  {
    "id": "api.slackimport.slack_import.open.app_error",
    "translation": "Невозможно открыть файл: {{.Filename}}.\r\n"
  },
  {
    "id": "api.slackimport.slack_import.team_fail",
    "translation": "Не удалось получить команду, в которую необходимо импортировать.\r\n"
  },
  {
    "id": "api.slackimport.slack_import.zip.app_error",
    "translation": "Невозможно открыть zip-архив экспортируемых из Slack данных.\r\n"
  },
  {
    "id": "api.status.user_not_found.app_error",
    "translation": "Пользователь не найден."
  },
  {
    "id": "api.team.add_user_to_team.added",
    "translation": "%v добавлен(а) в команду пользователем %v."
  },
  {
    "id": "api.team.add_user_to_team.missing_parameter.app_error",
    "translation": "Для добавления пользователя в команду требуется указать параметр."
  },
  {
    "id": "api.team.get_invite_info.not_open_team",
    "translation": "Приглашение недопустимо, так команда не является открытой."
  },
  {
    "id": "api.team.get_team_icon.filesettings_no_driver.app_error",
    "translation": "Неверное имя драйвера в настройках файлов.  Должно быть 'local' или 'amazons3'."
  },
  {
    "id": "api.team.get_team_icon.read_file.app_error",
    "translation": "Невозможно прочитать файл значка команды."
  },
  {
    "id": "api.team.import_team.array.app_error",
    "translation": "Пустой массив 'file' в запросе."
  },
  {
    "id": "api.team.import_team.integer.app_error",
    "translation": "Размер файла не является целым числом."
  },
  {
    "id": "api.team.import_team.no_file.app_error",
    "translation": "Нет файла 'file' в запросе."
  },
  {
    "id": "api.team.import_team.no_import_from.app_error",
    "translation": "Неправильный запрос: отсутствует поле \"importFrom\"."
  },
  {
    "id": "api.team.import_team.open.app_error",
    "translation": "Не могу открыть файл."
  },
  {
    "id": "api.team.import_team.parse.app_error",
    "translation": "Не удалось разобрать составную форму."
  },
  {
    "id": "api.team.import_team.unavailable.app_error",
    "translation": "Неправильный запрос: отсутствует поле \"filesize\"."
  },
  {
    "id": "api.team.invite_members.disabled.app_error",
    "translation": "Приглашения по электронной почте отключены."
  },
  {
    "id": "api.team.invite_members.invalid_email.app_error",
    "translation": "Данный адрес почтового ящика не принадлежит списку разрешенных доменов: {{.Addresses}}. Пожалуйста, обратитесь к Вашему системному администратору за информацией."
  },
  {
    "id": "api.team.invite_members.no_one.app_error",
    "translation": "Никого нет для приглашения."
  },
  {
    "id": "api.team.is_team_creation_allowed.disabled.app_error",
    "translation": "Возможность создания команд была отключена. Пожалуйста, обратитесь к вашему системному администратору за подробностями."
  },
  {
    "id": "api.team.is_team_creation_allowed.domain.app_error",
    "translation": "E-mail должен принадлежать реальному домену (например @example.com). Пожалуйста, обратитесь к системному администратору за дополнительной информацией."
  },
  {
    "id": "api.team.join_team.post_and_forget",
    "translation": "%v присоединился(-лась) к команде."
  },
  {
    "id": "api.team.join_user_to_team.allowed_domains.app_error",
    "translation": "E-mail должен принадлежать реальному домену (например @example.com). Пожалуйста, обратитесь к системному администратору за дополнительной информацией."
  },
  {
    "id": "api.team.leave.left",
    "translation": "%v покинул(а) команду."
  },
  {
    "id": "api.team.move_channel.post.error",
    "translation": "Не удалось опубликовать сообщение перемещения канала."
  },
  {
    "id": "api.team.move_channel.success",
    "translation": "Канал перемещен в эту команду из %v."
  },
  {
    "id": "api.team.remove_team_icon.get_team.app_error",
    "translation": "Произошла ошибка при получении Команды."
  },
  {
    "id": "api.team.remove_user_from_team.missing.app_error",
    "translation": "Пользователь неактивен для участия в этой команде."
  },
  {
    "id": "api.team.remove_user_from_team.removed",
    "translation": "%v удален из команды."
  },
  {
    "id": "api.team.set_team_icon.array.app_error",
    "translation": "Пустой массив 'image' в запросе."
  },
  {
    "id": "api.team.set_team_icon.decode.app_error",
    "translation": "Не удалось декодировать значок команды."
  },
  {
    "id": "api.team.set_team_icon.encode.app_error",
    "translation": "Не удалось закодировать значок команды."
  },
  {
    "id": "api.team.set_team_icon.get_team.app_error",
    "translation": "Произошла ошибка при получении Команды."
  },
  {
    "id": "api.team.set_team_icon.no_file.app_error",
    "translation": "Нет файла 'image' в запросе."
  },
  {
    "id": "api.team.set_team_icon.open.app_error",
    "translation": "Не удалось открыть файл изображения."
  },
  {
    "id": "api.team.set_team_icon.parse.app_error",
    "translation": "Не удалось разобрать составную форму."
  },
  {
    "id": "api.team.set_team_icon.storage.app_error",
    "translation": "Не удалось загрузить файл. Хранилище изображений не настроено."
  },
  {
    "id": "api.team.set_team_icon.too_large.app_error",
    "translation": "Невозможно загрузить изображение. Файл слишком большой."
  },
  {
    "id": "api.team.set_team_icon.write_file.app_error",
    "translation": "Не удалось сохранить значок команды."
  },
  {
    "id": "api.team.team_icon.update.app_error",
    "translation": "Произошла ошибка при обновлении значка команды."
  },
  {
    "id": "api.team.update_member_roles.not_a_member",
    "translation": "Указанный пользователь не является участником указанной группы."
  },
  {
    "id": "api.team.update_restricted_domains.mismatch.app_error",
    "translation": "Ограничения Команды на домене {{.Domain}} запрещены в настройках системы. Пожалуйста, обратитесь к системному администратору."
  },
  {
    "id": "api.team.update_team_scheme.license.error",
    "translation": "Ваша лицензия не поддерживает изменение схемы команды"
  },
  {
    "id": "api.team.update_team_scheme.scheme_scope.error",
    "translation": "Невозможно установить схему команды так как данная схема не является схемой команды."
  },
  {
    "id": "api.templates.deactivate_body.info",
    "translation": "Вы отключили свою учетную запись на {{.SiteURL}}."
  },
  {
    "id": "api.templates.deactivate_body.title",
    "translation": "Ваш аккаунт был деактивирован на {{ .ServerURL }}"
  },
  {
    "id": "api.templates.deactivate_body.warning",
    "translation": "Если это изменение не было инициировано вами или вы хотите повторно активировать свою учетную запись, обратитесь к системному администратору."
  },
  {
    "id": "api.templates.deactivate_subject",
    "translation": "[{{ .SiteName }}] Ваш аккаунт на {{ .ServerURL }} был деактивирован"
  },
  {
    "id": "api.templates.email_change_body.info",
    "translation": "Ваш e-mail адрес для {{.TeamDisplayName}} был изменен на {{.NewEmail}}."
  },
  {
    "id": "api.templates.email_change_body.title",
    "translation": "Вы обновили свой email"
  },
  {
    "id": "api.templates.email_change_subject",
    "translation": "[{{ .SiteName }}] Ваш email был изменён"
  },
  {
    "id": "api.templates.email_change_verify_body.button",
    "translation": "Проверить email"
  },
  {
    "id": "api.templates.email_change_verify_body.info",
    "translation": "Для завершения обновления Вашего адреса электронной почты для {{.TeamDisplayName}}, пожалуйста, нажмите на ссылку ниже, чтобы подтвердить корректность адреса."
  },
  {
    "id": "api.templates.email_change_verify_body.title",
    "translation": "Вы обновили свой email"
  },
  {
    "id": "api.templates.email_change_verify_subject",
    "translation": "[{{ .SiteName }}] Подтвердить новый email"
  },
  {
    "id": "api.templates.email_footer",
    "translation": "Чтобы изменить настройки уведомлений, войдите в свою команду и перейдите в Настройки учетной записи > Уведомления."
  },
  {
    "id": "api.templates.email_info1",
    "translation": "По любым вопросам, пишите нам в любое время: "
  },
  {
    "id": "api.templates.email_info2",
    "translation": "С наилучшими пожеланиями,"
  },
  {
    "id": "api.templates.email_info3",
    "translation": "Команда {{.SiteName}}"
  },
  {
    "id": "api.templates.email_organization",
    "translation": "Прислал "
  },
  {
    "id": "api.templates.email_warning",
    "translation": "Если вы не вносили эти изменения, обратитесь к системному администратору."
  },
  {
    "id": "api.templates.invite_body.button",
    "translation": "Присоединиться прямо сейчас"
  },
  {
    "id": "api.templates.invite_body.title",
    "translation": "{{ .SenderName }} пригласил вас присоединиться к команде {{ .TeamDisplayName }}."
  },
  {
    "id": "api.templates.invite_subject",
    "translation": "[{{ .SiteName }}] {{ .SenderName }} пригласил вас в команду {{ .TeamDisplayName }}"
  },
  {
    "id": "api.templates.mfa_activated_body.info",
    "translation": "Многофакторная аутентификация была добавлена в вашу учетную запись на {{.SiteURL }}."
  },
  {
    "id": "api.templates.mfa_activated_body.title",
    "translation": "Многофакторная проверка подлинности активирована"
  },
  {
    "id": "api.templates.mfa_change_subject",
    "translation": "[{{ .SiteName }}] Ваша MFA была обновлена"
  },
  {
    "id": "api.templates.mfa_deactivated_body.info",
    "translation": "Многофакторная аутентификация была удалена из вашей учетной записи на {{.SiteURL}}."
  },
  {
    "id": "api.templates.mfa_deactivated_body.title",
    "translation": "Многофакторная проверка подлинности отключена"
  },
  {
    "id": "api.templates.password_change_body.info",
    "translation": "Ваш пароль был обновлен для {{.TeamDisplayName}} в {{.TeamURL}} {{.Method}}."
  },
  {
    "id": "api.templates.password_change_body.title",
    "translation": "Ваш пароль был обновлен"
  },
  {
    "id": "api.templates.password_change_subject",
    "translation": "[{{ .SiteName }}] Ваш пароль обновлён"
  },
  {
    "id": "api.templates.post_body.button",
    "translation": "Перейти к сообщению"
  },
  {
    "id": "api.templates.reset_body.button",
    "translation": "Сброс пароля"
  },
  {
    "id": "api.templates.reset_body.title",
    "translation": "Сброс пароля"
  },
  {
    "id": "api.templates.reset_subject",
    "translation": "[{{ .SiteName }}] Сбросить пароль"
  },
  {
    "id": "api.templates.signin_change_email.body.info",
    "translation": "Вы изменили свой метод входа для {{ .SiteName }} на {{.Method}}."
  },
  {
    "id": "api.templates.signin_change_email.body.method_email",
    "translation": "email и пароль"
  },
  {
    "id": "api.templates.signin_change_email.body.title",
    "translation": "Вы обновили свой способ входа"
  },
  {
    "id": "api.templates.signin_change_email.subject",
    "translation": "[{{ .SiteName }}] Ваш метод входа обновлён"
  },
  {
    "id": "api.templates.user_access_token_body.info",
    "translation": "В ваш аккаунт добавлен токен доступа для {{.SiteURL}}. Его можно использовать для доступа к {{.SiteName}} с вашей учетной записью."
  },
  {
    "id": "api.templates.user_access_token_body.title",
    "translation": "Личный ключ доступа, добавленный в вашу учетную запись"
  },
  {
    "id": "api.templates.user_access_token_subject",
    "translation": "[{{ .SiteName }}] Персональный токен доступа добавлен к вашему аккаунту"
  },
  {
    "id": "api.templates.username_change_body.info",
    "translation": "Ваш e-mail адрес для {{.TeamDisplayName}} был изменен на {{.NewEmail}}."
  },
  {
    "id": "api.templates.username_change_body.title",
    "translation": "Вы обновили ваше имя пользователя"
  },
  {
    "id": "api.templates.username_change_subject",
    "translation": "[{{ .SiteName }}] Ваш имя пользователя было изменено"
  },
  {
    "id": "api.templates.verify_body.button",
    "translation": "Проверить email"
  },
  {
    "id": "api.templates.verify_body.info",
    "translation": "Этот адрес электронной почты был использован для создания учётной записи Mattermost."
  },
  {
    "id": "api.templates.verify_body.title",
    "translation": "Подтвердить email-адрес"
  },
  {
    "id": "api.templates.verify_subject",
    "translation": "[{{ .SiteName }}] Подтверждение email"
  },
  {
    "id": "api.templates.welcome_body.app_download_info",
    "translation": "Для удобства, Вы можете скачать приложения для PC, Mac, iOS and Android."
  },
  {
    "id": "api.templates.welcome_body.button",
    "translation": "Проверить email"
  },
  {
    "id": "api.templates.welcome_body.info",
    "translation": "Этот email-адрес был использован для создания учётной записи Mattermost."
  },
  {
    "id": "api.templates.welcome_body.title",
    "translation": "Добро пожаловать в команду"
  },
  {
    "id": "api.templates.welcome_subject",
    "translation": "[{{ .SiteName }}] Вы присоединились к {{ .ServerURL }}"
  },
  {
    "id": "api.user.activate_mfa.email_and_ldap_only.app_error",
    "translation": "МФА недоступна для данного типа аккаунта."
  },
  {
    "id": "api.user.add_direct_channels_and_forget.failed.error",
    "translation": "Не удалось применить настройки приватного канала для пользователя: user_id={{.UserId}}, team_id={{.TeamId}}, err={{.Error}}"
  },
  {
    "id": "api.user.authorize_oauth_user.bad_response.app_error",
    "translation": "Плохой ответ от запроса токена."
  },
  {
    "id": "api.user.authorize_oauth_user.bad_token.app_error",
    "translation": "Плохой тип токена."
  },
  {
    "id": "api.user.authorize_oauth_user.invalid_state.app_error",
    "translation": "Недопустимый статус"
  },
  {
    "id": "api.user.authorize_oauth_user.missing.app_error",
    "translation": "Отсутствует токен доступа."
  },
  {
    "id": "api.user.authorize_oauth_user.response.app_error",
    "translation": "Получен неверный ответ от поставщика услуг OAuth."
  },
  {
    "id": "api.user.authorize_oauth_user.service.app_error",
    "translation": "Запрос токена для {{.Service}} не удался."
  },
  {
    "id": "api.user.authorize_oauth_user.token_failed.app_error",
    "translation": "Сбой запроса токена."
  },
  {
    "id": "api.user.authorize_oauth_user.unsupported.app_error",
    "translation": "{{.Service}} SSO через OAuth 2.0 не поддерживается на этом сервере."
  },
  {
    "id": "api.user.check_user_login_attempts.too_many.app_error",
    "translation": "Ваша учетная запись была заблокирована из-за слишком большого числа неудачных попыток ввода пароля. Пожалуйста, сбросьте свой пароль."
  },
  {
    "id": "api.user.check_user_mfa.bad_code.app_error",
    "translation": "Неверный токен МФА."
  },
  {
    "id": "api.user.check_user_password.invalid.app_error",
    "translation": "Ошибка входа, неверно введен пароль."
  },
  {
    "id": "api.user.complete_switch_with_oauth.blank_email.app_error",
    "translation": "Пустой адрес электронной почты."
  },
  {
    "id": "api.user.complete_switch_with_oauth.parse.app_error",
    "translation": "Невозможно распарсить данные авторизации из {{.Service}} объекта пользователя."
  },
  {
    "id": "api.user.create_email_token.error",
    "translation": "Не удалось создать данные токена для проверки электронной почты"
  },
  {
    "id": "api.user.create_oauth_user.already_attached.app_error",
    "translation": "Уже существует учетная запись связанная с этим адресом электронной почты, использующая метод входа отличный от {{.Service}}. Пожалуйста, войдите, используя {{.Auth}}."
  },
  {
    "id": "api.user.create_oauth_user.create.app_error",
    "translation": "Невозможно создать пользователя из {{.Service}} объекта пользователя."
  },
  {
    "id": "api.user.create_profile_image.default_font.app_error",
    "translation": "Невозможно создать шрифт изображения профиля по умолчанию."
  },
  {
    "id": "api.user.create_profile_image.encode.app_error",
    "translation": "Невозможно закодировать изображение профиля по умолчанию."
  },
  {
    "id": "api.user.create_profile_image.initial.app_error",
    "translation": "Невозможно добавить инициалы пользователя к изображению профиля по умолчанию."
  },
  {
    "id": "api.user.create_user.accepted_domain.app_error",
    "translation": "Указанный вами адрес электронной почты не принадлежит признанному домену. Пожалуйста, свяжитесь с вашим администратором или зарегистрируйтесь с другим адресом электронной почты."
  },
  {
    "id": "api.user.create_user.disabled.app_error",
    "translation": "Создание аккаунтов отключено."
  },
  {
    "id": "api.user.create_user.no_open_server",
    "translation": "Этот сервер не разрешает открытую регистрацию.  Пожалуйста, поговорите с Администратором для получения приглашения."
  },
  {
    "id": "api.user.create_user.signup_email_disabled.app_error",
    "translation": "Регистрация с электронной почтой отключена."
  },
  {
    "id": "api.user.create_user.signup_link_expired.app_error",
    "translation": "Ссылка для регистрации устарела."
  },
  {
    "id": "api.user.create_user.signup_link_invalid.app_error",
    "translation": "Ссылка для регистрации, похоже, неверна."
  },
  {
    "id": "api.user.email_to_ldap.not_available.app_error",
    "translation": "AD/LDAP недоступен на этом сервере."
  },
  {
    "id": "api.user.email_to_oauth.not_available.app_error",
    "translation": "Передача аутентификации не настроена или недоступна на этом сервере."
  },
  {
    "id": "api.user.get_user_by_email.permissions.app_error",
    "translation": "Невозможно определить пользователя по электронной почте."
  },
  {
    "id": "api.user.ldap_to_email.not_available.app_error",
    "translation": "AD/LDAP недоступен на этом сервере."
  },
  {
    "id": "api.user.ldap_to_email.not_ldap_account.app_error",
    "translation": "Учетная запись пользователя не использует AD/LDAP."
  },
  {
    "id": "api.user.login.blank_pwd.app_error",
    "translation": "Поле с паролем не должно быть пустым"
  },
  {
    "id": "api.user.login.bot_login_forbidden.app_error",
    "translation": "Логин бота запрещен."
  },
  {
    "id": "api.user.login.client_side_cert.certificate.app_error",
    "translation": "Попытка войти с использованием экспериментальной возможности ClientSideCert без предоставления действительного сертификата."
  },
  {
    "id": "api.user.login.client_side_cert.license.app_error",
    "translation": "Попытка использования экспериментальной возможности ClientSideCert без действительной корпоративной лицензии."
  },
  {
    "id": "api.user.login.inactive.app_error",
    "translation": "Вход не удался, поскольку ваша учетная запись отключена. Пожалуйста, свяжитесь с администратором."
  },
  {
    "id": "api.user.login.not_verified.app_error",
    "translation": "Вход не удался, поскольку адрес электронной почты не был подтвержден."
  },
  {
    "id": "api.user.login.use_auth_service.app_error",
    "translation": "Пожалуйста, войдите при помощи {{.AuthService}}."
  },
  {
    "id": "api.user.login_by_oauth.bot_login_forbidden.app_error",
    "translation": "Логин бота запрещен."
  },
  {
    "id": "api.user.login_by_oauth.not_available.app_error",
    "translation": "{{.Service}} SSO через OAuth 2.0 не поддерживается на этом сервере."
  },
  {
    "id": "api.user.login_by_oauth.parse.app_error",
    "translation": "Невозможно распарсить данные авторизации из {{.Service}} объекта пользователя."
  },
  {
    "id": "api.user.login_ldap.not_available.app_error",
    "translation": "AD/LDAP недоступен на этом сервере."
  },
  {
    "id": "api.user.oauth_to_email.context.app_error",
    "translation": "Не удалось обновить пароль, поскольку контекст user_id не соответствует предоставленному идентификатору пользователя."
  },
  {
    "id": "api.user.oauth_to_email.not_available.app_error",
    "translation": "Передача аутентификации не настроена или недоступна на этом сервере."
  },
  {
    "id": "api.user.reset_password.broken_token.app_error",
    "translation": "Токен сброса пароля не представляется действительным."
  },
  {
    "id": "api.user.reset_password.invalid_link.app_error",
    "translation": "Ссылка сброса пароля не представляется действительной."
  },
  {
    "id": "api.user.reset_password.link_expired.app_error",
    "translation": "Ссылка для сброса пароля просрочена."
  },
  {
    "id": "api.user.reset_password.method",
    "translation": "используя ссылку для сброса пароля"
  },
  {
    "id": "api.user.reset_password.sso.app_error",
    "translation": "Невозможно сбросить пароль для учетных записей SSO."
  },
  {
    "id": "api.user.saml.not_available.app_error",
    "translation": "SAML 2.0 не настроен или не поддерживается на этом сервере."
  },
  {
    "id": "api.user.send_deactivate_email_and_forget.failed.error",
    "translation": "Не удалось отправить сообщение на электронную почту об успешной деактивации аккаунта"
  },
  {
    "id": "api.user.send_email_change_verify_email_and_forget.error",
    "translation": "Не удалось отправить письмо с подтверждением смены адреса электронной почты"
  },
  {
    "id": "api.user.send_password_reset.send.app_error",
    "translation": "Не удалось отправить письмо об успешном сбросе пароля."
  },
  {
    "id": "api.user.send_password_reset.sso.app_error",
    "translation": "Невозможно сбросить пароль для учетных записей SSO."
  },
  {
    "id": "api.user.send_sign_in_change_email_and_forget.error",
    "translation": "Не удалось отправить письмо об обновлении пароля"
  },
  {
    "id": "api.user.send_verify_email_and_forget.failed.error",
    "translation": "Не удалось отправить письмо с подтверждением"
  },
  {
    "id": "api.user.update_active.not_enable.app_error",
    "translation": "Вы не можете деактивировать себя самостоятельно, потому что эта функция не включена. Пожалуйста, свяжитесь со своим системным администратором."
  },
  {
    "id": "api.user.update_active.permissions.app_error",
    "translation": "У вас нет соответствующих прав."
  },
  {
    "id": "api.user.update_oauth_user_attrs.get_user.app_error",
    "translation": "Невозможно получить пользователя из {{.Service}} объекта пользователя."
  },
  {
    "id": "api.user.update_password.context.app_error",
    "translation": "Не удалось обновить пароль, поскольку контекст user_id не соответствовал реквизитам user_id."
  },
  {
    "id": "api.user.update_password.failed.app_error",
    "translation": "Сбой при обновлении пароля."
  },
  {
    "id": "api.user.update_password.incorrect.app_error",
    "translation": "Введенный вами \"Текущий пароль\" неверен. Пожалуйста, проверьте выключен ли Caps Lock и попробуйте снова."
  },
  {
    "id": "api.user.update_password.menu",
    "translation": "используя меню настроек"
  },
  {
    "id": "api.user.update_password.oauth.app_error",
    "translation": "Не удалось обновить пароль, поскольку пользователь вошел через службу OAuth."
  },
  {
    "id": "api.user.update_password.valid_account.app_error",
    "translation": "Не удалось обновить пароль, поскольку мы не смогли найти действительную учетную запись."
  },
  {
    "id": "api.user.upload_profile_user.array.app_error",
    "translation": "Пустой массив 'image' в запросе."
  },
  {
    "id": "api.user.upload_profile_user.decode.app_error",
    "translation": "Не удалось декодировать изображение профиля."
  },
  {
    "id": "api.user.upload_profile_user.encode.app_error",
    "translation": "Не удалось закодировать изображение профиля."
  },
  {
    "id": "api.user.upload_profile_user.no_file.app_error",
    "translation": "Нет файла 'image' в запросе."
  },
  {
    "id": "api.user.upload_profile_user.open.app_error",
    "translation": "Не удалось открыть файл изображения."
  },
  {
    "id": "api.user.upload_profile_user.parse.app_error",
    "translation": "Не удалось разобрать составную форму."
  },
  {
    "id": "api.user.upload_profile_user.storage.app_error",
    "translation": "Невозможно загрузить файл. Хранилище изображений не настроено."
  },
  {
    "id": "api.user.upload_profile_user.too_large.app_error",
    "translation": "Невозможно загрузить изображение. Файл слишком большой."
  },
  {
    "id": "api.user.upload_profile_user.upload_profile.app_error",
    "translation": "Невозможно загрузить изображение профиля."
  },
  {
    "id": "api.user.verify_email.bad_link.app_error",
    "translation": "Плохая ссылка проверки email."
  },
  {
    "id": "api.user.verify_email.broken_token.app_error",
    "translation": "Плохой тип токена проверки email."
  },
  {
    "id": "api.user.verify_email.link_expired.app_error",
    "translation": "Срок действия ссылки для подтверждения адреса электронной почты истек."
  },
  {
    "id": "api.user.verify_email.token_parse.error",
    "translation": "Не удалось проанализировать данные токена из подтверждения по электронной почте"
  },
  {
    "id": "api.web_socket.connect.upgrade.app_error",
    "translation": "Не удалось обновить соединение с web-сокетом."
  },
  {
    "id": "api.web_socket_router.bad_action.app_error",
    "translation": "Неизвестное WebSocket действие."
  },
  {
    "id": "api.web_socket_router.bad_seq.app_error",
    "translation": "Недопустимая последовательность сообщений через websocket."
  },
  {
    "id": "api.web_socket_router.no_action.app_error",
    "translation": "Нет websocket действия."
  },
  {
    "id": "api.web_socket_router.not_authenticated.app_error",
    "translation": "Подключение WebSocket не прошло проверку подлинности. Пожалуйста, войдите в систему и повторите попытку."
  },
  {
    "id": "api.webhook.create_outgoing.intersect.app_error",
    "translation": "Исходящие вебхуки одного канала не могут иметь одинаковые слова-триггеры/вызываемые URL."
  },
  {
    "id": "api.webhook.create_outgoing.not_open.app_error",
    "translation": "Исходящие вебхуки могут быть созданы только для общественных каналов."
  },
  {
    "id": "api.webhook.create_outgoing.permissions.app_error",
    "translation": "Несоответствующие права для создания исходящего вебхука."
  },
  {
    "id": "api.webhook.create_outgoing.triggers.app_error",
    "translation": "Должны быть заданы trigger_words или channel_id."
  },
  {
    "id": "api.webhook.incoming.error",
    "translation": "Не удалось декодировать многочастную полезную нагрузку входящего вебхука."
  },
  {
    "id": "api.webhook.team_mismatch.app_error",
    "translation": "Не удалось обновить вебхук в разных командах."
  },
  {
    "id": "api.webhook.update_outgoing.intersect.app_error",
    "translation": "Исходящие вебхуки одного канала не могут иметь одинаковые слова-триггеры/вызываемые URL."
  },
  {
    "id": "api.websocket_handler.invalid_param.app_error",
    "translation": "Неверный параметр {{.Name}}."
  },
  {
    "id": "app.admin.test_email.failure",
    "translation": "Соединение неудачно: {{.Error}}"
  },
  {
    "id": "app.channel.create_channel.no_team_id.app_error",
    "translation": "Для создания канала необходимо указать идентификатор команды."
  },
  {
    "id": "app.channel.move_channel.members_do_not_match.error",
    "translation": "Невозможно переместить канал, если все его участники уже не являются членами Команды."
  },
  {
    "id": "app.channel.post_update_channel_purpose_message.post.error",
    "translation": "Не удалось обновить заголовок канала"
  },
  {
    "id": "app.channel.post_update_channel_purpose_message.removed",
    "translation": "%s удалил заголовок канала (был: %s)"
  },
  {
    "id": "app.channel.post_update_channel_purpose_message.retrieve_user.error",
    "translation": "Не удалось получить пользователя при попытке обновления сообщения заголовка канала %v"
  },
  {
    "id": "app.channel.post_update_channel_purpose_message.updated_from",
    "translation": "%s обновил заголовок канала с: %s на: %s"
  },
  {
    "id": "app.channel.post_update_channel_purpose_message.updated_to",
    "translation": "%s обновил заголовок канала на: %s"
  },
  {
    "id": "app.export.export_write_line.io_writer.error",
    "translation": "Произошла ошибка при записи данных экспорта."
  },
  {
    "id": "app.export.export_write_line.json_marshall.error",
    "translation": "Произошла ошибка при сортировке JSON-данных для экспорта."
  },
  {
    "id": "app.import.attachment.bad_file.error",
    "translation": "Ошибка чтения файла: \"{{.FilePath}}\""
  },
  {
    "id": "app.import.attachment.file_upload.error",
    "translation": "Ошибка при загрузке файла: \"{{.FilePath}}\""
  },
  {
    "id": "app.import.bulk_import.file_scan.error",
    "translation": "Ошибка чтения файла импорта."
  },
  {
    "id": "app.import.bulk_import.json_decode.error",
    "translation": "Ошибка обработки строки JSON."
  },
  {
    "id": "app.import.bulk_import.unsupported_version.error",
    "translation": "Неправильная или отсутствующая версия в файле импорта данных. Убедитесь, что версия - это первый объект в файле импорта и попробуйте снова."
  },
  {
    "id": "app.import.emoji.bad_file.error",
    "translation": "Ошибка при чтении файла изображения emoji. Emoji с именем: \"{{.EmojiName}}\""
  },
  {
    "id": "app.import.import_channel.scheme_deleted.error",
    "translation": "Нельзя назначить каналу удаленную схему."
  },
  {
    "id": "app.import.import_channel.scheme_wrong_scope.error",
    "translation": "Канал должен быть назначен в схеме уровня канала."
  },
  {
    "id": "app.import.import_channel.team_not_found.error",
    "translation": "Ошибка импорта канала. Команда с именем \"{{.TeamName}}\" не найдена."
  },
  {
    "id": "app.import.import_direct_channel.create_direct_channel.error",
    "translation": "Не удалось создать прямой канал"
  },
  {
    "id": "app.import.import_direct_channel.create_group_channel.error",
    "translation": "Не удалось создать групповой канал"
  },
  {
    "id": "app.import.import_direct_channel.update_header_failed.error",
    "translation": "Не удалось обновить заголовок канала"
  },
  {
    "id": "app.import.import_direct_post.create_direct_channel.error",
    "translation": "Не удалось получить прямой канал"
  },
  {
    "id": "app.import.import_direct_post.create_group_channel.error",
    "translation": "Не удалось получить групповой канал"
  },
  {
    "id": "app.import.import_line.null_channel.error",
    "translation": "Строка импорта данных содержит тип \"channel\", но объект channel равен null."
  },
  {
    "id": "app.import.import_line.null_direct_channel.error",
    "translation": "Строка импорта данных содержит тип \"direct_channel\", но direct_channel является null."
  },
  {
    "id": "app.import.import_line.null_direct_post.error",
    "translation": "Строка импорта данных содержит тип \"direct_post\", но объект direct_post равен null."
  },
  {
    "id": "app.import.import_line.null_emoji.error",
    "translation": "Строка импорта данных содержит тип \"emoji\", но объект post равен null."
  },
  {
    "id": "app.import.import_line.null_post.error",
    "translation": "Строка импорта данных содержит тип \"post\", но объект post равен null."
  },
  {
    "id": "app.import.import_line.null_scheme.error",
    "translation": "Строка импорта данных содержит тип \"scheme\", но объект scheme равен null."
  },
  {
    "id": "app.import.import_line.null_team.error",
    "translation": "Строка импорта данных содержит тип \"team\", но объект team равен null."
  },
  {
    "id": "app.import.import_line.null_user.error",
    "translation": "Строка импорта данных содержит тип \"user\", но объект user равен null."
  },
  {
    "id": "app.import.import_line.unknown_line_type.error",
    "translation": "Строка импорта данных содержит неизвестный тип \"{{.Type}}\"."
  },
  {
    "id": "app.import.import_post.channel_not_found.error",
    "translation": "Ошибка импорта сообщения. Канал с именем \"{{.ChannelName}}\" не найден."
  },
  {
    "id": "app.import.import_post.save_preferences.error",
    "translation": "Ошибка по время импорта поста. Не удалось сохранить настройки."
  },
  {
    "id": "app.import.import_post.user_not_found.error",
    "translation": "Ошибка импорта сообщения. Пользователя с именем \"{{.Username}}\" не найден."
  },
  {
    "id": "app.import.import_scheme.scope_change.error",
    "translation": "Массовый импортер не может изменить область действия уже существующей схемы."
  },
  {
    "id": "app.import.import_team.scheme_deleted.error",
    "translation": "Невозможно установить использование удаленной схемы для команды."
  },
  {
    "id": "app.import.import_team.scheme_wrong_scope.error",
    "translation": "Команда должна быть назначена схеме уровня команд."
  },
  {
    "id": "app.import.import_user.save_preferences.error",
    "translation": "Ошибка импорта настроек пользователя. Не удалось сохранить настройки."
  },
  {
    "id": "app.import.import_user_channels.save_preferences.error",
    "translation": "Ошибка импорта участия пользователя в каналах. Не удалось сохранить настройки."
  },
  {
    "id": "app.import.process_import_data_file_version_line.invalid_version.error",
    "translation": "Невозможно прочитать версию файла данных импорта."
  },
  {
    "id": "app.import.validate_channel_import_data.display_name_length.error",
    "translation": "Свойство Channel display_name не находится в пределах допустимых ограничений длины."
  },
  {
    "id": "app.import.validate_channel_import_data.display_name_missing.error",
    "translation": "Пропущено обязательное свойство канала: display_name"
  },
  {
    "id": "app.import.validate_channel_import_data.header_length.error",
    "translation": "Длина заголовка канала слишком большая."
  },
  {
    "id": "app.import.validate_channel_import_data.name_characters.error",
    "translation": "Имя канала содержит недопустимые символы."
  },
  {
    "id": "app.import.validate_channel_import_data.name_length.error",
    "translation": "Имя канала слишком длинное."
  },
  {
    "id": "app.import.validate_channel_import_data.name_missing.error",
    "translation": "Пропущено обязательное свойство channel: name"
  },
  {
    "id": "app.import.validate_channel_import_data.purpose_length.error",
    "translation": "Заголовок канала слишком длинный."
  },
  {
    "id": "app.import.validate_channel_import_data.scheme_invalid.error",
    "translation": "Недопустимое имя схемы для канала."
  },
  {
    "id": "app.import.validate_channel_import_data.team_missing.error",
    "translation": "Пропущено обязательное свойство channel: team"
  },
  {
    "id": "app.import.validate_channel_import_data.type_invalid.error",
    "translation": "Неверный тип канала."
  },
  {
    "id": "app.import.validate_channel_import_data.type_missing.error",
    "translation": "Пропущено обязательное свойство channel: type."
  },
  {
    "id": "app.import.validate_direct_channel_import_data.header_length.error",
    "translation": "Заголовок личного канала слишком длинный"
  },
  {
    "id": "app.import.validate_direct_channel_import_data.members_required.error",
    "translation": "Пропущено обязательное свойство direct channel: members"
  },
  {
    "id": "app.import.validate_direct_channel_import_data.members_too_few.error",
    "translation": "В списке участников личного канала слишком мало элементов"
  },
  {
    "id": "app.import.validate_direct_channel_import_data.members_too_many.error",
    "translation": "В списке участников личного канала слишком много элементов"
  },
  {
    "id": "app.import.validate_direct_channel_import_data.unknown_favoriter.error",
    "translation": "Текущий канал может быть добавлен в избранное только членами команды. \"{{.Username}}\" не является членом данной команды."
  },
  {
    "id": "app.import.validate_direct_post_import_data.channel_members_required.error",
    "translation": "Отсутствует необходимое поле для post: channel_members"
  },
  {
    "id": "app.import.validate_direct_post_import_data.channel_members_too_few.error",
    "translation": "В списке участников личного канала слишком мало элементов"
  },
  {
    "id": "app.import.validate_direct_post_import_data.channel_members_too_many.error",
    "translation": "В списке участников личного канала слишком много элементов"
  },
  {
    "id": "app.import.validate_direct_post_import_data.create_at_missing.error",
    "translation": "Отсутствует необходимое поле для post: create_at"
  },
  {
    "id": "app.import.validate_direct_post_import_data.create_at_zero.error",
    "translation": "CreateAt должно быть больше 0"
  },
  {
    "id": "app.import.validate_direct_post_import_data.message_length.error",
    "translation": "Сообщение слишком длинное"
  },
  {
    "id": "app.import.validate_direct_post_import_data.message_missing.error",
    "translation": "Отсутствует необходимое поле для post: message"
  },
  {
    "id": "app.import.validate_direct_post_import_data.unknown_flagger.error",
    "translation": "Только члены канала могут помечать флагами прямое сообщения в этом канале. \"{{.Username}}\" не учачастник."
  },
  {
    "id": "app.import.validate_direct_post_import_data.user_missing.error",
    "translation": "Отсутствует необходимое поле для post: user"
  },
  {
    "id": "app.import.validate_emoji_import_data.empty.error",
    "translation": "Нет данных об эмоджи для импорта."
  },
  {
    "id": "app.import.validate_emoji_import_data.image_missing.error",
    "translation": "Импорт emoji - изображение отсутствует или поле пустое."
  },
  {
    "id": "app.import.validate_emoji_import_data.name_missing.error",
    "translation": "Поле \"имя импортируемого смайлика\" пропущено или пустое."
  },
  {
    "id": "app.import.validate_post_import_data.channel_missing.error",
    "translation": "Отсутствует необходимое поле для Post: Channel."
  },
  {
    "id": "app.import.validate_post_import_data.create_at_missing.error",
    "translation": "Отсутствует необходимое поле для Post: create_at."
  },
  {
    "id": "app.import.validate_post_import_data.create_at_zero.error",
    "translation": "Значение CreateAt в Post должно быть не нулевым."
  },
  {
    "id": "app.import.validate_post_import_data.message_length.error",
    "translation": "Post Message длиннее, чем максимально разрешённая длина."
  },
  {
    "id": "app.import.validate_post_import_data.message_missing.error",
    "translation": "Отсутствует необходимое поле для Post: Message."
  },
  {
    "id": "app.import.validate_post_import_data.team_missing.error",
    "translation": "Отсутствует необходимое поле для Post: Team."
  },
  {
    "id": "app.import.validate_post_import_data.user_missing.error",
    "translation": "Отсутствует необходимое поле для Post: User."
  },
  {
    "id": "app.import.validate_reaction_import_data.create_at_before_parent.error",
    "translation": "Значение CreateAt в Reaction должно быть больше чем родительский CreateAt в Post."
  },
  {
    "id": "app.import.validate_reaction_import_data.create_at_missing.error",
    "translation": "Отсутствует необходимое значение для Reaction: create_at."
  },
  {
    "id": "app.import.validate_reaction_import_data.create_at_zero.error",
    "translation": "Значение CreateAt в Reaction должно быть не нулевым."
  },
  {
    "id": "app.import.validate_reaction_import_data.emoji_name_length.error",
    "translation": "Значение EmojiName в Reaction длиннее максимально разрешенный длины."
  },
  {
    "id": "app.import.validate_reaction_import_data.emoji_name_missing.error",
    "translation": "Отсутствует необходимое значение для Reaction: EmojiName."
  },
  {
    "id": "app.import.validate_reaction_import_data.user_missing.error",
    "translation": "Отсутствует необходимое значение для Reaction: User."
  },
  {
    "id": "app.import.validate_reply_import_data.create_at_before_parent.error",
    "translation": "Значение CreateAt в Reply должно быть больше чем родительский CreateAt в Post."
  },
  {
    "id": "app.import.validate_reply_import_data.create_at_missing.error",
    "translation": "Отсутствует необходимое значение для Reply: create_at."
  },
  {
    "id": "app.import.validate_reply_import_data.create_at_zero.error",
    "translation": "Значение CreateAt в Reply должно быть не нулевым."
  },
  {
    "id": "app.import.validate_reply_import_data.message_length.error",
    "translation": "Значение Message в Reply длиннее максимально разрешенный длины."
  },
  {
    "id": "app.import.validate_reply_import_data.message_missing.error",
    "translation": "Отсутствует необходимое значение для Reply: Message."
  },
  {
    "id": "app.import.validate_reply_import_data.user_missing.error",
    "translation": "Отсутствует необходимое значение для Reply: User."
  },
  {
    "id": "app.import.validate_role_import_data.description_invalid.error",
    "translation": "Недопустимое описание роли."
  },
  {
    "id": "app.import.validate_role_import_data.display_name_invalid.error",
    "translation": "Недопустимое имя для отображения роли."
  },
  {
    "id": "app.import.validate_role_import_data.invalid_permission.error",
    "translation": "Недопустимое разрешение роли."
  },
  {
    "id": "app.import.validate_role_import_data.name_invalid.error",
    "translation": "Недопустимое имя роли."
  },
  {
    "id": "app.import.validate_scheme_import_data.description_invalid.error",
    "translation": "Недопустимое описание схемы."
  },
  {
    "id": "app.import.validate_scheme_import_data.display_name_invalid.error",
    "translation": "Недопустимое имя для отображения схемы."
  },
  {
    "id": "app.import.validate_scheme_import_data.name_invalid.error",
    "translation": "Недопустимое имя схемы."
  },
  {
    "id": "app.import.validate_scheme_import_data.null_scope.error",
    "translation": "Требуется задать область охвата Схемы."
  },
  {
    "id": "app.import.validate_scheme_import_data.unknown_scheme.error",
    "translation": "Неизвестная область охвата схемы."
  },
  {
    "id": "app.import.validate_scheme_import_data.wrong_roles_for_scope.error",
    "translation": "Неправильные роли были предоставлены для схемы с этой областью."
  },
  {
    "id": "app.import.validate_team_import_data.description_length.error",
    "translation": "Описание команды слишком длинное."
  },
  {
    "id": "app.import.validate_team_import_data.display_name_length.error",
    "translation": "Свойство Team display_name не находится в пределах допустимых ограничений длины."
  },
  {
    "id": "app.import.validate_team_import_data.display_name_missing.error",
    "translation": "Отсутствует необходимое поле для команды: display_name."
  },
  {
    "id": "app.import.validate_team_import_data.name_characters.error",
    "translation": "Имя команды содержит недопустимые символы."
  },
  {
    "id": "app.import.validate_team_import_data.name_length.error",
    "translation": "Имя команды слишком длинное."
  },
  {
    "id": "app.import.validate_team_import_data.name_missing.error",
    "translation": "Пропущено необходимое свойство team: name."
  },
  {
    "id": "app.import.validate_team_import_data.name_reserved.error",
    "translation": "Имя команды содержит зарезервированные слова."
  },
  {
    "id": "app.import.validate_team_import_data.scheme_invalid.error",
    "translation": "Недопустимое имя схемы для команды."
  },
  {
    "id": "app.import.validate_team_import_data.type_invalid.error",
    "translation": "Неверный тип команды."
  },
  {
    "id": "app.import.validate_team_import_data.type_missing.error",
    "translation": "Пропущено необходимое свойство team: type."
  },
  {
    "id": "app.import.validate_user_channels_import_data.channel_name_missing.error",
    "translation": "Пропущено имя канала в «Участие пользователей в каналах»."
  },
  {
    "id": "app.import.validate_user_channels_import_data.invalid_notify_props_desktop.error",
    "translation": "Неверные свойства уведомлений на рабочем столе для пользовательского участия в каналах."
  },
  {
    "id": "app.import.validate_user_channels_import_data.invalid_notify_props_mark_unread.error",
    "translation": "Неверные свойства уведомления \"прочтено\" для участия пользователя в каналах."
  },
  {
    "id": "app.import.validate_user_channels_import_data.invalid_notify_props_mobile.error",
    "translation": "Неверные свойства уведомления мобильных для участия пользователя в каналах."
  },
  {
    "id": "app.import.validate_user_channels_import_data.invalid_roles.error",
    "translation": "Неправильные роли в «Участие пользователей на каналах»."
  },
  {
    "id": "app.import.validate_user_import_data.auth_data_and_password.error",
    "translation": "Пользовательские AuthData и Пароль взаимоисключающие."
  },
  {
    "id": "app.import.validate_user_import_data.auth_data_length.error",
    "translation": "Структура AuthData пользователя слишком большая."
  },
  {
    "id": "app.import.validate_user_import_data.email_length.error",
    "translation": "E-Mail пользователя имеет неверную длину."
  },
  {
    "id": "app.import.validate_user_import_data.email_missing.error",
    "translation": "Пропущено обязательное свойство user: email."
  },
  {
    "id": "app.import.validate_user_import_data.first_name_length.error",
    "translation": "Имя пользователя слишком длинное."
  },
  {
    "id": "app.import.validate_user_import_data.last_name_length.error",
    "translation": "Фамилия пользователя слишком длинная."
  },
  {
    "id": "app.import.validate_user_import_data.nickname_length.error",
    "translation": "Псевдоним пользователя слишком длинный."
  },
  {
    "id": "app.import.validate_user_import_data.notify_props_channel_trigger_invalid.error",
    "translation": "Неверные Channel Trigger Notify Prop для пользователя."
  },
  {
    "id": "app.import.validate_user_import_data.notify_props_comments_trigger_invalid.error",
    "translation": "Неверное значение Comments Prop для пользователя."
  },
  {
    "id": "app.import.validate_user_import_data.notify_props_desktop_invalid.error",
    "translation": "Неверное значение Desktop Notify Prop для пользователя."
  },
  {
    "id": "app.import.validate_user_import_data.notify_props_desktop_sound_invalid.error",
    "translation": "Неверное значение Desktop Sound Notify Prop для пользователя."
  },
  {
    "id": "app.import.validate_user_import_data.notify_props_email_invalid.error",
    "translation": "Неверное значение Email Notify Prop для пользователя."
  },
  {
    "id": "app.import.validate_user_import_data.notify_props_mobile_invalid.error",
    "translation": "Неверное значение Mobile Notify Prop для пользователя."
  },
  {
    "id": "app.import.validate_user_import_data.notify_props_mobile_push_status_invalid.error",
    "translation": "Неверное свойство Mobile Push Status Notify для пользователя."
  },
  {
    "id": "app.import.validate_user_import_data.password_length.error",
    "translation": "Пароль пользователя имеет недопустимую длину."
  },
  {
    "id": "app.import.validate_user_import_data.position_length.error",
    "translation": "Расположение пользователя слишком длинное."
  },
  {
    "id": "app.import.validate_user_import_data.profile_image.error",
    "translation": "Недопустимое изображение профиля."
  },
  {
    "id": "app.import.validate_user_import_data.roles_invalid.error",
    "translation": "Неверные роли пользователя."
  },
  {
    "id": "app.import.validate_user_import_data.username_invalid.error",
    "translation": "Неверное имя пользователя."
  },
  {
    "id": "app.import.validate_user_import_data.username_missing.error",
    "translation": "Пропущено необходимое свойство user: username."
  },
  {
    "id": "app.import.validate_user_teams_import_data.invalid_roles.error",
    "translation": "Неправильные роли в «Участие пользователей в команде»."
  },
  {
    "id": "app.import.validate_user_teams_import_data.team_name_missing.error",
    "translation": "Пропущено имя команды в «Участие пользователей в команде»."
  },
  {
    "id": "app.notification.subject.direct.full",
    "translation": "[{{.SiteName}}] Новое личное сообщение от @{{.SenderDisplayName}} в {{.Month}} {{.Day}}, {{.Year}}"
  },
  {
    "id": "app.notification.subject.group_message.full",
    "translation": "[{{ .SiteName }}] Новое групповое сообщение на {{ .ChannelName}} в {{.Month}} {{.Day}}, {{.Year}}"
  },
  {
    "id": "app.notification.subject.group_message.generic",
    "translation": "[{{.SiteName}}] Новое групповое сообщение в {{.Day}} {{.Month}}, {{.Year}}"
  },
  {
    "id": "app.notification.subject.notification.full",
    "translation": "[{{ .SiteName }}] Уведомление в {{ .TeamName}} в {{.Month}} {{.Day}}, {{.Year}}"
  },
  {
    "id": "app.plugin.cluster.save_config.app_error",
    "translation": "Конфигурация плагина в файле config.json должна обновляться вручную при использовании ReadOnlyConfig с включенной кластеризацией."
  },
  {
    "id": "app.plugin.config.app_error",
    "translation": "Ошибка сохранения состояния плагина в конфиге."
  },
  {
    "id": "app.plugin.deactivate.app_error",
    "translation": "Не удалось отключить плагин."
  },
  {
    "id": "app.plugin.disabled.app_error",
    "translation": "Плагины были отключены. Пожалуйста, проверьте ваши журналы для подробностей."
  },
  {
    "id": "app.plugin.extract.app_error",
    "translation": "Обнаружена ошибка при извлечении комплекта плагина."
  },
  {
    "id": "app.plugin.filesystem.app_error",
    "translation": "Возникла ошибка файловой системы."
  },
  {
    "id": "app.plugin.get_cluster_plugin_statuses.app_error",
    "translation": "Невозможно получить статусы плагинов из кластера."
  },
  {
    "id": "app.plugin.get_plugins.app_error",
    "translation": "Не удалось получить активные плагины."
  },
  {
    "id": "app.plugin.get_statuses.app_error",
    "translation": "Невозможно получить статусы плагинов."
  },
  {
    "id": "app.plugin.install.app_error",
    "translation": "Невозможно установить плагин."
  },
  {
    "id": "app.plugin.install_id.app_error",
    "translation": "Невозможно установить плагин. Плагин с таким же идентификатором уже установлен."
  },
  {
    "id": "app.plugin.install_id_failed_remove.app_error",
    "translation": "Невозможно установить плагин. Плагин с тем же идентификатором уже установлен и не может быть удален."
  },
  {
    "id": "app.plugin.invalid_id.app_error",
    "translation": "Идентификатор плагина должен содержать не менее {{.Min}} символов, не более {{.Max}} символов и соответствовать {{.Regex}}."
  },
  {
    "id": "app.plugin.manifest.app_error",
    "translation": "Невозможно найти манифест для извлеченного плагина."
  },
  {
    "id": "app.plugin.mvdir.app_error",
    "translation": "Невозможно переместить плагин из временного каталога в конечный пункт назначения. Другой плагин может использовать то же имя каталога."
  },
  {
    "id": "app.plugin.not_installed.app_error",
    "translation": "Плагин не установлен."
  },
  {
    "id": "app.plugin.remove.app_error",
    "translation": "Невозможно удалить плагин."
  },
  {
    "id": "app.plugin.upload_disabled.app_error",
    "translation": "Плагины и/или загрузка плагинов отключены."
  },
  {
    "id": "app.role.check_roles_exist.role_not_found",
    "translation": "Предоставленная роль не существует"
  },
  {
    "id": "app.save_config.app_error",
    "translation": "Произошла ошибка при сохранении конфигурации."
  },
  {
    "id": "app.schemes.is_phase_2_migration_completed.not_completed.app_error",
    "translation": "Эта конечная точка API недоступна, поскольку необходимые миграции еще не завершены."
  },
  {
    "id": "app.submit_interactive_dialog.json_error",
    "translation": "Обнаружена ошибка кодирования JSON для интерактивного диалога."
  },
  {
    "id": "app.system_install_date.parse_int.app_error",
    "translation": "Не удалось разобрать дату установки."
  },
  {
    "id": "app.team.join_user_to_team.max_accounts.app_error",
    "translation": "Эта команда достигла максимального количества разрешенных учетных записей. Свяжитесь с системным администратором для увеличения лимита учётных записей."
  },
  {
    "id": "app.user_access_token.disabled",
    "translation": "Токены личного доступа на этом сервере отключены. Пожалуйста, свяжитесь с вашим системным администратором для деталей."
  },
  {
    "id": "app.user_access_token.invalid_or_missing",
    "translation": "Неверный или отсутствующий токен."
  },
  {
    "id": "brand.save_brand_image.decode.app_error",
    "translation": "Невозможно декодировать данные изображения."
  },
  {
    "id": "brand.save_brand_image.encode.app_error",
    "translation": "Невозможно преобразовать данные изображения в формат PNG. Пожалуйста, попробуйте еще раз."
  },
  {
    "id": "brand.save_brand_image.open.app_error",
    "translation": "Невозможно загрузить собственное изображение бренда. Убедитесь, что размер изображения не превышает 2 МБ, и повторите попытку."
  },
  {
    "id": "brand.save_brand_image.save_image.app_error",
    "translation": "Невозможно записать файл изображения в хранилище файлов. Пожалуйста, проверьте ваше соединение и попробуйте снова."
  },
  {
    "id": "cli.license.critical",
    "translation": "Функция требует обновления до Корпоративной редакции и включения лицензионного ключа. Пожалуйста, обратитесь к системному администратору."
  },
  {
    "id": "ent.account_migration.get_all_failed",
    "translation": "Не удалось получить пользователей."
  },
  {
    "id": "ent.account_migration.get_saml_users_failed",
    "translation": "Не удалось получить SAML пользователей."
  },
  {
    "id": "ent.cluster.config_changed.info",
    "translation": "Конфигурация кластера изменилась для id={{ .id }}. Кластер может стать нестабильным, и требуется перезагрузка. Чтобы убедиться, что кластер настроен правильно, вы должны немедленно выполнить повторный перезапуск."
  },
  {
    "id": "ent.cluster.save_config.error",
    "translation": "Системная консоль устанавливается только для чтения, если включена Высокая доступность, если только ReadOnlyConfig не отключен в файле конфигурации."
  },
  {
    "id": "ent.compliance.bad_export_type.appError",
    "translation": "Неизвестный формат вывода {{.ExportType}}"
  },
  {
    "id": "ent.compliance.csv.attachment.copy.appError",
    "translation": "Невозможно скопировать вложение в zip-файл."
  },
  {
    "id": "ent.compliance.csv.attachment.export.appError",
    "translation": "Невозможно добавить вложение в экспорт CSV."
  },
  {
    "id": "ent.compliance.csv.file.creation.appError",
    "translation": "Невозможно создать временный файл экспорта CSV."
  },
  {
    "id": "ent.compliance.csv.header.export.appError",
    "translation": "Невозможно добавить заголовок в экспорт CSV."
  },
  {
    "id": "ent.compliance.csv.metadata.export.appError",
    "translation": "Невозможно добавить файл метаданных в zip-файл."
  },
  {
    "id": "ent.compliance.csv.metadata.json.marshalling.appError",
    "translation": "Невозможно преобразовать метаданные в формат json."
  },
  {
    "id": "ent.compliance.csv.post.export.appError",
    "translation": "Невозможно экспортировать сообщение."
  },
  {
    "id": "ent.compliance.csv.zip.creation.appError",
    "translation": "Невозможно создать файл экспорта zip."
  },
  {
    "id": "ent.compliance.global_relay.attachments_removed.appError",
    "translation": "Загруженный файл был удален из экспорта Global Relay, поскольку он был слишком большим для отправки."
  },
  {
    "id": "ent.compliance.global_relay.open_temporary_file.appError",
    "translation": "Невозможно открыть временный файл экспорта."
  },
  {
    "id": "ent.compliance.global_relay.rewind_temporary_file.appError",
    "translation": "Невозможно перечитать файл временного экспорта Global Relay."
  },
  {
    "id": "ent.compliance.licence_disable.app_error",
    "translation": "Функция комплаенса недоступна при текущей лицензии. Пожалуйста, свяжитесь с системным администратором по поводу улучшения вашей корпоративной лицензии."
  },
  {
    "id": "ent.compliance.run_export.template_watcher.appError",
    "translation": "Невозможно загрузить шаблоны экспорта. Пожалуйста, попробуйте еще раз."
  },
  {
    "id": "ent.compliance.run_failed.error",
    "translation": "Экспорт комплаенс-листа не удался для задания '{{.JobName}}' в '{{.FilePath}}'"
  },
  {
    "id": "ent.data_retention.generic.license.error",
    "translation": "Ваша лицензия не поддерживает SAML аутентификацию."
  },
  {
    "id": "ent.elasticsearch.aggregator_worker.create_index_job.error",
    "translation": "Работнику агрегатора Elasticsearch не удалось создать задание индексации"
  },
  {
    "id": "ent.elasticsearch.aggregator_worker.delete_indexes.error",
    "translation": "Работнику агрегатора Elasticsearch не удалось удалить индексы"
  },
  {
    "id": "ent.elasticsearch.aggregator_worker.get_indexes.error",
    "translation": "Работнику агрегатора Elasticsearch не удалось получить индексы"
  },
  {
    "id": "ent.elasticsearch.aggregator_worker.index_job_failed.error",
    "translation": "Сбой в работе сборщика Elasticsearch из-за сбоя задания индексирования"
  },
  {
    "id": "ent.elasticsearch.create_client.connect_failed",
    "translation": "Ошибка установки клиента Elasticsearch"
  },
  {
    "id": "ent.elasticsearch.data_retention_delete_indexes.delete_index.error",
    "translation": "Не удалось удалить индекс Elasticsearch"
  },
  {
    "id": "ent.elasticsearch.data_retention_delete_indexes.get_indexes.error",
    "translation": "Не удалось получить индексы Elasticsearch"
  },
  {
    "id": "ent.elasticsearch.delete_post.error",
    "translation": "Не удалось удалить плагин"
  },
  {
    "id": "ent.elasticsearch.generic.disabled",
    "translation": "Поиск Elasticsearch не включен на этом сервере"
  },
  {
    "id": "ent.elasticsearch.index_post.error",
    "translation": "Не удалось проиндексировать запись"
  },
  {
    "id": "ent.elasticsearch.indexer.do_job.parse_end_time.error",
    "translation": "Работнику индексирования Elasticsearch не удалось проанализировать время окончания"
  },
  {
    "id": "ent.elasticsearch.indexer.do_job.parse_start_time.error",
    "translation": "Работнику индексирования Elasticsearch не удалось проанализировать время начала"
  },
  {
    "id": "ent.elasticsearch.not_started.error",
    "translation": "Elasticsearch не запущен"
  },
  {
    "id": "ent.elasticsearch.purge_indexes.delete_failed",
    "translation": "Не удалось удалить индекс Elasticsearch"
  },
  {
    "id": "ent.elasticsearch.search_posts.disabled",
    "translation": "Поиск Elasticsearch отключен на этом сервере"
  },
  {
    "id": "ent.elasticsearch.search_posts.parse_matches_failed",
    "translation": "Не удалось проанализировать совпадения результатов поиска"
  },
  {
    "id": "ent.elasticsearch.search_posts.search_failed",
    "translation": "Поиск не удалось завершить"
  },
  {
    "id": "ent.elasticsearch.search_posts.unmarshall_post_failed",
    "translation": "Не удалось декодировать результаты поиска"
  },
  {
    "id": "ent.elasticsearch.start.already_started.app_error",
    "translation": "Elasticsearch уже запущен."
  },
  {
    "id": "ent.elasticsearch.start.create_bulk_processor_failed.app_error",
    "translation": "Не удалось создать массовый обработчик Elasticsearch."
  },
  {
    "id": "ent.elasticsearch.start.start_bulk_processor_failed.app_error",
    "translation": "Не удалось запустить массовый обработчик Elasticsearch."
  },
  {
    "id": "ent.elasticsearch.stop.already_stopped.app_error",
    "translation": "Elasticsearch уже остановлен."
  },
  {
    "id": "ent.elasticsearch.test_config.connect_failed",
    "translation": "Не удалось подключиться к серверу Elasticsearch."
  },
  {
    "id": "ent.elasticsearch.test_config.indexing_disabled.error",
    "translation": "Elasticsearch отключён."
  },
  {
    "id": "ent.elasticsearch.test_config.license.error",
    "translation": "Ваша версия сервера Mattermost не поддерживает Elasticsearch."
  },
  {
    "id": "ent.elasticsearch.test_config.reenter_password",
    "translation": "URL или имя пользователя сервера Elasticsearch были изменены. Пожалуйста, введите пароль Elasticsearch еще раз, чтобы проверить соединение."
  },
  {
    "id": "ent.ldap.app_error",
    "translation": "Интерфейс LDAP был пустой."
  },
  {
    "id": "ent.ldap.create_fail",
    "translation": "Невозможно создать пользователя LDAP."
  },
  {
    "id": "ent.ldap.disabled.app_error",
    "translation": "AD/LDAP отключен или лицензия не поддерживает AD/LDAP."
  },
  {
    "id": "ent.ldap.do_login.bind_admin_user.app_error",
    "translation": "Невозможно сделать привязку к серверу AD/LDAP. Проверьте имя пользователя BindUsername и пароль BindPassword."
  },
  {
    "id": "ent.ldap.do_login.invalid_password.app_error",
    "translation": "Неверный пароль."
  },
  {
    "id": "ent.ldap.do_login.licence_disable.app_error",
    "translation": "Функции AD/LDAP отключены в виду лицензионных ограничений. Пожалуйста, обратитесь к системному администратору для обновления лицензии."
  },
  {
    "id": "ent.ldap.do_login.matched_to_many_users.app_error",
    "translation": "Данное имя пользователя соответствует нескольким пользователям."
  },
  {
    "id": "ent.ldap.do_login.search_ldap_server.app_error",
    "translation": "Не удалось найти сервер AD/LDAP."
  },
  {
    "id": "ent.ldap.do_login.unable_to_connect.app_error",
    "translation": "Невозможно подключиться к серверу AD/LDAP."
  },
  {
    "id": "ent.ldap.do_login.user_filtered.app_error",
    "translation": "Ваша учетная запись AD/LDAP не имеет разрешения на использование этого сервера Mattermost. Пожалуйста, обратитесь к системному администратору, чтобы проверить фильтр пользователей AD/LDAP."
  },
  {
    "id": "ent.ldap.do_login.user_not_registered.app_error",
    "translation": "Пользователь не зарегистрирован на сервере AD/LDAP."
  },
  {
    "id": "ent.ldap.syncronize.get_all.app_error",
    "translation": "Не удалось получить всех пользователей с помощью AD/LDAP."
  },
  {
    "id": "ent.ldap.syncronize.get_all_groups.app_error",
    "translation": "ошибка получения групп."
  },
  {
    "id": "ent.ldap.syncronize.populate_syncables",
    "translation": "ошибка заполнения синхронизируемых"
  },
  {
    "id": "ent.ldap.syncronize.search_failure.app_error",
    "translation": "Не удалось найти пользователей в AD/LDAP. Проверьте, может ли сервер Mattermost подключиться к вашему серверу AD/LDAP, и попробуйте снова."
  },
  {
    "id": "ent.ldap.validate_filter.app_error",
    "translation": "Неверный фильтр AD/LDAP."
  },
  {
    "id": "ent.ldap_groups.group_search_error",
    "translation": "ошибка при получении группы ldap"
  },
  {
    "id": "ent.ldap_groups.groups_search_error",
    "translation": "ошибка при получении групп ldap"
  },
  {
    "id": "ent.ldap_groups.members_of_group_error",
    "translation": "ошибка при получении участников группы"
  },
  {
    "id": "ent.ldap_groups.no_rows",
    "translation": "не найдено групп с совпадающим uid"
  },
  {
    "id": "ent.ldap_groups.reachable_groups_error",
    "translation": "ошибка при получении групп для пользователя"
  },
  {
    "id": "ent.message_export.global_relay.attach_file.app_error",
    "translation": "Невозможно добавить вложение в экспорт Global Relay."
  },
  {
    "id": "ent.message_export.global_relay.close_zip_file.app_error",
    "translation": "Невозможно закрыть zip-файл."
  },
  {
    "id": "ent.message_export.global_relay.create_file_in_zip.app_error",
    "translation": "Невозможно создать файл eml."
  },
  {
    "id": "ent.message_export.global_relay.generate_email.app_error",
    "translation": "Невозможно сгенерировать данные файла eml."
  },
  {
    "id": "ent.message_export.global_relay_export.deliver.close.app_error",
    "translation": "Невозможно доставить письмо в Global Relay."
  },
  {
    "id": "ent.message_export.global_relay_export.deliver.from_address.app_error",
    "translation": "Невозможно установить адрес \"От кого\" электронной почты."
  },
  {
    "id": "ent.message_export.global_relay_export.deliver.msg.app_error",
    "translation": "Невозможно установить сообщение электронной почты."
  },
  {
    "id": "ent.message_export.global_relay_export.deliver.msg_data.app_error",
    "translation": "Невозможно написать сообщение электронной почты."
  },
  {
    "id": "ent.message_export.global_relay_export.deliver.parse_mail.app_error",
    "translation": "Невозможно прочитать информацию электронной почты."
  },
  {
    "id": "ent.message_export.global_relay_export.deliver.to_address.app_error",
    "translation": "Невозможно установить адрес \"Кому\" электронной почты."
  },
  {
    "id": "ent.message_export.global_relay_export.deliver.unable_to_get_file_info.app_error",
    "translation": "Невозможно получить информацию о временном файле экспорта."
  },
  {
    "id": "ent.message_export.global_relay_export.deliver.unable_to_open_email_file.app_error",
    "translation": "Невозможно получить письмо из временного файла."
  },
  {
    "id": "ent.message_export.global_relay_export.deliver.unable_to_open_zip_file_data.app_error",
    "translation": "Невозможно открыть временный файл экспорта."
  },
  {
    "id": "ent.migration.migratetoldap.duplicate_field",
    "translation": "Невозможно перенести пользователей AD/LDAP с указанным полем. Обнаружено дублирование записей. Пожалуйста, удалите все дубликаты и повторите попытку."
  },
  {
    "id": "ent.migration.migratetoldap.user_not_found",
    "translation": "Не удалось найти пользователя на сервере AD/LDAP: "
  },
  {
    "id": "ent.migration.migratetosaml.email_already_used_by_other_user",
    "translation": "Электронная почта уже используется другим пользователем SAML."
  },
  {
    "id": "ent.migration.migratetosaml.user_not_found_in_users_mapping_file",
    "translation": "Пользователь не найден в файле пользователей."
  },
  {
    "id": "ent.migration.migratetosaml.username_already_used_by_other_user",
    "translation": "Имя пользователя уже используется другим пользователем Mattermost."
  },
  {
    "id": "ent.saml.attribute.app_error",
    "translation": "Попытка входа с использованием SAML не удалась из-за некорректного атрибута. Пожалуйста, свяжитесь с системным администратором."
  },
  {
    "id": "ent.saml.build_request.app_error",
    "translation": "Во время инициализации запроса к провайдеру идентификации произошла ошибка. Пожалуйста, обратитесь к системному администратору."
  },
  {
    "id": "ent.saml.build_request.encoding.app_error",
    "translation": "Во время кодирования запроса к провайдеру идентификации произошла ошибка. Пожалуйста, обратитесь к системному администратору."
  },
  {
    "id": "ent.saml.configure.encryption_not_enabled.app_error",
    "translation": "Попытка входа с использованием SAML не удалась по причине отключенного шифрования. Пожалуйста, свяжитесь с системным администратором."
  },
  {
    "id": "ent.saml.configure.load_idp_cert.app_error",
    "translation": "Публичный сертификат провайдера идентификации не найден. Пожалуйста, обратитесь к системному администратору."
  },
  {
    "id": "ent.saml.configure.load_private_key.app_error",
    "translation": "Попытка входа с использованием SAML не удалась по причине того, что не был обнаружен приватный ключ поставщика службы. Пожалуйста, свяжитесь с системным администратором."
  },
  {
    "id": "ent.saml.configure.not_encrypted_response.app_error",
    "translation": "Попытка входа с использованием SAML не удалась, так как ответ поставщика учетных записей не зашифрован. Пожалуйста, свяжитесь с системным администратором."
  },
  {
    "id": "ent.saml.do_login.decrypt.app_error",
    "translation": "Попытка входа с использованием SAML не удалась из-за возникновения ошибки при расшифровке ответа от поставщика учетных записей. Пожалуйста, свяжитесь с системным администратором."
  },
  {
    "id": "ent.saml.do_login.empty_response.app_error",
    "translation": "Получен пустой ответ от поставщика учетных записей."
  },
  {
    "id": "ent.saml.do_login.parse.app_error",
    "translation": "Возникла ошибка по время разбора ответа от поставщика учетных записей. Пожалуйста, свяжитесь с системным администратором."
  },
  {
    "id": "ent.saml.do_login.validate.app_error",
    "translation": "Возникла ошибка по время проверки ответа от поставщика учетных записей. Пожалуйста, свяжитесь с системным администратором."
  },
  {
    "id": "ent.saml.license_disable.app_error",
    "translation": "Ваша лицензия не поддерживает SAML аутентификацию."
  },
  {
    "id": "ent.saml.metadata.app_error",
    "translation": "Произошла ошибка при построении метаданных поставщика услуг."
  },
  {
    "id": "ent.saml.service_disable.app_error",
    "translation": "SAML 2.0 не настроен или не поддерживается на этом сервере."
  },
  {
    "id": "interactive_message.decode_trigger_id.base64_decode_failed",
    "translation": "Не удалось декодировать base64 сгенерированный ID триггера для интерактивного диалога."
  },
  {
    "id": "interactive_message.decode_trigger_id.expired",
    "translation": "ID триггера для интерактивного диалога истек. ID триггеров действительны в течение максимум {{.Seconds}} секунд."
  },
  {
    "id": "interactive_message.decode_trigger_id.missing_data",
    "translation": "Tриггер ID не содержит требуемых данных для интерактивного диалога."
  },
  {
    "id": "interactive_message.decode_trigger_id.signature_decode_failed",
    "translation": "Не удалось декодировать base64 подпись ID триггера для интерактивного диалога."
  },
  {
    "id": "interactive_message.decode_trigger_id.verify_signature_failed",
    "translation": "Ошибка подтверждения подписи ID триггера для интерактивного диалога."
  },
  {
    "id": "interactive_message.generate_trigger_id.signing_failed",
    "translation": "Не удалось подписать сгенерированный ID триггера для интерактивного диалога."
  },
  {
    "id": "jobs.request_cancellation.status.error",
    "translation": "Не удалось запросить отмену для задания, которое не находится в состоянии отмены."
  },
  {
    "id": "jobs.set_job_error.update.error",
    "translation": "Не удалось установить статус задания на ошибку"
  },
  {
    "id": "manaultesting.manual_test.parse.app_error",
    "translation": "Невозможно разобрать URL."
  },
  {
    "id": "manaultesting.test_autolink.unable.app_error",
    "translation": "Невозможно получить каналы."
  },
  {
    "id": "mattermost.bulletin.subject",
    "translation": "Бюллетень безопасности Mattermost"
  },
  {
    "id": "mfa.activate.bad_token.app_error",
    "translation": "Неверный токен МФА."
  },
  {
    "id": "mfa.generate_qr_code.create_code.app_error",
    "translation": "Ошибка генерации QR-кода."
  },
  {
    "id": "mfa.mfa_disabled.app_error",
    "translation": "Многофакторная аутентификация была отключена на этом сервере."
  },
  {
    "id": "mfa.validate_token.authenticate.app_error",
    "translation": "Неверный токен МФА."
  },
  {
    "id": "migrations.worker.run_advanced_permissions_phase_2_migration.invalid_progress",
    "translation": "Миграция не удалась из-за неверных данных о прогрессе."
  },
  {
    "id": "migrations.worker.run_migration.unknown_key",
    "translation": "Невозможно запустить задание миграции из-за неизвестного ключа миграции."
  },
  {
    "id": "model.access.is_valid.access_token.app_error",
    "translation": "Неверный токен доступа."
  },
  {
    "id": "model.access.is_valid.client_id.app_error",
    "translation": "Недопустимый идентификатор клиента."
  },
  {
    "id": "model.access.is_valid.redirect_uri.app_error",
    "translation": "Недопустимый адрес редиректа."
  },
  {
    "id": "model.access.is_valid.refresh_token.app_error",
    "translation": "Недопустимое обновление токена."
  },
  {
    "id": "model.access.is_valid.user_id.app_error",
    "translation": "Неверный идентификатор пользователя."
  },
  {
    "id": "model.authorize.is_valid.auth_code.app_error",
    "translation": "Недопустимый код авторизации."
  },
  {
    "id": "model.authorize.is_valid.client_id.app_error",
    "translation": "Недопустимый идентификатор клиента."
  },
  {
    "id": "model.authorize.is_valid.create_at.app_error",
    "translation": "\"Создано в\" должно быть корректным временем."
  },
  {
    "id": "model.authorize.is_valid.expires.app_error",
    "translation": "Срок действия должен быть установлен."
  },
  {
    "id": "model.authorize.is_valid.redirect_uri.app_error",
    "translation": "Недопустимый адрес редиректа."
  },
  {
    "id": "model.authorize.is_valid.response_type.app_error",
    "translation": "Неправильный тип отклика."
  },
  {
    "id": "model.authorize.is_valid.scope.app_error",
    "translation": "Недопустимая область."
  },
  {
    "id": "model.authorize.is_valid.state.app_error",
    "translation": "Недопустимое состояние."
  },
  {
    "id": "model.authorize.is_valid.user_id.app_error",
    "translation": "Неверный идентификатор пользователя."
  },
  {
    "id": "model.bot.is_valid.create_at.app_error",
    "translation": "Недопустимый параметр 'создано в'."
  },
  {
    "id": "model.bot.is_valid.creator_id.app_error",
    "translation": "Недопустимый идентификатор автора."
  },
  {
    "id": "model.bot.is_valid.description.app_error",
    "translation": "Недопустимое описание."
  },
  {
    "id": "model.bot.is_valid.update_at.app_error",
    "translation": "Недопустимое \"Обновлено в\"."
  },
  {
    "id": "model.bot.is_valid.user_id.app_error",
    "translation": "Неверный идентификатор пользователя."
  },
  {
    "id": "model.bot.is_valid.username.app_error",
    "translation": "Неверное имя пользователя."
  },
  {
    "id": "model.channel.is_valid.2_or_more.app_error",
    "translation": "Имя должно состоять из 2 или более строчных букв и цифр."
  },
  {
    "id": "model.channel.is_valid.create_at.app_error",
    "translation": "\"Создано в\" должно быть корректным временем."
  },
  {
    "id": "model.channel.is_valid.creator_id.app_error",
    "translation": "Недопустимый идентификатор автора."
  },
  {
    "id": "model.channel.is_valid.display_name.app_error",
    "translation": "Недопустимое имя для отображения."
  },
  {
    "id": "model.channel.is_valid.header.app_error",
    "translation": "Недопустимый заголовок."
  },
  {
    "id": "model.channel.is_valid.id.app_error",
    "translation": "Недопустимый идентификатор."
  },
  {
    "id": "model.channel.is_valid.purpose.app_error",
    "translation": "Недопустимая назначение."
  },
  {
    "id": "model.channel.is_valid.type.app_error",
    "translation": "Недопустимый тип."
  },
  {
    "id": "model.channel.is_valid.update_at.app_error",
    "translation": "\"Обновлено в\" должно быть корректным временем."
  },
  {
    "id": "model.channel_member.is_valid.channel_id.app_error",
    "translation": "Некорректный идентификатор канала."
  },
  {
    "id": "model.channel_member.is_valid.email_value.app_error",
    "translation": "Неверное значение уведомления по электронной почте."
  },
  {
    "id": "model.channel_member.is_valid.ignore_channel_mentions_value.app_error",
    "translation": "Неверный статус игнорирования упоминаний в канале."
  },
  {
    "id": "model.channel_member.is_valid.notify_level.app_error",
    "translation": "Недопустимый уровень уведомлений."
  },
  {
    "id": "model.channel_member.is_valid.push_level.app_error",
    "translation": "Неверный уровень push-уведомлений."
  },
  {
    "id": "model.channel_member.is_valid.unread_level.app_error",
    "translation": "Невозможно пометить как непрочитанное: неверный уровень разрешения."
  },
  {
    "id": "model.channel_member.is_valid.user_id.app_error",
    "translation": "Неверный идентификатор пользователя."
  },
  {
    "id": "model.cluster.is_valid.create_at.app_error",
    "translation": "CreateAt должен быть задан."
  },
  {
    "id": "model.cluster.is_valid.hostname.app_error",
    "translation": "Имя хоста должно быть задано."
  },
  {
    "id": "model.cluster.is_valid.id.app_error",
    "translation": "Недопустимый идентификатор."
  },
  {
    "id": "model.cluster.is_valid.last_ping_at.app_error",
    "translation": "LastPingAt должен быть задан."
  },
  {
    "id": "model.cluster.is_valid.name.app_error",
    "translation": "ClusterName должен быть задан."
  },
  {
    "id": "model.cluster.is_valid.type.app_error",
    "translation": "Тип должен быть задан."
  },
  {
    "id": "model.command.is_valid.create_at.app_error",
    "translation": "\"Создано в\" должно быть корректным временем."
  },
  {
    "id": "model.command.is_valid.description.app_error",
    "translation": "Недопустимое описание."
  },
  {
    "id": "model.command.is_valid.display_name.app_error",
    "translation": "Недопустимый заголовок."
  },
  {
    "id": "model.command.is_valid.id.app_error",
    "translation": "Недопустимый идентификатор."
  },
  {
    "id": "model.command.is_valid.method.app_error",
    "translation": "Недопустимый метод."
  },
  {
    "id": "model.command.is_valid.team_id.app_error",
    "translation": "Недопустимый идентификатор команды."
  },
  {
    "id": "model.command.is_valid.token.app_error",
    "translation": "Неверный токен."
  },
  {
    "id": "model.command.is_valid.trigger.app_error",
    "translation": "Недопустимый триггер."
  },
  {
    "id": "model.command.is_valid.update_at.app_error",
    "translation": "\"Обновлено в\" должно быть корректным временем."
  },
  {
    "id": "model.command.is_valid.url.app_error",
    "translation": "Неверный URL."
  },
  {
    "id": "model.command.is_valid.url_http.app_error",
    "translation": "Недопустимый URL. Адрес URL должен быть правильный и начинаться с http:// или https://."
  },
  {
    "id": "model.command.is_valid.user_id.app_error",
    "translation": "Неверный идентификатор пользователя."
  },
  {
    "id": "model.command_hook.channel_id.app_error",
    "translation": "Некорректный идентификатор канала."
  },
  {
    "id": "model.command_hook.command_id.app_error",
    "translation": "Неверный идентификатор команды."
  },
  {
    "id": "model.command_hook.create_at.app_error",
    "translation": "\"Создано в\" должно быть корректным временем."
  },
  {
    "id": "model.command_hook.id.app_error",
    "translation": "Недопустимый идентификатор хука команды."
  },
  {
    "id": "model.command_hook.parent_id.app_error",
    "translation": "Некорректный идентификатор родителя."
  },
  {
    "id": "model.command_hook.root_id.app_error",
    "translation": "Некорректный корневой идентификатор."
  },
  {
    "id": "model.command_hook.user_id.app_error",
    "translation": "Неверный идентификатор пользователя."
  },
  {
    "id": "model.compliance.is_valid.create_at.app_error",
    "translation": "\"Создано в\" должно быть корректным временем."
  },
  {
    "id": "model.compliance.is_valid.desc.app_error",
    "translation": "Недопустимое описание."
  },
  {
    "id": "model.compliance.is_valid.end_at.app_error",
    "translation": "\"До\" должно быть корректным временем."
  },
  {
    "id": "model.compliance.is_valid.id.app_error",
    "translation": "Недопустимый идентификатор."
  },
  {
    "id": "model.compliance.is_valid.start_at.app_error",
    "translation": "\"С\" должно быть корректным временем."
  },
  {
    "id": "model.compliance.is_valid.start_end_at.app_error",
    "translation": "\"До\" должно быть больше, чем \"С\"."
  },
  {
    "id": "model.config.is_valid.allow_cookies_for_subdomains.app_error",
    "translation": "Для разрешения файлов cookie для поддоменов необходимо установить SiteURL."
  },
  {
    "id": "model.config.is_valid.atmos_camo_image_proxy_options.app_error",
    "translation": "Недопустимые RemoteImageProxyOptions для atmos/camo. Должен быть установлен на ваш общий ключ."
  },
  {
    "id": "model.config.is_valid.atmos_camo_image_proxy_url.app_error",
    "translation": "Недопустимый RemoteImageProxyURL для atmos/camo. Должен быть установлен на ваш общий ключ."
  },
  {
    "id": "model.config.is_valid.cluster_email_batching.app_error",
    "translation": "Невозможно включить пакетную обработку почты при включенной кластеризации."
  },
  {
    "id": "model.config.is_valid.data_retention.deletion_job_start_time.app_error",
    "translation": "Время начала сохранения данных должно быть 24-часовой отметкой в формате ЧЧ:ММ."
  },
  {
    "id": "model.config.is_valid.data_retention.file_retention_days_too_low.app_error",
    "translation": "Срок хранения файла должен быть один день или дольше."
  },
  {
    "id": "model.config.is_valid.data_retention.message_retention_days_too_low.app_error",
    "translation": "Срок хранения сообщения должен составлять один день или более."
  },
  {
    "id": "model.config.is_valid.display.custom_url_schemes.app_error",
    "translation": "The custom URL scheme {{.Scheme}} is invalid. Custom URL schemes must start with a letter and contain only letters, numbers and hyphen (-)."
  },
  {
    "id": "model.config.is_valid.elastic_search.aggregate_posts_after_days.app_error",
    "translation": "Параметр Elasticsearch AggregatePostsAfterDays должен быть числом больше или равным 1."
  },
  {
    "id": "model.config.is_valid.elastic_search.bulk_indexing_time_window_seconds.app_error",
    "translation": "Окно времени массовой индексации Elasticsearch должно составлять не менее 1 секунды."
  },
  {
    "id": "model.config.is_valid.elastic_search.connection_url.app_error",
    "translation": "Elastic Search ConnectionUrl setting must be provided when Elastic Search indexing is enabled."
  },
  {
    "id": "model.config.is_valid.elastic_search.enable_searching.app_error",
    "translation": "Для параметра Elasticsearch EnableIndexing должно быть установлено значение true, если для параметра Elasticsearch SearchEnabled установлено значение true"
  },
  {
    "id": "model.config.is_valid.elastic_search.live_indexing_batch_size.app_error",
    "translation": "Размер пакета живого индексирования Elasticsearch должен быть не менее 1."
  },
  {
    "id": "model.config.is_valid.elastic_search.posts_aggregator_job_start_time.app_error",
    "translation": "Параметр Elasticsearch PostsAggregatorJobStartTime должен быть временем в формате «чч:мм»."
  },
  {
    "id": "model.config.is_valid.elastic_search.request_timeout_seconds.app_error",
    "translation": "Время ожидания запроса Elasticsearch должно составлять не менее 1 секунды."
  },
  {
    "id": "model.config.is_valid.email_batching_buffer_size.app_error",
    "translation": "Неверный размер буфера почтового объединения в настройках почты. Число должно быть неотрицательным."
  },
  {
    "id": "model.config.is_valid.email_batching_interval.app_error",
    "translation": "Неверный интервал отправки почтовых объединений в настройках почты. Должен составлять 30 секунд и более."
  },
  {
    "id": "model.config.is_valid.email_notification_contents_type.app_error",
    "translation": "Недопустимый тип содержимого уведомления по электронной почте для настроек электронной почты. Должно быть 'full' или 'generic'."
  },
  {
    "id": "model.config.is_valid.email_security.app_error",
    "translation": "Неверный тип безопасности соединения в настройках почты. Должно быть '', 'TLS', или 'STARTTLS'."
  },
  {
    "id": "model.config.is_valid.encrypt_sql.app_error",
    "translation": "Неправильный ключ шифрования в настройках SQL. Должен быть 32 символа или более."
  },
  {
    "id": "model.config.is_valid.file_driver.app_error",
    "translation": "Неверное имя драйвера в настройках файлов. Должно быть 'local' или 'amazons3'."
  },
  {
    "id": "model.config.is_valid.file_salt.app_error",
    "translation": "Неверная соль публичной ссылки в настройках файлов. Должна состоять из 32 и более символов."
  },
  {
    "id": "model.config.is_valid.group_unread_channels.app_error",
    "translation": "Неверная группа непрочитанных каналов для настроек сервиса. Должно быть 'disabled', 'default_on', или 'default_off'."
  },
  {
    "id": "model.config.is_valid.image_proxy_type.app_error",
    "translation": "Неверный тип изображения прокси. Должно быть 'local' или'atmos/camo'."
  },
  {
    "id": "model.config.is_valid.ldap_basedn",
    "translation": "Требуется поле AD/LDAP \"BaseDN\"."
  },
  {
    "id": "model.config.is_valid.ldap_email",
    "translation": "Требуется поле AD/LDAP \"Email Attribute\"."
  },
  {
    "id": "model.config.is_valid.ldap_id",
    "translation": "Требуется поле AD/LDAP \"ID Attribute\"."
  },
  {
    "id": "model.config.is_valid.ldap_login_id",
    "translation": "Требуется поле AD/LDAP \"ID Attribute\"."
  },
  {
    "id": "model.config.is_valid.ldap_max_page_size.app_error",
    "translation": "Неверное значение максимального размера страницы."
  },
  {
    "id": "model.config.is_valid.ldap_security.app_error",
    "translation": "Неверный тип безопасности соединения в настройках AD/LDAP. Должно быть '', 'TLS', или 'STARTTLS'."
  },
  {
    "id": "model.config.is_valid.ldap_server",
    "translation": "Требуется поле AD/LDAP \"AD/LDAP Server\"."
  },
  {
    "id": "model.config.is_valid.ldap_sync_interval.app_error",
    "translation": "Неверный интервал синхронизации. Должен составлять не менее одной минуты."
  },
  {
    "id": "model.config.is_valid.ldap_username",
    "translation": "Требуется поле AD/LDAP \"Username Attribute\"."
  },
  {
    "id": "model.config.is_valid.listen_address.app_error",
    "translation": "Неверный адрес прослушивания в настройках службы. Должен быть задан."
  },
  {
    "id": "model.config.is_valid.localization.available_locales.app_error",
    "translation": "Доступные языки должны содержать язык клиента по умолчанию."
  },
  {
    "id": "model.config.is_valid.login_attempts.app_error",
    "translation": "Неверное максимальное количество попыток входа в настройках службы. Должно быть положительным числом."
  },
  {
    "id": "model.config.is_valid.max_burst.app_error",
    "translation": "Максимальное превышение полосы пропускания должно быть больше нуля."
  },
  {
    "id": "model.config.is_valid.max_channels.app_error",
    "translation": "Неверное максимальное количество пользователей на команду в настройках команд. Число должно быть положительным."
  },
  {
    "id": "model.config.is_valid.max_file_size.app_error",
    "translation": "Неверный максимальный размер файла для настроек файла. Должно быть целым числом больше нуля."
  },
  {
    "id": "model.config.is_valid.max_notify_per_channel.app_error",
    "translation": "Неверное максимальное количество пользователей на команду. Число должно быть положительным."
  },
  {
    "id": "model.config.is_valid.max_users.app_error",
    "translation": "Неверное максимальное количество пользователей на команду в настройках команд. Число должно быть положительным."
  },
  {
    "id": "model.config.is_valid.message_export.batch_size.app_error",
    "translation": "BatchSize задания экспорта сообщений должно быть положительным целым числом."
  },
  {
    "id": "model.config.is_valid.message_export.daily_runtime.app_error",
    "translation": "Задание экспорта сообщения DailyRuntime должно быть 24-часовой отметкой времени в форме ЧЧ:ММ."
  },
  {
    "id": "model.config.is_valid.message_export.enable.app_error",
    "translation": "Параметр EnableExport задания экспорта сообщений должно быть равно true или false."
  },
  {
    "id": "model.config.is_valid.message_export.export_from.app_error",
    "translation": "ExportFromTimestamp задания экспорта сообщений должно быть отметкой времени (выражается в секундах с начала эпохи Unix). Только сообщения, отправленные после этой отметки времени, будут экспортированы."
  },
  {
    "id": "model.config.is_valid.message_export.export_type.app_error",
    "translation": "ExportFormat задания экспорта сообщений должен быть 'actiance', 'csv' или 'globalrelay'."
  },
  {
    "id": "model.config.is_valid.message_export.global_relay.config_missing.app_error",
    "translation": "ExportFormat задания экспорта сообщений установлен на 'globalrelay', но GlobalRelaySettings отсутствуют."
  },
  {
    "id": "model.config.is_valid.message_export.global_relay.customer_type.app_error",
    "translation": "GlobalRelaySettings.CustomerType экспорта сообщений должен быть установлен в 'A9' или 'A10'."
  },
  {
    "id": "model.config.is_valid.message_export.global_relay.email_address.app_error",
    "translation": "GlobalRelaySettings.EmailAddress задания экспорта сообщений должен быть действительным адресом электронной почты."
  },
  {
    "id": "model.config.is_valid.message_export.global_relay.smtp_password.app_error",
    "translation": "GlobalRelaySettings.SmtpPassword задания экспорта сообщений должен быть задан."
  },
  {
    "id": "model.config.is_valid.message_export.global_relay.smtp_username.app_error",
    "translation": "GlobalRelaySettings.SmtpUsername задания экспорта сообщений должно быть задано."
  },
  {
    "id": "model.config.is_valid.password_length.app_error",
    "translation": "Минимальная длина пароля должна быть целым числом большим или равным {{.MinLength}}, а также меньшим или равным {{.MaxLength}}."
  },
  {
    "id": "model.config.is_valid.rate_mem.app_error",
    "translation": "Неверный размер хранилища памяти в настройках ограничения скорости. Должен быть положительным числом."
  },
  {
    "id": "model.config.is_valid.rate_sec.app_error",
    "translation": "Неверное значение \"В секунду\" в настройках ограничения скорости. Должно быть положительным числом."
  },
  {
    "id": "model.config.is_valid.read_timeout.app_error",
    "translation": "Недопустимое значение для времени ожидания чтения."
  },
  {
    "id": "model.config.is_valid.restrict_direct_message.app_error",
    "translation": "Неверное ограничение личных сообщений. Должно быть 'any' или 'team'."
  },
  {
    "id": "model.config.is_valid.saml_assertion_consumer_service_url.app_error",
    "translation": "URL входа поставщика услуг должен являться корректным URL-адресом и начинаться с http:// или https://."
  },
  {
    "id": "model.config.is_valid.saml_email_attribute.app_error",
    "translation": "Неверное значение атрибута Электронная почта. Должно быть задано."
  },
  {
    "id": "model.config.is_valid.saml_idp_cert.app_error",
    "translation": "Отсутствует сертификат поставщика учетных данных. Вы забыли его загрузить?"
  },
  {
    "id": "model.config.is_valid.saml_idp_descriptor_url.app_error",
    "translation": "URL эмитента поставщика учетных данных должен являться корректным URL и начинаться с http:// или https://."
  },
  {
    "id": "model.config.is_valid.saml_idp_url.app_error",
    "translation": "URL SAML SSO должен являться корректным URL и начинаться с http:// или https://."
  },
  {
    "id": "model.config.is_valid.saml_private_key.app_error",
    "translation": "Приватный ключ поставщика службы отсутствует. Вы забыли его загрузить?"
  },
  {
    "id": "model.config.is_valid.saml_public_cert.app_error",
    "translation": "Отсутствует публичный сертификат провайдера. Вы забыли его загрузить?"
  },
  {
    "id": "model.config.is_valid.saml_username_attribute.app_error",
    "translation": "Неверное значение атрибута Username. Атрибут должен быть задан."
  },
  {
    "id": "model.config.is_valid.site_url.app_error",
    "translation": "Адрес иконки должен быть корректным URL-адресом и начинаться с http:// или https://."
  },
  {
    "id": "model.config.is_valid.site_url_email_batching.app_error",
    "translation": "Невозможно включить почтовые объединения, если не задан SiteURL."
  },
  {
    "id": "model.config.is_valid.sitename_length.app_error",
    "translation": "Название сайта должно быть меньше или равно {{.MaxLength}} символов."
  },
  {
    "id": "model.config.is_valid.sql_conn_max_lifetime_milliseconds.app_error",
    "translation": "Неверное максимальное время жизни соединения для настроек SQL. Должно быть неотрицательным числом."
  },
  {
    "id": "model.config.is_valid.sql_data_src.app_error",
    "translation": "Неверный источник данных в настройках SQL. Значение должно быть установлено."
  },
  {
    "id": "model.config.is_valid.sql_driver.app_error",
    "translation": "Неверное имя драйвера в настройках SQL. Должно быть 'mysql' или 'postgres'."
  },
  {
    "id": "model.config.is_valid.sql_idle.app_error",
    "translation": "Неверное значение максимального количества подключений в режиме ожидания в настройках SQL. Должно быть положительным числом."
  },
  {
    "id": "model.config.is_valid.sql_max_conn.app_error",
    "translation": "Неверное значение максимального количества открытых соединений в настройках SQL. Число должно быть положительным."
  },
  {
    "id": "model.config.is_valid.sql_query_timeout.app_error",
    "translation": "Неверный тайм-аут запроса для настроек SQL. Должно быть положительным числом."
  },
  {
    "id": "model.config.is_valid.teammate_name_display.app_error",
    "translation": "Неверный показ товарища по команде. Должно быть 'full_name, 'nickname_full_name' или 'username'."
  },
  {
    "id": "model.config.is_valid.time_between_user_typing.app_error",
    "translation": "Обновления статуса набора текста пользователем не могут быть чаще, чем раз в 1000 миллисекунд."
  },
  {
    "id": "model.config.is_valid.tls_cert_file_missing.app_error",
    "translation": "Неверное значение для файла сертификата TLS - либо используйте LetsEncrypt, либо укажите путь к существующему файлу сертификата."
  },
  {
    "id": "model.config.is_valid.tls_key_file_missing.app_error",
    "translation": "Неверное значение для файла ключа TLS - либо используйте LetsEncrypt, либо укажите путь к существующему файлу ключа."
  },
  {
    "id": "model.config.is_valid.tls_overwrite_cipher.app_error",
    "translation": "Передано недопустимое значение для шифра перезаписи TLS - действительные значения см. в документации."
  },
  {
    "id": "model.config.is_valid.webserver_security.app_error",
    "translation": "Недопустимое значение настроек безопасности соединения веб-сервера."
  },
  {
    "id": "model.config.is_valid.websocket_url.app_error",
    "translation": "Ссылка на шлюз WebRTC должна быть действующей и начинаться с ws:// или wss://."
  },
  {
    "id": "model.config.is_valid.write_timeout.app_error",
    "translation": "Недопустимое значение для времени ожидания записи."
  },
  {
    "id": "model.emoji.create_at.app_error",
    "translation": "\"Создано в\" должно быть корректным временем."
  },
  {
    "id": "model.emoji.id.app_error",
    "translation": "Некорректный идентификатор смайлика."
  },
  {
    "id": "model.emoji.name.app_error",
    "translation": "Имя должно иметь длину от 1 до 64 символов, содержащих буквы и цифры в нижнем регистре."
  },
  {
    "id": "model.emoji.update_at.app_error",
    "translation": "\"Обновлено в\" должно быть корректным временем."
  },
  {
    "id": "model.emoji.user_id.app_error",
    "translation": "Недопустимый идентификатор автора."
  },
  {
    "id": "model.file_info.get.gif.app_error",
    "translation": "Не удалось декодировать gif."
  },
  {
    "id": "model.file_info.is_valid.create_at.app_error",
    "translation": "Недопустимое значение для create_at."
  },
  {
    "id": "model.file_info.is_valid.id.app_error",
    "translation": "Недопустимое значение для идентификатора."
  },
  {
    "id": "model.file_info.is_valid.path.app_error",
    "translation": "Недопустимое значение для времени ожидания чтения."
  },
  {
    "id": "model.file_info.is_valid.post_id.app_error",
    "translation": "Недопустимое значение для времени ожидания чтения."
  },
  {
    "id": "model.file_info.is_valid.update_at.app_error",
    "translation": "Недопустимое значение для времени ожидания чтения."
  },
  {
    "id": "model.file_info.is_valid.user_id.app_error",
    "translation": "Недопустимое значение для времени ожидания чтения."
  },
  {
    "id": "model.group.create_at.app_error",
    "translation": "Неверное свойство \"Создано в\" для группы."
  },
  {
    "id": "model.group.description.app_error",
    "translation": "Неверное свойство \"описание\" для группы."
  },
  {
    "id": "model.group.display_name.app_error",
    "translation": "Неверное свойство \"отображаемое имя\" для группы."
  },
  {
    "id": "model.group.name.app_error",
    "translation": "Неверное свойство \"имя\" для группы."
  },
  {
    "id": "model.group.remote_id.app_error",
    "translation": "Неверное свойство \"удаленный идентификатор\" для группы."
  },
  {
    "id": "model.group.source.app_error",
    "translation": "Неверное свойство \"источник\" для группы."
  },
  {
    "id": "model.group.update_at.app_error",
    "translation": "Неверное свойство \"обновлено в\" для группы."
  },
  {
    "id": "model.group_member.group_id.app_error",
    "translation": "Неверное свойство \"идентификатор группы\" для участника группы."
  },
  {
    "id": "model.group_member.user_id.app_error",
    "translation": "Неверное свойство \"идентификатор пользователя\" для участника группы."
  },
  {
    "id": "model.group_syncable.group_id.app_error",
    "translation": "Неверное свойство \"идентификатор группы\" для групповой синхронизации."
  },
  {
    "id": "model.group_syncable.syncable_id.app_error",
    "translation": "Неверный \"идентификатор синхронизации\" для синхронизации группы."
  },
  {
    "id": "model.incoming_hook.channel_id.app_error",
    "translation": "Некорректный идентификатор канала."
  },
  {
    "id": "model.incoming_hook.create_at.app_error",
    "translation": "\"Создано в\" должно быть корректным временем."
  },
  {
    "id": "model.incoming_hook.description.app_error",
    "translation": "Недопустимое описание."
  },
  {
    "id": "model.incoming_hook.display_name.app_error",
    "translation": "Недопустимый заголовок."
  },
  {
    "id": "model.incoming_hook.icon_url.app_error",
    "translation": "Недопустимый значок сообщения."
  },
  {
    "id": "model.incoming_hook.id.app_error",
    "translation": "Недопустимый идентификатор."
  },
  {
    "id": "model.incoming_hook.parse_data.app_error",
    "translation": "Невозможно разобрать входящие данные."
  },
  {
    "id": "model.incoming_hook.team_id.app_error",
    "translation": "Недопустимый идентификатор команды."
  },
  {
    "id": "model.incoming_hook.update_at.app_error",
    "translation": "\"Обновлено в\" должно быть корректным временем."
  },
  {
    "id": "model.incoming_hook.user_id.app_error",
    "translation": "Неверный идентификатор пользователя."
  },
  {
    "id": "model.incoming_hook.username.app_error",
    "translation": "Неверное имя пользователя."
  },
  {
    "id": "model.job.is_valid.create_at.app_error",
    "translation": "\"Создано в\" должно быть корректным временем."
  },
  {
    "id": "model.job.is_valid.id.app_error",
    "translation": "Некорректный идентификатор задания."
  },
  {
    "id": "model.job.is_valid.status.app_error",
    "translation": "Некорректный статус задания."
  },
  {
    "id": "model.job.is_valid.type.app_error",
    "translation": "Некорректный тип задания."
  },
  {
    "id": "model.license_record.is_valid.create_at.app_error",
    "translation": "Неверное значение для create_at при загрузке файла лицензии."
  },
  {
    "id": "model.license_record.is_valid.id.app_error",
    "translation": "Неверное значение для id при загрузке файла лицензии."
  },
  {
    "id": "model.link_metadata.is_valid.data.app_error",
    "translation": "Данные метаданных ссылки не могут быть нулевыми."
  },
  {
    "id": "model.link_metadata.is_valid.data_type.app_error",
    "translation": "Данные метаданных ссылки не соответствуют заданному типу."
  },
  {
    "id": "model.link_metadata.is_valid.timestamp.app_error",
    "translation": "Метка времени метаданных ссылки должна быть ненулевой и округлена до ближайшего часа."
  },
  {
    "id": "model.link_metadata.is_valid.type.app_error",
    "translation": "Неверный тип метаданных ссылки."
  },
  {
    "id": "model.link_metadata.is_valid.url.app_error",
    "translation": "URL метаданных ссылки должен быть задан."
  },
  {
    "id": "model.oauth.is_valid.app_id.app_error",
    "translation": "Некорректный идентификатор приложения."
  },
  {
    "id": "model.oauth.is_valid.callback.app_error",
    "translation": "Callback URL должен быть корректным URL-адресом и начинаться с http:// или https://."
  },
  {
    "id": "model.oauth.is_valid.client_secret.app_error",
    "translation": "Некорректный секрет клиента."
  },
  {
    "id": "model.oauth.is_valid.create_at.app_error",
    "translation": "\"Создано в\" должно быть корректным временем."
  },
  {
    "id": "model.oauth.is_valid.creator_id.app_error",
    "translation": "Недопустимый идентификатор автора."
  },
  {
    "id": "model.oauth.is_valid.description.app_error",
    "translation": "Недопустимое описание."
  },
  {
    "id": "model.oauth.is_valid.homepage.app_error",
    "translation": "Адрес домашней страницы должен быть корректным URL-адресом и начинаться с http:// или https://."
  },
  {
    "id": "model.oauth.is_valid.icon_url.app_error",
    "translation": "Адрес иконки должен быть корректным URL-адресом и начинаться с http:// или https://."
  },
  {
    "id": "model.oauth.is_valid.name.app_error",
    "translation": "Некорректное имя."
  },
  {
    "id": "model.oauth.is_valid.update_at.app_error",
    "translation": "\"Обновлено в\" должно быть корректным временем."
  },
  {
    "id": "model.outgoing_hook.icon_url.app_error",
    "translation": "Недопустимый значок."
  },
  {
    "id": "model.outgoing_hook.is_valid.callback.app_error",
    "translation": "Неверный адрес колбэка."
  },
  {
    "id": "model.outgoing_hook.is_valid.channel_id.app_error",
    "translation": "Некорректный идентификатор канала."
  },
  {
    "id": "model.outgoing_hook.is_valid.content_type.app_error",
    "translation": "Недопустимое значение для content_type."
  },
  {
    "id": "model.outgoing_hook.is_valid.create_at.app_error",
    "translation": "\"Создано в\" должно быть корректным временем."
  },
  {
    "id": "model.outgoing_hook.is_valid.description.app_error",
    "translation": "Недопустимое описание."
  },
  {
    "id": "model.outgoing_hook.is_valid.display_name.app_error",
    "translation": "Недопустимый заголовок."
  },
  {
    "id": "model.outgoing_hook.is_valid.id.app_error",
    "translation": "Недопустимый идентификатор."
  },
  {
    "id": "model.outgoing_hook.is_valid.team_id.app_error",
    "translation": "Недопустимый идентификатор команды."
  },
  {
    "id": "model.outgoing_hook.is_valid.token.app_error",
    "translation": "Неверный токен."
  },
  {
    "id": "model.outgoing_hook.is_valid.trigger_words.app_error",
    "translation": "Некорректный триггер слов."
  },
  {
    "id": "model.outgoing_hook.is_valid.update_at.app_error",
    "translation": "\"Обновлено в\" должно быть корректным временем."
  },
  {
    "id": "model.outgoing_hook.is_valid.url.app_error",
    "translation": "Некорректный URL обратного вызова. Адрес URL должен быть правильным и начаться с http:// или https://."
  },
  {
    "id": "model.outgoing_hook.is_valid.user_id.app_error",
    "translation": "Неверный идентификатор пользователя."
  },
  {
    "id": "model.outgoing_hook.is_valid.words.app_error",
    "translation": "Некорректный триггер слов."
  },
  {
    "id": "model.outgoing_hook.username.app_error",
    "translation": "Неверное имя пользователя."
  },
  {
    "id": "model.plugin_command.error.app_error",
    "translation": "Произошла ошибка при попытке выполнить эту команду."
  },
  {
    "id": "model.plugin_key_value.is_valid.key.app_error",
    "translation": "Неверный ключ, должен быть длиннее {{.Min}} и содержать не более {{.Max}} символов."
  },
  {
    "id": "model.plugin_key_value.is_valid.plugin_id.app_error",
    "translation": "Неверный идентификатор плагина, должен быть длиннее {{.Min}} и иметь длину не более {{.Max}} символов."
  },
  {
    "id": "model.post.is_valid.channel_id.app_error",
    "translation": "Некорректный идентификатор канала."
  },
  {
    "id": "model.post.is_valid.create_at.app_error",
    "translation": "\"Создано в\" должно быть корректным временем."
  },
  {
    "id": "model.post.is_valid.file_ids.app_error",
    "translation": "Неверные идентификаторы файлов. Обратите внимание, что загрузка ограничена максимум 5 файлами. Пожалуйста, используйте дополнительные сообщения для большего количества файлов."
  },
  {
    "id": "model.post.is_valid.filenames.app_error",
    "translation": "Некорректные имена файлов."
  },
  {
    "id": "model.post.is_valid.hashtags.app_error",
    "translation": "Некорректные хэштеги."
  },
  {
    "id": "model.post.is_valid.id.app_error",
    "translation": "Недопустимый идентификатор."
  },
  {
    "id": "model.post.is_valid.msg.app_error",
    "translation": "Неверное сообщение."
  },
  {
    "id": "model.post.is_valid.original_id.app_error",
    "translation": "Некорректный идентификатор оригинала."
  },
  {
    "id": "model.post.is_valid.parent_id.app_error",
    "translation": "Некорректный идентификатор родителя."
  },
  {
    "id": "model.post.is_valid.props.app_error",
    "translation": "Некорректные свойства."
  },
  {
    "id": "model.post.is_valid.root_id.app_error",
    "translation": "Некорректный корневой идентификатор."
  },
  {
    "id": "model.post.is_valid.root_parent.app_error",
    "translation": "Должен быть установлен неверный корневой идентификатор, если установлен родительский."
  },
  {
    "id": "model.post.is_valid.type.app_error",
    "translation": "Недопустимый тип."
  },
  {
    "id": "model.post.is_valid.update_at.app_error",
    "translation": "\"Обновлено в\" должно быть корректным временем."
  },
  {
    "id": "model.post.is_valid.user_id.app_error",
    "translation": "Неверный идентификатор пользователя."
  },
  {
    "id": "model.preference.is_valid.category.app_error",
    "translation": "Некорректная категория."
  },
  {
    "id": "model.preference.is_valid.id.app_error",
    "translation": "Неверный идентификатор пользователя."
  },
  {
    "id": "model.preference.is_valid.name.app_error",
    "translation": "Некорректное имя."
  },
  {
    "id": "model.preference.is_valid.theme.app_error",
    "translation": "Некорректная тема."
  },
  {
    "id": "model.preference.is_valid.value.app_error",
    "translation": "Слишком длинное значение."
  },
  {
    "id": "model.reaction.is_valid.create_at.app_error",
    "translation": "\"Создано в\" должно быть корректным временем."
  },
  {
    "id": "model.reaction.is_valid.emoji_name.app_error",
    "translation": "Недопустимое название смайлика."
  },
  {
    "id": "model.reaction.is_valid.post_id.app_error",
    "translation": "Неверный идентификатор сообщения."
  },
  {
    "id": "model.reaction.is_valid.user_id.app_error",
    "translation": "Неверный идентификатор пользователя."
  },
  {
    "id": "model.team.is_valid.characters.app_error",
    "translation": "Имя должно состоять из 2 или более строчных букв и цифр."
  },
  {
    "id": "model.team.is_valid.company.app_error",
    "translation": "Некорректное имя компании."
  },
  {
    "id": "model.team.is_valid.create_at.app_error",
    "translation": "\"Создано в\" должно быть корректным временем."
  },
  {
    "id": "model.team.is_valid.description.app_error",
    "translation": "Недопустимое описание."
  },
  {
    "id": "model.team.is_valid.domains.app_error",
    "translation": "Некорректные разрешенные домены."
  },
  {
    "id": "model.team.is_valid.email.app_error",
    "translation": "Недопустимый адрес эл.почты."
  },
  {
    "id": "model.team.is_valid.id.app_error",
    "translation": "Недопустимый идентификатор."
  },
  {
    "id": "model.team.is_valid.name.app_error",
    "translation": "Некорректное имя."
  },
  {
    "id": "model.team.is_valid.reserved.app_error",
    "translation": "Этот URL-адрес недоступен. Пожалуйста, введите другой."
  },
  {
    "id": "model.team.is_valid.type.app_error",
    "translation": "Недопустимый тип."
  },
  {
    "id": "model.team.is_valid.update_at.app_error",
    "translation": "\"Обновлено в\" должно быть корректным временем."
  },
  {
    "id": "model.team.is_valid.url.app_error",
    "translation": "Некорректный идентификатор URL."
  },
  {
    "id": "model.team_member.is_valid.team_id.app_error",
    "translation": "Недопустимый идентификатор команды."
  },
  {
    "id": "model.team_member.is_valid.user_id.app_error",
    "translation": "Неверный идентификатор пользователя."
  },
  {
    "id": "model.token.is_valid.expiry",
    "translation": "Неверный срок действия токена"
  },
  {
    "id": "model.token.is_valid.size",
    "translation": "Неверный токен."
  },
  {
    "id": "model.user.is_valid.email.app_error",
    "translation": "Недопустимый адрес эл.почты."
  },
  {
    "id": "model.user.is_valid.pwd.app_error",
    "translation": "Ваш пароль должен содержать по крайней мере {{.Min}} символов."
  },
  {
    "id": "model.user.is_valid.pwd_lowercase.app_error",
    "translation": "Ваш пароль должен содержать по крайней мере {{.Min}} символов, а так же одну букву в нижнем регистре."
  },
  {
    "id": "model.user.is_valid.pwd_lowercase_number.app_error",
    "translation": "Ваш пароль должен содержать по крайней мере {{.Min}} символов, а так же одну букву в нижнем регистре и одну цифру."
  },
  {
    "id": "model.user.is_valid.pwd_lowercase_number_symbol.app_error",
    "translation": "Ваш пароль должен содержать по крайней мере {{.Min}} символов, а так же одну букву в нижнем регистре, одну цифру и один спец.символ (\"~!@#$%^&*()\")."
  },
  {
    "id": "model.user.is_valid.pwd_lowercase_symbol.app_error",
    "translation": "Ваш пароль должен содержать по крайней мере {{.Min}} символов, а так же одну букву в нижнем регистре и один спец.символ (\"~!@#$%^&*()\")."
  },
  {
    "id": "model.user.is_valid.pwd_lowercase_uppercase.app_error",
    "translation": "Ваш пароль должен содержать по крайней мере {{.Min}} символов, а так же одну букву в нижнем и верхнем регистре."
  },
  {
    "id": "model.user.is_valid.pwd_lowercase_uppercase_number.app_error",
    "translation": "Ваш пароль должен содержать по крайней мере {{.Min}} символов, а так же одну букву в верхнем регистре и одну цифру."
  },
  {
    "id": "model.user.is_valid.pwd_lowercase_uppercase_number_symbol.app_error",
    "translation": "Ваш пароль должен содержать по крайней мере {{.Min}} символов, а так же одну букву в нижнем регистре, одну букву верхнем регистре, одну цифру и спец.символ (\"~!@#$%^&*()\")."
  },
  {
    "id": "model.user.is_valid.pwd_lowercase_uppercase_symbol.app_error",
    "translation": "Ваш пароль должен содержать по крайней мере {{.Min}} символов, а так же одну букву в нижнем регистре, одну букву в верхнем регистре, одну цифру и спец.символ (\"~!@#$%^&*()\")."
  },
  {
    "id": "model.user.is_valid.pwd_number.app_error",
    "translation": "Ваш пароль должен содержать как минимум {{.Min}} символов, по крайней мере один из которых должен быть цифрой."
  },
  {
    "id": "model.user.is_valid.pwd_number_symbol.app_error",
    "translation": "Ваш пароль должен содержать как минимум {{.Min}} символов, включая по крайней мере одну цифру и один спецсимвол (напр., \"~!@#$%^&*()\")."
  },
  {
    "id": "model.user.is_valid.pwd_symbol.app_error",
    "translation": "Ваш пароль должен содержать как минимум {{.Min}} символов, включая по крайней мере один спецсимвол (напр., \"~!@#$%^&*()\")."
  },
  {
    "id": "model.user.is_valid.pwd_uppercase.app_error",
    "translation": "Ваш пароль должен содержать как минимум {{.Min}} символов, включая по крайней мере одну заглавную букву."
  },
  {
    "id": "model.user.is_valid.pwd_uppercase_number.app_error",
    "translation": "Ваш пароль должен содержать как минимум {{.Min}} символов, включая по крайней мере одну заглавную букву и одну цифру."
  },
  {
    "id": "model.user.is_valid.pwd_uppercase_number_symbol.app_error",
    "translation": "Ваш пароль должен содержать как минимум {{.Min}} символов, включая по крайней мере одну заглавную букву, одну цифру и один спецсимвол (напр., \"~!@#$%^&*()\")."
  },
  {
    "id": "model.user.is_valid.pwd_uppercase_symbol.app_error",
    "translation": "Ваш пароль должен содержать как минимум {{.Min}} символов, включая по крайней мере одну заглавную букву и один спецсимвол (напр., \"~!@#$%^&*()\")."
  },
  {
    "id": "model.user.is_valid.username.app_error",
    "translation": "Username must begin with a letter and contain between 3 and 22 characters including numbers, lowercase letters, and the symbols \".\", \"-\", and \"_\"."
  },
  {
    "id": "model.user_access_token.is_valid.description.app_error",
    "translation": "Неверное описание, должно быть не более 255 символов."
  },
  {
    "id": "model.user_access_token.is_valid.id.app_error",
    "translation": "Недопустимое значение для идентификатора."
  },
  {
    "id": "model.user_access_token.is_valid.token.app_error",
    "translation": "Неверный токен доступа."
  },
  {
    "id": "model.user_access_token.is_valid.user_id.app_error",
    "translation": "Неверный идентификатор пользователя."
  },
  {
    "id": "model.utils.decode_json.app_error",
    "translation": "невозможно декодировать."
  },
  {
    "id": "model.websocket_client.connect_fail.app_error",
    "translation": "Невозможно подключиться к серверу WebSocket."
  },
  {
    "id": "oauth.gitlab.tos.error",
    "translation": "Условия предоставления услуг GitLab обновлены. Пожалуйста, зайдите на gitlab.com, чтобы принять их, а затем попробуйте снова войти в Mattermost."
  },
  {
    "id": "plugin.api.update_user_status.bad_status",
    "translation": "Невозможно установить статус пользователя. Неизвестный статус пользователя."
  },
  {
    "id": "plugin_api.get_file_link.disabled.app_error",
    "translation": "Публичные ссылки отключены."
  },
  {
    "id": "plugin_api.get_file_link.no_post.app_error",
    "translation": "Не удалось получить публичную ссылку для файла. Файл должен быть прикреплен к сообщению, которое может быть прочитано текущим пользователем."
  },
  {
    "id": "plugin_api.send_mail.missing_htmlbody",
    "translation": "Отсутствует тело HTML."
  },
  {
    "id": "plugin_api.send_mail.missing_subject",
    "translation": "Отсутствует тема письма."
  },
  {
    "id": "plugin_api.send_mail.missing_to",
    "translation": "Отсутствует адрес \"Кому\"."
  },
  {
    "id": "store.sql.convert_string_array",
    "translation": "FromDb: Невозможно преобразовать StringArray в *string"
  },
  {
    "id": "store.sql.convert_string_interface",
    "translation": "FromDb: Невозможно преобразовать StringInterface в *string"
  },
  {
    "id": "store.sql.convert_string_map",
    "translation": "FromDb: Невозможно преобразовать StringMap в *string"
  },
  {
    "id": "store.sql_bot.get.missing.app_error",
    "translation": "Бот не существует."
  },
  {
    "id": "store.sql_channel.get.existing.app_error",
    "translation": "Не удалось найти существующий канал."
  },
  {
    "id": "store.sql_channel.save.archived_channel.app_error",
    "translation": "Вы не можете редактировать архивный канал."
  },
  {
    "id": "store.sql_channel.save.direct_channel.app_error",
    "translation": "Используйте SaveDirectChannel для создания канала личных сообщений."
  },
  {
    "id": "store.sql_channel.save_channel.existing.app_error",
    "translation": "Необходимо вызвать обновление для существующего канала."
  },
  {
    "id": "store.sql_channel.save_channel.exists.app_error",
    "translation": "Канал с таким именем уже существует в этой команде."
  },
  {
    "id": "store.sql_channel.save_channel.limit.app_error",
    "translation": "Вы достигли предела количества разрешённых каналов."
  },
  {
    "id": "store.sql_channel.save_direct_channel.not_direct.app_error",
    "translation": "Попытка создать канал, не являющийся личным с использованием SaveDirectChannel."
  },
  {
    "id": "store.sql_command.save.get.app_error",
    "translation": "Невозможно получить команду."
  },
  {
    "id": "store.sql_post.search.disabled",
    "translation": "Поиск на этом сервере отключен. Пожалуйста, обратитесь к администратору."
  },
  {
    "id": "store.sql_team.save_member.exists.app_error",
    "translation": "Участник команды с таким идентификатором уже существует."
  },
  {
    "id": "store.sql_user.get_for_login.app_error",
    "translation": "Не удалось найти действительную учетную запись с соответствующими учетными данными. Эта команда может требовать приглашения от владельца команды для присоединения."
  },
  {
    "id": "system.message.name",
    "translation": "Система"
  },
  {
    "id": "web.command_webhook.command.app_error",
    "translation": "Не удалось найти команду."
  },
  {
    "id": "web.command_webhook.parse.app_error",
    "translation": "Невозможно разобрать входящие данные."
  },
  {
    "id": "web.get_access_token.internal_saving.app_error",
    "translation": "Невозможно обновить данные доступа пользователя.."
  },
  {
    "id": "web.incoming_webhook.channel.app_error",
    "translation": "Не удалось найти канал."
  },
  {
    "id": "web.incoming_webhook.channel_locked.app_error",
    "translation": "Этому вебхуку не разрешено публиковать сообщения на запрошенном канале."
  },
  {
    "id": "web.incoming_webhook.disabled.app_error",
    "translation": "Входящие вебхуки отключены системным администратором."
  },
  {
    "id": "web.incoming_webhook.invalid.app_error",
    "translation": "Неверный вебхук."
  },
  {
    "id": "web.incoming_webhook.parse.app_error",
    "translation": "Невозможно разобрать входящие данные."
  },
  {
    "id": "web.incoming_webhook.permissions.app_error",
    "translation": "Несоответствующие права канала."
  },
  {
    "id": "web.incoming_webhook.split_props_length.app_error",
    "translation": "Невозможно разделить реквизиты вебхука на части символов по {{.Max}}."
  },
  {
    "id": "web.incoming_webhook.text.app_error",
    "translation": "Текст не задан."
  },
  {
    "id": "web.incoming_webhook.user.app_error",
    "translation": "Не удалось найти пользователя."
  },
  {
    "id": "api.license.request-trial.bad-request",
    "translation": "Число запрошенных пользователей неверно."
  },
  {
    "id": "api.license.request_trial_license.app_error",
    "translation": "Не удалось получить пробную лицензию, попробуйте еще раз или свяжитесь с support@mattermost.com."
  },
  {
    "id": "api.admin.delete_brand_image.storage.not_found",
    "translation": "Невозможно удалить изображение, не найдено."
  },
  {
    "id": "api.admin.saml.failure_parse_idp_certificate.app_error",
    "translation": "Обнаружена ошибка при анализе информации метаданных, полученной от поставщика удостоверений в сертификат."
  },
  {
    "id": "api.admin.saml.invalid_xml_missing_ssoservices.app_error",
    "translation": "Отсутствует узел служб SSO Identity Provider в XML."
  },
  {
    "id": "api.bot.teams_channels.add_message_mobile",
    "translation": "Пожалуйста, добавьте меня в команды и каналы, c которыми мне нужно взаимодействовать. Это можно сделать в браузере или в приложении Mattermost для ПК."
  },
  {
    "id": "api.channel.get_channel_moderations.license.error",
    "translation": "Ваша лицензия не поддерживает модерацию канала"
  },
  {
    "id": "api.channel.patch_channel_moderations.license.error",
    "translation": "Ваша лицензия не поддерживает модерацию канала"
  },
  {
    "id": "api.channel.remove_member.group_constrained.app_error",
    "translation": "Невозможно удалить пользователя из канала в связи с ограничением группы."
  },
  {
    "id": "api.channel.restore_channel.restored.app_error",
    "translation": "Невозможно разархивировать канал. Он не архивирован."
  },
  {
    "id": "api.channel.update_channel.typechange.app_error",
    "translation": "Тип канала не может быть обновлен."
  },
  {
    "id": "api.team.import_team.unknown_import_from.app_error",
    "translation": "Неизвестный источник импорта."
  },
  {
    "id": "api.admin.saml.failure_get_metadata_from_idp.app_error",
    "translation": "Не удалось получить метаданные из URL-адреса поставщика удостоверений."
  },
  {
    "id": "api.admin.saml.failure_save_idp_certificate_file.app_error",
    "translation": "Не удалось сохранить файл сертификата."
  },
  {
    "id": "api.admin.saml.invalid_xml_missing_idpssodescriptors.app_error",
    "translation": "Отсутствует узел дескрипторов SSO Identity Provider в XML."
  },
  {
    "id": "api.admin.saml.invalid_xml_missing_keydescriptor.app_error",
    "translation": "Отсутствует узел дескрипторов ключей провайдера идентификации в XML."
  },
  {
    "id": "api.admin.saml.set_certificate_from_metadata.invalid_body.app_error",
    "translation": "Неверный текст сертификата."
  },
  {
    "id": "api.admin.saml.set_certificate_from_metadata.invalid_content_type.app_error",
    "translation": "Неверный тип контента."
  },
  {
    "id": "api.admin.saml.set_certificate_from_metadata.missing_content_type.app_error",
    "translation": "Отсутствующий тип контента."
  },
  {
    "id": "api.bot.create_disabled",
    "translation": "Создание бота было отключено."
  },
  {
    "id": "api.channel.add_guest.added",
    "translation": "%v добавлен(а) в канал как гость пользователем %v."
  },
  {
    "id": "api.channel.add_members.error",
    "translation": "Ошибка при добавлении участника(ов) канала."
  },
  {
    "id": "api.channel.add_members.user_denied",
    "translation": "Членство в канале запрещено следующим пользователям из-за ограничений группы: {{ .UserIDs }}"
  },
  {
    "id": "api.channel.channel_member_counts_by_group.license.error",
    "translation": "Ваша лицензия не поддерживает группы"
  },
  {
    "id": "api.channel.guest_join_channel.post_and_forget",
    "translation": "%v присоединился к каналу как гость."
  },
  {
    "id": "api.channel.remove_members.denied",
    "translation": "Удаление из канала запрещено следующим пользователям из-за ограничений группы: {{.UserIDs}}"
  },
  {
    "id": "api.channel.remove_user_from_channel.app_error",
    "translation": "Невозможно удалить пользователя из этого типа канала."
  },
  {
    "id": "api.channel.restore_channel.unarchived",
    "translation": "{{.Username}} разархивировал канал."
  },
  {
    "id": "app.channel.restore.app_error",
    "translation": "Не удалось восстановить канал."
  },
  {
    "id": "app.channel.update.bad_id",
    "translation": "Не удалось обновить канал."
  },
  {
    "id": "app.channel.update_channel.internal_error",
    "translation": "Не удалось обновить канал."
  },
  {
    "id": "app.channel_member_history.log_leave_event.internal_error",
    "translation": "Не удалось записать историю участников канала. Не удалось обновить существующую запись о присоединении"
  },
  {
    "id": "app.emoji.create.internal_error",
    "translation": "Не удалось сохранить смайлик."
  },
  {
    "id": "app.emoji.delete.no_results",
    "translation": "Не удалось найти смайлик для удаления."
  },
  {
    "id": "app.emoji.get.app_error",
    "translation": "Не удалось получить смайлик."
  },
  {
    "id": "app.emoji.get.no_result",
    "translation": "Мы не смогли найти смайлик."
  },
  {
    "id": "app.emoji.get_by_name.no_result",
    "translation": "Мы не смогли найти смайлик."
  },
  {
    "id": "app.emoji.get_list.internal_error",
    "translation": "Не удалось получить смайлик."
  },
  {
    "id": "app.import.get_teams_by_names.some_teams_not_found.error",
    "translation": "Некоторые команды не найдены"
  },
  {
    "id": "app.import.get_users_by_username.some_users_not_found.error",
    "translation": "Некоторые пользователи не найдены"
  },
  {
    "id": "app.import.validate_user_import_data.advanced_props_feature_markdown_preview.error",
    "translation": "Неверные параметры предпросмотра markdown для пользователя"
  },
  {
    "id": "app.import.validate_user_import_data.advanced_props_show_unread_section.error",
    "translation": "Неверный параметр показа непрочитанного раздела для пользователя"
  },
  {
    "id": "app.plugin.flag_managed.app_error",
    "translation": "Невозможно задать плагин как управляемый файловым хранилищем."
  },
  {
    "id": "app.plugin.install_marketplace_plugin.app_error",
    "translation": "Не удалось установить плагин из магазина плагинов."
  },
  {
    "id": "app.plugin.invalid_version.app_error",
    "translation": "Невозможно разобрать версию плагина."
  },
  {
    "id": "app.plugin.marketplace_client.app_error",
    "translation": "Не удалось создать клиента для магазина плагинов."
  },
  {
    "id": "app.plugin.marketplace_disabled.app_error",
    "translation": "Магазин плагинов был отключен. Для подробной информации см. логи."
  },
  {
    "id": "app.plugin.marketplace_plugins.not_found.app_error",
    "translation": "Не удалось найти запрашиваемый плагин из магазина плагинов."
  },
  {
    "id": "app.plugin.modify_saml.app_error",
    "translation": "Не удалось модифицировать файлы saml."
  },
  {
    "id": "app.plugin.restart.app_error",
    "translation": "Не удалось перезапустить плагин во время обновления."
  },
  {
    "id": "app.plugin.signature_decode.app_error",
    "translation": "Не удалось декодировать сигнатуру base64."
  },
  {
    "id": "app.plugin.store_signature.app_error",
    "translation": "Не удалось сохранить сигнатуру плагина в текущее файловое хранилище."
  },
  {
    "id": "app.plugin.sync.list_filestore.app_error",
    "translation": "Ошибка чтения файлов из папки плагинов в файловом хранилище."
  },
  {
    "id": "app.plugin.webapp_bundle.app_error",
    "translation": "Невозможно сгенерировать пакет для веб-части плагина (комплекта веб-приложения)."
  },
  {
    "id": "app.plugin.write_file.read.app_error",
    "translation": "Произошла ошибка при чтении файла."
  },
  {
    "id": "app.team.invite_id.group_constrained.error",
    "translation": "Невозможно присоединиться к управляемой группами команде по приглашению."
  },
  {
    "id": "app.team.rename_team.name_occupied",
    "translation": "Невозможно переименовать команду, имя уже используется."
  },
  {
    "id": "app.terms_of_service.create.app_error",
    "translation": "Не удалось сохранить условия использования."
  },
  {
    "id": "app.terms_of_service.get.app_error",
    "translation": "Не удалось получить Условия использования."
  },
  {
    "id": "app.terms_of_service.get.no_rows.app_error",
    "translation": "Условия использования не найдены."
  },
  {
    "id": "app.user_terms_of_service.delete.app_error",
    "translation": "Не получилось удалить условия использования."
  },
  {
    "id": "app.user_terms_of_service.get_by_user.no_rows.app_error",
    "translation": "Условия использования не найдены."
  },
  {
    "id": "app.user_terms_of_service.save.app_error",
    "translation": "Не удалось сохранить условия использования."
  },
  {
    "id": "bleveengine.create_channel_index.error",
    "translation": "Ошибка при создании индекса канала bleve."
  },
  {
    "id": "bleveengine.create_post_index.error",
    "translation": "Ошибка при создании индекса сообщений bleve."
  },
  {
    "id": "bleveengine.delete_channel.error",
    "translation": "Не получилось удалить канал."
  },
  {
    "id": "bleveengine.delete_post.error",
    "translation": "Не получилось удалить сообщение."
  },
  {
    "id": "bleveengine.delete_user.error",
    "translation": "Не получилось удалить пользователя."
  },
  {
    "id": "bleveengine.index_post.error",
    "translation": "Не удалось проиндексировать сообщение."
  },
  {
    "id": "bleveengine.index_user.error",
    "translation": "Не удалось проиндексировать пользователя."
  },
  {
    "id": "bleveengine.indexer.do_job.bulk_index_posts.batch_error",
    "translation": "Не удалось проиндексировать пакет сообщений."
  },
  {
    "id": "bleveengine.indexer.do_job.bulk_index_users.batch_error",
    "translation": "Не удалось проиндексировать пакет пользователей."
  },
  {
    "id": "bleveengine.indexer.do_job.parse_start_time.error",
    "translation": "Работнику индексирования Bleve не удалось проанализировать время начала."
  },
  {
    "id": "bleveengine.purge_channel_index.error",
    "translation": "Не удалось очистить индексы канала."
  },
  {
    "id": "bleveengine.purge_post_index.error",
    "translation": "Не удалось очистить индексы сообщений."
  },
  {
    "id": "bleveengine.purge_user_index.error",
    "translation": "Не удалось очистить индексы пользователей."
  },
  {
    "id": "bleveengine.search_channels.error",
    "translation": "Поиск каналов не удалось завершить."
  },
  {
    "id": "bleveengine.search_posts.error",
    "translation": "Поиск сообщений не удалось завершить."
  },
  {
    "id": "bleveengine.search_users_in_channel.uchan.error",
    "translation": "Поиск пользователей не удалось завершить."
  },
  {
    "id": "bleveengine.search_users_in_team.error",
    "translation": "Поиск пользователей не удалось завершить."
  },
  {
    "id": "bleveengine.stop_post_index.error",
    "translation": "Не удалось закрыть индекс сообщения."
  },
  {
    "id": "bleveengine.stop_user_index.error",
    "translation": "Не удалось закрыть индекс пользователя."
  },
  {
    "id": "ent.cluster.timeout.error",
    "translation": "Тайм-аут ожидания ответа кластера"
  },
  {
    "id": "ent.compliance.csv.warning.appError",
    "translation": "Невозможно создать файл уведомления."
  },
  {
    "id": "ent.elasticsearch.create_template_channels_if_not_exists.template_create_failed",
    "translation": "Не удалось создать шаблон Elasticsearch для каналов"
  },
  {
    "id": "ent.elasticsearch.delete_channel.error",
    "translation": "Не получилось удалить канал"
  },
  {
    "id": "ent.elasticsearch.delete_user.error",
    "translation": "Не получилось удалить пользователя"
  },
  {
    "id": "ent.elasticsearch.index_user.error",
    "translation": "Не удалось проиндексировать пользователя"
  },
  {
    "id": "ent.elasticsearch.refresh_indexes.refresh_failed",
    "translation": "Не удалось обновить индексы Elasticsearch"
  },
  {
    "id": "ent.elasticsearch.search_channels.disabled",
    "translation": "Поиск Elasticsearch отключен на этом сервере"
  },
  {
    "id": "ent.elasticsearch.search_channels.search_failed",
    "translation": "Поиск не удалось завершить"
  },
  {
    "id": "ent.elasticsearch.search_channels.unmarshall_channel_failed",
    "translation": "Не удалось декодировать результаты поиска"
  },
  {
    "id": "ent.elasticsearch.search_users.search_failed",
    "translation": "Поиск не удалось завершить"
  },
  {
    "id": "ent.elasticsearch.start.get_server_version.app_error",
    "translation": "Не удалось получить версию сервера Elasticsearch."
  },
  {
    "id": "ent.elasticsearch.start.parse_server_version.app_error",
    "translation": "Не удалось проанализировать версию сервера Elasticsearch."
  },
  {
    "id": "ent.ldap.syncronize.delete_group_constained_memberships",
    "translation": "ошибка при удалении участия в команде или канале"
  },
  {
    "id": "ent.ldap.validate_admin_filter.app_error",
    "translation": "Неверный фильтр админа AD/LDAP."
  },
  {
    "id": "ent.ldap.validate_guest_filter.app_error",
    "translation": "Неверный фильтр гостя AD/LDAP."
  },
  {
    "id": "interactive_message.decode_trigger_id.base64_decode_failed_signature",
    "translation": "Не удалось декодировать base64 подпись ID триггера для интерактивного диалога."
  },
  {
    "id": "model.command.is_valid.autocomplete_data.app_error",
    "translation": "Неверные AutocompleteData"
  },
  {
    "id": "model.config.is_valid.bleve_search.enable_searching.app_error",
    "translation": "Параметр Bleve EnableIndexing должен иметь значение true, если для Bleve EnableSearching установлено значение true"
  },
  {
    "id": "model.config.is_valid.bleve_search.filename.app_error",
    "translation": "Параметр Bleve IndexingDir должен быть установлен, если для параметра Bleve EnableIndexing установлено значение true"
  },
  {
    "id": "model.config.is_valid.saml_guest_attribute.app_error",
    "translation": "Неверный атрибут гостя. Должен быть в форме 'поле=значение'."
  },
  {
    "id": "model.config.is_valid.saml_signature_algorithm.app_error",
    "translation": "Неверный алгоритм подписи."
  },
  {
    "id": "model.guest.is_valid.channels.app_error",
    "translation": "Недопустимые каналы."
  },
  {
    "id": "model.guest.is_valid.emails.app_error",
    "translation": "Недопустимые адреса эл.почты."
  },
  {
    "id": "model.user.is_valid.auth_data.app_error",
    "translation": "Некорректные данные авторизации."
  },
  {
    "id": "model.user.is_valid.auth_data_type.app_error",
    "translation": "Некорректный пользователь, данные авторизации должны быть установлены в типе авторизации."
  },
  {
    "id": "model.user.is_valid.first_name.app_error",
    "translation": "Некорректное имя."
  },
  {
    "id": "model.user.is_valid.locale.app_error",
    "translation": "Недопустимая локаль."
  },
  {
    "id": "model.user.is_valid.nickname.app_error",
    "translation": "Некорректное прозвище пользователя."
  },
  {
    "id": "model.user.is_valid.position.app_error",
    "translation": "Неверная позиция: должно быть не более 128 символов."
  },
  {
    "id": "plugin_api.bot_cant_create_bot",
    "translation": "Учетная запись бота не может создать другую учетную запись бота."
  },
  {
    "id": "searchengine.bleve.disabled.error",
    "translation": "Ошибка очистки индексов Bleve: движок отключен"
  },
  {
    "id": "api.channel.update_channel_member_roles.changing_guest_role.app_error",
    "translation": "Недопустимое обновление участника канала: вы не можете добавлять или удалять гостевую роль вручную."
  },
  {
    "id": "api.channel.update_channel_privacy.default_channel_error",
    "translation": "Канал по умолчанию нельзя сделать приватным."
  },
  {
    "id": "api.command.execute_command.format.app_error",
    "translation": "В слове триггера команды отсутствует начальный символ косой черты"
  },
  {
    "id": "api.command_invite.group_constrained_user_denied",
    "translation": "Этот канал управляется группами.  Этот пользователь не является частью группы, которая синхронизируется с этим каналом."
  },
  {
    "id": "api.command_remove.group_constrained_user_denied",
    "translation": "Пользователь не может быть удален из канала, поскольку он является членом групп, связанных с этим каналом. Чтобы удалить его из этого канала, он должен быть удален из связанных групп."
  },
  {
    "id": "api.config.update_config.clear_siteurl.app_error",
    "translation": "URL сайта не может быть очищен."
  },
  {
    "id": "api.config.update_config.restricted_merge.app_error",
    "translation": "Ошибка при внедрении переданной конфигурации."
  },
  {
    "id": "api.context.server_busy.app_error",
    "translation": "Сервер занят, некритические службы временно недоступны."
  },
  {
    "id": "api.file.upload_file.incorrect_channelId.app_error",
    "translation": "Невозможно загрузить файл. Неверный идентификатор канала: {{.channelId}}"
  },
  {
    "id": "api.ldap_groups.existing_user_name_error",
    "translation": "имя группы уже существует как имя пользователя"
  },
  {
    "id": "api.plugin.add_public_key.open.app_error",
    "translation": "Произошла ошибка при открытии файла открытого ключа."
  },
  {
    "id": "api.plugin.install.download_failed.app_error",
    "translation": "При скачивании плагина произошла ошибка."
  },
  {
    "id": "api.post.check_for_out_of_channel_groups_mentions.message.multiple",
    "translation": "@{{.Usernames}} и @{{.LastUsername}} не уведомлены этим упоминанием, потому что они не являются участниками канала. Они не могут быть добавлены в канал, потому что они не являются участниками связанных групп. Чтобы добавить их в канал, они должны быть добавлены в связанные группы."
  },
  {
    "id": "api.post.check_for_out_of_channel_groups_mentions.message.one",
    "translation": "@{{.Usernames}} не уведомлены этим упоминанием, потому что они не являются участниками канала. Они не могут быть добавлены в канал, потому что они не являются участниками связанных групп. Чтобы добавить их в канал, они должны быть добавлены в связанные группы."
  },
  {
    "id": "api.push_notification.disabled.app_error",
    "translation": "Push уведомления отключены на этом сервере."
  },
  {
    "id": "api.push_notification.id_loaded.default_message",
    "translation": "Вы получили новое сообщение."
  },
  {
    "id": "api.push_notifications.message.parse.app_error",
    "translation": "Произошла ошибка во время построения сообщения push-уведомления."
  },
  {
    "id": "api.push_notifications.session.expired",
    "translation": "Время сеанса истекло: войдите в систему, чтобы продолжить получать уведомления. Сеансы для {{.siteName}} настроены вашим системным администратором так, что срок их действия истекает каждые {{.daysCount}} дней."
  },
  {
    "id": "api.system.id_loaded.not_available.app_error",
    "translation": "Push-уведомления с установленным идентификатором (ID Loaded) не сконфигурированы или не поддерживаются на этом сервере."
  },
  {
    "id": "api.team.add_members.user_denied",
    "translation": "Эта команда управляется группами.  Этот пользователь не является частью группы, которая синхронизируется с этой командой."
  },
  {
    "id": "api.team.demote_user_to_guest.license.error",
    "translation": "Ваша лицензия не поддерживает гостевые учётные записи"
  },
  {
    "id": "api.team.invate_guests_to_channels.license.error",
    "translation": "Ваша лицензия не поддерживает гостевые учётные записи"
  },
  {
    "id": "api.team.remove_member.group_constrained.app_error",
    "translation": "Невозможно удалить пользователя из управляемой группами команды."
  },
  {
    "id": "api.team.search_teams.pagination_not_implemented.private_team_search",
    "translation": "Пагинация не выполняется для поиска в частных группах."
  },
  {
    "id": "api.team.update_team_member_roles.guest_and_user.app_error",
    "translation": "Недопустимое обновление участника команды: пользователь должен быть гостем или пользователем, но не обоими."
  },
  {
    "id": "api.templates.remove_expired_license.body.renew_button",
    "translation": "Продлить лицензию прямо сейчас"
  },
  {
    "id": "api.templates.remove_expired_license.body.title",
    "translation": "Срок действия корпоративной лицензии истёк, и некоторые функции могут быть отключены. Пожалуйста, обновите лицензию."
  },
  {
    "id": "api.user.create_user.guest_accounts.disabled.app_error",
    "translation": "Гостевые учётные записи отключены."
  },
  {
    "id": "api.user.create_user.guest_accounts.license.app_error",
    "translation": "Ваша лицензия не поддерживает гостевые учётные записи."
  },
  {
    "id": "api.user.demote_user_to_guest.already_guest.app_error",
    "translation": "Невозможно преобразовать пользователя в гостя, поскольку он уже является гостем."
  },
  {
    "id": "api.user.login.invalid_credentials_email_username",
    "translation": "Введите действительный адрес электронной почты или имя пользователя и/или пароль."
  },
  {
    "id": "api.user.login.invalid_credentials_sso",
    "translation": "Введите действительный адрес электронной почты или имя пользователя и/или пароль, или войдите в систему, используя другой метод."
  },
  {
    "id": "api.user.promote_guest_to_user.no_guest.app_error",
    "translation": "Невозможно преобразовать гостя в обычного пользователя, потому что он не гость."
  },
  {
    "id": "api.user.update_active.cannot_enable_guest_when_guest_feature_is_disabled.app_error",
    "translation": "Вы не можете активировать гостевую учетную запись, потому что функция гостевого доступа не включена."
  },
  {
    "id": "api.user.update_user.accepted_domain.app_error",
    "translation": "Указанный вами адрес электронной почты не принадлежит признанному домену. Пожалуйста, свяжитесь с вашим администратором или зарегистрируйтесь с другим адресом электронной почты."
  },
  {
    "id": "api.user.update_user.accepted_guest_domain.app_error",
    "translation": "Указанный вами адрес электронной почты не принадлежит признанному домену для гостевых учетных записей. Пожалуйста, свяжитесь с вашим администратором или зарегистрируйтесь с другим адресом электронной почты."
  },
  {
    "id": "api.websocket_handler.server_busy.app_error",
    "translation": "Сервер занят, некритические службы временно недоступны."
  },
  {
    "id": "app.admin.saml.failure_decode_metadata_xml_from_idp.app_error",
    "translation": "Не удалось декодировать информацию метаданных XML, полученную от поставщика удостоверений."
  },
  {
    "id": "app.bot.createbot.internal_error",
    "translation": "Не удалось сохранить бота."
  },
  {
    "id": "app.bot.get_disable_bot_sysadmin_message",
    "translation": "{{if .disableBotsSetting}}{{if .printAllBots}}{{.UserName}} были деактивированы. Они управляли следующими учетными записями ботов, которые теперь отключены.\n\n{{.BotNames}}{{else}}{{.UserName}} были деактивированы. Они управляли {{.NumBots}} учетными записями ботов, которые теперь отключены, включая следующие:\n\n{{.BotNames}}{{end}} Вы можете стать владельцем каждого бота, включив его в разделе **Интеграции > Учетные записи ботов** и создав новые токены для бота.\n\nДля получения дополнительной информации см. Нашу [документацию](https://docs.mattermost.com/developer/bot-accounts.html#what-happens-when-a-user-who-owns-bot-accounts-is-disabled).{{else}}{{if .printAllBots}}{{.UserName}} были деактивированы. Они управляли следующими учетными записями ботов, которые все еще включены.\n\n{{.BotNames}}\n{{else}}{{.UserName}} были деактивированы. Они управляли {{.NumBots}} учетными записями ботов, которые по-прежнему включены, включая следующие:\n\n{{.BotNames}}{{end}} Мы настоятельно рекомендуем вам стать владельцем каждого бота, повторно включив его в разделе **Интеграция > Учетные записи ботов** и создав новые токены для бота.\n\nДля получения дополнительной информации см. Нашу [документацию](https://docs.mattermost.com/developer/bot-accounts.html#what-happens-when-a-user-who-owns-bot-accounts-is-disabled).\n\nЕсли вы хотите, чтобы учетные записи ботов автоматически отключались после деактивации пользователя, установите для параметра «Отключить учетные записи ботов после деактивации пользователя» в **Системная консоль > Интеграция > Учетные записи ботов** значение \"да\".{{end}}"
  },
  {
    "id": "app.channel.get_more_channels.get.app_error",
    "translation": "Невозможно получить каналы."
  },
  {
    "id": "app.channel.permanent_delete.app_error",
    "translation": "Не получилось удалить канал."
  },
  {
    "id": "app.channel_member_history.log_join_event.internal_error",
    "translation": "Не удалось записать историю участников канала."
  },
  {
    "id": "app.emoji.delete.app_error",
    "translation": "Не получилось удалить смайлик."
  },
  {
    "id": "app.emoji.get_by_name.app_error",
    "translation": "Не удалось получить смайлик."
  },
  {
    "id": "app.export.export_custom_emoji.copy_emoji_images.error",
    "translation": "Невозможно скопировать пользовательские изображения смайликов"
  },
  {
    "id": "app.import.import_user_channels.channel_not_found.error",
    "translation": "Ошибка импорта пользовательских каналов. Канал не найден."
  },
  {
    "id": "app.import.import_user_teams.save_preferences.error",
    "translation": "Не удалось сохранить настройки темы команды"
  },
  {
    "id": "app.import.validate_post_import_data.props_too_large.error",
    "translation": "Свойства сообщения длиннее максимально допустимой длины."
  },
  {
    "id": "app.import.validate_user_import_data.advanced_props_email_interval.error",
    "translation": "Неверный интервал дозирования электронной почты для пользователя"
  },
  {
    "id": "app.import.validate_user_import_data.advanced_props_formatting.error",
    "translation": "Неверный параметр форматирования записи для пользователя"
  },
  {
    "id": "app.import.validate_user_import_data.auth_data_and_service_dependency.error",
    "translation": "Пользовательские AuthService и AuthData являются взаимно включающими."
  },
  {
    "id": "app.import.validate_user_teams_import_data.invalid_team_theme.error",
    "translation": "Неверная тема команды для пользователя"
  },
  {
    "id": "app.plugin.delete_public_key.delete.app_error",
    "translation": "Возникла ошибка при удалении открытого ключа."
  },
  {
    "id": "app.plugin.get_public_key.get_file.app_error",
    "translation": "Произошла ошибка при получении открытого ключа из хранилища."
  },
  {
    "id": "app.plugin.marketplace_client.failed_to_fetch",
    "translation": "Не удалось получить плагины с сервера магазина плагинов."
  },
  {
    "id": "app.plugin.marketplace_plugin_request.app_error",
    "translation": "Не удалось декодировать запрос от магазина плагинов."
  },
  {
    "id": "app.plugin.marketplace_plugins.signature_not_found.app_error",
    "translation": "Не удалось найти сигнатуру запрашиваемого плагина из магазина плагинов."
  },
  {
    "id": "app.plugin.marshal.app_error",
    "translation": "Не удалось произвести маршалирование плагинов из магазина плагинов."
  },
  {
    "id": "app.plugin.remove_bundle.app_error",
    "translation": "Не удалось удалить плагин из файлового хранилища."
  },
  {
    "id": "app.plugin.store_bundle.app_error",
    "translation": "Не удалось сохранить плагин в текущее файловое хранилище."
  },
  {
    "id": "app.plugin.sync.read_local_folder.app_error",
    "translation": "Ошибка чтения локальной папки плагинов."
  },
  {
    "id": "app.plugin.write_file.saving.app_error",
    "translation": "Произошла ошибка при сохранении файла."
  },
  {
    "id": "app.team.invite_token.group_constrained.error",
    "translation": "Невозможно присоединиться к управляемой группами команде по токену."
  },
  {
    "id": "app.terms_of_service.create.existing.app_error",
    "translation": "Не должен вызывать \"сохранение\" для действующих Условий использования."
  },
  {
    "id": "app.user_terms_of_service.get_by_user.app_error",
    "translation": "Не удалось получить Условия использования."
  },
  {
    "id": "bleveengine.already_started.error",
    "translation": "Bleve уже запущен."
  },
  {
    "id": "bleveengine.create_user_index.error",
    "translation": "Ошибка при создании индекса пользователей bleve."
  },
  {
    "id": "bleveengine.index_channel.error",
    "translation": "Не удалось проиндексировать канал."
  },
  {
    "id": "bleveengine.indexer.do_job.bulk_index_channels.batch_error",
    "translation": "Не удалось проиндексировать пакет каналов."
  },
  {
    "id": "bleveengine.indexer.do_job.engine_inactive",
    "translation": "Не удалось запустить задание индексирования Bleve: движок неактивен."
  },
  {
    "id": "bleveengine.indexer.do_job.parse_end_time.error",
    "translation": "Работнику индексирования Bleve не удалось проанализировать время окончания."
  },
  {
    "id": "bleveengine.indexer.index_batch.nothing_left_to_index.error",
    "translation": "Попытка проиндексировать новый пакет, когда все элементы уже были завершены."
  },
  {
    "id": "bleveengine.search_users_in_channel.nuchan.error",
    "translation": "Поиск пользователей не удалось завершить."
  },
  {
    "id": "bleveengine.stop_channel_index.error",
    "translation": "Не удалось закрыть индекс канала."
  },
  {
    "id": "cli.outgoing_webhook.inconsistent_state.app_error",
    "translation": "Исходящий вебхук удален, но не удалось создать новый в связи с какой-то ошибкой."
  },
  {
    "id": "ent.cluster.json_encode.error",
    "translation": "Произошла ошибка во время маршалирования запроса JSON"
  },
  {
    "id": "ent.compliance.csv.metadata.json.zipfile.appError",
    "translation": "Невозможно создать файл zip"
  },
  {
    "id": "ent.elasticsearch.create_template_posts_if_not_exists.template_create_failed",
    "translation": "Не удалось создать шаблон Elasticsearch для сообщений"
  },
  {
    "id": "ent.elasticsearch.create_template_users_if_not_exists.template_create_failed",
    "translation": "Не удалось создать шаблон Elasticsearch для пользователей"
  },
  {
    "id": "ent.elasticsearch.index_channel.error",
    "translation": "Не удалось проиндексировать канал"
  },
  {
    "id": "ent.elasticsearch.indexer.index_batch.nothing_left_to_index.error",
    "translation": "Попытка проиндексировать новый пакет, когда все элементы были завершены"
  },
  {
    "id": "ent.elasticsearch.search_users.unmarshall_user_failed",
    "translation": "Не удалось декодировать результаты поиска"
  },
  {
    "id": "ent.id_loaded.license_disable.app_error",
    "translation": "Ваша лицензия не поддерживает push-уведомления с идентификатором."
  },
  {
    "id": "ent.ldap.syncronize.search_failure_size_exceeded.app_error",
    "translation": "Превышен предел размера. Попробуйте проверить [максимальный размер страницы](https://docs.mattermost.com/deployment/sso-ldap.html#i-see-the-log-error-ldap-result-code-4-size-limit-exceeded)."
  },
  {
    "id": "group_not_associated_to_synced_team",
    "translation": "Группа не может быть связана с каналом, пока она не будет сначала связана с родительской синхронизированной по группе командой."
  },
  {
    "id": "groups.unsupported_syncable_type",
    "translation": "Неподдерживаемый синхронизируемый тип '{{.Value}}'."
  },
  {
    "id": "model.channel.is_valid.name.app_error",
    "translation": "Некорректное имя канала. Запрещено использовать идентификаторы пользователей в качестве имени канала (кроме каналов личных сообщений)."
  },
  {
    "id": "model.config.is_valid.bleve_search.bulk_indexing_time_window_seconds.app_error",
    "translation": "Окно времени массовой индексации Bleve должно составлять не менее 1 секунды."
  },
  {
    "id": "model.config.is_valid.bleve_search.enable_autocomplete.app_error",
    "translation": "Параметр Bleve EnableIndexing должен иметь значение true, если для Bleve EnableAutocomplete установлено значение true"
  },
  {
    "id": "model.config.is_valid.elastic_search.enable_autocomplete.app_error",
    "translation": "Параметр Elasticsearch IndexingEnabled должен иметь значение true, если для Elasticsearch AutocompleteEnabled установлено значение true"
  },
  {
    "id": "model.config.is_valid.saml_admin_attribute.app_error",
    "translation": "Неверный атрибут администратора. Должен быть в форме 'поле=значение'."
  },
  {
    "id": "model.config.is_valid.saml_canonical_algorithm.app_error",
    "translation": "Некорректный алгоритм канонизации."
  },
  {
    "id": "model.group.name.invalid_chars.app_error",
    "translation": "недопустимые символы в свойстве имя для группы"
  },
  {
    "id": "model.guest.is_valid.channel.app_error",
    "translation": "Недопустимый канал."
  },
  {
    "id": "model.guest.is_valid.email.app_error",
    "translation": "Недопустимый адрес эл.почты."
  },
  {
    "id": "model.plugin_kvset_options.is_valid.old_value.app_error",
    "translation": "Некорректное старое значение, оно не должно было быть установлено когда операция не является атомарной."
  },
  {
    "id": "model.post.channel_notifications_disabled_in_channel.message",
    "translation": "Уведомления канала отключены в {{.ChannelName}}. {{.Mention}} не вызывает никаких уведомлений."
  },
  {
    "id": "model.team.is_valid.invite_id.app_error",
    "translation": "Некорректный идентификатор приглашения."
  },
  {
    "id": "model.user.is_valid.auth_data_pwd.app_error",
    "translation": "Некорректный пользователь, пароль и данные авторизации не могут быть установлены одновременно."
  },
  {
    "id": "model.user.is_valid.create_at.app_error",
    "translation": "\"Создано в\" должно быть корректным временем."
  },
  {
    "id": "model.user.is_valid.id.app_error",
    "translation": "Неверный идентификатор пользователя."
  },
  {
    "id": "model.user.is_valid.last_name.app_error",
    "translation": "Некорректная фамилия."
  },
  {
    "id": "model.user.is_valid.password_limit.app_error",
    "translation": "Невозможно установить пароль длиной больше 72 символов в связи с ограничениями bcrypt."
  },
  {
    "id": "model.user.is_valid.update_at.app_error",
    "translation": "\"Обновлено в\" должно быть корректным временем."
  },
  {
    "id": "plugin.api.get_users_in_channel",
    "translation": "Не удалось получить список пользователей, некорректный критерий сортировки."
  },
  {
    "id": "web.error.unsupported_browser.browser_get_latest.chrome",
    "translation": "Установите последнюю версию браузера Chrome"
  },
  {
    "id": "web.error.unsupported_browser.browser_get_latest.firefox",
    "translation": "Установите последнюю версию браузера Firefox"
  },
  {
    "id": "web.error.unsupported_browser.min_os_version.mac",
    "translation": "macOS 10.9+"
  },
  {
    "id": "web.error.unsupported_browser.no_longer_support_version",
    "translation": "Эта версия вашего браузера больше не поддерживается Mattermost"
  },
  {
    "id": "ent.data_retention.channel_member_history_batch.internal_error",
    "translation": "Не удалось очистить записи."
  },
  {
    "id": "ent.get_users_in_channel_during",
    "translation": "Не удалось получить пользователей в канале в течение указанного периода времени."
  },
  {
    "id": "api.channel.update_channel_member_roles.guest_and_user.app_error",
    "translation": "Недопустимое обновление участника канала: пользователь должен быть гостем или пользователем, но не обоими."
  },
  {
    "id": "api.channel.update_team_member_roles.changing_guest_role.app_error",
    "translation": "Недопустимое обновление участника команды: вы не можете добавлять или удалять гостевую роль вручную."
  },
  {
    "id": "api.command_invite.user_not_in_team.app_error",
    "translation": "{{.Username}} не является участником команды."
  },
  {
    "id": "api.context.local_origin_required.app_error",
    "translation": "Эта конечная точка требует локального источника запроса."
  },
  {
    "id": "api.emoji.create.internal_error",
    "translation": "server_error: Произошла внутренняя ошибка сервера при создании смайликов."
  },
  {
    "id": "api.image.get.app_error",
    "translation": "Запрошенный URL-адрес изображения не может быть разобран."
  },
  {
    "id": "api.ldap_groups.existing_group_name_error",
    "translation": "имя группы уже существует"
  },
  {
    "id": "api.ldap_groups.existing_reserved_name_error",
    "translation": "имя группы уже существует как зарезервированное имя"
  },
  {
    "id": "api.license.remove_expired_license.failed.error",
    "translation": "Не удалось отправить сообщение на электронную почту о деактивации лицензии."
  },
  {
    "id": "api.plugin.verify_plugin.app_error",
    "translation": "Невозможно проверить подпись плагина."
  },
  {
    "id": "api.post.check_for_out_of_channel_group_users.message.none",
    "translation": "@{{.GroupName}} не имеет участников в этой команде"
  },
  {
    "id": "api.post.error_get_post_id.pending",
    "translation": "Невозможно получить ожидающее сообщение."
  },
  {
    "id": "api.push_notification.id_loaded.fetch.app_error",
    "translation": "Произошла ошибка при получении push-уведомления с установленным идентификатором (ID Loaded)."
  },
  {
    "id": "api.push_notifications_ack.forward.app_error",
    "translation": "Произошла ошибка при отправке сообщения в службу push-уведомлений."
  },
  {
    "id": "api.push_notifications_ack.message.parse.app_error",
    "translation": "Произошла ошибка во время построения подтверждающего сообщения push-уведомления."
  },
  {
    "id": "api.user.create_password_token.error",
    "translation": "Невозможно создать токен восстановления пароля"
  },
  {
    "id": "api.slackimport.slack_import.zip.file_too_large",
    "translation": "{{.Filename}} в zip архиве слишком велик для обработки импортером из Slack\r\n"
  },
  {
    "id": "api.team.add_members.error",
    "translation": "Ошибка при добавлении участника(ов) команды."
  },
  {
    "id": "api.team.add_user_to_team_from_invite.guest.app_error",
    "translation": "Гостям ограничена возможность присоединяться к команде через ссылку-приглашение. Запросите гостевое приглашение по электронной почте для присоединения к команде."
  },
  {
    "id": "api.team.demote_user_to_guest.disabled.error",
    "translation": "Гостевые учётные записи отключены."
  },
  {
    "id": "api.team.get_all_teams.insufficient_permissions",
    "translation": "У вас нет прав для получения списка всех команд"
  },
  {
    "id": "api.team.invalidate_all_email_invites.app_error",
    "translation": "Ошибка аннулирования e-mail приглашений."
  },
  {
    "id": "api.team.invate_guests_to_channels.disabled.error",
    "translation": "Гостевые учётные записи отключены"
  },
  {
    "id": "api.team.invite_guests.channel_in_invalid_team.app_error",
    "translation": "Каналы в приглашении должны быть частью команды в приглашении."
  },
  {
    "id": "api.team.search_teams.pagination_not_implemented.public_team_search",
    "translation": "Пагинация не выполняется для поиска в публичных группах."
  },
  {
    "id": "api.templates.invite_guest_subject",
    "translation": "[{{ .SiteName }}] {{ .SenderName }} пригласил вас в команду {{ .TeamDisplayName }} в качестве гостя"
  },
  {
    "id": "api.templates.remove_expired_license.subject",
    "translation": "Корпоративная лицензия Mattermost была отключена."
  },
  {
    "id": "api.user.create_user.invalid_invitation_type.app_error",
    "translation": "Невозможно создать пользователя, недействительное приглашение."
  },
  {
    "id": "api.user.login.guest_accounts.disabled.error",
    "translation": "Гостевые учётные записи отключены"
  },
  {
    "id": "api.user.login.guest_accounts.license.error",
    "translation": "Ваша лицензия не поддерживает гостевые учётные записи"
  },
  {
    "id": "api.user.login.invalid_credentials_email",
    "translation": "Введите действительный адрес электронной почты и/или пароль"
  },
  {
    "id": "api.user.login.invalid_credentials_username",
    "translation": "Введите действительное имя пользователя и/или пароль."
  },
  {
    "id": "api.user.reset_password.token_parse.error",
    "translation": "Невозможно проанализировать токен сброса пароля"
  },
  {
    "id": "app.admin.saml.failure_read_response_body_from_idp.app_error",
    "translation": "Обнаружена ошибка при чтении полезной нагрузки ответа, полученной от поставщика удостоверений."
  },
  {
    "id": "app.admin.saml.invalid_response_from_idp.app_error",
    "translation": "Не удалось прочитать ответ, полученный от поставщика удостоверений."
  },
  {
    "id": "app.admin.test_site_url.failure",
    "translation": "Это URL ссылка не работает"
  },
  {
    "id": "app.bot.getbot.internal_error",
    "translation": "Не удалось получить бота."
  },
  {
    "id": "app.bot.getbots.internal_error",
    "translation": "Не удалось получить ботов."
  },
  {
    "id": "app.bot.patchbot.internal_error",
    "translation": "Не удалось обновить бота."
  },
  {
    "id": "app.bot.permanent_delete.internal_error",
    "translation": "Не получилось удалить бота навсегда."
  },
  {
    "id": "app.bot.permenent_delete.bad_id",
    "translation": "Не получилось удалить бота."
  },
  {
    "id": "app.channel.create_channel.internal_error",
    "translation": "Не удалось сохранить канал."
  },
  {
    "id": "app.channel.create_direct_channel.internal_error",
    "translation": "Не удалось сохранить канал личных сообщений."
  },
  {
    "id": "app.channel.delete.app_error",
    "translation": "Не получилось удалить канал."
  },
  {
    "id": "app.channel.get.existing.app_error",
    "translation": "Не удалось найти существующий канал."
  },
  {
    "id": "app.channel.get.find.app_error",
    "translation": "Возникла проблема при поиске канала."
  },
  {
    "id": "app.channel.get_all_channels.app_error",
    "translation": "Невозможно получить все каналы."
  },
  {
    "id": "app.channel.get_all_channels_count.app_error",
    "translation": "Не удалось подсчитать все каналы."
  },
  {
    "id": "app.channel.get_by_name.existing.app_error",
    "translation": "Не удалось найти существующий канал."
  },
  {
    "id": "app.channel.get_by_name.missing.app_error",
    "translation": "Канал не существует."
  },
  {
    "id": "app.channel.get_channels.get.app_error",
    "translation": "Невозможно получить каналы."
  },
  {
    "id": "app.channel.get_channels.not_found.app_error",
    "translation": "Каналы не найдены."
  },
  {
    "id": "app.channel.get_deleted.existing.app_error",
    "translation": "Не удалось найти существующий удалённый канал."
  },
  {
    "id": "app.channel.get_deleted.missing.app_error",
    "translation": "Не существует удаленных каналов."
  },
  {
    "id": "web.error.unsupported_browser.browser_title.firefox",
    "translation": "Firefox"
  },
  {
    "id": "web.error.unsupported_browser.browser_title.safari",
    "translation": "Safari"
  },
  {
    "id": "web.error.unsupported_browser.download",
    "translation": "Скачать приложение"
  },
  {
    "id": "web.error.unsupported_browser.browser_get_latest.safari",
    "translation": "Установите последнюю версию браузера Safari"
  },
  {
    "id": "web.error.unsupported_browser.browser_title.chrome",
    "translation": "Google Chrome"
  },
  {
    "id": "web.error.unsupported_browser.browser_title.edge",
    "translation": "Microsoft Edge"
  },
  {
    "id": "web.error.unsupported_browser.download_app_or_upgrade_browser",
    "translation": "Загрузите приложение Mattermost или используйте поддерживаемый браузер для лучшей работы."
  },
  {
    "id": "web.error.unsupported_browser.download_the_app",
    "translation": "Скачать приложение"
  },
  {
    "id": "web.error.unsupported_browser.install_guide.mac",
    "translation": "Руководство по установке"
  },
  {
    "id": "web.error.unsupported_browser.install_guide.windows",
    "translation": "Руководство по установке"
  },
  {
    "id": "web.error.unsupported_browser.learn_more",
    "translation": "Подробности о поддерживаемых браузерах."
  },
  {
    "id": "web.error.unsupported_browser.min_browser_version.chrome",
    "translation": "Версия 61+"
  },
  {
    "id": "web.error.unsupported_browser.min_browser_version.edge",
    "translation": "Версия 44+"
  },
  {
    "id": "web.error.unsupported_browser.min_browser_version.firefox",
    "translation": "Версия 60+"
  },
  {
    "id": "web.error.unsupported_browser.min_browser_version.safari",
    "translation": "Версия 12+"
  },
  {
    "id": "web.error.unsupported_browser.min_os_version.windows",
    "translation": "Windows 7+"
  },
  {
    "id": "web.error.unsupported_browser.no_longer_support",
    "translation": "Этот браузер больше не поддерживается Mattermost"
  },
  {
    "id": "web.error.unsupported_browser.open_system_browser.edge",
    "translation": "Открыть Edge"
  },
  {
    "id": "web.error.unsupported_browser.system_browser_make_default",
    "translation": "Сделать браузером по умолчанию"
  },
  {
    "id": "web.error.unsupported_browser.system_browser_or",
    "translation": "или"
  },
  {
    "id": "model.group.name.invalid_length.app_error",
    "translation": "Имя должно иметь длину от 1 до 64 символов, содержащих буквы и цифры в нижнем регистре."
  },
  {
    "id": "app.scheme.save.invalid_scheme.app_error",
    "translation": "Указанная схема недействительна."
  },
  {
    "id": "app.scheme.save.app_error",
    "translation": "Не удалось создать схему."
  },
  {
    "id": "app.scheme.permanent_delete_all.app_error",
    "translation": "Мы не смогли окончательно удалить схемы."
  },
  {
    "id": "app.scheme.get.app_error",
    "translation": "Не удалось получить схему."
  },
  {
    "id": "model.config.is_valid.saml_spidentifier_attribute.app_error",
    "translation": "Требуется идентификатор поставщика услуг"
  },
  {
    "id": "ent.elasticsearch.delete_user_posts.error",
    "translation": "Не получилось удалить сообщения пользователя"
  },
  {
    "id": "ent.elasticsearch.delete_channel_posts.error",
    "translation": "Не получилось удалить сообщения канала"
  },
  {
    "id": "bleveengine.delete_user_posts.error",
    "translation": "Не получилось удалить сообщения пользователя"
  },
  {
    "id": "bleveengine.delete_channel_posts.error",
    "translation": "Не получилось удалить сообщения канала"
  },
  {
    "id": "app.scheme.delete.app_error",
    "translation": "Невозможно удалить эту схему."
  },
  {
    "id": "app.audit.save.saving.app_error",
    "translation": "Мы столкнулись с ошибкой при сохранении аудитов."
  },
  {
    "id": "app.audit.permanent_delete_by_user.app_error",
    "translation": "Мы столкнулись с ошибкой при удалении аудитов."
  },
  {
    "id": "app.audit.get.limit.app_error",
    "translation": "Превышен лимит для разделения по страницам."
  },
  {
    "id": "app.audit.get.finding.app_error",
    "translation": "Мы обнаружили ошибку при поиске аудитов."
  },
  {
    "id": "api.user.autocomplete_users.missing_team_id.app_error",
    "translation": "Параметр идентификатора команды необходим для автозаполнения по каналу."
  },
  {
    "id": "api.channel.move_channel.type.invalid",
    "translation": "Невозможно переместить каналы личных сообщений или групповые каналы"
  },
  {
    "id": "ent.data_retention.reactions_batch.internal_error",
    "translation": "Мы столкнулись с ошибкой окончательного удаления пакета реакций."
  },
  {
    "id": "app.reaction.save.save.app_error",
    "translation": "Не удалось сохранить реакцию."
  },
  {
    "id": "app.reaction.get_for_post.app_error",
    "translation": "Не удалось получить реакции для данного сообщения."
  },
  {
    "id": "app.reaction.delete_all_with_emoji_name.get_reactions.app_error",
    "translation": "Не удалось получить все реакции с данным именем смайла."
  },
  {
    "id": "app.reaction.bulk_get_for_post_ids.app_error",
    "translation": "Не удалось получить реакции для данного сообщения."
  },
  {
    "id": "api.license.request_trial_license.no-site-url.app_error",
    "translation": "Невозможно запросить пробную лицензию. Пожалуйста, настройте URL сайта в разделе Системная консоль веб-сервера Mattermost."
  },
  {
    "id": "api.license.request-trial.bad-request.terms-not-accepted",
    "translation": "Вы должны принять Соглашение об оценке программного обеспечения Mattermost и Политику конфиденциальности, чтобы запросить лицензию."
  },
  {
    "id": "app.recover.save.app_error",
    "translation": "Не получилось сохранить токен."
  },
  {
    "id": "app.recover.delete.app_error",
    "translation": "Не получилось удалить токен."
  },
  {
    "id": "app.channel.create_initial_sidebar_categories.internal_error",
    "translation": "Невозможно создать начальные категории боковой панели для пользователя."
  },
  {
    "id": "api.invalid_channel",
    "translation": "Канал, указанный в запросе, не принадлежит пользователю"
  },
  {
    "id": "app.session.update_device_id.app_error",
    "translation": "Невозможно обновить идентификатор устройства."
  },
  {
    "id": "app.session.save.existing.app_error",
    "translation": "Невозможно обновить существующую сессию."
  },
  {
    "id": "app.session.save.app_error",
    "translation": "Невозможно сохранить сессию."
  },
  {
    "id": "app.session.remove_all_sessions_for_team.app_error",
    "translation": "Невозможно удалить все сессии."
  },
  {
    "id": "app.session.remove.app_error",
    "translation": "Невозможно удалить сессию."
  },
  {
    "id": "app.session.permanent_delete_sessions_by_user.app_error",
    "translation": "Невозможно удалить все сеансы для пользователя."
  },
  {
    "id": "app.session.get_sessions.app_error",
    "translation": "Мы обнаружили ошибку при поиске пользовательских сессий."
  },
  {
    "id": "app.session.get.app_error",
    "translation": "Мы обнаружили ошибку при поиске сессии."
  },
  {
    "id": "app.session.analytics_session_count.app_error",
    "translation": "Невозможно подсчитать сессии."
  },
  {
    "id": "app.oauth.update_app.updating.app_error",
    "translation": "Мы столкнулись с ошибкой при обновлении приложения."
  },
  {
    "id": "app.oauth.update_app.find.app_error",
    "translation": "Невозможно найти существующее приложение для обновления."
  },
  {
    "id": "app.oauth.save_app.save.app_error",
    "translation": "Невозможно сохранить приложение."
  },
  {
    "id": "app.oauth.save_app.existing.app_error",
    "translation": "Необходимо вызвать обновление для существующего приложения."
  },
  {
    "id": "app.oauth.remove_access_data.app_error",
    "translation": "Невозможно удалить токен доступа."
  },
  {
    "id": "app.oauth.permanent_delete_auth_data_by_user.app_error",
    "translation": "Невозможно удалить код авторизации."
  },
  {
    "id": "app.oauth.get_apps.find.app_error",
    "translation": "Произошла ошибка при поиске приложений OAuth2."
  },
  {
    "id": "app.oauth.get_app_by_user.find.app_error",
    "translation": "Мы не смогли найти какие-либо существующие приложения."
  },
  {
    "id": "app.oauth.get_app.finding.app_error",
    "translation": "Мы обнаружили ошибку при поиске приложения."
  },
  {
    "id": "app.oauth.get_app.find.app_error",
    "translation": "Невозможно найти запрошенное приложение."
  },
  {
    "id": "app.oauth.get_access_data_by_user_for_app.app_error",
    "translation": "Мы столкнулись с ошибкой при поиске всех токенов доступа."
  },
  {
    "id": "app.oauth.delete_app.app_error",
    "translation": "Произошла ошибка при удалении приложения OAuth2."
  },
  {
    "id": "app.command_webhook.try_use.invalid",
    "translation": "Неверный вебхук."
  },
  {
    "id": "app.command_webhook.try_use.internal_error",
    "translation": "Невозможно использовать вебхук."
  },
  {
    "id": "app.command_webhook.handle_command_webhook.parse",
    "translation": "Невозможно разобрать входящие данные."
  },
  {
    "id": "app.command_webhook.get.missing",
    "translation": "Не удалось найти вебхук."
  },
  {
    "id": "app.command_webhook.get.internal_error",
    "translation": "Не удалось получить вебхук."
  },
  {
    "id": "app.command_webhook.create_command_webhook.internal_error",
    "translation": "Невозможно сохранить CommandWebhook."
  },
  {
    "id": "app.command_webhook.create_command_webhook.existing",
    "translation": "Вы не можете обновить существующий CommandWebhook."
  },
  {
    "id": "app.command.updatecommand.internal_error",
    "translation": "Не удалось обновить команду."
  },
  {
    "id": "app.command.tryexecutecustomcommand.internal_error",
    "translation": "Не удалось выполнить пользовательскую команду."
  },
  {
    "id": "app.command.regencommandtoken.internal_error",
    "translation": "Не удалось пересоздать токен команды."
  },
  {
    "id": "app.command.movecommand.internal_error",
    "translation": "Невозможно переместить команду."
  },
  {
    "id": "app.command.listteamcommands.internal_error",
    "translation": "Невозможно получить список команд Команды."
  },
  {
    "id": "app.command.listautocompletecommands.internal_error",
    "translation": "Невозможно получить список команд автозаполнения."
  },
  {
    "id": "app.command.listallcommands.internal_error",
    "translation": "Невозможно получить список команд."
  },
  {
    "id": "app.command.getcommand.internal_error",
    "translation": "Невозможно получить команду."
  },
  {
    "id": "app.command.deletecommand.internal_error",
    "translation": "Невозможно удалить команду."
  },
  {
    "id": "app.command.createcommand.internal_error",
    "translation": "Невозможно сохранить команду."
  },
  {
    "id": "app.analytics.getanalytics.internal_error",
    "translation": "Невозможно получить аналитику."
  },
  {
    "id": "api.user.delete_team.not_enabled.app_error",
    "translation": "Функция удаления команды навсегда не включена. Пожалуйста, обратитесь к системному администратору."
  },
  {
    "id": "store.sql_command.update.missing.app_error",
    "translation": "Команда не существует."
  },
  {
    "id": "store.sql_command.get.missing.app_error",
    "translation": "Команда не существует."
  },
  {
    "id": "ent.ldap_id_migrate.app_error",
    "translation": "невозможно мигрировать."
  },
  {
    "id": "app.user.permanentdeleteuser.internal_error",
    "translation": "Невозможно удалить пользователя."
  },
  {
    "id": "app.team.permanentdeleteteam.internal_error",
    "translation": "Невозможно удалить команду."
  },
  {
    "id": "api.user.delete_user.not_enabled.app_error",
    "translation": "Функция безвозвратного удаления пользователя не включена. Пожалуйста, обратитесь к системному администратору."
  },
  {
    "id": "api.preference.update_preferences.update_sidebar.app_error",
    "translation": "Невозможно обновить боковую панель, чтобы соответствовать обновленным настройкам"
  },
  {
    "id": "api.preference.delete_preferences.update_sidebar.app_error",
    "translation": "Невозможно обновить боковую панель, чтобы соответствовать удаленным настройкам"
  },
  {
    "id": "app.user_access_token.update_token_enable.app_error",
    "translation": "Невозможно включить токен доступа."
  },
  {
    "id": "app.user_access_token.update_token_disable.app_error",
    "translation": "Невозможно отключить токен доступа."
  },
  {
    "id": "app.user_access_token.search.app_error",
    "translation": "При поиске токенов доступа пользователя произошла ошибка."
  },
  {
    "id": "app.user_access_token.save.app_error",
    "translation": "Не удалось сохранить персональный токен доступа."
  },
  {
    "id": "app.user_access_token.get_by_user.app_error",
    "translation": "Не удалось получить персональные токены доступа по пользователю."
  },
  {
    "id": "app.user_access_token.get_all.app_error",
    "translation": "Не удалось получить все персональные токены доступа."
  },
  {
    "id": "app.user_access_token.delete.app_error",
    "translation": "Невозможно удалить персональный токен доступа."
  },
  {
    "id": "api.email.send_warn_metric_ack.missing_server.app_error",
    "translation": "Требуется SMTP сервер"
  },
  {
    "id": "api.email.send_warn_metric_ack.failure.app_error",
    "translation": "Не удалось отправить администратору письмо с подтверждением"
  },
  {
    "id": "api.server.warn_metric.contact_us",
    "translation": "Связаться с нами"
  },
  {
    "id": "api.server.warn_metric.bot_response.notification_success.message",
    "translation": "Спасибо, что связались с Mattermost. Мы свяжемся с вами в ближайшее время."
  },
  {
    "id": "app.system.warn_metric.store.app_error",
    "translation": "Не удалось сохранить значение для {{.WarnMetricName}}"
  },
  {
    "id": "app.system.warn_metric.notification.invalid_metric.app_error",
    "translation": "Не удалось найти метрику."
  },
  {
    "id": "app.system.warn_metric.notification.empty_admin_list.app_error",
    "translation": "Список админов пуст."
  },
  {
    "id": "app.system.warn_metric.bot_displayname",
    "translation": "Mattermost Советник"
  },
  {
    "id": "app.system.warn_metric.bot_description",
    "translation": "[Узнайте больше о Mattermost Советник] (https://about.mattermost.com/default-channel-handle-documentation)"
  },
  {
    "id": "api.server.warn_metric.bot_response.mailto_contact_header",
    "translation": "Контактное лицо: {{.Contact}}"
  },
  {
    "id": "api.server.warn_metric.bot_response.mailto_subject",
    "translation": "Запрос Mattermost Свяжитесь с нами"
  },
  {
    "id": "api.templates.warn_metric_ack.subject",
    "translation": "Запрос Mattermost Свяжитесь с нами"
  },
  {
    "id": "api.templates.warn_metric_ack.footer",
    "translation": "Если у вас есть какие-либо дополнительные вопросы, пожалуйста, свяжитесь с support@mattermost.com"
  },
  {
    "id": "api.templates.warn_metric_ack.body.site_url_header",
    "translation": "URL сайта: "
  },
  {
    "id": "api.templates.warn_metric_ack.body.registered_users_header",
    "translation": "Всего активных пользователей: "
  },
  {
    "id": "api.templates.warn_metric_ack.body.diagnostic_id_header",
    "translation": "Диагностический идентификатор: "
  },
  {
    "id": "api.templates.warn_metric_ack.body.contact_name_header",
    "translation": "Контактное лицо: "
  },
  {
    "id": "api.templates.warn_metric_ack.body.contact_email_header",
    "translation": "Электронная почта: "
  },
  {
    "id": "api.server.warn_metric.number_of_active_users_500.notification_title",
    "translation": "Масштабирование с Mattermost"
  },
  {
    "id": "api.server.warn_metric.number_of_active_users_500.notification_body",
    "translation": "Mattermost настоятельно рекомендует, чтобы при развёртывании более, чем на 500 пользователей было произведено обновление до Корпоративной редакции Mattermost, которая предлагает такие функции, как управление пользователями, кластеризация серверов и мониторинг производительности. Свяжитесь с нами, чтобы узнать больше и дайте знать, чем мы можем помочь.\n\nНажав кнопку Связаться с нами, вы поделитесь своей информацией с Mattermost, Inc. [Подробнее] (https://mattermost.com/pl/default-admin-advisory)"
  },
  {
    "id": "api.server.warn_metric.number_of_active_users_200.notification_title",
    "translation": "Масштабирование с Mattermost"
  },
  {
    "id": "api.server.warn_metric.number_of_active_users_200.notification_body",
    "translation": "В вашей системе Mattermost теперь 200 пользователей. Когда вы подключаете Mattermost к поставщику системы единого входа в вашей организации, пользователи могут получить доступ к Mattermost без необходимости повторно вводить свои учетные данные. Мы рекомендуем вам интегрировать своего поставщика SAML 2.0 с вашим сервером Mattermost. [Подробнее об интеграции с SAML 2.0](https://www.mattermost.com/docs-saml/?utm_medium=product&utm_source=mattermost-advisor-bot&utm_content=saml) .\n\nНажав «Связаться с нами», вы поделитесь своей информацией с Mattermost, Inc. [Подробнее](https://mattermost.com/pl/default-admin-advisory)"
  },
  {
    "id": "api.server.warn_metric.email_us",
    "translation": "Свяжитесь с нами по электронной почте"
  },
  {
    "id": "api.server.warn_metric.contacting_us",
    "translation": "Связаться с нами"
  },
  {
    "id": "api.server.warn_metric.bot_response.notification_failure.message",
    "translation": "Сообщение не может быть отправлено."
  },
  {
    "id": "api.server.warn_metric.bot_response.notification_failure.body",
    "translation": "Пожалуйста, напишите нам."
  },
  {
    "id": "api.server.warn_metric.bot_response.mailto_site_url_header",
    "translation": "URL сайта: {{.SiteUrl}}"
  },
  {
    "id": "api.server.warn_metric.bot_response.mailto_registered_users_header",
    "translation": "Всего активных пользователей: {{.NoRegisteredUsers}}"
  },
  {
    "id": "api.server.warn_metric.bot_response.mailto_footer",
    "translation": "Если у вас есть какие-либо дополнительные вопросы, пожалуйста, свяжитесь с support@mattermost.com"
  },
  {
    "id": "api.server.warn_metric.bot_response.mailto_email_header",
    "translation": "Электронная почта: {{.Email}}"
  },
  {
    "id": "api.server.warn_metric.bot_response.mailto_diagnostic_id_header",
    "translation": "Идентификатор диагностики: {{.DiagnosticId}}"
  },
  {
    "id": "api.email.send_warn_metric_ack.invalid_warn_metric.app_error",
    "translation": "Не удалось найти предупреждение метрики."
  },
  {
    "id": "ent.message_export.run_export.app_error",
    "translation": "Не удалось выбрать данные экспорта сообщений."
  },
  {
    "id": "app.compliance.save.saving.app_error",
    "translation": "Возникла ошибка при сохранении комплаенс-отчета."
  },
  {
    "id": "app.compliance.get.finding.app_error",
    "translation": "Возникла ошибка с получением комплаенс-отчетов."
  },
  {
    "id": "app.job.download_export_results_not_enabled",
    "translation": "DownloadExportResults в config.json имеет значение false. Пожалуйста, установите значение true, чтобы загрузить результаты этого задания."
  },
  {
    "id": "api.job.unable_to_download_job",
    "translation": "Невозможно скачать это задание"
  },
  {
    "id": "ent.data_retention.flags_batch.internal_error",
    "translation": "Мы столкнулись с ошибкой при очистке пакета флагов."
  },
  {
    "id": "app.preference.save.updating.app_error",
    "translation": "Возникла ошибка при обновлении настроек."
  },
  {
    "id": "app.preference.permanent_delete_by_user.app_error",
    "translation": "Возникла ошибка при удалении настроек."
  },
  {
    "id": "app.preference.get_category.app_error",
    "translation": "Возникла ошибка при поиске настроек."
  },
  {
    "id": "app.preference.get_all.app_error",
    "translation": "Возникла ошибка при поиске настроек."
  },
  {
    "id": "app.preference.get.app_error",
    "translation": "Возникла ошибка при поиске настроек."
  },
  {
    "id": "app.preference.delete.app_error",
    "translation": "Возникла ошибка при удалении настроек."
  },
  {
    "id": "api.context.get_user.app_error",
    "translation": "Невозможно получить пользователя из UserID сеанса."
  },
  {
    "id": "app.webhooks.update_outgoing.app_error",
    "translation": "Не удалось обновить вебхук."
  },
  {
    "id": "app.webhooks.update_incoming.app_error",
    "translation": "Не удалось обновить входящий вебхук."
  },
  {
    "id": "app.webhooks.save_outgoing.override.app_error",
    "translation": "Вы не можете перезаписать существующий исходящий вебхук."
  },
  {
    "id": "app.webhooks.save_outgoing.app_error",
    "translation": "Не удалось сохранить исходящий вебхук."
  },
  {
    "id": "app.webhooks.save_incoming.existing.app_error",
    "translation": "Вы не можете перезаписать существующий входящий вебхук."
  },
  {
    "id": "app.webhooks.save_incoming.app_error",
    "translation": "Невозможно сохранить входящий вебхук."
  },
  {
    "id": "app.webhooks.permanent_delete_outgoing_by_user.app_error",
    "translation": "Невозможно удалить вебхук."
  },
  {
    "id": "app.webhooks.permanent_delete_outgoing_by_channel.app_error",
    "translation": "Невозможно удалить вебхук."
  },
  {
    "id": "app.webhooks.permanent_delete_incoming_by_user.app_error",
    "translation": "Невозможно удалить вебхук."
  },
  {
    "id": "app.webhooks.permanent_delete_incoming_by_channel.app_error",
    "translation": "Невозможно удалить вебхук."
  },
  {
    "id": "app.webhooks.get_outgoing_by_team.app_error",
    "translation": "Не удалось получить вебхуки."
  },
  {
    "id": "app.webhooks.get_outgoing_by_channel.app_error",
    "translation": "Не удалось получить вебхуки."
  },
  {
    "id": "app.webhooks.get_outgoing.app_error",
    "translation": "Не удалось получить вебхук."
  },
  {
    "id": "app.webhooks.get_incoming_by_user.app_error",
    "translation": "Не удалось получить вебхук."
  },
  {
    "id": "app.webhooks.get_incoming_by_channel.app_error",
    "translation": "Не удалось получить вебхуки."
  },
  {
    "id": "app.webhooks.get_incoming.app_error",
    "translation": "Не удалось получить вебхук."
  },
  {
    "id": "app.webhooks.delete_outgoing.app_error",
    "translation": "Невозможно удалить вебхук."
  },
  {
    "id": "app.webhooks.delete_incoming.app_error",
    "translation": "Невозможно удалить вебхук."
  },
  {
    "id": "app.webhooks.analytics_outgoing_count.app_error",
    "translation": "Невозможно сосчитать исходящие веб-хуки."
  },
  {
    "id": "app.webhooks.analytics_incoming_count.app_error",
    "translation": "Невозможно сосчитать входящие веб-хуки."
  },
  {
    "id": "model.command.is_valid.plugin_id.app_error",
    "translation": "Неверный идентификатор плагина."
  },
  {
    "id": "app.role.save.invalid_role.app_error",
    "translation": "Роль не была действительной."
  },
  {
    "id": "app.role.save.insert.app_error",
    "translation": "Невозможно сохранить новую роль."
  },
  {
    "id": "app.role.permanent_delete_all.app_error",
    "translation": "Мы не смогли окончательно удалить все роли."
  },
  {
    "id": "app.role.get_by_names.app_error",
    "translation": "Невозможно получить роли."
  },
  {
    "id": "app.role.get_by_name.app_error",
    "translation": "Невозможно получить роль."
  },
  {
    "id": "app.role.get.app_error",
    "translation": "Невозможно получить роль."
  },
  {
    "id": "model.config.is_valid.directory.app_error",
    "translation": "Неверный каталог локального хранилища. Должна быть непустая строка."
  },
  {
    "id": "app.user.convert_bot_to_user.app_error",
    "translation": "Невозможно преобразовать бота в пользователя."
  },
  {
    "id": "app.post.update.app_error",
    "translation": "Невозможно обновить сообщение."
  },
  {
    "id": "app.post.save.existing.app_error",
    "translation": "Вы не можете обновить существующее сообщение."
  },
  {
    "id": "app.post.save.app_error",
    "translation": "Невозможно сохранить сообщение."
  },
  {
    "id": "app.post.permanent_delete_by_user.app_error",
    "translation": "Не удалось выбрать для удаления посты пользователя."
  },
  {
    "id": "app.post.permanent_delete_by_channel.app_error",
    "translation": "Невозможно удалить сообщения по каналу."
  },
  {
    "id": "app.post.get.app_error",
    "translation": "Не удалось получить сообщение."
  },
  {
    "id": "app.post.delete.app_error",
    "translation": "Невозможно удалить сообщение."
  },
  {
    "id": "app.team.join_user_to_team.save_member.max_accounts.app_error",
    "translation": "Невозможно создать новое членство в команде, потому что команда достигла предела участников"
  },
  {
    "id": "app.team.join_user_to_team.save_member.conflict.app_error",
    "translation": "Невозможно создать новое членство в команде, потому что оно уже существует"
  },
  {
    "id": "app.team.join_user_to_team.save_member.app_error",
    "translation": "Невозможно создать новое членство в команде"
  },
  {
    "id": "app.import.import_user_teams.save_members.max_accounts.app_error",
    "translation": "Невозможно импортировать членство в команде, потому что в этой команде не разрешены дополнительные участники"
  },
  {
    "id": "app.import.import_user_teams.save_members.error",
    "translation": "Невозможно импортировать членство в команде"
  },
  {
    "id": "app.import.import_user_teams.save_members.conflict.app_error",
    "translation": "Невозможно импортировать новое членство в команде, потому что оно уже существует"
  },
  {
    "id": "app.create_basic_user.save_member.max_accounts.app_error",
    "translation": "Невозможно создать членство в команде по умолчанию, потому что в этой команде не разрешены дополнительные участники"
  },
  {
    "id": "app.create_basic_user.save_member.conflict.app_error",
    "translation": "Невозможно создать членство в команде по умолчанию, потому что оно уже существует"
  },
  {
    "id": "app.create_basic_user.save_member.app_error",
    "translation": "Невозможно создать членство в команде по умолчанию"
  },
  {
    "id": "app.status.get.missing.app_error",
    "translation": "Не существует записи для данного статуса."
  },
  {
    "id": "app.status.get.app_error",
    "translation": "Возникла ошибка при получении статуса."
  },
  {
    "id": "app.plugin_store.save.app_error",
    "translation": "Не получилось сохранить или обновить значение ключа плагина."
  },
  {
    "id": "app.plugin_store.list.app_error",
    "translation": "Невозможно перечислить все ключи плагинов."
  },
  {
    "id": "app.plugin_store.get.app_error",
    "translation": "Не удалось получить значение ключа плагина."
  },
  {
    "id": "app.plugin_store.delete.app_error",
    "translation": "Не получилось удалить значение ключа плагина."
  },
  {
    "id": "migrations.system.save.app_error",
    "translation": "Возникла ошибка при сохранении свойства системы."
  },
  {
    "id": "app.system.save.app_error",
    "translation": "Возникла ошибка при сохранении свойства системы."
  },
  {
    "id": "app.system.permanent_delete_by_name.app_error",
    "translation": "Мы не можем окончательно удалить запись системной таблицы."
  },
  {
    "id": "app.system.get_by_name.app_error",
    "translation": "Невозможно найти системную переменную."
  },
  {
    "id": "app.system.get.app_error",
    "translation": "Возникла ошибка при поиске свойств системы."
  },
  {
    "id": "app.email.setup_rate_limiter.app_error",
    "translation": "Произошла ошибка в ограничителе скорости."
  },
  {
    "id": "app.email.rate_limit_exceeded.app_error",
    "translation": "Превышен предел количества рассылок по приглашениям. Таймер будет сброшен через {{.ResetAfter}} секунд. Повторите попытку через {{.RetryAfter}} секунд."
  },
  {
    "id": "app.email.no_rate_limiter.app_error",
    "translation": "Ограничитель скорости не настроен."
  },
  {
    "id": "ent.user.complete_switch_with_oauth.blank_email.app_error",
    "translation": "Невозможно завершить вход в SAML с пустым адресом электронной почты."
  },
  {
    "id": "ent.saml.save_user.username_exists.saml_app_error",
    "translation": "Учетная запись с таким именем пользователя уже существует. Пожалуйста, свяжитесь с Администратором."
  },
  {
    "id": "ent.saml.save_user.email_exists.saml_app_error",
    "translation": "Эта учетная запись не использует аутентификацию SAML. Пожалуйста, войдите, используя электронную почту и пароль."
  },
  {
    "id": "ent.ldap.save_user.username_exists.ldap_app_error",
    "translation": "Учетная запись с таким именем пользователя уже существует. Пожалуйста, свяжитесь с Администратором."
  },
  {
    "id": "ent.ldap.save_user.email_exists.ldap_app_error",
    "translation": "Эта учетная запись не использует аутентификацию AD/LDAP. Пожалуйста, войдите, используя электронную почту и пароль."
  },
  {
    "id": "ent.jobs.start_synchronize_job.timeout",
    "translation": "Достигнут тайм-аут задания синхронизации AD/LDAP."
  },
  {
    "id": "ent.jobs.do_job.batch_start_timestamp.parse_error",
    "translation": "Не удалось разобрать задание экспорта сообщения ExportFromTimestamp."
  },
  {
    "id": "ent.jobs.do_job.batch_size.parse_error",
    "translation": "Не удалось проанализировать задание экспорта сообщения BatchSize."
  },
  {
    "id": "ent.cluster.404.app_error",
    "translation": "Не найдена конечная точка API кластера."
  },
  {
    "id": "ent.api.post.send_notifications_and_forget.push_image_only",
    "translation": " прикрепил файл."
  },
  {
    "id": "ent.actiance.export.marshalToXml.appError",
    "translation": "Не удалось экспортировать в XML."
  },
  {
    "id": "api.user.delete_channel.not_enabled.app_error",
    "translation": "Функция удаления команды навсегда недоступна. Пожалуйста, обратитесь к системному администратору."
  },
  {
    "id": "api.upgrade_to_enterprise_status.signature.app_error",
    "translation": "Mattermost не удалось обновить до Корпоративной редакции. Не удалось проверить цифровую подпись загруженного двоичного файла."
  },
  {
    "id": "api.upgrade_to_enterprise_status.app_error",
    "translation": "Mattermost не удалось обновить до Корпоративной редакции."
  },
  {
    "id": "api.upgrade_to_enterprise.system_not_supported.app_error",
    "translation": "Mattermost не удалось обновить до Корпоративной редакции. Эта функция будет работать только в системах Linux с архитектурой x86-64."
  },
  {
    "id": "api.upgrade_to_enterprise.invalid-user.app_error",
    "translation": "Mattermost не удалось обновить до Корпоративной редакции. Системный пользователь Mattermost {{.MattermostUsername}} не имеет прав на запись в необходимый двоичный файл. Системный администратор может обновить права доступа к файлам, выполнив следующую команду на сервере, где установлен Mattermost:\n\n```\nchown {{.MattermostUsername}} \"{{.Path}}\"\n```\n\nПосле изменения прав доступа к файлу попробуйте снова обновить Mattermost. После обновления и перезапуска не забудьте восстановить исходные разрешения для двоичного файла:\n\n```\nchown {{.FileUsername}} \"{{.Path}}\"\n```"
  },
  {
    "id": "api.upgrade_to_enterprise.invalid-user-and-permission.app_error",
    "translation": "Mattermost не удалось обновить до Корпоративной редакции. Системный пользователь Mattermost {{.MattermostUsername}} не имеет прав на запись в необходимый двоичный файл. Системный администратор может обновить права доступа к файлам, выполнив следующую команду на сервере, где установлен Mattermost:\n\n```\nchown {{.MattermostUsername}} \"{{.Path}}\"\nchmod +w \"{{.Path}}\"\n```\n\nПосле изменения прав доступа к файлу попробуйте снова обновить Mattermost. После обновления и перезапуска не забудьте восстановить исходные разрешения для двоичного файла:\n\n```\nchown {{.FileUsername}} \"{{.Path}}\"\nchmod -w \"{{.Path}}\"\n```"
  },
  {
    "id": "api.upgrade_to_enterprise.invalid-permission.app_error",
    "translation": "Mattermost не удалось обновить до Корпоративной редакции. Системный пользователь Mattermost {{.MattermostUsername}} не имеет прав на запись в необходимый двоичный файл. Системный администратор может обновить права доступа к файлам, выполнив следующую команду на сервере, где установлен Mattermost:\n\n```\nchmod +w \"{{.Path}}\"\n```\n\nПосле изменения прав доступа к файлу попробуйте снова обновить Mattermost. После обновления и перезапуска не забудьте восстановить исходные разрешения для двоичного файла:\n\n```\nchmod -w \"{{.Path}}\"\n```"
  },
  {
    "id": "api.upgrade_to_enterprise.generic_error.app_error",
    "translation": "Mattermost не удалось обновить до Корпоративной редакции."
  },
  {
    "id": "api.upgrade_to_enterprise.app_error",
    "translation": "Обновление до Mattermost Корпоративная редакция уже выполняется."
  },
  {
    "id": "api.upgrade_to_enterprise.already-enterprise.app_error",
    "translation": "Вы не можете выполнить обновление, потому что вы уже используете Mattermost Корпоративная редакция."
  },
  {
    "id": "api.upgrade_to_enterprise.already-done.app_error",
    "translation": "Вы уже перешли на Mattermost Корпоративная редакция. Пожалуйста, перезапустите сервер, чтобы завершить обновление."
  },
  {
    "id": "app.job.update.app_error",
    "translation": "Не удалось обновить задание."
  },
  {
    "id": "app.job.save.app_error",
    "translation": "Не удалось сохранить задание."
  },
  {
    "id": "app.job.get_newest_job_by_status_and_type.app_error",
    "translation": "Невозможно получить самое новое задание по статусу и типу."
  },
  {
    "id": "app.job.get_count_by_status_and_type.app_error",
    "translation": "Невозможно получить количество заданий по статусу и типу."
  },
  {
    "id": "app.job.get_all.app_error",
    "translation": "Не удалось получить задания."
  },
  {
    "id": "app.job.get.app_error",
    "translation": "Не удалось получить задание."
  },
  {
    "id": "ent.data_retention.file_infos_batch.internal_error",
    "translation": "Мы столкнулись с ошибкой окончательного удаления пакета информации о файлах."
  },
  {
    "id": "app.file_info.save.app_error",
    "translation": "Не удалось сохранить информацию о файле."
  },
  {
    "id": "app.file_info.permanent_delete_by_user.app_error",
    "translation": "Невозможно удалить вложения пользователя."
  },
  {
    "id": "app.file_info.get_with_options.app_error",
    "translation": "Не удалось получить информацию о файле с настройками"
  },
  {
    "id": "app.file_info.get_for_post.app_error",
    "translation": "Не удалось получить информацию о файле к сообщению."
  },
  {
    "id": "app.file_info.get.app_error",
    "translation": "Не удалось получить информацию о файле."
  },
  {
    "id": "app.channel.get_channels_by_ids.app_error",
    "translation": "Невозможно получить каналы по идентификаторам."
  },
  {
    "id": "app.channel.count_posts_since.app_error",
    "translation": "Невозможно подсчитать сообщения с указанной даты."
  },
  {
    "id": "api.user.login_cws.license.error",
    "translation": "Вход в CWS запрещен."
  },
  {
    "id": "api.user.get_uploads_for_user.forbidden.app_error",
    "translation": "Не удалось получить загрузки."
  },
  {
    "id": "api.team.invite_members.limit_reached.app_error",
    "translation": "Вы достигли лимита пользователей бесплатного уровня"
  },
  {
    "id": "api.system.update_notices.validating_failed",
    "translation": "Не удалось проверить условия уведомления о продукте"
  },
  {
    "id": "api.system.update_notices.fetch_failed",
    "translation": "Не удалось получить уведомления о продукте"
  },
  {
    "id": "api.post.search_posts.invalid_body.app_error",
    "translation": "Невозможно проанализировать тело запроса."
  },
  {
    "id": "api.config.migrate_config.app_error",
    "translation": "Не удалось перенести хранилище конфигурации."
  },
  {
    "id": "api.admin.ldap.not_available.app_error",
    "translation": "LDAP недоступен."
  },
  {
    "id": "ent.elasticsearch.index_channels_batch.error",
    "translation": "Невозможно получить пакет каналов для индексации."
  },
  {
    "id": "app.channel.user_belongs_to_channels.app_error",
    "translation": "Невозможно определить, принадлежит ли пользователь к списку каналов."
  },
  {
    "id": "app.channel.search_group_channels.app_error",
    "translation": "Невозможно получить групповые каналы для данного пользователя и заданных условий."
  },
  {
    "id": "app.channel.search.app_error",
    "translation": "Возникла проблема при поиске канала."
  },
  {
    "id": "app.channel.reset_all_channel_schemes.app_error",
    "translation": "Мы не смогли сбросить схемы канала."
  },
  {
    "id": "app.channel.remove_all_deactivated_members.app_error",
    "translation": "Мы не можем удалить деактивированных пользователей из канала."
  },
  {
    "id": "app.channel.migrate_channel_members.select.app_error",
    "translation": "Не удалось сделать выборку участников каналов."
  },
  {
    "id": "app.channel.get_unread.app_error",
    "translation": "Не удалось получить список непрочитанных сообщений в канале."
  },
  {
    "id": "app.channel.get_members_by_ids.app_error",
    "translation": "Не удалось получить участников канала."
  },
  {
    "id": "app.channel.get_channels_batch_for_indexing.get.app_error",
    "translation": "Невозможно получить пакет каналов для индексации."
  },
  {
    "id": "app.channel.get_by_scheme.app_error",
    "translation": "Невозможно получить каналы для предоставленной схемы."
  },
  {
    "id": "app.channel.get_all_direct.app_error",
    "translation": "Невозможно получить все каналы личных сообщений."
  },
  {
    "id": "app.channel.get_all.app_error",
    "translation": "Невозможно получить все каналы."
  },
  {
    "id": "app.channel.clear_all_custom_role_assignments.select.app_error",
    "translation": "Не удалось получить участников канала."
  },
  {
    "id": "api.server.warn_metric.starting_trial",
    "translation": "Получение пробной версии"
  },
  {
    "id": "api.server.warn_metric.start_trial",
    "translation": "Начать использовать пробную версию"
  },
  {
    "id": "api.server.warn_metric.number_of_active_users_500.contact_us.email_body",
    "translation": "запрос Mattermost Свяжитесь с нами. У моей команды сейчас {{.Limit}} пользователей, и я рассматриваю Mattermost Корпоративная редакция.\n"
  },
  {
    "id": "api.server.warn_metric.number_of_active_users_200.contact_us.email_body",
    "translation": "запрос Mattermost Свяжитесь с нами. У моей команды сейчас {{.Limit}} пользователей, и я рассматриваю Mattermost Корпоративная редакция.\n"
  },
  {
    "id": "api.server.warn_metric.number_of_active_users_100.notification_title",
    "translation": "Масштабирование с Mattermost"
  },
  {
    "id": "api.server.warn_metric.number_of_active_users_100.notification_body",
    "translation": "В вашей системе Mattermost теперь 200 пользователей. По мере роста вашей пользовательской базы создание новых учетных записей может занять много времени. Мы рекомендуем вам интегрировать Active Directory/LDAP вашей организации, что позволит любому, у кого есть учетная запись, получить доступ к Mattermost.\n\n[Подробнее об интеграции с AD/LDAP](https://docs.mattermost.com/deployment/sso-ldap.html?utm_medium=product&utm_source=mattermost-advisor-bot&utm_content=adldap)\n\nНажав «Подтвердить», вы поделитесь своей информацией с Mattermost Inc., чтобы узнать больше об обновлении. [Подробнее…](https://mattermost.com/pl/default-admin-advisory)"
  },
  {
    "id": "api.server.warn_metric.number_of_active_users_100.contact_us.email_body",
    "translation": "Запрос контакта с Mattermost. У моей команды сейчас 100 пользователей, и я рассматриваю Корпоративную редакцию Mattermost.\n"
  },
  {
    "id": "api.server.warn_metric.mfa.notification_title",
    "translation": "Принудительная многофакторная аутентификация"
  },
  {
    "id": "ent.elasticsearch.post.get_posts_batch_for_indexing.error",
    "translation": "Невозможно получить пакет сообщений для индексации."
  },
  {
    "id": "ent.data_retention.posts_permanent_delete_batch.internal_error",
    "translation": "Ошибка перманентного удаления пакета сообщений."
  },
  {
    "id": "app.post.overwrite.app_error",
    "translation": "Не удалось изменить сообщение."
  },
  {
    "id": "app.post.get_root_posts.app_error",
    "translation": "Не удалось получить сообщения для канала."
  },
  {
    "id": "app.post.get_posts_created_at.app_error",
    "translation": "Не удалось получить сообщения для канала."
  },
  {
    "id": "app.post.get_posts_batch_for_indexing.get.app_error",
    "translation": "Невозможно получить пакет сообщений для индексации."
  },
  {
    "id": "app.post.get_posts.app_error",
    "translation": "Превышено ограничение количества страниц."
  },
  {
    "id": "app.post.get_direct_posts.app_error",
    "translation": "Не удалось получить личные сообщения."
  },
  {
    "id": "app.post.analytics_user_counts_posts_by_day.app_error",
    "translation": "Невозможно получить количество пользователей с сообщениями."
  },
  {
    "id": "app.post.analytics_posts_count_by_day.app_error",
    "translation": "Невозможно получить количество сообщений по дням."
  },
  {
    "id": "app.post.analytics_posts_count.app_error",
    "translation": "Невозможно получить количество сообщений."
  },
  {
    "id": "api.team.add_team_member.invalid_body.app_error",
    "translation": "Невозможно проанализировать тело запроса."
  },
  {
    "id": "api.system.update_notices.parse_failed",
    "translation": "Не удалось получить уведомления о продукте"
  },
  {
    "id": "app.team.save_member.save.app_error",
    "translation": "Не удалось сохранить участника команды."
  },
  {
    "id": "app.team.get_unread.app_error",
    "translation": "Не удалось получить список непрочтённых сообщений для команд."
  },
  {
    "id": "app.team.get_members_by_ids.app_error",
    "translation": "Не удалось получить участников команды."
  },
  {
    "id": "app.team.get_member_count.app_error",
    "translation": "Не удалось подсчитать участников команды."
  },
  {
    "id": "app.team.get_member.missing.app_error",
    "translation": "Не найдено ни одного участника команды по данным идентификаторам пользователя и команды."
  },
  {
    "id": "app.team.get_member.app_error",
    "translation": "Не удалось получить участника команды."
  },
  {
    "id": "app.team.get_active_member_count.app_error",
    "translation": "Не удалось подсчитать участников команды."
  },
  {
    "id": "app.team.user_belongs_to_teams.app_error",
    "translation": "Невозможно определить, принадлежит ли пользователь к списку команд."
  },
  {
    "id": "app.team.reset_all_team_schemes.app_error",
    "translation": "Мы не смогли сбросить схемы команды."
  },
  {
    "id": "app.team.remove_member.app_error",
    "translation": "Не получилось удалить участника команды."
  },
  {
    "id": "app.team.migrate_team_members.update.app_error",
    "translation": "Не удалось обновить участника команды."
  },
  {
    "id": "app.team.get_user_team_ids.app_error",
    "translation": "Невозможно получить список команд, в которых состоит пользователь."
  },
  {
    "id": "app.team.get_members.app_error",
    "translation": "Не удалось получить участников команды."
  },
  {
    "id": "app.team.get_by_scheme.app_error",
    "translation": "Невозможно получить каналы для предоставленной схемы."
  },
  {
    "id": "app.team.clear_all_custom_role_assignments.select.app_error",
    "translation": "Не удалось получить участников команды."
  },
  {
    "id": "model.upload_session.is_valid.user_id.app_error",
    "translation": "Недопустимое значение для UserId"
  },
  {
    "id": "model.upload_session.is_valid.type.app_error",
    "translation": "Недопустимое значение для Type"
  },
  {
    "id": "model.upload_session.is_valid.path.app_error",
    "translation": "Недопустимое значение для Path"
  },
  {
    "id": "model.upload_session.is_valid.id.app_error",
    "translation": "Недопустимое значение для Id"
  },
  {
    "id": "model.upload_session.is_valid.create_at.app_error",
    "translation": "Недопустимое значение для CreateAt"
  },
  {
    "id": "app.upload.upload_data.large_image.app_error",
    "translation": "Размер файла {{.Filename}} ({{.Width}} на {{.Height}} пикселей) превышает лимиты."
  },
  {
    "id": "app.upload.get.app_error",
    "translation": "Не удалось получить загрузки."
  },
  {
    "id": "app.upload.create.upload_too_large.app_error",
    "translation": "Невозможно загрузить файл. Он слишком большой."
  },
  {
    "id": "app.upload.create.cannot_upload_to_deleted_channel.app_error",
    "translation": "Невозможно создать пост в удаленном канале."
  },
  {
    "id": "api.upload.get_upload.forbidden.app_error",
    "translation": "Не удалось получить загрузки."
  },
  {
    "id": "app.channel.update_last_viewed_at_post.app_error",
    "translation": "Невозможно пометить канал как непрочитанный."
  },
  {
    "id": "app.channel.update_last_viewed_at.app_error",
    "translation": "Не удалось установить время последнего просмотра."
  },
  {
    "id": "app.channel.remove_member.app_error",
    "translation": "Невозможно удалить участника канала."
  },
  {
    "id": "app.channel.pinned_posts.app_error",
    "translation": "Не удалось найти прикрепленные сообщения."
  },
  {
    "id": "app.channel.permanent_delete_members_by_user.app_error",
    "translation": "Невозможно удалить участника канала."
  },
  {
    "id": "app.channel.increment_mention_count.app_error",
    "translation": "Не удалось увеличить счетчик упоминаний."
  },
  {
    "id": "app.channel.get_pinnedpost_count.app_error",
    "translation": "Не удалось получить количество прикрепленных сообщений."
  },
  {
    "id": "app.channel.get_members.app_error",
    "translation": "Не удалось получить участников канала."
  },
  {
    "id": "app.channel.get_member_count.app_error",
    "translation": "Не удалось получить количество участников канала."
  },
  {
    "id": "app.channel.get_member.missing.app_error",
    "translation": "Не найдено ни одного участника канала по данному идентификатору пользователя и идентификатору канала."
  },
  {
    "id": "app.channel.get_member.app_error",
    "translation": "Не удалось получить участника канала."
  },
  {
    "id": "app.channel.analytics_type_count.app_error",
    "translation": "Не удалось получить количество типов каналов."
  },
  {
    "id": "app.post.get_posts_since.app_error",
    "translation": "Не удалось получить сообщения для канала."
  },
  {
    "id": "app.post.get_posts_around.get.app_error",
    "translation": "Не удалось получить сообщения для канала."
  },
  {
    "id": "app.post.get_post_id_around.app_error",
    "translation": "Невозможно получить сообщение в течение определенного времени."
  },
  {
    "id": "app.post.get_post_after_time.app_error",
    "translation": "Невозможно получить сообщение после истечения времени."
  },
  {
    "id": "app.post.get_flagged_posts.app_error",
    "translation": "Не удалось получить отмеченные флагом сообщения."
  },
  {
    "id": "app.channel.sidebar_categories.app_error",
    "translation": "Не удалось вставить запись в базу данных."
  },
  {
    "id": "app.channel.get_public_channels.get.app_error",
    "translation": "Не удалось получить публичные каналы."
  },
  {
    "id": "app.channel.get_private_channels.get.app_error",
    "translation": "Невозможно получить все каналы."
  },
  {
    "id": "app.channel.get_for_post.app_error",
    "translation": "Не удалось получить канал для данного сообщения."
  },
  {
    "id": "app.channel.get_channels_by_ids.not_found.app_error",
    "translation": "Каналы не найдены."
  },
  {
    "id": "app.channel.get_channels_by_ids.get.app_error",
    "translation": "Невозможно получить каналы."
  },
  {
    "id": "app.channel.get_channel_counts.get.app_error",
    "translation": "Невозможно получить количество каналов."
  },
  {
    "id": "app.team.update.updating.app_error",
    "translation": "Возникла ошибка обновления команды."
  },
  {
    "id": "app.team.update.find.app_error",
    "translation": "Не удалось найти существующую команду для обновления."
  },
  {
    "id": "app.team.search_private_team.app_error",
    "translation": "Возникла проблема при поиске приватных команд."
  },
  {
    "id": "app.team.search_open_team.app_error",
    "translation": "Возникла проблема при поиске открытых команд."
  },
  {
    "id": "app.team.search_all_team.app_error",
    "translation": "Возникла проблема при поиске команд."
  },
  {
    "id": "app.team.save.existing.app_error",
    "translation": "Необходимо вызвать обновление для существующей команды."
  },
  {
    "id": "app.team.save.app_error",
    "translation": "Не удалось сохранить команду."
  },
  {
    "id": "app.team.permanent_delete.app_error",
    "translation": "Не получилось удалить существующую команду."
  },
  {
    "id": "app.team.get_by_name.missing.app_error",
    "translation": "Не удалось найти существующую команду."
  },
  {
    "id": "app.team.get_by_name.app_error",
    "translation": "Не удалось найти существующую команду."
  },
  {
    "id": "app.team.get_by_invite_id.finding.app_error",
    "translation": "Не удалось найти существующую команду."
  },
  {
    "id": "app.team.get_all_team_listing.app_error",
    "translation": "Не удалось получить все команды."
  },
  {
    "id": "app.team.get_all_private_team_listing.app_error",
    "translation": "Не удалось получить все приватные команды."
  },
  {
    "id": "app.team.get_all.app_error",
    "translation": "Не удалось получить все команды."
  },
  {
    "id": "app.team.get.finding.app_error",
    "translation": "Возникла ошибка с обнаружением команды."
  },
  {
    "id": "app.team.get.find.app_error",
    "translation": "Не удалось найти существующую команду."
  },
  {
    "id": "app.team.analytics_team_count.app_error",
    "translation": "Не удалось подсчитать команды."
  },
  {
    "id": "api.user.update_password.user_and_hashed.app_error",
    "translation": "Только системные администраторы могут устанавливать уже хешированные пароли."
  },
  {
    "id": "api.user.login_by_cws.invalid_token.app_error",
    "translation": "Токен CWS недействителен"
  },
  {
    "id": "api.upload.upload_data.multipart_error",
    "translation": "Не удалось обработать составные данные."
  },
  {
    "id": "api.upload.upload_data.invalid_content_type",
    "translation": "Недопустимый Content-Type для составной загрузки."
  },
  {
    "id": "api.upload.upload_data.invalid_content_length",
    "translation": "Недопустимая длина содержимого."
  },
  {
    "id": "api.system.update_notices.clear_failed",
    "translation": "Не получилось удалить старые уведомления о продукте"
  },
  {
    "id": "api.server.warn_metric.number_of_active_users_300.start_trial.notification_title",
    "translation": "Каналы объявлений только для чтения"
  },
  {
    "id": "api.server.warn_metric.number_of_active_users_200.start_trial.notification_body",
    "translation": "В вашей системе Mattermost теперь 200 пользователей. Когда вы подключаете Mattermost к поставщику системы единого входа в вашей организации, пользователи могут получить доступ к Mattermost без необходимости повторно вводить свои учетные данные. Мы рекомендуем вам интегрировать своего провайдера SAML 2.0 с сервером Mattermost. [Подробнее об интеграции с SAML 2.0] (https://www.mattermost.com/docs-saml/?utm_medium=product&utm_source=mattermost-advisor-bot&utm_content=saml)\n\nНажимая \"Попробовать\", я принимаю [Соглашение об оценке программного обеспечения Mattermost](https://mattermost.com/software-evaluation-agreement/), [Политику конфиденциальности](https://mattermost.com/privacy-policy/) и готов получать электронные письма о продуктах."
  },
  {
    "id": "api.server.warn_metric.mfa.contact_us.email_body",
    "translation": "Просьба к Mattermost связаться с нами. Мне интересно узнать больше о включении многофакторной аутентификации.\n"
  },
  {
    "id": "api.server.warn_metric.email_domain.start_trial_notification_success.message",
    "translation": "Ваша пробная Корпоративная версия теперь активна. Перейдите в **Системная консоль > Аутентификация > Гостевой доступ**, чтобы включить гостевые учетные записи."
  },
  {
    "id": "api.server.warn_metric.email_domain.start_trial.notification_body",
    "translation": "В проектах часто участвуют люди как внутри, так и за пределами организации. С помощью гостевых учетных записей вы можете привлекать внешних партнеров к своей системе Mattermost и указывать, с кем они могут работать и что они могут видеть.\n\n[Подробнее о включении гостевых учетных записей](https://www.mattermost.com/docs-guest-accounts/?utm_medium=product&utm_source=mattermost-advisor-bot&utm_content=guest-accounts)\n\nНажимая \"Попробовать\", я принимаю [Соглашение об оценке программного обеспечения Mattermost](https://mattermost.com/software-evaluation-agreement/), [Политику конфиденциальности](https://mattermost.com/privacy-policy/) и буду получать электронные письма о продуктах."
  },
  {
    "id": "api.server.warn_metric.email_domain.notification_title",
    "translation": "Создание гостевых учетных записей"
  },
  {
    "id": "api.server.warn_metric.email_domain.notification_body",
    "translation": "В проектах часто участвуют люди как внутри, так и за пределами организации. С помощью гостевых учетных записей вы можете привлекать внешних партнеров к своей системе Mattermost и указывать, с кем они могут работать и что они могут видеть.\n\n[Подробнее о включении гостевых учетных записей](https://www.mattermost.com/docs-guest-accounts/?utm_medium=product&utm_source=mattermost-advisor-bot&utm_content=guest-accounts).\n\nНажав «Связаться с нами», вы поделитесь своей информацией с Mattermost, Inc. [Подробнее](https://mattermost.com/pl/default-admin-advisory)"
  },
  {
    "id": "api.server.warn_metric.email_domain.contact_us.email_body",
    "translation": "Просьба к Mattermost связаться с нами. Мне интересно узнать больше об использовании гостевых учетных записей.\n"
  },
  {
    "id": "api.server.warn_metric.bot_response.start_trial_failure.message",
    "translation": "Не удалось получить пробную лицензию. Посетите https://mattermost.com/trial/, чтобы запросить лицензию."
  },
  {
    "id": "api.migrate_to_saml.error",
    "translation": "Невозможно перенести SAML."
  },
  {
    "id": "api.license.request_trial_license.fail_get_user_count.app_error",
    "translation": "Не удалось получить пробную лицензию, попробуйте еще раз или свяжитесь с support@mattermost.com. Невозможно получить количество зарегистрированных пользователей."
  },
  {
    "id": "api.cloud.request_error",
    "translation": "Ошибка обработки запроса к CWS."
  },
  {
    "id": "api.cloud.license_error",
    "translation": "Ваша лицензия не поддерживает облачные запросы."
  },
  {
    "id": "api.cloud.app_error",
    "translation": "Внутренняя ошибка во время запроса облачного API."
  },
  {
    "id": "api.admin.add_certificate.parseform.app_error",
    "translation": "Ошибка синтаксического анализа многоформатного запроса"
  },
  {
    "id": "app.upload.create.incorrect_channel_id.app_error",
    "translation": "Невозможно загрузить на указанный канал."
  },
  {
    "id": "api.server.warn_metric.mfa.start_trial_notification_success.message",
    "translation": "Ваша пробная Корпоративная версия теперь активна. Перейдите в **Системная консоль > Аутентификация > МФА**, чтобы включить многофакторную аутентификацию."
  },
  {
    "id": "api.server.warn_metric.mfa.start_trial.notification_body",
    "translation": "В вашей системе Mattermost включена многофакторная аутентификация, что дает пользователям возможность защитить свои учетные записи с помощью дополнительных средств аутентификации помимо пароля. Для повышения безопасности всей системы вы можете потребовать, чтобы все учетные записи Mattermost использовали многофакторную аутентификацию.\n\n[Подробнее о применении Многофакторной аутентификации](https://www.mattermost.com/docs-multi-factor-authentication/?utm_medium=product&utm_source=mattermost-advisor-bot&utm_content=multi-factor-authentication)\n\nНажимая Начать пробную версию, я принимаю [Соглашение об оценке программного обеспечения Mattermost](https://mattermost.com/software-evaluation-agreement/), [Политику конфиденциальности](https://mattermost.com/privacy-policy/) и готов получать электронные письма о продуктах."
  },
  {
    "id": "api.server.warn_metric.mfa.notification_body",
    "translation": "В вашей системе Mattermost включена многофакторная аутентификация, что дает пользователям возможность защитить свои учетные записи с помощью дополнительных средств аутентификации помимо пароля. Для повышения безопасности всей системы вы можете потребовать, чтобы все учетные записи Mattermost использовали многофакторную аутентификацию.\n\n[Подробнее о принудительной многофакторной аутентификации](https://www.mattermost.com/docs-multi-factor-authentication/?utm_medium=product&utm_source=mattermost-advisor-bot&utm_content=multi-factor-authentication).\n\nНажав «Связаться с нами», вы поделитесь своей информацией с Mattermost, Inc. [Подробнее](https://mattermost.com/pl/default-admin-advisory)"
  },
  {
    "id": "api.oauth.close_browser",
    "translation": "Теперь Вы можете закрыть эту вкладку браузера."
  },
  {
    "id": "api.oauth.auth_complete",
    "translation": "Авторизация завершена"
  },
  {
    "id": "api.license.request_renewal_link.app_error",
    "translation": "Ошибка получения ссылки обновления лицензии"
  },
  {
    "id": "api.getThreadsForUser.bad_params",
    "translation": "Параметры Before и After запроса getThreadsForUser являются взаимоисключающими"
  },
  {
    "id": "api.file.write_file.app_error",
    "translation": "Невозможно записать файл."
  },
  {
    "id": "api.file.test_connection.app_error",
    "translation": "Нет доступа к файловому хранилищу."
  },
  {
    "id": "api.file.remove_file.app_error",
    "translation": "Невозможно удалить файл."
  },
  {
    "id": "api.file.remove_directory.app_error",
    "translation": "Невозможно удалить каталог."
  },
  {
    "id": "api.file.read_file.app_error",
    "translation": "Невозможно прочитать файл."
  },
  {
    "id": "api.file.move_file.app_error",
    "translation": "Невозможно перенести файл."
  },
  {
    "id": "api.file.list_directory.app_error",
    "translation": "Невозможно отобразить каталог."
  },
  {
    "id": "api.file.file_size.app_error",
    "translation": "Невозможно получить размер файла."
  },
  {
    "id": "api.file.file_mod_time.app_error",
    "translation": "Невозможно получить время последнего изменения файла."
  },
  {
    "id": "api.file.file_exists.app_error",
    "translation": "Невозможно проверить существование файла."
  },
  {
    "id": "api.file.append_file.app_error",
    "translation": "Невозможно добавить данные к файлу."
  },
  {
    "id": "api.export.export_not_found.app_error",
    "translation": "Невозможно найти файл экспорта."
  },
  {
    "id": "api.config.update_config.not_allowed_security.app_error",
    "translation": "Изменение {{.Name}} не разрешено по соображениям безопасности."
  },
  {
    "id": "api.back_to_app",
    "translation": "Обратно к {{.SiteName}}"
  },
  {
    "id": "store.sql_file_info.search.disabled",
    "translation": "Поиск файлов на этом сервере отключен. Пожалуйста, обратитесь к администратору."
  },
  {
    "id": "model.upload_session.is_valid.filename.app_error",
    "translation": "Некорректное значение для Filename"
  },
  {
    "id": "model.upload_session.is_valid.file_size.app_error",
    "translation": "Некорректное значение для FileSize"
  },
  {
    "id": "model.upload_session.is_valid.file_offset.app_error",
    "translation": "Некорректное значение для FileOffset"
  },
  {
    "id": "model.upload_session.is_valid.channel_id.app_error",
    "translation": "Некорректное значение для ChannelId."
  },
  {
    "id": "model.search_params_list.is_valid.include_deleted_channels.app_error",
    "translation": "Все параметры IncludeDeletedChannels должны иметь одинаковое значение."
  },
  {
    "id": "model.reaction.is_valid.update_at.app_error",
    "translation": "\"Обновить в\" должно быть корректным временем."
  },
  {
    "id": "model.plugin_command_error.error.app_error",
    "translation": "Плагин для /{{.Command}} не работает. Пожалуйста, свяжитесь с Вашим системным администратором"
  },
  {
    "id": "model.plugin_command_crash.error.app_error",
    "translation": "/{{.Command}} команда нарушила работу плагина {{.PluginId}}. Пожалуйста, свяжитесь с Вашим системным администратором"
  },
  {
    "id": "model.config.is_valid.sql_conn_max_idle_time_milliseconds.app_error",
    "translation": "Неверное максимальное время жизни соединения для настроек SQL. Должно быть неотрицательным числом."
  },
  {
    "id": "model.config.is_valid.import.retention_days_too_low.app_error",
    "translation": "Некорректное значение для RetentionDays. Слишком маленькое значение."
  },
  {
    "id": "model.config.is_valid.import.directory.app_error",
    "translation": "Некорректное значение для Directory."
  },
  {
    "id": "model.config.is_valid.export.retention_days_too_low.app_error",
    "translation": "Недействительное значение для RetentionDays. Значение должно быть больше 0"
  },
  {
    "id": "model.config.is_valid.export.directory.app_error",
    "translation": "Значение для Directory не должно быть пустым."
  },
  {
    "id": "model.config.is_valid.collapsed_threads.app_error",
    "translation": "Настройка CollapsedThreads должна быть либо disabled, либо default_on, либо default_off"
  },
  {
    "id": "mfa.deactivate.app_error",
    "translation": "Невозможно обновить активный статус MFA для пользователя."
  },
  {
    "id": "mfa.activate.app_error",
    "translation": "Невозможно обновить активный статус MFA для пользователя."
  },
  {
    "id": "import_process.worker.do_job.open_file",
    "translation": "Невозможно обработать импорт: не удалось открыть файл."
  },
  {
    "id": "import_process.worker.do_job.missing_jsonl",
    "translation": "Не удалось обработать импорт: JSONL файл отсутствует."
  },
  {
    "id": "import_process.worker.do_job.missing_file",
    "translation": "Не удалось обработать импорт: отсутствует параметр import_file."
  },
  {
    "id": "import_process.worker.do_job.file_exists",
    "translation": "Не удалось обработать импорт: файл не существует."
  },
  {
    "id": "error",
    "translation": "Ошибка"
  },
  {
    "id": "ent.saml.do_login.invalid_time.app_error",
    "translation": "Мы получили неверное время в ответе поставщика идентификационной информации. Пожалуйста, обратитесь к системному администратору."
  },
  {
    "id": "ent.saml.do_login.invalid_signature.app_error",
    "translation": "Возникла ошибка по время проверки ответа от провайдера учётных записей. Пожалуйста, свяжитесь с системным администратором."
  },
  {
    "id": "ent.message_export.global_relay_export.get_attachment_error",
    "translation": "Не удалось получить информацию о файле для сообщения."
  },
  {
    "id": "ent.message_export.global_relay_export.deliver.unable_to_connect_smtp_server.app_error",
    "translation": "Не удалось подключиться к серверу smtp"
  },
  {
    "id": "ent.message_export.csv_export.get_attachment_error",
    "translation": "Не удалось получить информацию о файле для сообщения."
  },
  {
    "id": "ent.message_export.actiance_export.get_attachment_error",
    "translation": "Не удалось получить информацию о файле для сообщения."
  },
  {
    "id": "ent.ldap.no.users.checkcertificate",
    "translation": "Пользователи LDAP не найдены, проверьте пользовательский фильтр и сертификаты."
  },
  {
    "id": "ent.ldap.do_login.x509.app_error",
    "translation": "Ошибка создания пары ключей"
  },
  {
    "id": "ent.ldap.do_login.key.app_error",
    "translation": "Ошибка при загрузке файла ключа TLS для LDAP."
  },
  {
    "id": "ent.ldap.do_login.certificate.app_error",
    "translation": "Ошибка при загрузке файла TLS-сертификата LDAP."
  },
  {
    "id": "ent.elasticsearch.search_files.unmarshall_file_failed",
    "translation": "Не удалось декодировать результаты поиска"
  },
  {
    "id": "ent.elasticsearch.search_files.search_failed",
    "translation": "Поиск не удалось завершить"
  },
  {
    "id": "ent.elasticsearch.search_files.disabled",
    "translation": "На этом сервере отключена функция поиска файлов Elasticsearch"
  },
  {
    "id": "ent.elasticsearch.post.get_files_batch_for_indexing.error",
    "translation": "Не удалось получить пакет файлов для индексации."
  },
  {
    "id": "ent.elasticsearch.indexer.do_job.get_oldest_entity.error",
    "translation": "Самая старая сущность (пользователь, канал или должность) не может быть извлечена из базы данных"
  },
  {
    "id": "ent.elasticsearch.index_file.error",
    "translation": "Не удалось проиндексировать файл"
  },
  {
    "id": "ent.elasticsearch.delete_user_files.error",
    "translation": "Не удалось удалить файлы пользователя"
  },
  {
    "id": "ent.elasticsearch.delete_post_files.error",
    "translation": "Не удалось удалить файлы сообщений"
  },
  {
    "id": "ent.elasticsearch.delete_file.error",
    "translation": "Не удалось удалить файл"
  },
  {
    "id": "ent.elasticsearch.create_template_file_info_if_not_exists.template_create_failed",
    "translation": "Не удалось создать шаблон Elasticsearch для файлов"
  },
  {
    "id": "ent.compliance.global_relay.write_file.appError",
    "translation": "Невозможно записать global relay файл."
  },
  {
    "id": "ent.compliance.csv.write_file.appError",
    "translation": "Невозможно записать csv-файл."
  },
  {
    "id": "ent.cloud.subscription.error",
    "translation": "Ошибка получения облачной подписки"
  },
  {
    "id": "ent.actiance.export.write_file.appError",
    "translation": "Не удалось записать экспортный файл."
  },
  {
    "id": "bleveengine.stop_file_index.error",
    "translation": "Не удалось закрыть индекс файлов."
  },
  {
    "id": "bleveengine.search_files.error",
    "translation": "Поиск файлов не завершился."
  },
  {
    "id": "bleveengine.purge_file_index.error",
    "translation": "Не удалось очистить индексы файлов."
  },
  {
    "id": "bleveengine.indexer.do_job.bulk_index_files.batch_error",
    "translation": "Не удалось проиндексировать пакет файлов."
  },
  {
    "id": "bleveengine.index_file.error",
    "translation": "Не удалось проиндексировать файл."
  },
  {
    "id": "bleveengine.delete_user_files.error",
    "translation": "Не удалось удалить пользовательские файлы."
  },
  {
    "id": "bleveengine.delete_post_files.error",
    "translation": "Не удалось удалить файлы сообщений."
  },
  {
    "id": "bleveengine.delete_files_batch.error",
    "translation": "Не удалось удалить файлы."
  },
  {
    "id": "bleveengine.delete_file.error",
    "translation": "Не удалось удалить файл."
  },
  {
    "id": "bleveengine.create_file_index.error",
    "translation": "Ошибка при создании индекса bleve-файла."
  },
  {
    "id": "app.user.verify_email.app_error",
    "translation": "Не удалось обновить поле проверки email-адреса."
  },
  {
    "id": "app.user.update_update.app_error",
    "translation": "Не удалось обновить дату последнего изменения данных пользователя."
  },
  {
    "id": "app.user.update_threads_read_for_user.app_error",
    "translation": "Не удалось пометить все пользовательские треды как прочтённые"
  },
  {
    "id": "app.user.update_thread_read_for_user.app_error",
    "translation": "Не удалось обновить статус прочтения для треда"
  },
  {
    "id": "app.user.update_thread_follow_for_user.app_error",
    "translation": "Невозможно обновить состояние отслеживания для треда"
  },
  {
    "id": "app.user.update_failed_pwd_attempts.app_error",
    "translation": "Невозможно обновить failed_attempts."
  },
  {
    "id": "app.user.update_auth_data.email_exists.app_error",
    "translation": "Невозможно переключить учётную запись на {{.Service}}. Учётная запись, использующая email-адрес {{.Email}} уже существует."
  },
  {
    "id": "app.user.update_auth_data.app_error",
    "translation": "Не удалось обновить данные для аутентификации."
  },
  {
    "id": "app.user.update_active_for_multiple_users.updating.app_error",
    "translation": "Не удалось деактивировать гостей."
  },
  {
    "id": "app.user.update.finding.app_error",
    "translation": "Возникла ошибка поиска учётной записи."
  },
  {
    "id": "app.user.update.find.app_error",
    "translation": "Не удалось найти действующую учетную запись для обновления."
  },
  {
    "id": "app.user.send_emails.app_error",
    "translation": "Ни одно email-сообщение не было успешно отправлено"
  },
  {
    "id": "app.user.search.app_error",
    "translation": "Невозможно найти пользователя, соответствующего критериям поиска."
  },
  {
    "id": "app.user.save.username_exists.app_error",
    "translation": "Учётная запись с таким именем пользователя уже существует."
  },
  {
    "id": "app.user.save.existing.app_error",
    "translation": "Необходимо вызвать обновление для существующего пользователя."
  },
  {
    "id": "app.user.save.email_exists.app_error",
    "translation": "Учётная запись с таким email-адресом уже существует."
  },
  {
    "id": "app.user.save.app_error",
    "translation": "Не удалось сохранить учётную запись."
  },
  {
    "id": "app.user.promote_guest.user_update.app_error",
    "translation": "Не удалось обновить пользователя."
  },
  {
    "id": "app.user.permanent_delete.app_error",
    "translation": "Не удалось удалить существующую учётную запись."
  },
  {
    "id": "app.user.missing_account.const",
    "translation": "Пользователь не найден."
  },
  {
    "id": "app.user.get_users_batch_for_indexing.get_users.app_error",
    "translation": "Не удалось получить пакет пользователей для индексации."
  },
  {
    "id": "app.user.get_unread_count.app_error",
    "translation": "Не удалось получить количество непрочитанных сообщений для пользователя."
  },
  {
    "id": "app.user.get_total_users_count.app_error",
    "translation": "Не удалось подсчитать пользователей."
  },
  {
    "id": "app.user.get_threads_for_user.not_found",
    "translation": "Тред пользователя не существует или не отслеживается"
  },
  {
    "id": "app.user.get_threads_for_user.app_error",
    "translation": "Не удалось получить треды пользователя"
  },
  {
    "id": "app.user.get_recently_active_users.app_error",
    "translation": "Произошла ошибка при поиске недавно активных пользователей."
  },
  {
    "id": "app.user.get_profiles.app_error",
    "translation": "Возникла ошибка при поиске пользовательских профилей."
  },
  {
    "id": "app.user.get_profile_by_group_channel_ids_for_user.app_error",
    "translation": "Возникла ошибка при поиске пользовательских профилей."
  },
  {
    "id": "app.user.get_new_users.app_error",
    "translation": "Произошла ошибка при поиске новых пользователей."
  },
  {
    "id": "app.user.get_known_users.get_users.app_error",
    "translation": "Невозможно получить известных пользователей из базы данных."
  },
  {
    "id": "app.user.get_by_username.app_error",
    "translation": "Не удалось найти действительную учётную запись с соответствующим именем пользователя для этой команды. Эта команда может требовать приглашения от владельца команды для присоединения."
  },
  {
    "id": "app.user.get_by_auth.other.app_error",
    "translation": "Возникла ошибка при попытке найти учётную запись по типу аутентификации."
  },
  {
    "id": "app.user.get_by_auth.missing_account.app_error",
    "translation": "Не удалось найти действительную учётную запись с соответствующим типом аутентификации для этой команды. Эта команда может требовать приглашения от владельца команды для присоединения."
  },
  {
    "id": "app.user.get.app_error",
    "translation": "Возникла ошибка поиска учётной записи."
  },
  {
    "id": "app.user.demote_user_to_guest.user_update.app_error",
    "translation": "Не удалось обновить пользователя."
  },
  {
    "id": "app.user.clear_all_custom_role_assignments.select.app_error",
    "translation": "Не удалось получить пользователей."
  },
  {
    "id": "app.user.analytics_get_inactive_users_count.app_error",
    "translation": "Мы не смогли посчитать неактивных пользователей."
  },
  {
    "id": "app.user.analytics_daily_active_users.app_error",
    "translation": "Не удалось получить активных пользователей в течение запрашиваемого периода."
  },
  {
    "id": "app.upload.upload_data.update.app_error",
    "translation": "Не удалось обновить сессию загрузки."
  },
  {
    "id": "app.upload.upload_data.save.app_error",
    "translation": "Не удалось сохранить информацию о файле."
  },
  {
    "id": "app.upload.upload_data.read_file.app_error",
    "translation": "Не удалось прочитать файл."
  },
  {
    "id": "app.upload.upload_data.move_file.app_error",
    "translation": "Не удалось переместить загруженный файл."
  },
  {
    "id": "app.upload.upload_data.first_part_too_small.app_error",
    "translation": "Не удалось загрузить данные. Первая часть должна быть как минимум {{.Размер}} байт."
  },
  {
    "id": "app.upload.upload_data.concurrent.app_error",
    "translation": "Не удалось загрузить данные из нескольких запросов."
  },
  {
    "id": "app.upload.run_plugins_hook.rejected",
    "translation": "Не удалось загрузить файл {{.Filename}}. Отклонено плагином: {{.Reason}}"
  },
  {
    "id": "app.upload.run_plugins_hook.move_fail",
    "translation": "Не удалось переместить файл."
  },
  {
    "id": "app.upload.get_for_user.app_error",
    "translation": "Не удалось получить загруженное для пользователя."
  },
  {
    "id": "app.upload.create.save.app_error",
    "translation": "Не удалось сохранить загруженное."
  },
  {
    "id": "app.update_error",
    "translation": "ошибка update"
  },
  {
    "id": "app.select_error",
    "translation": "ошибка select"
  },
  {
    "id": "app.post.search.app_error",
    "translation": "Ошибка поиска в сообщениях"
  },
  {
    "id": "app.post.get_files_batch_for_indexing.get.app_error",
    "translation": "Не удалось получить пакет файлов для индексации."
  },
  {
    "id": "app.license.generate_renewal_token.no_license",
    "translation": "Лицензия отсутствует"
  },
  {
    "id": "app.license.generate_renewal_token.bad_license",
    "translation": "Этот тип лицензии не поддерживает генерацию токенов обновления"
  },
  {
    "id": "app.license.generate_renewal_token.app_error",
    "translation": "Не удалось сгенерировать новый токен обновления."
  },
  {
    "id": "app.insert_error",
    "translation": "ошибка insert"
  },
  {
    "id": "app.import.marshal.app_error",
    "translation": "Невозможно организовать ответ."
  },
  {
    "id": "app.import.attachment.read_file_data.error",
    "translation": "Не удалось прочитать аттачмент при импорте."
  },
  {
    "id": "app.group.uniqueness_error",
    "translation": "участник группы уже существует"
  },
  {
    "id": "app.group.permanent_delete_members_by_user.app_error",
    "translation": "Невозможно удалить участника группы с UserID \"{{.UserId}}\"."
  },
  {
    "id": "app.group.no_rows",
    "translation": "не найдено подходящей группы"
  },
  {
    "id": "app.group.id.app_error",
    "translation": "недопустимое свойство Id для группы."
  },
  {
    "id": "app.group.group_syncable_already_deleted",
    "translation": "синхронизируемая группа уже удалена"
  },
  {
    "id": "app.export.zip_create.error",
    "translation": "Не удалось добавить файл в zip-архив при экспорте."
  },
  {
    "id": "app.export.marshal.app_error",
    "translation": "Невозможно организовать ответ."
  },
  {
    "id": "app.export.export_attachment.zip_create_header.error",
    "translation": "Не удалось создать заголовок ZIP-архива при экспорте."
  },
  {
    "id": "app.export.export_attachment.mkdirall.error",
    "translation": "Не удалось создать каталог при экспорте."
  },
  {
    "id": "app.export.export_attachment.create_file.error",
    "translation": "Не удалось создать файл при экспорте."
  },
  {
    "id": "app.export.export_attachment.copy_file.error",
    "translation": "Не удалось скопировать файл при экспорте."
  },
  {
    "id": "app.channel.save_member.exists.app_error",
    "translation": "Участник канала с таким ID уже существует."
  },
  {
    "id": "app.channel.autofollow.app_error",
    "translation": "Не удалось обновить членство в треде для указанного пользователя"
  },
  {
    "id": "api.user.update_user_roles.license.app_error",
    "translation": "Данные схемы пользовательских прав не поддерживаются текущей лицензией"
  },
  {
    "id": "api.user.update_user_auth.invalid_request",
    "translation": "В запросе отсутствует либо параметр AuthData, либо параметр AuthService."
  },
  {
    "id": "api.user.send_cloud_welcome_email.error",
    "translation": "Не удалось отправить приветственное письмо по электронной почте"
  },
  {
    "id": "api.user.get_authorization_code.endpoint.app_error",
    "translation": "Ошибка получения endpoint из Discovery Document."
  },
  {
    "id": "api.unable_to_read_file_from_backend",
    "translation": "Ошибка чтения файла из бэкэнда"
  },
  {
    "id": "api.unable_to_create_zip_file",
    "translation": "Ошибка создания zip-файла."
  },
  {
    "id": "api.templates.welcome_body.subTitle2",
    "translation": "Щёлкните ниже, чтобы подтвердить ваш email-адрес."
  },
  {
    "id": "api.templates.welcome_body.subTitle1",
    "translation": "Спасибо за присоединение "
  },
  {
    "id": "api.templates.welcome_body.serverURL",
    "translation": "{{ .ServerURL }}."
  },
  {
    "id": "api.templates.welcome_body.info1",
    "translation": "Если это были не вы, вы можете смело игнорировать это сообщение."
  },
  {
    "id": "api.templates.welcome_body.app_download_title",
    "translation": "Скачать настольные и мобильные приложения"
  },
  {
    "id": "api.templates.welcome_body.app_download_button",
    "translation": "Скачать"
  },
  {
    "id": "api.templates.verify_body.subTitle2",
    "translation": "Щёлкните ниже, чтобы подтвердить ваш email-адрес."
  },
  {
    "id": "api.templates.verify_body.subTitle1",
    "translation": "Спасибо за присоединение "
  },
  {
    "id": "api.templates.verify_body.serverURL",
    "translation": "{{ .ServerURL }}."
  },
  {
    "id": "api.templates.verify_body.info1",
    "translation": "Если это были не вы, вы можете смело игнорировать это письмо."
  },
  {
    "id": "api.templates.upgrade_request_title2",
    "translation": "Новые пользователи не могут присоединиться к вашему рабочему пространству"
  },
  {
    "id": "api.templates.upgrade_request_title",
    "translation": "{{ .UserName }} хотел бы пригласить новых членов в ваше рабочее пространство"
  },
  {
    "id": "api.templates.upgrade_request_subject",
    "translation": "Запрос пользователя Mattermost на обновление рабочего пространства"
  },
  {
    "id": "api.templates.upgrade_request_info4_2",
    "translation": "Недавно кто-то пытался присоединиться к вашему рабочему пространству, но не смог, так как ваше рабочее пространство достигло лимита количества пользователей для бесплатной версии Mattermost Cloud. Обновите подписку, чтобы позволить большему количеству пользователей присоединиться к вашему рабочему пространству."
  },
  {
    "id": "api.templates.upgrade_request_info4",
    "translation": "Поскольку ваше рабочее пространство достигло лимита количества пользователей для бесплатной версии Mattermost Cloud, приглашения не могут быть отправлены. Обновите подписку, чтобы позволить большему количеству пользователей присоединиться к вашему рабочему пространству."
  },
  {
    "id": "api.templates.upgrade_mattermost_cloud",
    "translation": "Обновить"
  },
  {
    "id": "api.templates.reset_body.subTitle",
    "translation": "Нажмите на кнопку ниже, чтобы сбросить пароль. Если вы не запрашивали его, вы можете безопасно проигнорировать это письмо."
  },
  {
    "id": "api.templates.reset_body.info",
    "translation": "Срок действия ссылки сброса пароля истекает через 24 часа."
  },
  {
    "id": "api.templates.questions_footer.title",
    "translation": "Вопросы?"
  },
  {
    "id": "api.templates.questions_footer.info",
    "translation": "Напишите нам в любое время на email "
  },
  {
    "id": "api.templates.payment_failed_no_card.title",
    "translation": "Ваш счёт за Mattermost Cloud к оплате"
  },
  {
    "id": "api.templates.payment_failed_no_card.subject",
    "translation": "Оплата производится за подписку на Mattermost Cloud"
  },
  {
    "id": "api.templates.payment_failed_no_card.info3",
    "translation": "Чтобы просмотреть счёт и добавить способ оплаты, выберите Оплатить сейчас."
  },
  {
    "id": "api.templates.payment_failed_no_card.info1",
    "translation": "Ваш счёт Mattermost Cloud за последний расчётный период был обработан. Однако у нас нет ваших платёжных реквизитов."
  },
  {
    "id": "api.templates.payment_failed_no_card.button",
    "translation": "Оплатить сейчас"
  },
  {
    "id": "api.templates.payment_failed.title",
    "translation": "Неудачный платёж"
  },
  {
    "id": "api.templates.payment_failed.subject",
    "translation": "Требуется действие: Оплата за Mattermost Cloud не произведена"
  },
  {
    "id": "api.templates.payment_failed.info3",
    "translation": "Чтобы обеспечить бесперебойную подписку на Mattermost Cloud, свяжитесь с вашим финансовым учреждением для устранения основной проблемы или обновите платёжную информацию. После обновления платёжных данных Mattermost предпримет попытку погасить остаток задолженности."
  },
  {
    "id": "api.templates.payment_failed.info2",
    "translation": "Они привели следующую причину:"
  },
  {
    "id": "api.templates.payment_failed.info1",
    "translation": "Ваше финансовое учреждение отклонило платёж вашей карты {{.CardBrand}}. ****{{.LastFour}}, связанный с вашим рабочим пространством Mattermost Cloud."
  },
  {
    "id": "api.templates.over_limit_title",
    "translation": "Ваше рабочее пространство превышает лимит пользователей для бесплатного уровня"
  },
  {
    "id": "api.templates.over_limit_suspended_title",
    "translation": "Рабочее пространство Mattermost Cloud заблокировано"
  },
  {
    "id": "api.templates.over_limit_suspended_subject",
    "translation": "Ваша подписка на Mattermost Cloud была приостановлена"
  },
  {
    "id": "api.templates.over_limit_suspended_info2",
    "translation": "Свяжитесь с нами, чтобы активировать заново ваше рабочее пространство."
  },
  {
    "id": "api.templates.over_limit_suspended_info1",
    "translation": "Ваше рабочее пространство Mattermost приостановлено. Все содержимое и данные в вашем рабочем пространстве будут удалены в течение 1-3 месяцев."
  },
  {
    "id": "api.templates.over_limit_suspended_contact_support",
    "translation": "Связаться со службой поддержки"
  },
  {
    "id": "api.templates.over_limit_subject",
    "translation": "Превышение лимита пользователей в Mattermost Cloud Workspace"
  },
  {
    "id": "api.templates.over_limit_info2",
    "translation": "Кроме того, вы можете отключить пользователей в консоли администрирования, чтобы освободить места для большего количества пользователей или остаться ниже лимита количества бесплатных пользователей."
  },
  {
    "id": "api.templates.over_limit_info1",
    "translation": "Похоже, что в вашем рабочем пространстве более 10 пользователей, что выходит за рамки бесплатного уровня Mattermost Cloud Professional. Чтобы избежать сбоев в работе Mattermost workspace, пожалуйста, обновите его."
  },
  {
    "id": "api.templates.over_limit_fix_now",
    "translation": "Исправить сейчас"
  },
  {
    "id": "api.templates.over_limit_90_days_title",
    "translation": "Приостановка вашего рабочего пространства Mattermost Cloud запланирована на завтра"
  },
  {
    "id": "api.templates.over_limit_90_days_subject",
    "translation": "Ваша подписка на Mattermost Cloud скоро будет приостановлена"
  },
  {
    "id": "api.templates.over_limit_90_days_info4",
    "translation": "После приостановки работы вашего рабочего пространства все содержимое и данные в нем будут удалены в течение 1-3 месяцев."
  },
  {
    "id": "api.templates.over_limit_90_days_info3",
    "translation": "Как только ваше рабочее пространство будет приостановлено, вы не сможете войти в свой аккаунт или обновить платёжную информацию. Вам необходимо будет связаться с нашей службой поддержки для повторной активации вашего сервиса."
  },
  {
    "id": "api.templates.over_limit_90_days_info2",
    "translation": "Чтобы избежать приостановки, добавьте платежную информацию"
  },
  {
    "id": "api.templates.over_limit_90_days_info1",
    "translation": "Это последнее напоминание о том, что мы не получили оплату за вашу рабочую среду Mattermost Cloud, которая была просрочена с {{ .OverLimitDate }}. Завтра мы приостановим ваш сервис."
  },
  {
    "id": "api.templates.over_limit_7_days_title",
    "translation": "Нет способа оплаты в файле"
  },
  {
    "id": "api.templates.over_limit_7_days_subject",
    "translation": "Оплата за подписку Mattermost Cloud просрочена"
  },
  {
    "id": "api.templates.over_limit_7_days_info1",
    "translation": "Mattermost не удалось обработать ваш последний автоматический платёж. Чтобы ваш сервис оставался активным, пожалуйста, как можно скорее добавьте платёжные реквизиты, иначе он может быть приостановлен."
  },
  {
    "id": "api.templates.over_limit_30_days_title",
    "translation": "Приостановка рабочего пространства Mattermost Cloud"
  },
  {
    "id": "api.templates.over_limit_30_days_subject",
    "translation": " Чтобы сохранить подписку на Mattermost Cloud, требуются действия"
  },
  {
    "id": "api.templates.over_limit_30_days_info2_item3",
    "translation": "Вы потеряете доступ к истории сообщений"
  },
  {
    "id": "api.templates.over_limit_30_days_info2_item2",
    "translation": "Вы не можете обновить информацию о деталях оплаты, не обратившись в нашу службу поддержки"
  },
  {
    "id": "api.templates.over_limit_30_days_info2_item1",
    "translation": "Вы не можете войти в своё рабочее пространство"
  },
  {
    "id": "api.templates.over_limit_30_days_info2",
    "translation": "Если не будет предпринято никаких действий, ваше рабочее пространство будет приостановлено"
  },
  {
    "id": "api.templates.over_limit_30_days_info1",
    "translation": "Ещё есть время, чтобы сохранить рабочее пространство Mattermost Cloud в активном состоянии и решить проблемы с вашим методом оплаты. Чтобы избежать остановки сервиса, обновите метод оплаты."
  },
  {
    "id": "api.templates.over_limit_14_days_title",
    "translation": "Оплата не получена"
  },
  {
    "id": "api.templates.over_limit_14_days_subject",
    "translation": "Оплата за подписку Mattermost Cloud просрочена"
  },
  {
    "id": "api.templates.over_limit_14_days_info1",
    "translation": "Напоминаем, что мы не получили оплату за подписку Mattermost по счёту от {{ .OverLimitDate}}. В ближайшее время мы начнём процесс приостановления вашего обслуживания, если оплата не будет получена."
  },
  {
    "id": "api.templates.invite_body_guest.subTitle",
    "translation": "Вы были приглашены в качестве гостя в команду"
  },
  {
    "id": "api.templates.invite_body_footer.title",
    "translation": "Что такое Mattermost?"
  },
  {
    "id": "api.templates.invite_body_footer.learn_more",
    "translation": "Узнать больше"
  },
  {
    "id": "api.templates.invite_body_footer.info",
    "translation": "Mattermost - это гибкая платформа обмена сообщениями с открытым исходным кодом, обеспечивающая безопасную совместную работу в команде."
  },
  {
    "id": "api.templates.invite_body.subTitle",
    "translation": "Начните работу с вашей командой на Mattermost"
  },
  {
    "id": "api.templates.email_us_anytime_at",
    "translation": "Напишите нам в любое время на email "
  },
  {
    "id": "api.templates.email_footer_v2",
    "translation": "© 2021 Mattermost, Inc. 530 Lytton Avenue, Second floor, Palo Alto, CA, 94301"
  },
  {
    "id": "api.templates.copyright",
    "translation": "© 2021 Mattermost, Inc. 530 Lytton Avenue, Second floor, Palo Alto, CA, 94301"
  },
  {
    "id": "api.templates.cloud_welcome_email.title",
    "translation": "Поздравляем - ваше рабочее пространство {{.WorkSpace}} готово к работе!"
  },
  {
    "id": "api.templates.cloud_welcome_email.subtitle_info",
    "translation": "Выполните следующие шаги, чтобы построить свои команды и получить максимальную отдачу от своего рабочего пространства."
  },
  {
    "id": "api.templates.cloud_welcome_email.subtitle",
    "translation": "Настройте ваше рабочее пространство"
  },
  {
    "id": "api.templates.cloud_welcome_email.subject",
    "translation": "Поздравляем!"
  },
  {
    "id": "api.templates.cloud_welcome_email.start_questions",
    "translation": "У вас есть вопросы о том, как начать? Напишите нам по адресу"
  },
  {
    "id": "api.templates.cloud_welcome_email.signin_sub_info2",
    "translation": "для более удобной работы на PC, Mac, iOS и Android."
  },
  {
    "id": "api.templates.cloud_welcome_email.signin_sub_info",
    "translation": "Войдите в свое рабочее пространство на нашем"
  },
  {
    "id": "api.templates.cloud_welcome_email.mm_apps",
    "translation": "мобильные и настольные приложения"
  },
  {
    "id": "api.templates.cloud_welcome_email.invite_sub_info",
    "translation": "Поделитесь этой ссылкой, чтобы пригласить новых членов присоединиться в {{.WorkSpace}}:"
  },
  {
    "id": "api.templates.cloud_welcome_email.invite_info",
    "translation": "Пригласить в рабочее пространство"
  },
  {
    "id": "api.templates.cloud_welcome_email.info2",
    "translation": "Обязательно сохраните ссылку или добавьте её в закладки для использования в будущем."
  },
  {
    "id": "api.templates.cloud_welcome_email.info",
    "translation": "Спасибо за создание "
  },
  {
    "id": "api.templates.cloud_welcome_email.download_mm_info",
    "translation": "Скачать Mattermost App"
  },
  {
    "id": "api.templates.cloud_welcome_email.button",
    "translation": "Открыть Mattermost"
  },
  {
    "id": "api.templates.cloud_welcome_email.app_market_place",
    "translation": "магазине приложений."
  },
  {
    "id": "api.templates.cloud_welcome_email.add_apps_sub_info",
    "translation": "Оптимизируйте свою работу с такими инструментами, как Github, Календарь Google и Chrome. Просмотрите все интеграции, которые есть у нас в нашем"
  },
  {
    "id": "api.templates.cloud_welcome_email.add_apps_info",
    "translation": "Добавить приложения в ваше рабочее пространство"
  },
  {
    "id": "api.templates.at_limit_title",
    "translation": "Вы достигли лимита количества пользователей для бесплатного уровня. "
  },
  {
    "id": "api.templates.at_limit_subject",
    "translation": "Достигнуто предельное количество пользователей Mattermost Cloud"
  },
  {
    "id": "api.templates.at_limit_info5",
    "translation": "Кроме того, вы можете отключить пользователей в системной консоли, чтобы освободить места для большего количества пользователей или остаться ниже лимита количества бесплатных пользователей."
  },
  {
    "id": "api.templates.at_limit_info2",
    "translation": "Кроме того, вы можете отключить пользователей в консоли администрирования, чтобы освободить места для большего количества пользователей или остаться ниже лимита количества бесплатных пользователей."
  },
  {
    "id": "api.templates.at_limit_info1",
    "translation": "Похоже, что теперь у вас в рабочем пространстве 10 и более пользователей — это здорово! Если вы хотите пригласить больше членов команды, подумайте об обновлении Mattermost Cloud Professional прямо сейчас."
  },
  {
    "id": "api.team.invite_guests_to_channels.invalid_body.app_error",
    "translation": "Тело запроса некорректно или отсутствует."
  },
  {
    "id": "api.team.cloud.subscription.error",
    "translation": "Ошибка получения облачной подписки"
  },
  {
    "id": "api.system.update_viewed_notices.failed",
    "translation": "Обновление просмотренных уведомлений не удалось"
  },
  {
    "id": "api.server.warn_metric.number_of_teams_5.start_trial_notification_success.message",
    "translation": "Ваша пробная версия Enterprise теперь активна. Перейдите в **Системная консоль > Управление пользователями > Права доступа**, чтобы включить дополнительные права доступа."
  },
  {
    "id": "api.server.warn_metric.number_of_teams_5.start_trial.notification_body",
    "translation": "В вашей системе Mattermost теперь есть несколько команд. У многих команд есть свой предпочитаемый способ координации и сотрудничества, включая то, как создаются каналы, кто может приглашать новых членов команды и как осуществляется интеграция. Схемы группового управления позволяют вам настраивать права пользователей в каждой команде в соответствии с их конкретными потребностями.\n\n[Подробнее об использовании расширенных прав] (https://www.mattermost.com/docs-advanced-permissions-team-override/?utm_medium=product&utm_source=mattermost-advisor-bot&utm_content=advanced-permissions-team-override).\n\nНажав кнопку \"Начать использовать пробную версию\", я соглашаюсь с [Соглашением об оценке программного обеспечения Mattermost](https://mattermost.com/software-evaluation-agreement/), [Политикой конфиденциальности](https://mattermost.com/privacy-policy/) и получаю сообщения о продукте по email."
  },
  {
    "id": "api.server.warn_metric.number_of_teams_5.notification_title",
    "translation": "Использование расширенных прав"
  },
  {
    "id": "api.server.warn_metric.number_of_teams_5.notification_body",
    "translation": "В вашей системе Mattermost теперь есть несколько команд. У многих команд есть свой предпочитаемый способ координации и сотрудничества, включая то, как создаются каналы, кто может приглашать новых членов команды и как осуществляется интеграция. Схемы группового управления позволяют вам настраивать права пользователей в каждой команде в соответствии с их конкретными потребностями.\n\n[Подробнее об использовании расширенных прав] (https://www.mattermost.com/docs-advanced-permissions-team-override/?utm_medium=product&utm_source=mattermost-advisor-bot&utm_content=advanced-permissions-team-override).\n\nНажав кнопку \"Связаться с нами\", вы поделитесь своей информацией с компанией Mattermost, Inc. [Подробнее] (https://mattermost.com/pl/default-admin-advisory)"
  },
  {
    "id": "api.server.warn_metric.number_of_teams_5.contact_us.email_body",
    "translation": "Запрос контакта с Mattermost. Мне интересно узнать больше о расширенных правах со схемами для команд.\n"
  },
  {
    "id": "api.server.warn_metric.number_of_posts_2M.start_trial.notification_success.message",
    "translation": "Ваша пробная версия Enterprise теперь активна. Если у вас есть сервер Elasticsearch, перейдите в **Системная консоль > Среда > Elasticsearch** для настройки Elasticsearch."
  },
  {
    "id": "api.server.warn_metric.number_of_posts_2M.start_trial.notification_body",
    "translation": "В вашей системе Mattermost имеется большое количество сообщений. Поиск в базе данных Mattermost по умолчанию начинает показывать снижение производительности примерно при 2,5 миллионах сообщений. Если сообщений больше 5 миллионов, Elasticsearch может помочь избежать значительных проблем с производительностью, таких как таймауты при поиске и обработке упоминаний. Свяжитесь с нами, чтобы узнать больше и дайте знать, чем мы можем помочь.\n\n[Подробнее об улучшении производительности] (https://www.mattermost.com/docs-elasticsearch/?utm_medium=product&utm_source=mattermost-advisor-bot&utm_content=elasticsearch).\n\nНажав кнопку \"Начать использовать пробную версию\", я соглашаюсь с [Соглашением об оценке программного обеспечения Mattermost](https://mattermost.com/software-evaluation-agreement/), [Политикой конфиденциальности](https://mattermost.com/privacy-policy/) и получаю сообщения о продукте по email."
  },
  {
    "id": "api.server.warn_metric.number_of_posts_2M.notification_title",
    "translation": "Повышение производительности"
  },
  {
    "id": "api.server.warn_metric.number_of_posts_2M.notification_body",
    "translation": "В вашей системе Mattermost имеется большое количество сообщений. Поиск в базе данных Mattermost по умолчанию начинает показывать снижение производительности примерно при 2,5 миллионах сообщений. Если сообщений больше 5 миллионов, Elasticsearch может помочь избежать значительных проблем с производительностью, таких как таймауты при поиске и обработке упоминаний. Свяжитесь с нами, чтобы узнать больше и дайте знать, чем мы можем помочь.\n\n[Подробнее об улучшении производительности] (https://www.mattermost.com/docs-elasticsearch/?utm_medium=product&utm_source=mattermost-advisor-bot&utm_content=elasticsearch).\n\nНажав кнопку \"Связаться с нами\", вы поделитесь своей информацией с компанией Mattermost, Inc. [Подробнее] (https://mattermost.com/pl/default-admin-advisory)"
  },
  {
    "id": "api.server.warn_metric.number_of_posts_2M.contact_us.email_body",
    "translation": "Запрос контакта с Mattermost. Мне интересно узнать больше об улучшении производительности с помощью Elasticsearch.\n"
  },
  {
    "id": "api.server.warn_metric.number_of_channels_50.start_trial.notification_success.message",
    "translation": "Ваша пробная версия Enterprise теперь активна. Перейдите в **Системная консоль > Управление пользователями > Права доступа**, чтобы включить дополнительные права доступа."
  },
  {
    "id": "api.server.warn_metric.number_of_channels_50.start_trial.notification_body",
    "translation": "Каналы помогают улучшить коммуникацию, но по мере присоединения к Mattermost новых пользователей и создания ими каналов, задача поддержания организованности системы усложняется. Расширенные права позволяют установить, какие пользователи или роли могут выполнять определённые действия, в том числе управление настройками каналов и подписчиков, используя теги @channel или @here для широких групп пользователей, а также для создания новых событий webhook.\n\n[Подробнее об использовании расширенных прав] (https://www.mattermost.com/docs-advanced-permissions/?utm_medium=product&utm_source=mattermost-advisor-bot&utm_content=advanced-permissions).\n\nНажав кнопку \"Начать использовать пробную версию\", я соглашаюсь с [Соглашением об оценке программного обеспечения Mattermost](https://mattermost.com/software-evaluation-agreement/), [Политикой конфиденциальности](https://mattermost.com/privacy-policy/) и получаю сообщения о продукте по email."
  },
  {
    "id": "api.server.warn_metric.number_of_channels_50.notification_title",
    "translation": "Использование расширенных прав"
  },
  {
    "id": "api.server.warn_metric.number_of_channels_50.notification_body",
    "translation": "Каналы помогают улучшить коммуникацию, но по мере присоединения к Mattermost новых пользователей и создания ими каналов, задача поддержания организованности системы усложняется. Расширенные права позволяют установить, какие пользователи или роли могут выполнять определённые действия, в том числе управление настройками каналов и подписчиков, используя теги @channel или @here для широких групп пользователей, а также для создания новых событий webhook.\n\n[Подробнее об использовании расширенных прав] (https://www.mattermost.com/docs-advanced-permissions/?utm_medium=product&utm_source=mattermost-advisor-bot&utm_content=advanced-permissions).\n\nНажав кнопку \"Связаться с нами\", вы поделитесь своей информацией с компанией Mattermost, Inc. [Подробнее] (https://mattermost.com/pl/default-admin-advisory)"
  },
  {
    "id": "api.server.warn_metric.number_of_channels_50.contact_us.email_body",
    "translation": "Запрос контакта с Mattermost. Мне интересно узнать больше об использовании расширенных разрешений с системными схемами.\n"
  },
  {
    "id": "api.server.warn_metric.number_of_active_users_500.start_trial.notification_success.message",
    "translation": "Ваша пробная версия Enterprise теперь активна. Перейдите в Системную консоль, чтобы включить расширенные функции."
  },
  {
    "id": "api.server.warn_metric.number_of_active_users_500.start_trial.notification_body",
    "translation": "При развёртывании Mattermost более, чем на 500 пользователей, мы настоятельно рекомендуем использовать такие функции, как управление пользователями, кластеризация серверов и мониторинг производительности. Свяжитесь с нами, чтобы узнать больше и дайте знать, чем мы можем помочь.\n\nНажав кнопку \"Начать использовать пробную версию\", я соглашаюсь с [Соглашением об оценке программного обеспечения Mattermost](https://mattermost.com/software-evaluation-agreement/), [Политикой конфиденциальности](https://mattermost.com/privacy-policy/) и получаю сообщения о продукте по email."
  },
  {
    "id": "api.server.warn_metric.number_of_active_users_300.start_trial.notification_success.message",
    "translation": "Ваша пробная версия Enterprise теперь активна. Создайте канал и перейдите к **Системная консоль > Управление пользователями > Каналы**, чтобы установить лимиты публикаций для администраторов каналов."
  },
  {
    "id": "api.server.warn_metric.number_of_active_users_300.start_trial.notification_body",
    "translation": "В Mattermost много переговоров, поэтому может быть сложно понять, где искать важную информацию. Если вы хотите транслировать сообщение для большой аудитории, вы можете настроить каналы объявлений для чтения, к которым может присоединиться любой желающий, но только администраторы каналов могут размещать сообщения.\n\n[Подробнее о создании каналов объявлений только для чтения] (https://www.mattermost.com/docs-channel-moderation/?utm_medium=product&utm_source=mattermost-advisor-bot&utm_content=channel-moderation).\n\nНажав кнопку \"Начать использовать пробную версию\", я соглашаюсь с [Соглашением об оценке программного обеспечения Mattermost](https://mattermost.com/software-evaluation-agreement/), [Политикой конфиденциальности](https://mattermost.com/privacy-policy/) и получаю сообщения о продукте по email."
  },
  {
    "id": "api.post.search_files.invalid_body.app_error",
    "translation": "Не удалось разобрать тело запроса."
  },
  {
    "id": "api.server.warn_metric.number_of_active_users_300.contact_us.email_body",
    "translation": "Запрос контакта с Mattermost. Мне интересно узнать больше о создании каналов объявлений только для.\n"
  },
  {
    "id": "api.server.warn_metric.number_of_active_users_300.notification_body",
    "translation": "В Mattermost много переговоров, поэтому может быть сложно понять, где искать важную информацию. Если вы хотите транслировать сообщение для большой аудитории, вы можете настроить каналы объявлений для чтения, к которым может присоединиться любой желающий, но только администраторы каналов могут размещать сообщения.\n\n[Подробнее о создании каналов объявлений только для чтения] (https://www.mattermost.com/docs-channel-moderation/?utm_medium=product&utm_source=mattermost-advisor-bot&utm_content=channel-moderation).\n\nНажав кнопку \"Связаться с нами\", вы поделитесь своей информацией с компанией Mattermost, Inc. [Узнать больше] (https://mattermost.com/pl/default-admin-advisory)"
  },
  {
    "id": "api.server.warn_metric.number_of_active_users_200.start_trial.notification_success.message",
    "translation": "Ваша пробная версия Enterprise теперь активна. Перейдите в **Системная консоль > Аутентификация > SAML 2.0** для интеграции с провайдером SAML 2.0."
  },
  {
    "id": "api.server.warn_metric.number_of_active_users_100.start_trial.notification_success.message",
    "translation": "Ваша пробная версия Enterprise теперь активна. Перейдите в **Системная консоль > Аутентификация > AD/LDAP** для интеграции службы AD/LDAP."
  },
  {
    "id": "api.server.warn_metric.number_of_active_users_100.start_trial.notification_body",
    "translation": "У вашей системы Mattermost более 100 пользователей. По мере роста вашей базы пользователей, создание новых учётных записей может отнимать много времени. Мы рекомендуем интегрировать Active Directory/LDAP вашей организации, что позволит любому, у кого есть учётная запись, получить доступ к Mattermost.\n\n[Подробнее об интеграции с AD/LDAP](https://www.mattermost.com/docs-adldap/?utm_medium=product&utm_source=mattermost-advisor-bot&utm_content=adldap)\n\nНажав кнопку \"Начать использовать пробную версию\", я соглашаюсь с [Соглашением об оценке программного обеспечения Mattermost](https://mattermost.com/software-evaluation-agreement/), [Политикой конфиденциальности](https://mattermost.com/privacy-policy/) и получаю сообщения о продукте по email."
  },
  {
    "id": "api.roles.patch_roles.not_allowed_permission.error",
    "translation": "Одно или несколько из разрешений, которые вы пытаетесь добавить или удалить, не предоставлено"
  },
  {
    "id": "api.oauth.redirecting_back",
    "translation": "Перенаправление обратно в приложение."
  },
  {
    "id": "api.no_license",
    "translation": "Для использования этого endpoint требуется лицензия E10 или E20."
  },
  {
    "id": "api.job.unable_to_download_job.incorrect_job_type",
    "translation": "Тип задания, которое вы пытаетесь загрузить, на данный момент не поддерживается"
  },
  {
    "id": "api.invalid_redirect_url",
    "translation": "Некорректный url перенаправления"
  },
  {
    "id": "api.invalid_custom_url_scheme",
    "translation": "Некорректная пользовательская схема url"
  },
  {
    "id": "api.file.file_reader.app_error",
    "translation": "Невозможно получить объект чтения файлов."
  },
  {
    "id": "api.custom_status.recent_custom_statuses.delete.app_error",
    "translation": "Не удалось удалить последний по времени статус. Попробуйте сначала добавить статус или свяжитесь с администратором для получения подробной информации."
  },
  {
    "id": "api.custom_status.disabled",
    "translation": "Функция пользовательского статуса отключена. Пожалуйста, свяжитесь с администратором для получения более подробной информации."
  },
  {
    "id": "api.config.patch_config.restricted_merge.app_error",
    "translation": "Ошибка merge данной конфигурации."
  },
  {
    "id": "api.config.get_config.restricted_merge.app_error",
    "translation": "Ошибка merge данной конфигурации."
  },
  {
    "id": "api.command_custom_status.success",
    "translation": "Ваш статус установлен в “{{.EmojiName}} {{.StatusMessage}}”. Вы можете изменить свой статус из всплывающего окна в заголовке боковой панели канала."
  },
  {
    "id": "api.command_custom_status.name",
    "translation": "статус"
  },
  {
    "id": "api.command_custom_status.hint",
    "translation": "[:emoji_name:] [status_message] или сбросить"
  },
  {
    "id": "api.command_custom_status.desc",
    "translation": "Установить или сбросить ваш статус"
  },
  {
    "id": "api.command_custom_status.clear.success",
    "translation": "Ваш статус был сброшен."
  },
  {
    "id": "api.command_custom_status.clear.app_error",
    "translation": "Ошибка очистки статуса."
  },
  {
    "id": "api.command_custom_status.app_error",
    "translation": "Ошибка настройки статуса."
  },
  {
    "id": "api.cloud.get_subscription.error",
    "translation": "Ошибка получения облачной подписки."
  },
  {
    "id": "api.cloud.get_admins_emails.error",
    "translation": "Ошибка получения email администратора."
  },
  {
    "id": "api.cloud.cws_webhook_event_missing_error",
    "translation": "Событие Webhook не было обработано. Либо оно отсутствует, либо некорректно."
  },
  {
    "id": "api.user.upload_profile_user.login_provider_attribute_set.app_error",
    "translation": "Картинка профиля должна быть установлена через провайдера аутентификации пользователя."
  },
  {
    "id": "api.user.update_user.login_provider_attribute_set.app_error",
    "translation": "Поле '{{.Field}}' должно быть установлено через провайдера аутентификации пользователя."
  },
  {
    "id": "api.user.patch_user.login_provider_attribute_set.app_error",
    "translation": "Поле '{{.Field}}' должно быть установлено через провайдера аутентификации пользователя."
  },
  {
    "id": "model.user.is_valid.marshal.app_error",
    "translation": "Не удалось закодировать поле в JSON"
  },
  {
    "id": "app.import.generate_password.app_error",
    "translation": "Ошибка при генерации пароля."
  },
  {
    "id": "api.channel.patch_channel_moderations.cache_invalidation.error",
    "translation": "Ошибка аннулирования кеша"
  },
  {
    "id": "api.error_set_first_admin_visit_marketplace_status",
    "translation": "Ошибка при попытке сохранить статус первого посещения рынка администратором в магазине."
  },
  {
    "id": "api.error_get_first_admin_visit_marketplace_status",
    "translation": "Ошибка при попытке получить из магазина статус первого посещения рынка администратором."
  },
  {
    "id": "api.command_share.desc",
    "translation": "Разделяет текущий канал с удалённым экземпляром Mattermost."
  },
  {
    "id": "api.command_share.could_not_uninvite.error",
    "translation": "Не удалось отменить приглашение `{{.RemoteId}}`: {{.Error}}"
  },
  {
    "id": "api.command_share.check_channel_exist.error",
    "translation": "Ошибка при проверке существования общего канала: {{.Error}}"
  },
  {
    "id": "api.command_share.channel_status_id",
    "translation": "Статус для Id канала `{{.ChannelId}}`"
  },
  {
    "id": "api.command_share.channel_status.help",
    "translation": "Отображает статус для этого общего канала"
  },
  {
    "id": "api.command_share.channel_shared",
    "translation": "Этот канал теперь общий."
  },
  {
    "id": "api.command_share.channel_remote_id_not_exists",
    "translation": "Удалённый id общего канала `{{.RemoteId}}` не существует для этого канала."
  },
  {
    "id": "api.command_share.channel_invite_not_home.error",
    "translation": "Невозможно пригласить удалённый кластер на общий канал, созданный где-то в другом месте."
  },
  {
    "id": "api.command_share.channel_invite.error",
    "translation": "Ошибка приглашения `{{.Name}}` в этот канал: {{.Error}}"
  },
  {
    "id": "api.command_share.available_actions",
    "translation": "Доступные действия: {{.Actions}}"
  },
  {
    "id": "api.command_remote.unknown_action",
    "translation": "Неизвестное действие `{{.Action}}`"
  },
  {
    "id": "api.command_remote.status.help",
    "translation": "Отображает состояние для всех удаленных кластеров"
  },
  {
    "id": "api.command_remote.site_url_not_set",
    "translation": "SiteURL не установлен. Пожалуйста, установите его через системную консоль."
  },
  {
    "id": "api.command_remote.service_not_enabled",
    "translation": "Служба удаленного кластера не включена."
  },
  {
    "id": "api.command_remote.service_disabled",
    "translation": "Служба удаленного кластера отключена."
  },
  {
    "id": "api.command_remote.remove_remote_id.help",
    "translation": "Идентификатор удаления удаленного кластера"
  },
  {
    "id": "api.command_remote.remove_remote.error",
    "translation": "Не смог удалить удалённый кластер: {{.Error}}"
  },
  {
    "id": "api.command_remote.remove.help",
    "translation": "Удаляет удалённый кластер"
  },
  {
    "id": "api.command_remote.remotes_not_found",
    "translation": "Никаких удаленных кластеров не найдено."
  },
  {
    "id": "api.command_remote.remote_table_header",
    "translation": "| Имя | SiteURL | RemoteId | Invite Accepted | Online | Последний пинг |"
  },
  {
    "id": "api.command_remote.remote_add_remove.help",
    "translation": "Добавить/удалить безопасные соединения. Доступные действия: {{.Actions}}"
  },
  {
    "id": "api.command_remote.permission_required",
    "translation": "Для управления безопасными соединениями требуется разрешение `{{.Permission}}`."
  },
  {
    "id": "api.command_remote.name.hint",
    "translation": "Уникальное имя для безопасного соединения"
  },
  {
    "id": "api.command_remote.name.help",
    "translation": "Имя защищенного соединения"
  },
  {
    "id": "api.command_remote.name",
    "translation": "безопасное-соединение"
  },
  {
    "id": "api.command_remote.missing_empty",
    "translation": "Отсутствует или пуст `{{.Arg}}`"
  },
  {
    "id": "api.command_remote.missing_command",
    "translation": "Отсутствует команда. Доступные действия: {{.Actions}}"
  },
  {
    "id": "api.command_remote.invite_summary",
    "translation": "Отправьте следующий зашифрованный (AES256 + Base64) блог администратору удаленного сайта вместе с паролем. Для принятия приглашения они будут использовать команду `{{.Command}}`слэш команда.\n\n```\n{{.Invitation}}\n```\n\n**Предоставьте удаленному сайту доступ к вашему кластеру через** {{.SiteURL}}"
  },
  {
    "id": "api.command_remote.invite_password.hint",
    "translation": "Пароль, используемый для шифрования приглашения"
  },
  {
    "id": "api.command_remote.invite_password.help",
    "translation": "Пароль приглашения"
  },
  {
    "id": "api.command_remote.invite.help",
    "translation": "Создать защищенное соединение"
  },
  {
    "id": "api.command_remote.invitation_created",
    "translation": "Приглашение создано."
  },
  {
    "id": "api.command_remote.invitation.hint",
    "translation": "Зашифрованное приглашение от защищенного соединения"
  },
  {
    "id": "api.command_remote.invitation.help",
    "translation": "Приглашение от защищенного соединения"
  },
  {
    "id": "api.command_remote.incorrect_password.error",
    "translation": "Не удалось расшифровать приглашение. Неправильный пароль или испорченное приглашение: {{.Error}}"
  },
  {
    "id": "api.command_remote.hint",
    "translation": "[действие]"
  },
  {
    "id": "api.command_remote.fetch_status.error",
    "translation": "Не удалось получить безопасные соединения: {{.Error}}"
  },
  {
    "id": "api.command_remote.encrypt_invitation.error",
    "translation": "Не удалось зашифровать приглашение: {{.Error}}"
  },
  {
    "id": "api.command_remote.desc",
    "translation": "Пригласите удаленные кластеры Mattermost для межкластерной связи."
  },
  {
    "id": "api.command_remote.decode_invitation.error",
    "translation": "Не удалось декодировать приглашение: {{.Error}}"
  },
  {
    "id": "api.command_remote.cluster_removed",
    "translation": "Безопасное соединение {{.RemoteId}} {{.Result}}."
  },
  {
    "id": "api.command_remote.add_remote.error",
    "translation": "Не удалось добавить безопасное соединение: {{.Error}}"
  },
  {
    "id": "api.command_remote.accept_invitation.error",
    "translation": "Не удалось принять приглашение: {{.Error}}"
  },
  {
    "id": "api.command_remote.accept_invitation",
    "translation": "Приглашение принято и подтверждено.\nSiteURL: {{.SiteURL}}"
  },
  {
    "id": "api.command_remote.accept.help",
    "translation": "Принять приглашение от удаленного кластера"
  },
  {
    "id": "api.command_share.share_read_only.hint",
    "translation": "[readonly] - 'Y' или 'N'.  По умолчанию 'N'"
  },
  {
    "id": "api.command_share.service_disabled",
    "translation": "Служба общих каналов отключена."
  },
  {
    "id": "api.command_share.remote_table_header",
    "translation": "| Remote | SiteURL | Описание | Только для чтения | InviteAccepted | Онлайн | Последняя синхронизация |"
  },
  {
    "id": "api.command_share.hint",
    "translation": "[action]"
  },
  {
    "id": "sharedchannel.permalink.not_found",
    "translation": "Этот пост содержит ссылки на другие каналы, которые могут быть невидимы для пользователей других сайтов."
  },
  {
    "id": "sharedchannel.cannot_deliver_post",
    "translation": "Одно или несколько сообщений не могут быть доставлены на удалённый сайт {{.Remote}}, так как он в оффлайне. Сообщения будут доставлены, когда сайт будет онлайн."
  },
  {
    "id": "app.sharedchannel.dm_channel_creation.internal_error",
    "translation": "Возникла ошибка при создании прямого общего канала."
  },
  {
    "id": "api.remote_cluster.update_not_unique.app_error",
    "translation": "Удалённый кластер с таким же URL уже существует."
  },
  {
    "id": "api.remote_cluster.update.app_error",
    "translation": "Возникла ошибка при обновлении удалённого кластера."
  },
  {
    "id": "api.remote_cluster.service_not_enabled.app_error",
    "translation": "Служба удалённого кластера не включена."
  },
  {
    "id": "api.remote_cluster.save_not_unique.app_error",
    "translation": "Удалённый кластер уже добавлен."
  },
  {
    "id": "api.remote_cluster.save.app_error",
    "translation": "Возникла ошибка при сохранении удалённого кластера."
  },
  {
    "id": "api.remote_cluster.invalid_topic.app_error",
    "translation": "Некорректный топик."
  },
  {
    "id": "api.remote_cluster.invalid_id.app_error",
    "translation": "Недопустимый идентификатор."
  },
  {
    "id": "api.remote_cluster.get.app_error",
    "translation": "Возникла ошибка при поиске удалённого кластера."
  },
  {
    "id": "api.remote_cluster.delete.app_error",
    "translation": "Возникла ошибка удаления удалённого кластера."
  },
  {
    "id": "api.context.remote_id_missing.app_error",
    "translation": "Отсутствует идентификатор удалённого кластера."
  },
  {
    "id": "api.context.remote_id_mismatch.app_error",
    "translation": "Несоответствие идентификатора удаленного кластера."
  },
  {
    "id": "api.context.remote_id_invalid.app_error",
    "translation": "Невозможно найти идентификатор удаленного кластера {{.RemoteId}}."
  },
  {
    "id": "api.context.json_encoding.app_error",
    "translation": "Ошибка шифрования JSON."
  },
  {
    "id": "api.context.invitation_expired.error",
    "translation": "Приглашение истекло."
  },
  {
    "id": "api.command_share.unshare_channel.help",
    "translation": "Отменить свойство \"общий\" для текущего канала"
  },
  {
    "id": "api.command_share.unknown_action",
    "translation": "Неизвестное действие `{{.Action}}`. Доступные действия: {{.Actions}}"
  },
  {
    "id": "api.command_share.uninvite_remote_id.help",
    "translation": "Идентификатор удалённой инсталляции для отключения."
  },
  {
    "id": "api.command_share.uninvite_remote.help",
    "translation": "Отключить удалённую инсталляцию от этого общего канала"
  },
  {
    "id": "api.command_share.shared_channel_unshare.error",
    "translation": "Не удалось отключить доступ к этому каналу: {{.Error}}."
  },
  {
    "id": "api.command_share.shared_channel_unavailable",
    "translation": "Этот канал больше не общий."
  },
  {
    "id": "api.command_share.share_read_only.help",
    "translation": "Канал будет предоставлен в режиме только для чтения"
  },
  {
    "id": "api.command_share.share_channel.error",
    "translation": "Не удалось поделиться этим каналом: {{.Error}}"
  },
  {
    "id": "api.command_share.remote_uninvited",
    "translation": "Удалённый `{{.RemoteId}}`отключен."
  },
  {
    "id": "api.command_share.remote_not_valid",
    "translation": "Для отключения должен быть указан валидный удалённый кластер"
  },
  {
    "id": "api.command_share.remote_id_invalid.error",
    "translation": "Идентификатор удалённого кластера некорректен: {{.Error}}"
  },
  {
    "id": "api.command_share.remote_id.help",
    "translation": "Id существующей удалённой инсталляции. Смотрите команду `remote` для добавления."
  },
  {
    "id": "api.command_share.remote_already_invited",
    "translation": "Удаленный кластер уже приглашен."
  },
  {
    "id": "api.command_share.permission_required",
    "translation": "Для управления общими каналами требуется разрешение `{{.Permission}}`."
  },
  {
    "id": "api.command_share.not_shared_channel_unshare",
    "translation": "Нельзя отменить свойство \"общий\" для канала, который не является общим."
  },
  {
    "id": "api.command_share.no_remote_invited",
    "translation": "Никакие удалённые объекты в этот общий канал не приглашались."
  },
  {
    "id": "api.command_share.name",
    "translation": "поделиться"
  },
  {
    "id": "api.command_share.must_specify_valid_remote",
    "translation": "Должен быть указан действительный идентификатор удаленного кластера для приглашения."
  },
  {
    "id": "api.command_share.missing_action",
    "translation": "Пропущено действие. Доступные действия: : {{.Actions}}"
  },
  {
    "id": "api.command_share.invite_remote.help",
    "translation": "Приглашает удалённую инсталляцию в текущий общий канал"
  },
  {
    "id": "api.command_share.invitation_sent",
    "translation": "Приглашение канала отправлено `{{.Name}} {{.SiteURL}}`."
  },
  {
    "id": "api.command_share.invalid_value.error",
    "translation": "Некорректное значение '{{.Arg}}': {{.Error}}"
  },
  {
    "id": "api.command_share.fetch_remote_status.error",
    "translation": "Не удалось получить статус удалённых объектов: {{.Error}}."
  },
  {
    "id": "api.command_share.fetch_remote.error",
    "translation": "Ошибка при извлечении удалённых кластеров: {{.Error}}"
  },
  {
    "id": "api.job.unable_to_create_job.incorrect_job_type",
    "translation": "Тип задания, которое вы пытаетесь создать, некорректен"
  },
  {
    "id": "api.job.retrieve.nopermissions",
    "translation": "Типы заданий, которые вы пытаетесь получить, не содержат разрешений"
  },
  {
    "id": "api.file.test_connection_s3_bucket_does_not_exist.app_error",
    "translation": "Убедитесь в доступности козины Amazon S3 и проверьте разрешения на доступ."
  },
  {
    "id": "api.file.test_connection_s3_auth.app_error",
    "translation": "Невозможно подключиться к S3. Проверьте параметры авторизации и настройки аутентификации подключения Amazon S3."
  },
  {
    "id": "ent.data_retention.policies.invalid_policy",
    "translation": "Политика некорректна."
  },
  {
    "id": "ent.data_retention.policies.internal_error",
    "translation": "Мы столкнулись с ошибкой при выполнении запрошенной операции."
  },
  {
    "id": "app.user.send_auto_response.app_error",
    "translation": "Не удалось отправить автоматический ответ от пользователя."
  },
  {
<<<<<<< HEAD
    "id": "api.user.cloud_trial_ending_email.error",
    "translation": "Не удалось отправить предупреждение по электронной почте об окончании пробного периода"
  },
  {
=======
>>>>>>> de5efdb8
    "id": "api.templates.cloud_trial_ending_email.title",
    "translation": "Ваша бесплатная 14-дневная пробная подписка на Mattermost скоро закончится"
  },
  {
    "id": "api.templates.cloud_trial_ending_email.subject",
    "translation": "Завершение пробной подписки на Mattermost cloud"
  },
  {
    "id": "api.templates.cloud_trial_ending_email.add_payment_method",
    "translation": "Добавить способ оплаты"
  },
  {
    "id": "api.command_remote.displayname.hint",
    "translation": "Отображаемое имя безопасного соединения"
  },
  {
    "id": "api.command_remote.displayname.help",
    "translation": "Отображаемое имя безопасного соединения"
  },
  {
    "id": "api.admin.saml.failure_reset_authdata_to_email.app_error",
    "translation": "Не удалось сбросить поле AuthData в Email."
  },
  {
<<<<<<< HEAD
    "id": "api.user.cloud_trial_ended_email.error",
    "translation": "Не удалось отправить письмо об окончании пробной подписки"
  },
  {
=======
>>>>>>> de5efdb8
    "id": "api.templates.cloud_trial_ended_email.title",
    "translation": "Ваша бесплатная 14-дневная пробная версия Mattermost заканчивается сегодня"
  },
  {
    "id": "api.templates.cloud_trial_ended_email.subject",
    "translation": "Завершение пробной подписки на Mattermost cloud"
  },
  {
    "id": "api.templates.cloud_trial_ended_email.start_subscription",
    "translation": "Начать подписку"
  },
  {
    "id": "api.server.warn_metric.support_email_not_configured.notification_title",
    "translation": "Установите email-адрес службы поддержки"
  },
  {
    "id": "api.command_channel_purpose.update_channel.max_length",
    "translation": "Введенный текст превышает лимит символов. Назначение канала ограничено {{.MaxLength}} символами."
  },
  {
    "id": "api.command_channel_header.update_channel.max_length",
    "translation": "Введенный текст превышает лимит символов. Заголовок канала ограничен {{.MaxLength}} символами."
  }
]<|MERGE_RESOLUTION|>--- conflicted
+++ resolved
@@ -8980,13 +8980,6 @@
     "translation": "Не удалось отправить автоматический ответ от пользователя."
   },
   {
-<<<<<<< HEAD
-    "id": "api.user.cloud_trial_ending_email.error",
-    "translation": "Не удалось отправить предупреждение по электронной почте об окончании пробного периода"
-  },
-  {
-=======
->>>>>>> de5efdb8
     "id": "api.templates.cloud_trial_ending_email.title",
     "translation": "Ваша бесплатная 14-дневная пробная подписка на Mattermost скоро закончится"
   },
@@ -9011,13 +9004,6 @@
     "translation": "Не удалось сбросить поле AuthData в Email."
   },
   {
-<<<<<<< HEAD
-    "id": "api.user.cloud_trial_ended_email.error",
-    "translation": "Не удалось отправить письмо об окончании пробной подписки"
-  },
-  {
-=======
->>>>>>> de5efdb8
     "id": "api.templates.cloud_trial_ended_email.title",
     "translation": "Ваша бесплатная 14-дневная пробная версия Mattermost заканчивается сегодня"
   },

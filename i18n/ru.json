--- conflicted
+++ resolved
@@ -633,11 +633,7 @@
   },
   {
     "id": "api.command_invite.channel.error",
-<<<<<<< HEAD
-    "translation": "Не удалось найти канал {{.Channel}}. Для идентификации каналов используйте [название канала] (https://docs.mattermost.com/messaging/managing-channels.html#naming-a-channel)."
-=======
     "translation": "Не удалось найти канал {{.Channel}}. Для идентификации каналов используйте [название канала](https://docs.mattermost.com/messaging/managing-channels.html#naming-a-channel)."
->>>>>>> 89fac9d4
   },
   {
     "id": "api.command_invite.desc",
@@ -781,11 +777,7 @@
   },
   {
     "id": "api.command_mute.error",
-<<<<<<< HEAD
-    "translation": "Не удалось найти канал {{.Channel}}. Для идентификации каналов используйте [название канала] (https://docs.mattermost.com/messaging/managing-channels.html#naming-a-channel)."
-=======
     "translation": "Не удалось найти канал {{.Channel}}. Для идентификации каналов используйте [название канала](https://docs.mattermost.com/messaging/managing-channels.html#naming-a-channel)."
->>>>>>> 89fac9d4
   },
   {
     "id": "api.command_mute.hint",
@@ -797,11 +789,7 @@
   },
   {
     "id": "api.command_mute.no_channel.error",
-<<<<<<< HEAD
-    "translation": "Не удалось найти указанный канал. Пожалуйста, используйте [дескриптор канала] (https://docs.mattermost.com/messaging/managing-channels.html#naming-a-channel) для идентификации каналов."
-=======
     "translation": "Не удалось найти указанный канал. Пожалуйста, используйте [дескриптор канала](https://docs.mattermost.com/messaging/managing-channels.html#naming-a-channel) для идентификации каналов."
->>>>>>> 89fac9d4
   },
   {
     "id": "api.command_mute.not_member.error",
@@ -9218,8 +9206,6 @@
   {
     "id": "model.oauth.is_valid.mattermost_app_id.app_error",
     "translation": "Максимальная длина MattermostAppID — 32 символа."
-<<<<<<< HEAD
-=======
   },
   {
     "id": "app.channel.get_file_count.app_error",
@@ -9304,6 +9290,5 @@
   {
     "id": "api.file.test_connection_email_settings_nil.app_error",
     "translation": "В настройки электронной почты есть не заданные значения."
->>>>>>> 89fac9d4
   }
 ]
[
  {
    "id": "April",
    "translation": "Апрель"
  },
  {
    "id": "August",
    "translation": "Август"
  },
  {
    "id": "December",
    "translation": "Декабрь"
  },
  {
    "id": "February",
    "translation": "Февраль"
  },
  {
    "id": "January",
    "translation": "Январь"
  },
  {
    "id": "July",
    "translation": "Июль"
  },
  {
    "id": "June",
    "translation": "Июнь"
  },
  {
    "id": "March",
    "translation": "Март"
  },
  {
    "id": "May",
    "translation": "Май"
  },
  {
    "id": "November",
    "translation": "Ноябрь"
  },
  {
    "id": "October",
    "translation": "Октябрь"
  },
  {
    "id": "September",
    "translation": "Сентябрь"
  },
  {
    "id": "api.admin.add_certificate.array.app_error",
    "translation": "Нет файла под атрибутом 'certificate' в запросе."
  },
  {
    "id": "api.admin.add_certificate.no_file.app_error",
    "translation": "Нет файла под атрибутом 'certificate' в запросе."
  },
  {
    "id": "api.admin.add_certificate.open.app_error",
    "translation": "Невозможно открыть файл сертификата."
  },
  {
    "id": "api.admin.add_certificate.saving.app_error",
    "translation": "Не удалось сохранить файл сертификата."
  },
  {
    "id": "api.admin.file_read_error",
    "translation": "Ошибка чтения лог файла."
  },
  {
    "id": "api.admin.get_brand_image.storage.app_error",
    "translation": "Хранилище изображений не настроено."
  },
  {
    "id": "api.admin.remove_certificate.delete.app_error",
    "translation": "Возникла ошибка при удалении сертификата."
  },
  {
    "id": "api.admin.saml.metadata.app_error",
    "translation": "Произошла ошибка при построении метаданных поставщика услуг."
  },
  {
    "id": "api.admin.saml.not_available.app_error",
    "translation": "SAML 2.0 не настроен или не поддерживается на этом сервере."
  },
  {
    "id": "api.admin.test_email.body",
    "translation": "Кажется, ваша электронная почта Mattermost установлена верно!"
  },
  {
    "id": "api.admin.test_email.missing_server",
    "translation": "Требуется SMTP сервер"
  },
  {
    "id": "api.admin.test_email.reenter_password",
    "translation": "SMTP сервер, порт или имя пользователя изменены. Пожалуйста, повторно введите пароль SMTP для проверки соединения."
  },
  {
    "id": "api.admin.test_email.subject",
    "translation": "Mattermost - Тестирование настроек электронной почты"
  },
  {
    "id": "api.admin.test_s3.missing_s3_bucket",
    "translation": "Необходим S3 Bucket"
  },
  {
    "id": "api.admin.upload_brand_image.array.app_error",
    "translation": "Пустой массив 'image' в запросе."
  },
  {
    "id": "api.admin.upload_brand_image.no_file.app_error",
    "translation": "Нет файла 'image' в запросе."
  },
  {
    "id": "api.admin.upload_brand_image.parse.app_error",
    "translation": "Не удалось разобрать составную форму."
  },
  {
    "id": "api.admin.upload_brand_image.storage.app_error",
    "translation": "Невозможно загрузить изображение. Хранилище изображений не настроено."
  },
  {
    "id": "api.admin.upload_brand_image.too_large.app_error",
    "translation": "Невозможно загрузить файл. Он слишком большой."
  },
  {
    "id": "api.channel.add_member.added",
    "translation": "%v добавлен(а) в канал пользователем %v."
  },
  {
    "id": "api.channel.add_user.to.channel.failed.app_error",
    "translation": "Не удалось добавить пользователя в канал."
  },
  {
    "id": "api.channel.add_user.to.channel.failed.deleted.app_error",
    "translation": "Невозможно добавить пользователя к каналу, так как он был удален из команды."
  },
  {
    "id": "api.channel.add_user_to_channel.type.app_error",
    "translation": "Не могу добавить пользователя в канал этого типа."
  },
  {
    "id": "api.channel.change_channel_privacy.private_to_public",
    "translation": "Канал преобразован в публичный и к нему может присоединиться любой участник."
  },
  {
    "id": "api.channel.change_channel_privacy.public_to_private",
    "translation": "Канал преобразован в приватный."
  },
  {
    "id": "api.channel.create_channel.direct_channel.app_error",
    "translation": "Нужно использовать createDirectChannel из API для создания канала личных сообщений."
  },
  {
    "id": "api.channel.create_channel.max_channel_limit.app_error",
    "translation": "Нельзя создать больше чем {{.MaxChannelsPerTeam}} каналов для этой команды."
  },
  {
    "id": "api.channel.create_default_channels.off_topic",
    "translation": "Флуд"
  },
  {
    "id": "api.channel.create_default_channels.town_square",
    "translation": "Общий канал"
  },
  {
    "id": "api.channel.create_direct_channel.invalid_user.app_error",
    "translation": "Неверный идентификатор пользователя при создании канала личных сообщений."
  },
  {
    "id": "api.channel.create_group.bad_size.app_error",
    "translation": "Канал группы должен содержать не менее 3 и не более 8 пользователей."
  },
  {
    "id": "api.channel.create_group.bad_user.app_error",
    "translation": "Один из предложенных пользователей не существует."
  },
  {
    "id": "api.channel.delete_channel.archived",
    "translation": "%v архивировал канал."
  },
  {
    "id": "api.channel.delete_channel.cannot.app_error",
    "translation": "Невозможно удалить канал по умолчанию {{.Channel}}."
  },
  {
    "id": "api.channel.delete_channel.deleted.app_error",
    "translation": "Данный канал был перемещён в архив, либо удалён."
  },
  {
    "id": "api.channel.delete_channel.type.invalid",
    "translation": "Невозможно удалить прямые или групповые каналы сообщений"
  },
  {
    "id": "api.channel.join_channel.permissions.app_error",
    "translation": "У вас нет соответствующих прав."
  },
  {
    "id": "api.channel.join_channel.post_and_forget",
    "translation": "%v присоединился к каналу."
  },
  {
    "id": "api.channel.leave.default.app_error",
    "translation": "Невозможно покинуть канал по умолчанию {{.Channel}}."
  },
  {
    "id": "api.channel.leave.direct.app_error",
    "translation": "Невозможно покинуть канал личных сообщений."
  },
  {
    "id": "api.channel.leave.last_member.app_error",
    "translation": "Вы единственный оставшийся участник, попробуйте удалить приватный канал вместо того, чтобы покинуть."
  },
  {
    "id": "api.channel.leave.left",
    "translation": "%v покинул канал."
  },
  {
    "id": "api.channel.patch_update_channel.forbidden.app_error",
    "translation": "Не удалось обновить канал."
  },
  {
    "id": "api.channel.post_channel_privacy_message.error",
    "translation": "Невозможно отправить сообщение обновления приватности канала."
  },
  {
    "id": "api.channel.post_update_channel_displayname_message_and_forget.create_post.error",
    "translation": "Ну удалось отправить сообщение об обновлении отображаемого имени канала"
  },
  {
    "id": "api.channel.post_update_channel_displayname_message_and_forget.retrieve_user.error",
    "translation": "Не удалось получить пользователя при попытке обновления отображаемого имени канала"
  },
  {
    "id": "api.channel.post_update_channel_displayname_message_and_forget.updated_from",
    "translation": "%s обновил отображаемое имя канала с: %s на: %s"
  },
  {
    "id": "api.channel.post_update_channel_header_message_and_forget.post.error",
    "translation": "Не удалось опубликовать сообщение обновления заголовка канала"
  },
  {
    "id": "api.channel.post_update_channel_header_message_and_forget.removed",
    "translation": "%s удалил заголовок канала (был: %s)"
  },
  {
    "id": "api.channel.post_update_channel_header_message_and_forget.retrieve_user.error",
    "translation": "Не удалось получить пользователя при попытке обновления сообщения заголовка канала"
  },
  {
    "id": "api.channel.post_update_channel_header_message_and_forget.updated_from",
    "translation": "%s обновил заголовок канала с: %s на: %s"
  },
  {
    "id": "api.channel.post_update_channel_header_message_and_forget.updated_to",
    "translation": "%s обновил заголовок канала на: %s"
  },
  {
    "id": "api.channel.post_user_add_remove_message_and_forget.error",
    "translation": "Не удалось отправить сообщение о присоединении/покидании"
  },
  {
    "id": "api.channel.remove.default.app_error",
    "translation": "Невозможно удалить пользователя с канала по умолчанию {{.Channel}}."
  },
  {
    "id": "api.channel.remove_channel_member.type.app_error",
    "translation": "Не получилось удалить пользователя из канала."
  },
  {
    "id": "api.channel.remove_member.removed",
    "translation": "%v удален из канала."
  },
  {
    "id": "api.channel.rename_channel.cant_rename_direct_messages.app_error",
    "translation": "Вы не можете переименовать канал личных сообщений."
  },
  {
    "id": "api.channel.rename_channel.cant_rename_group_messages.app_error",
    "translation": "Вы не можете переименовать канал групповых сообщений."
  },
  {
    "id": "api.channel.update_channel.deleted.app_error",
    "translation": "Данный канал был перемещён в архив, либо удалён."
  },
  {
    "id": "api.channel.update_channel.tried.app_error",
    "translation": "Попытка выполнения недопустимого обновления канала по умолчанию {{.Channel}}."
  },
  {
    "id": "api.channel.update_channel_member_roles.scheme_role.app_error",
    "translation": "Выбранная роль управляется схемой и не может быть применена напрямую к участнику канала."
  },
  {
    "id": "api.channel.update_channel_scheme.license.error",
    "translation": "Ваша лицензия не поддерживает изменение схемы канала"
  },
  {
    "id": "api.channel.update_channel_scheme.scheme_scope.error",
    "translation": "Невозможно применить схему к каналу, так как данная схема не является схемой канала."
  },
  {
    "id": "api.channel.update_team_member_roles.scheme_role.app_error",
    "translation": "Выбранная роль управляется схемой и не может быть применена напрямую к участнику команды."
  },
  {
    "id": "api.command.admin_only.app_error",
    "translation": "Интеграции могут быть выполнены только администраторами."
  },
  {
    "id": "api.command.command_post.forbidden.app_error",
    "translation": "Указанный пользователь не является участником указанного канала."
  },
  {
    "id": "api.command.disabled.app_error",
    "translation": "Комманды были отключены системным администратором."
  },
  {
    "id": "api.command.duplicate_trigger.app_error",
    "translation": "Это триггер слово уже используется. Пожалуйста, выберите другое."
  },
  {
    "id": "api.command.execute_command.create_post_failed.app_error",
    "translation": "Команда '{{.Trigger}}' не отправила ответ. Пожалуйста, обратитесь к вашему системному администратору."
  },
  {
    "id": "api.command.execute_command.failed.app_error",
    "translation": "Команда с триггером '{{.Trigger}}' завершилась с ошибкой."
  },
  {
    "id": "api.command.execute_command.failed_empty.app_error",
    "translation": "Команда с триггером '{{.Trigger}}' вернула пустой ответ."
  },
  {
    "id": "api.command.execute_command.failed_resp.app_error",
    "translation": "Команда с триггером '{{.Trigger}}' вернула ответ {{.Status}}."
  },
  {
    "id": "api.command.execute_command.not_found.app_error",
    "translation": "Команда с триггером '{{.Trigger}}' не найдена. Чтобы отправить сообщение, начинающееся с «/», попробуйте добавить пустое пространство в начале сообщения."
  },
  {
    "id": "api.command.execute_command.start.app_error",
    "translation": "Не найден командный триггер."
  },
  {
    "id": "api.command.invite_people.desc",
    "translation": "Отправить письмо с приглашением в вашу команду Mattermost"
  },
  {
    "id": "api.command.invite_people.email_invitations_off",
    "translation": "Приглашения по электронной почте отключены, приглашение не отправлено"
  },
  {
    "id": "api.command.invite_people.email_off",
    "translation": "Электронная почта не настроена, приглашения не отправлены"
  },
  {
    "id": "api.command.invite_people.fail",
    "translation": "Возникла ошибка при отправке приглашения по электронной почте"
  },
  {
    "id": "api.command.invite_people.hint",
    "translation": "[name@domain.com ...]"
  },
  {
    "id": "api.command.invite_people.invite_off",
    "translation": "На этом сервере отключено создание пользователя, приглашение(я) не отправлено"
  },
  {
    "id": "api.command.invite_people.name",
    "translation": "пригласить_людей"
  },
  {
    "id": "api.command.invite_people.no_email",
    "translation": "Пожалуйста, укажите один или несколько действующих адресов электронной почты"
  },
  {
    "id": "api.command.invite_people.sent",
    "translation": "Приглашение(-я) отправлено"
  },
  {
    "id": "api.command.team_mismatch.app_error",
    "translation": "Невозможно обновить команды(commands) среди команд(teams)."
  },
  {
    "id": "api.command_away.desc",
    "translation": "Установить состояние \"Отошёл\""
  },
  {
    "id": "api.command_away.name",
    "translation": "отошёл"
  },
  {
    "id": "api.command_away.success",
    "translation": "Сейчас ваше состояние \"Отошёл\""
  },
  {
    "id": "api.command_channel_header.channel.app_error",
    "translation": "Ошибка получения текущего канала."
  },
  {
    "id": "api.command_channel_header.desc",
    "translation": "Редактировать заголовок канала"
  },
  {
    "id": "api.command_channel_header.hint",
    "translation": "[текст]"
  },
  {
    "id": "api.command_channel_header.message.app_error",
    "translation": "Перед сообщение должна быть команда /header."
  },
  {
    "id": "api.command_channel_header.name",
    "translation": "заголовок"
  },
  {
    "id": "api.command_channel_header.permission.app_error",
    "translation": "У вас нет прав для редактирования заголовка канала."
  },
  {
    "id": "api.command_channel_header.update_channel.app_error",
    "translation": "Ошибка обновления заголовка канала."
  },
  {
    "id": "api.command_channel_purpose.channel.app_error",
    "translation": "Ошибка получения текущего канала."
  },
  {
    "id": "api.command_channel_purpose.desc",
    "translation": "Редактировать цель канала"
  },
  {
    "id": "api.command_channel_purpose.direct_group.app_error",
    "translation": "Невозможно установить назначение для каналов личных сообщений. Используйте /header, чтобы вместо этого установить заголовок."
  },
  {
    "id": "api.command_channel_purpose.hint",
    "translation": "[текст]"
  },
  {
    "id": "api.command_channel_purpose.message.app_error",
    "translation": "Перед сообщение должна быть команда /purpose."
  },
  {
    "id": "api.command_channel_purpose.name",
    "translation": "цель"
  },
  {
    "id": "api.command_channel_purpose.permission.app_error",
    "translation": "У вас нет прав для редактирования цели канала."
  },
  {
    "id": "api.command_channel_purpose.update_channel.app_error",
    "translation": "Ошибка обновления цели канала."
  },
  {
    "id": "api.command_channel_remove.channel.app_error",
    "translation": "Ошибка получения текущего канала."
  },
  {
    "id": "api.command_channel_rename.channel.app_error",
    "translation": "Ошибка получения текущего канала."
  },
  {
    "id": "api.command_channel_rename.desc",
    "translation": "Переименовать канал"
  },
  {
    "id": "api.command_channel_rename.direct_group.app_error",
    "translation": "Невозможно переименовать канал личных сообщений."
  },
  {
    "id": "api.command_channel_rename.hint",
    "translation": "[текст]"
  },
  {
    "id": "api.command_channel_rename.message.app_error",
    "translation": "Перед сообщение должна быть команда /rename."
  },
  {
    "id": "api.command_channel_rename.name",
    "translation": "переименовать"
  },
  {
    "id": "api.command_channel_rename.permission.app_error",
    "translation": "У вас нет прав на переименование канала."
  },
  {
    "id": "api.command_channel_rename.too_long.app_error",
    "translation": "Название канала должно быть не длиннее {{.Length}} символов."
  },
  {
    "id": "api.command_channel_rename.too_short.app_error",
    "translation": "Название канала должно быть не короче {{.Length}} символов."
  },
  {
    "id": "api.command_channel_rename.update_channel.app_error",
    "translation": "Ошибка обновления текущего канала."
  },
  {
    "id": "api.command_code.desc",
    "translation": "Отобразить текст как блок кода"
  },
  {
    "id": "api.command_code.hint",
    "translation": "[текст]"
  },
  {
    "id": "api.command_code.message.app_error",
    "translation": "Перед сообщение должна быть команда /code."
  },
  {
    "id": "api.command_code.name",
    "translation": "код"
  },
  {
    "id": "api.command_collapse.desc",
    "translation": "Включить сворачивание миниатюр изображений"
  },
  {
    "id": "api.command_collapse.name",
    "translation": "cвернуть"
  },
  {
    "id": "api.command_collapse.success",
    "translation": "Теперь ссылки на изображения сокращаются"
  },
  {
    "id": "api.command_dnd.desc",
    "translation": "Режим \"Не беспокоить\" отключает настольные и мобильные push-уведомления."
  },
  {
    "id": "api.command_dnd.name",
    "translation": "не беспокоить"
  },
  {
    "id": "api.command_dnd.success",
    "translation": "Режим \"Не беспокоить\" включен. Вы не будете получать оповещения на рабочем столе или мобильных устройствах до тех пор, пока не отключите режим \"Не беспокоить\"."
  },
  {
    "id": "api.command_echo.delay.app_error",
    "translation": "Задержки должны быть менее 10000 секунд."
  },
  {
    "id": "api.command_echo.desc",
    "translation": "Вывести текст от имени вашей учетной записи"
  },
  {
    "id": "api.command_echo.high_volume.app_error",
    "translation": "Большой объем эхо-запроса, невозможно обработать запрос."
  },
  {
    "id": "api.command_echo.hint",
    "translation": "'сообщение' [задержка в секундах]"
  },
  {
    "id": "api.command_echo.message.app_error",
    "translation": "Перед сообщение должна быть команда /echo."
  },
  {
    "id": "api.command_echo.name",
    "translation": "эхо"
  },
  {
    "id": "api.command_expand.desc",
    "translation": "Отключить автоматическое сворачивание изображений предварительного просмотра"
  },
  {
    "id": "api.command_expand.name",
    "translation": "расширить"
  },
  {
    "id": "api.command_expand.success",
    "translation": "Теперь ссылки на изображения показываются полностью"
  },
  {
    "id": "api.command_expand_collapse.fail.app_error",
    "translation": "Произошла ошибка при открытии превью."
  },
  {
    "id": "api.command_groupmsg.desc",
    "translation": "Отправить групповое сообщение указанным пользователям"
  },
  {
    "id": "api.command_groupmsg.fail.app_error",
    "translation": "Произошла ошибка при передаче сообщения пользователям."
  },
  {
    "id": "api.command_groupmsg.group_fail.app_error",
    "translation": "При создании группового сообщения произошла ошибка."
  },
  {
    "id": "api.command_groupmsg.hint",
    "translation": "@[имя_пользователя1],@[имя_пользователя2] 'сообщение'"
  },
  {
    "id": "api.command_groupmsg.invalid_user.app_error",
    "translation": {
      "few": "Не удалось найти пользователей: {{.Users}}",
      "many": "Не удалось найти пользователей: {{.Users}}",
      "one": "Не удалось найти пользователя: {{.Users}}"
    }
  },
  {
    "id": "api.command_groupmsg.max_users.app_error",
    "translation": "Максимальное количество получателей групповых сообщений ограничено {{.MaxUsers}} пользователями."
  },
  {
    "id": "api.command_groupmsg.min_users.app_error",
    "translation": "Минимальное количество получателей групповых сообщений ограничено {{.MinUsers}} пользователями."
  },
  {
    "id": "api.command_groupmsg.name",
    "translation": "сообщение"
  },
  {
    "id": "api.command_groupmsg.permission.app_error",
    "translation": "У вас нет соответствующих разрешений для создания нового группового сообщения."
  },
  {
    "id": "api.command_help.desc",
    "translation": "Открыть страницу помощи Mattermost"
  },
  {
    "id": "api.command_help.name",
    "translation": "помощь"
  },
  {
    "id": "api.command_invite.channel.app_error",
    "translation": "Ошибка получения текущего канала."
  },
  {
    "id": "api.command_invite.channel.error",
    "translation": "Не удалось найти канал {{.Channel}}. Для идентификации каналов используйте [название канала] (https://about.mattermost.com/default-channel-handle-documentation)."
  },
  {
    "id": "api.command_invite.desc",
    "translation": "Пригласить пользователя в канал"
  },
  {
    "id": "api.command_invite.directchannel.app_error",
    "translation": "Вы не можете добавить кого-то в канал личных сообщений."
  },
  {
    "id": "api.command_invite.fail.app_error",
    "translation": "При подключении к каналу произошла ошибка."
  },
  {
    "id": "api.command_invite.hint",
    "translation": "@[имя пользователя] ~[канал]"
  },
  {
    "id": "api.command_invite.missing_message.app_error",
    "translation": "Отсутствует имя пользователя и канал."
  },
  {
    "id": "api.command_invite.missing_user.app_error",
    "translation": "Мы не смогли найти пользователя. Вероятно он заблокирован Системным администратором."
  },
  {
    "id": "api.command_invite.name",
    "translation": "пригласить"
  },
  {
    "id": "api.command_invite.permission.app_error",
    "translation": "У вас недостаточно прав для добавления {{.User}} в {{.Channel}}."
  },
  {
    "id": "api.command_invite.private_channel.app_error",
    "translation": "Невозможно найти канал {{.Channel}}. Пожалуйста, используйте управление каналом для идентификации."
  },
  {
    "id": "api.command_invite.success",
    "translation": "{{.User}} добавлен в канал {{.Channel}}."
  },
  {
    "id": "api.command_invite.user_already_in_channel.app_error",
    "translation": "{{.User}} уже находится в канале."
  },
  {
    "id": "api.command_invite_people.permission.app_error",
    "translation": "У вас нет прав для приглашения новых участников."
  },
  {
    "id": "api.command_join.desc",
    "translation": "Присоединиться к отрытому каналу"
  },
  {
    "id": "api.command_join.fail.app_error",
    "translation": "При подключении к каналу произошла ошибка."
  },
  {
    "id": "api.command_join.hint",
    "translation": "~[канал]"
  },
  {
    "id": "api.command_join.list.app_error",
    "translation": "При перечислении каналов произошла ошибка."
  },
  {
    "id": "api.command_join.missing.app_error",
    "translation": "Не удалось найти канал."
  },
  {
    "id": "api.command_join.name",
    "translation": "присоединиться"
  },
  {
    "id": "api.command_kick.name",
    "translation": "пнуть"
  },
  {
    "id": "api.command_leave.desc",
    "translation": "Покинуть текущий канал"
  },
  {
    "id": "api.command_leave.fail.app_error",
    "translation": "Во время покидания канала произошла ошибка."
  },
  {
    "id": "api.command_leave.name",
    "translation": "покинуть"
  },
  {
    "id": "api.command_logout.desc",
    "translation": "Выход из Mattermost"
  },
  {
    "id": "api.command_logout.name",
    "translation": "выйти"
  },
  {
    "id": "api.command_me.desc",
    "translation": "Выполнить действие"
  },
  {
    "id": "api.command_me.hint",
    "translation": "[сообщение]"
  },
  {
    "id": "api.command_me.name",
    "translation": "мне"
  },
  {
    "id": "api.command_msg.desc",
    "translation": "Отправить личное сообщение пользователю"
  },
  {
    "id": "api.command_msg.dm_fail.app_error",
    "translation": "При создании канала личных сообщений произошла ошибка."
  },
  {
    "id": "api.command_msg.fail.app_error",
    "translation": "Произошла ошибка при передаче сообщения пользователю."
  },
  {
    "id": "api.command_msg.hint",
    "translation": "@[имяпользователя] 'сообщение'"
  },
  {
    "id": "api.command_msg.missing.app_error",
    "translation": "Пользователь не найден."
  },
  {
    "id": "api.command_msg.name",
    "translation": "сообщение"
  },
  {
    "id": "api.command_msg.permission.app_error",
    "translation": "У вас не прав для отправки личного сообщения этому пользователю."
  },
  {
    "id": "api.command_mute.desc",
    "translation": "Отключить уведомления на рабочем столе, электронной почте и push для текущего или указанного канала [канала]."
  },
  {
    "id": "api.command_mute.error",
    "translation": "Не удалось найти канал {{.Channel}}. Для идентификации каналов используйте [название канала] (https://about.mattermost.com/default-channel-handle-documentation)."
  },
  {
    "id": "api.command_mute.hint",
    "translation": "~[канал]"
  },
  {
    "id": "api.command_mute.name",
    "translation": "выкл"
  },
  {
    "id": "api.command_mute.no_channel.error",
    "translation": "Не удалось найти указанный канал. Пожалуйста, используйте [дескриптор канала] (https://about.mattermost.com/default-channel-handle-documentation) для идентификации каналов."
  },
  {
    "id": "api.command_mute.not_member.error",
    "translation": "Не удалось отключить канал {{.Channel}}, поскольку вы не являетесь его членом."
  },
  {
    "id": "api.command_mute.success_mute",
    "translation": "Вы не будете получать уведомления для {{.Channel}} до тех пор, пока отключен звук."
  },
  {
    "id": "api.command_mute.success_mute_direct_msg",
    "translation": "Вы не будете получать уведомления для этого канала до тех пор, пока отключен звук."
  },
  {
    "id": "api.command_mute.success_unmute",
    "translation": "{{.Channel}} больше не отключен."
  },
  {
    "id": "api.command_mute.success_unmute_direct_msg",
    "translation": "Этот канал больше не отключен."
  },
  {
    "id": "api.command_offline.desc",
    "translation": "Установить состояние \"Не в сети\""
  },
  {
    "id": "api.command_offline.name",
    "translation": "не в сети"
  },
  {
    "id": "api.command_offline.success",
    "translation": "Вы сейчас не в сети"
  },
  {
    "id": "api.command_online.desc",
    "translation": "Установить состояние \"В сети\""
  },
  {
    "id": "api.command_online.name",
    "translation": "в сети"
  },
  {
    "id": "api.command_online.success",
    "translation": "Вы сейчас в сети"
  },
  {
    "id": "api.command_open.name",
    "translation": "открыть"
  },
  {
    "id": "api.command_remove.desc",
    "translation": "Удалить участника из канала"
  },
  {
    "id": "api.command_remove.direct_group.app_error",
    "translation": "Вы не можете удалить кого-либо из канала личных сообщений."
  },
  {
    "id": "api.command_remove.hint",
    "translation": "@[пользователь]"
  },
  {
    "id": "api.command_remove.message.app_error",
    "translation": "Сообщение должно быть предоставлено командой /remove или /kick."
  },
  {
    "id": "api.command_remove.missing.app_error",
    "translation": "Мы не смогли найти пользователя. Вероятно он заблокирован Системным администратором."
  },
  {
    "id": "api.command_remove.name",
    "translation": "удалить"
  },
  {
    "id": "api.command_remove.permission.app_error",
    "translation": "У Вас нет прав для удаления участника."
  },
  {
    "id": "api.command_remove.user_not_in_channel",
    "translation": "{{.Username}} не является участником этого канала."
  },
  {
    "id": "api.command_search.desc",
    "translation": "Искать текст в сообщениях"
  },
  {
    "id": "api.command_search.hint",
    "translation": "[текст]"
  },
  {
    "id": "api.command_search.name",
    "translation": "поиск"
  },
  {
    "id": "api.command_search.unsupported.app_error",
    "translation": "Поиск недоступен на вашем устройстве."
  },
  {
    "id": "api.command_settings.desc",
    "translation": "Открыть диалог настроек"
  },
  {
    "id": "api.command_settings.name",
    "translation": "настройки"
  },
  {
    "id": "api.command_settings.unsupported.app_error",
    "translation": "Настройки недоступны на вашем устройстве."
  },
  {
    "id": "api.command_shortcuts.desc",
    "translation": "Отображает список сочетаний клавиш"
  },
  {
    "id": "api.command_shortcuts.name",
    "translation": "комбинации клавиш"
  },
  {
    "id": "api.command_shortcuts.unsupported.app_error",
    "translation": "Горячие клавиши недоступны на вашем устройстве."
  },
  {
    "id": "api.command_shrug.desc",
    "translation": "Добавить ¯\\_(ツ)_/¯ в сообщение"
  },
  {
    "id": "api.command_shrug.hint",
    "translation": "[сообщение]"
  },
  {
    "id": "api.command_shrug.name",
    "translation": "пожимание плечами"
  },
  {
    "id": "api.config.client.old_format.app_error",
    "translation": "Новый формат конфигурации клиента пока не поддерживается. Пожалуйста, укажите format=old в строке запроса."
  },
  {
    "id": "api.context.404.app_error",
    "translation": "Извините, мы не смогли найти страницу."
  },
  {
    "id": "api.context.invalid_body_param.app_error",
    "translation": "Неверно или пропущено {{.Name}} в теле запроса."
  },
  {
    "id": "api.context.invalid_param.app_error",
    "translation": "Неверный параметр {{.Name}}."
  },
  {
    "id": "api.context.invalid_token.error",
    "translation": "Неверный токен сессии={{.Token}}, err={{.Error}}"
  },
  {
    "id": "api.context.invalid_url_param.app_error",
    "translation": "Неверный или пропущенный параметр {{.Name}} в запросе URL."
  },
  {
    "id": "api.context.mfa_required.app_error",
    "translation": "На этом сервере требуется многофакторная авторизация."
  },
  {
    "id": "api.context.permissions.app_error",
    "translation": "У вас нет соответствующих прав."
  },
  {
    "id": "api.context.session_expired.app_error",
    "translation": "Неверная или истекшая сессия, пожалуйста, войдите снова."
  },
  {
    "id": "api.context.token_provided.app_error",
    "translation": "Сессия не OAuth, но токен присутствует в строке запроса."
  },
  {
    "id": "api.create_terms_of_service.custom_terms_of_service_disabled.app_error",
    "translation": "Пользовательские условия обслуживания отключены."
  },
  {
    "id": "api.create_terms_of_service.empty_text.app_error",
    "translation": "Введите текст для своих Пользовательских условий обслуживания."
  },
  {
    "id": "api.email_batching.add_notification_email_to_batch.channel_full.app_error",
    "translation": "Канал-получатель почтового объединения был полон. Пожалуйста, увеличьте значение EmailBatchingBufferSize."
  },
  {
    "id": "api.email_batching.add_notification_email_to_batch.disabled.app_error",
    "translation": "Почтовые объединения отключены системным администратором."
  },
  {
    "id": "api.email_batching.send_batched_email_notification.subject",
    "translation": {
      "few": "[{{.SiteName}}] Новые уведомления за {{.Day}} {{.Month}}, {{.Year}}",
      "many": "[{{.SiteName}}] Новые уведомления за {{.Day}} {{.Month}}, {{.Year}}",
      "one": "[{{.SiteName}}] Новое уведомление за {{.Day}} {{.Month}}, {{.Year}}"
    }
  },
  {
    "id": "api.emoji.create.duplicate.app_error",
    "translation": "Не удалось создать смайлик. Уже существует другой смайлик с таким же именем."
  },
  {
    "id": "api.emoji.create.other_user.app_error",
    "translation": "Неверный идентификатор пользователя."
  },
  {
    "id": "api.emoji.create.parse.app_error",
    "translation": "Невозможно создать смайлик. Непонятен запрос."
  },
  {
    "id": "api.emoji.create.too_large.app_error",
    "translation": "Невозможно создать смайлик. Изображение должно быть не более 1 MB."
  },
  {
    "id": "api.emoji.disabled.app_error",
    "translation": "Пользовательские смайлы были отключены системным администратором."
  },
  {
    "id": "api.emoji.get_image.decode.app_error",
    "translation": "Не удалось декодировать файл изображения для смайлика."
  },
  {
    "id": "api.emoji.get_image.read.app_error",
    "translation": "Не удалось прочитать файл изображения для смайлика."
  },
  {
    "id": "api.emoji.storage.app_error",
    "translation": "Хранилище файлов не настроено. Пожалуйста, настройте S3 или локальное серверное файловое хранилище."
  },
  {
    "id": "api.emoji.upload.image.app_error",
    "translation": "Невозможно создать смайлик. Должен быть PNG, JPEG или GIF файл."
  },
  {
    "id": "api.emoji.upload.large_image.decode_error",
    "translation": "Невозможно создать смайлик. Произошла ошибка при декодировании изображения."
  },
  {
    "id": "api.emoji.upload.large_image.encode_error",
    "translation": "Невозможно создать смайлик. Произошла ошибка при кодировании изображения."
  },
  {
    "id": "api.emoji.upload.large_image.gif_decode_error",
    "translation": "Невозможно создать смайлик. Произошла ошибка при декодировании GIF изображения."
  },
  {
    "id": "api.emoji.upload.large_image.gif_encode_error",
    "translation": "Невозможно создать смайлик. Произошла ошибка при кодирования GIF изображения."
  },
  {
    "id": "api.emoji.upload.large_image.too_large.app_error",
    "translation": "Невозможно создать смайлик. Изображение должно быть меньше {{.MaxWidth}} {{.MaxHeight}}."
  },
  {
    "id": "api.emoji.upload.open.app_error",
    "translation": "Невозможно создать смайлик. Произошла ошибка при попытке открыть прикреплённое изображение."
  },
  {
    "id": "api.file.attachments.disabled.app_error",
    "translation": "Вложения отключены на этом сервере."
  },
  {
    "id": "api.file.get_file.public_invalid.app_error",
    "translation": "Неправильная публичная ссылка."
  },
  {
    "id": "api.file.get_file_preview.no_preview.app_error",
    "translation": "Файл не содержит изображения предварительного просмотра."
  },
  {
    "id": "api.file.get_file_thumbnail.no_thumbnail.app_error",
    "translation": "Файл не имеет миниатюры."
  },
  {
    "id": "api.file.get_public_link.disabled.app_error",
    "translation": "Публичные ссылки отключены."
  },
  {
    "id": "api.file.get_public_link.no_post.app_error",
    "translation": "Не удалось получить публичную ссылку для файла. Файл должен быть прикреплен к сообщению, которое может быть прочитано текущим пользователем."
  },
  {
    "id": "api.file.no_driver.app_error",
    "translation": "Не выбран файл драйвера."
  },
  {
    "id": "api.file.read_file.reading_local.app_error",
    "translation": "Произошла ошибка при чтении из локального серверного хранилища."
  },
  {
    "id": "api.file.upload_file.incorrect_number_of_client_ids.app_error",
    "translation": "Не удалось загрузить файл(ы). Есть {{.NumClientIds}} client_id для {{.NumFiles}} файлов."
  },
  {
    "id": "api.file.upload_file.incorrect_number_of_files.app_error",
    "translation": "Не удалось загрузить файлы. Неверное количество указанных файлов."
  },
  {
    "id": "api.file.upload_file.large_image.app_error",
    "translation": "Размер файла превышает максимальный размер и не может быть загружен: {{.Filename}}"
  },
  {
    "id": "api.file.upload_file.large_image_detailed.app_error",
    "translation": "Размер файла {{.Filename}} ({{.Width}} на {{.Height}} пикселей) превышает лимиты."
  },
  {
    "id": "api.file.upload_file.multiple_channel_ids.app_error",
    "translation": "Не удалось загрузить файл(ы). Несколько конфликтующих channel_ids."
  },
  {
    "id": "api.file.upload_file.read_form_value.app_error",
    "translation": "Не удалось загрузить файл(ы). Ошибка в значении {{.Formname}}."
  },
  {
    "id": "api.file.upload_file.read_request.app_error",
    "translation": "Невозможно загрузить файл(ы). Ошибка чтения или обработки запрошенных данных."
  },
  {
    "id": "api.file.upload_file.storage.app_error",
    "translation": "Невозможно загрузить файл. Хранилище изображений не настроено."
  },
  {
    "id": "api.file.upload_file.too_large_detailed.app_error",
    "translation": "Не удалось загрузить файл {{.Filename}}. {{.Length}} байт превышает максимально разрешенный лимит {{.Limit}} байт."
  },
  {
    "id": "api.incoming_webhook.disabled.app_error",
    "translation": "Входящие вебхуки отключены системным администратором."
  },
  {
    "id": "api.incoming_webhook.invalid_username.app_error",
    "translation": "Неверное имя пользователя."
  },
  {
    "id": "api.io_error",
    "translation": "ошибка ввода/вывода"
  },
  {
    "id": "api.ldap_group.not_found",
    "translation": "группа LDAP не найдена"
  },
  {
    "id": "api.ldap_groups.license_error",
    "translation": "ваша лицензия не поддерживает ldap группы"
  },
  {
    "id": "api.license.add_license.array.app_error",
    "translation": "Пустой массив 'license' в запросе."
  },
  {
    "id": "api.license.add_license.expired.app_error",
    "translation": "Лицензия истекла или еще не началась."
  },
  {
    "id": "api.license.add_license.invalid.app_error",
    "translation": "Неверный файл лицензии."
  },
  {
    "id": "api.license.add_license.invalid_count.app_error",
    "translation": "Не удалось посчитать общее количество уникальных пользователей."
  },
  {
    "id": "api.license.add_license.no_file.app_error",
    "translation": "Нет файла 'license' в запросе."
  },
  {
    "id": "api.license.add_license.open.app_error",
    "translation": "Не удалось открыть файл лицензии."
  },
  {
    "id": "api.license.add_license.save.app_error",
    "translation": "Лицензия не сохранена."
  },
  {
    "id": "api.license.add_license.save_active.app_error",
    "translation": "Идентификатор активной лицензии не сохранен."
  },
  {
    "id": "api.license.add_license.unique_users.app_error",
    "translation": "Эта лицензия поддерживает {{.Users}} пользователей, в то время как в вашей системе {{.Count}} уникальных пользователей. Уникальные пользователи подсчитываются явно по адресу электронной почты. Вы можете увидеть общее количество пользователей в пункте Отчеты сайта -> Просмотр статистики."
  },
  {
    "id": "api.license.client.old_format.app_error",
    "translation": "Новый формат пользовательской лицензии пока не поддерживается. Пожалуйста, укажите format=old в строке запроса."
  },
  {
    "id": "api.marshal_error",
    "translation": "Не удалось упорядочить."
  },
  {
    "id": "api.oauth.allow_oauth.redirect_callback.app_error",
    "translation": "invalid_request: Предоставленный redirect_uri не соотвутствует зарегистрированному callback_url."
  },
  {
    "id": "api.oauth.allow_oauth.turn_off.app_error",
    "translation": "Системный администратор отключил поставщика услуг OAuth2."
  },
  {
    "id": "api.oauth.authorize_oauth.disabled.app_error",
    "translation": "Системный администратор отключил поставщика услуг OAuth2."
  },
  {
    "id": "api.oauth.get_access_token.bad_client_id.app_error",
    "translation": "invalid_request: Плохой client_id."
  },
  {
    "id": "api.oauth.get_access_token.bad_client_secret.app_error",
    "translation": "invalid_request: Отсутствует client_secret."
  },
  {
    "id": "api.oauth.get_access_token.bad_grant.app_error",
    "translation": "invalid_request: Плохой grant_type."
  },
  {
    "id": "api.oauth.get_access_token.credentials.app_error",
    "translation": "invalid_client: Неверные учетные данные клиента."
  },
  {
    "id": "api.oauth.get_access_token.disabled.app_error",
    "translation": "Системный администратор отключил поставщика услуг OAuth2."
  },
  {
    "id": "api.oauth.get_access_token.expired_code.app_error",
    "translation": "invalid_grant: Недействительный или просроченный код авторизации."
  },
  {
    "id": "api.oauth.get_access_token.internal.app_error",
    "translation": "server_error: Произошла внутренняя ошибка сервера во время доступа к базе данных."
  },
  {
    "id": "api.oauth.get_access_token.internal_saving.app_error",
    "translation": "server_error: Произошла внутренняя ошибка сервера во время сохранения токена в базу данных."
  },
  {
    "id": "api.oauth.get_access_token.internal_session.app_error",
    "translation": "server_error: Произошла внутренняя ошибка сервера во время сохранения сессии в базу данных."
  },
  {
    "id": "api.oauth.get_access_token.internal_user.app_error",
    "translation": "server_error: Произошла внутренняя ошибка сервера во время извлечения пользователя из базы данных."
  },
  {
    "id": "api.oauth.get_access_token.missing_code.app_error",
    "translation": "invalid_request: Отсутствует код."
  },
  {
    "id": "api.oauth.get_access_token.missing_refresh_token.app_error",
    "translation": "invalid_request: Отсутствует refresh_token."
  },
  {
    "id": "api.oauth.get_access_token.redirect_uri.app_error",
    "translation": "invalid_request: Предоставленный redirect_url не соответствует redirect_url кода авторизации."
  },
  {
    "id": "api.oauth.get_access_token.refresh_token.app_error",
    "translation": "invalid_grant: Ошибочный токен обновления."
  },
  {
    "id": "api.oauth.invalid_state_token.app_error",
    "translation": "Недействительный токен состояния."
  },
  {
    "id": "api.oauth.register_oauth_app.turn_off.app_error",
    "translation": "Системный администратор отключил поставщика услуг OAuth2."
  },
  {
    "id": "api.oauth.revoke_access_token.del_session.app_error",
    "translation": "Ошибка удаления сессии из БД."
  },
  {
    "id": "api.oauth.revoke_access_token.del_token.app_error",
    "translation": "Ошибка удаления токена из БД."
  },
  {
    "id": "api.oauth.revoke_access_token.get.app_error",
    "translation": "Ошибка получения токена из БД перед удалением."
  },
  {
    "id": "api.oauth.singup_with_oauth.disabled.app_error",
    "translation": "Регистрация пользователя отключена."
  },
  {
    "id": "api.oauth.singup_with_oauth.expired_link.app_error",
    "translation": "Ссылка для регистрации устарела."
  },
  {
    "id": "api.oauth.singup_with_oauth.invalid_link.app_error",
    "translation": "Ссылка для регистрации, похоже, неверна."
  },
  {
    "id": "api.outgoing_webhook.disabled.app_error",
    "translation": "Исходящие вебхуки отключены системным администратором."
  },
  {
    "id": "api.plugin.upload.array.app_error",
    "translation": "Файловый массив пуст в запросе multipart/form."
  },
  {
    "id": "api.plugin.upload.file.app_error",
    "translation": "Невозможно открыть файл в запросе multipart/form."
  },
  {
    "id": "api.plugin.upload.no_file.app_error",
    "translation": "Отсутствует файл в запросе типа multipart/form."
  },
  {
    "id": "api.post.check_for_out_of_channel_mentions.message.multiple",
    "translation": "@{{.Usernames}} и @{{.LastUsername}} не получили уведомления об этом упоминании, поскольку их нет в канале."
  },
  {
    "id": "api.post.check_for_out_of_channel_mentions.message.one",
    "translation": "@{{.Username}} не получил уведомления об этом упоминании, поскольку его нет в канале."
  },
  {
    "id": "api.post.create_post.can_not_post_to_deleted.error",
    "translation": "Невозможно создать пост в удаленном канале."
  },
  {
    "id": "api.post.create_post.channel_root_id.app_error",
    "translation": "Неверный ChannelId для параметра RootId."
  },
  {
    "id": "api.post.create_post.root_id.app_error",
    "translation": "Ошибочный RouteId параметр."
  },
  {
    "id": "api.post.create_webhook_post.creating.app_error",
    "translation": "Ошибка создания сообщения."
  },
  {
    "id": "api.post.deduplicate_create_post.failed_to_get",
    "translation": "Не удалось получить оригинальное сообщение. Клиент создал дублирующий запрос."
  },
  {
    "id": "api.post.deduplicate_create_post.pending",
    "translation": "Отправка сообщения отклонена, т.к. другой клиент сделал такой же запрос."
  },
  {
    "id": "api.post.delete_post.can_not_delete_post_in_deleted.error",
    "translation": "Нельзя удалить пост в удаленном канале."
  },
  {
    "id": "api.post.disabled_all",
    "translation": "Упоминание @all было отключено, поскольку количество пользователей на канале превышает {{.Users}}."
  },
  {
    "id": "api.post.disabled_channel",
    "translation": "@channel был отключен, поскольку количество пользователей превышает {{.Users}}."
  },
  {
    "id": "api.post.disabled_here",
    "translation": "Упоминание @here было отключено, поскольку количество пользователей на канале превышает {{.Users}}."
  },
  {
    "id": "api.post.do_action.action_id.app_error",
    "translation": "Неверный action id."
  },
  {
    "id": "api.post.do_action.action_integration.app_error",
    "translation": "Ошибка в интеграции действия."
  },
  {
    "id": "api.post.get_message_for_notification.files_sent",
    "translation": {
      "few": "{{.Count}} файла отправлено: {{.Filenames}}",
      "many": "{{.Count}} файлов отправлено: {{.Filenames}}",
      "one": "{{.Count}} файл отправлен: {{.Filenames}}"
    }
  },
  {
    "id": "api.post.get_message_for_notification.images_sent",
    "translation": {
      "few": "{{.Count}} изображения отправлено: {{.Filenames}}",
      "many": "{{.Count}} изображений отправлено: {{.Filenames}}",
      "one": "{{.Count}} изображение отправлено: {{.Filenames}}"
    }
  },
  {
    "id": "api.post.link_preview_disabled.app_error",
    "translation": "Предпросмотр ссылок был запрещён системным администратором."
  },
  {
    "id": "api.post.patch_post.can_not_update_post_in_deleted.error",
    "translation": "Нельзя обновить сообщение в удаленном канале."
  },
  {
    "id": "api.post.send_notification_and_forget.push_channel_mention",
    "translation": " уведоми канал."
  },
  {
    "id": "api.post.send_notification_and_forget.push_comment_on_post",
    "translation": " прокомментировал ваш пост."
  },
  {
    "id": "api.post.send_notification_and_forget.push_comment_on_thread",
    "translation": " прокомментировал нить с вашим участием."
  },
  {
    "id": "api.post.send_notifications_and_forget.push_explicit_mention",
    "translation": " упомянул вас."
  },
  {
    "id": "api.post.send_notifications_and_forget.push_general_message",
    "translation": " отправил сообщение."
  },
  {
    "id": "api.post.send_notifications_and_forget.push_image_only",
    "translation": " прикрепил файл."
  },
  {
    "id": "api.post.send_notifications_and_forget.push_message",
    "translation": "отправил вам сообщение."
  },
  {
    "id": "api.post.update_post.can_not_update_post_in_deleted.error",
    "translation": "Нельзя обновить сообщение в удаленном канале."
  },
  {
    "id": "api.post.update_post.find.app_error",
    "translation": "Не удалось найти существующее сообщение или комментарий для обновления."
  },
  {
    "id": "api.post.update_post.permissions_details.app_error",
    "translation": "Уже удален id={{.PostId}}."
  },
  {
    "id": "api.post.update_post.permissions_time_limit.app_error",
    "translation": "Редактирование сообщений разрешено только {{.timeLimit}} секунд после публикации. За подробностями обратитесь к Вашему системному администратору."
  },
  {
    "id": "api.post.update_post.system_message.app_error",
    "translation": "Не удалось обновить системное сообщение."
  },
  {
    "id": "api.post_get_post_by_id.get.app_error",
    "translation": "Не удалось получить сообщение."
  },
  {
    "id": "api.preference.delete_preferences.delete.app_error",
    "translation": "Невозможно удалить настройки пользователя."
  },
  {
    "id": "api.preference.preferences_category.get.app_error",
    "translation": "Невозможно получить настройки пользователя."
  },
  {
    "id": "api.preference.update_preferences.set.app_error",
    "translation": "Невозможно установить настройки пользователя."
  },
  {
    "id": "api.reaction.delete.archived_channel.app_error",
    "translation": "Вы не можете удалить реакцию в архивном канале."
  },
  {
    "id": "api.reaction.save.archived_channel.app_error",
    "translation": "Вы не можете реагировать в архивном канале."
  },
  {
    "id": "api.reaction.save_reaction.invalid.app_error",
    "translation": "Реакция невалидна."
  },
  {
    "id": "api.reaction.save_reaction.user_id.app_error",
    "translation": "Вы не можете сохранить реакцию для другого пользователя."
  },
  {
    "id": "api.restricted_system_admin",
    "translation": "Это действие запрещено системному администратору с ограниченными правами."
  },
  {
    "id": "api.roles.patch_roles.license.error",
    "translation": "Ваша лицензия не поддерживает расширенные разрешения."
  },
  {
    "id": "api.scheme.create_scheme.license.error",
    "translation": "Ваша лицензия не поддерживает создание схем разрешения."
  },
  {
    "id": "api.scheme.delete_scheme.license.error",
    "translation": "Ваша лицензия не поддерживает удаление схем разрешения"
  },
  {
    "id": "api.scheme.get_channels_for_scheme.scope.error",
    "translation": "Невозможно получить каналы для схемы, потому что предоставленные схемы не являются схемами каналов."
  },
  {
    "id": "api.scheme.get_teams_for_scheme.scope.error",
    "translation": "Невозможно получить команды для схемы, потому что предоставленные схемы не являются схемами команд."
  },
  {
    "id": "api.scheme.patch_scheme.license.error",
    "translation": "Ваша лицензия не поддерживает изменение схем разрешения"
  },
  {
    "id": "api.server.start_server.forward80to443.disabled_while_using_lets_encrypt",
    "translation": "Необходимо перенаправлять 80 на 443 при использовании LetsEncrypt"
  },
  {
    "id": "api.server.start_server.forward80to443.enabled_but_listening_on_wrong_port",
    "translation": "Не удается переправить порт 80 на порт 443 во время прослушивания порта %s: отключите переадресацию порта 80 на 443 при использовании прокси-сервера"
  },
  {
    "id": "api.server.start_server.rate_limiting_memory_store",
    "translation": "Не удалось инициализировать ограничение памяти. Проверьте параметр MemoryStoreSize в настройках."
  },
  {
    "id": "api.server.start_server.rate_limiting_rate_limiter",
    "translation": "Невозможно инициализировать ограничение скорости."
  },
  {
    "id": "api.server.start_server.starting.critical",
    "translation": "Ошибка запуска сервера, err:%v"
  },
  {
    "id": "api.slackimport.slack_add_bot_user.email_pwd",
    "translation": "Slack пользователь с email {{.Email}} и паролем {{.Password}} импортирован.\r\n"
  },
  {
    "id": "api.slackimport.slack_add_bot_user.unable_import",
    "translation": "Не удалось импортировать пользователя Integration / Slack Bot {{.Username}}.\r\n"
  },
  {
    "id": "api.slackimport.slack_add_channels.added",
    "translation": "\r\nКаналы добавлены:\r\n"
  },
  {
    "id": "api.slackimport.slack_add_channels.failed_to_add_user",
    "translation": "Не удалось добавить пользователя Slack {{.Username}} в канал.\r\n"
  },
  {
    "id": "api.slackimport.slack_add_channels.import_failed",
    "translation": "Не удалось импортировать Slack канал {{.DisplayName}}.\r\n"
  },
  {
    "id": "api.slackimport.slack_add_channels.merge",
    "translation": "Slack канал {{.DisplayName}} уже существует в виде канала Mattermost. Произведено слияние.\r\n"
  },
  {
    "id": "api.slackimport.slack_add_users.created",
    "translation": "\r\nПользователи созданы:\r\n"
  },
  {
    "id": "api.slackimport.slack_add_users.email_pwd",
    "translation": "Slack пользователь с email {{.Email}} и паролем {{.Password}} импортирован.\r\n"
  },
  {
    "id": "api.slackimport.slack_add_users.merge_existing",
    "translation": "Slack пользователь слился с существующим пользователем Mattermost с соответствующим адресом электронной почты {{.Email}} и именем пользователя {{.Username}}.\r\n"
  },
  {
    "id": "api.slackimport.slack_add_users.merge_existing_failed",
    "translation": "Пользователь Slack объединен с существующим пользователем Mattermost по совпадению email {{.Email}} и имени пользователя {{.Username}}, но было невозможно добавить пользователя в его команду.\r\n"
  },
  {
    "id": "api.slackimport.slack_add_users.missing_email_address",
    "translation": "Пользователь {{.Username}} не имеет адреса электронной почты в экспорте из Slack. Используется {{.Email}} как заглушка. Пользователь должен обновить адрес электронной почты при входе в систему.\r\n"
  },
  {
    "id": "api.slackimport.slack_add_users.unable_import",
    "translation": "Не удалось импортировать пользователя: {{.Username}}.\r\n"
  },
  {
    "id": "api.slackimport.slack_import.log",
    "translation": "Лог импорта Mattermost Slack\r\n"
  },
  {
    "id": "api.slackimport.slack_import.note1",
    "translation": "- Некоторые сообщения могли быть не импортированы, поскольку не поддерживаются этим ипортером.\r\n"
  },
  {
    "id": "api.slackimport.slack_import.note2",
    "translation": "- Сообщения ботов Slack на данный момент не поддерживаются.\r\n"
  },
  {
    "id": "api.slackimport.slack_import.note3",
    "translation": "- Дополнительные ошибки могут быть найдены в журналах сервера.\r\n"
  },
  {
    "id": "api.slackimport.slack_import.notes",
    "translation": "\r\nЗаметки:\r\n"
  },
  {
    "id": "api.slackimport.slack_import.open.app_error",
    "translation": "Невозможно открыть файл: {{.Filename}}.\r\n"
  },
  {
    "id": "api.slackimport.slack_import.team_fail",
    "translation": "Не удалось получить команду, в которую необходимо импортировать.\r\n"
  },
  {
    "id": "api.slackimport.slack_import.zip.app_error",
    "translation": "Невозможно открыть zip-архив экспортируемых из Slack данных.\r\n"
  },
  {
    "id": "api.status.user_not_found.app_error",
    "translation": "Пользователь не найден."
  },
  {
    "id": "api.team.add_user_to_team.added",
    "translation": "%v добавлен(а) в команду пользователем %v."
  },
  {
    "id": "api.team.add_user_to_team.missing_parameter.app_error",
    "translation": "Для добавления пользователя в команду требуется указать параметр."
  },
  {
    "id": "api.team.get_invite_info.not_open_team",
    "translation": "Приглашение недопустимо, так команда не является открытой."
  },
  {
    "id": "api.team.get_team_icon.filesettings_no_driver.app_error",
    "translation": "Неверное имя драйвера в настройках файлов.  Должно быть 'local' или 'amazons3'."
  },
  {
    "id": "api.team.get_team_icon.read_file.app_error",
    "translation": "Невозможно прочитать файл значка команды."
  },
  {
    "id": "api.team.import_team.array.app_error",
    "translation": "Пустой массив 'file' в запросе."
  },
  {
    "id": "api.team.import_team.integer.app_error",
    "translation": "Размер файла не является целым числом."
  },
  {
    "id": "api.team.import_team.no_file.app_error",
    "translation": "Нет файла 'file' в запросе."
  },
  {
    "id": "api.team.import_team.no_import_from.app_error",
    "translation": "Неправильный запрос: отсутствует поле \"importFrom\"."
  },
  {
    "id": "api.team.import_team.open.app_error",
    "translation": "Не могу открыть файл."
  },
  {
    "id": "api.team.import_team.parse.app_error",
    "translation": "Не удалось разобрать составную форму."
  },
  {
    "id": "api.team.import_team.unavailable.app_error",
    "translation": "Неправильный запрос: отсутствует поле \"filesize\"."
  },
  {
    "id": "api.team.invite_members.disabled.app_error",
    "translation": "Приглашения по электронной почте отключены."
  },
  {
    "id": "api.team.invite_members.invalid_email.app_error",
    "translation": "Данный адрес почтового ящика не принадлежит списку разрешенных доменов: {{.Addresses}}. Пожалуйста, обратитесь к Вашему системному администратору за информацией."
  },
  {
    "id": "api.team.invite_members.no_one.app_error",
    "translation": "Никого нет для приглашения."
  },
  {
    "id": "api.team.is_team_creation_allowed.disabled.app_error",
    "translation": "Возможность создания команд была отключена. Пожалуйста, обратитесь к вашему системному администратору за подробностями."
  },
  {
    "id": "api.team.is_team_creation_allowed.domain.app_error",
    "translation": "E-mail должен принадлежать реальному домену (например @example.com). Пожалуйста, обратитесь к системному администратору за дополнительной информацией."
  },
  {
    "id": "api.team.join_team.post_and_forget",
    "translation": "%v присоединился(-лась) к команде."
  },
  {
    "id": "api.team.join_user_to_team.allowed_domains.app_error",
    "translation": "E-mail должен принадлежать реальному домену (например @example.com). Пожалуйста, обратитесь к системному администратору за дополнительной информацией."
  },
  {
    "id": "api.team.leave.left",
    "translation": "%v покинул(а) команду."
  },
  {
    "id": "api.team.move_channel.post.error",
    "translation": "Не удалось опубликовать сообщение перемещения канала."
  },
  {
    "id": "api.team.move_channel.success",
    "translation": "Канал перемещен в эту команду из %v."
  },
  {
    "id": "api.team.remove_team_icon.get_team.app_error",
    "translation": "Произошла ошибка при получении Команды."
  },
  {
    "id": "api.team.remove_user_from_team.missing.app_error",
    "translation": "Пользователь неактивен для участия в этой команде."
  },
  {
    "id": "api.team.remove_user_from_team.removed",
    "translation": "%v удален из команды."
  },
  {
    "id": "api.team.set_team_icon.array.app_error",
    "translation": "Пустой массив 'image' в запросе."
  },
  {
    "id": "api.team.set_team_icon.decode.app_error",
    "translation": "Не удалось декодировать значок команды."
  },
  {
    "id": "api.team.set_team_icon.encode.app_error",
    "translation": "Не удалось закодировать значок команды."
  },
  {
    "id": "api.team.set_team_icon.get_team.app_error",
    "translation": "Произошла ошибка при получении Команды."
  },
  {
    "id": "api.team.set_team_icon.no_file.app_error",
    "translation": "Нет файла 'image' в запросе."
  },
  {
    "id": "api.team.set_team_icon.open.app_error",
    "translation": "Не удалось открыть файл изображения."
  },
  {
    "id": "api.team.set_team_icon.parse.app_error",
    "translation": "Не удалось разобрать составную форму."
  },
  {
    "id": "api.team.set_team_icon.storage.app_error",
    "translation": "Не удалось загрузить файл. Хранилище изображений не настроено."
  },
  {
    "id": "api.team.set_team_icon.too_large.app_error",
    "translation": "Невозможно загрузить изображение. Файл слишком большой."
  },
  {
    "id": "api.team.set_team_icon.write_file.app_error",
    "translation": "Не удалось сохранить значок команды."
  },
  {
    "id": "api.team.team_icon.update.app_error",
    "translation": "Произошла ошибка при обновлении значка команды."
  },
  {
    "id": "api.team.update_member_roles.not_a_member",
    "translation": "Указанный пользователь не является участником указанной группы."
  },
  {
    "id": "api.team.update_restricted_domains.mismatch.app_error",
    "translation": "Ограничения Команды на домене {{.Domain}} запрещены в настройках системы. Пожалуйста, обратитесь к системному администратору."
  },
  {
    "id": "api.team.update_team_scheme.license.error",
    "translation": "Ваша лицензия не поддерживает изменение схемы команды"
  },
  {
    "id": "api.team.update_team_scheme.scheme_scope.error",
    "translation": "Невозможно установить схему команды так как данная схема не является схемой команды."
  },
  {
    "id": "api.templates.deactivate_body.info",
    "translation": "Вы отключили свою учетную запись на {{.SiteURL}}."
  },
  {
    "id": "api.templates.deactivate_body.title",
    "translation": "Ваш аккаунт был деактивирован на {{ .ServerURL }}"
  },
  {
    "id": "api.templates.deactivate_body.warning",
    "translation": "Если это изменение не было инициировано вами или вы хотите повторно активировать свою учетную запись, обратитесь к системному администратору."
  },
  {
    "id": "api.templates.deactivate_subject",
    "translation": "[{{ .SiteName }}] Ваш аккаунт на {{ .ServerURL }} был деактивирован"
  },
  {
    "id": "api.templates.email_change_body.info",
    "translation": "Ваш e-mail адрес для {{.TeamDisplayName}} был изменен на {{.NewEmail}}."
  },
  {
    "id": "api.templates.email_change_body.title",
    "translation": "Вы обновили свой email"
  },
  {
    "id": "api.templates.email_change_subject",
    "translation": "[{{ .SiteName }}] Ваш email был изменён"
  },
  {
    "id": "api.templates.email_change_verify_body.button",
    "translation": "Проверить email"
  },
  {
    "id": "api.templates.email_change_verify_body.info",
    "translation": "Для завершения обновления Вашего адреса электронной почты для {{.TeamDisplayName}}, пожалуйста, нажмите на ссылку ниже, чтобы подтвердить корректность адреса."
  },
  {
    "id": "api.templates.email_change_verify_body.title",
    "translation": "Вы обновили свой email"
  },
  {
    "id": "api.templates.email_change_verify_subject",
    "translation": "[{{ .SiteName }}] Подтвердить новый email"
  },
  {
    "id": "api.templates.email_footer",
    "translation": "Чтобы изменить настройки уведомлений, войдите в свою команду и перейдите в Параметры > Уведомления."
  },
  {
    "id": "api.templates.email_info1",
    "translation": "По любым вопросам, пишите нам в любое время: "
  },
  {
    "id": "api.templates.email_info2",
    "translation": "С наилучшими пожеланиями,"
  },
  {
    "id": "api.templates.email_info3",
    "translation": "Команда {{.SiteName}}"
  },
  {
    "id": "api.templates.email_organization",
    "translation": "Прислал "
  },
  {
    "id": "api.templates.email_warning",
    "translation": "Если вы не вносили эти изменения, обратитесь к системному администратору."
  },
  {
    "id": "api.templates.invite_body.button",
    "translation": "Присоединиться прямо сейчас"
  },
  {
    "id": "api.templates.invite_body.title",
    "translation": "{{ .SenderName }} пригласил вас присоединиться к команде {{ .TeamDisplayName }}."
  },
  {
    "id": "api.templates.invite_subject",
    "translation": "[{{ .SiteName }}] {{ .SenderName }} пригласил вас в команду {{ .TeamDisplayName }}"
  },
  {
    "id": "api.templates.mfa_activated_body.info",
    "translation": "Многофакторная аутентификация была добавлена в вашу учетную запись на {{.SiteURL }}."
  },
  {
    "id": "api.templates.mfa_activated_body.title",
    "translation": "Многофакторная проверка подлинности активирована"
  },
  {
    "id": "api.templates.mfa_change_subject",
    "translation": "[{{ .SiteName }}] Ваша MFA была обновлена"
  },
  {
    "id": "api.templates.mfa_deactivated_body.info",
    "translation": "Многофакторная аутентификация была удалена из вашей учетной записи на {{.SiteURL}}."
  },
  {
    "id": "api.templates.mfa_deactivated_body.title",
    "translation": "Многофакторная проверка подлинности отключена"
  },
  {
    "id": "api.templates.password_change_body.info",
    "translation": "Ваш пароль был обновлен для {{.TeamDisplayName}} в {{.TeamURL}} {{.Method}}."
  },
  {
    "id": "api.templates.password_change_body.title",
    "translation": "Ваш пароль был обновлен"
  },
  {
    "id": "api.templates.password_change_subject",
    "translation": "[{{ .SiteName }}] Ваш пароль обновлён"
  },
  {
    "id": "api.templates.post_body.button",
    "translation": "Посмотреть сообщение"
  },
  {
    "id": "api.templates.reset_body.button",
    "translation": "Сброс пароля"
  },
  {
    "id": "api.templates.reset_body.title",
    "translation": "Сброс пароля"
  },
  {
    "id": "api.templates.reset_subject",
    "translation": "[{{ .SiteName }}] Сбросить пароль"
  },
  {
    "id": "api.templates.signin_change_email.body.info",
    "translation": "Вы изменили свой метод входа для {{ .SiteName }} на {{.Method}}."
  },
  {
    "id": "api.templates.signin_change_email.body.method_email",
    "translation": "email и пароль"
  },
  {
    "id": "api.templates.signin_change_email.body.title",
    "translation": "Вы обновили свой способ входа"
  },
  {
    "id": "api.templates.signin_change_email.subject",
    "translation": "[{{ .SiteName }}] Ваш метод входа обновлён"
  },
  {
    "id": "api.templates.user_access_token_body.info",
    "translation": "В ваш аккаунт добавлен токен доступа для {{.SiteURL}}. Его можно использовать для доступа к {{.SiteName}} с вашей учетной записью."
  },
  {
    "id": "api.templates.user_access_token_body.title",
    "translation": "Личный ключ доступа, добавленный в вашу учетную запись"
  },
  {
    "id": "api.templates.user_access_token_subject",
    "translation": "[{{ .SiteName }}] Персональный токен доступа добавлен к вашему аккаунту"
  },
  {
    "id": "api.templates.username_change_body.info",
    "translation": "Ваш e-mail адрес для {{.TeamDisplayName}} был изменен на {{.NewEmail}}."
  },
  {
    "id": "api.templates.username_change_body.title",
    "translation": "Вы обновили ваше имя пользователя"
  },
  {
    "id": "api.templates.username_change_subject",
    "translation": "[{{ .SiteName }}] Ваш имя пользователя было изменено"
  },
  {
    "id": "api.templates.verify_body.button",
    "translation": "Проверить email"
  },
  {
    "id": "api.templates.verify_body.info",
    "translation": "Этот адрес электронной почты был использован для создания учётной записи Mattermost."
  },
  {
    "id": "api.templates.verify_body.title",
    "translation": "Подтвердить email-адрес"
  },
  {
    "id": "api.templates.verify_subject",
    "translation": "[{{ .SiteName }}] Подтверждение email"
  },
  {
    "id": "api.templates.welcome_body.app_download_info",
    "translation": "Для удобства, Вы можете скачать приложения для PC, Mac, iOS and Android."
  },
  {
    "id": "api.templates.welcome_body.button",
    "translation": "Проверить email"
  },
  {
    "id": "api.templates.welcome_body.info",
    "translation": "Этот email-адрес был использован для создания учётной записи Mattermost."
  },
  {
    "id": "api.templates.welcome_body.title",
    "translation": "Добро пожаловать в команду"
  },
  {
    "id": "api.templates.welcome_subject",
    "translation": "[{{ .SiteName }}] Вы присоединились к {{ .ServerURL }}"
  },
  {
    "id": "api.user.activate_mfa.email_and_ldap_only.app_error",
    "translation": "МФА недоступна для данного типа аккаунта."
  },
  {
    "id": "api.user.add_direct_channels_and_forget.failed.error",
    "translation": "Не удалось применить настройки приватного канала для пользователя: user_id={{.UserId}}, team_id={{.TeamId}}, err={{.Error}}"
  },
  {
    "id": "api.user.authorize_oauth_user.bad_response.app_error",
    "translation": "Плохой ответ от запроса токена."
  },
  {
    "id": "api.user.authorize_oauth_user.bad_token.app_error",
    "translation": "Плохой тип токена."
  },
  {
    "id": "api.user.authorize_oauth_user.invalid_state.app_error",
    "translation": "Недопустимый статус"
  },
  {
    "id": "api.user.authorize_oauth_user.missing.app_error",
    "translation": "Отсутствует токен доступа."
  },
  {
    "id": "api.user.authorize_oauth_user.response.app_error",
    "translation": "Получен неверный ответ от поставщика услуг OAuth."
  },
  {
    "id": "api.user.authorize_oauth_user.service.app_error",
    "translation": "Запрос токена для {{.Service}} не удался."
  },
  {
    "id": "api.user.authorize_oauth_user.token_failed.app_error",
    "translation": "Сбой запроса токена."
  },
  {
    "id": "api.user.authorize_oauth_user.unsupported.app_error",
    "translation": "{{.Service}} SSO через OAuth 2.0 не поддерживается на этом сервере."
  },
  {
    "id": "api.user.check_user_login_attempts.too_many.app_error",
    "translation": "Ваша учетная запись была заблокирована из-за слишком большого числа неудачных попыток ввода пароля. Пожалуйста, сбросьте свой пароль."
  },
  {
    "id": "api.user.check_user_mfa.bad_code.app_error",
    "translation": "Неверный токен МФА."
  },
  {
    "id": "api.user.check_user_password.invalid.app_error",
    "translation": "Ошибка входа, неверно введен пароль."
  },
  {
    "id": "api.user.complete_switch_with_oauth.blank_email.app_error",
    "translation": "Пустой адрес электронной почты."
  },
  {
    "id": "api.user.complete_switch_with_oauth.parse.app_error",
    "translation": "Невозможно распарсить данные авторизации из {{.Service}} объекта пользователя."
  },
  {
    "id": "api.user.create_email_token.error",
    "translation": "Не удалось создать данные токена для проверки электронной почты"
  },
  {
    "id": "api.user.create_oauth_user.already_attached.app_error",
    "translation": "Уже существует учетная запись связанная с этим адресом электронной почты, использующая метод входа отличный от {{.Service}}. Пожалуйста, войдите, используя {{.Auth}}."
  },
  {
    "id": "api.user.create_oauth_user.create.app_error",
    "translation": "Невозможно создать пользователя из {{.Service}} объекта пользователя."
  },
  {
    "id": "api.user.create_profile_image.default_font.app_error",
    "translation": "Невозможно создать шрифт изображения профиля по умолчанию."
  },
  {
    "id": "api.user.create_profile_image.encode.app_error",
    "translation": "Невозможно закодировать изображение профиля по умолчанию."
  },
  {
    "id": "api.user.create_profile_image.initial.app_error",
    "translation": "Невозможно добавить инициалы пользователя к изображению профиля по умолчанию."
  },
  {
    "id": "api.user.create_user.accepted_domain.app_error",
    "translation": "Указанный вами адрес электронной почты не принадлежит признанному домену. Пожалуйста, свяжитесь с вашим администратором или зарегистрируйтесь с другим адресом электронной почты."
  },
  {
    "id": "api.user.create_user.disabled.app_error",
    "translation": "Создание аккаунтов отключено."
  },
  {
    "id": "api.user.create_user.no_open_server",
    "translation": "Этот сервер не разрешает открытую регистрацию.  Пожалуйста, поговорите с Администратором для получения приглашения."
  },
  {
    "id": "api.user.create_user.signup_email_disabled.app_error",
    "translation": "Регистрация с электронной почтой отключена."
  },
  {
    "id": "api.user.create_user.signup_link_expired.app_error",
    "translation": "Ссылка для регистрации устарела."
  },
  {
    "id": "api.user.create_user.signup_link_invalid.app_error",
    "translation": "Ссылка для регистрации, похоже, неверна."
  },
  {
    "id": "api.user.email_to_ldap.not_available.app_error",
    "translation": "AD/LDAP недоступен на этом сервере."
  },
  {
    "id": "api.user.email_to_oauth.not_available.app_error",
    "translation": "Передача аутентификации не настроена или недоступна на этом сервере."
  },
  {
    "id": "api.user.get_user_by_email.permissions.app_error",
    "translation": "Невозможно определить пользователя по электронной почте."
  },
  {
    "id": "api.user.ldap_to_email.not_available.app_error",
    "translation": "AD/LDAP недоступен на этом сервере."
  },
  {
    "id": "api.user.ldap_to_email.not_ldap_account.app_error",
    "translation": "Учетная запись пользователя не использует AD/LDAP."
  },
  {
    "id": "api.user.login.blank_pwd.app_error",
    "translation": "Поле с паролем не должно быть пустым"
  },
  {
    "id": "api.user.login.bot_login_forbidden.app_error",
    "translation": "Логин бота запрещен."
  },
  {
    "id": "api.user.login.client_side_cert.certificate.app_error",
    "translation": "Попытка войти с использованием экспериментальной возможности ClientSideCert без предоставления действительного сертификата."
  },
  {
    "id": "api.user.login.client_side_cert.license.app_error",
    "translation": "Попытка использования экспериментальной возможности ClientSideCert без действительной корпоративной лицензии."
  },
  {
    "id": "api.user.login.inactive.app_error",
    "translation": "Вход не удался, поскольку ваша учетная запись отключена. Пожалуйста, свяжитесь с администратором."
  },
  {
    "id": "api.user.login.not_verified.app_error",
    "translation": "Вход не удался, поскольку адрес электронной почты не был подтвержден."
  },
  {
    "id": "api.user.login.use_auth_service.app_error",
    "translation": "Пожалуйста, войдите при помощи {{.AuthService}}."
  },
  {
    "id": "api.user.login_by_oauth.bot_login_forbidden.app_error",
    "translation": "Логин бота запрещен."
  },
  {
    "id": "api.user.login_by_oauth.not_available.app_error",
    "translation": "{{.Service}} SSO через OAuth 2.0 не поддерживается на этом сервере."
  },
  {
    "id": "api.user.login_by_oauth.parse.app_error",
    "translation": "Невозможно распарсить данные авторизации из {{.Service}} объекта пользователя."
  },
  {
    "id": "api.user.login_ldap.not_available.app_error",
    "translation": "AD/LDAP недоступен на этом сервере."
  },
  {
    "id": "api.user.oauth_to_email.context.app_error",
    "translation": "Не удалось обновить пароль, поскольку контекст user_id не соответствует предоставленному идентификатору пользователя."
  },
  {
    "id": "api.user.oauth_to_email.not_available.app_error",
    "translation": "Передача аутентификации не настроена или недоступна на этом сервере."
  },
  {
    "id": "api.user.reset_password.broken_token.app_error",
    "translation": "Токен сброса пароля не представляется действительным."
  },
  {
    "id": "api.user.reset_password.invalid_link.app_error",
    "translation": "Ссылка сброса пароля не представляется действительной."
  },
  {
    "id": "api.user.reset_password.link_expired.app_error",
    "translation": "Ссылка для сброса пароля просрочена."
  },
  {
    "id": "api.user.reset_password.method",
    "translation": "используя ссылку для сброса пароля"
  },
  {
    "id": "api.user.reset_password.sso.app_error",
    "translation": "Невозможно сбросить пароль для учетных записей SSO."
  },
  {
    "id": "api.user.saml.not_available.app_error",
    "translation": "SAML 2.0 не настроен или не поддерживается на этом сервере."
  },
  {
    "id": "api.user.send_deactivate_email_and_forget.failed.error",
    "translation": "Не удалось отправить сообщение на электронную почту об успешной деактивации аккаунта"
  },
  {
    "id": "api.user.send_email_change_verify_email_and_forget.error",
    "translation": "Не удалось отправить письмо с подтверждением смены адреса электронной почты"
  },
  {
    "id": "api.user.send_password_reset.send.app_error",
    "translation": "Не удалось отправить письмо об успешном сбросе пароля."
  },
  {
    "id": "api.user.send_password_reset.sso.app_error",
    "translation": "Невозможно сбросить пароль для учетных записей SSO."
  },
  {
    "id": "api.user.send_sign_in_change_email_and_forget.error",
    "translation": "Не удалось отправить письмо об обновлении пароля"
  },
  {
    "id": "api.user.send_verify_email_and_forget.failed.error",
    "translation": "Не удалось отправить письмо с подтверждением"
  },
  {
    "id": "api.user.update_active.not_enable.app_error",
    "translation": "Вы не можете деактивировать себя самостоятельно, потому что эта функция не включена. Пожалуйста, свяжитесь со своим системным администратором."
  },
  {
    "id": "api.user.update_active.permissions.app_error",
    "translation": "У вас нет соответствующих прав."
  },
  {
    "id": "api.user.update_oauth_user_attrs.get_user.app_error",
    "translation": "Невозможно получить пользователя из {{.Service}} объекта пользователя."
  },
  {
    "id": "api.user.update_password.context.app_error",
    "translation": "Не удалось обновить пароль, поскольку контекст user_id не соответствовал реквизитам user_id."
  },
  {
    "id": "api.user.update_password.failed.app_error",
    "translation": "Сбой при обновлении пароля."
  },
  {
    "id": "api.user.update_password.incorrect.app_error",
    "translation": "Введенный вами \"Текущий пароль\" неверен. Пожалуйста, проверьте выключен ли Caps Lock и попробуйте снова."
  },
  {
    "id": "api.user.update_password.menu",
    "translation": "используя меню настроек"
  },
  {
    "id": "api.user.update_password.oauth.app_error",
    "translation": "Не удалось обновить пароль, поскольку пользователь вошел через службу OAuth."
  },
  {
    "id": "api.user.update_password.valid_account.app_error",
    "translation": "Не удалось обновить пароль, поскольку мы не смогли найти действительную учетную запись."
  },
  {
    "id": "api.user.upload_profile_user.array.app_error",
    "translation": "Пустой массив 'image' в запросе."
  },
  {
    "id": "api.user.upload_profile_user.decode.app_error",
    "translation": "Не удалось декодировать изображение профиля."
  },
  {
    "id": "api.user.upload_profile_user.encode.app_error",
    "translation": "Не удалось закодировать изображение профиля."
  },
  {
    "id": "api.user.upload_profile_user.no_file.app_error",
    "translation": "Нет файла 'image' в запросе."
  },
  {
    "id": "api.user.upload_profile_user.open.app_error",
    "translation": "Не удалось открыть файл изображения."
  },
  {
    "id": "api.user.upload_profile_user.parse.app_error",
    "translation": "Не удалось разобрать составную форму."
  },
  {
    "id": "api.user.upload_profile_user.storage.app_error",
    "translation": "Невозможно загрузить файл. Хранилище изображений не настроено."
  },
  {
    "id": "api.user.upload_profile_user.too_large.app_error",
    "translation": "Невозможно загрузить изображение. Файл слишком большой."
  },
  {
    "id": "api.user.upload_profile_user.upload_profile.app_error",
    "translation": "Невозможно загрузить изображение профиля."
  },
  {
    "id": "api.user.verify_email.bad_link.app_error",
    "translation": "Плохая ссылка проверки email."
  },
  {
    "id": "api.user.verify_email.broken_token.app_error",
    "translation": "Плохой тип токена проверки email."
  },
  {
    "id": "api.user.verify_email.link_expired.app_error",
    "translation": "Срок действия ссылки для подтверждения адреса электронной почты истек."
  },
  {
    "id": "api.user.verify_email.token_parse.error",
    "translation": "Не удалось проанализировать данные токена из подтверждения по электронной почте"
  },
  {
    "id": "api.web_socket.connect.upgrade.app_error",
    "translation": "Не удалось обновить соединение с web-сокетом."
  },
  {
    "id": "api.web_socket_router.bad_action.app_error",
    "translation": "Неизвестное WebSocket действие."
  },
  {
    "id": "api.web_socket_router.bad_seq.app_error",
    "translation": "Недопустимая последовательность сообщений через websocket."
  },
  {
    "id": "api.web_socket_router.no_action.app_error",
    "translation": "Нет websocket действия."
  },
  {
    "id": "api.web_socket_router.not_authenticated.app_error",
    "translation": "Подключение WebSocket не прошло проверку подлинности. Пожалуйста, войдите в систему и повторите попытку."
  },
  {
    "id": "api.webhook.create_outgoing.intersect.app_error",
    "translation": "Исходящие вебхуки одного канала не могут иметь одинаковые слова-триггеры/вызываемые URL."
  },
  {
    "id": "api.webhook.create_outgoing.not_open.app_error",
    "translation": "Исходящие вебхуки могут быть созданы только для общественных каналов."
  },
  {
    "id": "api.webhook.create_outgoing.permissions.app_error",
    "translation": "Несоответствующие права для создания исходящего вебхука."
  },
  {
    "id": "api.webhook.create_outgoing.triggers.app_error",
    "translation": "Должны быть заданы trigger_words или channel_id."
  },
  {
    "id": "api.webhook.incoming.error",
    "translation": "Не удалось декодировать многочастную полезную нагрузку входящего вебхука."
  },
  {
    "id": "api.webhook.team_mismatch.app_error",
    "translation": "Не удалось обновить вебхук в разных командах."
  },
  {
    "id": "api.webhook.update_outgoing.intersect.app_error",
    "translation": "Исходящие вебхуки одного канала не могут иметь одинаковые слова-триггеры/вызываемые URL."
  },
  {
    "id": "api.websocket_handler.invalid_param.app_error",
    "translation": "Неверный параметр {{.Name}}."
  },
  {
    "id": "app.admin.test_email.failure",
    "translation": "Соединение неудачно: {{.Error}}"
  },
  {
    "id": "app.channel.create_channel.no_team_id.app_error",
    "translation": "Для создания канала необходимо указать идентификатор команды."
  },
  {
    "id": "app.channel.move_channel.members_do_not_match.error",
    "translation": "Невозможно переместить канал, если все его участники уже не являются членами Команды."
  },
  {
    "id": "app.channel.post_update_channel_purpose_message.post.error",
    "translation": "Не удалось обновить заголовок канала"
  },
  {
    "id": "app.channel.post_update_channel_purpose_message.removed",
    "translation": "%s удалил заголовок канала (был: %s)"
  },
  {
    "id": "app.channel.post_update_channel_purpose_message.retrieve_user.error",
    "translation": "Не удалось получить пользователя при попытке обновления сообщения заголовка канала %v"
  },
  {
    "id": "app.channel.post_update_channel_purpose_message.updated_from",
    "translation": "%s обновил заголовок канала с: %s на: %s"
  },
  {
    "id": "app.channel.post_update_channel_purpose_message.updated_to",
    "translation": "%s обновил заголовок канала на: %s"
  },
  {
    "id": "app.export.export_write_line.io_writer.error",
    "translation": "Произошла ошибка при записи данных экспорта."
  },
  {
    "id": "app.export.export_write_line.json_marshall.error",
    "translation": "Произошла ошибка при сортировке JSON-данных для экспорта."
  },
  {
    "id": "app.import.attachment.bad_file.error",
    "translation": "Ошибка чтения файла: \"{{.FilePath}}\""
  },
  {
    "id": "app.import.attachment.file_upload.error",
    "translation": "Ошибка при загрузке файла: \"{{.FilePath}}\""
  },
  {
    "id": "app.import.bulk_import.file_scan.error",
    "translation": "Ошибка чтения файла импорта."
  },
  {
    "id": "app.import.bulk_import.json_decode.error",
    "translation": "Ошибка обработки строки JSON."
  },
  {
    "id": "app.import.bulk_import.unsupported_version.error",
    "translation": "Неправильная или отсутствующая версия в файле импорта данных. Убедитесь, что версия - это первый объект в файле импорта и попробуйте снова."
  },
  {
    "id": "app.import.emoji.bad_file.error",
    "translation": "Ошибка при чтении файла изображения emoji. Emoji с именем: \"{{.EmojiName}}\""
  },
  {
    "id": "app.import.import_channel.scheme_deleted.error",
    "translation": "Нельзя назначить каналу удаленную схему."
  },
  {
    "id": "app.import.import_channel.scheme_wrong_scope.error",
    "translation": "Канал должен быть назначен в схеме уровня канала."
  },
  {
    "id": "app.import.import_channel.team_not_found.error",
    "translation": "Ошибка импорта канала. Команда с именем \"{{.TeamName}}\" не найдена."
  },
  {
    "id": "app.import.import_direct_channel.create_direct_channel.error",
    "translation": "Не удалось создать прямой канал"
  },
  {
    "id": "app.import.import_direct_channel.create_group_channel.error",
    "translation": "Не удалось создать групповой канал"
  },
  {
    "id": "app.import.import_direct_channel.update_header_failed.error",
    "translation": "Не удалось обновить заголовок канала"
  },
  {
    "id": "app.import.import_direct_post.create_direct_channel.error",
    "translation": "Не удалось получить прямой канал"
  },
  {
    "id": "app.import.import_direct_post.create_group_channel.error",
    "translation": "Не удалось получить групповой канал"
  },
  {
    "id": "app.import.import_line.null_channel.error",
    "translation": "Строка импорта данных содержит тип \"channel\", но объект channel равен null."
  },
  {
    "id": "app.import.import_line.null_direct_channel.error",
    "translation": "Строка импорта данных содержит тип \"direct_channel\", но direct_channel является null."
  },
  {
    "id": "app.import.import_line.null_direct_post.error",
    "translation": "Строка импорта данных содержит тип \"direct_post\", но объект direct_post равен null."
  },
  {
    "id": "app.import.import_line.null_emoji.error",
    "translation": "Строка импорта данных содержит тип \"emoji\", но объект post равен null."
  },
  {
    "id": "app.import.import_line.null_post.error",
    "translation": "Строка импорта данных содержит тип \"post\", но объект post равен null."
  },
  {
    "id": "app.import.import_line.null_scheme.error",
    "translation": "Строка импорта данных содержит тип \"scheme\", но объект scheme равен null."
  },
  {
    "id": "app.import.import_line.null_team.error",
    "translation": "Строка импорта данных содержит тип \"team\", но объект team равен null."
  },
  {
    "id": "app.import.import_line.null_user.error",
    "translation": "Строка импорта данных содержит тип \"user\", но объект user равен null."
  },
  {
    "id": "app.import.import_line.unknown_line_type.error",
    "translation": "Строка импорта данных содержит неизвестный тип \"{{.Type}}\"."
  },
  {
    "id": "app.import.import_post.channel_not_found.error",
    "translation": "Ошибка импорта сообщения. Канал с именем \"{{.ChannelName}}\" не найден."
  },
  {
    "id": "app.import.import_post.save_preferences.error",
    "translation": "Ошибка по время импорта поста. Не удалось сохранить настройки."
  },
  {
    "id": "app.import.import_post.user_not_found.error",
    "translation": "Ошибка импорта сообщения. Пользователя с именем \"{{.Username}}\" не найден."
  },
  {
    "id": "app.import.import_scheme.scope_change.error",
    "translation": "Массовый импортер не может изменить область действия уже существующей схемы."
  },
  {
    "id": "app.import.import_team.scheme_deleted.error",
    "translation": "Невозможно установить использование удаленной схемы для команды."
  },
  {
    "id": "app.import.import_team.scheme_wrong_scope.error",
    "translation": "Команда должна быть назначена схеме уровня команд."
  },
  {
    "id": "app.import.import_user.save_preferences.error",
    "translation": "Ошибка импорта настроек пользователя. Не удалось сохранить настройки."
  },
  {
    "id": "app.import.import_user_channels.save_preferences.error",
    "translation": "Ошибка импорта участия пользователя в каналах. Не удалось сохранить настройки."
  },
  {
    "id": "app.import.process_import_data_file_version_line.invalid_version.error",
    "translation": "Невозможно прочитать версию файла данных импорта."
  },
  {
    "id": "app.import.validate_channel_import_data.display_name_length.error",
    "translation": "Свойство Channel display_name не находится в пределах допустимых ограничений длины."
  },
  {
    "id": "app.import.validate_channel_import_data.header_length.error",
    "translation": "Длина заголовка канала слишком большая."
  },
  {
    "id": "app.import.validate_channel_import_data.name_characters.error",
    "translation": "Имя канала содержит недопустимые символы."
  },
  {
    "id": "app.import.validate_channel_import_data.name_length.error",
    "translation": "Имя канала слишком длинное."
  },
  {
    "id": "app.import.validate_channel_import_data.name_missing.error",
    "translation": "Пропущено обязательное свойство channel: name"
  },
  {
    "id": "app.import.validate_channel_import_data.purpose_length.error",
    "translation": "Заголовок канала слишком длинный."
  },
  {
    "id": "app.import.validate_channel_import_data.scheme_invalid.error",
    "translation": "Недопустимое имя схемы для канала."
  },
  {
    "id": "app.import.validate_channel_import_data.team_missing.error",
    "translation": "Пропущено обязательное свойство channel: team"
  },
  {
    "id": "app.import.validate_channel_import_data.type_invalid.error",
    "translation": "Неверный тип канала."
  },
  {
    "id": "app.import.validate_channel_import_data.type_missing.error",
    "translation": "Пропущено обязательное свойство channel: type."
  },
  {
    "id": "app.import.validate_direct_channel_import_data.header_length.error",
    "translation": "Заголовок личного канала слишком длинный"
  },
  {
    "id": "app.import.validate_direct_channel_import_data.members_required.error",
    "translation": "Пропущено обязательное свойство direct channel: members"
  },
  {
    "id": "app.import.validate_direct_channel_import_data.members_too_few.error",
    "translation": "В списке участников личного канала слишком мало элементов"
  },
  {
    "id": "app.import.validate_direct_channel_import_data.members_too_many.error",
    "translation": "В списке участников личного канала слишком много элементов"
  },
  {
    "id": "app.import.validate_direct_channel_import_data.unknown_favoriter.error",
    "translation": "Текущий канал может быть добавлен в избранное только членами команды. \"{{.Username}}\" не является членом данной команды."
  },
  {
    "id": "app.import.validate_direct_post_import_data.channel_members_required.error",
    "translation": "Отсутствует необходимое поле для post: channel_members"
  },
  {
    "id": "app.import.validate_direct_post_import_data.channel_members_too_few.error",
    "translation": "В списке участников личного канала слишком мало элементов"
  },
  {
    "id": "app.import.validate_direct_post_import_data.channel_members_too_many.error",
    "translation": "В списке участников личного канала слишком много элементов"
  },
  {
    "id": "app.import.validate_direct_post_import_data.create_at_missing.error",
    "translation": "Отсутствует необходимое поле для post: create_at"
  },
  {
    "id": "app.import.validate_direct_post_import_data.create_at_zero.error",
    "translation": "CreateAt должно быть больше 0"
  },
  {
    "id": "app.import.validate_direct_post_import_data.message_length.error",
    "translation": "Сообщение слишком длинное"
  },
  {
    "id": "app.import.validate_direct_post_import_data.message_missing.error",
    "translation": "Отсутствует необходимое поле для post: message"
  },
  {
    "id": "app.import.validate_direct_post_import_data.unknown_flagger.error",
    "translation": "Только члены канала могут помечать флагами прямое сообщения в этом канале. \"{{.Username}}\" не учачастник."
  },
  {
    "id": "app.import.validate_direct_post_import_data.user_missing.error",
    "translation": "Отсутствует необходимое поле для post: user"
  },
  {
    "id": "app.import.validate_emoji_import_data.empty.error",
    "translation": "Нет данных об эмоджи для импорта."
  },
  {
    "id": "app.import.validate_emoji_import_data.image_missing.error",
    "translation": "Импорт emoji - изображение отсутствует или поле пустое."
  },
  {
    "id": "app.import.validate_emoji_import_data.name_missing.error",
    "translation": "Поле \"имя импортируемого смайлика\" пропущено или пустое."
  },
  {
    "id": "app.import.validate_post_import_data.channel_missing.error",
    "translation": "Отсутствует необходимое поле для Post: Channel."
  },
  {
    "id": "app.import.validate_post_import_data.create_at_missing.error",
    "translation": "Отсутствует необходимое поле для Post: create_at."
  },
  {
    "id": "app.import.validate_post_import_data.create_at_zero.error",
    "translation": "Значение CreateAt в Post должно быть не нулевым."
  },
  {
    "id": "app.import.validate_post_import_data.message_length.error",
    "translation": "Post Message длиннее, чем максимально разрешённая длина."
  },
  {
    "id": "app.import.validate_post_import_data.message_missing.error",
    "translation": "Отсутствует необходимое поле для Post: Message."
  },
  {
    "id": "app.import.validate_post_import_data.team_missing.error",
    "translation": "Отсутствует необходимое поле для Post: Team."
  },
  {
    "id": "app.import.validate_post_import_data.user_missing.error",
    "translation": "Отсутствует необходимое поле для Post: User."
  },
  {
    "id": "app.import.validate_reaction_import_data.create_at_before_parent.error",
    "translation": "Значение CreateAt в Reaction должно быть больше чем родительский CreateAt в Post."
  },
  {
    "id": "app.import.validate_reaction_import_data.create_at_missing.error",
    "translation": "Отсутствует необходимое значение для Reaction: create_at."
  },
  {
    "id": "app.import.validate_reaction_import_data.create_at_zero.error",
    "translation": "Значение CreateAt в Reaction должно быть не нулевым."
  },
  {
    "id": "app.import.validate_reaction_import_data.emoji_name_length.error",
    "translation": "Значение EmojiName в Reaction длиннее максимально разрешенный длины."
  },
  {
    "id": "app.import.validate_reaction_import_data.emoji_name_missing.error",
    "translation": "Отсутствует необходимое значение для Reaction: EmojiName."
  },
  {
    "id": "app.import.validate_reaction_import_data.user_missing.error",
    "translation": "Отсутствует необходимое значение для Reaction: User."
  },
  {
    "id": "app.import.validate_reply_import_data.create_at_before_parent.error",
    "translation": "Значение CreateAt в Reply должно быть больше чем родительский CreateAt в Post."
  },
  {
    "id": "app.import.validate_reply_import_data.create_at_missing.error",
    "translation": "Отсутствует необходимое значение для Reply: create_at."
  },
  {
    "id": "app.import.validate_reply_import_data.create_at_zero.error",
    "translation": "Значение CreateAt в Reply должно быть не нулевым."
  },
  {
    "id": "app.import.validate_reply_import_data.message_length.error",
    "translation": "Значение Message в Reply длиннее максимально разрешенный длины."
  },
  {
    "id": "app.import.validate_reply_import_data.message_missing.error",
    "translation": "Отсутствует необходимое значение для Reply: Message."
  },
  {
    "id": "app.import.validate_reply_import_data.user_missing.error",
    "translation": "Отсутствует необходимое значение для Reply: User."
  },
  {
    "id": "app.import.validate_role_import_data.description_invalid.error",
    "translation": "Недопустимое описание роли."
  },
  {
    "id": "app.import.validate_role_import_data.display_name_invalid.error",
    "translation": "Недопустимое имя для отображения роли."
  },
  {
    "id": "app.import.validate_role_import_data.invalid_permission.error",
    "translation": "Недопустимое разрешение роли."
  },
  {
    "id": "app.import.validate_role_import_data.name_invalid.error",
    "translation": "Недопустимое имя роли."
  },
  {
    "id": "app.import.validate_scheme_import_data.description_invalid.error",
    "translation": "Недопустимое описание схемы."
  },
  {
    "id": "app.import.validate_scheme_import_data.display_name_invalid.error",
    "translation": "Недопустимое имя для отображения схемы."
  },
  {
    "id": "app.import.validate_scheme_import_data.name_invalid.error",
    "translation": "Недопустимое имя схемы."
  },
  {
    "id": "app.import.validate_scheme_import_data.null_scope.error",
    "translation": "Требуется задать область охвата Схемы."
  },
  {
    "id": "app.import.validate_scheme_import_data.unknown_scheme.error",
    "translation": "Неизвестная область охвата схемы."
  },
  {
    "id": "app.import.validate_scheme_import_data.wrong_roles_for_scope.error",
    "translation": "Неправильные роли были предоставлены для схемы с этой областью."
  },
  {
    "id": "app.import.validate_team_import_data.description_length.error",
    "translation": "Описание команды слишком длинное."
  },
  {
    "id": "app.import.validate_team_import_data.display_name_length.error",
    "translation": "Свойство Team display_name не находится в пределах допустимых ограничений длины."
  },
  {
    "id": "app.import.validate_team_import_data.display_name_missing.error",
    "translation": "Отсутствует необходимое поле для команды: display_name."
  },
  {
    "id": "app.import.validate_team_import_data.name_characters.error",
    "translation": "Имя команды содержит недопустимые символы."
  },
  {
    "id": "app.import.validate_team_import_data.name_length.error",
    "translation": "Имя команды слишком длинное."
  },
  {
    "id": "app.import.validate_team_import_data.name_missing.error",
    "translation": "Пропущено необходимое свойство team: name."
  },
  {
    "id": "app.import.validate_team_import_data.name_reserved.error",
    "translation": "Имя команды содержит зарезервированные слова."
  },
  {
    "id": "app.import.validate_team_import_data.scheme_invalid.error",
    "translation": "Недопустимое имя схемы для команды."
  },
  {
    "id": "app.import.validate_team_import_data.type_invalid.error",
    "translation": "Неверный тип команды."
  },
  {
    "id": "app.import.validate_team_import_data.type_missing.error",
    "translation": "Пропущено необходимое свойство team: type."
  },
  {
    "id": "app.import.validate_user_channels_import_data.channel_name_missing.error",
    "translation": "Пропущено имя канала в «Участие пользователей в каналах»."
  },
  {
    "id": "app.import.validate_user_channels_import_data.invalid_notify_props_desktop.error",
    "translation": "Неверные свойства уведомлений на рабочем столе для пользовательского участия в каналах."
  },
  {
    "id": "app.import.validate_user_channels_import_data.invalid_notify_props_mark_unread.error",
    "translation": "Неверные свойства уведомления \"прочтено\" для участия пользователя в каналах."
  },
  {
    "id": "app.import.validate_user_channels_import_data.invalid_notify_props_mobile.error",
    "translation": "Неверные свойства уведомления мобильных для участия пользователя в каналах."
  },
  {
    "id": "app.import.validate_user_channels_import_data.invalid_roles.error",
    "translation": "Неправильные роли в «Участие пользователей на каналах»."
  },
  {
    "id": "app.import.validate_user_import_data.auth_data_and_password.error",
    "translation": "Пользовательские AuthData и Пароль взаимоисключающие."
  },
  {
    "id": "app.import.validate_user_import_data.auth_data_length.error",
    "translation": "Структура AuthData пользователя слишком большая."
  },
  {
    "id": "app.import.validate_user_import_data.email_length.error",
    "translation": "E-Mail пользователя имеет неверную длину."
  },
  {
    "id": "app.import.validate_user_import_data.email_missing.error",
    "translation": "Пропущено обязательное свойство user: email."
  },
  {
    "id": "app.import.validate_user_import_data.first_name_length.error",
    "translation": "Имя пользователя слишком длинное."
  },
  {
    "id": "app.import.validate_user_import_data.last_name_length.error",
    "translation": "Фамилия пользователя слишком длинная."
  },
  {
    "id": "app.import.validate_user_import_data.nickname_length.error",
    "translation": "Псевдоним пользователя слишком длинный."
  },
  {
    "id": "app.import.validate_user_import_data.notify_props_channel_trigger_invalid.error",
    "translation": "Неверные Channel Trigger Notify Prop для пользователя."
  },
  {
    "id": "app.import.validate_user_import_data.notify_props_comments_trigger_invalid.error",
    "translation": "Неверное значение Comments Prop для пользователя."
  },
  {
    "id": "app.import.validate_user_import_data.notify_props_desktop_invalid.error",
    "translation": "Неверное значение Desktop Notify Prop для пользователя."
  },
  {
    "id": "app.import.validate_user_import_data.notify_props_desktop_sound_invalid.error",
    "translation": "Неверное значение Desktop Sound Notify Prop для пользователя."
  },
  {
    "id": "app.import.validate_user_import_data.notify_props_email_invalid.error",
    "translation": "Неверное значение Email Notify Prop для пользователя."
  },
  {
    "id": "app.import.validate_user_import_data.notify_props_mobile_invalid.error",
    "translation": "Неверное значение Mobile Notify Prop для пользователя."
  },
  {
    "id": "app.import.validate_user_import_data.notify_props_mobile_push_status_invalid.error",
    "translation": "Неверное свойство Mobile Push Status Notify для пользователя."
  },
  {
    "id": "app.import.validate_user_import_data.password_length.error",
    "translation": "Пароль пользователя имеет недопустимую длину."
  },
  {
    "id": "app.import.validate_user_import_data.position_length.error",
    "translation": "Расположение пользователя слишком длинное."
  },
  {
    "id": "app.import.validate_user_import_data.profile_image.error",
    "translation": "Недопустимое изображение профиля."
  },
  {
    "id": "app.import.validate_user_import_data.roles_invalid.error",
    "translation": "Неверные роли пользователя."
  },
  {
    "id": "app.import.validate_user_import_data.username_invalid.error",
    "translation": "Неверное имя пользователя."
  },
  {
    "id": "app.import.validate_user_import_data.username_missing.error",
    "translation": "Пропущено необходимое свойство user: username."
  },
  {
    "id": "app.import.validate_user_teams_import_data.invalid_roles.error",
    "translation": "Неправильные роли в «Участие пользователей в команде»."
  },
  {
    "id": "app.import.validate_user_teams_import_data.team_name_missing.error",
    "translation": "Пропущено имя команды в «Участие пользователей в команде»."
  },
  {
    "id": "app.notification.subject.direct.full",
    "translation": "[{{.SiteName}}] Новое личное сообщение от @{{.SenderDisplayName}} в {{.Month}} {{.Day}}, {{.Year}}"
  },
  {
    "id": "app.notification.subject.group_message.full",
    "translation": "[{{ .SiteName }}] Новое групповое сообщение на {{ .ChannelName}} в {{.Month}} {{.Day}}, {{.Year}}"
  },
  {
    "id": "app.notification.subject.group_message.generic",
    "translation": "[{{.SiteName}}] Новое групповое сообщение в {{.Day}} {{.Month}}, {{.Year}}"
  },
  {
    "id": "app.notification.subject.notification.full",
    "translation": "[{{ .SiteName }}] Уведомление в {{ .TeamName}} в {{.Month}} {{.Day}}, {{.Year}}"
  },
  {
    "id": "app.plugin.cluster.save_config.app_error",
    "translation": "Конфигурация плагина в файле config.json должна обновляться вручную при использовании ReadOnlyConfig с включенной кластеризацией."
  },
  {
    "id": "app.plugin.config.app_error",
    "translation": "Ошибка сохранения состояния плагина в конфиге."
  },
  {
    "id": "app.plugin.deactivate.app_error",
    "translation": "Не удалось отключить плагин."
  },
  {
    "id": "app.plugin.disabled.app_error",
    "translation": "Плагины были отключены. Пожалуйста, проверьте ваши журналы для подробностей."
  },
  {
    "id": "app.plugin.extract.app_error",
    "translation": "Обнаружена ошибка при извлечении комплекта плагина."
  },
  {
    "id": "app.plugin.filesystem.app_error",
    "translation": "Возникла ошибка файловой системы."
  },
  {
    "id": "app.plugin.get_cluster_plugin_statuses.app_error",
    "translation": "Невозможно получить статусы плагинов из кластера."
  },
  {
    "id": "app.plugin.get_plugins.app_error",
    "translation": "Не удалось получить активные плагины."
  },
  {
    "id": "app.plugin.get_statuses.app_error",
    "translation": "Невозможно получить статусы плагинов."
  },
  {
    "id": "app.plugin.install.app_error",
    "translation": "Невозможно установить плагин."
  },
  {
    "id": "app.plugin.install_id.app_error",
    "translation": "Невозможно установить плагин. Плагин с таким же идентификатором уже установлен."
  },
  {
    "id": "app.plugin.install_id_failed_remove.app_error",
    "translation": "Невозможно установить плагин. Плагин с тем же идентификатором уже установлен и не может быть удален."
  },
  {
    "id": "app.plugin.invalid_id.app_error",
    "translation": "Идентификатор плагина должен содержать не менее {{.Min}} символов, не более {{.Max}} символов и соответствовать {{.Regex}}."
  },
  {
    "id": "app.plugin.manifest.app_error",
    "translation": "Невозможно найти манифест для извлеченного плагина."
  },
  {
    "id": "app.plugin.mvdir.app_error",
    "translation": "Невозможно переместить плагин из временного каталога в конечный пункт назначения. Другой плагин может использовать то же имя каталога."
  },
  {
    "id": "app.plugin.not_installed.app_error",
    "translation": "Плагин не установлен."
  },
  {
    "id": "app.plugin.remove.app_error",
    "translation": "Невозможно удалить плагин."
  },
  {
    "id": "app.plugin.upload_disabled.app_error",
    "translation": "Плагины и/или загрузка плагинов отключены."
  },
  {
    "id": "app.role.check_roles_exist.role_not_found",
    "translation": "Предоставленная роль не существует"
  },
  {
    "id": "app.save_config.app_error",
    "translation": "Произошла ошибка при сохранении конфигурации."
  },
  {
    "id": "app.schemes.is_phase_2_migration_completed.not_completed.app_error",
    "translation": "Эта конечная точка API недоступна, поскольку необходимые миграции еще не завершены."
  },
  {
    "id": "app.submit_interactive_dialog.json_error",
    "translation": "Обнаружена ошибка кодирования JSON для интерактивного диалога."
  },
  {
    "id": "app.system_install_date.parse_int.app_error",
    "translation": "Не удалось разобрать дату установки."
  },
  {
    "id": "app.team.join_user_to_team.max_accounts.app_error",
    "translation": "Эта команда достигла максимального количества разрешенных учетных записей. Свяжитесь с системным администратором для увеличения лимита учётных записей."
  },
  {
    "id": "app.user_access_token.disabled",
    "translation": "Токены личного доступа на этом сервере отключены. Пожалуйста, свяжитесь с вашим системным администратором для деталей."
  },
  {
    "id": "app.user_access_token.invalid_or_missing",
    "translation": "Неверный или отсутствующий токен."
  },
  {
    "id": "brand.save_brand_image.decode.app_error",
    "translation": "Невозможно декодировать данные изображения."
  },
  {
    "id": "brand.save_brand_image.encode.app_error",
    "translation": "Невозможно преобразовать данные изображения в формат PNG. Пожалуйста, попробуйте еще раз."
  },
  {
    "id": "brand.save_brand_image.open.app_error",
    "translation": "Невозможно загрузить собственное изображение бренда. Убедитесь, что размер изображения не превышает 2 МБ, и повторите попытку."
  },
  {
    "id": "brand.save_brand_image.save_image.app_error",
    "translation": "Невозможно записать файл изображения в хранилище файлов. Пожалуйста, проверьте ваше соединение и попробуйте снова."
  },
  {
    "id": "ent.account_migration.get_all_failed",
    "translation": "Не удалось получить пользователей."
  },
  {
    "id": "ent.account_migration.get_saml_users_failed",
    "translation": "Не удалось получить SAML пользователей."
  },
  {
    "id": "ent.cluster.config_changed.info",
    "translation": "Конфигурация кластера изменилась для id={{ .id }}. Кластер может стать нестабильным, и требуется перезагрузка. Чтобы убедиться, что кластер настроен правильно, вы должны немедленно выполнить повторный перезапуск."
  },
  {
    "id": "ent.cluster.save_config.error",
    "translation": "Системная консоль устанавливается только для чтения, если включена Высокая доступность, если только ReadOnlyConfig не отключен в файле конфигурации."
  },
  {
    "id": "ent.compliance.bad_export_type.appError",
    "translation": "Неизвестный формат вывода {{.ExportType}}"
  },
  {
    "id": "ent.compliance.csv.attachment.copy.appError",
    "translation": "Невозможно скопировать вложение в zip-файл."
  },
  {
    "id": "ent.compliance.csv.attachment.export.appError",
    "translation": "Невозможно добавить вложение в экспорт CSV."
  },
  {
    "id": "ent.compliance.csv.file.creation.appError",
    "translation": "Невозможно создать временный файл экспорта CSV."
  },
  {
    "id": "ent.compliance.csv.header.export.appError",
    "translation": "Невозможно добавить заголовок в экспорт CSV."
  },
  {
    "id": "ent.compliance.csv.metadata.export.appError",
    "translation": "Невозможно добавить файл метаданных в zip-файл."
  },
  {
    "id": "ent.compliance.csv.metadata.json.marshalling.appError",
    "translation": "Невозможно преобразовать метаданные в формат json."
  },
  {
    "id": "ent.compliance.csv.post.export.appError",
    "translation": "Невозможно экспортировать сообщение."
  },
  {
    "id": "ent.compliance.csv.zip.creation.appError",
    "translation": "Невозможно создать файл экспорта zip."
  },
  {
    "id": "ent.compliance.global_relay.attachments_removed.appError",
    "translation": "Загруженный файл был удален из экспорта Global Relay, поскольку он был слишком большим для отправки."
  },
  {
    "id": "ent.compliance.global_relay.open_temporary_file.appError",
    "translation": "Невозможно открыть временный файл экспорта."
  },
  {
    "id": "ent.compliance.global_relay.rewind_temporary_file.appError",
    "translation": "Невозможно перечитать файл временного экспорта Global Relay."
  },
  {
    "id": "ent.compliance.licence_disable.app_error",
    "translation": "Функция комплаенса недоступна при текущей лицензии. Пожалуйста, свяжитесь с системным администратором по поводу улучшения вашей корпоративной лицензии."
  },
  {
    "id": "ent.compliance.run_export.template_watcher.appError",
    "translation": "Невозможно загрузить шаблоны экспорта. Пожалуйста, попробуйте еще раз."
  },
  {
    "id": "ent.compliance.run_failed.error",
    "translation": "Экспорт комплаенс-листа не удался для задания '{{.JobName}}' в '{{.FilePath}}'"
  },
  {
    "id": "ent.data_retention.generic.license.error",
    "translation": "Ваша лицензия не поддерживает SAML аутентификацию."
  },
  {
    "id": "ent.elasticsearch.aggregator_worker.create_index_job.error",
    "translation": "Работнику агрегатора Elasticsearch не удалось создать задание индексации"
  },
  {
    "id": "ent.elasticsearch.aggregator_worker.delete_indexes.error",
    "translation": "Работнику агрегатора Elasticsearch не удалось удалить индексы"
  },
  {
    "id": "ent.elasticsearch.aggregator_worker.get_indexes.error",
    "translation": "Работнику агрегатора Elasticsearch не удалось получить индексы"
  },
  {
    "id": "ent.elasticsearch.aggregator_worker.index_job_failed.error",
    "translation": "Сбой в работе сборщика Elasticsearch из-за сбоя задания индексирования"
  },
  {
    "id": "ent.elasticsearch.create_client.connect_failed",
    "translation": "Ошибка установки клиента Elasticsearch"
  },
  {
    "id": "ent.elasticsearch.data_retention_delete_indexes.delete_index.error",
    "translation": "Не удалось удалить индекс Elasticsearch"
  },
  {
    "id": "ent.elasticsearch.data_retention_delete_indexes.get_indexes.error",
    "translation": "Не удалось получить индексы Elasticsearch"
  },
  {
    "id": "ent.elasticsearch.delete_post.error",
    "translation": "Не удалось удалить плагин"
  },
  {
    "id": "ent.elasticsearch.generic.disabled",
    "translation": "Поиск Elasticsearch не включен на этом сервере"
  },
  {
    "id": "ent.elasticsearch.index_post.error",
    "translation": "Не удалось проиндексировать запись"
  },
  {
    "id": "ent.elasticsearch.indexer.do_job.parse_end_time.error",
    "translation": "Работнику индексирования Elasticsearch не удалось проанализировать время окончания"
  },
  {
    "id": "ent.elasticsearch.indexer.do_job.parse_start_time.error",
    "translation": "Работнику индексирования Elasticsearch не удалось проанализировать время начала"
  },
  {
    "id": "ent.elasticsearch.not_started.error",
    "translation": "Elasticsearch не запущен"
  },
  {
    "id": "ent.elasticsearch.purge_indexes.delete_failed",
    "translation": "Не удалось удалить индекс Elasticsearch"
  },
  {
    "id": "ent.elasticsearch.search_posts.disabled",
    "translation": "Поиск Elasticsearch отключен на этом сервере"
  },
  {
    "id": "ent.elasticsearch.search_posts.parse_matches_failed",
    "translation": "Не удалось проанализировать совпадения результатов поиска"
  },
  {
    "id": "ent.elasticsearch.search_posts.search_failed",
    "translation": "Поиск не удалось завершить"
  },
  {
    "id": "ent.elasticsearch.search_posts.unmarshall_post_failed",
    "translation": "Не удалось декодировать результаты поиска"
  },
  {
    "id": "ent.elasticsearch.start.already_started.app_error",
    "translation": "Elasticsearch уже запущен."
  },
  {
    "id": "ent.elasticsearch.start.create_bulk_processor_failed.app_error",
    "translation": "Не удалось создать массовый обработчик Elasticsearch."
  },
  {
    "id": "ent.elasticsearch.start.start_bulk_processor_failed.app_error",
    "translation": "Не удалось запустить массовый обработчик Elasticsearch."
  },
  {
    "id": "ent.elasticsearch.stop.already_stopped.app_error",
    "translation": "Elasticsearch уже остановлен."
  },
  {
    "id": "ent.elasticsearch.test_config.connect_failed",
    "translation": "Не удалось подключиться к серверу Elasticsearch."
  },
  {
    "id": "ent.elasticsearch.test_config.indexing_disabled.error",
    "translation": "Elasticsearch отключён."
  },
  {
    "id": "ent.elasticsearch.test_config.license.error",
    "translation": "Ваша версия сервера Mattermost не поддерживает Elasticsearch."
  },
  {
    "id": "ent.elasticsearch.test_config.reenter_password",
    "translation": "URL или имя пользователя сервера Elasticsearch были изменены. Пожалуйста, введите пароль Elasticsearch еще раз, чтобы проверить соединение."
  },
  {
    "id": "ent.ldap.app_error",
    "translation": "Интерфейс LDAP был пустой."
  },
  {
    "id": "ent.ldap.create_fail",
    "translation": "Невозможно создать пользователя LDAP."
  },
  {
    "id": "ent.ldap.disabled.app_error",
    "translation": "AD/LDAP отключен или лицензия не поддерживает AD/LDAP."
  },
  {
    "id": "ent.ldap.do_login.bind_admin_user.app_error",
    "translation": "Невозможно сделать привязку к серверу AD/LDAP. Проверьте имя пользователя BindUsername и пароль BindPassword."
  },
  {
    "id": "ent.ldap.do_login.invalid_password.app_error",
    "translation": "Неверный пароль."
  },
  {
    "id": "ent.ldap.do_login.licence_disable.app_error",
    "translation": "Функции AD/LDAP отключены в виду лицензионных ограничений. Пожалуйста, обратитесь к системному администратору для обновления лицензии."
  },
  {
    "id": "ent.ldap.do_login.matched_to_many_users.app_error",
    "translation": "Данное имя пользователя соответствует нескольким пользователям."
  },
  {
    "id": "ent.ldap.do_login.search_ldap_server.app_error",
    "translation": "Не удалось найти сервер AD/LDAP."
  },
  {
    "id": "ent.ldap.do_login.unable_to_connect.app_error",
    "translation": "Невозможно подключиться к серверу AD/LDAP."
  },
  {
    "id": "ent.ldap.do_login.user_filtered.app_error",
    "translation": "Ваша учетная запись AD/LDAP не имеет разрешения на использование этого сервера Mattermost. Пожалуйста, обратитесь к системному администратору, чтобы проверить фильтр пользователей AD/LDAP."
  },
  {
    "id": "ent.ldap.do_login.user_not_registered.app_error",
    "translation": "Пользователь не зарегистрирован на сервере AD/LDAP."
  },
  {
    "id": "ent.ldap.syncronize.get_all.app_error",
    "translation": "Не удалось получить всех пользователей с помощью AD/LDAP."
  },
  {
    "id": "ent.ldap.syncronize.get_all_groups.app_error",
    "translation": "ошибка получения групп."
  },
  {
    "id": "ent.ldap.syncronize.populate_syncables",
    "translation": "ошибка заполнения синхронизируемых"
  },
  {
    "id": "ent.ldap.syncronize.search_failure.app_error",
    "translation": "Не удалось найти пользователей в AD/LDAP. Проверьте, может ли сервер Mattermost подключиться к вашему серверу AD/LDAP, и попробуйте снова."
  },
  {
    "id": "ent.ldap.validate_filter.app_error",
    "translation": "Неверный фильтр AD/LDAP."
  },
  {
    "id": "ent.ldap_groups.group_search_error",
    "translation": "ошибка при получении группы ldap"
  },
  {
    "id": "ent.ldap_groups.groups_search_error",
    "translation": "ошибка при получении групп ldap"
  },
  {
    "id": "ent.ldap_groups.members_of_group_error",
    "translation": "ошибка при получении участников группы"
  },
  {
    "id": "ent.ldap_groups.no_rows",
    "translation": "не найдено групп с совпадающим uid"
  },
  {
    "id": "ent.ldap_groups.reachable_groups_error",
    "translation": "ошибка при получении групп для пользователя"
  },
  {
    "id": "ent.message_export.global_relay.attach_file.app_error",
    "translation": "Невозможно добавить вложение в экспорт Global Relay."
  },
  {
    "id": "ent.message_export.global_relay.close_zip_file.app_error",
    "translation": "Невозможно закрыть zip-файл."
  },
  {
    "id": "ent.message_export.global_relay.create_file_in_zip.app_error",
    "translation": "Невозможно создать файл eml."
  },
  {
    "id": "ent.message_export.global_relay.generate_email.app_error",
    "translation": "Невозможно сгенерировать данные файла eml."
  },
  {
    "id": "ent.message_export.global_relay_export.deliver.close.app_error",
    "translation": "Невозможно доставить письмо в Global Relay."
  },
  {
    "id": "ent.message_export.global_relay_export.deliver.from_address.app_error",
    "translation": "Невозможно установить адрес \"От кого\" электронной почты."
  },
  {
    "id": "ent.message_export.global_relay_export.deliver.msg.app_error",
    "translation": "Невозможно установить сообщение электронной почты."
  },
  {
    "id": "ent.message_export.global_relay_export.deliver.msg_data.app_error",
    "translation": "Невозможно написать сообщение электронной почты."
  },
  {
    "id": "ent.message_export.global_relay_export.deliver.parse_mail.app_error",
    "translation": "Невозможно прочитать информацию электронной почты."
  },
  {
    "id": "ent.message_export.global_relay_export.deliver.to_address.app_error",
    "translation": "Невозможно установить адрес \"Кому\" электронной почты."
  },
  {
    "id": "ent.message_export.global_relay_export.deliver.unable_to_get_file_info.app_error",
    "translation": "Невозможно получить информацию о временном файле экспорта."
  },
  {
    "id": "ent.message_export.global_relay_export.deliver.unable_to_open_email_file.app_error",
    "translation": "Невозможно получить письмо из временного файла."
  },
  {
    "id": "ent.message_export.global_relay_export.deliver.unable_to_open_zip_file_data.app_error",
    "translation": "Невозможно открыть временный файл экспорта."
  },
  {
    "id": "ent.migration.migratetoldap.duplicate_field",
    "translation": "Невозможно перенести пользователей AD/LDAP с указанным полем. Обнаружено дублирование записей. Пожалуйста, удалите все дубликаты и повторите попытку."
  },
  {
    "id": "ent.migration.migratetoldap.user_not_found",
    "translation": "Не удалось найти пользователя на сервере AD/LDAP: "
  },
  {
    "id": "ent.migration.migratetosaml.email_already_used_by_other_user",
    "translation": "Электронная почта уже используется другим пользователем SAML."
  },
  {
    "id": "ent.migration.migratetosaml.user_not_found_in_users_mapping_file",
    "translation": "Пользователь не найден в файле пользователей."
  },
  {
    "id": "ent.migration.migratetosaml.username_already_used_by_other_user",
    "translation": "Имя пользователя уже используется другим пользователем Mattermost."
  },
  {
    "id": "ent.saml.attribute.app_error",
    "translation": "Попытка входа с использованием SAML не удалась из-за некорректного атрибута. Пожалуйста, свяжитесь с системным администратором."
  },
  {
    "id": "ent.saml.build_request.app_error",
    "translation": "Во время инициализации запроса к провайдеру идентификации произошла ошибка. Пожалуйста, обратитесь к системному администратору."
  },
  {
    "id": "ent.saml.build_request.encoding.app_error",
    "translation": "Во время кодирования запроса к провайдеру идентификации произошла ошибка. Пожалуйста, обратитесь к системному администратору."
  },
  {
    "id": "ent.saml.configure.encryption_not_enabled.app_error",
    "translation": "Попытка входа с использованием SAML не удалась по причине отключенного шифрования. Пожалуйста, свяжитесь с системным администратором."
  },
  {
    "id": "ent.saml.configure.load_idp_cert.app_error",
    "translation": "Публичный сертификат провайдера идентификации не найден. Пожалуйста, обратитесь к системному администратору."
  },
  {
    "id": "ent.saml.configure.load_private_key.app_error",
    "translation": "Попытка входа с использованием SAML не удалась по причине того, что не был обнаружен приватный ключ поставщика службы. Пожалуйста, свяжитесь с системным администратором."
  },
  {
    "id": "ent.saml.configure.not_encrypted_response.app_error",
    "translation": "Попытка входа с использованием SAML не удалась, так как ответ поставщика учетных записей не зашифрован. Пожалуйста, свяжитесь с системным администратором."
  },
  {
    "id": "ent.saml.do_login.decrypt.app_error",
    "translation": "Попытка входа с использованием SAML не удалась из-за возникновения ошибки при расшифровке ответа от поставщика учетных записей. Пожалуйста, свяжитесь с системным администратором."
  },
  {
    "id": "ent.saml.do_login.empty_response.app_error",
    "translation": "Получен пустой ответ от поставщика учетных записей."
  },
  {
    "id": "ent.saml.do_login.parse.app_error",
    "translation": "Возникла ошибка по время разбора ответа от поставщика учетных записей. Пожалуйста, свяжитесь с системным администратором."
  },
  {
    "id": "ent.saml.do_login.validate.app_error",
    "translation": "Возникла ошибка по время проверки ответа от поставщика учетных записей. Пожалуйста, свяжитесь с системным администратором."
  },
  {
    "id": "ent.saml.license_disable.app_error",
    "translation": "Ваша лицензия не поддерживает SAML аутентификацию."
  },
  {
    "id": "ent.saml.metadata.app_error",
    "translation": "Произошла ошибка при построении метаданных поставщика услуг."
  },
  {
    "id": "ent.saml.service_disable.app_error",
    "translation": "SAML 2.0 не настроен или не поддерживается на этом сервере."
  },
  {
    "id": "interactive_message.decode_trigger_id.base64_decode_failed",
    "translation": "Не удалось декодировать base64 сгенерированный ID триггера для интерактивного диалога."
  },
  {
    "id": "interactive_message.decode_trigger_id.expired",
    "translation": "ID триггера для интерактивного диалога истек. ID триггеров действительны в течение максимум {{.Seconds}} секунд."
  },
  {
    "id": "interactive_message.decode_trigger_id.missing_data",
    "translation": "Tриггер ID не содержит требуемых данных для интерактивного диалога."
  },
  {
    "id": "interactive_message.decode_trigger_id.signature_decode_failed",
    "translation": "Не удалось декодировать base64 подпись ID триггера для интерактивного диалога."
  },
  {
    "id": "interactive_message.decode_trigger_id.verify_signature_failed",
    "translation": "Ошибка подтверждения подписи ID триггера для интерактивного диалога."
  },
  {
    "id": "interactive_message.generate_trigger_id.signing_failed",
    "translation": "Не удалось подписать сгенерированный ID триггера для интерактивного диалога."
  },
  {
    "id": "jobs.request_cancellation.status.error",
    "translation": "Не удалось запросить отмену для задания, которое не находится в состоянии отмены."
  },
  {
    "id": "jobs.set_job_error.update.error",
    "translation": "Не удалось установить статус задания на ошибку"
  },
  {
    "id": "manaultesting.manual_test.parse.app_error",
    "translation": "Невозможно разобрать URL."
  },
  {
    "id": "manaultesting.test_autolink.unable.app_error",
    "translation": "Невозможно получить каналы."
  },
  {
    "id": "mattermost.bulletin.subject",
    "translation": "Бюллетень безопасности Mattermost"
  },
  {
    "id": "mfa.activate.bad_token.app_error",
    "translation": "Неверный токен МФА."
  },
  {
    "id": "mfa.generate_qr_code.create_code.app_error",
    "translation": "Ошибка генерации QR-кода."
  },
  {
    "id": "mfa.mfa_disabled.app_error",
    "translation": "Многофакторная аутентификация была отключена на этом сервере."
  },
  {
    "id": "mfa.validate_token.authenticate.app_error",
    "translation": "Неверный токен МФА."
  },
  {
    "id": "migrations.worker.run_advanced_permissions_phase_2_migration.invalid_progress",
    "translation": "Миграция не удалась из-за неверных данных о прогрессе."
  },
  {
    "id": "migrations.worker.run_migration.unknown_key",
    "translation": "Невозможно запустить задание миграции из-за неизвестного ключа миграции."
  },
  {
    "id": "model.access.is_valid.access_token.app_error",
    "translation": "Неверный токен доступа."
  },
  {
    "id": "model.access.is_valid.client_id.app_error",
    "translation": "Недопустимый идентификатор клиента."
  },
  {
    "id": "model.access.is_valid.redirect_uri.app_error",
    "translation": "Недопустимый адрес редиректа."
  },
  {
    "id": "model.access.is_valid.refresh_token.app_error",
    "translation": "Недопустимое обновление токена."
  },
  {
    "id": "model.access.is_valid.user_id.app_error",
    "translation": "Неверный идентификатор пользователя."
  },
  {
    "id": "model.authorize.is_valid.auth_code.app_error",
    "translation": "Недопустимый код авторизации."
  },
  {
    "id": "model.authorize.is_valid.client_id.app_error",
    "translation": "Недопустимый идентификатор клиента."
  },
  {
    "id": "model.authorize.is_valid.create_at.app_error",
    "translation": "\"Создано в\" должно быть корректным временем."
  },
  {
    "id": "model.authorize.is_valid.expires.app_error",
    "translation": "Срок действия должен быть установлен."
  },
  {
    "id": "model.authorize.is_valid.redirect_uri.app_error",
    "translation": "Недопустимый адрес редиректа."
  },
  {
    "id": "model.authorize.is_valid.response_type.app_error",
    "translation": "Неправильный тип отклика."
  },
  {
    "id": "model.authorize.is_valid.scope.app_error",
    "translation": "Недопустимая область."
  },
  {
    "id": "model.authorize.is_valid.state.app_error",
    "translation": "Недопустимое состояние."
  },
  {
    "id": "model.authorize.is_valid.user_id.app_error",
    "translation": "Неверный идентификатор пользователя."
  },
  {
    "id": "model.bot.is_valid.create_at.app_error",
    "translation": "Недопустимый параметр 'создано в'."
  },
  {
    "id": "model.bot.is_valid.creator_id.app_error",
    "translation": "Недопустимый идентификатор автора."
  },
  {
    "id": "model.bot.is_valid.description.app_error",
    "translation": "Недопустимое описание."
  },
  {
    "id": "model.bot.is_valid.update_at.app_error",
    "translation": "Недопустимое \"Обновлено в\"."
  },
  {
    "id": "model.bot.is_valid.user_id.app_error",
    "translation": "Неверный идентификатор пользователя."
  },
  {
    "id": "model.bot.is_valid.username.app_error",
    "translation": "Неверное имя пользователя."
  },
  {
    "id": "model.channel.is_valid.2_or_more.app_error",
    "translation": "Имя должно состоять из 2 или более строчных букв и цифр."
  },
  {
    "id": "model.channel.is_valid.create_at.app_error",
    "translation": "\"Создано в\" должно быть корректным временем."
  },
  {
    "id": "model.channel.is_valid.creator_id.app_error",
    "translation": "Недопустимый идентификатор автора."
  },
  {
    "id": "model.channel.is_valid.display_name.app_error",
    "translation": "Недопустимое имя для отображения."
  },
  {
    "id": "model.channel.is_valid.header.app_error",
    "translation": "Недопустимый заголовок."
  },
  {
    "id": "model.channel.is_valid.id.app_error",
    "translation": "Недопустимый идентификатор."
  },
  {
    "id": "model.channel.is_valid.purpose.app_error",
    "translation": "Недопустимая назначение."
  },
  {
    "id": "model.channel.is_valid.type.app_error",
    "translation": "Недопустимый тип."
  },
  {
    "id": "model.channel.is_valid.update_at.app_error",
    "translation": "\"Обновлено в\" должно быть корректным временем."
  },
  {
    "id": "model.channel_member.is_valid.channel_id.app_error",
    "translation": "Некорректный идентификатор канала."
  },
  {
    "id": "model.channel_member.is_valid.email_value.app_error",
    "translation": "Неверное значение уведомления по электронной почте."
  },
  {
    "id": "model.channel_member.is_valid.ignore_channel_mentions_value.app_error",
    "translation": "Неверный статус игнорирования упоминаний в канале."
  },
  {
    "id": "model.channel_member.is_valid.notify_level.app_error",
    "translation": "Недопустимый уровень уведомлений."
  },
  {
    "id": "model.channel_member.is_valid.push_level.app_error",
    "translation": "Неверный уровень push-уведомлений."
  },
  {
    "id": "model.channel_member.is_valid.unread_level.app_error",
    "translation": "Невозможно пометить как непрочитанное: неверный уровень разрешения."
  },
  {
    "id": "model.channel_member.is_valid.user_id.app_error",
    "translation": "Неверный идентификатор пользователя."
  },
  {
    "id": "model.cluster.is_valid.create_at.app_error",
    "translation": "CreateAt должен быть задан."
  },
  {
    "id": "model.cluster.is_valid.hostname.app_error",
    "translation": "Имя хоста должно быть задано."
  },
  {
    "id": "model.cluster.is_valid.id.app_error",
    "translation": "Недопустимый идентификатор."
  },
  {
    "id": "model.cluster.is_valid.last_ping_at.app_error",
    "translation": "LastPingAt должен быть задан."
  },
  {
    "id": "model.cluster.is_valid.name.app_error",
    "translation": "ClusterName должен быть задан."
  },
  {
    "id": "model.cluster.is_valid.type.app_error",
    "translation": "Тип должен быть задан."
  },
  {
    "id": "model.command.is_valid.create_at.app_error",
    "translation": "\"Создано в\" должно быть корректным временем."
  },
  {
    "id": "model.command.is_valid.description.app_error",
    "translation": "Недопустимое описание."
  },
  {
    "id": "model.command.is_valid.display_name.app_error",
    "translation": "Недопустимый заголовок."
  },
  {
    "id": "model.command.is_valid.id.app_error",
    "translation": "Недопустимый идентификатор."
  },
  {
    "id": "model.command.is_valid.method.app_error",
    "translation": "Недопустимый метод."
  },
  {
    "id": "model.command.is_valid.team_id.app_error",
    "translation": "Недопустимый идентификатор команды."
  },
  {
    "id": "model.command.is_valid.token.app_error",
    "translation": "Неверный токен."
  },
  {
    "id": "model.command.is_valid.trigger.app_error",
    "translation": "Недопустимый триггер."
  },
  {
    "id": "model.command.is_valid.update_at.app_error",
    "translation": "\"Обновлено в\" должно быть корректным временем."
  },
  {
    "id": "model.command.is_valid.url.app_error",
    "translation": "Неверный URL."
  },
  {
    "id": "model.command.is_valid.url_http.app_error",
    "translation": "Недопустимый URL. Адрес URL должен быть правильный и начинаться с http:// или https://."
  },
  {
    "id": "model.command.is_valid.user_id.app_error",
    "translation": "Неверный идентификатор пользователя."
  },
  {
    "id": "model.command_hook.channel_id.app_error",
    "translation": "Некорректный идентификатор канала."
  },
  {
    "id": "model.command_hook.command_id.app_error",
    "translation": "Неверный идентификатор команды."
  },
  {
    "id": "model.command_hook.create_at.app_error",
    "translation": "\"Создано в\" должно быть корректным временем."
  },
  {
    "id": "model.command_hook.id.app_error",
    "translation": "Недопустимый идентификатор хука команды."
  },
  {
    "id": "model.command_hook.root_id.app_error",
    "translation": "Некорректный корневой идентификатор."
  },
  {
    "id": "model.command_hook.user_id.app_error",
    "translation": "Неверный идентификатор пользователя."
  },
  {
    "id": "model.compliance.is_valid.create_at.app_error",
    "translation": "\"Создано в\" должно быть корректным временем."
  },
  {
    "id": "model.compliance.is_valid.desc.app_error",
    "translation": "Недопустимое описание."
  },
  {
    "id": "model.compliance.is_valid.end_at.app_error",
    "translation": "\"До\" должно быть корректным временем."
  },
  {
    "id": "model.compliance.is_valid.id.app_error",
    "translation": "Недопустимый идентификатор."
  },
  {
    "id": "model.compliance.is_valid.start_at.app_error",
    "translation": "\"С\" должно быть корректным временем."
  },
  {
    "id": "model.compliance.is_valid.start_end_at.app_error",
    "translation": "\"До\" должно быть больше, чем \"С\"."
  },
  {
    "id": "model.config.is_valid.allow_cookies_for_subdomains.app_error",
    "translation": "Для разрешения файлов cookie для поддоменов необходимо установить SiteURL."
  },
  {
    "id": "model.config.is_valid.atmos_camo_image_proxy_options.app_error",
    "translation": "Недопустимые RemoteImageProxyOptions для atmos/camo. Должен быть установлен на ваш общий ключ."
  },
  {
    "id": "model.config.is_valid.atmos_camo_image_proxy_url.app_error",
    "translation": "Недопустимый RemoteImageProxyURL для atmos/camo. Должен быть установлен на ваш общий ключ."
  },
  {
    "id": "model.config.is_valid.cluster_email_batching.app_error",
    "translation": "Невозможно включить пакетную обработку почты при включенной кластеризации."
  },
  {
    "id": "model.config.is_valid.data_retention.deletion_job_start_time.app_error",
    "translation": "Время начала сохранения данных должно быть 24-часовой отметкой в формате ЧЧ:ММ."
  },
  {
    "id": "model.config.is_valid.data_retention.file_retention_days_too_low.app_error",
    "translation": "Срок хранения файла должен быть один день или дольше."
  },
  {
    "id": "model.config.is_valid.data_retention.message_retention_days_too_low.app_error",
    "translation": "Срок хранения сообщения должен составлять один день или более."
  },
  {
    "id": "model.config.is_valid.display.custom_url_schemes.app_error",
    "translation": "The custom URL scheme {{.Scheme}} is invalid. Custom URL schemes must start with a letter and contain only letters, numbers and hyphen (-)."
  },
  {
    "id": "model.config.is_valid.elastic_search.aggregate_posts_after_days.app_error",
    "translation": "Параметр Elasticsearch AggregatePostsAfterDays должен быть числом больше или равным 1."
  },
  {
    "id": "model.config.is_valid.elastic_search.bulk_indexing_time_window_seconds.app_error",
    "translation": "Окно времени массовой индексации Elasticsearch должно составлять не менее 1 секунды."
  },
  {
    "id": "model.config.is_valid.elastic_search.connection_url.app_error",
    "translation": "Elastic Search ConnectionUrl setting must be provided when Elastic Search indexing is enabled."
  },
  {
    "id": "model.config.is_valid.elastic_search.enable_searching.app_error",
    "translation": "Для параметра Elasticsearch EnableIndexing должно быть установлено значение true, если для параметра Elasticsearch SearchEnabled установлено значение true"
  },
  {
    "id": "model.config.is_valid.elastic_search.live_indexing_batch_size.app_error",
    "translation": "Размер пакета живого индексирования Elasticsearch должен быть не менее 1."
  },
  {
    "id": "model.config.is_valid.elastic_search.posts_aggregator_job_start_time.app_error",
    "translation": "Параметр Elasticsearch PostsAggregatorJobStartTime должен быть временем в формате «чч:мм»."
  },
  {
    "id": "model.config.is_valid.elastic_search.request_timeout_seconds.app_error",
    "translation": "Время ожидания запроса Elasticsearch должно составлять не менее 1 секунды."
  },
  {
    "id": "model.config.is_valid.email_batching_buffer_size.app_error",
    "translation": "Неверный размер буфера почтового объединения в настройках почты. Число должно быть неотрицательным."
  },
  {
    "id": "model.config.is_valid.email_batching_interval.app_error",
    "translation": "Неверный интервал отправки почтовых объединений в настройках почты. Должен составлять 30 секунд и более."
  },
  {
    "id": "model.config.is_valid.email_notification_contents_type.app_error",
    "translation": "Недопустимый тип содержимого уведомления по электронной почте для настроек электронной почты. Должно быть 'full' или 'generic'."
  },
  {
    "id": "model.config.is_valid.email_security.app_error",
    "translation": "Неверный тип безопасности соединения в настройках почты. Должно быть '', 'TLS', или 'STARTTLS'."
  },
  {
    "id": "model.config.is_valid.encrypt_sql.app_error",
    "translation": "Неправильный ключ шифрования в настройках SQL. Должен быть 32 символа или более."
  },
  {
    "id": "model.config.is_valid.file_driver.app_error",
    "translation": "Неверное имя драйвера в настройках файлов. Должно быть 'local' или 'amazons3'."
  },
  {
    "id": "model.config.is_valid.file_salt.app_error",
    "translation": "Неверная соль публичной ссылки в настройках файлов. Должна состоять из 32 и более символов."
  },
  {
    "id": "model.config.is_valid.group_unread_channels.app_error",
    "translation": "Неверная группа непрочитанных каналов для настроек сервиса. Должно быть 'disabled', 'default_on', или 'default_off'."
  },
  {
    "id": "model.config.is_valid.image_proxy_type.app_error",
    "translation": "Неверный тип изображения прокси. Должно быть 'local' или'atmos/camo'."
  },
  {
    "id": "model.config.is_valid.ldap_basedn",
    "translation": "Требуется поле AD/LDAP \"BaseDN\"."
  },
  {
    "id": "model.config.is_valid.ldap_email",
    "translation": "Требуется поле AD/LDAP \"Email Attribute\"."
  },
  {
    "id": "model.config.is_valid.ldap_id",
    "translation": "Требуется поле AD/LDAP \"ID Attribute\"."
  },
  {
    "id": "model.config.is_valid.ldap_login_id",
    "translation": "Требуется поле AD/LDAP \"ID Attribute\"."
  },
  {
    "id": "model.config.is_valid.ldap_max_page_size.app_error",
    "translation": "Неверное значение максимального размера страницы."
  },
  {
    "id": "model.config.is_valid.ldap_security.app_error",
    "translation": "Неверный тип безопасности соединения в настройках AD/LDAP. Должно быть '', 'TLS', или 'STARTTLS'."
  },
  {
    "id": "model.config.is_valid.ldap_server",
    "translation": "Требуется поле AD/LDAP \"AD/LDAP Server\"."
  },
  {
    "id": "model.config.is_valid.ldap_sync_interval.app_error",
    "translation": "Неверный интервал синхронизации. Должен составлять не менее одной минуты."
  },
  {
    "id": "model.config.is_valid.ldap_username",
    "translation": "Требуется поле AD/LDAP \"Username Attribute\"."
  },
  {
    "id": "model.config.is_valid.listen_address.app_error",
    "translation": "Неверный адрес прослушивания в настройках службы. Должен быть задан."
  },
  {
    "id": "model.config.is_valid.localization.available_locales.app_error",
    "translation": "Доступные языки должны содержать язык клиента по умолчанию."
  },
  {
    "id": "model.config.is_valid.login_attempts.app_error",
    "translation": "Неверное максимальное количество попыток входа в настройках службы. Должно быть положительным числом."
  },
  {
    "id": "model.config.is_valid.max_burst.app_error",
    "translation": "Максимальное превышение полосы пропускания должно быть больше нуля."
  },
  {
    "id": "model.config.is_valid.max_channels.app_error",
    "translation": "Неверное максимальное количество пользователей на команду в настройках команд. Число должно быть положительным."
  },
  {
    "id": "model.config.is_valid.max_file_size.app_error",
    "translation": "Неверный максимальный размер файла для настроек файла. Должно быть целым числом больше нуля."
  },
  {
    "id": "model.config.is_valid.max_notify_per_channel.app_error",
    "translation": "Неверное максимальное количество пользователей на команду. Число должно быть положительным."
  },
  {
    "id": "model.config.is_valid.max_users.app_error",
    "translation": "Неверное максимальное количество пользователей на команду в настройках команд. Число должно быть положительным."
  },
  {
    "id": "model.config.is_valid.message_export.batch_size.app_error",
    "translation": "BatchSize задания экспорта сообщений должно быть положительным целым числом."
  },
  {
    "id": "model.config.is_valid.message_export.daily_runtime.app_error",
    "translation": "Задание экспорта сообщения DailyRuntime должно быть 24-часовой отметкой времени в форме ЧЧ:ММ."
  },
  {
    "id": "model.config.is_valid.message_export.enable.app_error",
    "translation": "Параметр EnableExport задания экспорта сообщений должно быть равно true или false."
  },
  {
    "id": "model.config.is_valid.message_export.export_from.app_error",
    "translation": "ExportFromTimestamp задания экспорта сообщений должно быть отметкой времени (выражается в секундах с начала эпохи Unix). Только сообщения, отправленные после этой отметки времени, будут экспортированы."
  },
  {
    "id": "model.config.is_valid.message_export.export_type.app_error",
    "translation": "ExportFormat задания экспорта сообщений должен быть 'actiance', 'csv' или 'globalrelay'."
  },
  {
    "id": "model.config.is_valid.message_export.global_relay.config_missing.app_error",
    "translation": "ExportFormat задания экспорта сообщений установлен на 'globalrelay', но GlobalRelaySettings отсутствуют."
  },
  {
    "id": "model.config.is_valid.message_export.global_relay.customer_type.app_error",
    "translation": "GlobalRelaySettings.CustomerType экспорта сообщений должен быть установлен в 'A9' или 'A10'."
  },
  {
    "id": "model.config.is_valid.message_export.global_relay.email_address.app_error",
    "translation": "GlobalRelaySettings.EmailAddress задания экспорта сообщений должен быть действительным адресом электронной почты."
  },
  {
    "id": "model.config.is_valid.message_export.global_relay.smtp_password.app_error",
    "translation": "GlobalRelaySettings.SmtpPassword задания экспорта сообщений должен быть задан."
  },
  {
    "id": "model.config.is_valid.message_export.global_relay.smtp_username.app_error",
    "translation": "GlobalRelaySettings.SmtpUsername задания экспорта сообщений должно быть задано."
  },
  {
    "id": "model.config.is_valid.password_length.app_error",
    "translation": "Минимальная длина пароля должна быть целым числом большим или равным {{.MinLength}}, а также меньшим или равным {{.MaxLength}}."
  },
  {
    "id": "model.config.is_valid.rate_mem.app_error",
    "translation": "Неверный размер хранилища памяти в настройках ограничения скорости. Должен быть положительным числом."
  },
  {
    "id": "model.config.is_valid.rate_sec.app_error",
    "translation": "Неверное значение \"В секунду\" в настройках ограничения скорости. Должно быть положительным числом."
  },
  {
    "id": "model.config.is_valid.read_timeout.app_error",
    "translation": "Недопустимое значение для времени ожидания чтения."
  },
  {
    "id": "model.config.is_valid.restrict_direct_message.app_error",
    "translation": "Неверное ограничение личных сообщений. Должно быть 'any' или 'team'."
  },
  {
    "id": "model.config.is_valid.saml_assertion_consumer_service_url.app_error",
    "translation": "URL входа поставщика услуг должен являться корректным URL-адресом и начинаться с http:// или https://."
  },
  {
    "id": "model.config.is_valid.saml_email_attribute.app_error",
    "translation": "Неверное значение атрибута Электронная почта. Должно быть задано."
  },
  {
    "id": "model.config.is_valid.saml_idp_cert.app_error",
    "translation": "Отсутствует сертификат поставщика учетных данных. Вы забыли его загрузить?"
  },
  {
    "id": "model.config.is_valid.saml_idp_descriptor_url.app_error",
    "translation": "URL эмитента поставщика учетных данных должен являться корректным URL и начинаться с http:// или https://."
  },
  {
    "id": "model.config.is_valid.saml_idp_url.app_error",
    "translation": "URL SAML SSO должен являться корректным URL и начинаться с http:// или https://."
  },
  {
    "id": "model.config.is_valid.saml_private_key.app_error",
    "translation": "Приватный ключ поставщика службы отсутствует. Вы забыли его загрузить?"
  },
  {
    "id": "model.config.is_valid.saml_public_cert.app_error",
    "translation": "Отсутствует публичный сертификат провайдера. Вы забыли его загрузить?"
  },
  {
    "id": "model.config.is_valid.saml_username_attribute.app_error",
    "translation": "Неверное значение атрибута Username. Атрибут должен быть задан."
  },
  {
    "id": "model.config.is_valid.site_url.app_error",
    "translation": "Адрес иконки должен быть корректным URL-адресом и начинаться с http:// или https://."
  },
  {
    "id": "model.config.is_valid.site_url_email_batching.app_error",
    "translation": "Невозможно включить почтовые объединения, если не задан SiteURL."
  },
  {
    "id": "model.config.is_valid.sitename_length.app_error",
    "translation": "Название сайта должно быть меньше или равно {{.MaxLength}} символов."
  },
  {
    "id": "model.config.is_valid.sql_conn_max_lifetime_milliseconds.app_error",
    "translation": "Неверное максимальное время жизни соединения для настроек SQL. Должно быть неотрицательным числом."
  },
  {
    "id": "model.config.is_valid.sql_data_src.app_error",
    "translation": "Неверный источник данных в настройках SQL. Значение должно быть установлено."
  },
  {
    "id": "model.config.is_valid.sql_driver.app_error",
    "translation": "Неверное имя драйвера в настройках SQL. Должно быть 'mysql' или 'postgres'."
  },
  {
    "id": "model.config.is_valid.sql_idle.app_error",
    "translation": "Неверное значение максимального количества подключений в режиме ожидания в настройках SQL. Должно быть положительным числом."
  },
  {
    "id": "model.config.is_valid.sql_max_conn.app_error",
    "translation": "Неверное значение максимального количества открытых соединений в настройках SQL. Число должно быть положительным."
  },
  {
    "id": "model.config.is_valid.sql_query_timeout.app_error",
    "translation": "Неверный тайм-аут запроса для настроек SQL. Должно быть положительным числом."
  },
  {
    "id": "model.config.is_valid.teammate_name_display.app_error",
    "translation": "Неверный показ товарища по команде. Должно быть 'full_name, 'nickname_full_name' или 'username'."
  },
  {
    "id": "model.config.is_valid.time_between_user_typing.app_error",
    "translation": "Обновления статуса набора текста пользователем не могут быть чаще, чем раз в 1000 миллисекунд."
  },
  {
    "id": "model.config.is_valid.tls_cert_file_missing.app_error",
    "translation": "Неверное значение для файла сертификата TLS - либо используйте LetsEncrypt, либо укажите путь к существующему файлу сертификата."
  },
  {
    "id": "model.config.is_valid.tls_key_file_missing.app_error",
    "translation": "Неверное значение для файла ключа TLS - либо используйте LetsEncrypt, либо укажите путь к существующему файлу ключа."
  },
  {
    "id": "model.config.is_valid.tls_overwrite_cipher.app_error",
    "translation": "Передано недопустимое значение для шифра перезаписи TLS - действительные значения см. в документации."
  },
  {
    "id": "model.config.is_valid.webserver_security.app_error",
    "translation": "Недопустимое значение настроек безопасности соединения веб-сервера."
  },
  {
    "id": "model.config.is_valid.websocket_url.app_error",
    "translation": "Ссылка на шлюз WebRTC должна быть действующей и начинаться с ws:// или wss://."
  },
  {
    "id": "model.config.is_valid.write_timeout.app_error",
    "translation": "Недопустимое значение для времени ожидания записи."
  },
  {
    "id": "model.emoji.create_at.app_error",
    "translation": "\"Создано в\" должно быть корректным временем."
  },
  {
    "id": "model.emoji.id.app_error",
    "translation": "Некорректный идентификатор смайлика."
  },
  {
    "id": "model.emoji.name.app_error",
    "translation": "Имя должно иметь длину от 1 до 64 символов, содержащих буквы и цифры в нижнем регистре."
  },
  {
    "id": "model.emoji.update_at.app_error",
    "translation": "\"Обновлено в\" должно быть корректным временем."
  },
  {
    "id": "model.emoji.user_id.app_error",
    "translation": "Недопустимый идентификатор автора."
  },
  {
    "id": "model.file_info.get.gif.app_error",
    "translation": "Не удалось декодировать gif."
  },
  {
    "id": "model.file_info.is_valid.create_at.app_error",
    "translation": "Недопустимое значение для create_at."
  },
  {
    "id": "model.file_info.is_valid.id.app_error",
    "translation": "Недопустимое значение для идентификатора."
  },
  {
    "id": "model.file_info.is_valid.path.app_error",
    "translation": "Недопустимое значение для времени ожидания чтения."
  },
  {
    "id": "model.file_info.is_valid.post_id.app_error",
    "translation": "Недопустимое значение для времени ожидания чтения."
  },
  {
    "id": "model.file_info.is_valid.update_at.app_error",
    "translation": "Недопустимое значение для времени ожидания чтения."
  },
  {
    "id": "model.file_info.is_valid.user_id.app_error",
    "translation": "Недопустимое значение для времени ожидания чтения."
  },
  {
    "id": "model.group.create_at.app_error",
    "translation": "Неверное свойство \"Создано в\" для группы."
  },
  {
    "id": "model.group.description.app_error",
    "translation": "Неверное свойство \"описание\" для группы."
  },
  {
    "id": "model.group.display_name.app_error",
    "translation": "Неверное свойство \"отображаемое имя\" для группы."
  },
  {
    "id": "model.group.name.app_error",
    "translation": "Неверное свойство \"имя\" для группы."
  },
  {
    "id": "model.group.remote_id.app_error",
    "translation": "Неверное свойство \"удаленный идентификатор\" для группы."
  },
  {
    "id": "model.group.source.app_error",
    "translation": "Неверное свойство \"источник\" для группы."
  },
  {
    "id": "model.group.update_at.app_error",
    "translation": "Неверное свойство \"обновлено в\" для группы."
  },
  {
    "id": "model.group_member.group_id.app_error",
    "translation": "Неверное свойство \"идентификатор группы\" для участника группы."
  },
  {
    "id": "model.group_member.user_id.app_error",
    "translation": "Неверное свойство \"идентификатор пользователя\" для участника группы."
  },
  {
    "id": "model.group_syncable.group_id.app_error",
    "translation": "Неверное свойство \"идентификатор группы\" для групповой синхронизации."
  },
  {
    "id": "model.group_syncable.syncable_id.app_error",
    "translation": "Неверный \"идентификатор синхронизации\" для синхронизации группы."
  },
  {
    "id": "model.incoming_hook.channel_id.app_error",
    "translation": "Некорректный идентификатор канала."
  },
  {
    "id": "model.incoming_hook.create_at.app_error",
    "translation": "\"Создано в\" должно быть корректным временем."
  },
  {
    "id": "model.incoming_hook.description.app_error",
    "translation": "Недопустимое описание."
  },
  {
    "id": "model.incoming_hook.display_name.app_error",
    "translation": "Недопустимый заголовок."
  },
  {
    "id": "model.incoming_hook.icon_url.app_error",
    "translation": "Недопустимый значок сообщения."
  },
  {
    "id": "model.incoming_hook.id.app_error",
    "translation": "Недопустимый идентификатор."
  },
  {
    "id": "model.incoming_hook.parse_data.app_error",
    "translation": "Невозможно разобрать входящие данные."
  },
  {
    "id": "model.incoming_hook.team_id.app_error",
    "translation": "Недопустимый идентификатор команды."
  },
  {
    "id": "model.incoming_hook.update_at.app_error",
    "translation": "\"Обновлено в\" должно быть корректным временем."
  },
  {
    "id": "model.incoming_hook.user_id.app_error",
    "translation": "Неверный идентификатор пользователя."
  },
  {
    "id": "model.incoming_hook.username.app_error",
    "translation": "Неверное имя пользователя."
  },
  {
    "id": "model.job.is_valid.create_at.app_error",
    "translation": "\"Создано в\" должно быть корректным временем."
  },
  {
    "id": "model.job.is_valid.id.app_error",
    "translation": "Некорректный идентификатор задания."
  },
  {
    "id": "model.job.is_valid.status.app_error",
    "translation": "Некорректный статус задания."
  },
  {
    "id": "model.job.is_valid.type.app_error",
    "translation": "Некорректный тип задания."
  },
  {
    "id": "model.license_record.is_valid.create_at.app_error",
    "translation": "Неверное значение для create_at при загрузке файла лицензии."
  },
  {
    "id": "model.license_record.is_valid.id.app_error",
    "translation": "Неверное значение для id при загрузке файла лицензии."
  },
  {
    "id": "model.link_metadata.is_valid.data.app_error",
    "translation": "Данные метаданных ссылки не могут быть нулевыми."
  },
  {
    "id": "model.link_metadata.is_valid.data_type.app_error",
    "translation": "Данные метаданных ссылки не соответствуют заданному типу."
  },
  {
    "id": "model.link_metadata.is_valid.timestamp.app_error",
    "translation": "Метка времени метаданных ссылки должна быть ненулевой и округлена до ближайшего часа."
  },
  {
    "id": "model.link_metadata.is_valid.type.app_error",
    "translation": "Неверный тип метаданных ссылки."
  },
  {
    "id": "model.link_metadata.is_valid.url.app_error",
    "translation": "URL метаданных ссылки должен быть задан."
  },
  {
    "id": "model.oauth.is_valid.app_id.app_error",
    "translation": "Некорректный идентификатор приложения."
  },
  {
    "id": "model.oauth.is_valid.callback.app_error",
    "translation": "Callback URL должен быть корректным URL-адресом и начинаться с http:// или https://."
  },
  {
    "id": "model.oauth.is_valid.client_secret.app_error",
    "translation": "Некорректный секрет клиента."
  },
  {
    "id": "model.oauth.is_valid.create_at.app_error",
    "translation": "\"Создано в\" должно быть корректным временем."
  },
  {
    "id": "model.oauth.is_valid.creator_id.app_error",
    "translation": "Недопустимый идентификатор автора."
  },
  {
    "id": "model.oauth.is_valid.description.app_error",
    "translation": "Недопустимое описание."
  },
  {
    "id": "model.oauth.is_valid.homepage.app_error",
    "translation": "Адрес домашней страницы должен быть корректным URL-адресом и начинаться с http:// или https://."
  },
  {
    "id": "model.oauth.is_valid.icon_url.app_error",
    "translation": "Адрес иконки должен быть корректным URL-адресом и начинаться с http:// или https://."
  },
  {
    "id": "model.oauth.is_valid.name.app_error",
    "translation": "Некорректное имя."
  },
  {
    "id": "model.oauth.is_valid.update_at.app_error",
    "translation": "\"Обновлено в\" должно быть корректным временем."
  },
  {
    "id": "model.outgoing_hook.icon_url.app_error",
    "translation": "Недопустимый значок."
  },
  {
    "id": "model.outgoing_hook.is_valid.callback.app_error",
    "translation": "Неверный адрес колбэка."
  },
  {
    "id": "model.outgoing_hook.is_valid.channel_id.app_error",
    "translation": "Некорректный идентификатор канала."
  },
  {
    "id": "model.outgoing_hook.is_valid.content_type.app_error",
    "translation": "Недопустимое значение для content_type."
  },
  {
    "id": "model.outgoing_hook.is_valid.create_at.app_error",
    "translation": "\"Создано в\" должно быть корректным временем."
  },
  {
    "id": "model.outgoing_hook.is_valid.description.app_error",
    "translation": "Недопустимое описание."
  },
  {
    "id": "model.outgoing_hook.is_valid.display_name.app_error",
    "translation": "Недопустимый заголовок."
  },
  {
    "id": "model.outgoing_hook.is_valid.id.app_error",
    "translation": "Недопустимый идентификатор."
  },
  {
    "id": "model.outgoing_hook.is_valid.team_id.app_error",
    "translation": "Недопустимый идентификатор команды."
  },
  {
    "id": "model.outgoing_hook.is_valid.token.app_error",
    "translation": "Неверный токен."
  },
  {
    "id": "model.outgoing_hook.is_valid.trigger_words.app_error",
    "translation": "Некорректный триггер слов."
  },
  {
    "id": "model.outgoing_hook.is_valid.update_at.app_error",
    "translation": "\"Обновлено в\" должно быть корректным временем."
  },
  {
    "id": "model.outgoing_hook.is_valid.url.app_error",
    "translation": "Некорректный URL обратного вызова. Адрес URL должен быть правильным и начаться с http:// или https://."
  },
  {
    "id": "model.outgoing_hook.is_valid.user_id.app_error",
    "translation": "Неверный идентификатор пользователя."
  },
  {
    "id": "model.outgoing_hook.is_valid.words.app_error",
    "translation": "Некорректный триггер слов."
  },
  {
    "id": "model.outgoing_hook.username.app_error",
    "translation": "Неверное имя пользователя."
  },
  {
    "id": "model.plugin_command.error.app_error",
    "translation": "Произошла ошибка при попытке выполнить эту команду."
  },
  {
    "id": "model.plugin_key_value.is_valid.key.app_error",
    "translation": "Неверный ключ, должен быть длиннее {{.Min}} и содержать не более {{.Max}} символов."
  },
  {
    "id": "model.plugin_key_value.is_valid.plugin_id.app_error",
    "translation": "Неверный идентификатор плагина, должен быть длиннее {{.Min}} и иметь длину не более {{.Max}} символов."
  },
  {
    "id": "model.post.is_valid.channel_id.app_error",
    "translation": "Некорректный идентификатор канала."
  },
  {
    "id": "model.post.is_valid.create_at.app_error",
    "translation": "\"Создано в\" должно быть корректным временем."
  },
  {
    "id": "model.post.is_valid.file_ids.app_error",
    "translation": "Неверные ID файлов. Обратите внимание, что загрузка ограничена максимум 10 файлами. Пожалуйста, используйте дополнительные сообщения для отправки большего количества файлов."
  },
  {
    "id": "model.post.is_valid.filenames.app_error",
    "translation": "Некорректные имена файлов."
  },
  {
    "id": "model.post.is_valid.hashtags.app_error",
    "translation": "Некорректные хэштеги."
  },
  {
    "id": "model.post.is_valid.id.app_error",
    "translation": "Недопустимый идентификатор."
  },
  {
    "id": "model.post.is_valid.msg.app_error",
    "translation": "Неверное сообщение."
  },
  {
    "id": "model.post.is_valid.original_id.app_error",
    "translation": "Некорректный идентификатор оригинала."
  },
  {
    "id": "model.post.is_valid.props.app_error",
    "translation": "Некорректные свойства."
  },
  {
    "id": "model.post.is_valid.root_id.app_error",
    "translation": "Некорректный корневой идентификатор."
  },
  {
    "id": "model.post.is_valid.type.app_error",
    "translation": "Недопустимый тип."
  },
  {
    "id": "model.post.is_valid.update_at.app_error",
    "translation": "\"Обновлено в\" должно быть корректным временем."
  },
  {
    "id": "model.post.is_valid.user_id.app_error",
    "translation": "Неверный идентификатор пользователя."
  },
  {
    "id": "model.preference.is_valid.category.app_error",
    "translation": "Некорректная категория."
  },
  {
    "id": "model.preference.is_valid.id.app_error",
    "translation": "Неверный идентификатор пользователя."
  },
  {
    "id": "model.preference.is_valid.name.app_error",
    "translation": "Некорректное имя."
  },
  {
    "id": "model.preference.is_valid.theme.app_error",
    "translation": "Некорректная тема."
  },
  {
    "id": "model.preference.is_valid.value.app_error",
    "translation": "Слишком длинное значение."
  },
  {
    "id": "model.reaction.is_valid.create_at.app_error",
    "translation": "\"Создано в\" должно быть корректным временем."
  },
  {
    "id": "model.reaction.is_valid.emoji_name.app_error",
    "translation": "Недопустимое название смайлика."
  },
  {
    "id": "model.reaction.is_valid.post_id.app_error",
    "translation": "Неверный идентификатор сообщения."
  },
  {
    "id": "model.reaction.is_valid.user_id.app_error",
    "translation": "Неверный идентификатор пользователя."
  },
  {
    "id": "model.team.is_valid.characters.app_error",
    "translation": "Имя должно состоять из 2 или более строчных букв и цифр."
  },
  {
    "id": "model.team.is_valid.company.app_error",
    "translation": "Некорректное имя компании."
  },
  {
    "id": "model.team.is_valid.create_at.app_error",
    "translation": "\"Создано в\" должно быть корректным временем."
  },
  {
    "id": "model.team.is_valid.description.app_error",
    "translation": "Недопустимое описание."
  },
  {
    "id": "model.team.is_valid.domains.app_error",
    "translation": "Некорректные разрешенные домены."
  },
  {
    "id": "model.team.is_valid.email.app_error",
    "translation": "Недопустимый адрес эл.почты."
  },
  {
    "id": "model.team.is_valid.id.app_error",
    "translation": "Недопустимый идентификатор."
  },
  {
    "id": "model.team.is_valid.name.app_error",
    "translation": "Некорректное имя."
  },
  {
    "id": "model.team.is_valid.reserved.app_error",
    "translation": "Этот URL-адрес недоступен. Пожалуйста, введите другой."
  },
  {
    "id": "model.team.is_valid.type.app_error",
    "translation": "Недопустимый тип."
  },
  {
    "id": "model.team.is_valid.update_at.app_error",
    "translation": "\"Обновлено в\" должно быть корректным временем."
  },
  {
    "id": "model.team.is_valid.url.app_error",
    "translation": "Некорректный идентификатор URL."
  },
  {
    "id": "model.team_member.is_valid.team_id.app_error",
    "translation": "Недопустимый идентификатор команды."
  },
  {
    "id": "model.team_member.is_valid.user_id.app_error",
    "translation": "Неверный идентификатор пользователя."
  },
  {
    "id": "model.token.is_valid.expiry",
    "translation": "Неверный срок действия токена"
  },
  {
    "id": "model.token.is_valid.size",
    "translation": "Неверный токен."
  },
  {
    "id": "model.user.is_valid.email.app_error",
    "translation": "Недопустимый адрес эл.почты."
  },
  {
    "id": "model.user.is_valid.pwd.app_error",
    "translation": "Ваш пароль должен содержать по крайней мере {{.Min}} символов."
  },
  {
    "id": "model.user.is_valid.pwd_lowercase.app_error",
    "translation": "Ваш пароль должен содержать по крайней мере {{.Min}} символов, а так же одну букву в нижнем регистре."
  },
  {
    "id": "model.user.is_valid.pwd_lowercase_number.app_error",
    "translation": "Ваш пароль должен содержать по крайней мере {{.Min}} символов, а так же одну букву в нижнем регистре и одну цифру."
  },
  {
    "id": "model.user.is_valid.pwd_lowercase_number_symbol.app_error",
    "translation": "Ваш пароль должен содержать по крайней мере {{.Min}} символов, а так же одну букву в нижнем регистре, одну цифру и один спец.символ (\"~!@#$%^&*()\")."
  },
  {
    "id": "model.user.is_valid.pwd_lowercase_symbol.app_error",
    "translation": "Ваш пароль должен содержать по крайней мере {{.Min}} символов, а так же одну букву в нижнем регистре и один спец.символ (\"~!@#$%^&*()\")."
  },
  {
    "id": "model.user.is_valid.pwd_lowercase_uppercase.app_error",
    "translation": "Ваш пароль должен содержать по крайней мере {{.Min}} символов, а так же одну букву в нижнем и верхнем регистре."
  },
  {
    "id": "model.user.is_valid.pwd_lowercase_uppercase_number.app_error",
    "translation": "Ваш пароль должен содержать по крайней мере {{.Min}} символов, а так же одну букву в верхнем регистре и одну цифру."
  },
  {
    "id": "model.user.is_valid.pwd_lowercase_uppercase_number_symbol.app_error",
    "translation": "Ваш пароль должен содержать по крайней мере {{.Min}} символов, а так же одну букву в нижнем регистре, одну букву верхнем регистре, одну цифру и спец.символ (\"~!@#$%^&*()\")."
  },
  {
    "id": "model.user.is_valid.pwd_lowercase_uppercase_symbol.app_error",
    "translation": "Ваш пароль должен содержать по крайней мере {{.Min}} символов, а так же одну букву в нижнем регистре, одну букву в верхнем регистре, одну цифру и спец.символ (\"~!@#$%^&*()\")."
  },
  {
    "id": "model.user.is_valid.pwd_number.app_error",
    "translation": "Ваш пароль должен содержать как минимум {{.Min}} символов, по крайней мере один из которых должен быть цифрой."
  },
  {
    "id": "model.user.is_valid.pwd_number_symbol.app_error",
    "translation": "Ваш пароль должен содержать как минимум {{.Min}} символов, включая по крайней мере одну цифру и один спецсимвол (напр., \"~!@#$%^&*()\")."
  },
  {
    "id": "model.user.is_valid.pwd_symbol.app_error",
    "translation": "Ваш пароль должен содержать как минимум {{.Min}} символов, включая по крайней мере один спецсимвол (напр., \"~!@#$%^&*()\")."
  },
  {
    "id": "model.user.is_valid.pwd_uppercase.app_error",
    "translation": "Ваш пароль должен содержать как минимум {{.Min}} символов, включая по крайней мере одну заглавную букву."
  },
  {
    "id": "model.user.is_valid.pwd_uppercase_number.app_error",
    "translation": "Ваш пароль должен содержать как минимум {{.Min}} символов, включая по крайней мере одну заглавную букву и одну цифру."
  },
  {
    "id": "model.user.is_valid.pwd_uppercase_number_symbol.app_error",
    "translation": "Ваш пароль должен содержать как минимум {{.Min}} символов, включая по крайней мере одну заглавную букву, одну цифру и один спецсимвол (напр., \"~!@#$%^&*()\")."
  },
  {
    "id": "model.user.is_valid.pwd_uppercase_symbol.app_error",
    "translation": "Ваш пароль должен содержать как минимум {{.Min}} символов, включая по крайней мере одну заглавную букву и один спецсимвол (напр., \"~!@#$%^&*()\")."
  },
  {
    "id": "model.user.is_valid.username.app_error",
    "translation": "Username must begin with a letter and contain between 3 and 22 characters including numbers, lowercase letters, and the symbols \".\", \"-\", and \"_\"."
  },
  {
    "id": "model.user_access_token.is_valid.description.app_error",
    "translation": "Неверное описание, должно быть не более 255 символов."
  },
  {
    "id": "model.user_access_token.is_valid.id.app_error",
    "translation": "Недопустимое значение для идентификатора."
  },
  {
    "id": "model.user_access_token.is_valid.token.app_error",
    "translation": "Неверный токен доступа."
  },
  {
    "id": "model.user_access_token.is_valid.user_id.app_error",
    "translation": "Неверный идентификатор пользователя."
  },
  {
    "id": "model.utils.decode_json.app_error",
    "translation": "невозможно декодировать."
  },
  {
    "id": "model.websocket_client.connect_fail.app_error",
    "translation": "Невозможно подключиться к серверу WebSocket."
  },
  {
    "id": "oauth.gitlab.tos.error",
    "translation": "Условия предоставления услуг GitLab обновлены. Пожалуйста, зайдите на gitlab.com, чтобы принять их, а затем попробуйте снова войти в Mattermost."
  },
  {
    "id": "plugin.api.update_user_status.bad_status",
    "translation": "Невозможно установить статус пользователя. Неизвестный статус пользователя."
  },
  {
    "id": "plugin_api.get_file_link.disabled.app_error",
    "translation": "Публичные ссылки отключены."
  },
  {
    "id": "plugin_api.get_file_link.no_post.app_error",
    "translation": "Не удалось получить публичную ссылку для файла. Файл должен быть прикреплен к сообщению, которое может быть прочитано текущим пользователем."
  },
  {
    "id": "plugin_api.send_mail.missing_htmlbody",
    "translation": "Отсутствует тело HTML."
  },
  {
    "id": "plugin_api.send_mail.missing_subject",
    "translation": "Отсутствует тема письма."
  },
  {
    "id": "plugin_api.send_mail.missing_to",
    "translation": "Отсутствует адрес \"Кому\"."
  },
  {
    "id": "store.sql.convert_string_array",
    "translation": "FromDb: Невозможно преобразовать StringArray в *string"
  },
  {
    "id": "store.sql.convert_string_interface",
    "translation": "FromDb: Невозможно преобразовать StringInterface в *string"
  },
  {
    "id": "store.sql.convert_string_map",
    "translation": "FromDb: Невозможно преобразовать StringMap в *string"
  },
  {
    "id": "store.sql_bot.get.missing.app_error",
    "translation": "Бот не существует."
  },
  {
    "id": "store.sql_channel.get.existing.app_error",
    "translation": "Не удалось найти существующий канал."
  },
  {
    "id": "store.sql_channel.save.archived_channel.app_error",
    "translation": "Вы не можете редактировать архивный канал."
  },
  {
    "id": "store.sql_channel.save.direct_channel.app_error",
    "translation": "Используйте SaveDirectChannel для создания канала личных сообщений."
  },
  {
    "id": "store.sql_channel.save_channel.existing.app_error",
    "translation": "Необходимо вызвать обновление для существующего канала."
  },
  {
    "id": "store.sql_channel.save_channel.exists.app_error",
    "translation": "Канал с таким именем уже существует в этой команде."
  },
  {
    "id": "store.sql_channel.save_channel.limit.app_error",
    "translation": "Вы достигли предела количества разрешённых каналов."
  },
  {
    "id": "store.sql_channel.save_direct_channel.not_direct.app_error",
    "translation": "Попытка создать канал, не являющийся личным с использованием SaveDirectChannel."
  },
  {
    "id": "store.sql_command.save.get.app_error",
    "translation": "Невозможно получить команду."
  },
  {
    "id": "store.sql_post.search.disabled",
    "translation": "Поиск на этом сервере отключен. Пожалуйста, обратитесь к администратору."
  },
  {
    "id": "store.sql_team.save_member.exists.app_error",
    "translation": "Участник команды с таким идентификатором уже существует."
  },
  {
    "id": "store.sql_user.get_for_login.app_error",
    "translation": "Не удалось найти действительную учетную запись с соответствующими учетными данными. Эта команда может требовать приглашения от владельца команды для присоединения."
  },
  {
    "id": "system.message.name",
    "translation": "Система"
  },
  {
    "id": "web.command_webhook.command.app_error",
    "translation": "Не удалось найти команду."
  },
  {
    "id": "web.command_webhook.parse.app_error",
    "translation": "Невозможно разобрать входящие данные."
  },
  {
    "id": "web.get_access_token.internal_saving.app_error",
    "translation": "Невозможно обновить данные доступа пользователя.."
  },
  {
    "id": "web.incoming_webhook.channel.app_error",
    "translation": "Не удалось найти канал."
  },
  {
    "id": "web.incoming_webhook.channel_locked.app_error",
    "translation": "Этому вебхуку не разрешено публиковать сообщения на запрошенном канале."
  },
  {
    "id": "web.incoming_webhook.disabled.app_error",
    "translation": "Входящие вебхуки отключены системным администратором."
  },
  {
    "id": "web.incoming_webhook.invalid.app_error",
    "translation": "Неверный вебхук."
  },
  {
    "id": "web.incoming_webhook.parse.app_error",
    "translation": "Невозможно разобрать входящие данные."
  },
  {
    "id": "web.incoming_webhook.permissions.app_error",
    "translation": "Несоответствующие права канала."
  },
  {
    "id": "web.incoming_webhook.split_props_length.app_error",
    "translation": "Невозможно разделить реквизиты вебхука на части символов по {{.Max}}."
  },
  {
    "id": "web.incoming_webhook.text.app_error",
    "translation": "Текст не задан."
  },
  {
    "id": "web.incoming_webhook.user.app_error",
    "translation": "Не удалось найти пользователя."
  },
  {
    "id": "api.license.request-trial.bad-request",
    "translation": "Число запрошенных пользователей неверно."
  },
  {
    "id": "api.license.request_trial_license.app_error",
    "translation": "Не удалось получить пробную лицензию, попробуйте еще раз или свяжитесь с support@mattermost.com."
  },
  {
    "id": "api.admin.delete_brand_image.storage.not_found",
    "translation": "Невозможно удалить изображение, не найдено."
  },
  {
    "id": "api.admin.saml.failure_parse_idp_certificate.app_error",
    "translation": "Обнаружена ошибка при анализе информации метаданных, полученной от поставщика удостоверений в сертификат."
  },
  {
    "id": "api.admin.saml.invalid_xml_missing_ssoservices.app_error",
    "translation": "Отсутствует узел служб SSO Identity Provider в XML."
  },
  {
    "id": "api.bot.teams_channels.add_message_mobile",
    "translation": "Пожалуйста, добавьте меня в команды и каналы, c которыми мне нужно взаимодействовать. Это можно сделать в браузере или в приложении Mattermost для ПК."
  },
  {
    "id": "api.channel.get_channel_moderations.license.error",
    "translation": "Ваша лицензия не поддерживает модерацию канала"
  },
  {
    "id": "api.channel.patch_channel_moderations.license.error",
    "translation": "Ваша лицензия не поддерживает модерацию канала"
  },
  {
    "id": "api.channel.remove_member.group_constrained.app_error",
    "translation": "Невозможно удалить пользователя из канала в связи с ограничением группы."
  },
  {
    "id": "api.channel.restore_channel.restored.app_error",
    "translation": "Невозможно разархивировать канал. Он не архивирован."
  },
  {
    "id": "api.channel.update_channel.typechange.app_error",
    "translation": "Тип канала не может быть обновлен."
  },
  {
    "id": "api.team.import_team.unknown_import_from.app_error",
    "translation": "Неизвестный источник импорта."
  },
  {
    "id": "api.admin.saml.failure_get_metadata_from_idp.app_error",
    "translation": "Не удалось получить метаданные из URL-адреса поставщика удостоверений."
  },
  {
    "id": "api.admin.saml.failure_save_idp_certificate_file.app_error",
    "translation": "Не удалось сохранить файл сертификата."
  },
  {
    "id": "api.admin.saml.invalid_xml_missing_idpssodescriptors.app_error",
    "translation": "Отсутствует узел дескрипторов SSO Identity Provider в XML."
  },
  {
    "id": "api.admin.saml.invalid_xml_missing_keydescriptor.app_error",
    "translation": "Отсутствует узел дескрипторов ключей провайдера идентификации в XML."
  },
  {
    "id": "api.admin.saml.set_certificate_from_metadata.invalid_body.app_error",
    "translation": "Неверный текст сертификата."
  },
  {
    "id": "api.admin.saml.set_certificate_from_metadata.invalid_content_type.app_error",
    "translation": "Неверный тип контента."
  },
  {
    "id": "api.admin.saml.set_certificate_from_metadata.missing_content_type.app_error",
    "translation": "Отсутствующий тип контента."
  },
  {
    "id": "api.bot.create_disabled",
    "translation": "Создание бота было отключено."
  },
  {
    "id": "api.channel.add_guest.added",
    "translation": "%v добавлен(а) в канал как гость пользователем %v."
  },
  {
    "id": "api.channel.add_members.error",
    "translation": "Ошибка при добавлении участника(ов) канала."
  },
  {
    "id": "api.channel.add_members.user_denied",
    "translation": "Членство в канале запрещено следующим пользователям из-за ограничений группы: {{ .UserIDs }}"
  },
  {
    "id": "api.channel.channel_member_counts_by_group.license.error",
    "translation": "Ваша лицензия не поддерживает группы"
  },
  {
    "id": "api.channel.guest_join_channel.post_and_forget",
    "translation": "%v присоединился к каналу как гость."
  },
  {
    "id": "api.channel.remove_members.denied",
    "translation": "Удаление из канала запрещено следующим пользователям из-за ограничений группы: {{.UserIDs}}"
  },
  {
    "id": "api.channel.remove_user_from_channel.app_error",
    "translation": "Невозможно удалить пользователя из этого типа канала."
  },
  {
    "id": "api.channel.restore_channel.unarchived",
    "translation": "{{.Username}} разархивировал канал."
  },
  {
    "id": "app.channel.restore.app_error",
    "translation": "Не удалось восстановить канал."
  },
  {
    "id": "app.channel.update.bad_id",
    "translation": "Не удалось обновить канал."
  },
  {
    "id": "app.channel.update_channel.internal_error",
    "translation": "Не удалось обновить канал."
  },
  {
    "id": "app.channel_member_history.log_leave_event.internal_error",
    "translation": "Не удалось записать историю участников канала. Не удалось обновить существующую запись о присоединении"
  },
  {
    "id": "app.emoji.create.internal_error",
    "translation": "Не удалось сохранить смайлик."
  },
  {
    "id": "app.emoji.delete.no_results",
    "translation": "Не удалось найти смайлик для удаления."
  },
  {
    "id": "app.emoji.get.app_error",
    "translation": "Не удалось получить смайлик."
  },
  {
    "id": "app.emoji.get.no_result",
    "translation": "Мы не смогли найти смайлик."
  },
  {
    "id": "app.emoji.get_by_name.no_result",
    "translation": "Мы не смогли найти смайлик."
  },
  {
    "id": "app.emoji.get_list.internal_error",
    "translation": "Не удалось получить смайлик."
  },
  {
    "id": "app.import.get_teams_by_names.some_teams_not_found.error",
    "translation": "Некоторые команды не найдены"
  },
  {
    "id": "app.import.get_users_by_username.some_users_not_found.error",
    "translation": "Некоторые пользователи не найдены"
  },
  {
    "id": "app.import.validate_user_import_data.advanced_props_feature_markdown_preview.error",
    "translation": "Неверные параметры предпросмотра markdown для пользователя"
  },
  {
    "id": "app.import.validate_user_import_data.advanced_props_show_unread_section.error",
    "translation": "Неверный параметр показа непрочитанного раздела для пользователя"
  },
  {
    "id": "app.plugin.flag_managed.app_error",
    "translation": "Невозможно задать плагин как управляемый файловым хранилищем."
  },
  {
    "id": "app.plugin.install_marketplace_plugin.app_error",
    "translation": "Не удалось установить плагин из магазина плагинов."
  },
  {
    "id": "app.plugin.invalid_version.app_error",
    "translation": "Невозможно разобрать версию плагина."
  },
  {
    "id": "app.plugin.marketplace_client.app_error",
    "translation": "Не удалось создать клиента для магазина плагинов."
  },
  {
    "id": "app.plugin.marketplace_disabled.app_error",
    "translation": "Магазин плагинов был отключен. Для подробной информации см. логи."
  },
  {
    "id": "app.plugin.marketplace_plugins.not_found.app_error",
    "translation": "Не удалось найти запрашиваемый плагин из магазина плагинов."
  },
  {
    "id": "app.plugin.modify_saml.app_error",
    "translation": "Не удалось модифицировать файлы saml."
  },
  {
    "id": "app.plugin.restart.app_error",
    "translation": "Не удалось перезапустить плагин во время обновления."
  },
  {
    "id": "app.plugin.signature_decode.app_error",
    "translation": "Не удалось декодировать сигнатуру base64."
  },
  {
    "id": "app.plugin.store_signature.app_error",
    "translation": "Не удалось сохранить сигнатуру плагина в текущее файловое хранилище."
  },
  {
    "id": "app.plugin.sync.list_filestore.app_error",
    "translation": "Ошибка чтения файлов из папки плагинов в файловом хранилище."
  },
  {
    "id": "app.plugin.webapp_bundle.app_error",
    "translation": "Невозможно сгенерировать пакет для веб-части плагина (комплекта веб-приложения)."
  },
  {
    "id": "app.plugin.write_file.read.app_error",
    "translation": "Произошла ошибка при чтении файла."
  },
  {
    "id": "app.team.invite_id.group_constrained.error",
    "translation": "Невозможно присоединиться к управляемой группами команде по приглашению."
  },
  {
    "id": "app.team.rename_team.name_occupied",
    "translation": "Невозможно переименовать команду, имя уже используется."
  },
  {
    "id": "app.terms_of_service.create.app_error",
    "translation": "Не удалось сохранить условия использования."
  },
  {
    "id": "app.terms_of_service.get.app_error",
    "translation": "Не удалось получить Условия использования."
  },
  {
    "id": "app.terms_of_service.get.no_rows.app_error",
    "translation": "Условия использования не найдены."
  },
  {
    "id": "app.user_terms_of_service.delete.app_error",
    "translation": "Не получилось удалить условия использования."
  },
  {
    "id": "app.user_terms_of_service.get_by_user.no_rows.app_error",
    "translation": "Условия использования не найдены."
  },
  {
    "id": "app.user_terms_of_service.save.app_error",
    "translation": "Не удалось сохранить условия использования."
  },
  {
    "id": "bleveengine.create_channel_index.error",
    "translation": "Ошибка при создании индекса канала bleve."
  },
  {
    "id": "bleveengine.create_post_index.error",
    "translation": "Ошибка при создании индекса сообщений bleve."
  },
  {
    "id": "bleveengine.delete_channel.error",
    "translation": "Не получилось удалить канал."
  },
  {
    "id": "bleveengine.delete_post.error",
    "translation": "Не получилось удалить сообщение."
  },
  {
    "id": "bleveengine.delete_user.error",
    "translation": "Не получилось удалить пользователя."
  },
  {
    "id": "bleveengine.index_post.error",
    "translation": "Не удалось проиндексировать сообщение."
  },
  {
    "id": "bleveengine.index_user.error",
    "translation": "Не удалось проиндексировать пользователя."
  },
  {
    "id": "bleveengine.indexer.do_job.bulk_index_posts.batch_error",
    "translation": "Не удалось проиндексировать пакет сообщений."
  },
  {
    "id": "bleveengine.indexer.do_job.bulk_index_users.batch_error",
    "translation": "Не удалось проиндексировать пакет пользователей."
  },
  {
    "id": "bleveengine.indexer.do_job.parse_start_time.error",
    "translation": "Работнику индексирования Bleve не удалось проанализировать время начала."
  },
  {
    "id": "bleveengine.purge_channel_index.error",
    "translation": "Не удалось очистить индексы канала."
  },
  {
    "id": "bleveengine.purge_post_index.error",
    "translation": "Не удалось очистить индексы сообщений."
  },
  {
    "id": "bleveengine.purge_user_index.error",
    "translation": "Не удалось очистить индексы пользователей."
  },
  {
    "id": "bleveengine.search_channels.error",
    "translation": "Поиск каналов не удалось завершить."
  },
  {
    "id": "bleveengine.search_posts.error",
    "translation": "Поиск сообщений не удалось завершить."
  },
  {
    "id": "bleveengine.search_users_in_channel.uchan.error",
    "translation": "Поиск пользователей не удалось завершить."
  },
  {
    "id": "bleveengine.search_users_in_team.error",
    "translation": "Поиск пользователей не удалось завершить."
  },
  {
    "id": "bleveengine.stop_post_index.error",
    "translation": "Не удалось закрыть индекс сообщения."
  },
  {
    "id": "bleveengine.stop_user_index.error",
    "translation": "Не удалось закрыть индекс пользователя."
  },
  {
    "id": "ent.cluster.timeout.error",
    "translation": "Тайм-аут ожидания ответа кластера"
  },
  {
    "id": "ent.compliance.csv.warning.appError",
    "translation": "Невозможно создать файл уведомления."
  },
  {
    "id": "ent.elasticsearch.create_template_channels_if_not_exists.template_create_failed",
    "translation": "Не удалось создать шаблон Elasticsearch для каналов"
  },
  {
    "id": "ent.elasticsearch.delete_channel.error",
    "translation": "Не получилось удалить канал"
  },
  {
    "id": "ent.elasticsearch.delete_user.error",
    "translation": "Не получилось удалить пользователя"
  },
  {
    "id": "ent.elasticsearch.index_user.error",
    "translation": "Не удалось проиндексировать пользователя"
  },
  {
    "id": "ent.elasticsearch.refresh_indexes.refresh_failed",
    "translation": "Не удалось обновить индексы Elasticsearch"
  },
  {
    "id": "ent.elasticsearch.search_channels.disabled",
    "translation": "Поиск Elasticsearch отключен на этом сервере"
  },
  {
    "id": "ent.elasticsearch.search_channels.search_failed",
    "translation": "Поиск не удалось завершить"
  },
  {
    "id": "ent.elasticsearch.search_channels.unmarshall_channel_failed",
    "translation": "Не удалось декодировать результаты поиска"
  },
  {
    "id": "ent.elasticsearch.search_users.search_failed",
    "translation": "Поиск не удалось завершить"
  },
  {
    "id": "ent.elasticsearch.start.get_server_version.app_error",
    "translation": "Не удалось получить версию сервера Elasticsearch."
  },
  {
    "id": "ent.elasticsearch.start.parse_server_version.app_error",
    "translation": "Не удалось проанализировать версию сервера Elasticsearch."
  },
  {
    "id": "ent.ldap.syncronize.delete_group_constained_memberships",
    "translation": "ошибка при удалении участия в команде или канале"
  },
  {
    "id": "ent.ldap.validate_admin_filter.app_error",
    "translation": "Неверный фильтр админа AD/LDAP."
  },
  {
    "id": "ent.ldap.validate_guest_filter.app_error",
    "translation": "Неверный фильтр гостя AD/LDAP."
  },
  {
    "id": "interactive_message.decode_trigger_id.base64_decode_failed_signature",
    "translation": "Не удалось декодировать base64 подпись ID триггера для интерактивного диалога."
  },
  {
    "id": "model.command.is_valid.autocomplete_data.app_error",
    "translation": "Неверные AutocompleteData"
  },
  {
    "id": "model.config.is_valid.bleve_search.enable_searching.app_error",
    "translation": "Параметр Bleve EnableIndexing должен иметь значение true, если для Bleve EnableSearching установлено значение true"
  },
  {
    "id": "model.config.is_valid.bleve_search.filename.app_error",
    "translation": "Параметр Bleve IndexingDir должен быть установлен, если для параметра Bleve EnableIndexing установлено значение true"
  },
  {
    "id": "model.config.is_valid.saml_guest_attribute.app_error",
    "translation": "Неверный атрибут гостя. Должен быть в форме 'поле=значение'."
  },
  {
    "id": "model.config.is_valid.saml_signature_algorithm.app_error",
    "translation": "Неверный алгоритм подписи."
  },
  {
    "id": "model.guest.is_valid.channels.app_error",
    "translation": "Недопустимые каналы."
  },
  {
    "id": "model.guest.is_valid.emails.app_error",
    "translation": "Недопустимые адреса эл.почты."
  },
  {
    "id": "model.user.is_valid.auth_data.app_error",
    "translation": "Некорректные данные авторизации."
  },
  {
    "id": "model.user.is_valid.auth_data_type.app_error",
    "translation": "Некорректный пользователь, данные авторизации должны быть установлены в типе авторизации."
  },
  {
    "id": "model.user.is_valid.first_name.app_error",
    "translation": "Некорректное имя."
  },
  {
    "id": "model.user.is_valid.locale.app_error",
    "translation": "Недопустимая локаль."
  },
  {
    "id": "model.user.is_valid.nickname.app_error",
    "translation": "Некорректное прозвище пользователя."
  },
  {
    "id": "model.user.is_valid.position.app_error",
    "translation": "Неверная позиция: должно быть не более 128 символов."
  },
  {
    "id": "plugin_api.bot_cant_create_bot",
    "translation": "Учетная запись бота не может создать другую учетную запись бота."
  },
  {
    "id": "searchengine.bleve.disabled.error",
    "translation": "Ошибка очистки индексов Bleve: движок отключен"
  },
  {
    "id": "api.channel.update_channel_member_roles.changing_guest_role.app_error",
    "translation": "Недопустимое обновление участника канала: вы не можете добавлять или удалять гостевую роль вручную."
  },
  {
    "id": "api.channel.update_channel_privacy.default_channel_error",
    "translation": "Канал по умолчанию нельзя сделать приватным."
  },
  {
    "id": "api.command.execute_command.format.app_error",
    "translation": "В слове триггера команды отсутствует начальный символ косой черты"
  },
  {
    "id": "api.command_invite.group_constrained_user_denied",
    "translation": "Этот канал управляется группами.  Этот пользователь не является частью группы, которая синхронизируется с этим каналом."
  },
  {
    "id": "api.command_remove.group_constrained_user_denied",
    "translation": "Пользователь не может быть удален из канала, поскольку он является членом групп, связанных с этим каналом. Чтобы удалить его из этого канала, он должен быть удален из связанных групп."
  },
  {
    "id": "api.config.update_config.clear_siteurl.app_error",
    "translation": "URL сайта не может быть очищен."
  },
  {
    "id": "api.config.update_config.restricted_merge.app_error",
    "translation": "Ошибка при внедрении переданной конфигурации."
  },
  {
    "id": "api.context.server_busy.app_error",
    "translation": "Сервер занят, некритические службы временно недоступны."
  },
  {
    "id": "api.file.upload_file.incorrect_channelId.app_error",
    "translation": "Невозможно загрузить файл. Неверный идентификатор канала: {{.channelId}}"
  },
  {
    "id": "api.ldap_groups.existing_user_name_error",
    "translation": "имя группы уже существует как имя пользователя"
  },
  {
    "id": "api.plugin.install.download_failed.app_error",
    "translation": "При скачивании плагина произошла ошибка."
  },
  {
    "id": "api.post.check_for_out_of_channel_groups_mentions.message.multiple",
    "translation": "@{{.Usernames}} и @{{.LastUsername}} не уведомлены этим упоминанием, потому что они не являются участниками канала. Они не могут быть добавлены в канал, потому что они не являются участниками связанных групп. Чтобы добавить их в канал, они должны быть добавлены в связанные группы."
  },
  {
    "id": "api.post.check_for_out_of_channel_groups_mentions.message.one",
    "translation": "@{{.Usernames}} не уведомлены этим упоминанием, потому что они не являются участниками канала. Они не могут быть добавлены в канал, потому что они не являются участниками связанных групп. Чтобы добавить их в канал, они должны быть добавлены в связанные группы."
  },
  {
    "id": "api.push_notification.disabled.app_error",
    "translation": "Push уведомления отключены на этом сервере."
  },
  {
    "id": "api.push_notification.id_loaded.default_message",
    "translation": "Вы получили новое сообщение."
  },
  {
    "id": "api.push_notifications.message.parse.app_error",
    "translation": "Произошла ошибка во время построения сообщения push-уведомления."
  },
  {
    "id": "api.push_notifications.session.expired",
    "translation": "Время сеанса истекло: войдите в систему, чтобы продолжить получать уведомления. Сеансы для {{.siteName}} настроены вашим системным администратором так, что срок их действия истекает каждые {{.daysCount}} дней."
  },
  {
    "id": "api.system.id_loaded.not_available.app_error",
    "translation": "Push-уведомления с установленным идентификатором (ID Loaded) не сконфигурированы или не поддерживаются на этом сервере."
  },
  {
    "id": "api.team.add_members.user_denied",
    "translation": "Эта команда управляется группами.  Этот пользователь не является частью группы, которая синхронизируется с этой командой."
  },
  {
    "id": "api.team.demote_user_to_guest.license.error",
    "translation": "Ваша лицензия не поддерживает гостевые учётные записи"
  },
  {
    "id": "api.team.invate_guests_to_channels.license.error",
    "translation": "Ваша лицензия не поддерживает гостевые учётные записи"
  },
  {
    "id": "api.team.remove_member.group_constrained.app_error",
    "translation": "Невозможно удалить пользователя из управляемой группами команды."
  },
  {
    "id": "api.team.search_teams.pagination_not_implemented.private_team_search",
    "translation": "Пагинация не выполняется для поиска в частных группах."
  },
  {
    "id": "api.team.update_team_member_roles.guest_and_user.app_error",
    "translation": "Недопустимое обновление участника команды: пользователь должен быть гостем или пользователем, но не обоими."
  },
  {
    "id": "api.templates.remove_expired_license.body.renew_button",
    "translation": "Продлить лицензию прямо сейчас"
  },
  {
    "id": "api.templates.remove_expired_license.body.title",
    "translation": "Срок действия корпоративной лицензии истёк, и некоторые функции могут быть отключены. Пожалуйста, обновите лицензию."
  },
  {
    "id": "api.user.create_user.guest_accounts.disabled.app_error",
    "translation": "Гостевые учётные записи отключены."
  },
  {
    "id": "api.user.create_user.guest_accounts.license.app_error",
    "translation": "Ваша лицензия не поддерживает гостевые учётные записи."
  },
  {
    "id": "api.user.demote_user_to_guest.already_guest.app_error",
    "translation": "Невозможно преобразовать пользователя в гостя, поскольку он уже является гостем."
  },
  {
    "id": "api.user.login.invalid_credentials_email_username",
    "translation": "Введите действительный адрес электронной почты или имя пользователя и/или пароль."
  },
  {
    "id": "api.user.login.invalid_credentials_sso",
    "translation": "Введите действительный адрес электронной почты или имя пользователя и/или пароль, или войдите в систему, используя другой метод."
  },
  {
    "id": "api.user.promote_guest_to_user.no_guest.app_error",
    "translation": "Невозможно преобразовать гостя в обычного пользователя, потому что он не гость."
  },
  {
    "id": "api.user.update_active.cannot_enable_guest_when_guest_feature_is_disabled.app_error",
    "translation": "Вы не можете активировать гостевую учетную запись, потому что функция гостевого доступа не включена."
  },
  {
    "id": "api.user.update_user.accepted_domain.app_error",
    "translation": "Указанный вами адрес электронной почты не принадлежит признанному домену. Пожалуйста, свяжитесь с вашим администратором или зарегистрируйтесь с другим адресом электронной почты."
  },
  {
    "id": "api.user.update_user.accepted_guest_domain.app_error",
    "translation": "Указанный вами адрес электронной почты не принадлежит признанному домену для гостевых учетных записей. Пожалуйста, свяжитесь с вашим администратором или зарегистрируйтесь с другим адресом электронной почты."
  },
  {
    "id": "api.websocket_handler.server_busy.app_error",
    "translation": "Сервер занят, некритические службы временно недоступны."
  },
  {
    "id": "app.admin.saml.failure_decode_metadata_xml_from_idp.app_error",
    "translation": "Не удалось декодировать информацию метаданных XML, полученную от поставщика удостоверений."
  },
  {
    "id": "app.bot.createbot.internal_error",
    "translation": "Не удалось сохранить бота."
  },
  {
    "id": "app.bot.get_disable_bot_sysadmin_message",
    "translation": "{{if .disableBotsSetting}}{{if .printAllBots}}{{.UserName}} были деактивированы. Они управляли следующими учетными записями ботов, которые теперь отключены.\n\n{{.BotNames}}{{else}}{{.UserName}} были деактивированы. Они управляли {{.NumBots}} учетными записями ботов, которые теперь отключены, включая следующие:\n\n{{.BotNames}}{{end}} Вы можете стать владельцем каждого бота, включив его в разделе **Интеграции > Учетные записи ботов** и создав новые токены для бота.\n\nДля получения дополнительной информации см. Нашу [документацию](https://docs.mattermost.com/developer/bot-accounts.html#what-happens-when-a-user-who-owns-bot-accounts-is-disabled).{{else}}{{if .printAllBots}}{{.UserName}} были деактивированы. Они управляли следующими учетными записями ботов, которые все еще включены.\n\n{{.BotNames}}\n{{else}}{{.UserName}} были деактивированы. Они управляли {{.NumBots}} учетными записями ботов, которые по-прежнему включены, включая следующие:\n\n{{.BotNames}}{{end}} Мы настоятельно рекомендуем вам стать владельцем каждого бота, повторно включив его в разделе **Интеграция > Учетные записи ботов** и создав новые токены для бота.\n\nДля получения дополнительной информации см. Нашу [документацию](https://docs.mattermost.com/developer/bot-accounts.html#what-happens-when-a-user-who-owns-bot-accounts-is-disabled).\n\nЕсли вы хотите, чтобы учетные записи ботов автоматически отключались после деактивации пользователя, установите для параметра «Отключить учетные записи ботов после деактивации пользователя» в **Системная консоль > Интеграция > Учетные записи ботов** значение \"да\".{{end}}"
  },
  {
    "id": "app.channel.get_more_channels.get.app_error",
    "translation": "Невозможно получить каналы."
  },
  {
    "id": "app.channel.permanent_delete.app_error",
    "translation": "Не получилось удалить канал."
  },
  {
    "id": "app.channel_member_history.log_join_event.internal_error",
    "translation": "Не удалось записать историю участников канала."
  },
  {
    "id": "app.emoji.delete.app_error",
    "translation": "Не получилось удалить смайлик."
  },
  {
    "id": "app.emoji.get_by_name.app_error",
    "translation": "Не удалось получить смайлик."
  },
  {
    "id": "app.export.export_custom_emoji.copy_emoji_images.error",
    "translation": "Невозможно скопировать пользовательские изображения смайликов"
  },
  {
    "id": "app.import.import_user_channels.channel_not_found.error",
    "translation": "Ошибка импорта пользовательских каналов. Канал не найден."
  },
  {
    "id": "app.import.import_user_teams.save_preferences.error",
    "translation": "Не удалось сохранить настройки темы команды"
  },
  {
    "id": "app.import.validate_post_import_data.props_too_large.error",
    "translation": "Свойства сообщения длиннее максимально допустимой длины."
  },
  {
    "id": "app.import.validate_user_import_data.advanced_props_email_interval.error",
    "translation": "Неверный интервал дозирования электронной почты для пользователя"
  },
  {
    "id": "app.import.validate_user_import_data.advanced_props_formatting.error",
    "translation": "Неверный параметр форматирования записи для пользователя"
  },
  {
    "id": "app.import.validate_user_import_data.auth_data_and_service_dependency.error",
    "translation": "Пользовательские AuthService и AuthData являются взаимно включающими."
  },
  {
    "id": "app.import.validate_user_teams_import_data.invalid_team_theme.error",
    "translation": "Неверная тема команды для пользователя"
  },
  {
    "id": "app.plugin.delete_public_key.delete.app_error",
    "translation": "Возникла ошибка при удалении открытого ключа."
  },
  {
    "id": "app.plugin.get_public_key.get_file.app_error",
    "translation": "Произошла ошибка при получении открытого ключа из хранилища."
  },
  {
    "id": "app.plugin.marketplace_client.failed_to_fetch",
    "translation": "Не удалось получить плагины с сервера магазина плагинов."
  },
  {
    "id": "app.plugin.marketplace_plugin_request.app_error",
    "translation": "Не удалось декодировать запрос от магазина плагинов."
  },
  {
    "id": "app.plugin.marketplace_plugins.signature_not_found.app_error",
    "translation": "Не удалось найти сигнатуру запрашиваемого плагина из магазина плагинов."
  },
  {
    "id": "app.plugin.marshal.app_error",
    "translation": "Не удалось произвести маршалирование плагинов из магазина плагинов."
  },
  {
    "id": "app.plugin.remove_bundle.app_error",
    "translation": "Не удалось удалить плагин из файлового хранилища."
  },
  {
    "id": "app.plugin.store_bundle.app_error",
    "translation": "Не удалось сохранить плагин в текущее файловое хранилище."
  },
  {
    "id": "app.plugin.sync.read_local_folder.app_error",
    "translation": "Ошибка чтения локальной папки плагинов."
  },
  {
    "id": "app.plugin.write_file.saving.app_error",
    "translation": "Произошла ошибка при сохранении файла."
  },
  {
    "id": "app.team.invite_token.group_constrained.error",
    "translation": "Невозможно присоединиться к управляемой группами команде по токену."
  },
  {
    "id": "app.terms_of_service.create.existing.app_error",
    "translation": "Не должен вызывать \"сохранение\" для действующих Условий использования."
  },
  {
    "id": "app.user_terms_of_service.get_by_user.app_error",
    "translation": "Не удалось получить Условия использования."
  },
  {
    "id": "bleveengine.already_started.error",
    "translation": "Bleve уже запущен."
  },
  {
    "id": "bleveengine.create_user_index.error",
    "translation": "Ошибка при создании индекса пользователей bleve."
  },
  {
    "id": "bleveengine.index_channel.error",
    "translation": "Не удалось проиндексировать канал."
  },
  {
    "id": "bleveengine.indexer.do_job.bulk_index_channels.batch_error",
    "translation": "Не удалось проиндексировать пакет каналов."
  },
  {
    "id": "bleveengine.indexer.do_job.engine_inactive",
    "translation": "Не удалось запустить задание индексирования Bleve: движок неактивен."
  },
  {
    "id": "bleveengine.indexer.do_job.parse_end_time.error",
    "translation": "Работнику индексирования Bleve не удалось проанализировать время окончания."
  },
  {
    "id": "bleveengine.indexer.index_batch.nothing_left_to_index.error",
    "translation": "Попытка проиндексировать новый пакет, когда все элементы уже были завершены."
  },
  {
    "id": "bleveengine.search_users_in_channel.nuchan.error",
    "translation": "Поиск пользователей не удалось завершить."
  },
  {
    "id": "bleveengine.stop_channel_index.error",
    "translation": "Не удалось закрыть индекс канала."
  },
  {
    "id": "ent.cluster.json_encode.error",
    "translation": "Произошла ошибка во время маршалирования запроса JSON"
  },
  {
    "id": "ent.compliance.csv.metadata.json.zipfile.appError",
    "translation": "Невозможно создать файл zip"
  },
  {
    "id": "ent.elasticsearch.create_template_posts_if_not_exists.template_create_failed",
    "translation": "Не удалось создать шаблон Elasticsearch для сообщений"
  },
  {
    "id": "ent.elasticsearch.create_template_users_if_not_exists.template_create_failed",
    "translation": "Не удалось создать шаблон Elasticsearch для пользователей"
  },
  {
    "id": "ent.elasticsearch.index_channel.error",
    "translation": "Не удалось проиндексировать канал"
  },
  {
    "id": "ent.elasticsearch.indexer.index_batch.nothing_left_to_index.error",
    "translation": "Попытка проиндексировать новый пакет, когда все элементы были завершены"
  },
  {
    "id": "ent.elasticsearch.search_users.unmarshall_user_failed",
    "translation": "Не удалось декодировать результаты поиска"
  },
  {
    "id": "ent.id_loaded.license_disable.app_error",
    "translation": "Ваша лицензия не поддерживает push-уведомления с идентификатором."
  },
  {
    "id": "ent.ldap.syncronize.search_failure_size_exceeded.app_error",
    "translation": "Превышен предел размера. Попробуйте проверить [максимальный размер страницы](https://docs.mattermost.com/deployment/sso-ldap.html#i-see-the-log-error-ldap-result-code-4-size-limit-exceeded)."
  },
  {
    "id": "group_not_associated_to_synced_team",
    "translation": "Группа не может быть связана с каналом, пока она не будет сначала связана с родительской синхронизированной по группе командой."
  },
  {
    "id": "groups.unsupported_syncable_type",
    "translation": "Неподдерживаемый синхронизируемый тип '{{.Value}}'."
  },
  {
    "id": "model.channel.is_valid.name.app_error",
    "translation": "Некорректное имя канала. Запрещено использовать идентификаторы пользователей в качестве имени канала (кроме каналов личных сообщений)."
  },
  {
    "id": "model.config.is_valid.bleve_search.bulk_indexing_time_window_seconds.app_error",
    "translation": "Окно времени массовой индексации Bleve должно составлять не менее 1 секунды."
  },
  {
    "id": "model.config.is_valid.bleve_search.enable_autocomplete.app_error",
    "translation": "Параметр Bleve EnableIndexing должен иметь значение true, если для Bleve EnableAutocomplete установлено значение true"
  },
  {
    "id": "model.config.is_valid.elastic_search.enable_autocomplete.app_error",
    "translation": "Параметр Elasticsearch IndexingEnabled должен иметь значение true, если для Elasticsearch AutocompleteEnabled установлено значение true"
  },
  {
    "id": "model.config.is_valid.saml_admin_attribute.app_error",
    "translation": "Неверный атрибут администратора. Должен быть в форме 'поле=значение'."
  },
  {
    "id": "model.config.is_valid.saml_canonical_algorithm.app_error",
    "translation": "Некорректный алгоритм канонизации."
  },
  {
    "id": "model.group.name.invalid_chars.app_error",
    "translation": "недопустимые символы в свойстве имя для группы"
  },
  {
    "id": "model.guest.is_valid.channel.app_error",
    "translation": "Недопустимый канал."
  },
  {
    "id": "model.guest.is_valid.email.app_error",
    "translation": "Недопустимый адрес эл.почты."
  },
  {
    "id": "model.plugin_kvset_options.is_valid.old_value.app_error",
    "translation": "Некорректное старое значение, оно не должно было быть установлено когда операция не является атомарной."
  },
  {
    "id": "model.post.channel_notifications_disabled_in_channel.message",
    "translation": "Уведомления канала отключены в {{.ChannelName}}. {{.Mention}} не вызывает никаких уведомлений."
  },
  {
    "id": "model.team.is_valid.invite_id.app_error",
    "translation": "Некорректный идентификатор приглашения."
  },
  {
    "id": "model.user.is_valid.auth_data_pwd.app_error",
    "translation": "Некорректный пользователь, пароль и данные авторизации не могут быть установлены одновременно."
  },
  {
    "id": "model.user.is_valid.create_at.app_error",
    "translation": "\"Создано в\" должно быть корректным временем."
  },
  {
    "id": "model.user.is_valid.id.app_error",
    "translation": "Неверный идентификатор пользователя."
  },
  {
    "id": "model.user.is_valid.last_name.app_error",
    "translation": "Некорректная фамилия."
  },
  {
    "id": "model.user.is_valid.password_limit.app_error",
    "translation": "Невозможно установить пароль длиной больше 72 символов в связи с ограничениями bcrypt."
  },
  {
    "id": "model.user.is_valid.update_at.app_error",
    "translation": "\"Обновлено в\" должно быть корректным временем."
  },
  {
    "id": "plugin.api.get_users_in_channel",
    "translation": "Не удалось получить список пользователей, некорректный критерий сортировки."
  },
  {
    "id": "web.error.unsupported_browser.browser_get_latest.chrome",
    "translation": "Установите последнюю версию браузера Chrome"
  },
  {
    "id": "web.error.unsupported_browser.browser_get_latest.firefox",
    "translation": "Установите последнюю версию браузера Firefox"
  },
  {
    "id": "web.error.unsupported_browser.min_os_version.mac",
    "translation": "macOS 10.14+"
  },
  {
    "id": "web.error.unsupported_browser.no_longer_support_version",
    "translation": "Эта версия вашего браузера больше не поддерживается Mattermost"
  },
  {
    "id": "ent.get_users_in_channel_during",
    "translation": "Не удалось получить пользователей в канале в течение указанного периода времени."
  },
  {
    "id": "api.channel.update_channel_member_roles.guest_and_user.app_error",
    "translation": "Недопустимое обновление участника канала: пользователь должен быть гостем или пользователем, но не обоими."
  },
  {
    "id": "api.channel.update_team_member_roles.changing_guest_role.app_error",
    "translation": "Недопустимое обновление участника команды: вы не можете добавлять или удалять гостевую роль вручную."
  },
  {
    "id": "api.command_invite.user_not_in_team.app_error",
    "translation": "{{.Username}} не является участником команды."
  },
  {
    "id": "api.context.local_origin_required.app_error",
    "translation": "Эта конечная точка требует локального источника запроса."
  },
  {
    "id": "api.emoji.create.internal_error",
    "translation": "server_error: Произошла внутренняя ошибка сервера при создании смайликов."
  },
  {
    "id": "api.image.get.app_error",
    "translation": "Запрошенный URL-адрес изображения не может быть разобран."
  },
  {
    "id": "api.ldap_groups.existing_group_name_error",
    "translation": "имя группы уже существует"
  },
  {
    "id": "api.ldap_groups.existing_reserved_name_error",
    "translation": "имя группы уже существует как зарезервированное имя"
  },
  {
    "id": "api.license.remove_expired_license.failed.error",
    "translation": "Не удалось отправить сообщение на электронную почту о деактивации лицензии."
  },
  {
    "id": "api.plugin.verify_plugin.app_error",
    "translation": "Невозможно проверить подпись плагина."
  },
  {
    "id": "api.post.check_for_out_of_channel_group_users.message.none",
    "translation": "@{{.GroupName}} не имеет участников в этой команде"
  },
  {
    "id": "api.post.error_get_post_id.pending",
    "translation": "Невозможно получить ожидающее сообщение."
  },
  {
    "id": "api.push_notification.id_loaded.fetch.app_error",
    "translation": "Произошла ошибка при получении push-уведомления с установленным идентификатором (ID Loaded)."
  },
  {
    "id": "api.push_notifications_ack.forward.app_error",
    "translation": "Произошла ошибка при отправке сообщения в службу push-уведомлений."
  },
  {
    "id": "api.push_notifications_ack.message.parse.app_error",
    "translation": "Произошла ошибка во время построения подтверждающего сообщения push-уведомления."
  },
  {
    "id": "api.user.create_password_token.error",
    "translation": "Невозможно создать токен восстановления пароля"
  },
  {
    "id": "api.slackimport.slack_import.zip.file_too_large",
    "translation": "{{.Filename}} в zip архиве слишком велик для обработки импортером из Slack\r\n"
  },
  {
    "id": "api.team.add_members.error",
    "translation": "Ошибка при добавлении участника(ов) команды."
  },
  {
    "id": "api.team.add_user_to_team_from_invite.guest.app_error",
    "translation": "Гостям ограничена возможность присоединяться к команде через ссылку-приглашение. Запросите гостевое приглашение по электронной почте для присоединения к команде."
  },
  {
    "id": "api.team.demote_user_to_guest.disabled.error",
    "translation": "Гостевые учётные записи отключены."
  },
  {
    "id": "api.team.get_all_teams.insufficient_permissions",
    "translation": "У вас нет прав для получения списка всех команд"
  },
  {
    "id": "api.team.invalidate_all_email_invites.app_error",
    "translation": "Ошибка аннулирования e-mail приглашений."
  },
  {
    "id": "api.team.invate_guests_to_channels.disabled.error",
    "translation": "Гостевые учётные записи отключены"
  },
  {
    "id": "api.team.invite_guests.channel_in_invalid_team.app_error",
    "translation": "Каналы в приглашении должны быть частью команды в приглашении."
  },
  {
    "id": "api.team.search_teams.pagination_not_implemented.public_team_search",
    "translation": "Пагинация не выполняется для поиска в публичных группах."
  },
  {
    "id": "api.templates.invite_guest_subject",
    "translation": "[{{ .SiteName }}] {{ .SenderName }} пригласил вас в команду {{ .TeamDisplayName }} в качестве гостя"
  },
  {
    "id": "api.templates.remove_expired_license.subject",
    "translation": "Корпоративная лицензия Mattermost была отключена."
  },
  {
    "id": "api.user.create_user.invalid_invitation_type.app_error",
    "translation": "Невозможно создать пользователя, недействительное приглашение."
  },
  {
    "id": "api.user.login.guest_accounts.disabled.error",
    "translation": "Гостевые учётные записи отключены"
  },
  {
    "id": "api.user.login.guest_accounts.license.error",
    "translation": "Ваша лицензия не поддерживает гостевые учётные записи"
  },
  {
    "id": "api.user.login.invalid_credentials_email",
    "translation": "Введите действительный адрес электронной почты и/или пароль"
  },
  {
    "id": "api.user.login.invalid_credentials_username",
    "translation": "Введите действительное имя пользователя и/или пароль."
  },
  {
    "id": "api.user.reset_password.token_parse.error",
    "translation": "Невозможно проанализировать токен сброса пароля"
  },
  {
    "id": "app.admin.saml.failure_read_response_body_from_idp.app_error",
    "translation": "Обнаружена ошибка при чтении полезной нагрузки ответа, полученной от поставщика удостоверений."
  },
  {
    "id": "app.admin.saml.invalid_response_from_idp.app_error",
    "translation": "Не удалось прочитать ответ, полученный от поставщика удостоверений."
  },
  {
    "id": "app.admin.test_site_url.failure",
    "translation": "Это URL ссылка не работает"
  },
  {
    "id": "app.bot.getbot.internal_error",
    "translation": "Не удалось получить бота."
  },
  {
    "id": "app.bot.getbots.internal_error",
    "translation": "Не удалось получить ботов."
  },
  {
    "id": "app.bot.patchbot.internal_error",
    "translation": "Не удалось обновить бота."
  },
  {
    "id": "app.bot.permanent_delete.internal_error",
    "translation": "Не получилось удалить бота навсегда."
  },
  {
    "id": "app.bot.permenent_delete.bad_id",
    "translation": "Не получилось удалить бота."
  },
  {
    "id": "app.channel.create_channel.internal_error",
    "translation": "Не удалось сохранить канал."
  },
  {
    "id": "app.channel.create_direct_channel.internal_error",
    "translation": "Не удалось сохранить канал личных сообщений."
  },
  {
    "id": "app.channel.delete.app_error",
    "translation": "Не получилось удалить канал."
  },
  {
    "id": "app.channel.get.existing.app_error",
    "translation": "Не удалось найти существующий канал."
  },
  {
    "id": "app.channel.get.find.app_error",
    "translation": "Возникла проблема при поиске канала."
  },
  {
    "id": "app.channel.get_all_channels.app_error",
    "translation": "Невозможно получить все каналы."
  },
  {
    "id": "app.channel.get_all_channels_count.app_error",
    "translation": "Не удалось подсчитать все каналы."
  },
  {
    "id": "app.channel.get_by_name.existing.app_error",
    "translation": "Не удалось найти существующий канал."
  },
  {
    "id": "app.channel.get_by_name.missing.app_error",
    "translation": "Канал не существует."
  },
  {
    "id": "app.channel.get_channels.get.app_error",
    "translation": "Невозможно получить каналы."
  },
  {
    "id": "app.channel.get_channels.not_found.app_error",
    "translation": "Каналы не найдены."
  },
  {
    "id": "app.channel.get_deleted.existing.app_error",
    "translation": "Не удалось найти существующий удалённый канал."
  },
  {
    "id": "app.channel.get_deleted.missing.app_error",
    "translation": "Не существует удаленных каналов."
  },
  {
    "id": "web.error.unsupported_browser.browser_title.firefox",
    "translation": "Firefox"
  },
  {
    "id": "web.error.unsupported_browser.browser_title.safari",
    "translation": "Safari"
  },
  {
    "id": "web.error.unsupported_browser.download",
    "translation": "Скачать приложение"
  },
  {
    "id": "web.error.unsupported_browser.browser_get_latest.safari",
    "translation": "Установите последнюю версию браузера Safari"
  },
  {
    "id": "web.error.unsupported_browser.browser_title.chrome",
    "translation": "Google Chrome"
  },
  {
    "id": "web.error.unsupported_browser.browser_title.edge",
    "translation": "Microsoft Edge"
  },
  {
    "id": "web.error.unsupported_browser.download_app_or_upgrade_browser",
    "translation": "Загрузите приложение Mattermost или используйте поддерживаемый браузер для лучшей работы."
  },
  {
    "id": "web.error.unsupported_browser.download_the_app",
    "translation": "Скачать приложение"
  },
  {
    "id": "web.error.unsupported_browser.install_guide.mac",
    "translation": "Руководство по установке"
  },
  {
    "id": "web.error.unsupported_browser.install_guide.windows",
    "translation": "Руководство по установке"
  },
  {
    "id": "web.error.unsupported_browser.learn_more",
    "translation": "Подробности о поддерживаемых браузерах."
  },
  {
    "id": "web.error.unsupported_browser.min_browser_version.chrome",
    "translation": "Версия 89+"
  },
  {
    "id": "web.error.unsupported_browser.min_browser_version.edge",
    "translation": "Версия 44+"
  },
  {
    "id": "web.error.unsupported_browser.min_browser_version.firefox",
    "translation": "Версия 78+"
  },
  {
    "id": "web.error.unsupported_browser.min_browser_version.safari",
    "translation": "Версия 12+"
  },
  {
    "id": "web.error.unsupported_browser.min_os_version.windows",
    "translation": "Windows 7+"
  },
  {
    "id": "web.error.unsupported_browser.no_longer_support",
    "translation": "Этот браузер больше не поддерживается Mattermost"
  },
  {
    "id": "web.error.unsupported_browser.open_system_browser.edge",
    "translation": "Открыть Edge"
  },
  {
    "id": "web.error.unsupported_browser.system_browser_make_default",
    "translation": "Сделать браузером по умолчанию"
  },
  {
    "id": "web.error.unsupported_browser.system_browser_or",
    "translation": "или"
  },
  {
    "id": "model.group.name.invalid_length.app_error",
    "translation": "Имя должно иметь длину от 1 до 64 символов, содержащих буквы и цифры в нижнем регистре."
  },
  {
    "id": "app.scheme.save.invalid_scheme.app_error",
    "translation": "Указанная схема недействительна."
  },
  {
    "id": "app.scheme.save.app_error",
    "translation": "Не удалось создать схему."
  },
  {
    "id": "app.scheme.permanent_delete_all.app_error",
    "translation": "Мы не смогли окончательно удалить схемы."
  },
  {
    "id": "app.scheme.get.app_error",
    "translation": "Не удалось получить схему."
  },
  {
    "id": "model.config.is_valid.saml_spidentifier_attribute.app_error",
    "translation": "Требуется идентификатор поставщика услуг"
  },
  {
    "id": "ent.elasticsearch.delete_user_posts.error",
    "translation": "Не получилось удалить сообщения пользователя"
  },
  {
    "id": "ent.elasticsearch.delete_channel_posts.error",
    "translation": "Не получилось удалить сообщения канала"
  },
  {
    "id": "bleveengine.delete_user_posts.error",
    "translation": "Не получилось удалить сообщения пользователя"
  },
  {
    "id": "bleveengine.delete_channel_posts.error",
    "translation": "Не получилось удалить сообщения канала"
  },
  {
    "id": "app.scheme.delete.app_error",
    "translation": "Невозможно удалить эту схему."
  },
  {
    "id": "app.audit.save.saving.app_error",
    "translation": "Мы столкнулись с ошибкой при сохранении аудитов."
  },
  {
    "id": "app.audit.permanent_delete_by_user.app_error",
    "translation": "Мы столкнулись с ошибкой при удалении аудитов."
  },
  {
    "id": "app.audit.get.limit.app_error",
    "translation": "Превышен лимит для разделения по страницам."
  },
  {
    "id": "app.audit.get.finding.app_error",
    "translation": "Мы обнаружили ошибку при поиске аудитов."
  },
  {
    "id": "api.user.autocomplete_users.missing_team_id.app_error",
    "translation": "Параметр идентификатора команды необходим для автозаполнения по каналу."
  },
  {
    "id": "api.channel.move_channel.type.invalid",
    "translation": "Невозможно переместить каналы личных сообщений или групповые каналы"
  },
  {
    "id": "app.reaction.save.save.app_error",
    "translation": "Не удалось сохранить реакцию."
  },
  {
    "id": "app.reaction.get_for_post.app_error",
    "translation": "Не удалось получить реакции для данного сообщения."
  },
  {
    "id": "app.reaction.delete_all_with_emoji_name.get_reactions.app_error",
    "translation": "Не удалось получить все реакции с данным именем смайла."
  },
  {
    "id": "app.reaction.bulk_get_for_post_ids.app_error",
    "translation": "Не удалось получить реакции для данного сообщения."
  },
  {
    "id": "api.license.request_trial_license.no-site-url.app_error",
    "translation": "Невозможно запросить пробную лицензию. Пожалуйста, настройте URL сайта в разделе Системная консоль веб-сервера Mattermost."
  },
  {
    "id": "api.license.request-trial.bad-request.terms-not-accepted",
    "translation": "Вы должны принять Соглашение об оценке программного обеспечения Mattermost и Политику конфиденциальности, чтобы запросить лицензию."
  },
  {
    "id": "app.recover.save.app_error",
    "translation": "Не получилось сохранить токен."
  },
  {
    "id": "app.recover.delete.app_error",
    "translation": "Не получилось удалить токен."
  },
  {
    "id": "app.channel.create_initial_sidebar_categories.internal_error",
    "translation": "Невозможно создать начальные категории боковой панели для пользователя."
  },
  {
    "id": "api.invalid_channel",
    "translation": "Канал, указанный в запросе, не принадлежит пользователю"
  },
  {
    "id": "app.session.update_device_id.app_error",
    "translation": "Невозможно обновить идентификатор устройства."
  },
  {
    "id": "app.session.save.existing.app_error",
    "translation": "Невозможно обновить существующую сессию."
  },
  {
    "id": "app.session.save.app_error",
    "translation": "Невозможно сохранить сессию."
  },
  {
    "id": "app.session.remove_all_sessions_for_team.app_error",
    "translation": "Невозможно удалить все сессии."
  },
  {
    "id": "app.session.remove.app_error",
    "translation": "Невозможно удалить сессию."
  },
  {
    "id": "app.session.permanent_delete_sessions_by_user.app_error",
    "translation": "Невозможно удалить все сеансы для пользователя."
  },
  {
    "id": "app.session.get_sessions.app_error",
    "translation": "Мы обнаружили ошибку при поиске пользовательских сессий."
  },
  {
    "id": "app.session.get.app_error",
    "translation": "Мы обнаружили ошибку при поиске сессии."
  },
  {
    "id": "app.session.analytics_session_count.app_error",
    "translation": "Невозможно подсчитать сессии."
  },
  {
    "id": "app.oauth.update_app.updating.app_error",
    "translation": "Мы столкнулись с ошибкой при обновлении приложения."
  },
  {
    "id": "app.oauth.update_app.find.app_error",
    "translation": "Невозможно найти существующее приложение для обновления."
  },
  {
    "id": "app.oauth.save_app.save.app_error",
    "translation": "Невозможно сохранить приложение."
  },
  {
    "id": "app.oauth.save_app.existing.app_error",
    "translation": "Необходимо вызвать обновление для существующего приложения."
  },
  {
    "id": "app.oauth.remove_access_data.app_error",
    "translation": "Невозможно удалить токен доступа."
  },
  {
    "id": "app.oauth.permanent_delete_auth_data_by_user.app_error",
    "translation": "Невозможно удалить код авторизации."
  },
  {
    "id": "app.oauth.get_apps.find.app_error",
    "translation": "Произошла ошибка при поиске приложений OAuth2."
  },
  {
    "id": "app.oauth.get_app_by_user.find.app_error",
    "translation": "Мы не смогли найти какие-либо существующие приложения."
  },
  {
    "id": "app.oauth.get_app.finding.app_error",
    "translation": "Мы обнаружили ошибку при поиске приложения."
  },
  {
    "id": "app.oauth.get_app.find.app_error",
    "translation": "Невозможно найти запрошенное приложение."
  },
  {
    "id": "app.oauth.get_access_data_by_user_for_app.app_error",
    "translation": "Мы столкнулись с ошибкой при поиске всех токенов доступа."
  },
  {
    "id": "app.oauth.delete_app.app_error",
    "translation": "Произошла ошибка при удалении приложения OAuth2."
  },
  {
    "id": "app.command_webhook.try_use.invalid",
    "translation": "Неверный вебхук."
  },
  {
    "id": "app.command_webhook.try_use.internal_error",
    "translation": "Невозможно использовать вебхук."
  },
  {
    "id": "app.command_webhook.handle_command_webhook.parse",
    "translation": "Невозможно разобрать входящие данные."
  },
  {
    "id": "app.command_webhook.get.missing",
    "translation": "Не удалось найти вебхук."
  },
  {
    "id": "app.command_webhook.get.internal_error",
    "translation": "Не удалось получить вебхук."
  },
  {
    "id": "app.command_webhook.create_command_webhook.internal_error",
    "translation": "Невозможно сохранить CommandWebhook."
  },
  {
    "id": "app.command_webhook.create_command_webhook.existing",
    "translation": "Вы не можете обновить существующий CommandWebhook."
  },
  {
    "id": "app.command.updatecommand.internal_error",
    "translation": "Не удалось обновить команду."
  },
  {
    "id": "app.command.tryexecutecustomcommand.internal_error",
    "translation": "Не удалось выполнить пользовательскую команду."
  },
  {
    "id": "app.command.regencommandtoken.internal_error",
    "translation": "Не удалось пересоздать токен команды."
  },
  {
    "id": "app.command.movecommand.internal_error",
    "translation": "Невозможно переместить команду."
  },
  {
    "id": "app.command.listteamcommands.internal_error",
    "translation": "Невозможно получить список команд Команды."
  },
  {
    "id": "app.command.listautocompletecommands.internal_error",
    "translation": "Невозможно получить список команд автозаполнения."
  },
  {
    "id": "app.command.listallcommands.internal_error",
    "translation": "Невозможно получить список команд."
  },
  {
    "id": "app.command.getcommand.internal_error",
    "translation": "Невозможно получить команду."
  },
  {
    "id": "app.command.deletecommand.internal_error",
    "translation": "Невозможно удалить команду."
  },
  {
    "id": "app.command.createcommand.internal_error",
    "translation": "Невозможно сохранить команду."
  },
  {
    "id": "app.analytics.getanalytics.internal_error",
    "translation": "Невозможно получить аналитику."
  },
  {
    "id": "api.user.delete_team.not_enabled.app_error",
    "translation": "Функция удаления команды навсегда не включена. Пожалуйста, обратитесь к системному администратору."
  },
  {
    "id": "store.sql_command.update.missing.app_error",
    "translation": "Команда не существует."
  },
  {
    "id": "store.sql_command.get.missing.app_error",
    "translation": "Команда не существует."
  },
  {
    "id": "ent.ldap_id_migrate.app_error",
    "translation": "невозможно мигрировать."
  },
  {
    "id": "app.user.permanentdeleteuser.internal_error",
    "translation": "Невозможно удалить пользователя."
  },
  {
    "id": "app.team.permanentdeleteteam.internal_error",
    "translation": "Невозможно удалить команду."
  },
  {
    "id": "api.user.delete_user.not_enabled.app_error",
    "translation": "Функция безвозвратного удаления пользователя не включена. Пожалуйста, обратитесь к системному администратору."
  },
  {
    "id": "api.preference.update_preferences.update_sidebar.app_error",
    "translation": "Невозможно обновить боковую панель, чтобы соответствовать обновленным настройкам"
  },
  {
    "id": "api.preference.delete_preferences.update_sidebar.app_error",
    "translation": "Невозможно обновить боковую панель, чтобы соответствовать удаленным настройкам"
  },
  {
    "id": "app.user_access_token.update_token_enable.app_error",
    "translation": "Невозможно включить токен доступа."
  },
  {
    "id": "app.user_access_token.update_token_disable.app_error",
    "translation": "Невозможно отключить токен доступа."
  },
  {
    "id": "app.user_access_token.search.app_error",
    "translation": "При поиске токенов доступа пользователя произошла ошибка."
  },
  {
    "id": "app.user_access_token.save.app_error",
    "translation": "Не удалось сохранить персональный токен доступа."
  },
  {
    "id": "app.user_access_token.get_by_user.app_error",
    "translation": "Не удалось получить персональные токены доступа по пользователю."
  },
  {
    "id": "app.user_access_token.get_all.app_error",
    "translation": "Не удалось получить все персональные токены доступа."
  },
  {
    "id": "app.user_access_token.delete.app_error",
    "translation": "Невозможно удалить персональный токен доступа."
  },
  {
    "id": "api.email.send_warn_metric_ack.missing_server.app_error",
    "translation": "Требуется SMTP сервер"
  },
  {
    "id": "api.email.send_warn_metric_ack.failure.app_error",
    "translation": "Не удалось отправить администратору письмо с подтверждением"
  },
  {
    "id": "api.server.warn_metric.bot_response.notification_success.message",
    "translation": "Спасибо, что связались с Mattermost. Мы свяжемся с вами в ближайшее время."
  },
  {
    "id": "app.system.warn_metric.store.app_error",
    "translation": "Не удалось сохранить значение для {{.WarnMetricName}}"
  },
  {
    "id": "app.system.warn_metric.bot_displayname",
    "translation": "Mattermost Советник"
  },
  {
    "id": "api.server.warn_metric.bot_response.mailto_contact_header",
    "translation": "Контактное лицо: {{.Contact}}"
  },
  {
    "id": "api.server.warn_metric.bot_response.mailto_subject",
    "translation": "Запрос Mattermost Свяжитесь с нами"
  },
  {
    "id": "api.templates.warn_metric_ack.subject",
    "translation": "Запрос Mattermost Свяжитесь с нами"
  },
  {
    "id": "api.templates.warn_metric_ack.footer",
    "translation": "Если у вас есть какие-либо дополнительные вопросы, пожалуйста, свяжитесь с support@mattermost.com"
  },
  {
    "id": "api.templates.warn_metric_ack.body.site_url_header",
    "translation": "URL сайта: "
  },
  {
    "id": "api.templates.warn_metric_ack.body.registered_users_header",
    "translation": "Всего активных пользователей: "
  },
  {
    "id": "api.templates.warn_metric_ack.body.diagnostic_id_header",
    "translation": "Диагностический идентификатор: "
  },
  {
    "id": "api.templates.warn_metric_ack.body.contact_name_header",
    "translation": "Контактное лицо: "
  },
  {
    "id": "api.templates.warn_metric_ack.body.contact_email_header",
    "translation": "Электронная почта: "
  },
  {
    "id": "api.server.warn_metric.number_of_active_users_500.notification_title",
    "translation": "Масштабирование с Mattermost"
  },
  {
    "id": "api.server.warn_metric.number_of_active_users_500.notification_body",
    "translation": "Mattermost настоятельно рекомендует, чтобы при развёртывании более, чем на 500 пользователей было произведено обновление до Корпоративной редакции Mattermost, которая предлагает такие функции, как управление пользователями, кластеризация серверов и мониторинг производительности. Свяжитесь с нами, чтобы узнать больше и дайте знать, чем мы можем помочь.\n\nНажав кнопку Связаться с нами, вы поделитесь своей информацией с Mattermost, Inc. [Подробнее] (https://mattermost.com/pl/default-admin-advisory)"
  },
  {
    "id": "api.server.warn_metric.number_of_active_users_200.notification_title",
    "translation": "Масштабирование с Mattermost"
  },
  {
    "id": "api.server.warn_metric.number_of_active_users_200.notification_body",
    "translation": "В вашей системе Mattermost теперь 200 пользователей. Когда вы подключаете Mattermost к поставщику системы единого входа в вашей организации, пользователи могут получить доступ к Mattermost без необходимости повторно вводить свои учетные данные. Мы рекомендуем вам интегрировать своего поставщика SAML 2.0 с вашим сервером Mattermost. [Подробнее об интеграции с SAML 2.0](https://www.mattermost.com/docs-saml/?utm_medium=product&utm_source=mattermost-advisor-bot&utm_content=saml) .\n\nНажав «Связаться с нами», вы поделитесь своей информацией с Mattermost, Inc. [Подробнее](https://mattermost.com/pl/default-admin-advisory)"
  },
  {
    "id": "api.server.warn_metric.email_us",
    "translation": "Свяжитесь с нами по электронной почте"
  },
  {
    "id": "api.server.warn_metric.bot_response.notification_failure.message",
    "translation": "Сообщение не может быть отправлено."
  },
  {
    "id": "api.server.warn_metric.bot_response.notification_failure.body",
    "translation": "Пожалуйста, напишите нам."
  },
  {
    "id": "api.server.warn_metric.bot_response.mailto_site_url_header",
    "translation": "URL сайта: {{.SiteUrl}}"
  },
  {
    "id": "api.server.warn_metric.bot_response.mailto_registered_users_header",
    "translation": "Всего активных пользователей: {{.NoRegisteredUsers}}"
  },
  {
    "id": "api.server.warn_metric.bot_response.mailto_footer",
    "translation": "Если у вас есть какие-либо дополнительные вопросы, пожалуйста, свяжитесь с support@mattermost.com"
  },
  {
    "id": "api.server.warn_metric.bot_response.mailto_email_header",
    "translation": "Электронная почта: {{.Email}}"
  },
  {
    "id": "api.server.warn_metric.bot_response.mailto_diagnostic_id_header",
    "translation": "Идентификатор диагностики: {{.DiagnosticId}}"
  },
  {
    "id": "api.email.send_warn_metric_ack.invalid_warn_metric.app_error",
    "translation": "Не удалось найти предупреждение метрики."
  },
  {
    "id": "ent.message_export.run_export.app_error",
    "translation": "Не удалось выбрать данные экспорта сообщений."
  },
  {
    "id": "app.compliance.save.saving.app_error",
    "translation": "Возникла ошибка при сохранении комплаенс-отчета."
  },
  {
    "id": "app.compliance.get.finding.app_error",
    "translation": "Возникла ошибка с получением комплаенс-отчетов."
  },
  {
    "id": "app.job.download_export_results_not_enabled",
    "translation": "DownloadExportResults в config.json имеет значение false. Пожалуйста, установите значение true, чтобы загрузить результаты этого задания."
  },
  {
    "id": "api.job.unable_to_download_job",
    "translation": "Невозможно скачать это задание"
  },
  {
    "id": "app.preference.save.updating.app_error",
    "translation": "Возникла ошибка при обновлении настроек."
  },
  {
    "id": "app.preference.permanent_delete_by_user.app_error",
    "translation": "Возникла ошибка при удалении настроек."
  },
  {
    "id": "app.preference.get_category.app_error",
    "translation": "Возникла ошибка при поиске настроек."
  },
  {
    "id": "app.preference.get_all.app_error",
    "translation": "Возникла ошибка при поиске настроек."
  },
  {
    "id": "app.preference.get.app_error",
    "translation": "Возникла ошибка при поиске настроек."
  },
  {
    "id": "app.preference.delete.app_error",
    "translation": "Возникла ошибка при удалении настроек."
  },
  {
    "id": "api.context.get_user.app_error",
    "translation": "Невозможно получить пользователя из UserID сеанса."
  },
  {
    "id": "app.webhooks.update_outgoing.app_error",
    "translation": "Не удалось обновить вебхук."
  },
  {
    "id": "app.webhooks.update_incoming.app_error",
    "translation": "Не удалось обновить входящий вебхук."
  },
  {
    "id": "app.webhooks.save_outgoing.override.app_error",
    "translation": "Вы не можете перезаписать существующий исходящий вебхук."
  },
  {
    "id": "app.webhooks.save_outgoing.app_error",
    "translation": "Не удалось сохранить исходящий вебхук."
  },
  {
    "id": "app.webhooks.save_incoming.existing.app_error",
    "translation": "Вы не можете перезаписать существующий входящий вебхук."
  },
  {
    "id": "app.webhooks.save_incoming.app_error",
    "translation": "Невозможно сохранить входящий вебхук."
  },
  {
    "id": "app.webhooks.permanent_delete_outgoing_by_user.app_error",
    "translation": "Невозможно удалить вебхук."
  },
  {
    "id": "app.webhooks.permanent_delete_outgoing_by_channel.app_error",
    "translation": "Невозможно удалить вебхук."
  },
  {
    "id": "app.webhooks.permanent_delete_incoming_by_user.app_error",
    "translation": "Невозможно удалить вебхук."
  },
  {
    "id": "app.webhooks.permanent_delete_incoming_by_channel.app_error",
    "translation": "Невозможно удалить вебхук."
  },
  {
    "id": "app.webhooks.get_outgoing_by_team.app_error",
    "translation": "Не удалось получить вебхуки."
  },
  {
    "id": "app.webhooks.get_outgoing_by_channel.app_error",
    "translation": "Не удалось получить вебхуки."
  },
  {
    "id": "app.webhooks.get_outgoing.app_error",
    "translation": "Не удалось получить вебхук."
  },
  {
    "id": "app.webhooks.get_incoming_by_user.app_error",
    "translation": "Не удалось получить вебхук."
  },
  {
    "id": "app.webhooks.get_incoming_by_channel.app_error",
    "translation": "Не удалось получить вебхуки."
  },
  {
    "id": "app.webhooks.get_incoming.app_error",
    "translation": "Не удалось получить вебхук."
  },
  {
    "id": "app.webhooks.delete_outgoing.app_error",
    "translation": "Невозможно удалить вебхук."
  },
  {
    "id": "app.webhooks.delete_incoming.app_error",
    "translation": "Невозможно удалить вебхук."
  },
  {
    "id": "app.webhooks.analytics_outgoing_count.app_error",
    "translation": "Невозможно сосчитать исходящие веб-хуки."
  },
  {
    "id": "app.webhooks.analytics_incoming_count.app_error",
    "translation": "Невозможно сосчитать входящие веб-хуки."
  },
  {
    "id": "model.command.is_valid.plugin_id.app_error",
    "translation": "Неверный идентификатор плагина."
  },
  {
    "id": "app.role.save.invalid_role.app_error",
    "translation": "Роль не была действительной."
  },
  {
    "id": "app.role.save.insert.app_error",
    "translation": "Невозможно сохранить новую роль."
  },
  {
    "id": "app.role.permanent_delete_all.app_error",
    "translation": "Мы не смогли окончательно удалить все роли."
  },
  {
    "id": "app.role.get_by_names.app_error",
    "translation": "Невозможно получить роли."
  },
  {
    "id": "app.role.get_by_name.app_error",
    "translation": "Невозможно получить роль."
  },
  {
    "id": "app.role.get.app_error",
    "translation": "Невозможно получить роль."
  },
  {
    "id": "model.config.is_valid.directory.app_error",
    "translation": "Неверный каталог локального хранилища. Должна быть непустая строка."
  },
  {
    "id": "app.user.convert_bot_to_user.app_error",
    "translation": "Невозможно преобразовать бота в пользователя."
  },
  {
    "id": "app.post.update.app_error",
    "translation": "Невозможно обновить сообщение."
  },
  {
    "id": "app.post.save.existing.app_error",
    "translation": "Вы не можете обновить существующее сообщение."
  },
  {
    "id": "app.post.save.app_error",
    "translation": "Невозможно сохранить сообщение."
  },
  {
    "id": "app.post.permanent_delete_by_user.app_error",
    "translation": "Не удалось выбрать для удаления посты пользователя."
  },
  {
    "id": "app.post.permanent_delete_by_channel.app_error",
    "translation": "Невозможно удалить сообщения по каналу."
  },
  {
    "id": "app.post.get.app_error",
    "translation": "Не удалось получить сообщение."
  },
  {
    "id": "app.post.delete.app_error",
    "translation": "Невозможно удалить сообщение."
  },
  {
    "id": "app.team.join_user_to_team.save_member.max_accounts.app_error",
    "translation": "Невозможно создать новое членство в команде, потому что команда достигла предела участников"
  },
  {
    "id": "app.team.join_user_to_team.save_member.conflict.app_error",
    "translation": "Невозможно создать новое членство в команде, потому что оно уже существует"
  },
  {
    "id": "app.team.join_user_to_team.save_member.app_error",
    "translation": "Невозможно создать новое членство в команде"
  },
  {
    "id": "app.import.import_user_teams.save_members.max_accounts.app_error",
    "translation": "Невозможно импортировать членство в команде, потому что в этой команде не разрешены дополнительные участники"
  },
  {
    "id": "app.import.import_user_teams.save_members.error",
    "translation": "Невозможно импортировать членство в команде"
  },
  {
    "id": "app.import.import_user_teams.save_members.conflict.app_error",
    "translation": "Невозможно импортировать новое членство в команде, потому что оно уже существует"
  },
  {
    "id": "app.create_basic_user.save_member.max_accounts.app_error",
    "translation": "Невозможно создать членство в команде по умолчанию, потому что в этой команде не разрешены дополнительные участники"
  },
  {
    "id": "app.create_basic_user.save_member.conflict.app_error",
    "translation": "Невозможно создать членство в команде по умолчанию, потому что оно уже существует"
  },
  {
    "id": "app.create_basic_user.save_member.app_error",
    "translation": "Невозможно создать членство в команде по умолчанию"
  },
  {
    "id": "app.status.get.missing.app_error",
    "translation": "Не существует записи для данного статуса."
  },
  {
    "id": "app.status.get.app_error",
    "translation": "Возникла ошибка при получении статуса."
  },
  {
    "id": "app.plugin_store.save.app_error",
    "translation": "Не получилось сохранить или обновить значение ключа плагина."
  },
  {
    "id": "app.plugin_store.list.app_error",
    "translation": "Невозможно перечислить все ключи плагинов."
  },
  {
    "id": "app.plugin_store.get.app_error",
    "translation": "Не удалось получить значение ключа плагина."
  },
  {
    "id": "app.plugin_store.delete.app_error",
    "translation": "Не получилось удалить значение ключа плагина."
  },
  {
    "id": "migrations.system.save.app_error",
    "translation": "Возникла ошибка при сохранении свойства системы."
  },
  {
    "id": "app.system.save.app_error",
    "translation": "Возникла ошибка при сохранении свойства системы."
  },
  {
    "id": "app.system.permanent_delete_by_name.app_error",
    "translation": "Мы не можем окончательно удалить запись системной таблицы."
  },
  {
    "id": "app.system.get_by_name.app_error",
    "translation": "Невозможно найти системную переменную."
  },
  {
    "id": "app.system.get.app_error",
    "translation": "Возникла ошибка при поиске свойств системы."
  },
  {
    "id": "app.email.setup_rate_limiter.app_error",
    "translation": "Произошла ошибка в ограничителе скорости."
  },
  {
    "id": "app.email.rate_limit_exceeded.app_error",
    "translation": "Превышен предел количества рассылок по приглашениям. Таймер будет сброшен через {{.ResetAfter}} секунд. Повторите попытку через {{.RetryAfter}} секунд."
  },
  {
    "id": "app.email.no_rate_limiter.app_error",
    "translation": "Ограничитель скорости не настроен."
  },
  {
    "id": "ent.user.complete_switch_with_oauth.blank_email.app_error",
    "translation": "Невозможно завершить вход в SAML с пустым адресом электронной почты."
  },
  {
    "id": "ent.saml.save_user.username_exists.saml_app_error",
    "translation": "Учетная запись с таким именем пользователя уже существует. Пожалуйста, свяжитесь с Администратором."
  },
  {
    "id": "ent.saml.save_user.email_exists.saml_app_error",
    "translation": "Эта учетная запись не использует аутентификацию SAML. Пожалуйста, войдите, используя электронную почту и пароль."
  },
  {
    "id": "ent.ldap.save_user.username_exists.ldap_app_error",
    "translation": "Учетная запись с таким именем пользователя уже существует. Пожалуйста, свяжитесь с Администратором."
  },
  {
    "id": "ent.ldap.save_user.email_exists.ldap_app_error",
    "translation": "Эта учетная запись не использует аутентификацию AD/LDAP. Пожалуйста, войдите, используя электронную почту и пароль."
  },
  {
    "id": "ent.jobs.start_synchronize_job.timeout",
    "translation": "Достигнут тайм-аут задания синхронизации AD/LDAP."
  },
  {
    "id": "ent.jobs.do_job.batch_start_timestamp.parse_error",
    "translation": "Не удалось разобрать задание экспорта сообщения ExportFromTimestamp."
  },
  {
    "id": "ent.jobs.do_job.batch_size.parse_error",
    "translation": "Не удалось проанализировать задание экспорта сообщения BatchSize."
  },
  {
    "id": "ent.cluster.404.app_error",
    "translation": "Не найдена конечная точка API кластера."
  },
  {
    "id": "ent.api.post.send_notifications_and_forget.push_image_only",
    "translation": " прикрепил файл."
  },
  {
    "id": "ent.actiance.export.marshalToXml.appError",
    "translation": "Не удалось экспортировать в XML."
  },
  {
    "id": "api.user.delete_channel.not_enabled.app_error",
    "translation": "Функция удаления команды навсегда недоступна. Пожалуйста, обратитесь к системному администратору."
  },
  {
    "id": "api.upgrade_to_enterprise_status.signature.app_error",
    "translation": "Mattermost не удалось обновить до Корпоративной редакции. Не удалось проверить цифровую подпись загруженного двоичного файла."
  },
  {
    "id": "api.upgrade_to_enterprise_status.app_error",
    "translation": "Mattermost не удалось обновить до Корпоративной редакции."
  },
  {
    "id": "api.upgrade_to_enterprise.system_not_supported.app_error",
    "translation": "Mattermost не удалось обновить до Корпоративной редакции. Эта функция будет работать только в системах Linux с архитектурой x86-64."
  },
  {
    "id": "api.upgrade_to_enterprise.invalid-user.app_error",
    "translation": "Mattermost не удалось обновить до Корпоративной редакции. Системный пользователь Mattermost {{.MattermostUsername}} не имеет прав на запись в необходимый двоичный файл. Системный администратор может обновить права доступа к файлам, выполнив следующую команду на сервере, где установлен Mattermost:\n\n```\nchown {{.MattermostUsername}} \"{{.Path}}\"\n```\n\nПосле изменения прав доступа к файлу попробуйте снова обновить Mattermost. После обновления и перезапуска не забудьте восстановить исходные разрешения для двоичного файла:\n\n```\nchown {{.FileUsername}} \"{{.Path}}\"\n```"
  },
  {
    "id": "api.upgrade_to_enterprise.invalid-user-and-permission.app_error",
    "translation": "Mattermost не удалось обновить до Корпоративной редакции. Системный пользователь Mattermost {{.MattermostUsername}} не имеет прав на запись в необходимый двоичный файл. Системный администратор может обновить права доступа к файлам, выполнив следующую команду на сервере, где установлен Mattermost:\n\n```\nchown {{.MattermostUsername}} \"{{.Path}}\"\nchmod +w \"{{.Path}}\"\n```\n\nПосле изменения прав доступа к файлу попробуйте снова обновить Mattermost. После обновления и перезапуска не забудьте восстановить исходные разрешения для двоичного файла:\n\n```\nchown {{.FileUsername}} \"{{.Path}}\"\nchmod -w \"{{.Path}}\"\n```"
  },
  {
    "id": "api.upgrade_to_enterprise.invalid-permission.app_error",
    "translation": "Mattermost не удалось обновить до Корпоративной редакции. Системный пользователь Mattermost {{.MattermostUsername}} не имеет прав на запись в необходимый двоичный файл. Системный администратор может обновить права доступа к файлам, выполнив следующую команду на сервере, где установлен Mattermost:\n\n```\nchmod +w \"{{.Path}}\"\n```\n\nПосле изменения прав доступа к файлу попробуйте снова обновить Mattermost. После обновления и перезапуска не забудьте восстановить исходные разрешения для двоичного файла:\n\n```\nchmod -w \"{{.Path}}\"\n```"
  },
  {
    "id": "api.upgrade_to_enterprise.generic_error.app_error",
    "translation": "Mattermost не удалось обновить до Корпоративной редакции."
  },
  {
    "id": "api.upgrade_to_enterprise.app_error",
    "translation": "Обновление до Mattermost Корпоративная редакция уже выполняется."
  },
  {
    "id": "api.upgrade_to_enterprise.already-enterprise.app_error",
    "translation": "Вы не можете выполнить обновление, потому что вы уже используете Mattermost Корпоративная редакция."
  },
  {
    "id": "api.upgrade_to_enterprise.already-done.app_error",
    "translation": "Вы уже перешли на Mattermost Корпоративная редакция. Пожалуйста, перезапустите сервер, чтобы завершить обновление."
  },
  {
    "id": "app.job.update.app_error",
    "translation": "Не удалось обновить задание."
  },
  {
    "id": "app.job.save.app_error",
    "translation": "Не удалось сохранить задание."
  },
  {
    "id": "app.job.get_newest_job_by_status_and_type.app_error",
    "translation": "Невозможно получить самое новое задание по статусу и типу."
  },
  {
    "id": "app.job.get_count_by_status_and_type.app_error",
    "translation": "Невозможно получить количество заданий по статусу и типу."
  },
  {
    "id": "app.job.get_all.app_error",
    "translation": "Не удалось получить задания."
  },
  {
    "id": "app.job.get.app_error",
    "translation": "Не удалось получить задание."
  },
  {
    "id": "app.file_info.save.app_error",
    "translation": "Не удалось сохранить информацию о файле."
  },
  {
    "id": "app.file_info.permanent_delete_by_user.app_error",
    "translation": "Невозможно удалить вложения пользователя."
  },
  {
    "id": "app.file_info.get_with_options.app_error",
    "translation": "Не удалось получить информацию о файле с настройками"
  },
  {
    "id": "app.file_info.get_for_post.app_error",
    "translation": "Не удалось получить информацию о файле к сообщению."
  },
  {
    "id": "app.file_info.get.app_error",
    "translation": "Не удалось получить информацию о файле."
  },
  {
    "id": "app.channel.get_channels_by_ids.app_error",
    "translation": "Невозможно получить каналы по идентификаторам."
  },
  {
    "id": "app.channel.count_posts_since.app_error",
    "translation": "Невозможно подсчитать сообщения с указанной даты."
  },
  {
    "id": "api.user.login_cws.license.error",
    "translation": "Вход в CWS запрещен."
  },
  {
    "id": "api.user.get_uploads_for_user.forbidden.app_error",
    "translation": "Не удалось получить загрузки."
  },
  {
    "id": "api.team.invite_members.limit_reached.app_error",
    "translation": "Вы достигли лимита пользователей бесплатного уровня"
  },
  {
    "id": "api.system.update_notices.validating_failed",
    "translation": "Не удалось проверить условия уведомления о продукте"
  },
  {
    "id": "api.system.update_notices.fetch_failed",
    "translation": "Не удалось получить уведомления о продукте"
  },
  {
    "id": "api.post.search_posts.invalid_body.app_error",
    "translation": "Невозможно проанализировать тело запроса."
  },
  {
    "id": "api.config.migrate_config.app_error",
    "translation": "Не удалось перенести хранилище конфигурации."
  },
  {
    "id": "api.admin.ldap.not_available.app_error",
    "translation": "LDAP недоступен."
  },
  {
    "id": "ent.elasticsearch.index_channels_batch.error",
    "translation": "Невозможно получить пакет каналов для индексации."
  },
  {
    "id": "app.channel.user_belongs_to_channels.app_error",
    "translation": "Невозможно определить, принадлежит ли пользователь к списку каналов."
  },
  {
    "id": "app.channel.search_group_channels.app_error",
    "translation": "Невозможно получить групповые каналы для данного пользователя и заданных условий."
  },
  {
    "id": "app.channel.search.app_error",
    "translation": "Возникла проблема при поиске канала."
  },
  {
    "id": "app.channel.reset_all_channel_schemes.app_error",
    "translation": "Мы не смогли сбросить схемы канала."
  },
  {
    "id": "app.channel.remove_all_deactivated_members.app_error",
    "translation": "Мы не можем удалить деактивированных пользователей из канала."
  },
  {
    "id": "app.channel.migrate_channel_members.select.app_error",
    "translation": "Не удалось сделать выборку участников каналов."
  },
  {
    "id": "app.channel.get_unread.app_error",
    "translation": "Не удалось получить список непрочитанных сообщений в канале."
  },
  {
    "id": "app.channel.get_members_by_ids.app_error",
    "translation": "Не удалось получить участников канала."
  },
  {
    "id": "app.channel.get_channels_batch_for_indexing.get.app_error",
    "translation": "Невозможно получить пакет каналов для индексации."
  },
  {
    "id": "app.channel.get_by_scheme.app_error",
    "translation": "Невозможно получить каналы для предоставленной схемы."
  },
  {
    "id": "app.channel.get_all_direct.app_error",
    "translation": "Невозможно получить все каналы личных сообщений."
  },
  {
    "id": "app.channel.get_all.app_error",
    "translation": "Невозможно получить все каналы."
  },
  {
    "id": "app.channel.clear_all_custom_role_assignments.select.app_error",
    "translation": "Не удалось получить участников канала."
  },
  {
    "id": "api.server.warn_metric.number_of_active_users_500.contact_us.email_body",
    "translation": "запрос Mattermost Свяжитесь с нами. У моей команды сейчас {{.Limit}} пользователей, и я рассматриваю Mattermost Корпоративная редакция.\n"
  },
  {
    "id": "api.server.warn_metric.number_of_active_users_200.contact_us.email_body",
    "translation": "запрос Mattermost Свяжитесь с нами. У моей команды сейчас {{.Limit}} пользователей, и я рассматриваю Mattermost Корпоративная редакция.\n"
  },
  {
    "id": "api.server.warn_metric.number_of_active_users_100.notification_title",
    "translation": "Масштабирование с Mattermost"
  },
  {
    "id": "api.server.warn_metric.number_of_active_users_100.notification_body",
    "translation": "В вашей системе Mattermost теперь 200 пользователей. По мере роста вашей пользовательской базы создание новых учетных записей может занять много времени. Мы рекомендуем вам интегрировать Active Directory/LDAP вашей организации, что позволит любому, у кого есть учетная запись, получить доступ к Mattermost.\n\n[Подробнее об интеграции с AD/LDAP](https://docs.mattermost.com/deployment/sso-ldap.html?utm_medium=product&utm_source=mattermost-advisor-bot&utm_content=adldap)\n\nНажав «Подтвердить», вы поделитесь своей информацией с Mattermost Inc., чтобы узнать больше об обновлении. [Подробнее…](https://mattermost.com/pl/default-admin-advisory)"
  },
  {
    "id": "api.server.warn_metric.number_of_active_users_100.contact_us.email_body",
    "translation": "Запрос контакта с Mattermost. У моей команды сейчас 100 пользователей, и я рассматриваю Корпоративную редакцию Mattermost.\n"
  },
  {
    "id": "api.server.warn_metric.mfa.notification_title",
    "translation": "Принудительная многофакторная аутентификация"
  },
  {
    "id": "ent.elasticsearch.post.get_posts_batch_for_indexing.error",
    "translation": "Невозможно получить пакет сообщений для индексации."
  },
  {
    "id": "app.post.overwrite.app_error",
    "translation": "Не удалось изменить сообщение."
  },
  {
    "id": "app.post.get_root_posts.app_error",
    "translation": "Не удалось получить сообщения для канала."
  },
  {
    "id": "app.post.get_posts_created_at.app_error",
    "translation": "Не удалось получить сообщения для канала."
  },
  {
    "id": "app.post.get_posts_batch_for_indexing.get.app_error",
    "translation": "Невозможно получить пакет сообщений для индексации."
  },
  {
    "id": "app.post.get_posts.app_error",
    "translation": "Превышено ограничение количества страниц."
  },
  {
    "id": "app.post.get_direct_posts.app_error",
    "translation": "Не удалось получить личные сообщения."
  },
  {
    "id": "app.post.analytics_user_counts_posts_by_day.app_error",
    "translation": "Невозможно получить количество пользователей с сообщениями."
  },
  {
    "id": "app.post.analytics_posts_count_by_day.app_error",
    "translation": "Невозможно получить количество сообщений по дням."
  },
  {
    "id": "app.post.analytics_posts_count.app_error",
    "translation": "Невозможно получить количество сообщений."
  },
  {
    "id": "api.team.add_team_member.invalid_body.app_error",
    "translation": "Невозможно проанализировать тело запроса."
  },
  {
    "id": "api.system.update_notices.parse_failed",
    "translation": "Не удалось получить уведомления о продукте"
  },
  {
    "id": "app.team.save_member.save.app_error",
    "translation": "Не удалось сохранить участника команды."
  },
  {
    "id": "app.team.get_unread.app_error",
    "translation": "Не удалось получить список непрочтённых сообщений для команд."
  },
  {
    "id": "app.team.get_members_by_ids.app_error",
    "translation": "Не удалось получить участников команды."
  },
  {
    "id": "app.team.get_member_count.app_error",
    "translation": "Не удалось подсчитать участников команды."
  },
  {
    "id": "app.team.get_member.missing.app_error",
    "translation": "Не найдено ни одного участника команды по данным идентификаторам пользователя и команды."
  },
  {
    "id": "app.team.get_member.app_error",
    "translation": "Не удалось получить участника команды."
  },
  {
    "id": "app.team.get_active_member_count.app_error",
    "translation": "Не удалось подсчитать участников команды."
  },
  {
    "id": "app.team.user_belongs_to_teams.app_error",
    "translation": "Невозможно определить, принадлежит ли пользователь к списку команд."
  },
  {
    "id": "app.team.reset_all_team_schemes.app_error",
    "translation": "Мы не смогли сбросить схемы команды."
  },
  {
    "id": "app.team.remove_member.app_error",
    "translation": "Не получилось удалить участника команды."
  },
  {
    "id": "app.team.migrate_team_members.update.app_error",
    "translation": "Не удалось обновить участника команды."
  },
  {
    "id": "app.team.get_user_team_ids.app_error",
    "translation": "Невозможно получить список команд, в которых состоит пользователь."
  },
  {
    "id": "app.team.get_members.app_error",
    "translation": "Не удалось получить участников команды."
  },
  {
    "id": "app.team.get_by_scheme.app_error",
    "translation": "Невозможно получить каналы для предоставленной схемы."
  },
  {
    "id": "app.team.clear_all_custom_role_assignments.select.app_error",
    "translation": "Не удалось получить участников команды."
  },
  {
    "id": "model.upload_session.is_valid.user_id.app_error",
    "translation": "Недопустимое значение для UserId"
  },
  {
    "id": "model.upload_session.is_valid.type.app_error",
    "translation": "Недопустимое значение для Type"
  },
  {
    "id": "model.upload_session.is_valid.path.app_error",
    "translation": "Недопустимое значение для Path"
  },
  {
    "id": "model.upload_session.is_valid.id.app_error",
    "translation": "Недопустимое значение для Id"
  },
  {
    "id": "model.upload_session.is_valid.create_at.app_error",
    "translation": "Недопустимое значение для CreateAt"
  },
  {
    "id": "app.upload.upload_data.large_image.app_error",
    "translation": "Размер файла {{.Filename}} ({{.Width}} на {{.Height}} пикселей) превышает лимиты."
  },
  {
    "id": "app.upload.get.app_error",
    "translation": "Не удалось получить загрузки."
  },
  {
    "id": "app.upload.create.upload_too_large.app_error",
    "translation": "Невозможно загрузить файл. Он слишком большой."
  },
  {
    "id": "app.upload.create.cannot_upload_to_deleted_channel.app_error",
    "translation": "Невозможно создать пост в удаленном канале."
  },
  {
    "id": "api.upload.get_upload.forbidden.app_error",
    "translation": "Не удалось получить загрузки."
  },
  {
    "id": "app.channel.update_last_viewed_at_post.app_error",
    "translation": "Невозможно пометить канал как непрочитанный."
  },
  {
    "id": "app.channel.update_last_viewed_at.app_error",
    "translation": "Не удалось установить время последнего просмотра."
  },
  {
    "id": "app.channel.remove_member.app_error",
    "translation": "Невозможно удалить участника канала."
  },
  {
    "id": "app.channel.pinned_posts.app_error",
    "translation": "Не удалось найти прикрепленные сообщения."
  },
  {
    "id": "app.channel.permanent_delete_members_by_user.app_error",
    "translation": "Невозможно удалить участника канала."
  },
  {
    "id": "app.channel.get_pinnedpost_count.app_error",
    "translation": "Не удалось получить количество прикрепленных сообщений."
  },
  {
    "id": "app.channel.get_members.app_error",
    "translation": "Не удалось получить участников канала."
  },
  {
    "id": "app.channel.get_member_count.app_error",
    "translation": "Не удалось получить количество участников канала."
  },
  {
    "id": "app.channel.get_member.missing.app_error",
    "translation": "Не найдено ни одного участника канала по данному идентификатору пользователя и идентификатору канала."
  },
  {
    "id": "app.channel.get_member.app_error",
    "translation": "Не удалось получить участника канала."
  },
  {
    "id": "app.channel.analytics_type_count.app_error",
    "translation": "Не удалось получить количество типов каналов."
  },
  {
    "id": "app.post.get_posts_since.app_error",
    "translation": "Не удалось получить сообщения для канала."
  },
  {
    "id": "app.post.get_posts_around.get.app_error",
    "translation": "Не удалось получить сообщения для канала."
  },
  {
    "id": "app.post.get_post_id_around.app_error",
    "translation": "Невозможно получить сообщение в течение определенного времени."
  },
  {
    "id": "app.post.get_post_after_time.app_error",
    "translation": "Невозможно получить сообщение после истечения времени."
  },
  {
    "id": "app.post.get_flagged_posts.app_error",
    "translation": "Не удалось получить отмеченные флагом сообщения."
  },
  {
    "id": "app.channel.sidebar_categories.app_error",
    "translation": "Не удалось вставить запись в базу данных."
  },
  {
    "id": "app.channel.get_public_channels.get.app_error",
    "translation": "Не удалось получить публичные каналы."
  },
  {
    "id": "app.channel.get_private_channels.get.app_error",
    "translation": "Невозможно получить все каналы."
  },
  {
    "id": "app.channel.get_for_post.app_error",
    "translation": "Не удалось получить канал для данного сообщения."
  },
  {
    "id": "app.channel.get_channels_by_ids.not_found.app_error",
    "translation": "Каналы не найдены."
  },
  {
    "id": "app.channel.get_channels_by_ids.get.app_error",
    "translation": "Невозможно получить каналы."
  },
  {
    "id": "app.channel.get_channel_counts.get.app_error",
    "translation": "Невозможно получить количество каналов."
  },
  {
    "id": "app.team.update.updating.app_error",
    "translation": "Возникла ошибка обновления команды."
  },
  {
    "id": "app.team.update.find.app_error",
    "translation": "Не удалось найти существующую команду для обновления."
  },
  {
    "id": "app.team.search_private_team.app_error",
    "translation": "Возникла проблема при поиске приватных команд."
  },
  {
    "id": "app.team.search_open_team.app_error",
    "translation": "Возникла проблема при поиске открытых команд."
  },
  {
    "id": "app.team.search_all_team.app_error",
    "translation": "Возникла проблема при поиске команд."
  },
  {
    "id": "app.team.save.existing.app_error",
    "translation": "Необходимо вызвать обновление для существующей команды."
  },
  {
    "id": "app.team.save.app_error",
    "translation": "Не удалось сохранить команду."
  },
  {
    "id": "app.team.permanent_delete.app_error",
    "translation": "Не получилось удалить существующую команду."
  },
  {
    "id": "app.team.get_by_name.missing.app_error",
    "translation": "Не удалось найти существующую команду."
  },
  {
    "id": "app.team.get_by_name.app_error",
    "translation": "Не удалось найти существующую команду."
  },
  {
    "id": "app.team.get_by_invite_id.finding.app_error",
    "translation": "Не удалось найти существующую команду."
  },
  {
    "id": "app.team.get_all_team_listing.app_error",
    "translation": "Не удалось получить все команды."
  },
  {
    "id": "app.team.get_all_private_team_listing.app_error",
    "translation": "Не удалось получить все приватные команды."
  },
  {
    "id": "app.team.get_all.app_error",
    "translation": "Не удалось получить все команды."
  },
  {
    "id": "app.team.get.finding.app_error",
    "translation": "Возникла ошибка с обнаружением команды."
  },
  {
    "id": "app.team.get.find.app_error",
    "translation": "Не удалось найти существующую команду."
  },
  {
    "id": "app.team.analytics_team_count.app_error",
    "translation": "Не удалось подсчитать команды."
  },
  {
    "id": "api.user.update_password.user_and_hashed.app_error",
    "translation": "Только системные администраторы могут устанавливать уже хешированные пароли."
  },
  {
    "id": "api.user.login_by_cws.invalid_token.app_error",
    "translation": "Токен CWS недействителен"
  },
  {
    "id": "api.upload.upload_data.multipart_error",
    "translation": "Не удалось обработать составные данные."
  },
  {
    "id": "api.upload.upload_data.invalid_content_type",
    "translation": "Недопустимый Content-Type для составной загрузки."
  },
  {
    "id": "api.upload.upload_data.invalid_content_length",
    "translation": "Недопустимая длина содержимого."
  },
  {
    "id": "api.system.update_notices.clear_failed",
    "translation": "Не получилось удалить старые уведомления о продукте"
  },
  {
    "id": "api.server.warn_metric.number_of_active_users_300.start_trial.notification_title",
    "translation": "Каналы объявлений только для чтения"
  },
  {
    "id": "api.server.warn_metric.number_of_active_users_200.start_trial.notification_body",
    "translation": "В вашей системе Mattermost теперь 200 пользователей. Когда вы подключаете Mattermost к поставщику системы единого входа в вашей организации, пользователи могут получить доступ к Mattermost без необходимости повторно вводить свои учетные данные. Мы рекомендуем вам интегрировать своего провайдера SAML 2.0 с сервером Mattermost. [Подробнее об интеграции с SAML 2.0] (https://www.mattermost.com/docs-saml/?utm_medium=product&utm_source=mattermost-advisor-bot&utm_content=saml)\n\nНажимая \"Попробовать\", я принимаю [Соглашение об оценке программного обеспечения Mattermost](https://mattermost.com/software-evaluation-agreement/), [Политику конфиденциальности](https://mattermost.com/privacy-policy/) и готов получать электронные письма о продуктах."
  },
  {
    "id": "api.server.warn_metric.mfa.contact_us.email_body",
    "translation": "Просьба к Mattermost связаться с нами. Мне интересно узнать больше о включении многофакторной аутентификации.\n"
  },
  {
    "id": "api.server.warn_metric.email_domain.start_trial_notification_success.message",
    "translation": "Ваша пробная Корпоративная версия теперь активна. Перейдите в **Системная консоль > Аутентификация > Гостевой доступ**, чтобы включить гостевые учетные записи."
  },
  {
    "id": "api.server.warn_metric.email_domain.start_trial.notification_body",
    "translation": "В проектах часто участвуют люди как внутри, так и за пределами организации. С помощью гостевых учетных записей вы можете привлекать внешних партнеров к своей системе Mattermost и указывать, с кем они могут работать и что они могут видеть.\n\n[Подробнее о включении гостевых учетных записей](https://www.mattermost.com/docs-guest-accounts/?utm_medium=product&utm_source=mattermost-advisor-bot&utm_content=guest-accounts)\n\nНажимая \"Попробовать\", я принимаю [Соглашение об оценке программного обеспечения Mattermost](https://mattermost.com/software-evaluation-agreement/), [Политику конфиденциальности](https://mattermost.com/privacy-policy/) и буду получать электронные письма о продуктах."
  },
  {
    "id": "api.server.warn_metric.email_domain.notification_title",
    "translation": "Создание гостевых учетных записей"
  },
  {
    "id": "api.server.warn_metric.email_domain.notification_body",
    "translation": "В проектах часто участвуют люди как внутри, так и за пределами организации. С помощью гостевых учетных записей вы можете привлекать внешних партнеров к своей системе Mattermost и указывать, с кем они могут работать и что они могут видеть.\n\n[Подробнее о включении гостевых учетных записей](https://www.mattermost.com/docs-guest-accounts/?utm_medium=product&utm_source=mattermost-advisor-bot&utm_content=guest-accounts).\n\nНажав «Связаться с нами», вы поделитесь своей информацией с Mattermost, Inc. [Подробнее](https://mattermost.com/pl/default-admin-advisory)"
  },
  {
    "id": "api.server.warn_metric.email_domain.contact_us.email_body",
    "translation": "Просьба к Mattermost связаться с нами. Мне интересно узнать больше об использовании гостевых учетных записей.\n"
  },
  {
    "id": "api.server.warn_metric.bot_response.start_trial_failure.message",
    "translation": "Не удалось получить пробную лицензию. Посетите https://mattermost.com/trial/, чтобы запросить лицензию."
  },
  {
    "id": "api.migrate_to_saml.error",
    "translation": "Невозможно перенести SAML."
  },
  {
    "id": "api.license.request_trial_license.fail_get_user_count.app_error",
    "translation": "Не удалось получить пробную лицензию, попробуйте еще раз или свяжитесь с support@mattermost.com. Невозможно получить количество зарегистрированных пользователей."
  },
  {
    "id": "api.cloud.request_error",
    "translation": "Ошибка обработки запроса к CWS."
  },
  {
    "id": "api.cloud.license_error",
    "translation": "Ваша лицензия не поддерживает облачные запросы."
  },
  {
    "id": "api.cloud.app_error",
    "translation": "Внутренняя ошибка во время запроса облачного API."
  },
  {
    "id": "api.admin.add_certificate.parseform.app_error",
    "translation": "Ошибка синтаксического анализа многоформатного запроса"
  },
  {
    "id": "app.upload.create.incorrect_channel_id.app_error",
    "translation": "Невозможно загрузить на указанный канал."
  },
  {
    "id": "api.server.warn_metric.mfa.start_trial_notification_success.message",
    "translation": "Ваша пробная Корпоративная версия теперь активна. Перейдите в **Системная консоль > Аутентификация > МФА**, чтобы включить многофакторную аутентификацию."
  },
  {
    "id": "api.server.warn_metric.mfa.start_trial.notification_body",
    "translation": "В вашей системе Mattermost включена многофакторная аутентификация, что дает пользователям возможность защитить свои учетные записи с помощью дополнительных средств аутентификации помимо пароля. Для повышения безопасности всей системы вы можете потребовать, чтобы все учетные записи Mattermost использовали многофакторную аутентификацию.\n\n[Подробнее о применении Многофакторной аутентификации](https://www.mattermost.com/docs-multi-factor-authentication/?utm_medium=product&utm_source=mattermost-advisor-bot&utm_content=multi-factor-authentication)\n\nНажимая Начать пробную версию, я принимаю [Соглашение об оценке программного обеспечения Mattermost](https://mattermost.com/software-evaluation-agreement/), [Политику конфиденциальности](https://mattermost.com/privacy-policy/) и готов получать электронные письма о продуктах."
  },
  {
    "id": "api.server.warn_metric.mfa.notification_body",
    "translation": "В вашей системе Mattermost включена многофакторная аутентификация, что дает пользователям возможность защитить свои учетные записи с помощью дополнительных средств аутентификации помимо пароля. Для повышения безопасности всей системы вы можете потребовать, чтобы все учетные записи Mattermost использовали многофакторную аутентификацию.\n\n[Подробнее о принудительной многофакторной аутентификации](https://www.mattermost.com/docs-multi-factor-authentication/?utm_medium=product&utm_source=mattermost-advisor-bot&utm_content=multi-factor-authentication).\n\nНажав «Связаться с нами», вы поделитесь своей информацией с Mattermost, Inc. [Подробнее](https://mattermost.com/pl/default-admin-advisory)"
  },
  {
    "id": "api.oauth.close_browser",
    "translation": "Теперь Вы можете закрыть эту вкладку браузера."
  },
  {
    "id": "api.oauth.auth_complete",
    "translation": "Авторизация завершена"
  },
  {
    "id": "api.license.request_renewal_link.app_error",
    "translation": "Ошибка получения ссылки обновления лицензии"
  },
  {
    "id": "api.getThreadsForUser.bad_params",
    "translation": "Параметры Before и After запроса getThreadsForUser являются взаимоисключающими"
  },
  {
    "id": "api.file.write_file.app_error",
    "translation": "Невозможно записать файл."
  },
  {
    "id": "api.file.test_connection.app_error",
    "translation": "Нет доступа к файловому хранилищу."
  },
  {
    "id": "api.file.remove_file.app_error",
    "translation": "Невозможно удалить файл."
  },
  {
    "id": "api.file.remove_directory.app_error",
    "translation": "Невозможно удалить каталог."
  },
  {
    "id": "api.file.read_file.app_error",
    "translation": "Невозможно прочитать файл."
  },
  {
    "id": "api.file.move_file.app_error",
    "translation": "Невозможно перенести файл."
  },
  {
    "id": "api.file.list_directory.app_error",
    "translation": "Невозможно отобразить каталог."
  },
  {
    "id": "api.file.file_size.app_error",
    "translation": "Невозможно получить размер файла."
  },
  {
    "id": "api.file.file_mod_time.app_error",
    "translation": "Невозможно получить время последнего изменения файла."
  },
  {
    "id": "api.file.file_exists.app_error",
    "translation": "Невозможно проверить существование файла."
  },
  {
    "id": "api.file.append_file.app_error",
    "translation": "Невозможно добавить данные к файлу."
  },
  {
    "id": "api.export.export_not_found.app_error",
    "translation": "Невозможно найти файл экспорта."
  },
  {
    "id": "api.config.update_config.not_allowed_security.app_error",
    "translation": "Изменение {{.Name}} не разрешено по соображениям безопасности."
  },
  {
    "id": "api.back_to_app",
    "translation": "Обратно к {{.SiteName}}"
  },
  {
    "id": "store.sql_file_info.search.disabled",
    "translation": "Поиск файлов на этом сервере отключен. Пожалуйста, обратитесь к администратору."
  },
  {
    "id": "model.upload_session.is_valid.filename.app_error",
    "translation": "Некорректное значение для Filename"
  },
  {
    "id": "model.upload_session.is_valid.file_size.app_error",
    "translation": "Некорректное значение для FileSize"
  },
  {
    "id": "model.upload_session.is_valid.file_offset.app_error",
    "translation": "Некорректное значение для FileOffset"
  },
  {
    "id": "model.upload_session.is_valid.channel_id.app_error",
    "translation": "Некорректное значение для ChannelId."
  },
  {
    "id": "model.search_params_list.is_valid.include_deleted_channels.app_error",
    "translation": "Все параметры IncludeDeletedChannels должны иметь одинаковое значение."
  },
  {
    "id": "model.reaction.is_valid.update_at.app_error",
    "translation": "\"Обновить в\" должно быть корректным временем."
  },
  {
    "id": "model.plugin_command_error.error.app_error",
    "translation": "Плагин для /{{.Command}} не работает. Пожалуйста, свяжитесь с Вашим системным администратором"
  },
  {
    "id": "model.plugin_command_crash.error.app_error",
    "translation": "/{{.Command}} команда нарушила работу плагина {{.PluginId}}. Пожалуйста, свяжитесь с Вашим системным администратором"
  },
  {
    "id": "model.config.is_valid.sql_conn_max_idle_time_milliseconds.app_error",
    "translation": "Неверное максимальное время жизни соединения для настроек SQL. Должно быть неотрицательным числом."
  },
  {
    "id": "model.config.is_valid.import.retention_days_too_low.app_error",
    "translation": "Некорректное значение для RetentionDays. Слишком маленькое значение."
  },
  {
    "id": "model.config.is_valid.import.directory.app_error",
    "translation": "Некорректное значение для Directory."
  },
  {
    "id": "model.config.is_valid.export.retention_days_too_low.app_error",
    "translation": "Недействительное значение для RetentionDays. Значение должно быть больше 0"
  },
  {
    "id": "model.config.is_valid.export.directory.app_error",
    "translation": "Значение для Directory не должно быть пустым."
  },
  {
    "id": "model.config.is_valid.collapsed_threads.app_error",
    "translation": "Настройка CollapsedThreads должна быть либо disabled, либо default_on, либо default_off"
  },
  {
    "id": "mfa.deactivate.app_error",
    "translation": "Невозможно обновить активный статус MFA для пользователя."
  },
  {
    "id": "mfa.activate.app_error",
    "translation": "Невозможно обновить активный статус MFA для пользователя."
  },
  {
    "id": "import_process.worker.do_job.open_file",
    "translation": "Невозможно обработать импорт: не удалось открыть файл."
  },
  {
    "id": "import_process.worker.do_job.missing_jsonl",
    "translation": "Не удалось обработать импорт: JSONL файл отсутствует."
  },
  {
    "id": "import_process.worker.do_job.missing_file",
    "translation": "Не удалось обработать импорт: отсутствует параметр import_file."
  },
  {
    "id": "import_process.worker.do_job.file_exists",
    "translation": "Не удалось обработать импорт: файл не существует."
  },
  {
    "id": "error",
    "translation": "Ошибка"
  },
  {
    "id": "ent.saml.do_login.invalid_time.app_error",
    "translation": "Мы получили неверное время в ответе поставщика идентификационной информации. Пожалуйста, обратитесь к системному администратору."
  },
  {
    "id": "ent.saml.do_login.invalid_signature.app_error",
    "translation": "Возникла ошибка по время проверки ответа от провайдера учётных записей. Пожалуйста, свяжитесь с системным администратором."
  },
  {
    "id": "ent.message_export.global_relay_export.get_attachment_error",
    "translation": "Не удалось получить информацию о файле для сообщения."
  },
  {
    "id": "ent.message_export.global_relay_export.deliver.unable_to_connect_smtp_server.app_error",
    "translation": "Не удалось подключиться к серверу smtp"
  },
  {
    "id": "ent.message_export.csv_export.get_attachment_error",
    "translation": "Не удалось получить информацию о файле для сообщения."
  },
  {
    "id": "ent.message_export.actiance_export.get_attachment_error",
    "translation": "Не удалось получить информацию о файле для сообщения."
  },
  {
    "id": "ent.ldap.no.users.checkcertificate",
    "translation": "Пользователи LDAP не найдены, проверьте пользовательский фильтр и сертификаты."
  },
  {
    "id": "ent.ldap.do_login.x509.app_error",
    "translation": "Ошибка создания пары ключей"
  },
  {
    "id": "ent.ldap.do_login.key.app_error",
    "translation": "Ошибка при загрузке файла ключа TLS для LDAP."
  },
  {
    "id": "ent.ldap.do_login.certificate.app_error",
    "translation": "Ошибка при загрузке файла TLS-сертификата LDAP."
  },
  {
    "id": "ent.elasticsearch.search_files.unmarshall_file_failed",
    "translation": "Не удалось декодировать результаты поиска"
  },
  {
    "id": "ent.elasticsearch.search_files.search_failed",
    "translation": "Поиск не удалось завершить"
  },
  {
    "id": "ent.elasticsearch.search_files.disabled",
    "translation": "На этом сервере отключена функция поиска файлов Elasticsearch"
  },
  {
    "id": "ent.elasticsearch.post.get_files_batch_for_indexing.error",
    "translation": "Не удалось получить пакет файлов для индексации."
  },
  {
    "id": "ent.elasticsearch.indexer.do_job.get_oldest_entity.error",
    "translation": "Самая старая сущность (пользователь, канал или должность) не может быть извлечена из базы данных"
  },
  {
    "id": "ent.elasticsearch.index_file.error",
    "translation": "Не удалось проиндексировать файл"
  },
  {
    "id": "ent.elasticsearch.delete_user_files.error",
    "translation": "Не удалось удалить файлы пользователя"
  },
  {
    "id": "ent.elasticsearch.delete_post_files.error",
    "translation": "Не удалось удалить файлы сообщений"
  },
  {
    "id": "ent.elasticsearch.delete_file.error",
    "translation": "Не удалось удалить файл"
  },
  {
    "id": "ent.elasticsearch.create_template_file_info_if_not_exists.template_create_failed",
    "translation": "Не удалось создать шаблон Elasticsearch для файлов"
  },
  {
    "id": "ent.compliance.global_relay.write_file.appError",
    "translation": "Невозможно записать global relay файл."
  },
  {
    "id": "ent.compliance.csv.write_file.appError",
    "translation": "Невозможно записать csv-файл."
  },
  {
    "id": "ent.cloud.subscription.error",
    "translation": "Ошибка получения облачной подписки"
  },
  {
    "id": "ent.actiance.export.write_file.appError",
    "translation": "Не удалось записать экспортный файл."
  },
  {
    "id": "bleveengine.stop_file_index.error",
    "translation": "Не удалось закрыть индекс файлов."
  },
  {
    "id": "bleveengine.search_files.error",
    "translation": "Поиск файлов не завершился."
  },
  {
    "id": "bleveengine.purge_file_index.error",
    "translation": "Не удалось очистить индексы файлов."
  },
  {
    "id": "bleveengine.indexer.do_job.bulk_index_files.batch_error",
    "translation": "Не удалось проиндексировать пакет файлов."
  },
  {
    "id": "bleveengine.index_file.error",
    "translation": "Не удалось проиндексировать файл."
  },
  {
    "id": "bleveengine.delete_user_files.error",
    "translation": "Не удалось удалить пользовательские файлы."
  },
  {
    "id": "bleveengine.delete_post_files.error",
    "translation": "Не удалось удалить файлы сообщений."
  },
  {
    "id": "bleveengine.delete_files_batch.error",
    "translation": "Не удалось удалить файлы."
  },
  {
    "id": "bleveengine.delete_file.error",
    "translation": "Не удалось удалить файл."
  },
  {
    "id": "bleveengine.create_file_index.error",
    "translation": "Ошибка при создании индекса bleve-файла."
  },
  {
    "id": "app.user.verify_email.app_error",
    "translation": "Не удалось обновить поле проверки email-адреса."
  },
  {
    "id": "app.user.update_update.app_error",
    "translation": "Не удалось обновить дату последнего изменения данных пользователя."
  },
  {
    "id": "app.user.update_threads_read_for_user.app_error",
    "translation": "Не удалось пометить все пользовательские обсуждения как прочтённые"
  },
  {
    "id": "app.user.update_thread_read_for_user.app_error",
    "translation": "Не удалось обновить статус прочтения для обсуждения"
  },
  {
    "id": "app.user.update_thread_follow_for_user.app_error",
    "translation": "Невозможно обновить состояние отслеживания для обсуждения"
  },
  {
    "id": "app.user.update_failed_pwd_attempts.app_error",
    "translation": "Невозможно обновить failed_attempts."
  },
  {
    "id": "app.user.update_auth_data.email_exists.app_error",
    "translation": "Невозможно переключить учётную запись на {{.Service}}. Учётная запись, использующая email-адрес {{.Email}} уже существует."
  },
  {
    "id": "app.user.update_auth_data.app_error",
    "translation": "Не удалось обновить данные для аутентификации."
  },
  {
    "id": "app.user.update_active_for_multiple_users.updating.app_error",
    "translation": "Не удалось деактивировать гостей."
  },
  {
    "id": "app.user.update.finding.app_error",
    "translation": "Возникла ошибка поиска учётной записи."
  },
  {
    "id": "app.user.update.find.app_error",
    "translation": "Не удалось найти действующую учетную запись для обновления."
  },
  {
    "id": "app.user.send_emails.app_error",
    "translation": "Ни одно email-сообщение не было успешно отправлено"
  },
  {
    "id": "app.user.search.app_error",
    "translation": "Невозможно найти пользователя, соответствующего критериям поиска."
  },
  {
    "id": "app.user.save.username_exists.app_error",
    "translation": "Учётная запись с таким именем пользователя уже существует."
  },
  {
    "id": "app.user.save.existing.app_error",
    "translation": "Необходимо вызвать обновление для существующего пользователя."
  },
  {
    "id": "app.user.save.email_exists.app_error",
    "translation": "Учётная запись с таким email-адресом уже существует."
  },
  {
    "id": "app.user.save.app_error",
    "translation": "Не удалось сохранить учётную запись."
  },
  {
    "id": "app.user.promote_guest.user_update.app_error",
    "translation": "Не удалось обновить пользователя."
  },
  {
    "id": "app.user.permanent_delete.app_error",
    "translation": "Не удалось удалить существующую учётную запись."
  },
  {
    "id": "app.user.missing_account.const",
    "translation": "Пользователь не найден."
  },
  {
    "id": "app.user.get_users_batch_for_indexing.get_users.app_error",
    "translation": "Не удалось получить пакет пользователей для индексации."
  },
  {
    "id": "app.user.get_unread_count.app_error",
    "translation": "Не удалось получить количество непрочитанных сообщений для пользователя."
  },
  {
    "id": "app.user.get_total_users_count.app_error",
    "translation": "Не удалось подсчитать пользователей."
  },
  {
    "id": "app.user.get_threads_for_user.not_found",
    "translation": "Обсуждение пользователя не существует или не отслеживается"
  },
  {
    "id": "app.user.get_threads_for_user.app_error",
    "translation": "Не удалось получить обсуждения пользователя"
  },
  {
    "id": "app.user.get_recently_active_users.app_error",
    "translation": "Произошла ошибка при поиске недавно активных пользователей."
  },
  {
    "id": "app.user.get_profiles.app_error",
    "translation": "Возникла ошибка при поиске пользовательских профилей."
  },
  {
    "id": "app.user.get_profile_by_group_channel_ids_for_user.app_error",
    "translation": "Возникла ошибка при поиске пользовательских профилей."
  },
  {
    "id": "app.user.get_new_users.app_error",
    "translation": "Произошла ошибка при поиске новых пользователей."
  },
  {
    "id": "app.user.get_known_users.get_users.app_error",
    "translation": "Невозможно получить известных пользователей из базы данных."
  },
  {
    "id": "app.user.get_by_username.app_error",
    "translation": "Не удалось найти действительную учётную запись с соответствующим именем пользователя для этой команды. Эта команда может требовать приглашения от владельца команды для присоединения."
  },
  {
    "id": "app.user.get_by_auth.other.app_error",
    "translation": "Возникла ошибка при попытке найти учётную запись по типу аутентификации."
  },
  {
    "id": "app.user.get_by_auth.missing_account.app_error",
    "translation": "Не удалось найти действительную учётную запись с соответствующим типом аутентификации для этой команды. Эта команда может требовать приглашения от владельца команды для присоединения."
  },
  {
    "id": "app.user.get.app_error",
    "translation": "Возникла ошибка поиска учётной записи."
  },
  {
    "id": "app.user.demote_user_to_guest.user_update.app_error",
    "translation": "Не удалось обновить пользователя."
  },
  {
    "id": "app.user.clear_all_custom_role_assignments.select.app_error",
    "translation": "Не удалось получить пользователей."
  },
  {
    "id": "app.user.analytics_get_inactive_users_count.app_error",
    "translation": "Мы не смогли посчитать неактивных пользователей."
  },
  {
    "id": "app.user.analytics_daily_active_users.app_error",
    "translation": "Не удалось получить активных пользователей в течение запрашиваемого периода."
  },
  {
    "id": "app.upload.upload_data.update.app_error",
    "translation": "Не удалось обновить сессию загрузки."
  },
  {
    "id": "app.upload.upload_data.save.app_error",
    "translation": "Не удалось сохранить информацию о файле."
  },
  {
    "id": "app.upload.upload_data.read_file.app_error",
    "translation": "Не удалось прочитать файл."
  },
  {
    "id": "app.upload.upload_data.move_file.app_error",
    "translation": "Не удалось переместить загруженный файл."
  },
  {
    "id": "app.upload.upload_data.first_part_too_small.app_error",
    "translation": "Не удалось загрузить данные. Первая часть должна быть как минимум {{.Размер}} байт."
  },
  {
    "id": "app.upload.upload_data.concurrent.app_error",
    "translation": "Не удалось загрузить данные из нескольких запросов."
  },
  {
    "id": "app.upload.run_plugins_hook.rejected",
    "translation": "Не удалось загрузить файл {{.Filename}}. Отклонено плагином: {{.Reason}}"
  },
  {
    "id": "app.upload.run_plugins_hook.move_fail",
    "translation": "Не удалось переместить файл."
  },
  {
    "id": "app.upload.get_for_user.app_error",
    "translation": "Не удалось получить загруженное для пользователя."
  },
  {
    "id": "app.upload.create.save.app_error",
    "translation": "Не удалось сохранить загруженное."
  },
  {
    "id": "app.update_error",
    "translation": "ошибка update"
  },
  {
    "id": "app.select_error",
    "translation": "ошибка select"
  },
  {
    "id": "app.post.search.app_error",
    "translation": "Ошибка поиска в сообщениях"
  },
  {
    "id": "app.post.get_files_batch_for_indexing.get.app_error",
    "translation": "Не удалось получить пакет файлов для индексации."
  },
  {
    "id": "app.license.generate_renewal_token.no_license",
    "translation": "Лицензия отсутствует"
  },
  {
    "id": "app.license.generate_renewal_token.bad_license",
    "translation": "Этот тип лицензии не поддерживает генерацию токенов обновления"
  },
  {
    "id": "app.license.generate_renewal_token.app_error",
    "translation": "Не удалось сгенерировать новый токен обновления."
  },
  {
    "id": "app.insert_error",
    "translation": "ошибка insert"
  },
  {
    "id": "app.import.marshal.app_error",
    "translation": "Невозможно организовать ответ."
  },
  {
    "id": "app.import.attachment.read_file_data.error",
    "translation": "Не удалось прочитать аттачмент при импорте."
  },
  {
    "id": "app.group.uniqueness_error",
    "translation": "участник группы уже существует"
  },
  {
    "id": "app.group.permanent_delete_members_by_user.app_error",
    "translation": "Невозможно удалить участника группы с UserID \"{{.UserId}}\"."
  },
  {
    "id": "app.group.no_rows",
    "translation": "не найдено подходящей группы"
  },
  {
    "id": "app.group.id.app_error",
    "translation": "недопустимое свойство Id для группы."
  },
  {
    "id": "app.group.group_syncable_already_deleted",
    "translation": "синхронизируемая группа уже удалена"
  },
  {
    "id": "app.export.zip_create.error",
    "translation": "Не удалось добавить файл в zip-архив при экспорте."
  },
  {
    "id": "app.export.marshal.app_error",
    "translation": "Невозможно организовать ответ."
  },
  {
    "id": "app.export.export_attachment.zip_create_header.error",
    "translation": "Не удалось создать заголовок ZIP-архива при экспорте."
  },
  {
    "id": "app.export.export_attachment.mkdirall.error",
    "translation": "Не удалось создать каталог при экспорте."
  },
  {
    "id": "app.export.export_attachment.create_file.error",
    "translation": "Не удалось создать файл при экспорте."
  },
  {
    "id": "app.export.export_attachment.copy_file.error",
    "translation": "Не удалось скопировать файл при экспорте."
  },
  {
    "id": "app.channel.save_member.exists.app_error",
    "translation": "Участник канала с таким ID уже существует."
  },
  {
    "id": "app.channel.autofollow.app_error",
    "translation": "Не удалось обновить участие в обсуждении для указанного пользователя"
  },
  {
    "id": "api.user.update_user_roles.license.app_error",
    "translation": "Данные схемы пользовательских прав не поддерживаются текущей лицензией"
  },
  {
    "id": "api.user.update_user_auth.invalid_request",
    "translation": "В запросе отсутствует либо параметр AuthData, либо параметр AuthService."
  },
  {
    "id": "api.user.send_cloud_welcome_email.error",
    "translation": "Не удалось отправить приветственное письмо по электронной почте"
  },
  {
    "id": "api.user.get_authorization_code.endpoint.app_error",
    "translation": "Ошибка получения endpoint из Discovery Document."
  },
  {
    "id": "api.unable_to_read_file_from_backend",
    "translation": "Ошибка чтения файла из бэкэнда"
  },
  {
    "id": "api.unable_to_create_zip_file",
    "translation": "Ошибка создания zip-файла."
  },
  {
    "id": "api.templates.welcome_body.subTitle2",
    "translation": "Щёлкните ниже, чтобы подтвердить ваш email-адрес."
  },
  {
    "id": "api.templates.welcome_body.subTitle1",
    "translation": "Спасибо за присоединение "
  },
  {
    "id": "api.templates.welcome_body.serverURL",
    "translation": "{{ .ServerURL }}."
  },
  {
    "id": "api.templates.welcome_body.info1",
    "translation": "Если это были не вы, вы можете смело игнорировать это сообщение."
  },
  {
    "id": "api.templates.welcome_body.app_download_title",
    "translation": "Скачать настольные и мобильные приложения"
  },
  {
    "id": "api.templates.welcome_body.app_download_button",
    "translation": "Скачать"
  },
  {
    "id": "api.templates.verify_body.subTitle2",
    "translation": "Щёлкните ниже, чтобы подтвердить ваш email-адрес."
  },
  {
    "id": "api.templates.verify_body.subTitle1",
    "translation": "Спасибо за присоединение "
  },
  {
    "id": "api.templates.verify_body.serverURL",
    "translation": "{{ .ServerURL }}."
  },
  {
    "id": "api.templates.verify_body.info1",
    "translation": "Если это были не вы, вы можете смело игнорировать это письмо."
  },
  {
    "id": "api.templates.upgrade_request_title2",
    "translation": "Новые пользователи не могут присоединиться к вашему рабочему пространству"
  },
  {
    "id": "api.templates.upgrade_request_title",
    "translation": "{{ .UserName }} хотел бы пригласить новых участников в Ваше рабочее пространство"
  },
  {
    "id": "api.templates.upgrade_request_subject",
    "translation": "Запрос пользователя Mattermost на обновление рабочего пространства"
  },
  {
    "id": "api.templates.upgrade_request_info4_2",
    "translation": "Недавно кто-то пытался присоединиться к вашему рабочему пространству, но не смог, так как ваше рабочее пространство достигло лимита количества пользователей для бесплатной версии Mattermost Cloud. Обновите подписку, чтобы позволить большему количеству пользователей присоединиться к вашему рабочему пространству."
  },
  {
    "id": "api.templates.upgrade_request_info4",
    "translation": "Поскольку ваше рабочее пространство достигло лимита количества пользователей для бесплатной версии Mattermost Cloud, приглашения не могут быть отправлены. Обновите подписку, чтобы позволить большему количеству пользователей присоединиться к вашему рабочему пространству."
  },
  {
    "id": "api.templates.upgrade_mattermost_cloud",
    "translation": "Обновить"
  },
  {
    "id": "api.templates.reset_body.subTitle",
    "translation": "Нажмите на кнопку ниже, чтобы сбросить пароль. Если вы не запрашивали его, вы можете безопасно проигнорировать это письмо."
  },
  {
    "id": "api.templates.reset_body.info",
    "translation": "Срок действия ссылки сброса пароля истекает через 24 часа."
  },
  {
    "id": "api.templates.questions_footer.title",
    "translation": "Вопросы?"
  },
  {
    "id": "api.templates.questions_footer.info",
    "translation": "Напишите нам в любое время на email "
  },
  {
    "id": "api.templates.payment_failed_no_card.title",
    "translation": "Ваш счёт за Mattermost Cloud к оплате"
  },
  {
    "id": "api.templates.payment_failed_no_card.subject",
    "translation": "Оплата производится за подписку на Mattermost Cloud"
  },
  {
    "id": "api.templates.payment_failed_no_card.info3",
    "translation": "Чтобы просмотреть счёт и добавить способ оплаты, выберите Оплатить сейчас."
  },
  {
    "id": "api.templates.payment_failed_no_card.info1",
    "translation": "Ваш счёт Mattermost Cloud за последний расчётный период был обработан. Однако у нас нет ваших платёжных реквизитов."
  },
  {
    "id": "api.templates.payment_failed_no_card.button",
    "translation": "Оплатить сейчас"
  },
  {
    "id": "api.templates.payment_failed.title",
    "translation": "Неудачный платёж"
  },
  {
    "id": "api.templates.payment_failed.subject",
    "translation": "Требуется действие: Оплата за Mattermost Cloud не произведена"
  },
  {
    "id": "api.templates.payment_failed.info3",
    "translation": "Чтобы обеспечить бесперебойную подписку на Mattermost Cloud, свяжитесь с вашим финансовым учреждением для устранения основной проблемы или обновите платёжную информацию. После обновления платёжных данных Mattermost предпримет попытку погасить остаток задолженности."
  },
  {
    "id": "api.templates.payment_failed.info2",
    "translation": "Они привели следующую причину:"
  },
  {
    "id": "api.templates.payment_failed.info1",
    "translation": "Ваше финансовое учреждение отклонило платёж вашей карты {{.CardBrand}}. ****{{.LastFour}}, связанный с вашим рабочим пространством Mattermost Cloud."
  },
  {
    "id": "api.templates.over_limit_title",
    "translation": "Ваше рабочее пространство превышает лимит пользователей для бесплатного уровня"
  },
  {
    "id": "api.templates.over_limit_suspended_title",
    "translation": "Рабочее пространство Mattermost Cloud заблокировано"
  },
  {
    "id": "api.templates.over_limit_suspended_subject",
    "translation": "Ваша подписка на Mattermost Cloud была приостановлена"
  },
  {
    "id": "api.templates.over_limit_suspended_info2",
    "translation": "Свяжитесь с нами, чтобы активировать заново ваше рабочее пространство."
  },
  {
    "id": "api.templates.over_limit_suspended_info1",
    "translation": "Ваше рабочее пространство Mattermost приостановлено. Все содержимое и данные в вашем рабочем пространстве будут удалены в течение 1-3 месяцев."
  },
  {
    "id": "api.templates.over_limit_suspended_contact_support",
    "translation": "Связаться со службой поддержки"
  },
  {
    "id": "api.templates.over_limit_subject",
    "translation": "Превышение лимита пользователей в Mattermost Cloud Workspace"
  },
  {
    "id": "api.templates.over_limit_info2",
    "translation": "Кроме того, вы можете отключить пользователей в консоли администрирования, чтобы освободить места для большего количества пользователей или остаться ниже лимита количества бесплатных пользователей."
  },
  {
    "id": "api.templates.over_limit_info1",
    "translation": "Похоже, что в вашем рабочем пространстве более 10 пользователей, что выходит за рамки бесплатного уровня Mattermost Cloud Professional. Чтобы избежать сбоев в работе Mattermost workspace, пожалуйста, обновите его."
  },
  {
    "id": "api.templates.over_limit_fix_now",
    "translation": "Исправить сейчас"
  },
  {
    "id": "api.templates.over_limit_90_days_title",
    "translation": "Приостановка вашего рабочего пространства Mattermost Cloud запланирована на завтра"
  },
  {
    "id": "api.templates.over_limit_90_days_subject",
    "translation": "Ваша подписка на Mattermost Cloud скоро будет приостановлена"
  },
  {
    "id": "api.templates.over_limit_90_days_info4",
    "translation": "После приостановки работы вашего рабочего пространства все содержимое и данные в нем будут удалены в течение 1-3 месяцев."
  },
  {
    "id": "api.templates.over_limit_90_days_info3",
    "translation": "Как только ваше рабочее пространство будет приостановлено, вы не сможете войти в свой аккаунт или обновить платёжную информацию. Вам необходимо будет связаться с нашей службой поддержки для повторной активации вашего сервиса."
  },
  {
    "id": "api.templates.over_limit_90_days_info2",
    "translation": "Чтобы избежать приостановки, добавьте платежную информацию"
  },
  {
    "id": "api.templates.over_limit_90_days_info1",
    "translation": "Это последнее напоминание о том, что мы не получили оплату за вашу рабочую среду Mattermost Cloud, которая была просрочена с {{ .OverLimitDate }}. Завтра мы приостановим ваш сервис."
  },
  {
    "id": "api.templates.over_limit_7_days_title",
    "translation": "Нет способа оплаты в файле"
  },
  {
    "id": "api.templates.over_limit_7_days_subject",
    "translation": "Оплата за подписку Mattermost Cloud просрочена"
  },
  {
    "id": "api.templates.over_limit_7_days_info1",
    "translation": "Mattermost не удалось обработать ваш последний автоматический платёж. Чтобы ваш сервис оставался активным, пожалуйста, как можно скорее добавьте платёжные реквизиты, иначе он может быть приостановлен."
  },
  {
    "id": "api.templates.over_limit_30_days_title",
    "translation": "Приостановка рабочего пространства Mattermost Cloud"
  },
  {
    "id": "api.templates.over_limit_30_days_subject",
    "translation": " Чтобы сохранить подписку на Mattermost Cloud, требуются действия"
  },
  {
    "id": "api.templates.over_limit_30_days_info2_item3",
    "translation": "Вы потеряете доступ к истории сообщений"
  },
  {
    "id": "api.templates.over_limit_30_days_info2_item2",
    "translation": "Вы не можете обновить информацию о деталях оплаты, не обратившись в нашу службу поддержки"
  },
  {
    "id": "api.templates.over_limit_30_days_info2_item1",
    "translation": "Вы не можете войти в своё рабочее пространство"
  },
  {
    "id": "api.templates.over_limit_30_days_info2",
    "translation": "Если не будет предпринято никаких действий, ваше рабочее пространство будет приостановлено"
  },
  {
    "id": "api.templates.over_limit_30_days_info1",
    "translation": "Ещё есть время, чтобы сохранить рабочее пространство Mattermost Cloud в активном состоянии и решить проблемы с вашим методом оплаты. Чтобы избежать остановки сервиса, обновите метод оплаты."
  },
  {
    "id": "api.templates.over_limit_14_days_title",
    "translation": "Оплата не получена"
  },
  {
    "id": "api.templates.over_limit_14_days_subject",
    "translation": "Оплата за подписку Mattermost Cloud просрочена"
  },
  {
    "id": "api.templates.over_limit_14_days_info1",
    "translation": "Напоминаем, что мы не получили оплату за подписку Mattermost по счёту от {{ .OverLimitDate}}. В ближайшее время мы начнём процесс приостановления вашего обслуживания, если оплата не будет получена."
  },
  {
    "id": "api.templates.invite_body_guest.subTitle",
    "translation": "Вы были приглашены в качестве гостя в команду"
  },
  {
    "id": "api.templates.invite_body_footer.title",
    "translation": "Что такое Mattermost?"
  },
  {
    "id": "api.templates.invite_body_footer.learn_more",
    "translation": "Узнать больше"
  },
  {
    "id": "api.templates.invite_body_footer.info",
    "translation": "Mattermost - это гибкая платформа обмена сообщениями с открытым исходным кодом, обеспечивающая безопасную совместную работу в команде."
  },
  {
    "id": "api.templates.invite_body.subTitle",
    "translation": "Начните работу с вашей командой на Mattermost"
  },
  {
    "id": "api.templates.email_us_anytime_at",
    "translation": "Напишите нам в любое время на email "
  },
  {
    "id": "api.templates.email_footer_v2",
    "translation": "© 2021 Mattermost, Inc. 530 Lytton Avenue, Second floor, Palo Alto, CA, 94301"
  },
  {
    "id": "api.templates.copyright",
    "translation": "© 2021 Mattermost, Inc. 530 Lytton Avenue, Second floor, Palo Alto, CA, 94301"
  },
  {
    "id": "api.templates.cloud_welcome_email.title",
    "translation": "Ваша 14-дневная пробная версия {{.WorkSpace}} готова к работе!"
  },
  {
    "id": "api.templates.cloud_welcome_email.subtitle_info",
    "translation": "Выполните следующие шаги, чтобы построить свои команды и получить максимальную отдачу от своего рабочего пространства."
  },
  {
    "id": "api.templates.cloud_welcome_email.subtitle",
    "translation": "Настройте ваше рабочее пространство"
  },
  {
    "id": "api.templates.cloud_welcome_email.subject",
    "translation": "Поздравляем!"
  },
  {
    "id": "api.templates.cloud_welcome_email.start_questions",
    "translation": "У вас есть вопросы о том, как начать? Напишите нам по адресу"
  },
  {
    "id": "api.templates.cloud_welcome_email.signin_sub_info2",
    "translation": "для более удобной работы на Windows, Linux Mac, iOS и Android."
  },
  {
    "id": "api.templates.cloud_welcome_email.signin_sub_info",
    "translation": "Войдите в свое рабочее пространство на нашем"
  },
  {
    "id": "api.templates.cloud_welcome_email.mm_apps",
    "translation": "мобильные и настольные приложения"
  },
  {
    "id": "api.templates.cloud_welcome_email.invite_sub_info",
    "translation": "Поделитесь этой ссылкой, чтобы пригласить новых участников присоединиться в {{.WorkSpace}}:"
  },
  {
    "id": "api.templates.cloud_welcome_email.invite_info",
    "translation": "Пригласить в рабочее пространство"
  },
  {
    "id": "api.templates.cloud_welcome_email.info2",
    "translation": "Обязательно сохраните ссылку или добавьте её в закладки для использования в будущем."
  },
  {
    "id": "api.templates.cloud_welcome_email.info",
    "translation": "Спасибо за создание "
  },
  {
    "id": "api.templates.cloud_welcome_email.download_mm_info",
    "translation": "Скачать Mattermost App"
  },
  {
    "id": "api.templates.cloud_welcome_email.button",
    "translation": "Открыть Mattermost"
  },
  {
    "id": "api.templates.cloud_welcome_email.app_market_place",
    "translation": "магазине приложений."
  },
  {
    "id": "api.templates.cloud_welcome_email.add_apps_sub_info",
    "translation": "Оптимизируйте свою работу с такими инструментами, как Github, Jira and Zoom. Просмотрите все интеграции, которые есть у нас в нашем"
  },
  {
    "id": "api.templates.cloud_welcome_email.add_apps_info",
    "translation": "Добавить приложения в ваше рабочее пространство"
  },
  {
    "id": "api.templates.at_limit_title",
    "translation": "Вы достигли лимита количества пользователей для бесплатного уровня. "
  },
  {
    "id": "api.templates.at_limit_subject",
    "translation": "Достигнуто предельное количество пользователей Mattermost Cloud"
  },
  {
    "id": "api.templates.at_limit_info5",
    "translation": "Кроме того, вы можете отключить пользователей в системной консоли, чтобы освободить места для большего количества пользователей или остаться ниже лимита количества бесплатных пользователей."
  },
  {
    "id": "api.templates.at_limit_info2",
    "translation": "Кроме того, вы можете отключить пользователей в консоли администрирования, чтобы освободить места для большего количества пользователей или остаться ниже лимита количества бесплатных пользователей."
  },
  {
    "id": "api.templates.at_limit_info1",
    "translation": "Похоже, что теперь у Вас в рабочем пространстве 10 и более пользователей — это здорово! Если Вы хотите пригласить больше участников команды, подумайте об обновлении Mattermost Cloud Professional прямо сейчас."
  },
  {
    "id": "api.team.invite_guests_to_channels.invalid_body.app_error",
    "translation": "Тело запроса некорректно или отсутствует."
  },
  {
    "id": "api.team.cloud.subscription.error",
    "translation": "Ошибка получения облачной подписки"
  },
  {
    "id": "api.system.update_viewed_notices.failed",
    "translation": "Обновление просмотренных уведомлений не удалось"
  },
  {
    "id": "api.server.warn_metric.number_of_teams_5.start_trial_notification_success.message",
    "translation": "Ваша пробная версия Enterprise теперь активна. Перейдите в **Системная консоль > Управление пользователями > Права доступа**, чтобы включить дополнительные права доступа."
  },
  {
    "id": "api.server.warn_metric.number_of_teams_5.start_trial.notification_body",
    "translation": "В вашей системе Mattermost теперь есть несколько команд. У многих команд есть свой предпочитаемый способ координации и сотрудничества, включая то, как создаются каналы, кто может приглашать новых участников команды и как осуществляется интеграция. Схемы группового управления позволяют вам настраивать права пользователей в каждой команде в соответствии с их конкретными потребностями.\n\n[Подробнее об использовании расширенных прав] (https://www.mattermost.com/docs-advanced-permissions-team-override/?utm_medium=product&utm_source=mattermost-advisor-bot&utm_content=advanced-permissions-team-override).\n\nНажав кнопку \"Начать использовать пробную версию\", я соглашаюсь с [Соглашением об оценке программного обеспечения Mattermost](https://mattermost.com/software-evaluation-agreement/), [Политикой конфиденциальности](https://mattermost.com/privacy-policy/) и получаю сообщения о продукте по email."
  },
  {
    "id": "api.server.warn_metric.number_of_teams_5.notification_title",
    "translation": "Использование расширенных прав"
  },
  {
    "id": "api.server.warn_metric.number_of_teams_5.notification_body",
    "translation": "В вашей системе Mattermost теперь есть несколько команд. У многих команд есть свой предпочитаемый способ координации и сотрудничества, включая то, как создаются каналы, кто может приглашать новых участников команды и как осуществляется интеграция. Схемы группового управления позволяют вам настраивать права пользователей в каждой команде в соответствии с их конкретными потребностями.\n\n[Подробнее об использовании расширенных прав] (https://www.mattermost.com/docs-advanced-permissions-team-override/?utm_medium=product&utm_source=mattermost-advisor-bot&utm_content=advanced-permissions-team-override).\n\nНажав кнопку \"Связаться с нами\", вы поделитесь своей информацией с компанией Mattermost, Inc. [Подробнее] (https://mattermost.com/pl/default-admin-advisory)"
  },
  {
    "id": "api.server.warn_metric.number_of_teams_5.contact_us.email_body",
    "translation": "Запрос контакта с Mattermost. Мне интересно узнать больше о расширенных правах со схемами для команд.\n"
  },
  {
    "id": "api.server.warn_metric.number_of_posts_2M.start_trial.notification_success.message",
    "translation": "Ваша пробная версия Enterprise теперь активна. Если у вас есть сервер Elasticsearch, перейдите в **Системная консоль > Среда > Elasticsearch** для настройки Elasticsearch."
  },
  {
    "id": "api.server.warn_metric.number_of_posts_2M.start_trial.notification_body",
    "translation": "В вашей системе Mattermost имеется большое количество сообщений. Поиск в базе данных Mattermost по умолчанию начинает показывать снижение производительности примерно при 2,5 миллионах сообщений. Если сообщений больше 5 миллионов, Elasticsearch может помочь избежать значительных проблем с производительностью, таких как таймауты при поиске и обработке упоминаний. Свяжитесь с нами, чтобы узнать больше и дайте знать, чем мы можем помочь.\n\n[Подробнее об улучшении производительности] (https://www.mattermost.com/docs-elasticsearch/?utm_medium=product&utm_source=mattermost-advisor-bot&utm_content=elasticsearch).\n\nНажав кнопку \"Начать использовать пробную версию\", я соглашаюсь с [Соглашением об оценке программного обеспечения Mattermost](https://mattermost.com/software-evaluation-agreement/), [Политикой конфиденциальности](https://mattermost.com/privacy-policy/) и получаю сообщения о продукте по email."
  },
  {
    "id": "api.server.warn_metric.number_of_posts_2M.notification_title",
    "translation": "Повышение производительности"
  },
  {
    "id": "api.server.warn_metric.number_of_posts_2M.notification_body",
    "translation": "В вашей системе Mattermost имеется большое количество сообщений. Поиск в базе данных Mattermost по умолчанию начинает показывать снижение производительности примерно при 2,5 миллионах сообщений. Если сообщений больше 5 миллионов, Elasticsearch может помочь избежать значительных проблем с производительностью, таких как таймауты при поиске и обработке упоминаний. Свяжитесь с нами, чтобы узнать больше и дайте знать, чем мы можем помочь.\n\n[Подробнее об улучшении производительности] (https://www.mattermost.com/docs-elasticsearch/?utm_medium=product&utm_source=mattermost-advisor-bot&utm_content=elasticsearch).\n\nНажав кнопку \"Связаться с нами\", вы поделитесь своей информацией с компанией Mattermost, Inc. [Подробнее] (https://mattermost.com/pl/default-admin-advisory)"
  },
  {
    "id": "api.server.warn_metric.number_of_posts_2M.contact_us.email_body",
    "translation": "Запрос контакта с Mattermost. Мне интересно узнать больше об улучшении производительности с помощью Elasticsearch.\n"
  },
  {
    "id": "api.server.warn_metric.number_of_channels_50.start_trial.notification_success.message",
    "translation": "Ваша пробная версия Enterprise теперь активна. Перейдите в **Системная консоль > Управление пользователями > Права доступа**, чтобы включить дополнительные права доступа."
  },
  {
    "id": "api.server.warn_metric.number_of_channels_50.start_trial.notification_body",
    "translation": "Каналы помогают улучшить коммуникацию, но по мере присоединения к Mattermost новых пользователей и создания ими каналов, задача поддержания организованности системы усложняется. Расширенные права позволяют установить, какие пользователи или роли могут выполнять определённые действия, в том числе управление настройками каналов и подписчиков, используя теги @channel или @here для широких групп пользователей, а также для создания новых событий webhook.\n\n[Подробнее об использовании расширенных прав] (https://www.mattermost.com/docs-advanced-permissions/?utm_medium=product&utm_source=mattermost-advisor-bot&utm_content=advanced-permissions).\n\nНажав кнопку \"Начать использовать пробную версию\", я соглашаюсь с [Соглашением об оценке программного обеспечения Mattermost](https://mattermost.com/software-evaluation-agreement/), [Политикой конфиденциальности](https://mattermost.com/privacy-policy/) и получаю сообщения о продукте по email."
  },
  {
    "id": "api.server.warn_metric.number_of_channels_50.notification_title",
    "translation": "Использование расширенных прав"
  },
  {
    "id": "api.server.warn_metric.number_of_channels_50.notification_body",
    "translation": "Каналы помогают улучшить коммуникацию, но по мере присоединения к Mattermost новых пользователей и создания ими каналов, задача поддержания организованности системы усложняется. Расширенные права позволяют установить, какие пользователи или роли могут выполнять определённые действия, в том числе управление настройками каналов и подписчиков, используя теги @channel или @here для широких групп пользователей, а также для создания новых событий webhook.\n\n[Подробнее об использовании расширенных прав] (https://www.mattermost.com/docs-advanced-permissions/?utm_medium=product&utm_source=mattermost-advisor-bot&utm_content=advanced-permissions).\n\nНажав кнопку \"Связаться с нами\", вы поделитесь своей информацией с компанией Mattermost, Inc. [Подробнее] (https://mattermost.com/pl/default-admin-advisory)"
  },
  {
    "id": "api.server.warn_metric.number_of_channels_50.contact_us.email_body",
    "translation": "Запрос контакта с Mattermost. Мне интересно узнать больше об использовании расширенных разрешений с системными схемами.\n"
  },
  {
    "id": "api.server.warn_metric.number_of_active_users_500.start_trial.notification_success.message",
    "translation": "Ваша пробная версия Enterprise теперь активна. Перейдите в Системную консоль, чтобы включить расширенные функции."
  },
  {
    "id": "api.server.warn_metric.number_of_active_users_500.start_trial.notification_body",
    "translation": "При развёртывании Mattermost более, чем на 500 пользователей, мы настоятельно рекомендуем использовать такие функции, как управление пользователями, кластеризация серверов и мониторинг производительности. Свяжитесь с нами, чтобы узнать больше и дайте знать, чем мы можем помочь.\n\nНажав кнопку \"Начать использовать пробную версию\", я соглашаюсь с [Соглашением об оценке программного обеспечения Mattermost](https://mattermost.com/software-evaluation-agreement/), [Политикой конфиденциальности](https://mattermost.com/privacy-policy/) и получаю сообщения о продукте по email."
  },
  {
    "id": "api.server.warn_metric.number_of_active_users_300.start_trial.notification_success.message",
    "translation": "Ваша пробная версия Enterprise теперь активна. Создайте канал и перейдите к **Системная консоль > Управление пользователями > Каналы**, чтобы установить лимиты публикаций для администраторов каналов."
  },
  {
    "id": "api.server.warn_metric.number_of_active_users_300.start_trial.notification_body",
    "translation": "В Mattermost много переговоров, поэтому может быть сложно понять, где искать важную информацию. Если вы хотите транслировать сообщение для большой аудитории, вы можете настроить каналы объявлений для чтения, к которым может присоединиться любой желающий, но только администраторы каналов могут размещать сообщения.\n\n[Подробнее о создании каналов объявлений только для чтения] (https://www.mattermost.com/docs-channel-moderation/?utm_medium=product&utm_source=mattermost-advisor-bot&utm_content=channel-moderation).\n\nНажав кнопку \"Начать использовать пробную версию\", я соглашаюсь с [Соглашением об оценке программного обеспечения Mattermost](https://mattermost.com/software-evaluation-agreement/), [Политикой конфиденциальности](https://mattermost.com/privacy-policy/) и получаю сообщения о продукте по email."
  },
  {
    "id": "api.post.search_files.invalid_body.app_error",
    "translation": "Не удалось разобрать тело запроса."
  },
  {
    "id": "api.server.warn_metric.number_of_active_users_300.contact_us.email_body",
    "translation": "Запрос контакта с Mattermost. Мне интересно узнать больше о создании каналов объявлений только для.\n"
  },
  {
    "id": "api.server.warn_metric.number_of_active_users_300.notification_body",
    "translation": "В Mattermost много переговоров, поэтому может быть сложно понять, где искать важную информацию. Если вы хотите транслировать сообщение для большой аудитории, вы можете настроить каналы объявлений для чтения, к которым может присоединиться любой желающий, но только администраторы каналов могут размещать сообщения.\n\n[Подробнее о создании каналов объявлений только для чтения] (https://www.mattermost.com/docs-channel-moderation/?utm_medium=product&utm_source=mattermost-advisor-bot&utm_content=channel-moderation).\n\nНажав кнопку \"Связаться с нами\", вы поделитесь своей информацией с компанией Mattermost, Inc. [Узнать больше] (https://mattermost.com/pl/default-admin-advisory)"
  },
  {
    "id": "api.server.warn_metric.number_of_active_users_200.start_trial.notification_success.message",
    "translation": "Ваша пробная версия Enterprise теперь активна. Перейдите в **Системная консоль > Аутентификация > SAML 2.0** для интеграции с провайдером SAML 2.0."
  },
  {
    "id": "api.server.warn_metric.number_of_active_users_100.start_trial.notification_success.message",
    "translation": "Ваша пробная версия Enterprise теперь активна. Перейдите в **Системная консоль > Аутентификация > AD/LDAP** для интеграции службы AD/LDAP."
  },
  {
    "id": "api.server.warn_metric.number_of_active_users_100.start_trial.notification_body",
    "translation": "У вашей системы Mattermost более 100 пользователей. По мере роста вашей базы пользователей, создание новых учётных записей может отнимать много времени. Мы рекомендуем интегрировать Active Directory/LDAP вашей организации, что позволит любому, у кого есть учётная запись, получить доступ к Mattermost.\n\n[Подробнее об интеграции с AD/LDAP](https://www.mattermost.com/docs-adldap/?utm_medium=product&utm_source=mattermost-advisor-bot&utm_content=adldap)\n\nНажав кнопку \"Начать использовать пробную версию\", я соглашаюсь с [Соглашением об оценке программного обеспечения Mattermost](https://mattermost.com/software-evaluation-agreement/), [Политикой конфиденциальности](https://mattermost.com/privacy-policy/) и получаю сообщения о продукте по email."
  },
  {
    "id": "api.roles.patch_roles.not_allowed_permission.error",
    "translation": "Одно или несколько из разрешений, которые вы пытаетесь добавить или удалить, не предоставлено"
  },
  {
    "id": "api.oauth.redirecting_back",
    "translation": "Перенаправление обратно в приложение."
  },
  {
    "id": "api.no_license",
    "translation": "Для использования этого endpoint требуется лицензия E10 или E20."
  },
  {
    "id": "api.job.unable_to_download_job.incorrect_job_type",
    "translation": "Тип задания, которое вы пытаетесь загрузить, на данный момент не поддерживается"
  },
  {
    "id": "api.invalid_redirect_url",
    "translation": "Некорректный url перенаправления"
  },
  {
    "id": "api.invalid_custom_url_scheme",
    "translation": "Некорректная пользовательская схема url"
  },
  {
    "id": "api.file.file_reader.app_error",
    "translation": "Невозможно получить объект чтения файлов."
  },
  {
    "id": "api.custom_status.recent_custom_statuses.delete.app_error",
    "translation": "Не удалось удалить последний по времени статус. Попробуйте сначала добавить статус или свяжитесь с администратором для получения подробной информации."
  },
  {
    "id": "api.custom_status.disabled",
    "translation": "Функция пользовательского статуса отключена. Пожалуйста, свяжитесь с администратором для получения более подробной информации."
  },
  {
    "id": "api.config.patch_config.restricted_merge.app_error",
    "translation": "Ошибка merge данной конфигурации."
  },
  {
    "id": "api.config.get_config.restricted_merge.app_error",
    "translation": "Ошибка merge данной конфигурации."
  },
  {
    "id": "api.command_custom_status.success",
    "translation": "Ваш статус установлен в “{{.EmojiName}} {{.StatusMessage}}”. Вы можете изменить свой статус из всплывающего окна в заголовке боковой панели канала."
  },
  {
    "id": "api.command_custom_status.name",
    "translation": "статус"
  },
  {
    "id": "api.command_custom_status.hint",
    "translation": "[:emoji_name:] [status_message] или сбросить"
  },
  {
    "id": "api.command_custom_status.desc",
    "translation": "Установить или сбросить ваш статус"
  },
  {
    "id": "api.command_custom_status.clear.success",
    "translation": "Ваш статус был сброшен."
  },
  {
    "id": "api.command_custom_status.clear.app_error",
    "translation": "Ошибка очистки статуса."
  },
  {
    "id": "api.command_custom_status.app_error",
    "translation": "Ошибка настройки статуса."
  },
  {
    "id": "api.cloud.get_subscription.error",
    "translation": "Ошибка получения облачной подписки."
  },
  {
    "id": "api.cloud.get_admins_emails.error",
    "translation": "Ошибка получения email администратора."
  },
  {
    "id": "api.cloud.cws_webhook_event_missing_error",
    "translation": "Событие Webhook не было обработано. Либо оно отсутствует, либо некорректно."
  },
  {
    "id": "api.user.upload_profile_user.login_provider_attribute_set.app_error",
    "translation": "Картинка профиля должна быть установлена через провайдера аутентификации пользователя."
  },
  {
    "id": "api.user.update_user.login_provider_attribute_set.app_error",
    "translation": "Поле '{{.Field}}' должно быть установлено через провайдера аутентификации пользователя."
  },
  {
    "id": "api.user.patch_user.login_provider_attribute_set.app_error",
    "translation": "Поле '{{.Field}}' должно быть установлено через провайдера аутентификации пользователя."
  },
  {
    "id": "model.user.is_valid.marshal.app_error",
    "translation": "Не удалось закодировать поле в JSON"
  },
  {
    "id": "app.import.generate_password.app_error",
    "translation": "Ошибка при генерации пароля."
  },
  {
    "id": "api.channel.patch_channel_moderations.cache_invalidation.error",
    "translation": "Ошибка аннулирования кеша"
  },
  {
    "id": "api.error_set_first_admin_visit_marketplace_status",
    "translation": "Ошибка при попытке сохранить статус первого посещения рынка администратором в магазине."
  },
  {
    "id": "api.error_get_first_admin_visit_marketplace_status",
    "translation": "Ошибка при попытке получить из магазина статус первого посещения рынка администратором."
  },
  {
    "id": "api.command_share.desc",
    "translation": "Разделяет текущий канал с удалённым экземпляром Mattermost."
  },
  {
    "id": "api.command_share.could_not_uninvite.error",
    "translation": "Не удалось отменить приглашение `{{.RemoteId}}`: {{.Error}}"
  },
  {
    "id": "api.command_share.check_channel_exist.error",
    "translation": "Ошибка при проверке существования общего канала: {{.Error}}"
  },
  {
    "id": "api.command_share.channel_status_id",
    "translation": "Статус для идентификатора канала `{{.ChannelId}}`"
  },
  {
    "id": "api.command_share.channel_status.help",
    "translation": "Отображает статус для этого общего канала"
  },
  {
    "id": "api.command_share.channel_shared",
    "translation": "Этот канал теперь общий."
  },
  {
    "id": "api.command_share.channel_remote_id_not_exists",
    "translation": "Удалённое безопасное соединение общего канала `{{.RemoteId}}` не существует для этого канала."
  },
  {
    "id": "api.command_share.channel_invite_not_home.error",
    "translation": "Невозможно пригласить безопасное соединение на общий канал, созданный где-то в другом месте."
  },
  {
    "id": "api.command_share.channel_invite.error",
    "translation": "Ошибка приглашения `{{.Name}}` в этот канал: {{.Error}}"
  },
  {
    "id": "api.command_share.available_actions",
    "translation": "Доступные действия: {{.Actions}}"
  },
  {
    "id": "api.command_remote.unknown_action",
    "translation": "Неизвестное действие `{{.Action}}`"
  },
  {
    "id": "api.command_remote.status.help",
    "translation": "Отображает статус для всех безопасных соединений"
  },
  {
    "id": "api.command_remote.site_url_not_set",
    "translation": "URL сайта не задан. Установите его в Системной консоли > Окружение > Веб-сервер."
  },
  {
    "id": "api.command_remote.service_not_enabled",
    "translation": "Служба безопасного соединения не включена."
  },
  {
    "id": "api.command_remote.service_disabled",
    "translation": "Служба безопасного соединения отключена."
  },
  {
    "id": "api.command_remote.remove_remote_id.help",
    "translation": "Идентификатор удаляемого безопасного соединения."
  },
  {
    "id": "api.command_remote.remove_remote.error",
    "translation": "Не получилось удалить безопасное соединение: {{.Error}}"
  },
  {
    "id": "api.command_remote.remove.help",
    "translation": "Удаляет безопасное соединение"
  },
  {
    "id": "api.command_remote.remotes_not_found",
    "translation": "Безопасных подключений не найдено."
  },
  {
    "id": "api.command_remote.remote_table_header",
    "translation": "| Безопасное соединение | Отображаемое имя | Идентификатор подключения | URL сайта | Приглашение принято | Онлайн | Последний пинг |"
  },
  {
    "id": "api.command_remote.remote_add_remove.help",
    "translation": "Добавить/удалить безопасные соединения. Доступные действия: {{.Actions}}"
  },
  {
    "id": "api.command_remote.permission_required",
    "translation": "Для управления безопасными соединениями требуется разрешение `{{.Permission}}`."
  },
  {
    "id": "api.command_remote.name.hint",
    "translation": "Уникальное название для безопасного соединения"
  },
  {
    "id": "api.command_remote.name.help",
    "translation": "Название защищенного соединения"
  },
  {
    "id": "api.command_remote.name",
    "translation": "безопасное-соединение"
  },
  {
    "id": "api.command_remote.missing_empty",
    "translation": "Отсутствует или пуст `{{.Arg}}`"
  },
  {
    "id": "api.command_remote.missing_command",
    "translation": "Отсутствует команда. Доступные действия: {{.Actions}}"
  },
  {
    "id": "api.command_remote.invite_summary",
    "translation": "Отправьте следующий зашифрованный (AES256 + Base64) блог администратору удаленного сайта вместе с паролем. Для принятия приглашения они будут использовать команду `{{.Command}}`слэш команда.\n\n```\n{{.Invitation}}\n```\n\n**Предоставьте удаленному сайту доступ к вашему кластеру через** {{.SiteURL}}"
  },
  {
    "id": "api.command_remote.invite_password.hint",
    "translation": "Пароль, используемый для шифрования приглашения"
  },
  {
    "id": "api.command_remote.invite_password.help",
    "translation": "Пароль приглашения"
  },
  {
    "id": "api.command_remote.invite.help",
    "translation": "Создать защищенное соединение"
  },
  {
    "id": "api.command_remote.invitation_created",
    "translation": "Приглашение создано."
  },
  {
    "id": "api.command_remote.invitation.hint",
    "translation": "Зашифрованное приглашение от защищенного соединения"
  },
  {
    "id": "api.command_remote.invitation.help",
    "translation": "Приглашение от защищенного соединения"
  },
  {
    "id": "api.command_remote.incorrect_password.error",
    "translation": "Не удалось расшифровать приглашение. Неправильный пароль или испорченное приглашение: {{.Error}}"
  },
  {
    "id": "api.command_remote.hint",
    "translation": "[действие]"
  },
  {
    "id": "api.command_remote.fetch_status.error",
    "translation": "Не удалось получить безопасные соединения: {{.Error}}"
  },
  {
    "id": "api.command_remote.encrypt_invitation.error",
    "translation": "Не удалось зашифровать приглашение: {{.Error}}"
  },
  {
    "id": "api.command_remote.desc",
    "translation": "Создайте безопасные соединения для связи между экземплярами Mattermost."
  },
  {
    "id": "api.command_remote.decode_invitation.error",
    "translation": "Не удалось декодировать приглашение: {{.Error}}"
  },
  {
    "id": "api.command_remote.cluster_removed",
    "translation": "Безопасное соединение {{.RemoteId}} {{.Result}}."
  },
  {
    "id": "api.command_remote.add_remote.error",
    "translation": "Не удалось добавить безопасное соединение: {{.Error}}"
  },
  {
    "id": "api.command_remote.accept_invitation.error",
    "translation": "Не удалось принять приглашение: {{.Error}}"
  },
  {
    "id": "api.command_remote.accept_invitation",
    "translation": "Приглашение принято и подтверждено.\nSiteURL: {{.SiteURL}}"
  },
  {
    "id": "api.command_remote.accept.help",
    "translation": "Принять приглашение от внешнего кластера Mattermost"
  },
  {
    "id": "api.command_share.share_read_only.hint",
    "translation": "[readonly] - 'Y' или 'N'.  По умолчанию 'N'"
  },
  {
    "id": "api.command_share.service_disabled",
    "translation": "Служба общих каналов отключена."
  },
  {
    "id": "api.command_share.remote_table_header",
    "translation": "| Безопасное соединение | URL сайта | Только чтение | Приглашение принято | Онлайн | Последняя синхронизация |"
  },
  {
    "id": "api.command_share.hint",
    "translation": "[action]"
  },
  {
    "id": "sharedchannel.permalink.not_found",
    "translation": "Этот пост содержит ссылки на другие каналы, которые могут быть невидимы для пользователей других сайтов."
  },
  {
    "id": "sharedchannel.cannot_deliver_post",
    "translation": "Одно или несколько сообщений не могут быть доставлены на удалённый сайт {{.Remote}}, так как он в оффлайне. Сообщения будут доставлены, когда сайт будет онлайн."
  },
  {
    "id": "app.sharedchannel.dm_channel_creation.internal_error",
    "translation": "Возникла ошибка при создании прямого общего канала."
  },
  {
    "id": "api.remote_cluster.update_not_unique.app_error",
    "translation": "Безопасное соединение с таким URL уже существует."
  },
  {
    "id": "api.remote_cluster.update.app_error",
    "translation": "Мы столкнулись с ошибкой при обновлении безопасного соединения."
  },
  {
    "id": "api.remote_cluster.service_not_enabled.app_error",
    "translation": "Служба удалённого кластера не включена."
  },
  {
    "id": "api.remote_cluster.save_not_unique.app_error",
    "translation": "Безопасное соединение уже добавлено."
  },
  {
    "id": "api.remote_cluster.save.app_error",
    "translation": "Произошла ошибка при сохранении безопасного соединения."
  },
  {
    "id": "api.remote_cluster.invalid_topic.app_error",
    "translation": "Некорректный топик."
  },
  {
    "id": "api.remote_cluster.invalid_id.app_error",
    "translation": "Недопустимый идентификатор."
  },
  {
    "id": "api.remote_cluster.get.app_error",
    "translation": "Мы столкнулись с ошибкой при получении безопасного соединения."
  },
  {
    "id": "api.remote_cluster.delete.app_error",
    "translation": "Возникла ошибка удаления безопасного соединения."
  },
  {
    "id": "api.context.remote_id_missing.app_error",
    "translation": "Отсутствует ID удалённого кластера."
  },
  {
    "id": "api.context.remote_id_mismatch.app_error",
    "translation": "Несоответствие ID удаленного кластера."
  },
  {
    "id": "api.context.remote_id_invalid.app_error",
    "translation": "Невозможно найти безопасный ID подключения {{.RemoteId}}."
  },
  {
    "id": "api.context.json_encoding.app_error",
    "translation": "Ошибка шифрования JSON."
  },
  {
    "id": "api.context.invitation_expired.error",
    "translation": "Приглашение истекло."
  },
  {
    "id": "api.command_share.unshare_channel.help",
    "translation": "Отменить свойство \"общий\" для текущего канала"
  },
  {
    "id": "api.command_share.unknown_action",
    "translation": "Неизвестное действие `{{.Action}}`. Доступные действия: {{.Actions}}"
  },
  {
    "id": "api.command_share.uninvite_remote_id.help",
    "translation": "Идентификатор безопасного подключения к неприглашенному гостю."
  },
  {
    "id": "api.command_share.uninvite_remote.help",
    "translation": "Отмена приглашения на безопасное соединение от этого общего канала"
  },
  {
    "id": "api.command_share.shared_channel_unshare.error",
    "translation": "Не удалось отключить доступ к этому каналу: {{.Error}}."
  },
  {
    "id": "api.command_share.shared_channel_unavailable",
    "translation": "Этот канал больше не общий."
  },
  {
    "id": "api.command_share.share_read_only.help",
    "translation": "Канал будет предоставлен в режиме только для чтения"
  },
  {
    "id": "api.command_share.share_channel.error",
    "translation": "Не удалось поделиться этим каналом: {{.Error}}"
  },
  {
    "id": "api.command_share.remote_uninvited",
    "translation": "Безопасное соединение с `{{.RemoteId}}`неприглашенным."
  },
  {
    "id": "api.command_share.remote_not_valid",
    "translation": "Для отключения должен быть указано действительное безопасное соединение"
  },
  {
    "id": "api.command_share.remote_id_invalid.error",
    "translation": "Идентификатор безопасного соединения некорректен: {{.Error}}"
  },
  {
    "id": "api.command_share.remote_id.help",
    "translation": "ID существующего безопасного соединения. См. Команду `secure-connection`, чтобы добавить безопасное соединение."
  },
  {
    "id": "api.command_share.remote_already_invited",
    "translation": "Безопасное соединение уже приглашено."
  },
  {
    "id": "api.command_share.permission_required",
    "translation": "Для управления общими каналами требуется разрешение `{{.Permission}}`."
  },
  {
    "id": "api.command_share.not_shared_channel_unshare",
    "translation": "Нельзя отменить свойство \"общий\" для канала, который не является общим."
  },
  {
    "id": "api.command_share.no_remote_invited",
    "translation": "Никакие безопасные соединения в этот общий канал не приглашались."
  },
  {
    "id": "api.command_share.name",
    "translation": "общий канал"
  },
  {
    "id": "api.command_share.must_specify_valid_remote",
    "translation": "Должен быть указан действительный идентификатор безопасного соединения для приглашения."
  },
  {
    "id": "api.command_share.missing_action",
    "translation": "Пропущено действие. Доступные действия: : {{.Actions}}"
  },
  {
    "id": "api.command_share.invite_remote.help",
    "translation": "Приглашает удалённую инсталляцию в текущий общий канал"
  },
  {
    "id": "api.command_share.invitation_sent",
    "translation": "Приглашение общего канала отправлено `{{.Name}} {{.SiteURL}}`."
  },
  {
    "id": "api.command_share.invalid_value.error",
    "translation": "Некорректное значение '{{.Arg}}': {{.Error}}"
  },
  {
    "id": "api.command_share.fetch_remote_status.error",
    "translation": "Не удалось получить статус для безопасных соединений: {{.Error}}."
  },
  {
    "id": "api.command_share.fetch_remote.error",
    "translation": "Ошибка при получении безопасных соединений: {{.Error}}"
  },
  {
    "id": "api.job.unable_to_create_job.incorrect_job_type",
    "translation": "Тип задания, которое вы пытаетесь создать, некорректен"
  },
  {
    "id": "api.job.retrieve.nopermissions",
    "translation": "Типы заданий, которые вы пытаетесь получить, не содержат разрешений"
  },
  {
    "id": "api.file.test_connection_s3_bucket_does_not_exist.app_error",
    "translation": "Убедитесь в доступности козины Amazon S3 и проверьте разрешения на доступ."
  },
  {
    "id": "api.file.test_connection_s3_auth.app_error",
    "translation": "Невозможно подключиться к S3. Проверьте параметры авторизации и настройки аутентификации подключения Amazon S3."
  },
  {
    "id": "ent.data_retention.policies.invalid_policy",
    "translation": "Политика некорректна."
  },
  {
    "id": "ent.data_retention.policies.internal_error",
    "translation": "Мы столкнулись с ошибкой при выполнении запрошенной операции."
  },
  {
    "id": "app.user.send_auto_response.app_error",
    "translation": "Не удалось отправить автоматический ответ от пользователя."
  },
  {
    "id": "api.templates.cloud_trial_ending_email.title",
    "translation": "Ваша бесплатная 14-дневная пробная подписка на Mattermost скоро закончится"
  },
  {
    "id": "api.templates.cloud_trial_ending_email.subject",
    "translation": "Завершение пробной подписки на Mattermost cloud"
  },
  {
    "id": "api.templates.cloud_trial_ending_email.add_payment_method",
    "translation": "Добавить способ оплаты"
  },
  {
    "id": "api.command_remote.displayname.hint",
    "translation": "Отображаемое название безопасного соединения"
  },
  {
    "id": "api.command_remote.displayname.help",
    "translation": "Отображаемое название безопасного соединения"
  },
  {
    "id": "api.admin.saml.failure_reset_authdata_to_email.app_error",
    "translation": "Не удалось сбросить поле AuthData в Email."
  },
  {
    "id": "api.templates.cloud_trial_ended_email.title",
    "translation": "Ваша бесплатная 14-дневная пробная версия Mattermost закончилась сегодня"
  },
  {
    "id": "api.templates.cloud_trial_ended_email.subject",
    "translation": "Завершение пробной подписки на Mattermost cloud"
  },
  {
    "id": "api.templates.cloud_trial_ended_email.start_subscription",
    "translation": "Начать подписку"
  },
  {
    "id": "api.command_channel_purpose.update_channel.max_length",
    "translation": "Введенный текст превышает лимит символов. Назначение канала ограничено {{.MaxLength}} символами."
  },
  {
    "id": "api.command_channel_header.update_channel.max_length",
    "translation": "Введенный текст превышает лимит символов. Заголовок канала ограничен {{.MaxLength}} символами."
  },
  {
    "id": "api.channel.create_channel.direct_channel.team_restricted_error",
    "translation": "Между этими пользователями невозможно создать прямой канал, потому что у них нет общей команды."
  },
  {
    "id": "app.notification.body.thread.title",
    "translation": "{{.SenderName}} ответил в обсуждении"
  },
  {
    "id": "api.post.send_notification_and_forget.push_comment_on_crt_thread",
    "translation": " ответил в чате, на который Вы подписаны."
  },
  {
    "id": "api.post.posts_by_ids.invalid_body.request_error",
    "translation": "Количество полученных ID сообщений превышает максимальный размер {{.MaxLength}}"
  },
  {
    "id": "api.oauth.click_redirect",
    "translation": "Если Вы не были перенаправлены автоматически, нажмите <a href='{{.Link}}'>link</a>"
  },
  {
    "id": "api.license.upgrade_needed.app_error",
    "translation": "Для этой функции требуется обновление до Enterprise Edition."
  },
  {
    "id": "api.email_batching.send_batched_email_notification.title",
    "translation": "У вас есть новые сообщения"
  },
  {
    "id": "api.email_batching.send_batched_email_notification.time",
    "translation": "{{.Hour}}:{{.Minute}} {{.TimeZone}}"
  },
  {
    "id": "api.email_batching.send_batched_email_notification.subTitle",
    "translation": "См. ниже сводку Ваших новых сообщений."
  },
  {
    "id": "api.email_batching.send_batched_email_notification.messageButton",
    "translation": "Посмотреть это сообщение"
  },
  {
    "id": "api.email_batching.send_batched_email_notification.button",
    "translation": "Открыть Mattermost"
  },
  {
    "id": "api.custom_status.set_custom_statuses.update.app_error",
    "translation": "Не удалось обновить настраиваемый статус. Пожалуйста, добавьте статус эмодзи или произвольный текст или и то, и другое."
  },
  {
    "id": "api.config.update_config.diff.app_error",
    "translation": "Не удалось провести различие конфигураций"
  },
  {
    "id": "api.config.reload_config.app_error",
    "translation": "Не удалось перезагрузить конфигурацию."
  },
  {
    "id": "api.config.patch_config.diff.app_error",
    "translation": "Не удалось провести различие конфигураций"
  },
  {
    "id": "api.license.request-trial.can-start-trial.not-allowed",
    "translation": "Срок действия этого пробного лицензионного ключа для Mattermost Enterprise Edition истек и больше не действует. Если вы хотите продлить пробный период, пожалуйста, [свяжитесь с нашим отделом продаж] (https://mattermost.com/contact-us/)."
  },
  {
    "id": "api.license.request-trial.can-start-trial.error",
    "translation": "Не удалось проверить, можно ли запустить пробную версию"
  },
  {
    "id": "app.user.store_is_empty.app_error",
    "translation": "Не удалось проверить, пусто ли хранилище пользователей."
  },
  {
    "id": "app.user.get_thread_membership_for_user.not_found",
    "translation": "Участие пользователя в обсуждении не существует"
  },
  {
    "id": "app.user.get_thread_membership_for_user.app_error",
    "translation": "Не удалось получить участие в обсуждении пользователя"
  },
  {
    "id": "app.user.get_thread_count_for_user.app_error",
    "translation": "Нам не удалось получить количество обсуждений для пользователя."
  },
  {
    "id": "app.team.get_common_team_ids_for_users.app_error",
    "translation": "Не удалось получить ID команды."
  },
  {
    "id": "app.system.system_bot.bot_displayname",
    "translation": "Система"
  },
  {
    "id": "app.session.extend_session_expiry.app_error",
    "translation": "Невозможно увеличить продолжительность сеанса"
  },
  {
    "id": "app.role.get_all.app_error",
    "translation": "Невозможно получить все роли."
  },
  {
    "id": "app.post.marshal.app_error",
    "translation": "Не удалось упорядочить сообщение."
  },
  {
    "id": "app.notification.footer.title",
    "translation": "Хотите изменить параметры уведомлений?"
  },
  {
    "id": "app.notification.footer.infoLogin",
    "translation": "Войти в Mattermost"
  },
  {
    "id": "app.notification.footer.info",
    "translation": " и перейдите в Параметры > Уведомления"
  },
  {
    "id": "app.notification.body.thread_gm.subTitle",
    "translation": "Пока Вас не было, {{.SenderName}} ответил на обсуждение в Вашей группе."
  },
  {
    "id": "app.notification.body.thread_dm.subTitle",
    "translation": "Пока Вас не было, {{.SenderName}} ответил на обсуждение в Вашем личном сообщении."
  },
  {
    "id": "app.notification.body.thread_channel_full.subTitle",
    "translation": "Пока Вас не было, {{.SenderName}} ответил в обсуждении, за которым Вы следите на {{.ChannelName}}."
  },
  {
    "id": "app.notification.body.thread_channel.subTitle",
    "translation": "Пока Вас не было, {{.SenderName}} ответил в обсуждении, за которым Вы следите."
  },
  {
    "id": "app.notification.body.mention.title",
    "translation": "{{.SenderName}} упомянул Вас в сообщении"
  },
  {
    "id": "app.notification.body.mention.subTitle",
    "translation": "Пока Вас не было, {{.SenderName}} упомянул Вас в канале {{.ChannelName}}."
  },
  {
    "id": "app.notification.body.group.title",
    "translation": "{{.SenderName}} отправил Вам новое сообщение"
  },
  {
    "id": "app.notification.body.group.subTitle",
    "translation": "Пока вас не было, {{.SenderName}} отправил сообщение Вашей группе."
  },
  {
    "id": "app.notification.body.dm.title",
    "translation": "{{.SenderName}} отправил вам новое сообщение"
  },
  {
    "id": "app.notification.body.dm.time",
    "translation": "{{.Hour}}:{{.Minute}} {{.TimeZone}}"
  },
  {
    "id": "app.notification.body.dm.subTitle",
    "translation": "Пока вас не было, {{.SenderName}} отправил вам новое личное сообщение."
  },
  {
    "id": "app.import.bulk_import.process_attachments.error",
    "translation": "Ошибка при обработке вложений сгруппированного импорта."
  },
  {
    "id": "app.bot.get_warn_metrics_bot.empty_admin_list.app_error",
    "translation": "Список администраторов пуст."
  },
  {
    "id": "app.bot.get_system_bot.empty_admin_list.app_error",
    "translation": "Список администраторов пуст."
  },
  {
    "id": "api.user.view_archived_channels.get_users_in_channel.app_error",
    "translation": "Не удается получить пользователей для архивного канала"
  },
  {
    "id": "api.user.view_archived_channels.get_posts_for_channel.app_error",
    "translation": "Не удается получить сообщения для архивного канала"
  },
  {
    "id": "api.user.upload_profile_user.check_image_limits.app_error",
    "translation": "Ошибка проверки ограничений изображения. Разрешение слишком высокое."
  },
  {
    "id": "api.user.update_active.cloud_at_or_over_limit_check_overcapacity",
    "translation": "Невозможно активировать больше пользователей, так как облачная учетная запись переполнена."
  },
  {
    "id": "api.user.update_active.cloud_at_limit_check_error",
    "translation": "Невозможно проверить количество пользователей в Вашем облачном экземпляре Mattermost."
  },
  {
    "id": "api.user.invalidate_verify_email_tokens_parse.error",
    "translation": "Невозможно проанализировать токен при аннулировании токенов подтверждения электронной почты"
  },
  {
    "id": "api.user.invalidate_verify_email_tokens_delete.error",
    "translation": "Невозможно удалить токен при аннулировании токенов подтверждения электронной почты"
  },
  {
    "id": "api.user.invalidate_verify_email_tokens.error",
    "translation": "Невозможно получить токены по типу при аннулировании токенов подтверждения электронной почты"
  },
  {
    "id": "api.user.create_user.bad_token_email_data.app_error",
    "translation": "Адрес электронной почты в токене не совпадает с адресом в информации пользователя."
  },
  {
    "id": "api.unmarshal_error",
    "translation": "Не удалось упорядочить."
  },
  {
    "id": "api.templates.license_up_for_renewal_title",
    "translation": "Ваша подписка Mattermost подлежит продлению"
  },
  {
    "id": "api.templates.license_up_for_renewal_subtitle_two",
    "translation": "Войдите в свою учетную запись клиента, чтобы продлить"
  },
  {
    "id": "api.templates.license_up_for_renewal_subtitle",
    "translation": "{{.UserName}}, срок действия Вашей подписки истекает через {{.Days}} дней. Мы надеемся, что Вам нравится гибкое и безопасное командное сотрудничество, которое обеспечивает Mattermost. Продлите подписку в ближайшее время, чтобы Ваша команда могла продолжать пользоваться этими преимуществами."
  },
  {
    "id": "api.templates.license_up_for_renewal_subject",
    "translation": "Ваша лицензия подлежит продлению"
  },
  {
    "id": "api.templates.license_up_for_renewal_renew_now",
    "translation": "Обнови сейчас"
  },
  {
    "id": "api.templates.invite_body.title.reminder",
    "translation": "Напоминание"
  },
  {
    "id": "api.templates.cloud_trial_ending_email.subtitle",
    "translation": "{{.Name}}, Ваша 14-дневная пробная версия Mattermost заканчивается через 3 дня {{.TrialEnd}}. Пожалуйста, добавьте свою платежную информацию, чтобы Ваша команда могла продолжать пользоваться преимуществами Mattermost Cloud."
  },
  {
    "id": "api.templates.cloud_trial_ended_email.subtitle",
    "translation": "{{.Name}}, Ваша 14-дневная бесплатная пробная версия Mattermost Cloud Professional закончилась сегодня, {{.TodayDate}}. Добавьте платежную информацию, чтобы Ваша команда могла продолжать пользоваться преимуществами Cloud Professional."
  },
  {
    "id": "api.team.set_team_icon.check_image_limits.app_error",
    "translation": "Ошибка проверки ограничений изображения. Разрешение слишком высокое."
  },
  {
    "id": "api.server.license_up_for_renewal.error_sending_email",
    "translation": "Не удалось отправить лицензию для обновлений по электронной почте"
  },
  {
    "id": "api.server.license_up_for_renewal.error_generating_link",
    "translation": "Не удалось сгенерировать ссылку для продления лицензии"
  },
  {
    "id": "api.push_notification.title.collapsed_threads_dm",
    "translation": "Ответить в личном сообщении"
  },
  {
    "id": "api.push_notification.title.collapsed_threads",
    "translation": "Ответить в {{.channelName}}"
  },
  {
    "id": "api.post.send_notification_and_forget.push_comment_on_crt_thread_dm",
    "translation": " ответил в обсуждении."
  },
  {
    "id": "api.license.request_renewal_link.cannot_renew_on_cws",
    "translation": "Продление этой лицензии на портале невозможно"
  },
  {
    "id": "model.user.is_valid.roles_limit.app_error",
    "translation": "Недопустимые роли пользователей длиннее {{.Limit}} символов."
  },
  {
    "id": "model.team_member.is_valid.roles_limit.app_error",
    "translation": "Недопустимые роли участника команды длиннее {{.Limit}} символов."
  },
  {
    "id": "model.session.is_valid.user_id.app_error",
    "translation": "Недопустимое поле UserId для сеанса."
  },
  {
    "id": "model.session.is_valid.roles_limit.app_error",
    "translation": "Недопустимые роли сеанса длиннее {{.Limit}} символов."
  },
  {
    "id": "model.session.is_valid.id.app_error",
    "translation": "Недопустимое поле ID сеанса."
  },
  {
    "id": "model.session.is_valid.create_at.app_error",
    "translation": "Недопустимое поле CreateAt для сеанса."
  },
  {
    "id": "model.config.is_valid.collapsed_threads.autofollow.app_error",
    "translation": "Для включения CollapsedThreads должно быть установлено значение ThreadAutoFollow"
  },
  {
    "id": "model.channel_member.is_valid.roles_limit.app_error",
    "translation": "Недопустимые роли участников канала длиннее {{.Limit}} символов."
  },
  {
    "id": "ent.elasticsearch.getAllTeamMembers.error",
    "translation": "Не удалось получить список всех участников команды"
  },
  {
    "id": "ent.elasticsearch.getAllChannelMembers.error",
    "translation": "Не удалось получить список всех участников канала"
  },
  {
    "id": "ent.data_retention.run_failed.error",
    "translation": "Сбой задания сохранения данных."
  },
  {
    "id": "brand.save_brand_image.check_image_limits.app_error",
    "translation": "Ошибка проверки ограничений изображения. Разрешение слишком высокое."
  },
  {
    "id": "bleveengine.indexer.do_job.get_oldest_entity.error",
    "translation": "Самый старый объект (пользователь, канал или сообщение) не может быть извлечен из базы данных."
  },
  {
    "id": "app.valid_password_generic.app_error",
    "translation": "Пароль недействителен"
  },
  {
    "id": "api.custom_groups.license_error",
    "translation": "не лицензировано для пользовательских групп"
  },
  {
    "id": "api.custom_groups.feature_disabled",
    "translation": "функция пользовательских групп отключена"
  },
  {
    "id": "Playbooks",
    "translation": "Сценарии"
  },
  {
    "id": "Channels",
    "translation": "Каналы"
  },
  {
    "id": "Boards",
    "translation": "Доски"
  },
  {
    "id": "api.error_get_first_admin_complete_setup",
    "translation": "Ошибка при попытке получить первую завершенную настройку администратора из магазина."
  },
  {
    "id": "api.custom_groups.no_remote_id",
    "translation": "remote_id должен быть пустым для пользовательской группы"
  },
  {
    "id": "api.custom_groups.must_be_referenceable",
    "translation": "allow_reference должно быть 'true' для пользовательских групп"
  },
  {
    "id": "api.custom_groups.count_err",
    "translation": "ошибка подсчета групп"
<<<<<<< HEAD
=======
  },
  {
    "id": "model.github_release_info.is_valid.id.app_error",
    "translation": " "
  },
  {
    "id": "model.emoji.system_emoji_name.app_error",
    "translation": "Имя конфликтует с существующим системным именем эмодзи."
  },
  {
    "id": "app.system.get_onboarding_request.app_error",
    "translation": "Не удалось получить статус завершения регистрации."
  },
  {
    "id": "app.system.complete_onboarding_request.no_first_user",
    "translation": "Подключение может быть выполнено только Системным Администратором."
  },
  {
    "id": "app.system.complete_onboarding_request.app_error",
    "translation": "Не удалось расшифровать полный запрос на подключение."
  },
  {
    "id": "app.prepackged-plugin.invalid_version.app_error",
    "translation": "Предварительно упакованная версия плагина не может быть проанализирована."
  },
  {
    "id": "app.member_count",
    "translation": "ошибка при получении количества участников"
  },
  {
    "id": "app.job.get_all_jobs_by_type_and_status.app_error",
    "translation": "Не удалось получить все задания по типу и статусу."
  },
  {
    "id": "app.group.crud_permission",
    "translation": "Невозможно выполнить операцию для этого типа источника."
  },
  {
    "id": "app.custom_group.unique_name",
    "translation": "имя группы не уникально"
  },
  {
    "id": "app.admin.latest_version_unmarshal.failure",
    "translation": " "
  },
  {
    "id": "app.admin.latest_version_set_cache.failure",
    "translation": " "
  },
  {
    "id": "app.admin.latest_version_read_all.failure",
    "translation": " "
  },
  {
    "id": "app.admin.latest_version_external_error.failure",
    "translation": " "
  },
  {
    "id": "api.users.invalid_emails.enable_open_server.app_error",
    "translation": " "
  },
  {
    "id": "api.user.authorize_oauth_user.saml_response_too_long.app_error",
    "translation": "Ответ SAML слишком длинный"
  },
  {
    "id": "api.templates.server_inactivity_title",
    "translation": "Откройте для себя повышенную производительность с помощью этих замечательных функций"
  },
  {
    "id": "api.templates.server_inactivity_subtitle",
    "translation": "Привет, {{.Name}}, мы заметили, что Ваш сервер Mattermost собирает немного пыли. Взгляните на некоторые функции, которые могут облегчить рабочую нагрузку в Вашей команде."
  },
  {
    "id": "api.templates.server_inactivity_subject",
    "translation": "ПРИВЕТ! Откройте Mattermost, чтобы повысить продуктивность вашей команды!"
  },
  {
    "id": "api.templates.server_inactivity_info_bullet2",
    "translation": "Управляйте задачами с помощью "
  },
  {
    "id": "api.templates.server_inactivity_info_bullet1",
    "translation": "Управление рабочим процессом с "
  },
  {
    "id": "api.templates.server_inactivity_info",
    "translation": "Приходите и проверьте это!"
  },
  {
    "id": "api.templates.server_inactivity_button",
    "translation": "Открыть Mattermost"
  },
  {
    "id": "api.team.invite_members.unable_to_send_email_with_defaults.app_error",
    "translation": "SMTP не настроен в Системной Консоли"
  },
  {
    "id": "api.team.invite_members.unable_to_send_email.app_error",
    "translation": "Ошибка при отправке письма"
  },
  {
    "id": "api.license_error",
    "translation": "для конечной точки API требуется лицензия"
  },
  {
    "id": "api.error_set_first_admin_complete_setup",
    "translation": "Ошибка при попытке сохранить первую полную настройку администратора в магазине."
>>>>>>> 4027e17b
  }
]<|MERGE_RESOLUTION|>--- conflicted
+++ resolved
@@ -9282,8 +9282,6 @@
   {
     "id": "api.custom_groups.count_err",
     "translation": "ошибка подсчета групп"
-<<<<<<< HEAD
-=======
   },
   {
     "id": "model.github_release_info.is_valid.id.app_error",
@@ -9392,6 +9390,5 @@
   {
     "id": "api.error_set_first_admin_complete_setup",
     "translation": "Ошибка при попытке сохранить первую полную настройку администратора в магазине."
->>>>>>> 4027e17b
   }
 ]
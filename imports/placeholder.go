--- conflicted
+++ resolved
@@ -26,9 +26,8 @@
 	_ "github.com/mattermost/mattermost-server/v5/jobs/import_process"
 
 	// This is a placeholder so this package can be imported in Team Edition when it will be otherwise empty.
-<<<<<<< HEAD
+	_ "github.com/mattermost/mattermost-server/v5/jobs/import_delete"
+
+	// This is a placeholder so this package can be imported in Team Edition when it will be otherwise empty.
 	_ "github.com/mattermost/mattermost-server/v5/jobs/export_process"
-=======
-	_ "github.com/mattermost/mattermost-server/v5/jobs/import_delete"
->>>>>>> 94c24eea
 )
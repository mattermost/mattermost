// Copyright (c) 2015-present Mattermost, Inc. All Rights Reserved.
// See LICENSE.txt for license information.

package imports

import (
	// This is a placeholder so this package can be imported in Team Edition when it will be otherwise empty.
	_ "github.com/mattermost/mattermost-server/v6/migrations"

	// This is a placeholder so this package can be imported in Team Edition when it will be otherwise empty.
	_ "github.com/mattermost/mattermost-server/v6/plugin/scheduler"

	// This is a placeholder so this package can be imported in Team Edition when it will be otherwise empty.
	_ "github.com/mattermost/mattermost-server/v6/services/searchengine/bleveengine/indexer"

	// This is a placeholder so this package can be imported in Team Edition when it will be otherwise empty.
	_ "github.com/mattermost/mattermost-server/v6/jobs/expirynotify"

	// This is a placeholder so this package can be imported in Team Edition when it will be otherwise empty.
	_ "github.com/mattermost/mattermost-server/v6/jobs/active_users"

	// This is a placeholder so this package can be imported in Team Edition when it will be otherwise empty.
	_ "github.com/mattermost/mattermost-server/v6/jobs/product_notices"

	// This is a placeholder so this package can be imported in Team Edition when it will be otherwise empty.
	_ "github.com/mattermost/mattermost-server/v6/jobs/import_process"

	// This is a placeholder so this package can be imported in Team Edition when it will be otherwise empty.
	_ "github.com/mattermost/mattermost-server/v6/jobs/import_delete"

	// This is a placeholder so this package can be imported in Team Edition when it will be otherwise empty.
	_ "github.com/mattermost/mattermost-server/v6/jobs/export_process"

	// This is a placeholder so this package can be imported in Team Edition when it will be otherwise empty.
	_ "github.com/mattermost/mattermost-server/v6/jobs/export_delete"

	// This is a placeholder so this package can be imported in Team Edition when it will be otherwise empty.
	_ "github.com/mattermost/mattermost-server/v6/jobs/resend_invitation_email"
<<<<<<< HEAD
=======

	// This is a placeholder so this package can be imported in Team Edition when it will be otherwise empty.
	_ "github.com/mattermost/mattermost-server/v6/jobs/extract_content"
>>>>>>> d0629503
)<|MERGE_RESOLUTION|>--- conflicted
+++ resolved
@@ -36,10 +36,7 @@
 
 	// This is a placeholder so this package can be imported in Team Edition when it will be otherwise empty.
 	_ "github.com/mattermost/mattermost-server/v6/jobs/resend_invitation_email"
-<<<<<<< HEAD
-=======
 
 	// This is a placeholder so this package can be imported in Team Edition when it will be otherwise empty.
 	_ "github.com/mattermost/mattermost-server/v6/jobs/extract_content"
->>>>>>> d0629503
 )
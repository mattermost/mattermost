--- conflicted
+++ resolved
@@ -3,14 +3,11 @@
   modules-download-mode: vendor
 
 linters-settings:
+  gofmt:
+    simplify: true
   govet:
     check-shadowing: true
-<<<<<<< HEAD
     enable-all: true
-=======
-  gofmt:
-    simplify: true
->>>>>>> fdcda20f
 
 linters:
   disable-all: true

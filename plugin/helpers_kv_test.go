// Copyright (c) 2015-present Mattermost, Inc. All Rights Reserved.
// See LICENSE.txt for license information.

package plugin_test

import (
<<<<<<< HEAD
	"strings"
=======
	"strconv"
>>>>>>> b754fdb3
	"testing"

	"github.com/mattermost/mattermost-server/v5/model"
	"github.com/mattermost/mattermost-server/v5/plugin"
	"github.com/mattermost/mattermost-server/v5/plugin/plugintest"
	"github.com/stretchr/testify/assert"
	"github.com/stretchr/testify/require"
)

func TestKVGetJSON(t *testing.T) {
	t.Run("incompatible server version", func(t *testing.T) {
		api := &plugintest.API{}
		api.On("GetServerVersion").Return("5.1.0")

		p := &plugin.HelpersImpl{API: api}
		var dat map[string]interface{}

		ok, err := p.KVGetJSON("test-key", dat)

		api.AssertExpectations(t)
		assert.False(t, ok)
		assert.Error(t, err)
		assert.Equal(t, "incompatible server version for plugin, minimum required version: 5.2.0, current version: 5.1.0", err.Error())
	})

	t.Run("KVGet error", func(t *testing.T) {
		p := &plugin.HelpersImpl{}

		api := &plugintest.API{}
		api.On("GetServerVersion").Return("5.2.0")
		api.On("KVGet", "test-key").Return(nil, &model.AppError{})
		p.API = api

		var dat map[string]interface{}

		ok, err := p.KVGetJSON("test-key", dat)
		api.AssertExpectations(t)
		assert.False(t, ok)
		assert.Error(t, err)
		assert.Nil(t, dat)
	})

	t.Run("unknown key", func(t *testing.T) {
		p := &plugin.HelpersImpl{}

		api := &plugintest.API{}
		api.On("GetServerVersion").Return("5.2.0")
		api.On("KVGet", "test-key").Return(nil, nil)
		p.API = api

		var dat map[string]interface{}

		ok, err := p.KVGetJSON("test-key", dat)
		api.AssertExpectations(t)
		assert.False(t, ok)
		assert.NoError(t, err)
		assert.Nil(t, dat)
	})

	t.Run("malformed JSON", func(t *testing.T) {
		p := &plugin.HelpersImpl{}

		api := &plugintest.API{}
		api.On("GetServerVersion").Return("5.2.0")
		api.On("KVGet", "test-key").Return([]byte(`{{:}"val-a": 10}`), nil)
		p.API = api

		var dat map[string]interface{}

		ok, err := p.KVGetJSON("test-key", &dat)
		api.AssertExpectations(t)
		assert.False(t, ok)
		assert.Error(t, err)
		assert.Nil(t, dat)
	})

	t.Run("wellformed JSON", func(t *testing.T) {
		p := &plugin.HelpersImpl{}

		api := &plugintest.API{}
		api.On("GetServerVersion").Return("5.2.0")
		api.On("KVGet", "test-key").Return([]byte(`{"val-a": 10}`), nil)
		p.API = api

		var dat map[string]interface{}

		ok, err := p.KVGetJSON("test-key", &dat)
		assert.True(t, ok)
		api.AssertExpectations(t)
		assert.NoError(t, err)
		assert.Equal(t, map[string]interface{}{
			"val-a": float64(10),
		}, dat)
	})
}

func TestKVSetJSON(t *testing.T) {
	t.Run("incompatible server version", func(t *testing.T) {
		api := &plugintest.API{}
		api.On("GetServerVersion").Return("5.1.0")

		p := &plugin.HelpersImpl{API: api}

		err := p.KVSetJSON("test-key", map[string]interface{}{
			"val-a": float64(10),
		})

		api.AssertExpectations(t)
		assert.Error(t, err)
		assert.Equal(t, "incompatible server version for plugin, minimum required version: 5.2.0, current version: 5.1.0", err.Error())
	})

	t.Run("JSON marshal error", func(t *testing.T) {
		api := &plugintest.API{}
		api.AssertNotCalled(t, "KVSet")
		api.On("GetServerVersion").Return("5.2.0")

		p := &plugin.HelpersImpl{API: api}

		err := p.KVSetJSON("test-key", func() {})
		api.AssertExpectations(t)
		assert.Error(t, err)
	})

	t.Run("KVSet error", func(t *testing.T) {
		api := &plugintest.API{}
		api.On("KVSet", "test-key", []byte(`{"val-a":10}`)).Return(&model.AppError{})
		api.On("GetServerVersion").Return("5.2.0")

		p := &plugin.HelpersImpl{API: api}

		err := p.KVSetJSON("test-key", map[string]interface{}{
			"val-a": float64(10),
		})

		api.AssertExpectations(t)
		assert.Error(t, err)
	})

	t.Run("marshallable struct", func(t *testing.T) {
		api := &plugintest.API{}
		api.On("KVSet", "test-key", []byte(`{"val-a":10}`)).Return(nil)
		api.On("GetServerVersion").Return("5.2.0")

		p := &plugin.HelpersImpl{API: api}

		err := p.KVSetJSON("test-key", map[string]interface{}{
			"val-a": float64(10),
		})

		api.AssertExpectations(t)
		assert.NoError(t, err)
	})
}

func TestKVCompareAndSetJSON(t *testing.T) {
	t.Run("incompatible server version", func(t *testing.T) {
		api := &plugintest.API{}
		api.On("GetServerVersion").Return("5.10.0")
		p := &plugin.HelpersImpl{API: api}

		ok, err := p.KVCompareAndSetJSON("test-key", nil, map[string]interface{}{
			"val-b": 20,
		})

		assert.Equal(t, false, ok)
		assert.Error(t, err)
		assert.Equal(t, "incompatible server version for plugin, minimum required version: 5.12.0, current version: 5.10.0", err.Error())
	})

	t.Run("old value JSON marshal error", func(t *testing.T) {
		api := &plugintest.API{}
		api.AssertNotCalled(t, "KVCompareAndSet")
		api.On("GetServerVersion").Return("5.12.0")
		p := &plugin.HelpersImpl{API: api}

		ok, err := p.KVCompareAndSetJSON("test-key", func() {}, map[string]interface{}{})

		api.AssertExpectations(t)
		assert.Equal(t, false, ok)
		assert.Error(t, err)
	})

	t.Run("new value JSON marshal error", func(t *testing.T) {
		api := &plugintest.API{}
		api.On("GetServerVersion").Return("5.12.0")
		api.AssertNotCalled(t, "KVCompareAndSet")

		p := &plugin.HelpersImpl{API: api}

		ok, err := p.KVCompareAndSetJSON("test-key", map[string]interface{}{}, func() {})

		api.AssertExpectations(t)
		assert.False(t, ok)
		assert.Error(t, err)
	})

	t.Run("KVCompareAndSet error", func(t *testing.T) {
		api := &plugintest.API{}
		api.On("GetServerVersion").Return("5.12.0")
		api.On("KVCompareAndSet", "test-key", []byte(`{"val-a":10}`), []byte(`{"val-b":20}`)).Return(false, &model.AppError{})
		p := &plugin.HelpersImpl{API: api}

		ok, err := p.KVCompareAndSetJSON("test-key", map[string]interface{}{
			"val-a": 10,
		}, map[string]interface{}{
			"val-b": 20,
		})

		api.AssertExpectations(t)
		assert.False(t, ok)
		assert.Error(t, err)
	})

	t.Run("old value nil", func(t *testing.T) {
		api := &plugintest.API{}
		api.On("GetServerVersion").Return("5.12.0")
		api.On("KVCompareAndSet", "test-key", []byte(nil), []byte(`{"val-b":20}`)).Return(true, nil)
		p := &plugin.HelpersImpl{API: api}

		ok, err := p.KVCompareAndSetJSON("test-key", nil, map[string]interface{}{
			"val-b": 20,
		})

		api.AssertExpectations(t)
		assert.True(t, ok)
		assert.NoError(t, err)
	})

	t.Run("old value non-nil", func(t *testing.T) {
		api := &plugintest.API{}
		api.On("GetServerVersion").Return("5.12.0")
		api.On("KVCompareAndSet", "test-key", []byte(`{"val-a":10}`), []byte(`{"val-b":20}`)).Return(true, nil)
		p := &plugin.HelpersImpl{API: api}

		ok, err := p.KVCompareAndSetJSON("test-key", map[string]interface{}{
			"val-a": 10,
		}, map[string]interface{}{
			"val-b": 20,
		})

		api.AssertExpectations(t)
		assert.True(t, ok)
		assert.NoError(t, err)
	})

	t.Run("new value nil", func(t *testing.T) {
		api := &plugintest.API{}
		api.On("GetServerVersion").Return("5.12.0")
		api.On("KVCompareAndSet", "test-key", []byte(`{"val-a":10}`), []byte(nil)).Return(true, nil)
		p := &plugin.HelpersImpl{API: api}

		ok, err := p.KVCompareAndSetJSON("test-key", map[string]interface{}{
			"val-a": 10,
		}, nil)

		api.AssertExpectations(t)
		assert.True(t, ok)
		assert.NoError(t, err)
	})
}

func TestKVCompareAndDeleteJSON(t *testing.T) {
	t.Run("incompatible server version", func(t *testing.T) {
		api := &plugintest.API{}
		api.On("GetServerVersion").Return("5.10.0")
		p := &plugin.HelpersImpl{API: api}

		ok, err := p.KVCompareAndDeleteJSON("test-key", map[string]interface{}{
			"val-a": 10,
		})

		assert.Equal(t, false, ok)
		assert.Error(t, err)
		assert.Equal(t, "incompatible server version for plugin, minimum required version: 5.16.0, current version: 5.10.0", err.Error())
	})

	t.Run("old value JSON marshal error", func(t *testing.T) {
		api := &plugintest.API{}
		api.On("GetServerVersion").Return("5.16.0")
		api.AssertNotCalled(t, "KVCompareAndDelete")
		p := &plugin.HelpersImpl{API: api}

		ok, err := p.KVCompareAndDeleteJSON("test-key", func() {})

		api.AssertExpectations(t)
		assert.Equal(t, false, ok)
		assert.Error(t, err)
	})

	t.Run("KVCompareAndDelete error", func(t *testing.T) {
		api := &plugintest.API{}
		api.On("GetServerVersion").Return("5.16.0")
		api.On("KVCompareAndDelete", "test-key", []byte(`{"val-a":10}`)).Return(false, &model.AppError{})
		p := &plugin.HelpersImpl{API: api}

		ok, err := p.KVCompareAndDeleteJSON("test-key", map[string]interface{}{
			"val-a": 10,
		})

		api.AssertExpectations(t)
		assert.False(t, ok)
		assert.Error(t, err)
	})

	t.Run("old value nil", func(t *testing.T) {
		api := &plugintest.API{}
		api.On("GetServerVersion").Return("5.16.0")
		api.On("KVCompareAndDelete", "test-key", []byte(nil)).Return(true, nil)
		p := &plugin.HelpersImpl{API: api}

		ok, err := p.KVCompareAndDeleteJSON("test-key", nil)

		api.AssertExpectations(t)
		assert.True(t, ok)
		assert.NoError(t, err)
	})

	t.Run("old value non-nil", func(t *testing.T) {
		api := &plugintest.API{}
		api.On("GetServerVersion").Return("5.16.0")
		api.On("KVCompareAndDelete", "test-key", []byte(`{"val-a":10}`)).Return(true, nil)
		p := &plugin.HelpersImpl{API: api}

		ok, err := p.KVCompareAndDeleteJSON("test-key", map[string]interface{}{
			"val-a": 10,
		})

		api.AssertExpectations(t)
		assert.True(t, ok)
		assert.NoError(t, err)
	})
}

func TestKVSetWithExpiryJSON(t *testing.T) {
	t.Run("incompatible server version", func(t *testing.T) {
		api := &plugintest.API{}
		api.On("GetServerVersion").Return("5.4.0")

		p := &plugin.HelpersImpl{API: api}

		err := p.KVSetWithExpiryJSON("test-key", map[string]interface{}{
			"val-a": float64(10),
		}, 100)

		api.AssertExpectations(t)
		assert.Error(t, err)
		assert.Equal(t, "incompatible server version for plugin, minimum required version: 5.6.0, current version: 5.4.0", err.Error())
	})

	t.Run("JSON marshal error", func(t *testing.T) {
		api := &plugintest.API{}
		api.On("GetServerVersion").Return("5.6.0")
		api.AssertNotCalled(t, "KVSetWithExpiry")

		p := &plugin.HelpersImpl{API: api}

		err := p.KVSetWithExpiryJSON("test-key", func() {}, 100)

		api.AssertExpectations(t)
		assert.Error(t, err)
	})

	t.Run("KVSetWithExpiry error", func(t *testing.T) {
		api := &plugintest.API{}
		api.On("GetServerVersion").Return("5.6.0")
		api.On("KVSetWithExpiry", "test-key", []byte(`{"val-a":10}`), int64(100)).Return(&model.AppError{})
		p := &plugin.HelpersImpl{API: api}

		err := p.KVSetWithExpiryJSON("test-key", map[string]interface{}{
			"val-a": float64(10),
		}, 100)

		api.AssertExpectations(t)
		assert.Error(t, err)
	})

	t.Run("wellformed JSON", func(t *testing.T) {
		api := &plugintest.API{}
		api.On("GetServerVersion").Return("5.6.0")
		api.On("KVSetWithExpiry", "test-key", []byte(`{"val-a":10}`), int64(100)).Return(nil)

		p := &plugin.HelpersImpl{API: api}

		err := p.KVSetWithExpiryJSON("test-key", map[string]interface{}{
			"val-a": float64(10),
		}, 100)

		api.AssertExpectations(t)
		assert.NoError(t, err)
	})
}

<<<<<<< HEAD
func TestPluginAPIKVModify(t *testing.T) {
	api := &plugintest.API{}
	p := &plugin.HelpersImpl{API: api}

	testCases := []struct {
		description      string
		key              string
		actualValue      []byte
		expectedValue    []byte
		modificationFunc func([]byte) ([]byte, error)
	}{
		{
			description: "Test actual data modification without error from modification func",
			key:         "key1",
			actualValue: []byte("THIS IS A TEST VALUE"),
			modificationFunc: func(b []byte) ([]byte, error) {
				return []byte(strings.ToLower(string(b))), nil
			},
			expectedValue: []byte(strings.ToLower("THIS IS A TEST VALUE")),
		},
	}
	for _, tt := range testCases {
		{
			// set an actual value to the kv store
			err := api.KVSet(tt.key, tt.actualValue)
			require.Nil(t, err)

			// check that this value is exists in kv store as in that representation in what we pass it there
			valueWePassed, err := api.KVGet(tt.key)
			require.Nil(t, err)
			require.Equal(t, valueWePassed, tt.actualValue)

			// modify data in kv store with provided modification function
			require.Nil(t, p.KVModify(tt.key, tt.modificationFunc))

			// get value from kv store
			actualResult, err := api.KVGet(tt.key)
			require.Nil(t, err)

			// check that modification function was applied for the data with given key
			require.Equal(t, actualResult, tt.expectedValue)
		}
	}
=======
func TestKVListWithOptions(t *testing.T) {
	t.Run("incompatible server version", func(t *testing.T) {
		api := &plugintest.API{}
		api.On("GetServerVersion").Return("5.1.0")

		p := &plugin.HelpersImpl{API: api}

		keys, err := p.KVListWithOptions()

		api.AssertExpectations(t)
		assert.Nil(t, keys)
		assert.Error(t, err)
		assert.Equal(t, "incompatible server version for plugin, minimum required version: 5.6.0, current version: 5.1.0", err.Error())
	})

	t.Run("KVList error", func(t *testing.T) {
		p := &plugin.HelpersImpl{}

		api := &plugintest.API{}
		api.On("GetServerVersion").Return("5.6.0")
		api.On("KVList", 0, 100).Return([]string{}, &model.AppError{})
		p.API = api

		keys, err := p.KVListWithOptions()
		api.AssertExpectations(t)
		assert.Empty(t, keys)
		assert.Error(t, err)
	})

	t.Run("No keys", func(t *testing.T) {
		p := &plugin.HelpersImpl{}

		api := &plugintest.API{}
		api.On("GetServerVersion").Return("5.6.0")
		api.On("KVList", 0, 100).Return(nil, nil)
		p.API = api

		keys, err := p.KVListWithOptions()
		api.AssertExpectations(t)
		assert.Empty(t, keys)
		assert.Nil(t, err)
	})

	t.Run("Basic Success, one page", func(t *testing.T) {
		p := &plugin.HelpersImpl{}

		api := &plugintest.API{}
		api.On("GetServerVersion").Return("5.6.0")
		api.On("KVList", 0, 100).Return([]string{"key1", "key2"}, nil)
		p.API = api

		keys, err := p.KVListWithOptions()
		api.AssertExpectations(t)
		assert.ElementsMatch(t, keys, []string{"key1", "key2"})
		assert.Nil(t, err)
	})

	t.Run("Basic Success, two page", func(t *testing.T) {
		p := &plugin.HelpersImpl{}

		api := &plugintest.API{}
		api.On("GetServerVersion").Return("5.6.0")
		api.On("KVList", 0, 100).Return(getKeys(100), nil)
		api.On("KVList", 1, 100).Return([]string{"key100"}, nil)
		p.API = api

		keys, err := p.KVListWithOptions()
		api.AssertExpectations(t)
		assert.ElementsMatch(t, keys, getKeys(101))
		assert.Nil(t, err)
	})

	t.Run("error on second page", func(t *testing.T) {
		p := &plugin.HelpersImpl{}

		api := &plugintest.API{}
		api.On("GetServerVersion").Return("5.6.0")
		api.On("KVList", 0, 100).Return(getKeys(100), nil)
		api.On("KVList", 1, 100).Return([]string{"key100"}, &model.AppError{})
		p.API = api

		keys, err := p.KVListWithOptions()
		api.AssertExpectations(t)
		assert.Empty(t, keys)
		assert.Error(t, err)
	})

	t.Run("success, two page, filter prefix, one", func(t *testing.T) {
		p := &plugin.HelpersImpl{}

		api := &plugintest.API{}
		api.On("GetServerVersion").Return("5.6.0")
		api.On("KVList", 0, 100).Return(getKeys(100), nil)
		api.On("KVList", 1, 100).Return([]string{"key100"}, nil)
		p.API = api

		keys, err := p.KVListWithOptions(plugin.WithPrefix("key99"))
		api.AssertExpectations(t)
		assert.ElementsMatch(t, keys, []string{"key99"})
		assert.Nil(t, err)
	})

	t.Run("success, two page, filter prefix, all", func(t *testing.T) {
		p := &plugin.HelpersImpl{}

		api := &plugintest.API{}
		api.On("GetServerVersion").Return("5.6.0")
		api.On("KVList", 0, 100).Return(getKeys(100), nil)
		api.On("KVList", 1, 100).Return([]string{"key100"}, nil)
		p.API = api

		keys, err := p.KVListWithOptions(plugin.WithPrefix("notkey"))
		api.AssertExpectations(t)
		assert.Empty(t, keys)
		assert.Nil(t, err)
	})

	t.Run("success, two page, filter prefix, none", func(t *testing.T) {
		p := &plugin.HelpersImpl{}

		api := &plugintest.API{}
		api.On("GetServerVersion").Return("5.6.0")
		api.On("KVList", 0, 100).Return(getKeys(100), nil)
		api.On("KVList", 1, 100).Return([]string{"key100"}, nil)
		p.API = api

		keys, err := p.KVListWithOptions(plugin.WithPrefix("key"))
		api.AssertExpectations(t)
		assert.ElementsMatch(t, keys, getKeys(101))
		assert.Nil(t, err)
	})

	t.Run("success, two page, checker func, one", func(t *testing.T) {
		p := &plugin.HelpersImpl{}

		api := &plugintest.API{}
		api.On("GetServerVersion").Return("5.6.0")
		api.On("KVList", 0, 100).Return(getKeys(100), nil)
		api.On("KVList", 1, 100).Return([]string{"key100"}, nil)
		p.API = api

		check := func(key string) (bool, error) {
			if key == "key1" {
				return true, nil
			}
			return false, nil
		}

		keys, err := p.KVListWithOptions(plugin.WithChecker(check))
		api.AssertExpectations(t)
		assert.ElementsMatch(t, keys, []string{"key1"})
		assert.Nil(t, err)
	})

	t.Run("success, two page, checker func, all", func(t *testing.T) {
		p := &plugin.HelpersImpl{}

		api := &plugintest.API{}
		api.On("GetServerVersion").Return("5.6.0")
		api.On("KVList", 0, 100).Return(getKeys(100), nil)
		api.On("KVList", 1, 100).Return([]string{"key100"}, nil)
		p.API = api

		check := func(key string) (bool, error) {
			return false, nil
		}

		keys, err := p.KVListWithOptions(plugin.WithChecker(check))
		api.AssertExpectations(t)
		assert.Empty(t, keys)
		assert.Nil(t, err)
	})

	t.Run("success, two page, checker func, none", func(t *testing.T) {
		p := &plugin.HelpersImpl{}

		api := &plugintest.API{}
		api.On("GetServerVersion").Return("5.6.0")
		api.On("KVList", 0, 100).Return(getKeys(100), nil)
		api.On("KVList", 1, 100).Return([]string{"key100"}, nil)
		p.API = api

		check := func(key string) (bool, error) {
			return true, nil
		}

		keys, err := p.KVListWithOptions(plugin.WithChecker(check))
		api.AssertExpectations(t)
		assert.ElementsMatch(t, keys, getKeys(101))
		assert.Nil(t, err)
	})

	t.Run("error, checker func", func(t *testing.T) {
		p := &plugin.HelpersImpl{}

		api := &plugintest.API{}
		api.On("GetServerVersion").Return("5.6.0")
		api.On("KVList", 0, 100).Return([]string{"key1"}, nil)
		p.API = api

		check := func(key string) (bool, error) {
			return true, &model.AppError{}
		}

		keys, err := p.KVListWithOptions(plugin.WithChecker(check))
		api.AssertExpectations(t)
		assert.Empty(t, keys)
		assert.Error(t, err)
	})

	t.Run("success, filter and checker func, partial on both", func(t *testing.T) {
		p := &plugin.HelpersImpl{}

		api := &plugintest.API{}
		api.On("GetServerVersion").Return("5.6.0")
		api.On("KVList", 0, 100).Return([]string{"key1", "key2", "notkey3", "key4", "key5"}, nil)
		p.API = api

		check := func(key string) (bool, error) {
			if key == "key1" || key == "key5" {
				return false, nil
			}
			return true, nil
		}

		keys, err := p.KVListWithOptions(plugin.WithPrefix("key"), plugin.WithChecker(check))
		api.AssertExpectations(t)
		assert.ElementsMatch(t, keys, []string{"key2", "key4"})
		assert.Nil(t, err)
	})
}

func getKeys(count int) []string {
	ret := make([]string, count)
	for i := 0; i < count; i++ {
		ret[i] = "key" + strconv.Itoa(i)
	}
	return ret
>>>>>>> b754fdb3
}<|MERGE_RESOLUTION|>--- conflicted
+++ resolved
@@ -4,11 +4,8 @@
 package plugin_test
 
 import (
-<<<<<<< HEAD
 	"strings"
-=======
 	"strconv"
->>>>>>> b754fdb3
 	"testing"
 
 	"github.com/mattermost/mattermost-server/v5/model"
@@ -402,7 +399,246 @@
 	})
 }
 
-<<<<<<< HEAD
+func TestKVListWithOptions(t *testing.T) {
+	t.Run("incompatible server version", func(t *testing.T) {
+		api := &plugintest.API{}
+		api.On("GetServerVersion").Return("5.1.0")
+
+		p := &plugin.HelpersImpl{API: api}
+
+		keys, err := p.KVListWithOptions()
+
+		api.AssertExpectations(t)
+		assert.Nil(t, keys)
+		assert.Error(t, err)
+		assert.Equal(t, "incompatible server version for plugin, minimum required version: 5.6.0, current version: 5.1.0", err.Error())
+	})
+
+	t.Run("KVList error", func(t *testing.T) {
+		p := &plugin.HelpersImpl{}
+
+		api := &plugintest.API{}
+		api.On("GetServerVersion").Return("5.6.0")
+		api.On("KVList", 0, 100).Return([]string{}, &model.AppError{})
+		p.API = api
+
+		keys, err := p.KVListWithOptions()
+		api.AssertExpectations(t)
+		assert.Empty(t, keys)
+		assert.Error(t, err)
+	})
+
+	t.Run("No keys", func(t *testing.T) {
+		p := &plugin.HelpersImpl{}
+
+		api := &plugintest.API{}
+		api.On("GetServerVersion").Return("5.6.0")
+		api.On("KVList", 0, 100).Return(nil, nil)
+		p.API = api
+
+		keys, err := p.KVListWithOptions()
+		api.AssertExpectations(t)
+		assert.Empty(t, keys)
+		assert.Nil(t, err)
+	})
+
+	t.Run("Basic Success, one page", func(t *testing.T) {
+		p := &plugin.HelpersImpl{}
+
+		api := &plugintest.API{}
+		api.On("GetServerVersion").Return("5.6.0")
+		api.On("KVList", 0, 100).Return([]string{"key1", "key2"}, nil)
+		p.API = api
+
+		keys, err := p.KVListWithOptions()
+		api.AssertExpectations(t)
+		assert.ElementsMatch(t, keys, []string{"key1", "key2"})
+		assert.Nil(t, err)
+	})
+
+	t.Run("Basic Success, two page", func(t *testing.T) {
+		p := &plugin.HelpersImpl{}
+
+		api := &plugintest.API{}
+		api.On("GetServerVersion").Return("5.6.0")
+		api.On("KVList", 0, 100).Return(getKeys(100), nil)
+		api.On("KVList", 1, 100).Return([]string{"key100"}, nil)
+		p.API = api
+
+		keys, err := p.KVListWithOptions()
+		api.AssertExpectations(t)
+		assert.ElementsMatch(t, keys, getKeys(101))
+		assert.Nil(t, err)
+	})
+
+	t.Run("error on second page", func(t *testing.T) {
+		p := &plugin.HelpersImpl{}
+
+		api := &plugintest.API{}
+		api.On("GetServerVersion").Return("5.6.0")
+		api.On("KVList", 0, 100).Return(getKeys(100), nil)
+		api.On("KVList", 1, 100).Return([]string{"key100"}, &model.AppError{})
+		p.API = api
+
+		keys, err := p.KVListWithOptions()
+		api.AssertExpectations(t)
+		assert.Empty(t, keys)
+		assert.Error(t, err)
+	})
+
+	t.Run("success, two page, filter prefix, one", func(t *testing.T) {
+		p := &plugin.HelpersImpl{}
+
+		api := &plugintest.API{}
+		api.On("GetServerVersion").Return("5.6.0")
+		api.On("KVList", 0, 100).Return(getKeys(100), nil)
+		api.On("KVList", 1, 100).Return([]string{"key100"}, nil)
+		p.API = api
+
+		keys, err := p.KVListWithOptions(plugin.WithPrefix("key99"))
+		api.AssertExpectations(t)
+		assert.ElementsMatch(t, keys, []string{"key99"})
+		assert.Nil(t, err)
+	})
+
+	t.Run("success, two page, filter prefix, all", func(t *testing.T) {
+		p := &plugin.HelpersImpl{}
+
+		api := &plugintest.API{}
+		api.On("GetServerVersion").Return("5.6.0")
+		api.On("KVList", 0, 100).Return(getKeys(100), nil)
+		api.On("KVList", 1, 100).Return([]string{"key100"}, nil)
+		p.API = api
+
+		keys, err := p.KVListWithOptions(plugin.WithPrefix("notkey"))
+		api.AssertExpectations(t)
+		assert.Empty(t, keys)
+		assert.Nil(t, err)
+	})
+
+	t.Run("success, two page, filter prefix, none", func(t *testing.T) {
+		p := &plugin.HelpersImpl{}
+
+		api := &plugintest.API{}
+		api.On("GetServerVersion").Return("5.6.0")
+		api.On("KVList", 0, 100).Return(getKeys(100), nil)
+		api.On("KVList", 1, 100).Return([]string{"key100"}, nil)
+		p.API = api
+
+		keys, err := p.KVListWithOptions(plugin.WithPrefix("key"))
+		api.AssertExpectations(t)
+		assert.ElementsMatch(t, keys, getKeys(101))
+		assert.Nil(t, err)
+	})
+
+	t.Run("success, two page, checker func, one", func(t *testing.T) {
+		p := &plugin.HelpersImpl{}
+
+		api := &plugintest.API{}
+		api.On("GetServerVersion").Return("5.6.0")
+		api.On("KVList", 0, 100).Return(getKeys(100), nil)
+		api.On("KVList", 1, 100).Return([]string{"key100"}, nil)
+		p.API = api
+
+		check := func(key string) (bool, error) {
+			if key == "key1" {
+				return true, nil
+			}
+			return false, nil
+		}
+
+		keys, err := p.KVListWithOptions(plugin.WithChecker(check))
+		api.AssertExpectations(t)
+		assert.ElementsMatch(t, keys, []string{"key1"})
+		assert.Nil(t, err)
+	})
+
+	t.Run("success, two page, checker func, all", func(t *testing.T) {
+		p := &plugin.HelpersImpl{}
+
+		api := &plugintest.API{}
+		api.On("GetServerVersion").Return("5.6.0")
+		api.On("KVList", 0, 100).Return(getKeys(100), nil)
+		api.On("KVList", 1, 100).Return([]string{"key100"}, nil)
+		p.API = api
+
+		check := func(key string) (bool, error) {
+			return false, nil
+		}
+
+		keys, err := p.KVListWithOptions(plugin.WithChecker(check))
+		api.AssertExpectations(t)
+		assert.Empty(t, keys)
+		assert.Nil(t, err)
+	})
+
+	t.Run("success, two page, checker func, none", func(t *testing.T) {
+		p := &plugin.HelpersImpl{}
+
+		api := &plugintest.API{}
+		api.On("GetServerVersion").Return("5.6.0")
+		api.On("KVList", 0, 100).Return(getKeys(100), nil)
+		api.On("KVList", 1, 100).Return([]string{"key100"}, nil)
+		p.API = api
+
+		check := func(key string) (bool, error) {
+			return true, nil
+		}
+
+		keys, err := p.KVListWithOptions(plugin.WithChecker(check))
+		api.AssertExpectations(t)
+		assert.ElementsMatch(t, keys, getKeys(101))
+		assert.Nil(t, err)
+	})
+
+	t.Run("error, checker func", func(t *testing.T) {
+		p := &plugin.HelpersImpl{}
+
+		api := &plugintest.API{}
+		api.On("GetServerVersion").Return("5.6.0")
+		api.On("KVList", 0, 100).Return([]string{"key1"}, nil)
+		p.API = api
+
+		check := func(key string) (bool, error) {
+			return true, &model.AppError{}
+		}
+
+		keys, err := p.KVListWithOptions(plugin.WithChecker(check))
+		api.AssertExpectations(t)
+		assert.Empty(t, keys)
+		assert.Error(t, err)
+	})
+
+	t.Run("success, filter and checker func, partial on both", func(t *testing.T) {
+		p := &plugin.HelpersImpl{}
+
+		api := &plugintest.API{}
+		api.On("GetServerVersion").Return("5.6.0")
+		api.On("KVList", 0, 100).Return([]string{"key1", "key2", "notkey3", "key4", "key5"}, nil)
+		p.API = api
+
+		check := func(key string) (bool, error) {
+			if key == "key1" || key == "key5" {
+				return false, nil
+			}
+			return true, nil
+		}
+
+		keys, err := p.KVListWithOptions(plugin.WithPrefix("key"), plugin.WithChecker(check))
+		api.AssertExpectations(t)
+		assert.ElementsMatch(t, keys, []string{"key2", "key4"})
+		assert.Nil(t, err)
+	})
+}
+
+func getKeys(count int) []string {
+	ret := make([]string, count)
+	for i := 0; i < count; i++ {
+		ret[i] = "key" + strconv.Itoa(i)
+	}
+	return ret
+}
+
 func TestPluginAPIKVModify(t *testing.T) {
 	api := &plugintest.API{}
 	p := &plugin.HelpersImpl{API: api}
@@ -446,244 +682,4 @@
 			require.Equal(t, actualResult, tt.expectedValue)
 		}
 	}
-=======
-func TestKVListWithOptions(t *testing.T) {
-	t.Run("incompatible server version", func(t *testing.T) {
-		api := &plugintest.API{}
-		api.On("GetServerVersion").Return("5.1.0")
-
-		p := &plugin.HelpersImpl{API: api}
-
-		keys, err := p.KVListWithOptions()
-
-		api.AssertExpectations(t)
-		assert.Nil(t, keys)
-		assert.Error(t, err)
-		assert.Equal(t, "incompatible server version for plugin, minimum required version: 5.6.0, current version: 5.1.0", err.Error())
-	})
-
-	t.Run("KVList error", func(t *testing.T) {
-		p := &plugin.HelpersImpl{}
-
-		api := &plugintest.API{}
-		api.On("GetServerVersion").Return("5.6.0")
-		api.On("KVList", 0, 100).Return([]string{}, &model.AppError{})
-		p.API = api
-
-		keys, err := p.KVListWithOptions()
-		api.AssertExpectations(t)
-		assert.Empty(t, keys)
-		assert.Error(t, err)
-	})
-
-	t.Run("No keys", func(t *testing.T) {
-		p := &plugin.HelpersImpl{}
-
-		api := &plugintest.API{}
-		api.On("GetServerVersion").Return("5.6.0")
-		api.On("KVList", 0, 100).Return(nil, nil)
-		p.API = api
-
-		keys, err := p.KVListWithOptions()
-		api.AssertExpectations(t)
-		assert.Empty(t, keys)
-		assert.Nil(t, err)
-	})
-
-	t.Run("Basic Success, one page", func(t *testing.T) {
-		p := &plugin.HelpersImpl{}
-
-		api := &plugintest.API{}
-		api.On("GetServerVersion").Return("5.6.0")
-		api.On("KVList", 0, 100).Return([]string{"key1", "key2"}, nil)
-		p.API = api
-
-		keys, err := p.KVListWithOptions()
-		api.AssertExpectations(t)
-		assert.ElementsMatch(t, keys, []string{"key1", "key2"})
-		assert.Nil(t, err)
-	})
-
-	t.Run("Basic Success, two page", func(t *testing.T) {
-		p := &plugin.HelpersImpl{}
-
-		api := &plugintest.API{}
-		api.On("GetServerVersion").Return("5.6.0")
-		api.On("KVList", 0, 100).Return(getKeys(100), nil)
-		api.On("KVList", 1, 100).Return([]string{"key100"}, nil)
-		p.API = api
-
-		keys, err := p.KVListWithOptions()
-		api.AssertExpectations(t)
-		assert.ElementsMatch(t, keys, getKeys(101))
-		assert.Nil(t, err)
-	})
-
-	t.Run("error on second page", func(t *testing.T) {
-		p := &plugin.HelpersImpl{}
-
-		api := &plugintest.API{}
-		api.On("GetServerVersion").Return("5.6.0")
-		api.On("KVList", 0, 100).Return(getKeys(100), nil)
-		api.On("KVList", 1, 100).Return([]string{"key100"}, &model.AppError{})
-		p.API = api
-
-		keys, err := p.KVListWithOptions()
-		api.AssertExpectations(t)
-		assert.Empty(t, keys)
-		assert.Error(t, err)
-	})
-
-	t.Run("success, two page, filter prefix, one", func(t *testing.T) {
-		p := &plugin.HelpersImpl{}
-
-		api := &plugintest.API{}
-		api.On("GetServerVersion").Return("5.6.0")
-		api.On("KVList", 0, 100).Return(getKeys(100), nil)
-		api.On("KVList", 1, 100).Return([]string{"key100"}, nil)
-		p.API = api
-
-		keys, err := p.KVListWithOptions(plugin.WithPrefix("key99"))
-		api.AssertExpectations(t)
-		assert.ElementsMatch(t, keys, []string{"key99"})
-		assert.Nil(t, err)
-	})
-
-	t.Run("success, two page, filter prefix, all", func(t *testing.T) {
-		p := &plugin.HelpersImpl{}
-
-		api := &plugintest.API{}
-		api.On("GetServerVersion").Return("5.6.0")
-		api.On("KVList", 0, 100).Return(getKeys(100), nil)
-		api.On("KVList", 1, 100).Return([]string{"key100"}, nil)
-		p.API = api
-
-		keys, err := p.KVListWithOptions(plugin.WithPrefix("notkey"))
-		api.AssertExpectations(t)
-		assert.Empty(t, keys)
-		assert.Nil(t, err)
-	})
-
-	t.Run("success, two page, filter prefix, none", func(t *testing.T) {
-		p := &plugin.HelpersImpl{}
-
-		api := &plugintest.API{}
-		api.On("GetServerVersion").Return("5.6.0")
-		api.On("KVList", 0, 100).Return(getKeys(100), nil)
-		api.On("KVList", 1, 100).Return([]string{"key100"}, nil)
-		p.API = api
-
-		keys, err := p.KVListWithOptions(plugin.WithPrefix("key"))
-		api.AssertExpectations(t)
-		assert.ElementsMatch(t, keys, getKeys(101))
-		assert.Nil(t, err)
-	})
-
-	t.Run("success, two page, checker func, one", func(t *testing.T) {
-		p := &plugin.HelpersImpl{}
-
-		api := &plugintest.API{}
-		api.On("GetServerVersion").Return("5.6.0")
-		api.On("KVList", 0, 100).Return(getKeys(100), nil)
-		api.On("KVList", 1, 100).Return([]string{"key100"}, nil)
-		p.API = api
-
-		check := func(key string) (bool, error) {
-			if key == "key1" {
-				return true, nil
-			}
-			return false, nil
-		}
-
-		keys, err := p.KVListWithOptions(plugin.WithChecker(check))
-		api.AssertExpectations(t)
-		assert.ElementsMatch(t, keys, []string{"key1"})
-		assert.Nil(t, err)
-	})
-
-	t.Run("success, two page, checker func, all", func(t *testing.T) {
-		p := &plugin.HelpersImpl{}
-
-		api := &plugintest.API{}
-		api.On("GetServerVersion").Return("5.6.0")
-		api.On("KVList", 0, 100).Return(getKeys(100), nil)
-		api.On("KVList", 1, 100).Return([]string{"key100"}, nil)
-		p.API = api
-
-		check := func(key string) (bool, error) {
-			return false, nil
-		}
-
-		keys, err := p.KVListWithOptions(plugin.WithChecker(check))
-		api.AssertExpectations(t)
-		assert.Empty(t, keys)
-		assert.Nil(t, err)
-	})
-
-	t.Run("success, two page, checker func, none", func(t *testing.T) {
-		p := &plugin.HelpersImpl{}
-
-		api := &plugintest.API{}
-		api.On("GetServerVersion").Return("5.6.0")
-		api.On("KVList", 0, 100).Return(getKeys(100), nil)
-		api.On("KVList", 1, 100).Return([]string{"key100"}, nil)
-		p.API = api
-
-		check := func(key string) (bool, error) {
-			return true, nil
-		}
-
-		keys, err := p.KVListWithOptions(plugin.WithChecker(check))
-		api.AssertExpectations(t)
-		assert.ElementsMatch(t, keys, getKeys(101))
-		assert.Nil(t, err)
-	})
-
-	t.Run("error, checker func", func(t *testing.T) {
-		p := &plugin.HelpersImpl{}
-
-		api := &plugintest.API{}
-		api.On("GetServerVersion").Return("5.6.0")
-		api.On("KVList", 0, 100).Return([]string{"key1"}, nil)
-		p.API = api
-
-		check := func(key string) (bool, error) {
-			return true, &model.AppError{}
-		}
-
-		keys, err := p.KVListWithOptions(plugin.WithChecker(check))
-		api.AssertExpectations(t)
-		assert.Empty(t, keys)
-		assert.Error(t, err)
-	})
-
-	t.Run("success, filter and checker func, partial on both", func(t *testing.T) {
-		p := &plugin.HelpersImpl{}
-
-		api := &plugintest.API{}
-		api.On("GetServerVersion").Return("5.6.0")
-		api.On("KVList", 0, 100).Return([]string{"key1", "key2", "notkey3", "key4", "key5"}, nil)
-		p.API = api
-
-		check := func(key string) (bool, error) {
-			if key == "key1" || key == "key5" {
-				return false, nil
-			}
-			return true, nil
-		}
-
-		keys, err := p.KVListWithOptions(plugin.WithPrefix("key"), plugin.WithChecker(check))
-		api.AssertExpectations(t)
-		assert.ElementsMatch(t, keys, []string{"key2", "key4"})
-		assert.Nil(t, err)
-	})
-}
-
-func getKeys(count int) []string {
-	ret := make([]string, count)
-	for i := 0; i < count; i++ {
-		ret[i] = "key" + strconv.Itoa(i)
-	}
-	return ret
->>>>>>> b754fdb3
 }
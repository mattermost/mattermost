// Copyright (c) 2015-present Mattermost, Inc. All Rights Reserved.
// See LICENSE.txt for license information.

package plugin

import (
<<<<<<< HEAD
	"bytes"
	"github.com/mattermost/mattermost-server/model"
	"io/ioutil"
	"net/http"
	"net/url"
	"time"
=======
	"github.com/blang/semver"
	"github.com/mattermost/mattermost-server/model"
	"github.com/pkg/errors"
>>>>>>> c2fbcd71
)

type Helpers interface {
	// EnsureBot either returns an existing bot user matching the given bot, or creates a bot user from the given bot.
	// Returns the id of the resulting bot.
	//
	// Minimum server version: 5.10
	EnsureBot(bot *model.Bot) (string, error)

	// KVSetJSON stores a key-value pair, unique per plugin, marshalling the given value as a JSON string.
	//
	// Deprecated: Use p.API.KVSetWithOptions instead.
	//
	// Minimum server version: 5.2
	KVSetJSON(key string, value interface{}) error

	// KVCompareAndSetJSON updates a key-value pair, unique per plugin, but only if the current value matches the given oldValue after marshalling as a JSON string.
	// Inserts a new key if oldValue == nil.
	// Returns (false, err) if DB error occurred
	// Returns (false, nil) if current value != oldValue or key already exists when inserting
	// Returns (true, nil) if current value == oldValue or new key is inserted
	//
	// Deprecated: Use p.API.KVSetWithOptions instead.
	//
	// Minimum server version: 5.12
	KVCompareAndSetJSON(key string, oldValue interface{}, newValue interface{}) (bool, error)

	// KVCompareAndDeleteJSON deletes a key-value pair, unique per plugin, but only if the current value matches the given oldValue after marshalling as a JSON string.
	// Returns (false, err) if DB error occurred
	// Returns (false, nil) if current value != oldValue or the key was already deleted
	// Returns (true, nil) if current value == oldValue
	//
	// Minimum server version: 5.16
	KVCompareAndDeleteJSON(key string, oldValue interface{}) (bool, error)

	// KVGetJSON retrieves a value based on the key, unique per plugin, unmarshalling the previously set JSON string into the given value. Returns true if the key exists.
	//
	// Minimum server version: 5.2
	KVGetJSON(key string, value interface{}) (bool, error)

	// KVSetWithExpiryJSON stores a key-value pair with an expiry time, unique per plugin, marshalling the given value as a JSON string.
	//
	// Deprecated: Use p.API.KVSetWithOptions instead.
	//
	// Minimum server version: 5.6
	KVSetWithExpiryJSON(key string, value interface{}, expireInSeconds int64) error

	InstallPluginFromUrl(url string, replace bool) (*model.Manifest, *model.AppError)
}
type HelpersImpl struct {
	API API
}

<<<<<<< HEAD
func (p *HelpersImpl) InstallPluginFromUrl(downloadUrl string, replace bool) (*model.Manifest, *model.AppError) {
	parsedUrl, _ := url.Parse(downloadUrl)
	if !*p.API.GetConfig().PluginSettings.AllowInsecureDownloadUrl && parsedUrl.Scheme != "https" {
		return nil, model.NewAppError("InstallPluginFromUrl", "api.plugin.install.insecure_url.app_error", nil, "", http.StatusBadRequest)
	}

	client := &http.Client{Timeout: 60 * time.Minute}
	response, err := client.Get(downloadUrl)
	if err != nil {
		return nil, model.NewAppError("InstallPluginFromUrlHelper", "api.plugin.install.download_failed.app_error", nil, err.Error(), http.StatusBadRequest)
	}
	defer response.Body.Close()

	fileBytes, err := ioutil.ReadAll(response.Body)
	if err != nil {
		return nil, model.NewAppError("InstallPluginFromUrlHelper", "api.plugin.install.reading_stream_failed.app_error", nil, err.Error(), http.StatusBadRequest)
	}

	manifest, appError := p.API.InstallPlugin(bytes.NewReader(fileBytes), true)
	if appError != nil {
		return nil, appError
	}

	return manifest, nil
=======
func (p *HelpersImpl) ensureServerVersion(required string) error {
	serverVersion := p.API.GetServerVersion()
	currentVersion := semver.MustParse(serverVersion)
	requiredVersion := semver.MustParse(required)

	if currentVersion.LT(requiredVersion) {
		return errors.Errorf("incompatible server version for plugin, minimum required version: %s, current version: %s", required, serverVersion)
	}
	return nil
>>>>>>> c2fbcd71
}<|MERGE_RESOLUTION|>--- conflicted
+++ resolved
@@ -4,18 +4,14 @@
 package plugin
 
 import (
-<<<<<<< HEAD
 	"bytes"
+	"github.com/blang/semver"
 	"github.com/mattermost/mattermost-server/model"
+	"github.com/pkg/errors"
 	"io/ioutil"
 	"net/http"
 	"net/url"
 	"time"
-=======
-	"github.com/blang/semver"
-	"github.com/mattermost/mattermost-server/model"
-	"github.com/pkg/errors"
->>>>>>> c2fbcd71
 )
 
 type Helpers interface {
@@ -69,7 +65,17 @@
 	API API
 }
 
-<<<<<<< HEAD
+func (p *HelpersImpl) ensureServerVersion(required string) error {
+	serverVersion := p.API.GetServerVersion()
+	currentVersion := semver.MustParse(serverVersion)
+	requiredVersion := semver.MustParse(required)
+
+	if currentVersion.LT(requiredVersion) {
+		return errors.Errorf("incompatible server version for plugin, minimum required version: %s, current version: %s", required, serverVersion)
+	}
+	return nil
+}
+
 func (p *HelpersImpl) InstallPluginFromUrl(downloadUrl string, replace bool) (*model.Manifest, *model.AppError) {
 	parsedUrl, _ := url.Parse(downloadUrl)
 	if !*p.API.GetConfig().PluginSettings.AllowInsecureDownloadUrl && parsedUrl.Scheme != "https" {
@@ -94,15 +100,4 @@
 	}
 
 	return manifest, nil
-=======
-func (p *HelpersImpl) ensureServerVersion(required string) error {
-	serverVersion := p.API.GetServerVersion()
-	currentVersion := semver.MustParse(serverVersion)
-	requiredVersion := semver.MustParse(required)
-
-	if currentVersion.LT(requiredVersion) {
-		return errors.Errorf("incompatible server version for plugin, minimum required version: %s, current version: %s", required, serverVersion)
-	}
-	return nil
->>>>>>> c2fbcd71
 }
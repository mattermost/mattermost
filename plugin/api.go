// Copyright (c) 2015-present Mattermost, Inc. All Rights Reserved.
// See License.txt for license information.

package plugin

import (
	"github.com/hashicorp/go-plugin"
	"github.com/mattermost/mattermost-server/model"
)

// The API can be used to retrieve data or perform actions on behalf of the plugin. Most methods
// have direct counterparts in the REST API and very similar behavior.
//
// Plugins obtain access to the API by embedding MattermostPlugin and accessing the API member
// directly.
type API interface {
	// LoadPluginConfiguration loads the plugin's configuration. dest should be a pointer to a
	// struct that the configuration JSON can be unmarshalled to.
	LoadPluginConfiguration(dest interface{}) error

	// RegisterCommand registers a custom slash command. When the command is triggered, your plugin
	// can fulfill it via the ExecuteCommand hook.
	RegisterCommand(command *model.Command) error

	// UnregisterCommand unregisters a command previously registered via RegisterCommand.
	UnregisterCommand(teamId, trigger string) error

	// GetSession returns the session object for the Session ID
	GetSession(sessionId string) (*model.Session, *model.AppError)

	// GetConfig fetches the currently persisted config
	GetConfig() *model.Config

	// SaveConfig sets the given config and persists the changes
	SaveConfig(config *model.Config) *model.AppError

	// GetServerVersion return the current Mattermost server version
	//
	// Minimum server version: 5.4
	GetServerVersion() string

	// CreateUser creates a user.
	CreateUser(user *model.User) (*model.User, *model.AppError)

	// DeleteUser deletes a user.
	DeleteUser(userId string) *model.AppError

	// GetUser gets a user.
	GetUser(userId string) (*model.User, *model.AppError)

	// GetUserByEmail gets a user by their email address.
	GetUserByEmail(email string) (*model.User, *model.AppError)

	// GetUserByUsername gets a user by their username.
	GetUserByUsername(name string) (*model.User, *model.AppError)

	// GetUsersInTeam gets users in team.
	//
	// Minimum server version: 5.6
	GetUsersInTeam(teamId string, page int, perPage int) ([]*model.User, *model.AppError)

	// UpdateUser updates a user.
	UpdateUser(user *model.User) (*model.User, *model.AppError)

	// GetUserStatus will get a user's status.
	GetUserStatus(userId string) (*model.Status, *model.AppError)

	// GetUserStatusesByIds will return a list of user statuses based on the provided slice of user IDs.
	GetUserStatusesByIds(userIds []string) ([]*model.Status, *model.AppError)

	// UpdateUserStatus will set a user's status until the user, or another integration/plugin, sets it back to online.
	// The status parameter can be: "online", "away", "dnd", or "offline".
	UpdateUserStatus(userId, status string) (*model.Status, *model.AppError)

	// GetLDAPUserAttributes will return LDAP attributes for a user.
	// The attributes parameter should be a list of attributes to pull.
	// Returns a map with attribute names as keys and the user's attributes as values.
	// Requires an enterprise license, LDAP to be configured and for the user to use LDAP as an authentication method.
	//
	// Minimum server version: 5.3
	GetLDAPUserAttributes(userId string, attributes []string) (map[string]string, *model.AppError)

	// CreateTeam creates a team.
	CreateTeam(team *model.Team) (*model.Team, *model.AppError)

	// DeleteTeam deletes a team.
	DeleteTeam(teamId string) *model.AppError

	// GetTeam gets all teams.
	GetTeams() ([]*model.Team, *model.AppError)

	// GetTeam gets a team.
	GetTeam(teamId string) (*model.Team, *model.AppError)

	// GetTeamByName gets a team by its name.
	GetTeamByName(name string) (*model.Team, *model.AppError)

	// UpdateTeam updates a team.
	UpdateTeam(team *model.Team) (*model.Team, *model.AppError)

	// GetTeamsForUser returns list of teams of given user ID.
	//
	// Minimum server version: 5.6
	GetTeamsForUser(userId string) ([]*model.Team, *model.AppError)

	// CreateTeamMember creates a team membership.
	CreateTeamMember(teamId, userId string) (*model.TeamMember, *model.AppError)

	// CreateTeamMember creates a team membership for all provided user ids.
	CreateTeamMembers(teamId string, userIds []string, requestorId string) ([]*model.TeamMember, *model.AppError)

	// DeleteTeamMember deletes a team membership.
	DeleteTeamMember(teamId, userId, requestorId string) *model.AppError

	// GetTeamMembers returns the memberships of a specific team.
	GetTeamMembers(teamId string, offset, limit int) ([]*model.TeamMember, *model.AppError)

	// GetTeamMember returns a specific membership.
	GetTeamMember(teamId, userId string) (*model.TeamMember, *model.AppError)

	// UpdateTeamMemberRoles updates the role for a team membership.
	UpdateTeamMemberRoles(teamId, userId, newRoles string) (*model.TeamMember, *model.AppError)

	// CreateChannel creates a channel.
	CreateChannel(channel *model.Channel) (*model.Channel, *model.AppError)

	// DeleteChannel deletes a channel.
	DeleteChannel(channelId string) *model.AppError

	// GetPublicChannelsForTeam gets a list of all channels.
	GetPublicChannelsForTeam(teamId string, offset, limit int) (*model.ChannelList, *model.AppError)

	// GetChannel gets a channel.
	GetChannel(channelId string) (*model.Channel, *model.AppError)

	// GetChannelByName gets a channel by its name, given a team id.
	GetChannelByName(teamId, name string, includeDeleted bool) (*model.Channel, *model.AppError)

	// GetChannelByNameForTeamName gets a channel by its name, given a team name.
	GetChannelByNameForTeamName(teamName, channelName string, includeDeleted bool) (*model.Channel, *model.AppError)

	// GetChannelsForTeamForUser gets a list of channels for given user ID in given team ID.
	//
	// Minimum server version: 5.6
	GetChannelsForTeamForUser(teamId, userId string, includeDeleted bool) (*model.ChannelList, *model.AppError)

	// GetDirectChannel gets a direct message channel.
	GetDirectChannel(userId1, userId2 string) (*model.Channel, *model.AppError)

	// GetGroupChannel gets a group message channel.
	GetGroupChannel(userIds []string) (*model.Channel, *model.AppError)

	// UpdateChannel updates a channel.
	UpdateChannel(channel *model.Channel) (*model.Channel, *model.AppError)

	// SearchChannels returns the channels on a team matching the provided search term.
	//
	// Minimum server version: 5.6
	SearchChannels(teamId string, term string) (*model.ChannelList, *model.AppError)

	// AddChannelMember creates a channel membership for a user.
	AddChannelMember(channelId, userId string) (*model.ChannelMember, *model.AppError)

	// GetChannelMember gets a channel membership for a user.
	GetChannelMember(channelId, userId string) (*model.ChannelMember, *model.AppError)

	// GetChannelMembers gets a channel membership for all users.
	//
	// Minimum server version: 5.6
	GetChannelMembers(channelId string, page, perPage int) (*model.ChannelMembers, *model.AppError)

	// UpdateChannelMemberRoles updates a user's roles for a channel.
	UpdateChannelMemberRoles(channelId, userId, newRoles string) (*model.ChannelMember, *model.AppError)

	// UpdateChannelMemberNotifications updates a user's notification properties for a channel.
	UpdateChannelMemberNotifications(channelId, userId string, notifications map[string]string) (*model.ChannelMember, *model.AppError)

	// DeleteChannelMember deletes a channel membership for a user.
	DeleteChannelMember(channelId, userId string) *model.AppError

	// GetUsersInChannel gets users in given channel.
	//
	// Minimum server version: 5.6
	GetUsersInChannel(channelId string, page int, perPage int) ([]*model.User, *model.AppError)

	// CreatePost creates a post.
	CreatePost(post *model.Post) (*model.Post, *model.AppError)

	// AddReaction add a reaction to a post.
	//
	// Minimum server version: 5.3
	AddReaction(reaction *model.Reaction) (*model.Reaction, *model.AppError)

	// RemoveReaction remove a reaction from a post.
	//
	// Minimum server version: 5.3
	RemoveReaction(reaction *model.Reaction) *model.AppError

	// GetReaction get the reactions of a post.
	//
	// Minimum server version: 5.3
	GetReactions(postId string) ([]*model.Reaction, *model.AppError)

	// SendEphemeralPost creates an ephemeral post.
	SendEphemeralPost(userId string, post *model.Post) *model.Post

	// DeletePost deletes a post.
	DeletePost(postId string) *model.AppError

	// GetPostThread gets a post with all the other posts in the same thread.
	//
	// Minimum server version: 5.6
	GetPostThread(postId string) (*model.PostList, *model.AppError)

	// GetPost gets a post.
	GetPost(postId string) (*model.Post, *model.AppError)

	// GetPostsSince gets posts created after a specified time as Unix time in milliseconds.
	//
	// Minimum server version: 5.6
	GetPostsSince(channelId string, time int64) (*model.PostList, *model.AppError)

	// GetPostsBefore gets a page of posts that were posted before the post provided.
	//
	// Minimum server version: 5.6
	GetPostsBefore(channelId, postId string, page, perPage int) (*model.PostList, *model.AppError)

	// GetPostsForChannel gets a list of posts for a channel.
	//
	// Minimum server version: 5.6
	GetPostsForChannel(channelId string, page, perPage int) (*model.PostList, *model.AppError)

	// UpdatePost updates a post.
	UpdatePost(post *model.Post) (*model.Post, *model.AppError)

	// GetProfileImage gets user's profile image.
	//
	// Minimum server version: 5.6
	GetProfileImage(userId string) ([]byte, *model.AppError)

	// GetEmojiByName gets an emoji by it's name.
	//
	// Minimum server version: 5.6
	GetEmojiByName(name string) (*model.Emoji, *model.AppError)

	// CopyFileInfos duplicates the FileInfo objects referenced by the given file ids,
	// recording the given user id as the new creator and returning the new set of file ids.
	//
	// The duplicate FileInfo objects are not initially linked to a post, but may now be passed
	// to CreatePost. Use this API to duplicate a post and its file attachments without
	// actually duplicating the uploaded files.
	CopyFileInfos(userId string, fileIds []string) ([]string, *model.AppError)

	// GetFileInfo gets a File Info for a specific fileId
	//
	// Minimum server version: 5.3
	GetFileInfo(fileId string) (*model.FileInfo, *model.AppError)

<<<<<<< HEAD
	// GetFilePreview gets the bytes for a file by id.
	//
	// Minimum server version: 5.6
	GetFilePreview(fileId string) ([]byte, *model.AppError)
=======
	// GetFileLink gets the public link to a file by fileId.
	//
	// Minimum server version: 5.6
	GetFileLink(fileId string) (string, *model.AppError)
>>>>>>> 3bc89083

	// ReadFileAtPath reads the file from the backend for a specific path
	//
	// Minimum server version: 5.3
	ReadFile(path string) ([]byte, *model.AppError)

	// KVSet will store a key-value pair, unique per plugin.
	KVSet(key string, value []byte) *model.AppError

	// KVSet will store a key-value pair, unique per plugin with an expiry time
	//
	// Minimum server version: 5.6
	KVSetWithExpiry(key string, value []byte, expireInSeconds int64) *model.AppError

	// KVGet will retrieve a value based on the key. Returns nil for non-existent keys.
	KVGet(key string) ([]byte, *model.AppError)

	// KVDelete will remove a key-value pair. Returns nil for non-existent keys.
	KVDelete(key string) *model.AppError

	// KVDeleteAll will remove all key-value pairs for a plugin.
	//
	// Minimum server version: 5.6
	KVDeleteAll() *model.AppError

	// KVList will list all keys for a plugin.
	//
	// Minimum server version: 5.6
	KVList(page, perPage int) ([]string, *model.AppError)

	// PublishWebSocketEvent sends an event to WebSocket connections.
	// event is the type and will be prepended with "custom_<pluginid>_"
	// payload is the data sent with the event. Interface values must be primitive Go types or mattermost-server/model types
	// broadcast determines to which users to send the event
	PublishWebSocketEvent(event string, payload map[string]interface{}, broadcast *model.WebsocketBroadcast)

	// HasPermissionTo check if the user has the permission at system scope.
	//
	// Minimum server version: 5.3
	HasPermissionTo(userId string, permission *model.Permission) bool

	// HasPermissionToTeam check if the user has the permission at team scope.
	//
	// Minimum server version: 5.3
	HasPermissionToTeam(userId, teamId string, permission *model.Permission) bool

	// HasPermissionToChannel check if the user has the permission at channel scope.
	//
	// Minimum server version: 5.3
	HasPermissionToChannel(userId, channelId string, permission *model.Permission) bool

	// LogDebug writes a log message to the Mattermost server log file.
	// Appropriate context such as the plugin name will already be added as fields so plugins
	// do not need to add that info.
	// keyValuePairs should be primitive go types or other values that can be encoded by encoding/gob
	LogDebug(msg string, keyValuePairs ...interface{})

	// LogInfo writes a log message to the Mattermost server log file.
	// Appropriate context such as the plugin name will already be added as fields so plugins
	// do not need to add that info.
	// keyValuePairs should be primitive go types or other values that can be encoded by encoding/gob
	LogInfo(msg string, keyValuePairs ...interface{})

	// LogError writes a log message to the Mattermost server log file.
	// Appropriate context such as the plugin name will already be added as fields so plugins
	// do not need to add that info.
	// keyValuePairs should be primitive go types or other values that can be encoded by encoding/gob
	LogError(msg string, keyValuePairs ...interface{})

	// LogWarn writes a log message to the Mattermost server log file.
	// Appropriate context such as the plugin name will already be added as fields so plugins
	// do not need to add that info.
	// keyValuePairs should be primitive go types or other values that can be encoded by encoding/gob
	LogWarn(msg string, keyValuePairs ...interface{})
}

var handshake = plugin.HandshakeConfig{
	ProtocolVersion:  1,
	MagicCookieKey:   "MATTERMOST_PLUGIN",
	MagicCookieValue: "Securely message teams, anywhere.",
}<|MERGE_RESOLUTION|>--- conflicted
+++ resolved
@@ -256,17 +256,15 @@
 	// Minimum server version: 5.3
 	GetFileInfo(fileId string) (*model.FileInfo, *model.AppError)
 
-<<<<<<< HEAD
 	// GetFilePreview gets the bytes for a file by id.
 	//
 	// Minimum server version: 5.6
 	GetFilePreview(fileId string) ([]byte, *model.AppError)
-=======
+
 	// GetFileLink gets the public link to a file by fileId.
 	//
 	// Minimum server version: 5.6
 	GetFileLink(fileId string) (string, *model.AppError)
->>>>>>> 3bc89083
 
 	// ReadFileAtPath reads the file from the backend for a specific path
 	//

--- conflicted
+++ resolved
@@ -284,11 +284,7 @@
 
 	// GetChannels gets channels by options
 	//
-<<<<<<< HEAD
-	// Minimum server version: 5.16
-=======
 	// Minimum server version: 5.18
->>>>>>> 53ae998a
 	GetChannels(options *model.GetChannelsOptions) (*model.ChannelList, *model.AppError)
 
 	// GetChannelByName gets a channel by its name, given a team id.

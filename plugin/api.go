--- conflicted
+++ resolved
@@ -463,31 +463,19 @@
 	// CreateChannelSidebarCategory creates a new sidebar category for a set of channels.
 	//
 	// @tag ChannelSidebar
-<<<<<<< HEAD
-	// Minimum server version: 5.37
-=======
 	// Minimum server version: 5.38
->>>>>>> 296076bf
 	CreateChannelSidebarCategory(userID, teamID string, newCategory *model.SidebarCategoryWithChannels) (*model.SidebarCategoryWithChannels, *model.AppError)
 
 	// GetChannelSidebarCategories returns sidebar categories.
 	//
 	// @tag ChannelSidebar
-<<<<<<< HEAD
-	// Minimum server version: 5.37
-=======
 	// Minimum server version: 5.38
->>>>>>> 296076bf
 	GetChannelSidebarCategories(userID, teamID string) (*model.OrderedSidebarCategories, *model.AppError)
 
 	// UpdateChannelSidebarCategories updates the channel sidebar categories.
 	//
 	// @tag ChannelSidebar
-<<<<<<< HEAD
-	// Minimum server version: 5.37
-=======
 	// Minimum server version: 5.38
->>>>>>> 296076bf
 	UpdateChannelSidebarCategories(userID, teamID string, categories []*model.SidebarCategoryWithChannels) ([]*model.SidebarCategoryWithChannels, *model.AppError)
 
 	// SearchUsers returns a list of users based on some search criteria.

// Copyright (c) 2015-present Mattermost, Inc. All Rights Reserved.
// See LICENSE.txt for license information.

package plugin

import (
	"github.com/mattermost/mattermost-server/model"
	"github.com/mattermost/mattermost-server/utils"
	"github.com/pkg/errors"
)

<<<<<<< HEAD
// EnsureBot either returns an existing bot user matching the given bot, or creates a bot user from the given bot.
// Returns the id of the resulting bot.
func (p *HelpersImpl) EnsureBot(bot *model.Bot) (retBotID string, retErr error) {
=======
func (p *HelpersImpl) EnsureBot(bot *model.Bot) (retBotId string, retErr error) {
	err := p.ensureServerVersion("5.10.0")
	if err != nil {
		return "", errors.Wrap(err, "failed to ensure bot")
	}

>>>>>>> 5646b126
	// Must provide a bot with a username
	if bot == nil || len(bot.Username) < 1 {
		return "", errors.New("passed a bad bot, nil or no username")
	}

	// If we fail for any reason, this could be a race between creation of bot and
	// retrieval from another EnsureBot. Just try the basic retrieve existing again.
	defer func() {
		if retBotID == "" || retErr != nil {
			var err error
			var botIDBytes []byte

			err = utils.ProgressiveRetry(func() error {
				botIDBytes, err = p.API.KVGet(BOT_USER_KEY)
				if err != nil {
					return err
				}
				return nil
			})

			if err == nil && botIDBytes != nil {
				retBotID = string(botIDBytes)
				retErr = nil
			}
		}
	}()

	botIDBytes, kvGetErr := p.API.KVGet(BOT_USER_KEY)
	if kvGetErr != nil {
		return "", errors.Wrap(kvGetErr, "failed to get bot")
	}

	// If the bot has already been created, there is nothing to do.
	if botIDBytes != nil {
		botID := string(botIDBytes)
		return botID, nil
	}

	// Check for an existing bot user with that username. If one exists, then use that.
	if user, userGetErr := p.API.GetUserByUsername(bot.Username); userGetErr == nil && user != nil {
		if user.IsBot {
			if kvSetErr := p.API.KVSet(BOT_USER_KEY, []byte(user.Id)); kvSetErr != nil {
				p.API.LogWarn("Failed to set claimed bot user id.", "userid", user.Id, "err", kvSetErr)
			}
		} else {
			p.API.LogError("Plugin attempted to use an account that already exists. Convert user to a bot account in the CLI by running 'mattermost user convert <username> --bot'. If the user is an existing user account you want to preserve, change its username and restart the Mattermost server, after which the plugin will create a bot account with that name. For more information about bot accounts, see https://mattermost.com/pl/default-bot-accounts", "username", bot.Username, "user_id", user.Id)
		}
		return user.Id, nil
	}

	// Create a new bot user for the plugin
	createdBot, createBotErr := p.API.CreateBot(bot)
	if createBotErr != nil {
		return "", errors.Wrap(createBotErr, "failed to create bot")
	}

	if kvSetErr := p.API.KVSet(BOT_USER_KEY, []byte(createdBot.UserId)); kvSetErr != nil {
		p.API.LogWarn("Failed to set created bot user id.", "userid", createdBot.UserId, "err", kvSetErr)
	}

	return createdBot.UserId, nil
}<|MERGE_RESOLUTION|>--- conflicted
+++ resolved
@@ -4,23 +4,19 @@
 package plugin
 
 import (
+	"github.com/pkg/errors"
+
 	"github.com/mattermost/mattermost-server/model"
 	"github.com/mattermost/mattermost-server/utils"
-	"github.com/pkg/errors"
 )
 
-<<<<<<< HEAD
-// EnsureBot either returns an existing bot user matching the given bot, or creates a bot user from the given bot.
-// Returns the id of the resulting bot.
+// EnsureBot implements Helpers.EnsureBot
 func (p *HelpersImpl) EnsureBot(bot *model.Bot) (retBotID string, retErr error) {
-=======
-func (p *HelpersImpl) EnsureBot(bot *model.Bot) (retBotId string, retErr error) {
 	err := p.ensureServerVersion("5.10.0")
 	if err != nil {
 		return "", errors.Wrap(err, "failed to ensure bot")
 	}
 
->>>>>>> 5646b126
 	// Must provide a bot with a username
 	if bot == nil || len(bot.Username) < 1 {
 		return "", errors.New("passed a bad bot, nil or no username")

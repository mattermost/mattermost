--- conflicted
+++ resolved
@@ -12,7 +12,6 @@
 	"github.com/pkg/errors"
 )
 
-<<<<<<< HEAD
 type EnsureBotOptions struct {
 	ProfileImagePath string
 	IconImagePath    string
@@ -46,6 +45,12 @@
 }
 
 func (p *HelpersImpl) EnsureBot(bot *model.Bot, options ...EnsureBotOption) (retBotId string, retErr error) {
+
+	err := p.ensureServerVersion("5.10.0")
+	if err != nil {
+		return "", errors.Wrap(err, "failed to ensure bot")
+	}
+
 	// Default options
 	o := &EnsureBotOptions{
 		ProfileImagePath: "",
@@ -69,14 +74,6 @@
 }
 
 func (p *HelpersImpl) ensureBot(bot *model.Bot) (retBotId string, retErr error) {
-=======
-func (p *HelpersImpl) EnsureBot(bot *model.Bot) (retBotId string, retErr error) {
-	err := p.ensureServerVersion("5.10.0")
-	if err != nil {
-		return "", errors.Wrap(err, "failed to ensure bot")
-	}
-
->>>>>>> 7600d9c1
 	// Must provide a bot with a username
 	if bot == nil || len(bot.Username) < 1 {
 		return "", errors.New("passed a bad bot, nil or no username")

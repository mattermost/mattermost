// Copyright (c) 2015-present Mattermost, Inc. All Rights Reserved.
// See LICENSE.txt for license information.

package plugin

import (
	"io/ioutil"
	"path/filepath"

	"github.com/pkg/errors"

	"github.com/mattermost/mattermost-server/model"
	"github.com/mattermost/mattermost-server/utils"
)

<<<<<<< HEAD
type shouldProcessMessageOptions struct {
	AllowSystemMessages bool
	AllowBots           bool
	FilterChannelIDs    []string
	FilterUserIDs       []string
	OnlyBotDMs          bool
}

type ShouldProcessMessageOption func(*shouldProcessMessageOptions)

// AllowSystemMessages configures a call to ShouldProcessMessage to return true for system messages.
//
// As it is typically desirable only to consume messages from users of the system, ShouldProcessMessage ignores system messages by default.
func AllowSystemMessages() ShouldProcessMessageOption {
	return func(options *shouldProcessMessageOptions) {
		options.AllowSystemMessages = true
	}
}

// AllowBots configures a call to ShouldProcessMessage to return true for bot posts.
//
// As it is typically desirable only to consume messages from human users of the system, ShouldProcessMessage ignores bot messages by default. When allowing bots, take care to avoid a loop where two plugins respond to each others posts repeatedly.
func AllowBots() ShouldProcessMessageOption {
	return func(options *shouldProcessMessageOptions) {
		options.AllowBots = true
	}
}

// FilterChannelIDs configures a call to ShouldProcessMessage to return true only for the given channels.
//
// By default, posts from all channels are allowed to be processed.
func FilterChannelIDs(filterChannelIDs []string) ShouldProcessMessageOption {
	return func(options *shouldProcessMessageOptions) {
		options.FilterChannelIDs = filterChannelIDs
	}
}

// FilterUserIDs configures a call to ShouldProcessMessage to return true only for the given users.
//
// By default, posts from all non-bot users are allowed.
func FilterUserIDs(filterUserIDs []string) ShouldProcessMessageOption {
	return func(options *shouldProcessMessageOptions) {
		options.FilterUserIDs = filterUserIDs
	}
}

// OnlyBotDMs configures a call to ShouldProcessMessage to return true only for direct messages sent to the bot created by EnsureBot.
//
// By default, posts from all channels are allowed.
func OnlyBotDMs() ShouldProcessMessageOption {
	return func(options *shouldProcessMessageOptions) {
		options.OnlyBotDMs = true
	}
}

func (p *HelpersImpl) EnsureBot(bot *model.Bot) (retBotId string, retErr error) {
=======
type ensureBotOptions struct {
	ProfileImagePath string
	IconImagePath    string
}

type EnsureBotOption func(*ensureBotOptions)

func ProfileImagePath(path string) EnsureBotOption {
	return func(args *ensureBotOptions) {
		args.ProfileImagePath = path
	}
}

func IconImagePath(path string) EnsureBotOption {
	return func(args *ensureBotOptions) {
		args.IconImagePath = path
	}
}

func (p *HelpersImpl) readFile(path string) ([]byte, error) {
	bundlePath, err := p.API.GetBundlePath()
	if err != nil {
		return nil, errors.Wrap(err, "failed to get bundle path")
	}

	imageBytes, err := ioutil.ReadFile(filepath.Join(bundlePath, path))
	if err != nil {
		return nil, errors.Wrap(err, "failed to read image")
	}
	return imageBytes, nil
}

// EnsureBot implements Helpers.EnsureBot
func (p *HelpersImpl) EnsureBot(bot *model.Bot, options ...EnsureBotOption) (retBotID string, retErr error) {
	err := p.ensureServerVersion("5.10.0")
	if err != nil {
		return "", errors.Wrap(err, "failed to ensure bot")
	}

	// Default options
	o := &ensureBotOptions{
		ProfileImagePath: "",
		IconImagePath:    "",
	}

	for _, setter := range options {
		setter(o)
	}

	botID, err := p.ensureBot(bot)
	if err != nil {
		return "", err
	}

	err = p.setBotImages(botID, o.ProfileImagePath, o.IconImagePath)
	if err != nil {
		return "", err
	}
	return botID, nil
}

func (p *HelpersImpl) ensureBot(bot *model.Bot) (retBotID string, retErr error) {
>>>>>>> 6b0a88de
	// Must provide a bot with a username
	if bot == nil || len(bot.Username) < 1 {
		return "", errors.New("passed a bad bot, nil or no username")
	}

	// If we fail for any reason, this could be a race between creation of bot and
	// retrieval from another EnsureBot. Just try the basic retrieve existing again.
	defer func() {
		if retBotID == "" || retErr != nil {
			var err error
			var botIDBytes []byte

			err = utils.ProgressiveRetry(func() error {
				botIDBytes, err = p.API.KVGet(BOT_USER_KEY)
				if err != nil {
					return err
				}
				return nil
			})

			if err == nil && botIDBytes != nil {
				retBotID = string(botIDBytes)
				retErr = nil
			}
		}
	}()

	botIDBytes, kvGetErr := p.API.KVGet(BOT_USER_KEY)
	if kvGetErr != nil {
		return "", errors.Wrap(kvGetErr, "failed to get bot")
	}

	// If the bot has already been created, there is nothing to do.
	if botIDBytes != nil {
		botID := string(botIDBytes)
		return botID, nil
	}

	// Check for an existing bot user with that username. If one exists, then use that.
	if user, userGetErr := p.API.GetUserByUsername(bot.Username); userGetErr == nil && user != nil {
		if user.IsBot {
			if kvSetErr := p.API.KVSet(BOT_USER_KEY, []byte(user.Id)); kvSetErr != nil {
				p.API.LogWarn("Failed to set claimed bot user id.", "userid", user.Id, "err", kvSetErr)
			}
		} else {
			p.API.LogError("Plugin attempted to use an account that already exists. Convert user to a bot account in the CLI by running 'mattermost user convert <username> --bot'. If the user is an existing user account you want to preserve, change its username and restart the Mattermost server, after which the plugin will create a bot account with that name. For more information about bot accounts, see https://mattermost.com/pl/default-bot-accounts", "username", bot.Username, "user_id", user.Id)
		}
		return user.Id, nil
	}

	// Create a new bot user for the plugin
	createdBot, createBotErr := p.API.CreateBot(bot)
	if createBotErr != nil {
		return "", errors.Wrap(createBotErr, "failed to create bot")
	}

	if kvSetErr := p.API.KVSet(BOT_USER_KEY, []byte(createdBot.UserId)); kvSetErr != nil {
		p.API.LogWarn("Failed to set created bot user id.", "userid", createdBot.UserId, "err", kvSetErr)
	}

	return createdBot.UserId, nil
}

<<<<<<< HEAD
func (p *HelpersImpl) ShouldProcessMessage(post *model.Post, options ...ShouldProcessMessageOption) (bool, error) {
	messageProcessOptions := &shouldProcessMessageOptions{}
	for _, option := range options {
		option(messageProcessOptions)
	}

	botIdBytes, kvGetErr := p.API.KVGet(BOT_USER_KEY)
	if kvGetErr != nil {
		return false, errors.Wrap(kvGetErr, "failed to get bot")
	}

	if botIdBytes != nil {
		if post.UserId == string(botIdBytes) {
			return false, nil
		}
	}

	if post.IsSystemMessage() && !messageProcessOptions.AllowSystemMessages {
		return false, nil
	}

	if !messageProcessOptions.AllowBots {
		user, appErr := p.API.GetUser(post.UserId)
		if appErr != nil {
			return false, errors.Wrap(appErr, "unable to get user")
		}

		if user.IsBot {
			return false, nil
		}
	}

	if len(messageProcessOptions.FilterChannelIDs) != 0 && !utils.StringInSlice(post.ChannelId, messageProcessOptions.FilterChannelIDs) {
		return false, nil
	}

	if len(messageProcessOptions.FilterUserIDs) != 0 && !utils.StringInSlice(post.UserId, messageProcessOptions.FilterUserIDs) {
		return false, nil
	}

	if botIdBytes != nil && messageProcessOptions.OnlyBotDMs {
		channel, appErr := p.API.GetChannel(post.ChannelId)
		if appErr != nil {
			return false, errors.Wrap(appErr, "unable to get channel")
		}

		if !model.IsBotDMChannel(channel, string(botIdBytes)) {
			return false, nil
		}
	}

	return true, nil
=======
func (p *HelpersImpl) setBotImages(botID, profileImagePath, iconImagePath string) error {
	if profileImagePath != "" {
		imageBytes, err := p.readFile(profileImagePath)
		if err != nil {
			return errors.Wrap(err, "failed to read profile image")
		}
		appErr := p.API.SetProfileImage(botID, imageBytes)
		if appErr != nil {
			return errors.Wrap(appErr, "failed to set profile image")
		}
	}
	if iconImagePath != "" {
		imageBytes, err := p.readFile(iconImagePath)
		if err != nil {
			return errors.Wrap(err, "failed to read icon image")
		}
		appErr := p.API.SetBotIconImage(botID, imageBytes)
		if appErr != nil {
			return errors.Wrap(appErr, "failed to set icon image")
		}
	}
	return nil
>>>>>>> 6b0a88de
}<|MERGE_RESOLUTION|>--- conflicted
+++ resolved
@@ -13,7 +13,56 @@
 	"github.com/mattermost/mattermost-server/utils"
 )
 
-<<<<<<< HEAD
+type ensureBotOptions struct {
+	ProfileImagePath string
+	IconImagePath    string
+}
+
+type EnsureBotOption func(*ensureBotOptions)
+
+func ProfileImagePath(path string) EnsureBotOption {
+	return func(args *ensureBotOptions) {
+		args.ProfileImagePath = path
+	}
+}
+
+func IconImagePath(path string) EnsureBotOption {
+	return func(args *ensureBotOptions) {
+		args.IconImagePath = path
+	}
+}
+
+// EnsureBot implements Helpers.EnsureBot
+func (p *HelpersImpl) EnsureBot(bot *model.Bot, options ...EnsureBotOption) (retBotID string, retErr error) {
+	err := p.ensureServerVersion("5.10.0")
+	if err != nil {
+		return "", errors.Wrap(err, "failed to ensure bot")
+	}
+
+	// Default options
+	o := &ensureBotOptions{
+		ProfileImagePath: "",
+		IconImagePath:    "",
+	}
+
+	for _, setter := range options {
+		setter(o)
+	}
+
+	botID, err := p.ensureBot(bot)
+	if err != nil {
+		return "", err
+	}
+
+	err = p.setBotImages(botID, o.ProfileImagePath, o.IconImagePath)
+	if err != nil {
+		return "", err
+	}
+	return botID, nil
+}
+
+type ShouldProcessMessageOption func(*shouldProcessMessageOptions)
+
 type shouldProcessMessageOptions struct {
 	AllowSystemMessages bool
 	AllowBots           bool
@@ -22,8 +71,6 @@
 	OnlyBotDMs          bool
 }
 
-type ShouldProcessMessageOption func(*shouldProcessMessageOptions)
-
 // AllowSystemMessages configures a call to ShouldProcessMessage to return true for system messages.
 //
 // As it is typically desirable only to consume messages from users of the system, ShouldProcessMessage ignores system messages by default.
@@ -69,25 +116,59 @@
 	}
 }
 
-func (p *HelpersImpl) EnsureBot(bot *model.Bot) (retBotId string, retErr error) {
-=======
-type ensureBotOptions struct {
-	ProfileImagePath string
-	IconImagePath    string
-}
-
-type EnsureBotOption func(*ensureBotOptions)
-
-func ProfileImagePath(path string) EnsureBotOption {
-	return func(args *ensureBotOptions) {
-		args.ProfileImagePath = path
-	}
-}
-
-func IconImagePath(path string) EnsureBotOption {
-	return func(args *ensureBotOptions) {
-		args.IconImagePath = path
-	}
+// ShouldProcessMessage implements Helpers.ShouldProcessMessage
+func (p *HelpersImpl) ShouldProcessMessage(post *model.Post, options ...ShouldProcessMessageOption) (bool, error) {
+	messageProcessOptions := &shouldProcessMessageOptions{}
+	for _, option := range options {
+		option(messageProcessOptions)
+	}
+
+	botIdBytes, kvGetErr := p.API.KVGet(BOT_USER_KEY)
+	if kvGetErr != nil {
+		return false, errors.Wrap(kvGetErr, "failed to get bot")
+	}
+
+	if botIdBytes != nil {
+		if post.UserId == string(botIdBytes) {
+			return false, nil
+		}
+	}
+
+	if post.IsSystemMessage() && !messageProcessOptions.AllowSystemMessages {
+		return false, nil
+	}
+
+	if !messageProcessOptions.AllowBots {
+		user, appErr := p.API.GetUser(post.UserId)
+		if appErr != nil {
+			return false, errors.Wrap(appErr, "unable to get user")
+		}
+
+		if user.IsBot {
+			return false, nil
+		}
+	}
+
+	if len(messageProcessOptions.FilterChannelIDs) != 0 && !utils.StringInSlice(post.ChannelId, messageProcessOptions.FilterChannelIDs) {
+		return false, nil
+	}
+
+	if len(messageProcessOptions.FilterUserIDs) != 0 && !utils.StringInSlice(post.UserId, messageProcessOptions.FilterUserIDs) {
+		return false, nil
+	}
+
+	if botIdBytes != nil && messageProcessOptions.OnlyBotDMs {
+		channel, appErr := p.API.GetChannel(post.ChannelId)
+		if appErr != nil {
+			return false, errors.Wrap(appErr, "unable to get channel")
+		}
+
+		if !model.IsBotDMChannel(channel, string(botIdBytes)) {
+			return false, nil
+		}
+	}
+
+	return true, nil
 }
 
 func (p *HelpersImpl) readFile(path string) ([]byte, error) {
@@ -103,37 +184,7 @@
 	return imageBytes, nil
 }
 
-// EnsureBot implements Helpers.EnsureBot
-func (p *HelpersImpl) EnsureBot(bot *model.Bot, options ...EnsureBotOption) (retBotID string, retErr error) {
-	err := p.ensureServerVersion("5.10.0")
-	if err != nil {
-		return "", errors.Wrap(err, "failed to ensure bot")
-	}
-
-	// Default options
-	o := &ensureBotOptions{
-		ProfileImagePath: "",
-		IconImagePath:    "",
-	}
-
-	for _, setter := range options {
-		setter(o)
-	}
-
-	botID, err := p.ensureBot(bot)
-	if err != nil {
-		return "", err
-	}
-
-	err = p.setBotImages(botID, o.ProfileImagePath, o.IconImagePath)
-	if err != nil {
-		return "", err
-	}
-	return botID, nil
-}
-
 func (p *HelpersImpl) ensureBot(bot *model.Bot) (retBotID string, retErr error) {
->>>>>>> 6b0a88de
 	// Must provide a bot with a username
 	if bot == nil || len(bot.Username) < 1 {
 		return "", errors.New("passed a bad bot, nil or no username")
@@ -197,60 +248,6 @@
 	return createdBot.UserId, nil
 }
 
-<<<<<<< HEAD
-func (p *HelpersImpl) ShouldProcessMessage(post *model.Post, options ...ShouldProcessMessageOption) (bool, error) {
-	messageProcessOptions := &shouldProcessMessageOptions{}
-	for _, option := range options {
-		option(messageProcessOptions)
-	}
-
-	botIdBytes, kvGetErr := p.API.KVGet(BOT_USER_KEY)
-	if kvGetErr != nil {
-		return false, errors.Wrap(kvGetErr, "failed to get bot")
-	}
-
-	if botIdBytes != nil {
-		if post.UserId == string(botIdBytes) {
-			return false, nil
-		}
-	}
-
-	if post.IsSystemMessage() && !messageProcessOptions.AllowSystemMessages {
-		return false, nil
-	}
-
-	if !messageProcessOptions.AllowBots {
-		user, appErr := p.API.GetUser(post.UserId)
-		if appErr != nil {
-			return false, errors.Wrap(appErr, "unable to get user")
-		}
-
-		if user.IsBot {
-			return false, nil
-		}
-	}
-
-	if len(messageProcessOptions.FilterChannelIDs) != 0 && !utils.StringInSlice(post.ChannelId, messageProcessOptions.FilterChannelIDs) {
-		return false, nil
-	}
-
-	if len(messageProcessOptions.FilterUserIDs) != 0 && !utils.StringInSlice(post.UserId, messageProcessOptions.FilterUserIDs) {
-		return false, nil
-	}
-
-	if botIdBytes != nil && messageProcessOptions.OnlyBotDMs {
-		channel, appErr := p.API.GetChannel(post.ChannelId)
-		if appErr != nil {
-			return false, errors.Wrap(appErr, "unable to get channel")
-		}
-
-		if !model.IsBotDMChannel(channel, string(botIdBytes)) {
-			return false, nil
-		}
-	}
-
-	return true, nil
-=======
 func (p *HelpersImpl) setBotImages(botID, profileImagePath, iconImagePath string) error {
 	if profileImagePath != "" {
 		imageBytes, err := p.readFile(profileImagePath)
@@ -273,5 +270,4 @@
 		}
 	}
 	return nil
->>>>>>> 6b0a88de
 }
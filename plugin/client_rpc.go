// Copyright (c) 2015-present Mattermost, Inc. All Rights Reserved.
// See LICENSE.txt for license information.

//go:generate go run interface_generator/main.go

package plugin

import (
	"bytes"
	"database/sql"
	"database/sql/driver"
	"encoding/gob"
	"encoding/json"
	"fmt"
	"io"
	"io/ioutil"
	"log"
	"net/http"
	"net/rpc"
	"os"
	"reflect"
	"sync"

	"github.com/dyatlov/go-opengraph/opengraph"
	"github.com/go-sql-driver/mysql"
	"github.com/hashicorp/go-plugin"
	"github.com/lib/pq"

	"github.com/mattermost/mattermost-server/v6/model"
	"github.com/mattermost/mattermost-server/v6/shared/mlog"
)

var hookNameToId map[string]int = make(map[string]int)

type hooksRPCClient struct {
	client      *rpc.Client
	log         *mlog.Logger
	muxBroker   *plugin.MuxBroker
	apiImpl     API
	driver      Driver
	implemented [TotalHooksID]bool
	doneWg      sync.WaitGroup
}

type hooksRPCServer struct {
	impl         interface{}
	muxBroker    *plugin.MuxBroker
	apiRPCClient *apiRPCClient
}

// Implements hashicorp/go-plugin/plugin.Plugin interface to connect the hooks of a plugin
type hooksPlugin struct {
	hooks      interface{}
	apiImpl    API
	driverImpl Driver
	log        *mlog.Logger
}

func (p *hooksPlugin) Server(b *plugin.MuxBroker) (interface{}, error) {
	return &hooksRPCServer{impl: p.hooks, muxBroker: b}, nil
}

func (p *hooksPlugin) Client(b *plugin.MuxBroker, client *rpc.Client) (interface{}, error) {
	return &hooksRPCClient{client: client,
		log:       p.log,
		muxBroker: b,
		apiImpl:   p.apiImpl,
		driver:    p.driverImpl,
	}, nil
}

type apiRPCClient struct {
	client    *rpc.Client
	muxBroker *plugin.MuxBroker
}

type apiRPCServer struct {
	impl      API
	muxBroker *plugin.MuxBroker
}

// ErrorString is a fallback for sending unregistered implementations of the error interface across
// rpc. For example, the errorString type from the github.com/pkg/errors package cannot be
// registered since it is not exported, but this precludes common error handling paradigms.
// ErrorString merely preserves the string description of the error, while satisfying the error
// interface itself to allow other registered types (such as model.AppError) to be sent unmodified.
type ErrorString struct {
	Code int // Code to map to various error variables
	Err  string
}

func (e ErrorString) Error() string {
	return e.Err
}

func encodableError(err error) error {
	if err == nil {
		return nil
	}
	if _, ok := err.(*model.AppError); ok {
		return err
	}

	if _, ok := err.(*pq.Error); ok {
		return err
	}

	if _, ok := err.(*mysql.MySQLError); ok {
		return err
	}

	ret := &ErrorString{
		Err: err.Error(),
	}

	switch err {
	case io.EOF:
		ret.Code = 1
	case sql.ErrNoRows:
		ret.Code = 2
	case sql.ErrConnDone:
		ret.Code = 3
	case sql.ErrTxDone:
		ret.Code = 4
	case driver.ErrSkip:
		ret.Code = 5
	case driver.ErrBadConn:
		ret.Code = 6
	case driver.ErrRemoveArgument:
		ret.Code = 7
	}

	return ret
}

func decodableError(err error) error {
	if encErr, ok := err.(*ErrorString); ok {
		switch encErr.Code {
		case 1:
			return io.EOF
		case 2:
			return sql.ErrNoRows
		case 3:
			return sql.ErrConnDone
		case 4:
			return sql.ErrTxDone
		case 5:
			return driver.ErrSkip
		case 6:
			return driver.ErrBadConn
		case 7:
			return driver.ErrRemoveArgument
		}
	}
	return err
}

// Registering some types used by MM for encoding/gob used by rpc
func init() {
	gob.Register([]*model.SlackAttachment{})
	gob.Register([]interface{}{})
	gob.Register(map[string]interface{}{})
	gob.Register(&model.AppError{})
	gob.Register(&pq.Error{})
	gob.Register(&mysql.MySQLError{})
	gob.Register(&ErrorString{})
	gob.Register(&opengraph.OpenGraph{})
	gob.Register(&model.AutocompleteDynamicListArg{})
	gob.Register(&model.AutocompleteStaticListArg{})
	gob.Register(&model.AutocompleteTextArg{})
}

// These enforce compile time checks to make sure types implement the interface
// If you are getting an error here, you probably need to run `make pluginapi` to
// autogenerate RPC glue code
var _ plugin.Plugin = &hooksPlugin{}
var _ Hooks = &hooksRPCClient{}

//
// Below are special cases for hooks or APIs that can not be auto generated
//

func (g *hooksRPCClient) Implemented() (impl []string, err error) {
	err = g.client.Call("Plugin.Implemented", struct{}{}, &impl)
	for _, hookName := range impl {
		if hookId, ok := hookNameToId[hookName]; ok {
			g.implemented[hookId] = true
		}
	}
	return
}

// Implemented replies with the names of the hooks that are implemented.
func (s *hooksRPCServer) Implemented(args struct{}, reply *[]string) error {
	ifaceType := reflect.TypeOf((*Hooks)(nil)).Elem()
	implType := reflect.TypeOf(s.impl)
	selfType := reflect.TypeOf(s)
	var methods []string
	for i := 0; i < ifaceType.NumMethod(); i++ {
		method := ifaceType.Method(i)
		if m, ok := implType.MethodByName(method.Name); !ok {
			continue
		} else if m.Type.NumIn() != method.Type.NumIn()+1 {
			continue
		} else if m.Type.NumOut() != method.Type.NumOut() {
			continue
		} else {
			match := true
			for j := 0; j < method.Type.NumIn(); j++ {
				if m.Type.In(j+1) != method.Type.In(j) {
					match = false
					break
				}
			}
			for j := 0; j < method.Type.NumOut(); j++ {
				if m.Type.Out(j) != method.Type.Out(j) {
					match = false
					break
				}
			}
			if !match {
				continue
			}
		}
		if _, ok := selfType.MethodByName(method.Name); !ok {
			continue
		}
		methods = append(methods, method.Name)
	}
	*reply = methods
	return encodableError(nil)
}

type Z_OnActivateArgs struct {
	APIMuxId    uint32
	DriverMuxId uint32
}

type Z_OnActivateReturns struct {
	A error
}

func (g *hooksRPCClient) OnActivate() error {
	muxId := g.muxBroker.NextId()
	g.doneWg.Add(1)
	go func() {
		defer g.doneWg.Done()
		g.muxBroker.AcceptAndServe(muxId, &apiRPCServer{
			impl:      g.apiImpl,
			muxBroker: g.muxBroker,
		})
	}()

	nextID := g.muxBroker.NextId()
	g.doneWg.Add(1)
	go func() {
		defer g.doneWg.Done()
		g.muxBroker.AcceptAndServe(nextID, &dbRPCServer{
			dbImpl: g.driver,
		})
	}()

	nextID := g.muxBroker.NextId()
	go g.muxBroker.AcceptAndServe(nextID, &dbRPCServer{
		dbImpl: g.driver,
	})

	_args := &Z_OnActivateArgs{
		APIMuxId:    muxId,
		DriverMuxId: nextID,
	}
	_returns := &Z_OnActivateReturns{}

	if err := g.client.Call("Plugin.OnActivate", _args, _returns); err != nil {
		g.log.Error("RPC call to OnActivate plugin failed.", mlog.Err(err))
	}
	return _returns.A
}

func (s *hooksRPCServer) OnActivate(args *Z_OnActivateArgs, returns *Z_OnActivateReturns) error {
	connection, err := s.muxBroker.Dial(args.APIMuxId)
	if err != nil {
		return err
	}

	conn2, err := s.muxBroker.Dial(args.DriverMuxId)
	if err != nil {
		return err
	}

	s.apiRPCClient = &apiRPCClient{
		client:    rpc.NewClient(connection),
		muxBroker: s.muxBroker,
	}

	dbClient := &dbRPCClient{
		client: rpc.NewClient(conn2),
	}

	if mmplugin, ok := s.impl.(interface {
		SetAPI(api API)
<<<<<<< HEAD
		SetHelpers(helpers Helpers)
		SetDriver(driver Driver)
	}); ok {
		mmplugin.SetAPI(s.apiRPCClient)
		mmplugin.SetHelpers(&HelpersImpl{API: s.apiRPCClient})
=======
		SetDriver(driver Driver)
	}); ok {
		mmplugin.SetAPI(s.apiRPCClient)
>>>>>>> d0629503
		mmplugin.SetDriver(dbClient)
	}

	if mmplugin, ok := s.impl.(interface {
		OnConfigurationChange() error
	}); ok {
		if err := mmplugin.OnConfigurationChange(); err != nil {
			fmt.Fprintf(os.Stderr, "[ERROR] call to OnConfigurationChange failed, error: %v", err.Error())
		}
	}

	// Capture output of standard logger because go-plugin
	// redirects it.
	log.SetOutput(os.Stderr)

	if hook, ok := s.impl.(interface {
		OnActivate() error
	}); ok {
		returns.A = encodableError(hook.OnActivate())
	}
	return nil
}

type Z_LoadPluginConfigurationArgsArgs struct {
}

type Z_LoadPluginConfigurationArgsReturns struct {
	A []byte
}

func (g *apiRPCClient) LoadPluginConfiguration(dest interface{}) error {
	_args := &Z_LoadPluginConfigurationArgsArgs{}
	_returns := &Z_LoadPluginConfigurationArgsReturns{}
	if err := g.client.Call("Plugin.LoadPluginConfiguration", _args, _returns); err != nil {
		log.Printf("RPC call to LoadPluginConfiguration API failed: %s", err.Error())
	}
	if err := json.Unmarshal(_returns.A, dest); err != nil {
		log.Printf("LoadPluginConfiguration API failed to unmarshal: %s", err.Error())
	}
	return nil
}

func (s *apiRPCServer) LoadPluginConfiguration(args *Z_LoadPluginConfigurationArgsArgs, returns *Z_LoadPluginConfigurationArgsReturns) error {
	var config interface{}
	if hook, ok := s.impl.(interface {
		LoadPluginConfiguration(dest interface{}) error
	}); ok {
		if err := hook.LoadPluginConfiguration(&config); err != nil {
			return err
		}
	}
	b, err := json.Marshal(config)
	if err != nil {
		return err
	}
	returns.A = b
	return nil
}

func init() {
	hookNameToId["ServeHTTP"] = ServeHTTPID
}

type Z_ServeHTTPArgs struct {
	ResponseWriterStream uint32
	Request              *http.Request
	Context              *Context
	RequestBodyStream    uint32
}

func (g *hooksRPCClient) ServeHTTP(c *Context, w http.ResponseWriter, r *http.Request) {
	if !g.implemented[ServeHTTPID] {
		http.NotFound(w, r)
		return
	}

	serveHTTPStreamId := g.muxBroker.NextId()
	go func() {
		connection, err := g.muxBroker.Accept(serveHTTPStreamId)
		if err != nil {
			g.log.Error("Plugin failed to ServeHTTP, muxBroker couldn't accept connection", mlog.Uint32("serve_http_stream_id", serveHTTPStreamId), mlog.Err(err))
			return
		}
		defer connection.Close()

		rpcServer := rpc.NewServer()
		if err := rpcServer.RegisterName("Plugin", &httpResponseWriterRPCServer{w: w, log: g.log}); err != nil {
			g.log.Error("Plugin failed to ServeHTTP, couldn't register RPC name", mlog.Err(err))
			return
		}
		rpcServer.ServeConn(connection)
	}()

	requestBodyStreamId := uint32(0)
	if r.Body != nil {
		requestBodyStreamId = g.muxBroker.NextId()
		go func() {
			bodyConnection, err := g.muxBroker.Accept(requestBodyStreamId)
			if err != nil {
				g.log.Error("Plugin failed to ServeHTTP, muxBroker couldn't Accept request body connection", mlog.Err(err))
				return
			}
			defer bodyConnection.Close()
			serveIOReader(r.Body, bodyConnection)
		}()
	}

	forwardedRequest := &http.Request{
		Method:     r.Method,
		URL:        r.URL,
		Proto:      r.Proto,
		ProtoMajor: r.ProtoMajor,
		ProtoMinor: r.ProtoMinor,
		Header:     r.Header,
		Host:       r.Host,
		RemoteAddr: r.RemoteAddr,
		RequestURI: r.RequestURI,
	}

	if err := g.client.Call("Plugin.ServeHTTP", Z_ServeHTTPArgs{
		Context:              c,
		ResponseWriterStream: serveHTTPStreamId,
		Request:              forwardedRequest,
		RequestBodyStream:    requestBodyStreamId,
	}, nil); err != nil {
		g.log.Error("Plugin failed to ServeHTTP, RPC call failed", mlog.Err(err))
		http.Error(w, "500 internal server error", http.StatusInternalServerError)
	}
}

func (s *hooksRPCServer) ServeHTTP(args *Z_ServeHTTPArgs, returns *struct{}) error {
	connection, err := s.muxBroker.Dial(args.ResponseWriterStream)
	if err != nil {
		fmt.Fprintf(os.Stderr, "[ERROR] Can't connect to remote response writer stream, error: %v", err.Error())
		return err
	}
	w := connectHTTPResponseWriter(connection)
	defer w.Close()

	r := args.Request
	if args.RequestBodyStream != 0 {
		connection, err := s.muxBroker.Dial(args.RequestBodyStream)
		if err != nil {
			fmt.Fprintf(os.Stderr, "[ERROR] Can't connect to remote request body stream, error: %v", err.Error())
			return err
		}
		r.Body = connectIOReader(connection)
	} else {
		r.Body = ioutil.NopCloser(&bytes.Buffer{})
	}
	defer r.Body.Close()

	if hook, ok := s.impl.(interface {
		ServeHTTP(c *Context, w http.ResponseWriter, r *http.Request)
	}); ok {
		hook.ServeHTTP(args.Context, w, r)
	} else {
		http.NotFound(w, r)
	}

	return nil
}

type Z_PluginHTTPArgs struct {
	Request     *http.Request
	RequestBody []byte
}

type Z_PluginHTTPReturns struct {
	Response     *http.Response
	ResponseBody []byte
}

func (g *apiRPCClient) PluginHTTP(request *http.Request) *http.Response {
	forwardedRequest := &http.Request{
		Method:     request.Method,
		URL:        request.URL,
		Proto:      request.Proto,
		ProtoMajor: request.ProtoMajor,
		ProtoMinor: request.ProtoMinor,
		Header:     request.Header,
		Host:       request.Host,
		RemoteAddr: request.RemoteAddr,
		RequestURI: request.RequestURI,
	}

	_args := &Z_PluginHTTPArgs{
		Request: forwardedRequest,
	}

	if request.Body != nil {
		requestBody, err := ioutil.ReadAll(request.Body)
		if err != nil {
			log.Printf("RPC call to PluginHTTP API failed: %s", err.Error())
			return nil
		}
		request.Body.Close()
		request.Body = nil

		_args.RequestBody = requestBody
	}

	_returns := &Z_PluginHTTPReturns{}
	if err := g.client.Call("Plugin.PluginHTTP", _args, _returns); err != nil {
		log.Printf("RPC call to PluginHTTP API failed: %s", err.Error())
		return nil
	}

	_returns.Response.Body = ioutil.NopCloser(bytes.NewBuffer(_returns.ResponseBody))

	return _returns.Response
}

func (s *apiRPCServer) PluginHTTP(args *Z_PluginHTTPArgs, returns *Z_PluginHTTPReturns) error {
	args.Request.Body = ioutil.NopCloser(bytes.NewBuffer(args.RequestBody))

	if hook, ok := s.impl.(interface {
		PluginHTTP(request *http.Request) *http.Response
	}); ok {
		response := hook.PluginHTTP(args.Request)

		responseBody, err := ioutil.ReadAll(response.Body)
		if err != nil {
			return encodableError(fmt.Errorf("RPC call to PluginHTTP API failed: %s", err.Error()))
		}
		response.Body.Close()
		response.Body = nil

		returns.Response = response
		returns.ResponseBody = responseBody
	} else {
		return encodableError(fmt.Errorf("API PluginHTTP called but not implemented"))
	}
	return nil
}

func init() {
	hookNameToId["FileWillBeUploaded"] = FileWillBeUploadedID
}

type Z_FileWillBeUploadedArgs struct {
	A                     *Context
	B                     *model.FileInfo
	UploadedFileStream    uint32
	ReplacementFileStream uint32
}

type Z_FileWillBeUploadedReturns struct {
	A *model.FileInfo
	B string
}

func (g *hooksRPCClient) FileWillBeUploaded(c *Context, info *model.FileInfo, file io.Reader, output io.Writer) (*model.FileInfo, string) {
	if !g.implemented[FileWillBeUploadedID] {
		return info, ""
	}

	uploadedFileStreamId := g.muxBroker.NextId()
	go func() {
		uploadedFileConnection, err := g.muxBroker.Accept(uploadedFileStreamId)
		if err != nil {
			g.log.Error("Plugin failed to serve upload file stream. MuxBroker could not Accept connection", mlog.Err(err))
			return
		}
		defer uploadedFileConnection.Close()
		serveIOReader(file, uploadedFileConnection)
	}()

	replacementDone := make(chan bool)
	replacementFileStreamId := g.muxBroker.NextId()
	go func() {
		defer close(replacementDone)

		replacementFileConnection, err := g.muxBroker.Accept(replacementFileStreamId)
		if err != nil {
			g.log.Error("Plugin failed to serve replacement file stream. MuxBroker could not Accept connection", mlog.Err(err))
			return
		}
		defer replacementFileConnection.Close()
		if _, err := io.Copy(output, replacementFileConnection); err != nil {
			g.log.Error("Error reading replacement file.", mlog.Err(err))
		}
	}()

	_args := &Z_FileWillBeUploadedArgs{c, info, uploadedFileStreamId, replacementFileStreamId}
	_returns := &Z_FileWillBeUploadedReturns{A: _args.B}
	if err := g.client.Call("Plugin.FileWillBeUploaded", _args, _returns); err != nil {
		g.log.Error("RPC call FileWillBeUploaded to plugin failed.", mlog.Err(err))
	}

	// Ensure the io.Copy from the replacementFileConnection above completes.
	<-replacementDone

	return _returns.A, _returns.B
}

func (s *hooksRPCServer) FileWillBeUploaded(args *Z_FileWillBeUploadedArgs, returns *Z_FileWillBeUploadedReturns) error {
	uploadFileConnection, err := s.muxBroker.Dial(args.UploadedFileStream)
	if err != nil {
		fmt.Fprintf(os.Stderr, "[ERROR] Can't connect to remote upload file stream, error: %v", err.Error())
		return err
	}
	defer uploadFileConnection.Close()
	fileReader := connectIOReader(uploadFileConnection)
	defer fileReader.Close()

	replacementFileConnection, err := s.muxBroker.Dial(args.ReplacementFileStream)
	if err != nil {
		fmt.Fprintf(os.Stderr, "[ERROR] Can't connect to remote replacement file stream, error: %v", err.Error())
		return err
	}
	defer replacementFileConnection.Close()
	returnFileWriter := replacementFileConnection

	if hook, ok := s.impl.(interface {
		FileWillBeUploaded(c *Context, info *model.FileInfo, file io.Reader, output io.Writer) (*model.FileInfo, string)
	}); ok {
		returns.A, returns.B = hook.FileWillBeUploaded(args.A, args.B, fileReader, returnFileWriter)
	} else {
		return fmt.Errorf("hook FileWillBeUploaded called but not implemented")
	}
	return nil
}

// MessageWillBePosted is in this file because of the difficulty of identifying which fields need special behaviour.
// The special behaviour needed is decoding the returned post into the original one to avoid the unintentional removal
// of fields by older plugins.
func init() {
	hookNameToId["MessageWillBePosted"] = MessageWillBePostedID
}

type Z_MessageWillBePostedArgs struct {
	A *Context
	B *model.Post
}

type Z_MessageWillBePostedReturns struct {
	A *model.Post
	B string
}

func (g *hooksRPCClient) MessageWillBePosted(c *Context, post *model.Post) (*model.Post, string) {
	_args := &Z_MessageWillBePostedArgs{c, post}
	_returns := &Z_MessageWillBePostedReturns{A: _args.B}
	if g.implemented[MessageWillBePostedID] {
		if err := g.client.Call("Plugin.MessageWillBePosted", _args, _returns); err != nil {
			g.log.Error("RPC call MessageWillBePosted to plugin failed.", mlog.Err(err))
		}
	}
	return _returns.A, _returns.B
}

func (s *hooksRPCServer) MessageWillBePosted(args *Z_MessageWillBePostedArgs, returns *Z_MessageWillBePostedReturns) error {
	if hook, ok := s.impl.(interface {
		MessageWillBePosted(c *Context, post *model.Post) (*model.Post, string)
	}); ok {
		returns.A, returns.B = hook.MessageWillBePosted(args.A, args.B)

	} else {
		return encodableError(fmt.Errorf("hook MessageWillBePosted called but not implemented"))
	}
	return nil
}

// MessageWillBeUpdated is in this file because of the difficulty of identifying which fields need special behaviour.
// The special behaviour needed is decoding the returned post into the original one to avoid the unintentional removal
// of fields by older plugins.
func init() {
	hookNameToId["MessageWillBeUpdated"] = MessageWillBeUpdatedID
}

type Z_MessageWillBeUpdatedArgs struct {
	A *Context
	B *model.Post
	C *model.Post
}

type Z_MessageWillBeUpdatedReturns struct {
	A *model.Post
	B string
}

func (g *hooksRPCClient) MessageWillBeUpdated(c *Context, newPost, oldPost *model.Post) (*model.Post, string) {
	_args := &Z_MessageWillBeUpdatedArgs{c, newPost, oldPost}
	_returns := &Z_MessageWillBeUpdatedReturns{A: _args.B}
	if g.implemented[MessageWillBeUpdatedID] {
		if err := g.client.Call("Plugin.MessageWillBeUpdated", _args, _returns); err != nil {
			g.log.Error("RPC call MessageWillBeUpdated to plugin failed.", mlog.Err(err))
		}
	}
	return _returns.A, _returns.B
}

func (s *hooksRPCServer) MessageWillBeUpdated(args *Z_MessageWillBeUpdatedArgs, returns *Z_MessageWillBeUpdatedReturns) error {
	if hook, ok := s.impl.(interface {
		MessageWillBeUpdated(c *Context, newPost, oldPost *model.Post) (*model.Post, string)
	}); ok {
		returns.A, returns.B = hook.MessageWillBeUpdated(args.A, args.B, args.C)

	} else {
		return encodableError(fmt.Errorf("hook MessageWillBeUpdated called but not implemented"))
	}
	return nil
}

type Z_LogDebugArgs struct {
	A string
	B []interface{}
}

type Z_LogDebugReturns struct {
}

func (g *apiRPCClient) LogDebug(msg string, keyValuePairs ...interface{}) {
	stringifiedPairs := stringifyToObjects(keyValuePairs)
	_args := &Z_LogDebugArgs{msg, stringifiedPairs}
	_returns := &Z_LogDebugReturns{}
	if err := g.client.Call("Plugin.LogDebug", _args, _returns); err != nil {
		log.Printf("RPC call to LogDebug API failed: %s", err.Error())
	}

}

func (s *apiRPCServer) LogDebug(args *Z_LogDebugArgs, returns *Z_LogDebugReturns) error {
	if hook, ok := s.impl.(interface {
		LogDebug(msg string, keyValuePairs ...interface{})
	}); ok {
		hook.LogDebug(args.A, args.B...)
	} else {
		return encodableError(fmt.Errorf("API LogDebug called but not implemented"))
	}
	return nil
}

type Z_LogInfoArgs struct {
	A string
	B []interface{}
}

type Z_LogInfoReturns struct {
}

func (g *apiRPCClient) LogInfo(msg string, keyValuePairs ...interface{}) {
	stringifiedPairs := stringifyToObjects(keyValuePairs)
	_args := &Z_LogInfoArgs{msg, stringifiedPairs}
	_returns := &Z_LogInfoReturns{}
	if err := g.client.Call("Plugin.LogInfo", _args, _returns); err != nil {
		log.Printf("RPC call to LogInfo API failed: %s", err.Error())
	}

}

func (s *apiRPCServer) LogInfo(args *Z_LogInfoArgs, returns *Z_LogInfoReturns) error {
	if hook, ok := s.impl.(interface {
		LogInfo(msg string, keyValuePairs ...interface{})
	}); ok {
		hook.LogInfo(args.A, args.B...)
	} else {
		return encodableError(fmt.Errorf("API LogInfo called but not implemented"))
	}
	return nil
}

type Z_LogWarnArgs struct {
	A string
	B []interface{}
}

type Z_LogWarnReturns struct {
}

func (g *apiRPCClient) LogWarn(msg string, keyValuePairs ...interface{}) {
	stringifiedPairs := stringifyToObjects(keyValuePairs)
	_args := &Z_LogWarnArgs{msg, stringifiedPairs}
	_returns := &Z_LogWarnReturns{}
	if err := g.client.Call("Plugin.LogWarn", _args, _returns); err != nil {
		log.Printf("RPC call to LogWarn API failed: %s", err.Error())
	}

}

func (s *apiRPCServer) LogWarn(args *Z_LogWarnArgs, returns *Z_LogWarnReturns) error {
	if hook, ok := s.impl.(interface {
		LogWarn(msg string, keyValuePairs ...interface{})
	}); ok {
		hook.LogWarn(args.A, args.B...)
	} else {
		return encodableError(fmt.Errorf("API LogWarn called but not implemented"))
	}
	return nil
}

type Z_LogErrorArgs struct {
	A string
	B []interface{}
}

type Z_LogErrorReturns struct {
}

func (g *apiRPCClient) LogError(msg string, keyValuePairs ...interface{}) {
	stringifiedPairs := stringifyToObjects(keyValuePairs)
	_args := &Z_LogErrorArgs{msg, stringifiedPairs}
	_returns := &Z_LogErrorReturns{}
	if err := g.client.Call("Plugin.LogError", _args, _returns); err != nil {
		log.Printf("RPC call to LogError API failed: %s", err.Error())
	}
}

func (s *apiRPCServer) LogError(args *Z_LogErrorArgs, returns *Z_LogErrorReturns) error {
	if hook, ok := s.impl.(interface {
		LogError(msg string, keyValuePairs ...interface{})
	}); ok {
		hook.LogError(args.A, args.B...)
	} else {
		return encodableError(fmt.Errorf("API LogError called but not implemented"))
	}
	return nil
}

type Z_InstallPluginArgs struct {
	PluginStreamID uint32
	B              bool
}

type Z_InstallPluginReturns struct {
	A *model.Manifest
	B *model.AppError
}

func (g *apiRPCClient) InstallPlugin(file io.Reader, replace bool) (*model.Manifest, *model.AppError) {
	pluginStreamID := g.muxBroker.NextId()

	go func() {
		uploadPluginConnection, err := g.muxBroker.Accept(pluginStreamID)
		if err != nil {
			log.Print("Plugin failed to upload plugin. MuxBroker could not Accept connection", mlog.Err(err))
			return
		}
		defer uploadPluginConnection.Close()
		serveIOReader(file, uploadPluginConnection)
	}()

	_args := &Z_InstallPluginArgs{pluginStreamID, replace}
	_returns := &Z_InstallPluginReturns{}
	if err := g.client.Call("Plugin.InstallPlugin", _args, _returns); err != nil {
		log.Print("RPC call InstallPlugin to plugin failed.", mlog.Err(err))
	}

	return _returns.A, _returns.B
}

func (s *apiRPCServer) InstallPlugin(args *Z_InstallPluginArgs, returns *Z_InstallPluginReturns) error {
	hook, ok := s.impl.(interface {
		InstallPlugin(file io.Reader, replace bool) (*model.Manifest, *model.AppError)
	})
	if !ok {
		return encodableError(fmt.Errorf("API InstallPlugin called but not implemented"))
	}

	receivePluginConnection, err := s.muxBroker.Dial(args.PluginStreamID)
	if err != nil {
		fmt.Fprintf(os.Stderr, "[ERROR] Can't connect to remote plugin stream, error: %v", err.Error())
		return err
	}
	pluginReader := connectIOReader(receivePluginConnection)
	defer pluginReader.Close()

	returns.A, returns.B = hook.InstallPlugin(pluginReader, args.B)
	return nil
}<|MERGE_RESOLUTION|>--- conflicted
+++ resolved
@@ -260,11 +260,6 @@
 		})
 	}()
 
-	nextID := g.muxBroker.NextId()
-	go g.muxBroker.AcceptAndServe(nextID, &dbRPCServer{
-		dbImpl: g.driver,
-	})
-
 	_args := &Z_OnActivateArgs{
 		APIMuxId:    muxId,
 		DriverMuxId: nextID,
@@ -299,17 +294,9 @@
 
 	if mmplugin, ok := s.impl.(interface {
 		SetAPI(api API)
-<<<<<<< HEAD
-		SetHelpers(helpers Helpers)
 		SetDriver(driver Driver)
 	}); ok {
 		mmplugin.SetAPI(s.apiRPCClient)
-		mmplugin.SetHelpers(&HelpersImpl{API: s.apiRPCClient})
-=======
-		SetDriver(driver Driver)
-	}); ok {
-		mmplugin.SetAPI(s.apiRPCClient)
->>>>>>> d0629503
 		mmplugin.SetDriver(dbClient)
 	}
 

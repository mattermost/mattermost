// Copyright (c) 2015-present Mattermost, Inc. All Rights Reserved.
// See LICENSE.txt for license information.

package config

import (
	"github.com/pkg/errors"
)

// Migrate migrates SAML keys, certificates, and other config files from one store to another given their data source names.
func Migrate(from, to string) error {
<<<<<<< HEAD
	source, err := NewStoreFromDSN(from, false, false, nil)
=======
	source, err := NewStoreFromDSN(from, false, nil)
>>>>>>> de5efdb8
	if err != nil {
		return errors.Wrapf(err, "failed to access source config %s", from)
	}
	defer source.Close()

<<<<<<< HEAD
	destination, err := NewStoreFromDSN(to, false, false, nil)
=======
	destination, err := NewStoreFromDSN(to, false, nil)
>>>>>>> de5efdb8
	if err != nil {
		return errors.Wrapf(err, "failed to access destination config %s", to)
	}
	defer destination.Close()

	sourceConfig := source.Get()
	if _, _, err = destination.Set(sourceConfig); err != nil {
		return errors.Wrapf(err, "failed to set config")
	}

	files := []string{
		*sourceConfig.SamlSettings.IdpCertificateFile,
		*sourceConfig.SamlSettings.PublicCertificateFile,
		*sourceConfig.SamlSettings.PrivateKeyFile,
	}

	// Only migrate advanced logging config if it is not embedded JSON.
	if !isJSONMap(*sourceConfig.LogSettings.AdvancedLoggingConfig) {
		files = append(files, *sourceConfig.LogSettings.AdvancedLoggingConfig)
	}

	files = append(files, sourceConfig.PluginSettings.SignaturePublicKeyFiles...)

	for _, file := range files {
		if err := migrateFile(file, source, destination); err != nil {
			return err
		}
	}

	return nil
}

func migrateFile(name string, source *Store, destination *Store) error {
	fileExists, err := source.HasFile(name)
	if err != nil {
		return errors.Wrapf(err, "failed to check existence of %s", name)
	}

	if fileExists {
		file, err := source.GetFile(name)
		if err != nil {
			return errors.Wrapf(err, "failed to migrate %s", name)
		}
		err = destination.SetFile(name, file)
		if err != nil {
			return errors.Wrapf(err, "failed to migrate %s", name)
		}
	}

	return nil
}<|MERGE_RESOLUTION|>--- conflicted
+++ resolved
@@ -9,21 +9,13 @@
 
 // Migrate migrates SAML keys, certificates, and other config files from one store to another given their data source names.
 func Migrate(from, to string) error {
-<<<<<<< HEAD
-	source, err := NewStoreFromDSN(from, false, false, nil)
-=======
 	source, err := NewStoreFromDSN(from, false, nil)
->>>>>>> de5efdb8
 	if err != nil {
 		return errors.Wrapf(err, "failed to access source config %s", from)
 	}
 	defer source.Close()
 
-<<<<<<< HEAD
-	destination, err := NewStoreFromDSN(to, false, false, nil)
-=======
 	destination, err := NewStoreFromDSN(to, false, nil)
->>>>>>> de5efdb8
 	if err != nil {
 		return errors.Wrapf(err, "failed to access destination config %s", to)
 	}

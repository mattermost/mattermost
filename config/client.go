--- conflicted
+++ resolved
@@ -206,17 +206,10 @@
 		if license.SkuShortName == model.LicenseShortSkuProfessional || license.SkuShortName == model.LicenseShortSkuEnterprise {
 			props["EnableCustomGroups"] = strconv.FormatBool(*c.ServiceSettings.EnableCustomGroups)
 		}
-<<<<<<< HEAD
-
-		if (license.SkuShortName == model.LicenseShortSkuProfessional || license.SkuShortName == model.LicenseShortSkuEnterprise) && c.FeatureFlags.InsightsEnabled {
-			props["InsightsEnabled"] = "true"
-		}
 
 		if (license.SkuShortName == model.LicenseShortSkuProfessional || license.SkuShortName == model.LicenseShortSkuEnterprise) && c.FeatureFlags.PostPriority {
 			props["PostAcknowledgements"] = "true"
 		}
-=======
->>>>>>> 0509e787
 	}
 
 	return props

package config

import (
	"io"

	"github.com/jmoiron/sqlx"
	"github.com/mattermost/mattermost-server/model"
)

// MarshalConfig exposes the internal marshalConfig to tests only.
func MarshalConfig(cfg *model.Config) ([]byte, error) {
	return marshalConfig(cfg)
}

// UnmarshalConfig exposes the internal unmarshalConfig to tests only.
func UnmarshalConfig(r io.Reader, allowEnvironmentOverrides bool) (*model.Config, map[string]interface{}, error) {
	return unmarshalConfig(r, allowEnvironmentOverrides)
}

// InitializeConfigurationsTable exposes the internal initializeConfigurationsTable to test only.
func InitializeConfigurationsTable(db *sqlx.DB) error {
	return initializeConfigurationsTable(db)
}

// ResolveConfigFilePath exposes the internal resolveConfigFilePath to test only.
func ResolveConfigFilePath(path string) (string, error) {
	return resolveConfigFilePath(path)
<<<<<<< HEAD
}

// GetCommonStore exposes the internal commonStore to test only.
func (ms *memoryStore) MergeConfig(patch *model.Config) (*model.Config, error) {
	return ms.mergeConfig(patch)
}

// GetWithoutEnvOverrides exposes the internal
func GetConfigWithoutOverridesDS(ds *DatabaseStore) *model.Config {
	return ds.commonStore.removeEnvOverrides(ds.config)
}

// GetWithoutEnvOverrides exposes the internal
func GetConfigWithoutOverridesFS(fs *FileStore) *model.Config {
	return fs.commonStore.removeEnvOverrides(fs.config)
=======
>>>>>>> eaeede66
}<|MERGE_RESOLUTION|>--- conflicted
+++ resolved
@@ -25,12 +25,6 @@
 // ResolveConfigFilePath exposes the internal resolveConfigFilePath to test only.
 func ResolveConfigFilePath(path string) (string, error) {
 	return resolveConfigFilePath(path)
-<<<<<<< HEAD
-}
-
-// GetCommonStore exposes the internal commonStore to test only.
-func (ms *memoryStore) MergeConfig(patch *model.Config) (*model.Config, error) {
-	return ms.mergeConfig(patch)
 }
 
 // GetWithoutEnvOverrides exposes the internal
@@ -41,6 +35,4 @@
 // GetWithoutEnvOverrides exposes the internal
 func GetConfigWithoutOverridesFS(fs *FileStore) *model.Config {
 	return fs.commonStore.removeEnvOverrides(fs.config)
-=======
->>>>>>> eaeede66
 }
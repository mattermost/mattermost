// Copyright (c) 2015-present Mattermost, Inc. All Rights Reserved.
// See LICENSE.txt for license information.

package config

import (
	"bytes"
	"encoding/json"
	"fmt"
	"reflect"
	"strings"

	"github.com/mattermost/mattermost-server/v5/model"
	"github.com/mattermost/mattermost-server/v5/shared/i18n"
	"github.com/mattermost/mattermost-server/v5/shared/mlog"
	"github.com/mattermost/mattermost-server/v5/utils"
)

// marshalConfig converts the given configuration into JSON bytes for persistence.
func marshalConfig(cfg *model.Config) ([]byte, error) {
	return json.MarshalIndent(cfg, "", "    ")
}

// desanitize replaces fake settings with their actual values.
func desanitize(actual, target *model.Config) {
	if target.LdapSettings.BindPassword != nil && *target.LdapSettings.BindPassword == model.FAKE_SETTING {
		*target.LdapSettings.BindPassword = *actual.LdapSettings.BindPassword
	}

	if *target.FileSettings.PublicLinkSalt == model.FAKE_SETTING {
		*target.FileSettings.PublicLinkSalt = *actual.FileSettings.PublicLinkSalt
	}
	if *target.FileSettings.AmazonS3SecretAccessKey == model.FAKE_SETTING {
		target.FileSettings.AmazonS3SecretAccessKey = actual.FileSettings.AmazonS3SecretAccessKey
	}

	if *target.EmailSettings.SMTPPassword == model.FAKE_SETTING {
		target.EmailSettings.SMTPPassword = actual.EmailSettings.SMTPPassword
	}

	if *target.GitLabSettings.Secret == model.FAKE_SETTING {
		target.GitLabSettings.Secret = actual.GitLabSettings.Secret
	}

	if target.GoogleSettings.Secret != nil && *target.GoogleSettings.Secret == model.FAKE_SETTING {
		target.GoogleSettings.Secret = actual.GoogleSettings.Secret
	}

	if target.Office365Settings.Secret != nil && *target.Office365Settings.Secret == model.FAKE_SETTING {
		target.Office365Settings.Secret = actual.Office365Settings.Secret
	}

	if target.OpenIdSettings.Secret != nil && *target.OpenIdSettings.Secret == model.FAKE_SETTING {
		target.OpenIdSettings.Secret = actual.OpenIdSettings.Secret
	}

	if *target.SqlSettings.DataSource == model.FAKE_SETTING {
		*target.SqlSettings.DataSource = *actual.SqlSettings.DataSource
	}
	if *target.SqlSettings.AtRestEncryptKey == model.FAKE_SETTING {
		target.SqlSettings.AtRestEncryptKey = actual.SqlSettings.AtRestEncryptKey
	}

	if *target.ElasticsearchSettings.Password == model.FAKE_SETTING {
		*target.ElasticsearchSettings.Password = *actual.ElasticsearchSettings.Password
	}

	if len(target.SqlSettings.DataSourceReplicas) == len(actual.SqlSettings.DataSourceReplicas) {
		for i, value := range target.SqlSettings.DataSourceReplicas {
			if value == model.FAKE_SETTING {
				target.SqlSettings.DataSourceReplicas[i] = actual.SqlSettings.DataSourceReplicas[i]
			}
		}
	}

	if len(target.SqlSettings.DataSourceSearchReplicas) == len(actual.SqlSettings.DataSourceSearchReplicas) {
		for i, value := range target.SqlSettings.DataSourceSearchReplicas {
			if value == model.FAKE_SETTING {
				target.SqlSettings.DataSourceSearchReplicas[i] = actual.SqlSettings.DataSourceSearchReplicas[i]
			}
		}
	}

	if *target.MessageExportSettings.GlobalRelaySettings.SmtpPassword == model.FAKE_SETTING {
		*target.MessageExportSettings.GlobalRelaySettings.SmtpPassword = *actual.MessageExportSettings.GlobalRelaySettings.SmtpPassword
	}

	if target.ServiceSettings.GfycatApiSecret != nil && *target.ServiceSettings.GfycatApiSecret == model.FAKE_SETTING {
		*target.ServiceSettings.GfycatApiSecret = *actual.ServiceSettings.GfycatApiSecret
	}

	if *target.ServiceSettings.SplitKey == model.FAKE_SETTING {
		*target.ServiceSettings.SplitKey = *actual.ServiceSettings.SplitKey
	}
}

// fixConfig patches invalid or missing data in the configuration.
func fixConfig(cfg *model.Config) {
	// Ensure SiteURL has no trailing slash.
	if strings.HasSuffix(*cfg.ServiceSettings.SiteURL, "/") {
		*cfg.ServiceSettings.SiteURL = strings.TrimRight(*cfg.ServiceSettings.SiteURL, "/")
	}

	// Ensure the directory for a local file store has a trailing slash.
	if *cfg.FileSettings.DriverName == model.IMAGE_DRIVER_LOCAL {
		if *cfg.FileSettings.Directory != "" && !strings.HasSuffix(*cfg.FileSettings.Directory, "/") {
			*cfg.FileSettings.Directory += "/"
		}
	}

	FixInvalidLocales(cfg)
}

// FixInvalidLocales checks and corrects the given config for invalid locale-related settings.
//
// Ideally, this function would be completely internal, but it's currently exposed to allow the cli
// to test the config change before allowing the save.
func FixInvalidLocales(cfg *model.Config) bool {
	var changed bool

	locales := i18n.GetSupportedLocales()
	if _, ok := locales[*cfg.LocalizationSettings.DefaultServerLocale]; !ok {
		*cfg.LocalizationSettings.DefaultServerLocale = model.DEFAULT_LOCALE
		mlog.Warn("DefaultServerLocale must be one of the supported locales. Setting DefaultServerLocale to en as default value.")
		changed = true
	}

	if _, ok := locales[*cfg.LocalizationSettings.DefaultClientLocale]; !ok {
		*cfg.LocalizationSettings.DefaultClientLocale = model.DEFAULT_LOCALE
		mlog.Warn("DefaultClientLocale must be one of the supported locales. Setting DefaultClientLocale to en as default value.")
		changed = true
	}

	if *cfg.LocalizationSettings.AvailableLocales != "" {
		isDefaultClientLocaleInAvailableLocales := false
		for _, word := range strings.Split(*cfg.LocalizationSettings.AvailableLocales, ",") {
			if _, ok := locales[word]; !ok {
				*cfg.LocalizationSettings.AvailableLocales = ""
				isDefaultClientLocaleInAvailableLocales = true
				mlog.Warn("AvailableLocales must include DefaultClientLocale. Setting AvailableLocales to all locales as default value.")
				changed = true
				break
			}

			if word == *cfg.LocalizationSettings.DefaultClientLocale {
				isDefaultClientLocaleInAvailableLocales = true
			}
		}

		availableLocales := *cfg.LocalizationSettings.AvailableLocales

		if !isDefaultClientLocaleInAvailableLocales {
			availableLocales += "," + *cfg.LocalizationSettings.DefaultClientLocale
			mlog.Warn("Adding DefaultClientLocale to AvailableLocales.")
			changed = true
		}

		*cfg.LocalizationSettings.AvailableLocales = strings.Join(utils.RemoveDuplicatesFromStringArray(strings.Split(availableLocales, ",")), ",")
	}

	return changed
}

// Merge merges two configs together. The receiver's values are overwritten with the patch's
// values except when the patch's values are nil.
func Merge(cfg *model.Config, patch *model.Config, mergeConfig *utils.MergeConfig) (*model.Config, error) {
	ret, err := utils.Merge(cfg, patch, mergeConfig)
	if err != nil {
		return nil, err
	}

	retCfg := ret.(model.Config)
	return &retCfg, nil
}

func IsDatabaseDSN(dsn string) bool {
	return strings.HasPrefix(dsn, "mysql://") || strings.HasPrefix(dsn, "postgres://")
}

// stripPassword remove the password from a given DSN
func stripPassword(dsn, schema string) string {
	prefix := schema + "://"
	dsn = strings.TrimPrefix(dsn, prefix)

	i := strings.Index(dsn, ":")
	j := strings.LastIndex(dsn, "@")

	// Return error if no @ sign is found
	if j < 0 {
		return "(omitted due to error parsing the DSN)"
	}

	// Return back the input if no password is found
	if i < 0 || i > j {
		return prefix + dsn
	}

	return prefix + dsn[:i+1] + dsn[j:]
}

func isJSONMap(data string) bool {
	var m map[string]interface{}
	return json.Unmarshal([]byte(data), &m) == nil
}

func GetValueByPath(path []string, obj interface{}) (interface{}, bool) {
	r := reflect.ValueOf(obj)
	var val reflect.Value
	if r.Kind() == reflect.Map {
		val = r.MapIndex(reflect.ValueOf(path[0]))
		if val.IsValid() {
			val = val.Elem()
		}
	} else {
		val = r.FieldByName(path[0])
	}

	if !val.IsValid() {
		return nil, false
	}

	switch {
	case len(path) == 1:
		return val.Interface(), true
	case val.Kind() == reflect.Struct:
		return GetValueByPath(path[1:], val.Interface())
	case val.Kind() == reflect.Map:
		remainingPath := strings.Join(path[1:], ".")
		mapIter := val.MapRange()
		for mapIter.Next() {
			key := mapIter.Key().String()
			if strings.HasPrefix(remainingPath, key) {
				i := strings.Count(key, ".") + 2 // number of dots + a dot on each side
				mapVal := mapIter.Value()
				// if no sub field path specified, return the object
				if len(path[i:]) == 0 {
					return mapVal.Interface(), true
				}
				data := mapVal.Interface()
				if mapVal.Kind() == reflect.Ptr {
					data = mapVal.Elem().Interface() // if value is a pointer, dereference it
				}
				// pass subpath
				return GetValueByPath(path[i:], data)
			}
		}
	}
	return nil, false
}

<<<<<<< HEAD
func confsDiff(oldCfg, newCfg *model.Config) (bool, error) {
=======
func equal(oldCfg, newCfg *model.Config) (bool, error) {
>>>>>>> f7663a14
	oldCfgBytes, err := json.Marshal(oldCfg)
	if err != nil {
		return false, fmt.Errorf("failed to marshal old config: %w", err)
	}
	newCfgBytes, err := json.Marshal(newCfg)
	if err != nil {
		return false, fmt.Errorf("failed to marshal new config: %w", err)
	}
	return !bytes.Equal(oldCfgBytes, newCfgBytes), nil
}<|MERGE_RESOLUTION|>--- conflicted
+++ resolved
@@ -248,11 +248,7 @@
 	return nil, false
 }
 
-<<<<<<< HEAD
-func confsDiff(oldCfg, newCfg *model.Config) (bool, error) {
-=======
 func equal(oldCfg, newCfg *model.Config) (bool, error) {
->>>>>>> f7663a14
 	oldCfgBytes, err := json.Marshal(oldCfg)
 	if err != nil {
 		return false, fmt.Errorf("failed to marshal old config: %w", err)

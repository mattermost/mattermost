--- conflicted
+++ resolved
@@ -4,16 +4,13 @@
 package config
 
 import (
-<<<<<<< HEAD
 	"bytes"
-=======
-	"github.com/mattermost/mattermost-server/utils"
->>>>>>> 3d92af27
 	"io"
 	"reflect"
 	"sync"
 
 	"github.com/mattermost/mattermost-server/model"
+	"github.com/mattermost/mattermost-server/utils"
 	"github.com/pkg/errors"
 )
 
@@ -74,7 +71,6 @@
 		}
 	}
 
-	//if err := persist(cs.removeEnvOverrides(newCfg)); err != nil {
 	if err := persist(cs.removeEnvOverrides(newCfg)); err != nil {
 		return nil, errors.Wrap(err, "failed to persist")
 	}
@@ -94,7 +90,7 @@
 //
 // This function assumes no lock has been acquired, as it acquires a write lock itself.
 func (cs *commonStore) load(f io.ReadCloser, needsSave bool, validate func(*model.Config) error, persist func(*model.Config) error) error {
-	// Split f into two so that we can have a configuration that does not have environment overrides
+	// Duplicate f so that we can read a configuration without applying environment overrides
 	f2 := new(bytes.Buffer)
 	tee := io.TeeReader(f, f2)
 
@@ -161,7 +157,17 @@
 	return nil
 }
 
-<<<<<<< HEAD
+// mergeConfig merges two configs together. The receiver's values are overwritten with the patch's
+// values except when the patch's values are nil.
+func (cs *commonStore) mergeConfig(patch *model.Config) (*model.Config, error) {
+	ret, err := utils.Merge(cs.config, patch)
+	if err != nil {
+		return nil, err
+	}
+	retC := ret.(model.Config)
+	return &retC, nil
+}
+
 // removeEnvOverrides takes the newCfg provided and adds information stored in the commonStore,
 // then delegates the task to the removeEnvOverrides function
 func (cs *commonStore) removeEnvOverrides(newCfg *model.Config) *model.Config {
@@ -221,15 +227,4 @@
 		return getVal(val.Interface(), path[1:])
 	}
 	return val
-=======
-// mergeConfig merges two configs together. The receiver's values are overwritten with the patch's
-// values except when the patch's values are nil.
-func (cs *commonStore) mergeConfig(patch *model.Config) (*model.Config, error) {
-	ret, err := utils.Merge(cs.config, patch)
-	if err != nil {
-		return nil, err
-	}
-	retC := ret.(model.Config)
-	return &retC, nil
->>>>>>> 3d92af27
 }
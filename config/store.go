--- conflicted
+++ resolved
@@ -83,18 +83,13 @@
 
 // NewStoreFromDSN creates and returns a new config store backed by either a database or file store
 // depending on the value of the given data source name string.
-<<<<<<< HEAD
-func NewStoreFromDSN(dsn string, watch, readOnly bool, customDefaults *model.Config) (*Store, error) {
-=======
 func NewStoreFromDSN(dsn string, readOnly bool, customDefaults *model.Config) (*Store, error) {
->>>>>>> de5efdb8
 	var err error
 	var backingStore BackingStore
 	if IsDatabaseDSN(dsn) {
 		backingStore, err = NewDatabaseStore(dsn)
 	} else {
-<<<<<<< HEAD
-		backingStore, err = NewFileStore(dsn, watch)
+		backingStore, err = NewFileStore(dsn)
 	}
 	if err != nil {
 		return nil, err
@@ -106,20 +101,6 @@
 		return nil, errors.Wrap(err, "failed to create store")
 	}
 
-=======
-		backingStore, err = NewFileStore(dsn)
-	}
-	if err != nil {
-		return nil, err
-	}
-
-	store, err := NewStoreFromBacking(backingStore, customDefaults, readOnly)
-	if err != nil {
-		backingStore.Close()
-		return nil, errors.Wrap(err, "failed to create store")
-	}
-
->>>>>>> de5efdb8
 	return store, nil
 }
 
@@ -224,7 +205,6 @@
 
 	if err := s.backingStore.Set(newCfgNoEnv); err != nil {
 		return nil, nil, errors.Wrap(err, "failed to persist")
-<<<<<<< HEAD
 	}
 
 	// We apply back environment overrides since the input config may or
@@ -247,30 +227,6 @@
 		newCfgNoEnv.FeatureFlags = oldCfgNoEnvFF
 	}
 
-=======
-	}
-
-	// We apply back environment overrides since the input config may or
-	// may not have them applied.
-	newCfg = applyEnvironmentMap(newCfgNoEnv, GetEnvironment())
-	fixConfig(newCfg)
-	if err := newCfg.IsValid(); err != nil {
-		return nil, nil, errors.Wrap(err, "new configuration is invalid")
-	}
-
-	hasChanged, err := equal(oldCfg, newCfg)
-	if err != nil {
-		return nil, nil, errors.Wrap(err, "failed to compare configs")
-	}
-
-	// We restore the previously cleared feature flags sections back.
-	if s.readOnlyFF {
-		oldCfg.FeatureFlags = oldCfgFF
-		newCfg.FeatureFlags = oldCfgFF
-		newCfgNoEnv.FeatureFlags = oldCfgNoEnvFF
-	}
-
->>>>>>> de5efdb8
 	s.configNoEnv = newCfgNoEnv
 	s.config = newCfg
 

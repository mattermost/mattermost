--- conflicted
+++ resolved
@@ -1,11 +1,6 @@
 package config_test
 
 import (
-<<<<<<< HEAD
-	"github.com/mattermost/mattermost-server/testlib"
-	"io"
-=======
->>>>>>> 9bf56873
 	"testing"
 
 	"github.com/go-sql-driver/mysql"
@@ -17,22 +12,10 @@
 var mainHelper *testlib.MainHelper
 
 func TestMain(m *testing.M) {
-<<<<<<< HEAD
 	mainHelper = testlib.NewMainHelper(false)
 	defer mainHelper.Close()
 
 	mainHelper.Main(m)
-}
-
-// MarshalConfig exposes the internal marshalConfig to tests only.
-func MarshalConfig(cfg *model.Config) ([]byte, error) {
-	return marshalConfig(cfg)
-=======
-	mainHelper = testlib.NewMainHelper()
-	defer mainHelper.Close()
-
-	mainHelper.Main(m)
->>>>>>> 9bf56873
 }
 
 // truncateTables clears tables used by the config package for reuse in other tests

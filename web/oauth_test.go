--- conflicted
+++ resolved
@@ -52,7 +52,7 @@
 
 func TestAuthorizeOAuthApp(t *testing.T) {
 	th := Setup(t).InitBasic()
-	th.Login(APIClient, th.SystemAdminUser)
+	th.Login(apiClient, th.SystemAdminUser)
 	defer th.TearDown()
 
 	enableOAuth := *th.App.Config().ServiceSettings.EnableOAuthServiceProvider
@@ -82,13 +82,8 @@
 	}
 
 	// Test auth code flow
-<<<<<<< HEAD
-	ruri, resp := APIClient.AuthorizeOAuthApp(authRequest)
-	require.Nil(t, resp.Error)
-=======
-	ruri, _, err := ApiClient.AuthorizeOAuthApp(authRequest)
-	require.NoError(t, err)
->>>>>>> 16d86400
+	ruri, _, err := apiClient.AuthorizeOAuthApp(authRequest)
+	require.NoError(t, err)
 
 	require.NotEmpty(t, ruri, "redirect url should be set")
 
@@ -99,13 +94,8 @@
 
 	// Test implicit flow
 	authRequest.ResponseType = model.ImplicitResponseType
-<<<<<<< HEAD
-	ruri, resp = APIClient.AuthorizeOAuthApp(authRequest)
-	require.Nil(t, resp.Error)
-=======
-	ruri, _, err = ApiClient.AuthorizeOAuthApp(authRequest)
-	require.NoError(t, err)
->>>>>>> 16d86400
+	ruri, _, err = apiClient.AuthorizeOAuthApp(authRequest)
+	require.NoError(t, err)
 	require.False(t, ruri == "", "redirect url should be set")
 
 	ru, _ = url.Parse(ruri)
@@ -115,85 +105,45 @@
 	assert.False(t, values.Get("access_token") == "", "access_token not returned")
 	assert.Equal(t, authRequest.State, values.Get("state"), "returned state doesn't match")
 
-<<<<<<< HEAD
-	oldToken := APIClient.AuthToken
-	APIClient.AuthToken = values.Get("access_token")
-	_, resp = APIClient.AuthorizeOAuthApp(authRequest)
-=======
-	oldToken := ApiClient.AuthToken
-	ApiClient.AuthToken = values.Get("access_token")
-	_, resp, err := ApiClient.AuthorizeOAuthApp(authRequest)
+	oldToken := apiClient.AuthToken
+	apiClient.AuthToken = values.Get("access_token")
+	_, resp, err := apiClient.AuthorizeOAuthApp(authRequest)
 	require.Error(t, err)
->>>>>>> 16d86400
 	CheckForbiddenStatus(t, resp)
 
-	APIClient.AuthToken = oldToken
-
-<<<<<<< HEAD
+	apiClient.AuthToken = oldToken
+
 	authRequest.RedirectURI = ""
-	_, resp = APIClient.AuthorizeOAuthApp(authRequest)
-	CheckBadRequestStatus(t, resp)
-
-	authRequest.RedirectURI = "http://somewhereelse.com"
-	_, resp = APIClient.AuthorizeOAuthApp(authRequest)
-=======
-	authRequest.RedirectUri = ""
-	_, resp, err = ApiClient.AuthorizeOAuthApp(authRequest)
+	_, resp, err = apiClient.AuthorizeOAuthApp(authRequest)
 	require.Error(t, err)
 	CheckBadRequestStatus(t, resp)
 
-	authRequest.RedirectUri = "http://somewhereelse.com"
-	_, resp, err = ApiClient.AuthorizeOAuthApp(authRequest)
+	authRequest.RedirectURI = "http://somewhereelse.com"
+	_, resp, err = apiClient.AuthorizeOAuthApp(authRequest)
 	require.Error(t, err)
->>>>>>> 16d86400
 	CheckBadRequestStatus(t, resp)
 
 	authRequest.RedirectURI = rapp.CallbackUrls[0]
 	authRequest.ResponseType = ""
-<<<<<<< HEAD
-	_, resp = APIClient.AuthorizeOAuthApp(authRequest)
-=======
-	_, resp, err = ApiClient.AuthorizeOAuthApp(authRequest)
+	_, resp, err = apiClient.AuthorizeOAuthApp(authRequest)
 	require.Error(t, err)
->>>>>>> 16d86400
 	CheckBadRequestStatus(t, resp)
 
 	authRequest.ResponseType = model.AuthCodeResponseType
 	authRequest.ClientId = ""
-<<<<<<< HEAD
-	_, resp = APIClient.AuthorizeOAuthApp(authRequest)
-	CheckBadRequestStatus(t, resp)
-
-	authRequest.ClientId = model.NewId()
-	_, resp = APIClient.AuthorizeOAuthApp(authRequest)
-	CheckNotFoundStatus(t, resp)
-}
-
-func TestNilAuthorizeOAuthApp(t *testing.T) {
-	th := Setup(t).InitBasic()
-	th.Login(APIClient, th.SystemAdminUser)
-	defer th.TearDown()
-
-	_, resp := APIClient.AuthorizeOAuthApp(nil)
-	require.NotNil(t, resp.Error)
-	assert.Equal(t, "api.context.invalid_body_param.app_error", resp.Error.Id)
-}
-
-=======
-	_, resp, err = ApiClient.AuthorizeOAuthApp(authRequest)
+	_, resp, err = apiClient.AuthorizeOAuthApp(authRequest)
 	require.Error(t, err)
 	CheckBadRequestStatus(t, resp)
 
 	authRequest.ClientId = model.NewId()
-	_, resp, err = ApiClient.AuthorizeOAuthApp(authRequest)
+	_, resp, err = apiClient.AuthorizeOAuthApp(authRequest)
 	require.Error(t, err)
 	CheckNotFoundStatus(t, resp)
 }
 
->>>>>>> 16d86400
 func TestDeauthorizeOAuthApp(t *testing.T) {
 	th := Setup(t).InitBasic()
-	th.Login(APIClient, th.SystemAdminUser)
+	th.Login(apiClient, th.SystemAdminUser)
 	defer th.TearDown()
 
 	enableOAuth := th.App.Config().ServiceSettings.EnableOAuthServiceProvider
@@ -221,41 +171,22 @@
 		State:        "123",
 	}
 
-<<<<<<< HEAD
-	_, resp := APIClient.AuthorizeOAuthApp(authRequest)
-	require.Nil(t, resp.Error)
-
-	pass, resp := APIClient.DeauthorizeOAuthApp(rapp.Id)
-	require.Nil(t, resp.Error)
-=======
-	_, _, err := ApiClient.AuthorizeOAuthApp(authRequest)
-	require.NoError(t, err)
->>>>>>> 16d86400
-
-	_, err = ApiClient.DeauthorizeOAuthApp(rapp.Id)
-	require.NoError(t, err)
-
-<<<<<<< HEAD
-	_, resp = APIClient.DeauthorizeOAuthApp("junk")
-	CheckBadRequestStatus(t, resp)
-
-	_, resp = APIClient.DeauthorizeOAuthApp(model.NewId())
-	require.Nil(t, resp.Error)
-
-	th.Logout(APIClient)
-	_, resp = APIClient.DeauthorizeOAuthApp(rapp.Id)
-=======
-	resp, err := ApiClient.DeauthorizeOAuthApp("junk")
+	_, _, err := apiClient.AuthorizeOAuthApp(authRequest)
+	require.NoError(t, err)
+
+	_, err = apiClient.DeauthorizeOAuthApp(rapp.Id)
+	require.NoError(t, err)
+
+	resp, err := apiClient.DeauthorizeOAuthApp("junk")
 	require.Error(t, err)
 	CheckBadRequestStatus(t, resp)
 
-	_, err = ApiClient.DeauthorizeOAuthApp(model.NewId())
-	require.NoError(t, err)
-
-	th.Logout(ApiClient)
-	resp, err = ApiClient.DeauthorizeOAuthApp(rapp.Id)
+	_, err = apiClient.DeauthorizeOAuthApp(model.NewId())
+	require.NoError(t, err)
+
+	th.Logout(apiClient)
+	resp, err = apiClient.DeauthorizeOAuthApp(rapp.Id)
 	require.Error(t, err)
->>>>>>> 16d86400
 	CheckUnauthorizedStatus(t, resp)
 }
 
@@ -265,7 +196,7 @@
 	}
 
 	th := Setup(t).InitBasic()
-	th.Login(APIClient, th.SystemAdminUser)
+	th.Login(apiClient, th.SystemAdminUser)
 	defer th.TearDown()
 
 	enableOAuth := th.App.Config().ServiceSettings.EnableOAuthServiceProvider
@@ -294,13 +225,8 @@
 	th.App.UpdateConfig(func(cfg *model.Config) { *cfg.ServiceSettings.EnableOAuthServiceProvider = false })
 	data := url.Values{"grant_type": []string{"junk"}, "client_id": []string{"12345678901234567890123456"}, "client_secret": []string{"12345678901234567890123456"}, "code": []string{"junk"}, "redirect_uri": []string{oauthApp.CallbackUrls[0]}}
 
-<<<<<<< HEAD
-	_, resp := APIClient.GetOAuthAccessToken(data)
-	require.NotNil(t, resp.Error, "should have failed - oauth providing turned off - response status code: %v", resp.StatusCode)
-=======
-	_, _, err := ApiClient.GetOAuthAccessToken(data)
+	_, _, err := apiClient.GetOAuthAccessToken(data)
 	require.Error(t, err, "should have failed - oauth providing turned off")
->>>>>>> 16d86400
 	th.App.UpdateConfig(func(cfg *model.Config) { *cfg.ServiceSettings.EnableOAuthServiceProvider = true })
 
 	authRequest := &model.AuthorizeRequest{
@@ -311,90 +237,48 @@
 		State:        "123",
 	}
 
-<<<<<<< HEAD
-	redirect, resp := APIClient.AuthorizeOAuthApp(authRequest)
-	require.Nil(t, resp.Error)
-=======
-	redirect, _, err := ApiClient.AuthorizeOAuthApp(authRequest)
-	require.NoError(t, err)
->>>>>>> 16d86400
+	redirect, _, err := apiClient.AuthorizeOAuthApp(authRequest)
+	require.NoError(t, err)
 	rurl, _ := url.Parse(redirect)
 
-	APIClient.Logout()
+	apiClient.Logout()
 
 	data = url.Values{"grant_type": []string{"junk"}, "client_id": []string{oauthApp.Id}, "client_secret": []string{oauthApp.ClientSecret}, "code": []string{rurl.Query().Get("code")}, "redirect_uri": []string{oauthApp.CallbackUrls[0]}}
 
-<<<<<<< HEAD
-	_, resp = APIClient.GetOAuthAccessToken(data)
-	require.NotNil(t, resp.Error, "should have failed - bad grant type")
+	_, _, err = apiClient.GetOAuthAccessToken(data)
+	require.Error(t, err, "should have failed - bad grant type")
 
 	data.Set("grant_type", model.AccessTokenGrantType)
 	data.Set("client_id", "")
-	_, resp = APIClient.GetOAuthAccessToken(data)
-	require.NotNil(t, resp.Error, "should have failed - missing client id")
+	_, _, err = apiClient.GetOAuthAccessToken(data)
+	require.Error(t, err, "should have failed - missing client id")
 
 	data.Set("client_id", "junk")
-	_, resp = APIClient.GetOAuthAccessToken(data)
-	require.NotNil(t, resp.Error, "should have failed - bad client id")
+	_, _, err = apiClient.GetOAuthAccessToken(data)
+	require.Error(t, err, "should have failed - bad client id")
 
 	data.Set("client_id", oauthApp.Id)
 	data.Set("client_secret", "")
-	_, resp = APIClient.GetOAuthAccessToken(data)
-	require.NotNil(t, resp.Error, "should have failed - missing client secret")
+	_, _, err = apiClient.GetOAuthAccessToken(data)
+	require.Error(t, err, "should have failed - missing client secret")
 
 	data.Set("client_secret", "junk")
-	_, resp = APIClient.GetOAuthAccessToken(data)
-	require.NotNil(t, resp.Error, "should have failed - bad client secret")
+	_, _, err = apiClient.GetOAuthAccessToken(data)
+	require.Error(t, err, "should have failed - bad client secret")
 
 	data.Set("client_secret", oauthApp.ClientSecret)
 	data.Set("code", "")
-	_, resp = APIClient.GetOAuthAccessToken(data)
-	require.NotNil(t, resp.Error, "should have failed - missing code")
+	_, _, err = apiClient.GetOAuthAccessToken(data)
+	require.Error(t, err, "should have failed - missing code")
 
 	data.Set("code", "junk")
-	_, resp = APIClient.GetOAuthAccessToken(data)
-	require.NotNil(t, resp.Error, "should have failed - bad code")
+	_, _, err = apiClient.GetOAuthAccessToken(data)
+	require.Error(t, err, "should have failed - bad code")
 
 	data.Set("code", rurl.Query().Get("code"))
 	data.Set("redirect_uri", "junk")
-	_, resp = APIClient.GetOAuthAccessToken(data)
-	require.NotNil(t, resp.Error, "should have failed - non-matching redirect uri")
-=======
-	_, _, err = ApiClient.GetOAuthAccessToken(data)
-	require.Error(t, err, "should have failed - bad grant type")
-
-	data.Set("grant_type", model.AccessTokenGrantType)
-	data.Set("client_id", "")
-	_, _, err = ApiClient.GetOAuthAccessToken(data)
-	require.Error(t, err, "should have failed - missing client id")
-
-	data.Set("client_id", "junk")
-	_, _, err = ApiClient.GetOAuthAccessToken(data)
-	require.Error(t, err, "should have failed - bad client id")
-
-	data.Set("client_id", oauthApp.Id)
-	data.Set("client_secret", "")
-	_, _, err = ApiClient.GetOAuthAccessToken(data)
-	require.Error(t, err, "should have failed - missing client secret")
-
-	data.Set("client_secret", "junk")
-	_, _, err = ApiClient.GetOAuthAccessToken(data)
-	require.Error(t, err, "should have failed - bad client secret")
-
-	data.Set("client_secret", oauthApp.ClientSecret)
-	data.Set("code", "")
-	_, _, err = ApiClient.GetOAuthAccessToken(data)
-	require.Error(t, err, "should have failed - missing code")
-
-	data.Set("code", "junk")
-	_, _, err = ApiClient.GetOAuthAccessToken(data)
-	require.Error(t, err, "should have failed - bad code")
-
-	data.Set("code", rurl.Query().Get("code"))
-	data.Set("redirect_uri", "junk")
-	_, _, err = ApiClient.GetOAuthAccessToken(data)
+	_, _, err = apiClient.GetOAuthAccessToken(data)
 	require.Error(t, err, "should have failed - non-matching redirect uri")
->>>>>>> 16d86400
 
 	// reset data for successful request
 	data.Set("grant_type", model.AccessTokenGrantType)
@@ -405,55 +289,30 @@
 
 	token := ""
 	refreshToken := ""
-<<<<<<< HEAD
-	rsp, resp := APIClient.GetOAuthAccessToken(data)
-	require.Nil(t, resp.Error)
-=======
-	rsp, _, err := ApiClient.GetOAuthAccessToken(data)
-	require.NoError(t, err)
->>>>>>> 16d86400
+	rsp, _, err := apiClient.GetOAuthAccessToken(data)
+	require.NoError(t, err)
 	require.NotEmpty(t, rsp.AccessToken, "access token not returned")
 	require.NotEmpty(t, rsp.RefreshToken, "refresh token not returned")
 	token, refreshToken = rsp.AccessToken, rsp.RefreshToken
 	require.Equal(t, rsp.TokenType, model.AccessTokenType, "access token type incorrect")
 
-<<<<<<< HEAD
-	_, err := APIClient.DoAPIGet("/oauth_test", "")
-	require.Nil(t, err)
-
-	APIClient.SetOAuthToken("")
-	_, err = APIClient.DoAPIGet("/oauth_test", "")
-	require.NotNil(t, err, "should have failed - no access token provided")
-
-	APIClient.SetOAuthToken("badtoken")
-	_, err = APIClient.DoAPIGet("/oauth_test", "")
-	require.NotNil(t, err, "should have failed - bad token provided")
-
-	APIClient.SetOAuthToken(token)
-	_, err = APIClient.DoAPIGet("/oauth_test", "")
-	require.Nil(t, err)
-
-	_, resp = APIClient.GetOAuthAccessToken(data)
-	require.NotNil(t, resp.Error, "should have failed - tried to reuse auth code")
-=======
-	_, err = ApiClient.DoApiGet("/oauth_test", "")
-	require.NoError(t, err)
-
-	ApiClient.SetOAuthToken("")
-	_, err = ApiClient.DoApiGet("/oauth_test", "")
+	_, err = apiClient.DoAPIGet("/oauth_test", "")
+	require.NoError(t, err)
+
+	apiClient.SetOAuthToken("")
+	_, err = apiClient.DoAPIGet("/oauth_test", "")
 	require.Error(t, err, "should have failed - no access token provided")
 
-	ApiClient.SetOAuthToken("badtoken")
-	_, err = ApiClient.DoApiGet("/oauth_test", "")
+	apiClient.SetOAuthToken("badtoken")
+	_, err = apiClient.DoAPIGet("/oauth_test", "")
 	require.Error(t, err, "should have failed - bad token provided")
 
-	ApiClient.SetOAuthToken(token)
-	_, err = ApiClient.DoApiGet("/oauth_test", "")
-	require.NoError(t, err)
-
-	_, _, err = ApiClient.GetOAuthAccessToken(data)
+	apiClient.SetOAuthToken(token)
+	_, err = apiClient.DoAPIGet("/oauth_test", "")
+	require.NoError(t, err)
+
+	_, _, err = apiClient.GetOAuthAccessToken(data)
 	require.Error(t, err, "should have failed - tried to reuse auth code")
->>>>>>> 16d86400
 
 	data.Set("grant_type", model.RefreshTokenGrantType)
 	data.Set("client_id", oauthApp.Id)
@@ -461,57 +320,32 @@
 	data.Set("refresh_token", "")
 	data.Set("redirect_uri", oauthApp.CallbackUrls[0])
 	data.Del("code")
-<<<<<<< HEAD
-	_, resp = APIClient.GetOAuthAccessToken(data)
-	require.NotNil(t, resp.Error, "Should have failed - refresh token empty")
+	_, _, err = apiClient.GetOAuthAccessToken(data)
+	require.Error(t, err, "Should have failed - refresh token empty")
 
 	data.Set("refresh_token", refreshToken)
-	rsp, resp = APIClient.GetOAuthAccessToken(data)
-	require.Nil(t, resp.Error)
-=======
-	_, _, err = ApiClient.GetOAuthAccessToken(data)
-	require.Error(t, err, "Should have failed - refresh token empty")
-
-	data.Set("refresh_token", refreshToken)
-	rsp, _, err = ApiClient.GetOAuthAccessToken(data)
-	require.NoError(t, err)
->>>>>>> 16d86400
+	rsp, _, err = apiClient.GetOAuthAccessToken(data)
+	require.NoError(t, err)
 	require.NotEmpty(t, rsp.AccessToken, "access token not returned")
 	require.NotEmpty(t, rsp.RefreshToken, "refresh token not returned")
 	require.NotEqual(t, rsp.RefreshToken, refreshToken, "refresh token did not update")
 	require.Equal(t, rsp.TokenType, model.AccessTokenType, "access token type incorrect")
 
-<<<<<<< HEAD
-	APIClient.SetOAuthToken(rsp.AccessToken)
-	_, err = APIClient.DoAPIGet("/oauth_test", "")
-	require.Nil(t, err)
+	apiClient.SetOAuthToken(rsp.AccessToken)
+	_, err = apiClient.DoAPIGet("/oauth_test", "")
+	require.NoError(t, err)
 
 	data.Set("refresh_token", rsp.RefreshToken)
-	rsp, resp = APIClient.GetOAuthAccessToken(data)
-	require.Nil(t, resp.Error)
-=======
-	ApiClient.SetOAuthToken(rsp.AccessToken)
-	_, err = ApiClient.DoApiGet("/oauth_test", "")
-	require.NoError(t, err)
-
-	data.Set("refresh_token", rsp.RefreshToken)
-	rsp, _, err = ApiClient.GetOAuthAccessToken(data)
-	require.NoError(t, err)
->>>>>>> 16d86400
+	rsp, _, err = apiClient.GetOAuthAccessToken(data)
+	require.NoError(t, err)
 	require.NotEmpty(t, rsp.AccessToken, "access token not returned")
 	require.NotEmpty(t, rsp.RefreshToken, "refresh token not returned")
 	require.NotEqual(t, rsp.RefreshToken, refreshToken, "refresh token did not update")
 	require.Equal(t, rsp.TokenType, model.AccessTokenType, "access token type incorrect")
 
-<<<<<<< HEAD
-	APIClient.SetOAuthToken(rsp.AccessToken)
-	_, err = APIClient.DoAPIGet("/oauth_test", "")
-	require.Nil(t, err)
-=======
-	ApiClient.SetOAuthToken(rsp.AccessToken)
-	_, err = ApiClient.DoApiGet("/oauth_test", "")
-	require.NoError(t, err)
->>>>>>> 16d86400
+	apiClient.SetOAuthToken(rsp.AccessToken)
+	_, err = apiClient.DoAPIGet("/oauth_test", "")
+	require.NoError(t, err)
 
 	authData := &model.AuthData{ClientId: oauthApp.Id, RedirectUri: oauthApp.CallbackUrls[0], UserId: th.BasicUser.Id, Code: model.NewId(), ExpiresIn: -1}
 	_, err = th.App.Srv().Store.OAuth().SaveAuthData(authData)
@@ -523,15 +357,10 @@
 	data.Set("redirect_uri", oauthApp.CallbackUrls[0])
 	data.Set("code", authData.Code)
 	data.Del("refresh_token")
-<<<<<<< HEAD
-	_, resp = APIClient.GetOAuthAccessToken(data)
-	require.NotNil(t, resp.Error, "Should have failed - code is expired")
-=======
-	_, _, err = ApiClient.GetOAuthAccessToken(data)
+	_, _, err = apiClient.GetOAuthAccessToken(data)
 	require.Error(t, err, "Should have failed - code is expired")
->>>>>>> 16d86400
-
-	APIClient.ClearOAuthToken()
+
+	apiClient.ClearOAuthToken()
 }
 
 func TestMobileLoginWithOAuth(t *testing.T) {
@@ -586,7 +415,7 @@
 	}
 
 	th := Setup(t).InitBasic()
-	th.Login(APIClient, th.SystemAdminUser)
+	th.Login(apiClient, th.SystemAdminUser)
 	defer th.TearDown()
 
 	gitLabSettingsEnable := th.App.Config().GitLabSettings.Enable
@@ -606,26 +435,16 @@
 		th.App.UpdateConfig(func(cfg *model.Config) { cfg.ServiceSettings.EnableOAuthServiceProvider = enableOAuthServiceProvider })
 	}()
 
-<<<<<<< HEAD
-	r, err := HTTPGet(APIClient.URL+"/login/gitlab/complete?code=123", APIClient.HTTPClient, "", true)
-	assert.NotNil(t, err)
-	closeBody(r)
-
-	th.App.UpdateConfig(func(cfg *model.Config) { *cfg.GitLabSettings.Enable = true })
-	r, err = HTTPGet(APIClient.URL+"/login/gitlab/complete?code=123&state=!#$#F@#Yˆ&~ñ", APIClient.HTTPClient, "", true)
-	assert.NotNil(t, err)
-=======
-	r, err := HTTPGet(ApiClient.Url+"/login/gitlab/complete?code=123", ApiClient.HTTPClient, "", true)
+	r, err := HTTPGet(apiClient.URL+"/login/gitlab/complete?code=123", apiClient.HTTPClient, "", true)
 	assert.Error(t, err)
 	closeBody(r)
 
 	th.App.UpdateConfig(func(cfg *model.Config) { *cfg.GitLabSettings.Enable = true })
-	r, err = HTTPGet(ApiClient.Url+"/login/gitlab/complete?code=123&state=!#$#F@#Yˆ&~ñ", ApiClient.HTTPClient, "", true)
+	r, err = HTTPGet(apiClient.URL+"/login/gitlab/complete?code=123&state=!#$#F@#Yˆ&~ñ", apiClient.HTTPClient, "", true)
 	assert.Error(t, err)
->>>>>>> 16d86400
 	closeBody(r)
 
-	th.App.UpdateConfig(func(cfg *model.Config) { *cfg.GitLabSettings.AuthEndpoint = APIClient.URL + "/oauth/authorize" })
+	th.App.UpdateConfig(func(cfg *model.Config) { *cfg.GitLabSettings.AuthEndpoint = apiClient.URL + "/oauth/authorize" })
 	th.App.UpdateConfig(func(cfg *model.Config) { *cfg.GitLabSettings.Id = model.NewId() })
 
 	stateProps := map[string]string{}
@@ -634,24 +453,14 @@
 	stateProps["redirect_to"] = *th.App.Config().GitLabSettings.AuthEndpoint
 
 	state := base64.StdEncoding.EncodeToString([]byte(model.MapToJson(stateProps)))
-<<<<<<< HEAD
-	r, err = HTTPGet(APIClient.URL+"/login/gitlab/complete?code=123&state="+url.QueryEscape(state), APIClient.HTTPClient, "", true)
-	assert.NotNil(t, err)
-=======
-	r, err = HTTPGet(ApiClient.Url+"/login/gitlab/complete?code=123&state="+url.QueryEscape(state), ApiClient.HTTPClient, "", true)
+	r, err = HTTPGet(apiClient.URL+"/login/gitlab/complete?code=123&state="+url.QueryEscape(state), apiClient.HTTPClient, "", true)
 	assert.Error(t, err)
->>>>>>> 16d86400
 	closeBody(r)
 
 	stateProps["hash"] = utils.HashSha256(*th.App.Config().GitLabSettings.Id)
 	state = base64.StdEncoding.EncodeToString([]byte(model.MapToJson(stateProps)))
-<<<<<<< HEAD
-	r, err = HTTPGet(APIClient.URL+"/login/gitlab/complete?code=123&state="+url.QueryEscape(state), APIClient.HTTPClient, "", true)
-	assert.NotNil(t, err)
-=======
-	r, err = HTTPGet(ApiClient.Url+"/login/gitlab/complete?code=123&state="+url.QueryEscape(state), ApiClient.HTTPClient, "", true)
+	r, err = HTTPGet(apiClient.URL+"/login/gitlab/complete?code=123&state="+url.QueryEscape(state), apiClient.HTTPClient, "", true)
 	assert.Error(t, err)
->>>>>>> 16d86400
 	closeBody(r)
 
 	// We are going to use mattermost as the provider emulating gitlab
@@ -669,8 +478,8 @@
 		Homepage:    "https://nowhere.com",
 		Description: "test",
 		CallbackUrls: []string{
-			APIClient.URL + "/signup/" + model.ServiceGitlab + "/complete",
-			APIClient.URL + "/login/" + model.ServiceGitlab + "/complete",
+			apiClient.URL + "/signup/" + model.ServiceGitlab + "/complete",
+			apiClient.URL + "/login/" + model.ServiceGitlab + "/complete",
 		},
 		CreatorId: th.SystemAdminUser.Id,
 		IsTrusted: true,
@@ -680,9 +489,9 @@
 
 	th.App.UpdateConfig(func(cfg *model.Config) { *cfg.GitLabSettings.Id = oauthApp.Id })
 	th.App.UpdateConfig(func(cfg *model.Config) { *cfg.GitLabSettings.Secret = oauthApp.ClientSecret })
-	th.App.UpdateConfig(func(cfg *model.Config) { *cfg.GitLabSettings.AuthEndpoint = APIClient.URL + "/oauth/authorize" })
-	th.App.UpdateConfig(func(cfg *model.Config) { *cfg.GitLabSettings.TokenEndpoint = APIClient.URL + "/oauth/access_token" })
-	th.App.UpdateConfig(func(cfg *model.Config) { *cfg.GitLabSettings.UserAPIEndpoint = APIClient.APIURL + "/users/me" })
+	th.App.UpdateConfig(func(cfg *model.Config) { *cfg.GitLabSettings.AuthEndpoint = apiClient.URL + "/oauth/authorize" })
+	th.App.UpdateConfig(func(cfg *model.Config) { *cfg.GitLabSettings.TokenEndpoint = apiClient.URL + "/oauth/access_token" })
+	th.App.UpdateConfig(func(cfg *model.Config) { *cfg.GitLabSettings.UserAPIEndpoint = apiClient.APIURL + "/users/me" })
 
 	provider := &MattermostTestProvider{}
 
@@ -694,13 +503,8 @@
 		State:        "123",
 	}
 
-<<<<<<< HEAD
-	redirect, resp := APIClient.AuthorizeOAuthApp(authRequest)
-	require.Nil(t, resp.Error)
-=======
-	redirect, _, err := ApiClient.AuthorizeOAuthApp(authRequest)
-	require.NoError(t, err)
->>>>>>> 16d86400
+	redirect, _, err := apiClient.AuthorizeOAuthApp(authRequest)
+	require.NoError(t, err)
 	rurl, _ := url.Parse(redirect)
 
 	code := rurl.Query().Get("code")
@@ -710,24 +514,19 @@
 	stateProps["hash"] = utils.HashSha256(*th.App.Config().GitLabSettings.Id)
 	stateProps["redirect_to"] = "/oauth/authorize"
 	state = base64.StdEncoding.EncodeToString([]byte(model.MapToJson(stateProps)))
-	r, err = HTTPGet(APIClient.URL+"/login/"+model.ServiceGitlab+"/complete?code="+url.QueryEscape(code)+"&state="+url.QueryEscape(state), APIClient.HTTPClient, "", false)
+	r, err = HTTPGet(apiClient.URL+"/login/"+model.ServiceGitlab+"/complete?code="+url.QueryEscape(code)+"&state="+url.QueryEscape(state), apiClient.HTTPClient, "", false)
 	if err == nil {
 		closeBody(r)
 	}
 
 	einterfaces.RegisterOAuthProvider(model.ServiceGitlab, provider)
 
-<<<<<<< HEAD
-	redirect, resp = APIClient.AuthorizeOAuthApp(authRequest)
-	require.Nil(t, resp.Error)
-=======
-	redirect, _, err = ApiClient.AuthorizeOAuthApp(authRequest)
-	require.NoError(t, err)
->>>>>>> 16d86400
+	redirect, _, err = apiClient.AuthorizeOAuthApp(authRequest)
+	require.NoError(t, err)
 	rurl, _ = url.Parse(redirect)
 
 	code = rurl.Query().Get("code")
-	r, err = HTTPGet(APIClient.URL+"/login/"+model.ServiceGitlab+"/complete?code="+url.QueryEscape(code)+"&state="+url.QueryEscape(state), APIClient.HTTPClient, "", false)
+	r, err = HTTPGet(apiClient.URL+"/login/"+model.ServiceGitlab+"/complete?code="+url.QueryEscape(code)+"&state="+url.QueryEscape(state), apiClient.HTTPClient, "", false)
 	if err == nil {
 		closeBody(r)
 	}
@@ -736,59 +535,36 @@
 		th.BasicUser.Id, model.ServiceGitlab, &th.BasicUser.Email, th.BasicUser.Email, true)
 	require.NoError(t, nErr)
 
-<<<<<<< HEAD
-	redirect, resp = APIClient.AuthorizeOAuthApp(authRequest)
-	require.Nil(t, resp.Error)
-=======
-	redirect, _, err = ApiClient.AuthorizeOAuthApp(authRequest)
-	require.NoError(t, err)
->>>>>>> 16d86400
+	redirect, _, err = apiClient.AuthorizeOAuthApp(authRequest)
+	require.NoError(t, err)
 	rurl, _ = url.Parse(redirect)
 
 	code = rurl.Query().Get("code")
 	stateProps["action"] = model.OAuthActionLogin
 	state = base64.StdEncoding.EncodeToString([]byte(model.MapToJson(stateProps)))
-<<<<<<< HEAD
-	if r, err := HTTPGet(APIClient.URL+"/login/"+model.ServiceGitlab+"/complete?code="+url.QueryEscape(code)+"&state="+url.QueryEscape(state), APIClient.HTTPClient, "", false); err == nil {
+	if r, err = HTTPGet(apiClient.URL+"/login/"+model.ServiceGitlab+"/complete?code="+url.QueryEscape(code)+"&state="+url.QueryEscape(state), apiClient.HTTPClient, "", false); err == nil {
 		closeBody(r)
 	}
 
-	redirect, resp = APIClient.AuthorizeOAuthApp(authRequest)
-	require.Nil(t, resp.Error)
-=======
-	if r, err = HTTPGet(ApiClient.Url+"/login/"+model.ServiceGitlab+"/complete?code="+url.QueryEscape(code)+"&state="+url.QueryEscape(state), ApiClient.HTTPClient, "", false); err == nil {
-		closeBody(r)
-	}
-
-	redirect, _, err = ApiClient.AuthorizeOAuthApp(authRequest)
-	require.NoError(t, err)
->>>>>>> 16d86400
+	redirect, _, err = apiClient.AuthorizeOAuthApp(authRequest)
+	require.NoError(t, err)
 	rurl, _ = url.Parse(redirect)
 
 	code = rurl.Query().Get("code")
 	delete(stateProps, "action")
 	state = base64.StdEncoding.EncodeToString([]byte(model.MapToJson(stateProps)))
-<<<<<<< HEAD
-	if r, err := HTTPGet(APIClient.URL+"/login/"+model.ServiceGitlab+"/complete?code="+url.QueryEscape(code)+"&state="+url.QueryEscape(state), APIClient.HTTPClient, "", false); err == nil {
+	if r, err = HTTPGet(apiClient.URL+"/login/"+model.ServiceGitlab+"/complete?code="+url.QueryEscape(code)+"&state="+url.QueryEscape(state), apiClient.HTTPClient, "", false); err == nil {
 		closeBody(r)
 	}
 
-	redirect, resp = APIClient.AuthorizeOAuthApp(authRequest)
-	require.Nil(t, resp.Error)
-=======
-	if r, err = HTTPGet(ApiClient.Url+"/login/"+model.ServiceGitlab+"/complete?code="+url.QueryEscape(code)+"&state="+url.QueryEscape(state), ApiClient.HTTPClient, "", false); err == nil {
-		closeBody(r)
-	}
-
-	redirect, _, err = ApiClient.AuthorizeOAuthApp(authRequest)
-	require.NoError(t, err)
->>>>>>> 16d86400
+	redirect, _, err = apiClient.AuthorizeOAuthApp(authRequest)
+	require.NoError(t, err)
 	rurl, _ = url.Parse(redirect)
 
 	code = rurl.Query().Get("code")
 	stateProps["action"] = model.OAuthActionSignup
 	state = base64.StdEncoding.EncodeToString([]byte(model.MapToJson(stateProps)))
-	if r, err := HTTPGet(APIClient.URL+"/login/"+model.ServiceGitlab+"/complete?code="+url.QueryEscape(code)+"&state="+url.QueryEscape(state), APIClient.HTTPClient, "", false); err == nil {
+	if r, err := HTTPGet(apiClient.URL+"/login/"+model.ServiceGitlab+"/complete?code="+url.QueryEscape(code)+"&state="+url.QueryEscape(state), apiClient.HTTPClient, "", false); err == nil {
 		closeBody(r)
 	}
 }

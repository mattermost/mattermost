--- conflicted
+++ resolved
@@ -386,11 +386,7 @@
 	buffer := &bytes.Buffer{}
 	c.Logger = mlog.NewTestingLogger(t, buffer)
 	provider := &MattermostTestProvider{}
-<<<<<<< HEAD
-	einterfaces.RegisterOauthProvider(model.SERVICE_GITLAB, provider)
-=======
 	einterfaces.RegisterOAuthProvider(model.ServiceGitlab, provider)
->>>>>>> 296076bf
 
 	t.Run("Should include redirect URL in the output when valid URL Scheme is passed", func(t *testing.T) {
 		responseWriter := httptest.NewRecorder()

--- conflicted
+++ resolved
@@ -367,7 +367,6 @@
 	ApiClient.ClearOAuthToken()
 }
 
-<<<<<<< HEAD
 func TestAuthorizeOAuthPage(t *testing.T) {
 	th := Setup(t).InitBasic()
 	th.Login(ApiClient, th.SystemAdminUser)
@@ -412,7 +411,8 @@
 
 	// Should remove SubPath from redirect_to
 	assert.NotEqual(t, strings.Index(q.Get("redirect_to"), passedRedirectTo), 0)
-=======
+}
+
 func TestMobileLoginWithOAuth(t *testing.T) {
 	th := Setup(t).InitBasic()
 	defer th.TearDown()
@@ -457,7 +457,6 @@
 		assert.NotContains(t, responseWriter.Body.String(), "JaVasCript:alert('hello')")
 		assert.Contains(t, responseWriter.Body.String(), siteURL)
 	})
->>>>>>> 3a11e34a
 }
 
 func TestOAuthComplete(t *testing.T) {

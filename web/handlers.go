--- conflicted
+++ resolved
@@ -355,11 +355,7 @@
 
 		if csrfHeader == session.GetCSRF() {
 			csrfCheckPassed = true
-<<<<<<< HEAD
-		} else if r.Header.Get(model.HeaderRequestedWith) == model.HeaderRequestedWithXml {
-=======
 		} else if r.Header.Get(model.HeaderRequestedWith) == model.HeaderRequestedWithXML {
->>>>>>> d0629503
 			// ToDo(DSchalla) 2019/01/04: Remove after deprecation period and only allow CSRF Header (MM-13657)
 			csrfErrorMessage := "CSRF Header check failed for request - Please upgrade your web application or custom app to set a CSRF Header"
 

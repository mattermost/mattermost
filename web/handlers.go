--- conflicted
+++ resolved
@@ -235,14 +235,10 @@
 		w.Header().Set("Strict-Transport-Security", fmt.Sprintf("max-age=%d", *c.App.Config().ServiceSettings.TLSStrictTransportMaxAge))
 	}
 
-<<<<<<< HEAD
-	cloudCSP := " js.stripe.com/v3 js.stripe.com/v3/*"
-=======
 	cloudCSP := ""
 	if c.App.Channels().License().IsCloud() || *c.App.Config().ServiceSettings.SelfHostedFirstTimePurchase {
 		cloudCSP = " js.stripe.com/v3"
 	}
->>>>>>> ced3838f
 
 	if h.IsStatic {
 		// Instruct the browser not to display us in an iframe unless is the same origin for anti-clickjacking

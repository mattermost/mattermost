--- conflicted
+++ resolved
@@ -227,13 +227,8 @@
 
 		if r.URL.Path != model.API_URL_SUFFIX+"/websocket" {
 			elapsed := float64(time.Since(now)) / float64(time.Second)
-<<<<<<< HEAD
 			c.App.Metrics().ObserveHttpRequestDuration(elapsed)
-			c.App.Metrics().ObserveApiEndpointDuration(h.HandlerName, elapsed)
-=======
-			c.App.Metrics.ObserveHttpRequestDuration(elapsed)
-			c.App.Metrics.ObserveApiEndpointDuration(h.HandlerName, r.Method, elapsed)
->>>>>>> 5f888bd4
+			c.App.Metrics().ObserveApiEndpointDuration(h.HandlerName, r.Method, elapsed)
 		}
 	}
 }

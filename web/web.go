// Copyright (c) 2015 Mattermost, Inc. All Rights Reserved.
// See License.txt for license information.

package web

import (
	l4g "code.google.com/p/log4go"
	"fmt"
	"github.com/gorilla/mux"
	"github.com/mattermost/platform/api"
	"github.com/mattermost/platform/model"
	"github.com/mattermost/platform/store"
	"github.com/mattermost/platform/utils"
	"github.com/mattermost/platform/i18n"
	goi18n "github.com/nicksnyder/go-i18n/i18n"
	"github.com/mssola/user_agent"
	"gopkg.in/fsnotify.v1"
	"html/template"
	"net/http"
	"net/url"
	"io/ioutil"
	"strconv"
	"strings"
	"io/ioutil"
)

var languages = [2]string{"es", "en"}
var jsonMessages map[string]string = map[string]string{}

var Templates *template.Template

type HtmlTemplatePage api.Page

<<<<<<< HEAD
var languages = [2]string{"es", "en"}
var jsonMessages map[string]string = map[string]string{}

func NewHtmlTemplatePage(templateName string, title string) *HtmlTemplatePage {
=======
func NewHtmlTemplatePage(templateName, title, locale string, T goi18n.TranslateFunc) *HtmlTemplatePage {
>>>>>>> 5f508d3c

	if len(title) > 0 {
		title = utils.Cfg.TeamSettings.SiteName + " - " + title
	}

	props := make(map[string]string)
	props["Title"] = title
	props["Locale"] = locale
	props["Messages"] = jsonMessages[locale]
	props["FooterCompany"] = T("footer_company")
	props["FooterHelp"] = T("footer_help")
	props["FooterTerms"] = T("footer_terms")
	props["FooterPrivacy"] = T("footer_privacy")
	props["FooterAbout"] = T("footer_about")
	return &HtmlTemplatePage{TemplateName: templateName, Props: props, ClientCfg: utils.ClientCfg}
}

func (me *HtmlTemplatePage) Render(c *api.Context, w http.ResponseWriter, T goi18n.TranslateFunc) {
	if me.Team != nil {
		me.Team.Sanitize()
	}

	if me.User != nil {
		me.User.Sanitize(map[string]bool{})
	}

	me.SessionTokenIndex = c.SessionTokenIndex

	if err := Templates.ExecuteTemplate(w, me.TemplateName, me); err != nil {
		c.SetUnknownError(me.TemplateName, err.Error(), T)
	}
}

func InitWeb(T goi18n.TranslateFunc) {
	l4g.Debug(T("Initializing web routes"))

	mainrouter := api.Srv.Router

	staticDir := utils.FindDir("web/static")
	l4g.Debug(T("Using static directory at %v"), staticDir)
	mainrouter.PathPrefix("/static/").Handler(http.StripPrefix("/static/", http.FileServer(http.Dir(staticDir))))

	mainrouter.Handle("/", api.AppHandlerIndependent(ping)).Methods("HEAD")
	mainrouter.Handle("/", api.AppHandlerIndependent(root)).Methods("GET")
	mainrouter.Handle("/oauth/authorize", api.UserRequired(authorizeOAuth)).Methods("GET")
	mainrouter.Handle("/oauth/access_token", api.ApiAppHandler(getAccessToken)).Methods("POST")

	mainrouter.Handle("/signup_team_complete/", api.AppHandlerIndependent(signupTeamComplete)).Methods("GET")
	mainrouter.Handle("/signup_user_complete/", api.AppHandlerIndependent(signupUserComplete)).Methods("GET")
	mainrouter.Handle("/signup_team_confirm/", api.AppHandlerIndependent(signupTeamConfirm)).Methods("GET")
	mainrouter.Handle("/verify_email", api.AppHandlerIndependent(verifyEmail)).Methods("GET")
	mainrouter.Handle("/find_team", api.AppHandlerIndependent(findTeam)).Methods("GET")
	mainrouter.Handle("/signup_team", api.AppHandlerIndependent(signup)).Methods("GET")
	mainrouter.Handle("/login/{service:[A-Za-z]+}/complete", api.AppHandlerIndependent(loginCompleteOAuth)).Methods("GET")
	mainrouter.Handle("/signup/{service:[A-Za-z]+}/complete", api.AppHandlerIndependent(signupCompleteOAuth)).Methods("GET")

	mainrouter.Handle("/admin_console", api.UserRequired(adminConsole)).Methods("GET")
	mainrouter.Handle("/admin_console/", api.UserRequired(adminConsole)).Methods("GET")
	mainrouter.Handle("/admin_console/{tab:[A-Za-z0-9-_]+}", api.UserRequired(adminConsole)).Methods("GET")
	mainrouter.Handle("/admin_console/{tab:[A-Za-z0-9-_]+}/{team:[A-Za-z0-9-]*}", api.UserRequired(adminConsole)).Methods("GET")

	mainrouter.Handle("/hooks/{id:[A-Za-z0-9]+}", api.ApiAppHandler(incomingWebhook)).Methods("POST")

	mainrouter.Handle("/docs/{doc:[A-Za-z0-9]+}", api.AppHandlerIndependent(docs)).Methods("GET")

	// ----------------------------------------------------------------------------------------------
	// *ANYTHING* team specific should go below this line
	// ----------------------------------------------------------------------------------------------

	mainrouter.Handle("/{team:[A-Za-z0-9-]+(__)?[A-Za-z0-9-]+}", api.AppHandler(login)).Methods("GET")
	mainrouter.Handle("/{team:[A-Za-z0-9-]+(__)?[A-Za-z0-9-]+}/", api.AppHandler(login)).Methods("GET")
	mainrouter.Handle("/{team:[A-Za-z0-9-]+(__)?[A-Za-z0-9-]+}/login", api.AppHandler(login)).Methods("GET")
	mainrouter.Handle("/{team:[A-Za-z0-9-]+(__)?[A-Za-z0-9-]+}/logout", api.AppHandler(logout)).Methods("GET")
	mainrouter.Handle("/{team:[A-Za-z0-9-]+(__)?[A-Za-z0-9-]+}/reset_password", api.AppHandler(resetPassword)).Methods("GET")
	mainrouter.Handle("/login/{service}", api.AppHandler(loginWithOAuth)).Methods("GET")             // Bug in gorilla.mux prevents us from using regex here.
	mainrouter.Handle("/{team}/pl/{postid}", api.AppHandler(postPermalink)).Methods("GET")         // Bug in gorilla.mux prevents us from using regex here.
	mainrouter.Handle("/{team}/channels/{channelname}", api.UserRequired(getChannel)).Methods("GET") // Bug in gorilla.mux prevents us from using regex here.
	mainrouter.Handle("/{team}/signup/{service}", api.AppHandler(signupWithOAuth)).Methods("GET")    // Bug in gorilla.mux prevents us from using regex here.
	mainrouter.Handle("/zimbra/{email}/{token}", api.AppHandler(zimbra)).Methods("GET")

	watchAndParseTemplates()
<<<<<<< HEAD
	loadLanguages()
}

func loadLanguages() {
=======
	loadLanguages(T)
}

func loadLanguages(T goi18n.TranslateFunc) {
>>>>>>> 5f508d3c
	lenght := len(languages)
	for i:= 0; i < lenght; i++ {
		lang := languages[i]
		fileName := "./web/i18n/" + lang +".json"
		raw, err := ioutil.ReadFile(fileName)
		if err != nil {
<<<<<<< HEAD
			l4g.Error("Error opening file=" + fileName + ", err=" + err.Error())
		}
		jsonMessages[lang] = string(raw)
		l4g.Info("Loaded Language file from %v", fileName)
=======
			l4g.Error(T("Error opening file=") + fileName + ", err=" + err.Error())
		}
		jsonMessages[lang] = string(raw)
		l4g.Info(T("Loaded i18n file from %v"), fileName)
>>>>>>> 5f508d3c
	}
}

func watchAndParseTemplates() {

	templatesDir := utils.FindDir("web/templates")
	l4g.Debug("Parsing templates at %v", templatesDir)
	var err error
	if Templates, err = template.ParseGlob(templatesDir + "*.html"); err != nil {
		l4g.Error("Failed to parse templates %v", err)
	}

	watcher, err := fsnotify.NewWatcher()
	if err != nil {
		l4g.Error("Failed to create directory watcher %v", err)
	}

	go func() {
		for {
			select {
			case event := <-watcher.Events:
				if event.Op&fsnotify.Write == fsnotify.Write {
					l4g.Info("Re-parsing templates because of modified file %v", event.Name)
					if Templates, err = template.ParseGlob(templatesDir + "*.html"); err != nil {
						l4g.Error("Failed to parse templates %v", err)
					}
				}
			case err := <-watcher.Errors:
				l4g.Error("Failed in directory watcher %v", err)
			}
		}
	}()

	err = watcher.Add(templatesDir)
	if err != nil {
		l4g.Error("Failed to add directory to watcher %v", err)
	}
}

var browsersNotSupported string = "MSIE/8;MSIE/9;MSIE/10;Internet Explorer/8;Internet Explorer/9;Internet Explorer/10;Safari/7;Safari/8"

func CheckBrowserCompatability(c *api.Context, w http.ResponseWriter,  r *http.Request) bool {
	T := i18n.Language(w, r)
	ua := user_agent.New(r.UserAgent())
	bname, bversion := ua.Browser()

	browsers := strings.Split(browsersNotSupported, ";")
	for _, browser := range browsers {
		version := strings.Split(browser, "/")

		if strings.HasPrefix(bname, version[0]) && strings.HasPrefix(bversion, version[1]) {
			c.Err = model.NewAppError("CheckBrowserCompatability", T("Your current browser is not supported, please upgrade to one of the following browsers: Google Chrome 21 or higher, Internet Explorer 10 or higher, FireFox 14 or higher"), "")
			return false
		}
	}

	return true

}

func ping(c *api.Context, w http.ResponseWriter, r *http.Request) {

}

func root(c *api.Context, w http.ResponseWriter, r *http.Request) {
	T,lang  := i18n.GetLanguage(w, r)

	if !CheckBrowserCompatability(c, w, r) {
		return
	}

	if len(c.Session.UserId) == 0 {
//		page := NewHtmlTemplatePage("signup_team", "Signup")
//
//		if result := <-api.Srv.Store.Team().GetAllTeamListing(); result.Err != nil {
//			c.Err = result.Err
//			return
//		} else {
//			teams := result.Data.([]*model.Team)
//			for _, team := range teams {
//				page.Props[team.Name] = team.DisplayName
//			}
//
//			if len(teams) == 1 && *utils.Cfg.TeamSettings.EnableTeamListing && !utils.Cfg.TeamSettings.EnableTeamCreation {
//				http.Redirect(w, r, c.GetSiteURL()+"/"+teams[0].Name, http.StatusTemporaryRedirect)
//				return
//			}
//		}
//
//		page.Render(c, w)
		http.Redirect(w, r, "/login/zbox", http.StatusTemporaryRedirect)
	} else {
		teamChan := api.Srv.Store.Team().Get(c.Session.TeamId, T)
		userChan := api.Srv.Store.User().Get(c.Session.UserId, T)

		var team *model.Team
		if tr := <-teamChan; tr.Err != nil {
			c.Err = tr.Err
			return
		} else {
			team = tr.Data.(*model.Team)

		}

		var user *model.User
		if ur := <-userChan; ur.Err != nil {
			c.Err = ur.Err
			return
		} else {
			user = ur.Data.(*model.User)
		}

		page := NewHtmlTemplatePage("home", T("Home"), lang, T)
		page.Team = team
		page.User = user

		page.Props["TeamURL"] = c.GetTeamURL(T)
<<<<<<< HEAD
		page.Props["Locale"] = lang
		page.Props["Messages"] = jsonMessages[lang]
=======
>>>>>>> 5f508d3c
		setTeamCookie(w, c.GetTeamName())
		page.Render(c, w, T)
	}
}

func signup(c *api.Context, w http.ResponseWriter, r *http.Request) {
	T, lang := i18n.GetLanguage(w, r)
	if !CheckBrowserCompatability(c, w, r) {
		return
	}

<<<<<<< HEAD
	page := NewHtmlTemplatePage(T("signup_team"), T("Signup"))
	page.Props["Locale"] = lang
	page.Props["Messages"] = jsonMessages[lang]
=======
	page := NewHtmlTemplatePage("signup_team", T("Signup"), lang, T)
	page.Props["SignupTitle"] = T("signup_team.title")
>>>>>>> 5f508d3c
	page.Render(c, w, T)
}

func login(c *api.Context, w http.ResponseWriter, r *http.Request) {
	T, lang := i18n.GetLanguage(w, r)

	if !CheckBrowserCompatability(c, w, r) {
		return
	}
	params := mux.Vars(r)
	teamName := params["team"]

	var team *model.Team
	if tResult := <-api.Srv.Store.Team().GetByName(teamName, T); tResult.Err != nil {
		l4g.Error(T("Couldn't find team name=%v, err=%v"), teamName, tResult.Err.Message)
		http.Redirect(w, r, api.GetProtocol(r)+"://"+r.Host, http.StatusTemporaryRedirect)
		return
	} else {
		team = tResult.Data.(*model.Team)
	}

	// We still might be able to switch to this team because we've logged in before
	_, session := api.FindMultiSessionForTeamId(r, team.Id, T)
	if session != nil {
		w.Header().Set(model.HEADER_TOKEN, session.Token)
		http.Redirect(w, r, c.GetSiteURL()+"/"+team.Name+"/channels/general", http.StatusTemporaryRedirect)
		return
	}

	page := NewHtmlTemplatePage("login", T("Login"), lang, T)
	page.Props["TeamDisplayName"] = team.DisplayName
	page.Props["TeamName"] = team.Name
<<<<<<< HEAD
	page.Props["Locale"] = lang
	page.Props["Messages"] = jsonMessages[lang]
=======
>>>>>>> 5f508d3c

	if team.AllowOpenInvite {
		page.Props["InviteId"] = team.InviteId
	}

	page.Render(c, w, T)
}

func signupTeamConfirm(c *api.Context, w http.ResponseWriter, r *http.Request) {
	T, lang := i18n.GetLanguage(w, r)
	email := r.FormValue("email")

<<<<<<< HEAD
	page := NewHtmlTemplatePage(T("signup_team_confirm"), T("Signup Email Sent"))
	page.Props["Email"] = email
	page.Props["Locale"] = lang
	page.Props["Messages"] = jsonMessages[lang]
=======
	page := NewHtmlTemplatePage("signup_team_confirm", T("Signup Email Sent"), lang, T)
	page.Props["SignupTitle"] = T("signup_team_confirm.title")
	page.Html["SignupInfo"] = template.HTML(fmt.Sprintf(T("signup_team_confirm.info"), email))
>>>>>>> 5f508d3c
	page.Render(c, w, T)
}

func signupTeamComplete(c *api.Context, w http.ResponseWriter, r *http.Request) {
	T, lang := i18n.GetLanguage(w, r)
	data := r.FormValue("d")
	hash := r.FormValue("h")

	if !model.ComparePassword(hash, fmt.Sprintf("%v:%v", data, utils.Cfg.EmailSettings.InviteSalt)) {
		c.Err = model.NewAppError("signupTeamComplete", T("The signup link does not appear to be valid"), "")
		return
	}

	props := model.MapFromJson(strings.NewReader(data))

	t, err := strconv.ParseInt(props["time"], 10, 64)
	if err != nil || model.GetMillis()-t > 1000*60*60*24*30 { // 30 days
		c.Err = model.NewAppError("signupTeamComplete", T("The signup link has expired"), "")
		return
	}

	page := NewHtmlTemplatePage("signup_team_complete", T("Complete Team Sign Up"), lang, T)
	page.Props["Email"] = props["email"]
	page.Props["Data"] = data
	page.Props["Hash"] = hash
<<<<<<< HEAD
	page.Props["Locale"] = lang
	page.Props["Messages"] = jsonMessages[lang]
=======
>>>>>>> 5f508d3c
	page.Render(c, w, T)
}

func signupUserComplete(c *api.Context, w http.ResponseWriter, r *http.Request) {
	T, lang := i18n.GetLanguage(w, r)
	id := r.FormValue("id")
	data := r.FormValue("d")
	hash := r.FormValue("h")
	var props map[string]string

	if len(id) > 0 {
		props = make(map[string]string)

		if result := <-api.Srv.Store.Team().GetByInviteId(id, T); result.Err != nil {
			c.Err = result.Err
			return
		} else {
			team := result.Data.(*model.Team)
			if !(team.Type == model.TEAM_OPEN || (team.Type == model.TEAM_INVITE && len(team.AllowedDomains) > 0)) {
				c.Err = model.NewAppError("signupUserComplete", T("The team type doesn't allow open invites"), "id="+id)
				return
			}

			props["email"] = ""
			props["display_name"] = team.DisplayName
			props["name"] = team.Name
			props["id"] = team.Id
			data = model.MapToJson(props)
			hash = ""
		}
	} else {

		if !model.ComparePassword(hash, fmt.Sprintf("%v:%v", data, utils.Cfg.EmailSettings.InviteSalt)) {
			c.Err = model.NewAppError("signupTeamComplete", T("The signup link does not appear to be valid"), "")
			return
		}

		props = model.MapFromJson(strings.NewReader(data))

		t, err := strconv.ParseInt(props["time"], 10, 64)
		if err != nil || model.GetMillis()-t > 1000*60*60*48 { // 48 hour
			c.Err = model.NewAppError("signupTeamComplete", T("The signup link has expired"), "")
			return
		}
	}

	page := NewHtmlTemplatePage("signup_user_complete", T("Complete User Sign Up"), lang, T)
	page.Props["Email"] = props["email"]
	page.Props["TeamDisplayName"] = props["display_name"]
	page.Props["TeamName"] = props["name"]
	page.Props["TeamId"] = props["id"]
	page.Props["Data"] = data
	page.Props["Hash"] = hash
<<<<<<< HEAD
	page.Props["Locale"] = lang
	page.Props["Messages"] = jsonMessages[lang]
=======
>>>>>>> 5f508d3c
	page.Render(c, w, T)
}

func logout(c *api.Context, w http.ResponseWriter, r *http.Request) {
	T := i18n.Language(w, r)
	api.Logout(c, w, r)
	http.Redirect(w, r, c.GetTeamURL(T), http.StatusTemporaryRedirect)
}

func postPermalink(c *api.Context, w http.ResponseWriter, r *http.Request) {
	T := i18n.Language(w, r)
	params := mux.Vars(r)
	teamName := params["team"]
	postId := params["postid"]

	if len(postId) != 26 {
		c.Err = model.NewAppError("postPermalink", T("Invalid Post ID"), "id="+postId)
		return
	}

	team := checkSessionSwitch(c, w, r, teamName)
	if team == nil {
		// Error already set by getTeam
		return
	}

	var post *model.Post
	if result := <-api.Srv.Store.Post().Get(postId, T); result.Err != nil {
		c.Err = result.Err
		return
	} else {
		postlist := result.Data.(*model.PostList)
		post = postlist.Posts[postlist.Order[0]]
	}

	var channel *model.Channel
	if result := <-api.Srv.Store.Channel().CheckPermissionsTo(c.Session.TeamId, post.ChannelId, c.Session.UserId, T); result.Err != nil {
		c.Err = result.Err
		return
	} else {
		if result.Data.(int64) == 0 {
			if channel = autoJoinChannelId(c, w, r, post.ChannelId); channel == nil {
				http.Redirect(w, r, c.GetTeamURL(T)+"/channels/general", http.StatusFound)
				return
			}
		} else {
			if result := <-api.Srv.Store.Channel().Get(post.ChannelId, T); result.Err != nil {
				c.Err = result.Err
				return
			} else {
				channel = result.Data.(*model.Channel)
			}
		}
	}

	doLoadChannel(c, w, r, team, channel, post.Id)
}

func getChannel(c *api.Context, w http.ResponseWriter, r *http.Request) {
	T := i18n.Language(w, r)
	params := mux.Vars(r)
	name := params["channelname"]
	teamName := params["team"]

	team := checkSessionSwitch(c, w, r, teamName)
	if team == nil {
		// Error already set by getTeam
		return
	}

	var channel *model.Channel
	if result := <-api.Srv.Store.Channel().CheckPermissionsToByName(c.Session.TeamId, name, c.Session.UserId, T); result.Err != nil {
		c.Err = result.Err
		return
	} else {
		channelId := result.Data.(string)
		if len(channelId) == 0 {
			if channel = autoJoinChannelName(c, w, r, name); channel == nil {
				http.Redirect(w, r, c.GetTeamURL(T)+"/channels/general", http.StatusFound)
				return
			}
		} else {
			if result := <-api.Srv.Store.Channel().Get(channelId, T); result.Err != nil {
				c.Err = result.Err
				return
			} else {
				channel = result.Data.(*model.Channel)
			}
		}
	}

	doLoadChannel(c, w, r, team, channel, "")
}

func autoJoinChannelName(c *api.Context, w http.ResponseWriter, r *http.Request, channelName string) *model.Channel {
	T := i18n.Language(w, r)
	if strings.Index(channelName, "__") > 0 {
		// It's a direct message channel that doesn't exist yet so let's create it
		ids := strings.Split(channelName, "__")
		otherUserId := ""
		if ids[0] == c.Session.UserId {
			otherUserId = ids[1]
		} else {
			otherUserId = ids[0]
		}

		if sc, err := api.CreateDirectChannel(c, otherUserId, T); err != nil {
			api.Handle404(w, r)
			return nil
		} else {
			return sc
		}
	} else {
		// We will attempt to auto-join open channels
		return joinOpenChannel(c, w, r, api.Srv.Store.Channel().GetByName(c.Session.TeamId, channelName, T))
	}

	return nil
}

func autoJoinChannelId(c *api.Context, w http.ResponseWriter, r *http.Request, channelId string) *model.Channel {
	T := i18n.Language(w, r)
	return joinOpenChannel(c, w, r, api.Srv.Store.Channel().Get(channelId, T))
}

func joinOpenChannel(c *api.Context, w http.ResponseWriter, r *http.Request, channel store.StoreChannel) *model.Channel {
	T := i18n.Language(w, r)
	if cr := <-channel; cr.Err != nil {
		http.Redirect(w, r, c.GetTeamURL(T)+"/channels/general", http.StatusFound)
		return nil
	} else {
		channel := cr.Data.(*model.Channel)
		if channel.Type == model.CHANNEL_OPEN {
			api.JoinChannel(c, channel.Id, "", T)
			if c.Err != nil {
				return nil
			}
		} else {
			http.Redirect(w, r, c.GetTeamURL(T)+"/channels/general", http.StatusFound)
			return nil
		}
		return channel
	}
}

func checkSessionSwitch(c *api.Context, w http.ResponseWriter, r *http.Request, teamName string) *model.Team {
	T := i18n.Language(w, r)
	var team *model.Team
	if result := <-api.Srv.Store.Team().GetByName(teamName, T); result.Err != nil {
		c.Err = result.Err
		return nil
	} else {
		team = result.Data.(*model.Team)
	}

	// We are logged into a different team.  Lets see if we have another
	// session in the cookie that will give us access.
	if c.Session.TeamId != team.Id {
		index, session := api.FindMultiSessionForTeamId(r, team.Id, T)
		if session == nil {
			// redirect to login
			http.Redirect(w, r, c.GetSiteURL()+"/"+team.Name+"/?redirect="+url.QueryEscape(r.URL.Path), http.StatusTemporaryRedirect)
		} else {
			c.Session = *session
			c.SessionTokenIndex = index
		}
	}

	return team
}

func doLoadChannel(c *api.Context, w http.ResponseWriter, r *http.Request, team *model.Team, channel *model.Channel, postid string) {
	T, lang := i18n.GetLanguage(w, r)
	userChan := api.Srv.Store.User().Get(c.Session.UserId, T)

	var user *model.User
	if ur := <-userChan; ur.Err != nil {
		c.Err = ur.Err
		c.RemoveSessionCookie(w, r)
		l4g.Error(T("Error in getting users profile for id=%v forcing logout"), c.Session.UserId)
		return
	} else {
		user = ur.Data.(*model.User)
	}

	setTeamCookie(w, team.Name)

	page := NewHtmlTemplatePage("channel", "", lang, T)
	page.Props["Title"] = channel.DisplayName + " - " + team.DisplayName + " " + page.ClientCfg["SiteName"]
	page.Props["TeamDisplayName"] = team.DisplayName
	page.Props["ChannelName"] = channel.Name
	page.Props["ChannelId"] = channel.Id
	page.Props["PostId"] = postid
	page.Team = team
	page.User = user
	page.Channel = channel
<<<<<<< HEAD
	page.Props["Locale"] = lang
	page.Props["Messages"] = jsonMessages[lang]
=======
>>>>>>> 5f508d3c
	page.Render(c, w, T)
}

func verifyEmail(c *api.Context, w http.ResponseWriter, r *http.Request) {
	T, lang := i18n.GetLanguage(w, r)
	resend := r.URL.Query().Get("resend")
	resendSuccess := r.URL.Query().Get("resend_success")
	name := r.URL.Query().Get("teamname")
	email := r.URL.Query().Get("email")
	hashedId := r.URL.Query().Get("hid")
	userId := r.URL.Query().Get("uid")

	var team *model.Team
	if result := <-api.Srv.Store.Team().GetByName(name, T); result.Err != nil {
		c.Err = result.Err
		return
	} else {
		team = result.Data.(*model.Team)
	}

	if resend == "true" {
		if result := <-api.Srv.Store.User().GetByEmail(team.Id, email, T); result.Err != nil {
			c.Err = result.Err
			return
		} else {
			user := result.Data.(*model.User)

			if user.LastActivityAt > 0 {
				api.SendEmailChangeVerifyEmailAndForget(user.Id, user.Email, team.Name, team.DisplayName, c.GetSiteURL(), c.GetTeamURLFromTeam(team), T)
			} else {
				api.SendVerifyEmailAndForget(user.Id, user.Email, team.Name, team.DisplayName, c.GetSiteURL(), c.GetTeamURLFromTeam(team), T)
			}

			newAddress := strings.Replace(r.URL.String(), "&resend=true", "&resend_success=true", -1)
			http.Redirect(w, r, newAddress, http.StatusFound)
			return
		}
	}

	if len(userId) == 26 && len(hashedId) != 0 && model.ComparePassword(hashedId, userId) {
		if c.Err = (<-api.Srv.Store.User().VerifyEmail(userId, T)).Err; c.Err != nil {
			return
		} else {
			c.LogAudit(T("Email Verified"), T)
			http.Redirect(w, r, api.GetProtocol(r)+"://"+r.Host+"/"+name+"/login?verified=true&email="+url.QueryEscape(email), http.StatusTemporaryRedirect)
			return
		}
	}

	page := NewHtmlTemplatePage("verify", T("Email Verified"), lang, T)
	page.Props["TeamURL"] = c.GetTeamURLFromTeam(team)
	page.Props["UserEmail"] = email
	page.Props["ResendSuccess"] = resendSuccess
<<<<<<< HEAD
	page.Props["Locale"] = lang
	page.Props["Messages"] = jsonMessages[lang]
=======
>>>>>>> 5f508d3c
	page.Render(c, w, T)
}

func findTeam(c *api.Context, w http.ResponseWriter, r *http.Request) {
	T, lang := i18n.GetLanguage(w, r)

<<<<<<< HEAD
	page := NewHtmlTemplatePage(T("find_team"), T("Find Team"))
	page.Props["Locale"] = lang
	page.Props["Messages"] = jsonMessages[lang]
=======
	page := NewHtmlTemplatePage("find_team", T("Find Team"), lang, T)
>>>>>>> 5f508d3c
	page.Render(c, w, T)
}

func docs(c *api.Context, w http.ResponseWriter, r *http.Request) {
	T, lang := i18n.GetLanguage(w, r)
	params := mux.Vars(r)
	doc := params["doc"]

	page := NewHtmlTemplatePage("docs", T("Documentation"), lang, T)
	page.Props["Site"] = doc
<<<<<<< HEAD
	page.Props["Locale"] = lang
	page.Props["Messages"] = jsonMessages[lang]
=======
>>>>>>> 5f508d3c
	page.Render(c, w, T)
}

func resetPassword(c *api.Context, w http.ResponseWriter, r *http.Request) {
	T, lang := i18n.GetLanguage(w, r)
	isResetLink := true
	hash := r.URL.Query().Get("h")
	data := r.URL.Query().Get("d")
	params := mux.Vars(r)
	teamName := params["team"]

	if len(hash) == 0 || len(data) == 0 {
		isResetLink = false
	} else {
		if !model.ComparePassword(hash, fmt.Sprintf("%v:%v", data, utils.Cfg.EmailSettings.PasswordResetSalt)) {
			c.Err = model.NewAppError("resetPassword", T("The reset link does not appear to be valid"), "")
			return
		}

		props := model.MapFromJson(strings.NewReader(data))

		t, err := strconv.ParseInt(props["time"], 10, 64)
		if err != nil || model.GetMillis()-t > 1000*60*60 { // one hour
			c.Err = model.NewAppError("resetPassword", T("The signup link has expired"), "")
			return
		}
	}

	teamDisplayName := "Developer/Beta"
	var team *model.Team
	if tResult := <-api.Srv.Store.Team().GetByName(teamName, T); tResult.Err != nil {
		c.Err = tResult.Err
		return
	} else {
		team = tResult.Data.(*model.Team)
	}

	if team != nil {
		teamDisplayName = team.DisplayName
	}

	page := NewHtmlTemplatePage("password_reset", "", lang, T)
	page.Props["Title"] = T("Reset Password ") + page.ClientCfg["SiteName"]
	page.Props["TeamDisplayName"] = teamDisplayName
	page.Props["TeamName"] = teamName
	page.Props["Hash"] = hash
	page.Props["Data"] = data
	page.Props["TeamName"] = teamName
	page.Props["IsReset"] = strconv.FormatBool(isResetLink)
<<<<<<< HEAD
	page.Props["Locale"] = lang
	page.Props["Messages"] = jsonMessages[lang]
=======
>>>>>>> 5f508d3c
	page.Render(c, w, T)
}

func zimbra(c *api.Context, w http.ResponseWriter, r *http.Request) {
	T := i18n.Language(w, r)
	params := mux.Vars(r)
	email := params["email"]
	token := params["token"]

	if body, err := api.ZimbraAuth("zbox", email, token, T); err != nil {
		c.Err = err
		return
	} else {
		authData := ""
		teamName := ""
		var user *model.User
		zbu := model.ZboxUserFromJson(body)
		teamName = zbu.Team
		authData = zbu.Email
		user = model.UserFromZBoxUser(zbu)

		if len(authData) == 0 {
			c.Err = model.NewAppError("zimbraAuth", T("Could not parse auth data out of zbox user object"), "")
			return
		}

		if len(teamName) == 0 {
			c.Err = model.NewAppError("zimbraAuth", T("Invalid team name"), "team_name="+teamName)
			c.Err.StatusCode = http.StatusBadRequest
			return
		}

		if !zbu.Enabled || !zbu.ChatEnabled {
			c.Err = model.NewAppError("zimbraAuth", T("Your user is not authorized to use the Chat app"), "")
			c.Err.StatusCode = http.StatusForbidden
			return
		}

		// Make sure team exists
		tchan := <-api.Srv.Store.Team().GetByName(teamName, T)
		if tchan.Err != nil {
			c.Err = tchan.Err
			return
		}

		team := tchan.Data.(*model.Team)

		if result := <-api.Srv.Store.User().GetByAuth(team.Id, authData, "zbox", T); result.Err != nil {
			if user != nil {
				signUpAndLogin(c, w, r, team, user, "zbox")
				return
			} else {
				c.Err = result.Err
				return
			}
		} else {
			user = result.Data.(*model.User)
			api.Login(c, w, r, user, "")

			if c.Err != nil {
				return
			}

			root(c, w, r)
		}
	}
}

func signupWithOAuth(c *api.Context, w http.ResponseWriter, r *http.Request) {
	T := i18n.Language(w, r)
	params := mux.Vars(r)
	service := params["service"]
	teamName := params["team"]

	if len(teamName) == 0 {
		c.Err = model.NewAppError("signupWithOAuth", T("Invalid team name"), "team_name="+teamName)
		c.Err.StatusCode = http.StatusBadRequest
		return
	}

	hash := r.URL.Query().Get("h")

	var team *model.Team
	if result := <-api.Srv.Store.Team().GetByName(teamName, T); result.Err != nil {
		c.Err = result.Err
		return
	} else {
		team = result.Data.(*model.Team)
	}

	if api.IsVerifyHashRequired(nil, team, hash) {
		data := r.URL.Query().Get("d")
		props := model.MapFromJson(strings.NewReader(data))

		if !model.ComparePassword(hash, fmt.Sprintf("%v:%v", data, utils.Cfg.EmailSettings.InviteSalt)) {
			c.Err = model.NewAppError("signupWithOAuth", T("The signup link does not appear to be valid"), "")
			return
		}

		t, err := strconv.ParseInt(props["time"], 10, 64)
		if err != nil || model.GetMillis()-t > 1000*60*60*48 { // 48 hours
			c.Err = model.NewAppError("signupWithOAuth", T("The signup link has expired"), "")
			return
		}

		if team.Id != props["id"] {
			c.Err = model.NewAppError("signupWithOAuth", T("Invalid team name"), data)
			return
		}
	}

	redirectUri := c.GetSiteURL() + "/signup/" + service + "/complete"

	api.GetAuthorizationCode(c, w, r, teamName, service, redirectUri, "")
}

func signupCompleteOAuth(c *api.Context, w http.ResponseWriter, r *http.Request) {
	T := i18n.Language(w, r)
	params := mux.Vars(r)
	service := params["service"]
	teamName := ""

	code := r.URL.Query().Get("code")
	state := r.URL.Query().Get("state")

	uri := c.GetSiteURL() + "/signup/" + service + "/complete"

	if body, err := api.AuthorizeOAuthUser(service, code, state, uri, T); err != nil {
		c.Err = err
		return
	} else {
		var user *model.User
		if service == model.USER_AUTH_SERVICE_GITLAB {
			glu := model.GitLabUserFromJson(body)
			user = model.UserFromGitLabUser(glu)
		} else if service == model.USER_AUTH_SERVICE_ZBOX {
			zbu := model.ZboxUserFromJson(body)
			user = model.UserFromZBoxUser(zbu)
			teamName = zbu.Team
		}

		if user == nil {
			c.Err = model.NewAppError("signupCompleteOAuth", T("Could not create user out of ")+service+T(" user object"), "")
			return
		}

		if len(teamName) == 0 {
			c.Err = model.NewAppError("loginWithOAuth", T("Invalid team name"), "team_name="+teamName)
			c.Err.StatusCode = http.StatusBadRequest
			return
		}

		// Make sure team exists
		tchan := <-api.Srv.Store.Team().GetByName(teamName, T)
		if tchan.Err != nil {
			c.Err = tchan.Err
			return
		}

		team := tchan.Data.(*model.Team)

		suchan := api.Srv.Store.User().GetByAuth(team.Id, user.AuthData, service, T)
		if result := <-suchan; result.Err == nil {
			c.Err = model.NewAppError("signupCompleteOAuth", T("This ")+service+T(" account has already been used to sign up for team ")+team.DisplayName, "email="+user.Email)
			return
		}
		signUpAndLogin(c, w, r, team, user, service)
		return
	}
}

func loginWithOAuth(c *api.Context, w http.ResponseWriter, r *http.Request) {
	params := mux.Vars(r)
	service := params["service"]
	teamName := ""
	loginHint := r.URL.Query().Get("login_hint")

	redirectUri := c.GetSiteURL() + "/login/" + service + "/complete"

	api.GetAuthorizationCode(c, w, r, teamName, service, redirectUri, loginHint)
}

func loginCompleteOAuth(c *api.Context, w http.ResponseWriter, r *http.Request) {
	T := i18n.Language(w, r)
	params := mux.Vars(r)
	service := params["service"]
	teamName := ""

	code := r.URL.Query().Get("code")
	state := r.URL.Query().Get("state")

	uri := c.GetSiteURL() + "/login/" + service + "/complete"

	if body, err := api.AuthorizeOAuthUser(service, code, state, uri, T); err != nil {
		c.Err = err
		return
	} else {
		authData := ""
		var user *model.User
		var zbu *model.ZBoxUser
		if service == model.USER_AUTH_SERVICE_GITLAB {
			glu := model.GitLabUserFromJson(body)
			authData = glu.GetAuthData()
		} else if service == model.USER_AUTH_SERVICE_ZBOX {
			zbu = model.ZboxUserFromJson(body)
			teamName = zbu.Team
			authData = zbu.Email
			user = model.UserFromZBoxUser(zbu)
		}

		if len(authData) == 0 {
			c.Err = model.NewAppError("loginCompleteOAuth", T("Could not parse auth data out of ")+service+T(" user object"), "")
			return
		}

		if len(teamName) == 0 {
			c.Err = model.NewAppError("loginWithOAuth", T("Invalid team name"), "team_name="+teamName)
			c.Err.StatusCode = http.StatusBadRequest
			return
		}

		if !zbu.Enabled || !zbu.ChatEnabled {
			c.Err = model.NewAppError("zimbraAuth", T("Your user is not authorized to use the Chat app"), "")
			c.Err.StatusCode = http.StatusForbidden
			return
		}

		// Make sure team exists
		tchan := <-api.Srv.Store.Team().GetByName(teamName, T)
		if tchan.Err != nil {
			c.Err = tchan.Err
			return
		}

		team := tchan.Data.(*model.Team)

		if result := <-api.Srv.Store.User().GetByAuth(team.Id, authData, service, T); result.Err != nil {
			if user != nil {
				signUpAndLogin(c, w, r, team, user, service)
				return
			} else {
				c.Err = result.Err
				return
			}
		} else {
			user = result.Data.(*model.User)
			api.Login(c, w, r, user, "")

			if c.Err != nil {
				return
			}

//			page := NewHtmlTemplatePage("home", "Home")
//			page.Team = team
//			page.User = user
//			page.Render(c, w)

			root(c, w, r)
		}
	}
}

func signUpAndLogin(c *api.Context, w http.ResponseWriter, r *http.Request, team *model.Team, user *model.User, service string) {
	T := i18n.Language(w, r)
	euchan := api.Srv.Store.User().GetByEmail(team.Id, user.Email, T)

	if result := <-euchan; result.Err == nil {
		c.Err = model.NewAppError("signupCompleteOAuth", T("Team ")+team.DisplayName+T(" already has a user with the email address attached to your ")+service+" account", "email="+user.Email)
		return
	}

	if team.Email == "" {
		team.Email = user.Email
		if result := <-api.Srv.Store.Team().Update(team, T); result.Err != nil {
			c.Err = result.Err
			return
		}
	} else {
		found := true
		count := 0
		for found {
			if found = api.IsUsernameTaken(user.Username, team.Id, T); c.Err != nil {
				return
			} else if found {
				user.Username = user.Username + strconv.Itoa(count)
				count += 1
			}
		}
	}
	user.TeamId = team.Id
	user.EmailVerified = true
	if cookie, err := r.Cookie(model.SESSION_LANGUAGE); err != nil {
		user.Language = cookie.Value
	} else {
		user.Language = model.DEFAULT_LANGUAGE
	}

	ruser := api.CreateUser(c, team, user, T)
	if c.Err != nil {
		return
	}

	setTeamCookie(w, team.Name)
	api.Login(c, w, r, ruser, "")

	if c.Err != nil {
		return
	}

	root(c, w, r)
}

func adminConsole(c *api.Context, w http.ResponseWriter, r *http.Request) {
	T, lang := i18n.GetLanguage(w, r)
	if !c.HasSystemAdminPermissions("adminConsole", T) {
		return
	}

	teamChan := api.Srv.Store.Team().Get(c.Session.TeamId, T)
	userChan := api.Srv.Store.User().Get(c.Session.UserId, T)

	var team *model.Team
	if tr := <-teamChan; tr.Err != nil {
		c.Err = tr.Err
		return
	} else {
		team = tr.Data.(*model.Team)

	}

	var user *model.User
	if ur := <-userChan; ur.Err != nil {
		c.Err = ur.Err
		return
	} else {
		user = ur.Data.(*model.User)
	}

	params := mux.Vars(r)
	activeTab := params["tab"]
	teamId := params["team"]

	page := NewHtmlTemplatePage("admin_console", T("Admin Console"), lang, T)
	page.User = user
	page.Team = team
	page.Props["ActiveTab"] = activeTab
	page.Props["TeamId"] = teamId
<<<<<<< HEAD
	page.Props["Locale"] = lang
	page.Props["Messages"] = jsonMessages[lang]
=======
>>>>>>> 5f508d3c
	page.Render(c, w, T)
}

func authorizeOAuth(c *api.Context, w http.ResponseWriter, r *http.Request) {
	T, lang := i18n.GetLanguage(w, r)
	if !utils.Cfg.ServiceSettings.EnableOAuthServiceProvider {
		c.Err = model.NewAppError("authorizeOAuth", T("The system admin has turned off OAuth service providing."), "")
		c.Err.StatusCode = http.StatusNotImplemented
		return
	}

	if !CheckBrowserCompatability(c, w, r) {
		return
	}

	responseType := r.URL.Query().Get("response_type")
	clientId := r.URL.Query().Get("client_id")
	redirect := r.URL.Query().Get("redirect_uri")
	scope := r.URL.Query().Get("scope")
	state := r.URL.Query().Get("state")

	if len(responseType) == 0 || len(clientId) == 0 || len(redirect) == 0 {
		c.Err = model.NewAppError("authorizeOAuth", T("Missing one or more of response_type, client_id, or redirect_uri"), "")
		return
	}

	var app *model.OAuthApp
	if result := <-api.Srv.Store.OAuth().GetApp(clientId, T); result.Err != nil {
		c.Err = result.Err
		return
	} else {
		app = result.Data.(*model.OAuthApp)
	}

	var team *model.Team
	if result := <-api.Srv.Store.Team().Get(c.Session.TeamId, T); result.Err != nil {
		c.Err = result.Err
		return
	} else {
		team = result.Data.(*model.Team)
	}

	page := NewHtmlTemplatePage("authorize", T("Authorize Application"), lang, T)
	page.Props["ResponseType"] = responseType
	page.Props["ClientId"] = clientId
	page.Props["RedirectUri"] = redirect
	page.Props["Scope"] = scope
	page.Props["State"] = state
<<<<<<< HEAD
	page.Props["Locale"] = lang
	page.Props["Messages"] = jsonMessages[lang]
=======
	page.Props["AuthorizeTitle"] = fmt.Sprintf(T("authorize_title"), team.Name)
	page.Html["AuthorizeInfo"] = template.HTML(fmt.Sprintf(T("authorize_info"), app.Name))
	page.Html["AuthorizeQuestion"] = template.HTML(fmt.Sprintf(T("authorize_question"), app.Name))
	page.Props["AuthorizeAllow"] = T("authorize_allow")
	page.Props["AuthorizeDeny"] = T("authorize_deny")
>>>>>>> 5f508d3c
	page.Render(c, w, T)
}

func getAccessToken(c *api.Context, w http.ResponseWriter, r *http.Request) {
	T := i18n.Language(w, r)
	if !utils.Cfg.ServiceSettings.EnableOAuthServiceProvider {
		c.Err = model.NewAppError("getAccessToken", T("The system admin has turned off OAuth service providing."), "")
		c.Err.StatusCode = http.StatusNotImplemented
		return
	}

	c.LogAudit("attempt", T)

	r.ParseForm()

	grantType := r.FormValue("grant_type")
	if grantType != model.ACCESS_TOKEN_GRANT_TYPE {
		c.Err = model.NewAppError("getAccessToken", T("invalid_request: Bad grant_type"), "")
		return
	}

	clientId := r.FormValue("client_id")
	if len(clientId) != 26 {
		c.Err = model.NewAppError("getAccessToken", T("invalid_request: Bad client_id"), "")
		return
	}

	secret := r.FormValue("client_secret")
	if len(secret) == 0 {
		c.Err = model.NewAppError("getAccessToken", T("invalid_request: Missing client_secret"), "")
		return
	}

	code := r.FormValue("code")
	if len(code) == 0 {
		c.Err = model.NewAppError("getAccessToken", T("invalid_request: Missing code"), "")
		return
	}

	redirectUri := r.FormValue("redirect_uri")

	achan := api.Srv.Store.OAuth().GetApp(clientId, T)
	tchan := api.Srv.Store.OAuth().GetAccessDataByAuthCode(code, T)

	authData := api.GetAuthData(code, T)

	if authData == nil {
		c.LogAudit(T("fail - invalid auth code"), T)
		c.Err = model.NewAppError("getAccessToken", T("invalid_grant: Invalid or expired authorization code"), "")
		return
	}

	uchan := api.Srv.Store.User().Get(authData.UserId, T)

	if authData.IsExpired() {
		c.LogAudit(T("fail - auth code expired"), T)
		c.Err = model.NewAppError("getAccessToken", T("invalid_grant: Invalid or expired authorization code"), "")
		return
	}

	if authData.RedirectUri != redirectUri {
		c.LogAudit(T("fail - redirect uri provided did not match previous redirect uri"), T)
		c.Err = model.NewAppError("getAccessToken", T("invalid_request: Supplied redirect_uri does not match authorization code redirect_uri"), "")
		return
	}

	if !model.ComparePassword(code, fmt.Sprintf("%v:%v:%v:%v", clientId, redirectUri, authData.CreateAt, authData.UserId)) {
		c.LogAudit(T("fail - auth code is invalid"), T)
		c.Err = model.NewAppError("getAccessToken", T("invalid_grant: Invalid or expired authorization code"), "")
		return
	}

	var app *model.OAuthApp
	if result := <-achan; result.Err != nil {
		c.Err = model.NewAppError("getAccessToken", T("invalid_client: Invalid client credentials"), "")
		return
	} else {
		app = result.Data.(*model.OAuthApp)
	}

	if !model.ComparePassword(app.ClientSecret, secret) {
		c.LogAudit(T("fail - invalid client credentials"), T)
		c.Err = model.NewAppError("getAccessToken", T("invalid_client: Invalid client credentials"), "")
		return
	}

	callback := redirectUri
	if len(callback) == 0 {
		callback = app.CallbackUrls[0]
	}

	if result := <-tchan; result.Err != nil {
		c.Err = model.NewAppError("getAccessToken", T("server_error: Encountered internal server error while accessing database"), "")
		return
	} else if result.Data != nil {
		c.LogAudit(T("fail - auth code has been used previously"), T)
		accessData := result.Data.(*model.AccessData)

		// Revoke access token, related auth code, and session from DB as well as from cache
		if err := api.RevokeAccessToken(accessData.Token, T); err != nil {
			l4g.Error(T("Encountered an error revoking an access token, err=") + err.Message)
		}

		c.Err = model.NewAppError("getAccessToken", T("invalid_grant: Authorization code already exchanged for an access token"), "")
		return
	}

	var user *model.User
	if result := <-uchan; result.Err != nil {
		c.Err = model.NewAppError("getAccessToken", T("server_error: Encountered internal server error while pulling user from database"), "")
		return
	} else {
		user = result.Data.(*model.User)
	}

	session := &model.Session{UserId: user.Id, TeamId: user.TeamId, Roles: user.Roles, IsOAuth: true}

	if result := <-api.Srv.Store.Session().Save(session, T); result.Err != nil {
		c.Err = model.NewAppError("getAccessToken", T("server_error: Encountered internal server error while saving session to database"), "")
		return
	} else {
		session = result.Data.(*model.Session)
		api.AddSessionToCache(session)
	}

	accessData := &model.AccessData{AuthCode: authData.Code, Token: session.Token, RedirectUri: callback}

	if result := <-api.Srv.Store.OAuth().SaveAccessData(accessData, T); result.Err != nil {
		l4g.Error(result.Err)
		c.Err = model.NewAppError("getAccessToken", T("server_error: Encountered internal server error while saving access token to database"), "")
		return
	}

	accessRsp := &model.AccessResponse{AccessToken: session.Token, TokenType: model.ACCESS_TOKEN_TYPE, ExpiresIn: model.SESSION_TIME_OAUTH_IN_SECS}

	w.Header().Set("Content-Type", "application/json")
	w.Header().Set("Cache-Control", "no-store")
	w.Header().Set("Pragma", "no-cache")

	c.LogAuditWithUserId(user.Id, "success", T)

	w.Write([]byte(accessRsp.ToJson()))
}

func incomingWebhook(c *api.Context, w http.ResponseWriter, r *http.Request) {
	T := i18n.Language(w, r)
	if !utils.Cfg.ServiceSettings.EnableIncomingWebhooks {
		c.Err = model.NewAppError("incomingWebhook", T("Incoming webhooks have been disabled by the system admin."), "")
		c.Err.StatusCode = http.StatusNotImplemented
		return
	}

	params := mux.Vars(r)
	id := params["id"]

	hchan := api.Srv.Store.Webhook().GetIncoming(id, T)

	r.ParseForm()

	var parsedRequest *model.IncomingWebhookRequest
	if r.Header.Get("Content-Type") == "application/json" {
		parsedRequest = model.IncomingWebhookRequestFromJson(r.Body)
	} else {
		parsedRequest = model.IncomingWebhookRequestFromJson(strings.NewReader(r.FormValue("payload")))
	}

	if parsedRequest == nil {
		c.Err = model.NewAppError("incomingWebhook", T("Unable to parse incoming data"), "")
		return
	}

	text := parsedRequest.Text
	if len(text) == 0 && parsedRequest.Attachments == nil {
		c.Err = model.NewAppError("incomingWebhook", T("No text specified"), "")
		return
	}

	channelName := parsedRequest.ChannelName
	webhookType := parsedRequest.Type

	//attachments is in here for slack compatibility
	if parsedRequest.Attachments != nil {
		if len(parsedRequest.Props) == 0 {
			parsedRequest.Props = make(model.StringInterface)
		}
		parsedRequest.Props["attachments"] = parsedRequest.Attachments
		webhookType = model.POST_SLACK_ATTACHMENT
	}

	var hook *model.IncomingWebhook
	if result := <-hchan; result.Err != nil {
		c.Err = model.NewAppError("incomingWebhook", T("Invalid webhook"), "err="+result.Err.Message)
		return
	} else {
		hook = result.Data.(*model.IncomingWebhook)
	}

	var channel *model.Channel
	var cchan store.StoreChannel

	if len(channelName) != 0 {
		if channelName[0] == '@' {
			if result := <-api.Srv.Store.User().GetByUsername(hook.TeamId, channelName[1:], T); result.Err != nil {
				c.Err = model.NewAppError("incomingWebhook", T("Couldn't find the user"), "err="+result.Err.Message)
				return
			} else {
				channelName = model.GetDMNameFromIds(result.Data.(*model.User).Id, hook.UserId)
			}
		} else if channelName[0] == '#' {
			channelName = channelName[1:]
		}

		cchan = api.Srv.Store.Channel().GetByName(hook.TeamId, channelName, T)
	} else {
		cchan = api.Srv.Store.Channel().Get(hook.ChannelId, T)
	}

	overrideUsername := parsedRequest.Username
	overrideIconUrl := parsedRequest.IconURL

	if result := <-cchan; result.Err != nil {
		c.Err = model.NewAppError("incomingWebhook", T("Couldn't find the channel"), "err="+result.Err.Message)
		return
	} else {
		channel = result.Data.(*model.Channel)
	}

	pchan := api.Srv.Store.Channel().CheckPermissionsTo(hook.TeamId, channel.Id, hook.UserId, T)

	// create a mock session
	c.Session = model.Session{UserId: hook.UserId, TeamId: hook.TeamId, IsOAuth: false}

	if !c.HasPermissionsToChannel(pchan, "createIncomingHook", T) && channel.Type != model.CHANNEL_OPEN {
		c.Err = model.NewAppError("incomingWebhook", T("Inappropriate channel permissions"), "")
		return
	}

	if _, err := api.CreateWebhookPost(c, channel.Id, text, overrideUsername, overrideIconUrl, parsedRequest.Props, webhookType); err != nil {
		c.Err = err
		return
	}

	w.Header().Set("Content-Type", "text/plain")
	w.Write([]byte("ok"))
}

func setTeamCookie(w http.ResponseWriter, teamName string) {
	maxAge := model.SESSION_TIME_WEB_IN_SECS
	cookie := &http.Cookie{
		Name:	model.SESSION_TEAM,
		Value:	teamName,
		Path:	"/",
		MaxAge: maxAge,
	}

	http.SetCookie(w, cookie)
}<|MERGE_RESOLUTION|>--- conflicted
+++ resolved
@@ -31,14 +31,7 @@
 
 type HtmlTemplatePage api.Page
 
-<<<<<<< HEAD
-var languages = [2]string{"es", "en"}
-var jsonMessages map[string]string = map[string]string{}
-
-func NewHtmlTemplatePage(templateName string, title string) *HtmlTemplatePage {
-=======
 func NewHtmlTemplatePage(templateName, title, locale string, T goi18n.TranslateFunc) *HtmlTemplatePage {
->>>>>>> 5f508d3c
 
 	if len(title) > 0 {
 		title = utils.Cfg.TeamSettings.SiteName + " - " + title
@@ -120,34 +113,20 @@
 	mainrouter.Handle("/zimbra/{email}/{token}", api.AppHandler(zimbra)).Methods("GET")
 
 	watchAndParseTemplates()
-<<<<<<< HEAD
-	loadLanguages()
-}
-
-func loadLanguages() {
-=======
 	loadLanguages(T)
 }
 
 func loadLanguages(T goi18n.TranslateFunc) {
->>>>>>> 5f508d3c
 	lenght := len(languages)
 	for i:= 0; i < lenght; i++ {
 		lang := languages[i]
 		fileName := "./web/i18n/" + lang +".json"
 		raw, err := ioutil.ReadFile(fileName)
 		if err != nil {
-<<<<<<< HEAD
-			l4g.Error("Error opening file=" + fileName + ", err=" + err.Error())
-		}
-		jsonMessages[lang] = string(raw)
-		l4g.Info("Loaded Language file from %v", fileName)
-=======
 			l4g.Error(T("Error opening file=") + fileName + ", err=" + err.Error())
 		}
 		jsonMessages[lang] = string(raw)
 		l4g.Info(T("Loaded i18n file from %v"), fileName)
->>>>>>> 5f508d3c
 	}
 }
 
@@ -265,11 +244,6 @@
 		page.User = user
 
 		page.Props["TeamURL"] = c.GetTeamURL(T)
-<<<<<<< HEAD
-		page.Props["Locale"] = lang
-		page.Props["Messages"] = jsonMessages[lang]
-=======
->>>>>>> 5f508d3c
 		setTeamCookie(w, c.GetTeamName())
 		page.Render(c, w, T)
 	}
@@ -281,14 +255,8 @@
 		return
 	}
 
-<<<<<<< HEAD
-	page := NewHtmlTemplatePage(T("signup_team"), T("Signup"))
-	page.Props["Locale"] = lang
-	page.Props["Messages"] = jsonMessages[lang]
-=======
 	page := NewHtmlTemplatePage("signup_team", T("Signup"), lang, T)
 	page.Props["SignupTitle"] = T("signup_team.title")
->>>>>>> 5f508d3c
 	page.Render(c, w, T)
 }
 
@@ -321,11 +289,6 @@
 	page := NewHtmlTemplatePage("login", T("Login"), lang, T)
 	page.Props["TeamDisplayName"] = team.DisplayName
 	page.Props["TeamName"] = team.Name
-<<<<<<< HEAD
-	page.Props["Locale"] = lang
-	page.Props["Messages"] = jsonMessages[lang]
-=======
->>>>>>> 5f508d3c
 
 	if team.AllowOpenInvite {
 		page.Props["InviteId"] = team.InviteId
@@ -338,16 +301,9 @@
 	T, lang := i18n.GetLanguage(w, r)
 	email := r.FormValue("email")
 
-<<<<<<< HEAD
-	page := NewHtmlTemplatePage(T("signup_team_confirm"), T("Signup Email Sent"))
-	page.Props["Email"] = email
-	page.Props["Locale"] = lang
-	page.Props["Messages"] = jsonMessages[lang]
-=======
 	page := NewHtmlTemplatePage("signup_team_confirm", T("Signup Email Sent"), lang, T)
 	page.Props["SignupTitle"] = T("signup_team_confirm.title")
 	page.Html["SignupInfo"] = template.HTML(fmt.Sprintf(T("signup_team_confirm.info"), email))
->>>>>>> 5f508d3c
 	page.Render(c, w, T)
 }
 
@@ -373,11 +329,6 @@
 	page.Props["Email"] = props["email"]
 	page.Props["Data"] = data
 	page.Props["Hash"] = hash
-<<<<<<< HEAD
-	page.Props["Locale"] = lang
-	page.Props["Messages"] = jsonMessages[lang]
-=======
->>>>>>> 5f508d3c
 	page.Render(c, w, T)
 }
 
@@ -431,11 +382,6 @@
 	page.Props["TeamId"] = props["id"]
 	page.Props["Data"] = data
 	page.Props["Hash"] = hash
-<<<<<<< HEAD
-	page.Props["Locale"] = lang
-	page.Props["Messages"] = jsonMessages[lang]
-=======
->>>>>>> 5f508d3c
 	page.Render(c, w, T)
 }
 
@@ -632,11 +578,6 @@
 	page.Team = team
 	page.User = user
 	page.Channel = channel
-<<<<<<< HEAD
-	page.Props["Locale"] = lang
-	page.Props["Messages"] = jsonMessages[lang]
-=======
->>>>>>> 5f508d3c
 	page.Render(c, w, T)
 }
 
@@ -690,24 +631,13 @@
 	page.Props["TeamURL"] = c.GetTeamURLFromTeam(team)
 	page.Props["UserEmail"] = email
 	page.Props["ResendSuccess"] = resendSuccess
-<<<<<<< HEAD
-	page.Props["Locale"] = lang
-	page.Props["Messages"] = jsonMessages[lang]
-=======
->>>>>>> 5f508d3c
 	page.Render(c, w, T)
 }
 
 func findTeam(c *api.Context, w http.ResponseWriter, r *http.Request) {
 	T, lang := i18n.GetLanguage(w, r)
 
-<<<<<<< HEAD
-	page := NewHtmlTemplatePage(T("find_team"), T("Find Team"))
-	page.Props["Locale"] = lang
-	page.Props["Messages"] = jsonMessages[lang]
-=======
 	page := NewHtmlTemplatePage("find_team", T("Find Team"), lang, T)
->>>>>>> 5f508d3c
 	page.Render(c, w, T)
 }
 
@@ -718,11 +648,6 @@
 
 	page := NewHtmlTemplatePage("docs", T("Documentation"), lang, T)
 	page.Props["Site"] = doc
-<<<<<<< HEAD
-	page.Props["Locale"] = lang
-	page.Props["Messages"] = jsonMessages[lang]
-=======
->>>>>>> 5f508d3c
 	page.Render(c, w, T)
 }
 
@@ -772,11 +697,6 @@
 	page.Props["Data"] = data
 	page.Props["TeamName"] = teamName
 	page.Props["IsReset"] = strconv.FormatBool(isResetLink)
-<<<<<<< HEAD
-	page.Props["Locale"] = lang
-	page.Props["Messages"] = jsonMessages[lang]
-=======
->>>>>>> 5f508d3c
 	page.Render(c, w, T)
 }
 
@@ -1124,11 +1044,6 @@
 	page.Team = team
 	page.Props["ActiveTab"] = activeTab
 	page.Props["TeamId"] = teamId
-<<<<<<< HEAD
-	page.Props["Locale"] = lang
-	page.Props["Messages"] = jsonMessages[lang]
-=======
->>>>>>> 5f508d3c
 	page.Render(c, w, T)
 }
 
@@ -1177,16 +1092,11 @@
 	page.Props["RedirectUri"] = redirect
 	page.Props["Scope"] = scope
 	page.Props["State"] = state
-<<<<<<< HEAD
-	page.Props["Locale"] = lang
-	page.Props["Messages"] = jsonMessages[lang]
-=======
 	page.Props["AuthorizeTitle"] = fmt.Sprintf(T("authorize_title"), team.Name)
 	page.Html["AuthorizeInfo"] = template.HTML(fmt.Sprintf(T("authorize_info"), app.Name))
 	page.Html["AuthorizeQuestion"] = template.HTML(fmt.Sprintf(T("authorize_question"), app.Name))
 	page.Props["AuthorizeAllow"] = T("authorize_allow")
 	page.Props["AuthorizeDeny"] = T("authorize_deny")
->>>>>>> 5f508d3c
 	page.Render(c, w, T)
 }
 

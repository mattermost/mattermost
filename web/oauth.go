--- conflicted
+++ resolved
@@ -137,7 +137,6 @@
 
 	// here we should check if the user is logged in
 	if c.AppContext.Session().UserId == "" {
-<<<<<<< HEAD
 		requestURI := r.RequestURI
 		subpath, err := utils.GetSubpathFromConfig(c.App.Config())
 		// We will just log the error as warning and proceed to the login
@@ -148,12 +147,8 @@
 		if err == nil && subpath != "" && subpath != "/" && strings.Index(requestURI, subpath) == 0 {
 			requestURI = requestURI[len(subpath):]
 		}
-		if loginHint == model.USER_AUTH_SERVICE_SAML {
-			http.Redirect(w, r, c.GetSiteURLHeader()+"/login/sso/saml?redirect_to="+url.QueryEscape(requestURI), http.StatusFound)
-=======
 		if loginHint == model.UserAuthServiceSaml {
 			http.Redirect(w, r, c.GetSiteURLHeader()+"/login/sso/saml?redirect_to="+url.QueryEscape(r.RequestURI), http.StatusFound)
->>>>>>> 3a11e34a
 		} else {
 			http.Redirect(w, r, c.GetSiteURLHeader()+"/login?redirect_to="+url.QueryEscape(requestURI), http.StatusFound)
 		}

.signup-header {
    width:100%;
    line-height: 33px;
    padding: 0 1em 0.2em;
    background: #EEE;
}
.signup-team__container {
    padding: 100px 0px 50px 0px;
    max-width: 380px;
    margin: 0 auto;
    position: relative;
    &.padding--less {
        padding-top: 50px;
    }

    h1, h2, h3, h4, h5, h6, p {
        line-height: 1.3;
    }

    h1 {
        font-weight: 600;
    }

    h2 {
        font-weight: 600;
        margin-bottom: 0.8em;
        letter-spacing: -0.5px;
        font-size: em(30px);
    }

    h3 {
        font-weight: 600;
        margin: 0 0 1.3em 0;
        font-size: 1.5em;
    }

    h4 {
        font-size: em(20px);
        font-weight: 600;
        margin-bottom: 1em;
    }

    h5 {
        font-size: em(16px);
    }

    hr {
        margin: 2em 0;
    }

    p {
        color: #555;
        line-height: 1.5;
        margin-bottom: 1em;
    }

    .inner__content {
        padding: 0 15px;
        margin: 30px 0 20px;
    }

    .block--gray {
        background: #f2f2f2;
        display: inline-block;
        padding: 0.85em 1.2em;
        font-weight: 600;
        @include border-radius(3px);
    }

    form {
        margin-bottom: 0.8em;
    }

    .form__hint {
        font-size: 0.95em;
        color: #999;
        margin: 10px 0 0;
    }

    .signup-team-confirm__container {
        padding: 100px 0px 100px 0px;
    }

    .signup-team-logo {
        display: none;
        width: 210px;
        margin: 0 0 2em 0;
    }

    .signup-team-login {
        padding-bottom: 10px;
        font-weight: 700;
    }

    .signup-team__name {
        margin: 0.5em 0 0;
        font-size: 2.2em;
        font-weight: 600;
        padding-left: 1rem;
    }

    .signup-team__subdomain {
        margin: 0.2em 0 1.2em;
        font-size: 1.5em;
        padding-left: 1rem;
        font-weight: 300;
        text-transform: uppercase;
    }

    .form-control {
        height: em(38px);
    }

    .or__container {
        height: 1px;
        background: #dddddd;
        text-align: center;
        margin: 2em 0;
        span {
            width: 33px;
            top: -10px;
            position: relative;
            font-size: em(16px);
            line-height: 20px;
            font-weight: 600;
            background: #fff;
            display: inline-block;
        }
    }

    ul {
        margin-bottom: 0;
        padding-left: 18px;
    }

    .btn {
        padding: em(7px) em(15px);
        font-weight: 600;
        margin-right: 5px;
        &.btn-custom-login {
            display: block;
            min-width: 200px;
            width: 200px;
            padding: 0 1em;
            margin: 1em auto;
            height: 40px;
            line-height: 35px;
            color: #fff;
            @include border-radius(2px);
            &.gitlab {
                background: #554488;
                &:hover {
                    background: darken(#554488, 10%);
                }
                span {
                    vertical-align: middle;
                }
                .icon {
                    background: url("../images/gitlabLogo.png");
                    width: 18px;
                    height: 18px;
                    margin-right: 8px;
                    @include background-size(100% 100%);
                    display: inline-block;
                }
            }
        }
        &.btn-default {
            color: #444;
        }
        .glyphicon {
            &.glyphicon-ok, &.glyphicon-refresh {
                margin-right: 0.5em;
                left: -2px;
                font-size: 0.9em;
            }
            &.glyphicon-chevron-right {
                font-size: 0.8em;
                right: -2px;
                top: 0px;
            }
            &.glyphicon-chevron-left {
                font-size: 0.8em;
                left: -2px;
                top: 0px;
            }
        }
    }

    .has-error {
        .control-label {
            background: #f2f2f2;
            padding: 0.7em 1em;
            @include border-radius(3px);
            margin: 1em 0 0;
            font-size: 14px;
            font-weight: normal;
            color: #999;
            width: 100%;
            &:before {
                @extend .fa;
                content: "\f071";
                margin-right: 4px;
                color: #aaa;
            }
        }
    }

    .reset-form {
        @include border-radius(3px);
        position: relative;
        font-size: 0.95em;
        p {
            color: inherit;
        }
    }

    // Modifier Styles
    h1, h2, h3, h4, h5, h6 {
        &.margin--top-none {
            margin-top: 0;
        }
        &.margin--bottom-none {
            margin-bottom: 0;
        }
        &.margin--less {
            margin-bottom: 0.3em;
        }
        &.sub-heading {
            font-weight: 400;
            margin-bottom: 0;
        }
        &.color--light {
            font-weight: 300;
        }
    }

    p {
        &.margin--extra {
            margin-bottom: 1.5em;
        }
        &.margin--less {
            margin-bottom: 0.3em;
        }
        .black, &.black {
            color: #000;
        }
    }

    .color--light {
        color: #777;
    }

    .margin--extra {
        margin-top: 3em;
    }

    .margin--extra-2x {
        margin-top: 6em;
    }

<<<<<<< HEAD
=======
.signup-team-login {
    padding-bottom: 10px;
    font-weight: 700;
}

.authorize-box {
    margin: 100px auto;
    width:500px;
    height:280px;
    border: 1px solid black;
}

.authorize-inner {
    padding: 20px;
}

.authorize-btn {
    margin-right: 6px;
>>>>>>> 7b4b7afd
}<|MERGE_RESOLUTION|>--- conflicted
+++ resolved
@@ -259,11 +259,6 @@
         margin-top: 6em;
     }
 
-<<<<<<< HEAD
-=======
-.signup-team-login {
-    padding-bottom: 10px;
-    font-weight: 700;
 }
 
 .authorize-box {
@@ -279,5 +274,4 @@
 
 .authorize-btn {
     margin-right: 6px;
->>>>>>> 7b4b7afd
 }
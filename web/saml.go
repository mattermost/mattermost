// Copyright (c) 2015-present Mattermost, Inc. All Rights Reserved.
// See LICENSE.txt for license information.

package web

import (
	b64 "encoding/base64"
	"html"
	"net/http"
	"strconv"
	"strings"

	"github.com/mattermost/mattermost-server/v6/audit"
	"github.com/mattermost/mattermost-server/v6/model"
	"github.com/mattermost/mattermost-server/v6/shared/mlog"
	"github.com/mattermost/mattermost-server/v6/utils"
)

func (w *Web) InitSaml() {
	w.MainRouter.Handle("/login/sso/saml", w.ApiHandler(loginWithSaml)).Methods("GET")
	w.MainRouter.Handle("/login/sso/saml", w.ApiHandlerTrustRequester(completeSaml)).Methods("POST")
}

func loginWithSaml(c *Context, w http.ResponseWriter, r *http.Request) {
	samlInterface := c.App.Saml()

	if samlInterface == nil {
		c.Err = model.NewAppError("loginWithSaml", "api.user.saml.not_available.app_error", nil, "", http.StatusFound)
		return
	}

	teamId, err := c.App.GetTeamIdFromQuery(r.URL.Query())
	if err != nil {
		c.Err = err
		return
	}
	action := r.URL.Query().Get("action")
<<<<<<< HEAD
	isMobile := action == model.OAUTH_ACTION_MOBILE
=======
	isMobile := action == model.OAuthActionMobile
>>>>>>> 296076bf
	redirectURL := html.EscapeString(r.URL.Query().Get("redirect_to"))
	relayProps := map[string]string{}
	relayState := ""

	if action != "" {
		relayProps["team_id"] = teamId
		relayProps["action"] = action
		if action == model.OAuthActionEmailToSSO {
			relayProps["email"] = r.URL.Query().Get("email")
		}
	}

	if redirectURL != "" {
		if isMobile && !utils.IsValidMobileAuthRedirectURL(c.App.Config(), redirectURL) {
			invalidSchemeErr := model.NewAppError("loginWithOAuth", "api.invalid_custom_url_scheme", nil, "", http.StatusBadRequest)
			utils.RenderMobileError(c.App.Config(), w, invalidSchemeErr, redirectURL)
			return
		}
		relayProps["redirect_to"] = redirectURL
	}

	relayProps[model.UserAuthServiceIsMobile] = strconv.FormatBool(isMobile)

	if len(relayProps) > 0 {
		relayState = b64.StdEncoding.EncodeToString([]byte(model.MapToJson(relayProps)))
	}

	data, err := samlInterface.BuildRequest(relayState)
	if err != nil {
		c.Err = err
		return
	}
	w.Header().Set("Content-Type", "application/x-www-form-urlencoded")
	http.Redirect(w, r, data.URL, http.StatusFound)
}

func completeSaml(c *Context, w http.ResponseWriter, r *http.Request) {
	samlInterface := c.App.Saml()

	if samlInterface == nil {
		c.Err = model.NewAppError("completeSaml", "api.user.saml.not_available.app_error", nil, "", http.StatusFound)
		return
	}

	//Validate that the user is with SAML and all that
	encodedXML := r.FormValue("SAMLResponse")
	relayState := r.FormValue("RelayState")

	relayProps := make(map[string]string)
	if relayState != "" {
		stateStr := ""
		b, err := b64.StdEncoding.DecodeString(relayState)
		if err != nil {
			c.Err = model.NewAppError("completeSaml", "api.user.authorize_oauth_user.invalid_state.app_error", nil, err.Error(), http.StatusFound)
			return
		}
		stateStr = string(b)
		relayProps = model.MapFromJson(strings.NewReader(stateStr))
	}

	auditRec := c.MakeAuditRecord("completeSaml", audit.Fail)
	defer c.LogAuditRec(auditRec)
	c.LogAudit("attempt")

	action := relayProps["action"]
	auditRec.AddMeta("action", action)

	isMobile := action == model.OAuthActionMobile
	redirectURL := ""
	hasRedirectURL := false
	if val, ok := relayProps["redirect_to"]; ok {
		redirectURL = val
		hasRedirectURL = val != ""
	}

	handleError := func(err *model.AppError) {
		if isMobile && hasRedirectURL {
			err.Translate(c.AppContext.T)
			utils.RenderMobileError(c.App.Config(), w, err, redirectURL)
		} else {
			c.Err = err
			c.Err.StatusCode = http.StatusFound
		}
	}

	user, err := samlInterface.DoLogin(c.AppContext, encodedXML, relayProps)
	if err != nil {
		c.LogAudit("fail")
		mlog.Error(err.Error())
		handleError(err)
		return
	}

	if err = c.App.CheckUserAllAuthenticationCriteria(user, ""); err != nil {
		mlog.Error(err.Error())
		handleError(err)
		return
	}

	switch action {
	case model.OAuthActionSignup:
		if teamId := relayProps["team_id"]; teamId != "" {
			if err = c.App.AddUserToTeamByTeamId(c.AppContext, teamId, user); err != nil {
				c.LogErrorByCode(err)
				break
			}
			c.App.AddDirectChannels(teamId, user)
		}
	case model.OAuthActionEmailToSSO:
		if err = c.App.RevokeAllSessions(user.Id); err != nil {
			c.Err = err
			return
		}
		auditRec.AddMeta("revoked_user_id", user.Id)
		auditRec.AddMeta("revoked", "Revoked all sessions for user")

		c.LogAuditWithUserId(user.Id, "Revoked all sessions for user")
		c.App.Srv().Go(func() {
			if err := c.App.Srv().EmailService.SendSignInChangeEmail(user.Email, strings.Title(model.UserAuthServiceSaml)+" SSO", user.Locale, c.App.GetSiteURL()); err != nil {
				c.LogErrorByCode(model.NewAppError("SendSignInChangeEmail", "api.user.send_sign_in_change_email_and_forget.error", nil, err.Error(), http.StatusInternalServerError))
			}
		})
	}

	auditRec.AddMeta("obtained_user_id", user.Id)
	c.LogAuditWithUserId(user.Id, "obtained user")

	err = c.App.DoLogin(c.AppContext, w, r, user, "", isMobile, false, true)
	if err != nil {
		mlog.Error(err.Error())
		handleError(err)
		return
	}

	auditRec.Success()
	c.LogAuditWithUserId(user.Id, "success")

	c.App.AttachSessionCookies(c.AppContext, w, r)

	if hasRedirectURL {
		if isMobile {
			// Mobile clients with redirect url support
			redirectURL = utils.AppendQueryParamsToURL(redirectURL, map[string]string{
				model.SessionCookieToken: c.AppContext.Session().Token,
				model.SessionCookieCsrf:  c.AppContext.Session().GetCSRF(),
			})
			utils.RenderMobileAuthComplete(w, redirectURL)
		} else {
			redirectURL = c.GetSiteURLHeader() + redirectURL
			http.Redirect(w, r, redirectURL, http.StatusFound)
		}
		return
	}

	switch action {
	// Mobile clients with web view implementation
	case model.OAuthActionMobile:
		ReturnStatusOK(w)
	case model.OAuthActionEmailToSSO:
		http.Redirect(w, r, c.GetSiteURLHeader()+"/login?extra=signin_change", http.StatusFound)
	default:
		http.Redirect(w, r, c.GetSiteURLHeader(), http.StatusFound)
	}
}<|MERGE_RESOLUTION|>--- conflicted
+++ resolved
@@ -35,11 +35,7 @@
 		return
 	}
 	action := r.URL.Query().Get("action")
-<<<<<<< HEAD
-	isMobile := action == model.OAUTH_ACTION_MOBILE
-=======
 	isMobile := action == model.OAuthActionMobile
->>>>>>> 296076bf
 	redirectURL := html.EscapeString(r.URL.Query().Get("redirect_to"))
 	relayProps := map[string]string{}
 	relayState := ""

// Copyright (c) 2015 Mattermost, Inc. All Rights Reserved.
// See License.txt for license information.

import AppDispatcher from '../dispatcher/app_dispatcher.jsx';
import * as EventHelpers from '../dispatcher/event_helpers.jsx';
import ChannelStore from '../stores/channel_store.jsx';
import UserStore from '../stores/user_store.jsx';
import PreferenceStore from '../stores/preference_store.jsx';
import TeamStore from '../stores/team_store.jsx';
import Constants from '../utils/constants.jsx';
var ActionTypes = Constants.ActionTypes;
import * as Client from './client.jsx';
import * as AsyncClient from './async_client.jsx';
import * as client from './client.jsx';
import Autolinker from 'autolinker';

export function isEmail(email) {
    //var regex = /^([a-zA-Z0-9_.+-])+\@(([a-zA-Z0-9-])+\.)+([a-zA-Z0-9]{2,4})+$/;
    var regex = /^[-a-z0-9~!$%^&*_=+}{\'?]+(\.[-a-z0-9~!$%^&*_=+}{\'?]+)*@([a-z0-9_][-a-z0-9_]*(\.[-a-z0-9_]+)*\.(aero|arpa|biz|com|coop|edu|gov|info|int|mil|museum|name|net|org|pro|travel|mobi|[a-z][a-z])|([0-9]{1,3}\.[0-9]{1,3}\.[0-9]{1,3}\.[0-9]{1,3}))(:[0-9]{1,5})?$/i;
    return regex.test(email);
}

export function cleanUpUrlable(input) {
    var cleaned = input.trim().replace(/-/g, ' ').replace(/[^\w\s]/gi, '').toLowerCase().replace(/\s/g, '-');
    cleaned = cleaned.replace(/-{2,}/, '-');
    cleaned = cleaned.replace(/^\-+/, '');
    cleaned = cleaned.replace(/\-+$/, '');
    return cleaned;
}

export function isTestDomain() {
    if ((/^localhost/).test(window.location.hostname)) {
        return true;
    }

    if ((/^dockerhost/).test(window.location.hostname)) {
        return true;
    }

    if ((/^test/).test(window.location.hostname)) {
        return true;
    }

    if ((/^127.0./).test(window.location.hostname)) {
        return true;
    }

    if ((/^192.168./).test(window.location.hostname)) {
        return true;
    }

    if ((/^10./).test(window.location.hostname)) {
        return true;
    }

    if ((/^176./).test(window.location.hostname)) {
        return true;
    }

    return false;
}

export function isChrome() {
    if (navigator.userAgent.indexOf('Chrome') > -1) {
        return true;
    }
    return false;
}

export function isSafari() {
    if (navigator.userAgent.indexOf('Safari') !== -1 && navigator.userAgent.indexOf('Chrome') === -1) {
        return true;
    }
    return false;
}

export function isInRole(roles, inRole) {
    var parts = roles.split(' ');
    for (var i = 0; i < parts.length; i++) {
        if (parts[i] === inRole) {
            return true;
        }
    }

    return false;
}

export function isAdmin(roles) {
    if (isInRole(roles, 'admin')) {
        return true;
    }

    if (isInRole(roles, 'system_admin')) {
        return true;
    }

    return false;
}

export function isSystemAdmin(roles) {
    if (isInRole(roles, 'system_admin')) {
        return true;
    }

    return false;
}

export function getDomainWithOutSub() {
    var parts = window.location.host.split('.');

    if (parts.length === 1) {
        if (parts[0].indexOf('dockerhost') > -1) {
            return 'dockerhost:8065';
        }

        return 'localhost:8065';
    }

    return parts[1] + '.' + parts[2];
}

export function getCookie(name) {
    var value = '; ' + document.cookie;
    var parts = value.split('; ' + name + '=');
    if (parts.length === 2) {
        return parts.pop().split(';').shift();
    }
}

export function notifyMe(title, body, channel) {
    if ('Notification' in window && Notification.permission !== 'denied') {
        Notification.requestPermission(function onRequestPermission(permission) {
            if (Notification.permission !== permission) {
                Notification.permission = permission;
            }

            if (permission === 'granted') {
                var icon = '';
                if (navigator.userAgent.indexOf('ZBoxChat') > -1) {
                    icon = '/static/images/icon50x50.gif';
                }
                var notification = new Notification(title, {body: body, tag: body, icon: icon});
                notification.onclick = function onClick() {
                    window.focus();
                    if (channel) {
                        switchChannel(channel);
                    } else {
                        window.location.href = TeamStore.getCurrentTeamUrl() + '/channels/general';
                    }
<<<<<<< HEAD
                    console.log('notification'); // this is necesary to fix matterfront notification bug
=======
                    console.log('notification'); //eslint-disable-line no-console
>>>>>>> 5f508d3c
                };
                setTimeout(function closeNotificationOnTimeout() {
                    notification.close();
                }, 5000);
            }
        });
    }
}

var canDing = true;

export function ding() {
    if (!isBrowserFirefox() && canDing) {
        var audio = new Audio('/static/images/bing.mp3');
        audio.play();
        canDing = false;
        setTimeout(() => canDing = true, 3000);
    }
}

export function getUrlParameter(sParam) {
    var sPageURL = window.location.search.substring(1);
    var sURLVariables = sPageURL.split('&');
    for (var i = 0; i < sURLVariables.length; i++) {
        var sParameterName = sURLVariables[i].split('=');
        if (sParameterName[0] === sParam) {
            return sParameterName[1];
        }
    }
    return null;
}

export function getDateForUnixTicks(ticks) {
    return new Date(ticks);
}

export function displayDate(ticks, lang) {
    var d = new Date(ticks);
    var monthNames = Constants.MONTHS_ES;
    if (lang && lang === 'en') {
        monthNames = Constants.MONTHS;
        return monthNames[d.getMonth()] + ' ' + d.getDate() + ', ' + d.getFullYear();
    }

    return d.getDate() + ' ' + monthNames[d.getMonth()] + ', ' + d.getFullYear();
}

export function displayTime(ticks) {
    const d = new Date(ticks);
    let hours = d.getHours();
    let minutes = d.getMinutes();
    let ampm = '';

    if (minutes <= 9) {
        minutes = '0' + minutes;
    }

    const useMilitaryTime = PreferenceStore.getBool(Constants.Preferences.CATEGORY_DISPLAY_SETTINGS, 'use_military_time');
    if (!useMilitaryTime) {
        ampm = ' AM';
        if (hours >= 12) {
            ampm = ' PM';
        }

        hours = hours % 12;
        if (!hours) {
            hours = '12';
        }
    }

    return hours + ':' + minutes + ampm;
}

export function displayDateTime(ticks, lang) {
    var seconds = Math.floor((Date.now() - ticks) / 1000);

    var interval = Math.floor(seconds / 3600);

    if (interval > 24) {
        return this.displayTime(ticks);
    }

    if (interval > 1) {
        if (lang && lang === 'en') {
            return interval + ' hours ago';
        }
        return `hace ${interval} horas`;
    }

    if (interval === 1) {
        if (lang && lang === 'en') {
            return interval + ' hour ago';
        }
        return `hace ${interval} hora`;
    }

    interval = Math.floor(seconds / 60);
    if (interval >= 2) {
        if (lang && lang === 'en') {
            return interval + ' minutes ago';
        }
        return `hace ${interval} minutos`;
    }
    if (interval >= 1) {
        if (lang && lang === 'en') {
            return '1 minute ago';
        }
        return 'hace 1 minuto';
    }

    if (lang && lang === 'en') {
        return 'just now';
    }
    return 'justo ahora';
}

export function displayCommentDateTime(ticks) {
    return displayDate(ticks) + ' ' + displayTime(ticks);
}

// returns Unix timestamp in milliseconds
export function getTimestamp() {
    return Date.now();
}

// extracts links not styled by Markdown
export function extractLinks(text) {
    const links = [];
    let replaceText = text;

    // pull out the Markdown code blocks
    const codeBlocks = [];
    const splitText = replaceText.split('`'); // also handles ```
    for (let i = 1; i < splitText.length; i += 2) {
        if (splitText[i].trim() !== '') {
            codeBlocks.push(splitText[i]);
        }
    }

    function replaceFn(autolinker, match) {
        let link = '';
        const matchText = match.getMatchedText();
        const tempText = replaceText;

        const start = replaceText.indexOf(matchText);
        const end = start + matchText.length;

        replaceText = replaceText.substring(0, start) + replaceText.substring(end);

        // if it's a Markdown link, just skip it
        if (start > 1) {
            if (tempText.charAt(start - 2) === ']' && tempText.charAt(start - 1) === '(' && tempText.charAt(end) === ')') {
                return;
            }
        }

        // if it's in a Markdown code block, skip it
        for (const i in codeBlocks) {
            if (codeBlocks[i].indexOf(matchText) === 0) {
                codeBlocks[i] = codeBlocks[i].replace(matchText, '');
                return;
            }
        }

        if (matchText.trim().indexOf('http') === 0) {
            link = matchText;
        } else {
            link = 'http://' + matchText;
        }

        links.push(link);
    }

    Autolinker.link(text, {
        replaceFn,
        urls: {schemeMatches: true, wwwMatches: true, tldMatches: false},
        emails: false,
        twitter: false,
        phone: false,
        hashtag: false
    });

    return {links, text};
}

export function escapeRegExp(string) {
    return string.replace(/([.*+?^=!:${}()|\[\]\/\\])/g, '\\$1');
}

// Taken from http://stackoverflow.com/questions/1068834/object-comparison-in-javascript and modified slightly
export function areObjectsEqual(x, y) {
    let p;
    const leftChain = [];
    const rightChain = [];

    // Remember that NaN === NaN returns false
    // and isNaN(undefined) returns true
    if (isNaN(x) && isNaN(y) && typeof x === 'number' && typeof y === 'number') {
        return true;
    }

    // Compare primitives and functions.
    // Check if both arguments link to the same object.
    // Especially useful on step when comparing prototypes
    if (x === y) {
        return true;
    }

    // Works in case when functions are created in constructor.
    // Comparing dates is a common scenario. Another built-ins?
    // We can even handle functions passed across iframes
    if ((typeof x === 'function' && typeof y === 'function') ||
       (x instanceof Date && y instanceof Date) ||
       (x instanceof RegExp && y instanceof RegExp) ||
       (x instanceof String && y instanceof String) ||
       (x instanceof Number && y instanceof Number)) {
        return x.toString() === y.toString();
    }

    // At last checking prototypes as good a we can
    if (!(x instanceof Object && y instanceof Object)) {
        return false;
    }

    if (x.isPrototypeOf(y) || y.isPrototypeOf(x)) {
        return false;
    }

    if (x.constructor !== y.constructor) {
        return false;
    }

    if (x.prototype !== y.prototype) {
        return false;
    }

    // Check for infinitive linking loops
    if (leftChain.indexOf(x) > -1 || rightChain.indexOf(y) > -1) {
        return false;
    }

    // Quick checking of one object beeing a subset of another.
    for (p in y) {
        if (y.hasOwnProperty(p) !== x.hasOwnProperty(p)) {
            return false;
        } else if (typeof y[p] !== typeof x[p]) {
            return false;
        }
    }

    for (p in x) {
        if (y.hasOwnProperty(p) !== x.hasOwnProperty(p)) {
            return false;
        } else if (typeof y[p] !== typeof x[p]) {
            return false;
        }

        switch (typeof (x[p])) {
        case 'object':
        case 'function':

            leftChain.push(x);
            rightChain.push(y);

            if (!areObjectsEqual(x[p], y[p])) {
                return false;
            }

            leftChain.pop();
            rightChain.pop();
            break;

        default:
            if (x[p] !== y[p]) {
                return false;
            }
            break;
        }
    }

    return true;
}

export function replaceHtmlEntities(text) {
    var tagsToReplace = {
        '&amp;': '&',
        '&lt;': '<',
        '&gt;': '>'
    };
    var newtext = text;
    for (var tag in tagsToReplace) {
        if ({}.hasOwnProperty.call(tagsToReplace, tag)) {
            var regex = new RegExp(tag, 'g');
            newtext = newtext.replace(regex, tagsToReplace[tag]);
        }
    }
    return newtext;
}

export function insertHtmlEntities(text) {
    var tagsToReplace = {
        '&': '&amp;',
        '<': '&lt;',
        '>': '&gt;'
    };
    var newtext = text;
    for (var tag in tagsToReplace) {
        if ({}.hasOwnProperty.call(tagsToReplace, tag)) {
            var regex = new RegExp(tag, 'g');
            newtext = newtext.replace(regex, tagsToReplace[tag]);
        }
    }
    return newtext;
}

export function searchForTerm(term) {
    AppDispatcher.handleServerAction({
        type: ActionTypes.RECIEVED_SEARCH_TERM,
        term: term,
        do_search: true
    });
}

export function getFileType(extin) {
    var ext = extin.toLowerCase();
    if (Constants.IMAGE_TYPES.indexOf(ext) > -1) {
        return 'image';
    }

    if (Constants.AUDIO_TYPES.indexOf(ext) > -1) {
        return 'audio';
    }

    if (Constants.VIDEO_TYPES.indexOf(ext) > -1) {
        return 'video';
    }

    if (Constants.SPREADSHEET_TYPES.indexOf(ext) > -1) {
        return 'spreadsheet';
    }

    if (Constants.CODE_TYPES.indexOf(ext) > -1) {
        return 'code';
    }

    if (Constants.WORD_TYPES.indexOf(ext) > -1) {
        return 'word';
    }

    if (Constants.PRESENTATION_TYPES.indexOf(ext) > -1) {
        return 'presentation';
    }

    if (Constants.PDF_TYPES.indexOf(ext) > -1) {
        return 'pdf';
    }

    if (Constants.PATCH_TYPES.indexOf(ext) > -1) {
        return 'patch';
    }

    return 'other';
}

export function getPreviewImagePathForFileType(fileTypeIn) {
    var fileType = fileTypeIn.toLowerCase();

    var icon;
    if (fileType in Constants.ICON_FROM_TYPE) {
        icon = Constants.ICON_FROM_TYPE[fileType];
    } else {
        icon = Constants.ICON_FROM_TYPE.other;
    }

    return '/static/images/icons/' + icon + '.png';
}

export function getIconClassName(fileTypeIn) {
    var fileType = fileTypeIn.toLowerCase();

    if (fileType in Constants.ICON_FROM_TYPE) {
        return Constants.ICON_FROM_TYPE[fileType];
    }

    return 'glyphicon-file';
}

export function splitFileLocation(fileLocation) {
    var fileSplit = fileLocation.split('.');

    var ext = '';
    if (fileSplit.length > 1) {
        ext = fileSplit[fileSplit.length - 1];
        fileSplit.splice(fileSplit.length - 1, 1);
    }

    var filePath = fileSplit.join('.');
    var filename = filePath.split('/')[filePath.split('/').length - 1];

    return {ext: ext, name: filename, path: filePath};
}

export function toTitleCase(str) {
    function doTitleCase(txt) {
        return txt.charAt(0).toUpperCase() + txt.substr(1).toLowerCase();
    }
    return str.replace(/\w\S*/g, doTitleCase);
}

export function applyTheme(theme) {
    if (theme.sidebarBg) {
        changeCss('.sidebar--left, .settings-modal .settings-table .settings-links, .sidebar--menu', 'background:' + theme.sidebarBg, 1);
    }

    if (theme.sidebarText) {
        changeCss('.sidebar--left .nav-pills__container li>a, .sidebar--right, .settings-modal .nav-pills>li a, .sidebar--menu', 'color:' + changeOpacity(theme.sidebarText, 0.6), 1);
        changeCss('@media(max-width: 768px){.settings-modal .settings-table .nav>li>a', 'color:' + theme.sidebarText, 1);
        changeCss('.sidebar--left .nav-pills__container li>h4, .sidebar--left .add-channel-btn', 'color:' + changeOpacity(theme.sidebarText, 0.6), 1);
        changeCss('.sidebar--left .add-channel-btn:hover, .sidebar--left .add-channel-btn:focus', 'color:' + theme.sidebarText, 1);
        changeCss('.sidebar--left .status path', 'fill:' + theme.sidebarText, 1);
        changeCss('@media(max-width: 768px){.settings-modal .settings-table .nav>li>a', 'border-color:' + changeOpacity(theme.sidebarText, 0.2), 2);
    }

    if (theme.sidebarUnreadText) {
        changeCss('.sidebar--left .nav-pills__container li>a.unread-title', 'color:' + theme.sidebarUnreadText + '!important;', 2);
    }

    if (theme.sidebarTextHoverBg) {
        changeCss('.sidebar--left .nav-pills__container li>a:hover, .sidebar--left .nav-pills__container li>a:focus, .settings-modal .nav-pills>li:hover a, .settings-modal .nav-pills>li:focus a', 'background:' + theme.sidebarTextHoverBg, 1);
        changeCss('@media(max-width: 768px){.settings-modal .settings-table .nav>li:hover a', 'background:' + theme.sidebarTextHoverBg, 1);
    }

    if (theme.sidebarTextActiveBorder) {
        changeCss('.sidebar--left .nav li.active a:before, .settings-modal .nav-pills>li.active a:before', 'background:' + theme.sidebarTextActiveBorder, 1);
    }

    if (theme.sidebarTextActiveColor) {
        changeCss('.sidebar--left .nav-pills__container li.active a, .sidebar--left .nav-pills__container li.active a:hover, .sidebar--left .nav-pills__container li.active a:focus, .settings-modal .nav-pills>li.active a, .settings-modal .nav-pills>li.active a:hover, .settings-modal .nav-pills>li.active a:active', 'color:' + theme.sidebarTextActiveColor, 2);
        changeCss('.sidebar--left .nav li.active a, .sidebar--left .nav li.active a:hover, .sidebar--left .nav li.active a:focus', 'background:' + changeOpacity(theme.sidebarTextActiveColor, 0.1), 1);
    }

    if (theme.sidebarHeaderBg) {
        changeCss('.sidebar--left .team__header, .sidebar--menu .team__header', 'background:' + theme.sidebarHeaderBg, 1);
        changeCss('.modal .modal-header', 'background:' + theme.sidebarHeaderBg, 1);
        changeCss('#navbar .navbar-default', 'background:' + theme.sidebarHeaderBg, 1);
        changeCss('@media(max-width: 768px){.search-bar__container', 'background:' + theme.sidebarHeaderBg, 1);
        changeCss('.attachment .attachment__container', 'border-left-color:' + theme.sidebarHeaderBg, 1);
    }

    if (theme.sidebarHeaderTextColor) {
        changeCss('.sidebar--left .team__header .header__info, .sidebar--menu .team__header .header__info', 'color:' + theme.sidebarHeaderTextColor, 1);
        changeCss('.sidebar--left .team__header .navbar-right .dropdown__icon, .sidebar--menu .team__header .navbar-right .dropdown__icon', 'fill:' + theme.sidebarHeaderTextColor, 1);
        changeCss('.sidebar--left .team__header .user__name, .sidebar--menu .team__header .user__name', 'color:' + changeOpacity(theme.sidebarHeaderTextColor, 0.8), 1);
        changeCss('.sidebar--left .team__header:hover .user__name, .sidebar--menu .team__header:hover .user__name', 'color:' + theme.sidebarHeaderTextColor, 1);
        changeCss('.modal .modal-header .modal-title, .modal .modal-header .modal-title .name, .modal .modal-header button.close', 'color:' + theme.sidebarHeaderTextColor, 1);
        changeCss('#navbar .navbar-default .navbar-brand .heading', 'color:' + theme.sidebarHeaderTextColor, 1);
        changeCss('#navbar .navbar-default .navbar-toggle .icon-bar, ', 'background:' + theme.sidebarHeaderTextColor, 1);
        changeCss('@media(max-width: 768px){.search-bar__container', 'color:' + theme.sidebarHeaderTextColor, 2);
    }

    if (theme.onlineIndicator) {
        changeCss('.sidebar--left .status .online--icon', 'fill:' + theme.onlineIndicator, 1);
    }

    if (theme.mentionBj) {
        changeCss('.sidebar--left .nav-pills__unread-indicator', 'background:' + theme.mentionBj, 1);
        changeCss('.sidebar--left .badge', 'background:' + theme.mentionBj, 1);
    }

    if (theme.mentionColor) {
        changeCss('.sidebar--left .nav-pills__unread-indicator', 'color:' + theme.mentionColor, 2);
        changeCss('.sidebar--left .badge', 'color:' + theme.mentionColor, 2);
    }

    if (theme.centerChannelBg) {
        changeCss('.app__content, .markdown__table, .markdown__table tbody tr, .suggestion-content, .modal .modal-content', 'background:' + theme.centerChannelBg, 1);
        changeCss('#post-list .post-list-holder-by-time', 'background:' + theme.centerChannelBg, 1);
        changeCss('#post-create', 'background:' + theme.centerChannelBg, 1);
        changeCss('.date-separator .separator__text, .new-separator .separator__text', 'background:' + theme.centerChannelBg, 1);
        changeCss('.post-image__column .post-image__details, .search-help-popover .search-autocomplete__divider span', 'background:' + theme.centerChannelBg, 1);
        changeCss('.sidebar--right, .dropdown-menu, .popover, .tip-overlay', 'background:' + theme.centerChannelBg, 1);
        changeCss('.popover.bottom>.arrow:after', 'border-bottom-color:' + theme.centerChannelBg, 1);
        changeCss('.popover.right>.arrow:after, .tip-overlay.tip-overlay--sidebar .arrow, .tip-overlay.tip-overlay--header .arrow', 'border-right-color:' + theme.centerChannelBg, 1);
        changeCss('.popover.left>.arrow:after', 'border-left-color:' + theme.centerChannelBg, 1);
        changeCss('.popover.top>.arrow:after, .tip-overlay.tip-overlay--chat .arrow', 'border-top-color:' + theme.centerChannelBg, 1);
        changeCss('@media(min-width: 768px){.search-bar__container .search__form .search-bar, .form-control', 'background:' + theme.centerChannelBg, 1);
        changeCss('.attachment__content', 'background:' + theme.centerChannelBg, 1);
    }

    if (theme.centerChannelColor) {
        changeCss('.sidebar--left, .sidebar--right .sidebar--right__header', 'border-color:' + changeOpacity(theme.centerChannelColor, 0.2), 1);
        changeCss('.app__content, .post-create__container .post-create-body .btn-file, .post-create__container .post-create-footer .msg-typing, .command-name, .modal .modal-content, .dropdown-menu, .popover, .mentions-name, .tip-overlay', 'color:' + theme.centerChannelColor, 1);
        changeCss('#post-create', 'color:' + theme.centerChannelColor, 2);
        changeCss('.mentions--top, .suggestion-list', 'box-shadow:' + changeOpacity(theme.centerChannelColor, 0.2) + ' 1px -3px 12px', 3);
        changeCss('.mentions--top, .suggestion-list', '-webkit-box-shadow:' + changeOpacity(theme.centerChannelColor, 0.2) + ' 1px -3px 12px', 2);
        changeCss('.mentions--top, .suggestion-list', '-moz-box-shadow:' + changeOpacity(theme.centerChannelColor, 0.2) + ' 1px -3px 12px', 1);
        changeCss('.dropdown-menu, .popover ', 'box-shadow:' + changeOpacity(theme.centerChannelColor, 0.1) + ' 0px 6px 12px', 3);
        changeCss('.dropdown-menu, .popover ', '-webkit-box-shadow:' + changeOpacity(theme.centerChannelColor, 0.1) + ' 0px 6px 12px', 2);
        changeCss('.dropdown-menu, .popover ', '-moz-box-shadow:' + changeOpacity(theme.centerChannelColor, 0.1) + ' 0px 6px 12px', 1);
        changeCss('.post__body hr, .loading-screen .loading__content .round, .tutorial__circles .circle', 'background:' + theme.centerChannelColor, 1);
        changeCss('.channel-header .heading', 'color:' + theme.centerChannelColor, 1);
        changeCss('.markdown__table tbody tr:nth-child(2n)', 'background:' + changeOpacity(theme.centerChannelColor, 0.07), 1);
        changeCss('.channel-header__info>div.dropdown .header-dropdown__icon', 'color:' + changeOpacity(theme.centerChannelColor, 0.8), 1);
        changeCss('.channel-header #member_popover', 'color:' + changeOpacity(theme.centerChannelColor, 0.8), 1);
        changeCss('.custom-textarea, .custom-textarea:focus, .preview-container .preview-div, .post-image__column .post-image__details, .sidebar--right .sidebar-right__body, .markdown__table th, .markdown__table td, .suggestion-content, .modal .modal-content, .settings-modal .settings-table .settings-content .divider-light, .webhooks__container, .dropdown-menu, .modal .modal-header, .popover', 'border-color:' + changeOpacity(theme.centerChannelColor, 0.2), 1);
        changeCss('.popover.bottom>.arrow', 'border-bottom-color:' + changeOpacity(theme.centerChannelColor, 0.25), 1);
        changeCss('.search-help-popover .search-autocomplete__divider span', 'color:' + changeOpacity(theme.centerChannelColor, 0.7), 1);
        changeCss('.popover.right>.arrow', 'border-right-color:' + changeOpacity(theme.centerChannelColor, 0.25), 1);
        changeCss('.popover.left>.arrow', 'border-left-color:' + changeOpacity(theme.centerChannelColor, 0.25), 1);
        changeCss('.popover.top>.arrow', 'border-top-color:' + changeOpacity(theme.centerChannelColor, 0.25), 1);
        changeCss('.command-name, .popover .popover-title', 'border-color:' + changeOpacity(theme.centerChannelColor, 0.2), 1);
        changeCss('.dropdown-menu .divider, .search-help-popover .search-autocomplete__divider:before', 'background:' + theme.centerChannelColor, 1);
        changeCss('.custom-textarea', 'color:' + theme.centerChannelColor, 1);
        changeCss('.post-image__column', 'border-color:' + changeOpacity(theme.centerChannelColor, 0.2), 2);
        changeCss('.post-image__column .post-image__details', 'color:' + theme.centerChannelColor, 2);
        changeCss('.post-image__column a, .post-image__column a:hover, .post-image__column a:focus', 'color:' + theme.centerChannelColor, 1);
        changeCss('@media(min-width: 768px){.search-bar__container .search__form .search-bar, .form-control', 'color:' + theme.centerChannelColor, 2);
        changeCss('.input-group-addon, .search-bar__container .search__form, .form-control', 'border-color:' + changeOpacity(theme.centerChannelColor, 0.2), 1);
        changeCss('.form-control:focus', 'border-color:' + changeOpacity(theme.centerChannelColor, 0.3), 1);
        changeCss('.attachment .attachment__content', 'border-color:' + changeOpacity(theme.centerChannelColor, 0.3), 1);
        changeCss('.channel-intro .channel-intro__content, .webhooks__container', 'background:' + changeOpacity(theme.centerChannelColor, 0.05), 1);
        changeCss('.date-separator .separator__text', 'color:' + theme.centerChannelColor, 2);
        changeCss('.date-separator .separator__hr, .modal-footer, .modal .custom-textarea, .post-right__container .post.post--root hr, .search-item-container', 'border-color:' + changeOpacity(theme.centerChannelColor, 0.2), 1);
        changeCss('.modal .custom-textarea:focus', 'border-color:' + changeOpacity(theme.centerChannelColor, 0.3), 1);
        changeCss('.channel-intro, .settings-modal .settings-table .settings-content .divider-dark, hr, .settings-modal .settings-table .settings-links', 'border-color:' + changeOpacity(theme.centerChannelColor, 0.2), 1);
        changeCss('.post.current--user .post__body, .post.post--comment.other--root.current--user .post-comment, pre', 'background:' + changeOpacity(theme.centerChannelColor, 0.07), 1);
        changeCss('.post.current--user .post__body, .post.post--comment.other--root.current--user .post-comment, .post.same--root.post--comment .post__body, .modal .more-table tbody>tr td, .member-div:first-child, .member-div, .access-history__table .access__report, .activity-log__table', 'border-color:' + changeOpacity(theme.centerChannelColor, 0.1), 2);
        changeCss('@media(max-width: 1800px){.inner__wrap.move--left .post.post--comment.same--root', 'border-color:' + changeOpacity(theme.centerChannelColor, 0.07), 2);
        changeCss('.post:hover, .modal .more-table tbody>tr:hover td, .settings-modal .settings-table .settings-content .section-min:hover', 'background:' + changeOpacity(theme.centerChannelColor, 0.07), 1);
        changeCss('.date-separator.hovered--before:after, .date-separator.hovered--after:before, .new-separator.hovered--after:before, .new-separator.hovered--before:after', 'background:' + changeOpacity(theme.centerChannelColor, 0.07), 1);
        changeCss('.command-name:hover, .mentions-name:hover, .suggestion--selected, .dropdown-menu>li>a:focus, .dropdown-menu>li>a:hover, .bot-indicator', 'background:' + changeOpacity(theme.centerChannelColor, 0.15), 1);
        changeCss('code', 'background:' + changeOpacity(theme.centerChannelColor, 0.1), 1);
        changeCss('@media(min-width: 960px){.post.current--user:hover .post__body ', 'background: none;', 1);
        changeCss('.sidebar--right', 'color:' + theme.centerChannelColor, 2);
        changeCss('.search-help-popover .search-autocomplete__item:hover', 'background:' + changeOpacity(theme.centerChannelColor, 0.05), 1);
        changeCss('.search-help-popover .search-autocomplete__item.selected', 'background:' + changeOpacity(theme.centerChannelColor, 0.15), 1);
    }

    if (theme.newMessageSeparator) {
        changeCss('.new-separator .separator__text', 'color:' + theme.newMessageSeparator, 1);
        changeCss('.new-separator .separator__hr', 'border-color:' + changeOpacity(theme.newMessageSeparator, 0.5), 1);
    }

    if (theme.linkColor) {
        changeCss('a, a:focus, a:hover, .btn, .btn:focus, .btn:hover', 'color:' + theme.linkColor, 1);
        changeCss('.post .comment-icon__container', 'fill:' + theme.linkColor, 1);
    }

    if (theme.buttonBg) {
        changeCss('.btn.btn-primary, .tutorial__circles .circle.active', 'background:' + theme.buttonBg, 1);
        changeCss('.btn.btn-primary:hover, .btn.btn-primary:active, .btn.btn-primary:focus', 'background:' + changeColor(theme.buttonBg, -0.25), 1);
        changeCss('.file-playback-controls', 'color:' + changeColor(theme.buttonBg, -0.25), 1);
    }

    if (theme.buttonColor) {
        changeCss('.btn.btn-primary', 'color:' + theme.buttonColor, 2);
    }

    if (theme.mentionHighlightBg) {
        changeCss('.mention-highlight, .search-highlight, #archive-link-home', 'background:' + theme.mentionHighlightBg, 1);
    }

    if (theme.mentionHighlightBg) {
        changeCss('.post.post--highlight, #archive-link-home', 'background:' + changeOpacity(theme.mentionHighlightBg, 0.5), 1);
    }

    if (theme.mentionHighlightLink) {
        changeCss('.mention-highlight .mention-link', 'color:' + theme.mentionHighlightLink, 1);
    }

    if (!theme.codeTheme) {
        theme.codeTheme = Constants.DEFAULT_CODE_THEME;
    }
    updateCodeTheme(theme.codeTheme);
}

export function applyFont(fontName) {
    const body = $('body');

    for (const key of Reflect.ownKeys(Constants.FONTS)) {
        const className = Constants.FONTS[key];

        if (fontName === key) {
            if (!body.hasClass(className)) {
                body.addClass(className);
            }
        } else {
            body.removeClass(className);
        }
    }
}

export function changeCss(className, classValue, classRepeat) {
    // we need invisible container to store additional css definitions
    var cssMainContainer = $('#css-modifier-container');
    if (cssMainContainer.length === 0) {
        cssMainContainer = $('<div id="css-modifier-container"></div>');
        cssMainContainer.hide();
        cssMainContainer.appendTo($('body'));
    }

    // and we need one div for each class
    var classContainer = cssMainContainer.find('div[data-class="' + className + classRepeat + '"]');
    if (classContainer.length === 0) {
        classContainer = $('<div data-class="' + className + classRepeat + '"></div>');
        classContainer.appendTo(cssMainContainer);
    }

    // append additional style
    classContainer.html('<style>' + className + ' {' + classValue + '}</style>');
}

export function rgb2hex(rgbIn) {
    if (/^#[0-9A-F]{6}$/i.test(rgbIn)) {
        return rgbIn;
    }

    var rgb = rgbIn.match(/^rgb\((\d+),\s*(\d+),\s*(\d+)\)$/);
    function hex(x) {
        return ('0' + parseInt(x, 10).toString(16)).slice(-2);
    }
    return '#' + hex(rgb[1]) + hex(rgb[2]) + hex(rgb[3]);
}

export function updateCodeTheme(theme) {
    const path = '/static/css/highlight/' + theme + '.css';
    const $link = $('link.code_theme');
    if (path !== $link.attr('href')) {
        changeCss('code.hljs', 'visibility: hidden');
        var xmlHTTP = new XMLHttpRequest();
        xmlHTTP.open('GET', path, true);
        xmlHTTP.onload = function onLoad() {
            $link.attr('href', path);
            if (isBrowserFirefox()) {
                $link.one('load', () => {
                    changeCss('code.hljs', 'visibility: visible');
                });
            } else {
                changeCss('code.hljs', 'visibility: visible');
            }
        };
        xmlHTTP.send();
    }
}

export function placeCaretAtEnd(el) {
    el.focus();
    el.selectionStart = el.value.length;
    el.selectionEnd = el.value.length;

    return;
}

export function getCaretPosition(el) {
    if (el.selectionStart) {
        return el.selectionStart;
    } else if (document.selection) {
        el.focus();

        var r = document.selection.createRange();
        if (r == null) {
            return 0;
        }

        var re = el.createTextRange();
        var rc = re.duplicate();
        re.moveToBookmark(r.getBookmark());
        rc.setEndPoint('EndToStart', re);

        return rc.text.length;
    }
    return 0;
}

export function setSelectionRange(input, selectionStart, selectionEnd) {
    if (input.setSelectionRange) {
        input.focus();
        input.setSelectionRange(selectionStart, selectionEnd);
    } else if (input.createTextRange) {
        var range = input.createTextRange();
        range.collapse(true);
        range.moveEnd('character', selectionEnd);
        range.moveStart('character', selectionStart);
        range.select();
    }
}

export function setCaretPosition(input, pos) {
    setSelectionRange(input, pos, pos);
}

export function getSelectedText(input) {
    var selectedText;
    if (typeof document.selection !== 'undefined') {
        input.focus();
        var sel = document.selection.createRange();
        selectedText = sel.text;
    } else if (typeof input.selectionStart !== 'undefined') {
        var startPos = input.selectionStart;
        var endPos = input.selectionEnd;
        selectedText = input.value.substring(startPos, endPos);
    }

    return selectedText;
}

export function isValidUsername(name) {
    var error = '';
    if (!name) {
        error = 'This field is required';
    } else if (name.length < 3 || name.length > 15) {
        error = 'Must be between 3 and 15 characters';
    } else if (!(/^[a-z0-9\.\-\_]+$/).test(name)) {
        error = "Must contain only letters, numbers, and the symbols '.', '-', and '_'.";
    } else if (!(/[a-z]/).test(name.charAt(0))) { //eslint-disable-line no-negated-condition
        error = 'First character must be a letter.';
    } else {
        for (var i = 0; i < Constants.RESERVED_USERNAMES.length; i++) {
            if (name === Constants.RESERVED_USERNAMES[i]) {
                error = 'Cannot use a reserved word as a username.';
                break;
            }
        }
    }

    return error;
}

export function updateAddressBar(channelName) {
    const teamURL = TeamStore.getCurrentTeamUrl();
    history.replaceState('data', '', teamURL + '/channels/' + channelName);
}

export function switchChannel(channel) {
    EventHelpers.emitChannelClickEvent(channel);

    updateAddressBar(channel.name);

    $('.inner__wrap').removeClass('move--right');
    $('.sidebar--left').removeClass('move--right');

    client.trackPage();

    return false;
}

export function isMobile() {
    return screen.width <= 768;
}

export function isComment(post) {
    if ('root_id' in post) {
        return post.root_id !== '' && post.root_id != null;
    }
    return false;
}

export function getDirectTeammate(channelId) {
    var userIds = ChannelStore.get(channelId).name.split('__');
    var curUserId = UserStore.getCurrentId();
    var teammate = {};

    if (userIds.length !== 2 || userIds.indexOf(curUserId) === -1) {
        return teammate;
    }

    for (var idx in userIds) {
        if (userIds[idx] !== curUserId) {
            teammate = UserStore.getProfile(userIds[idx]);
            break;
        }
    }

    return teammate;
}

Image.prototype.load = function imageLoad(url, progressCallback) {
    var self = this;
    var xmlHTTP = new XMLHttpRequest();
    xmlHTTP.open('GET', url, true);
    xmlHTTP.responseType = 'arraybuffer';
    xmlHTTP.onload = function onLoad() {
        var h = xmlHTTP.getAllResponseHeaders();
        var m = h.match(/^Content-Type\:\s*(.*?)$/mi);
        var mimeType = m[1] || 'image/png';

        var blob = new Blob([this.response], {type: mimeType});
        self.src = window.URL.createObjectURL(blob);
    };
    xmlHTTP.onprogress = function onprogress(e) {
        parseInt(self.completedPercentage = (e.loaded / e.total) * 100, 10);
        if (progressCallback) {
            progressCallback();
        }
    };
    xmlHTTP.onloadstart = function onloadstart() {
        self.completedPercentage = 0;
    };
    xmlHTTP.send();
};

Image.prototype.completedPercentage = 0;

export function changeColor(colourIn, amt) {
    var hex = colourIn;
    var lum = amt;

    // validate hex string
    hex = String(hex).replace(/[^0-9a-f]/gi, '');
    if (hex.length < 6) {
        hex = hex[0] + hex[0] + hex[1] + hex[1] + hex[2] + hex[2];
    }
    lum = lum || 0;

    // convert to decimal and change luminosity
    var rgb = '#';
    var c;
    var i;
    for (i = 0; i < 3; i++) {
        c = parseInt(hex.substr(i * 2, 2), 16);
        c = Math.round(Math.min(Math.max(0, c + (c * lum)), 255)).toString(16);
        rgb += ('00' + c).substr(c.length);
    }

    return rgb;
}

export function changeOpacity(oldColor, opacity) {
    var color = oldColor;
    if (color[0] === '#') {
        color = color.slice(1);
    }

    if (color.length === 3) {
        const tempColor = color;
        color = '';

        color += tempColor[0] + tempColor[0];
        color += tempColor[1] + tempColor[1];
        color += tempColor[2] + tempColor[2];
    }

    var r = parseInt(color.substring(0, 2), 16);
    var g = parseInt(color.substring(2, 4), 16);
    var b = parseInt(color.substring(4, 6), 16);

    return 'rgba(' + r + ',' + g + ',' + b + ',' + opacity + ')';
}

export function getFullName(user) {
    if (user.first_name && user.last_name) {
        return user.first_name + ' ' + user.last_name;
    } else if (user.first_name) {
        return user.first_name;
    } else if (user.last_name) {
        return user.last_name;
    }

    return '';
}

export function getDisplayName(user) {
    if (user.nickname && user.nickname.trim().length > 0) {
        return user.nickname;
    }
    var fullName = getFullName(user);

    if (fullName) {
        return fullName;
    }

    return user.username;
}

export function displayUsername(userId) {
    const user = UserStore.getProfile(userId);
    const nameFormat = PreferenceStore.get(Constants.Preferences.CATEGORY_DISPLAY_SETTINGS, 'name_format', 'false');

    let username = '';
    if (user) {
        if (nameFormat === 'nickname_full_name') {
            username = user.nickname || getFullName(user);
        } else if (nameFormat === 'full_name') {
            username = getFullName(user);
        }
        if (!username.trim().length) {
            username = user.username;
        }
    }

    return username;
}

//IE10 does not set window.location.origin automatically so this must be called instead when using it
export function getWindowLocationOrigin() {
    var windowLocationOrigin = window.location.origin;
    if (!windowLocationOrigin) {
        windowLocationOrigin = window.location.protocol + '//' + window.location.hostname;
        if (window.location.port) {
            windowLocationOrigin += ':' + window.location.port;
        }
    }
    return windowLocationOrigin;
}

// Converts a file size in bytes into a human-readable string of the form '123MB'.
export function fileSizeToString(bytes) {
    // it's unlikely that we'll have files bigger than this
    if (bytes > 1024 * 1024 * 1024 * 1024) {
        return Math.floor(bytes / (1024 * 1024 * 1024 * 1024)) + 'TB';
    } else if (bytes > 1024 * 1024 * 1024) {
        return Math.floor(bytes / (1024 * 1024 * 1024)) + 'GB';
    } else if (bytes > 1024 * 1024) {
        return Math.floor(bytes / (1024 * 1024)) + 'MB';
    } else if (bytes > 1024) {
        return Math.floor(bytes / 1024) + 'KB';
    }

    return bytes + 'B';
}

// Converts a filename (like those attached to Post objects) to a url that can be used to retrieve attachments from the server.
export function getFileUrl(filename) {
    var url = filename;

    // This is a temporary patch to fix issue with old files using absolute paths
    if (url.indexOf('/api/v1/files/get') !== -1) {
        url = filename.split('/api/v1/files/get')[1];
    }
    url = getWindowLocationOrigin() + '/api/v1/files/get' + url + '?' + getSessionIndex();

    return url;
}

// Gets the name of a file (including extension) from a given url or file path.
export function getFileName(path) {
    var split = path.split('/');
    return split[split.length - 1];
}

export function getSessionIndex() {
    if (global.window.mm_session_token_index >= 0) {
        return 'session_token_index=' + global.window.mm_session_token_index;
    }

    return '';
}

// Generates a RFC-4122 version 4 compliant globally unique identifier.
export function generateId() {
    // implementation taken from http://stackoverflow.com/a/2117523
    var id = 'xxxxxxxx-xxxx-4xxx-yxxx-xxxxxxxxxxxx';

    id = id.replace(/[xy]/g, function replaceRandom(c) {
        var r = Math.floor(Math.random() * 16);

        var v;
        if (c === 'x') {
            v = r;
        } else {
            v = r & 0x3 | 0x8;
        }

        return v.toString(16);
    });

    return id;
}

export function isBrowserFirefox() {
    return navigator && navigator.userAgent && navigator.userAgent.toLowerCase().indexOf('firefox') > -1;
}

// Checks if browser is IE10 or IE11
export function isBrowserIE() {
    if (window.navigator && window.navigator.userAgent) {
        var ua = window.navigator.userAgent;

        return ua.indexOf('Trident/7.0') > 0 || ua.indexOf('Trident/6.0') > 0;
    }

    return false;
}

export function isBrowserEdge() {
    return window.navigator && navigator.userAgent && navigator.userAgent.toLowerCase().indexOf('edge') > -1;
}

export function getDirectChannelName(id, otherId) {
    let handle;

    if (otherId > id) {
        handle = id + '__' + otherId;
    } else {
        handle = otherId + '__' + id;
    }

    return handle;
}

// Used to get the id of the other user from a DM channel
export function getUserIdFromChannelName(channel) {
    var ids = channel.name.split('__');
    var otherUserId = '';
    if (ids[0] === UserStore.getCurrentId()) {
        otherUserId = ids[1];
    } else {
        otherUserId = ids[0];
    }

    return otherUserId;
}

// Returns true if the given channel is a direct channel between the current user and the given one
export function isDirectChannelForUser(otherUserId, channel) {
    return channel.type === Constants.DM_CHANNEL && getUserIdFromChannelName(channel) === otherUserId;
}

export function importSlack(file, success, error) {
    var formData = new FormData();
    formData.append('file', file, file.name);
    formData.append('filesize', file.size);
    formData.append('importFrom', 'slack');

    client.importSlack(formData, success, error);
}

export function getTeamURLFromAddressBar() {
    return window.location.href.split('/channels')[0];
}

export function getShortenedTeamURL() {
    const teamURL = getTeamURLFromAddressBar();
    if (teamURL.length > 35) {
        return teamURL.substring(0, 10) + '...' + teamURL.substring(teamURL.length - 12, teamURL.length) + '/';
    }
    return teamURL + '/';
}

export function windowWidth() {
    return $(window).width();
}

export function windowHeight() {
    return $(window).height();
}

export function openDirectChannelToUser(user, successCb, errorCb) {
    const channelName = this.getDirectChannelName(UserStore.getCurrentId(), user.id);
    let channel = ChannelStore.getByName(channelName);

    const preference = PreferenceStore.setPreference(Constants.Preferences.CATEGORY_DIRECT_CHANNEL_SHOW, user.id, 'true');
    AsyncClient.savePreferences([preference]);

    if (channel) {
        if ($.isFunction(successCb)) {
            successCb(channel, true);
        }
    } else {
        channel = {
            name: channelName,
            last_post_at: 0,
            total_msg_count: 0,
            type: 'D',
            display_name: user.username,
            teammate_id: user.id,
            status: UserStore.getStatus(user.id)
        };

        Client.createDirectChannel(
            channel,
            user.id,
            (data) => {
                AsyncClient.getChannel(data.id);
                if ($.isFunction(successCb)) {
                    successCb(data, false);
                }
            },
            () => {
                window.location.href = TeamStore.getCurrentTeamUrl() + '/channels/' + channelName;
                if ($.isFunction(errorCb)) {
                    errorCb();
                }
            }
        );
    }
}

// Use when sorting multiple channels or teams by their `display_name` field
export function sortByDisplayName(a, b) {
    let aDisplayName = '';
    let bDisplayName = '';

    if (a && a.display_name) {
        aDisplayName = a.display_name.toLowerCase();
    }
    if (b && b.display_name) {
        bDisplayName = b.display_name.toLowerCase();
    }

    if (aDisplayName < bDisplayName) {
        return -1;
    }
    if (aDisplayName > bDisplayName) {
        return 1;
    }
    return 0;
}

export function getChannelTerm(channelType, locale) {
    let channelTerm = locale === 'en' ? 'Channel' : 'Canal';
    if (channelType === Constants.PRIVATE_CHANNEL) {
        channelTerm = locale === 'en' ? 'Private Group' : 'Grupo Privado';
    }

    return channelTerm;
}

export function getPostTerm(post, locale) {
    let postTerm = 'Post';
    if (post.root_id) {
        postTerm = locale === 'en' ? 'Comment' : 'Comentario';
    }

    return postTerm;
}

export function isFeatureEnabled(feature) {
    return PreferenceStore.getBool(Constants.Preferences.CATEGORY_ADVANCED_SETTINGS, Constants.FeatureTogglePrefix + feature.label);
}

export function isSystemMessage(post) {
    return post.type && (post.type.lastIndexOf(Constants.SYSTEM_MESSAGE_PREFIX) === 0);
}<|MERGE_RESOLUTION|>--- conflicted
+++ resolved
@@ -147,11 +147,7 @@
                     } else {
                         window.location.href = TeamStore.getCurrentTeamUrl() + '/channels/general';
                     }
-<<<<<<< HEAD
-                    console.log('notification'); // this is necesary to fix matterfront notification bug
-=======
                     console.log('notification'); //eslint-disable-line no-console
->>>>>>> 5f508d3c
                 };
                 setTimeout(function closeNotificationOnTimeout() {
                     notification.close();

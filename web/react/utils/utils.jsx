--- conflicted
+++ resolved
@@ -197,10 +197,9 @@
 
 export function displayDate(ticks, locale) {
     var d = new Date(ticks);
-    return d.toLocaleDateString(locale, {year:'numeric', month: 'long', day:'2-digit'});
-}
-
-<<<<<<< HEAD
+    return d.toLocaleDateString(locale, {year: 'numeric', month: 'long', day: '2-digit'});
+}
+
 export function displayTime(ticks, utc) {
     const d = new Date(ticks);
     let hours;
@@ -235,21 +234,15 @@
     }
 
     return hours + ':' + minutes + ampm + timezone;
-=======
-export function displayTime(ticks, locale) {
-    const d = new Date(ticks);
-    const useMilitaryTime = PreferenceStore.getBool(Constants.Preferences.CATEGORY_DISPLAY_SETTINGS, 'use_military_time');
-    return d.toLocaleTimeString(locale, {hour:'2-digit', minute: '2-digit', hour12: useMilitaryTime});
->>>>>>> a9c6815c
-}
-
-export function displayDateTime(ticks, locale, messages) {
+}
+
+export function displayDateTime(ticks, messages) {
     var seconds = Math.floor((Date.now() - ticks) / 1000);
 
     var interval = Math.floor(seconds / 3600);
 
     if (interval > 24) {
-        return this.displayTime(ticks, locale);
+        return this.displayTime(ticks);
     }
 
     if (interval > 1) {
@@ -272,7 +265,7 @@
 }
 
 export function displayCommentDateTime(ticks, locale) {
-    return displayDate(ticks, locale) + ' ' + displayTime(ticks, locale);
+    return displayDate(ticks, locale) + ' ' + displayTime(ticks);
 }
 
 // returns Unix timestamp in milliseconds
@@ -1284,10 +1277,10 @@
     return channelTerm;
 }
 
-export function getPostTerm(post, locale) {
-    let postTerm = 'Post';
+export function getPostTerm(post, messages) {
+    let postTerm = messages.post;
     if (post.root_id) {
-        postTerm = locale === 'en' ? 'Comment' : 'Comentario';
+        postTerm = messages.comment;
     }
 
     return postTerm;

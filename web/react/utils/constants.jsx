// Copyright (c) 2015 Mattermost, Inc. All Rights Reserved.
// See License.txt for license information.

var keyMirror = require('keymirror');

module.exports = {
    ActionTypes: keyMirror({
        RECIEVED_ERROR: null,

        CLICK_CHANNEL: null,
        CREATE_CHANNEL: null,
        LEAVE_CHANNEL: null,
        RECIEVED_CHANNELS: null,
        RECIEVED_CHANNEL: null,
        RECIEVED_MORE_CHANNELS: null,
        RECIEVED_CHANNEL_EXTRA_INFO: null,

        RECIEVED_POSTS: null,
        RECIEVED_POST: null,
        RECIEVED_EDIT_POST: null,
        RECIEVED_SEARCH: null,
        RECIEVED_POST_SELECTED: null,
        RECIEVED_MENTION_DATA: null,
        RECIEVED_ADD_MENTION: null,

        RECIEVED_PROFILES: null,
        RECIEVED_ME: null,
        RECIEVED_SESSIONS: null,
        RECIEVED_AUDITS: null,
        RECIEVED_TEAMS: null,
        RECIEVED_STATUSES: null,
        RECIEVED_PREFERENCES: null,

        RECIEVED_MSG: null,

        CLICK_TEAM: null,
        RECIEVED_TEAM: null,

        RECIEVED_CONFIG: null,
        RECIEVED_LOGS: null,
        RECIEVED_ALL_TEAMS: null,

        TOGGLE_IMPORT_THEME_MODAL: null
    }),

    PayloadSources: keyMirror({
        SERVER_ACTION: null,
        VIEW_ACTION: null
    }),
    SPECIAL_MENTIONS: ['all', 'channel'],
    CHARACTER_LIMIT: 4000,
    IMAGE_TYPES: ['jpg', 'gif', 'bmp', 'png', 'jpeg'],
    AUDIO_TYPES: ['mp3', 'wav', 'wma', 'm4a', 'flac', 'aac'],
    VIDEO_TYPES: ['mp4', 'avi', 'webm', 'mkv', 'wmv', 'mpg', 'mov', 'flv'],
    PRESENTATION_TYPES: ['ppt', 'pptx'],
    SPREADSHEET_TYPES: ['xlsx', 'csv'],
    WORD_TYPES: ['doc', 'docx'],
    CODE_TYPES: ['css', 'html', 'js', 'php', 'rb'],
    PDF_TYPES: ['pdf'],
    PATCH_TYPES: ['patch'],
    ICON_FROM_TYPE: {
        audio: 'audio',
        video: 'video',
        spreadsheet: 'excel',
        presentation: 'ppt',
        pdf: 'pdf',
        code: 'code',
        word: 'word',
        patch: 'patch',
        other: 'generic'
    },
    MAX_DISPLAY_FILES: 5,
    MAX_UPLOAD_FILES: 5,
    MAX_FILE_SIZE: 50000000, // 50 MB
    THUMBNAIL_WIDTH: 128,
    THUMBNAIL_HEIGHT: 100,
    WEB_VIDEO_WIDTH: 640,
    WEB_VIDEO_HEIGHT: 480,
    MOBILE_VIDEO_WIDTH: 480,
    MOBILE_VIDEO_HEIGHT: 360,
    DEFAULT_CHANNEL: 'town-square',
    OFFTOPIC_CHANNEL: 'off-topic',
    GITLAB_SERVICE: 'gitlab',
    EMAIL_SERVICE: 'email',
    POST_CHUNK_SIZE: 60,
    MAX_POST_CHUNKS: 3,
    POST_LOADING: 'loading',
    POST_FAILED: 'failed',
    POST_DELETED: 'deleted',
    RESERVED_TEAM_NAMES: [
        'www',
        'web',
        'admin',
        'support',
        'notify',
        'test',
        'demo',
        'mail',
        'team',
        'channel',
        'internal',
        'localhost',
        'dockerhost',
        'stag',
        'post',
        'cluster',
        'api'
    ],
    RESERVED_USERNAMES: [
        'valet',
        'all',
        'channel'
    ],
    MONTHS: ['January', 'February', 'March', 'April', 'May', 'June', 'July', 'August', 'September', 'October', 'November', 'December'],
    MAX_DMS: 20,
    DM_CHANNEL: 'D',
    MAX_POST_LEN: 4000,
    EMOJI_SIZE: 16,
    ONLINE_ICON_SVG: "<svg version='1.1' id='Layer_1' xmlns:dc='http://purl.org/dc/elements/1.1/' xmlns:cc='http://creativecommons.org/ns#' xmlns:rdf='http://www.w3.org/1999/02/22-rdf-syntax-ns#' xmlns:svg='http://www.w3.org/2000/svg' xmlns:sodipodi='http://sodipodi.sourceforge.net/DTD/sodipodi-0.dtd' xmlns:inkscape='http://www.inkscape.org/namespaces/inkscape' sodipodi:docname='TRASH_1_4.svg' inkscape:version='0.48.4 r9939' xmlns='http://www.w3.org/2000/svg' xmlns:xlink='http://www.w3.org/1999/xlink' x='0px' y='0px' width='12px' height='12px' viewBox='0 0 12 12' enable-background='new 0 0 12 12' xml:space='preserve'><sodipodi:namedview  inkscape:cy='139.7898' inkscape:cx='26.358185' inkscape:zoom='1.18' showguides='true' showgrid='false' id='namedview6' guidetolerance='10' gridtolerance='10' objecttolerance='10' borderopacity='1' bordercolor='#666666' pagecolor='#ffffff' inkscape:current-layer='Layer_1' inkscape:window-maximized='1' inkscape:window-y='-8' inkscape:window-x='-8' inkscape:window-height='705' inkscape:window-width='1366' inkscape:guide-bbox='true' inkscape:pageshadow='2' inkscape:pageopacity='0'><sodipodi:guide  position='50.036793,85.991376' orientation='1,0' id='guide2986'></sodipodi:guide><sodipodi:guide  position='58.426196,66.216355' orientation='0,1' id='guide3047'></sodipodi:guide></sodipodi:namedview><g><g><path class='online--icon' d='M6,5.487c1.371,0,2.482-1.116,2.482-2.493c0-1.378-1.111-2.495-2.482-2.495S3.518,1.616,3.518,2.994C3.518,4.371,4.629,5.487,6,5.487z M10.452,8.545c-0.101-0.829-0.36-1.968-0.726-2.541C9.475,5.606,8.5,5.5,8.5,5.5S8.43,7.521,6,7.521C3.507,7.521,3.5,5.5,3.5,5.5S2.527,5.606,2.273,6.004C1.908,6.577,1.648,7.716,1.547,8.545C1.521,8.688,1.49,9.082,1.498,9.142c0.161,1.295,2.238,2.322,4.375,2.358C5.916,11.501,5.958,11.501,6,11.501c0.043,0,0.084,0,0.127-0.001c2.076-0.026,4.214-1.063,4.375-2.358C10.509,9.082,10.471,8.696,10.452,8.545z'/></g></g></svg>",
    OFFLINE_ICON_SVG: "<svg version='1.1' id='Layer_1' xmlns:dc='http://purl.org/dc/elements/1.1/' xmlns:cc='http://creativecommons.org/ns#' xmlns:rdf='http://www.w3.org/1999/02/22-rdf-syntax-ns#' xmlns:svg='http://www.w3.org/2000/svg' xmlns:sodipodi='http://sodipodi.sourceforge.net/DTD/sodipodi-0.dtd' xmlns:inkscape='http://www.inkscape.org/namespaces/inkscape' sodipodi:docname='TRASH_1_4.svg' inkscape:version='0.48.4 r9939' xmlns='http://www.w3.org/2000/svg' xmlns:xlink='http://www.w3.org/1999/xlink' x='0px' y='0px' width='12px' height='12px' viewBox='0 0 12 12' enable-background='new 0 0 12 12' xml:space='preserve'><sodipodi:namedview  inkscape:cy='139.7898' inkscape:cx='26.358185' inkscape:zoom='1.18' showguides='true' showgrid='false' id='namedview6' guidetolerance='10' gridtolerance='10' objecttolerance='10' borderopacity='1' bordercolor='#666666' pagecolor='#ffffff' inkscape:current-layer='Layer_1' inkscape:window-maximized='1' inkscape:window-y='-8' inkscape:window-x='-8' inkscape:window-height='705' inkscape:window-width='1366' inkscape:guide-bbox='true' inkscape:pageshadow='2' inkscape:pageopacity='0'><sodipodi:guide  position='50.036793,85.991376' orientation='1,0' id='guide2986'></sodipodi:guide><sodipodi:guide  position='58.426196,66.216355' orientation='0,1' id='guide3047'></sodipodi:guide></sodipodi:namedview><g><g><path fill='#cccccc' d='M6.002,7.143C5.645,7.363,5.167,7.52,4.502,7.52c-2.493,0-2.5-2.02-2.5-2.02S1.029,5.607,0.775,6.004C0.41,6.577,0.15,7.716,0.049,8.545c-0.025,0.145-0.057,0.537-0.05,0.598c0.162,1.295,2.237,2.321,4.375,2.357c0.043,0.001,0.085,0.001,0.127,0.001c0.043,0,0.084,0,0.127-0.001c1.879-0.023,3.793-0.879,4.263-2h-2.89L6.002,7.143L6.002,7.143z M4.501,5.488c1.372,0,2.483-1.117,2.483-2.494c0-1.378-1.111-2.495-2.483-2.495c-1.371,0-2.481,1.117-2.481,2.495C2.02,4.371,3.13,5.488,4.501,5.488z M7.002,6.5v2h5v-2H7.002z'/></g></g></svg>",
    MENU_ICON: "<svg version='1.1' id='Layer_1' xmlns='http://www.w3.org/2000/svg' xmlns:xlink='http://www.w3.org/1999/xlink' x='0px' y='0px'width='4px' height='16px' viewBox='0 0 8 32' enable-background='new 0 0 8 32' xml:space='preserve'> <g> <circle cx='4' cy='4.062' r='4'/> <circle cx='4' cy='16' r='4'/> <circle cx='4' cy='28' r='4'/> </g> </svg>",
    COMMENT_ICON: "<svg version='1.1' id='Layer_2' xmlns='http://www.w3.org/2000/svg' xmlns:xlink='http://www.w3.org/1999/xlink' x='0px' y='0px'width='15px' height='15px' viewBox='1 1.5 15 15' enable-background='new 1 1.5 15 15' xml:space='preserve'> <g> <g> <path fill='#211B1B' d='M14,1.5H3c-1.104,0-2,0.896-2,2v8c0,1.104,0.896,2,2,2h1.628l1.884,3l1.866-3H14c1.104,0,2-0.896,2-2v-8 C16,2.396,15.104,1.5,14,1.5z M15,11.5c0,0.553-0.447,1-1,1H8l-1.493,2l-1.504-1.991L5,12.5H3c-0.552,0-1-0.447-1-1v-8 c0-0.552,0.448-1,1-1h11c0.553,0,1,0.448,1,1V11.5z'/> </g> </g> </svg>",
    THEMES: {
        default: {
            type: 'Mattermost',
            sidebarBg: '#fafafa',
            sidebarText: '#333333',
            sidebarUnreadText: '#333333',
            sidebarTextHoverBg: '#e6f2fa',
            sidebarTextActiveBg: '#e1e1e1',
            sidebarTextActiveColor: '#111111',
            sidebarHeaderBg: '#2389d7',
            sidebarHeaderTextColor: '#ffffff',
            onlineIndicator: '#7DBE00',
            mentionBj: '#2389d7',
            mentionColor: '#ffffff',
            centerChannelBg: '#ffffff',
            centerChannelColor: '#333333',
            newMessageSeparator: '#FF8800',
            linkColor: '#2389d7',
            buttonBg: '#2389d7',
            buttonColor: '#FFFFFF',
            mentionHighlightBg: '#fff2bb',
            mentionHighlightLink: '#2f81b7'
        },
        organization: {
            type: 'Organization',
            sidebarBg: '#2071a7',
            sidebarText: '#fff',
            sidebarUnreadText: '#fff',
            sidebarTextHoverBg: '#136197',
            sidebarTextActiveBg: '#136197',
            sidebarTextActiveColor: '#FFFFFF',
            sidebarHeaderBg: '#2f81b7',
            sidebarHeaderTextColor: '#FFFFFF',
            onlineIndicator: '#7DBE00',
            mentionBj: '#136197',
            mentionColor: '#bfcde8',
            centerChannelBg: '#f2f4f8',
            centerChannelColor: '#333333',
            newMessageSeparator: '#FF8800',
            linkColor: '#2f81b7',
            buttonBg: '#1dacfc',
            buttonColor: '#FFFFFF',
            mentionHighlightBg: '#fff2bb',
            mentionHighlightLink: '#2f81b7'
        },
        mattermostDark: {
            type: 'Mattermost Dark',
            sidebarBg: '#1B2C3E',
            sidebarText: '#fff',
            sidebarUnreadText: '#fff',
            sidebarTextHoverBg: '#4A5664',
            sidebarTextActiveBg: '#39769C',
            sidebarTextActiveColor: '#FFFFFF',
            sidebarHeaderBg: '#1B2C3E',
            sidebarHeaderTextColor: '#FFFFFF',
            onlineIndicator: '#55C5B2',
            mentionBj: '#B74A4A',
            mentionColor: '#FFFFFF',
            centerChannelBg: '#2F3E4E',
            centerChannelColor: '#DDDDDD',
            newMessageSeparator: '#5de5da',
            linkColor: '#A4FFEB',
            buttonBg: '#4CBBA4',
            buttonColor: '#FFFFFF',
            mentionHighlightBg: '#984063',
            mentionHighlightLink: '#A4FFEB'
        },
        windows10: {
            type: 'Windows Dark',
            sidebarBg: '#171717',
            sidebarText: '#fff',
            sidebarUnreadText: '#fff',
            sidebarTextHoverBg: '#302e30',
            sidebarTextActiveBg: '#484748',
            sidebarTextActiveColor: '#FFFFFF',
            sidebarHeaderBg: '#1f1f1f',
            sidebarHeaderTextColor: '#FFFFFF',
            onlineIndicator: '#0177e7',
            mentionBj: '#0177e7',
            mentionColor: '#FFFFFF',
            centerChannelBg: '#1F1F1F',
            centerChannelColor: '#DDDDDD',
            newMessageSeparator: '#CC992D',
            linkColor: '#0D93FF',
            buttonBg: '#0177e7',
            buttonColor: '#FFFFFF',
            mentionHighlightBg: '#784098',
            mentionHighlightLink: '#A4FFEB'
        }
    },
    THEME_ELEMENTS: [
        {
            id: 'sidebarBg',
            uiName: 'Sidebar BG'
        },
        {
            id: 'sidebarText',
            uiName: 'Sidebar Text'
        },
        {
            id: 'sidebarHeaderBg',
            uiName: 'Sidebar Header BG'
        },
        {
            id: 'sidebarHeaderTextColor',
            uiName: 'Sidebar Header Text'
        },
        {
            id: 'sidebarUnreadText',
            uiName: 'Sidebar Unread Text'
        },
        {
            id: 'sidebarTextHoverBg',
            uiName: 'Sidebar Text Hover BG'
        },
        {
            id: 'sidebarTextActiveBg',
            uiName: 'Sidebar Text Active BG'
        },
        {
            id: 'sidebarTextActiveColor',
            uiName: 'Sidebar Text Active Color'
        },
        {
            id: 'onlineIndicator',
            uiName: 'Online Indicator'
        },
        {
            id: 'mentionBj',
            uiName: 'Mention Jewel BG'
        },
        {
            id: 'mentionColor',
            uiName: 'Mention Jewel Text'
        },
        {
            id: 'centerChannelBg',
            uiName: 'Center Channel BG'
        },
        {
            id: 'centerChannelColor',
            uiName: 'Center Channel Text'
        },
        {
            id: 'newMessageSeparator',
            uiName: 'New Message Separator'
        },
        {
            id: 'linkColor',
            uiName: 'Link Color'
        },
        {
            id: 'buttonBg',
            uiName: 'Button BG'
        },
        {
            id: 'buttonColor',
            uiName: 'Button Text'
        },
        {
            id: 'mentionHighlightBg',
            uiName: 'Mention Highlight BG'
        },
        {
            id: 'mentionHighlightLink',
            uiName: 'Mention Highlight Link'
        }
    ],
    Preferences: {
<<<<<<< HEAD
        CATEGORY_DIRECT_CHANNEL_SHOW: 'direct_channel_show',
        CATEGORY_DISPLAY_SETTINGS: 'display_settings'
=======
        CATEGORY_DIRECT_CHANNEL_SHOW: 'direct_channel_show'
    },
    KeyCodes: {
        UP: 38,
        DOWN: 40,
        LEFT: 37,
        RIGHT: 39,
        BACKSPACE: 8,
        ENTER: 13,
        ESCAPE: 27
>>>>>>> 50a8e2bd
    }
};<|MERGE_RESOLUTION|>--- conflicted
+++ resolved
@@ -289,11 +289,8 @@
         }
     ],
     Preferences: {
-<<<<<<< HEAD
         CATEGORY_DIRECT_CHANNEL_SHOW: 'direct_channel_show',
         CATEGORY_DISPLAY_SETTINGS: 'display_settings'
-=======
-        CATEGORY_DIRECT_CHANNEL_SHOW: 'direct_channel_show'
     },
     KeyCodes: {
         UP: 38,
@@ -303,6 +300,5 @@
         BACKSPACE: 8,
         ENTER: 13,
         ESCAPE: 27
->>>>>>> 50a8e2bd
     }
 };
// Copyright (c) 2015 Mattermost, Inc. All Rights Reserved.
// See License.txt for license information.

import AppDispatcher from '../dispatcher/app_dispatcher.jsx';
import EventEmitter from 'events';

import ChannelStore from '../stores/channel_store.jsx';
import BrowserStore from '../stores/browser_store.jsx';
import UserStore from '../stores/user_store.jsx';

import Constants from '../utils/constants.jsx';
const ActionTypes = Constants.ActionTypes;

const CHANGE_EVENT = 'change';
const FOCUSED_POST_CHANGE = 'focused_post_change';
const EDIT_POST_EVENT = 'edit_post';
const POSTS_VIEW_JUMP_EVENT = 'post_list_jump';
const SELECTED_POST_CHANGE_EVENT = 'selected_post_change';

class PostStoreClass extends EventEmitter {
    constructor() {
        super();

        this.emitChange = this.emitChange.bind(this);
        this.addChangeListener = this.addChangeListener.bind(this);
        this.removeChangeListener = this.removeChangeListener.bind(this);

        this.emitEditPost = this.emitEditPost.bind(this);
        this.addEditPostListener = this.addEditPostListener.bind(this);
        this.removeEditPostListener = this.removeEditPostListner.bind(this);

        this.emitPostsViewJump = this.emitPostsViewJump.bind(this);
        this.addPostsViewJumpListener = this.addPostsViewJumpListener.bind(this);
        this.removePostsViewJumpListener = this.removePostsViewJumpListener.bind(this);

        this.emitPostFocused = this.emitPostFocused.bind(this);
        this.addPostFocusedListener = this.addPostFocusedListener.bind(this);
        this.removePostFocusedListener = this.removePostFocusedListener.bind(this);

        this.makePostsInfo = this.makePostsInfo.bind(this);

        this.getPost = this.getPost.bind(this);
        this.getAllPosts = this.getAllPosts.bind(this);
        this.getEarliestPost = this.getEarliestPost.bind(this);
        this.getLatestPost = this.getLatestPost.bind(this);
        this.getVisiblePosts = this.getVisiblePosts.bind(this);
        this.getVisibilityAtTop = this.getVisibilityAtTop.bind(this);
        this.getVisibilityAtBottom = this.getVisibilityAtBottom.bind(this);
        this.requestVisibilityIncrease = this.requestVisibilityIncrease.bind(this);
        this.getFocusedPostId = this.getFocusedPostId.bind(this);

        this.storePosts = this.storePosts.bind(this);
        this.storePost = this.storePost.bind(this);
        this.storeFocusedPost = this.storeFocusedPost.bind(this);
        this.checkBounds = this.checkBounds.bind(this);

        this.clearFocusedPost = this.clearFocusedPost.bind(this);
        this.clearChannelVisibility = this.clearChannelVisibility.bind(this);

        this.removePost = this.removePost.bind(this);

        this.getPendingPosts = this.getPendingPosts.bind(this);
        this.storePendingPost = this.storePendingPost.bind(this);
        this.removePendingPost = this.removePendingPost.bind(this);
        this.clearPendingPosts = this.clearPendingPosts.bind(this);
        this.updatePendingPost = this.updatePendingPost.bind(this);

        this.storeUnseenDeletedPost = this.storeUnseenDeletedPost.bind(this);
        this.getUnseenDeletedPosts = this.getUnseenDeletedPosts.bind(this);
        this.clearUnseenDeletedPosts = this.clearUnseenDeletedPosts.bind(this);

        // These functions are bad and work should be done to remove this system when the RHS dies
        this.storeSelectedPost = this.storeSelectedPost.bind(this);
        this.getSelectedPost = this.getSelectedPost.bind(this);
        this.emitSelectedPostChange = this.emitSelectedPostChange.bind(this);
        this.addSelectedPostChangeListener = this.addSelectedPostChangeListener.bind(this);
        this.removeSelectedPostChangeListener = this.removeSelectedPostChangeListener.bind(this);
        this.selectedPost = null;

        this.getEmptyDraft = this.getEmptyDraft.bind(this);
        this.storeCurrentDraft = this.storeCurrentDraft.bind(this);
        this.getCurrentDraft = this.getCurrentDraft.bind(this);
        this.storeDraft = this.storeDraft.bind(this);
        this.getDraft = this.getDraft.bind(this);
        this.storeCommentDraft = this.storeCommentDraft.bind(this);
        this.getCommentDraft = this.getCommentDraft.bind(this);
        this.clearDraftUploads = this.clearDraftUploads.bind(this);
        this.clearCommentDraftUploads = this.clearCommentDraftUploads.bind(this);
        this.storeLatestUpdate = this.storeLatestUpdate.bind(this);
        this.getLatestUpdate = this.getLatestUpdate.bind(this);
        this.getCurrentUsersLatestPost = this.getCurrentUsersLatestPost.bind(this);
        this.getCommentCount = this.getCommentCount.bind(this);

        this.postsInfo = {};
        this.currentFocusedPostId = null;
    }
    emitChange() {
        this.emit(CHANGE_EVENT);
    }

    addChangeListener(callback) {
        this.on(CHANGE_EVENT, callback);
    }

    removeChangeListener(callback) {
        this.removeListener(CHANGE_EVENT, callback);
    }

    emitPostFocused() {
        this.emit(FOCUSED_POST_CHANGE);
    }

    addPostFocusedListener(callback) {
        this.on(FOCUSED_POST_CHANGE, callback);
    }

    removePostFocusedListener(callback) {
        this.removeListener(FOCUSED_POST_CHANGE, callback);
    }

    emitEditPost(post) {
        this.emit(EDIT_POST_EVENT, post);
    }

    addEditPostListener(callback) {
        this.on(EDIT_POST_EVENT, callback);
    }

    removeEditPostListner(callback) {
        this.removeListener(EDIT_POST_EVENT, callback);
    }

    emitPostsViewJump(type, post) {
        this.emit(POSTS_VIEW_JUMP_EVENT, type, post);
    }

    addPostsViewJumpListener(callback) {
        this.on(POSTS_VIEW_JUMP_EVENT, callback);
    }

    removePostsViewJumpListener(callback) {
        this.removeListener(POSTS_VIEW_JUMP_EVENT, callback);
    }

    jumpPostsViewToBottom() {
        this.emitPostsViewJump(Constants.PostsViewJumpTypes.BOTTOM, null);
    }

    jumpPostsViewToPost(post) {
        this.emitPostsViewJump(Constants.PostsViewJumpTypes.POST, post);
    }

    jumpPostsViewSidebarOpen() {
        this.emitPostsViewJump(Constants.PostsViewJumpTypes.SIDEBAR_OPEN, null);
    }

    // All this does is makes sure the postsInfo is not null for the specified channel
    makePostsInfo(id) {
        if (!this.postsInfo.hasOwnProperty(id)) {
            this.postsInfo[id] = {};
        }
    }

    getPost(channelId, postId) {
        const posts = this.postsInfo[channelId].postList;
        let post = null;

        if (posts.posts.hasOwnProperty(postId)) {
            post = Object.assign({}, posts.posts[postId]);
        }

        return post;
    }

    getAllPosts(id) {
        if (this.postsInfo.hasOwnProperty(id)) {
            return Object.assign({}, this.postsInfo[id].postList);
        }

        return null;
    }

    getEarliestPost(id) {
        if (this.postsInfo.hasOwnProperty(id)) {
            return this.postsInfo[id].postList.posts[this.postsInfo[id].postList.order[this.postsInfo[id].postList.order.length - 1]];
        }

        return null;
    }

    getLatestPost(id) {
        if (this.postsInfo.hasOwnProperty(id)) {
            return this.postsInfo[id].postList.posts[this.postsInfo[id].postList.order[0]];
        }

        return null;
    }

    getVisiblePosts(id) {
        if (this.postsInfo.hasOwnProperty(id) && this.postsInfo[id].hasOwnProperty('postList')) {
            const postList = JSON.parse(JSON.stringify(this.postsInfo[id].postList));

            // Only limit visibility if we are not focused on a post
            if (this.currentFocusedPostId === null) {
                postList.order = postList.order.slice(0, this.postsInfo[id].endVisible);
            }

            // Add pending posts
            if (this.postsInfo[id].hasOwnProperty('pendingPosts')) {
                Object.assign(postList.posts, this.postsInfo[id].pendingPosts.posts);
                postList.order = this.postsInfo[id].pendingPosts.order.concat(postList.order);
            }

            // Add deleted posts
            if (this.postsInfo[id].hasOwnProperty('deletedPosts')) {
                Object.assign(postList.posts, this.postsInfo[id].deletedPosts);

                for (const postID in this.postsInfo[id].deletedPosts) {
                    if (this.postsInfo[id].deletedPosts.hasOwnProperty(postID)) {
                        postList.order.push(postID);
                    }
                }

                // Merge would be faster
                postList.order.sort((a, b) => {
                    if (postList.posts[a].create_at > postList.posts[b].create_at) {
                        return -1;
                    }
                    if (postList.posts[a].create_at < postList.posts[b].create_at) {
                        return 1;
                    }
                    return 0;
                });
            }

            return postList;
        }

        return null;
    }

    getVisibilityAtTop(id) {
        if (this.postsInfo.hasOwnProperty(id)) {
            return this.postsInfo[id].atTop && this.postsInfo[id].endVisible >= this.postsInfo[id].postList.order.length;
        }

        return false;
    }

    getVisibilityAtBottom(id) {
        if (this.postsInfo.hasOwnProperty(id)) {
            return this.postsInfo[id].atBottom;
        }

        return false;
    }

    // Returns true if posts need to be fetched
    requestVisibilityIncrease(id, ammount) {
        const endVisible = this.postsInfo[id].endVisible;
        const postList = this.postsInfo[id].postList;
        if (this.getVisibilityAtTop(id)) {
            return false;
        }
        this.postsInfo[id].endVisible += ammount;
        this.emitChange();
        return endVisible + ammount > postList.order.length;
    }

    getFocusedPostId() {
        return this.currentFocusedPostId;
    }

    storePosts(id, newPosts) {
        if (isPostListNull(newPosts)) {
            return;
        }

        const combinedPosts = makePostListNonNull(this.getAllPosts(id));

        for (const pid in newPosts.posts) {
            if (newPosts.posts.hasOwnProperty(pid)) {
                const np = newPosts.posts[pid];
                if (np.delete_at === 0) {
                    combinedPosts.posts[pid] = np;
                    if (combinedPosts.order.indexOf(pid) === -1) {
                        combinedPosts.order.push(pid);
                    }
                } else {
                    if (pid in combinedPosts.posts) {
                        Reflect.deleteProperty(combinedPosts.posts, pid);
                    }

                    const index = combinedPosts.order.indexOf(pid);
                    if (index !== -1) {
                        combinedPosts.order.splice(index, 1);
                    }
                }
            }
        }

        combinedPosts.order.sort((a, b) => {
            if (combinedPosts.posts[a].create_at > combinedPosts.posts[b].create_at) {
                return -1;
            }
            if (combinedPosts.posts[a].create_at < combinedPosts.posts[b].create_at) {
                return 1;
            }

            return 0;
        });

        this.makePostsInfo(id);
        this.postsInfo[id].postList = combinedPosts;
    }

    storePost(post) {
        const postList = makePostListNonNull(this.getAllPosts(post.channel_id));

        if (post.pending_post_id !== '') {
            this.removePendingPost(post.channel_id, post.pending_post_id);
        }

        post.pending_post_id = '';

        postList.posts[post.id] = post;
        if (postList.order.indexOf(post.id) === -1) {
            postList.order.unshift(post.id);
        }

        this.makePostsInfo(post.channel_id);
        this.postsInfo[post.channel_id].postList = postList;
    }

    storeFocusedPost(postId, postList) {
        const focusedPost = postList.posts[postId];
        if (!focusedPost) {
            return;
        }
        this.currentFocusedPostId = postId;
        this.storePosts(postId, postList);
    }

    checkBounds(id, numRequested, postList, before) {
        if (numRequested > postList.order.length) {
            if (before) {
                this.postsInfo[id].atTop = true;
            } else {
                this.postsInfo[id].atBottom = true;
            }
        }
    }

    clearFocusedPost() {
        if (this.currentFocusedPostId != null) {
            Reflect.deleteProperty(this.postsInfo, this.currentFocusedPostId);
            this.currentFocusedPostId = null;
        }
    }

    clearChannelVisibility(id, atBottom) {
        this.makePostsInfo(id);
        this.postsInfo[id].endVisible = Constants.POST_CHUNK_SIZE;
        this.postsInfo[id].atTop = false;
        this.postsInfo[id].atBottom = atBottom;
    }

    removePost(post) {
        const channelId = post.channel_id;
        this.makePostsInfo(channelId);
        const postList = this.postsInfo[channelId].postList;
        if (isPostListNull(postList)) {
            return;
        }

        if (post.id in postList.posts) {
            Reflect.deleteProperty(postList.posts, post.id);
        }

        const index = postList.order.indexOf(post.id);
        if (index !== -1) {
            postList.order.splice(index, 1);
        }

        this.postsInfo[channelId].postList = postList;
    }

    getPendingPosts(channelId) {
        if (this.postsInfo.hasOwnProperty(channelId)) {
            return this.postsInfo[channelId].pendingPosts;
        }

        return null;
    }

    storePendingPost(post) {
        post.state = Constants.POST_LOADING;

        const postList = makePostListNonNull(this.getPendingPosts(post.channel_id));

        postList.posts[post.pending_post_id] = post;
        postList.order.unshift(post.pending_post_id);

        this.makePostsInfo(post.channel_id);
        this.postsInfo[post.channel_id].pendingPosts = postList;
        this.emitChange();
    }

    removePendingPost(channelId, pendingPostId) {
        const postList = makePostListNonNull(this.getPendingPosts(channelId));

        Reflect.deleteProperty(postList.posts, pendingPostId);
        const index = postList.order.indexOf(pendingPostId);
        if (index === -1) {
            return;
        }

        postList.order.splice(index, 1);

        this.postsInfo[channelId].pendingPosts = postList;
        this.emitChange();
    }

    clearPendingPosts(channelId) {
        if (this.postsInfo.hasOwnProperty(channelId)) {
            Reflect.deleteProperty(this.postsInfo[channelId], 'pendingPosts');
        }
    }

    updatePendingPost(post) {
        const postList = makePostListNonNull(this.getPendingPosts(post.channel_id));

        if (postList.order.indexOf(post.pending_post_id) === -1) {
            return;
        }

        postList.posts[post.pending_post_id] = post;
        this.postsInfo[post.channel_id].pendingPosts = postList;
        this.emitChange();
    }

    storeUnseenDeletedPost(post) {
        let posts = this.getUnseenDeletedPosts(post.channel_id);

        if (!posts) {
            posts = {};
        }

<<<<<<< HEAD
        return newPost;
    }

    deletePost(post, msg) {
        const newId = Utils.generateId();
        const index = this.postsInfo[post.channel_id].postList.order.indexOf(post.id);
        this.postsInfo[post.channel_id].postList.order.splice(index, 1, newId);
        this.removePost(post);

        post.id = newId;
        post.message = msg;
=======
        post.message = '(message deleted)';
>>>>>>> ffe96120
        post.state = Constants.POST_DELETED;
        post.filenames = [];

        posts[post.id] = post;
        this.postsInfo[post.channel_id].deletedPosts = posts;
    }

    getUnseenDeletedPosts(channelId) {
        if (this.postsInfo.hasOwnProperty(channelId)) {
            return this.postsInfo[channelId].deletedPosts;
        }

        return null;
    }

    clearUnseenDeletedPosts(channelId) {
        if (this.postsInfo.hasOwnProperty(channelId)) {
            Reflect.deleteProperty(this.postsInfo[channelId], 'deletedPosts');
        }
    }

    storeSelectedPost(postList) {
        this.selectedPost = postList;
    }

    getSelectedPost() {
        return this.selectedPost;
    }

    emitSelectedPostChange(fromSearch) {
        this.emit(SELECTED_POST_CHANGE_EVENT, fromSearch);
    }

    addSelectedPostChangeListener(callback) {
        this.on(SELECTED_POST_CHANGE_EVENT, callback);
    }

    removeSelectedPostChangeListener(callback) {
        this.removeListener(SELECTED_POST_CHANGE_EVENT, callback);
    }

    getCurrentUsersLatestPost(channelId, rootId) {
        const userId = UserStore.getCurrentId();
        var postList = makePostListNonNull(this.getAllPosts(channelId));
        var i = 0;
        var len = postList.order.length;
        var lastPost = null;

        for (i; i < len; i++) {
            const post = postList.posts[postList.order[i]];
            if (post.user_id === userId && (post.props && !post.props.from_webhook || !post.props)) {
                if (rootId) {
                    if (post.root_id === rootId || post.id === rootId) {
                        lastPost = post;
                        break;
                    }
                } else {
                    lastPost = post;
                    break;
                }
            }
        }

        return lastPost;
    }

    getEmptyDraft() {
        return {message: '', uploadsInProgress: [], previews: []};
    }
    storeCurrentDraft(draft) {
        var channelId = ChannelStore.getCurrentId();
        BrowserStore.setGlobalItem('draft_' + channelId, draft);
    }
    getCurrentDraft() {
        var channelId = ChannelStore.getCurrentId();
        return this.getDraft(channelId);
    }
    storeDraft(channelId, draft) {
        BrowserStore.setGlobalItem('draft_' + channelId, draft);
    }
    getDraft(channelId) {
        return BrowserStore.getGlobalItem('draft_' + channelId, this.getEmptyDraft());
    }
    storeCommentDraft(parentPostId, draft) {
        BrowserStore.setGlobalItem('comment_draft_' + parentPostId, draft);
    }
    getCommentDraft(parentPostId) {
        return BrowserStore.getGlobalItem('comment_draft_' + parentPostId, this.getEmptyDraft());
    }
    clearDraftUploads() {
        BrowserStore.actionOnGlobalItemsWithPrefix('draft_', (key, value) => {
            if (value) {
                value.uploadsInProgress = [];
                BrowserStore.setItem(key, value);
            }
        });
    }
    clearCommentDraftUploads() {
        BrowserStore.actionOnGlobalItemsWithPrefix('comment_draft_', (key, value) => {
            if (value) {
                value.uploadsInProgress = [];
                BrowserStore.setItem(key, value);
            }
        });
    }
    storeLatestUpdate(channelId, time) {
        if (!this.postsInfo.hasOwnProperty(channelId)) {
            this.postsInfo[channelId] = {};
        }
        this.postsInfo[channelId].latestPost = time;
    }
    getLatestUpdate(channelId) {
        if (this.postsInfo.hasOwnProperty(channelId) && this.postsInfo[channelId].hasOwnProperty('latestPost')) {
            return this.postsInfo[channelId].latestPost;
        }

        return 0;
    }
    getCommentCount(post) {
        const posts = this.getAllPosts(post.channel_id).posts;

        let commentCount = 0;
        for (const id in posts) {
            if (posts.hasOwnProperty(id)) {
                if (posts[id].root_id === post.id) {
                    commentCount += 1;
                }
            }
        }

        return commentCount;
    }
}

var PostStore = new PostStoreClass();

PostStore.dispatchToken = AppDispatcher.register((payload) => {
    var action = payload.action;

    switch (action.type) {
    case ActionTypes.RECIEVED_POSTS: {
        const id = PostStore.currentFocusedPostId == null ? action.id : PostStore.currentFocusedPostId;
        PostStore.checkBounds(id, action.numRequested, makePostListNonNull(action.post_list), action.before);
        PostStore.storePosts(id, makePostListNonNull(action.post_list));
        PostStore.emitChange();
        break;
    }
    case ActionTypes.RECIEVED_FOCUSED_POST:
        PostStore.clearChannelVisibility(action.postId, false);
        PostStore.storeFocusedPost(action.postId, makePostListNonNull(action.post_list));
        PostStore.emitChange();
        break;
    case ActionTypes.RECIEVED_POST:
        PostStore.storePost(action.post);
        PostStore.emitChange();
        break;
    case ActionTypes.RECIEVED_EDIT_POST:
        PostStore.emitEditPost(action);
        PostStore.emitChange();
        break;
    case ActionTypes.CLICK_CHANNEL:
        PostStore.clearFocusedPost();
        PostStore.clearChannelVisibility(action.id, true);
        PostStore.clearUnseenDeletedPosts(action.id);
        break;
    case ActionTypes.CREATE_POST:
        PostStore.storePendingPost(action.post);
        PostStore.storeDraft(action.post.channel_id, null);
        PostStore.jumpPostsViewToBottom();
        break;
    case ActionTypes.POST_DELETED:
        PostStore.storeUnseenDeletedPost(action.post);
        PostStore.removePost(action.post);
        PostStore.emitChange();
        break;
    case ActionTypes.RECIEVED_POST_SELECTED:
        PostStore.storeSelectedPost(action.post_list);
        PostStore.emitSelectedPostChange(action.from_search);
        break;
    default:
    }
});

export default PostStore;

function makePostListNonNull(pl) {
    var postList = pl;
    if (postList == null) {
        postList = {order: [], posts: {}};
    }

    if (postList.order == null) {
        postList.order = [];
    }

    if (postList.posts == null) {
        postList.posts = {};
    }

    return postList;
}

function isPostListNull(pl) {
    if (pl == null) {
        return true;
    }

    if (pl.posts == null) {
        return true;
    }

    if (pl.order == null) {
        return true;
    }

    return false;
}<|MERGE_RESOLUTION|>--- conflicted
+++ resolved
@@ -446,21 +446,7 @@
             posts = {};
         }
 
-<<<<<<< HEAD
-        return newPost;
-    }
-
-    deletePost(post, msg) {
-        const newId = Utils.generateId();
-        const index = this.postsInfo[post.channel_id].postList.order.indexOf(post.id);
-        this.postsInfo[post.channel_id].postList.order.splice(index, 1, newId);
-        this.removePost(post);
-
-        post.id = newId;
-        post.message = msg;
-=======
-        post.message = '(message deleted)';
->>>>>>> ffe96120
+        post.message = this.delete_msg;
         post.state = Constants.POST_DELETED;
         post.filenames = [];
 
@@ -593,6 +579,10 @@
 
         return commentCount;
     }
+
+    setDeleteMessage(msg) {
+        this.delete_msg = msg;
+    }
 }
 
 var PostStore = new PostStoreClass();

// Copyright (c) 2015 Mattermost, Inc. All Rights Reserved.
// See License.txt for license information.

import {intlShape, injectIntl, defineMessages} from 'react-intl';

import ChoosePage from './team_signup_choose_auth.jsx';
import EmailSignUpPage from './team_signup_with_email.jsx';
import SSOSignupPage from './team_signup_with_sso.jsx';
import Constants from '../utils/constants.jsx';

const messages = defineMessages({
    noTeams: {
        id: 'signup_team.noTeams',
        defaultMessage: 'There are no teams include in the Team Directory and team creation has been disabled.'
    },
    choose: {
        id: 'signup_team.choose',
        defaultMessage: 'Choose a Team'
    },
    createTeam: {
        id: 'signup_team.createTeam',
        defaultMessage: 'Or Create a Team'
    },
    disabled: {
        id: 'signup_team.disabled',
        defaultMessage: 'Team creation has been disabled.  Please contact an administrator for access.'
    }
});

class TeamSignUp extends React.Component {
    constructor(props) {
        super(props);

        this.updatePage = this.updatePage.bind(this);

        var count = 0;

        if (global.window.mm_config.EnableSignUpWithEmail === 'true') {
            count = count + 1;
        }

        if (global.window.mm_config.EnableSignUpWithGitLab === 'true') {
            count = count + 1;
        }

        if (global.window.mm_config.EnableSignUpWithZBox === 'true') {
            count = count + 1;
        }

        if (count > 1) {
            this.state = {page: 'choose'};
        } else if (global.window.mm_config.EnableSignUpWithEmail === 'true') {
            this.state = {page: 'email'};
        } else if (global.window.mm_config.EnableSignUpWithGitLab === 'true') {
            this.state = {page: 'gitlab'};
<<<<<<< HEAD
        } else {
            this.state = {page: 'none'};
=======
        } else if (global.window.mm_config.EnableSignUpWithZBox === 'true') {
            this.state = {page: 'zbox'};
>>>>>>> e63d4afb
        }
    }

    updatePage(page) {
        this.setState({page});
    }

    render() {
        const {formatMessage} = this.props.intl;

        var teamListing = null;

        if (global.window.mm_config.EnableTeamListing === 'true') {
            if (this.props.teams.length === 0) {
                if (global.window.mm_config.EnableTeamCreation !== 'true') {
                    teamListing = (<div>{formatMessage(messages.noTeams)}</div>);
                }
            } else {
                teamListing = (
                    <div>
                        <h4>{formatMessage(messages.choose)}</h4>
                        <div className='signup-team-all'>
                            {
                                this.props.teams.map((team) => {
                                    return (
                                        <div
                                            key={'team_' + team.name}
                                            className='signup-team-dir'
                                        >
                                            <a
                                                href={'/' + team.name}
                                            >
                                                <span className='signup-team-dir__name'>{team.display_name}</span>
                                                <span
                                                    className='glyphicon glyphicon-menu-right right signup-team-dir__arrow'
                                                    aria-hidden='true'
                                                />
                                            </a>
                                        </div>
                                    );
                                })
                            }
                        </div>
                        <h4>{formatMessage(messages.createTeam)}</h4>
                    </div>
                );
            }
        }

        if (global.window.mm_config.EnableTeamCreation !== 'true') {
            if (teamListing == null) {
                return (<div>{formatMessage(messages.disabled)}</div>);
            }

            return (
                <div>
                    {teamListing}
                </div>
            );
        }

        if (this.state.page === 'choose') {
            return (
                <div>
                    {teamListing}
                    <ChoosePage
                        updatePage={this.updatePage}
                    />
                </div>
            );
        }

        if (this.state.page === 'email') {
            return (
                <div>
                    {teamListing}
                    <EmailSignUpPage />
                </div>
            );
        } else if (this.state.page === 'gitlab') {
            return (
                <div>
                    {teamListing}
                    <SSOSignupPage service={Constants.GITLAB_SERVICE} />
                </div>
            );
<<<<<<< HEAD
        } else if (this.state.page === 'google') {
            return (
                <div>
                    {teamListing}
                    <SSOSignupPage service={Constants.GOOGLE_SERVICE} />
                </div>
            );
        } else if (this.state.page === 'none') {
            return (<div>{'No team creation method has been enabled.  Please contact an administrator for access.'}</div>);
=======
        } else if (this.state.page === 'zbox') {
            return (
                <div>
                    {teamListing}
                    <SSOSignupPage service={Constants.ZBOX_SERVICE} />
                </div>
            );
>>>>>>> e63d4afb
        }
    }
}

TeamSignUp.propTypes = {
    teams: React.PropTypes.array,
    intl: intlShape.isRequired
};

export default injectIntl(TeamSignUp);
<|MERGE_RESOLUTION|>--- conflicted
+++ resolved
@@ -24,6 +24,10 @@
     disabled: {
         id: 'signup_team.disabled',
         defaultMessage: 'Team creation has been disabled.  Please contact an administrator for access.'
+    },
+    none: {
+        id: 'signup_team.none',
+        defaultMessage: 'No team creation method has been enabled.  Please contact an administrator for access.'
     }
 });
 
@@ -43,23 +47,14 @@
             count = count + 1;
         }
 
-        if (global.window.mm_config.EnableSignUpWithZBox === 'true') {
-            count = count + 1;
-        }
-
         if (count > 1) {
             this.state = {page: 'choose'};
         } else if (global.window.mm_config.EnableSignUpWithEmail === 'true') {
             this.state = {page: 'email'};
         } else if (global.window.mm_config.EnableSignUpWithGitLab === 'true') {
             this.state = {page: 'gitlab'};
-<<<<<<< HEAD
         } else {
             this.state = {page: 'none'};
-=======
-        } else if (global.window.mm_config.EnableSignUpWithZBox === 'true') {
-            this.state = {page: 'zbox'};
->>>>>>> e63d4afb
         }
     }
 
@@ -146,7 +141,6 @@
                     <SSOSignupPage service={Constants.GITLAB_SERVICE} />
                 </div>
             );
-<<<<<<< HEAD
         } else if (this.state.page === 'google') {
             return (
                 <div>
@@ -155,16 +149,7 @@
                 </div>
             );
         } else if (this.state.page === 'none') {
-            return (<div>{'No team creation method has been enabled.  Please contact an administrator for access.'}</div>);
-=======
-        } else if (this.state.page === 'zbox') {
-            return (
-                <div>
-                    {teamListing}
-                    <SSOSignupPage service={Constants.ZBOX_SERVICE} />
-                </div>
-            );
->>>>>>> e63d4afb
+            return (<div>{formatMessage(messages.none)}</div>);
         }
     }
 }

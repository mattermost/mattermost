// Copyright (c) 2015 Mattermost, Inc. All Rights Reserved.
// See License.txt for license information.

import {intlShape, injectIntl, defineMessages} from 'react-intl';
import * as utils from '../utils/utils.jsx';
import Constants from '../utils/constants.jsx';
const ActionTypes = Constants.ActionTypes;
import * as Client from '../utils/client.jsx';
import * as EventHelpers from '../dispatcher/event_helpers.jsx';
import ModalStore from '../stores/modal_store.jsx';
import UserStore from '../stores/user_store.jsx';
import TeamStore from '../stores/team_store.jsx';
import ConfirmModal from './confirm_modal.jsx';

const Modal = ReactBootstrap.Modal;

const messages = defineMessages({
    emailError: {
        id: 'invite_member.emailError',
        defaultMessage: 'Please enter a valid email address'
    },
    alreadyOnTeam: {
        id: 'invite_member.alreadyOnTeam',
        defaultMessage: 'This person is already on your team'
    },
    firstname: {
        id: 'invite_member.firstname',
        defaultMessage: 'First name'
    },
    lastname: {
        id: 'invite_member.lastname',
        defaultMessage: 'Last name'
    },
    addAnother: {
        id: 'invite_member.addAnother',
        defaultMessage: 'Add another'
    },
    autoJoin: {
        id: 'invite_member.autoJoin',
        defaultMessage: 'People invited automatically join the General channel.'
    },
    send: {
        id: 'invite_member.send',
        defaultMessage: 'Send Invitations'
    },
    inviteLink: {
        id: 'invite_member.inviteLink',
        defaultMessage: 'Team Invite Link'
    },
    teamInvite: {
        id: 'invite_member.teamInvite',
        defaultMessage: 'Team Invite'
    },
    teamInviteLink: {
        id: 'invite_member.teamInviteLink',
        defaultMessage: 'You can also invite people using the '
    },
    content: {
        id: 'invite_member.content',
        defaultMessage: 'Email is currently disabled for your team, and email invitations cannot be sent. Contact your system administrator to enable email and email invitations.'
    },
    close: {
        id: 'invite_member.close',
        defaultMessage: 'Close'
    },
    newMember: {
        id: 'invite_member.newMember',
        defaultMessage: 'Invite New Member'
    },
    cancel: {
        id: 'invite_member.cancel',
        defaultMessage: 'Cancel'
    },
    modalTitle: {
        id: 'invite_member.modalTitle',
        defaultMessage: 'Discard Invitations?'
    },
    modalMessage: {
        id: 'invite_member.modalMessage',
        defaultMessage: 'You have unsent invitations, are you sure you want to discard them?'
    },
    modalButton: {
        id: 'invite_member.modalButton',
        defaultMessage: 'Yes, Discard'
    },
    sending: {
        id: 'invite_member.sending',
        defaultMessage: ' Sending'
<<<<<<< HEAD
=======
    },
    disabled: {
        id: 'invite_member.disabled',
        defaultMessage: 'User creation has been disabled for your team. Please ask your team administrator for details.'
>>>>>>> 5f508d3c
    }
});

class InviteMemberModal extends React.Component {
    constructor(props) {
        super(props);

        this.handleToggle = this.handleToggle.bind(this);
        this.handleSubmit = this.handleSubmit.bind(this);
        this.handleHide = this.handleHide.bind(this);
        this.addInviteFields = this.addInviteFields.bind(this);
        this.clearFields = this.clearFields.bind(this);
        this.removeInviteFields = this.removeInviteFields.bind(this);
        this.showGetTeamInviteLinkModal = this.showGetTeamInviteLinkModal.bind(this);

        this.state = {
            show: false,
            inviteIds: [0],
            idCount: 0,
            emailErrors: {},
            firstNameErrors: {},
            lastNameErrors: {},
            emailEnabled: global.window.mm_config.SendEmailNotifications === 'true',
            userCreationEnabled: global.window.mm_config.EnableUserCreation === 'true',
            showConfirmModal: false,
            isSendingEmails: false
        };
    }

    componentDidMount() {
        ModalStore.addModalListener(ActionTypes.TOGGLE_INVITE_MEMBER_MODAL, this.handleToggle);
    }

    componentWillUnmount() {
        ModalStore.removeModalListener(ActionTypes.TOGGLE_INVITE_MEMBER_MODAL, this.handleToggle);
    }

    handleToggle(value) {
        this.setState({
            show: value
        });
    }

    handleSubmit() {
        const {formatMessage} = this.props.intl;
        if (!this.state.emailEnabled) {
            return;
        }

        var inviteIds = this.state.inviteIds;
        var count = inviteIds.length;
        var invites = [];
        var emailErrors = this.state.emailErrors;
        var firstNameErrors = this.state.firstNameErrors;
        var lastNameErrors = this.state.lastNameErrors;
        var valid = true;

        for (var i = 0; i < count; i++) {
            var index = inviteIds[i];
            var invite = {};
            invite.email = ReactDOM.findDOMNode(this.refs['email' + index]).value.trim();
            if (!invite.email || !utils.isEmail(invite.email)) {
                emailErrors[index] = formatMessage(messages.emailError);
                valid = false;
            } else {
                emailErrors[index] = '';
            }

            invite.firstName = ReactDOM.findDOMNode(this.refs['first_name' + index]).value.trim();

            invite.lastName = ReactDOM.findDOMNode(this.refs['last_name' + index]).value.trim();

            invites.push(invite);
        }

        this.setState({emailErrors: emailErrors, firstNameErrors: firstNameErrors, lastNameErrors: lastNameErrors});

        if (!valid || invites.length === 0) {
            return;
        }

        var data = {};
        data.invites = invites;

        this.setState({isSendingEmails: true});

        Client.inviteMembers(
            data,
            () => {
                this.handleHide(false);
                this.setState({isSendingEmails: false});
            },
            (err) => {
                if (err.message === formatMessage(messages.alreadyOnTeam)) {
                    emailErrors[err.detailed_error] = err.message;
                    this.setState({emailErrors: emailErrors});
                } else {
                    this.setState({serverError: err.message});
                }

                this.setState({isSendingEmails: false});
            }
        );
    }

    handleHide(requireConfirm) {
        if (requireConfirm) {
            var notEmpty = false;
            for (var i = 0; i < this.state.inviteIds.length; i++) {
                var index = this.state.inviteIds[i];
                if (ReactDOM.findDOMNode(this.refs['email' + index]).value.trim() !== '') {
                    notEmpty = true;
                    break;
                }
            }

            if (notEmpty) {
                this.setState({
                    showConfirmModal: true
                });

                return;
            }
        }

        this.clearFields();

        this.setState({
            show: false,
            showConfirmModal: false
        });
    }

    componentDidUpdate(prevProps, prevState) {
        if (!prevState.show && this.state.show) {
            $(ReactDOM.findDOMNode(this.refs.modalBody)).css('max-height', $(window).height() - 200);
            if ($(window).width() > 768) {
                $(ReactDOM.findDOMNode(this.refs.modalBody)).perfectScrollbar();
            }
        }
    }

    addInviteFields() {
        var count = this.state.idCount + 1;
        var inviteIds = this.state.inviteIds;
        inviteIds.push(count);
        this.setState({inviteIds: inviteIds, idCount: count});
    }

    clearFields() {
        var inviteIds = this.state.inviteIds;

        for (var i = 0; i < inviteIds.length; i++) {
            var index = inviteIds[i];
            ReactDOM.findDOMNode(this.refs['email' + index]).value = '';
            ReactDOM.findDOMNode(this.refs['first_name' + index]).value = '';
            ReactDOM.findDOMNode(this.refs['last_name' + index]).value = '';
        }

        this.setState({
            inviteIds: [0],
            idCount: 0,
            emailErrors: {},
            firstNameErrors: {},
            lastNameErrors: {}
        });
    }

    removeInviteFields(index) {
        var count = this.state.idCount;
        var inviteIds = this.state.inviteIds;
        var i = inviteIds.indexOf(index);
        if (i > -1) {
            inviteIds.splice(i, 1);
        }
        if (!inviteIds.length) {
            inviteIds.push(++count);
        }
        this.setState({inviteIds: inviteIds, idCount: count});
    }

    showGetTeamInviteLinkModal() {
        this.handleHide(false);

        EventHelpers.showGetTeamInviteLinkModal();
    }

    render() {
        const {formatMessage} = this.props.intl;
        var currentUser = UserStore.getCurrentUser();

        if (currentUser != null) {
            var inviteSections = [];
            var inviteIds = this.state.inviteIds;
            for (var i = 0; i < inviteIds.length; i++) {
                var index = inviteIds[i];
                var emailError = null;
                if (this.state.emailErrors[index]) {
                    emailError = <label className='control-label'>{this.state.emailErrors[index]}</label>;
                }
                var firstNameError = null;
                if (this.state.firstNameErrors[index]) {
                    firstNameError = <label className='control-label'>{this.state.firstNameErrors[index]}</label>;
                }
                var lastNameError = null;
                if (this.state.lastNameErrors[index]) {
                    lastNameError = <label className='control-label'>{this.state.lastNameErrors[index]}</label>;
                }

                var removeButton = null;
                if (index) {
                    removeButton = (<div>
                                        <button
                                            type='button'
                                            className='btn btn-link remove__member'
                                            onClick={this.removeInviteFields.bind(this, index)}
                                        >
                                            <span className='fa fa-trash'></span>
                                        </button>
                                    </div>);
                }
                var emailClass = 'form-group invite';
                if (emailError) {
                    emailClass += ' has-error';
                }

                var nameFields = null;

                var firstNameClass = 'form-group';
                if (firstNameError) {
                    firstNameClass += ' has-error';
                }
                var lastNameClass = 'form-group';
                if (lastNameError) {
                    lastNameClass += ' has-error';
                }
                nameFields = (<div className='row--invite'>
                                <div className='col-sm-6'>
                                    <div className={firstNameClass}>
                                        <input
                                            type='text'
                                            className='form-control'
                                            ref={'first_name' + index}
                                            placeholder={formatMessage(messages.firstname)}
                                            maxLength='64'
                                            disabled={!this.state.emailEnabled || !this.state.userCreationEnabled}
                                            spellCheck='false'
                                        />
                                        {firstNameError}
                                    </div>
                                </div>
                                <div className='col-sm-6'>
                                    <div className={lastNameClass}>
                                        <input
                                            type='text'
                                            className='form-control'
                                            ref={'last_name' + index}
                                            placeholder={formatMessage(messages.lastname)}
                                            maxLength='64'
                                            disabled={!this.state.emailEnabled || !this.state.userCreationEnabled}
                                            spellCheck='false'
                                        />
                                        {lastNameError}
                                    </div>
                                </div>
                            </div>);

                inviteSections[index] = (
                    <div key={'key' + index}>
                    {removeButton}
                    <div className={emailClass}>
                        <input
                            onKeyUp={this.displayNameKeyUp}
                            type='text'
                            ref={'email' + index}
                            className='form-control'
                            placeholder='email@domain.com'
                            maxLength='64'
                            disabled={!this.state.emailEnabled || !this.state.userCreationEnabled}
                            spellCheck='false'
                        />
                        {emailError}
                    </div>
                    {nameFields}
                    </div>
                );
            }

            var serverError = null;
            if (this.state.serverError) {
                serverError = <div className='form-group has-error'><label className='control-label'>{this.state.serverError}</label></div>;
            }

            var content = null;
            var sendButton = null;

            if (this.state.emailEnabled && this.state.userCreationEnabled) {
                content = (
                    <div>
                        {serverError}
                        <button
                            type='button'
                            className='btn btn-default'
                            onClick={this.addInviteFields}
                        >{formatMessage(messages.addAnother)}</button>
                        <br/>
                        <br/>
                        <span>{formatMessage(messages.autoJoin)}</span>
                    </div>
                );

                var sendButtonLabel = formatMessage(messages.send);
                if (this.state.isSendingEmails) {
                    sendButtonLabel = (
                        <span><i className='fa fa-spinner fa-spin' />{formatMessage(messages.sending)}</span>
                    );
                } else if (this.state.inviteIds.length > 1) {
                    sendButtonLabel = formatMessage(messages.send);
                }

                sendButton = (
                    <button
                        onClick={this.handleSubmit}
                        type='button'
                        className='btn btn-primary'
                        disabled={this.state.isSendingEmails}
                    >
                        {sendButtonLabel}
                    </button>
                );
            } else if (this.state.userCreationEnabled) {
                var teamInviteLink = null;
                if (currentUser && TeamStore.getCurrent().type === 'O') {
                    var link = (
                        <a
                            href='#'
                            onClick={this.showGetTeamInviteLinkModal}
                        >
                            {formatMessage(messages.inviteLink)}
                        </a>
                    );

                    teamInviteLink = (
                        <p>
                            {formatMessage(messages.teamInviteLink)} {link}.
                        </p>
                    );
                }

                content = (
                    <div>
                        <p>{formatMessage(messages.content)}</p>
                        {teamInviteLink}
                    </div>
                );
            } else {
                content = (
                    <div>
                        <p>{formatMessage(messages.disabled)}</p>
                    </div>
                );
            }

            return (
                <div>
                    <Modal
                        dialogClassName='modal-invite-member'
                        show={this.state.show}
                        onHide={this.handleHide.bind(this, true)}
                        enforceFocus={!this.state.showConfirmModal}
                        backdrop={this.state.isSendingEmails ? 'static' : true}
                    >
                        <Modal.Header closeButton={!this.state.isSendingEmails}>
                            <Modal.Title>{formatMessage(messages.newMember)}</Modal.Title>
                        </Modal.Header>
                        <Modal.Body ref='modalBody'>
                            <form role='form'>
                                {inviteSections}
                            </form>
                            {content}
                        </Modal.Body>
                        <Modal.Footer>
                            <button
                                type='button'
                                className='btn btn-default'
                                onClick={this.handleHide.bind(this, true)}
                                disabled={this.state.isSendingEmails}
                            >
                                {formatMessage(messages.cancel)}
                            </button>
                            {sendButton}
                        </Modal.Footer>
                    </Modal>
                    <ConfirmModal
                        title={formatMessage(messages.modalTitle)}
                        message={formatMessage(messages.modalMessage)}
                        confirm_button={formatMessage(messages.modalButton)}
                        show={this.state.showConfirmModal}
                        onConfirm={this.handleHide.bind(this, false)}
                        onCancel={() => this.setState({showConfirmModal: false})}
                    />
                </div>
            );
        }

        return null;
    }
}

InviteMemberModal.propTypes = {
    intl: intlShape.isRequired
};

export default injectIntl(InviteMemberModal);<|MERGE_RESOLUTION|>--- conflicted
+++ resolved
@@ -86,13 +86,10 @@
     sending: {
         id: 'invite_member.sending',
         defaultMessage: ' Sending'
-<<<<<<< HEAD
-=======
     },
     disabled: {
         id: 'invite_member.disabled',
         defaultMessage: 'User creation has been disabled for your team. Please ask your team administrator for details.'
->>>>>>> 5f508d3c
     }
 });
 

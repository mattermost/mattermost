// Copyright (c) 2015 Mattermost, Inc. All Rights Reserved.
// See License.txt for license information.

import {intlShape, injectIntl, defineMessages} from 'react-intl';
import SettingItemMin from './setting_item_min.jsx';
import SettingItemMax from './setting_item_max.jsx';

import * as Client from '../utils/client.jsx';
import * as Utils from '../utils/utils.jsx';
import TeamStore from '../stores/team_store.jsx';

const messages = defineMessages({
    clientError1: {
        id: 'general_tab.clientError1',
        defaultMessage: 'This field is required'
    },
    clientError2: {
        id: 'general_tab.clientError2',
        defaultMessage: 'Please choose a new name for your team'
    },
    teamName: {
        id: 'general_tab.teamName',
        defaultMessage: 'Team Name'
    },
    close: {
        id: 'general_tab.close',
        defaultMessage: 'Close'
    },
    title: {
        id: 'general_tab.title',
        defaultMessage: 'General Settings'
    },
    dirDisabled: {
        id: 'general_tab.dirDisabled',
        defaultMessage: 'Team directory has been disabled.  Please ask a system admin to enable it.'
    },
    required: {
        id: 'general_tab.required',
        defaultMessage: 'This field is required'
    },
    yes: {
        id: 'general_tab.yes',
        defaultMessage: 'Yes'
    },
    no: {
        id: 'general_tab.no',
        defaultMessage: 'No'
    },
    includeDirDesc: {
        id: 'general_tab.includeDirDesc',
        defaultMessage: 'Including this team will display the team name from the Team Directory section of the Home Page, and provide a link to the sign-in page.'
    },
    includeDirTitle: {
        id: 'general_tab.includeDirTitle',
        defaultMessage: 'Include this team in the Team Directory'
    },
    openInviteDesc: {
        id: 'general_tab.openInviteDesc',
        defaultMessage: 'When allowed, a link to account creation will be included on the sign-in page of this team and allow any visitor to sign-up.'
    },
    openInviteTitle: {
        id: 'general_tab.openInviteTitle',
        defaultMessage: 'Allow anyone to sign-up from login page'
    },
    codeTitle: {
        id: 'general_tab.codeTitle',
        defaultMessage: 'Invite Code'
    },
    regenerate: {
        id: 'general_tab.regenerate',
        defaultMessage: 'Re-Generate'
    },
    codeLongDesc: {
        id: 'general_tab.codeLongDesc',
        defaultMessage: 'Your Invite Code is used in the URL sent to people to join your team. Regenerating your Invite Code will invalidate the URLs in previous invitations, unless "Allow anyone to sign-up from login page" is enabled.'
    },
    codeDesc: {
        id: 'general_tab.codeDesc',
        defaultMessage: "Click 'Edit' to regenerate Invite Code."
    },
    teamNameInfo: {
        id: 'general_tab.teamNameInfo',
        defaultMessage: 'Set the name of the team as it appears on your sign-in screen and at the top of the left-hand sidebar.'
    },
    dirContact: {
        id: 'general_tab.dirContact',
        defaultMessage: 'Contact your system administrator to turn on the team directory on the system home page.'
    },
    dirOff: {
        id: 'general_tab.dirOff',
        defaultMessage: 'Team directory is turned off for this system.'
    }
});

class GeneralTab extends React.Component {
    constructor(props) {
        super(props);

        this.updateSection = this.updateSection.bind(this);
        this.handleNameSubmit = this.handleNameSubmit.bind(this);
        this.handleInviteIdSubmit = this.handleInviteIdSubmit.bind(this);
        this.handleOpenInviteSubmit = this.handleOpenInviteSubmit.bind(this);
        this.handleTeamListingSubmit = this.handleTeamListingSubmit.bind(this);
        this.handleClose = this.handleClose.bind(this);
        this.onUpdateNameSection = this.onUpdateNameSection.bind(this);
        this.updateName = this.updateName.bind(this);
        this.onUpdateInviteIdSection = this.onUpdateInviteIdSection.bind(this);
        this.updateInviteId = this.updateInviteId.bind(this);
        this.onUpdateOpenInviteSection = this.onUpdateOpenInviteSection.bind(this);
        this.handleOpenInviteRadio = this.handleOpenInviteRadio.bind(this);
        this.onUpdateTeamListingSection = this.onUpdateTeamListingSection.bind(this);
        this.handleTeamListingRadio = this.handleTeamListingRadio.bind(this);
        this.handleGenerateInviteId = this.handleGenerateInviteId.bind(this);

        this.state = this.setupInitialState(props);
    }

    updateSection(section) {
        this.setState(this.setupInitialState(this.props));
        this.props.updateSection(section);
    }

    setupInitialState(props) {
        const team = props.team;

        return {
            name: team.display_name,
            invite_id: team.invite_id,
            allow_open_invite: team.allow_open_invite,
            allow_team_listing: team.allow_team_listing,
            serverError: '',
            clientError: ''
        };
    }

    handleGenerateInviteId(e) {
        e.preventDefault();

        var newId = '';
        for (var i = 0; i < 32; i++) {
            newId += Math.floor(Math.random() * 16).toString(16);
        }

        this.setState({invite_id: newId});
    }

    handleOpenInviteRadio(openInvite) {
        this.setState({allow_open_invite: openInvite});
    }

    handleTeamListingRadio(listing) {
        const {formatMessage} = this.props.intl;

        if (global.window.mm_config.EnableTeamListing !== 'true' && listing) {
            this.setState({clientError: formatMessage(messages.dirDisabled)});
        } else {
            this.setState({allow_team_listing: listing});
        }
    }

    handleOpenInviteSubmit(e) {
        e.preventDefault();

        var state = {serverError: '', clientError: ''};

        var data = this.props.team;
        data.allow_open_invite = this.state.allow_open_invite;
        Client.updateTeam(data,
            (team) => {
                TeamStore.saveTeam(team);
                TeamStore.emitChange();
                this.updateSection('');
            },
            (err) => {
                state.serverError = err.message;
                this.setState(state);
            }
        );
    }

    handleTeamListingSubmit(e) {
        e.preventDefault();

        var state = {serverError: '', clientError: ''};

        var data = this.props.team;
        data.allow_team_listing = this.state.allow_team_listing;
        Client.updateTeam(data,
            (team) => {
                TeamStore.saveTeam(team);
                TeamStore.emitChange();
                this.updateSection('');
            },
            (err) => {
                state.serverError = err.message;
                this.setState(state);
            }
        );
    }

    handleNameSubmit(e) {
        e.preventDefault();

        const {formatMessage} = this.props.intl;
        var state = {serverError: '', clientError: ''};
        let valid = true;

        const name = this.state.name.trim();
        if (!name) {
            state.clientError = formatMessage(messages.clientError1);
            valid = false;
        } else if (name === this.props.team.display_name) {
            state.clientError = formatMessage(messages.clientError2);
            valid = false;
        } else {
            state.clientError = '';
        }

        this.setState(state);

        if (!valid) {
            return;
        }

        var data = this.props.team;
        data.display_name = this.state.name;
        Client.updateTeam(data,
            (team) => {
                TeamStore.saveTeam(team);
                TeamStore.emitChange();
                this.updateSection('');
            },
            (err) => {
                state.serverError = err.message;
                this.setState(state);
            }
        );
    }

    handleInviteIdSubmit(e) {
        e.preventDefault();

        const {formatMessage} = this.props.intl;

        var state = {serverError: '', clientError: ''};
        let valid = true;

        const inviteId = this.state.invite_id.trim();
        if (inviteId) {
            state.clientError = '';
        } else {
            state.clientError = formatMessage(messages.required);
            valid = false;
        }

        this.setState(state);

        if (!valid) {
            return;
        }

        var data = this.props.team;
        data.invite_id = this.state.invite_id;
        Client.updateTeam(data,
            (team) => {
                TeamStore.saveTeam(team);
                TeamStore.emitChange();
                this.updateSection('');
            },
            (err) => {
                state.serverError = err.message;
                this.setState(state);
            }
        );
    }

    componentWillReceiveProps(newProps) {
        if (newProps.team && newProps.teamDisplayName) {
            this.setState({name: newProps.teamDisplayName});
        }
    }

    handleClose() {
        this.updateSection('');
    }

    componentDidMount() {
        $('#team_settings').on('hidden.bs.modal', this.handleClose);
    }

    componentWillUnmount() {
        $('#team_settings').off('hidden.bs.modal', this.handleClose);
    }

    onUpdateNameSection(e) {
        e.preventDefault();
        if (this.props.activeSection === 'name') {
            this.updateSection('');
        } else {
            this.updateSection('name');
        }
    }

    onUpdateInviteIdSection(e) {
        e.preventDefault();
        if (this.props.activeSection === 'invite_id') {
            this.updateSection('');
        } else {
            this.updateSection('invite_id');
        }
    }

    onUpdateOpenInviteSection(e) {
        e.preventDefault();
        if (this.props.activeSection === 'open_invite') {
            this.updateSection('');
        } else {
            this.updateSection('open_invite');
        }
    }

    onUpdateTeamListingSection(e) {
        e.preventDefault();
        if (this.props.activeSection === 'team_listing') {
            this.updateSection('');
        } else {
            this.updateSection('team_listing');
        }
    }

    updateName(e) {
        e.preventDefault();
        this.setState({name: e.target.value});
    }

    updateInviteId(e) {
        e.preventDefault();
        this.setState({invite_id: e.target.value});
    }

    render() {
        const {formatMessage} = this.props.intl;
        let clientError = null;
        let serverError = null;
        if (this.state.clientError) {
            clientError = this.state.clientError;
        }
        if (this.state.serverError) {
            serverError = this.state.serverError;
        }

        const enableTeamListing = global.window.mm_config.EnableTeamListing === 'true';

        let teamListingSection;
        if (this.props.activeSection === 'team_listing') {
            const inputs = [];
            let submitHandle = null;

            if (enableTeamListing) {
                submitHandle = this.handleTeamListingSubmit;

                inputs.push(
                    <div key='userTeamListingOptions'>
                        <div className='radio'>
                            <label>
                                <input
                                    name='userTeamListingOptions'
                                    type='radio'
                                    defaultChecked={this.state.allow_team_listing}
                                    onChange={this.handleTeamListingRadio.bind(this, true)}
                                />
                                {formatMessage(messages.yes)}
                            </label>
                            <br/>
                        </div>
                        <div className='radio'>
                            <label>
                                <input
                                    ref='teamListingRadioNo'
                                    name='userTeamListingOptions'
                                    type='radio'
                                    defaultChecked={!this.state.allow_team_listing}
                                    onChange={this.handleTeamListingRadio.bind(this, false)}
                                />
                                {formatMessage(messages.no)}
                            </label>
                            <br/>
                        </div>
                        <div><br/>{formatMessage(messages.includeDirDesc)}</div>
                    </div>
                );
            } else {
                inputs.push(
                    <div key='userTeamListingOptions'>
                        <div><br/>{formatMessage(messages.dirContact)}</div>
                    </div>
                );
            }

            teamListingSection = (
                <SettingItemMax
                    title={formatMessage(messages.includeDirTitle)}
                    inputs={inputs}
                    submit={submitHandle}
                    server_error={serverError}
                    client_error={clientError}
                    updateSection={this.onUpdateTeamListingSection}
                />
            );
        } else {
            let describe = '';

            if (enableTeamListing) {
                if (this.state.allow_team_listing === true) {
                    describe = formatMessage(messages.yes);
                } else {
                    describe = formatMessage(messages.no);
                }
            } else {
                describe = formatMessage(messages.dirOff);
            }

            teamListingSection = (
                <SettingItemMin
                    title={formatMessage(messages.includeDirTitle)}
                    describe={describe}
                    updateSection={this.onUpdateTeamListingSection}
                />
            );
        }

        let openInviteSection;
        if (this.props.activeSection === 'open_invite') {
            const inputs = [
                <div key='userOpenInviteOptions'>
                    <div className='radio'>
                        <label>
                            <input
                                name='userOpenInviteOptions'
                                type='radio'
                                defaultChecked={this.state.allow_open_invite}
                                onChange={this.handleOpenInviteRadio.bind(this, true)}
                            />
                            {formatMessage(messages.yes)}
                        </label>
                        <br/>
                    </div>
                    <div className='radio'>
                        <label>
                            <input
                                name='userOpenInviteOptions'
                                type='radio'
                                defaultChecked={!this.state.allow_open_invite}
                                onChange={this.handleOpenInviteRadio.bind(this, false)}
                            />
                            {formatMessage(messages.no)}
                        </label>
                        <br/>
                    </div>
                    <div><br/>{formatMessage(messages.openInviteDesc)}</div>
                </div>
            ];

            openInviteSection = (
                <SettingItemMax
                    title={formatMessage(messages.openInviteTitle)}
                    inputs={inputs}
                    submit={this.handleOpenInviteSubmit}
                    server_error={serverError}
                    updateSection={this.onUpdateOpenInviteSection}
                />
            );
        } else {
            let describe = '';
            if (this.state.allow_open_invite === true) {
                describe = formatMessage(messages.yes);
            } else {
                describe = formatMessage(messages.no);
            }

            openInviteSection = (
                <SettingItemMin
                    title={formatMessage(messages.openInviteTitle)}
                    describe={describe}
                    updateSection={this.onUpdateOpenInviteSection}
                />
            );
        }

        let inviteSection;

        if (this.props.activeSection === 'invite_id') {
            const inputs = [];

            inputs.push(
                <div key='teamInviteSetting'>
                    <div className='row'>
                        <label className='col-sm-5 control-label'>{formatMessage(messages.codeTitle)}</label>
                        <div className='col-sm-7'>
                            <input
                                className='form-control'
                                type='text'
                                onChange={this.updateInviteId}
                                value={this.state.invite_id}
                                maxLength='32'
                            />
                            <div className='padding-top x2'>
                                <a
                                    href='#'
                                    onClick={this.handleGenerateInviteId}
                                >
                                    {formatMessage(messages.regenerate)}
                                </a>
                            </div>
                        </div>
                    </div>
<<<<<<< HEAD
                    <div className='setting-list__hint'>{'The Invite Code is used as part of the URL in the team invitation link created by **Get Team Invite Link** in the main menu. Regenerating creates a new team invitation link and invalidates the previous link.'}</div>
=======
                    <div className='setting-list__hint'>{formatMessage(messages.codeLongDesc)}</div>
>>>>>>> e63d4afb
                </div>
            );

            inviteSection = (
                <SettingItemMax
                    title={formatMessage(messages.codeTitle)}
                    inputs={inputs}
                    submit={this.handleInviteIdSubmit}
                    server_error={serverError}
                    client_error={clientError}
                    updateSection={this.onUpdateInviteIdSection}
                />
            );
        } else {
            inviteSection = (
                <SettingItemMin
                    title={formatMessage(messages.codeTitle)}
                    describe={formatMessage(messages.codeDesc)}
                    updateSection={this.onUpdateInviteIdSection}
                />
            );
        }

        let nameSection;

        if (this.props.activeSection === 'name') {
            const inputs = [];

            let teamNameLabel = formatMessage(messages.teamName);
            if (Utils.isMobile()) {
                teamNameLabel = '';
            }

            inputs.push(
                <div
                    key='teamNameSetting'
                    className='form-group'
                >
                    <label className='col-sm-5 control-label'>{teamNameLabel}</label>
                    <div className='col-sm-7'>
                        <input
                            className='form-control'
                            type='text'
                            maxLength='22'
                            onChange={this.updateName}
                            value={this.state.name}
                        />
                    </div>
                </div>
            );

            nameSection = (
                <SettingItemMax
                    title={formatMessage(messages.teamName)}
                    inputs={inputs}
                    submit={this.handleNameSubmit}
                    server_error={serverError}
                    client_error={clientError}
                    updateSection={this.onUpdateNameSection}
                    extraInfo={formatMessage(messages.teamNameInfo)}
                />
            );
        } else {
            var describe = this.state.name;

            nameSection = (
                <SettingItemMin
                    title={formatMessage(messages.teamName)}
                    describe={describe}
                    updateSection={this.onUpdateNameSection}
                />
            );
        }

        return (
            <div>
                <div className='modal-header'>
                    <button
                        type='button'
                        className='close'
                        data-dismiss='modal'
                        aria-label={formatMessage(messages.close)}
                    >
                        <span aria-hidden='true'>&times;</span>
                    </button>
                    <h4
                        className='modal-title'
                        ref='title'
                    >
                        <i className='modal-back'></i>
                        {formatMessage(messages.title)}
                    </h4>
                </div>
                <div
                    ref='wrapper'
                    className='user-settings'
                >
                    <h3 className='tab-header'>{formatMessage(messages.title)}</h3>
                    <div className='divider-dark first'/>
                    {nameSection}
                    <div className='divider-light'/>
                    {openInviteSection}
                    <div className='divider-light'/>
                    {teamListingSection}
                    <div className='divider-light'/>
                    {inviteSection}
                    <div className='divider-dark'/>
                </div>
            </div>
        );
    }
}

GeneralTab.propTypes = {
    intl: intlShape.isRequired,
    updateSection: React.PropTypes.func.isRequired,
    team: React.PropTypes.object.isRequired,
    activeSection: React.PropTypes.string.isRequired
};

export default injectIntl(GeneralTab);<|MERGE_RESOLUTION|>--- conflicted
+++ resolved
@@ -72,7 +72,7 @@
     },
     codeLongDesc: {
         id: 'general_tab.codeLongDesc',
-        defaultMessage: 'Your Invite Code is used in the URL sent to people to join your team. Regenerating your Invite Code will invalidate the URLs in previous invitations, unless "Allow anyone to sign-up from login page" is enabled.'
+        defaultMessage: 'The Invite Code is used as part of the URL in the team invitation link created by **Get Team Invite Link** in the main menu. Regenerating creates a new team invitation link and invalidates the previous link.'
     },
     codeDesc: {
         id: 'general_tab.codeDesc',
@@ -514,11 +514,7 @@
                             </div>
                         </div>
                     </div>
-<<<<<<< HEAD
-                    <div className='setting-list__hint'>{'The Invite Code is used as part of the URL in the team invitation link created by **Get Team Invite Link** in the main menu. Regenerating creates a new team invitation link and invalidates the previous link.'}</div>
-=======
                     <div className='setting-list__hint'>{formatMessage(messages.codeLongDesc)}</div>
->>>>>>> e63d4afb
                 </div>
             );
 

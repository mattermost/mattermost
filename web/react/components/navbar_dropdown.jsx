// Copyright (c) 2015 Mattermost, Inc. All Rights Reserved.
// See License.txt for license information.

import {intlShape, injectIntl, defineMessages} from 'react-intl';
import * as Utils from '../utils/utils.jsx';
import * as client from '../utils/client.jsx';
import UserStore from '../stores/user_store.jsx';
import TeamStore from '../stores/team_store.jsx';
import * as EventHelpers from '../dispatcher/event_helpers.jsx';

import AboutBuildModal from './about_build_modal.jsx';
import TeamMembersModal from './team_members_modal.jsx';
import ToggleModalButton from './toggle_modal_button.jsx';
import UserSettingsModal from './user_settings/user_settings_modal.jsx';

import Constants from '../utils/constants.jsx';

const messages = defineMessages({
    inviteMember: {
        id: 'navbar_dropdown.inviteMember',
        defaultMessage: 'Invite New Member'
    },
    teamLink: {
        id: 'navbar_dropdown.teamLink',
        defaultMessage: 'Get Team Invite Link'
    },
    teamLinkTitle: {
        id: 'navbar_dropdown.teamLinkTitle',
        defaultMessage: 'Team Invite'
    },
    manageTeam: {
        id: 'navbar_dropdown.manageTeam',
        defaultMessage: 'Manage Members'
    },
    teamSettings: {
        id: 'navbar_dropdown.teamSettings',
        defaultMessage: 'Team Settings'
    },
    console: {
        id: 'navbar_dropdown.console',
        defaultMessage: 'System Console'
    },
    switch: {
        id: 'navbar_dropdown.switch',
        defaultMessage: 'Switch to '
    },
    create: {
        id: 'navbar_dropdown.create',
        defaultMessage: 'Create a New Team'
    },
    accountSettings: {
        id: 'navbar_dropdown.accountSettings',
        defaultMessage: 'Account Settings'
    },
    logout: {
        id: 'navbar_dropdown.logout',
        defaultMessage: 'Logout'
    },
    help: {
        id: 'navbar_dropdown.help',
        defaultMessage: 'Help'
    },
    report: {
        id: 'navbar_dropdown.report',
        defaultMessage: 'Report a Problem'
    },
    about: {
        id: 'navbar_dropdown.about',
        defaultMessage: 'About Mattermost'
    }
});

function getStateFromStores() {
    const teams = [];
    const teamsObject = UserStore.getTeams();
    for (const teamId in teamsObject) {
        if (teamsObject.hasOwnProperty(teamId)) {
            teams.push(teamsObject[teamId]);
        }
    }

    teams.sort(Utils.sortByDisplayName);
    return {teams};
}

class NavbarDropdown extends React.Component {
    constructor(props) {
        super(props);
        this.blockToggle = false;

        this.handleLogoutClick = this.handleLogoutClick.bind(this);
        this.handleAboutModal = this.handleAboutModal.bind(this);
        this.onListenerChange = this.onListenerChange.bind(this);
        this.aboutModalDismissed = this.aboutModalDismissed.bind(this);

        const state = getStateFromStores();
        state.showUserSettingsModal = false;
        state.showAboutModal = false;
        this.state = state;
    }
    handleLogoutClick(e) {
        e.preventDefault();
        client.logout();
    }
    handleAboutModal() {
        this.setState({showAboutModal: true});
    }
    aboutModalDismissed() {
        this.setState({showAboutModal: false});
    }
    componentDidMount() {
        UserStore.addTeamsChangeListener(this.onListenerChange);
        TeamStore.addChangeListener(this.onListenerChange);

        $(ReactDOM.findDOMNode(this.refs.dropdown)).on('hide.bs.dropdown', () => {
            $('.sidebar--left .dropdown-menu').scrollTop(0);
            this.blockToggle = true;
            setTimeout(() => {
                this.blockToggle = false;
            }, 100);
        });
    }
    componentWillUnmount() {
        UserStore.removeTeamsChangeListener(this.onListenerChange);
        TeamStore.removeChangeListener(this.onListenerChange);

        $(ReactDOM.findDOMNode(this.refs.dropdown)).off('hide.bs.dropdown');
    }
    onListenerChange() {
        var newState = getStateFromStores();
        if (!Utils.areObjectsEqual(newState, this.state)) {
            this.setState(newState);
        }
    }
    render() {
        const {formatMessage} = this.props.intl;
        var teamLink = '';
        var inviteLink = '';
        var manageLink = '';
        var sysAdminLink = '';
        var adminDivider = '';
        var currentUser = UserStore.getCurrentUser();
        var isAdmin = false;
        var isSystemAdmin = false;
        var teamSettings = null;

        if (currentUser != null) {
            isAdmin = Utils.isAdmin(currentUser.roles);
            isSystemAdmin = Utils.isSystemAdmin(currentUser.roles);

            inviteLink = (
                <li>
                    <a
                        href='#'
                        onClick={EventHelpers.showInviteMemberModal}
                    >
                        {formatMessage(messages.inviteMember)}
                    </a>
                </li>
            );

            if (this.props.teamType === Constants.OPEN_TEAM) {
                teamLink = (
                    <li>
                        <a
                            href='#'
                            onClick={EventHelpers.showGetTeamInviteLinkModal}
                        >
                            {formatMessage(messages.teamLink)}
                        </a>
                    </li>
                );
            }
        }

        if (isAdmin) {
            manageLink = (
                <li>
                    <ToggleModalButton dialogType={TeamMembersModal}>
                        {formatMessage(messages.manageTeam)}
                    </ToggleModalButton>
                </li>
            );

            adminDivider = (<li className='divider'></li>);

            teamSettings = (
                <li>
                    <a
                        href='#'
                        data-toggle='modal'
                        data-target='#team_settings'
                    >
                        {formatMessage(messages.teamSettings)}
                    </a>
                </li>
            );
        }

        if (isSystemAdmin) {
            sysAdminLink = (
                <li>
                    <a
                        href={'/admin_console?' + Utils.getSessionIndex()}
                    >
                        {formatMessage(messages.console)}
                    </a>
                </li>
            );
        }

        var teams = [];

        if (this.state.teams.length > 1) {
            teams.push(
                <li
                    className='divider'
                    key='div'
                >
                </li>
            );

            this.state.teams.forEach((team) => {
                if (team.name !== this.props.teamName) {
                    teams.push(<li key={team.name}><a href={Utils.getWindowLocationOrigin() + '/' + team.name}>{formatMessage(messages.switch) + team.display_name}</a></li>);
                }
            });
        }

        if (global.window.mm_config.EnableTeamCreation === 'true') {
            teams.push(
                <li key='newTeam_li'>
                    <a
                        key='newTeam_a'
                        target='_blank'
                        href={Utils.getWindowLocationOrigin() + '/signup_team'}
                    >
                        {formatMessage(messages.create)}
<<<<<<< HEAD
=======
                    </a>
                </li>
            );
        }

        let helpLink = null;
        if (global.window.mm_config.HelpLink) {
            helpLink = (
                <li>
                    <a
                        target='_blank'
                        href={global.window.mm_config.HelpLink}
                    >
                        {formatMessage(messages.help)}
                    </a>
                </li>
            );
        }

        let reportLink = null;
        if (global.window.mm_config.ReportAProblemLink) {
            reportLink = (
                <li>
                    <a
                        target='_blank'
                        href={global.window.mm_config.ReportAProblemLink}
                    >
                        {formatMessage(messages.report)}
>>>>>>> 5f508d3c
                    </a>
                </li>
            );
        }

        return (
            <ul className='nav navbar-nav navbar-right'>
                <li
                    ref='dropdown'
                    className='dropdown'
                >
                    <a
                        href='#'
                        className='dropdown-toggle'
                        data-toggle='dropdown'
                        role='button'
                        aria-expanded='false'
                    >
                        <span
                            className='dropdown__icon'
                            dangerouslySetInnerHTML={{__html: Constants.MENU_ICON}}
                        />
                    </a>
                    <ul
                        className='dropdown-menu'
                        role='menu'
                    >
                        <li>
                            <a
                                href='#'
                                onClick={() => this.setState({showUserSettingsModal: true})}
                            >
                                {formatMessage(messages.accountSettings)}
                            </a>
                        </li>
                        {inviteLink}
                        {teamLink}
                        <li>
                            <a
                                href='#'
                                onClick={this.handleLogoutClick}
                            >
                                {formatMessage(messages.logout)}
                            </a>
                        </li>
                        {adminDivider}
                        {teamSettings}
                        {manageLink}
                        {sysAdminLink}
                        {teams}
                        <li className='divider'></li>
<<<<<<< HEAD
                        <li>
                            <a
                                target='_blank'
                                href='http://ayuda.zboxapp.com/collection/65-chat'
                            >
                                {formatMessage(messages.help)}
                            </a>
                        </li>
                        <li>
                            <a
                                target='_blank'
                                href='http://ayuda.zboxapp.com/collection/65-chat#contactModal'
                            >
                                {formatMessage(messages.report)}
                            </a>
                        </li>
=======
                        {helpLink}
                        {reportLink}
>>>>>>> 5f508d3c
                        <li>
                            <a
                                href='#'
                                onClick={this.handleAboutModal}
                            >
                                {formatMessage(messages.about)}
                            </a>
                        </li>
                        <UserSettingsModal
                            show={this.state.showUserSettingsModal}
                            onModalDismissed={() => this.setState({showUserSettingsModal: false})}
                        />
                        <AboutBuildModal
                            show={this.state.showAboutModal}
                            onModalDismissed={this.aboutModalDismissed}
                        />
                    </ul>
                </li>
            </ul>
        );
    }
}

NavbarDropdown.defaultProps = {
    teamType: ''
};
NavbarDropdown.propTypes = {
    intl: intlShape.isRequired,
    teamType: React.PropTypes.string,
    teamDisplayName: React.PropTypes.string,
    teamName: React.PropTypes.string
};

export default injectIntl(NavbarDropdown);<|MERGE_RESOLUTION|>--- conflicted
+++ resolved
@@ -236,8 +236,6 @@
                         href={Utils.getWindowLocationOrigin() + '/signup_team'}
                     >
                         {formatMessage(messages.create)}
-<<<<<<< HEAD
-=======
                     </a>
                 </li>
             );
@@ -266,7 +264,6 @@
                         href={global.window.mm_config.ReportAProblemLink}
                     >
                         {formatMessage(messages.report)}
->>>>>>> 5f508d3c
                     </a>
                 </li>
             );
@@ -318,27 +315,8 @@
                         {sysAdminLink}
                         {teams}
                         <li className='divider'></li>
-<<<<<<< HEAD
-                        <li>
-                            <a
-                                target='_blank'
-                                href='http://ayuda.zboxapp.com/collection/65-chat'
-                            >
-                                {formatMessage(messages.help)}
-                            </a>
-                        </li>
-                        <li>
-                            <a
-                                target='_blank'
-                                href='http://ayuda.zboxapp.com/collection/65-chat#contactModal'
-                            >
-                                {formatMessage(messages.report)}
-                            </a>
-                        </li>
-=======
                         {helpLink}
                         {reportLink}
->>>>>>> 5f508d3c
                         <li>
                             <a
                                 href='#'

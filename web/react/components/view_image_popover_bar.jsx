// Copyright (c) 2015 Mattermost, Inc. All Rights Reserved.
// See License.txt for license information.
import {intlShape, injectIntl, defineMessages} from 'react-intl';

const messages = defineMessages({
<<<<<<< HEAD
=======
    publicImage: {
        id: 'view_image_popover.publicImage',
        defaultMessage: 'Public Image'
    },
>>>>>>> 5f508d3c
    publicLink: {
        id: 'view_image_popover.publicLink',
        defaultMessage: 'Get Public Link'
    },
    file: {
        id: 'view_image_popover.file',
        defaultMessage: 'File '
    },
    of: {
        id: 'view_image_popover.of',
        defaultMessage: ' of '
    },
    download: {
        id: 'view_image_popover.download',
        defaultMessage: 'Download'
    }
});

class ViewImagePopoverBar extends React.Component {
    constructor(props) {
        super(props);
    }
    render() {
        const {formatMessage} = this.props.intl;
        var publicLink = '';
        if (global.window.mm_config.EnablePublicLink === 'true') {
            publicLink = (
                <div>
                    <a
                        href='#'
                        className='public-link text'
                        data-title='Public Image'
                        onClick={this.props.getPublicLink}
                    >
                        {formatMessage(messages.publicLink)}
                    </a>
                    <span className='text'>{' | '}</span>
                </div>
            );
        }

        var footerClass = 'modal-button-bar';
        if (this.props.show) {
            footerClass += ' footer--show';
        }

        return (
            <div
                ref='imageFooter'
                className={footerClass}
            >
                <span className='pull-left text'>{formatMessage(messages.file) + (this.props.fileId + 1) + formatMessage(messages.of) + this.props.totalFiles}</span>
                <div className='image-links'>
                    {publicLink}
                    <a
                        href={this.props.fileURL}
                        download={this.props.filename}
                        className='text'
                    >
                        {formatMessage(messages.download)}
                    </a>
                </div>
            </div>
        );
    }
}
ViewImagePopoverBar.defaultProps = {
    show: false,
    imgId: 0,
    totalFiles: 0,
    filename: '',
    fileURL: ''
};

ViewImagePopoverBar.propTypes = {
    intl: intlShape.isRequired,
    show: React.PropTypes.bool.isRequired,
    fileId: React.PropTypes.number.isRequired,
    totalFiles: React.PropTypes.number.isRequired,
    filename: React.PropTypes.string.isRequired,
    fileURL: React.PropTypes.string.isRequired,
    getPublicLink: React.PropTypes.func.isRequired
};

export default injectIntl(ViewImagePopoverBar);<|MERGE_RESOLUTION|>--- conflicted
+++ resolved
@@ -3,13 +3,10 @@
 import {intlShape, injectIntl, defineMessages} from 'react-intl';
 
 const messages = defineMessages({
-<<<<<<< HEAD
-=======
     publicImage: {
         id: 'view_image_popover.publicImage',
         defaultMessage: 'Public Image'
     },
->>>>>>> 5f508d3c
     publicLink: {
         id: 'view_image_popover.publicLink',
         defaultMessage: 'Get Public Link'

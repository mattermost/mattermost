--- conflicted
+++ resolved
@@ -111,13 +111,10 @@
         id: 'user.settings.general.primaryEmail',
         defaultMessage: 'Primary Email'
     },
-<<<<<<< HEAD
-=======
     confirmEmail: {
         id: 'user.settings.general.confirmEmail',
         defaultMessage: 'Confirm Email'
     },
->>>>>>> 5f508d3c
     email: {
         id: 'user.settings.general.email',
         defaultMessage: 'Email'
@@ -173,13 +170,10 @@
     close: {
         id: 'user.settings.general.close',
         defaultMessage: 'Close'
-<<<<<<< HEAD
-=======
     },
     imageTooLarge: {
         id: 'user.settings.general.imageTooLarge',
         defaultMessage: 'Unable to upload profile image. File is too large.'
->>>>>>> 5f508d3c
     }
 });
 
@@ -224,11 +218,7 @@
         }
 
         if (user.username === username) {
-<<<<<<< HEAD
-            this.setState({clientError: formatMessage(messages.newUsername), emailError: '', serverError: ''});
-=======
             this.updateSection('');
->>>>>>> 5f508d3c
             return;
         }
 
@@ -245,11 +235,7 @@
         const nickname = this.state.nickname.trim();
 
         if (user.nickname === nickname) {
-<<<<<<< HEAD
-            this.setState({clientError: formatMessage(messages.newNickname), emailError: '', serverError: ''});
-=======
             this.updateSection('');
->>>>>>> 5f508d3c
             return;
         }
 
@@ -267,11 +253,7 @@
         const lastName = this.state.lastName.trim();
 
         if (user.first_name === firstName && user.last_name === lastName) {
-<<<<<<< HEAD
-            this.setState({clientError: formatMessage(messages.newName), emailError: '', serverError: ''});
-=======
             this.updateSection('');
->>>>>>> 5f508d3c
             return;
         }
 
@@ -294,23 +276,13 @@
             return;
         }
 
-<<<<<<< HEAD
-        if (email === '' || !Utils.isEmail(email)) {
-            this.setState({emailError: formatMessage(messages.validEmail), clientError: '', serverError: ''});
-            return;
-        }
-
         if (email !== confirmEmail) {
             this.setState({emailError: formatMessage(messages.emailMatch), clientError: '', serverError: ''});
-=======
-        if (email !== confirmEmail) {
-            this.setState({emailError: formatMessage(messages.emailMatch), clientError: '', serverError: ''});
             return;
         }
 
         if (user.email === email) {
             this.updateSection('');
->>>>>>> 5f508d3c
             return;
         }
 
@@ -358,12 +330,9 @@
 
         if (picture.type !== 'image/jpeg' && picture.type !== 'image/png') {
             this.setState({clientError: formatMessage(messages.validImage)});
-<<<<<<< HEAD
-=======
             return;
         } else if (picture.size > Constants.MAX_FILE_SIZE) {
             this.setState({clientError: formatMessage(messages.imageTooLarge)});
->>>>>>> 5f508d3c
             return;
         }
 

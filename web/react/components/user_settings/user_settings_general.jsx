// Copyright (c) 2015 Mattermost, Inc. All Rights Reserved.
// See License.txt for license information.

import {intlShape, injectIntl, defineMessages} from 'react-intl';
import SettingItemMin from '../setting_item_min.jsx';
import SettingItemMax from '../setting_item_max.jsx';
import SettingPicture from '../setting_picture.jsx';

import UserStore from '../../stores/user_store.jsx';
import ErrorStore from '../../stores/error_store.jsx';

import * as Client from '../../utils/client.jsx';
import * as AsyncClient from '../../utils/async_client.jsx';
import * as Utils from '../../utils/utils.jsx';

const messages = defineMessages({
    usernameReserved: {
        id: 'user.settings.general.usernameReserved',
        defaultMessage: 'This username is reserved, please choose a new one.'
    },
    usernameRestrictions: {
        id: 'user.settings.general.usernameRestrictions',
        defaultMessage: "Username must begin with a letter, and contain between 3 to 15 lowercase characters made up of numbers, letters, and the symbols '.', '-' and '_'."
    },
    newUsername: {
        id: 'user.settings.general.newUsername',
        defaultMessage: 'You must submit a new username'
    },
    newNickname: {
        id: 'user.settings.general.newNickname',
        defaultMessage: 'You must submit a new nickname'
    },
    newName: {
        id: 'user.settings.general.newName',
        defaultMessage: 'You must submit a new first or last name'
    },
    validEmail: {
        id: 'user.settings.general.validEmail',
        defaultMessage: 'Please enter a valid email address'
    },
    validImage: {
        id: 'user.settings.general.validImage',
        defaultMessage: 'Only JPG or PNG images may be used for profile pictures'
    },
    firstName: {
        id: 'user.settings.general.firstName',
        defaultMessage: 'First Name'
    },
    lastName: {
        id: 'user.settings.general.lastName',
        defaultMessage: 'Last Name'
    },
    notificationsLink: {
        id: 'user.settings.general.notificationsLink',
        defaultMessage: 'Notifications'
    },
    notificationsExtra1: {
        id: 'user.settings.general.notificationsExtra1',
        defaultMessage: 'By default, you will receive mention notifications when someone types your first name. '
    },
    notificationsExtra2: {
        id: 'user.settings.general.notificationsExtra2',
        defaultMessage: 'Go to '
    },
    notificationsExtra3: {
        id: 'user.settings.general.notificationsExtra3',
        defaultMessage: 'settings to change this default.'
    },
    fullName: {
        id: 'user.settings.general.fullName',
        defaultMessage: 'Full Name'
    },
    nickname: {
        id: 'user.settings.general.nickname',
        defaultMessage: 'Nickname'
    },
    nicknameExtra1: {
        id: 'user.settings.general.nicknameExtra1',
        defaultMessage: 'Use Nickname for a name you might be called that is different from your first name and user name.'
    },
    nicknameExtra2: {
        id: 'user.settings.general.nicknameExtra2',
        defaultMessage: 'This is most often used when two or more people have similar sounding names and usernames.'
    },
    username: {
        id: 'user.settings.general.username',
        defaultMessage: 'Username'
    },
    usernameInfo: {
        id: 'user.settings.general.usernameInfo',
        defaultMessage: 'Pick something easy for teammates to recognize and recall.'
    },
    emailHelp1: {
        id: 'user.settings.general.emailHelp1',
        defaultMessage: 'Email is used for sign-in, notifications, and password reset. Email requires verification if changed.'
    },
    emailHelp2: {
        id: 'user.settings.general.emailHelp2',
        defaultMessage: 'Email has been disabled by your system administrator. No notification emails will be sent until it is enabled.'
    },
    emailHelp3: {
        id: 'user.settings.general.emailHelp3',
        defaultMessage: 'Email is used for sign-in, notifications, and password reset.'
    },
    emailHelp4: {
        id: 'user.settings.general.emailHelp4',
        defaultMessage: 'A verification email was sent to '
    },
    primaryEmail: {
        id: 'user.settings.general.primaryEmail',
        defaultMessage: 'Primary Email'
    },
    email: {
        id: 'user.settings.general.email',
        defaultMessage: 'Email'
    },
    profilePicture: {
        id: 'user.settings.general.profilePicture',
        defaultMessage: 'Profile Picture'
    },
    uploadImage: {
        id: 'user.settings.general.uploadImage',
        defaultMessage: 'Click \'Edit\' to upload an image.'
    },
    imageUpdated: {
        id: 'user.settings.general.imageUpdated',
        defaultMessage: 'Image last updated '
    },
    title: {
        id: 'user.settings.general.title',
        defaultMessage: 'General Settings'
    },
    emailMatch: {
        id: 'user.settings.general.emailMatch',
        defaultMessage: 'The new emails you entered do not match.'
    },
    checkEmail1: {
        id: 'user.settings.general.checkEmail1',
        defaultMessage: 'Check your email at '
    },
    checkEmail2: {
        id: 'user.settings.general.checkEmail2',
        defaultMessage: ' to verify the address.'
    },
    emailCantUpdate: {
        id: 'user.settings.general.emailCantUpdate',
        defaultMessage: 'Log in occurs through ZBox. Email cannot be updated.'
    },
    newAddress1: {
        id: 'user.settings.general.newAddress1',
        defaultMessage: 'New Address: '
    },
    newAddress2: {
        id: 'user.settings.general.newAddress2',
        defaultMessage: '\nCheck your email to verify the above address.'
    },
    newAddress3: {
        id: 'user.settings.general.newAddress3',
        defaultMessage: 'Check your email to verify your new address'
    },
    newAddress4: {
        id: 'user.settings.general.newAddress4',
        defaultMessage: 'Log in done through ZBox'
    },
    close: {
        id: 'user.settings.general.close',
        defaultMessage: 'Close'
    }
});

class UserSettingsGeneralTab extends React.Component {
    constructor(props) {
        super(props);
        this.submitActive = false;

        this.submitUsername = this.submitUsername.bind(this);
        this.submitNickname = this.submitNickname.bind(this);
        this.submitName = this.submitName.bind(this);
        this.submitEmail = this.submitEmail.bind(this);
        this.submitUser = this.submitUser.bind(this);
        this.submitPicture = this.submitPicture.bind(this);

        this.updateUsername = this.updateUsername.bind(this);
        this.updateFirstName = this.updateFirstName.bind(this);
        this.updateLastName = this.updateLastName.bind(this);
        this.updateNickname = this.updateNickname.bind(this);
        this.updateEmail = this.updateEmail.bind(this);
        this.updateConfirmEmail = this.updateConfirmEmail.bind(this);
        this.updatePicture = this.updatePicture.bind(this);
        this.updateSection = this.updateSection.bind(this);

        this.state = this.setupInitialState(props);
    }
    submitUsername(e) {
        e.preventDefault();

        const {formatMessage} = this.props.intl;

        const user = Object.assign({}, this.props.user);
        const username = this.state.username.trim().toLowerCase();

        const usernameError = Utils.isValidUsername(username);
        if (usernameError === 'Cannot use a reserved word as a username.') {
            this.setState({clientError: formatMessage(messages.usernameReserved)});
            return;
        } else if (usernameError) {
            this.setState({clientError: formatMessage(messages.usernameRestrictions)});
            return;
        }

        if (user.username === username) {
<<<<<<< HEAD
            this.setState({clientError: formatMessage(messages.newUsername), emailError: '', serverError: ''});
=======
            this.updateSection('');
>>>>>>> 74f427fb
            return;
        }

        user.username = username;

        this.submitUser(user, false);
    }
    submitNickname(e) {
        e.preventDefault();

        const {formatMessage} = this.props.intl;

        const user = Object.assign({}, this.props.user);
        const nickname = this.state.nickname.trim();

        if (user.nickname === nickname) {
<<<<<<< HEAD
            this.setState({clientError: formatMessage(messages.newNickname), emailError: '', serverError: ''});
=======
            this.updateSection('');
>>>>>>> 74f427fb
            return;
        }

        user.nickname = nickname;

        this.submitUser(user, false);
    }
    submitName(e) {
        e.preventDefault();

        const {formatMessage} = this.props.intl;

        const user = Object.assign({}, this.props.user);
        const firstName = this.state.firstName.trim();
        const lastName = this.state.lastName.trim();

        if (user.first_name === firstName && user.last_name === lastName) {
<<<<<<< HEAD
            this.setState({clientError: formatMessage(messages.newName), emailError: '', serverError: ''});
=======
            this.updateSection('');
>>>>>>> 74f427fb
            return;
        }

        user.first_name = firstName;
        user.last_name = lastName;

        this.submitUser(user, false);
    }
    submitEmail(e) {
        e.preventDefault();

        const {formatMessage} = this.props.intl;

        const user = Object.assign({}, this.props.user);
        const email = this.state.email.trim().toLowerCase();
        const confirmEmail = this.state.confirmEmail.trim().toLowerCase();

        if (email === '' || !Utils.isEmail(email)) {
            this.setState({emailError: formatMessage(messages.validEmail), clientError: '', serverError: ''});
            return;
        }

        if (email !== confirmEmail) {
            this.setState({emailError: formatMessage(messages.emailMatch), clientError: '', serverError: ''});
            return;
        }

        if (user.email === email) {
            this.updateSection('');
            return;
        }

        user.email = email;
        this.submitUser(user, true);
    }
    submitUser(user, emailUpdated) {
        const {formatMessage} = this.props.intl;
        Client.updateUser(user,
            () => {
                this.updateSection('');
                AsyncClient.getMe();
                const verificationEnabled = global.window.mm_config.SendEmailNotifications === 'true' && global.window.mm_config.RequireEmailVerification === 'true' && emailUpdated;

                if (verificationEnabled) {
                    ErrorStore.storeLastError({message: formatMessage(messages.checkEmail1) + user.email + formatMessage(messages.checkEmail2)});
                    ErrorStore.emitChange();
                    this.setState({emailChangeInProgress: true});
                }
            },
            (err) => {
                let serverError;
                if (err.message) {
                    serverError = err.message;
                } else {
                    serverError = err;
                }
                this.setState({serverError, emailError: '', clientError: ''});
            }
        );
    }
    submitPicture(e) {
        e.preventDefault();

        const {formatMessage} = this.props.intl;
        if (!this.state.picture) {
            return;
        }

        if (!this.submitActive) {
            return;
        }

        const picture = this.state.picture;

        if (picture.type !== 'image/jpeg' && picture.type !== 'image/png') {
            this.setState({clientError: formatMessage(messages.validImage)});
            return;
        }

        var formData = new FormData();
        formData.append('image', picture, picture.name);
        this.setState({loadingPicture: true});

        Client.uploadProfileImage(formData,
            () => {
                this.submitActive = false;
                AsyncClient.getMe();
                window.location.reload();
            },
            (err) => {
                var state = this.setupInitialState(this.props);
                state.serverError = err.message;
                this.setState(state);
            }
        );
    }
    updateUsername(e) {
        this.setState({username: e.target.value});
    }
    updateFirstName(e) {
        this.setState({firstName: e.target.value});
    }
    updateLastName(e) {
        this.setState({lastName: e.target.value});
    }
    updateNickname(e) {
        this.setState({nickname: e.target.value});
    }
    updateEmail(e) {
        this.setState({email: e.target.value});
    }
    updateConfirmEmail(e) {
        this.setState({confirmEmail: e.target.value});
    }
    updatePicture(e) {
        if (e.target.files && e.target.files[0]) {
            this.setState({picture: e.target.files[0]});

            this.submitActive = true;
            this.setState({clientError: null});
        } else {
            this.setState({picture: null});
        }
    }
    updateSection(section) {
        const emailChangeInProgress = this.state.emailChangeInProgress;
        this.setState(Object.assign({}, this.setupInitialState(this.props), {emailChangeInProgress, clientError: '', serverError: '', emailError: ''}));
        this.submitActive = false;
        this.props.updateSection(section);
    }
    setupInitialState(props) {
        const user = props.user;

        return {username: user.username, firstName: user.first_name, lastName: user.last_name, nickname: user.nickname,
                        email: user.email, confirmEmail: '', picture: null, loadingPicture: false, emailChangeInProgress: false, language: user.language};
    }
    render() {
        const {formatMessage, locale} = this.props.intl;
        const user = this.props.user;

        let clientError = null;
        if (this.state.clientError) {
            clientError = this.state.clientError;
        }
        let serverError = null;
        if (this.state.serverError) {
            serverError = this.state.serverError;
        }
        let emailError = null;
        if (this.state.emailError) {
            emailError = this.state.emailError;
        }

        let nameSection;
        const inputs = [];

        if (this.props.activeSection === 'name') {
            inputs.push(
                <div
                    key='firstNameSetting'
                    className='form-group'
                >
                    <label className='col-sm-5 control-label'>{formatMessage(messages.firstName)}</label>
                    <div className='col-sm-7'>
                        <input
                            className='form-control'
                            type='text'
                            onChange={this.updateFirstName}
                            value={this.state.firstName}
                        />
                    </div>
                </div>
            );

            inputs.push(
                <div
                    key='lastNameSetting'
                    className='form-group'
                >
                    <label className='col-sm-5 control-label'>{formatMessage(messages.lastName)}</label>
                    <div className='col-sm-7'>
                        <input
                            className='form-control'
                            type='text'
                            onChange={this.updateLastName}
                            value={this.state.lastName}
                        />
                    </div>
                </div>
            );

            function notifClick(e) {
                e.preventDefault();
                this.updateSection('');
                this.props.updateTab('notifications');
            }

            const notifLink = (
                <a
                    href='#'
                    onClick={notifClick.bind(this)}
                >
                    {formatMessage(messages.notificationsLink)}
                </a>
            );

            const extraInfo = (
                <span>
                    {formatMessage(messages.notificationsExtra1)}
                    {formatMessage(messages.notificationsExtra2)} {notifLink} {formatMessage(messages.notificationsExtra3)}
                </span>
            );

            nameSection = (
                <SettingItemMax
                    title={formatMessage(messages.fullName)}
                    inputs={inputs}
                    submit={this.submitName}
                    server_error={serverError}
                    client_error={clientError}
                    updateSection={(e) => {
                        this.updateSection('');
                        e.preventDefault();
                    }}
                    extraInfo={extraInfo}
                />
            );
        } else {
            let fullName = '';

            if (user.first_name && user.last_name) {
                fullName = user.first_name + ' ' + user.last_name;
            } else if (user.first_name) {
                fullName = user.first_name;
            } else if (user.last_name) {
                fullName = user.last_name;
            }

            nameSection = (
                <SettingItemMin
                    title={formatMessage(messages.fullName)}
                    describe={fullName}
                    updateSection={() => {
                        this.updateSection('name');
                    }}
                />
            );
        }

        let nicknameSection;
        if (this.props.activeSection === 'nickname') {
            let nicknameLabel = formatMessage(messages.nickname);
            if (Utils.isMobile()) {
                nicknameLabel = '';
            }

            inputs.push(
                <div
                    key='nicknameSetting'
                    className='form-group'
                >
                    <label className='col-sm-5 control-label'>{nicknameLabel}</label>
                    <div className='col-sm-7'>
                        <input
                            className='form-control'
                            type='text'
                            onChange={this.updateNickname}
                            value={this.state.nickname}
                        />
                    </div>
                </div>
            );

            const extraInfo = (
                <span>
                    {formatMessage(messages.nicknameExtra1)} {formatMessage(messages.nicknameExtra2)}
                </span>
            );

            nicknameSection = (
                <SettingItemMax
                    title={formatMessage(messages.nickname)}
                    inputs={inputs}
                    submit={this.submitNickname}
                    server_error={serverError}
                    client_error={clientError}
                    updateSection={(e) => {
                        this.updateSection('');
                        e.preventDefault();
                    }}
                    extraInfo={extraInfo}
                />
            );
        } else {
            nicknameSection = (
                <SettingItemMin
                    title={formatMessage(messages.nickname)}
                    describe={UserStore.getCurrentUser().nickname}
                    updateSection={() => {
                        this.updateSection('nickname');
                    }}
                />
            );
        }

        let usernameSection;
        if (this.props.activeSection === 'username') {
            let usernameLabel = formatMessage(messages.username);
            if (Utils.isMobile()) {
                usernameLabel = '';
            }

            inputs.push(
                <div
                    key='usernameSetting'
                    className='form-group'
                >
                    <label className='col-sm-5 control-label'>{usernameLabel}</label>
                    <div className='col-sm-7'>
                        <input
                            className='form-control'
                            type='text'
                            onChange={this.updateUsername}
                            value={this.state.username}
                        />
                    </div>
                </div>
            );

            const extraInfo = (<span>{formatMessage(messages.usernameInfo)}</span>);

            usernameSection = (
                <SettingItemMax
                    title={formatMessage(messages.username)}
                    inputs={inputs}
                    submit={this.submitUsername}
                    server_error={serverError}
                    client_error={clientError}
                    updateSection={(e) => {
                        this.updateSection('');
                        e.preventDefault();
                    }}
                    extraInfo={extraInfo}
                />
            );
        } else {
            usernameSection = (
                <SettingItemMin
                    title={formatMessage(messages.username)}
                    describe={UserStore.getCurrentUser().username}
                    updateSection={() => {
                        this.updateSection('username');
                    }}
                />
            );
        }

        let emailSection;
        if (this.props.activeSection === 'email') {
            const emailEnabled = global.window.mm_config.SendEmailNotifications === 'true';
            const emailVerificationEnabled = global.window.mm_config.RequireEmailVerification === 'true';
            let helpText = formatMessage(messages.emailHelp1);

            if (!emailEnabled) {
                helpText = <div className='setting-list__hint text-danger'>{formatMessage(messages.emailHelp2)}</div>;
            } else if (!emailVerificationEnabled) {
                helpText = formatMessage(messages.emailHelp3);
            } else if (this.state.emailChangeInProgress) {
                const newEmail = UserStore.getCurrentUser().email;
                if (newEmail) {
                    helpText = formatMessage(messages.emailHelp4) + newEmail + '.';
                }
            }

            let submit = null;

            if (this.props.user.auth_service === '') {
                inputs.push(
                    <div key='emailSetting'>
                        <div className='form-group'>
                            <label className='col-sm-5 control-label'>{formatMessage(messages.primaryEmail)}</label>
                            <div className='col-sm-7'>
                                <input
                                    className='form-control'
                                    type='text'
                                    onChange={this.updateEmail}
                                    value={this.state.email}
                                />
                            </div>
                        </div>
                    </div>
                );

                inputs.push(
                    <div key='confirmEmailSetting'>
                        <div className='form-group'>
                            <label className='col-sm-5 control-label'>{'Confirm Email'}</label>
                            <div className='col-sm-7'>
                                <input
                                    className='form-control'
                                    type='text'
                                    onChange={this.updateConfirmEmail}
                                    value={this.state.confirmEmail}
                                />
                            </div>
                        </div>
                        {helpText}
                    </div>
                );

                submit = this.submitEmail;
            } else {
                inputs.push(
                    <div
                        key='oauthEmailInfo'
                        className='form-group'
                    >
                        <div className='setting-list__hint'>{formatMessage(messages.emailCantUpdate)}</div>
                        {helpText}
                    </div>
                );
            }

            emailSection = (
                <SettingItemMax
                    title={formatMessage(messages.email)}
                    inputs={inputs}
                    submit={submit}
                    server_error={serverError}
                    client_error={emailError}
                    updateSection={(e) => {
                        this.updateSection('');
                        e.preventDefault();
                    }}
                />
            );
        } else {
            let describe = '';
            if (this.props.user.auth_service === '') {
                if (this.state.emailChangeInProgress) {
                    const newEmail = UserStore.getCurrentUser().email;
                    if (newEmail) {
                        describe = formatMessage(messages.newAddress1) + newEmail + formatMessage(messages.newAddress2);
                    } else {
                        describe = formatMessage(messages.newAddress3);
                    }
                } else {
                    describe = UserStore.getCurrentUser().email;
                }
            } else {
                describe = formatMessage(messages.newAddress4);
            }

            emailSection = (
                <SettingItemMin
                    title={formatMessage(messages.email)}
                    describe={describe}
                    updateSection={() => {
                        this.updateSection('email');
                    }}
                />
            );
        }

        let pictureSection;
        if (this.props.activeSection === 'picture') {
            pictureSection = (
                <SettingPicture
                    title={formatMessage(messages.profilePicture)}
                    submit={this.submitPicture}
                    src={'/api/v1/users/' + user.id + '/image?time=' + user.last_picture_update + '&' + Utils.getSessionIndex()}
                    server_error={serverError}
                    client_error={clientError}
                    updateSection={(e) => {
                        this.updateSection('');
                        e.preventDefault();
                    }}
                    picture={this.state.picture}
                    pictureChange={this.updatePicture}
                    submitActive={this.submitActive}
                    loadingPicture={this.state.loadingPicture}
                />
            );
        } else {
            let minMessage = formatMessage(messages.uploadImage);
            if (user.last_picture_update) {
                minMessage = formatMessage(messages.imageUpdated) + Utils.displayDate(user.last_picture_update, locale);
            }
            pictureSection = (
                <SettingItemMin
                    title={formatMessage(messages.profilePicture)}
                    describe={minMessage}
                    updateSection={() => {
                        this.updateSection('picture');
                    }}
                />
            );
        }

        return (
            <div>
                <div className='modal-header'>
                    <button
                        type='button'
                        className='close'
                        data-dismiss='modal'
                        aria-label={formatMessage(messages.close)}
                        onClick={this.props.closeModal}
                    >
                        <span aria-hidden='true'>{'×'}</span>
                    </button>
                    <h4
                        className='modal-title'
                        ref='title'
                    >
                        <i
                            className='modal-back'
                            onClick={this.props.collapseModal}
                        />
                        {formatMessage(messages.title)}
                    </h4>
                </div>
                <div className='user-settings'>
                    <h3 className='tab-header'>{formatMessage(messages.title)}</h3>
                    <div className='divider-dark first'/>
                    {nameSection}
                    <div className='divider-light'/>
                    {usernameSection}
                    <div className='divider-light'/>
                    {nicknameSection}
                    <div className='divider-light'/>
                    {emailSection}
                    <div className='divider-light'/>
                    {pictureSection}
                    <div className='divider-dark'/>
                </div>
            </div>
        );
    }
}

UserSettingsGeneralTab.propTypes = {
    user: React.PropTypes.object.isRequired,
    updateSection: React.PropTypes.func.isRequired,
    updateTab: React.PropTypes.func.isRequired,
    activeSection: React.PropTypes.string.isRequired,
    closeModal: React.PropTypes.func.isRequired,
    collapseModal: React.PropTypes.func.isRequired,
    intl: intlShape.isRequired
};

export default injectIntl(UserSettingsGeneralTab);<|MERGE_RESOLUTION|>--- conflicted
+++ resolved
@@ -109,6 +109,10 @@
     primaryEmail: {
         id: 'user.settings.general.primaryEmail',
         defaultMessage: 'Primary Email'
+    },
+    confirmEmail: {
+        id: 'user.settings.general.confirmEmail',
+        defaultMessage: 'Confirm Email'
     },
     email: {
         id: 'user.settings.general.email',
@@ -209,11 +213,7 @@
         }
 
         if (user.username === username) {
-<<<<<<< HEAD
-            this.setState({clientError: formatMessage(messages.newUsername), emailError: '', serverError: ''});
-=======
             this.updateSection('');
->>>>>>> 74f427fb
             return;
         }
 
@@ -224,17 +224,11 @@
     submitNickname(e) {
         e.preventDefault();
 
-        const {formatMessage} = this.props.intl;
-
         const user = Object.assign({}, this.props.user);
         const nickname = this.state.nickname.trim();
 
         if (user.nickname === nickname) {
-<<<<<<< HEAD
-            this.setState({clientError: formatMessage(messages.newNickname), emailError: '', serverError: ''});
-=======
             this.updateSection('');
->>>>>>> 74f427fb
             return;
         }
 
@@ -244,19 +238,13 @@
     }
     submitName(e) {
         e.preventDefault();
-
-        const {formatMessage} = this.props.intl;
 
         const user = Object.assign({}, this.props.user);
         const firstName = this.state.firstName.trim();
         const lastName = this.state.lastName.trim();
 
         if (user.first_name === firstName && user.last_name === lastName) {
-<<<<<<< HEAD
-            this.setState({clientError: formatMessage(messages.newName), emailError: '', serverError: ''});
-=======
             this.updateSection('');
->>>>>>> 74f427fb
             return;
         }
 
@@ -653,7 +641,7 @@
                 inputs.push(
                     <div key='confirmEmailSetting'>
                         <div className='form-group'>
-                            <label className='col-sm-5 control-label'>{'Confirm Email'}</label>
+                            <label className='col-sm-5 control-label'>{formatMessage(messages.confirmEmail)}</label>
                             <div className='col-sm-7'>
                                 <input
                                     className='form-control'

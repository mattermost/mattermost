// Copyright (c) 2015 Mattermost, Inc. All Rights Reserved.
// See License.txt for license information.

<<<<<<< HEAD
import LoadingScreen from './loading_screen.jsx';
=======
import {intlShape, injectIntl, defineMessages} from 'react-intl';
>>>>>>> e63d4afb
import MemberList from './member_list.jsx';
import ChannelInviteModal from './channel_invite_modal.jsx';

import UserStore from '../stores/user_store.jsx';
import ChannelStore from '../stores/channel_store.jsx';

import * as AsyncClient from '../utils/async_client.jsx';
import * as Client from '../utils/client.jsx';
import * as Utils from '../utils/utils.jsx';

const Modal = ReactBootstrap.Modal;

const messages = defineMessages({
    members: {
        id: 'channel_memebers_modal.members',
        defaultMessage: ' Members'
    },
    addNew: {
        id: 'channel_members_modal.addNew',
        defaultMessage: ' Add New Memebers'
    },
    close: {
        id: 'channel_members_modal.close',
        defaultMessage: 'Close'
    }
});

class ChannelMembersModal extends React.Component {
    constructor(props) {
        super(props);

        this.getStateFromStores = this.getStateFromStores.bind(this);
        this.onChange = this.onChange.bind(this);
        this.handleRemove = this.handleRemove.bind(this);

        // the rest of the state gets populated when the modal is shown
        this.state = {
            showInviteModal: false
        };
    }
    shouldComponentUpdate(nextProps, nextState) {
        if (!Utils.areObjectsEqual(this.props, nextProps)) {
            return true;
        }

        if (!Utils.areObjectsEqual(this.state, nextState)) {
            return true;
        }

        return false;
    }
    getStateFromStores() {
        const extraInfo = ChannelStore.getCurrentExtraInfo();

        if (extraInfo.member_count !== extraInfo.members.length) {
            AsyncClient.getChannelExtraInfo(this.props.channel.id, -1);

            return {
                loading: true
            };
        }

        const users = UserStore.getActiveOnlyProfiles();
        const memberList = extraInfo.members;

        const nonmemberList = [];
        for (const id in users) {
            if (users.hasOwnProperty(id)) {
                let found = false;
                for (let i = 0; i < memberList.length; i++) {
                    if (memberList[i].id === id) {
                        found = true;
                        break;
                    }
                }
                if (!found) {
                    nonmemberList.push(users[id]);
                }
            }
        }

        function compareByUsername(a, b) {
            if (a.username < b.username) {
                return -1;
            } else if (a.username > b.username) {
                return 1;
            }

            return 0;
        }

        memberList.sort(compareByUsername);
        nonmemberList.sort(compareByUsername);

        return {
            nonmemberList,
            memberList,
            loading: false
        };
    }
    onShow() {
        if ($(window).width() > 768) {
            $(ReactDOM.findDOMNode(this.refs.modalBody)).perfectScrollbar();
        }
    }
    componentDidUpdate(prevProps) {
        if (this.props.show && !prevProps.show) {
            this.onShow();
        }
    }
    componentWillReceiveProps(nextProps) {
        if (!this.props.show && nextProps.show) {
            ChannelStore.addExtraInfoChangeListener(this.onChange);
            ChannelStore.addChangeListener(this.onChange);

            this.onChange();
        } else if (this.props.show && !nextProps.show) {
            ChannelStore.removeExtraInfoChangeListener(this.onChange);
            ChannelStore.removeChangeListener(this.onChange);
        }
    }
    onChange() {
        const newState = this.getStateFromStores();
        if (!Utils.areObjectsEqual(this.state, newState)) {
            this.setState(newState);
        }
    }
    handleRemove(userId) {
        // Make sure the user is a member of the channel
        const memberList = this.state.memberList;
        let found = false;
        for (let i = 0; i < memberList.length; i++) {
            if (memberList[i].id === userId) {
                found = true;
                break;
            }
        }

        if (!found) {
            return;
        }

        const data = {};
        data.user_id = userId;

        Client.removeChannelMember(ChannelStore.getCurrentId(), data,
            () => {
                let oldMember;
                for (let i = 0; i < memberList.length; i++) {
                    if (userId === memberList[i].id) {
                        oldMember = memberList[i];
                        memberList.splice(i, 1);
                        break;
                    }
                }

                const nonmemberList = this.state.nonmemberList;
                if (oldMember) {
                    nonmemberList.push(oldMember);
                }

                this.setState({memberList, nonmemberList});
                AsyncClient.getChannelExtraInfo();
            },
            (err) => {
                this.setState({inviteError: err.message});
            }
         );
    }
    render() {
        const {formatMessage} = this.props.intl;

        var maxHeight = 1000;
        if (Utils.windowHeight() <= 1200) {
            maxHeight = Utils.windowHeight() - 300;
        }

        const currentMember = ChannelStore.getCurrentMember();
        let isAdmin = false;
        if (currentMember) {
            isAdmin = Utils.isAdmin(currentMember.roles) || Utils.isAdmin(UserStore.getCurrentUser().roles);
        }

        let content;
        if (this.state.loading) {
            content = (<LoadingScreen />);
        } else {
            content = (
                <div className='team-member-list'>
                    <MemberList
                        memberList={this.state.memberList}
                        isAdmin={isAdmin}
                        handleRemove={this.handleRemove}
                    />
                </div>
            );
        }

        return (
            <div>
                <Modal
                    dialogClassName='more-modal'
                    show={this.props.show}
                    onHide={this.props.onModalDismissed}
                >
                    <Modal.Header closeButton={true}>
                        <Modal.Title><span className='name'>{this.props.channel.display_name}</span>{formatMessage(messages.members)}</Modal.Title>
                        <a
                            className='btn btn-md btn-primary'
                            href='#'
                            onClick={() => {
                                this.setState({showInviteModal: true});
                                this.props.onModalDismissed();
                            }}
                        >
                            <i className='glyphicon glyphicon-envelope'/>{formatMessage(messages.addNew)}
                        </a>
                    </Modal.Header>
                    <Modal.Body
                        ref='modalBody'
                        style={{maxHeight}}
                    >
                        {content}
                    </Modal.Body>
                    <Modal.Footer>
                        <button
                            type='button'
                            className='btn btn-default'
                            onClick={this.props.onModalDismissed}
                        >
                            {formatMessage(messages.close)}
                        </button>
                    </Modal.Footer>
                </Modal>
                <ChannelInviteModal
                    show={this.state.showInviteModal}
                    onHide={() => this.setState({showInviteModal: false})}
                    channel={this.props.channel}
                />
            </div>
        );
    }
}

ChannelMembersModal.defaultProps = {
    show: false
};

ChannelMembersModal.propTypes = {
    show: React.PropTypes.bool.isRequired,
    onModalDismissed: React.PropTypes.func.isRequired,
    channel: React.PropTypes.object.isRequired,
    intl: intlShape.isRequired
};

export default injectIntl(ChannelMembersModal);<|MERGE_RESOLUTION|>--- conflicted
+++ resolved
@@ -1,11 +1,8 @@
 // Copyright (c) 2015 Mattermost, Inc. All Rights Reserved.
 // See License.txt for license information.
 
-<<<<<<< HEAD
+import {intlShape, injectIntl, defineMessages} from 'react-intl';
 import LoadingScreen from './loading_screen.jsx';
-=======
-import {intlShape, injectIntl, defineMessages} from 'react-intl';
->>>>>>> e63d4afb
 import MemberList from './member_list.jsx';
 import ChannelInviteModal from './channel_invite_modal.jsx';
 

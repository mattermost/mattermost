--- conflicted
+++ resolved
@@ -24,6 +24,26 @@
     name: {
         id: 'about.name',
         defaultMessage: 'Mattermost'
+    },
+    teamEdition: {
+        id: 'about.teamEdtion',
+        defaultMessage: 'Team Edition'
+    },
+    enterpriseEdition: {
+        id: 'about.enterpriseEdition',
+        defaultMessage: 'Enterprise Edition'
+    },
+    licensed: {
+        id: 'about.licensed',
+        defaultMessage: 'Licensed by:'
+    },
+    title: {
+        id: 'about.title',
+        defaultMessage: 'About Mattermost'
+    },
+    version: {
+        id: 'about.version',
+        defaultMessage: 'Version:'
     }
 });
 
@@ -43,13 +63,13 @@
         const config = global.window.mm_config;
         const license = global.window.mm_license;
 
-        let title = 'Team Edition';
+        let title = formatMessage(messages.teamEdition);
         let licensee;
         if (config.BuildEnterpriseReady === 'true' && license.IsLicensed === 'true') {
-            title = 'Enterprise Edition';
+            title = formatMessage(messages.enterpriseEdition);
             licensee = (
                 <div className='row form-group'>
-                    <div className='col-sm-3 info__label'>{'Licensed by:'}</div>
+                    <div className='col-sm-3 info__label'>{formatMessage(messages.licensed)}</div>
                     <div className='col-sm-9'>{license.Company}</div>
                 </div>
             );
@@ -61,17 +81,13 @@
                 onHide={this.doHide}
             >
                 <Modal.Header closeButton={true}>
-<<<<<<< HEAD
-                    <Modal.Title>{'About Mattermost'}</Modal.Title>
-=======
-                    <Modal.Title>{`${formatMessage(messages.name)} ${config.Version}`}</Modal.Title>
->>>>>>> a9c6815c
+                    <Modal.Title>{formatMessage(messages.title)}</Modal.Title>
                 </Modal.Header>
                 <Modal.Body>
-                    <h4>{`Mattermost ${title}`}</h4>
+                    <h4>{`${formatMessage(messages.name)} ${title}`}</h4>
                     {licensee}
                     <div className='row form-group'>
-                        <div className='col-sm-3 info__label'>{'Version:'}</div>
+                        <div className='col-sm-3 info__label'>{formatMessage(messages.version)}</div>
                         <div className='col-sm-9'>{config.Version}</div>
                     </div>
                     <div className='row form-group'>

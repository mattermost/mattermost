--- conflicted
+++ resolved
@@ -7,12 +7,6 @@
 import Constants from '../../utils/constants.jsx';
 import LineChart from './line_chart.jsx';
 
-<<<<<<< HEAD
-var Tooltip = ReactBootstrap.Tooltip;
-var OverlayTrigger = ReactBootstrap.OverlayTrigger;
-
-export default class TeamAnalytics extends React.Component {
-=======
 const messages = defineMessages({
     totalPosts: {
         id: 'admin.team_analytics.totalPosts',
@@ -72,8 +66,10 @@
     }
 });
 
+var Tooltip = ReactBootstrap.Tooltip;
+var OverlayTrigger = ReactBootstrap.OverlayTrigger;
+
 class TeamAnalytics extends React.Component {
->>>>>>> a9c6815c
     constructor(props) {
         super(props);
 
@@ -274,7 +270,7 @@
     }
 
     render() {
-        const {formatMessage, locale} = this.props.intl;
+        const {formatMessage} = this.props.intl;
         var serverError = '';
         if (this.state.serverError) {
             serverError = <div className='form-group has-error'><label className='control-label'>{this.state.serverError}</label></div>;
@@ -400,7 +396,6 @@
                                             );
 
                                             return (
-<<<<<<< HEAD
                                                 <tr key={'recent-user-table-entry-' + user.id}>
                                                     <td>
                                                         <OverlayTrigger
@@ -413,12 +408,7 @@
                                                             </time>
                                                         </OverlayTrigger>
                                                     </td>
-                                                    <td>{Utils.displayDateTime(user.last_activity_at)}</td>
-=======
-                                                <tr key={user.id}>
-                                                    <td>{user.email}</td>
-                                                    <td>{Utils.displayDateTime(user.last_activity_at, locale, translations)}</td>
->>>>>>> a9c6815c
+                                                    <td>{Utils.displayDateTime(user.last_activity_at, translations)}</td>
                                                 </tr>
                                             );
                                         })
@@ -455,7 +445,6 @@
                                             );
 
                                             return (
-<<<<<<< HEAD
                                                 <tr key={'new-user-table-entry-' + user.id}>
                                                     <td>
                                                         <OverlayTrigger
@@ -468,12 +457,7 @@
                                                             </time>
                                                         </OverlayTrigger>
                                                     </td>
-                                                    <td>{Utils.displayDateTime(user.create_at)}</td>
-=======
-                                                <tr key={user.id}>
-                                                    <td>{user.email}</td>
-                                                    <td>{Utils.displayDateTime(user.create_at, locale, translations)}</td>
->>>>>>> a9c6815c
+                                                    <td>{Utils.displayDateTime(user.create_at, translations)}</td>
                                                 </tr>
                                             );
                                         })

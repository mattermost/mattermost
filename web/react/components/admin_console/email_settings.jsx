--- conflicted
+++ resolved
@@ -205,15 +205,11 @@
     },
     pushServerDesc: {
         id: 'admin.email.pushServerDesc',
-<<<<<<< HEAD
-        defaultMessage: 'Location of the push notification server.'
-=======
         defaultMessage: 'Location of Mattermost push notification service you can set up behind your firewall using https://github.com/mattermost/push-proxy. For testing you can use https://push.mattermost.com, which connects to the sample Mattermost iOS app in the public Apple AppStore. Please do not use test service for production deployments.'
     },
     testing: {
         id: 'admin.email.testing',
         defaultMessage: 'Testing...'
->>>>>>> 5f508d3c
     }
 });
 

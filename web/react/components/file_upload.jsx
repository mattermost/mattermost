// Copyright (c) 2015 Mattermost, Inc. All Rights Reserved.
// See License.txt for license information.

<<<<<<< HEAD
import * as Client from '../utils/client.jsx';
=======
import {intlShape, injectIntl, defineMessages} from 'react-intl';
import * as client from '../utils/client.jsx';
>>>>>>> a9c6815c
import Constants from '../utils/constants.jsx';
import ChannelStore from '../stores/channel_store.jsx';
import * as Utils from '../utils/utils.jsx';

const messages = defineMessages({
    limit1: {
        id: 'file_upload.limit1',
        defaultMessage: 'Uploads limited to'
    },
    limit2: {
        id: 'file_upload.limit2',
        defaultMessage: 'files maximum. Please use additional posts for more files.'
    },
    filesAbove: {
        id: 'file_upload.filesAbove',
        defaultMessage: 'Files above'
    },
    fileAbove: {
        id: 'file_upload.fileAbove',
        defaultMessage: 'File above'
    },
    fileAboveDescription: {
        id: 'file_upload.fileAboveDescription',
        defaultMessage: 'MB could not be uploaded:'
    },
    pasted: {
        id: 'file_upload.pasted',
        defaultMessage: 'Image Pasted at '
    }
});

class FileUpload extends React.Component {
    constructor(props) {
        super(props);

        this.uploadFiles = this.uploadFiles.bind(this);
        this.handleChange = this.handleChange.bind(this);
        this.handleDrop = this.handleDrop.bind(this);

        this.state = {
            requests: {}
        };
    }

    fileUploadSuccess(channelId, data) {
        this.props.onFileUpload(data.filenames, data.client_ids, channelId);

        var requests = this.state.requests;
        for (var j = 0; j < data.client_ids.length; j++) {
            delete requests[data.client_ids[j]];
        }
        this.setState({requests});
    }

    fileUploadFail(clientId, err) {
        this.props.onUploadError(err, clientId);
    }

    uploadFiles(files) {
        const {formatMessage} = this.props.intl;

        // clear any existing errors
        this.props.onUploadError(null);

        var channelId = this.props.channelId || ChannelStore.getCurrentId();

        var uploadsRemaining = Constants.MAX_UPLOAD_FILES - this.props.getFileCount(channelId);
        var numUploads = 0;

        // keep track of how many files have been too large
        var tooLargeFiles = [];

        for (let i = 0; i < files.length && numUploads < uploadsRemaining; i++) {
            if (files[i].size > Constants.MAX_FILE_SIZE) {
                tooLargeFiles.push(files[i]);
                continue;
            }

            // generate a unique id that can be used by other components to refer back to this upload
            const clientId = Utils.generateId();

            // prepare data to be uploaded
            var formData = new FormData();
            formData.append('channel_id', channelId);
            formData.append('files', files[i], files[i].name);
            formData.append('client_ids', clientId);

            var request = Client.uploadFile(formData,
                this.fileUploadSuccess.bind(this, channelId),
                this.fileUploadFail.bind(this, clientId)
            );

            var requests = this.state.requests;
            requests[clientId] = request;
            this.setState({requests});

            this.props.onUploadStart([clientId], channelId);

            numUploads += 1;
        }

        if (files.length > uploadsRemaining) {
            this.props.onUploadError(`${formatMessage(messages.limit1)} ${Constants.MAX_UPLOAD_FILES} ${formatMessage(messages.limit2)}`);
        } else if (tooLargeFiles.length > 1) {
            var tooLargeFilenames = tooLargeFiles.map((file) => file.name).join(', ');

            this.props.onUploadError(`${formatMessage(messages.filesAbove)} ${Constants.MAX_FILE_SIZE / 1000000}${formatMessage(messages.fileAboveDescription)} ${tooLargeFilenames}`);
        } else if (tooLargeFiles.length > 0) {
            this.props.onUploadError(`${formatMessage(messages.fileAbove)} ${Constants.MAX_FILE_SIZE / 1000000}${formatMessage(messages.fileAboveDescription)} ${tooLargeFiles[0].name}`);
        }
    }

    handleChange() {
        var element = $(ReactDOM.findDOMNode(this.refs.fileInput));

        this.uploadFiles(element.prop('files'));

        Utils.clearFileInput(element[0]);
    }

    handleDrop(e) {
        this.props.onUploadError(null);

        var files = e.originalEvent.dataTransfer.files;

        if (typeof files !== 'string' && files.length) {
            this.uploadFiles(files);
        }
    }

    componentDidMount() {
        const {formatMessage} = this.props.intl;
        var inputDiv = ReactDOM.findDOMNode(this.refs.input);
        var self = this;

        if (this.props.postType === 'post') {
            $('.row.main').dragster({
                enter(dragsterEvent, e) {
                    var files = e.originalEvent.dataTransfer;

                    if (Utils.isFileTransfer(files)) {
                        $('.center-file-overlay').removeClass('hidden');
                    }
                },
                leave(dragsterEvent, e) {
                    var files = e.originalEvent.dataTransfer;

                    if (Utils.isFileTransfer(files)) {
                        $('.center-file-overlay').addClass('hidden');
                    }
                },
                drop(dragsterEvent, e) {
                    $('.center-file-overlay').addClass('hidden');
                    self.handleDrop(e);
                }
            });
        } else if (this.props.postType === 'comment') {
            $('.post-right__container').dragster({
                enter(dragsterEvent, e) {
                    var files = e.originalEvent.dataTransfer;

                    if (Utils.isFileTransfer(files)) {
                        $('.right-file-overlay').removeClass('hidden');
                    }
                },
                leave(dragsterEvent, e) {
                    var files = e.originalEvent.dataTransfer;

                    if (Utils.isFileTransfer(files)) {
                        $('.right-file-overlay').addClass('hidden');
                    }
                },
                drop(dragsterEvent, e) {
                    $('.right-file-overlay').addClass('hidden');
                    self.handleDrop(e);
                }
            });
        }

        document.addEventListener('paste', function handlePaste(e) {
            var textarea = $(inputDiv.parentNode.parentNode).find('.custom-textarea')[0];

            if (textarea !== e.target && !$.contains(textarea, e.target)) {
                return;
            }

            self.props.onUploadError(null);

            // This looks redundant, but must be done this way due to
            // setState being an asynchronous call
            var items = e.clipboardData.items;
            var numItems = 0;
            if (items) {
                for (let i = 0; i < items.length; i++) {
                    if (items[i].type.indexOf('image') !== -1) {
                        var testExt = items[i].type.split('/')[1].toLowerCase();

                        if (Constants.IMAGE_TYPES.indexOf(testExt) < 0) {
                            continue;
                        }

                        numItems++;
                    }
                }

                var numToUpload = Math.min(Constants.MAX_UPLOAD_FILES - self.props.getFileCount(ChannelStore.getCurrentId()), numItems);

                if (numItems > numToUpload) {
                    self.props.onUploadError(`${formatMessage(messages.limit1)} ${Constants.MAX_UPLOAD_FILES} ${formatMessage(messages.limit2)}`);
                }

                for (var i = 0; i < items.length && i < numToUpload; i++) {
                    if (items[i].type.indexOf('image') !== -1) {
                        var file = items[i].getAsFile();

                        var ext = items[i].type.split('/')[1].toLowerCase();

                        if (Constants.IMAGE_TYPES.indexOf(ext) < 0) {
                            continue;
                        }

                        var channelId = self.props.channelId || ChannelStore.getCurrentId();

                        // generate a unique id that can be used by other components to refer back to this file upload
                        var clientId = Utils.generateId();

                        var formData = new FormData();
                        formData.append('channel_id', channelId);
                        var d = new Date();
                        var hour;
                        if (d.getHours() < 10) {
                            hour = '0' + d.getHours();
                        } else {
                            hour = String(d.getHours());
                        }
                        var min;
                        if (d.getMinutes() < 10) {
                            min = '0' + d.getMinutes();
                        } else {
                            min = String(d.getMinutes());
                        }

                        var name = formatMessage(messages.pasted) + d.getFullYear() + '-' + d.getMonth() + '-' + d.getDate() + ' ' + hour + '-' + min + '.' + ext;
                        formData.append('files', file, name);
                        formData.append('client_ids', clientId);

                        var request = Client.uploadFile(formData,
                            self.fileUploadSuccess.bind(self, channelId),
                            self.fileUploadFail.bind(self, clientId)
                        );

                        var requests = self.state.requests;
                        requests[clientId] = request;
                        self.setState({requests});

                        self.props.onUploadStart([clientId], channelId);
                    }
                }
            }
        });
    }

    componentWillUnmount() {
        let target;
        if (this.props.postType === 'post') {
            target = $('.row.main');
        } else {
            target = $('.post-right__container');
        }

        // jquery-dragster doesn't provide a function to unregister itself so do it manually
        target.off('dragenter dragleave dragover drop dragster:enter dragster:leave dragster:over dragster:drop');
    }

    cancelUpload(clientId) {
        var requests = this.state.requests;
        var request = requests[clientId];

        if (request) {
            request.abort();

            delete requests[clientId];
            this.setState({requests});
        }
    }

    render() {
        let multiple = true;
        if (Utils.isMobileApp()) {
            // iOS WebViews don't upload videos properly in multiple mode
            multiple = false;
        }

        let accept = '';
        if (Utils.isIosChrome()) {
            // iOS Chrome can't upload videos at all
            accept = 'image/*';
        }

        return (
            <span
                ref='input'
                className='btn btn-file'
            >
                <span>
                    <i className='glyphicon glyphicon-paperclip' />
                </span>
                <input
                    ref='fileInput'
                    type='file'
                    onChange={this.handleChange}
                    multiple={multiple}
                    accept={accept}
                />
            </span>
        );
    }
}

FileUpload.propTypes = {
    intl: intlShape.isRequired,
    onUploadError: React.PropTypes.func,
    getFileCount: React.PropTypes.func,
    onFileUpload: React.PropTypes.func,
    onUploadStart: React.PropTypes.func,
    onTextDrop: React.PropTypes.func,
    channelId: React.PropTypes.string,
    postType: React.PropTypes.string
};

export default injectIntl(FileUpload);<|MERGE_RESOLUTION|>--- conflicted
+++ resolved
@@ -1,12 +1,8 @@
 // Copyright (c) 2015 Mattermost, Inc. All Rights Reserved.
 // See License.txt for license information.
 
-<<<<<<< HEAD
+import {intlShape, injectIntl, defineMessages} from 'react-intl';
 import * as Client from '../utils/client.jsx';
-=======
-import {intlShape, injectIntl, defineMessages} from 'react-intl';
-import * as client from '../utils/client.jsx';
->>>>>>> a9c6815c
 import Constants from '../utils/constants.jsx';
 import ChannelStore from '../stores/channel_store.jsx';
 import * as Utils from '../utils/utils.jsx';

// Copyright (c) 2015 Mattermost, Inc. All Rights Reserved.
// See License.txt for license information.

import {intlShape, injectIntl, defineMessages} from 'react-intl';
import * as Utils from '../utils/utils.jsx';
import * as client from '../utils/client.jsx';
import UserStore from '../stores/user_store.jsx';
import BrowserStore from '../stores/browser_store.jsx';

const messages = defineMessages({
    emailError1: {
        id: 'signup_user_completed.emailError1',
        defaultMessage: 'This field is required'
    },
    emailError2: {
        id: 'signup_user_completed.emailError2',
        defaultMessage: 'Please enter a valid email address'
    },
    nameError1: {
        id: 'signup_user_completed.nameError1',
        defaultMessage: 'This field is required'
    },
    nameError2: {
        id: 'signup_user_completed.nameError2',
        defaultMessage: 'This username is reserved, please choose a new one.'
    },
    nameError3: {
        id: 'signup_user_completed.nameError3',
        defaultMessage: 'Username must begin with a letter, and contain between 3 to 15 lowercase characters made up of numbers, letters, and the symbols \'.\', \'-\' and \'_\'.'
    },
    passwordError: {
        id: 'signup_user_completed.passwordError',
        defaultMessage: 'Please enter at least 5 characters'
    },
    verifiedError: {
        id: 'signup_user_completed.verifiedError',
        defaultMessage: 'Login failed because email address has not been verified'
    },
    expired: {
        id: 'signup_user_completed.expired',
        defaultMessage: "You've already completed the signup process for this invitation or this invitation has expired."
    },
    emailIs: {
        id: 'signup_user_completed.emailIs',
        defaultMessage: 'Your email address is'
    },
    useToSign: {
        id: 'signup_user_completed.useToSign',
        defaultMessage: "You'll use this address to sign in to"
    },
    whatis: {
        id: 'signup_user_completed.whatis',
        defaultMessage: "What's your email address?"
    },
    zbox: {
        id: 'signup_user_completed.zbox',
        defaultMessage: 'With ZBox'
    },
    chooseUser: {
        id: 'signup_user_completed.chooseUser',
        defaultMessage: 'Choose your username'
    },
    userHelp: {
        id: 'signup_user_completed.userHelp',
        defaultMessage: "Username must begin with a letter, and contain between 3 to 15 lowercase characters made up of numbers, letters, and the symbols '.', '-' and '_'"
    },
    choosePwd: {
        id: 'signup_user_completed.choosePwd',
        defaultMessage: 'Choose your password'
    },
    create: {
        id: 'signup_user_completed.create',
        defaultMessage: 'Create Account'
    },
    or: {
        id: 'signup_user_completed.or',
        defaultMessage: 'or'
    },
    welcome: {
        id: 'signup_user_completed.welcome',
        defaultMessage: 'Welcome to:'
    },
    on: {
        id: 'signup_user_completed.on',
        defaultMessage: 'on'
    },
    lets: {
        id: 'signup_user_completed.lets',
        defaultMessage: "Let's create your account"
    }
});

class SignupUserComplete extends React.Component {
    constructor(props) {
        super(props);

        this.handleSubmit = this.handleSubmit.bind(this);

        var initialState = BrowserStore.getGlobalItem(this.props.hash);

        if (!initialState) {
            initialState = {};
            initialState.wizard = 'welcome';
            initialState.user = {};
            initialState.user.team_id = this.props.teamId;
            initialState.user.email = this.props.email;
            initialState.original_email = this.props.email;
        }

        this.state = initialState;
    }
    handleSubmit(e) {
        e.preventDefault();

        const {formatMessage} = this.props.intl;
        const providedEmail = ReactDOM.findDOMNode(this.refs.email).value.trim();
        if (!providedEmail) {
            this.setState({nameError: '', emailError: formatMessage(messages.emailError1), passwordError: ''});
            return;
        }

        if (!Utils.isEmail(providedEmail)) {
            this.setState({nameError: '', emailError: formatMessage(messages.emailError2), passwordError: ''});
            return;
        }

        const providedUsername = ReactDOM.findDOMNode(this.refs.name).value.trim().toLowerCase();
        if (!providedUsername) {
            this.setState({nameError: formatMessage(messages.nameError1), emailError: '', passwordError: '', serverError: ''});
            return;
        }

        const usernameError = Utils.isValidUsername(providedUsername);
        if (usernameError === 'Cannot use a reserved word as a username.') {
            this.setState({nameError: formatMessage(messages.nameError2), emailError: '', passwordError: '', serverError: ''});
            return;
        } else if (usernameError) {
            this.setState({
                nameError: formatMessage(messages.nameError3),
                emailError: '',
                passwordError: '',
                serverError: ''
            });
            return;
        }

        const providedPassword = ReactDOM.findDOMNode(this.refs.password).value.trim();
        if (!providedPassword || providedPassword.length < 5) {
            this.setState({nameError: '', emailError: '', passwordError: formatMessage(messages.passwordError), serverError: ''});
            return;
        }

        const user = {
            team_id: this.props.teamId,
            email: providedEmail,
            username: providedUsername,
            password: providedPassword,
            allow_marketing: true
        };

        this.setState({
            user,
            nameError: '',
            emailError: '',
            passwordError: '',
            serverError: ''
        });

        client.createUser(user, this.props.data, this.props.hash,
            () => {
                client.track('signup', 'signup_user_02_complete');

                client.loginByEmail(this.props.teamName, user.email, user.password,
                    () => {
                        UserStore.setLastEmail(user.email);
                        if (this.props.hash > 0) {
                            BrowserStore.setGlobalItem(this.props.hash, JSON.stringify({wizard: 'finished'}));
                        }
                        window.location.href = '/' + this.props.teamName + '/channels/general';
                    },
                    (err) => {
                        if (err.message === formatMessage(messages.verifiedError)) {
                            window.location.href = '/verify_email?email=' + encodeURIComponent(user.email) + '&teamname=' + encodeURIComponent(this.props.teamName);
                        } else {
                            this.setState({serverError: err.message});
                        }
                    }
                );
            },
            (err) => {
                this.setState({serverError: err.message});
            }
        );
    }
    render() {
        const {formatMessage} = this.props.intl;
        client.track('signup', 'signup_user_01_welcome');

        if (this.state.wizard === 'finished') {
            return <div>{formatMessage(messages.expired)}</div>;
        }

        // set up error labels
        var emailError = null;
        var emailDivStyle = 'form-group';
        if (this.state.emailError) {
            emailError = <label className='control-label'>{this.state.emailError}</label>;
            emailDivStyle += ' has-error';
        }

        var nameError = null;
        var nameDivStyle = 'form-group';
        if (this.state.nameError) {
            nameError = <label className='control-label'>{this.state.nameError}</label>;
            nameDivStyle += ' has-error';
        }

        var passwordError = null;
        var passwordDivStyle = 'form-group';
        if (this.state.passwordError) {
            passwordError = <label className='control-label'>{this.state.passwordError}</label>;
            passwordDivStyle += ' has-error';
        }

        var serverError = null;
        if (this.state.serverError) {
            serverError = (
                <div className={'form-group has-error'}>
                    <label className='control-label'>{this.state.serverError}</label>
                </div>
            );
        }

        // set up the email entry and hide it if an email was provided
        var yourEmailIs = '';
        if (this.state.user.email) {
            yourEmailIs = <span>{formatMessage(messages.emailIs)} <strong>{this.state.user.email}</strong>. {formatMessage(messages.useToSign)} {global.window.mm_config.SiteName}.</span>;
        }

        var emailContainerStyle = 'margin--extra';
        if (this.state.original_email) {
            emailContainerStyle = 'hidden';
        }

        var email = (
            <div className={emailContainerStyle}>
                <h5><strong>{formatMessage(messages.whatis)}</strong></h5>
                <div className={emailDivStyle}>
                    <input
                        type='email'
                        ref='email'
                        className='form-control'
                        defaultValue={this.state.user.email}
                        placeholder=''
                        maxLength='128'
                        autoFocus={true}
                        spellCheck='false'
                    />
                    {emailError}
                </div>
            </div>
        );

        var signupMessage = [];
        if (global.window.mm_config.EnableSignUpWithGitLab === 'true') {
            signupMessage.push(
                    <a
                        className='btn btn-custom-login gitlab'
                        href={'/' + this.props.teamName + '/signup/gitlab' + window.location.search}
                        key='gitlab'
                    >
                        <span className='icon' />
                        <span>{'with GitLab'}</span>
                    </a>
           );
        }

<<<<<<< HEAD
        if (global.window.mm_config.EnableSignUpWithGoogle === 'true') {
            signupMessage.push(
                <a
                    className='btn btn-custom-login google'
                    href={'/' + this.props.teamName + '/signup/google' + window.location.search}
                >
                    <span className='icon' />
                    <span>{'with Google'}</span>
                </a>
           );
=======
        if (global.window.mm_config.EnableSignUpWithZBox === 'true') {
            signupMessage.push(
                <a
                    className='btn btn-custom-login zbox'
                    href={'/' + this.props.teamName + '/signup/zbox' + window.location.search}
                    key='zbox'
                >
                    <span className='icon' />
                    <span>{formatMessage(messages.zbox)}</span>
                </a>
            );
>>>>>>> e63d4afb
        }

        var emailSignup;
        if (global.window.mm_config.EnableSignUpWithEmail === 'true') {
            emailSignup = (
                <div>
                    <div className='inner__content'>
                        {email}
                        {yourEmailIs}
                        <div className='margin--extra'>
                            <h5><strong>{formatMessage(messages.chooseUser)}</strong></h5>
                            <div className={nameDivStyle}>
                                <input
                                    type='text'
                                    ref='name'
                                    className='form-control'
                                    placeholder=''
                                    maxLength='128'
                                    spellCheck='false'
                                />
                                {nameError}
                                <span className='help-block'>{formatMessage(messages.userHelp)}</span>
                            </div>
                        </div>
                        <div className='margin--extra'>
                            <h5><strong>{formatMessage(messages.choosePwd)}</strong></h5>
                            <div className={passwordDivStyle}>
                            <input
                                type='password'
                                ref='password'
                                className='form-control'
                                placeholder=''
                                maxLength='128'
                                spellCheck='false'
                            />
                            {passwordError}
                        </div>
                        </div>
                    </div>
                    <p className='margin--extra'>
                        <button
                            type='submit'
                            onClick={this.handleSubmit}
                            className='btn-primary btn'
                        >
                            {formatMessage(messages.create)}
                        </button>
                    </p>
                </div>
            );
        }

        if (signupMessage.length > 0 && emailSignup) {
            signupMessage = (
                <div>
                    {signupMessage}
                    <div className='or__container'>
                        <span>{formatMessage(messages.or)}</span>
                    </div>
                </div>
            );
        }

        return (
            <div>
                <form>
                    <img
                        className='signup-team-logo'
                        src='/static/images/logo.png'
                    />
                    <h5 className='margin--less'>{formatMessage(messages.welcome)}</h5>
                    <h2 className='signup-team__name'>{this.props.teamDisplayName}</h2>
                    <h2 className='signup-team__subdomain'>{formatMessage(messages.on)} {global.window.mm_config.SiteName}</h2>
                    <h4 className='color--light'>{formatMessage(messages.lets)}</h4>
                    {signupMessage}
                    {emailSignup}
                    {serverError}
                </form>
            </div>
        );
    }
}

SignupUserComplete.defaultProps = {
    teamName: '',
    hash: '',
    teamId: '',
    email: '',
    data: null,
    teamDisplayName: ''
};
SignupUserComplete.propTypes = {
    intl: intlShape.isRequired,
    teamName: React.PropTypes.string,
    hash: React.PropTypes.string,
    teamId: React.PropTypes.string,
    email: React.PropTypes.string,
    data: React.PropTypes.string,
    teamDisplayName: React.PropTypes.string
};

export default injectIntl(SignupUserComplete);<|MERGE_RESOLUTION|>--- conflicted
+++ resolved
@@ -52,10 +52,6 @@
         id: 'signup_user_completed.whatis',
         defaultMessage: "What's your email address?"
     },
-    zbox: {
-        id: 'signup_user_completed.zbox',
-        defaultMessage: 'With ZBox'
-    },
     chooseUser: {
         id: 'signup_user_completed.chooseUser',
         defaultMessage: 'Choose your username'
@@ -87,6 +83,14 @@
     lets: {
         id: 'signup_user_completed.lets',
         defaultMessage: "Let's create your account"
+    },
+    gitlab: {
+        id: 'signup_user_completed.gitlab',
+        defaultMessage: 'with GitLab'
+    },
+    google: {
+        id: 'signup_user_completed.google',
+        defaultMessage: 'with Google'
     }
 });
 
@@ -270,12 +274,11 @@
                         key='gitlab'
                     >
                         <span className='icon' />
-                        <span>{'with GitLab'}</span>
+                        <span>{formatMessage(messages.gitlab)}</span>
                     </a>
            );
         }
 
-<<<<<<< HEAD
         if (global.window.mm_config.EnableSignUpWithGoogle === 'true') {
             signupMessage.push(
                 <a
@@ -283,22 +286,9 @@
                     href={'/' + this.props.teamName + '/signup/google' + window.location.search}
                 >
                     <span className='icon' />
-                    <span>{'with Google'}</span>
+                    <span>{formatMessage(messages.google)}</span>
                 </a>
            );
-=======
-        if (global.window.mm_config.EnableSignUpWithZBox === 'true') {
-            signupMessage.push(
-                <a
-                    className='btn btn-custom-login zbox'
-                    href={'/' + this.props.teamName + '/signup/zbox' + window.location.search}
-                    key='zbox'
-                >
-                    <span className='icon' />
-                    <span>{formatMessage(messages.zbox)}</span>
-                </a>
-            );
->>>>>>> e63d4afb
         }
 
         var emailSignup;

--- conflicted
+++ resolved
@@ -15,14 +15,9 @@
 
         if (props.site) {
             let md = props.site + '.md';
-<<<<<<< HEAD
-            if (props.intl.locale === 'es') {
-                md = props.site + '_es.md';
-=======
             const locale = props.intl.locale;
             if (locale !== 'en') {
                 md = props.site + locale + '.md';
->>>>>>> 5f508d3c
             }
 
             $.get('/static/help/' + md).then((response) => {

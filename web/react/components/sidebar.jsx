// Copyright (c) 2015 Mattermost, Inc. All Rights Reserved.
// See License.txt for license information.

import {intlShape, injectIntl, FormattedHTMLMessage, defineMessages} from 'react-intl';
import NewChannelFlow from './new_channel_flow.jsx';
import MoreDirectChannels from './more_direct_channels.jsx';
import SidebarHeader from './sidebar_header.jsx';
import UnreadChannelIndicator from './unread_channel_indicator.jsx';
import TutorialTip from './tutorial/tutorial_tip.jsx';

import ChannelStore from '../stores/channel_store.jsx';
import UserStore from '../stores/user_store.jsx';
import TeamStore from '../stores/team_store.jsx';
import PreferenceStore from '../stores/preference_store.jsx';

import * as AsyncClient from '../utils/async_client.jsx';
import * as Client from '../utils/client.jsx';
import * as Utils from '../utils/utils.jsx';

import Constants from '../utils/constants.jsx';
const Preferences = Constants.Preferences;
const TutorialSteps = Constants.TutorialSteps;

const Tooltip = ReactBootstrap.Tooltip;
const OverlayTrigger = ReactBootstrap.OverlayTrigger;

const messages = defineMessages({
    someone: {
        id: 'sidebar.someone',
        defaultMessage: 'Someone'
    },
    posted: {
        id: 'sidebar.posted',
        defaultMessage: 'Posted'
    },
    uploadedImage: {
        id: 'sidebar.uploadedImage',
        defaultMessage: ' uploaded an image'
    },
    uploadedFile: {
        id: 'sidebar.uploadedFile',
        defaultMessage: ' uploaded a file'
    },
    something: {
        id: 'sidebar.something',
        defaultMessage: ' did something new'
    },
    wrote: {
        id: 'sidebar.wrote',
        defaultMessage: ' wrote: '
    },
    more: {
        id: 'sidebar.more',
        defaultMessage: 'More'
    },
    unreadAbove: {
        id: 'sidebar.unreadAbove',
        defaultMessage: 'Unread post(s) above'
    },
    unreadBelow: {
        id: 'sidebar.unreadBelow',
        defaultMessage: 'Unread post(s) below'
    },
    channels: {
        id: 'sidebar.channels',
        defaultMessage: 'Channels'
    },
    pg: {
        id: 'sidebar.pg',
        defaultMessage: 'Private Groups'
    },
    direct: {
        id: 'sidebar.direct',
        defaultMessage: 'Direct Messages'
    },
    tutorialScreen1: {
        id: 'sidebar.tutorialScreen1',
        defaultMessage: '<h4>Channels</h4><p><strong>Channels</strong> organize conversations across different topics. They’re open to everyone on your team. To send private communications use <strong>Direct Messages</strong> for a single person or <strong>Private Groups</strong> for multiple people.</p>'
    },
    tutorialScreen2: {
        id: 'sidebar.tutorialScreen2',
        defaultMessage: '<h4>"General" channel</h4><p>Here is a channel to start:</p><p><strong>General</strong> is a place for team-wide communication. Everyone in your team is a member of this channel.</p>'
    },
    tutorialScreen3: {
        id: 'sidebar.tutorialScreen3',
        defaultMessage: '<h4>Creating and Joining Channels</h4><p>Click <strong>"More..."</strong> to create a new channel or join an existing one.</p><p>You can also create a new channel or private group by clicking the <strong>"+" symbol</strong> next to the channel or private group header.</p>'
    },
    removeList: {
        id: 'sidebar.removeList',
        defaultMessage: 'Remove from list'
    },
    createChannel: {
        id: 'sidebar.createChannel',
        defaultMessage: 'Create new channel'
    },
    createGroup: {
        id: 'sidebar.createGroup',
        defaultMessage: 'Create new group'
    }
});

<<<<<<< HEAD
=======
let msges = {};

>>>>>>> 5f508d3c
class Sidebar extends React.Component {
    constructor(props) {
        super(props);

        this.badgesActive = false;
        this.firstUnreadChannel = null;
        this.lastUnreadChannel = null;

        this.getStateFromStores = this.getStateFromStores.bind(this);

        this.onChange = this.onChange.bind(this);
        this.onScroll = this.onScroll.bind(this);
        this.updateUnreadIndicators = this.updateUnreadIndicators.bind(this);
        this.handleLeaveDirectChannel = this.handleLeaveDirectChannel.bind(this);
        this.handleResize = this.handleResize.bind(this);

        this.showNewChannelModal = this.showNewChannelModal.bind(this);
        this.hideNewChannelModal = this.hideNewChannelModal.bind(this);
        this.showMoreDirectChannelsModal = this.showMoreDirectChannelsModal.bind(this);
        this.hideMoreDirectChannelsModal = this.hideMoreDirectChannelsModal.bind(this);

        this.createChannelElement = this.createChannelElement.bind(this);
        this.updateTitle = this.updateTitle.bind(this);

        this.isLeaving = new Map();

        const state = this.getStateFromStores();
        state.newChannelModalType = '';
        state.showDirectChannelsModal = false;
        state.loadingDMChannel = -1;
        state.windowWidth = Utils.windowWidth();

        const {formatMessage} = this.props.intl;
        msges[messages.someone.id] = formatMessage(messages.someone);
        msges[messages.posted.id] = formatMessage(messages.posted);
        msges[messages.uploadedImage.id] = formatMessage(messages.uploadedImage);
        msges[messages.uploadedFile.id] = formatMessage(messages.uploadedFile);
        msges[messages.something.id] = formatMessage(messages.something);
        msges[messages.wrote.id] = formatMessage(messages.wrote);

        this.state = state;
    }
    getTotalUnreadCount() {
        let msgs = 0;
        let mentions = 0;
        const unreadCounts = this.state.unreadCounts;

        Object.keys(unreadCounts).forEach((chId) => {
            msgs += unreadCounts[chId].msgs;
            mentions += unreadCounts[chId].mentions;
        });

        return {msgs, mentions};
    }
    getStateFromStores() {
        const members = ChannelStore.getAllMembers();
        const currentChannelId = ChannelStore.getCurrentId();
        const currentUserId = UserStore.getCurrentId();

        const channels = Object.assign([], ChannelStore.getAll());
        channels.sort((a, b) => a.display_name.localeCompare(b.display_name));

        const publicChannels = channels.filter((channel) => channel.type === Constants.OPEN_CHANNEL);
        const privateChannels = channels.filter((channel) => channel.type === Constants.PRIVATE_CHANNEL);

        const preferences = PreferenceStore.getCategory(Constants.Preferences.CATEGORY_DIRECT_CHANNEL_SHOW);

        const directChannels = [];
        for (const preference of preferences) {
            if (preference.value !== 'true') {
                continue;
            }

            const teammateId = preference.name;

            let directChannel = channels.find(Utils.isDirectChannelForUser.bind(null, teammateId));

            // a direct channel doesn't exist yet so create a fake one
            if (!directChannel) {
                directChannel = {
                    name: Utils.getDirectChannelName(currentUserId, teammateId),
                    last_post_at: 0,
                    total_msg_count: 0,
                    type: Constants.DM_CHANNEL,
                    fake: true
                };
            }

            directChannel.display_name = Utils.displayUsername(teammateId);
            directChannel.teammate_id = teammateId;
            directChannel.status = UserStore.getStatus(teammateId);

            directChannels.push(directChannel);
        }

        directChannels.sort(this.sortChannelsByDisplayName);

        const hiddenDirectChannelCount = UserStore.getActiveOnlyProfileList(true).length - directChannels.length;

        const tutorialStep = PreferenceStore.getInt(Preferences.TUTORIAL_STEP, UserStore.getCurrentId(), 999);

        return {
            activeId: currentChannelId,
            members,
            publicChannels,
            privateChannels,
            directChannels,
            hiddenDirectChannelCount,
            unreadCounts: JSON.parse(JSON.stringify(ChannelStore.getUnreadCounts())),
            showTutorialTip: tutorialStep === TutorialSteps.CHANNEL_POPOVER
        };
    }

    componentDidMount() {
        ChannelStore.addChangeListener(this.onChange);
        UserStore.addChangeListener(this.onChange);
        UserStore.addStatusesChangeListener(this.onChange);
        TeamStore.addChangeListener(this.onChange);
        PreferenceStore.addChangeListener(this.onChange);

        this.updateTitle();
        this.updateUnreadIndicators();

        window.addEventListener('resize', this.handleResize);

        if ($(window).width() > 768) {
            $('.nav-pills__container').perfectScrollbar();
        }
    }
    shouldComponentUpdate(nextProps, nextState) {
        if (!Utils.areObjectsEqual(nextState, this.state)) {
            return true;
        }
        return false;
    }
    componentDidUpdate() {
        this.updateTitle();
        this.updateUnreadIndicators();
    }
    componentWillUnmount() {
        window.removeEventListener('resize', this.handleResize);

        ChannelStore.removeChangeListener(this.onChange);
        UserStore.removeChangeListener(this.onChange);
        UserStore.removeStatusesChangeListener(this.onChange);
        TeamStore.removeChangeListener(this.onChange);
        PreferenceStore.removeChangeListener(this.onChange);
    }
    handleResize() {
        this.setState({
            windowWidth: Utils.windowWidth(),
            windowHeight: Utils.windowHeight()
        });
    }
    onChange() {
        this.setState(this.getStateFromStores());
    }
    updateTitle() {
        const channel = ChannelStore.getCurrent();
        if (channel) {
            let currentSiteName = '';
            if (global.window.mm_config.SiteName != null) {
                currentSiteName = global.window.mm_config.SiteName;
            }

            let currentChannelName = channel.display_name;
            if (channel.type === 'D') {
                currentChannelName = Utils.getDirectTeammate(channel.id).username;
            }

            const unread = this.getTotalUnreadCount();
            const mentionTitle = unread.mentions > 0 ? '(' + unread.mentions + ') ' : '';
            const unreadTitle = unread.msgs > 0 ? '* ' : '';
            document.title = mentionTitle + unreadTitle + currentChannelName + ' - ' + TeamStore.getCurrent().display_name + ' ' + currentSiteName;
        }
    }
    onScroll() {
        this.updateUnreadIndicators();
    }
    updateUnreadIndicators() {
        const container = $(ReactDOM.findDOMNode(this.refs.container));

        var showTopUnread = false;
        var showBottomUnread = false;

        if (this.firstUnreadChannel) {
            var firstUnreadElement = $(ReactDOM.findDOMNode(this.refs[this.firstUnreadChannel]));

            if (firstUnreadElement.position().top + firstUnreadElement.height() < 0) {
                showTopUnread = true;
            }
        }

        if (this.lastUnreadChannel) {
            var lastUnreadElement = $(ReactDOM.findDOMNode(this.refs[this.lastUnreadChannel]));

            if (lastUnreadElement.position().top > container.height()) {
                showBottomUnread = true;
            }
        }

        this.setState({
            showTopUnread,
            showBottomUnread
        });
    }

    handleLeaveDirectChannel(channel) {
        if (!this.isLeaving.get(channel.id)) {
            this.isLeaving.set(channel.id, true);

            const preference = PreferenceStore.setPreference(Constants.Preferences.CATEGORY_DIRECT_CHANNEL_SHOW, channel.teammate_id, 'false');

            // bypass AsyncClient since we've already saved the updated preferences
            Client.savePreferences(
                [preference],
                () => {
                    this.isLeaving.set(channel.id, false);
                },
                () => {
                    this.isLeaving.set(channel.id, false);
                }
            );

            this.setState(this.getStateFromStores());
        }

        if (channel.id === this.state.activeId) {
            Utils.switchChannel(ChannelStore.getByName(Constants.DEFAULT_CHANNEL));
        }
    }

    sortChannelsByDisplayName(a, b) {
        return a.display_name.localeCompare(b.display_name);
    }

    showNewChannelModal(type) {
        this.setState({newChannelModalType: type});
    }
    hideNewChannelModal() {
        this.setState({newChannelModalType: ''});
    }

    showMoreDirectChannelsModal() {
        this.setState({showDirectChannelsModal: true});
    }
    hideMoreDirectChannelsModal() {
        this.setState({showDirectChannelsModal: false});
    }

    createTutorialTip() {
        const screens = [];

        screens.push(
            <div>
                <FormattedHTMLMessage id='sidebar.tutorialScreen1' />
            </div>
        );

        screens.push(
            <div>
                <FormattedHTMLMessage id='sidebar.tutorialScreen2' />
            </div>
        );

        screens.push(
            <div>
                <FormattedHTMLMessage id='sidebar.tutorialScreen3' />
            </div>
        );

        return (
            <TutorialTip
                placement='right'
                screens={screens}
                overlayClass='tip-overlay--sidebar'
            />
        );
    }

    createChannelElement(channel, index, arr, handleClose) {
        const {formatMessage} = this.props.intl;

        const members = this.state.members;
        const activeId = this.state.activeId;
        const channelMember = members[channel.id];
        const unreadCount = this.state.unreadCounts[channel.id] || {msgs: 0, mentions: 0};
        let msgCount;

        let linkClass = '';
        if (channel.id === activeId) {
            linkClass = 'active';
        }

        let rowClass = 'sidebar-channel';

        var unread = false;
        if (channelMember) {
            msgCount = unreadCount.msgs + unreadCount.mentions;
            unread = msgCount > 0 || channelMember.mention_count > 0;
        }

        if (unread) {
            rowClass += ' unread-title';

            if (channel.id !== activeId) {
                if (!this.firstUnreadChannel) {
                    this.firstUnreadChannel = channel.name;
                }
                this.lastUnreadChannel = channel.name;
            }
        }

        var badge = null;
        if (channelMember) {
            if (unreadCount.mentions) {
                badge = <span className='badge pull-right small'>{unreadCount.mentions}</span>;
                this.badgesActive = true;
            }
        } else if (this.state.loadingDMChannel === index && channel.type === 'D') {
            badge = (
                <img
                    className='channel-loading-gif pull-right'
                    src='/static/images/load.gif'
                />
            );
        }

        if (msgCount > 0) {
            rowClass += ' has-badge';
        }

        // set up status icon for direct message channels
        var status = null;
        if (channel.type === 'D') {
            var statusIcon = '';
            if (channel.status === 'online') {
                statusIcon = Constants.ONLINE_ICON_SVG;
            } else if (channel.status === 'away') {
                statusIcon = Constants.ONLINE_ICON_SVG;
            } else {
                statusIcon = Constants.OFFLINE_ICON_SVG;
            }
            status = (
                <span
                    className='status'
                    dangerouslySetInnerHTML={{__html: statusIcon}}
                />
            );
        }

        var icon = null;
        if (channel.type === 'O') {
            icon = <div className='status'><i className='fa fa-globe'></i></div>;
        } else if (channel.type === 'P') {
            icon = <div className='status'><i className='fa fa-lock'></i></div>;
        }

        // set up click handler to switch channels (or create a new channel for non-existant ones)
        var handleClick = null;
        var href = '#';
        var teamURL = TeamStore.getCurrentTeamUrl();

        if (!channel.fake) {
            handleClick = function clickHandler(e) {
                if (e.target.attributes.getNamedItem('data-close')) {
                    handleClose(channel);
                } else {
                    Utils.switchChannel(channel);
                }

                e.preventDefault();
            };
        } else if (channel.fake && teamURL) {
            // It's a direct message channel that doesn't exist yet so let's create it now
            var otherUserId = Utils.getUserIdFromChannelName(channel);

            if (this.state.loadingDMChannel === -1) {
                handleClick = function clickHandler(e) {
                    e.preventDefault();

                    if (e.target.attributes.getNamedItem('data-close')) {
                        handleClose(channel);
                    } else {
                        this.setState({loadingDMChannel: index});

                        Client.createDirectChannel(channel, otherUserId,
                            (data) => {
                                this.setState({loadingDMChannel: -1});
                                AsyncClient.getChannel(data.id);
                                Utils.switchChannel(data);
                            },
                            () => {
                                this.setState({loadingDMChannel: -1});
                                window.location.href = TeamStore.getCurrentTeamUrl() + '/channels/' + channel.name;
                            }
                        );
                    }
                }.bind(this);
            }
        }

        let closeButton = null;
        const removeTooltip = (
            <Tooltip id='remove-dm-tooltip'>{formatMessage(messages.removeList)}</Tooltip>
        );
        if (handleClose && !badge) {
            closeButton = (
                <OverlayTrigger
                    delayShow={1000}
                    placement='top'
                    overlay={removeTooltip}
                >
                <span
                    className='btn-close'
                    data-close='true'
                >
                    {'×'}
                </span>
                </OverlayTrigger>
            );

            rowClass += ' has-close';
        }

        let tutorialTip = null;
        if (this.state.showTutorialTip && channel.name === Constants.DEFAULT_CHANNEL) {
            tutorialTip = this.createTutorialTip();
        }

        return (
            <li
                key={channel.name}
                ref={channel.name}
                className={linkClass}
            >
                <a
                    className={rowClass}
                    href={href}
                    onClick={handleClick}
                >
                    {icon}
                    {status}
                    {channel.display_name}
                    {badge}
                    {closeButton}
                </a>
                {tutorialTip}
            </li>
        );
    }
    render() {
        const {formatMessage} = this.props.intl;
        this.badgesActive = false;

        // keep track of the first and last unread channels so we can use them to set the unread indicators
        this.firstUnreadChannel = null;
        this.lastUnreadChannel = null;

        // create elements for all 3 types of channels
        const publicChannelItems = this.state.publicChannels.map(this.createChannelElement);

        const privateChannelItems = this.state.privateChannels.map(this.createChannelElement);

        const directMessageItems = this.state.directChannels.map((channel, index, arr) => {
            return this.createChannelElement(channel, index, arr, this.handleLeaveDirectChannel);
        });

        // update the favicon to show if there are any notifications
        var link = document.createElement('link');
        link.type = 'image/x-icon';
        link.rel = 'shortcut icon';
        link.id = 'favicon';
        if (this.badgesActive) {
            link.href = '/static/images/redfavicon.ico';
        } else {
            link.href = '/static/images/favicon.ico';
        }
        var head = document.getElementsByTagName('head')[0];
        var oldLink = document.getElementById('favicon');
        if (oldLink) {
            head.removeChild(oldLink);
        }
        head.appendChild(link);

        var directMessageMore = null;
        if (this.state.hiddenDirectChannelCount > 0) {
            directMessageMore = (
                <li key='more'>
                    <a
                        href='#'
                        onClick={this.showMoreDirectChannelsModal}
                    >
                        {formatMessage(messages.more) + ' (' + this.state.hiddenDirectChannelCount + ')'}
                    </a>
                </li>
            );
        }

        let showChannelModal = false;
        if (this.state.newChannelModalType !== '') {
            showChannelModal = true;
        }

        const createChannelTootlip = (
            <Tooltip id='new-channel-tooltip' >{formatMessage(messages.createChannel)}</Tooltip>
        );
        const createGroupTootlip = (
            <Tooltip id='new-group-tooltip'>{formatMessage(messages.createGroup)}</Tooltip>
        );

        return (
            <div>
                <NewChannelFlow
                    show={showChannelModal}
                    channelType={this.state.newChannelModalType}
                    onModalDismissed={this.hideNewChannelModal}
                />
                <MoreDirectChannels
                    show={this.state.showDirectChannelsModal}
                    onModalDismissed={this.hideMoreDirectChannelsModal}
                />

                <SidebarHeader
                    teamDisplayName={TeamStore.getCurrent().display_name}
                    teamName={TeamStore.getCurrent().name}
                    teamType={TeamStore.getCurrent().type}
                />

                <UnreadChannelIndicator
                    show={this.state.showTopUnread}
                    extraClass='nav-pills__unread-indicator-top'
                    text={formatMessage(messages.unreadAbove)}
                />
                <UnreadChannelIndicator
                    show={this.state.showBottomUnread}
                    extraClass='nav-pills__unread-indicator-bottom'
                    text={formatMessage(messages.unreadBelow)}
                />

                <div
                    ref='container'
                    className='nav-pills__container'
                    onScroll={this.onScroll}
                >
                    <ul className='nav nav-pills nav-stacked'>
                        <li>
                            <h4>
                                {formatMessage(messages.channels)}
                                <OverlayTrigger
                                    delayShow={500}
                                    placement='top'
                                    overlay={createChannelTootlip}
                                >
                                <a
                                    className='add-channel-btn'
                                    href='#'
                                    onClick={this.showNewChannelModal.bind(this, 'O')}
                                >
                                    {'+'}
                                </a>
                                </OverlayTrigger>
                            </h4>
                        </li>
                        {publicChannelItems}
                        <li>
                            <a
                                href='#'
                                data-toggle='modal'
                                className='nav-more'
                                data-target='#more_channels'
                                data-channeltype='O'
                            >
                                {formatMessage(messages.more)}...
                            </a>
                        </li>
                    </ul>

                    <ul className='nav nav-pills nav-stacked'>
                        <li>
                            <h4>
                                {formatMessage(messages.pg)}
                                <OverlayTrigger
                                    delayShow={500}
                                    placement='top'
                                    overlay={createGroupTootlip}
                                >
                                <a
                                    className='add-channel-btn'
                                    href='#'
                                    onClick={this.showNewChannelModal.bind(this, 'P')}
                                >
                                    {'+'}
                                </a>
                                </OverlayTrigger>
                            </h4>
                        </li>
                        {privateChannelItems}
                    </ul>
                    <ul className='nav nav-pills nav-stacked'>
                        <li><h4>{formatMessage(messages.direct)}</h4></li>
                        {directMessageItems}
                        {directMessageMore}
                    </ul>
                </div>
            </div>
        );
    }
}

Sidebar.defaultProps = {
};
Sidebar.propTypes = {
    intl: intlShape.isRequired
};

export default injectIntl(Sidebar);<|MERGE_RESOLUTION|>--- conflicted
+++ resolved
@@ -99,11 +99,8 @@
     }
 });
 
-<<<<<<< HEAD
-=======
 let msges = {};
 
->>>>>>> 5f508d3c
 class Sidebar extends React.Component {
     constructor(props) {
         super(props);

--- conflicted
+++ resolved
@@ -210,13 +210,8 @@
         this.setState({messageText: messageText});
     }
     handleKeyDown(e) {
-<<<<<<< HEAD
         const {formatMessage} = this.props.intl;
-
-        if (this.state.ctrlSend === 'true' && e.keyCode === KeyCodes.ENTER && e.ctrlKey === true) {
-=======
         if (this.state.ctrlSend && e.keyCode === KeyCodes.ENTER && e.ctrlKey === true) {
->>>>>>> 34e0ac00
             this.commentMsgKeyPress(e);
             return;
         }

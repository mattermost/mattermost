// Copyright (c) 2015 Mattermost, Inc. All Rights Reserved.
// See License.txt for license information.

import {intlShape, injectIntl, defineMessages} from 'react-intl';
import AppDispatcher from '../dispatcher/app_dispatcher.jsx';
import * as Client from '../utils/client.jsx';
import * as AsyncClient from '../utils/async_client.jsx';
import SocketStore from '../stores/socket_store.jsx';
import ChannelStore from '../stores/channel_store.jsx';
import UserStore from '../stores/user_store.jsx';
import PostStore from '../stores/post_store.jsx';
import PreferenceStore from '../stores/preference_store.jsx';
import Textbox from './textbox.jsx';
import MsgTyping from './msg_typing.jsx';
import FileUpload from './file_upload.jsx';
import FilePreview from './file_preview.jsx';
import * as Utils from '../utils/utils.jsx';

import Constants from '../utils/constants.jsx';
const ActionTypes = Constants.ActionTypes;
const KeyCodes = Constants.KeyCodes;

const messages = defineMessages({
    commentLength: {
        id: 'create_comment.commentLength',
        defaultMessage: 'Comment length must be less than'
    },
    chars: {
        id: 'create_comment.chars',
        defaultMessage: 'characters.'
    },
    addComment: {
        id: 'create_comment.addComment',
        defaultMessage: 'Add a comment...'
    },
    comment: {
        id: 'create_comment.comment',
        defaultMessage: 'Add Comment'
    },
    commentTitle: {
        id: 'create_comment.commentTitle',
        defaultMessage: 'Comment'
    },
    invalidRoot: {
        id: 'create_comment.invalidRoot',
        defaultMessage: 'Invalid RootId parameter'
    },
    file: {
        id: 'create_comment.file',
        defaultMessage: 'File uploading'
    },
    files: {
        id: 'create_comment.files',
        defaultMessage: 'Files uploading'
    }
});

class CreateComment extends React.Component {
    constructor(props) {
        super(props);

        this.lastTime = 0;

        this.handleSubmit = this.handleSubmit.bind(this);
        this.commentMsgKeyPress = this.commentMsgKeyPress.bind(this);
        this.handleUserInput = this.handleUserInput.bind(this);
        this.handleKeyDown = this.handleKeyDown.bind(this);
        this.handleUploadStart = this.handleUploadStart.bind(this);
        this.handleFileUploadComplete = this.handleFileUploadComplete.bind(this);
        this.handleUploadError = this.handleUploadError.bind(this);
        this.handleTextDrop = this.handleTextDrop.bind(this);
        this.removePreview = this.removePreview.bind(this);
        this.getFileCount = this.getFileCount.bind(this);
        this.handleResize = this.handleResize.bind(this);
        this.onPreferenceChange = this.onPreferenceChange.bind(this);

        PostStore.clearCommentDraftUploads();

        const draft = PostStore.getCommentDraft(this.props.rootId);
        this.state = {
            messageText: draft.message,
            uploadsInProgress: draft.uploadsInProgress,
            previews: draft.previews,
            submitting: false,
            windowWidth: Utils.windowWidth(),
            ctrlSend: PreferenceStore.getBool(Constants.Preferences.CATEGORY_ADVANCED_SETTINGS, 'send_on_ctrl_enter')
        };
    }
    componentDidMount() {
        PreferenceStore.addChangeListener(this.onPreferenceChange);
        window.addEventListener('resize', this.handleResize);
    }
    componentWillUnmount() {
        PreferenceStore.removeChangeListener(this.onPreferenceChange);
        window.removeEventListener('resize', this.handleResize);
    }
    onPreferenceChange() {
        this.setState({
            ctrlSend: PreferenceStore.getBool(Constants.Preferences.CATEGORY_ADVANCED_SETTINGS, 'send_on_ctrl_enter')
        });
    }
    handleResize() {
        this.setState({windowWidth: Utils.windowWidth()});
    }
    componentDidUpdate(prevProps, prevState) {
        if (prevState.uploadsInProgress < this.state.uploadsInProgress) {
            $('.post-right__scroll').scrollTop($('.post-right__scroll')[0].scrollHeight);
            if (this.state.windowWidth > 768) {
                $('.post-right__scroll').perfectScrollbar('update');
            }
        }
    }
    handleSubmit(e) {
        e.preventDefault();

        const {formatMessage} = this.props.intl;
        if (this.state.uploadsInProgress.length > 0) {
            return;
        }

        if (this.state.submitting) {
            return;
        }

        let post = {};
        post.filenames = [];
        post.message = this.state.messageText;

        if (post.message.trim().length === 0 && this.state.previews.length === 0) {
            return;
        }

        if (post.message.length > Constants.CHARACTER_LIMIT) {
            this.setState({postError: `${formatMessage(messages.commentLength)} ${Constants.CHARACTER_LIMIT} ${formatMessage(messages.chars)}`});
            return;
        }

        const userId = UserStore.getCurrentId();

        post.channel_id = this.props.channelId;
        post.root_id = this.props.rootId;
        post.parent_id = this.props.rootId;
        post.filenames = this.state.previews;
        const time = Utils.getTimestamp();
        post.pending_post_id = `${userId}:${time}`;
        post.user_id = userId;
        post.create_at = time;

        PostStore.storePendingPost(post);
        PostStore.storeCommentDraft(this.props.rootId, null);

        Client.createPost(post, ChannelStore.getCurrent(),
            function handlePostSuccess(data) {
                AsyncClient.getPosts(this.props.channelId);

                const channel = ChannelStore.get(this.props.channelId);
                let member = ChannelStore.getMember(this.props.channelId);
                member.msg_count = channel.total_msg_count;
                member.last_viewed_at = Date.now();
                ChannelStore.setChannelMember(member);

                AppDispatcher.handleServerAction({
                    type: ActionTypes.RECIEVED_POST,
                    post: data
                });
            }.bind(this),
            function handlePostError(err) {
                let state = {};

                if (err.message === formatMessage(messages.invalidRoot)) {
                    PostStore.removePendingPost(post.channel_id, post.pending_post_id);

                    if ($('#post_deleted').length > 0) {
                        $('#post_deleted').modal('show');
                    }
                } else {
                    post.state = Constants.POST_FAILED;
                    PostStore.updatePendingPost(post);
                }

                state.submitting = false;
                this.setState(state);
            }.bind(this)
        );

        this.setState({messageText: '', submitting: false, postError: null, previews: [], serverError: null});
    }
    commentMsgKeyPress(e) {
        if (this.state.ctrlSend && e.ctrlKey || !this.state.ctrlSend) {
            if (e.which === KeyCodes.ENTER && !e.shiftKey && !e.altKey) {
                e.preventDefault();
                ReactDOM.findDOMNode(this.refs.textbox).blur();
                this.handleSubmit(e);
            }
        }

        const t = Date.now();
        if ((t - this.lastTime) > Constants.UPDATE_TYPING_MS) {
            SocketStore.sendMessage({channel_id: this.props.channelId, action: 'typing', props: {parent_id: this.props.rootId}});
            this.lastTime = t;
        }
    }
    handleUserInput(messageText) {
        let draft = PostStore.getCommentDraft(this.props.rootId);
        draft.message = messageText;
        PostStore.storeCommentDraft(this.props.rootId, draft);

        $('.post-right__scroll').scrollTop($('.post-right__scroll')[0].scrollHeight);
        $('.post-right__scroll').perfectScrollbar('update');
        this.setState({messageText: messageText});
    }
    handleKeyDown(e) {
        const {formatMessage} = this.props.intl;
<<<<<<< HEAD

        if (this.state.ctrlSend === 'true' && e.keyCode === KeyCodes.ENTER && e.ctrlKey === true) {
=======
        if (this.state.ctrlSend && e.keyCode === KeyCodes.ENTER && e.ctrlKey === true) {
>>>>>>> 5f508d3c
            this.commentMsgKeyPress(e);
            return;
        }

        if (e.keyCode === KeyCodes.UP && this.state.messageText === '') {
            e.preventDefault();

            const channelId = ChannelStore.getCurrentId();
            const lastPost = PostStore.getCurrentUsersLatestPost(channelId, this.props.rootId);
            if (!lastPost) {
                return;
            }

            AppDispatcher.handleViewAction({
                type: ActionTypes.RECIEVED_EDIT_POST,
                refocusId: '#reply_textbox',
                title: formatMessage(messages.comment),
                message: lastPost.message,
                postId: lastPost.id,
                channelId: lastPost.channel_id,
                comments: PostStore.getCommentCount(lastPost)
            });
        }
    }
    handleUploadStart(clientIds) {
        let draft = PostStore.getCommentDraft(this.props.rootId);

        draft.uploadsInProgress = draft.uploadsInProgress.concat(clientIds);
        PostStore.storeCommentDraft(this.props.rootId, draft);

        this.setState({uploadsInProgress: draft.uploadsInProgress});
    }
    handleFileUploadComplete(filenames, clientIds) {
        let draft = PostStore.getCommentDraft(this.props.rootId);

        // remove each finished file from uploads
        for (let i = 0; i < clientIds.length; i++) {
            const index = draft.uploadsInProgress.indexOf(clientIds[i]);

            if (index !== -1) {
                draft.uploadsInProgress.splice(index, 1);
            }
        }

        draft.previews = draft.previews.concat(filenames);
        PostStore.storeCommentDraft(this.props.rootId, draft);

        this.setState({uploadsInProgress: draft.uploadsInProgress, previews: draft.previews});
    }
    handleUploadError(err, clientId) {
        if (clientId === -1) {
            this.setState({serverError: err});
        } else {
            let draft = PostStore.getCommentDraft(this.props.rootId);

            const index = draft.uploadsInProgress.indexOf(clientId);
            if (index !== -1) {
                draft.uploadsInProgress.splice(index, 1);
            }

            PostStore.storeCommentDraft(this.props.rootId, draft);

            this.setState({uploadsInProgress: draft.uploadsInProgress, serverError: err});
        }
    }
    handleTextDrop(text) {
        const newText = this.state.messageText + text;
        this.handleUserInput(newText);
        Utils.setCaretPosition(ReactDOM.findDOMNode(this.refs.textbox.refs.message), newText.length);
    }
    removePreview(id) {
        let previews = this.state.previews;
        let uploadsInProgress = this.state.uploadsInProgress;

        // id can either be the path of an uploaded file or the client id of an in progress upload
        let index = previews.indexOf(id);
        if (index === -1) {
            index = uploadsInProgress.indexOf(id);

            if (index !== -1) {
                uploadsInProgress.splice(index, 1);
                this.refs.fileUpload.cancelUpload(id);
            }
        } else {
            previews.splice(index, 1);
        }

        let draft = PostStore.getCommentDraft(this.props.rootId);
        draft.previews = previews;
        draft.uploadsInProgress = uploadsInProgress;
        PostStore.storeCommentDraft(this.props.rootId, draft);

        this.setState({previews: previews, uploadsInProgress: uploadsInProgress});
    }
    componentWillReceiveProps(newProps) {
        if (newProps.rootId !== this.props.rootId) {
            const draft = PostStore.getCommentDraft(newProps.rootId);
            this.setState({messageText: draft.message, uploadsInProgress: draft.uploadsInProgress, previews: draft.previews});
        }
    }
    getFileCount() {
        return this.state.previews.length + this.state.uploadsInProgress.length;
    }
    render() {
        const {formatMessage} = this.props.intl;
        let serverError = null;
        if (this.state.serverError) {
            serverError = (
                <div className='form-group has-error'>
                    <label className='control-label'>{this.state.serverError}</label>
                </div>
            );
        }

        let postError = null;
        if (this.state.postError) {
            postError = <label className='control-label'>{this.state.postError}</label>;
        }

        let preview = null;
        if (this.state.previews.length > 0 || this.state.uploadsInProgress.length > 0) {
            preview = (
                <FilePreview
                    files={this.state.previews}
                    onRemove={this.removePreview}
                    uploadsInProgress={this.state.uploadsInProgress}
                />
            );
        }

        let postFooterClassName = 'post-create-footer';
        if (postError) {
            postFooterClassName += ' has-error';
        }

        let uploadsInProgressText = null;
        if (this.state.uploadsInProgress.length > 0) {
            uploadsInProgressText = (
                <span
                    className='pull-right post-right-comments-upload-in-progress'
                >
                    {this.state.uploadsInProgress.length === 1 ? formatMessage(messages.file) : formatMessage(messages.files)}
                </span>
            );
        }

        return (
            <form onSubmit={this.handleSubmit}>
                <div className='post-create'>
                    <div
                        id={this.props.rootId}
                        className='post-create-body comment-create-body'
                    >
                        <div className='post-body__cell'>
                            <Textbox
                                onUserInput={this.handleUserInput}
                                onKeyPress={this.commentMsgKeyPress}
                                onKeyDown={this.handleKeyDown}
                                messageText={this.state.messageText}
                                createMessage={formatMessage(messages.addComment)}
                                initialText=''
                                supportsCommands={false}
                                id='reply_textbox'
                                ref='textbox'
                            />
                            <FileUpload
                                ref='fileUpload'
                                getFileCount={this.getFileCount}
                                onUploadStart={this.handleUploadStart}
                                onFileUpload={this.handleFileUploadComplete}
                                onUploadError={this.handleUploadError}
                                onTextDrop={this.handleTextDrop}
                                postType='comment'
                                channelId={this.props.channelId}
                            />
                        </div>
                    </div>
                    <MsgTyping
                        channelId={this.props.channelId}
                        parentId={this.props.rootId}
                    />
                    <div className={postFooterClassName}>
                        <input
                            type='button'
                            className='btn btn-primary comment-btn pull-right'
                            value={formatMessage(messages.comment)}
                            onClick={this.handleSubmit}
                        />
                        {uploadsInProgressText}
                        {preview}
                        {postError}
                        {serverError}
                    </div>
                </div>
            </form>
        );
    }
}

CreateComment.propTypes = {
    intl: intlShape.isRequired,
    channelId: React.PropTypes.string.isRequired,
    rootId: React.PropTypes.string.isRequired
};

export default injectIntl(CreateComment);<|MERGE_RESOLUTION|>--- conflicted
+++ resolved
@@ -211,12 +211,7 @@
     }
     handleKeyDown(e) {
         const {formatMessage} = this.props.intl;
-<<<<<<< HEAD
-
-        if (this.state.ctrlSend === 'true' && e.keyCode === KeyCodes.ENTER && e.ctrlKey === true) {
-=======
         if (this.state.ctrlSend && e.keyCode === KeyCodes.ENTER && e.ctrlKey === true) {
->>>>>>> 5f508d3c
             this.commentMsgKeyPress(e);
             return;
         }

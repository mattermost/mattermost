--- conflicted
+++ resolved
@@ -133,11 +133,7 @@
 
   check-mocks:
     docker:
-<<<<<<< HEAD
-      - image: mattermost/mattermost-build-server:20201119_golang-1.15.5
-=======
       - image: mattermost/mattermost-build-server:20210810_golang-1.16.7
->>>>>>> de5efdb8
     working_directory: ~/mattermost
     steps:
       - attach_workspace:
@@ -176,11 +172,7 @@
   # Dedicate job for mattermost-vet to make more clear when the job fails
   check-mattermost-vet:
     docker:
-<<<<<<< HEAD
-      - image: mattermost/mattermost-build-server:20201119_golang-1.15.5
-=======
       - image: mattermost/mattermost-build-server:20210810_golang-1.16.7
->>>>>>> de5efdb8
     working_directory: ~/mattermost
     steps:
       - attach_workspace:

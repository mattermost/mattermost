--- conflicted
+++ resolved
@@ -464,9 +464,7 @@
           requires:
             - check-app-layers
             - check-store-layers
-<<<<<<< HEAD
-            - check-mocks
-=======
+            - check-mocks
 
   release-build:
     jobs:
@@ -498,6 +496,7 @@
           requires:
             - check-app-layers
             - check-store-layers
+            - check-mocks
             - build-api-spec
       - test:
           name: test-mysql
@@ -506,6 +505,7 @@
           requires:
             - check-app-layers
             - check-store-layers
+            - check-mocks
       - test:
           name: test-postgres
           dbdriver: postgres
@@ -513,8 +513,9 @@
           requires:
             - check-app-layers
             - check-store-layers
+            - check-mocks
       - test-schema:
           requires:
             - check-app-layers
             - check-store-layers
->>>>>>> 8496cb69
+            - check-mocks
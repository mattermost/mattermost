version: 2.1

orbs:
  aws-s3: circleci/aws-s3@2.0.0
  owasp: entur/owasp@0.0.10

executors:
  ubuntu:
    working_directory: ~/mattermost/
    resource_class: xlarge
    machine:
      image: "ubuntu-1604:201903-01"
    environment:
      COMPOSE_PROJECT_NAME: "circleci"

jobs:
  setup:
    working_directory: ~/mattermost/mattermost-server
    docker:
      - image: mattermost/mattermost-build-webapp:20200829_node-10.22
    resource_class: xlarge
    steps:
      - checkout
      - run: |
          cd ../
          git clone --depth=1 --no-single-branch https://github.com/mattermost/mattermost-webapp.git
          cd mattermost-webapp
          git checkout $CIRCLE_BRANCH || git checkout master
          export WEBAPP_GIT_COMMIT=$(git rev-parse HEAD)
          echo "$WEBAPP_GIT_COMMIT"

          trap 'npm ci && make build' ERR
          curl -f -o ./dist.tar.gz https://pr-builds.mattermost.com/mattermost-webapp/commit/${WEBAPP_GIT_COMMIT}/mattermost-webapp.tar.gz
          mkdir ./dist && tar -xvf ./dist.tar.gz -C ./dist --strip-components=1
          trap - ERR
      - persist_to_workspace:
          root: ~/mattermost
          paths:
            - mattermost-webapp
            - mattermost-server

  check-deps:
    parameters:
      cve_data_directory:
        type: string
        default: "~/.owasp/dependency-check-data"
    working_directory: ~/mattermost/mattermost-server
    executor: owasp/default
    environment:
      version_url: "https://jeremylong.github.io/DependencyCheck/current.txt"
      executable_url: "https://dl.bintray.com/jeremy-long/owasp/dependency-check-VERSION-release.zip"
    steps:
      - attach_workspace:
          at: ~/mattermost/
      - run:
          name: Checkout config
          command: cd .. && git clone --depth=1 https://github.com/mattermost/security-automation-config
      - run:
          name: Install Go
          command: sudo apt-get update && sudo apt-get install golang
      - owasp/with_commandline:
          steps:
            # Taken from https://github.com/entur/owasp-orb/blob/master/src/%40orb.yml#L349-L361
            - owasp/generate_cache_keys:
                cache_key: commmandline-default-cache-key-v7
            - owasp/restore_owasp_cache
            - run:
                name: Update OWASP Dependency-Check Database
                command: |
                  if ! ~/.owasp/dependency-check/bin/dependency-check.sh --data << parameters.cve_data_directory >> --updateonly; then
                    # Update failed, probably due to a bad DB version; delete cached DB and try again
                    rm -rv ~/.owasp/dependency-check-data/*.db
                    ~/.owasp/dependency-check/bin/dependency-check.sh --data << parameters.cve_data_directory >> --updateonly
                  fi
            - owasp/store_owasp_cache:
                cve_data_directory: <<parameters.cve_data_directory>>
            - run:
                name: Run OWASP Dependency-Check Analyzer
                command: |
                  ~/.owasp/dependency-check/bin/dependency-check.sh \
                    --data << parameters.cve_data_directory >> --format ALL --noupdate --enableExperimental \
                    --propertyfile ../security-automation-config/dependency-check/dependencycheck.properties \
                    --suppression ../security-automation-config/dependency-check/suppression.xml \
                    --suppression ../security-automation-config/dependency-check/suppression.$CIRCLE_PROJECT_REPONAME.xml \
                    --scan './**/*' || true
            - owasp/collect_reports:
                persist_to_workspace: false
      - run:
          name: Post results to Mattermost
          command: go run ../security-automation-config/dependency-check/post_results.go

  # TODO: enable this step when the i18n-extract works with mattermost-server only
  # and not depend on both mm-server/enterprise
  # check-i18n:
  #   docker:
  #   - image: circleci/golang:1.12
  #   working_directory: ~/mattermost/
  #   steps:
  #     - attach_workspace:
  #         at: ~/mattermost/
  #     - run:
  #         command: |
  #           cd mattermost-server
  #           cp i18n/en.json /tmp/en.json
  #           make i18n-extract
  #           diff /tmp/en.json i18n/en.json

  check-app-layers:
    docker:
      - image: mattermost/mattermost-build-server:20201119_golang-1.15.5
    working_directory: ~/mattermost
    steps:
      - attach_workspace:
          at: ~/mattermost/
      - run:
          command: |
            cd mattermost-server
            make app-layers
            if [[ -n $(git status --porcelain) ]]; then echo "Please update the app layers using make app-layers"; exit 1; fi

  check-store-layers:
    docker:
      - image: mattermost/mattermost-build-server:20201119_golang-1.15.5
    working_directory: ~/mattermost
    steps:
      - attach_workspace:
          at: ~/mattermost/
      - run:
          command: |
            cd mattermost-server
            make store-layers
            if [[ -n $(git status --porcelain) ]]; then echo "Please update the store layers using make store-layers"; exit 1; fi

  check-mocks:
    docker:
      - image: mattermost/mattermost-build-server:20201119_golang-1.15.5
    working_directory: ~/mattermost
    steps:
      - attach_workspace:
          at: ~/mattermost/
      - run:
          command: |
            cd mattermost-server
            make einterfaces-mocks store-mocks
            if [[ -n $(git status --porcelain) ]]; then echo "Please update the mocks using `make einterfaces-mocks store-mocks`"; exit 1; fi

  check-migrations:
    docker:
      - image: mattermost/mattermost-build-server:20201119_golang-1.15.5
    working_directory: ~/mattermost
    steps:
      - attach_workspace:
          at: ~/mattermost/
      - run:
          command: |
            export GOBIN=${PWD}/mattermost-server/bin
            cd mattermost-server
            export PATH=$PATH:$GOBIN
            make migrations-bindata
            if [[ -n $(git status --porcelain) ]]; then echo "Please update the migration bindata using `make migrations-bindata`"; exit 1; fi

  # Dedicate job for golangci-lint it does not need anything only the server code for that
  # and to make more clear when the job fails
  check-golangci-lint:
    docker:
      - image: golangci/golangci-lint:v1.33.2
    steps:
      - checkout
      - run:
          command: make golangci-lint

  # Dedicate job for mattermost-vet to make more clear when the job fails
  check-mattermost-vet:
    docker:
      - image: mattermost/mattermost-build-server:20201119_golang-1.15.5
    working_directory: ~/mattermost
    steps:
      - attach_workspace:
          at: ~/mattermost/
      - run:
          command: |
            echo "Installing mattermost-govet"
            export GOBIN=${PWD}/mattermost-server/bin
            GO111MODULE=off go get -u github.com/mattermost/mattermost-govet
            export PATH=$PATH:$GOBIN
            cd mattermost-server
            make config-reset
            make plugin-checker
            make vet BUILD_NUMBER='${CIRCLE_BRANCH}-${CIRCLE_BUILD_NUM}' MM_NO_ENTERPRISE_LINT=true MM_VET_OPENSPEC_PATH='${PWD}/../mattermost-api-reference/v4/html/static/mattermost-openapi-v4.yaml'

  build-api-spec:
    docker:
      - image: circleci/node:lts
    working_directory: ~/mattermost
    steps:
      - attach_workspace:
          at: ~/mattermost/
      - run:
          command: |
            git clone --depth=1 --no-single-branch https://github.com/mattermost/mattermost-api-reference.git
            cd mattermost-api-reference
            echo "Trying to checkout the same branch on mattermost-api-reference as mattermost-server"
            git checkout ${CIRCLE_BRANCH} || true
            make build
      - persist_to_workspace:
          root: ~/mattermost
          paths:
            - mattermost-api-reference

  build:
    docker:
      - image: mattermost/mattermost-build-server:20201119_golang-1.15.5
    resource_class: xlarge
    working_directory: ~/mattermost
    steps:
      - attach_workspace:
          at: ~/mattermost/
      - run:
          command: |
<<<<<<< HEAD
            echo "Installing golangci-lint"
            curl -sfL https://raw.githubusercontent.com/golangci/golangci-lint/master/install.sh| sh -s -- -b /usr/local/bin v1.38.0
            echo "Installing mattermost-govet"
            export GOBIN=${PWD}/mattermost-server/bin
            GO111MODULE=off go get -u github.com/mattermost/mattermost-govet
            export PATH=$PATH:$GOBIN
=======
>>>>>>> 79dd9b13
            cd mattermost-server
            make config-reset
            make build-cmd BUILD_NUMBER='${CIRCLE_BRANCH}-${CIRCLE_BUILD_NUM}'
            make package BUILD_NUMBER='${CIRCLE_BRANCH}-${CIRCLE_BUILD_NUM}'
            curl -sL https://sentry.io/get-cli/ | bash
            echo Sentry will use version `git rev-parse HEAD`
            sentry-cli --log-level=debug releases new  --finalize -p mattermost-server `git rev-parse HEAD`
            sentry-cli --log-level=debug releases set-commits --auto `git rev-parse HEAD`

      - store_artifacts:
          path: ~/mattermost/mattermost-server/dist/mattermost-team-linux-amd64.tar.gz
      - store_artifacts:
          path: ~/mattermost/mattermost-server/dist/mattermost-team-osx-amd64.tar.gz
      - store_artifacts:
          path: ~/mattermost/mattermost-server/dist/mattermost-team-windows-amd64.zip
      - persist_to_workspace:
          root: ~/mattermost
          paths:
            - mattermost-server
            - mattermost-webapp

  test:
    executor:
      name: ubuntu
    parameters:
      dbdriver:
        type: string
      dbsource:
        type: string
      racemode:
        type: string
    steps:
      - attach_workspace:
          at: ~/mattermost
      - run:
          name: Run Docker compose
          command: |
            cd mattermost-server/build
            docker-compose --no-ansi run --rm start_dependencies
            cat ../tests/test-data.ldif | docker-compose --no-ansi exec -T openldap bash -c 'ldapadd -x -D "cn=admin,dc=mm,dc=test,dc=com" -w mostest';
            docker-compose --no-ansi exec -T minio sh -c 'mkdir -p /data/mattermost-test';
            docker-compose --no-ansi ps
          background: true
      - run:
          name: Wait for docker compose
          command: |
            sleep 5
            docker run --net circleci_mm-test appropriate/curl:latest sh -c "until curl --max-time 5 --output - http://mysql:3306; do echo waiting for mysql; sleep 5; done;"
            docker run --net circleci_mm-test appropriate/curl:latest sh -c "until curl --max-time 5 --output - http://elasticsearch:9200; do echo waiting for elasticsearch; sleep 5; done;"
      - run:
          name: Run Tests
          command: |
            ulimit -n 8096
            mkdir -p mattermost-server/client/plugins
            cd mattermost-server/build
            docker run -it --net circleci_mm-test \
              --env-file=dotenv/test.env \
              --env MM_SQLSETTINGS_DATASOURCE="<<parameters.dbsource>>" \
              --env MM_SQLSETTINGS_DRIVERNAME=<<parameters.dbdriver>> \
              -v ~/mattermost:/mattermost \
              -w /mattermost/mattermost-server \
              mattermost/mattermost-build-server:20201119_golang-1.15.5 \
              bash -c "ulimit -n 8096; make test-server<< parameters.racemode >> BUILD_NUMBER=$CIRCLE_BRANCH-$CIRCLE_PREVIOUS_BUILD_NUM TESTFLAGS= TESTFLAGSEE=" \
              bash -c scripts/diff-email-templates.sh
          no_output_timeout: 2h
      - run:
          name: Capture docker logs
          when: always
          command: |
            cd mattermost-server/build
            # Capture docker logs
            mkdir -p logs
            docker-compose logs --tail="all" -t --no-color > logs/docker-compose_logs
            docker ps -a --no-trunc > logs/docker_ps
            docker stats -a --no-stream > logs/docker_stats
            tar -czvf logs/docker_logs.tar.gz logs/docker-compose_logs logs/docker_ps logs/docker_stats
      - store_artifacts:
          path: ~/mattermost/mattermost-server/build/logs
      - run:
          when: always
          command: |
            cd mattermost-server
            mkdir -p test-results
            cp report.xml test-results
      - store_test_results:
          path: ~/mattermost/mattermost-server/test-results/
      - store_artifacts:
          path: ~/mattermost/mattermost-server/test-results/

  test-schema:
    executor:
      name: ubuntu
    steps:
      - attach_workspace:
          at: ~/mattermost
      - run:
          name: Run Docker compose
          command: |
            cd mattermost-server/build
            docker-compose --no-ansi run --rm start_dependencies
            cat ../tests/test-data.ldif | docker-compose --no-ansi exec -T openldap bash -c 'ldapadd -x -D "cn=admin,dc=mm,dc=test,dc=com" -w mostest';
            docker-compose --no-ansi exec -T minio sh -c 'mkdir -p /data/mattermost-test';
            docker-compose --no-ansi ps
          background: true
      - run:
          name: Wait for docker compose
          command: |
            sleep 5
            docker run --net circleci_mm-test appropriate/curl:latest sh -c "until curl --max-time 5 --output - http://mysql:3306; do echo waiting for mysql; sleep 5; done;"
            docker run --net circleci_mm-test appropriate/curl:latest sh -c "until curl --max-time 5 --output - http://elasticsearch:9200; do echo waiting for elasticsearch; sleep 5; done;"
      - run:
          name: Postgres schema migration validation
          command: |
            cd mattermost-server/build
            ulimit -n 8096
            mkdir -p mattermost-server/client/plugins
            echo "Creating databases"
            docker-compose --no-ansi exec -T postgres sh -c 'exec echo "CREATE DATABASE migrated; CREATE DATABASE latest;" | exec psql -U mmuser mattermost_test'
            echo "Importing postgres dump from version 5.0"
            docker-compose --no-ansi exec -T postgres psql -U mmuser -d migrated < ../scripts/mattermost-postgresql-5.0.sql
            docker run -it --net circleci_mm-test \
              --env-file="dotenv/test-schema-validation.env" \
              --env MM_SQLSETTINGS_DATASOURCE="postgres://mmuser:mostest@postgres:5432/migrated?sslmode=disable&connect_timeout=10" \
              --env MM_SQLSETTINGS_DRIVERNAME=postgres \
              -v ~/mattermost:/mattermost \
              -w /mattermost/mattermost-server \
              mattermost/mattermost-build-server:20201119_golang-1.15.5 \
              bash -c "ulimit -n 8096; make ARGS='version' run-cli && make MM_SQLSETTINGS_DATASOURCE='postgres://mmuser:mostest@postgres:5432/latest?sslmode=disable&connect_timeout=10' ARGS='version' run-cli"

            echo "Ignoring known mismatch: ChannelMembers.MentionCountRoot"
            docker-compose --no-ansi exec -T postgres sh -c 'exec echo "ALTER TABLE ChannelMembers DROP COLUMN MentionCountRoot;" | exec psql -U mmuser -d migrated'
            docker-compose --no-ansi exec -T postgres sh -c 'exec echo "ALTER TABLE ChannelMembers DROP COLUMN MentionCountRoot;" | exec psql -U mmuser -d latest'
            echo "Ignoring known mismatch: ChannelMembers.MsgCountRoot and Channels.TotalMsgCountRoot"
            docker-compose --no-ansi exec -T postgres sh -c 'exec echo "ALTER TABLE ChannelMembers DROP COLUMN MsgCountRoot;" | exec psql -U mmuser -d migrated'
            docker-compose --no-ansi exec -T postgres sh -c 'exec echo "ALTER TABLE ChannelMembers DROP COLUMN MsgCountRoot;" | exec psql -U mmuser -d latest'
            docker-compose --no-ansi exec -T postgres sh -c 'exec echo "ALTER TABLE Channels DROP COLUMN TotalMsgCountRoot;" | exec psql -U mmuser -d migrated'
            docker-compose --no-ansi exec -T postgres sh -c 'exec echo "ALTER TABLE Channels DROP COLUMN TotalMsgCountRoot;" | exec psql -U mmuser -d latest'

            echo "Generating dump"
            docker-compose --no-ansi exec -T postgres pg_dump --schema-only -d migrated -U mmuser > migrated.sql
            docker-compose --no-ansi exec -T postgres pg_dump --schema-only -d latest -U mmuser > latest.sql
            echo "Removing databases created for db comparison"
            docker-compose --no-ansi exec -T postgres sh -c 'exec echo "DROP DATABASE migrated; DROP DATABASE latest;" | exec psql -U mmuser mattermost_test'

            echo "Generating diff"
            diff migrated.sql latest.sql > diff.txt && echo "Both schemas are same" || (echo "Schema mismatch" && cat diff.txt && exit 1)
          no_output_timeout: 1h
      - run:
          name: MySQL schema migration validation
          command: |
            cd mattermost-server/build
            ulimit -n 8096
            mkdir -p mattermost-server/client/plugins
            echo "Creating databases"
            docker-compose --no-ansi exec -T mysql mysql -uroot -pmostest -e "CREATE DATABASE migrated; CREATE DATABASE latest; GRANT ALL PRIVILEGES ON migrated.* TO mmuser; GRANT ALL PRIVILEGES ON latest.* TO mmuser"
            echo "Importing mysql dump from version 5.0"
            docker-compose --no-ansi exec -T mysql mysql -D migrated -uroot -pmostest < ../scripts/mattermost-mysql-5.0.sql

            docker run -it --net circleci_mm-test \
              --env-file="dotenv/test-schema-validation.env" \
              --env MM_SQLSETTINGS_DATASOURCE="mmuser:mostest@tcp(mysql:3306)/migrated?charset=utf8mb4,utf8&readTimeout=30s&writeTimeout=30s" \
              --env MM_SQLSETTINGS_DRIVERNAME=mysql \
              -v ~/mattermost:/mattermost \
              -w /mattermost/mattermost-server \
              mattermost/mattermost-build-server:20201119_golang-1.15.5 \
              bash -c "ulimit -n 8096; make ARGS='version' run-cli && make MM_SQLSETTINGS_DATASOURCE='mmuser:mostest@tcp(mysql:3306)/latest?charset=utf8mb4,utf8&readTimeout=30s&writeTimeout=30s' ARGS='version' run-cli"


            echo "Ignoring known MySQL mismatch: ChannelMembers.SchemeGuest"
            docker-compose --no-ansi exec -T mysql mysql -D migrated -uroot -pmostest -e "ALTER TABLE ChannelMembers DROP COLUMN SchemeGuest;"
            docker-compose --no-ansi exec -T mysql mysql -D latest -uroot -pmostest -e "ALTER TABLE ChannelMembers DROP COLUMN SchemeGuest;"
            echo "Ignoring known MySQL mismatch: ChannelMembers.MentionCountRoot and MsgCountRoot"
            docker-compose --no-ansi exec -T mysql mysql -D migrated -uroot -pmostest -e "ALTER TABLE ChannelMembers DROP COLUMN MentionCountRoot;"
            docker-compose --no-ansi exec -T mysql mysql -D latest -uroot -pmostest -e "ALTER TABLE ChannelMembers DROP COLUMN MentionCountRoot;"
            docker-compose --no-ansi exec -T mysql mysql -D migrated -uroot -pmostest -e "ALTER TABLE ChannelMembers DROP COLUMN MsgCountRoot;"
            docker-compose --no-ansi exec -T mysql mysql -D latest -uroot -pmostest -e "ALTER TABLE ChannelMembers DROP COLUMN MsgCountRoot;"
            echo "Ignoring known MySQL mismatch: Channels.TotalMsgCountRoot"
            docker-compose --no-ansi exec -T mysql mysql -D migrated -uroot -pmostest -e "ALTER TABLE Channels DROP COLUMN TotalMsgCountRoot;"
            docker-compose --no-ansi exec -T mysql mysql -D latest -uroot -pmostest -e "ALTER TABLE Channels DROP COLUMN TotalMsgCountRoot;"

            echo "Generating dump"
            docker-compose --no-ansi exec -T mysql mysqldump --skip-opt --no-data --compact -u root -pmostest migrated > migrated.sql
            docker-compose --no-ansi exec -T mysql mysqldump --skip-opt --no-data --compact -u root -pmostest latest > latest.sql

            echo "Removing databases created for db comparison"
            docker-compose --no-ansi exec -T mysql mysql -uroot -pmostest -e 'DROP DATABASE migrated; DROP DATABASE latest'

            echo "Generating diff"
            diff migrated.sql latest.sql > diff.txt && echo "Both schemas are same" || (echo "Schema mismatch" && cat diff.txt && exit 1)
          no_output_timeout: 1h

  upload-s3-sha:
    docker:
      - image: 'circleci/python:2.7'
    working_directory: ~/mattermost/enterprise
    steps:
      - attach_workspace:
          at: ~/mattermost/
      - run:
          command: |
            cd ~/mattermost/mattermost-server/dist/
            rm -rf mattermost
      - aws-s3/copy:
          from: ~/mattermost/mattermost-server/dist/
          to: "s3://pr-builds.mattermost.com/mattermost-server/commit/${CIRCLE_SHA1}/"
          arguments: --acl public-read --cache-control "no-cache" --recursive

  upload-s3:
    docker:
      - image: 'circleci/python:2.7'
    working_directory: ~/mattermost/enterprise
    steps:
      - attach_workspace:
          at: ~/mattermost/
      - run:
          command: |
            cd ~/mattermost/mattermost-server/dist/
            rm -rf mattermost
      - aws-s3/copy:
          from: ~/mattermost/mattermost-server/dist/
          to: s3://pr-builds.mattermost.com/mattermost-server/$(echo "${CIRCLE_BRANCH}" | sed 's/pull\//PR-/g')/
          arguments: --acl public-read --cache-control "no-cache" --recursive

  build-docker:
    working_directory: ~/
    docker:
      - image: circleci/buildpack-deps:stretch
    steps:
      - attach_workspace:
          at: .
      - setup_remote_docker
      - run:
          command: |
            export TAG="${CIRCLE_SHA1:0:7}"
            cd mattermost-server
            export MM_PACKAGE=https://pr-builds.mattermost.com/mattermost-server/commit/${CIRCLE_SHA1}/mattermost-team-linux-amd64.tar.gz
            docker build --build-arg MM_PACKAGE=$MM_PACKAGE -t mattermost/mattermost-team-edition:${TAG} build
            echo $DOCKER_PASSWORD | docker login --username $DOCKER_USERNAME --password-stdin
            docker push mattermost/mattermost-team-edition:${TAG}

workflows:
  version: 2
  untagged-build:
    jobs:
      - setup:
          filters:
            branches:
              ignore:
                - master
                - /^release-.*/
      # Disabling check-deps since the new version is not on bintray and all builds will fail
      # we've are on top of this, and it's going to be temporary.
      #- check-deps:
      #     context: sast-webhook
      #    requires:
      #      - setup
      # - check-i18n:
      #     requires:
      #       - setup
      - check-golangci-lint:
          filters:
            branches:
              ignore:
                - master
                - /^release-.*/
      - check-app-layers:
          requires:
            - setup
      - check-store-layers:
          requires:
            - setup
      - check-mocks:
          requires:
            - setup
      - check-migrations:
          requires:
            - setup
      - check-mattermost-vet:
          requires:
            - setup
      - build-api-spec:
          requires:
            - setup
      - build:
          context: matterbuild-sentry
          requires:
            - check-app-layers
            - check-store-layers
            - check-mocks
            - check-migrations
            - check-mattermost-vet
            - check-golangci-lint
            - build-api-spec
      - upload-s3-sha:
          context: mattermost-ci-pr-builds-s3
          requires:
            - build
      - upload-s3:
          context: mattermost-ci-pr-builds-s3
          requires:
            - build
      - build-docker:
          context: matterbuild-docker
          requires:
            - upload-s3-sha
      - test:
          name: test-mysql
          dbdriver: mysql
          dbsource: mmuser:mostest@tcp(mysql:3306)/mattermost_test?charset=utf8mb4,utf8&multiStatements=true
          racemode: ""
          requires:
            - check-app-layers
            - check-store-layers
            - check-mocks
            - check-migrations
      - test:
          name: test-postgres
          dbdriver: postgres
          dbsource: postgres://mmuser:mostest@postgres:5432/mattermost_test?sslmode=disable&connect_timeout=10
          racemode: ""
          requires:
            - check-app-layers
            - check-store-layers
            - check-mocks
            - check-migrations
      - test-schema:
          requires:
            - check-app-layers
            - check-store-layers
            - check-mocks
            - check-migrations

  release-build:
    jobs:
      - setup:
          filters:
            branches:
              only:
                - master
                - /^release-.*/
                - cloud
      # Disabling check-deps since the new version is not on bintray and all builds will fail
      # we've are on top of this, and it's going to be temporary.
      #- check-deps:
      #    context: sast-webhook
      #    requires:
      #      - setup
      # - check-i18n:
      #     requires:
      #       - setup
      - check-golangci-lint:
          filters:
            branches:
              only:
                - master
                - /^release-.*/
                - cloud
      - check-app-layers:
          requires:
            - setup
      - check-store-layers:
          requires:
            - setup
      - build-api-spec:
          requires:
            - setup
      - check-mocks:
          requires:
            - setup
      - check-migrations:
          requires:
            - setup
      - build:
          context: matterbuild-sentry
          requires:
            - check-app-layers
            - check-store-layers
            - check-mocks
            - check-migrations
            - build-api-spec
      - test:
          name: test-mysql
          dbdriver: mysql
          dbsource: mmuser:mostest@tcp(mysql:3306)/mattermost_test?charset=utf8mb4,utf8&multiStatements=true
          racemode: "-race"
          requires:
            - check-app-layers
            - check-store-layers
            - check-mocks
            - check-migrations
      - test:
          name: test-postgres
          dbdriver: postgres
          dbsource: postgres://mmuser:mostest@postgres:5432/mattermost_test?sslmode=disable&connect_timeout=10
          racemode: "-race"
          requires:
            - check-app-layers
            - check-store-layers
            - check-mocks
            - check-migrations
      - test-schema:
          requires:
            - check-app-layers
            - check-store-layers
            - check-mocks
            - check-migrations<|MERGE_RESOLUTION|>--- conflicted
+++ resolved
@@ -217,15 +217,6 @@
           at: ~/mattermost/
       - run:
           command: |
-<<<<<<< HEAD
-            echo "Installing golangci-lint"
-            curl -sfL https://raw.githubusercontent.com/golangci/golangci-lint/master/install.sh| sh -s -- -b /usr/local/bin v1.38.0
-            echo "Installing mattermost-govet"
-            export GOBIN=${PWD}/mattermost-server/bin
-            GO111MODULE=off go get -u github.com/mattermost/mattermost-govet
-            export PATH=$PATH:$GOBIN
-=======
->>>>>>> 79dd9b13
             cd mattermost-server
             make config-reset
             make build-cmd BUILD_NUMBER='${CIRCLE_BRANCH}-${CIRCLE_BUILD_NUM}'

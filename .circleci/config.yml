version: 2.1

orbs:
  aws-s3: circleci/aws-s3@2.0.0
  owasp: entur/owasp@0.0.10

executors:
  ubuntu:
    working_directory: ~/mattermost/
    resource_class: xlarge
    machine:
      image: "ubuntu-1604:201903-01"
    environment:
      COMPOSE_PROJECT_NAME: "circleci"

jobs:
  setup:
    working_directory: ~/mattermost/mattermost-server
    docker:
      - image: mattermost/mattermost-build-webapp:20210524_node-16
    resource_class: xlarge
    steps:
      - checkout
      - run: |
          cd ../
          git clone --depth=1 --no-single-branch https://github.com/mattermost/mattermost-webapp.git
          cd mattermost-webapp
          git checkout $CIRCLE_BRANCH || git checkout master
          export WEBAPP_GIT_COMMIT=$(git rev-parse HEAD)
          echo "$WEBAPP_GIT_COMMIT"

          trap 'npm ci && make build' ERR
          curl -f -o ./dist.tar.gz https://pr-builds.mattermost.com/mattermost-webapp/commit/${WEBAPP_GIT_COMMIT}/mattermost-webapp.tar.gz
          mkdir ./dist && tar -xvf ./dist.tar.gz -C ./dist --strip-components=1
          trap - ERR
      - persist_to_workspace:
          root: ~/mattermost
          paths:
            - mattermost-webapp
            - mattermost-server

  check-deps:
    parameters:
      cve_data_directory:
        type: string
        default: "~/.owasp/dependency-check-data"
    working_directory: ~/mattermost/mattermost-server
    executor: owasp/default
    environment:
      version_url: "https://jeremylong.github.io/DependencyCheck/current.txt"
      executable_url: "https://dl.bintray.com/jeremy-long/owasp/dependency-check-VERSION-release.zip"
    steps:
      - attach_workspace:
          at: ~/mattermost/
      - run:
          name: Checkout config
          command: cd .. && git clone --depth=1 https://github.com/mattermost/security-automation-config
      - run:
          name: Install Go
          command: sudo apt-get update && sudo apt-get install golang
      - owasp/with_commandline:
          steps:
            # Taken from https://github.com/entur/owasp-orb/blob/master/src/%40orb.yml#L349-L361
            - owasp/generate_cache_keys:
                cache_key: commmandline-default-cache-key-v7
            - owasp/restore_owasp_cache
            - run:
                name: Update OWASP Dependency-Check Database
                command: |
                  if ! ~/.owasp/dependency-check/bin/dependency-check.sh --data << parameters.cve_data_directory >> --updateonly; then
                    # Update failed, probably due to a bad DB version; delete cached DB and try again
                    rm -rv ~/.owasp/dependency-check-data/*.db
                    ~/.owasp/dependency-check/bin/dependency-check.sh --data << parameters.cve_data_directory >> --updateonly
                  fi
            - owasp/store_owasp_cache:
                cve_data_directory: <<parameters.cve_data_directory>>
            - run:
                name: Run OWASP Dependency-Check Analyzer
                command: |
                  ~/.owasp/dependency-check/bin/dependency-check.sh \
                    --data << parameters.cve_data_directory >> --format ALL --noupdate --enableExperimental \
                    --propertyfile ../security-automation-config/dependency-check/dependencycheck.properties \
                    --suppression ../security-automation-config/dependency-check/suppression.xml \
                    --suppression ../security-automation-config/dependency-check/suppression.$CIRCLE_PROJECT_REPONAME.xml \
                    --scan './**/*' || true
            - owasp/collect_reports:
                persist_to_workspace: false
      - run:
          name: Post results to Mattermost
          command: go run ../security-automation-config/dependency-check/post_results.go

  # TODO: enable this step when the i18n-extract works with mattermost-server only
  # and not depend on both mm-server/enterprise
  # check-i18n:
  #   docker:
  #   - image: circleci/golang:1.12
  #   working_directory: ~/mattermost/
  #   steps:
  #     - attach_workspace:
  #         at: ~/mattermost/
  #     - run:
  #         command: |
  #           cd mattermost-server
  #           cp i18n/en.json /tmp/en.json
  #           make i18n-extract
  #           diff /tmp/en.json i18n/en.json

  check-app-layers:
    docker:
<<<<<<< HEAD
      - image: mattermost/mattermost-build-server:20210709_golang-1.16.5
=======
      - image: mattermost/mattermost-build-server:20210720_golang-1.16.6
>>>>>>> 296076bf
    working_directory: ~/mattermost
    steps:
      - attach_workspace:
          at: ~/mattermost/
      - run:
          command: |
            cd mattermost-server
            make app-layers
            if [[ -n $(git status --porcelain) ]]; then echo "Please update the app layers using make app-layers"; exit 1; fi

  check-store-layers:
    docker:
<<<<<<< HEAD
      - image: mattermost/mattermost-build-server:20210709_golang-1.16.5
=======
      - image: mattermost/mattermost-build-server:20210720_golang-1.16.6
>>>>>>> 296076bf
    working_directory: ~/mattermost
    steps:
      - attach_workspace:
          at: ~/mattermost/
      - run:
          command: |
            cd mattermost-server
            make store-layers
            if [[ -n $(git status --porcelain) ]]; then echo "Please update the store layers using make store-layers"; exit 1; fi

  check-mocks:
    docker:
<<<<<<< HEAD
      - image: mattermost/mattermost-build-server:20210709_golang-1.16.5
=======
      - image: mattermost/mattermost-build-server:20210720_golang-1.16.6
>>>>>>> 296076bf
    working_directory: ~/mattermost
    steps:
      - attach_workspace:
          at: ~/mattermost/
      - run:
          command: |
            cd mattermost-server
            make einterfaces-mocks store-mocks
            if [[ -n $(git status --porcelain) ]]; then echo "Please update the mocks using `make einterfaces-mocks store-mocks`"; exit 1; fi

  check-migrations:
    docker:
<<<<<<< HEAD
      - image: mattermost/mattermost-build-server:20210709_golang-1.16.5
=======
      - image: mattermost/mattermost-build-server:20210720_golang-1.16.6
>>>>>>> 296076bf
    working_directory: ~/mattermost
    steps:
      - attach_workspace:
          at: ~/mattermost/
      - run:
          command: |
            export GOBIN=${PWD}/mattermost-server/bin
            cd mattermost-server
            export PATH=$PATH:$GOBIN
            make migrations-bindata
            if [[ -n $(git status --porcelain) ]]; then echo "Please update the migration bindata using `make migrations-bindata`"; exit 1; fi

  # Dedicate job for golangci-lint it does not need anything only the server code for that
  # and to make more clear when the job fails
  check-golangci-lint:
    docker:
      - image: golangci/golangci-lint:v1.39.0
    steps:
      - checkout
      - run:
          command: make golangci-lint

  # Dedicate job for mattermost-vet to make more clear when the job fails
  check-mattermost-vet:
    docker:
<<<<<<< HEAD
      - image: mattermost/mattermost-build-server:20210709_golang-1.16.5
=======
      - image: mattermost/mattermost-build-server:20210720_golang-1.16.6
>>>>>>> 296076bf
    working_directory: ~/mattermost
    steps:
      - attach_workspace:
          at: ~/mattermost/
      - run:
          command: |
            echo "Installing mattermost-govet"
            export GOBIN=${PWD}/mattermost-server/bin
            GO111MODULE=off go get -u github.com/mattermost/mattermost-govet
            export PATH=$PATH:$GOBIN
            cd mattermost-server
            make config-reset
            make plugin-checker
            make vet BUILD_NUMBER='${CIRCLE_BRANCH}-${CIRCLE_BUILD_NUM}' MM_NO_ENTERPRISE_LINT=true MM_VET_OPENSPEC_PATH='${PWD}/../mattermost-api-reference/v4/html/static/mattermost-openapi-v4.yaml'

  # Dedicate job for sentry it does not need anything only the server code for that
  # and to make more clear when the job fails
  sentry:
    docker:
      - image: getsentry/sentry-cli:1.64.1
    steps:
      - checkout
      - run:
          command: apk add git
      - run:
          command: |
            sentry-cli --log-level=debug releases new  --finalize -p mattermost-server `git rev-parse HEAD`
            sentry-cli --log-level=debug releases set-commits --auto `git rev-parse HEAD`

  build-api-spec:
    docker:
      - image: circleci/node:lts
    working_directory: ~/mattermost
    steps:
      - attach_workspace:
          at: ~/mattermost/
      - run:
          command: |
            git clone --depth=1 --no-single-branch https://github.com/mattermost/mattermost-api-reference.git
            cd mattermost-api-reference
            echo "Trying to checkout the same branch on mattermost-api-reference as mattermost-server"
            git checkout ${CIRCLE_BRANCH} || true
            make build
      - persist_to_workspace:
          root: ~/mattermost
          paths:
            - mattermost-api-reference

  build:
    docker:
<<<<<<< HEAD
      - image: mattermost/mattermost-build-server:20210709_golang-1.16.5
=======
      - image: mattermost/mattermost-build-server:20210720_golang-1.16.6
>>>>>>> 296076bf
    resource_class: xlarge
    working_directory: ~/mattermost
    steps:
      - attach_workspace:
          at: ~/mattermost/
      - run:
          command: |
            cd mattermost-server
            make config-reset
            make build-cmd BUILD_NUMBER='${CIRCLE_BRANCH}-${CIRCLE_BUILD_NUM}'
            make package BUILD_NUMBER='${CIRCLE_BRANCH}-${CIRCLE_BUILD_NUM}'
      - store_artifacts:
          path: ~/mattermost/mattermost-server/dist/mattermost-team-linux-amd64.tar.gz
      - store_artifacts:
          path: ~/mattermost/mattermost-server/dist/mattermost-team-osx-amd64.tar.gz
      - store_artifacts:
          path: ~/mattermost/mattermost-server/dist/mattermost-team-windows-amd64.zip
      - persist_to_workspace:
          root: ~/mattermost
          paths:
            - mattermost-server
            - mattermost-webapp

  test:
    executor:
      name: ubuntu
    parameters:
      dbdriver:
        type: string
      dbsource:
        type: string
      racemode:
        type: string
    steps:
      - attach_workspace:
          at: ~/mattermost
      - run:
          name: Run Docker compose
          command: |
            cd mattermost-server/build
            docker-compose --no-ansi run --rm start_dependencies
            cat ../tests/test-data.ldif | docker-compose --no-ansi exec -T openldap bash -c 'ldapadd -x -D "cn=admin,dc=mm,dc=test,dc=com" -w mostest';
            docker-compose --no-ansi exec -T minio sh -c 'mkdir -p /data/mattermost-test';
            docker-compose --no-ansi ps
          background: true
      - run:
          name: Wait for docker compose
          command: |
            sleep 5
            docker run --net circleci_mm-test appropriate/curl:latest sh -c "until curl --max-time 5 --output - http://mysql:3306; do echo waiting for mysql; sleep 5; done;"
            docker run --net circleci_mm-test appropriate/curl:latest sh -c "until curl --max-time 5 --output - http://elasticsearch:9200; do echo waiting for elasticsearch; sleep 5; done;"
      - run:
          name: Run Tests
          command: |
            ulimit -n 8096
            mkdir -p mattermost-server/client/plugins
            cd mattermost-server/build
            docker run -it --net circleci_mm-test \
              --env-file=dotenv/test.env \
              --env MM_SQLSETTINGS_DATASOURCE="<<parameters.dbsource>>" \
              --env MM_SQLSETTINGS_DRIVERNAME=<<parameters.dbdriver>> \
              -v ~/mattermost:/mattermost \
              -w /mattermost/mattermost-server \
<<<<<<< HEAD
              mattermost/mattermost-build-server:20210709_golang-1.16.5 \
=======
              mattermost/mattermost-build-server:20210720_golang-1.16.6 \
>>>>>>> 296076bf
              bash -c "ulimit -n 8096; make test-server<< parameters.racemode >> BUILD_NUMBER=$CIRCLE_BRANCH-$CIRCLE_PREVIOUS_BUILD_NUM TESTFLAGS= TESTFLAGSEE=" \
              bash -c scripts/diff-email-templates.sh
          no_output_timeout: 2h
      - run:
          name: Capture docker logs
          when: always
          command: |
            cd mattermost-server/build
            # Capture docker logs
            mkdir -p logs
            docker-compose logs --tail="all" -t --no-color > logs/docker-compose_logs
            docker ps -a --no-trunc > logs/docker_ps
            docker stats -a --no-stream > logs/docker_stats
            tar -czvf logs/docker_logs.tar.gz logs/docker-compose_logs logs/docker_ps logs/docker_stats
      - store_artifacts:
          path: ~/mattermost/mattermost-server/build/logs
      - run:
          when: always
          command: |
            cd mattermost-server
            mkdir -p test-results
            cp report.xml test-results
      - store_test_results:
          path: ~/mattermost/mattermost-server/test-results/
      - store_artifacts:
          path: ~/mattermost/mattermost-server/test-results/

  test-schema:
    executor:
      name: ubuntu
    steps:
      - attach_workspace:
          at: ~/mattermost
      - run:
          name: Run Docker compose
          command: |
            cd mattermost-server/build
            docker-compose --no-ansi run --rm start_dependencies
            cat ../tests/test-data.ldif | docker-compose --no-ansi exec -T openldap bash -c 'ldapadd -x -D "cn=admin,dc=mm,dc=test,dc=com" -w mostest';
            docker-compose --no-ansi exec -T minio sh -c 'mkdir -p /data/mattermost-test';
            docker-compose --no-ansi ps
          background: true
      - run:
          name: Wait for docker compose
          command: |
            sleep 5
            docker run --net circleci_mm-test appropriate/curl:latest sh -c "until curl --max-time 5 --output - http://mysql:3306; do echo waiting for mysql; sleep 5; done;"
            docker run --net circleci_mm-test appropriate/curl:latest sh -c "until curl --max-time 5 --output - http://elasticsearch:9200; do echo waiting for elasticsearch; sleep 5; done;"
      - run:
          name: Postgres schema migration validation
          command: |
            cd mattermost-server/build
            ulimit -n 8096
            mkdir -p mattermost-server/client/plugins
            echo "Creating databases"
            docker-compose --no-ansi exec -T postgres sh -c 'exec echo "CREATE DATABASE migrated; CREATE DATABASE latest;" | exec psql -U mmuser mattermost_test'
            echo "Importing postgres dump from version 5.0"
            docker-compose --no-ansi exec -T postgres psql -U mmuser -d migrated < ../scripts/mattermost-postgresql-5.0.sql
            docker run -it --net circleci_mm-test \
              --env-file="dotenv/test-schema-validation.env" \
              --env MM_SQLSETTINGS_DATASOURCE="postgres://mmuser:mostest@postgres:5432/migrated?sslmode=disable&connect_timeout=10" \
              --env MM_SQLSETTINGS_DRIVERNAME=postgres \
              -v ~/mattermost:/mattermost \
              -w /mattermost/mattermost-server \
<<<<<<< HEAD
              mattermost/mattermost-build-server:20210709_golang-1.16.5 \
=======
              mattermost/mattermost-build-server:20210720_golang-1.16.6 \
>>>>>>> 296076bf
              bash -c "ulimit -n 8096; make ARGS='version' run-cli && make MM_SQLSETTINGS_DATASOURCE='postgres://mmuser:mostest@postgres:5432/latest?sslmode=disable&connect_timeout=10' ARGS='version' run-cli"

            echo "Ignoring known mismatch: ChannelMembers.MentionCountRoot"
            docker-compose --no-ansi exec -T postgres sh -c 'exec echo "ALTER TABLE ChannelMembers DROP COLUMN MentionCountRoot;" | exec psql -U mmuser -d migrated'
            docker-compose --no-ansi exec -T postgres sh -c 'exec echo "ALTER TABLE ChannelMembers DROP COLUMN MentionCountRoot;" | exec psql -U mmuser -d latest'
            echo "Ignoring known mismatch: ChannelMembers.MsgCountRoot and Channels.TotalMsgCountRoot"
            docker-compose --no-ansi exec -T postgres sh -c 'exec echo "ALTER TABLE ChannelMembers DROP COLUMN MsgCountRoot;" | exec psql -U mmuser -d migrated'
            docker-compose --no-ansi exec -T postgres sh -c 'exec echo "ALTER TABLE ChannelMembers DROP COLUMN MsgCountRoot;" | exec psql -U mmuser -d latest'
            docker-compose --no-ansi exec -T postgres sh -c 'exec echo "ALTER TABLE Channels DROP COLUMN TotalMsgCountRoot;" | exec psql -U mmuser -d migrated'
            docker-compose --no-ansi exec -T postgres sh -c 'exec echo "ALTER TABLE Channels DROP COLUMN TotalMsgCountRoot;" | exec psql -U mmuser -d latest'

            echo "Generating dump"
            docker-compose --no-ansi exec -T postgres pg_dump --schema-only -d migrated -U mmuser > migrated.sql
            docker-compose --no-ansi exec -T postgres pg_dump --schema-only -d latest -U mmuser > latest.sql
            echo "Removing databases created for db comparison"
            docker-compose --no-ansi exec -T postgres sh -c 'exec echo "DROP DATABASE migrated; DROP DATABASE latest;" | exec psql -U mmuser mattermost_test'

            echo "Generating diff"
            diff migrated.sql latest.sql > diff.txt && echo "Both schemas are same" || (echo "Schema mismatch" && cat diff.txt && exit 1)
          no_output_timeout: 1h
      - run:
          name: MySQL schema migration validation
          command: |
            cd mattermost-server/build
            ulimit -n 8096
            mkdir -p mattermost-server/client/plugins
            echo "Creating databases"
            docker-compose --no-ansi exec -T mysql mysql -uroot -pmostest -e "CREATE DATABASE migrated; CREATE DATABASE latest; GRANT ALL PRIVILEGES ON migrated.* TO mmuser; GRANT ALL PRIVILEGES ON latest.* TO mmuser"
            echo "Importing mysql dump from version 5.0"
            docker-compose --no-ansi exec -T mysql mysql -D migrated -uroot -pmostest < ../scripts/mattermost-mysql-5.0.sql

            docker run -it --net circleci_mm-test \
              --env-file="dotenv/test-schema-validation.env" \
              --env MM_SQLSETTINGS_DATASOURCE="mmuser:mostest@tcp(mysql:3306)/migrated?charset=utf8mb4,utf8&readTimeout=30s&writeTimeout=30s" \
              --env MM_SQLSETTINGS_DRIVERNAME=mysql \
              -v ~/mattermost:/mattermost \
              -w /mattermost/mattermost-server \
<<<<<<< HEAD
              mattermost/mattermost-build-server:20210709_golang-1.16.5 \
=======
              mattermost/mattermost-build-server:20210720_golang-1.16.6 \
>>>>>>> 296076bf
              bash -c "ulimit -n 8096; make ARGS='version' run-cli && make MM_SQLSETTINGS_DATASOURCE='mmuser:mostest@tcp(mysql:3306)/latest?charset=utf8mb4,utf8&readTimeout=30s&writeTimeout=30s' ARGS='version' run-cli"


            echo "Ignoring known MySQL mismatch: ChannelMembers.SchemeGuest"
            docker-compose --no-ansi exec -T mysql mysql -D migrated -uroot -pmostest -e "ALTER TABLE ChannelMembers DROP COLUMN SchemeGuest;"
            docker-compose --no-ansi exec -T mysql mysql -D latest -uroot -pmostest -e "ALTER TABLE ChannelMembers DROP COLUMN SchemeGuest;"
            echo "Ignoring known MySQL mismatch: ChannelMembers.MentionCountRoot and MsgCountRoot"
            docker-compose --no-ansi exec -T mysql mysql -D migrated -uroot -pmostest -e "ALTER TABLE ChannelMembers DROP COLUMN MentionCountRoot;"
            docker-compose --no-ansi exec -T mysql mysql -D latest -uroot -pmostest -e "ALTER TABLE ChannelMembers DROP COLUMN MentionCountRoot;"
            docker-compose --no-ansi exec -T mysql mysql -D migrated -uroot -pmostest -e "ALTER TABLE ChannelMembers DROP COLUMN MsgCountRoot;"
            docker-compose --no-ansi exec -T mysql mysql -D latest -uroot -pmostest -e "ALTER TABLE ChannelMembers DROP COLUMN MsgCountRoot;"
            echo "Ignoring known MySQL mismatch: Channels.TotalMsgCountRoot"
            docker-compose --no-ansi exec -T mysql mysql -D migrated -uroot -pmostest -e "ALTER TABLE Channels DROP COLUMN TotalMsgCountRoot;"
            docker-compose --no-ansi exec -T mysql mysql -D latest -uroot -pmostest -e "ALTER TABLE Channels DROP COLUMN TotalMsgCountRoot;"

            echo "Generating dump"
            docker-compose --no-ansi exec -T mysql mysqldump --skip-opt --no-data --compact -u root -pmostest migrated > migrated.sql
            docker-compose --no-ansi exec -T mysql mysqldump --skip-opt --no-data --compact -u root -pmostest latest > latest.sql

            echo "Removing databases created for db comparison"
            docker-compose --no-ansi exec -T mysql mysql -uroot -pmostest -e 'DROP DATABASE migrated; DROP DATABASE latest'

            echo "Generating diff"
            diff migrated.sql latest.sql > diff.txt && echo "Both schemas are same" || (echo "Schema mismatch" && cat diff.txt && exit 1)
          no_output_timeout: 1h

  upload-s3-sha:
    docker:
      - image: 'circleci/python:2.7'
    working_directory: ~/mattermost/enterprise
    steps:
      - attach_workspace:
          at: ~/mattermost/
      - run:
          command: |
            cd ~/mattermost/mattermost-server/dist/
            rm -rf mattermost
      - aws-s3/copy:
          from: ~/mattermost/mattermost-server/dist/
          to: "s3://pr-builds.mattermost.com/mattermost-server/commit/${CIRCLE_SHA1}/"
          arguments: --acl public-read --cache-control "no-cache" --recursive

  upload-s3:
    docker:
      - image: 'circleci/python:2.7'
    working_directory: ~/mattermost/enterprise
    steps:
      - attach_workspace:
          at: ~/mattermost/
      - run:
          command: |
            cd ~/mattermost/mattermost-server/dist/
            rm -rf mattermost
      - aws-s3/copy:
          from: ~/mattermost/mattermost-server/dist/
          to: s3://pr-builds.mattermost.com/mattermost-server/$(echo "${CIRCLE_BRANCH}" | sed 's/pull\//PR-/g')/
          arguments: --acl public-read --cache-control "no-cache" --recursive

  build-docker:
    working_directory: ~/
    docker:
      - image: circleci/buildpack-deps:stretch
    steps:
      - attach_workspace:
          at: .
      - setup_remote_docker
      - run:
          command: |
            export TAG="${CIRCLE_SHA1:0:7}"
            cd mattermost-server
            export MM_PACKAGE=https://pr-builds.mattermost.com/mattermost-server/commit/${CIRCLE_SHA1}/mattermost-team-linux-amd64.tar.gz
            docker build --build-arg MM_PACKAGE=$MM_PACKAGE -t mattermost/mattermost-team-edition:${TAG} build
            echo $DOCKER_PASSWORD | docker login --username $DOCKER_USERNAME --password-stdin
            docker push mattermost/mattermost-team-edition:${TAG}

workflows:
  version: 2
  untagged-build:
    jobs:
      - setup:
          filters:
            branches:
              ignore:
                - master
                - /^release-.*/
      # Disabling check-deps since the new version is not on bintray and all builds will fail
      # we've are on top of this, and it's going to be temporary.
      #- check-deps:
      #     context: sast-webhook
      #    requires:
      #      - setup
      # - check-i18n:
      #     requires:
      #       - setup
      - check-golangci-lint:
          filters:
            branches:
              ignore:
                - master
                - /^release-.*/
      - check-app-layers:
          requires:
            - setup
      - check-store-layers:
          requires:
            - setup
      - check-mocks:
          requires:
            - setup
      - check-migrations:
          requires:
            - setup
      - check-mattermost-vet:
          requires:
            - setup
      - build-api-spec:
          requires:
            - setup
      - build:
          requires:
            - check-app-layers
            - check-store-layers
            - check-mocks
            - check-migrations
            - check-mattermost-vet
            - check-golangci-lint
            - build-api-spec
#      - upload-s3-sha:
#          context: mattermost-ci-pr-builds-s3
#          requires:
#            - build
#      - upload-s3:
#          context: mattermost-ci-pr-builds-s3
#          requires:
#            - build
#      - build-docker:
#          context: matterbuild-docker
#          requires:
#            - upload-s3-sha
      - test:
          name: test-mysql
          dbdriver: mysql
          dbsource: mmuser:mostest@tcp(mysql:3306)/mattermost_test?charset=utf8mb4,utf8&multiStatements=true
          racemode: ""
          requires:
            - check-app-layers
            - check-store-layers
            - check-mocks
            - check-migrations
      - test:
          name: test-postgres
          dbdriver: postgres
          dbsource: postgres://mmuser:mostest@postgres:5432/mattermost_test?sslmode=disable&connect_timeout=10
          racemode: ""
          requires:
            - check-app-layers
            - check-store-layers
            - check-mocks
            - check-migrations
      - test-schema:
          requires:
            - check-app-layers
            - check-store-layers
            - check-mocks
            - check-migrations

  release-build:
    jobs:
      - setup:
          filters:
            branches:
              only:
                - master
                - /^release-.*/
                - cloud
      # Disabling check-deps since the new version is not on bintray and all builds will fail
      # we've are on top of this, and it's going to be temporary.
      #- check-deps:
      #    context: sast-webhook
      #    requires:
      #      - setup
      # - check-i18n:
      #     requires:
      #       - setup
      - check-golangci-lint:
          filters:
            branches:
              only:
                - master
                - /^release-.*/
                - cloud
      - check-app-layers:
          requires:
            - setup
      - check-store-layers:
          requires:
            - setup
      - build-api-spec:
          requires:
            - setup
      - check-mocks:
          requires:
            - setup
      - check-migrations:
          requires:
            - setup
      - check-mattermost-vet:
          requires:
            - setup
      - sentry:
          context: matterbuild-sentry
          requires:
            - check-app-layers
            - check-store-layers
            - check-mocks
            - check-migrations
            - check-mattermost-vet
            - check-golangci-lint
            - build-api-spec
      - build:
          requires:
            - check-app-layers
            - check-store-layers
            - check-mocks
            - check-migrations
            - check-mattermost-vet
            - build-api-spec
      - test:
          name: test-mysql
          dbdriver: mysql
          dbsource: mmuser:mostest@tcp(mysql:3306)/mattermost_test?charset=utf8mb4,utf8&multiStatements=true
          racemode: "-race"
          requires:
            - check-app-layers
            - check-store-layers
            - check-mocks
            - check-migrations
      - test:
          name: test-postgres
          dbdriver: postgres
          dbsource: postgres://mmuser:mostest@postgres:5432/mattermost_test?sslmode=disable&connect_timeout=10
          racemode: "-race"
          requires:
            - check-app-layers
            - check-store-layers
            - check-mocks
            - check-migrations
      # test-schema for master run in .gitlab-ci.yml<|MERGE_RESOLUTION|>--- conflicted
+++ resolved
@@ -107,11 +107,7 @@
 
   check-app-layers:
     docker:
-<<<<<<< HEAD
-      - image: mattermost/mattermost-build-server:20210709_golang-1.16.5
-=======
       - image: mattermost/mattermost-build-server:20210720_golang-1.16.6
->>>>>>> 296076bf
     working_directory: ~/mattermost
     steps:
       - attach_workspace:
@@ -124,11 +120,7 @@
 
   check-store-layers:
     docker:
-<<<<<<< HEAD
-      - image: mattermost/mattermost-build-server:20210709_golang-1.16.5
-=======
       - image: mattermost/mattermost-build-server:20210720_golang-1.16.6
->>>>>>> 296076bf
     working_directory: ~/mattermost
     steps:
       - attach_workspace:
@@ -141,11 +133,7 @@
 
   check-mocks:
     docker:
-<<<<<<< HEAD
-      - image: mattermost/mattermost-build-server:20210709_golang-1.16.5
-=======
       - image: mattermost/mattermost-build-server:20210720_golang-1.16.6
->>>>>>> 296076bf
     working_directory: ~/mattermost
     steps:
       - attach_workspace:
@@ -158,11 +146,7 @@
 
   check-migrations:
     docker:
-<<<<<<< HEAD
-      - image: mattermost/mattermost-build-server:20210709_golang-1.16.5
-=======
       - image: mattermost/mattermost-build-server:20210720_golang-1.16.6
->>>>>>> 296076bf
     working_directory: ~/mattermost
     steps:
       - attach_workspace:
@@ -188,11 +172,7 @@
   # Dedicate job for mattermost-vet to make more clear when the job fails
   check-mattermost-vet:
     docker:
-<<<<<<< HEAD
-      - image: mattermost/mattermost-build-server:20210709_golang-1.16.5
-=======
       - image: mattermost/mattermost-build-server:20210720_golang-1.16.6
->>>>>>> 296076bf
     working_directory: ~/mattermost
     steps:
       - attach_workspace:
@@ -243,11 +223,7 @@
 
   build:
     docker:
-<<<<<<< HEAD
-      - image: mattermost/mattermost-build-server:20210709_golang-1.16.5
-=======
       - image: mattermost/mattermost-build-server:20210720_golang-1.16.6
->>>>>>> 296076bf
     resource_class: xlarge
     working_directory: ~/mattermost
     steps:
@@ -311,11 +287,7 @@
               --env MM_SQLSETTINGS_DRIVERNAME=<<parameters.dbdriver>> \
               -v ~/mattermost:/mattermost \
               -w /mattermost/mattermost-server \
-<<<<<<< HEAD
-              mattermost/mattermost-build-server:20210709_golang-1.16.5 \
-=======
               mattermost/mattermost-build-server:20210720_golang-1.16.6 \
->>>>>>> 296076bf
               bash -c "ulimit -n 8096; make test-server<< parameters.racemode >> BUILD_NUMBER=$CIRCLE_BRANCH-$CIRCLE_PREVIOUS_BUILD_NUM TESTFLAGS= TESTFLAGSEE=" \
               bash -c scripts/diff-email-templates.sh
           no_output_timeout: 2h
@@ -380,11 +352,7 @@
               --env MM_SQLSETTINGS_DRIVERNAME=postgres \
               -v ~/mattermost:/mattermost \
               -w /mattermost/mattermost-server \
-<<<<<<< HEAD
-              mattermost/mattermost-build-server:20210709_golang-1.16.5 \
-=======
               mattermost/mattermost-build-server:20210720_golang-1.16.6 \
->>>>>>> 296076bf
               bash -c "ulimit -n 8096; make ARGS='version' run-cli && make MM_SQLSETTINGS_DATASOURCE='postgres://mmuser:mostest@postgres:5432/latest?sslmode=disable&connect_timeout=10' ARGS='version' run-cli"
 
             echo "Ignoring known mismatch: ChannelMembers.MentionCountRoot"
@@ -422,11 +390,7 @@
               --env MM_SQLSETTINGS_DRIVERNAME=mysql \
               -v ~/mattermost:/mattermost \
               -w /mattermost/mattermost-server \
-<<<<<<< HEAD
-              mattermost/mattermost-build-server:20210709_golang-1.16.5 \
-=======
               mattermost/mattermost-build-server:20210720_golang-1.16.6 \
->>>>>>> 296076bf
               bash -c "ulimit -n 8096; make ARGS='version' run-cli && make MM_SQLSETTINGS_DATASOURCE='mmuser:mostest@tcp(mysql:3306)/latest?charset=utf8mb4,utf8&readTimeout=30s&writeTimeout=30s' ARGS='version' run-cli"
 
 

--- conflicted
+++ resolved
@@ -155,11 +155,7 @@
       - run:
           command: |
             echo "Installing golangci-lint"
-<<<<<<< HEAD
-            curl -sfL https://raw.githubusercontent.com/golangci/golangci-lint/master/install.sh| sh -s -- -b /usr/local/bin v1.23.6 # Keep this in sync with enterprise .circleci/config.yml
-=======
-            curl -sfL https://raw.githubusercontent.com/golangci/golangci-lint/master/install.sh| sh -s -- -b /usr/local/bin v1.25.1 # Keep this in sync with Jenkinsfile.pr
->>>>>>> 8693a479
+            curl -sfL https://raw.githubusercontent.com/golangci/golangci-lint/master/install.sh| sh -s -- -b /usr/local/bin v1.25.1
             echo "Installing mattermost-govet"
             export GOBIN=${PWD}/mattermost-server/bin
             GO111MODULE=off go get -u github.com/mattermost/mattermost-govet

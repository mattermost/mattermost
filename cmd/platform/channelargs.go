// Copyright (c) 2016 Mattermost, Inc. All Rights Reserved.
// See License.txt for license information.
package main

import (
	"fmt"
	"strings"

	"github.com/mattermost/platform/app"
	"github.com/mattermost/platform/model"
)

const CHANNEL_ARG_SEPARATOR = ":"

func getChannelsFromChannelArgs(channelArgs []string) []*model.Channel {
	channels := make([]*model.Channel, 0, len(channelArgs))
	for _, channelArg := range channelArgs {
		channel := getChannelFromChannelArg(channelArg)
		channels = append(channels, channel)
	}
	return channels
}

func parseChannelArg(channelArg string) (string, string) {
	result := strings.SplitN(channelArg, CHANNEL_ARG_SEPARATOR, 2)
	if len(result) == 1 {
		return "", channelArg
	}
	return result[0], result[1]
}

func getChannelFromChannelArg(channelArg string) *model.Channel {
	teamArg, channelPart := parseChannelArg(channelArg)
	if teamArg == "" && channelPart == "" {
		return nil
	}

	var channel *model.Channel
	if teamArg != "" {
		team := getTeamFromTeamArg(teamArg)
		if team == nil {
			return nil
		}

<<<<<<< HEAD
		if result := <-app.Srv.Store.Channel().GetByNameIncludeDeleted(team.Id, channelPart); result.Err == nil {
=======
		if result := <-api.Srv.Store.Channel().GetByNameIncludeDeleted(team.Id, channelPart, true); result.Err == nil {
>>>>>>> 1863617a
			channel = result.Data.(*model.Channel)
		} else {
			fmt.Println(result.Err.Error())
		}
	}

	if channel == nil {
		if result := <-app.Srv.Store.Channel().Get(channelPart, true); result.Err == nil {
			channel = result.Data.(*model.Channel)
		}
	}

	return channel
}<|MERGE_RESOLUTION|>--- conflicted
+++ resolved
@@ -42,11 +42,7 @@
 			return nil
 		}
 
-<<<<<<< HEAD
-		if result := <-app.Srv.Store.Channel().GetByNameIncludeDeleted(team.Id, channelPart); result.Err == nil {
-=======
-		if result := <-api.Srv.Store.Channel().GetByNameIncludeDeleted(team.Id, channelPart, true); result.Err == nil {
->>>>>>> 1863617a
+		if result := <-app.Srv.Store.Channel().GetByNameIncludeDeleted(team.Id, channelPart, true); result.Err == nil {
 			channel = result.Data.(*model.Channel)
 		} else {
 			fmt.Println(result.Err.Error())

// Copyright (c) 2016-present Mattermost, Inc. All Rights Reserved.
// See License.txt for license information.

package main

import (
	"errors"
	"fmt"
	"os"

	"github.com/mattermost/platform/app"
	"github.com/spf13/cobra"

	// Plugins
	_ "github.com/mattermost/platform/model/gitlab"

	// Enterprise Imports
	_ "github.com/mattermost/platform/imports"

	// Enterprise Deps
	_ "github.com/dgryski/dgoogauth"
	_ "github.com/go-ldap/ldap"
	_ "github.com/mattermost/rsc/qr"
<<<<<<< HEAD

	// Tmp deps for adding
	_ "github.com/dimchansky/utfbom"
	_ "github.com/hashicorp/memberlist"
	_ "gopkg.in/gomail.v2"
	_ "gopkg.in/olivere/elastic.v5"
)
=======
>>>>>>> 00f48a19

	// Tmp deps for adding
	_ "github.com/dimchansky/utfbom"
	_ "github.com/hashicorp/memberlist"
	_ "gopkg.in/gomail.v2"
	_ "gopkg.in/olivere/elastic.v5"
)

func main() {
	if err := rootCmd.Execute(); err != nil {
		os.Exit(1)
	}
}

func init() {
	rootCmd.PersistentFlags().StringP("config", "c", "config.json", "Configuration file to use.")
	rootCmd.PersistentFlags().Bool("disableconfigwatch", false, "When set config.json will not be loaded from disk when the file is changed.")

	resetCmd.Flags().Bool("confirm", false, "Confirm you really want to delete everything and a DB backup has been performed.")

	rootCmd.AddCommand(serverCmd, versionCmd, userCmd, teamCmd, licenseCmd, importCmd, resetCmd, channelCmd, rolesCmd, testCmd, ldapCmd, configCmd)
}

var rootCmd = &cobra.Command{
	Use:   "platform",
	Short: "Open source, self-hosted Slack-alternative",
	Long:  `Mattermost offers workplace messaging across web, PC and phones with archiving, search and integration with your existing systems. Documentation available at https://docs.mattermost.com`,
	RunE:  runServerCmd,
}

var resetCmd = &cobra.Command{
	Use:   "reset",
	Short: "Reset the database to initial state",
	Long:  "Completely erases the database causing the loss of all data. This will reset Mattermost to its initial state.",
	RunE:  resetCmdF,
}

func resetCmdF(cmd *cobra.Command, args []string) error {
	if err := initDBCommandContextCobra(cmd); err != nil {
		return err
	}

	confirmFlag, _ := cmd.Flags().GetBool("confirm")
	if !confirmFlag {
		var confirm string
		CommandPrettyPrintln("Have you performed a database backup? (YES/NO): ")
		fmt.Scanln(&confirm)

		if confirm != "YES" {
			return errors.New("ABORTED: You did not answer YES exactly, in all capitals.")
		}
		CommandPrettyPrintln("Are you sure you want to delete everything? All data will be permanently deleted? (YES/NO): ")
		fmt.Scanln(&confirm)
		if confirm != "YES" {
			return errors.New("ABORTED: You did not answer YES exactly, in all capitals.")
		}
	}

	app.Srv.Store.DropAllTables()
	CommandPrettyPrintln("Database sucessfully reset")

	return nil
}<|MERGE_RESOLUTION|>--- conflicted
+++ resolved
@@ -21,16 +21,6 @@
 	_ "github.com/dgryski/dgoogauth"
 	_ "github.com/go-ldap/ldap"
 	_ "github.com/mattermost/rsc/qr"
-<<<<<<< HEAD
-
-	// Tmp deps for adding
-	_ "github.com/dimchansky/utfbom"
-	_ "github.com/hashicorp/memberlist"
-	_ "gopkg.in/gomail.v2"
-	_ "gopkg.in/olivere/elastic.v5"
-)
-=======
->>>>>>> 00f48a19
 
 	// Tmp deps for adding
 	_ "github.com/dimchansky/utfbom"

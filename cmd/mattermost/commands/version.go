--- conflicted
+++ resolved
@@ -4,8 +4,6 @@
 package commands
 
 import (
-	"strconv"
-
 	"github.com/spf13/cobra"
 
 	"github.com/mattermost/mattermost-server/v6/model"
@@ -24,37 +22,6 @@
 }
 
 func versionCmdF(command *cobra.Command, args []string) error {
-<<<<<<< HEAD
-	skipStart, _ := command.Flags().GetBool("skip-server-start")
-	if skipStart {
-		printVersionNoDB()
-		return nil
-	}
-
-	a, err := InitDBCommandContextCobra(command)
-	if err != nil {
-		return err
-	}
-	defer a.Srv().Shutdown()
-
-	printVersion(a)
-
-	return nil
-}
-
-func printVersion(a *app.App) {
-	printVersionNoDB()
-	v, err := a.Srv().Store.GetDBSchemaVersion()
-	if err != nil {
-		CommandPrintErrorln(err)
-		return
-	}
-	CommandPrintln("DB Version: " + strconv.Itoa(v))
-}
-
-func printVersionNoDB() {
-=======
->>>>>>> 59a34bfc
 	CommandPrintln("Version: " + model.CurrentVersion)
 	CommandPrintln("Build Number: " + model.BuildNumber)
 	CommandPrintln("Build Date: " + model.BuildDate)

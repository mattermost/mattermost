// Copyright (c) 2015-present Mattermost, Inc. All Rights Reserved.
// See License.txt for license information.

package commands

import (
	"strings"
	"testing"
	"time"

	"github.com/mattermost/mattermost-server/model"
	"github.com/stretchr/testify/assert"
	"github.com/stretchr/testify/require"
)

func TestJoinChannel(t *testing.T) {
	th := Setup().InitBasic()
	defer th.TearDown()

	channel := th.CreatePublicChannel()

	th.CheckCommand(t, "channel", "add", th.BasicTeam.Name+":"+channel.Name, th.BasicUser2.Email)

	// Joining twice should succeed
	th.CheckCommand(t, "channel", "add", th.BasicTeam.Name+":"+channel.Name, th.BasicUser2.Email)

	// should fail because channel does not exist
	require.Error(t, th.RunCommand(t, "channel", "add", th.BasicTeam.Name+":"+channel.Name+"asdf", th.BasicUser2.Email))
}

func TestRemoveChannel(t *testing.T) {
	th := Setup().InitBasic()
	defer th.TearDown()

	channel := th.CreatePublicChannel()

	th.CheckCommand(t, "channel", "add", th.BasicTeam.Name+":"+channel.Name, th.BasicUser2.Email)

	// should fail because channel does not exist
	require.Error(t, th.RunCommand(t, "channel", "remove", th.BasicTeam.Name+":doesnotexist", th.BasicUser2.Email))

	time.Sleep(time.Second)

	th.CheckCommand(t, "channel", "remove", th.BasicTeam.Name+":"+channel.Name, th.BasicUser2.Email)

	time.Sleep(time.Second)

	// Leaving twice should succeed
	th.CheckCommand(t, "channel", "remove", th.BasicTeam.Name+":"+channel.Name, th.BasicUser2.Email)
}

func TestMoveChannel(t *testing.T) {
	th := Setup().InitBasic()
	defer th.TearDown()

	team1 := th.BasicTeam
	team2 := th.CreateTeam()
	user1 := th.BasicUser
	th.LinkUserToTeam(user1, team2)
	channel := th.BasicChannel

	th.LinkUserToTeam(user1, team1)
	th.LinkUserToTeam(user1, team2)

	adminEmail := user1.Email
	adminUsername := user1.Username
	origin := team1.Name + ":" + channel.Name
	dest := team2.Name

	th.CheckCommand(t, "channel", "add", origin, adminEmail)

<<<<<<< HEAD
	// should fail with nill because errors are logged instead of returned when a channel does not exist
	require.Nil(t, th.RunCommand(t, "channel", "move", dest, team1.Name+":doesnotexist", "--username", adminUsername))
=======
	// should fail with nil because errors are logged instead of returned when a channel does not exist
	CheckCommand(t, "channel", "move", dest, team1.Name+":doesnotexist", "--username", adminUsername)
>>>>>>> acdc20d4

	th.CheckCommand(t, "channel", "move", dest, origin, "--username", adminUsername)
}

func TestListChannels(t *testing.T) {
	th := Setup().InitBasic()
	defer th.TearDown()

	channel := th.CreatePublicChannel()
	th.Client.Must(th.Client.DeleteChannel(channel.Id))

	output := th.CheckCommand(t, "channel", "list", th.BasicTeam.Name)

	if !strings.Contains(string(output), "town-square") {
		t.Fatal("should have channels")
	}

	if !strings.Contains(string(output), channel.Name+" (archived)") {
		t.Fatal("should have archived channel")
	}
}

func TestRestoreChannel(t *testing.T) {
	th := Setup().InitBasic()
	defer th.TearDown()

	channel := th.CreatePublicChannel()
	th.Client.Must(th.Client.DeleteChannel(channel.Id))

	th.CheckCommand(t, "channel", "restore", th.BasicTeam.Name+":"+channel.Name)

	// restoring twice should succeed
	th.CheckCommand(t, "channel", "restore", th.BasicTeam.Name+":"+channel.Name)
}

func TestCreateChannel(t *testing.T) {
	th := Setup().InitBasic()
	defer th.TearDown()

	id := model.NewId()
	name := "name" + id

	th.CheckCommand(t, "channel", "create", "--display_name", name, "--team", th.BasicTeam.Name, "--name", name)

	name = name + "-private"
	th.CheckCommand(t, "channel", "create", "--display_name", name, "--team", th.BasicTeam.Name, "--private", "--name", name)
}

func TestRenameChannel(t *testing.T) {
	th := Setup().InitBasic()
	defer th.TearDown()

	channel := th.CreatePublicChannel()
	th.CheckCommand(t, "channel", "rename", th.BasicTeam.Name+":"+channel.Name, "newchannelname10", "--display_name", "New Display Name")

	// Get the channel from the DB
	updatedChannel, _ := th.App.GetChannel(channel.Id)
	assert.Equal(t, "newchannelname10", updatedChannel.Name)
	assert.Equal(t, "New Display Name", updatedChannel.DisplayName)
}<|MERGE_RESOLUTION|>--- conflicted
+++ resolved
@@ -69,13 +69,8 @@
 
 	th.CheckCommand(t, "channel", "add", origin, adminEmail)
 
-<<<<<<< HEAD
-	// should fail with nill because errors are logged instead of returned when a channel does not exist
-	require.Nil(t, th.RunCommand(t, "channel", "move", dest, team1.Name+":doesnotexist", "--username", adminUsername))
-=======
 	// should fail with nil because errors are logged instead of returned when a channel does not exist
-	CheckCommand(t, "channel", "move", dest, team1.Name+":doesnotexist", "--username", adminUsername)
->>>>>>> acdc20d4
+	th.CheckCommand(t, "channel", "move", dest, team1.Name+":doesnotexist", "--username", adminUsername)
 
 	th.CheckCommand(t, "channel", "move", dest, origin, "--username", adminUsername)
 }

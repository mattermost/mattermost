// Copyright (c) 2017-present Mattermost, Inc. All Rights Reserved.
// See License.txt for license information.

package commands

import (
	"reflect"
	"sort"
	"strings"
	"testing"

	"github.com/stretchr/testify/assert"

	"github.com/mattermost/mattermost-server/model"
)

type TestConfig struct {
	TestServiceSettings       TestServiceSettings
	TestTeamSettings          TestTeamSettings
	TestClientRequirements    TestClientRequirements
	TestMessageExportSettings TestMessageExportSettings
}

type TestMessageExportSettings struct {
	Enableexport            bool
	Exportformat            string
	TestGlobalRelaySettings TestGlobalRelaySettings
}

type TestGlobalRelaySettings struct {
	Customertype string
	Smtpusername string
	Smtppassword string
}

type TestServiceSettings struct {
	Siteurl               string
	Websocketurl          string
	Licensedfieldlocation string
}

type TestTeamSettings struct {
	Sitename       string
	Maxuserperteam int
}

type TestClientRequirements struct {
	Androidlatestversion string
	Androidminversion    string
	Desktoplatestversion string
}

type TestNewConfig struct {
	TestNewServiceSettings TestNewServiceSettings
	TestNewTeamSettings    TestNewTeamSettings
}

type TestNewServiceSettings struct {
	SiteUrl                  *string
	UseLetsEncrypt           *bool
	TLSStrictTransportMaxAge *int64
	AllowedThemes            []string
}

type TestNewTeamSettings struct {
	SiteName       *string
	MaxUserPerTeam *int
}

func TestConfigValidate(t *testing.T) {
	th := Setup()
	defer th.TearDown()

<<<<<<< HEAD
	assert.Error(t, th.RunCommand(t, "--config", "foo.json", "config", "validate"))
	assert.NoError(t, th.RunCommand(t, "config", "validate"))
}

func TestConfigGet(t *testing.T) {
	th := Setup()
	defer th.TearDown()

	t.Run("Error when no arguments are given", func(t *testing.T) {
		assert.Error(t, th.RunCommand(t, "config", "get"))
	})

	t.Run("Error when more than one config settings are given", func(t *testing.T) {
		assert.Error(t, th.RunCommand(t, "config", "get", "abc", "def"))
	})

	t.Run("Error when a config setting which is not in the config.json is given", func(t *testing.T) {
		assert.Error(t, th.RunCommand(t, "config", "get", "abc"))
	})

	t.Run("No Error when a config setting which is in the config.json is given", func(t *testing.T) {
		assert.NoError(t, th.RunCommand(t, "config", "get", "MessageExportSettings"))
		assert.NoError(t, th.RunCommand(t, "config", "get", "MessageExportSettings.GlobalRelaySettings"))
		assert.NoError(t, th.RunCommand(t, "config", "get", "MessageExportSettings.GlobalRelaySettings.CustomerType"))
	})

	t.Run("check output", func(t *testing.T) {
		output := th.CheckCommand(t, "config", "get", "MessageExportSettings")

		assert.Contains(t, string(output), "EnableExport")
		assert.Contains(t, string(output), "ExportFormat")
		assert.Contains(t, string(output), "DailyRunTime")
		assert.Contains(t, string(output), "ExportFromTimestamp")
	})
}

func TestConfigSet(t *testing.T) {
	th := Setup()
	defer th.TearDown()

	t.Run("Error when no arguments are given", func(t *testing.T) {
		assert.Error(t, th.RunCommand(t, "config", "set"))
	})

	t.Run("Error when only one argument is given", func(t *testing.T) {
		assert.Error(t, th.RunCommand(t, "config", "set", "test"))
	})

	t.Run("Error when the wrong key is set", func(t *testing.T) {
		assert.Error(t, th.RunCommand(t, "config", "set", "invalid-key", "value"))
		assert.Error(t, th.RunCommand(t, "config", "get", "invalid-key"))
	})

	t.Run("Error when the wrong value is set", func(t *testing.T) {
		assert.Error(t, th.RunCommand(t, "config", "set", "EmailSettings.ConnectionSecurity", "invalid"))
		output := th.CheckCommand(t, "config", "get", "EmailSettings.ConnectionSecurity")
		assert.NotContains(t, string(output), "invalid")
	})

	t.Run("Error when the wrong locale is set", func(t *testing.T) {
		assert.NoError(t, th.RunCommand(t, "config", "set", "LocalizationSettings.DefaultServerLocale", "es"))
		assert.Error(t, th.RunCommand(t, "config", "set", "LocalizationSettings.DefaultServerLocale", "invalid"))
		output := th.CheckCommand(t, "config", "get", "LocalizationSettings.DefaultServerLocale")
		assert.NotContains(t, string(output), "invalid")
		assert.NotContains(t, string(output), "\"en\"")
	})

	t.Run("Success when a valid value is set", func(t *testing.T) {
		assert.NoError(t, th.RunCommand(t, "config", "set", "EmailSettings.ConnectionSecurity", "TLS"))
		output := th.CheckCommand(t, "config", "get", "EmailSettings.ConnectionSecurity")
		assert.Contains(t, string(output), "TLS")
	})

	t.Run("Success when a valid locale is set", func(t *testing.T) {
		assert.NoError(t, th.RunCommand(t, "config", "set", "LocalizationSettings.DefaultServerLocale", "es"))
		output := th.CheckCommand(t, "config", "get", "LocalizationSettings.DefaultServerLocale")
		assert.Contains(t, string(output), "\"es\"")
	})
=======
	path := filepath.Join(dir, "config.json")
	config := &model.Config{}
	config.SetDefaults()
	require.NoError(t, ioutil.WriteFile(path, []byte(config.ToJson()), 0600))

	assert.Error(t, RunCommand(t, "--config", "foo.json", "config", "validate"))
	CheckCommand(t, "--config", path, "config", "validate")
}

func TestConfigGet(t *testing.T) {
	// Error when no arguments are given
	assert.Error(t, RunCommand(t, "config", "get"))

	// Error when more than one config settings are given
	assert.Error(t, RunCommand(t, "config", "get", "abc", "def"))

	// Error when a config setting which is not in the config.json is given
	assert.Error(t, RunCommand(t, "config", "get", "abc"))

	// No Error when a config setting which is  in the config.json is given
	CheckCommand(t, "config", "get", "MessageExportSettings")
	CheckCommand(t, "config", "get", "MessageExportSettings.GlobalRelaySettings")
	CheckCommand(t, "config", "get", "MessageExportSettings.GlobalRelaySettings.CustomerType")

	// check output
	output := CheckCommand(t, "config", "get", "MessageExportSettings")

	assert.Contains(t, string(output), "EnableExport")
	assert.Contains(t, string(output), "ExportFormat")
	assert.Contains(t, string(output), "DailyRunTime")
	assert.Contains(t, string(output), "ExportFromTimestamp")
}

func TestConfigSet(t *testing.T) {
	dir, err := ioutil.TempDir("", "")
	require.NoError(t, err)
	defer os.RemoveAll(dir)

	path := filepath.Join(dir, "config.json")
	config := &model.Config{}
	config.SetDefaults()
	require.NoError(t, ioutil.WriteFile(path, []byte(config.ToJson()), 0600))

	// Error when no arguments are given
	assert.Error(t, RunCommand(t, "--config", path, "config", "set"))

	// Error when only one argument is given
	assert.Error(t, RunCommand(t, "--config", path, "config", "set", "test"))

	// Error when the wrong key is set
	assert.Error(t, RunCommand(t, "--config", path, "config", "set", "invalid-key", "value"))
	assert.Error(t, RunCommand(t, "--config", path, "config", "get", "invalid-key"))

	// Error when the wrong value is set
	assert.Error(t, RunCommand(t, "--config", path, "config", "set", "EmailSettings.ConnectionSecurity", "invalid"))
	output := CheckCommand(t, "--config", path, "config", "get", "EmailSettings.ConnectionSecurity")
	assert.NotContains(t, string(output), "invalid")

	// Error when the wrong locale is set
	CheckCommand(t, "--config", path, "config", "set", "LocalizationSettings.DefaultServerLocale", "es")
	assert.Error(t, RunCommand(t, "--config", path, "config", "set", "LocalizationSettings.DefaultServerLocale", "invalid"))
	output = CheckCommand(t, "--config", path, "config", "get", "LocalizationSettings.DefaultServerLocale")
	assert.NotContains(t, string(output), "invalid")
	assert.NotContains(t, string(output), "\"en\"")

	// Success when a valid value is set
	CheckCommand(t, "--config", path, "config", "set", "EmailSettings.ConnectionSecurity", "TLS")
	output = CheckCommand(t, "--config", path, "config", "get", "EmailSettings.ConnectionSecurity")
	assert.Contains(t, string(output), "TLS")

	// Success when a valid locale is set
	CheckCommand(t, "--config", path, "config", "set", "LocalizationSettings.DefaultServerLocale", "es")
	output = CheckCommand(t, "--config", path, "config", "get", "LocalizationSettings.DefaultServerLocale")
	assert.Contains(t, string(output), "\"es\"")
>>>>>>> acdc20d4
}

func TestStructToMap(t *testing.T) {
	cases := []struct {
		Name     string
		Input    interface{}
		Expected map[string]interface{}
	}{
		{
			Name: "Struct with one string field",
			Input: struct {
				Test string
			}{
				Test: "test",
			},
			Expected: map[string]interface{}{
				"Test": "test",
			},
		},
		{
			Name: "String with multiple fields of different ",
			Input: struct {
				Test1 string
				Test2 int
				Test3 string
				Test4 bool
			}{
				Test1: "test1",
				Test2: 21,
				Test3: "test2",
				Test4: false,
			},
			Expected: map[string]interface{}{
				"Test1": "test1",
				"Test2": 21,
				"Test3": "test2",
				"Test4": false,
			},
		},
		{
			Name: "Nested fields",
			Input: TestConfig{
				TestServiceSettings{"abc", "def", "ghi"},
				TestTeamSettings{"abc", 1},
				TestClientRequirements{"abc", "def", "ghi"},
				TestMessageExportSettings{true, "abc", TestGlobalRelaySettings{"abc", "def", "ghi"}},
			},
			Expected: map[string]interface{}{
				"TestServiceSettings": map[string]interface{}{
					"Siteurl":               "abc",
					"Websocketurl":          "def",
					"Licensedfieldlocation": "ghi",
				},
				"TestTeamSettings": map[string]interface{}{
					"Sitename":       "abc",
					"Maxuserperteam": 1,
				},
				"TestClientRequirements": map[string]interface{}{
					"Androidlatestversion": "abc",
					"Androidminversion":    "def",
					"Desktoplatestversion": "ghi",
				},
				"TestMessageExportSettings": map[string]interface{}{
					"Enableexport": true,
					"Exportformat": "abc",
					"TestGlobalRelaySettings": map[string]interface{}{
						"Customertype": "abc",
						"Smtpusername": "def",
						"Smtppassword": "ghi",
					},
				},
			},
		},
	}

	for _, test := range cases {
		t.Run(test.Name, func(t *testing.T) {
			res := structToMap(test.Input)

			if !reflect.DeepEqual(res, test.Expected) {
				t.Errorf("got %v want %v ", res, test.Expected)
			}
		})
	}

}

func TestConfigToMap(t *testing.T) {
	// This test is almost the same as TestMapToStruct, but I have it here for the sake of completions
	cases := []struct {
		Name     string
		Input    interface{}
		Expected map[string]interface{}
	}{
		{
			Name: "Struct with one string field",
			Input: struct {
				Test string
			}{
				Test: "test",
			},
			Expected: map[string]interface{}{
				"Test": "test",
			},
		},
		{
			Name: "String with multiple fields of different ",
			Input: struct {
				Test1 string
				Test2 int
				Test3 string
				Test4 bool
			}{
				Test1: "test1",
				Test2: 21,
				Test3: "test2",
				Test4: false,
			},
			Expected: map[string]interface{}{
				"Test1": "test1",
				"Test2": 21,
				"Test3": "test2",
				"Test4": false,
			},
		},
		{
			Name: "Nested fields",
			Input: TestConfig{
				TestServiceSettings{"abc", "def", "ghi"},
				TestTeamSettings{"abc", 1},
				TestClientRequirements{"abc", "def", "ghi"},
				TestMessageExportSettings{true, "abc", TestGlobalRelaySettings{"abc", "def", "ghi"}},
			},
			Expected: map[string]interface{}{
				"TestServiceSettings": map[string]interface{}{
					"Siteurl":               "abc",
					"Websocketurl":          "def",
					"Licensedfieldlocation": "ghi",
				},
				"TestTeamSettings": map[string]interface{}{
					"Sitename":       "abc",
					"Maxuserperteam": 1,
				},
				"TestClientRequirements": map[string]interface{}{
					"Androidlatestversion": "abc",
					"Androidminversion":    "def",
					"Desktoplatestversion": "ghi",
				},
				"TestMessageExportSettings": map[string]interface{}{
					"Enableexport": true,
					"Exportformat": "abc",
					"TestGlobalRelaySettings": map[string]interface{}{
						"Customertype": "abc",
						"Smtpusername": "def",
						"Smtppassword": "ghi",
					},
				},
			},
		},
	}

	for _, test := range cases {
		t.Run(test.Name, func(t *testing.T) {
			res := configToMap(test.Input)

			if !reflect.DeepEqual(res, test.Expected) {
				t.Errorf("got %v want %v ", res, test.Expected)
			}
		})
	}
}

func TestPrintMap(t *testing.T) {
	inputCases := []interface{}{
		map[string]interface{}{
			"CustomerType": "A9",
			"SmtpUsername": "",
			"SmtpPassword": "",
			"EmailAddress": "",
		},
		map[string]interface{}{
			"EnableExport": false,
			"ExportFormat": "actiance",
			"DailyRunTime": "01:00",
			"GlobalRelaySettings": map[string]interface{}{
				"CustomerType": "A9",
				"SmtpUsername": "",
				"SmtpPassword": "",
				"EmailAddress": "",
			},
		},
	}

	outputCases := []string{
		"CustomerType: \"A9\"\nSmtpUsername: \"\"\nSmtpPassword: \"\"\nEmailAddress: \"\"\n",
		"EnableExport: \"false\"\nExportFormat: \"actiance\"\nDailyRunTime: \"01:00\"\nGlobalRelaySettings:\n\t	CustomerType: \"A9\"\n\tSmtpUsername: \"\"\n\tSmtpPassword: \"\"\n\tEmailAddress: \"\"\n",
	}

	cases := []struct {
		Name     string
		Input    reflect.Value
		Expected string
	}{
		{
			Name:     "Basic print",
			Input:    reflect.ValueOf(inputCases[0]),
			Expected: outputCases[0],
		},
		{
			Name:     "Complex print",
			Input:    reflect.ValueOf(inputCases[1]),
			Expected: outputCases[1],
		},
	}

	for _, test := range cases {
		t.Run(test.Name, func(t *testing.T) {
			res := printMap(test.Input, 0)

			// create two slice of string formed by splitting our strings on \n
			slice1 := strings.Split(res, "\n")
			slice2 := strings.Split(res, "\n")

			sort.Strings(slice1)
			sort.Strings(slice2)

			if !reflect.DeepEqual(slice1, slice2) {
				t.Errorf("got '%#v' want '%#v", slice1, slice2)
			}

		})
	}
}

func TestPrintConfigValues(t *testing.T) {
	outputs := []string{
		"Siteurl: \"abc\"\nWebsocketurl: \"def\"\nLicensedfieldlocation: \"ghi\"\n",
		"Sitename: \"abc\"\nMaxuserperteam: \"1\"\n",
		"Androidlatestversion: \"abc\"\nAndroidminversion: \"def\"\nDesktoplatestversion: \"ghi\"\n",
		"Enableexport: \"true\"\nExportformat: \"abc\"\nTestGlobalRelaySettings:\n\tCustomertype: \"abc\"\n\tSmtpusername: \"def\"\n\tSmtppassword: \"ghi\"\n",
		"Customertype: \"abc\"\nSmtpusername: \"def\"\nSmtppassword: \"ghi\"\n",
	}

	commands := []string{
		"TestServiceSettings",
		"TestTeamSettings",
		"TestClientRequirements",
		"TestMessageExportSettings",
		"TestMessageExportSettings.TestGlobalRelaySettings",
	}

	input := TestConfig{
		TestServiceSettings{"abc", "def", "ghi"},
		TestTeamSettings{"abc", 1},
		TestClientRequirements{"abc", "def", "ghi"},
		TestMessageExportSettings{true, "abc", TestGlobalRelaySettings{"abc", "def", "ghi"}},
	}

	configMap := structToMap(input)

	cases := []struct {
		Name     string
		Command  string
		Expected string
	}{
		{
			Name:     "First test",
			Command:  commands[0],
			Expected: outputs[0],
		},
		{
			Name:     "Second test",
			Command:  commands[1],
			Expected: outputs[1],
		},
		{
			Name:     "third test",
			Command:  commands[2],
			Expected: outputs[2],
		},
		{
			Name:     "fourth test",
			Command:  commands[3],
			Expected: outputs[3],
		},
		{
			Name:     "fifth test",
			Command:  commands[4],
			Expected: outputs[4],
		},
	}

	for _, test := range cases {
		t.Run(test.Name, func(t *testing.T) {
			res, _ := printConfigValues(configMap, strings.Split(test.Command, "."), test.Command)

			// create two slice of string formed by splitting our strings on \n
			slice1 := strings.Split(res, "\n")
			slice2 := strings.Split(test.Expected, "\n")

			sort.Strings(slice1)
			sort.Strings(slice2)

			if !reflect.DeepEqual(slice1, slice2) {
				t.Errorf("got '%#v' want '%#v", slice1, slice2)
			}
		})
	}
}

func TestConfigShow(t *testing.T) {
<<<<<<< HEAD
	th := Setup()
	defer th.TearDown()

	t.Run("error with unknown subcommand", func(t *testing.T) {
		assert.Error(t, th.RunCommand(t, "config", "show", "abc"))
	})

	t.Run("successfully dumping config", func(t *testing.T) {
		output := th.CheckCommand(t, "config", "show")
		assert.Contains(t, string(output), "SqlSettings")
		assert.Contains(t, string(output), "MessageExportSettings")
		assert.Contains(t, string(output), "AnnouncementSettings")
	})
=======

	// error
	assert.Error(t, RunCommand(t, "config", "show", "abc"))

	// no error
	CheckCommand(t, "config", "show")

	// check the output
	output := CheckCommand(t, "config", "show")
	assert.Contains(t, string(output), "SqlSettings")
	assert.Contains(t, string(output), "MessageExportSettings")
	assert.Contains(t, string(output), "AnnouncementSettings")
>>>>>>> acdc20d4
}

func TestSetConfig(t *testing.T) {
	th := Setup()
	defer th.TearDown()

	// Error when no argument is given
	assert.Error(t, th.RunCommand(t, "config", "set"))

	// No Error when more than one argument is given
<<<<<<< HEAD
	assert.NoError(t, th.RunCommand(t, "config", "set", "ThemeSettings.AllowedThemes", "hello", "World"))

	// No Error when two arguments are given
	assert.NoError(t, th.RunCommand(t, "config", "set", "ThemeSettings.AllowedThemes", "hello"))
=======
	CheckCommand(t, "config", "set", "ThemeSettings.AllowedThemes", "hello", "World")

	// No Error when two arguments are given
	CheckCommand(t, "config", "set", "ThemeSettings.AllowedThemes", "hello")
>>>>>>> acdc20d4

	// Error when only one argument is given
	assert.Error(t, th.RunCommand(t, "config", "set", "ThemeSettings.AllowedThemes"))

	// Error when config settings not in the config file are given
	assert.Error(t, th.RunCommand(t, "config", "set", "Abc"))
}

func TestUpdateMap(t *testing.T) {
	// create a config to make changes
	config := TestNewConfig{
		TestNewServiceSettings{
			SiteUrl:                  model.NewString("abc.def"),
			UseLetsEncrypt:           model.NewBool(false),
			TLSStrictTransportMaxAge: model.NewInt64(36),
			AllowedThemes:            []string{"Hello", "World"},
		},
		TestNewTeamSettings{
			SiteName:       model.NewString("def.ghi"),
			MaxUserPerTeam: model.NewInt(12),
		},
	}

	// create a map of type map[string]interface
	configMap := configToMap(config)

	cases := []struct {
		Name           string
		configSettings []string
		newVal         []string
		expected       interface{}
	}{
		{
			Name:           "check for Map and string",
			configSettings: []string{"TestNewServiceSettings", "SiteUrl"},
			newVal:         []string{"siteurl"},
			expected:       "siteurl",
		},
		{
			Name:           "check for Map and bool",
			configSettings: []string{"TestNewServiceSettings", "UseLetsEncrypt"},
			newVal:         []string{"true"},
			expected:       true,
		},
		{
			Name:           "check for Map and int64",
			configSettings: []string{"TestNewServiceSettings", "TLSStrictTransportMaxAge"},
			newVal:         []string{"56"},
			expected:       int64(56),
		},
		{
			Name:           "check for Map and string Slice",
			configSettings: []string{"TestNewServiceSettings", "AllowedThemes"},
			newVal:         []string{"hello1", "world1"},
			expected:       []string{"hello1", "world1"},
		},
		{
			Name:           "Map and string",
			configSettings: []string{"TestNewTeamSettings", "SiteName"},
			newVal:         []string{"jkl.mno"},
			expected:       "jkl.mno",
		},
		{
			Name:           "Map and int",
			configSettings: []string{"TestNewTeamSettings", "MaxUserPerTeam"},
			newVal:         []string{"18"},
			expected:       18,
		},
	}

	for _, test := range cases {

		t.Run(test.Name, func(t *testing.T) {
			err := UpdateMap(configMap, test.configSettings, test.newVal)

			if err != nil {
				t.Fatal("Wasn't expecting an error: ", err)
			}

			if !contains(configMap, test.expected, test.configSettings) {
				t.Error("update didn't happen")
			}

		})
	}

}

func contains(configMap map[string]interface{}, v interface{}, configSettings []string) bool {
	res := configMap[configSettings[0]]

	value := reflect.ValueOf(res)

	switch value.Kind() {
	case reflect.Map:
		return contains(res.(map[string]interface{}), v, configSettings[1:])
	case reflect.Slice:
		return reflect.DeepEqual(value.Interface(), v)
	case reflect.Int64:
		return value.Interface() == v.(int64)
	default:
		return value.Interface() == v
	}
}<|MERGE_RESOLUTION|>--- conflicted
+++ resolved
@@ -71,9 +71,8 @@
 	th := Setup()
 	defer th.TearDown()
 
-<<<<<<< HEAD
 	assert.Error(t, th.RunCommand(t, "--config", "foo.json", "config", "validate"))
-	assert.NoError(t, th.RunCommand(t, "config", "validate"))
+	th.CheckCommand(t, "config", "validate")
 }
 
 func TestConfigGet(t *testing.T) {
@@ -93,9 +92,9 @@
 	})
 
 	t.Run("No Error when a config setting which is in the config.json is given", func(t *testing.T) {
-		assert.NoError(t, th.RunCommand(t, "config", "get", "MessageExportSettings"))
-		assert.NoError(t, th.RunCommand(t, "config", "get", "MessageExportSettings.GlobalRelaySettings"))
-		assert.NoError(t, th.RunCommand(t, "config", "get", "MessageExportSettings.GlobalRelaySettings.CustomerType"))
+		th.CheckCommand(t, "config", "get", "MessageExportSettings")
+		th.CheckCommand(t, "config", "get", "MessageExportSettings.GlobalRelaySettings")
+		th.CheckCommand(t, "config", "get", "MessageExportSettings.GlobalRelaySettings.CustomerType")
 	})
 
 	t.Run("check output", func(t *testing.T) {
@@ -132,7 +131,7 @@
 	})
 
 	t.Run("Error when the wrong locale is set", func(t *testing.T) {
-		assert.NoError(t, th.RunCommand(t, "config", "set", "LocalizationSettings.DefaultServerLocale", "es"))
+		th.CheckCommand(t, "config", "set", "LocalizationSettings.DefaultServerLocale", "es")
 		assert.Error(t, th.RunCommand(t, "config", "set", "LocalizationSettings.DefaultServerLocale", "invalid"))
 		output := th.CheckCommand(t, "config", "get", "LocalizationSettings.DefaultServerLocale")
 		assert.NotContains(t, string(output), "invalid")
@@ -150,82 +149,6 @@
 		output := th.CheckCommand(t, "config", "get", "LocalizationSettings.DefaultServerLocale")
 		assert.Contains(t, string(output), "\"es\"")
 	})
-=======
-	path := filepath.Join(dir, "config.json")
-	config := &model.Config{}
-	config.SetDefaults()
-	require.NoError(t, ioutil.WriteFile(path, []byte(config.ToJson()), 0600))
-
-	assert.Error(t, RunCommand(t, "--config", "foo.json", "config", "validate"))
-	CheckCommand(t, "--config", path, "config", "validate")
-}
-
-func TestConfigGet(t *testing.T) {
-	// Error when no arguments are given
-	assert.Error(t, RunCommand(t, "config", "get"))
-
-	// Error when more than one config settings are given
-	assert.Error(t, RunCommand(t, "config", "get", "abc", "def"))
-
-	// Error when a config setting which is not in the config.json is given
-	assert.Error(t, RunCommand(t, "config", "get", "abc"))
-
-	// No Error when a config setting which is  in the config.json is given
-	CheckCommand(t, "config", "get", "MessageExportSettings")
-	CheckCommand(t, "config", "get", "MessageExportSettings.GlobalRelaySettings")
-	CheckCommand(t, "config", "get", "MessageExportSettings.GlobalRelaySettings.CustomerType")
-
-	// check output
-	output := CheckCommand(t, "config", "get", "MessageExportSettings")
-
-	assert.Contains(t, string(output), "EnableExport")
-	assert.Contains(t, string(output), "ExportFormat")
-	assert.Contains(t, string(output), "DailyRunTime")
-	assert.Contains(t, string(output), "ExportFromTimestamp")
-}
-
-func TestConfigSet(t *testing.T) {
-	dir, err := ioutil.TempDir("", "")
-	require.NoError(t, err)
-	defer os.RemoveAll(dir)
-
-	path := filepath.Join(dir, "config.json")
-	config := &model.Config{}
-	config.SetDefaults()
-	require.NoError(t, ioutil.WriteFile(path, []byte(config.ToJson()), 0600))
-
-	// Error when no arguments are given
-	assert.Error(t, RunCommand(t, "--config", path, "config", "set"))
-
-	// Error when only one argument is given
-	assert.Error(t, RunCommand(t, "--config", path, "config", "set", "test"))
-
-	// Error when the wrong key is set
-	assert.Error(t, RunCommand(t, "--config", path, "config", "set", "invalid-key", "value"))
-	assert.Error(t, RunCommand(t, "--config", path, "config", "get", "invalid-key"))
-
-	// Error when the wrong value is set
-	assert.Error(t, RunCommand(t, "--config", path, "config", "set", "EmailSettings.ConnectionSecurity", "invalid"))
-	output := CheckCommand(t, "--config", path, "config", "get", "EmailSettings.ConnectionSecurity")
-	assert.NotContains(t, string(output), "invalid")
-
-	// Error when the wrong locale is set
-	CheckCommand(t, "--config", path, "config", "set", "LocalizationSettings.DefaultServerLocale", "es")
-	assert.Error(t, RunCommand(t, "--config", path, "config", "set", "LocalizationSettings.DefaultServerLocale", "invalid"))
-	output = CheckCommand(t, "--config", path, "config", "get", "LocalizationSettings.DefaultServerLocale")
-	assert.NotContains(t, string(output), "invalid")
-	assert.NotContains(t, string(output), "\"en\"")
-
-	// Success when a valid value is set
-	CheckCommand(t, "--config", path, "config", "set", "EmailSettings.ConnectionSecurity", "TLS")
-	output = CheckCommand(t, "--config", path, "config", "get", "EmailSettings.ConnectionSecurity")
-	assert.Contains(t, string(output), "TLS")
-
-	// Success when a valid locale is set
-	CheckCommand(t, "--config", path, "config", "set", "LocalizationSettings.DefaultServerLocale", "es")
-	output = CheckCommand(t, "--config", path, "config", "get", "LocalizationSettings.DefaultServerLocale")
-	assert.Contains(t, string(output), "\"es\"")
->>>>>>> acdc20d4
 }
 
 func TestStructToMap(t *testing.T) {
@@ -537,7 +460,6 @@
 }
 
 func TestConfigShow(t *testing.T) {
-<<<<<<< HEAD
 	th := Setup()
 	defer th.TearDown()
 
@@ -551,20 +473,6 @@
 		assert.Contains(t, string(output), "MessageExportSettings")
 		assert.Contains(t, string(output), "AnnouncementSettings")
 	})
-=======
-
-	// error
-	assert.Error(t, RunCommand(t, "config", "show", "abc"))
-
-	// no error
-	CheckCommand(t, "config", "show")
-
-	// check the output
-	output := CheckCommand(t, "config", "show")
-	assert.Contains(t, string(output), "SqlSettings")
-	assert.Contains(t, string(output), "MessageExportSettings")
-	assert.Contains(t, string(output), "AnnouncementSettings")
->>>>>>> acdc20d4
 }
 
 func TestSetConfig(t *testing.T) {
@@ -575,17 +483,10 @@
 	assert.Error(t, th.RunCommand(t, "config", "set"))
 
 	// No Error when more than one argument is given
-<<<<<<< HEAD
-	assert.NoError(t, th.RunCommand(t, "config", "set", "ThemeSettings.AllowedThemes", "hello", "World"))
+	th.CheckCommand(t, "config", "set", "ThemeSettings.AllowedThemes", "hello", "World")
 
 	// No Error when two arguments are given
-	assert.NoError(t, th.RunCommand(t, "config", "set", "ThemeSettings.AllowedThemes", "hello"))
-=======
-	CheckCommand(t, "config", "set", "ThemeSettings.AllowedThemes", "hello", "World")
-
-	// No Error when two arguments are given
-	CheckCommand(t, "config", "set", "ThemeSettings.AllowedThemes", "hello")
->>>>>>> acdc20d4
+	th.CheckCommand(t, "config", "set", "ThemeSettings.AllowedThemes", "hello")
 
 	// Error when only one argument is given
 	assert.Error(t, th.RunCommand(t, "config", "set", "ThemeSettings.AllowedThemes"))

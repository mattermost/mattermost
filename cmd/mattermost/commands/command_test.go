--- conflicted
+++ resolved
@@ -119,21 +119,11 @@
 			require.Nil(t, response.Error, "Failed to list commands")
 
 			if testCase.ExpectedErr == "" {
-<<<<<<< HEAD
 				assert.NotZero(t, len(cmds), "Failed to create command")
 				assert.Equal(t, cmds[0].Trigger, "testcmd", "Failed to create command")
 				assert.Contains(t, string(actual), "PASS")
 			} else {
 				assert.LessOrEqual(t, len(cmds), 1, "Created command that shouldn't have been created")
-=======
-				require.NotEmpty(t, cmds, "Failed to create command")
-				require.Equal(t, "testcmd", cmds[0].Trigger)
-				assert.Contains(t, string(actual), "PASS")
-			} else {
-				if len(cmds) > 1 {
-					require.Fail(t, "Created command that shouldn't have been created")
-				}
->>>>>>> 78c2780b
 				assert.Contains(t, string(actual), testCase.ExpectedErr)
 			}
 		})

// Copyright (c) 2016-present Mattermost, Inc. All Rights Reserved.
// See License.txt for license information.

package commands

import (
	"net"
	"os"
	"os/signal"
	"syscall"

	"github.com/mattermost/mattermost-server/api4"
	"github.com/mattermost/mattermost-server/app"
	"github.com/mattermost/mattermost-server/manualtesting"
	"github.com/mattermost/mattermost-server/mlog"
	"github.com/mattermost/mattermost-server/web"
	"github.com/mattermost/mattermost-server/wsapi"
	"github.com/spf13/cobra"
)

var serverCmd = &cobra.Command{
	Use:          "server",
	Short:        "Run the Mattermost server",
	RunE:         serverCmdF,
	SilenceUsage: true,
}

func init() {
	RootCmd.AddCommand(serverCmd)
	RootCmd.RunE = serverCmdF
}

func serverCmdF(command *cobra.Command, args []string) error {
	config, err := command.Flags().GetString("config")
	if err != nil {
		return err
	}

	disableConfigWatch, _ := command.Flags().GetBool("disableconfigwatch")
	usedPlatform, _ := command.Flags().GetBool("platform")

	interruptChan := make(chan os.Signal, 1)
	return runServer(config, disableConfigWatch, usedPlatform, interruptChan)
}

func runServer(configFileLocation string, disableConfigWatch bool, usedPlatform bool, interruptChan chan os.Signal) error {
	options := []app.Option{
		app.ConfigFile(configFileLocation),
		app.RunJobs,
	}
	if disableConfigWatch {
		options = append(options, app.DisableConfigWatch)
	}
	server, err := app.NewServer(options...)
	if err != nil {
		mlog.Critical(err.Error())
		return err
	}
	defer server.Shutdown()

	if usedPlatform {
		mlog.Error("The platform binary has been deprecated, please switch to using the mattermost binary.")
	}

	serverErr := server.Start()
	if serverErr != nil {
		mlog.Critical(serverErr.Error())
		return serverErr
	}

	api := api4.Init(server, server.AppOptions, server.Router)
	wsapi.Init(server.FakeApp(), server.WebSocketRouter)
	web.New(server, server.AppOptions, server.Router)

	// If we allow testing then listen for manual testing URL hits
	if server.Config().ServiceSettings.EnableTesting {
		manualtesting.Init(api)
	}

<<<<<<< HEAD
	a.Srv.Go(func() {
		runSecurityJob(a)
	})
	a.Srv.Go(func() {
		runDiagnosticsJob(a)
	})
	a.Srv.Go(func() {
		runSessionCleanupJob(a)
	})
	a.Srv.Go(func() {
		runTokenCleanupJob(a)
	})
	a.Srv.Go(func() {
		runCommandWebhookCleanupJob(a)
	})
	a.Srv.Go(func() {
		a.InitReminders()
		a.StartReminders()
	})

	if complianceI := a.Compliance; complianceI != nil {
		complianceI.StartComplianceDailyJob()
	}

	if a.Cluster != nil {
		a.RegisterAllClusterMessageHandlers()
		a.Cluster.StartInterNodeCommunication()
	}

	if a.Metrics != nil {
		a.Metrics.StartServer()
	}

	if a.Elasticsearch != nil {
		a.StartElasticsearch()
	}

	if *a.Config().JobSettings.RunJobs {
		a.Srv.Jobs.StartWorkers()
		defer a.Srv.Jobs.StopWorkers()
	}
	if *a.Config().JobSettings.RunScheduler {
		a.Srv.Jobs.StartSchedulers()
		defer a.Srv.Jobs.StopSchedulers()
	}

=======
>>>>>>> 42864560
	notifyReady()

	// wait for kill signal before attempting to gracefully shutdown
	// the running service
	signal.Notify(interruptChan, os.Interrupt, syscall.SIGINT, syscall.SIGTERM)
	<-interruptChan

	return nil
}

func notifyReady() {
	// If the environment vars provide a systemd notification socket,
	// notify systemd that the server is ready.
	systemdSocket := os.Getenv("NOTIFY_SOCKET")
	if systemdSocket != "" {
		mlog.Info("Sending systemd READY notification.")

		err := sendSystemdReadyNotification(systemdSocket)
		if err != nil {
			mlog.Error(err.Error())
		}
	}
}

func sendSystemdReadyNotification(socketPath string) error {
	msg := "READY=1"
	addr := &net.UnixAddr{
		Name: socketPath,
		Net:  "unixgram",
	}
	conn, err := net.DialUnix(addr.Net, nil, addr)
	if err != nil {
		return err
	}
	defer conn.Close()
	_, err = conn.Write([]byte(msg))
	return err
}<|MERGE_RESOLUTION|>--- conflicted
+++ resolved
@@ -77,55 +77,6 @@
 		manualtesting.Init(api)
 	}
 
-<<<<<<< HEAD
-	a.Srv.Go(func() {
-		runSecurityJob(a)
-	})
-	a.Srv.Go(func() {
-		runDiagnosticsJob(a)
-	})
-	a.Srv.Go(func() {
-		runSessionCleanupJob(a)
-	})
-	a.Srv.Go(func() {
-		runTokenCleanupJob(a)
-	})
-	a.Srv.Go(func() {
-		runCommandWebhookCleanupJob(a)
-	})
-	a.Srv.Go(func() {
-		a.InitReminders()
-		a.StartReminders()
-	})
-
-	if complianceI := a.Compliance; complianceI != nil {
-		complianceI.StartComplianceDailyJob()
-	}
-
-	if a.Cluster != nil {
-		a.RegisterAllClusterMessageHandlers()
-		a.Cluster.StartInterNodeCommunication()
-	}
-
-	if a.Metrics != nil {
-		a.Metrics.StartServer()
-	}
-
-	if a.Elasticsearch != nil {
-		a.StartElasticsearch()
-	}
-
-	if *a.Config().JobSettings.RunJobs {
-		a.Srv.Jobs.StartWorkers()
-		defer a.Srv.Jobs.StopWorkers()
-	}
-	if *a.Config().JobSettings.RunScheduler {
-		a.Srv.Jobs.StartSchedulers()
-		defer a.Srv.Jobs.StopSchedulers()
-	}
-
-=======
->>>>>>> 42864560
 	notifyReady()
 
 	// wait for kill signal before attempting to gracefully shutdown

--- conflicted
+++ resolved
@@ -38,10 +38,6 @@
 }
 
 func serverCmdF(command *cobra.Command, args []string) error {
-<<<<<<< HEAD
-	disableConfigWatch, _ := command.Flags().GetBool("disableconfigwatch")
-=======
->>>>>>> de5efdb8
 	interruptChan := make(chan os.Signal, 1)
 
 	if err := utils.TranslationsPreInit(); err != nil {
@@ -53,11 +49,7 @@
 		mlog.Warn("Error loading custom configuration defaults: " + err.Error())
 	}
 
-<<<<<<< HEAD
-	configStore, err := config.NewStoreFromDSN(getConfigDSN(command, config.GetEnvironment()), !disableConfigWatch, false, customDefaults)
-=======
 	configStore, err := config.NewStoreFromDSN(getConfigDSN(command, config.GetEnvironment()), false, customDefaults)
->>>>>>> de5efdb8
 	if err != nil {
 		return errors.Wrap(err, "failed to load configuration")
 	}

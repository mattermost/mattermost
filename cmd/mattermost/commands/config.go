// Copyright (c) 2017-present Mattermost, Inc. All Rights Reserved.
// See License.txt for license information.

package commands

import (
	"encoding/json"
	"fmt"
	"os"
	"reflect"
	"strconv"
	"strings"

	"github.com/mattermost/mattermost-server/config"
	"github.com/mattermost/mattermost-server/model"
	"github.com/mattermost/mattermost-server/utils"
<<<<<<< HEAD
	"github.com/pkg/errors"
	"github.com/spf13/cobra"
=======
	"github.com/mattermost/viper"
>>>>>>> 8c8b1bbc
)

var ConfigCmd = &cobra.Command{
	Use:   "config",
	Short: "Configuration",
}

var ValidateConfigCmd = &cobra.Command{
	Use:   "validate",
	Short: "Validate config file",
	Long:  "If the config file is valid, this command will output a success message and have a zero exit code. If it is invalid, this command will output an error and have a non-zero exit code.",
	RunE:  configValidateCmdF,
}

var ConfigSubpathCmd = &cobra.Command{
	Use:   "subpath",
	Short: "Update client asset loading to use the configured subpath",
	Long:  "Update the hard-coded production client asset paths to take into account Mattermost running on a subpath.",
	Example: `  config subpath
  config subpath --path /mattermost
  config subpath --path /`,
	RunE: configSubpathCmdF,
}

var ConfigGetCmd = &cobra.Command{
	Use:     "get",
	Short:   "Get config setting",
	Long:    "Gets the value of a config setting by its name in dot notation.",
	Example: `config get SqlSettings.DriverName`,
	Args:    cobra.ExactArgs(1),
	RunE:    configGetCmdF,
}

var ConfigShowCmd = &cobra.Command{
	Use:     "show",
	Short:   "Writes the server configuration to STDOUT",
	Long:    "Pretty-prints the server configuration and writes to STDOUT",
	Example: "config show",
	RunE:    configShowCmdF,
}

var ConfigSetCmd = &cobra.Command{
	Use:     "set",
	Short:   "Set config setting",
	Long:    "Sets the value of a config setting by its name in dot notation. Accepts multiple values for array settings",
	Example: "config set SqlSettings.DriverName mysql",
	Args:    cobra.MinimumNArgs(2),
	RunE:    configSetCmdF,
}

var ConfigResetCmd = &cobra.Command{
	Use:     "reset",
	Short:   "Reset config setting",
	Long:    "Resets the value of a config setting by its name in dot notation or a setting section. Accepts multiple values for array settings.",
	Example: "config reset SqlSettings.DriverName LogSettings",
	RunE:    configResetCmdF,
}

func init() {
	ConfigSubpathCmd.Flags().String("path", "", "Optional subpath; defaults to value in SiteURL")

	ConfigCmd.AddCommand(
		ValidateConfigCmd,
		ConfigSubpathCmd,
		ConfigGetCmd,
		ConfigShowCmd,
		ConfigSetCmd,
		ConfigResetCmd,
	)
	RootCmd.AddCommand(ConfigCmd)
}

func configValidateCmdF(command *cobra.Command, args []string) error {
	utils.TranslationsPreInit()
	model.AppErrorInit(utils.T)

	_, err := getConfigStore(command)
	if err != nil {
		return err
	}

	CommandPrettyPrintln("The document is valid")
	return nil
}

func configSubpathCmdF(command *cobra.Command, args []string) error {
	a, err := InitDBCommandContextCobra(command)
	if err != nil {
		return err
	}
	defer a.Shutdown()

	path, err := command.Flags().GetString("path")
	if err != nil {
		return errors.Wrap(err, "failed reading path")
	}

	if path == "" {
		return utils.UpdateAssetsSubpathFromConfig(a.Config())
	}

	if err := utils.UpdateAssetsSubpath(path); err != nil {
		return errors.Wrap(err, "failed to update assets subpath")
	}

	return nil
}

func getConfigStore(command *cobra.Command) (config.Store, error) {
	if err := utils.TranslationsPreInit(); err != nil {
		return nil, errors.Wrap(err, "failed to initialize i18n")
	}

	configDSN := viper.GetString("config")

	configStore, err := config.NewStore(configDSN, false)
	if err != nil {
		return nil, errors.Wrap(err, "failed to initialize config store")
	}

	return configStore, nil
}

func configGetCmdF(command *cobra.Command, args []string) error {
	configStore, err := getConfigStore(command)
	if err != nil {
		return err
	}

	out, err := printConfigValues(configToMap(*configStore.Get()), strings.Split(args[0], "."), args[0])
	if err != nil {
		return err
	}

	fmt.Printf("%s", out)

	return nil
}

func configShowCmdF(command *cobra.Command, args []string) error {
	configStore, err := getConfigStore(command)
	if err != nil {
		return err
	}

	err = cobra.NoArgs(command, args)
	if err != nil {
		return err
	}

	fmt.Printf("%s", prettyPrintStruct(*configStore.Get()))
	return nil
}

// printConfigValues function prints out the value of the configSettings working recursively or
// gives an error if config setting is not in the file.
func printConfigValues(configMap map[string]interface{}, configSetting []string, name string) (string, error) {
	res, ok := configMap[configSetting[0]]
	if !ok {
		return "", fmt.Errorf("%s configuration setting is not in the file", name)
	}
	value := reflect.ValueOf(res)
	switch value.Kind() {
	case reflect.Map:
		if len(configSetting) == 1 {
			return printMap(value, 0), nil
		}
		return printConfigValues(res.(map[string]interface{}), configSetting[1:], name)
	default:
		if len(configSetting) == 1 {
			return fmt.Sprintf("%s: \"%v\"\n", name, res), nil
		}
		return "", fmt.Errorf("%s configuration setting is not in the file", name)
	}
}

func configSetCmdF(command *cobra.Command, args []string) error {
	configStore, err := getConfigStore(command)
	if err != nil {
		return err
	}

	// args[0] -> holds the config setting that we want to change
	// args[1:] -> the new value of the config setting
	configSetting := args[0]
	newVal := args[1:]

	// create the function to update config
	oldConfig := configStore.Get()
	newConfig := configStore.Get()

	f := updateConfigValue(configSetting, newVal, oldConfig, newConfig)
	f(newConfig)

	// UpdateConfig above would have already fixed these invalid locales, but we check again
	// in the context of an explicit change to these parameters to avoid saving the fixed
	// settings in the first place.
	if changed := config.FixInvalidLocales(newConfig); changed {
		return errors.New("Invalid locale configuration")
	}

	if _, err := configStore.Set(newConfig); err != nil {
		return errors.Wrap(err, "failed to set config")
	}

	return nil
}

func updateConfigValue(configSetting string, newVal []string, oldConfig, newConfig *model.Config) func(*model.Config) {
	return func(update *model.Config) {

		// convert config to map[string]interface
		configMap := configToMap(*oldConfig)

		// iterate through the map and update the value or print an error and exit
		err := UpdateMap(configMap, strings.Split(configSetting, "."), newVal)
		if err != nil {
			fmt.Printf("%s\n", err)
			os.Exit(1)
		}

		// convert map to json
		bs, err := json.Marshal(configMap)
		if err != nil {
			fmt.Printf("Error while marshalling map to json %s\n", err)
			os.Exit(1)
		}

		// convert json to struct
		err = json.Unmarshal(bs, newConfig)
		if err != nil {
			fmt.Printf("Error while unmarshalling json to struct %s\n", err)
			os.Exit(1)
		}

		*update = *newConfig

	}
}

func UpdateMap(configMap map[string]interface{}, configSettings []string, newVal []string) error {
	res, ok := configMap[configSettings[0]]
	if !ok {
		return fmt.Errorf("unable to find a setting with that name %s", configSettings[0])
	}

	value := reflect.ValueOf(res)

	switch value.Kind() {

	case reflect.Map:
		// we can only change the value of a particular setting, not the whole map, return error
		if len(configSettings) == 1 {
			return errors.New("unable to set multiple settings at once")
		}
		return UpdateMap(res.(map[string]interface{}), configSettings[1:], newVal)

	case reflect.Int:
		if len(configSettings) == 1 {
			val, err := strconv.Atoi(newVal[0])
			if err != nil {
				return err
			}
			configMap[configSettings[0]] = val
			return nil
		}
		return fmt.Errorf("unable to find a setting with that name %s", configSettings[0])

	case reflect.Int64:
		if len(configSettings) == 1 {
			val, err := strconv.Atoi(newVal[0])
			if err != nil {
				return err
			}
			configMap[configSettings[0]] = int64(val)
			return nil
		}
		return fmt.Errorf("unable to find a setting with that name %s", configSettings[0])

	case reflect.Bool:
		if len(configSettings) == 1 {
			val, err := strconv.ParseBool(newVal[0])
			if err != nil {
				return err
			}
			configMap[configSettings[0]] = val
			return nil
		}
		return fmt.Errorf("unable to find a setting with that name %s", configSettings[0])

	case reflect.String:
		if len(configSettings) == 1 {
			configMap[configSettings[0]] = newVal[0]
			return nil
		}
		return fmt.Errorf("unable to find a setting with that name %s", configSettings[0])

	case reflect.Slice:
		if len(configSettings) == 1 {
			configMap[configSettings[0]] = newVal
			return nil
		}
		return fmt.Errorf("unable to find a setting with that name %s", configSettings[0])

	default:
		return errors.New("type not supported yet")
	}
}

func configResetCmdF(command *cobra.Command, args []string) error {
	app, err := InitDBCommandContextCobra(command)
	if err != nil {
		return err
	}

	defer app.Shutdown()

	currentConfig := app.Config()
	defaultConfig := &model.Config{}
	defaultConfig.SetDefaults()

	if len(args) == 0 {
		var confirmResetAll string
		CommandPrettyPrintln("Are you sure you want to reset all the configuration settings?(YES/NO): ")
		fmt.Scanln(&confirmResetAll)
		if confirmResetAll == "YES" {
			currentConfigMap := configToMap(*currentConfig)
			for key := range currentConfigMap {
				f := resetConfigValue(key, defaultConfig, currentConfig)
				app.UpdateConfig(f)
				newConfig := app.Config()
				if err := newConfig.IsValid(); err != nil {
					return err
				}
				if changed := config.FixInvalidLocales(newConfig); changed {
					return errors.New("Invalid locale configuration")
				}
			}
		}
	}

	for _, arg := range args {
		f := resetConfigValue(arg, defaultConfig, currentConfig)
		app.UpdateConfig(f)
		newConfig := app.Config()
		f(newConfig)
		if err := newConfig.IsValid(); err != nil {
			return err
		}
		if changed := config.FixInvalidLocales(newConfig); changed {
			return errors.New("Invalid locale configuration")
		}
	}

	return nil
}

func resetConfigValue(configSetting string, defaultConfig, currentConfig *model.Config) func(*model.Config) {
	return func(update *model.Config) {
		currentConfigMap := configToMap(*currentConfig)
		defaultConfigMap := configToMap(*defaultConfig)

		err := resetMap(currentConfigMap, defaultConfigMap, strings.Split(configSetting, "."))
		if err != nil {
			fmt.Printf("%s\n", err)
			os.Exit(1)
		}

		bs, err := json.Marshal(currentConfigMap)
		if err != nil {
			fmt.Printf("Error while marshalling map to json %s\n", err)
			os.Exit(1)
		}

		err = json.Unmarshal(bs, update)
		if err != nil {
			fmt.Printf("Error while unmarshalling json to struct %s\n", err)
			os.Exit(1)
		}

	}
}

func resetMap(oldConfigMap, defaultConfigMap map[string]interface{}, configSettings []string) error {
	resOld, ok := oldConfigMap[configSettings[0]]
	if !ok {
		return fmt.Errorf("Unable to find a setting with that name %s", configSettings[0])
	}
	resDef := defaultConfigMap[configSettings[0]]
	valueOld := reflect.ValueOf(resOld)

	if valueOld.Kind() == reflect.Map {
		if len(configSettings) == 1 {
			return resetSection(resOld.(map[string]interface{}), resDef.(map[string]interface{}))
		}
		return resetMap(resOld.(map[string]interface{}), resDef.(map[string]interface{}), configSettings[1:])
	}
	if len(configSettings) == 1 {
		oldConfigMap[configSettings[0]] = defaultConfigMap[configSettings[0]]
		return nil
	}
	return fmt.Errorf("Unable to find a setting with that name %s", configSettings[0])
}

func resetSection(oldConfigMap, defaultConfigMap map[string]interface{}) error {
	valueOld := reflect.ValueOf(oldConfigMap)
	for _, key := range valueOld.MapKeys() {
		oldConfigMap[key.String()] = defaultConfigMap[key.String()]
	}
	return nil
}

// configToMap converts our config into a map
func configToMap(s interface{}) map[string]interface{} {
	return structToMap(s)
}<|MERGE_RESOLUTION|>--- conflicted
+++ resolved
@@ -14,12 +14,9 @@
 	"github.com/mattermost/mattermost-server/config"
 	"github.com/mattermost/mattermost-server/model"
 	"github.com/mattermost/mattermost-server/utils"
-<<<<<<< HEAD
+	"github.com/mattermost/viper"
 	"github.com/pkg/errors"
 	"github.com/spf13/cobra"
-=======
-	"github.com/mattermost/viper"
->>>>>>> 8c8b1bbc
 )
 
 var ConfigCmd = &cobra.Command{
@@ -337,7 +334,6 @@
 
 	defer app.Shutdown()
 
-	currentConfig := app.Config()
 	defaultConfig := &model.Config{}
 	defaultConfig.SetDefaults()
 
@@ -346,64 +342,44 @@
 		CommandPrettyPrintln("Are you sure you want to reset all the configuration settings?(YES/NO): ")
 		fmt.Scanln(&confirmResetAll)
 		if confirmResetAll == "YES" {
-			currentConfigMap := configToMap(*currentConfig)
-			for key := range currentConfigMap {
-				f := resetConfigValue(key, defaultConfig, currentConfig)
-				app.UpdateConfig(f)
-				newConfig := app.Config()
-				if err := newConfig.IsValid(); err != nil {
-					return err
-				}
-				if changed := config.FixInvalidLocales(newConfig); changed {
-					return errors.New("Invalid locale configuration")
-				}
+			app.SaveConfig(defaultConfig, false)
+
+		}
+	} else {
+		tempConfig := app.Config()
+		tempConfigMap := configToMap(*tempConfig)
+		defaultConfigMap := configToMap(*defaultConfig)
+		for _, arg := range args {
+			err := changeMap(tempConfigMap, defaultConfigMap, strings.Split(arg, "."))
+			if err != nil {
+				return errors.Wrap(err, "Failed to reset config")
 			}
 		}
-	}
-
-	for _, arg := range args {
-		f := resetConfigValue(arg, defaultConfig, currentConfig)
-		app.UpdateConfig(f)
-		newConfig := app.Config()
-		f(newConfig)
-		if err := newConfig.IsValid(); err != nil {
-			return err
-		}
-		if changed := config.FixInvalidLocales(newConfig); changed {
-			return errors.New("Invalid locale configuration")
-		}
-	}
-
-	return nil
-}
-
-func resetConfigValue(configSetting string, defaultConfig, currentConfig *model.Config) func(*model.Config) {
-	return func(update *model.Config) {
-		currentConfigMap := configToMap(*currentConfig)
-		defaultConfigMap := configToMap(*defaultConfig)
-
-		err := resetMap(currentConfigMap, defaultConfigMap, strings.Split(configSetting, "."))
-		if err != nil {
-			fmt.Printf("%s\n", err)
-			os.Exit(1)
-		}
-
-		bs, err := json.Marshal(currentConfigMap)
+		bs, err := json.Marshal(tempConfigMap)
 		if err != nil {
 			fmt.Printf("Error while marshalling map to json %s\n", err)
 			os.Exit(1)
 		}
-
-		err = json.Unmarshal(bs, update)
+		err = json.Unmarshal(bs, tempConfig)
 		if err != nil {
 			fmt.Printf("Error while unmarshalling json to struct %s\n", err)
 			os.Exit(1)
 		}
-
-	}
-}
-
-func resetMap(oldConfigMap, defaultConfigMap map[string]interface{}, configSettings []string) error {
+		app.SaveConfig(tempConfig, false)
+	}
+
+	newConfig := app.Config()
+	if err := newConfig.IsValid(); err != nil {
+		return err
+	}
+	if changed := config.FixInvalidLocales(newConfig); changed {
+		return errors.New("Invalid locale configuration")
+	}
+
+	return nil
+}
+
+func changeMap(oldConfigMap, defaultConfigMap map[string]interface{}, configSettings []string) error {
 	resOld, ok := oldConfigMap[configSettings[0]]
 	if !ok {
 		return fmt.Errorf("Unable to find a setting with that name %s", configSettings[0])
@@ -413,9 +389,9 @@
 
 	if valueOld.Kind() == reflect.Map {
 		if len(configSettings) == 1 {
-			return resetSection(resOld.(map[string]interface{}), resDef.(map[string]interface{}))
-		}
-		return resetMap(resOld.(map[string]interface{}), resDef.(map[string]interface{}), configSettings[1:])
+			return changeSection(resOld.(map[string]interface{}), resDef.(map[string]interface{}))
+		}
+		return changeMap(resOld.(map[string]interface{}), resDef.(map[string]interface{}), configSettings[1:])
 	}
 	if len(configSettings) == 1 {
 		oldConfigMap[configSettings[0]] = defaultConfigMap[configSettings[0]]
@@ -424,7 +400,7 @@
 	return fmt.Errorf("Unable to find a setting with that name %s", configSettings[0])
 }
 
-func resetSection(oldConfigMap, defaultConfigMap map[string]interface{}) error {
+func changeSection(oldConfigMap, defaultConfigMap map[string]interface{}) error {
 	valueOld := reflect.ValueOf(oldConfigMap)
 	for _, key := range valueOld.MapKeys() {
 		oldConfigMap[key.String()] = defaultConfigMap[key.String()]

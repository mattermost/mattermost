--- conflicted
+++ resolved
@@ -147,11 +147,7 @@
 		return nil, errors.Wrap(err, "failed to initialize i18n")
 	}
 
-<<<<<<< HEAD
-	configStore, err := config.NewStoreFromDSN(getConfigDSN(command, config.GetEnvironment()), false, false, nil)
-=======
 	configStore, err := config.NewStoreFromDSN(getConfigDSN(command, config.GetEnvironment()), false, nil)
->>>>>>> de5efdb8
 	if err != nil {
 		return nil, errors.Wrap(err, "failed to initialize config store")
 	}

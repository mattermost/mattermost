// Copyright (c) 2017-present Mattermost, Inc. All Rights Reserved.
// See License.txt for license information.

package commands

import (
	"encoding/json"
	"fmt"
	"os"
	"reflect"
	"strconv"
	"strings"

	"github.com/pkg/errors"
	"github.com/spf13/cobra"

	"github.com/mattermost/mattermost-server/config"
	"github.com/mattermost/mattermost-server/mlog"
	"github.com/mattermost/mattermost-server/model"
	"github.com/mattermost/mattermost-server/utils"
	"github.com/mattermost/viper"
)

var ConfigCmd = &cobra.Command{
	Use:   "config",
	Short: "Configuration",
}

var ValidateConfigCmd = &cobra.Command{
	Use:   "validate",
	Short: "Validate config file",
	Long:  "If the config file is valid, this command will output a success message and have a zero exit code. If it is invalid, this command will output an error and have a non-zero exit code.",
	RunE:  configValidateCmdF,
}

var ConfigSubpathCmd = &cobra.Command{
	Use:   "subpath",
	Short: "Update client asset loading to use the configured subpath",
	Long:  "Update the hard-coded production client asset paths to take into account Mattermost running on a subpath.",
	Example: `  config subpath
  config subpath --path /mattermost
  config subpath --path /`,
	RunE: configSubpathCmdF,
}

var ConfigGetCmd = &cobra.Command{
	Use:     "get",
	Short:   "Get config setting",
	Long:    "Gets the value of a config setting by its name in dot notation.",
	Example: `config get SqlSettings.DriverName`,
	Args:    cobra.ExactArgs(1),
	RunE:    configGetCmdF,
}

var ConfigShowCmd = &cobra.Command{
	Use:     "show",
	Short:   "Writes the server configuration to STDOUT",
	Long:    "Pretty-prints the server configuration and writes to STDOUT",
	Example: "config show",
	RunE:    configShowCmdF,
}

var ConfigSetCmd = &cobra.Command{
	Use:     "set",
	Short:   "Set config setting",
	Long:    "Sets the value of a config setting by its name in dot notation. Accepts multiple values for array settings",
	Example: "config set SqlSettings.DriverName mysql",
	Args:    cobra.MinimumNArgs(2),
	RunE:    configSetCmdF,
}

var MigrateConfigCmd = &cobra.Command{
	Use:     "migrate [from_config] [to_config]",
	Short:   "Migrate existing config between backends",
	Long:    "Migrate a file-based configuration to (or from) a database-based configuration. Point the Mattermost server at the target configuration to start using it",
<<<<<<< HEAD
	Example: `config migrate --from=path/to/config.json --to="postgres://mmuser:mostest@localhost:5432/mattermost_test?sslmode=disable&connect_timeout=10"`,
=======
	Example: `config migrate path/to/config.json "postgres://mmuser:mostest@dockerhost:5432/mattermost_test?sslmode=disable&connect_timeout=10"`,
	Args:    cobra.ExactArgs(2),
>>>>>>> 367ffbfb
	RunE:    configMigrateCmdF,
}

func init() {
	ConfigSubpathCmd.Flags().String("path", "", "Optional subpath; defaults to value in SiteURL")
	ConfigShowCmd.Flags().Bool("json", false, "Output the configuration as JSON.")

	ConfigCmd.AddCommand(
		ValidateConfigCmd,
		ConfigSubpathCmd,
		ConfigGetCmd,
		ConfigShowCmd,
		ConfigSetCmd,
		MigrateConfigCmd,
	)
	RootCmd.AddCommand(ConfigCmd)
}

func configValidateCmdF(command *cobra.Command, args []string) error {
	utils.TranslationsPreInit()
	model.AppErrorInit(utils.T)

	_, err := getConfigStore(command)
	if err != nil {
		return err
	}

	CommandPrettyPrintln("The document is valid")
	return nil
}

func configSubpathCmdF(command *cobra.Command, args []string) error {
	a, err := InitDBCommandContextCobra(command)
	if err != nil {
		return err
	}
	defer a.Shutdown()

	path, err := command.Flags().GetString("path")
	if err != nil {
		return errors.Wrap(err, "failed reading path")
	}

	if path == "" {
		return utils.UpdateAssetsSubpathFromConfig(a.Config())
	}

	if err := utils.UpdateAssetsSubpath(path); err != nil {
		return errors.Wrap(err, "failed to update assets subpath")
	}

	return nil
}

func getConfigStore(command *cobra.Command) (config.Store, error) {
	if err := utils.TranslationsPreInit(); err != nil {
		return nil, errors.Wrap(err, "failed to initialize i18n")
	}

	configDSN := viper.GetString("config")

	configStore, err := config.NewStore(configDSN, false)
	if err != nil {
		return nil, errors.Wrap(err, "failed to initialize config store")
	}

	return configStore, nil
}

func configGetCmdF(command *cobra.Command, args []string) error {
	configStore, err := getConfigStore(command)
	if err != nil {
		return err
	}

	out, err := printConfigValues(configToMap(*configStore.Get()), strings.Split(args[0], "."), args[0])
	if err != nil {
		return err
	}

	fmt.Printf("%s", out)

	return nil
}

func configShowCmdF(command *cobra.Command, args []string) error {
	useJSON, err := command.Flags().GetBool("json")
	if err != nil {
		return errors.Wrap(err, "failed reading json parameter")
	}

	err = cobra.NoArgs(command, args)
	if err != nil {
		return err
	}

	configStore, err := getConfigStore(command)
	if err != nil {
		return err
	}

	config := *configStore.Get()

	if useJSON {
		configJSON, err := json.MarshalIndent(config, "", "    ")
		if err != nil {
			return errors.Wrap(err, "failed to marshal config as json")
		}

		fmt.Printf("%s\n", configJSON)
	} else {
		fmt.Printf("%s", prettyPrintStruct(config))
	}

	return nil
}

// printConfigValues function prints out the value of the configSettings working recursively or
// gives an error if config setting is not in the file.
func printConfigValues(configMap map[string]interface{}, configSetting []string, name string) (string, error) {
	res, ok := configMap[configSetting[0]]
	if !ok {
		return "", fmt.Errorf("%s configuration setting is not in the file", name)
	}
	value := reflect.ValueOf(res)
	switch value.Kind() {
	case reflect.Map:
		if len(configSetting) == 1 {
			return printMap(value, 0), nil
		}
		return printConfigValues(res.(map[string]interface{}), configSetting[1:], name)
	default:
		if len(configSetting) == 1 {
			return fmt.Sprintf("%s: \"%v\"\n", name, res), nil
		}
		return "", fmt.Errorf("%s configuration setting is not in the file", name)
	}
}

func configSetCmdF(command *cobra.Command, args []string) error {
	configStore, err := getConfigStore(command)
	if err != nil {
		return err
	}

	// args[0] -> holds the config setting that we want to change
	// args[1:] -> the new value of the config setting
	configSetting := args[0]
	newVal := args[1:]

	// create the function to update config
	oldConfig := configStore.Get()
	newConfig := configStore.Get()

	f := updateConfigValue(configSetting, newVal, oldConfig, newConfig)
	f(newConfig)

	// UpdateConfig above would have already fixed these invalid locales, but we check again
	// in the context of an explicit change to these parameters to avoid saving the fixed
	// settings in the first place.
	if changed := config.FixInvalidLocales(newConfig); changed {
		return errors.New("Invalid locale configuration")
	}

	if _, err := configStore.Set(newConfig); err != nil {
		return errors.Wrap(err, "failed to set config")
	}

	return nil
}

func configMigrateCmdF(command *cobra.Command, args []string) error {
	from := args[0]
	to := args[1]

	// Get source config store - invalid config will throw error here
	fromConfigStore, err := config.NewStore(from, false)
	if err != nil {
		return errors.Wrapf(err, "failed to access config %s", from)
	}

	// Get destination config store
	toConfigStore, err := config.NewStore(to, false)
	if err != nil {
		return errors.Wrapf(err, "failed to access config %s", to)
	}

	// Copy config from source to destination
	_, err = toConfigStore.Set(fromConfigStore.Get())
	if err != nil {
		return errors.Wrap(err, "failed to migrate config")
	}

	mlog.Info("Successfully migrated config.")

	return nil
}

func updateConfigValue(configSetting string, newVal []string, oldConfig, newConfig *model.Config) func(*model.Config) {
	return func(update *model.Config) {

		// convert config to map[string]interface
		configMap := configToMap(*oldConfig)

		// iterate through the map and update the value or print an error and exit
		err := UpdateMap(configMap, strings.Split(configSetting, "."), newVal)
		if err != nil {
			fmt.Printf("%s\n", err)
			os.Exit(1)
		}

		// convert map to json
		bs, err := json.Marshal(configMap)
		if err != nil {
			fmt.Printf("Error while marshalling map to json %s\n", err)
			os.Exit(1)
		}

		// convert json to struct
		err = json.Unmarshal(bs, newConfig)
		if err != nil {
			fmt.Printf("Error while unmarshalling json to struct %s\n", err)
			os.Exit(1)
		}

		*update = *newConfig

	}
}

func UpdateMap(configMap map[string]interface{}, configSettings []string, newVal []string) error {
	res, ok := configMap[configSettings[0]]
	if !ok {
		return fmt.Errorf("unable to find a setting with that name %s", configSettings[0])
	}

	value := reflect.ValueOf(res)

	switch value.Kind() {

	case reflect.Map:
		// we can only change the value of a particular setting, not the whole map, return error
		if len(configSettings) == 1 {
			return errors.New("unable to set multiple settings at once")
		}
		return UpdateMap(res.(map[string]interface{}), configSettings[1:], newVal)

	case reflect.Int:
		if len(configSettings) == 1 {
			val, err := strconv.Atoi(newVal[0])
			if err != nil {
				return err
			}
			configMap[configSettings[0]] = val
			return nil
		}
		return fmt.Errorf("unable to find a setting with that name %s", configSettings[0])

	case reflect.Int64:
		if len(configSettings) == 1 {
			val, err := strconv.Atoi(newVal[0])
			if err != nil {
				return err
			}
			configMap[configSettings[0]] = int64(val)
			return nil
		}
		return fmt.Errorf("unable to find a setting with that name %s", configSettings[0])

	case reflect.Bool:
		if len(configSettings) == 1 {
			val, err := strconv.ParseBool(newVal[0])
			if err != nil {
				return err
			}
			configMap[configSettings[0]] = val
			return nil
		}
		return fmt.Errorf("unable to find a setting with that name %s", configSettings[0])

	case reflect.String:
		if len(configSettings) == 1 {
			configMap[configSettings[0]] = newVal[0]
			return nil
		}
		return fmt.Errorf("unable to find a setting with that name %s", configSettings[0])

	case reflect.Slice:
		if len(configSettings) == 1 {
			configMap[configSettings[0]] = newVal
			return nil
		}
		return fmt.Errorf("unable to find a setting with that name %s", configSettings[0])

	default:
		return errors.New("type not supported yet")
	}
}

// configToMap converts our config into a map
func configToMap(s interface{}) map[string]interface{} {
	return structToMap(s)
}<|MERGE_RESOLUTION|>--- conflicted
+++ resolved
@@ -73,12 +73,8 @@
 	Use:     "migrate [from_config] [to_config]",
 	Short:   "Migrate existing config between backends",
 	Long:    "Migrate a file-based configuration to (or from) a database-based configuration. Point the Mattermost server at the target configuration to start using it",
-<<<<<<< HEAD
-	Example: `config migrate --from=path/to/config.json --to="postgres://mmuser:mostest@localhost:5432/mattermost_test?sslmode=disable&connect_timeout=10"`,
-=======
-	Example: `config migrate path/to/config.json "postgres://mmuser:mostest@dockerhost:5432/mattermost_test?sslmode=disable&connect_timeout=10"`,
+	Example: `config migrate path/to/config.json "postgres://mmuser:mostest@localhost:5432/mattermost_test?sslmode=disable&connect_timeout=10"`,
 	Args:    cobra.ExactArgs(2),
->>>>>>> 367ffbfb
 	RunE:    configMigrateCmdF,
 }
 

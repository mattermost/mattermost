--- conflicted
+++ resolved
@@ -18,17 +18,12 @@
 	api.BaseRoutes.InsightsForUser.Handle("/reactions", api.APISessionRequired(minimumProfessionalLicense(rejectGuests(getTopReactionsForUserSince)))).Methods("GET")
 
 	// Channels
-<<<<<<< HEAD
-	api.BaseRoutes.InsightsForTeam.Handle("/channels", api.APISessionRequired(getTopChannelsForTeamSince)).Methods("GET")
-	api.BaseRoutes.InsightsForUser.Handle("/channels", api.APISessionRequired(getTopChannelsForUserSince)).Methods("GET")
+	api.BaseRoutes.InsightsForTeam.Handle("/channels", api.APISessionRequired(minimumProfessionalLicense(rejectGuests(getTopChannelsForTeamSince)))).Methods("GET")
+	api.BaseRoutes.InsightsForUser.Handle("/channels", api.APISessionRequired(minimumProfessionalLicense(rejectGuests(getTopChannelsForUserSince)))).Methods("GET")
 
 	// Threads
 	api.BaseRoutes.InsightsForTeam.Handle("/threads", api.APISessionRequired(requireLicense(getTopThreadsForTeamSince))).Methods("GET")
 	api.BaseRoutes.InsightsForUser.Handle("/threads", api.APISessionRequired(requireLicense(getTopThreadsForUserSince))).Methods("GET")
-=======
-	api.BaseRoutes.InsightsForTeam.Handle("/channels", api.APISessionRequired(minimumProfessionalLicense(rejectGuests(getTopChannelsForTeamSince)))).Methods("GET")
-	api.BaseRoutes.InsightsForUser.Handle("/channels", api.APISessionRequired(minimumProfessionalLicense(rejectGuests(getTopChannelsForUserSince)))).Methods("GET")
->>>>>>> 1876d692
 }
 
 // Top Reactions
@@ -236,7 +231,6 @@
 	w.Write(js)
 }
 
-<<<<<<< HEAD
 // Top Threads
 func getTopThreadsForTeamSince(c *Context, w http.ResponseWriter, r *http.Request) {
 	c.RequireTeamId()
@@ -269,14 +263,10 @@
 		return
 	}
 
-	startTime, err := model.GetStartUnixMilliForTimeRange(c.Params.TimeRange)
-	if err != nil {
-		c.Err = err
-		return
-	}
+	startTime := model.StartOfDayForTimeRange(c.Params.TimeRange, user.GetTimezoneLocation())
 
 	topThreads, err := c.App.GetTopThreadsForTeamSince(c.Params.TeamId, c.AppContext.Session().UserId, &model.InsightsOpts{
-		StartUnixMilli: startTime,
+		StartUnixMilli: startTime.UnixMilli(),
 		Page:           c.Params.Page,
 		PerPage:        c.Params.PerPage,
 	})
@@ -297,6 +287,12 @@
 func getTopThreadsForUserSince(c *Context, w http.ResponseWriter, r *http.Request) {
 	c.Params.TeamId = r.URL.Query().Get("team_id")
 
+	// restrict guests and users with no access to team
+	user, err := c.App.GetUser(c.AppContext.Session().UserId)
+	if err != nil {
+		c.Err = err
+		return
+	}
 	// TeamId is an optional parameter
 	if c.Params.TeamId != "" {
 		if !model.IsValidId(c.Params.TeamId) {
@@ -317,30 +313,20 @@
 			return
 		}
 
-		// restrict guests and users with no access to team
-		user, err := c.App.GetUser(c.AppContext.Session().UserId)
-		if err != nil {
-			c.Err = err
-			return
-		}
-
 		if !c.App.SessionHasPermissionToTeam(*c.AppContext.Session(), team.Id, model.PermissionViewTeam) || user.IsGuest() {
 			c.SetPermissionError(model.PermissionViewTeam)
 			return
 		}
 	}
 
-	startTime, err := model.GetStartUnixMilliForTimeRange(c.Params.TimeRange)
-	if err != nil {
-		c.Err = err
-		return
-	}
+	startTime := model.StartOfDayForTimeRange(c.Params.TimeRange, user.GetTimezoneLocation())
 
 	topThreads, err := c.App.GetTopThreadsForUserSince(c.Params.TeamId, c.AppContext.Session().UserId, &model.InsightsOpts{
-		StartUnixMilli: startTime,
-		Page:           c.Params.Page,
-		PerPage:        c.Params.PerPage,
-	})
+		StartUnixMilli: startTime.UnixMilli(),
+		Page:           c.Params.Page,
+		PerPage:        c.Params.PerPage,
+	})
+
 	if err != nil {
 		c.Err = err
 		return
@@ -353,7 +339,8 @@
 	}
 
 	w.Write(js)
-=======
+}
+
 // postCountByDurationViewModel expects a list of channels that are pre-authorized for the given user to view.
 func postCountByDurationViewModel(app app.AppIface, topChannelList *model.TopChannelList, startTime *time.Time, timeRange string, userID *string, location *time.Location) (model.ChannelPostCountByDuration, *model.AppError) {
 	if len(topChannelList.Items) == 0 {
@@ -372,5 +359,4 @@
 		return nil, err
 	}
 	return model.ToDailyPostCountViewModel(postCountsByDay, startTime, model.TimeRangeToNumberDays(timeRange), channelIDs), nil
->>>>>>> 1876d692
 }
--- conflicted
+++ resolved
@@ -2097,12 +2097,8 @@
 	_, _, err = client.Login(guest.Email, guest.Password)
 	require.NoError(t, err)
 
-<<<<<<< HEAD
-	tm, resp, err = client.AddTeamMemberFromInvite("", team.InviteId)
-	require.Error(t, err)
-=======
-	_, resp = Client.AddTeamMemberFromInvite("", team.InviteId)
->>>>>>> 16c2925b
+	_, resp, err = client.AddTeamMemberFromInvite("", team.InviteId)
+	require.Error(t, err)
 	CheckForbiddenStatus(t, resp)
 
 	// by invite_id
@@ -2134,21 +2130,12 @@
 		model.MapToJson(map[string]string{"teamId": team.Id}),
 	)
 	require.NoError(t, th.App.Srv().Store.Token().Save(token))
-<<<<<<< HEAD
-	tm, _, err = client.AddTeamMemberFromInvite(token.Token, "")
+	_, _, err = client.AddTeamMemberFromInvite(token.Token, "")
 	CheckErrorID(t, err, "app.team.invite_token.group_constrained.error")
 
 	// Attempt to use an invite id
-	tm, _, err = client.AddTeamMemberFromInvite("", team.InviteId)
+	_, _, err = client.AddTeamMemberFromInvite("", team.InviteId)
 	CheckErrorID(t, err, "app.team.invite_id.group_constrained.error")
-=======
-	_, resp = Client.AddTeamMemberFromInvite(token.Token, "")
-	require.Equal(t, "app.team.invite_token.group_constrained.error", resp.Error.Id)
-
-	// Attempt to use an invite id
-	_, resp = Client.AddTeamMemberFromInvite("", team.InviteId)
-	require.Equal(t, "app.team.invite_id.group_constrained.error", resp.Error.Id)
->>>>>>> 16c2925b
 
 	// User is not in associated groups so shouldn't be allowed
 	th.TestForSystemAdminAndLocal(t, func(t *testing.T, client *model.Client4) {

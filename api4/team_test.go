--- conflicted
+++ resolved
@@ -28,13 +28,8 @@
 
 	th.TestForAllClients(t, func(t *testing.T, client *model.Client4) {
 		team := &model.Team{Name: GenerateTestUsername(), DisplayName: "Some Team", Type: model.TeamOpen}
-<<<<<<< HEAD
-		rteam, resp := client.CreateTeam(team)
-		CheckNoError(t, resp)
-=======
 		rteam, resp, err := client.CreateTeam(team)
 		require.NoError(t, err)
->>>>>>> d0629503
 		CheckCreatedStatus(t, resp)
 
 		require.Equal(t, rteam.Name, team.Name, "names did not match")
@@ -64,13 +59,8 @@
 
 		// Test GroupConstrained flag
 		groupConstrainedTeam := &model.Team{Name: GenerateTestUsername(), DisplayName: "Some Team", Type: model.TeamOpen, GroupConstrained: model.NewBool(true)}
-<<<<<<< HEAD
-		rteam, resp = client.CreateTeam(groupConstrainedTeam)
-		CheckNoError(t, resp)
-=======
 		rteam, resp, err = client.CreateTeam(groupConstrainedTeam)
 		require.NoError(t, err)
->>>>>>> d0629503
 		CheckCreatedStatus(t, resp)
 
 		assert.Equal(t, *rteam.GroupConstrained, *groupConstrainedTeam.GroupConstrained, "GroupConstrained flags do not match")
@@ -79,12 +69,8 @@
 	th.Client.Logout()
 
 	team := &model.Team{Name: GenerateTestUsername(), DisplayName: "Some Team", Type: model.TeamOpen}
-<<<<<<< HEAD
-	_, resp := th.Client.CreateTeam(team)
-=======
 	_, resp, err := th.Client.CreateTeam(team)
 	require.Error(t, err)
->>>>>>> d0629503
 	CheckUnauthorizedStatus(t, resp)
 
 	th.LoginBasic()
@@ -168,17 +154,10 @@
 	th.LoginTeamAdmin()
 
 	team2 := &model.Team{DisplayName: "Name", Name: GenerateTestTeamName(), Email: th.GenerateTestEmail(), Type: model.TeamOpen, AllowOpenInvite: false}
-<<<<<<< HEAD
-	rteam2, _ := Client.CreateTeam(team2)
-
-	team3 := &model.Team{DisplayName: "Name", Name: GenerateTestTeamName(), Email: th.GenerateTestEmail(), Type: model.TeamInvite, AllowOpenInvite: true}
-	rteam3, _ := Client.CreateTeam(team3)
-=======
 	rteam2, _, _ := client.CreateTeam(team2)
 
 	team3 := &model.Team{DisplayName: "Name", Name: GenerateTestTeamName(), Email: th.GenerateTestEmail(), Type: model.TeamInvite, AllowOpenInvite: true}
 	rteam3, _, _ := client.CreateTeam(team3)
->>>>>>> d0629503
 
 	th.LoginBasic()
 	// AllowInviteOpen is false and team is open, and user is not on team
@@ -300,14 +279,8 @@
 
 	th.TestForAllClients(t, func(t *testing.T, client *model.Client4) {
 		team := &model.Team{DisplayName: "Name", Description: "Some description", AllowOpenInvite: false, InviteId: "inviteid0", Name: "z-z-" + model.NewRandomTeamName() + "a", Email: "success+" + model.NewId() + "@simulator.amazonses.com", Type: model.TeamOpen}
-<<<<<<< HEAD
-		var resp *model.Response
-		team, resp = th.Client.CreateTeam(team)
-		CheckNoError(t, resp)
-=======
 		team, _, err := th.Client.CreateTeam(team)
 		require.NoError(t, err)
->>>>>>> d0629503
 
 		team.Description = "updated description"
 		uteam, _, err := client.UpdateTeam(team)
@@ -362,13 +335,8 @@
 		require.NotEqual(t, uteam.Email, "test@domain.com", "Should not update email")
 
 		team.Type = model.TeamInvite
-<<<<<<< HEAD
-		uteam, resp = client.UpdateTeam(team)
-		CheckNoError(t, resp)
-=======
 		uteam, _, err = client.UpdateTeam(team)
 		require.NoError(t, err)
->>>>>>> d0629503
 
 		require.NotEqual(t, uteam.Type, model.TeamInvite, "Should not update type")
 
@@ -395,14 +363,8 @@
 
 	th.TestForSystemAdminAndLocal(t, func(t *testing.T, client *model.Client4) {
 		team := &model.Team{DisplayName: "New", Description: "Some description", AllowOpenInvite: false, InviteId: "inviteid0", Name: "z-z-" + model.NewRandomTeamName() + "a", Email: "success+" + model.NewId() + "@simulator.amazonses.com", Type: model.TeamOpen}
-<<<<<<< HEAD
-		var resp *model.Response
-		team, resp = client.CreateTeam(team)
-		CheckNoError(t, resp)
-=======
 		team, _, err := client.CreateTeam(team)
 		require.NoError(t, err)
->>>>>>> d0629503
 
 		team.Name = "new-name"
 		_, _, err = client.UpdateTeam(team)
@@ -447,11 +409,7 @@
 	defer th.TearDown()
 
 	team := &model.Team{DisplayName: "Name", Description: "Some description", CompanyName: "Some company name", AllowOpenInvite: false, InviteId: "inviteid0", Name: "z-z-" + model.NewRandomTeamName() + "a", Email: "success+" + model.NewId() + "@simulator.amazonses.com", Type: model.TeamOpen}
-<<<<<<< HEAD
-	team, _ = th.Client.CreateTeam(team)
-=======
 	team, _, _ = th.Client.CreateTeam(team)
->>>>>>> d0629503
 
 	patch := &model.TeamPatch{}
 	patch.DisplayName = model.NewString("Other name")
@@ -486,11 +444,7 @@
 
 		t.Run("Changing AllowOpenInvite to false regenerates InviteID", func(t *testing.T) {
 			team2 := &model.Team{DisplayName: "Name2", Description: "Some description", CompanyName: "Some company name", AllowOpenInvite: true, InviteId: model.NewId(), Name: "z-z-" + model.NewRandomTeamName() + "a", Email: "success+" + model.NewId() + "@simulator.amazonses.com", Type: model.TeamOpen}
-<<<<<<< HEAD
-			team2, _ = client.CreateTeam(team2)
-=======
 			team2, _, _ = client.CreateTeam(team2)
->>>>>>> d0629503
 
 			patch2 := &model.TeamPatch{
 				AllowOpenInvite: model.NewBool(false),
@@ -505,11 +459,7 @@
 
 		t.Run("Changing AllowOpenInvite to true doesn't regenerate InviteID", func(t *testing.T) {
 			team2 := &model.Team{DisplayName: "Name3", Description: "Some description", CompanyName: "Some company name", AllowOpenInvite: false, InviteId: model.NewId(), Name: "z-z-" + model.NewRandomTeamName() + "a", Email: "success+" + model.NewId() + "@simulator.amazonses.com", Type: model.TeamOpen}
-<<<<<<< HEAD
-			team2, _ = client.CreateTeam(team2)
-=======
 			team2, _, _ = client.CreateTeam(team2)
->>>>>>> d0629503
 
 			patch2 := &model.TeamPatch{
 				AllowOpenInvite: model.NewBool(true),
@@ -581,12 +531,8 @@
 
 	th.TestForAllClients(t, func(t *testing.T, client *model.Client4) {
 		team := createTeam(t, true, model.TeamOpen)
-<<<<<<< HEAD
-		team, resp := client.RestoreTeam(team.Id)
-=======
 		team, resp, err := client.RestoreTeam(team.Id)
 		require.NoError(t, err)
->>>>>>> d0629503
 		CheckOKStatus(t, resp)
 		require.Zero(t, team.DeleteAt)
 		require.Equal(t, model.TeamOpen, team.Type)
@@ -594,12 +540,8 @@
 
 	th.TestForAllClients(t, func(t *testing.T, client *model.Client4) {
 		team := createTeam(t, true, model.TeamInvite)
-<<<<<<< HEAD
-		team, resp := client.RestoreTeam(team.Id)
-=======
 		team, resp, err := client.RestoreTeam(team.Id)
 		require.NoError(t, err)
->>>>>>> d0629503
 		CheckOKStatus(t, resp)
 		require.Zero(t, team.DeleteAt)
 		require.Equal(t, model.TeamInvite, team.Type)
@@ -607,12 +549,8 @@
 
 	th.TestForAllClients(t, func(t *testing.T, client *model.Client4) {
 		team := createTeam(t, false, model.TeamOpen)
-<<<<<<< HEAD
-		team, resp := client.RestoreTeam(team.Id)
-=======
 		team, resp, err := client.RestoreTeam(team.Id)
 		require.NoError(t, err)
->>>>>>> d0629503
 		CheckOKStatus(t, resp)
 		require.Zero(t, team.DeleteAt)
 		require.Equal(t, model.TeamOpen, team.Type)
@@ -736,45 +674,28 @@
 	}
 
 	t.Run("non-existent team", func(t *testing.T) {
-<<<<<<< HEAD
-		_, resp := Client.UpdateTeamPrivacy(model.NewId(), model.TeamInvite)
-=======
 		_, resp, err := client.UpdateTeamPrivacy(model.NewId(), model.TeamInvite)
 		require.Error(t, err)
->>>>>>> d0629503
 		CheckForbiddenStatus(t, resp)
 	})
 
 	th.TestForSystemAdminAndLocal(t, func(t *testing.T, client *model.Client4) {
-<<<<<<< HEAD
-		_, resp := client.UpdateTeamPrivacy(model.NewId(), model.TeamInvite)
-=======
 		_, resp, err := client.UpdateTeamPrivacy(model.NewId(), model.TeamInvite)
 		require.Error(t, err)
->>>>>>> d0629503
 		CheckNotFoundStatus(t, resp)
 	}, "non-existent team for admins")
 
 	t.Run("not logged in", func(t *testing.T) {
-<<<<<<< HEAD
-		Client.Logout()
-		_, resp := Client.UpdateTeamPrivacy(teamPublic.Id, model.TeamInvite)
-=======
 		client.Logout()
 		_, resp, err := client.UpdateTeamPrivacy(teamPublic.Id, model.TeamInvite)
 		require.Error(t, err)
->>>>>>> d0629503
 		CheckUnauthorizedStatus(t, resp)
 	})
 
 	t.Run("no permission to manage team", func(t *testing.T) {
 		th.LoginBasic2()
-<<<<<<< HEAD
-		_, resp := Client.UpdateTeamPrivacy(teamPublic.Id, model.TeamInvite)
-=======
 		_, resp, err := client.UpdateTeamPrivacy(teamPublic.Id, model.TeamInvite)
 		require.Error(t, err)
->>>>>>> d0629503
 		CheckForbiddenStatus(t, resp)
 	})
 }
@@ -791,13 +712,8 @@
 			Description: "A \ufffatest\ufffb channel.",
 			CompanyName: "\ufeffAcme Inc\ufffc",
 			Type:        model.TeamOpen}
-<<<<<<< HEAD
-		rteam, resp := Client.CreateTeam(team)
-		CheckNoError(t, resp)
-=======
 		rteam, resp, err := client.CreateTeam(team)
 		require.NoError(t, err)
->>>>>>> d0629503
 		CheckCreatedStatus(t, resp)
 
 		require.Equal(t, "Some Team", rteam.DisplayName, "bad unicode should be filtered from display name")
@@ -813,11 +729,7 @@
 			Name:        model.NewRandomTeamName(),
 			Email:       "success+" + model.NewId() + "@simulator.amazonses.com",
 			Type:        model.TeamOpen}
-<<<<<<< HEAD
-		team, _ = Client.CreateTeam(team)
-=======
 		team, _, _ = client.CreateTeam(team)
->>>>>>> d0629503
 
 		team.DisplayName = "\u206eThe Team\u206f"
 		team.Description = "A \u17a3great\u17d3 team."
@@ -838,11 +750,7 @@
 			Name:        model.NewRandomTeamName(),
 			Email:       "success+" + model.NewId() + "@simulator.amazonses.com",
 			Type:        model.TeamOpen}
-<<<<<<< HEAD
-		team, _ = Client.CreateTeam(team)
-=======
 		team, _, _ = client.CreateTeam(team)
->>>>>>> d0629503
 
 		patch := &model.TeamPatch{}
 
@@ -865,11 +773,7 @@
 	client := th.Client
 
 	team := &model.Team{DisplayName: "Name", Description: "Some description", CompanyName: "Some company name", AllowOpenInvite: false, InviteId: "inviteid0", Name: "z-z-" + model.NewRandomTeamName() + "a", Email: "success+" + model.NewId() + "@simulator.amazonses.com", Type: model.TeamOpen}
-<<<<<<< HEAD
-	team, _ = Client.CreateTeam(team)
-=======
 	team, _, _ = client.CreateTeam(team)
->>>>>>> d0629503
 
 	assert.NotEqual(t, team.InviteId, "")
 	assert.NotEqual(t, team.InviteId, "inviteid0")
@@ -896,11 +800,7 @@
 
 	th.LoginBasic()
 	team := &model.Team{DisplayName: "DisplayName", Name: GenerateTestTeamName(), Email: th.GenerateTestEmail(), Type: model.TeamOpen}
-<<<<<<< HEAD
-	team, _ = th.Client.CreateTeam(team)
-=======
 	team, _, _ = th.Client.CreateTeam(team)
->>>>>>> d0629503
 
 	th.TestForAllClients(t, func(t *testing.T, client *model.Client4) {
 		_, err2 := client.SoftDeleteTeam(team.Id)
@@ -933,11 +833,7 @@
 
 	t.Run("Permanent deletion not available through API if EnableAPITeamDeletion is not set", func(t *testing.T) {
 		team := &model.Team{DisplayName: "DisplayName", Name: GenerateTestTeamName(), Email: th.GenerateTestEmail(), Type: model.TeamOpen}
-<<<<<<< HEAD
-		team, _ = th.Client.CreateTeam(team)
-=======
 		team, _, _ = th.Client.CreateTeam(team)
->>>>>>> d0629503
 
 		resp, err := th.Client.PermanentDeleteTeam(team.Id)
 		require.Error(t, err)
@@ -950,11 +846,7 @@
 
 	t.Run("Permanent deletion available through local mode even if EnableAPITeamDeletion is not set", func(t *testing.T) {
 		team := &model.Team{DisplayName: "DisplayName", Name: GenerateTestTeamName(), Email: th.GenerateTestEmail(), Type: model.TeamOpen}
-<<<<<<< HEAD
-		team, _ = th.Client.CreateTeam(team)
-=======
 		team, _, _ = th.Client.CreateTeam(team)
->>>>>>> d0629503
 
 		_, err := th.LocalClient.PermanentDeleteTeam(team.Id)
 		require.NoError(t, err)
@@ -967,16 +859,9 @@
 		th.App.UpdateConfig(func(cfg *model.Config) { *cfg.ServiceSettings.EnableAPITeamDeletion = true })
 
 		team := &model.Team{DisplayName: "DisplayName", Name: GenerateTestTeamName(), Email: th.GenerateTestEmail(), Type: model.TeamOpen}
-<<<<<<< HEAD
-		team, _ = client.CreateTeam(team)
-		ok, resp := client.PermanentDeleteTeam(team.Id)
-		CheckNoError(t, resp)
-		assert.True(t, ok)
-=======
 		team, _, _ = client.CreateTeam(team)
 		_, err := client.PermanentDeleteTeam(team.Id)
 		require.NoError(t, err)
->>>>>>> d0629503
 
 		_, appErr := th.App.GetTeam(team.Id)
 		assert.NotNil(t, appErr)
@@ -993,22 +878,6 @@
 	client := th.Client
 
 	team1 := &model.Team{DisplayName: "Name", Name: GenerateTestTeamName(), Email: th.GenerateTestEmail(), Type: model.TeamOpen, AllowOpenInvite: true}
-<<<<<<< HEAD
-	team1, resp := Client.CreateTeam(team1)
-	CheckNoError(t, resp)
-
-	team2 := &model.Team{DisplayName: "Name2", Name: GenerateTestTeamName(), Email: th.GenerateTestEmail(), Type: model.TeamOpen, AllowOpenInvite: true}
-	team2, resp = Client.CreateTeam(team2)
-	CheckNoError(t, resp)
-
-	team3 := &model.Team{DisplayName: "Name3", Name: GenerateTestTeamName(), Email: th.GenerateTestEmail(), Type: model.TeamOpen, AllowOpenInvite: false}
-	team3, resp = Client.CreateTeam(team3)
-	CheckNoError(t, resp)
-
-	team4 := &model.Team{DisplayName: "Name4", Name: GenerateTestTeamName(), Email: th.GenerateTestEmail(), Type: model.TeamOpen, AllowOpenInvite: false}
-	team4, resp = Client.CreateTeam(team4)
-	CheckNoError(t, resp)
-=======
 	team1, _, err := client.CreateTeam(team1)
 	require.NoError(t, err)
 
@@ -1023,7 +892,6 @@
 	team4 := &model.Team{DisplayName: "Name4", Name: GenerateTestTeamName(), Email: th.GenerateTestEmail(), Type: model.TeamOpen, AllowOpenInvite: false}
 	team4, _, err = client.CreateTeam(team4)
 	require.NoError(t, err)
->>>>>>> d0629503
 
 	testCases := []struct {
 		Name               string
@@ -1352,17 +1220,10 @@
 	th.LoginTeamAdmin()
 
 	team2 := &model.Team{DisplayName: "Name", Name: GenerateTestTeamName(), Email: th.GenerateTestEmail(), Type: model.TeamOpen, AllowOpenInvite: false}
-<<<<<<< HEAD
-	rteam2, _ := th.Client.CreateTeam(team2)
-
-	team3 := &model.Team{DisplayName: "Name", Name: GenerateTestTeamName(), Email: th.GenerateTestEmail(), Type: model.TeamInvite, AllowOpenInvite: true}
-	rteam3, _ := th.Client.CreateTeam(team3)
-=======
 	rteam2, _, _ := th.Client.CreateTeam(team2)
 
 	team3 := &model.Team{DisplayName: "Name", Name: GenerateTestTeamName(), Email: th.GenerateTestEmail(), Type: model.TeamInvite, AllowOpenInvite: true}
 	rteam3, _, _ := th.Client.CreateTeam(team3)
->>>>>>> d0629503
 
 	th.LoginBasic()
 	// AllowInviteOpen is false and team is open, and user is not on team
@@ -1743,11 +1604,7 @@
 	client := th.Client
 
 	team2 := &model.Team{DisplayName: "Name", Name: GenerateTestTeamName(), Email: th.GenerateTestEmail(), Type: model.TeamInvite}
-<<<<<<< HEAD
-	rteam2, _ := Client.CreateTeam(team2)
-=======
 	rteam2, _, _ := client.CreateTeam(team2)
->>>>>>> d0629503
 
 	teams, _, err := client.GetTeamsForUser(th.BasicUser.Id, "")
 	require.NoError(t, err)
@@ -2894,24 +2751,6 @@
 	user := th.BasicUser
 	client.Login(user.Email, user.Password)
 
-<<<<<<< HEAD
-	teams, resp := Client.GetTeamsUnreadForUser(user.Id, "", true)
-	CheckNoError(t, resp)
-	require.NotEqual(t, len(teams), 0, "should have results")
-
-	teams, resp = Client.GetTeamsUnreadForUser(user.Id, th.BasicTeam.Id, true)
-	CheckNoError(t, resp)
-	require.Empty(t, teams, "should not have results")
-
-	_, resp = Client.GetTeamsUnreadForUser("fail", "", true)
-	CheckBadRequestStatus(t, resp)
-
-	_, resp = Client.GetTeamsUnreadForUser(model.NewId(), "", true)
-	CheckForbiddenStatus(t, resp)
-
-	Client.Logout()
-	_, resp = Client.GetTeamsUnreadForUser(user.Id, "", true)
-=======
 	teams, _, err := client.GetTeamsUnreadForUser(user.Id, "", true)
 	require.NoError(t, err)
 	require.NotEqual(t, len(teams), 0, "should have results")
@@ -2931,7 +2770,6 @@
 	client.Logout()
 	_, resp, err = client.GetTeamsUnreadForUser(user.Id, "", true)
 	require.Error(t, err)
->>>>>>> d0629503
 	CheckUnauthorizedStatus(t, resp)
 }
 
@@ -3709,13 +3547,8 @@
 	t.Run("OK when request performed by system user with requisite system permission", func(t *testing.T) {
 		th.AddPermissionToRole(model.PermissionInvalidateEmailInvite.Id, model.SystemUserRoleId)
 		defer th.RemovePermissionFromRole(model.PermissionInvalidateEmailInvite.Id, model.SystemUserRoleId)
-<<<<<<< HEAD
-		ok, res := th.Client.InvalidateEmailInvites()
-		require.Equal(t, true, ok)
-=======
 		res, err := th.Client.InvalidateEmailInvites()
 		require.NoError(t, err)
->>>>>>> d0629503
 		CheckOKStatus(t, res)
 	})
 

// Copyright (c) 2015-present Mattermost, Inc. All Rights Reserved.
// See LICENSE.txt for license information.

package api4

import (
	"encoding/base64"
	"encoding/binary"
	"fmt"
	"net/http"
	"strconv"
	"strings"
	"testing"

	"github.com/stretchr/testify/assert"
	"github.com/stretchr/testify/require"

	"github.com/mattermost/mattermost-server/v6/app"
	"github.com/mattermost/mattermost-server/v6/model"
	"github.com/mattermost/mattermost-server/v6/shared/i18n"
	"github.com/mattermost/mattermost-server/v6/shared/mail"
	"github.com/mattermost/mattermost-server/v6/utils/testutils"
)

func TestCreateTeam(t *testing.T) {
	th := Setup(t)
	defer th.TearDown()

	th.TestForAllClients(t, func(t *testing.T, client *model.Client4) {
		team := &model.Team{Name: GenerateTestUsername(), DisplayName: "Some Team", Type: model.TeamOpen}
		rteam, resp, err := client.CreateTeam(team)
		require.NoError(t, err)
		CheckCreatedStatus(t, resp)

		require.Equal(t, rteam.Name, team.Name, "names did not match")

		require.Equal(t, rteam.DisplayName, team.DisplayName, "display names did not match")

		require.Equal(t, rteam.Type, team.Type, "types did not match")

		_, resp, err = client.CreateTeam(rteam)
		require.Error(t, err)
		CheckBadRequestStatus(t, resp)

		rteam.Id = ""
		_, resp, err = client.CreateTeam(rteam)
		CheckErrorID(t, err, "app.team.save.existing.app_error")
		CheckBadRequestStatus(t, resp)

		rteam.Name = ""
		_, resp, err = client.CreateTeam(rteam)
		CheckErrorID(t, err, "model.team.is_valid.characters.app_error")
		CheckBadRequestStatus(t, resp)

<<<<<<< HEAD
		r, err := client.DoAPIPost("/teams", "garbage")
		require.NotNil(t, err, "should have errored")
=======
		r, err := client.DoApiPost("/teams", "garbage")
		require.Error(t, err, "should have errored")
>>>>>>> 16d86400

		require.Equalf(t, r.StatusCode, http.StatusBadRequest, "wrong status code, actual: %s, expected: %s", strconv.Itoa(r.StatusCode), strconv.Itoa(http.StatusBadRequest))

		// Test GroupConstrained flag
		groupConstrainedTeam := &model.Team{Name: GenerateTestUsername(), DisplayName: "Some Team", Type: model.TeamOpen, GroupConstrained: model.NewBool(true)}
		rteam, resp, err = client.CreateTeam(groupConstrainedTeam)
		require.NoError(t, err)
		CheckCreatedStatus(t, resp)

		assert.Equal(t, *rteam.GroupConstrained, *groupConstrainedTeam.GroupConstrained, "GroupConstrained flags do not match")
	})

	th.Client.Logout()

	team := &model.Team{Name: GenerateTestUsername(), DisplayName: "Some Team", Type: model.TeamOpen}
	_, resp, err := th.Client.CreateTeam(team)
	require.Error(t, err)
	CheckUnauthorizedStatus(t, resp)

	th.LoginBasic()

	// Check the appropriate permissions are enforced.
	defaultRolePermissions := th.SaveDefaultRolePermissions()
	defer func() {
		th.RestoreDefaultRolePermissions(defaultRolePermissions)
	}()

	th.RemovePermissionFromRole(model.PermissionCreateTeam.Id, model.SystemUserRoleId)
	th.AddPermissionToRole(model.PermissionCreateTeam.Id, model.SystemAdminRoleId)

	_, resp, err = th.Client.CreateTeam(team)
	require.Error(t, err)
	CheckForbiddenStatus(t, resp)
}

func TestCreateTeamSanitization(t *testing.T) {
	th := Setup(t)
	defer th.TearDown()

	// Non-admin users can create a team, but they become a team admin by doing so

	t.Run("team admin", func(t *testing.T) {
		team := &model.Team{
			DisplayName:    t.Name() + "_1",
			Name:           GenerateTestTeamName(),
			Email:          th.GenerateTestEmail(),
			Type:           model.TeamOpen,
			AllowedDomains: "simulator.amazonses.com,localhost",
		}

		rteam, _, err := th.Client.CreateTeam(team)
		require.NoError(t, err)
		require.NotEmpty(t, rteam.Email, "should not have sanitized email")
		require.NotEmpty(t, rteam.InviteId, "should not have sanitized inviteid")
	})

	th.TestForSystemAdminAndLocal(t, func(t *testing.T, client *model.Client4) {
		team := &model.Team{
			DisplayName:    t.Name() + "_2",
			Name:           GenerateTestTeamName(),
			Email:          th.GenerateTestEmail(),
			Type:           model.TeamOpen,
			AllowedDomains: "simulator.amazonses.com,localhost",
		}

		rteam, _, err := client.CreateTeam(team)
		require.NoError(t, err)
		require.NotEmpty(t, rteam.Email, "should not have sanitized email")
		require.NotEmpty(t, rteam.InviteId, "should not have sanitized inviteid")
	}, "system admin")
}

func TestGetTeam(t *testing.T) {
	th := Setup(t).InitBasic()
	defer th.TearDown()
	client := th.Client
	team := th.BasicTeam

	th.TestForAllClients(t, func(t *testing.T, client *model.Client4) {
		rteam, _, err := client.GetTeam(team.Id, "")
		require.NoError(t, err)

		require.Equal(t, rteam.Id, team.Id, "wrong team")

		_, resp, err := client.GetTeam("junk", "")
		require.Error(t, err)
		CheckBadRequestStatus(t, resp)

		_, resp, err = client.GetTeam("", "")
		require.Error(t, err)
		CheckNotFoundStatus(t, resp)

		_, resp, err = client.GetTeam(model.NewId(), "")
		require.Error(t, err)
		CheckNotFoundStatus(t, resp)
	})

	th.LoginTeamAdmin()

	team2 := &model.Team{DisplayName: "Name", Name: GenerateTestTeamName(), Email: th.GenerateTestEmail(), Type: model.TeamOpen, AllowOpenInvite: false}
	rteam2, _, _ := client.CreateTeam(team2)

	team3 := &model.Team{DisplayName: "Name", Name: GenerateTestTeamName(), Email: th.GenerateTestEmail(), Type: model.TeamInvite, AllowOpenInvite: true}
	rteam3, _, _ := client.CreateTeam(team3)

	th.LoginBasic()
	// AllowInviteOpen is false and team is open, and user is not on team
	_, resp, err := client.GetTeam(rteam2.Id, "")
	require.Error(t, err)
	CheckForbiddenStatus(t, resp)

	// AllowInviteOpen is true and team is invite, and user is not on team
	_, resp, err = client.GetTeam(rteam3.Id, "")
	require.Error(t, err)
	CheckForbiddenStatus(t, resp)

	client.Logout()
	_, resp, err = client.GetTeam(team.Id, "")
	require.Error(t, err)
	CheckUnauthorizedStatus(t, resp)

	th.TestForSystemAdminAndLocal(t, func(t *testing.T, client *model.Client4) {
		_, _, err = client.GetTeam(rteam2.Id, "")
		require.NoError(t, err)
	})
}

func TestGetTeamSanitization(t *testing.T) {
	th := Setup(t).InitBasic()
	defer th.TearDown()

	team, _, err := th.Client.CreateTeam(&model.Team{
		DisplayName:    t.Name() + "_1",
		Name:           GenerateTestTeamName(),
		Email:          th.GenerateTestEmail(),
		Type:           model.TeamOpen,
		AllowedDomains: "simulator.amazonses.com,localhost",
	})
	require.NoError(t, err)

	t.Run("team user", func(t *testing.T) {
		th.LinkUserToTeam(th.BasicUser2, team)

		client := th.CreateClient()
		th.LoginBasic2WithClient(client)

		rteam, _, err := client.GetTeam(team.Id, "")
		require.NoError(t, err)

		require.Empty(t, rteam.Email, "should have sanitized email")
		require.NotEmpty(t, rteam.InviteId, "should not have sanitized inviteid")
	})

	t.Run("team user without invite permissions", func(t *testing.T) {
		th.RemovePermissionFromRole(model.PermissionInviteUser.Id, model.TeamUserRoleId)
		th.LinkUserToTeam(th.BasicUser2, team)

		client := th.CreateClient()
		th.LoginBasic2WithClient(client)

		rteam, _, err := client.GetTeam(team.Id, "")
		require.NoError(t, err)

		require.Empty(t, rteam.Email, "should have sanitized email")
		require.Empty(t, rteam.InviteId, "should have sanitized inviteid")
	})

	t.Run("team admin", func(t *testing.T) {
		rteam, _, err := th.Client.GetTeam(team.Id, "")
		require.NoError(t, err)

		require.NotEmpty(t, rteam.Email, "should not have sanitized email")
		require.NotEmpty(t, rteam.InviteId, "should not have sanitized inviteid")
	})

	th.TestForSystemAdminAndLocal(t, func(t *testing.T, client *model.Client4) {
		rteam, _, err := client.GetTeam(team.Id, "")
		require.NoError(t, err)

		require.NotEmpty(t, rteam.Email, "should not have sanitized email")
		require.NotEmpty(t, rteam.InviteId, "should not have sanitized inviteid")
	}, "system admin")
}

func TestGetTeamUnread(t *testing.T) {
	th := Setup(t).InitBasic()
	defer th.TearDown()
	client := th.Client

	teamUnread, _, err := client.GetTeamUnread(th.BasicTeam.Id, th.BasicUser.Id)
	require.NoError(t, err)
	require.Equal(t, teamUnread.TeamId, th.BasicTeam.Id, "wrong team id returned for regular user call")

	_, resp, err := client.GetTeamUnread("junk", th.BasicUser.Id)
	require.Error(t, err)
	CheckBadRequestStatus(t, resp)

	_, resp, err = client.GetTeamUnread(th.BasicTeam.Id, "junk")
	require.Error(t, err)
	CheckBadRequestStatus(t, resp)

	_, resp, err = client.GetTeamUnread(model.NewId(), th.BasicUser.Id)
	require.Error(t, err)
	CheckForbiddenStatus(t, resp)

	_, resp, err = client.GetTeamUnread(th.BasicTeam.Id, model.NewId())
	require.Error(t, err)
	CheckForbiddenStatus(t, resp)

	client.Logout()
	_, resp, err = client.GetTeamUnread(th.BasicTeam.Id, th.BasicUser.Id)
	require.Error(t, err)
	CheckUnauthorizedStatus(t, resp)

	teamUnread, _, err = th.SystemAdminClient.GetTeamUnread(th.BasicTeam.Id, th.BasicUser.Id)
	require.NoError(t, err)
	require.Equal(t, teamUnread.TeamId, th.BasicTeam.Id, "wrong team id returned")
}

func TestUpdateTeam(t *testing.T) {
	th := Setup(t)
	defer th.TearDown()

	th.TestForAllClients(t, func(t *testing.T, client *model.Client4) {
		team := &model.Team{DisplayName: "Name", Description: "Some description", AllowOpenInvite: false, InviteId: "inviteid0", Name: "z-z-" + model.NewRandomTeamName() + "a", Email: "success+" + model.NewId() + "@simulator.amazonses.com", Type: model.TeamOpen}
		team, _, err := th.Client.CreateTeam(team)
		require.NoError(t, err)

		team.Description = "updated description"
		uteam, _, err := client.UpdateTeam(team)
		require.NoError(t, err)

		require.Equal(t, uteam.Description, "updated description", "Update failed")

		team.DisplayName = "Updated Name"
		uteam, _, err = client.UpdateTeam(team)
		require.NoError(t, err)

		require.Equal(t, uteam.DisplayName, "Updated Name", "Update failed")

		// Test GroupConstrained flag
		team.GroupConstrained = model.NewBool(true)
		rteam, resp, err := client.UpdateTeam(team)
		require.NoError(t, err)
		CheckOKStatus(t, resp)

		require.Equal(t, *rteam.GroupConstrained, *team.GroupConstrained, "GroupConstrained flags do not match")

		team.GroupConstrained = nil

		team.AllowOpenInvite = true
		uteam, _, err = client.UpdateTeam(team)
		require.NoError(t, err)

		require.True(t, uteam.AllowOpenInvite, "Update failed")

		team.InviteId = "inviteid1"
		uteam, _, err = client.UpdateTeam(team)
		require.NoError(t, err)

		require.NotEqual(t, uteam.InviteId, "inviteid1", "InviteID should not be updated")

		team.AllowedDomains = "domain"
		uteam, _, err = client.UpdateTeam(team)
		require.NoError(t, err)

		require.Equal(t, uteam.AllowedDomains, "domain", "Update failed")

		team.Name = "Updated name"
		uteam, _, err = client.UpdateTeam(team)
		require.NoError(t, err)

		require.NotEqual(t, uteam.Name, "Updated name", "Should not update name")

		team.Email = "test@domain.com"
		uteam, _, err = client.UpdateTeam(team)
		require.NoError(t, err)

		require.NotEqual(t, uteam.Email, "test@domain.com", "Should not update email")

		team.Type = model.TeamInvite
		uteam, _, err = client.UpdateTeam(team)
		require.NoError(t, err)

		require.NotEqual(t, uteam.Type, model.TeamInvite, "Should not update type")

		originalTeamId := team.Id
		team.Id = model.NewId()

<<<<<<< HEAD
		r, _ := client.DoAPIPut(client.GetTeamRoute(originalTeamId), team.ToJson())
=======
		r, err := th.Client.DoApiPut("/teams/"+originalTeamId, team.ToJson())
		assert.Error(t, err)
>>>>>>> 16d86400
		assert.Equal(t, http.StatusBadRequest, r.StatusCode)

		require.Equal(t, uteam.Id, originalTeamId, "wrong team id")

		team.Id = "fake"
		_, resp, err = client.UpdateTeam(team)
		require.Error(t, err)
		CheckBadRequestStatus(t, resp)

		th.Client.Logout() // for non-local clients
		_, resp, err = th.Client.UpdateTeam(team)
		require.Error(t, err)
		CheckUnauthorizedStatus(t, resp)
		th.LoginBasic()
	})

	th.TestForSystemAdminAndLocal(t, func(t *testing.T, client *model.Client4) {
		team := &model.Team{DisplayName: "New", Description: "Some description", AllowOpenInvite: false, InviteId: "inviteid0", Name: "z-z-" + model.NewRandomTeamName() + "a", Email: "success+" + model.NewId() + "@simulator.amazonses.com", Type: model.TeamOpen}
		team, _, err := client.CreateTeam(team)
		require.NoError(t, err)

		team.Name = "new-name"
		_, _, err = client.UpdateTeam(team)
		require.NoError(t, err)
	})
}

func TestUpdateTeamSanitization(t *testing.T) {
	th := Setup(t)
	defer th.TearDown()

	team, _, err := th.Client.CreateTeam(&model.Team{
		DisplayName:    t.Name() + "_1",
		Name:           GenerateTestTeamName(),
		Email:          th.GenerateTestEmail(),
		Type:           model.TeamOpen,
		AllowedDomains: "simulator.amazonses.com,localhost",
	})
	require.NoError(t, err)

	// Non-admin users cannot update the team

	t.Run("team admin", func(t *testing.T) {
		rteam, _, err := th.Client.UpdateTeam(team)
		require.NoError(t, err)

		require.NotEmpty(t, rteam.Email, "should not have sanitized email for admin")
		require.NotEmpty(t, rteam.InviteId, "should not have sanitized inviteid")
	})

	t.Run("system admin", func(t *testing.T) {
		rteam, _, err := th.SystemAdminClient.UpdateTeam(team)
		require.NoError(t, err)

		require.NotEmpty(t, rteam.Email, "should not have sanitized email for admin")
		require.NotEmpty(t, rteam.InviteId, "should not have sanitized inviteid")
	})
}

func TestPatchTeam(t *testing.T) {
	th := Setup(t).InitBasic()
	defer th.TearDown()

	team := &model.Team{DisplayName: "Name", Description: "Some description", CompanyName: "Some company name", AllowOpenInvite: false, InviteId: "inviteid0", Name: "z-z-" + model.NewRandomTeamName() + "a", Email: "success+" + model.NewId() + "@simulator.amazonses.com", Type: model.TeamOpen}
	team, _, _ = th.Client.CreateTeam(team)

	patch := &model.TeamPatch{}
	patch.DisplayName = model.NewString("Other name")
	patch.Description = model.NewString("Other description")
	patch.CompanyName = model.NewString("Other company name")
	patch.AllowOpenInvite = model.NewBool(true)

	_, resp, err := th.Client.PatchTeam(GenerateTestId(), patch)
	require.Error(t, err)
	CheckForbiddenStatus(t, resp)

	th.Client.Logout()
	_, resp, err = th.Client.PatchTeam(team.Id, patch)
	require.Error(t, err)
	CheckUnauthorizedStatus(t, resp)

	th.LoginBasic2()
	_, resp, err = th.Client.PatchTeam(team.Id, patch)
	require.Error(t, err)
	CheckForbiddenStatus(t, resp)
	th.LoginBasic()

	th.TestForAllClients(t, func(t *testing.T, client *model.Client4) {
		rteam, _, err2 := client.PatchTeam(team.Id, patch)
		require.NoError(t, err2)

		require.Equal(t, rteam.DisplayName, "Other name", "DisplayName did not update properly")
		require.Equal(t, rteam.Description, "Other description", "Description did not update properly")
		require.Equal(t, rteam.CompanyName, "Other company name", "CompanyName did not update properly")
		require.NotEqual(t, rteam.InviteId, "inviteid1", "InviteId should not update")
		require.True(t, rteam.AllowOpenInvite, "AllowOpenInvite did not update properly")

		t.Run("Changing AllowOpenInvite to false regenerates InviteID", func(t *testing.T) {
			team2 := &model.Team{DisplayName: "Name2", Description: "Some description", CompanyName: "Some company name", AllowOpenInvite: true, InviteId: model.NewId(), Name: "z-z-" + model.NewRandomTeamName() + "a", Email: "success+" + model.NewId() + "@simulator.amazonses.com", Type: model.TeamOpen}
			team2, _, _ = client.CreateTeam(team2)

			patch2 := &model.TeamPatch{
				AllowOpenInvite: model.NewBool(false),
			}

			rteam2, _, err3 := client.PatchTeam(team2.Id, patch2)
			require.NoError(t, err3)
			require.Equal(t, team2.Id, rteam2.Id)
			require.False(t, rteam2.AllowOpenInvite)
			require.NotEqual(t, team2.InviteId, rteam2.InviteId)
		})

		t.Run("Changing AllowOpenInvite to true doesn't regenerate InviteID", func(t *testing.T) {
			team2 := &model.Team{DisplayName: "Name3", Description: "Some description", CompanyName: "Some company name", AllowOpenInvite: false, InviteId: model.NewId(), Name: "z-z-" + model.NewRandomTeamName() + "a", Email: "success+" + model.NewId() + "@simulator.amazonses.com", Type: model.TeamOpen}
			team2, _, _ = client.CreateTeam(team2)

			patch2 := &model.TeamPatch{
				AllowOpenInvite: model.NewBool(true),
			}

			rteam2, _, err3 := client.PatchTeam(team2.Id, patch2)
			require.NoError(t, err3)
			require.Equal(t, team2.Id, rteam2.Id)
			require.True(t, rteam2.AllowOpenInvite)
			require.Equal(t, team2.InviteId, rteam2.InviteId)
		})

		// Test GroupConstrained flag
		patch.GroupConstrained = model.NewBool(true)
		rteam, resp, err2 := client.PatchTeam(team.Id, patch)
		require.NoError(t, err2)
		CheckOKStatus(t, resp)
		require.Equal(t, *rteam.GroupConstrained, *patch.GroupConstrained, "GroupConstrained flags do not match")

		patch.GroupConstrained = nil
		_, resp, err = client.PatchTeam("junk", patch)
		require.Error(t, err)
		CheckBadRequestStatus(t, resp)

<<<<<<< HEAD
		r, err := client.DoAPIPut("/teams/"+team.Id+"/patch", "garbage")
		require.NotNil(t, err, "should have errored")
=======
		r, err2 := client.DoApiPut("/teams/"+team.Id+"/patch", "garbage")
		require.Error(t, err2, "should have errored")
>>>>>>> 16d86400
		require.Equalf(t, r.StatusCode, http.StatusBadRequest, "wrong status code, actual: %s, expected: %s", strconv.Itoa(r.StatusCode), strconv.Itoa(http.StatusBadRequest))
	})

	th.TestForSystemAdminAndLocal(t, func(t *testing.T, client *model.Client4) {
		_, _, err = client.PatchTeam(th.BasicTeam.Id, patch)
		require.NoError(t, err)
	})
}

func TestRestoreTeam(t *testing.T) {
	th := Setup(t)
	defer th.TearDown()
	client := th.Client

	createTeam := func(t *testing.T, deleted bool, teamType string) *model.Team {
		t.Helper()
		team := &model.Team{
			DisplayName:     "Some Team",
			Description:     "Some description",
			CompanyName:     "Some company name",
			AllowOpenInvite: (teamType == model.TeamOpen),
			InviteId:        model.NewId(),
			Name:            "aa-" + model.NewRandomTeamName() + "zz",
			Email:           "success+" + model.NewId() + "@simulator.amazonses.com",
			Type:            teamType,
		}
		team, _, _ = client.CreateTeam(team)
		require.NotNil(t, team)
		if deleted {
			resp, err := th.SystemAdminClient.SoftDeleteTeam(team.Id)
			require.NoError(t, err)
			CheckOKStatus(t, resp)
		}
		return team
	}
	teamPublic := createTeam(t, true, model.TeamOpen)

	t.Run("invalid team", func(t *testing.T) {
		_, resp, err := client.RestoreTeam(model.NewId())
		require.Error(t, err)
		CheckForbiddenStatus(t, resp)
	})

	th.TestForAllClients(t, func(t *testing.T, client *model.Client4) {
		team := createTeam(t, true, model.TeamOpen)
		team, resp, err := client.RestoreTeam(team.Id)
		require.NoError(t, err)
		CheckOKStatus(t, resp)
		require.Zero(t, team.DeleteAt)
		require.Equal(t, model.TeamOpen, team.Type)
	}, "restore archived public team")

	th.TestForAllClients(t, func(t *testing.T, client *model.Client4) {
		team := createTeam(t, true, model.TeamInvite)
		team, resp, err := client.RestoreTeam(team.Id)
		require.NoError(t, err)
		CheckOKStatus(t, resp)
		require.Zero(t, team.DeleteAt)
		require.Equal(t, model.TeamInvite, team.Type)
	}, "restore archived private team")

	th.TestForAllClients(t, func(t *testing.T, client *model.Client4) {
		team := createTeam(t, false, model.TeamOpen)
		team, resp, err := client.RestoreTeam(team.Id)
		require.NoError(t, err)
		CheckOKStatus(t, resp)
		require.Zero(t, team.DeleteAt)
		require.Equal(t, model.TeamOpen, team.Type)
	}, "restore active public team")

	t.Run("not logged in", func(t *testing.T) {
		client.Logout()
		_, resp, err := client.RestoreTeam(teamPublic.Id)
		require.Error(t, err)
		CheckUnauthorizedStatus(t, resp)
	})

	t.Run("no permission to manage team", func(t *testing.T) {
		th.LoginBasic2()
		_, resp, err := client.RestoreTeam(teamPublic.Id)
		require.Error(t, err)
		CheckForbiddenStatus(t, resp)
	})

	th.TestForSystemAdminAndLocal(t, func(t *testing.T, client *model.Client4) {
		_, resp, err := client.RestoreTeam(teamPublic.Id)
		require.NoError(t, err)
		CheckOKStatus(t, resp)
	})
}

func TestPatchTeamSanitization(t *testing.T) {
	th := Setup(t)
	defer th.TearDown()

	team, _, err := th.Client.CreateTeam(&model.Team{
		DisplayName:    t.Name() + "_1",
		Name:           GenerateTestTeamName(),
		Email:          th.GenerateTestEmail(),
		Type:           model.TeamOpen,
		AllowedDomains: "simulator.amazonses.com,localhost",
	})
	require.NoError(t, err)

	// Non-admin users cannot update the team

	t.Run("team admin", func(t *testing.T) {
		rteam, _, err := th.Client.PatchTeam(team.Id, &model.TeamPatch{})
		require.NoError(t, err)

		require.NotEmpty(t, rteam.Email, "should not have sanitized email for admin")
		require.NotEmpty(t, rteam.InviteId, "should not have sanitized inviteid")
	})

	t.Run("system admin", func(t *testing.T) {
		rteam, _, err := th.SystemAdminClient.PatchTeam(team.Id, &model.TeamPatch{})
		require.NoError(t, err)

		require.NotEmpty(t, rteam.Email, "should not have sanitized email for admin")
		require.NotEmpty(t, rteam.InviteId, "should not have sanitized inviteid")
	})
}

func TestUpdateTeamPrivacy(t *testing.T) {
	th := Setup(t)
	defer th.TearDown()
	client := th.Client

	createTeam := func(teamType string, allowOpenInvite bool) *model.Team {
		team := &model.Team{
			DisplayName:     teamType + " Team",
			Description:     "Some description",
			CompanyName:     "Some company name",
			AllowOpenInvite: allowOpenInvite,
			InviteId:        model.NewId(),
			Name:            "aa-" + model.NewRandomTeamName() + "zz",
			Email:           "success+" + model.NewId() + "@simulator.amazonses.com",
			Type:            teamType,
		}
		team, _, _ = client.CreateTeam(team)
		return team
	}

	teamPublic := createTeam(model.TeamOpen, true)
	teamPrivate := createTeam(model.TeamInvite, false)

	teamPublic2 := createTeam(model.TeamOpen, true)
	teamPrivate2 := createTeam(model.TeamInvite, false)

	tests := []struct {
		name                string
		team                *model.Team
		privacy             string
		errChecker          func(t *testing.T, resp *model.Response)
		wantType            string
		wantOpenInvite      bool
		wantInviteIdChanged bool
		originalInviteId    string
	}{
		{name: "bad privacy", team: teamPublic, privacy: "blap", errChecker: CheckBadRequestStatus, wantType: model.TeamOpen, wantOpenInvite: true},
		{name: "public to private", team: teamPublic, privacy: model.TeamInvite, errChecker: nil, wantType: model.TeamInvite, wantOpenInvite: false, originalInviteId: teamPublic.InviteId, wantInviteIdChanged: true},
		{name: "private to public", team: teamPrivate, privacy: model.TeamOpen, errChecker: nil, wantType: model.TeamOpen, wantOpenInvite: true, originalInviteId: teamPrivate.InviteId, wantInviteIdChanged: false},
		{name: "public to public", team: teamPublic2, privacy: model.TeamOpen, errChecker: nil, wantType: model.TeamOpen, wantOpenInvite: true, originalInviteId: teamPublic2.InviteId, wantInviteIdChanged: false},
		{name: "private to private", team: teamPrivate2, privacy: model.TeamInvite, errChecker: nil, wantType: model.TeamInvite, wantOpenInvite: false, originalInviteId: teamPrivate2.InviteId, wantInviteIdChanged: false},
	}

	for _, test := range tests {
		t.Run(test.name, func(t *testing.T) {
			th.TestForAllClients(t, func(t *testing.T, client *model.Client4) {
				team, resp, err := client.UpdateTeamPrivacy(test.team.Id, test.privacy)
				if test.errChecker != nil {
					test.errChecker(t, resp)
					return
				}
				require.NoError(t, err)
				CheckOKStatus(t, resp)
				require.Equal(t, test.wantType, team.Type)
				require.Equal(t, test.wantOpenInvite, team.AllowOpenInvite)
				if test.wantInviteIdChanged {
					require.NotEqual(t, test.originalInviteId, team.InviteId)
				} else {
					require.Equal(t, test.originalInviteId, team.InviteId)
				}
			})
		})
	}

	t.Run("non-existent team", func(t *testing.T) {
		_, resp, err := client.UpdateTeamPrivacy(model.NewId(), model.TeamInvite)
		require.Error(t, err)
		CheckForbiddenStatus(t, resp)
	})

	th.TestForSystemAdminAndLocal(t, func(t *testing.T, client *model.Client4) {
		_, resp, err := client.UpdateTeamPrivacy(model.NewId(), model.TeamInvite)
		require.Error(t, err)
		CheckNotFoundStatus(t, resp)
	}, "non-existent team for admins")

	t.Run("not logged in", func(t *testing.T) {
		client.Logout()
		_, resp, err := client.UpdateTeamPrivacy(teamPublic.Id, model.TeamInvite)
		require.Error(t, err)
		CheckUnauthorizedStatus(t, resp)
	})

	t.Run("no permission to manage team", func(t *testing.T) {
		th.LoginBasic2()
		_, resp, err := client.UpdateTeamPrivacy(teamPublic.Id, model.TeamInvite)
		require.Error(t, err)
		CheckForbiddenStatus(t, resp)
	})
}

func TestTeamUnicodeNames(t *testing.T) {
	th := Setup(t)
	defer th.TearDown()
	client := th.Client

	t.Run("create team unicode", func(t *testing.T) {
		team := &model.Team{
			Name:        GenerateTestUsername(),
			DisplayName: "Some\u206c Team",
			Description: "A \ufffatest\ufffb channel.",
			CompanyName: "\ufeffAcme Inc\ufffc",
			Type:        model.TeamOpen}
		rteam, resp, err := client.CreateTeam(team)
		require.NoError(t, err)
		CheckCreatedStatus(t, resp)

		require.Equal(t, "Some Team", rteam.DisplayName, "bad unicode should be filtered from display name")
		require.Equal(t, "A test channel.", rteam.Description, "bad unicode should be filtered from description")
		require.Equal(t, "Acme Inc", rteam.CompanyName, "bad unicode should be filtered from company name")
	})

	t.Run("update team unicode", func(t *testing.T) {
		team := &model.Team{
			DisplayName: "Name",
			Description: "Some description",
			CompanyName: "Bad Company",
			Name:        model.NewRandomTeamName(),
			Email:       "success+" + model.NewId() + "@simulator.amazonses.com",
			Type:        model.TeamOpen}
		team, _, _ = client.CreateTeam(team)

		team.DisplayName = "\u206eThe Team\u206f"
		team.Description = "A \u17a3great\u17d3 team."
		team.CompanyName = "\u206aAcme Inc"
		uteam, _, err := client.UpdateTeam(team)
		require.NoError(t, err)

		require.Equal(t, "The Team", uteam.DisplayName, "bad unicode should be filtered from display name")
		require.Equal(t, "A great team.", uteam.Description, "bad unicode should be filtered from description")
		require.Equal(t, "Acme Inc", uteam.CompanyName, "bad unicode should be filtered from company name")
	})

	t.Run("patch team unicode", func(t *testing.T) {
		team := &model.Team{
			DisplayName: "Name",
			Description: "Some description",
			CompanyName: "Some company name",
			Name:        model.NewRandomTeamName(),
			Email:       "success+" + model.NewId() + "@simulator.amazonses.com",
			Type:        model.TeamOpen}
		team, _, _ = client.CreateTeam(team)

		patch := &model.TeamPatch{}

		patch.DisplayName = model.NewString("Goat\u206e Team")
		patch.Description = model.NewString("\ufffaGreat team.")
		patch.CompanyName = model.NewString("\u202bAcme Inc\u202c")

		rteam, _, err := client.PatchTeam(team.Id, patch)
		require.NoError(t, err)

		require.Equal(t, "Goat Team", rteam.DisplayName, "bad unicode should be filtered from display name")
		require.Equal(t, "Great team.", rteam.Description, "bad unicode should be filtered from description")
		require.Equal(t, "Acme Inc", rteam.CompanyName, "bad unicode should be filtered from company name")
	})
}

func TestRegenerateTeamInviteId(t *testing.T) {
	th := Setup(t)
	defer th.TearDown()
	client := th.Client

	team := &model.Team{DisplayName: "Name", Description: "Some description", CompanyName: "Some company name", AllowOpenInvite: false, InviteId: "inviteid0", Name: "z-z-" + model.NewRandomTeamName() + "a", Email: "success+" + model.NewId() + "@simulator.amazonses.com", Type: model.TeamOpen}
	team, _, _ = client.CreateTeam(team)

	assert.NotEqual(t, team.InviteId, "")
	assert.NotEqual(t, team.InviteId, "inviteid0")

	rteam, _, err := client.RegenerateTeamInviteId(team.Id)
	require.NoError(t, err)

	assert.NotEqual(t, team.InviteId, rteam.InviteId)
	assert.NotEqual(t, team.InviteId, "")
}

func TestSoftDeleteTeam(t *testing.T) {
	th := Setup(t).InitBasic()
	defer th.TearDown()

	resp, err := th.Client.SoftDeleteTeam(th.BasicTeam.Id)
	require.Error(t, err)
	CheckForbiddenStatus(t, resp)

	th.Client.Logout()
	resp, err = th.Client.SoftDeleteTeam(th.BasicTeam.Id)
	require.Error(t, err)
	CheckUnauthorizedStatus(t, resp)

	th.LoginBasic()
	team := &model.Team{DisplayName: "DisplayName", Name: GenerateTestTeamName(), Email: th.GenerateTestEmail(), Type: model.TeamOpen}
	team, _, _ = th.Client.CreateTeam(team)

	th.TestForAllClients(t, func(t *testing.T, client *model.Client4) {
		_, err2 := client.SoftDeleteTeam(team.Id)
		require.NoError(t, err2)

		rteam, appErr := th.App.GetTeam(team.Id)
		require.Nil(t, appErr, "should have returned archived team")
		require.NotEqual(t, rteam.DeleteAt, 0, "should have not set to zero")

		resp, err2 = client.SoftDeleteTeam("junk")
		require.Error(t, err2)
		CheckBadRequestStatus(t, resp)
	})

	th.TestForSystemAdminAndLocal(t, func(t *testing.T, client *model.Client4) {
		_, err = client.SoftDeleteTeam(th.BasicTeam.Id)
		require.NoError(t, err)
	})
}

func TestPermanentDeleteTeam(t *testing.T) {
	th := Setup(t)
	defer th.TearDown()

	enableAPITeamDeletion := *th.App.Config().ServiceSettings.EnableAPITeamDeletion
	defer func() {
		th.App.UpdateConfig(func(cfg *model.Config) { cfg.ServiceSettings.EnableAPITeamDeletion = &enableAPITeamDeletion })
	}()
	th.App.UpdateConfig(func(cfg *model.Config) { *cfg.ServiceSettings.EnableAPITeamDeletion = false })

	t.Run("Permanent deletion not available through API if EnableAPITeamDeletion is not set", func(t *testing.T) {
		team := &model.Team{DisplayName: "DisplayName", Name: GenerateTestTeamName(), Email: th.GenerateTestEmail(), Type: model.TeamOpen}
		team, _, _ = th.Client.CreateTeam(team)

		resp, err := th.Client.PermanentDeleteTeam(team.Id)
		require.Error(t, err)
		CheckUnauthorizedStatus(t, resp)

		resp, err = th.SystemAdminClient.PermanentDeleteTeam(team.Id)
		require.Error(t, err)
		CheckUnauthorizedStatus(t, resp)
	})

	t.Run("Permanent deletion available through local mode even if EnableAPITeamDeletion is not set", func(t *testing.T) {
		team := &model.Team{DisplayName: "DisplayName", Name: GenerateTestTeamName(), Email: th.GenerateTestEmail(), Type: model.TeamOpen}
		team, _, _ = th.Client.CreateTeam(team)

		_, err := th.LocalClient.PermanentDeleteTeam(team.Id)
		require.NoError(t, err)
	})

	th.TestForAllClients(t, func(t *testing.T, client *model.Client4) {
		defer func() {
			th.App.UpdateConfig(func(cfg *model.Config) { cfg.ServiceSettings.EnableAPITeamDeletion = &enableAPITeamDeletion })
		}()
		th.App.UpdateConfig(func(cfg *model.Config) { *cfg.ServiceSettings.EnableAPITeamDeletion = true })

		team := &model.Team{DisplayName: "DisplayName", Name: GenerateTestTeamName(), Email: th.GenerateTestEmail(), Type: model.TeamOpen}
		team, _, _ = client.CreateTeam(team)
		_, err := client.PermanentDeleteTeam(team.Id)
		require.NoError(t, err)

		_, appErr := th.App.GetTeam(team.Id)
		assert.NotNil(t, appErr)

		resp, err := client.PermanentDeleteTeam("junk")
		require.Error(t, err)
		CheckBadRequestStatus(t, resp)
	}, "Permanent deletion with EnableAPITeamDeletion set")
}

func TestGetAllTeams(t *testing.T) {
	th := Setup(t).InitBasic()
	defer th.TearDown()
	client := th.Client

	team1 := &model.Team{DisplayName: "Name", Name: GenerateTestTeamName(), Email: th.GenerateTestEmail(), Type: model.TeamOpen, AllowOpenInvite: true}
	team1, _, err := client.CreateTeam(team1)
	require.NoError(t, err)

	team2 := &model.Team{DisplayName: "Name2", Name: GenerateTestTeamName(), Email: th.GenerateTestEmail(), Type: model.TeamOpen, AllowOpenInvite: true}
	team2, _, err = client.CreateTeam(team2)
	require.NoError(t, err)

	team3 := &model.Team{DisplayName: "Name3", Name: GenerateTestTeamName(), Email: th.GenerateTestEmail(), Type: model.TeamOpen, AllowOpenInvite: false}
	team3, _, err = client.CreateTeam(team3)
	require.NoError(t, err)

	team4 := &model.Team{DisplayName: "Name4", Name: GenerateTestTeamName(), Email: th.GenerateTestEmail(), Type: model.TeamOpen, AllowOpenInvite: false}
	team4, _, err = client.CreateTeam(team4)
	require.NoError(t, err)

	testCases := []struct {
		Name               string
		Page               int
		PerPage            int
		Permissions        []string
		ExpectedTeams      []string
		WithCount          bool
		ExpectedCount      int64
		ExpectedError      bool
		ErrorId            string
		ExpectedStatusCode int
	}{
		{
			Name:          "Get 1 team per page",
			Page:          0,
			PerPage:       1,
			Permissions:   []string{model.PermissionListPublicTeams.Id},
			ExpectedTeams: []string{team1.Id},
		},
		{
			Name:          "Get second page with 1 team per page",
			Page:          1,
			PerPage:       1,
			Permissions:   []string{model.PermissionListPublicTeams.Id},
			ExpectedTeams: []string{team2.Id},
		},
		{
			Name:          "Get no items per page",
			Page:          1,
			PerPage:       0,
			Permissions:   []string{model.PermissionListPublicTeams.Id},
			ExpectedTeams: []string{},
		},
		{
			Name:          "Get all open teams",
			Page:          0,
			PerPage:       10,
			Permissions:   []string{model.PermissionListPublicTeams.Id},
			ExpectedTeams: []string{team1.Id, team2.Id},
		},
		{
			Name:          "Get all private teams",
			Page:          0,
			PerPage:       10,
			Permissions:   []string{model.PermissionListPrivateTeams.Id},
			ExpectedTeams: []string{th.BasicTeam.Id, team3.Id, team4.Id},
		},
		{
			Name:          "Get all teams",
			Page:          0,
			PerPage:       10,
			Permissions:   []string{model.PermissionListPublicTeams.Id, model.PermissionListPrivateTeams.Id},
			ExpectedTeams: []string{th.BasicTeam.Id, team1.Id, team2.Id, team3.Id, team4.Id},
		},
		{
			Name:               "Get no teams because permissions",
			Page:               0,
			PerPage:            10,
			Permissions:        []string{},
			ExpectedError:      true,
			ExpectedStatusCode: http.StatusForbidden,
			ErrorId:            "api.team.get_all_teams.insufficient_permissions",
		},
		{
			Name:               "Get no teams because permissions with count",
			Page:               0,
			PerPage:            10,
			Permissions:        []string{},
			WithCount:          true,
			ExpectedError:      true,
			ExpectedStatusCode: http.StatusForbidden,
			ErrorId:            "api.team.get_all_teams.insufficient_permissions",
		},
		{
			Name:          "Get all teams with count",
			Page:          0,
			PerPage:       10,
			Permissions:   []string{model.PermissionListPublicTeams.Id, model.PermissionListPrivateTeams.Id},
			ExpectedTeams: []string{th.BasicTeam.Id, team1.Id, team2.Id, team3.Id, team4.Id},
			WithCount:     true,
			ExpectedCount: 5,
		},
		{
			Name:          "Get all public teams with count",
			Page:          0,
			PerPage:       10,
			Permissions:   []string{model.PermissionListPublicTeams.Id},
			ExpectedTeams: []string{team1.Id, team2.Id},
			WithCount:     true,
			ExpectedCount: 2,
		},
		{
			Name:          "Get all private teams with count",
			Page:          0,
			PerPage:       10,
			Permissions:   []string{model.PermissionListPrivateTeams.Id},
			ExpectedTeams: []string{th.BasicTeam.Id, team3.Id, team4.Id},
			WithCount:     true,
			ExpectedCount: 3,
		},
	}

	for _, tc := range testCases {
		t.Run(tc.Name, func(t *testing.T) {
			defaultRolePermissions := th.SaveDefaultRolePermissions()
			defer func() {
				th.RestoreDefaultRolePermissions(defaultRolePermissions)
			}()
			th.RemovePermissionFromRole(model.PermissionListPublicTeams.Id, model.SystemUserRoleId)
			th.RemovePermissionFromRole(model.PermissionJoinPublicTeams.Id, model.SystemUserRoleId)
			th.RemovePermissionFromRole(model.PermissionListPrivateTeams.Id, model.SystemUserRoleId)
			th.RemovePermissionFromRole(model.PermissionJoinPrivateTeams.Id, model.SystemUserRoleId)
			for _, permission := range tc.Permissions {
				th.AddPermissionToRole(permission, model.SystemUserRoleId)
			}

			var teams []*model.Team
			var count int64
			var resp *model.Response
			var err2 error
			if tc.WithCount {
				teams, count, resp, err2 = client.GetAllTeamsWithTotalCount("", tc.Page, tc.PerPage)
			} else {
				teams, resp, err2 = client.GetAllTeams("", tc.Page, tc.PerPage)
			}
			if tc.ExpectedError {
				CheckErrorID(t, err2, tc.ErrorId)
				checkHTTPStatus(t, resp, tc.ExpectedStatusCode)
				return
			}
			require.NoError(t, err2)
			require.Equal(t, len(tc.ExpectedTeams), len(teams))
			for idx, team := range teams {
				assert.Equal(t, tc.ExpectedTeams[idx], team.Id)
			}
			require.Equal(t, tc.ExpectedCount, count)
		})
	}

	t.Run("Local mode", func(t *testing.T) {
		teams, _, err2 := th.LocalClient.GetAllTeams("", 0, 10)
		require.NoError(t, err2)
		require.Len(t, teams, 5)
	})

	// Choose a team which the system manager can access
	sysManagerTeams, resp, err := th.SystemManagerClient.GetAllTeams("", 0, 10000)
	require.NoError(t, err)
	CheckOKStatus(t, resp)
	policyTeam := sysManagerTeams[0]
	// If no policies exist, GetAllTeamsExcludePolicyConstrained should return everything
	t.Run("exclude policy constrained, without policy", func(t *testing.T) {
		_, excludeConstrainedResp, err2 := client.GetAllTeamsExcludePolicyConstrained("", 0, 100)
		require.Error(t, err2)
		CheckForbiddenStatus(t, excludeConstrainedResp)
		teams, excludeConstrainedResp, err2 := th.SystemAdminClient.GetAllTeamsExcludePolicyConstrained("", 0, 100)
		require.NoError(t, err2)
		CheckOKStatus(t, excludeConstrainedResp)
		found := false
		for _, team := range teams {
			if team.Id == policyTeam.Id {
				found = true
				break
			}
		}
		require.True(t, found)
	})
	// Now actually create the policy and assign the team to it
	policy, savePolicyErr := th.App.Srv().Store.RetentionPolicy().Save(&model.RetentionPolicyWithTeamAndChannelIDs{
		RetentionPolicy: model.RetentionPolicy{
			DisplayName:  "Policy 1",
			PostDuration: model.NewInt64(30),
		},
		TeamIDs: []string{policyTeam.Id},
	})
	require.NoError(t, savePolicyErr)
	// This time, the team shouldn't be returned
	t.Run("exclude policy constrained, with policy", func(t *testing.T) {
		teams, excludeConstrainedResp, err2 := th.SystemAdminClient.GetAllTeamsExcludePolicyConstrained("", 0, 100)
		require.NoError(t, err2)
		CheckOKStatus(t, excludeConstrainedResp)
		found := false
		for _, team := range teams {
			if team.Id == policyTeam.Id {
				found = true
				break
			}
		}
		require.False(t, found)
	})

	t.Run("does not return policy ID", func(t *testing.T) {
		teams, sysManagerResp, err2 := th.SystemManagerClient.GetAllTeams("", 0, 100)
		require.NoError(t, err2)
		CheckOKStatus(t, sysManagerResp)
		found := false
		for _, team := range teams {
			if team.Id == policyTeam.Id {
				found = true
				require.Nil(t, team.PolicyID)
				break
			}
		}
		require.True(t, found)
	})

	t.Run("returns policy ID", func(t *testing.T) {
		teams, sysAdminResp, err2 := th.SystemAdminClient.GetAllTeams("", 0, 100)
		require.NoError(t, err2)
		CheckOKStatus(t, sysAdminResp)
		found := false
		for _, team := range teams {
			if team.Id == policyTeam.Id {
				found = true
				require.Equal(t, *team.PolicyID, policy.ID)
				break
			}
		}
		require.True(t, found)
	})

	t.Run("Unauthorized", func(t *testing.T) {
		client.Logout()
		_, resp, err = client.GetAllTeams("", 1, 10)
		require.Error(t, err)
		CheckUnauthorizedStatus(t, resp)
	})
}

func TestGetAllTeamsSanitization(t *testing.T) {
	th := Setup(t)
	defer th.TearDown()

	team, _, err := th.Client.CreateTeam(&model.Team{
		DisplayName:     t.Name() + "_1",
		Name:            GenerateTestTeamName(),
		Email:           th.GenerateTestEmail(),
		Type:            model.TeamOpen,
		AllowedDomains:  "simulator.amazonses.com,localhost",
		AllowOpenInvite: true,
	})
	require.NoError(t, err)
	team2, _, err := th.SystemAdminClient.CreateTeam(&model.Team{
		DisplayName:     t.Name() + "_2",
		Name:            GenerateTestTeamName(),
		Email:           th.GenerateTestEmail(),
		Type:            model.TeamOpen,
		AllowedDomains:  "simulator.amazonses.com,localhost",
		AllowOpenInvite: true,
	})
	require.NoError(t, err)

	// This may not work if the server has over 1000 open teams on it

	t.Run("team admin/non-admin", func(t *testing.T) {
		teamFound := false
		team2Found := false

		rteams, _, err := th.Client.GetAllTeams("", 0, 1000)
		require.NoError(t, err)
		for _, rteam := range rteams {
			if rteam.Id == team.Id {
				teamFound = true
				require.NotEmpty(t, rteam.Email, "should not have sanitized email for team admin")
				require.NotEmpty(t, rteam.InviteId, "should not have sanitized inviteid")
			} else if rteam.Id == team2.Id {
				team2Found = true
				require.Empty(t, rteam.Email, "should have sanitized email for team admin")
				require.Empty(t, rteam.InviteId, "should have sanitized inviteid")
			}
		}

		require.True(t, teamFound, "wasn't returned the expected teams so the test wasn't run correctly")
		require.True(t, team2Found, "wasn't returned the expected teams so the test wasn't run correctly")
	})

	th.TestForSystemAdminAndLocal(t, func(t *testing.T, client *model.Client4) {
		rteams, _, err := client.GetAllTeams("", 0, 1000)
		require.NoError(t, err)
		for _, rteam := range rteams {
			if rteam.Id != team.Id && rteam.Id != team2.Id {
				continue
			}

			require.NotEmpty(t, rteam.Email, "should not have sanitized email")
			require.NotEmpty(t, rteam.InviteId, "should not have sanitized inviteid")
		}
	}, "system admin")
}

func TestGetTeamByName(t *testing.T) {
	th := Setup(t).InitBasic()
	defer th.TearDown()
	team := th.BasicTeam

	th.TestForAllClients(t, func(t *testing.T, client *model.Client4) {
		rteam, _, err := client.GetTeamByName(team.Name, "")
		require.NoError(t, err)

		require.Equal(t, rteam.Name, team.Name, "wrong team")

		_, resp, err := client.GetTeamByName("junk", "")
		require.Error(t, err)
		CheckNotFoundStatus(t, resp)

		_, resp, err = client.GetTeamByName("", "")
		require.Error(t, err)
		CheckNotFoundStatus(t, resp)

	})

	th.TestForSystemAdminAndLocal(t, func(t *testing.T, client *model.Client4) {
		_, _, err := client.GetTeamByName(strings.ToUpper(team.Name), "")
		require.NoError(t, err)
	})

	th.Client.Logout()
	_, resp, err := th.Client.GetTeamByName(team.Name, "")
	require.Error(t, err)
	CheckUnauthorizedStatus(t, resp)

	_, _, err = th.SystemAdminClient.GetTeamByName(team.Name, "")
	require.NoError(t, err)

	th.LoginTeamAdmin()

	team2 := &model.Team{DisplayName: "Name", Name: GenerateTestTeamName(), Email: th.GenerateTestEmail(), Type: model.TeamOpen, AllowOpenInvite: false}
	rteam2, _, _ := th.Client.CreateTeam(team2)

	team3 := &model.Team{DisplayName: "Name", Name: GenerateTestTeamName(), Email: th.GenerateTestEmail(), Type: model.TeamInvite, AllowOpenInvite: true}
	rteam3, _, _ := th.Client.CreateTeam(team3)

	th.LoginBasic()
	// AllowInviteOpen is false and team is open, and user is not on team
	_, resp, err = th.Client.GetTeamByName(rteam2.Name, "")
	require.Error(t, err)
	CheckForbiddenStatus(t, resp)

	// AllowInviteOpen is true and team is invite only, and user is not on team
	_, resp, err = th.Client.GetTeamByName(rteam3.Name, "")
	require.Error(t, err)
	CheckForbiddenStatus(t, resp)
}

func TestGetTeamByNameSanitization(t *testing.T) {
	th := Setup(t).InitBasic()
	defer th.TearDown()

	team, _, err := th.Client.CreateTeam(&model.Team{
		DisplayName:    t.Name() + "_1",
		Name:           GenerateTestTeamName(),
		Email:          th.GenerateTestEmail(),
		Type:           model.TeamOpen,
		AllowedDomains: "simulator.amazonses.com,localhost",
	})
	require.NoError(t, err)

	t.Run("team user", func(t *testing.T) {
		th.LinkUserToTeam(th.BasicUser2, team)

		client := th.CreateClient()
		th.LoginBasic2WithClient(client)

		rteam, _, err := client.GetTeamByName(team.Name, "")
		require.NoError(t, err)

		require.Empty(t, rteam.Email, "should've sanitized email")
		require.NotEmpty(t, rteam.InviteId, "should have not sanitized inviteid")
	})

	t.Run("team user without invite permissions", func(t *testing.T) {
		th.RemovePermissionFromRole(model.PermissionInviteUser.Id, model.TeamUserRoleId)
		th.LinkUserToTeam(th.BasicUser2, team)

		client := th.CreateClient()

		th.LoginBasic2WithClient(client)

		rteam, _, err := client.GetTeam(team.Id, "")
		require.NoError(t, err)

		require.Empty(t, rteam.Email, "should have sanitized email")
		require.Empty(t, rteam.InviteId, "should have sanitized inviteid")
	})

	t.Run("team admin/non-admin", func(t *testing.T) {
		rteam, _, err := th.Client.GetTeamByName(team.Name, "")
		require.NoError(t, err)

		require.NotEmpty(t, rteam.Email, "should not have sanitized email")
		require.NotEmpty(t, rteam.InviteId, "should have not sanitized inviteid")
	})

	t.Run("system admin", func(t *testing.T) {
		rteam, _, err := th.SystemAdminClient.GetTeamByName(team.Name, "")
		require.NoError(t, err)

		require.NotEmpty(t, rteam.Email, "should not have sanitized email")
		require.NotEmpty(t, rteam.InviteId, "should have not sanitized inviteid")
	})
}

func TestSearchAllTeams(t *testing.T) {
	th := Setup(t).InitBasic()
	defer th.TearDown()

	oTeam := th.BasicTeam
	oTeam.AllowOpenInvite = true

	updatedTeam, appErr := th.App.UpdateTeam(oTeam)
	require.Nil(t, appErr)
	oTeam.UpdateAt = updatedTeam.UpdateAt

	pTeam := &model.Team{DisplayName: "PName", Name: GenerateTestTeamName(), Email: th.GenerateTestEmail(), Type: model.TeamInvite}
	th.Client.CreateTeam(pTeam)

	rteams, _, err := th.Client.SearchTeams(&model.TeamSearch{Term: pTeam.Name})
	require.NoError(t, err)
	require.Empty(t, rteams, "should have not returned team")

	rteams, _, err = th.Client.SearchTeams(&model.TeamSearch{Term: pTeam.DisplayName})
	require.NoError(t, err)
	require.Empty(t, rteams, "should have not returned team")

	th.Client.Logout()

	_, resp, err := th.Client.SearchTeams(&model.TeamSearch{Term: pTeam.Name})
	require.Error(t, err)
	CheckUnauthorizedStatus(t, resp)

	_, resp, err = th.Client.SearchTeams(&model.TeamSearch{Term: pTeam.DisplayName})
	require.Error(t, err)
	CheckUnauthorizedStatus(t, resp)

	th.LoginBasic()

	th.TestForAllClients(t, func(t *testing.T, client *model.Client4) {
		rteams, _, err2 := client.SearchTeams(&model.TeamSearch{Term: oTeam.Name})
		require.NoError(t, err2)
		require.Len(t, rteams, 1, "should have returned 1 team")
		require.Equal(t, oTeam.Id, rteams[0].Id, "invalid team")

		rteams, _, err2 = client.SearchTeams(&model.TeamSearch{Term: oTeam.DisplayName})
		require.NoError(t, err2)
		require.Len(t, rteams, 1, "should have returned 1 team")
		require.Equal(t, oTeam.Id, rteams[0].Id, "invalid team")

		rteams, _, err2 = client.SearchTeams(&model.TeamSearch{Term: "junk"})
		require.NoError(t, err2)
		require.Empty(t, rteams, "should have not returned team")
	})

	th.TestForSystemAdminAndLocal(t, func(t *testing.T, client *model.Client4) {
		rteams, _, err2 := client.SearchTeams(&model.TeamSearch{Term: oTeam.Name})
		require.NoError(t, err2)
		require.Len(t, rteams, 1, "should have returned 1 team")

		rteams, _, err2 = client.SearchTeams(&model.TeamSearch{Term: pTeam.DisplayName})
		require.NoError(t, err2)
		require.Len(t, rteams, 1, "should have returned 1 team")
	})

	// Choose a team which the system manager can access
	sysManagerTeams, resp, err := th.SystemManagerClient.GetAllTeams("", 0, 10000)
	require.NoError(t, err)
	CheckOKStatus(t, resp)
	policyTeam := sysManagerTeams[0]
	// Now actually create the policy and assign the team to it
	policy, savePolicyErr := th.App.Srv().Store.RetentionPolicy().Save(&model.RetentionPolicyWithTeamAndChannelIDs{
		RetentionPolicy: model.RetentionPolicy{
			DisplayName:  "Policy 1",
			PostDuration: model.NewInt64(30),
		},
		TeamIDs: []string{policyTeam.Id},
	})
	require.NoError(t, savePolicyErr)
	t.Run("does not return policy ID", func(t *testing.T) {
		teams, sysManagerResp, err := th.SystemManagerClient.SearchTeams(&model.TeamSearch{Term: policyTeam.Name})
		require.NoError(t, err)
		CheckOKStatus(t, sysManagerResp)
		found := false
		for _, team := range teams {
			if team.Id == policyTeam.Id {
				found = true
				require.Nil(t, team.PolicyID)
				break
			}
		}
		require.True(t, found)
	})
	t.Run("returns policy ID", func(t *testing.T) {
		teams, sysAdminResp, err := th.SystemAdminClient.SearchTeams(&model.TeamSearch{Term: policyTeam.Name})
		require.NoError(t, err)
		CheckOKStatus(t, sysAdminResp)
		found := false
		for _, team := range teams {
			if team.Id == policyTeam.Id {
				found = true
				require.Equal(t, *team.PolicyID, policy.ID)
				break
			}
		}
		require.True(t, found)
	})
}

func TestSearchAllTeamsPaged(t *testing.T) {
	th := Setup(t)
	defer th.TearDown()
	commonRandom := model.NewId()
	teams := [3]*model.Team{}

	for i := 0; i < 3; i++ {
		uid := model.NewId()
		newTeam, err := th.App.CreateTeam(th.Context, &model.Team{
			DisplayName: fmt.Sprintf("%s %d %s", commonRandom, i, uid),
			Name:        fmt.Sprintf("%s-%d-%s", commonRandom, i, uid),
			Type:        model.TeamOpen,
			Email:       th.GenerateTestEmail(),
		})
		require.Nil(t, err)
		teams[i] = newTeam
	}

	foobarTeam, appErr := th.App.CreateTeam(th.Context, &model.Team{
		DisplayName: "FOOBARDISPLAYNAME",
		Name:        "whatever",
		Type:        model.TeamOpen,
		Email:       th.GenerateTestEmail(),
	})
	require.Nil(t, appErr)

	testCases := []struct {
		Name               string
		Search             *model.TeamSearch
		ExpectedTeams      []string
		ExpectedTotalCount int64
	}{
		{
			Name:               "Retrieve foobar team using partial term search",
			Search:             &model.TeamSearch{Term: "oobardisplay", Page: model.NewInt(0), PerPage: model.NewInt(100)},
			ExpectedTeams:      []string{foobarTeam.Id},
			ExpectedTotalCount: 1,
		},
		{
			Name:               "Retrieve foobar team using the beginning of the display name as search text",
			Search:             &model.TeamSearch{Term: "foobar", Page: model.NewInt(0), PerPage: model.NewInt(100)},
			ExpectedTeams:      []string{foobarTeam.Id},
			ExpectedTotalCount: 1,
		},
		{
			Name:               "Retrieve foobar team using the ending of the term of the display name",
			Search:             &model.TeamSearch{Term: "bardisplayname", Page: model.NewInt(0), PerPage: model.NewInt(100)},
			ExpectedTeams:      []string{foobarTeam.Id},
			ExpectedTotalCount: 1,
		},
		{
			Name:               "Retrieve foobar team using partial term search on the name property of team",
			Search:             &model.TeamSearch{Term: "what", Page: model.NewInt(0), PerPage: model.NewInt(100)},
			ExpectedTeams:      []string{foobarTeam.Id},
			ExpectedTotalCount: 1,
		},
		{
			Name:               "Retrieve foobar team using partial term search on the name property of team #2",
			Search:             &model.TeamSearch{Term: "ever", Page: model.NewInt(0), PerPage: model.NewInt(100)},
			ExpectedTeams:      []string{foobarTeam.Id},
			ExpectedTotalCount: 1,
		},
		{
			Name:               "Get all teams on one page",
			Search:             &model.TeamSearch{Term: commonRandom, Page: model.NewInt(0), PerPage: model.NewInt(100)},
			ExpectedTeams:      []string{teams[0].Id, teams[1].Id, teams[2].Id},
			ExpectedTotalCount: 3,
		},
		{
			Name:               "Get all teams on one page with partial word",
			Search:             &model.TeamSearch{Term: commonRandom[11:18]},
			ExpectedTeams:      []string{teams[0].Id, teams[1].Id, teams[2].Id},
			ExpectedTotalCount: 3,
		},
		{
			Name:               "Get all teams on one page with term upper cased",
			Search:             &model.TeamSearch{Term: strings.ToUpper(commonRandom)},
			ExpectedTeams:      []string{teams[0].Id, teams[1].Id, teams[2].Id},
			ExpectedTotalCount: 3,
		},
		{
			Name:               "Get all teams on one page with some of term upper and some lower",
			Search:             &model.TeamSearch{Term: commonRandom[0:11] + strings.ToUpper(commonRandom[11:18]+commonRandom[18:])},
			ExpectedTeams:      []string{teams[0].Id, teams[1].Id, teams[2].Id},
			ExpectedTotalCount: 3,
		},
		{
			Name:               "Get 2 teams on the first page",
			Search:             &model.TeamSearch{Term: commonRandom, Page: model.NewInt(0), PerPage: model.NewInt(2)},
			ExpectedTeams:      []string{teams[0].Id, teams[1].Id},
			ExpectedTotalCount: 3,
		},
		{
			Name:               "Get 1 team on the second page",
			Search:             &model.TeamSearch{Term: commonRandom, Page: model.NewInt(1), PerPage: model.NewInt(2)},
			ExpectedTeams:      []string{teams[2].Id},
			ExpectedTotalCount: 3,
		},
		{
			Name:               "SearchTeamsPaged paginates results by default",
			Search:             &model.TeamSearch{Term: commonRandom},
			ExpectedTeams:      []string{teams[0].Id, teams[1].Id, teams[2].Id},
			ExpectedTotalCount: 3,
		},
		{
			Name:               "No results",
			Search:             &model.TeamSearch{Term: model.NewId()},
			ExpectedTeams:      []string{},
			ExpectedTotalCount: 0,
		},
	}

	for _, tc := range testCases {
		t.Run(tc.Name, func(t *testing.T) {
			teams, count, _, err := th.SystemAdminClient.SearchTeamsPaged(tc.Search)
			require.NoError(t, err)
			require.Equal(t, tc.ExpectedTotalCount, count)
			require.Equal(t, len(tc.ExpectedTeams), len(teams))
			for i, team := range teams {
				require.Equal(t, tc.ExpectedTeams[i], team.Id)
			}
		})
	}

	_, _, resp, err := th.Client.SearchTeamsPaged(&model.TeamSearch{Term: commonRandom, PerPage: model.NewInt(100)})
	CheckErrorID(t, err, "api.team.search_teams.pagination_not_implemented.public_team_search")
	require.Equal(t, http.StatusNotImplemented, resp.StatusCode)
}

func TestSearchAllTeamsSanitization(t *testing.T) {
	th := Setup(t).InitBasic()
	defer th.TearDown()

	team, _, err := th.Client.CreateTeam(&model.Team{
		DisplayName:    t.Name() + "_1",
		Name:           GenerateTestTeamName(),
		Email:          th.GenerateTestEmail(),
		Type:           model.TeamOpen,
		AllowedDomains: "simulator.amazonses.com,localhost",
	})
	require.NoError(t, err)
	team2, _, err := th.Client.CreateTeam(&model.Team{
		DisplayName:    t.Name() + "_2",
		Name:           GenerateTestTeamName(),
		Email:          th.GenerateTestEmail(),
		Type:           model.TeamOpen,
		AllowedDomains: "simulator.amazonses.com,localhost",
	})
	require.NoError(t, err)

	t.Run("non-team user", func(t *testing.T) {
		client := th.CreateClient()
		th.LoginBasic2WithClient(client)

		rteams, _, err := client.SearchTeams(&model.TeamSearch{Term: t.Name()})
		require.NoError(t, err)
		for _, rteam := range rteams {
			require.Empty(t, rteam.Email, "should've sanitized email")
			require.Empty(t, rteam.AllowedDomains, "should've sanitized allowed domains")
			require.Empty(t, rteam.InviteId, "should have sanitized inviteid")
		}
	})

	t.Run("team user", func(t *testing.T) {
		th.LinkUserToTeam(th.BasicUser2, team)

		client := th.CreateClient()
		th.LoginBasic2WithClient(client)

		rteams, _, err := client.SearchTeams(&model.TeamSearch{Term: t.Name()})
		require.NoError(t, err)
		for _, rteam := range rteams {
			require.Empty(t, rteam.Email, "should've sanitized email")
			require.Empty(t, rteam.AllowedDomains, "should've sanitized allowed domains")
			require.NotEmpty(t, rteam.InviteId, "should have not sanitized inviteid")
		}
	})

	t.Run("team admin", func(t *testing.T) {
		rteams, _, err := th.Client.SearchTeams(&model.TeamSearch{Term: t.Name()})
		require.NoError(t, err)
		for _, rteam := range rteams {
			if rteam.Id == team.Id || rteam.Id == team2.Id || rteam.Id == th.BasicTeam.Id {
				require.NotEmpty(t, rteam.Email, "should not have sanitized email")
				require.NotEmpty(t, rteam.InviteId, "should have not sanitized inviteid")
			}
		}
	})

	t.Run("system admin", func(t *testing.T) {
		rteams, _, err := th.SystemAdminClient.SearchTeams(&model.TeamSearch{Term: t.Name()})
		require.NoError(t, err)
		for _, rteam := range rteams {
			require.NotEmpty(t, rteam.Email, "should not have sanitized email")
			require.NotEmpty(t, rteam.InviteId, "should have not sanitized inviteid")
		}
	})
}

func TestGetTeamsForUser(t *testing.T) {
	th := Setup(t).InitBasic()
	defer th.TearDown()
	client := th.Client

	team2 := &model.Team{DisplayName: "Name", Name: GenerateTestTeamName(), Email: th.GenerateTestEmail(), Type: model.TeamInvite}
	rteam2, _, _ := client.CreateTeam(team2)

	teams, _, err := client.GetTeamsForUser(th.BasicUser.Id, "")
	require.NoError(t, err)

	require.Len(t, teams, 2, "wrong number of teams")

	found1 := false
	found2 := false
	for _, t := range teams {
		if t.Id == th.BasicTeam.Id {
			found1 = true
		} else if t.Id == rteam2.Id {
			found2 = true
		}
	}

	require.True(t, found1, "missing team")
	require.True(t, found2, "missing team")

	_, resp, err := client.GetTeamsForUser("junk", "")
	require.Error(t, err)
	CheckBadRequestStatus(t, resp)

	_, resp, err = client.GetTeamsForUser(model.NewId(), "")
	require.Error(t, err)
	CheckForbiddenStatus(t, resp)

	_, resp, err = client.GetTeamsForUser(th.BasicUser2.Id, "")
	require.Error(t, err)
	CheckForbiddenStatus(t, resp)

	_, _, err = th.SystemAdminClient.GetTeamsForUser(th.BasicUser2.Id, "")
	require.NoError(t, err)
}

func TestGetTeamsForUserSanitization(t *testing.T) {
	th := Setup(t).InitBasic()
	defer th.TearDown()

	team, _, err := th.Client.CreateTeam(&model.Team{
		DisplayName:    t.Name() + "_1",
		Name:           GenerateTestTeamName(),
		Email:          th.GenerateTestEmail(),
		Type:           model.TeamOpen,
		AllowedDomains: "simulator.amazonses.com,localhost",
	})
	require.NoError(t, err)
	team2, _, err := th.Client.CreateTeam(&model.Team{
		DisplayName:    t.Name() + "_2",
		Name:           GenerateTestTeamName(),
		Email:          th.GenerateTestEmail(),
		Type:           model.TeamOpen,
		AllowedDomains: "simulator.amazonses.com,localhost",
	})
	require.NoError(t, err)

	t.Run("team user", func(t *testing.T) {
		th.LinkUserToTeam(th.BasicUser2, team)
		th.LinkUserToTeam(th.BasicUser2, team2)

		client := th.CreateClient()
		th.LoginBasic2WithClient(client)

		rteams, _, err := client.GetTeamsForUser(th.BasicUser2.Id, "")
		require.NoError(t, err)
		for _, rteam := range rteams {
			if rteam.Id != team.Id && rteam.Id != team2.Id {
				continue
			}

			require.Empty(t, rteam.Email, "should've sanitized email")
			require.NotEmpty(t, rteam.InviteId, "should have not sanitized inviteid")
		}
	})

	t.Run("team user without invite permissions", func(t *testing.T) {
		th.LinkUserToTeam(th.BasicUser2, team)
		th.LinkUserToTeam(th.BasicUser2, team2)

		client := th.CreateClient()
		th.RemovePermissionFromRole(model.PermissionInviteUser.Id, model.TeamUserRoleId)
		th.LoginBasic2WithClient(client)

		rteams, _, err := client.GetTeamsForUser(th.BasicUser2.Id, "")
		require.NoError(t, err)
		for _, rteam := range rteams {
			if rteam.Id != team.Id && rteam.Id != team2.Id {
				continue
			}

			require.Empty(t, rteam.Email, "should have sanitized email")
			require.Empty(t, rteam.InviteId, "should have sanitized inviteid")
		}
	})

	t.Run("team admin", func(t *testing.T) {
		rteams, _, err := th.Client.GetTeamsForUser(th.BasicUser.Id, "")
		require.NoError(t, err)
		for _, rteam := range rteams {
			if rteam.Id != team.Id && rteam.Id != team2.Id {
				continue
			}

			require.NotEmpty(t, rteam.Email, "should not have sanitized email")
			require.NotEmpty(t, rteam.InviteId, "should have not sanitized inviteid")
		}
	})

	t.Run("system admin", func(t *testing.T) {
		rteams, _, err := th.SystemAdminClient.GetTeamsForUser(th.BasicUser.Id, "")
		require.NoError(t, err)
		for _, rteam := range rteams {
			if rteam.Id != team.Id && rteam.Id != team2.Id {
				continue
			}

			require.NotEmpty(t, rteam.Email, "should not have sanitized email")
			require.NotEmpty(t, rteam.InviteId, "should have not sanitized inviteid")
		}
	})
}

func TestGetTeamMember(t *testing.T) {
	th := Setup(t).InitBasic()
	defer th.TearDown()
	client := th.Client
	team := th.BasicTeam
	user := th.BasicUser

	rmember, _, err := client.GetTeamMember(team.Id, user.Id, "")
	require.NoError(t, err)

	require.Equal(t, rmember.TeamId, team.Id, "wrong team id")

	require.Equal(t, rmember.UserId, user.Id, "wrong user id")

	_, resp, err := client.GetTeamMember("junk", user.Id, "")
	require.Error(t, err)
	CheckBadRequestStatus(t, resp)

	_, resp, err = client.GetTeamMember(team.Id, "junk", "")
	require.Error(t, err)
	CheckBadRequestStatus(t, resp)

	_, resp, err = client.GetTeamMember("junk", "junk", "")
	require.Error(t, err)
	CheckBadRequestStatus(t, resp)

	_, resp, err = client.GetTeamMember(team.Id, model.NewId(), "")
	require.Error(t, err)
	CheckNotFoundStatus(t, resp)

	_, resp, err = client.GetTeamMember(model.NewId(), user.Id, "")
	require.Error(t, err)
	CheckForbiddenStatus(t, resp)

	_, _, err = th.SystemAdminClient.GetTeamMember(team.Id, user.Id, "")
	require.NoError(t, err)
}

func TestGetTeamMembers(t *testing.T) {
	th := Setup(t).InitBasic()
	defer th.TearDown()
	client := th.Client
	team := th.BasicTeam
	userNotMember := th.CreateUser()

	rmembers, _, err := client.GetTeamMembers(team.Id, 0, 100, "")
	require.NoError(t, err)

	t.Logf("rmembers count %v\n", len(rmembers))

	require.NotEqual(t, len(rmembers), 0, "should have results")

	for _, rmember := range rmembers {
		require.Equal(t, rmember.TeamId, team.Id, "user should be a member of team")
		require.NotEqual(t, rmember.UserId, userNotMember.Id, "user should be a member of team")
	}

	rmembers, _, err = client.GetTeamMembers(team.Id, 0, 1, "")
	require.NoError(t, err)
	require.Len(t, rmembers, 1, "should be 1 per page")

	rmembers, _, err = client.GetTeamMembers(team.Id, 1, 1, "")
	require.NoError(t, err)
	require.Len(t, rmembers, 1, "should be 1 per page")

	rmembers, _, err = client.GetTeamMembers(team.Id, 10000, 100, "")
	require.NoError(t, err)
	require.Empty(t, rmembers, "should be no member")

	rmembers, _, err = client.GetTeamMembers(team.Id, 0, 2, "")
	require.NoError(t, err)
	rmembers2, _, err := client.GetTeamMembers(team.Id, 1, 2, "")
	require.NoError(t, err)

	for _, tm1 := range rmembers {
		for _, tm2 := range rmembers2 {
			assert.NotEqual(t, tm1.UserId+tm1.TeamId, tm2.UserId+tm2.TeamId, "different pages should not have the same members")
		}
	}

	_, resp, err := client.GetTeamMembers("junk", 0, 100, "")
	require.Error(t, err)
	CheckBadRequestStatus(t, resp)

	_, resp, err = client.GetTeamMembers(model.NewId(), 0, 100, "")
	require.Error(t, err)
	CheckForbiddenStatus(t, resp)

	client.Logout()
	_, resp, err = client.GetTeamMembers(team.Id, 0, 1, "")
	require.Error(t, err)
	CheckUnauthorizedStatus(t, resp)

	_, _, err = th.SystemAdminClient.GetTeamMembersSortAndWithoutDeletedUsers(team.Id, 0, 100, "", false, "")
	require.NoError(t, err)

	_, _, err = th.SystemAdminClient.GetTeamMembersSortAndWithoutDeletedUsers(team.Id, 0, 100, model.USERNAME, false, "")
	require.NoError(t, err)

	_, _, err = th.SystemAdminClient.GetTeamMembersSortAndWithoutDeletedUsers(team.Id, 0, 100, model.USERNAME, true, "")
	require.NoError(t, err)

	_, _, err = th.SystemAdminClient.GetTeamMembersSortAndWithoutDeletedUsers(team.Id, 0, 100, "", true, "")
	require.NoError(t, err)

	_, _, err = th.SystemAdminClient.GetTeamMembersSortAndWithoutDeletedUsers(team.Id, 0, 100, model.USERNAME, false, "")
	require.NoError(t, err)
}

func TestGetTeamMembersForUser(t *testing.T) {
	th := Setup(t).InitBasic()
	defer th.TearDown()
	client := th.Client

	members, _, err := client.GetTeamMembersForUser(th.BasicUser.Id, "")
	require.NoError(t, err)

	found := false
	for _, m := range members {
		if m.TeamId == th.BasicTeam.Id {
			found = true
		}
	}

	require.True(t, found, "missing team member")

	_, resp, err := client.GetTeamMembersForUser("junk", "")
	require.Error(t, err)
	CheckBadRequestStatus(t, resp)

	_, resp, err = client.GetTeamMembersForUser(model.NewId(), "")
	require.Error(t, err)
	CheckForbiddenStatus(t, resp)

	client.Logout()
	_, resp, err = client.GetTeamMembersForUser(th.BasicUser.Id, "")
	require.Error(t, err)
	CheckUnauthorizedStatus(t, resp)

	user := th.CreateUser()
	client.Login(user.Email, user.Password)
	_, resp, err = client.GetTeamMembersForUser(th.BasicUser.Id, "")
	require.Error(t, err)
	CheckForbiddenStatus(t, resp)

	_, _, err = th.SystemAdminClient.GetTeamMembersForUser(th.BasicUser.Id, "")
	require.NoError(t, err)
}

func TestGetTeamMembersByIds(t *testing.T) {
	th := Setup(t).InitBasic()
	defer th.TearDown()
	client := th.Client

	tm, _, err := client.GetTeamMembersByIds(th.BasicTeam.Id, []string{th.BasicUser.Id})
	require.NoError(t, err)

	require.Equal(t, tm[0].UserId, th.BasicUser.Id, "returned wrong user")

	_, resp, err := client.GetTeamMembersByIds(th.BasicTeam.Id, []string{})
	require.Error(t, err)
	CheckBadRequestStatus(t, resp)

	tm1, _, err := client.GetTeamMembersByIds(th.BasicTeam.Id, []string{"junk"})
	require.NoError(t, err)
	require.False(t, len(tm1) > 0, "no users should be returned")

	tm1, _, err = client.GetTeamMembersByIds(th.BasicTeam.Id, []string{"junk", th.BasicUser.Id})
	require.NoError(t, err)
	require.Len(t, tm1, 1, "1 user should be returned")

	_, resp, err = client.GetTeamMembersByIds("junk", []string{th.BasicUser.Id})
	require.Error(t, err)
	CheckBadRequestStatus(t, resp)

	_, resp, err = client.GetTeamMembersByIds(model.NewId(), []string{th.BasicUser.Id})
	require.Error(t, err)
	CheckForbiddenStatus(t, resp)

	client.Logout()
	_, resp, err = client.GetTeamMembersByIds(th.BasicTeam.Id, []string{th.BasicUser.Id})
	require.Error(t, err)
	CheckUnauthorizedStatus(t, resp)
}

func TestAddTeamMember(t *testing.T) {
	th := Setup(t).InitBasic()
	defer th.TearDown()
	client := th.Client
	team := th.BasicTeam
	otherUser := th.CreateUser()

	th.App.Srv().SetLicense(model.NewTestLicense(""))
	defer th.App.Srv().SetLicense(nil)

	enableGuestAccounts := *th.App.Config().GuestAccountsSettings.Enable
	defer func() {
		th.App.UpdateConfig(func(cfg *model.Config) { cfg.GuestAccountsSettings.Enable = &enableGuestAccounts })
	}()
	th.App.UpdateConfig(func(cfg *model.Config) { *cfg.GuestAccountsSettings.Enable = true })

	guest := th.CreateUser()
	_, err := th.SystemAdminClient.DemoteUserToGuest(guest.Id)
	require.NoError(t, err)

	appErr := th.App.RemoveUserFromTeam(th.Context, th.BasicTeam.Id, th.BasicUser2.Id, "")
	require.Nil(t, appErr)

	// Regular user can't add a member to a team they don't belong to.
	th.LoginBasic2()
	_, resp, err := client.AddTeamMember(team.Id, otherUser.Id)
	CheckForbiddenStatus(t, resp)
	require.Error(t, err, "Error is nil")
	client.Logout()

	// SystemAdmin and mode can add member to a team
	th.TestForSystemAdminAndLocal(t, func(t *testing.T, client *model.Client4) {
		var tm *model.TeamMember
		tm, resp, err = client.AddTeamMember(team.Id, otherUser.Id)
		require.NoError(t, err)
		CheckCreatedStatus(t, resp)
		require.Equal(t, tm.UserId, otherUser.Id, "user ids should have matched")
		require.Equal(t, tm.TeamId, team.Id, "team ids should have matched")
	})

	// Regular user can add a member to a team they belong to.
	th.LoginBasic()
	tm, resp, err := client.AddTeamMember(team.Id, otherUser.Id)
	require.NoError(t, err)
	CheckCreatedStatus(t, resp)

	// Check all the returned data.
	require.NotNil(t, tm, "should have returned team member")

	require.Equal(t, tm.UserId, otherUser.Id, "user ids should have matched")

	require.Equal(t, tm.TeamId, team.Id, "team ids should have matched")

	// Check with various invalid requests.
	tm, resp, err = client.AddTeamMember(team.Id, "junk")
	require.Error(t, err)
	CheckBadRequestStatus(t, resp)

	require.Nil(t, tm, "should have not returned team member")

	_, resp, err = client.AddTeamMember("junk", otherUser.Id)
	require.Error(t, err)
	CheckBadRequestStatus(t, resp)

	_, resp, err = client.AddTeamMember(GenerateTestId(), otherUser.Id)
	require.Error(t, err)
	CheckForbiddenStatus(t, resp)

	_, resp, err = client.AddTeamMember(team.Id, GenerateTestId())
	require.Error(t, err)
	CheckNotFoundStatus(t, resp)

	client.Logout()

	// Check the appropriate permissions are enforced.
	defaultRolePermissions := th.SaveDefaultRolePermissions()
	defer func() {
		th.RestoreDefaultRolePermissions(defaultRolePermissions)
	}()

	// Set the config so that only team admins can add a user to a team.
	th.AddPermissionToRole(model.PermissionInviteUser.Id, model.TeamAdminRoleId)
	th.AddPermissionToRole(model.PermissionAddUserToTeam.Id, model.TeamAdminRoleId)
	th.RemovePermissionFromRole(model.PermissionInviteUser.Id, model.TeamUserRoleId)
	th.RemovePermissionFromRole(model.PermissionAddUserToTeam.Id, model.TeamUserRoleId)

	th.LoginBasic()

	// Check that a regular user can't add someone to the team.
	_, resp, err = client.AddTeamMember(team.Id, otherUser.Id)
	require.Error(t, err)
	CheckForbiddenStatus(t, resp)

	// Update user to team admin
	th.UpdateUserToTeamAdmin(th.BasicUser, th.BasicTeam)
	th.App.Srv().InvalidateAllCaches()
	th.LoginBasic()

	// Should work as a team admin.
	_, _, err = client.AddTeamMember(team.Id, otherUser.Id)
	require.NoError(t, err)

	// Change permission level to team user
	th.AddPermissionToRole(model.PermissionInviteUser.Id, model.TeamUserRoleId)
	th.AddPermissionToRole(model.PermissionAddUserToTeam.Id, model.TeamUserRoleId)
	th.RemovePermissionFromRole(model.PermissionInviteUser.Id, model.TeamAdminRoleId)
	th.RemovePermissionFromRole(model.PermissionAddUserToTeam.Id, model.TeamAdminRoleId)

	th.UpdateUserToNonTeamAdmin(th.BasicUser, th.BasicTeam)
	th.App.Srv().InvalidateAllCaches()
	th.LoginBasic()

	// Should work as a regular user.
	_, _, err = client.AddTeamMember(team.Id, otherUser.Id)
	require.NoError(t, err)

	// Should return error with invalid JSON in body.
<<<<<<< HEAD
	_, err = Client.DoAPIPost("/teams/"+team.Id+"/members", "invalid")
	require.NotNil(t, err)
	require.Equal(t, "api.team.add_team_member.invalid_body.app_error", err.Id)
=======
	_, err = client.DoApiPost("/teams/"+team.Id+"/members", "invalid")
	require.Error(t, err)
	CheckErrorID(t, err, "api.team.add_team_member.invalid_body.app_error")
>>>>>>> 16d86400

	// by token
	client.Login(otherUser.Email, otherUser.Password)

	token := model.NewToken(
		app.TokenTypeTeamInvitation,
		model.MapToJson(map[string]string{"teamId": team.Id}),
	)
	require.NoError(t, th.App.Srv().Store.Token().Save(token))

	tm, _, err = client.AddTeamMemberFromInvite(token.Token, "")
	require.NoError(t, err)

	require.NotNil(t, tm, "should have returned team member")

	require.Equal(t, tm.UserId, otherUser.Id, "user ids should have matched")

	require.Equal(t, tm.TeamId, team.Id, "team ids should have matched")

	_, err = th.App.Srv().Store.Token().GetByToken(token.Token)
	require.Error(t, err, "The token must be deleted after be used")

	tm, resp, err = client.AddTeamMemberFromInvite("junk", "")
	require.Error(t, err)
	CheckBadRequestStatus(t, resp)

	require.Nil(t, tm, "should have not returned team member")

	// expired token of more than 50 hours
	token = model.NewToken(app.TokenTypeTeamInvitation, "")
	token.CreateAt = model.GetMillis() - 1000*60*60*50
	require.NoError(t, th.App.Srv().Store.Token().Save(token))

	_, resp, err = client.AddTeamMemberFromInvite(token.Token, "")
	require.Error(t, err)
	CheckBadRequestStatus(t, resp)
	th.App.DeleteToken(token)

	// invalid team id
	testId := GenerateTestId()
	token = model.NewToken(
		app.TokenTypeTeamInvitation,
		model.MapToJson(map[string]string{"teamId": testId}),
	)
	require.NoError(t, th.App.Srv().Store.Token().Save(token))

	_, resp, err = client.AddTeamMemberFromInvite(token.Token, "")
	require.Error(t, err)
	CheckNotFoundStatus(t, resp)
	th.App.DeleteToken(token)

	// by invite_id
	th.App.Srv().SetLicense(model.NewTestLicense(""))
	defer th.App.Srv().SetLicense(nil)
	_, _, err = client.Login(guest.Email, guest.Password)
	require.NoError(t, err)

	_, resp, err = client.AddTeamMemberFromInvite("", team.InviteId)
	require.Error(t, err)
	CheckForbiddenStatus(t, resp)

	// by invite_id
	client.Login(otherUser.Email, otherUser.Password)

	tm, _, err = client.AddTeamMemberFromInvite("", team.InviteId)
	require.NoError(t, err)

	require.NotNil(t, tm, "should have returned team member")

	require.Equal(t, tm.UserId, otherUser.Id, "user ids should have matched")

	require.Equal(t, tm.TeamId, team.Id, "team ids should have matched")

	tm, resp, err = client.AddTeamMemberFromInvite("", "junk")
	require.Error(t, err)
	CheckNotFoundStatus(t, resp)

	require.Nil(t, tm, "should have not returned team member")

	// Set a team to group-constrained
	team.GroupConstrained = model.NewBool(true)
	_, appErr = th.App.UpdateTeam(team)
	require.Nil(t, appErr)

	// Attempt to use a token on a group-constrained team
	token = model.NewToken(
		app.TokenTypeTeamInvitation,
		model.MapToJson(map[string]string{"teamId": team.Id}),
	)
	require.NoError(t, th.App.Srv().Store.Token().Save(token))
	_, _, err = client.AddTeamMemberFromInvite(token.Token, "")
	CheckErrorID(t, err, "app.team.invite_token.group_constrained.error")

	// Attempt to use an invite id
	_, _, err = client.AddTeamMemberFromInvite("", team.InviteId)
	CheckErrorID(t, err, "app.team.invite_id.group_constrained.error")

	// User is not in associated groups so shouldn't be allowed
	th.TestForSystemAdminAndLocal(t, func(t *testing.T, client *model.Client4) {
		_, _, err = client.AddTeamMember(team.Id, otherUser.Id)
		CheckErrorID(t, err, "api.team.add_members.user_denied")
	})

	// Associate group to team
	_, appErr = th.App.UpsertGroupSyncable(&model.GroupSyncable{
		GroupId:    th.Group.Id,
		SyncableId: team.Id,
		Type:       model.GroupSyncableTypeTeam,
	})
	require.Nil(t, appErr)

	// Add user to group
	_, appErr = th.App.UpsertGroupMember(th.Group.Id, otherUser.Id)
	require.Nil(t, appErr)

	th.TestForSystemAdminAndLocal(t, func(t *testing.T, client *model.Client4) {
		_, _, err = client.AddTeamMember(team.Id, otherUser.Id)
		require.NoError(t, err)
	})
}

func TestAddTeamMemberMyself(t *testing.T) {
	th := Setup(t).InitBasic()
	defer th.TearDown()
	client := th.Client

	// Check the appropriate permissions are enforced.
	defaultRolePermissions := th.SaveDefaultRolePermissions()
	defer func() {
		th.RestoreDefaultRolePermissions(defaultRolePermissions)
	}()

	th.LoginBasic()

	testCases := []struct {
		Name              string
		Public            bool
		PublicPermission  bool
		PrivatePermission bool
		ExpectedSuccess   bool
	}{
		{
			Name:              "Try to join an open team without the permissions",
			Public:            true,
			PublicPermission:  false,
			PrivatePermission: false,
			ExpectedSuccess:   false,
		},
		{
			Name:              "Try to join a private team without the permissions",
			Public:            false,
			PublicPermission:  false,
			PrivatePermission: false,
			ExpectedSuccess:   false,
		},
		{
			Name:              "Try to join an open team without public permission but with private permissions",
			Public:            true,
			PublicPermission:  false,
			PrivatePermission: true,
			ExpectedSuccess:   false,
		},
		{
			Name:              "Try to join a private team without private permission but with public permission",
			Public:            false,
			PublicPermission:  true,
			PrivatePermission: false,
			ExpectedSuccess:   false,
		},
		{
			Name:              "Join an open team with the permissions",
			Public:            true,
			PublicPermission:  true,
			PrivatePermission: false,
			ExpectedSuccess:   true,
		},
		{
			Name:              "Join a private team with the permissions",
			Public:            false,
			PublicPermission:  false,
			PrivatePermission: true,
			ExpectedSuccess:   true,
		},
	}

	for _, tc := range testCases {
		t.Run(tc.Name, func(t *testing.T) {
			team := th.CreateTeam()
			team.AllowOpenInvite = tc.Public
			th.App.UpdateTeam(team)
			if tc.PublicPermission {
				th.AddPermissionToRole(model.PermissionJoinPublicTeams.Id, model.SystemUserRoleId)
			} else {
				th.RemovePermissionFromRole(model.PermissionJoinPublicTeams.Id, model.SystemUserRoleId)
			}
			if tc.PrivatePermission {
				th.AddPermissionToRole(model.PermissionJoinPrivateTeams.Id, model.SystemUserRoleId)
			} else {
				th.RemovePermissionFromRole(model.PermissionJoinPrivateTeams.Id, model.SystemUserRoleId)
			}
			_, resp, err := client.AddTeamMember(team.Id, th.BasicUser.Id)
			if tc.ExpectedSuccess {
				require.NoError(t, err)
			} else {
				CheckForbiddenStatus(t, resp)
			}
		})
	}

}

func TestAddTeamMembersDomainConstrained(t *testing.T) {
	th := Setup(t).InitBasic()
	defer th.TearDown()
	client := th.SystemAdminClient
	team := th.BasicTeam
	team.AllowedDomains = "domain1.com, domain2.com"
	_, _, err := client.UpdateTeam(team)
	require.NoError(t, err)

	// create two users on allowed domains
	user1, _, err := client.CreateUser(&model.User{
		Email:    "user@domain1.com",
		Password: "Pa$$word11",
		Username: GenerateTestUsername(),
	})
	require.NoError(t, err)
	user2, _, err := client.CreateUser(&model.User{
		Email:    "user@domain2.com",
		Password: "Pa$$word11",
		Username: GenerateTestUsername(),
	})
	require.NoError(t, err)

	userList := []string{
		user1.Id,
		user2.Id,
	}

	// validate that they can be added
	tm, _, err := client.AddTeamMembers(team.Id, userList)
	require.NoError(t, err)
	require.Len(t, tm, 2)

	// cleanup
	_, err = client.RemoveTeamMember(team.Id, user1.Id)
	require.NoError(t, err)
	_, err = client.RemoveTeamMember(team.Id, user2.Id)
	require.NoError(t, err)

	// disable one of the allowed domains
	team.AllowedDomains = "domain1.com"
	_, _, err = client.UpdateTeam(team)
	require.NoError(t, err)

	// validate that they cannot be added
	_, _, err = client.AddTeamMembers(team.Id, userList)
	require.Error(t, err)

	// validate that one user can be added gracefully
	members, _, err := client.AddTeamMembersGracefully(team.Id, userList)
	require.NoError(t, err)
	require.Len(t, members, 2)
	require.NotNil(t, members[0].Member)
	require.NotNil(t, members[1].Error)
	require.Equal(t, members[0].UserId, user1.Id)
	require.Equal(t, members[1].UserId, user2.Id)
	require.Nil(t, members[0].Error)
	require.Nil(t, members[1].Member)
}

func TestAddTeamMembers(t *testing.T) {
	th := Setup(t).InitBasic()
	defer th.TearDown()
	client := th.Client
	team := th.BasicTeam
	otherUser := th.CreateUser()
	userList := []string{
		otherUser.Id,
	}

	th.App.UpdateConfig(func(cfg *model.Config) {
		*cfg.ServiceSettings.EnableBotAccountCreation = true
	})
	bot := th.CreateBotWithSystemAdminClient()

	appErr := th.App.RemoveUserFromTeam(th.Context, th.BasicTeam.Id, th.BasicUser2.Id, "")
	require.Nil(t, appErr)

	// Regular user can't add a member to a team they don't belong to.
	th.LoginBasic2()
	_, resp, err := client.AddTeamMembers(team.Id, userList)
	require.Error(t, err)
	CheckForbiddenStatus(t, resp)
	client.Logout()

	// Regular user can add a member to a team they belong to.
	th.LoginBasic()
	tm, resp, err := client.AddTeamMembers(team.Id, userList)
	require.NoError(t, err)
	CheckCreatedStatus(t, resp)

	// Check all the returned data.
	require.NotNil(t, tm[0], "should have returned team member")

	require.Equal(t, tm[0].UserId, otherUser.Id, "user ids should have matched")

	require.Equal(t, tm[0].TeamId, team.Id, "team ids should have matched")

	// Check with various invalid requests.
	_, resp, err = client.AddTeamMembers("junk", userList)
	require.Error(t, err)
	CheckBadRequestStatus(t, resp)

	_, resp, err = client.AddTeamMembers(GenerateTestId(), userList)
	require.Error(t, err)
	CheckNotFoundStatus(t, resp)

	testUserList := append(userList, GenerateTestId())
	_, resp, err = client.AddTeamMembers(team.Id, testUserList)
	require.Error(t, err)
	CheckNotFoundStatus(t, resp)

	// Test with many users.
	for i := 0; i < 260; i++ {
		testUserList = append(testUserList, GenerateTestId())
	}
	_, resp, err = client.AddTeamMembers(team.Id, testUserList)
	require.Error(t, err)
	CheckBadRequestStatus(t, resp)

	client.Logout()

	// Check the appropriate permissions are enforced.
	defaultRolePermissions := th.SaveDefaultRolePermissions()
	defer func() {
		th.RestoreDefaultRolePermissions(defaultRolePermissions)
	}()

	// Set the config so that only team admins can add a user to a team.
	th.AddPermissionToRole(model.PermissionInviteUser.Id, model.TeamAdminRoleId)
	th.AddPermissionToRole(model.PermissionAddUserToTeam.Id, model.TeamAdminRoleId)
	th.RemovePermissionFromRole(model.PermissionInviteUser.Id, model.TeamUserRoleId)
	th.RemovePermissionFromRole(model.PermissionAddUserToTeam.Id, model.TeamUserRoleId)

	th.LoginBasic()

	// Check that a regular user can't add someone to the team.
	_, resp, err = client.AddTeamMembers(team.Id, userList)
	require.Error(t, err)
	CheckForbiddenStatus(t, resp)

	// Update user to team admin
	th.UpdateUserToTeamAdmin(th.BasicUser, th.BasicTeam)
	th.App.Srv().InvalidateAllCaches()
	th.LoginBasic()

	// Should work as a team admin.
	_, _, err = client.AddTeamMembers(team.Id, userList)
	require.NoError(t, err)

	// Change permission level to team user
	th.AddPermissionToRole(model.PermissionInviteUser.Id, model.TeamUserRoleId)
	th.AddPermissionToRole(model.PermissionAddUserToTeam.Id, model.TeamUserRoleId)
	th.RemovePermissionFromRole(model.PermissionInviteUser.Id, model.TeamAdminRoleId)
	th.RemovePermissionFromRole(model.PermissionAddUserToTeam.Id, model.TeamAdminRoleId)

	th.UpdateUserToNonTeamAdmin(th.BasicUser, th.BasicTeam)
	th.App.Srv().InvalidateAllCaches()
	th.LoginBasic()

	// Should work as a regular user.
	_, _, err = client.AddTeamMembers(team.Id, userList)
	require.NoError(t, err)

	// Set a team to group-constrained
	team.GroupConstrained = model.NewBool(true)
	_, appErr = th.App.UpdateTeam(team)
	require.Nil(t, appErr)

	// User is not in associated groups so shouldn't be allowed
	_, _, err = client.AddTeamMembers(team.Id, userList)
	CheckErrorID(t, err, "api.team.add_members.user_denied")

	// Ensure that a group synced team can still add bots
	_, _, err = client.AddTeamMembers(team.Id, []string{bot.UserId})
	require.NoError(t, err)

	// Associate group to team
	_, appErr = th.App.UpsertGroupSyncable(&model.GroupSyncable{
		GroupId:    th.Group.Id,
		SyncableId: team.Id,
		Type:       model.GroupSyncableTypeTeam,
	})
	require.Nil(t, appErr)

	// Add user to group
	_, appErr = th.App.UpsertGroupMember(th.Group.Id, userList[0])
	require.Nil(t, appErr)

	_, _, err = client.AddTeamMembers(team.Id, userList)
	require.NoError(t, err)
}

func TestRemoveTeamMember(t *testing.T) {
	th := Setup(t).InitBasic()
	defer th.TearDown()
	client := th.Client

	th.App.UpdateConfig(func(cfg *model.Config) {
		*cfg.ServiceSettings.EnableBotAccountCreation = true
	})
	bot := th.CreateBotWithSystemAdminClient()

	th.TestForAllClients(t, func(t *testing.T, client *model.Client4) {
		_, err := client.RemoveTeamMember(th.BasicTeam.Id, th.BasicUser.Id)
		require.NoError(t, err)

		_, _, err = th.SystemAdminClient.AddTeamMember(th.BasicTeam.Id, th.BasicUser.Id)
		require.NoError(t, err)
	})

	th.TestForAllClients(t, func(t *testing.T, client *model.Client4) {
		resp, err := client.RemoveTeamMember(th.BasicTeam.Id, "junk")
		require.Error(t, err)
		CheckBadRequestStatus(t, resp)

		resp, err = client.RemoveTeamMember("junk", th.BasicUser2.Id)
		require.Error(t, err)
		CheckBadRequestStatus(t, resp)
	})

	resp, err := client.RemoveTeamMember(th.BasicTeam.Id, th.BasicUser2.Id)
	require.Error(t, err)
	CheckForbiddenStatus(t, resp)

	th.TestForAllClients(t, func(t *testing.T, client *model.Client4) {
		resp, err = client.RemoveTeamMember(model.NewId(), th.BasicUser.Id)
		require.Error(t, err)
		CheckNotFoundStatus(t, resp)
	})

	_, _, err = th.SystemAdminClient.AddTeamMember(th.BasicTeam.Id, th.SystemAdminUser.Id)
	require.NoError(t, err)

	_, _, err = th.SystemAdminClient.AddTeamMember(th.BasicTeam.Id, bot.UserId)
	require.NoError(t, err)

	// If the team is group-constrained the user cannot be removed
	th.BasicTeam.GroupConstrained = model.NewBool(true)
	_, appErr := th.App.UpdateTeam(th.BasicTeam)
	require.Nil(t, appErr)
	th.TestForSystemAdminAndLocal(t, func(t *testing.T, client *model.Client4) {
		_, err2 := client.RemoveTeamMember(th.BasicTeam.Id, th.BasicUser.Id)
		CheckErrorID(t, err2, "api.team.remove_member.group_constrained.app_error")
	})

	// Can remove a bot even if team is group-constrained

	th.TestForSystemAdminAndLocal(t, func(t *testing.T, client *model.Client4) {
		_, err2 := client.RemoveTeamMember(th.BasicTeam.Id, bot.UserId)
		require.NoError(t, err2)
		_, _, err2 = client.AddTeamMember(th.BasicTeam.Id, bot.UserId)
		require.NoError(t, err2)
	})

	// Can remove self even if team is group-constrained
	_, err = th.SystemAdminClient.RemoveTeamMember(th.BasicTeam.Id, th.SystemAdminUser.Id)
	require.NoError(t, err)
}

func TestGetTeamStats(t *testing.T) {
	th := Setup(t).InitBasic()
	defer th.TearDown()
	client := th.Client
	team := th.BasicTeam

	rstats, _, err := client.GetTeamStats(team.Id, "")
	require.NoError(t, err)

	require.Equal(t, rstats.TeamId, team.Id, "wrong team id")

	require.Equal(t, rstats.TotalMemberCount, int64(3), "wrong count")

	require.Equal(t, rstats.ActiveMemberCount, int64(3), "wrong count")

	_, resp, err := client.GetTeamStats("junk", "")
	require.Error(t, err)
	CheckBadRequestStatus(t, resp)

	_, resp, err = client.GetTeamStats(model.NewId(), "")
	require.Error(t, err)
	CheckForbiddenStatus(t, resp)

	_, _, err = th.SystemAdminClient.GetTeamStats(team.Id, "")
	require.NoError(t, err)

	// deactivate BasicUser2
	th.UpdateActiveUser(th.BasicUser2, false)

	rstats, _, err = th.SystemAdminClient.GetTeamStats(team.Id, "")
	require.NoError(t, err)

	require.Equal(t, rstats.TotalMemberCount, int64(3), "wrong count")

	require.Equal(t, rstats.ActiveMemberCount, int64(2), "wrong count")

	// login with different user and test if forbidden
	user := th.CreateUser()
	client.Login(user.Email, user.Password)
	_, resp, err = client.GetTeamStats(th.BasicTeam.Id, "")
	require.Error(t, err)
	CheckForbiddenStatus(t, resp)

	client.Logout()
	_, resp, err = client.GetTeamStats(th.BasicTeam.Id, "")
	require.Error(t, err)
	CheckUnauthorizedStatus(t, resp)
}

func TestUpdateTeamMemberRoles(t *testing.T) {
	th := Setup(t).InitBasic()
	defer th.TearDown()
	client := th.Client
	SystemAdminClient := th.SystemAdminClient

	const TeamMember = "team_user"
	const TeamAdmin = "team_user team_admin"

	// user 1 tries to promote user 2
	resp, err := client.UpdateTeamMemberRoles(th.BasicTeam.Id, th.BasicUser2.Id, TeamAdmin)
	require.Error(t, err)
	CheckForbiddenStatus(t, resp)

	// user 1 tries to promote himself
	resp, err = client.UpdateTeamMemberRoles(th.BasicTeam.Id, th.BasicUser.Id, TeamAdmin)
	require.Error(t, err)
	CheckForbiddenStatus(t, resp)

	// user 1 tries to demote someone
	resp, err = client.UpdateTeamMemberRoles(th.BasicTeam.Id, th.SystemAdminUser.Id, TeamMember)
	require.Error(t, err)
	CheckForbiddenStatus(t, resp)

	// system admin promotes user 1
	_, err = SystemAdminClient.UpdateTeamMemberRoles(th.BasicTeam.Id, th.BasicUser.Id, TeamAdmin)
	require.NoError(t, err)

	// user 1 (team admin) promotes user 2
	_, err = client.UpdateTeamMemberRoles(th.BasicTeam.Id, th.BasicUser2.Id, TeamAdmin)
	require.NoError(t, err)

	// user 1 (team admin) demotes user 2 (team admin)
	_, err = client.UpdateTeamMemberRoles(th.BasicTeam.Id, th.BasicUser2.Id, TeamMember)
	require.NoError(t, err)

	// user 1 (team admin) tries to demote system admin (not member of a team)
	resp, err = client.UpdateTeamMemberRoles(th.BasicTeam.Id, th.SystemAdminUser.Id, TeamMember)
	require.Error(t, err)
	CheckNotFoundStatus(t, resp)

	// user 1 (team admin) demotes system admin (member of a team)
	th.LinkUserToTeam(th.SystemAdminUser, th.BasicTeam)
	_, err = client.UpdateTeamMemberRoles(th.BasicTeam.Id, th.SystemAdminUser.Id, TeamMember)
	require.NoError(t, err)
	// Note from API v3
	// Note to anyone who thinks this (above) test is wrong:
	// This operation will not affect the system admin's permissions because they have global access to all teams.
	// Their team level permissions are irrelevant. A team admin should be able to manage team level permissions.

	// System admins should be able to manipulate permission no matter what their team level permissions are.
	// system admin promotes user 2
	_, err = SystemAdminClient.UpdateTeamMemberRoles(th.BasicTeam.Id, th.BasicUser2.Id, TeamAdmin)
	require.NoError(t, err)

	// system admin demotes user 2 (team admin)
	_, err = SystemAdminClient.UpdateTeamMemberRoles(th.BasicTeam.Id, th.BasicUser2.Id, TeamMember)
	require.NoError(t, err)

	// user 1 (team admin) tries to promote himself to a random team
	resp, err = client.UpdateTeamMemberRoles(model.NewId(), th.BasicUser.Id, TeamAdmin)
	require.Error(t, err)
	CheckForbiddenStatus(t, resp)

	// user 1 (team admin) tries to promote a random user
	resp, err = client.UpdateTeamMemberRoles(th.BasicTeam.Id, model.NewId(), TeamAdmin)
	require.Error(t, err)
	CheckNotFoundStatus(t, resp)

	// user 1 (team admin) tries to promote invalid team permission
	resp, err = client.UpdateTeamMemberRoles(th.BasicTeam.Id, th.BasicUser.Id, "junk")
	require.Error(t, err)
	CheckBadRequestStatus(t, resp)

	// user 1 (team admin) demotes himself
	_, err = client.UpdateTeamMemberRoles(th.BasicTeam.Id, th.BasicUser.Id, TeamMember)
	require.NoError(t, err)
}

func TestUpdateTeamMemberSchemeRoles(t *testing.T) {
	th := Setup(t).InitBasic()
	defer th.TearDown()
	SystemAdminClient := th.SystemAdminClient
	th.LoginBasic()

	s1 := &model.SchemeRoles{
		SchemeAdmin: false,
		SchemeUser:  false,
		SchemeGuest: false,
	}
	_, err := SystemAdminClient.UpdateTeamMemberSchemeRoles(th.BasicTeam.Id, th.BasicUser.Id, s1)
	require.NoError(t, err)

	tm1, _, err := SystemAdminClient.GetTeamMember(th.BasicTeam.Id, th.BasicUser.Id, "")
	require.NoError(t, err)
	assert.Equal(t, false, tm1.SchemeGuest)
	assert.Equal(t, false, tm1.SchemeUser)
	assert.Equal(t, false, tm1.SchemeAdmin)

	s2 := &model.SchemeRoles{
		SchemeAdmin: false,
		SchemeUser:  true,
		SchemeGuest: false,
	}
	_, err = SystemAdminClient.UpdateTeamMemberSchemeRoles(th.BasicTeam.Id, th.BasicUser.Id, s2)
	require.NoError(t, err)

	tm2, _, err := SystemAdminClient.GetTeamMember(th.BasicTeam.Id, th.BasicUser.Id, "")
	require.NoError(t, err)
	assert.Equal(t, false, tm2.SchemeGuest)
	assert.Equal(t, true, tm2.SchemeUser)
	assert.Equal(t, false, tm2.SchemeAdmin)

	s3 := &model.SchemeRoles{
		SchemeAdmin: true,
		SchemeUser:  false,
		SchemeGuest: false,
	}
	_, err = SystemAdminClient.UpdateTeamMemberSchemeRoles(th.BasicTeam.Id, th.BasicUser.Id, s3)
	require.NoError(t, err)

	tm3, _, err := SystemAdminClient.GetTeamMember(th.BasicTeam.Id, th.BasicUser.Id, "")
	require.NoError(t, err)
	assert.Equal(t, false, tm3.SchemeGuest)
	assert.Equal(t, false, tm3.SchemeUser)
	assert.Equal(t, true, tm3.SchemeAdmin)

	s4 := &model.SchemeRoles{
		SchemeAdmin: true,
		SchemeUser:  true,
		SchemeGuest: false,
	}
	_, err = SystemAdminClient.UpdateTeamMemberSchemeRoles(th.BasicTeam.Id, th.BasicUser.Id, s4)
	require.NoError(t, err)

	tm4, _, err := SystemAdminClient.GetTeamMember(th.BasicTeam.Id, th.BasicUser.Id, "")
	require.NoError(t, err)
	assert.Equal(t, false, tm4.SchemeGuest)
	assert.Equal(t, true, tm4.SchemeUser)
	assert.Equal(t, true, tm4.SchemeAdmin)

	s5 := &model.SchemeRoles{
		SchemeAdmin: false,
		SchemeUser:  false,
		SchemeGuest: true,
	}
	_, err = SystemAdminClient.UpdateTeamMemberSchemeRoles(th.BasicTeam.Id, th.BasicUser.Id, s5)
	require.NoError(t, err)

	tm5, _, err := SystemAdminClient.GetTeamMember(th.BasicTeam.Id, th.BasicUser.Id, "")
	require.NoError(t, err)
	assert.Equal(t, true, tm5.SchemeGuest)
	assert.Equal(t, false, tm5.SchemeUser)
	assert.Equal(t, false, tm5.SchemeAdmin)

	s6 := &model.SchemeRoles{
		SchemeAdmin: false,
		SchemeUser:  true,
		SchemeGuest: true,
	}
	resp, err := SystemAdminClient.UpdateTeamMemberSchemeRoles(th.BasicTeam.Id, th.BasicUser.Id, s6)
	require.Error(t, err)
	CheckBadRequestStatus(t, resp)

	resp, err = SystemAdminClient.UpdateTeamMemberSchemeRoles(model.NewId(), th.BasicUser.Id, s4)
	require.Error(t, err)
	CheckNotFoundStatus(t, resp)

	resp, err = SystemAdminClient.UpdateTeamMemberSchemeRoles(th.BasicTeam.Id, model.NewId(), s4)
	require.Error(t, err)
	CheckNotFoundStatus(t, resp)

	resp, err = SystemAdminClient.UpdateTeamMemberSchemeRoles("ASDF", th.BasicUser.Id, s4)
	require.Error(t, err)
	CheckBadRequestStatus(t, resp)

	resp, err = SystemAdminClient.UpdateTeamMemberSchemeRoles(th.BasicTeam.Id, "ASDF", s4)
	require.Error(t, err)
	CheckBadRequestStatus(t, resp)

	th.LoginBasic2()
	resp, err = th.Client.UpdateTeamMemberSchemeRoles(th.BasicTeam.Id, th.BasicUser.Id, s4)
	require.Error(t, err)
	CheckForbiddenStatus(t, resp)

	SystemAdminClient.Logout()
	resp, err = SystemAdminClient.UpdateTeamMemberSchemeRoles(th.BasicTeam.Id, th.SystemAdminUser.Id, s4)
	require.Error(t, err)
	CheckUnauthorizedStatus(t, resp)
}

func TestGetMyTeamsUnread(t *testing.T) {
	th := Setup(t).InitBasic()
	defer th.TearDown()
	client := th.Client

	user := th.BasicUser
	client.Login(user.Email, user.Password)

	teams, _, err := client.GetTeamsUnreadForUser(user.Id, "", true)
	require.NoError(t, err)
	require.NotEqual(t, len(teams), 0, "should have results")

	teams, _, err = client.GetTeamsUnreadForUser(user.Id, th.BasicTeam.Id, true)
	require.NoError(t, err)
	require.Empty(t, teams, "should not have results")

	_, resp, err := client.GetTeamsUnreadForUser("fail", "", true)
	require.Error(t, err)
	CheckBadRequestStatus(t, resp)

	_, resp, err = client.GetTeamsUnreadForUser(model.NewId(), "", true)
	require.Error(t, err)
	CheckForbiddenStatus(t, resp)

	client.Logout()
	_, resp, err = client.GetTeamsUnreadForUser(user.Id, "", true)
	require.Error(t, err)
	CheckUnauthorizedStatus(t, resp)
}

func TestTeamExists(t *testing.T) {
	th := Setup(t).InitBasic()
	defer th.TearDown()
	client := th.Client
	public_member_team := th.BasicTeam
	err := th.App.UpdateTeamPrivacy(public_member_team.Id, model.TeamOpen, true)
	require.Nil(t, err)

	public_not_member_team := th.CreateTeamWithClient(th.SystemAdminClient)
	err = th.App.UpdateTeamPrivacy(public_not_member_team.Id, model.TeamOpen, true)
	require.Nil(t, err)

	private_member_team := th.CreateTeamWithClient(th.SystemAdminClient)
	th.LinkUserToTeam(th.BasicUser, private_member_team)
	err = th.App.UpdateTeamPrivacy(private_member_team.Id, model.TeamInvite, false)
	require.Nil(t, err)

	private_not_member_team := th.CreateTeamWithClient(th.SystemAdminClient)
	err = th.App.UpdateTeamPrivacy(private_not_member_team.Id, model.TeamInvite, false)
	require.Nil(t, err)

	// Check the appropriate permissions are enforced.
	defaultRolePermissions := th.SaveDefaultRolePermissions()
	defer func() {
		th.RestoreDefaultRolePermissions(defaultRolePermissions)
	}()

	th.AddPermissionToRole(model.PermissionListPublicTeams.Id, model.SystemUserRoleId)
	th.AddPermissionToRole(model.PermissionListPrivateTeams.Id, model.SystemUserRoleId)

	t.Run("Logged user with permissions and valid public team", func(t *testing.T) {
		th.LoginBasic()
		exists, _, err := client.TeamExists(public_not_member_team.Name, "")
		require.NoError(t, err)
		assert.True(t, exists, "team should exist")
	})

	t.Run("Logged user with permissions and valid private team", func(t *testing.T) {
		th.LoginBasic()
		exists, _, err := client.TeamExists(private_not_member_team.Name, "")
		require.NoError(t, err)
		assert.True(t, exists, "team should exist")
	})

	t.Run("Logged user and invalid team", func(t *testing.T) {
		th.LoginBasic()
		exists, _, err := client.TeamExists("testingteam", "")
		require.NoError(t, err)
		assert.False(t, exists, "team should not exist")
	})

	t.Run("Logged out user", func(t *testing.T) {
		client.Logout()
		_, resp, err := client.TeamExists(public_not_member_team.Name, "")
		require.Error(t, err)
		CheckUnauthorizedStatus(t, resp)
	})

	t.Run("Logged without LIST_PUBLIC_TEAMS permissions and member public team", func(t *testing.T) {
		th.LoginBasic()
		th.RemovePermissionFromRole(model.PermissionListPublicTeams.Id, model.SystemUserRoleId)

		exists, _, err := client.TeamExists(public_member_team.Name, "")
		require.NoError(t, err)
		assert.True(t, exists, "team should be visible")
	})

	t.Run("Logged without LIST_PUBLIC_TEAMS permissions and not member public team", func(t *testing.T) {
		th.LoginBasic()
		th.RemovePermissionFromRole(model.PermissionListPublicTeams.Id, model.SystemUserRoleId)

		exists, _, err := client.TeamExists(public_not_member_team.Name, "")
		require.NoError(t, err)
		assert.False(t, exists, "team should not be visible")
	})

	t.Run("Logged without LIST_PRIVATE_TEAMS permissions and member private team", func(t *testing.T) {
		th.LoginBasic()
		th.RemovePermissionFromRole(model.PermissionListPrivateTeams.Id, model.SystemUserRoleId)

		exists, _, err := client.TeamExists(private_member_team.Name, "")
		require.NoError(t, err)
		assert.True(t, exists, "team should be visible")
	})

	t.Run("Logged without LIST_PRIVATE_TEAMS permissions and not member private team", func(t *testing.T) {
		th.LoginBasic()
		th.RemovePermissionFromRole(model.PermissionListPrivateTeams.Id, model.SystemUserRoleId)

		exists, _, err := client.TeamExists(private_not_member_team.Name, "")
		require.NoError(t, err)
		assert.False(t, exists, "team should not be visible")
	})
}

func TestImportTeam(t *testing.T) {
	th := Setup(t).InitBasic()
	defer th.TearDown()

	th.TestForAllClients(t, func(T *testing.T, c *model.Client4) {
		data, err := testutils.ReadTestFile("Fake_Team_Import.zip")

		require.False(t, err != nil && len(data) == 0, "Error while reading the test file.")
		_, resp, err := th.SystemAdminClient.ImportTeam(data, binary.Size(data), "XYZ", "Fake_Team_Import.zip", th.BasicTeam.Id)
		require.Error(t, err)
		CheckBadRequestStatus(t, resp)

		_, resp, err = th.SystemAdminClient.ImportTeam(data, binary.Size(data), "", "Fake_Team_Import.zip", th.BasicTeam.Id)
		require.Error(t, err)
		CheckBadRequestStatus(t, resp)
	}, "Import from unknown and source")

	t.Run("ImportTeam", func(t *testing.T) {
		var data []byte
		var err error
		data, err = testutils.ReadTestFile("Fake_Team_Import.zip")

		require.False(t, err != nil && len(data) == 0, "Error while reading the test file.")

		// Import the channels/users/posts
		fileResp, _, err := th.SystemAdminClient.ImportTeam(data, binary.Size(data), "slack", "Fake_Team_Import.zip", th.BasicTeam.Id)
		require.NoError(t, err)

		fileData, err := base64.StdEncoding.DecodeString(fileResp["results"])
		require.NoError(t, err, "failed to decode base64 results data")

		fileReturned := fmt.Sprintf("%s", fileData)
		require.Truef(t, strings.Contains(fileReturned, "darth.vader@stardeath.com"), "failed to report the user was imported, fileReturned: %s", fileReturned)

		// Checking the imported users
		importedUser, _, err := th.SystemAdminClient.GetUserByUsername("bot_test", "")
		require.NoError(t, err)
		require.Equal(t, importedUser.Username, "bot_test", "username should match with the imported user")

		importedUser, _, err = th.SystemAdminClient.GetUserByUsername("lordvader", "")
		require.NoError(t, err)
		require.Equal(t, importedUser.Username, "lordvader", "username should match with the imported user")

		// Checking the imported Channels
		importedChannel, _, err := th.SystemAdminClient.GetChannelByName("testchannel", th.BasicTeam.Id, "")
		require.NoError(t, err)
		require.Equal(t, importedChannel.Name, "testchannel", "names did not match expected: testchannel")

		importedChannel, _, err = th.SystemAdminClient.GetChannelByName("general", th.BasicTeam.Id, "")
		require.NoError(t, err)
		require.Equal(t, importedChannel.Name, "general", "names did not match expected: general")

		posts, _, err := th.SystemAdminClient.GetPostsForChannel(importedChannel.Id, 0, 60, "", false)
		require.NoError(t, err)
		require.Equal(t, posts.Posts[posts.Order[3]].Message, "This is a test post to test the import process", "missing posts in the import process")
	})

	t.Run("Cloud Forbidden", func(t *testing.T) {
		var data []byte
		var err error
		data, err = testutils.ReadTestFile("Fake_Team_Import.zip")

		require.False(t, err != nil && len(data) == 0, "Error while reading the test file.")
		th.App.Srv().SetLicense(model.NewTestLicense("cloud"))

		// Import the channels/users/posts
		_, resp, err := th.SystemAdminClient.ImportTeam(data, binary.Size(data), "slack", "Fake_Team_Import.zip", th.BasicTeam.Id)
		require.Error(t, err)
		CheckForbiddenStatus(t, resp)
		th.App.Srv().SetLicense(nil)
	})

	t.Run("MissingFile", func(t *testing.T) {
		_, resp, err := th.SystemAdminClient.ImportTeam(nil, 4343, "slack", "Fake_Team_Import.zip", th.BasicTeam.Id)
		require.Error(t, err)
		CheckBadRequestStatus(t, resp)
	})

	t.Run("WrongPermission", func(t *testing.T) {
		var data []byte
		var err error
		data, err = testutils.ReadTestFile("Fake_Team_Import.zip")
		require.False(t, err != nil && len(data) == 0, "Error while reading the test file.")

		// Import the channels/users/posts
		_, resp, err := th.Client.ImportTeam(data, binary.Size(data), "slack", "Fake_Team_Import.zip", th.BasicTeam.Id)
		require.Error(t, err)
		CheckForbiddenStatus(t, resp)
	})
}

func TestInviteUsersToTeam(t *testing.T) {
	th := Setup(t).InitBasic()
	defer th.TearDown()

	user1 := th.GenerateTestEmail()
	user2 := th.GenerateTestEmail()

	emailList := []string{user1, user2}

	//Delete all the messages before check the sample email
	mail.DeleteMailBox(user1)
	mail.DeleteMailBox(user2)

	enableEmailInvitations := *th.App.Config().ServiceSettings.EnableEmailInvitations
	restrictCreationToDomains := th.App.Config().TeamSettings.RestrictCreationToDomains
	defer func() {
		th.App.UpdateConfig(func(cfg *model.Config) { cfg.ServiceSettings.EnableEmailInvitations = &enableEmailInvitations })
		th.App.UpdateConfig(func(cfg *model.Config) { cfg.TeamSettings.RestrictCreationToDomains = restrictCreationToDomains })
	}()

	th.App.UpdateConfig(func(cfg *model.Config) { *cfg.ServiceSettings.EnableEmailInvitations = false })
	th.TestForAllClients(t, func(t *testing.T, client *model.Client4) {
		_, err := client.InviteUsersToTeam(th.BasicTeam.Id, emailList)
		require.Error(t, err, "Should be disabled")
	})

	checkEmail := func(t *testing.T, expectedSubject string) {
		//Check if the email was sent to the right email address
		for _, email := range emailList {
			var resultsMailbox mail.JSONMessageHeaderInbucket
			err := mail.RetryInbucket(5, func() error {
				var err error
				resultsMailbox, err = mail.GetMailBox(email)
				return err
			})
			if err != nil {
				t.Log(err)
				t.Log("No email was received, maybe due load on the server. Disabling this verification")
			}
			if err == nil && len(resultsMailbox) > 0 {
				require.True(t, strings.ContainsAny(resultsMailbox[len(resultsMailbox)-1].To[0], email), "Wrong To recipient")
				resultsEmail, err := mail.GetMessageFromMailbox(email, resultsMailbox[len(resultsMailbox)-1].ID)
				if err == nil {
					require.Equalf(t, resultsEmail.Subject, expectedSubject, "Wrong Subject, actual: %s, expected: %s", resultsEmail.Subject, expectedSubject)
				}
			}
		}
	}

	th.App.UpdateConfig(func(cfg *model.Config) { *cfg.ServiceSettings.EnableEmailInvitations = true })
	_, err := th.SystemAdminClient.InviteUsersToTeam(th.BasicTeam.Id, emailList)
	require.NoError(t, err)
	nameFormat := *th.App.Config().TeamSettings.TeammateNameDisplay
	expectedSubject := i18n.T("api.templates.invite_subject",
		map[string]interface{}{"SenderName": th.SystemAdminUser.GetDisplayName(nameFormat),
			"TeamDisplayName": th.BasicTeam.DisplayName,
			"SiteName":        th.App.ClientConfig()["SiteName"]})
	checkEmail(t, expectedSubject)

	mail.DeleteMailBox(user1)
	mail.DeleteMailBox(user2)
	_, err = th.LocalClient.InviteUsersToTeam(th.BasicTeam.Id, emailList)
	require.NoError(t, err)
	expectedSubject = i18n.T("api.templates.invite_subject",
		map[string]interface{}{"SenderName": "Administrator",
			"TeamDisplayName": th.BasicTeam.DisplayName,
			"SiteName":        th.App.ClientConfig()["SiteName"]})
	checkEmail(t, expectedSubject)

	th.App.UpdateConfig(func(cfg *model.Config) { *cfg.TeamSettings.RestrictCreationToDomains = "@global.com,@common.com" })

	th.TestForAllClients(t, func(t *testing.T, client *model.Client4) {
		_, err := client.InviteUsersToTeam(th.BasicTeam.Id, emailList)
		require.Error(t, err, "Adding users with non-restricted domains was allowed")

		invitesWithErrors, _, err := client.InviteUsersToTeamGracefully(th.BasicTeam.Id, emailList)
		require.NoError(t, err)
		require.Len(t, invitesWithErrors, 2)
		require.NotNil(t, invitesWithErrors[0].Error)
		require.NotNil(t, invitesWithErrors[1].Error)
	}, "restricted domains")

	th.TestForAllClients(t, func(t *testing.T, client *model.Client4) {
		th.BasicTeam.AllowedDomains = "invalid.com,common.com"
		_, appErr := th.App.UpdateTeam(th.BasicTeam)
		require.NotNil(t, appErr, "Should not update the team")

		th.BasicTeam.AllowedDomains = "common.com"
		_, appErr = th.App.UpdateTeam(th.BasicTeam)
		require.Nilf(t, appErr, "%v, Should update the team", appErr)

		_, err := client.InviteUsersToTeam(th.BasicTeam.Id, []string{"test@global.com"})
		require.Errorf(t, err, "%v, Per team restriction should take precedence over the globally allowed domains", err)

		_, err = client.InviteUsersToTeam(th.BasicTeam.Id, []string{"test@common.com"})
		require.NoErrorf(t, err, "%v, Failed to invite user which was common between team and global domain restriction", err)

		_, err = client.InviteUsersToTeam(th.BasicTeam.Id, []string{"test@invalid.com"})
		require.Errorf(t, err, "%v, Should not invite user", err)

		invitesWithErrors, _, err := client.InviteUsersToTeamGracefully(th.BasicTeam.Id, []string{"test@invalid.com", "test@common.com"})
		require.NoError(t, err)
		require.Len(t, invitesWithErrors, 2)
		require.NotNil(t, invitesWithErrors[0].Error)
		require.Nil(t, invitesWithErrors[1].Error)
	}, "override restricted domains")

	th.TestForAllClients(t, func(t *testing.T, client *model.Client4) {
		th.BasicTeam.AllowedDomains = "common.com"
		_, appErr := th.App.UpdateTeam(th.BasicTeam)
		require.Nilf(t, appErr, "%v, Should update the team", appErr)

		emailList := make([]string, 22)
		for i := 0; i < 22; i++ {
			emailList[i] = "test-" + strconv.Itoa(i) + "@common.com"
		}
		resp, err := client.InviteUsersToTeam(th.BasicTeam.Id, emailList)
		require.Error(t, err)
		CheckRequestEntityTooLargeStatus(t, resp)
		CheckErrorID(t, err, "app.email.rate_limit_exceeded.app_error")

		_, resp, err = client.InviteUsersToTeamGracefully(th.BasicTeam.Id, emailList)
		require.Error(t, err)
		CheckRequestEntityTooLargeStatus(t, resp)
		CheckErrorID(t, err, "app.email.rate_limit_exceeded.app_error")
	}, "rate limits")
}

func TestInviteGuestsToTeam(t *testing.T) {
	th := Setup(t).InitBasic()
	defer th.TearDown()

	guest1 := th.GenerateTestEmail()
	guest2 := th.GenerateTestEmail()

	emailList := []string{guest1, guest2}

	//Delete all the messages before check the sample email
	mail.DeleteMailBox(guest1)
	mail.DeleteMailBox(guest2)

	enableEmailInvitations := *th.App.Config().ServiceSettings.EnableEmailInvitations
	restrictCreationToDomains := th.App.Config().TeamSettings.RestrictCreationToDomains
	guestRestrictCreationToDomains := th.App.Config().GuestAccountsSettings.RestrictCreationToDomains
	enableGuestAccounts := *th.App.Config().GuestAccountsSettings.Enable
	defer func() {
		th.App.UpdateConfig(func(cfg *model.Config) { cfg.ServiceSettings.EnableEmailInvitations = &enableEmailInvitations })
		th.App.UpdateConfig(func(cfg *model.Config) { cfg.TeamSettings.RestrictCreationToDomains = restrictCreationToDomains })
		th.App.UpdateConfig(func(cfg *model.Config) {
			cfg.GuestAccountsSettings.RestrictCreationToDomains = guestRestrictCreationToDomains
		})
		th.App.UpdateConfig(func(cfg *model.Config) { cfg.GuestAccountsSettings.Enable = &enableGuestAccounts })
	}()

	th.App.Srv().SetLicense(model.NewTestLicense(""))

	th.App.UpdateConfig(func(cfg *model.Config) { *cfg.GuestAccountsSettings.Enable = false })
	_, err := th.SystemAdminClient.InviteGuestsToTeam(th.BasicTeam.Id, emailList, []string{th.BasicChannel.Id}, "test-message")
	assert.Error(t, err, "Should be disabled")

	th.App.UpdateConfig(func(cfg *model.Config) { *cfg.GuestAccountsSettings.Enable = true })
	th.App.UpdateConfig(func(cfg *model.Config) { *cfg.ServiceSettings.EnableEmailInvitations = false })
	_, err = th.SystemAdminClient.InviteGuestsToTeam(th.BasicTeam.Id, emailList, []string{th.BasicChannel.Id}, "test-message")
	require.Error(t, err, "Should be disabled")

	th.App.UpdateConfig(func(cfg *model.Config) { *cfg.ServiceSettings.EnableEmailInvitations = true })

	th.App.Srv().SetLicense(nil)

	_, err = th.SystemAdminClient.InviteGuestsToTeam(th.BasicTeam.Id, emailList, []string{th.BasicChannel.Id}, "test-message")
	require.Error(t, err, "Should be disabled")

	th.App.Srv().SetLicense(model.NewTestLicense(""))
	defer th.App.Srv().SetLicense(nil)

	_, err = th.SystemAdminClient.InviteGuestsToTeam(th.BasicTeam.Id, emailList, []string{th.BasicChannel.Id}, "test-message")
	require.NoError(t, err)

	t.Run("invalid data in request body", func(t *testing.T) {
<<<<<<< HEAD
		res, err := th.SystemAdminClient.DoAPIPost(th.SystemAdminClient.GetTeamRoute(th.BasicTeam.Id)+"/invite-guests/email", "bad data")
		require.NotNil(t, err)
		require.Equal(t, "api.team.invite_guests_to_channels.invalid_body.app_error", err.Id)
=======
		res, err := th.SystemAdminClient.DoApiPost("/teams/"+th.BasicTeam.Id+"/invite-guests/email", "bad data")
		require.Error(t, err)
		CheckErrorID(t, err, "api.team.invite_guests_to_channels.invalid_body.app_error")
>>>>>>> 16d86400
		require.Equal(t, http.StatusBadRequest, res.StatusCode)
	})

	nameFormat := *th.App.Config().TeamSettings.TeammateNameDisplay
	expectedSubject := i18n.T("api.templates.invite_guest_subject",
		map[string]interface{}{"SenderName": th.SystemAdminUser.GetDisplayName(nameFormat),
			"TeamDisplayName": th.BasicTeam.DisplayName,
			"SiteName":        th.App.ClientConfig()["SiteName"]})

	//Check if the email was send to the right email address
	for _, email := range emailList {
		var resultsMailbox mail.JSONMessageHeaderInbucket
		err := mail.RetryInbucket(5, func() error {
			var err error
			resultsMailbox, err = mail.GetMailBox(email)
			return err
		})
		if err != nil {
			t.Log(err)
			t.Log("No email was received, maybe due load on the server. Disabling this verification")
		}
		if err == nil && len(resultsMailbox) > 0 {
			require.True(t, strings.ContainsAny(resultsMailbox[len(resultsMailbox)-1].To[0], email), "Wrong To recipient")
			resultsEmail, err := mail.GetMessageFromMailbox(email, resultsMailbox[len(resultsMailbox)-1].ID)
			if err == nil {
				require.Equalf(t, resultsEmail.Subject, expectedSubject, "Wrong Subject, actual: %s, expected: %s", resultsEmail.Subject, expectedSubject)
			}
		}
	}

	th.App.UpdateConfig(func(cfg *model.Config) { *cfg.TeamSettings.RestrictCreationToDomains = "@global.com,@common.com" })

	t.Run("team domain restrictions should not affect inviting guests", func(t *testing.T) {
		err := th.App.InviteGuestsToChannels(th.BasicTeam.Id, &model.GuestsInvite{Emails: emailList, Channels: []string{th.BasicChannel.Id}, Message: "test message"}, th.BasicUser.Id)
		require.Nil(t, err, "guest user invites should not be affected by team restrictions")
	})

	t.Run("guest restrictions should affect guest users", func(t *testing.T) {
		th.App.UpdateConfig(func(cfg *model.Config) { *cfg.GuestAccountsSettings.RestrictCreationToDomains = "@guest.com" })

		err := th.App.InviteGuestsToChannels(th.BasicTeam.Id, &model.GuestsInvite{Emails: []string{"guest1@invalid.com"}, Channels: []string{th.BasicChannel.Id}, Message: "test message"}, th.BasicUser.Id)
		require.NotNil(t, err, "guest user invites should be affected by the guest domain restrictions")

		res, err := th.App.InviteGuestsToChannelsGracefully(th.BasicTeam.Id, &model.GuestsInvite{Emails: []string{"guest1@invalid.com", "guest1@guest.com"}, Channels: []string{th.BasicChannel.Id}, Message: "test message"}, th.BasicUser.Id)
		require.Nil(t, err)
		require.Len(t, res, 2)
		require.NotNil(t, res[0].Error)
		require.Nil(t, res[1].Error)

		err = th.App.InviteGuestsToChannels(th.BasicTeam.Id, &model.GuestsInvite{Emails: []string{"guest1@guest.com"}, Channels: []string{th.BasicChannel.Id}, Message: "test message"}, th.BasicUser.Id)
		require.Nil(t, err, "whitelisted guest user email should be allowed by the guest domain restrictions")
	})

	t.Run("guest restrictions should not affect inviting new team members", func(t *testing.T) {
		th.App.UpdateConfig(func(cfg *model.Config) { *cfg.GuestAccountsSettings.RestrictCreationToDomains = "@guest.com" })

		err := th.App.InviteNewUsersToTeam([]string{"user@global.com"}, th.BasicTeam.Id, th.BasicUser.Id)
		require.Nil(t, err, "non guest user invites should not be affected by the guest domain restrictions")
	})

	t.Run("rate limit", func(t *testing.T) {
		th.App.UpdateConfig(func(cfg *model.Config) { *cfg.GuestAccountsSettings.RestrictCreationToDomains = "@guest.com" })

		_, err := th.App.UpdateTeam(th.BasicTeam)
		require.Nilf(t, err, "%v, Should update the team", err)

		emailList := make([]string, 22)
		for i := 0; i < 22; i++ {
			emailList[i] = "test-" + strconv.Itoa(i) + "@guest.com"
		}
		invite := &model.GuestsInvite{
			Emails:   emailList,
			Channels: []string{th.BasicChannel.Id},
			Message:  "test message",
		}
		err = th.App.InviteGuestsToChannels(th.BasicTeam.Id, invite, th.BasicUser.Id)
		require.NotNil(t, err)
		assert.Equal(t, "app.email.rate_limit_exceeded.app_error", err.Id)
		assert.Equal(t, http.StatusRequestEntityTooLarge, err.StatusCode)

		_, appErr := th.App.InviteGuestsToChannelsGracefully(th.BasicTeam.Id, invite, th.BasicUser.Id)
		require.NotNil(t, appErr)
		assert.Equal(t, "app.email.rate_limit_exceeded.app_error", err.Id)
		assert.Equal(t, http.StatusRequestEntityTooLarge, err.StatusCode)
	})
}

func TestGetTeamInviteInfo(t *testing.T) {
	th := Setup(t).InitBasic()
	defer th.TearDown()
	client := th.Client
	team := th.BasicTeam

	team, _, err := client.GetTeamInviteInfo(team.InviteId)
	require.NoError(t, err)

	require.NotEmpty(t, team.DisplayName, "should not be empty")

	require.Empty(t, team.Email, "should be empty")

	team.InviteId = "12345678901234567890123456789012"
	team, _, err = th.SystemAdminClient.UpdateTeam(team)
	require.NoError(t, err)

	_, _, err = client.GetTeamInviteInfo(team.InviteId)
	require.NoError(t, err)

	_, resp, err := client.GetTeamInviteInfo("junk")
	require.Error(t, err)
	CheckNotFoundStatus(t, resp)
}

func TestSetTeamIcon(t *testing.T) {
	th := Setup(t).InitBasic()
	defer th.TearDown()
	client := th.Client
	team := th.BasicTeam

	data, err := testutils.ReadTestFile("test.png")
	require.NoError(t, err, err)

	th.LoginTeamAdmin()

	_, err = client.SetTeamIcon(team.Id, data)
	require.NoError(t, err)

	resp, err := client.SetTeamIcon(model.NewId(), data)
	require.Error(t, err)
	CheckForbiddenStatus(t, resp)

	th.LoginBasic()

	resp, err = client.SetTeamIcon(team.Id, data)
	require.Error(t, err)
	if resp.StatusCode == http.StatusForbidden {
		CheckForbiddenStatus(t, resp)
	} else if resp.StatusCode == http.StatusUnauthorized {
		CheckUnauthorizedStatus(t, resp)
	} else {
		require.Fail(t, "Should have failed either forbidden or unauthorized")
	}

	client.Logout()

	resp, err = client.SetTeamIcon(team.Id, data)
	require.Error(t, err)
	if resp.StatusCode == http.StatusForbidden {
		CheckForbiddenStatus(t, resp)
	} else if resp.StatusCode == http.StatusUnauthorized {
		CheckUnauthorizedStatus(t, resp)
	} else {
		require.Fail(t, "Should have failed either forbidden or unauthorized")
	}

	teamBefore, appErr := th.App.GetTeam(team.Id)
	require.Nil(t, appErr)

	_, err = th.SystemAdminClient.SetTeamIcon(team.Id, data)
	require.NoError(t, err)

	teamAfter, appErr := th.App.GetTeam(team.Id)
	require.Nil(t, appErr)
	assert.True(t, teamBefore.LastTeamIconUpdate < teamAfter.LastTeamIconUpdate, "LastTeamIconUpdate should have been updated for team")

	info := &model.FileInfo{Path: "teams/" + team.Id + "/teamIcon.png"}
	err = th.cleanupTestFile(info)
	require.NoError(t, err)
}

func TestGetTeamIcon(t *testing.T) {
	th := Setup(t).InitBasic()
	defer th.TearDown()
	client := th.Client
	team := th.BasicTeam

	// should always fail because no initial image and no auto creation
	_, resp, err := client.GetTeamIcon(team.Id, "")
	require.Error(t, err)
	CheckNotFoundStatus(t, resp)

	client.Logout()

	_, resp, err = client.GetTeamIcon(team.Id, "")
	require.Error(t, err)
	CheckUnauthorizedStatus(t, resp)
}

func TestRemoveTeamIcon(t *testing.T) {
	th := Setup(t).InitBasic()
	defer th.TearDown()
	client := th.Client
	team := th.BasicTeam

	th.LoginTeamAdmin()
	data, _ := testutils.ReadTestFile("test.png")
	client.SetTeamIcon(team.Id, data)

	_, err := client.RemoveTeamIcon(team.Id)
	require.NoError(t, err)
	teamAfter, _ := th.App.GetTeam(team.Id)
	require.Equal(t, teamAfter.LastTeamIconUpdate, int64(0), "should update LastTeamIconUpdate to 0")

	client.SetTeamIcon(team.Id, data)

	_, err = th.SystemAdminClient.RemoveTeamIcon(team.Id)
	require.NoError(t, err)
	teamAfter, _ = th.App.GetTeam(team.Id)
	require.Equal(t, teamAfter.LastTeamIconUpdate, int64(0), "should update LastTeamIconUpdate to 0")

	client.SetTeamIcon(team.Id, data)
	client.Logout()

	resp, err := client.RemoveTeamIcon(team.Id)
	require.Error(t, err)
	CheckUnauthorizedStatus(t, resp)

	th.LoginBasic()
	resp, err = client.RemoveTeamIcon(team.Id)
	require.Error(t, err)
	CheckForbiddenStatus(t, resp)
}

func TestUpdateTeamScheme(t *testing.T) {
	th := Setup(t)
	defer th.TearDown()

	th.App.Srv().SetLicense(model.NewTestLicense(""))

	th.App.SetPhase2PermissionsMigrationStatus(true)

	team := &model.Team{
		DisplayName:     "Name",
		Description:     "Some description",
		CompanyName:     "Some company name",
		AllowOpenInvite: false,
		InviteId:        "inviteid0",
		Name:            "z-z-" + model.NewId() + "a",
		Email:           "success+" + model.NewId() + "@simulator.amazonses.com",
		Type:            model.TeamOpen,
	}
	team, _, _ = th.SystemAdminClient.CreateTeam(team)

	teamScheme := &model.Scheme{
		DisplayName: "DisplayName",
		Name:        model.NewId(),
		Description: "Some description",
		Scope:       model.SchemeScopeTeam,
	}
	teamScheme, _, _ = th.SystemAdminClient.CreateScheme(teamScheme)
	channelScheme := &model.Scheme{
		DisplayName: "DisplayName",
		Name:        model.NewId(),
		Description: "Some description",
		Scope:       model.SchemeScopeChannel,
	}
	channelScheme, _, _ = th.SystemAdminClient.CreateScheme(channelScheme)

	// Test the setup/base case.
	_, err := th.SystemAdminClient.UpdateTeamScheme(team.Id, teamScheme.Id)
	require.NoError(t, err)

	// Test the return to default scheme
	_, err = th.SystemAdminClient.UpdateTeamScheme(team.Id, "")
	require.NoError(t, err)

	// Test various invalid team and scheme id combinations.
	resp, err := th.SystemAdminClient.UpdateTeamScheme(team.Id, "x")
	require.Error(t, err)
	CheckBadRequestStatus(t, resp)
	resp, err = th.SystemAdminClient.UpdateTeamScheme("x", teamScheme.Id)
	require.Error(t, err)
	CheckBadRequestStatus(t, resp)
	resp, err = th.SystemAdminClient.UpdateTeamScheme("x", "x")
	require.Error(t, err)
	CheckBadRequestStatus(t, resp)

	// Test that permissions are required.
	resp, err = th.Client.UpdateTeamScheme(team.Id, teamScheme.Id)
	require.Error(t, err)
	CheckForbiddenStatus(t, resp)

	// Test that a license is required.
	th.App.Srv().SetLicense(nil)
	resp, err = th.SystemAdminClient.UpdateTeamScheme(team.Id, teamScheme.Id)
	require.Error(t, err)
	CheckNotImplementedStatus(t, resp)
	th.App.Srv().SetLicense(model.NewTestLicense(""))

	// Test an invalid scheme scope.
	resp, err = th.SystemAdminClient.UpdateTeamScheme(team.Id, channelScheme.Id)
	require.Error(t, err)
	CheckBadRequestStatus(t, resp)

	// Test that an unauthenticated user gets rejected.
	th.SystemAdminClient.Logout()
	resp, err = th.SystemAdminClient.UpdateTeamScheme(team.Id, teamScheme.Id)
	require.Error(t, err)
	CheckUnauthorizedStatus(t, resp)
}

func TestTeamMembersMinusGroupMembers(t *testing.T) {
	th := Setup(t).InitBasic()
	defer th.TearDown()

	user1 := th.BasicUser
	user2 := th.BasicUser2

	team := th.CreateTeam()
	team.GroupConstrained = model.NewBool(true)
	team, appErr := th.App.UpdateTeam(team)
	require.Nil(t, appErr)

	_, appErr = th.App.AddTeamMember(th.Context, team.Id, user1.Id)
	require.Nil(t, appErr)
	_, appErr = th.App.AddTeamMember(th.Context, team.Id, user2.Id)
	require.Nil(t, appErr)

	group1 := th.CreateGroup()
	group2 := th.CreateGroup()

	_, appErr = th.App.UpsertGroupMember(group1.Id, user1.Id)
	require.Nil(t, appErr)
	_, appErr = th.App.UpsertGroupMember(group2.Id, user2.Id)
	require.Nil(t, appErr)

	// No permissions
	_, _, _, err := th.Client.TeamMembersMinusGroupMembers(team.Id, []string{group1.Id, group2.Id}, 0, 100, "")
	CheckErrorID(t, err, "api.context.permissions.app_error")

	testCases := map[string]struct {
		groupIDs        []string
		page            int
		perPage         int
		length          int
		count           int
		otherAssertions func([]*model.UserWithGroups)
	}{
		"All groups, expect no users removed": {
			groupIDs: []string{group1.Id, group2.Id},
			page:     0,
			perPage:  100,
			length:   0,
			count:    0,
		},
		"Some nonexistent group, page 0": {
			groupIDs: []string{model.NewId()},
			page:     0,
			perPage:  1,
			length:   1,
			count:    2,
		},
		"Some nonexistent group, page 1": {
			groupIDs: []string{model.NewId()},
			page:     1,
			perPage:  1,
			length:   1,
			count:    2,
		},
		"One group, expect one user removed": {
			groupIDs: []string{group1.Id},
			page:     0,
			perPage:  100,
			length:   1,
			count:    1,
			otherAssertions: func(uwg []*model.UserWithGroups) {
				require.Equal(t, uwg[0].Id, user2.Id)
			},
		},
		"Other group, expect other user removed": {
			groupIDs: []string{group2.Id},
			page:     0,
			perPage:  100,
			length:   1,
			count:    1,
			otherAssertions: func(uwg []*model.UserWithGroups) {
				require.Equal(t, uwg[0].Id, user1.Id)
			},
		},
	}

	for name, tc := range testCases {
		t.Run(name, func(t *testing.T) {
			uwg, count, _, err := th.SystemAdminClient.TeamMembersMinusGroupMembers(team.Id, tc.groupIDs, tc.page, tc.perPage, "")
			require.NoError(t, err)
			require.Len(t, uwg, tc.length)
			require.Equal(t, tc.count, int(count))
			if tc.otherAssertions != nil {
				tc.otherAssertions(uwg)
			}
		})
	}
}

func TestInvalidateAllEmailInvites(t *testing.T) {
	th := Setup(t)
	defer th.TearDown()

	t.Run("Forbidden when request performed by system user", func(t *testing.T) {
		res, err := th.Client.InvalidateEmailInvites()
		require.Error(t, err)
		CheckForbiddenStatus(t, res)
	})

	t.Run("OK when request performed by system user with requisite system permission", func(t *testing.T) {
		th.AddPermissionToRole(model.PermissionInvalidateEmailInvite.Id, model.SystemUserRoleId)
		defer th.RemovePermissionFromRole(model.PermissionInvalidateEmailInvite.Id, model.SystemUserRoleId)
		res, err := th.Client.InvalidateEmailInvites()
		require.NoError(t, err)
		CheckOKStatus(t, res)
	})

	t.Run("OK when request performed by system admin", func(t *testing.T) {
		res, err := th.SystemAdminClient.InvalidateEmailInvites()
		require.NoError(t, err)
		CheckOKStatus(t, res)
	})
}<|MERGE_RESOLUTION|>--- conflicted
+++ resolved
@@ -52,13 +52,8 @@
 		CheckErrorID(t, err, "model.team.is_valid.characters.app_error")
 		CheckBadRequestStatus(t, resp)
 
-<<<<<<< HEAD
 		r, err := client.DoAPIPost("/teams", "garbage")
-		require.NotNil(t, err, "should have errored")
-=======
-		r, err := client.DoApiPost("/teams", "garbage")
 		require.Error(t, err, "should have errored")
->>>>>>> 16d86400
 
 		require.Equalf(t, r.StatusCode, http.StatusBadRequest, "wrong status code, actual: %s, expected: %s", strconv.Itoa(r.StatusCode), strconv.Itoa(http.StatusBadRequest))
 
@@ -348,12 +343,8 @@
 		originalTeamId := team.Id
 		team.Id = model.NewId()
 
-<<<<<<< HEAD
-		r, _ := client.DoAPIPut(client.GetTeamRoute(originalTeamId), team.ToJson())
-=======
-		r, err := th.Client.DoApiPut("/teams/"+originalTeamId, team.ToJson())
+		r, err := th.Client.DoAPIPut("/teams/"+originalTeamId, team.ToJson())
 		assert.Error(t, err)
->>>>>>> 16d86400
 		assert.Equal(t, http.StatusBadRequest, r.StatusCode)
 
 		require.Equal(t, uteam.Id, originalTeamId, "wrong team id")
@@ -493,13 +484,8 @@
 		require.Error(t, err)
 		CheckBadRequestStatus(t, resp)
 
-<<<<<<< HEAD
-		r, err := client.DoAPIPut("/teams/"+team.Id+"/patch", "garbage")
-		require.NotNil(t, err, "should have errored")
-=======
-		r, err2 := client.DoApiPut("/teams/"+team.Id+"/patch", "garbage")
+		r, err2 := client.DoAPIPut("/teams/"+team.Id+"/patch", "garbage")
 		require.Error(t, err2, "should have errored")
->>>>>>> 16d86400
 		require.Equalf(t, r.StatusCode, http.StatusBadRequest, "wrong status code, actual: %s, expected: %s", strconv.Itoa(r.StatusCode), strconv.Itoa(http.StatusBadRequest))
 	})
 
@@ -2043,15 +2029,9 @@
 	require.NoError(t, err)
 
 	// Should return error with invalid JSON in body.
-<<<<<<< HEAD
-	_, err = Client.DoAPIPost("/teams/"+team.Id+"/members", "invalid")
-	require.NotNil(t, err)
-	require.Equal(t, "api.team.add_team_member.invalid_body.app_error", err.Id)
-=======
-	_, err = client.DoApiPost("/teams/"+team.Id+"/members", "invalid")
+	_, err = client.DoAPIPost("/teams/"+team.Id+"/members", "invalid")
 	require.Error(t, err)
 	CheckErrorID(t, err, "api.team.add_team_member.invalid_body.app_error")
->>>>>>> 16d86400
 
 	// by token
 	client.Login(otherUser.Email, otherUser.Password)
@@ -3158,15 +3138,9 @@
 	require.NoError(t, err)
 
 	t.Run("invalid data in request body", func(t *testing.T) {
-<<<<<<< HEAD
-		res, err := th.SystemAdminClient.DoAPIPost(th.SystemAdminClient.GetTeamRoute(th.BasicTeam.Id)+"/invite-guests/email", "bad data")
-		require.NotNil(t, err)
-		require.Equal(t, "api.team.invite_guests_to_channels.invalid_body.app_error", err.Id)
-=======
-		res, err := th.SystemAdminClient.DoApiPost("/teams/"+th.BasicTeam.Id+"/invite-guests/email", "bad data")
+		res, err := th.SystemAdminClient.DoAPIPost("/teams/"+th.BasicTeam.Id+"/invite-guests/email", "bad data")
 		require.Error(t, err)
 		CheckErrorID(t, err, "api.team.invite_guests_to_channels.invalid_body.app_error")
->>>>>>> 16d86400
 		require.Equal(t, http.StatusBadRequest, res.StatusCode)
 	})
 

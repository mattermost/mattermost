--- conflicted
+++ resolved
@@ -343,11 +343,7 @@
 		originalTeamId := team.Id
 		team.Id = model.NewId()
 
-<<<<<<< HEAD
 		r, err := th.Client.DoApiPut("/teams/"+originalTeamId, team.ToJson())
-=======
-		r, err := th.Client.DoApiPut(client.GetTeamRoute(originalTeamId), team.ToJson())
->>>>>>> a8ca5c42
 		assert.Error(t, err)
 		assert.Equal(t, http.StatusBadRequest, r.StatusCode)
 
@@ -519,11 +515,7 @@
 		team, _, _ = client.CreateTeam(team)
 		require.NotNil(t, team)
 		if deleted {
-<<<<<<< HEAD
-			_, resp, err := th.SystemAdminClient.SoftDeleteTeam(team.Id)
-=======
 			resp, err := th.SystemAdminClient.SoftDeleteTeam(team.Id)
->>>>>>> a8ca5c42
 			require.NoError(t, err)
 			CheckOKStatus(t, resp)
 		}
@@ -797,20 +789,12 @@
 	th := Setup(t).InitBasic()
 	defer th.TearDown()
 
-<<<<<<< HEAD
-	_, resp, err := th.Client.SoftDeleteTeam(th.BasicTeam.Id)
-=======
 	resp, err := th.Client.SoftDeleteTeam(th.BasicTeam.Id)
->>>>>>> a8ca5c42
 	require.Error(t, err)
 	CheckForbiddenStatus(t, resp)
 
 	th.Client.Logout()
-<<<<<<< HEAD
-	_, resp, err = th.Client.SoftDeleteTeam(th.BasicTeam.Id)
-=======
 	resp, err = th.Client.SoftDeleteTeam(th.BasicTeam.Id)
->>>>>>> a8ca5c42
 	require.Error(t, err)
 	CheckUnauthorizedStatus(t, resp)
 
@@ -819,35 +803,20 @@
 	team, _, _ = th.Client.CreateTeam(team)
 
 	th.TestForAllClients(t, func(t *testing.T, client *model.Client4) {
-<<<<<<< HEAD
-		ok, _, err2 := client.SoftDeleteTeam(team.Id)
-		require.NoError(t, err2)
-
-		require.True(t, ok, "should have returned true")
-=======
 		_, err2 := client.SoftDeleteTeam(team.Id)
 		require.NoError(t, err2)
->>>>>>> a8ca5c42
 
 		rteam, appErr := th.App.GetTeam(team.Id)
 		require.Nil(t, appErr, "should have returned archived team")
 		require.NotEqual(t, rteam.DeleteAt, 0, "should have not set to zero")
 
-<<<<<<< HEAD
-		ok, resp, err2 = client.SoftDeleteTeam("junk")
-=======
 		resp, err2 = client.SoftDeleteTeam("junk")
->>>>>>> a8ca5c42
 		require.Error(t, err2)
 		CheckBadRequestStatus(t, resp)
 	})
 
 	th.TestForSystemAdminAndLocal(t, func(t *testing.T, client *model.Client4) {
-<<<<<<< HEAD
-		_, _, err = client.SoftDeleteTeam(th.BasicTeam.Id)
-=======
 		_, err = client.SoftDeleteTeam(th.BasicTeam.Id)
->>>>>>> a8ca5c42
 		require.NoError(t, err)
 	})
 }
@@ -866,19 +835,11 @@
 		team := &model.Team{DisplayName: "DisplayName", Name: GenerateTestTeamName(), Email: th.GenerateTestEmail(), Type: model.TeamOpen}
 		team, _, _ = th.Client.CreateTeam(team)
 
-<<<<<<< HEAD
-		_, resp, err := th.Client.PermanentDeleteTeam(team.Id)
-		require.Error(t, err)
-		CheckUnauthorizedStatus(t, resp)
-
-		_, resp, err = th.SystemAdminClient.PermanentDeleteTeam(team.Id)
-=======
 		resp, err := th.Client.PermanentDeleteTeam(team.Id)
 		require.Error(t, err)
 		CheckUnauthorizedStatus(t, resp)
 
 		resp, err = th.SystemAdminClient.PermanentDeleteTeam(team.Id)
->>>>>>> a8ca5c42
 		require.Error(t, err)
 		CheckUnauthorizedStatus(t, resp)
 	})
@@ -887,14 +848,8 @@
 		team := &model.Team{DisplayName: "DisplayName", Name: GenerateTestTeamName(), Email: th.GenerateTestEmail(), Type: model.TeamOpen}
 		team, _, _ = th.Client.CreateTeam(team)
 
-<<<<<<< HEAD
-		ok, _, err := th.LocalClient.PermanentDeleteTeam(team.Id)
-		require.NoError(t, err)
-		assert.True(t, ok)
-=======
 		_, err := th.LocalClient.PermanentDeleteTeam(team.Id)
 		require.NoError(t, err)
->>>>>>> a8ca5c42
 	})
 
 	th.TestForAllClients(t, func(t *testing.T, client *model.Client4) {
@@ -905,23 +860,13 @@
 
 		team := &model.Team{DisplayName: "DisplayName", Name: GenerateTestTeamName(), Email: th.GenerateTestEmail(), Type: model.TeamOpen}
 		team, _, _ = client.CreateTeam(team)
-<<<<<<< HEAD
-		ok, _, err := client.PermanentDeleteTeam(team.Id)
-		require.NoError(t, err)
-		assert.True(t, ok)
-=======
 		_, err := client.PermanentDeleteTeam(team.Id)
 		require.NoError(t, err)
->>>>>>> a8ca5c42
 
 		_, appErr := th.App.GetTeam(team.Id)
 		assert.NotNil(t, appErr)
 
-<<<<<<< HEAD
-		ok, resp, err := client.PermanentDeleteTeam("junk")
-=======
 		resp, err := client.PermanentDeleteTeam("junk")
->>>>>>> a8ca5c42
 		require.Error(t, err)
 		CheckBadRequestStatus(t, resp)
 	}, "Permanent deletion with EnableAPITeamDeletion set")
@@ -1984,11 +1929,7 @@
 	th.App.UpdateConfig(func(cfg *model.Config) { *cfg.GuestAccountsSettings.Enable = true })
 
 	guest := th.CreateUser()
-<<<<<<< HEAD
-	_, _, err := th.SystemAdminClient.DemoteUserToGuest(guest.Id)
-=======
 	_, err := th.SystemAdminClient.DemoteUserToGuest(guest.Id)
->>>>>>> a8ca5c42
 	require.NoError(t, err)
 
 	appErr := th.App.RemoveUserFromTeam(th.Context, th.BasicTeam.Id, th.BasicUser2.Id, "")
@@ -2336,15 +2277,9 @@
 	require.Len(t, tm, 2)
 
 	// cleanup
-<<<<<<< HEAD
-	_, _, err = client.RemoveTeamMember(team.Id, user1.Id)
-	require.NoError(t, err)
-	_, _, err = client.RemoveTeamMember(team.Id, user2.Id)
-=======
 	_, err = client.RemoveTeamMember(team.Id, user1.Id)
 	require.NoError(t, err)
 	_, err = client.RemoveTeamMember(team.Id, user2.Id)
->>>>>>> a8ca5c42
 	require.NoError(t, err)
 
 	// disable one of the allowed domains
@@ -2512,52 +2447,29 @@
 	bot := th.CreateBotWithSystemAdminClient()
 
 	th.TestForAllClients(t, func(t *testing.T, client *model.Client4) {
-<<<<<<< HEAD
-		pass, _, err := client.RemoveTeamMember(th.BasicTeam.Id, th.BasicUser.Id)
-		require.NoError(t, err)
-
-		require.True(t, pass, "should have passed")
-=======
 		_, err := client.RemoveTeamMember(th.BasicTeam.Id, th.BasicUser.Id)
 		require.NoError(t, err)
->>>>>>> a8ca5c42
 
 		_, _, err = th.SystemAdminClient.AddTeamMember(th.BasicTeam.Id, th.BasicUser.Id)
 		require.NoError(t, err)
 	})
 
 	th.TestForAllClients(t, func(t *testing.T, client *model.Client4) {
-<<<<<<< HEAD
-		_, resp, err := client.RemoveTeamMember(th.BasicTeam.Id, "junk")
-		require.Error(t, err)
-		CheckBadRequestStatus(t, resp)
-
-		_, resp, err = client.RemoveTeamMember("junk", th.BasicUser2.Id)
-=======
 		resp, err := client.RemoveTeamMember(th.BasicTeam.Id, "junk")
 		require.Error(t, err)
 		CheckBadRequestStatus(t, resp)
 
 		resp, err = client.RemoveTeamMember("junk", th.BasicUser2.Id)
->>>>>>> a8ca5c42
 		require.Error(t, err)
 		CheckBadRequestStatus(t, resp)
 	})
 
-<<<<<<< HEAD
-	_, resp, err := client.RemoveTeamMember(th.BasicTeam.Id, th.BasicUser2.Id)
-=======
 	resp, err := client.RemoveTeamMember(th.BasicTeam.Id, th.BasicUser2.Id)
->>>>>>> a8ca5c42
 	require.Error(t, err)
 	CheckForbiddenStatus(t, resp)
 
 	th.TestForAllClients(t, func(t *testing.T, client *model.Client4) {
-<<<<<<< HEAD
-		_, resp, err = client.RemoveTeamMember(model.NewId(), th.BasicUser.Id)
-=======
 		resp, err = client.RemoveTeamMember(model.NewId(), th.BasicUser.Id)
->>>>>>> a8ca5c42
 		require.Error(t, err)
 		CheckNotFoundStatus(t, resp)
 	})
@@ -2573,33 +2485,21 @@
 	_, appErr := th.App.UpdateTeam(th.BasicTeam)
 	require.Nil(t, appErr)
 	th.TestForSystemAdminAndLocal(t, func(t *testing.T, client *model.Client4) {
-<<<<<<< HEAD
-		_, _, err2 := client.RemoveTeamMember(th.BasicTeam.Id, th.BasicUser.Id)
-=======
 		_, err2 := client.RemoveTeamMember(th.BasicTeam.Id, th.BasicUser.Id)
->>>>>>> a8ca5c42
 		CheckErrorID(t, err2, "api.team.remove_member.group_constrained.app_error")
 	})
 
 	// Can remove a bot even if team is group-constrained
 
 	th.TestForSystemAdminAndLocal(t, func(t *testing.T, client *model.Client4) {
-<<<<<<< HEAD
-		_, _, err2 := client.RemoveTeamMember(th.BasicTeam.Id, bot.UserId)
-=======
 		_, err2 := client.RemoveTeamMember(th.BasicTeam.Id, bot.UserId)
->>>>>>> a8ca5c42
 		require.NoError(t, err2)
 		_, _, err2 = client.AddTeamMember(th.BasicTeam.Id, bot.UserId)
 		require.NoError(t, err2)
 	})
 
 	// Can remove self even if team is group-constrained
-<<<<<<< HEAD
-	_, _, err = th.SystemAdminClient.RemoveTeamMember(th.BasicTeam.Id, th.SystemAdminUser.Id)
-=======
 	_, err = th.SystemAdminClient.RemoveTeamMember(th.BasicTeam.Id, th.SystemAdminUser.Id)
->>>>>>> a8ca5c42
 	require.NoError(t, err)
 }
 
@@ -2662,49 +2562,21 @@
 	const TeamAdmin = "team_user team_admin"
 
 	// user 1 tries to promote user 2
-<<<<<<< HEAD
-	ok, resp, err := client.UpdateTeamMemberRoles(th.BasicTeam.Id, th.BasicUser2.Id, TeamAdmin)
-=======
 	resp, err := client.UpdateTeamMemberRoles(th.BasicTeam.Id, th.BasicUser2.Id, TeamAdmin)
->>>>>>> a8ca5c42
 	require.Error(t, err)
 	CheckForbiddenStatus(t, resp)
 
 	// user 1 tries to promote himself
-<<<<<<< HEAD
-	_, resp, err = client.UpdateTeamMemberRoles(th.BasicTeam.Id, th.BasicUser.Id, TeamAdmin)
-=======
 	resp, err = client.UpdateTeamMemberRoles(th.BasicTeam.Id, th.BasicUser.Id, TeamAdmin)
->>>>>>> a8ca5c42
 	require.Error(t, err)
 	CheckForbiddenStatus(t, resp)
 
 	// user 1 tries to demote someone
-<<<<<<< HEAD
-	_, resp, err = client.UpdateTeamMemberRoles(th.BasicTeam.Id, th.SystemAdminUser.Id, TeamMember)
-=======
 	resp, err = client.UpdateTeamMemberRoles(th.BasicTeam.Id, th.SystemAdminUser.Id, TeamMember)
->>>>>>> a8ca5c42
 	require.Error(t, err)
 	CheckForbiddenStatus(t, resp)
 
 	// system admin promotes user 1
-<<<<<<< HEAD
-	ok, _, err = SystemAdminClient.UpdateTeamMemberRoles(th.BasicTeam.Id, th.BasicUser.Id, TeamAdmin)
-	require.NoError(t, err)
-	require.True(t, ok, "should have returned true")
-
-	// user 1 (team admin) promotes user 2
-	_, _, err = client.UpdateTeamMemberRoles(th.BasicTeam.Id, th.BasicUser2.Id, TeamAdmin)
-	require.NoError(t, err)
-
-	// user 1 (team admin) demotes user 2 (team admin)
-	_, _, err = client.UpdateTeamMemberRoles(th.BasicTeam.Id, th.BasicUser2.Id, TeamMember)
-	require.NoError(t, err)
-
-	// user 1 (team admin) tries to demote system admin (not member of a team)
-	_, resp, err = client.UpdateTeamMemberRoles(th.BasicTeam.Id, th.SystemAdminUser.Id, TeamMember)
-=======
 	_, err = SystemAdminClient.UpdateTeamMemberRoles(th.BasicTeam.Id, th.BasicUser.Id, TeamAdmin)
 	require.NoError(t, err)
 
@@ -2718,17 +2590,12 @@
 
 	// user 1 (team admin) tries to demote system admin (not member of a team)
 	resp, err = client.UpdateTeamMemberRoles(th.BasicTeam.Id, th.SystemAdminUser.Id, TeamMember)
->>>>>>> a8ca5c42
 	require.Error(t, err)
 	CheckNotFoundStatus(t, resp)
 
 	// user 1 (team admin) demotes system admin (member of a team)
 	th.LinkUserToTeam(th.SystemAdminUser, th.BasicTeam)
-<<<<<<< HEAD
-	_, _, err = client.UpdateTeamMemberRoles(th.BasicTeam.Id, th.SystemAdminUser.Id, TeamMember)
-=======
 	_, err = client.UpdateTeamMemberRoles(th.BasicTeam.Id, th.SystemAdminUser.Id, TeamMember)
->>>>>>> a8ca5c42
 	require.NoError(t, err)
 	// Note from API v3
 	// Note to anyone who thinks this (above) test is wrong:
@@ -2737,17 +2604,6 @@
 
 	// System admins should be able to manipulate permission no matter what their team level permissions are.
 	// system admin promotes user 2
-<<<<<<< HEAD
-	_, _, err = SystemAdminClient.UpdateTeamMemberRoles(th.BasicTeam.Id, th.BasicUser2.Id, TeamAdmin)
-	require.NoError(t, err)
-
-	// system admin demotes user 2 (team admin)
-	_, _, err = SystemAdminClient.UpdateTeamMemberRoles(th.BasicTeam.Id, th.BasicUser2.Id, TeamMember)
-	require.NoError(t, err)
-
-	// user 1 (team admin) tries to promote himself to a random team
-	_, resp, err = client.UpdateTeamMemberRoles(model.NewId(), th.BasicUser.Id, TeamAdmin)
-=======
 	_, err = SystemAdminClient.UpdateTeamMemberRoles(th.BasicTeam.Id, th.BasicUser2.Id, TeamAdmin)
 	require.NoError(t, err)
 
@@ -2757,34 +2613,21 @@
 
 	// user 1 (team admin) tries to promote himself to a random team
 	resp, err = client.UpdateTeamMemberRoles(model.NewId(), th.BasicUser.Id, TeamAdmin)
->>>>>>> a8ca5c42
 	require.Error(t, err)
 	CheckForbiddenStatus(t, resp)
 
 	// user 1 (team admin) tries to promote a random user
-<<<<<<< HEAD
-	_, resp, err = client.UpdateTeamMemberRoles(th.BasicTeam.Id, model.NewId(), TeamAdmin)
-=======
 	resp, err = client.UpdateTeamMemberRoles(th.BasicTeam.Id, model.NewId(), TeamAdmin)
->>>>>>> a8ca5c42
 	require.Error(t, err)
 	CheckNotFoundStatus(t, resp)
 
 	// user 1 (team admin) tries to promote invalid team permission
-<<<<<<< HEAD
-	_, resp, err = client.UpdateTeamMemberRoles(th.BasicTeam.Id, th.BasicUser.Id, "junk")
-=======
 	resp, err = client.UpdateTeamMemberRoles(th.BasicTeam.Id, th.BasicUser.Id, "junk")
->>>>>>> a8ca5c42
 	require.Error(t, err)
 	CheckBadRequestStatus(t, resp)
 
 	// user 1 (team admin) demotes himself
-<<<<<<< HEAD
-	_, _, err = client.UpdateTeamMemberRoles(th.BasicTeam.Id, th.BasicUser.Id, TeamMember)
-=======
 	_, err = client.UpdateTeamMemberRoles(th.BasicTeam.Id, th.BasicUser.Id, TeamMember)
->>>>>>> a8ca5c42
 	require.NoError(t, err)
 }
 
@@ -2799,11 +2642,7 @@
 		SchemeUser:  false,
 		SchemeGuest: false,
 	}
-<<<<<<< HEAD
-	_, _, err := SystemAdminClient.UpdateTeamMemberSchemeRoles(th.BasicTeam.Id, th.BasicUser.Id, s1)
-=======
 	_, err := SystemAdminClient.UpdateTeamMemberSchemeRoles(th.BasicTeam.Id, th.BasicUser.Id, s1)
->>>>>>> a8ca5c42
 	require.NoError(t, err)
 
 	tm1, _, err := SystemAdminClient.GetTeamMember(th.BasicTeam.Id, th.BasicUser.Id, "")
@@ -2817,11 +2656,7 @@
 		SchemeUser:  true,
 		SchemeGuest: false,
 	}
-<<<<<<< HEAD
-	_, _, err = SystemAdminClient.UpdateTeamMemberSchemeRoles(th.BasicTeam.Id, th.BasicUser.Id, s2)
-=======
 	_, err = SystemAdminClient.UpdateTeamMemberSchemeRoles(th.BasicTeam.Id, th.BasicUser.Id, s2)
->>>>>>> a8ca5c42
 	require.NoError(t, err)
 
 	tm2, _, err := SystemAdminClient.GetTeamMember(th.BasicTeam.Id, th.BasicUser.Id, "")
@@ -2835,11 +2670,7 @@
 		SchemeUser:  false,
 		SchemeGuest: false,
 	}
-<<<<<<< HEAD
-	_, _, err = SystemAdminClient.UpdateTeamMemberSchemeRoles(th.BasicTeam.Id, th.BasicUser.Id, s3)
-=======
 	_, err = SystemAdminClient.UpdateTeamMemberSchemeRoles(th.BasicTeam.Id, th.BasicUser.Id, s3)
->>>>>>> a8ca5c42
 	require.NoError(t, err)
 
 	tm3, _, err := SystemAdminClient.GetTeamMember(th.BasicTeam.Id, th.BasicUser.Id, "")
@@ -2853,11 +2684,7 @@
 		SchemeUser:  true,
 		SchemeGuest: false,
 	}
-<<<<<<< HEAD
-	_, _, err = SystemAdminClient.UpdateTeamMemberSchemeRoles(th.BasicTeam.Id, th.BasicUser.Id, s4)
-=======
 	_, err = SystemAdminClient.UpdateTeamMemberSchemeRoles(th.BasicTeam.Id, th.BasicUser.Id, s4)
->>>>>>> a8ca5c42
 	require.NoError(t, err)
 
 	tm4, _, err := SystemAdminClient.GetTeamMember(th.BasicTeam.Id, th.BasicUser.Id, "")
@@ -2871,11 +2698,7 @@
 		SchemeUser:  false,
 		SchemeGuest: true,
 	}
-<<<<<<< HEAD
-	_, _, err = SystemAdminClient.UpdateTeamMemberSchemeRoles(th.BasicTeam.Id, th.BasicUser.Id, s5)
-=======
 	_, err = SystemAdminClient.UpdateTeamMemberSchemeRoles(th.BasicTeam.Id, th.BasicUser.Id, s5)
->>>>>>> a8ca5c42
 	require.NoError(t, err)
 
 	tm5, _, err := SystemAdminClient.GetTeamMember(th.BasicTeam.Id, th.BasicUser.Id, "")
@@ -2889,61 +2712,33 @@
 		SchemeUser:  true,
 		SchemeGuest: true,
 	}
-<<<<<<< HEAD
-	_, resp, err := SystemAdminClient.UpdateTeamMemberSchemeRoles(th.BasicTeam.Id, th.BasicUser.Id, s6)
+	resp, err := SystemAdminClient.UpdateTeamMemberSchemeRoles(th.BasicTeam.Id, th.BasicUser.Id, s6)
 	require.Error(t, err)
 	CheckBadRequestStatus(t, resp)
 
-	_, resp, err = SystemAdminClient.UpdateTeamMemberSchemeRoles(model.NewId(), th.BasicUser.Id, s4)
+	resp, err = SystemAdminClient.UpdateTeamMemberSchemeRoles(model.NewId(), th.BasicUser.Id, s4)
 	require.Error(t, err)
 	CheckNotFoundStatus(t, resp)
 
-	_, resp, err = SystemAdminClient.UpdateTeamMemberSchemeRoles(th.BasicTeam.Id, model.NewId(), s4)
+	resp, err = SystemAdminClient.UpdateTeamMemberSchemeRoles(th.BasicTeam.Id, model.NewId(), s4)
 	require.Error(t, err)
 	CheckNotFoundStatus(t, resp)
 
-	_, resp, err = SystemAdminClient.UpdateTeamMemberSchemeRoles("ASDF", th.BasicUser.Id, s4)
+	resp, err = SystemAdminClient.UpdateTeamMemberSchemeRoles("ASDF", th.BasicUser.Id, s4)
 	require.Error(t, err)
 	CheckBadRequestStatus(t, resp)
 
-	_, resp, err = SystemAdminClient.UpdateTeamMemberSchemeRoles(th.BasicTeam.Id, "ASDF", s4)
-=======
-	resp, err := SystemAdminClient.UpdateTeamMemberSchemeRoles(th.BasicTeam.Id, th.BasicUser.Id, s6)
+	resp, err = SystemAdminClient.UpdateTeamMemberSchemeRoles(th.BasicTeam.Id, "ASDF", s4)
 	require.Error(t, err)
 	CheckBadRequestStatus(t, resp)
 
-	resp, err = SystemAdminClient.UpdateTeamMemberSchemeRoles(model.NewId(), th.BasicUser.Id, s4)
-	require.Error(t, err)
-	CheckNotFoundStatus(t, resp)
-
-	resp, err = SystemAdminClient.UpdateTeamMemberSchemeRoles(th.BasicTeam.Id, model.NewId(), s4)
-	require.Error(t, err)
-	CheckNotFoundStatus(t, resp)
-
-	resp, err = SystemAdminClient.UpdateTeamMemberSchemeRoles("ASDF", th.BasicUser.Id, s4)
-	require.Error(t, err)
-	CheckBadRequestStatus(t, resp)
-
-	resp, err = SystemAdminClient.UpdateTeamMemberSchemeRoles(th.BasicTeam.Id, "ASDF", s4)
->>>>>>> a8ca5c42
-	require.Error(t, err)
-	CheckBadRequestStatus(t, resp)
-
 	th.LoginBasic2()
-<<<<<<< HEAD
-	_, resp, err = th.Client.UpdateTeamMemberSchemeRoles(th.BasicTeam.Id, th.BasicUser.Id, s4)
-=======
 	resp, err = th.Client.UpdateTeamMemberSchemeRoles(th.BasicTeam.Id, th.BasicUser.Id, s4)
->>>>>>> a8ca5c42
 	require.Error(t, err)
 	CheckForbiddenStatus(t, resp)
 
 	SystemAdminClient.Logout()
-<<<<<<< HEAD
-	_, resp, err = SystemAdminClient.UpdateTeamMemberSchemeRoles(th.BasicTeam.Id, th.SystemAdminUser.Id, s4)
-=======
 	resp, err = SystemAdminClient.UpdateTeamMemberSchemeRoles(th.BasicTeam.Id, th.SystemAdminUser.Id, s4)
->>>>>>> a8ca5c42
 	require.Error(t, err)
 	CheckUnauthorizedStatus(t, resp)
 }
@@ -3186,11 +2981,7 @@
 
 	th.App.UpdateConfig(func(cfg *model.Config) { *cfg.ServiceSettings.EnableEmailInvitations = false })
 	th.TestForAllClients(t, func(t *testing.T, client *model.Client4) {
-<<<<<<< HEAD
-		_, _, err := client.InviteUsersToTeam(th.BasicTeam.Id, emailList)
-=======
 		_, err := client.InviteUsersToTeam(th.BasicTeam.Id, emailList)
->>>>>>> a8ca5c42
 		require.Error(t, err, "Should be disabled")
 	})
 
@@ -3218,14 +3009,8 @@
 	}
 
 	th.App.UpdateConfig(func(cfg *model.Config) { *cfg.ServiceSettings.EnableEmailInvitations = true })
-<<<<<<< HEAD
-	okMsg, _, err := th.SystemAdminClient.InviteUsersToTeam(th.BasicTeam.Id, emailList)
-	require.NoError(t, err)
-	require.True(t, okMsg, "should return true")
-=======
 	_, err := th.SystemAdminClient.InviteUsersToTeam(th.BasicTeam.Id, emailList)
 	require.NoError(t, err)
->>>>>>> a8ca5c42
 	nameFormat := *th.App.Config().TeamSettings.TeammateNameDisplay
 	expectedSubject := i18n.T("api.templates.invite_subject",
 		map[string]interface{}{"SenderName": th.SystemAdminUser.GetDisplayName(nameFormat),
@@ -3235,14 +3020,8 @@
 
 	mail.DeleteMailBox(user1)
 	mail.DeleteMailBox(user2)
-<<<<<<< HEAD
-	okMsg, _, err = th.LocalClient.InviteUsersToTeam(th.BasicTeam.Id, emailList)
-	require.NoError(t, err)
-	require.True(t, okMsg, "should return true")
-=======
 	_, err = th.LocalClient.InviteUsersToTeam(th.BasicTeam.Id, emailList)
 	require.NoError(t, err)
->>>>>>> a8ca5c42
 	expectedSubject = i18n.T("api.templates.invite_subject",
 		map[string]interface{}{"SenderName": "Administrator",
 			"TeamDisplayName": th.BasicTeam.DisplayName,
@@ -3252,12 +3031,7 @@
 	th.App.UpdateConfig(func(cfg *model.Config) { *cfg.TeamSettings.RestrictCreationToDomains = "@global.com,@common.com" })
 
 	th.TestForAllClients(t, func(t *testing.T, client *model.Client4) {
-<<<<<<< HEAD
-		okMsg, _, err := client.InviteUsersToTeam(th.BasicTeam.Id, emailList)
-		require.False(t, okMsg, "should return false")
-=======
 		_, err := client.InviteUsersToTeam(th.BasicTeam.Id, emailList)
->>>>>>> a8ca5c42
 		require.Error(t, err, "Adding users with non-restricted domains was allowed")
 
 		invitesWithErrors, _, err := client.InviteUsersToTeamGracefully(th.BasicTeam.Id, emailList)
@@ -3276,18 +3050,6 @@
 		_, appErr = th.App.UpdateTeam(th.BasicTeam)
 		require.Nilf(t, appErr, "%v, Should update the team", appErr)
 
-<<<<<<< HEAD
-		okMsg, _, err := client.InviteUsersToTeam(th.BasicTeam.Id, []string{"test@global.com"})
-		require.False(t, okMsg, "should return false")
-		require.Errorf(t, err, "%v, Per team restriction should take precedence over the globally allowed domains", err)
-
-		okMsg, _, err = client.InviteUsersToTeam(th.BasicTeam.Id, []string{"test@common.com"})
-		require.True(t, okMsg, "should return true")
-		require.NoErrorf(t, err, "%v, Failed to invite user which was common between team and global domain restriction", err)
-
-		okMsg, _, err = client.InviteUsersToTeam(th.BasicTeam.Id, []string{"test@invalid.com"})
-		require.False(t, okMsg, "should return false")
-=======
 		_, err := client.InviteUsersToTeam(th.BasicTeam.Id, []string{"test@global.com"})
 		require.Errorf(t, err, "%v, Per team restriction should take precedence over the globally allowed domains", err)
 
@@ -3295,7 +3057,6 @@
 		require.NoErrorf(t, err, "%v, Failed to invite user which was common between team and global domain restriction", err)
 
 		_, err = client.InviteUsersToTeam(th.BasicTeam.Id, []string{"test@invalid.com"})
->>>>>>> a8ca5c42
 		require.Errorf(t, err, "%v, Should not invite user", err)
 
 		invitesWithErrors, _, err := client.InviteUsersToTeamGracefully(th.BasicTeam.Id, []string{"test@invalid.com", "test@common.com"})
@@ -3314,12 +3075,7 @@
 		for i := 0; i < 22; i++ {
 			emailList[i] = "test-" + strconv.Itoa(i) + "@common.com"
 		}
-<<<<<<< HEAD
-		okMsg, resp, err := client.InviteUsersToTeam(th.BasicTeam.Id, emailList)
-		require.False(t, okMsg, "should return false")
-=======
 		resp, err := client.InviteUsersToTeam(th.BasicTeam.Id, emailList)
->>>>>>> a8ca5c42
 		require.Error(t, err)
 		CheckRequestEntityTooLargeStatus(t, resp)
 		CheckErrorID(t, err, "app.email.rate_limit_exceeded.app_error")
@@ -3360,50 +3116,29 @@
 	th.App.Srv().SetLicense(model.NewTestLicense(""))
 
 	th.App.UpdateConfig(func(cfg *model.Config) { *cfg.GuestAccountsSettings.Enable = false })
-<<<<<<< HEAD
-	_, _, err := th.SystemAdminClient.InviteGuestsToTeam(th.BasicTeam.Id, emailList, []string{th.BasicChannel.Id}, "test-message")
-=======
 	_, err := th.SystemAdminClient.InviteGuestsToTeam(th.BasicTeam.Id, emailList, []string{th.BasicChannel.Id}, "test-message")
->>>>>>> a8ca5c42
 	assert.Error(t, err, "Should be disabled")
 
 	th.App.UpdateConfig(func(cfg *model.Config) { *cfg.GuestAccountsSettings.Enable = true })
 	th.App.UpdateConfig(func(cfg *model.Config) { *cfg.ServiceSettings.EnableEmailInvitations = false })
-<<<<<<< HEAD
-	_, _, err = th.SystemAdminClient.InviteGuestsToTeam(th.BasicTeam.Id, emailList, []string{th.BasicChannel.Id}, "test-message")
-=======
 	_, err = th.SystemAdminClient.InviteGuestsToTeam(th.BasicTeam.Id, emailList, []string{th.BasicChannel.Id}, "test-message")
->>>>>>> a8ca5c42
 	require.Error(t, err, "Should be disabled")
 
 	th.App.UpdateConfig(func(cfg *model.Config) { *cfg.ServiceSettings.EnableEmailInvitations = true })
 
 	th.App.Srv().SetLicense(nil)
 
-<<<<<<< HEAD
-	_, _, err = th.SystemAdminClient.InviteGuestsToTeam(th.BasicTeam.Id, emailList, []string{th.BasicChannel.Id}, "test-message")
-=======
 	_, err = th.SystemAdminClient.InviteGuestsToTeam(th.BasicTeam.Id, emailList, []string{th.BasicChannel.Id}, "test-message")
->>>>>>> a8ca5c42
 	require.Error(t, err, "Should be disabled")
 
 	th.App.Srv().SetLicense(model.NewTestLicense(""))
 	defer th.App.Srv().SetLicense(nil)
 
-<<<<<<< HEAD
-	okMsg, _, err := th.SystemAdminClient.InviteGuestsToTeam(th.BasicTeam.Id, emailList, []string{th.BasicChannel.Id}, "test-message")
-	require.NoError(t, err)
-	require.True(t, okMsg, "should return true")
+	_, err = th.SystemAdminClient.InviteGuestsToTeam(th.BasicTeam.Id, emailList, []string{th.BasicChannel.Id}, "test-message")
+	require.NoError(t, err)
 
 	t.Run("invalid data in request body", func(t *testing.T) {
 		res, err := th.SystemAdminClient.DoApiPost("/teams/"+th.BasicTeam.Id+"/invite-guests/email", "bad data")
-=======
-	_, err = th.SystemAdminClient.InviteGuestsToTeam(th.BasicTeam.Id, emailList, []string{th.BasicChannel.Id}, "test-message")
-	require.NoError(t, err)
-
-	t.Run("invalid data in request body", func(t *testing.T) {
-		res, err := th.SystemAdminClient.DoApiPost(th.SystemAdminClient.GetTeamRoute(th.BasicTeam.Id)+"/invite-guests/email", "bad data")
->>>>>>> a8ca5c42
 		require.Error(t, err)
 		CheckErrorID(t, err, "api.team.invite_guests_to_channels.invalid_body.app_error")
 		require.Equal(t, http.StatusBadRequest, res.StatusCode)
@@ -3529,30 +3264,16 @@
 
 	th.LoginTeamAdmin()
 
-<<<<<<< HEAD
-	ok, _, err := client.SetTeamIcon(team.Id, data)
-	require.True(t, ok)
-
-	require.NoError(t, err)
-
-	ok, resp, err := client.SetTeamIcon(model.NewId(), data)
-	require.False(t, ok, "Should return false, set team icon not allowed")
-=======
 	_, err = client.SetTeamIcon(team.Id, data)
 	require.NoError(t, err)
 
 	resp, err := client.SetTeamIcon(model.NewId(), data)
->>>>>>> a8ca5c42
 	require.Error(t, err)
 	CheckForbiddenStatus(t, resp)
 
 	th.LoginBasic()
 
-<<<<<<< HEAD
-	_, resp, err = client.SetTeamIcon(team.Id, data)
-=======
 	resp, err = client.SetTeamIcon(team.Id, data)
->>>>>>> a8ca5c42
 	require.Error(t, err)
 	if resp.StatusCode == http.StatusForbidden {
 		CheckForbiddenStatus(t, resp)
@@ -3564,11 +3285,7 @@
 
 	client.Logout()
 
-<<<<<<< HEAD
-	_, resp, err = client.SetTeamIcon(team.Id, data)
-=======
 	resp, err = client.SetTeamIcon(team.Id, data)
->>>>>>> a8ca5c42
 	require.Error(t, err)
 	if resp.StatusCode == http.StatusForbidden {
 		CheckForbiddenStatus(t, resp)
@@ -3581,11 +3298,7 @@
 	teamBefore, appErr := th.App.GetTeam(team.Id)
 	require.Nil(t, appErr)
 
-<<<<<<< HEAD
-	_, _, err = th.SystemAdminClient.SetTeamIcon(team.Id, data)
-=======
 	_, err = th.SystemAdminClient.SetTeamIcon(team.Id, data)
->>>>>>> a8ca5c42
 	require.NoError(t, err)
 
 	teamAfter, appErr := th.App.GetTeam(team.Id)
@@ -3625,22 +3338,14 @@
 	data, _ := testutils.ReadTestFile("test.png")
 	client.SetTeamIcon(team.Id, data)
 
-<<<<<<< HEAD
-	_, _, err := client.RemoveTeamIcon(team.Id)
-=======
 	_, err := client.RemoveTeamIcon(team.Id)
->>>>>>> a8ca5c42
 	require.NoError(t, err)
 	teamAfter, _ := th.App.GetTeam(team.Id)
 	require.Equal(t, teamAfter.LastTeamIconUpdate, int64(0), "should update LastTeamIconUpdate to 0")
 
 	client.SetTeamIcon(team.Id, data)
 
-<<<<<<< HEAD
-	_, _, err = th.SystemAdminClient.RemoveTeamIcon(team.Id)
-=======
 	_, err = th.SystemAdminClient.RemoveTeamIcon(team.Id)
->>>>>>> a8ca5c42
 	require.NoError(t, err)
 	teamAfter, _ = th.App.GetTeam(team.Id)
 	require.Equal(t, teamAfter.LastTeamIconUpdate, int64(0), "should update LastTeamIconUpdate to 0")
@@ -3648,20 +3353,12 @@
 	client.SetTeamIcon(team.Id, data)
 	client.Logout()
 
-<<<<<<< HEAD
-	_, resp, err := client.RemoveTeamIcon(team.Id)
-=======
 	resp, err := client.RemoveTeamIcon(team.Id)
->>>>>>> a8ca5c42
 	require.Error(t, err)
 	CheckUnauthorizedStatus(t, resp)
 
 	th.LoginBasic()
-<<<<<<< HEAD
-	_, resp, err = client.RemoveTeamIcon(team.Id)
-=======
 	resp, err = client.RemoveTeamIcon(team.Id)
->>>>>>> a8ca5c42
 	require.Error(t, err)
 	CheckForbiddenStatus(t, resp)
 }
@@ -3702,23 +3399,6 @@
 	channelScheme, _, _ = th.SystemAdminClient.CreateScheme(channelScheme)
 
 	// Test the setup/base case.
-<<<<<<< HEAD
-	_, _, err := th.SystemAdminClient.UpdateTeamScheme(team.Id, teamScheme.Id)
-	require.NoError(t, err)
-
-	// Test the return to default scheme
-	_, _, err = th.SystemAdminClient.UpdateTeamScheme(team.Id, "")
-	require.NoError(t, err)
-
-	// Test various invalid team and scheme id combinations.
-	_, resp, err := th.SystemAdminClient.UpdateTeamScheme(team.Id, "x")
-	require.Error(t, err)
-	CheckBadRequestStatus(t, resp)
-	_, resp, err = th.SystemAdminClient.UpdateTeamScheme("x", teamScheme.Id)
-	require.Error(t, err)
-	CheckBadRequestStatus(t, resp)
-	_, resp, err = th.SystemAdminClient.UpdateTeamScheme("x", "x")
-=======
 	_, err := th.SystemAdminClient.UpdateTeamScheme(team.Id, teamScheme.Id)
 	require.NoError(t, err)
 
@@ -3734,46 +3414,29 @@
 	require.Error(t, err)
 	CheckBadRequestStatus(t, resp)
 	resp, err = th.SystemAdminClient.UpdateTeamScheme("x", "x")
->>>>>>> a8ca5c42
 	require.Error(t, err)
 	CheckBadRequestStatus(t, resp)
 
 	// Test that permissions are required.
-<<<<<<< HEAD
-	_, resp, err = th.Client.UpdateTeamScheme(team.Id, teamScheme.Id)
-=======
 	resp, err = th.Client.UpdateTeamScheme(team.Id, teamScheme.Id)
->>>>>>> a8ca5c42
 	require.Error(t, err)
 	CheckForbiddenStatus(t, resp)
 
 	// Test that a license is required.
 	th.App.Srv().SetLicense(nil)
-<<<<<<< HEAD
-	_, resp, err = th.SystemAdminClient.UpdateTeamScheme(team.Id, teamScheme.Id)
-=======
 	resp, err = th.SystemAdminClient.UpdateTeamScheme(team.Id, teamScheme.Id)
->>>>>>> a8ca5c42
 	require.Error(t, err)
 	CheckNotImplementedStatus(t, resp)
 	th.App.Srv().SetLicense(model.NewTestLicense(""))
 
 	// Test an invalid scheme scope.
-<<<<<<< HEAD
-	_, resp, err = th.SystemAdminClient.UpdateTeamScheme(team.Id, channelScheme.Id)
-=======
 	resp, err = th.SystemAdminClient.UpdateTeamScheme(team.Id, channelScheme.Id)
->>>>>>> a8ca5c42
 	require.Error(t, err)
 	CheckBadRequestStatus(t, resp)
 
 	// Test that an unauthenticated user gets rejected.
 	th.SystemAdminClient.Logout()
-<<<<<<< HEAD
-	_, resp, err = th.SystemAdminClient.UpdateTeamScheme(team.Id, teamScheme.Id)
-=======
 	resp, err = th.SystemAdminClient.UpdateTeamScheme(team.Id, teamScheme.Id)
->>>>>>> a8ca5c42
 	require.Error(t, err)
 	CheckUnauthorizedStatus(t, resp)
 }
@@ -3876,12 +3539,7 @@
 	defer th.TearDown()
 
 	t.Run("Forbidden when request performed by system user", func(t *testing.T) {
-<<<<<<< HEAD
-		ok, res, err := th.Client.InvalidateEmailInvites()
-		require.Equal(t, false, ok)
-=======
 		res, err := th.Client.InvalidateEmailInvites()
->>>>>>> a8ca5c42
 		require.Error(t, err)
 		CheckForbiddenStatus(t, res)
 	})
@@ -3889,26 +3547,14 @@
 	t.Run("OK when request performed by system user with requisite system permission", func(t *testing.T) {
 		th.AddPermissionToRole(model.PermissionInvalidateEmailInvite.Id, model.SystemUserRoleId)
 		defer th.RemovePermissionFromRole(model.PermissionInvalidateEmailInvite.Id, model.SystemUserRoleId)
-<<<<<<< HEAD
-		ok, res, err := th.Client.InvalidateEmailInvites()
-		require.NoError(t, err)
-		require.Equal(t, true, ok)
-=======
 		res, err := th.Client.InvalidateEmailInvites()
 		require.NoError(t, err)
->>>>>>> a8ca5c42
 		CheckOKStatus(t, res)
 	})
 
 	t.Run("OK when request performed by system admin", func(t *testing.T) {
-<<<<<<< HEAD
-		ok, res, err := th.SystemAdminClient.InvalidateEmailInvites()
-		require.NoError(t, err)
-		require.Equal(t, true, ok)
-=======
 		res, err := th.SystemAdminClient.InvalidateEmailInvites()
 		require.NoError(t, err)
->>>>>>> a8ca5c42
 		CheckOKStatus(t, res)
 	})
 }
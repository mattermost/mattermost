--- conflicted
+++ resolved
@@ -344,13 +344,9 @@
 		originalTeamId := team.Id
 		team.Id = model.NewId()
 
-<<<<<<< HEAD
-		r, err := th.Client.DoAPIPut("/teams/"+originalTeamId, team.ToJson())
-=======
 		teamJSON, jsonErr := json.Marshal(team)
 		require.NoError(t, jsonErr)
 		r, err := th.Client.DoAPIPut("/teams/"+originalTeamId, string(teamJSON))
->>>>>>> 28ef5856
 		assert.Error(t, err)
 		assert.Equal(t, http.StatusBadRequest, r.StatusCode)
 

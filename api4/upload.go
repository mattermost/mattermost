// Copyright (c) 2015-present Mattermost, Inc. All Rights Reserved.
// See LICENSE.txt for license information.

package api4

import (
	"encoding/json"
	"errors"
	"io"
	"mime/multipart"
	"net/http"

	"github.com/mattermost/mattermost-server/v6/audit"
	"github.com/mattermost/mattermost-server/v6/model"
	"github.com/mattermost/mattermost-server/v6/shared/mlog"
)

func (api *API) InitUpload() {
	api.BaseRoutes.Uploads.Handle("", api.APISessionRequired(createUpload)).Methods("POST")
	api.BaseRoutes.Upload.Handle("", api.APISessionRequired(getUpload)).Methods("GET")
	api.BaseRoutes.Upload.Handle("", api.APISessionRequired(uploadData)).Methods("POST")
}

func createUpload(c *Context, w http.ResponseWriter, r *http.Request) {
	if !*c.App.Config().FileSettings.EnableFileAttachments {
		c.Err = model.NewAppError("createUpload",
			"api.file.attachments.disabled.app_error",
			nil, "", http.StatusNotImplemented)
		return
	}

	var us model.UploadSession
	if jsonErr := json.NewDecoder(r.Body).Decode(&us); jsonErr != nil {
		c.SetInvalidParam("upload")
		return
	}

	// these are not supported for client uploads; shared channels only.
	us.RemoteId = ""
	us.ReqFileId = ""

	auditRec := c.MakeAuditRecord("createUpload", audit.Fail)
	defer c.LogAuditRec(auditRec)
	auditRec.AddMeta("upload", us)

	if us.Type == model.UploadTypeImport {
		if !c.IsSystemAdmin() {
			c.SetPermissionError(model.PermissionManageSystem)
			return
		}
	} else {
		if !c.App.SessionHasPermissionToChannel(*c.AppContext.Session(), us.ChannelId, model.PermissionUploadFile) {
			c.SetPermissionError(model.PermissionUploadFile)
			return
		}
		us.Type = model.UploadTypeAttachment
	}

	us.Id = model.NewId()
	if c.AppContext.Session().UserId != "" {
		us.UserId = c.AppContext.Session().UserId
	}
	rus, err := c.App.CreateUploadSession(&us)
	if err != nil {
		c.Err = err
		return
	}

	auditRec.Success()
	w.WriteHeader(http.StatusCreated)
<<<<<<< HEAD
	if err := json.NewEncoder(w).Encode(us); err != nil {
=======
	if err := json.NewEncoder(w).Encode(rus); err != nil {
>>>>>>> 28ef5856
		mlog.Warn("Error while writing response", mlog.Err(err))
	}
}

func getUpload(c *Context, w http.ResponseWriter, r *http.Request) {
	c.RequireUploadId()
	if c.Err != nil {
		return
	}

	us, err := c.App.GetUploadSession(c.Params.UploadId)
	if err != nil {
		c.Err = err
		return
	}

	if us.UserId != c.AppContext.Session().UserId && !c.IsSystemAdmin() {
		c.Err = model.NewAppError("getUpload", "api.upload.get_upload.forbidden.app_error", nil, "", http.StatusForbidden)
		return
	}

	if err := json.NewEncoder(w).Encode(us); err != nil {
		mlog.Warn("Error while writing response", mlog.Err(err))
	}
}

func uploadData(c *Context, w http.ResponseWriter, r *http.Request) {
	if !*c.App.Config().FileSettings.EnableFileAttachments {
		c.Err = model.NewAppError("uploadData", "api.file.attachments.disabled.app_error",
			nil, "", http.StatusNotImplemented)
		return
	}

	c.RequireUploadId()
	if c.Err != nil {
		return
	}

	auditRec := c.MakeAuditRecord("uploadData", audit.Fail)
	defer c.LogAuditRec(auditRec)
	auditRec.AddMeta("upload_id", c.Params.UploadId)

	us, err := c.App.GetUploadSession(c.Params.UploadId)
	if err != nil {
		c.Err = err
		return
	}

	if us.Type == model.UploadTypeImport {
		if !c.IsSystemAdmin() {
			c.SetPermissionError(model.PermissionManageSystem)
			return
		}
	} else {
		if us.UserId != c.AppContext.Session().UserId || !c.App.SessionHasPermissionToChannel(*c.AppContext.Session(), us.ChannelId, model.PermissionUploadFile) {
			c.SetPermissionError(model.PermissionUploadFile)
			return
		}
	}

	info, err := doUploadData(c, us, r)
	if err != nil {
		c.Err = err
		return
	}

	auditRec.Success()

	if info == nil {
		w.WriteHeader(http.StatusNoContent)
		return
	}

	if err := json.NewEncoder(w).Encode(info); err != nil {
		mlog.Warn("Error while writing response", mlog.Err(err))
	}
}

func doUploadData(c *Context, us *model.UploadSession, r *http.Request) (*model.FileInfo, *model.AppError) {
	boundary, parseErr := parseMultipartRequestHeader(r)
	if parseErr != nil && !errors.Is(parseErr, http.ErrNotMultipart) {
		return nil, model.NewAppError("uploadData", "api.upload.upload_data.invalid_content_type",
			nil, parseErr.Error(), http.StatusBadRequest)
	}

	var rd io.Reader
	if boundary != "" {
		mr := multipart.NewReader(r.Body, boundary)
		p, partErr := mr.NextPart()
		if partErr != nil {
			return nil, model.NewAppError("uploadData", "api.upload.upload_data.multipart_error",
				nil, partErr.Error(), http.StatusBadRequest)
		}
		rd = p
	} else {
		if r.ContentLength > (us.FileSize - us.FileOffset) {
			return nil, model.NewAppError("uploadData", "api.upload.upload_data.invalid_content_length",
				nil, "", http.StatusBadRequest)
		}
		rd = r.Body
	}

	return c.App.UploadData(c.AppContext, us, rd)
}<|MERGE_RESOLUTION|>--- conflicted
+++ resolved
@@ -68,11 +68,7 @@
 
 	auditRec.Success()
 	w.WriteHeader(http.StatusCreated)
-<<<<<<< HEAD
-	if err := json.NewEncoder(w).Encode(us); err != nil {
-=======
 	if err := json.NewEncoder(w).Encode(rus); err != nil {
->>>>>>> 28ef5856
 		mlog.Warn("Error while writing response", mlog.Err(err))
 	}
 }

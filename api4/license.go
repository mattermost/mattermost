--- conflicted
+++ resolved
@@ -178,14 +178,11 @@
 		return
 	}
 
-<<<<<<< HEAD
-=======
 	if c.App.Srv().LicenseManager == nil {
 		c.Err = model.NewAppError("requestTrialLicense", "api.license.upgrade_needed.app_error", nil, "", http.StatusForbidden)
 		return
 	}
 
->>>>>>> de5efdb8
 	canStartTrialLicense, err := c.App.Srv().LicenseManager.CanStartTrial()
 	if err != nil {
 		c.Err = model.NewAppError("requestTrialLicense", "api.license.request-trial.can-start-trial.error", nil, err.Error(), http.StatusInternalServerError)
@@ -283,14 +280,11 @@
 }
 
 func getPrevTrialLicense(c *Context, w http.ResponseWriter, r *http.Request) {
-<<<<<<< HEAD
-=======
 	if c.App.Srv().LicenseManager == nil {
 		c.Err = model.NewAppError("getPrevTrialLicense", "api.license.upgrade_needed.app_error", nil, "", http.StatusForbidden)
 		return
 	}
 
->>>>>>> de5efdb8
 	license, err := c.App.Srv().LicenseManager.GetPrevTrial()
 	if err != nil {
 		http.Error(w, err.Error(), http.StatusInternalServerError)

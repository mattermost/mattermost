--- conflicted
+++ resolved
@@ -185,15 +185,7 @@
 	}
 
 	trialLicenseRequest := &model.TrialLicenseRequest{
-<<<<<<< HEAD
-		ServerID: c.App.TelemetryId(),
-		Name:     currentUser.GetDisplayName(model.SHOW_FULLNAME),
-		Email:    currentUser.Email,
-		SiteName: *c.App.Config().TeamSettings.SiteName,
-		SiteURL:  *c.App.Config().ServiceSettings.SiteURL,
-		Users:    usersNumber.Users,
-=======
-		ServerID:              c.App.DiagnosticId(),
+		ServerID:              c.App.TelemetryId(),
 		Name:                  currentUser.GetDisplayName(model.SHOW_FULLNAME),
 		Email:                 currentUser.Email,
 		SiteName:              *c.App.Config().TeamSettings.SiteName,
@@ -201,7 +193,6 @@
 		Users:                 trialRequest.Users,
 		TermsAccepted:         trialRequest.TermsAccepted,
 		ReceiveEmailsAccepted: trialRequest.ReceiveEmailsAccepted,
->>>>>>> 70084f10
 	}
 
 	if trialLicenseRequest.SiteURL == "" {

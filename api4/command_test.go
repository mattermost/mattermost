// Copyright (c) 2015-present Mattermost, Inc. All Rights Reserved.
// See LICENSE.txt for license information.

package api4

import (
	"encoding/json"
	"net/http"
	"net/http/httptest"
	"net/url"
	"strings"
	"testing"

	"github.com/stretchr/testify/assert"
	"github.com/stretchr/testify/require"

	"github.com/mattermost/mattermost-server/v6/model"
	"github.com/mattermost/mattermost-server/v6/shared/mlog"
)

func TestCreateCommand(t *testing.T) {
	th := Setup(t).InitBasic()
	defer th.TearDown()
	client := th.Client
	LocalClient := th.LocalClient

	enableCommands := *th.App.Config().ServiceSettings.EnableCommands
	defer func() {
		th.App.UpdateConfig(func(cfg *model.Config) { cfg.ServiceSettings.EnableCommands = &enableCommands })
	}()
	th.App.UpdateConfig(func(cfg *model.Config) { *cfg.ServiceSettings.EnableCommands = true })

	newCmd := &model.Command{
		CreatorId: th.BasicUser.Id,
		TeamId:    th.BasicTeam.Id,
		URL:       "http://nowhere.com",
		Method:    model.CommandMethodPost,
		Trigger:   "trigger"}

	_, resp, err := client.CreateCommand(newCmd)
	require.Error(t, err)
	CheckForbiddenStatus(t, resp)

	createdCmd, resp, err := th.SystemAdminClient.CreateCommand(newCmd)
	require.NoError(t, err)
	CheckCreatedStatus(t, resp)
	require.Equal(t, th.SystemAdminUser.Id, createdCmd.CreatorId, "user ids didn't match")
	require.Equal(t, th.BasicTeam.Id, createdCmd.TeamId, "team ids didn't match")

	_, resp, err = th.SystemAdminClient.CreateCommand(newCmd)
	require.Error(t, err)
	CheckBadRequestStatus(t, resp)
	CheckErrorID(t, err, "api.command.duplicate_trigger.app_error")

	newCmd.Trigger = "Local"
	localCreatedCmd, resp, err := LocalClient.CreateCommand(newCmd)
	require.NoError(t, err)
	CheckCreatedStatus(t, resp)
	require.Equal(t, th.BasicUser.Id, localCreatedCmd.CreatorId, "local client: user ids didn't match")
	require.Equal(t, th.BasicTeam.Id, localCreatedCmd.TeamId, "local client: team ids didn't match")

	newCmd.Method = "Wrong"
	newCmd.Trigger = "testcommand"
	_, resp, err = th.SystemAdminClient.CreateCommand(newCmd)
	require.Error(t, err)
	CheckBadRequestStatus(t, resp)
	CheckErrorID(t, err, "model.command.is_valid.method.app_error")

	th.App.UpdateConfig(func(cfg *model.Config) { *cfg.ServiceSettings.EnableCommands = false })
	newCmd.Method = "P"
	newCmd.Trigger = "testcommand"
	_, resp, err = th.SystemAdminClient.CreateCommand(newCmd)
	require.Error(t, err)
	CheckNotImplementedStatus(t, resp)
	CheckErrorID(t, err, "api.command.disabled.app_error")

	// Confirm that local clients can't override disable command setting
	newCmd.Trigger = "LocalOverride"
	_, _, err = LocalClient.CreateCommand(newCmd)
	CheckErrorID(t, err, "api.command.disabled.app_error")
}

func TestUpdateCommand(t *testing.T) {
	th := Setup(t).InitBasic()
	defer th.TearDown()
	user := th.SystemAdminUser
	team := th.BasicTeam

	enableCommands := *th.App.Config().ServiceSettings.EnableCommands
	defer func() {
		th.App.UpdateConfig(func(cfg *model.Config) { cfg.ServiceSettings.EnableCommands = &enableCommands })
	}()
	th.App.UpdateConfig(func(cfg *model.Config) { *cfg.ServiceSettings.EnableCommands = true })

	cmd1 := &model.Command{
		CreatorId: user.Id,
		TeamId:    team.Id,
		URL:       "http://nowhere.com",
		Method:    model.CommandMethodPost,
		Trigger:   "trigger1",
	}

	cmd1, _ = th.App.CreateCommand(cmd1)

	cmd2 := &model.Command{
		CreatorId: GenerateTestId(),
		TeamId:    team.Id,
		URL:       "http://nowhere.com/change",
		Method:    model.CommandMethodGet,
		Trigger:   "trigger2",
		Id:        cmd1.Id,
		Token:     "tokenchange",
	}

	th.TestForSystemAdminAndLocal(t, func(t *testing.T, client *model.Client4) {
		rcmd, _, err := client.UpdateCommand(cmd2)
		require.NoError(t, err)

		require.Equal(t, cmd2.Trigger, rcmd.Trigger, "Trigger should have updated")

		require.Equal(t, cmd2.Method, rcmd.Method, "Method should have updated")

		require.Equal(t, cmd2.URL, rcmd.URL, "URL should have updated")

		require.Equal(t, cmd1.CreatorId, rcmd.CreatorId, "CreatorId should have not updated")

		require.Equal(t, cmd1.Token, rcmd.Token, "Token should have not updated")

		cmd2.Id = GenerateTestId()

		rcmd, resp, err := client.UpdateCommand(cmd2)
		require.Error(t, err)
		CheckNotFoundStatus(t, resp)

		require.Nil(t, rcmd, "should be empty")

		cmd2.Id = "junk"

		_, resp, err = client.UpdateCommand(cmd2)
		require.Error(t, err)
		CheckBadRequestStatus(t, resp)

		cmd2.Id = cmd1.Id
		cmd2.TeamId = GenerateTestId()

		_, resp, err = client.UpdateCommand(cmd2)
		require.Error(t, err)
		CheckBadRequestStatus(t, resp)

		cmd2.TeamId = team.Id

		_, resp, err = th.Client.UpdateCommand(cmd2)
		require.Error(t, err)
		CheckNotFoundStatus(t, resp)
	})
	th.SystemAdminClient.Logout()
	_, resp, err := th.SystemAdminClient.UpdateCommand(cmd2)
	require.Error(t, err)
	CheckUnauthorizedStatus(t, resp)
}

func TestMoveCommand(t *testing.T) {
	th := Setup(t).InitBasic()
	defer th.TearDown()
	user := th.SystemAdminUser
	team := th.BasicTeam
	newTeam := th.CreateTeam()

	enableCommands := *th.App.Config().ServiceSettings.EnableCommands
	defer func() {
		th.App.UpdateConfig(func(cfg *model.Config) { cfg.ServiceSettings.EnableCommands = &enableCommands })
	}()
	th.App.UpdateConfig(func(cfg *model.Config) { *cfg.ServiceSettings.EnableCommands = true })

	cmd1 := &model.Command{
		CreatorId: user.Id,
		TeamId:    team.Id,
		URL:       "http://nowhere.com",
		Method:    model.CommandMethodPost,
		Trigger:   "trigger1",
	}

	rcmd1, _ := th.App.CreateCommand(cmd1)
	th.TestForSystemAdminAndLocal(t, func(t *testing.T, client *model.Client4) {
<<<<<<< HEAD
		ok, _, err := client.MoveCommand(newTeam.Id, rcmd1.Id)
		require.NoError(t, err)
		require.True(t, ok)
=======
		_, err := client.MoveCommand(newTeam.Id, rcmd1.Id)
		require.NoError(t, err)
>>>>>>> a8ca5c42

		rcmd1, _ = th.App.GetCommand(rcmd1.Id)
		require.NotNil(t, rcmd1)
		require.Equal(t, newTeam.Id, rcmd1.TeamId)

<<<<<<< HEAD
		ok, resp, err := client.MoveCommand(newTeam.Id, "bogus")
=======
		resp, err := client.MoveCommand(newTeam.Id, "bogus")
>>>>>>> a8ca5c42
		require.Error(t, err)
		CheckBadRequestStatus(t, resp)

<<<<<<< HEAD
		ok, resp, err = client.MoveCommand(GenerateTestId(), rcmd1.Id)
=======
		resp, err = client.MoveCommand(GenerateTestId(), rcmd1.Id)
>>>>>>> a8ca5c42
		require.Error(t, err)
		CheckNotFoundStatus(t, resp)
	})
	cmd2 := &model.Command{
		CreatorId: user.Id,
		TeamId:    team.Id,
		URL:       "http://nowhere.com",
		Method:    model.CommandMethodPost,
		Trigger:   "trigger2",
	}

	rcmd2, _ := th.App.CreateCommand(cmd2)

<<<<<<< HEAD
	_, resp, err := th.Client.MoveCommand(newTeam.Id, rcmd2.Id)
=======
	resp, err := th.Client.MoveCommand(newTeam.Id, rcmd2.Id)
>>>>>>> a8ca5c42
	require.Error(t, err)
	CheckNotFoundStatus(t, resp)

	th.SystemAdminClient.Logout()
<<<<<<< HEAD
	_, resp, err = th.SystemAdminClient.MoveCommand(newTeam.Id, rcmd2.Id)
=======
	resp, err = th.SystemAdminClient.MoveCommand(newTeam.Id, rcmd2.Id)
>>>>>>> a8ca5c42
	require.Error(t, err)
	CheckUnauthorizedStatus(t, resp)
}

func TestDeleteCommand(t *testing.T) {
	th := Setup(t).InitBasic()
	defer th.TearDown()
	user := th.SystemAdminUser
	team := th.BasicTeam

	enableCommands := *th.App.Config().ServiceSettings.EnableCommands
	defer func() {
		th.App.UpdateConfig(func(cfg *model.Config) { cfg.ServiceSettings.EnableCommands = &enableCommands })
	}()
	th.App.UpdateConfig(func(cfg *model.Config) { *cfg.ServiceSettings.EnableCommands = true })

	cmd1 := &model.Command{
		CreatorId: user.Id,
		TeamId:    team.Id,
		URL:       "http://nowhere.com",
		Method:    model.CommandMethodPost,
		Trigger:   "trigger1",
	}

	th.TestForSystemAdminAndLocal(t, func(t *testing.T, client *model.Client4) {
		cmd1.Id = ""
		rcmd1, appErr := th.App.CreateCommand(cmd1)
		require.Nil(t, appErr)
<<<<<<< HEAD
		ok, _, err := client.DeleteCommand(rcmd1.Id)
		require.NoError(t, err)

		require.True(t, ok)
=======
		_, err := client.DeleteCommand(rcmd1.Id)
		require.NoError(t, err)
>>>>>>> a8ca5c42

		rcmd1, _ = th.App.GetCommand(rcmd1.Id)
		require.Nil(t, rcmd1)

<<<<<<< HEAD
		ok, resp, err := client.DeleteCommand("junk")
		require.Error(t, err)
		CheckBadRequestStatus(t, resp)

		require.False(t, ok)

		_, resp, err = client.DeleteCommand(GenerateTestId())
=======
		resp, err := client.DeleteCommand("junk")
		require.Error(t, err)
		CheckBadRequestStatus(t, resp)

		resp, err = client.DeleteCommand(GenerateTestId())
>>>>>>> a8ca5c42
		require.Error(t, err)
		CheckNotFoundStatus(t, resp)
	})
	cmd2 := &model.Command{
		CreatorId: user.Id,
		TeamId:    team.Id,
		URL:       "http://nowhere.com",
		Method:    model.CommandMethodPost,
		Trigger:   "trigger2",
	}

	rcmd2, _ := th.App.CreateCommand(cmd2)

<<<<<<< HEAD
	_, resp, err := th.Client.DeleteCommand(rcmd2.Id)
=======
	resp, err := th.Client.DeleteCommand(rcmd2.Id)
>>>>>>> a8ca5c42
	require.Error(t, err)
	CheckNotFoundStatus(t, resp)

	th.SystemAdminClient.Logout()
<<<<<<< HEAD
	_, resp, err = th.SystemAdminClient.DeleteCommand(rcmd2.Id)
=======
	resp, err = th.SystemAdminClient.DeleteCommand(rcmd2.Id)
>>>>>>> a8ca5c42
	require.Error(t, err)
	CheckUnauthorizedStatus(t, resp)
}

func TestListCommands(t *testing.T) {
	th := Setup(t).InitBasic()
	defer th.TearDown()
	client := th.Client

	enableCommands := *th.App.Config().ServiceSettings.EnableCommands
	defer func() {
		th.App.UpdateConfig(func(cfg *model.Config) { cfg.ServiceSettings.EnableCommands = &enableCommands })
	}()
	th.App.UpdateConfig(func(cfg *model.Config) { *cfg.ServiceSettings.EnableCommands = true })

	newCmd := &model.Command{
		CreatorId: th.BasicUser.Id,
		TeamId:    th.BasicTeam.Id,
		URL:       "http://nowhere.com",
		Method:    model.CommandMethodPost,
		Trigger:   "custom_command"}

	_, _, err := th.SystemAdminClient.CreateCommand(newCmd)
	require.NoError(t, err)

	th.TestForSystemAdminAndLocal(t, func(t *testing.T, c *model.Client4) {
		listCommands, _, err := c.ListCommands(th.BasicTeam.Id, false)
		require.NoError(t, err)

		foundEcho := false
		foundCustom := false
		for _, command := range listCommands {
			if command.Trigger == "echo" {
				foundEcho = true
			}
			if command.Trigger == "custom_command" {
				foundCustom = true
			}
		}
		require.True(t, foundEcho, "Couldn't find echo command")
		require.True(t, foundCustom, "Should list the custom command")
	}, "ListSystemAndCustomCommands")

	th.TestForSystemAdminAndLocal(t, func(t *testing.T, c *model.Client4) {
		listCommands, _, err := c.ListCommands(th.BasicTeam.Id, true)
		require.NoError(t, err)

		require.Len(t, listCommands, 1, "Should list just one custom command")
		require.Equal(t, listCommands[0].Trigger, "custom_command", "Wrong custom command trigger")
	}, "ListCustomOnlyCommands")

	t.Run("UserWithNoPermissionForCustomCommands", func(t *testing.T) {
		_, resp, err := client.ListCommands(th.BasicTeam.Id, true)
		require.Error(t, err)
		CheckForbiddenStatus(t, resp)
	})

	t.Run("RegularUserCanListOnlySystemCommands", func(t *testing.T) {
		listCommands, _, err := client.ListCommands(th.BasicTeam.Id, false)
		require.NoError(t, err)

		foundEcho := false
		foundCustom := false
		for _, command := range listCommands {
			if command.Trigger == "echo" {
				foundEcho = true
			}
			if command.Trigger == "custom_command" {
				foundCustom = true
			}
		}
		require.True(t, foundEcho, "Couldn't find echo command")
		require.False(t, foundCustom, "Should not list the custom command")
	})

	t.Run("NoMember", func(t *testing.T) {
		client.Logout()
		user := th.CreateUser()
		th.SystemAdminClient.RemoveTeamMember(th.BasicTeam.Id, user.Id)
		client.Login(user.Email, user.Password)
		_, resp, err := client.ListCommands(th.BasicTeam.Id, false)
		require.Error(t, err)
		CheckForbiddenStatus(t, resp)
		_, resp, err = client.ListCommands(th.BasicTeam.Id, true)
		require.Error(t, err)
		CheckForbiddenStatus(t, resp)
	})

	t.Run("NotLoggedIn", func(t *testing.T) {
		client.Logout()
		_, resp, err := client.ListCommands(th.BasicTeam.Id, false)
		require.Error(t, err)
		CheckUnauthorizedStatus(t, resp)
		_, resp, err = client.ListCommands(th.BasicTeam.Id, true)
		require.Error(t, err)
		CheckUnauthorizedStatus(t, resp)
	})
}

func TestListAutocompleteCommands(t *testing.T) {
	th := Setup(t).InitBasic()
	defer th.TearDown()
	client := th.Client

	newCmd := &model.Command{
		CreatorId: th.BasicUser.Id,
		TeamId:    th.BasicTeam.Id,
		URL:       "http://nowhere.com",
		Method:    model.CommandMethodPost,
		Trigger:   "custom_command"}

	_, _, err := th.SystemAdminClient.CreateCommand(newCmd)
	require.NoError(t, err)

	t.Run("ListAutocompleteCommandsOnly", func(t *testing.T) {
		listCommands, _, err := th.SystemAdminClient.ListAutocompleteCommands(th.BasicTeam.Id)
		require.NoError(t, err)

		foundEcho := false
		foundCustom := false
		for _, command := range listCommands {
			if command.Trigger == "echo" {
				foundEcho = true
			}
			if command.Trigger == "custom_command" {
				foundCustom = true
			}
		}
		require.True(t, foundEcho, "Couldn't find echo command")
		require.False(t, foundCustom, "Should not list the custom command")
	})

	t.Run("RegularUserCanListOnlySystemCommands", func(t *testing.T) {
		listCommands, _, err := client.ListAutocompleteCommands(th.BasicTeam.Id)
		require.NoError(t, err)

		foundEcho := false
		foundCustom := false
		for _, command := range listCommands {
			if command.Trigger == "echo" {
				foundEcho = true
			}
			if command.Trigger == "custom_command" {
				foundCustom = true
			}
		}
		require.True(t, foundEcho, "Couldn't find echo command")
		require.False(t, foundCustom, "Should not list the custom command")
	})

	t.Run("NoMember", func(t *testing.T) {
		client.Logout()
		user := th.CreateUser()
		th.SystemAdminClient.RemoveTeamMember(th.BasicTeam.Id, user.Id)
		client.Login(user.Email, user.Password)
		_, resp, err := client.ListAutocompleteCommands(th.BasicTeam.Id)
		require.Error(t, err)
		CheckForbiddenStatus(t, resp)
	})

	t.Run("NotLoggedIn", func(t *testing.T) {
		client.Logout()
		_, resp, err := client.ListAutocompleteCommands(th.BasicTeam.Id)
		require.Error(t, err)
		CheckUnauthorizedStatus(t, resp)
	})
}

func TestListCommandAutocompleteSuggestions(t *testing.T) {
	th := Setup(t).InitBasic()
	defer th.TearDown()
	client := th.Client

	newCmd := &model.Command{
		CreatorId: th.BasicUser.Id,
		TeamId:    th.BasicTeam.Id,
		URL:       "http://nowhere.com",
		Method:    model.CommandMethodPost,
		Trigger:   "custom_command"}

	_, _, err := th.SystemAdminClient.CreateCommand(newCmd)
	require.NoError(t, err)

	t.Run("ListAutocompleteSuggestionsOnly", func(t *testing.T) {
		suggestions, _, err := th.SystemAdminClient.ListCommandAutocompleteSuggestions("/", th.BasicTeam.Id)
		require.NoError(t, err)

		foundEcho := false
		foundShrug := false
		foundCustom := false
		for _, command := range suggestions {
			if command.Suggestion == "echo" {
				foundEcho = true
			}
			if command.Suggestion == "shrug" {
				foundShrug = true
			}
			if command.Suggestion == "custom_command" {
				foundCustom = true
			}
		}
		require.True(t, foundEcho, "Couldn't find echo command")
		require.True(t, foundShrug, "Couldn't find shrug command")
		require.False(t, foundCustom, "Should not list the custom command")
	})

	t.Run("ListAutocompleteSuggestionsOnlyWithInput", func(t *testing.T) {
		suggestions, _, err := th.SystemAdminClient.ListCommandAutocompleteSuggestions("/e", th.BasicTeam.Id)
		require.NoError(t, err)

		foundEcho := false
		foundShrug := false
		for _, command := range suggestions {
			if command.Suggestion == "echo" {
				foundEcho = true
			}
			if command.Suggestion == "shrug" {
				foundShrug = true
			}
		}
		require.True(t, foundEcho, "Couldn't find echo command")
		require.False(t, foundShrug, "Should not list the shrug command")
	})

	t.Run("RegularUserCanListOnlySystemCommands", func(t *testing.T) {
		suggestions, _, err := client.ListCommandAutocompleteSuggestions("/", th.BasicTeam.Id)
		require.NoError(t, err)

		foundEcho := false
		foundCustom := false
		for _, suggestion := range suggestions {
			if suggestion.Suggestion == "echo" {
				foundEcho = true
			}
			if suggestion.Suggestion == "custom_command" {
				foundCustom = true
			}
		}
		require.True(t, foundEcho, "Couldn't find echo command")
		require.False(t, foundCustom, "Should not list the custom command")
	})

	t.Run("NoMember", func(t *testing.T) {
		client.Logout()
		user := th.CreateUser()
		th.SystemAdminClient.RemoveTeamMember(th.BasicTeam.Id, user.Id)
		client.Login(user.Email, user.Password)
		_, resp, err := client.ListCommandAutocompleteSuggestions("/", th.BasicTeam.Id)
		require.Error(t, err)
		CheckForbiddenStatus(t, resp)
	})

	t.Run("NotLoggedIn", func(t *testing.T) {
		client.Logout()
		_, resp, err := client.ListCommandAutocompleteSuggestions("/", th.BasicTeam.Id)
		require.Error(t, err)
		CheckUnauthorizedStatus(t, resp)
	})
}

func TestGetCommand(t *testing.T) {
	th := Setup(t).InitBasic()
	defer th.TearDown()

	enableCommands := *th.App.Config().ServiceSettings.EnableCommands
	defer func() {
		th.App.UpdateConfig(func(cfg *model.Config) { cfg.ServiceSettings.EnableCommands = &enableCommands })
	}()
	th.App.UpdateConfig(func(cfg *model.Config) { *cfg.ServiceSettings.EnableCommands = true })

	newCmd := &model.Command{
		CreatorId: th.BasicUser.Id,
		TeamId:    th.BasicTeam.Id,
		URL:       "http://nowhere.com",
		Method:    model.CommandMethodPost,
		Trigger:   "roger"}

	newCmd, _, err := th.SystemAdminClient.CreateCommand(newCmd)
	require.NoError(t, err)
	th.TestForSystemAdminAndLocal(t, func(t *testing.T, client *model.Client4) {

		t.Run("ValidId", func(t *testing.T) {
			cmd, _, err := client.GetCommandById(newCmd.Id)
			require.NoError(t, err)

			require.Equal(t, newCmd.Id, cmd.Id)
			require.Equal(t, newCmd.CreatorId, cmd.CreatorId)
			require.Equal(t, newCmd.TeamId, cmd.TeamId)
			require.Equal(t, newCmd.URL, cmd.URL)
			require.Equal(t, newCmd.Method, cmd.Method)
			require.Equal(t, newCmd.Trigger, cmd.Trigger)
		})

		t.Run("InvalidId", func(t *testing.T) {
			_, _, err := client.GetCommandById(strings.Repeat("z", len(newCmd.Id)))
			require.Error(t, err)
		})
	})
	t.Run("UserWithNoPermissionForCustomCommands", func(t *testing.T) {
		_, resp, err := th.Client.GetCommandById(newCmd.Id)
		require.Error(t, err)
		CheckNotFoundStatus(t, resp)
	})

	t.Run("NoMember", func(t *testing.T) {
		th.Client.Logout()
		user := th.CreateUser()
		th.SystemAdminClient.RemoveTeamMember(th.BasicTeam.Id, user.Id)
		th.Client.Login(user.Email, user.Password)
		_, resp, err := th.Client.GetCommandById(newCmd.Id)
		require.Error(t, err)
		CheckNotFoundStatus(t, resp)
	})

	t.Run("NotLoggedIn", func(t *testing.T) {
		th.Client.Logout()
		_, resp, err := th.Client.GetCommandById(newCmd.Id)
		require.Error(t, err)
		CheckUnauthorizedStatus(t, resp)
	})
}

func TestRegenToken(t *testing.T) {
	th := Setup(t).InitBasic()
	defer th.TearDown()
	client := th.Client

	enableCommands := *th.App.Config().ServiceSettings.EnableCommands
	defer func() {
		th.App.UpdateConfig(func(cfg *model.Config) { cfg.ServiceSettings.EnableCommands = &enableCommands })
	}()
	th.App.UpdateConfig(func(cfg *model.Config) { *cfg.ServiceSettings.EnableCommands = true })

	newCmd := &model.Command{
		CreatorId: th.BasicUser.Id,
		TeamId:    th.BasicTeam.Id,
		URL:       "http://nowhere.com",
		Method:    model.CommandMethodPost,
		Trigger:   "trigger"}

	createdCmd, resp, err := th.SystemAdminClient.CreateCommand(newCmd)
	require.NoError(t, err)
	CheckCreatedStatus(t, resp)

	token, _, err := th.SystemAdminClient.RegenCommandToken(createdCmd.Id)
	require.NoError(t, err)
	require.NotEqual(t, createdCmd.Token, token, "should update the token")

	token, resp, err = client.RegenCommandToken(createdCmd.Id)
	require.Error(t, err)
	CheckNotFoundStatus(t, resp)
	require.Empty(t, token, "should not return the token")
}

func TestExecuteInvalidCommand(t *testing.T) {
	th := Setup(t).InitBasic()
	defer th.TearDown()
	client := th.Client
	channel := th.BasicChannel

	enableCommands := *th.App.Config().ServiceSettings.EnableCommands
	allowedInternalConnections := *th.App.Config().ServiceSettings.AllowedUntrustedInternalConnections
	defer func() {
		th.App.UpdateConfig(func(cfg *model.Config) { cfg.ServiceSettings.EnableCommands = &enableCommands })
		th.App.UpdateConfig(func(cfg *model.Config) {
			cfg.ServiceSettings.AllowedUntrustedInternalConnections = &allowedInternalConnections
		})
	}()
	th.App.UpdateConfig(func(cfg *model.Config) { *cfg.ServiceSettings.EnableCommands = true })
	th.App.UpdateConfig(func(cfg *model.Config) { *cfg.ServiceSettings.AllowedUntrustedInternalConnections = "127.0.0.0/8" })

	ts := httptest.NewServer(http.HandlerFunc(func(w http.ResponseWriter, r *http.Request) {
		rc := &model.CommandResponse{}

		if err := json.NewEncoder(w).Encode(rc); err != nil {
			mlog.Warn("Error while writing response", mlog.Err(err))
		}
	}))
	defer ts.Close()

	getCmd := &model.Command{
		CreatorId: th.BasicUser.Id,
		TeamId:    th.BasicTeam.Id,
		URL:       ts.URL,
		Method:    model.CommandMethodGet,
		Trigger:   "getcommand",
	}

	_, appErr := th.App.CreateCommand(getCmd)
	require.Nil(t, appErr, "failed to create get command")

	_, resp, err := client.ExecuteCommand(channel.Id, "")
	require.Error(t, err)
	CheckBadRequestStatus(t, resp)

	_, resp, err = client.ExecuteCommand(channel.Id, "/")
	require.Error(t, err)
	CheckBadRequestStatus(t, resp)

	_, resp, err = client.ExecuteCommand(channel.Id, "getcommand")
	require.Error(t, err)
	CheckBadRequestStatus(t, resp)

	_, resp, err = client.ExecuteCommand(channel.Id, "/junk")
	require.Error(t, err)
	CheckNotFoundStatus(t, resp)

	otherUser := th.CreateUser()
	client.Login(otherUser.Email, otherUser.Password)

	_, resp, err = client.ExecuteCommand(channel.Id, "/getcommand")
	require.Error(t, err)
	CheckForbiddenStatus(t, resp)

	client.Logout()

	_, resp, err = client.ExecuteCommand(channel.Id, "/getcommand")
	require.Error(t, err)
	CheckUnauthorizedStatus(t, resp)

	_, _, err = th.SystemAdminClient.ExecuteCommand(channel.Id, "/getcommand")
	require.NoError(t, err)
}

func TestExecuteGetCommand(t *testing.T) {
	th := Setup(t).InitBasic()
	defer th.TearDown()
	client := th.Client
	channel := th.BasicChannel

	enableCommands := *th.App.Config().ServiceSettings.EnableCommands
	allowedInternalConnections := *th.App.Config().ServiceSettings.AllowedUntrustedInternalConnections
	defer func() {
		th.App.UpdateConfig(func(cfg *model.Config) { cfg.ServiceSettings.EnableCommands = &enableCommands })
		th.App.UpdateConfig(func(cfg *model.Config) {
			cfg.ServiceSettings.AllowedUntrustedInternalConnections = &allowedInternalConnections
		})
	}()
	th.App.UpdateConfig(func(cfg *model.Config) { *cfg.ServiceSettings.EnableCommands = true })
	th.App.UpdateConfig(func(cfg *model.Config) { *cfg.ServiceSettings.AllowedUntrustedInternalConnections = "127.0.0.0/8" })

	token := model.NewId()
	expectedCommandResponse := &model.CommandResponse{
		Text:         "test get command response",
		ResponseType: model.CommandResponseTypeInChannel,
		Type:         "custom_test",
		Props:        map[string]interface{}{"someprop": "somevalue"},
	}

	ts := httptest.NewServer(http.HandlerFunc(func(w http.ResponseWriter, r *http.Request) {
		require.Equal(t, http.MethodGet, r.Method)

		values, err := url.ParseQuery(r.URL.RawQuery)
		require.NoError(t, err)

		require.Equal(t, token, values.Get("token"))
		require.Equal(t, th.BasicTeam.Name, values.Get("team_domain"))
		require.Equal(t, "ourCommand", values.Get("cmd"))

		w.Header().Set("Content-Type", "application/json")
		if err := json.NewEncoder(w).Encode(expectedCommandResponse); err != nil {
			mlog.Warn("Error while writing response", mlog.Err(err))
		}
	}))
	defer ts.Close()

	getCmd := &model.Command{
		CreatorId: th.BasicUser.Id,
		TeamId:    th.BasicTeam.Id,
		URL:       ts.URL + "/?cmd=ourCommand",
		Method:    model.CommandMethodGet,
		Trigger:   "getcommand",
		Token:     token,
	}

	_, appErr := th.App.CreateCommand(getCmd)
	require.Nil(t, appErr, "failed to create get command")

	commandResponse, _, err := client.ExecuteCommand(channel.Id, "/getcommand")
	require.NoError(t, err)
	assert.True(t, len(commandResponse.TriggerId) == 26)

	expectedCommandResponse.TriggerId = commandResponse.TriggerId
	require.Equal(t, expectedCommandResponse, commandResponse)
}

func TestExecutePostCommand(t *testing.T) {
	th := Setup(t).InitBasic()
	defer th.TearDown()
	client := th.Client
	channel := th.BasicChannel

	enableCommands := *th.App.Config().ServiceSettings.EnableCommands
	allowedInternalConnections := *th.App.Config().ServiceSettings.AllowedUntrustedInternalConnections
	defer func() {
		th.App.UpdateConfig(func(cfg *model.Config) { cfg.ServiceSettings.EnableCommands = &enableCommands })
		th.App.UpdateConfig(func(cfg *model.Config) {
			cfg.ServiceSettings.AllowedUntrustedInternalConnections = &allowedInternalConnections
		})
	}()
	th.App.UpdateConfig(func(cfg *model.Config) { *cfg.ServiceSettings.EnableCommands = true })
	th.App.UpdateConfig(func(cfg *model.Config) { *cfg.ServiceSettings.AllowedUntrustedInternalConnections = "127.0.0.0/8" })

	token := model.NewId()
	expectedCommandResponse := &model.CommandResponse{
		Text:         "test post command response",
		ResponseType: model.CommandResponseTypeInChannel,
		Type:         "custom_test",
		Props:        map[string]interface{}{"someprop": "somevalue"},
	}

	ts := httptest.NewServer(http.HandlerFunc(func(w http.ResponseWriter, r *http.Request) {
		require.Equal(t, http.MethodPost, r.Method)

		r.ParseForm()

		require.Equal(t, token, r.FormValue("token"))
		require.Equal(t, th.BasicTeam.Name, r.FormValue("team_domain"))

		w.Header().Set("Content-Type", "application/json")
		if err := json.NewEncoder(w).Encode(expectedCommandResponse); err != nil {
			mlog.Warn("Error while writing response", mlog.Err(err))
		}
	}))
	defer ts.Close()

	postCmd := &model.Command{
		CreatorId: th.BasicUser.Id,
		TeamId:    th.BasicTeam.Id,
		URL:       ts.URL,
		Method:    model.CommandMethodPost,
		Trigger:   "postcommand",
		Token:     token,
	}

	_, appErr := th.App.CreateCommand(postCmd)
	require.Nil(t, appErr, "failed to create get command")

	commandResponse, _, err := client.ExecuteCommand(channel.Id, "/postcommand")
	require.NoError(t, err)
	assert.True(t, len(commandResponse.TriggerId) == 26)

	expectedCommandResponse.TriggerId = commandResponse.TriggerId
	require.Equal(t, expectedCommandResponse, commandResponse)
}

func TestExecuteCommandAgainstChannelOnAnotherTeam(t *testing.T) {
	th := Setup(t).InitBasic()
	defer th.TearDown()
	client := th.Client
	channel := th.BasicChannel

	enableCommands := *th.App.Config().ServiceSettings.EnableCommands
	allowedInternalConnections := *th.App.Config().ServiceSettings.AllowedUntrustedInternalConnections
	defer func() {
		th.App.UpdateConfig(func(cfg *model.Config) { cfg.ServiceSettings.EnableCommands = &enableCommands })
		th.App.UpdateConfig(func(cfg *model.Config) {
			cfg.ServiceSettings.AllowedUntrustedInternalConnections = &allowedInternalConnections
		})
	}()
	th.App.UpdateConfig(func(cfg *model.Config) { *cfg.ServiceSettings.EnableCommands = true })
	th.App.UpdateConfig(func(cfg *model.Config) {
		*cfg.ServiceSettings.AllowedUntrustedInternalConnections = "localhost,127.0.0.1"
	})

	expectedCommandResponse := &model.CommandResponse{
		Text:         "test post command response",
		ResponseType: model.CommandResponseTypeInChannel,
		Type:         "custom_test",
		Props:        map[string]interface{}{"someprop": "somevalue"},
	}

	ts := httptest.NewServer(http.HandlerFunc(func(w http.ResponseWriter, r *http.Request) {
		w.Header().Set("Content-Type", "application/json")
		if err := json.NewEncoder(w).Encode(expectedCommandResponse); err != nil {
			mlog.Warn("Error while writing response", mlog.Err(err))
		}
	}))
	defer ts.Close()

	// create a slash command on some other team where we have permission to do so
	team2 := th.CreateTeam()
	postCmd := &model.Command{
		CreatorId: th.BasicUser.Id,
		TeamId:    team2.Id,
		URL:       ts.URL,
		Method:    model.CommandMethodPost,
		Trigger:   "postcommand",
	}
	_, appErr := th.App.CreateCommand(postCmd)
	require.Nil(t, appErr, "failed to create post command")

	// the execute command endpoint will always search for the command by trigger and team id, inferring team id from the
	// channel id, so there is no way to use that slash command on a channel that belongs to some other team
	_, resp, err := client.ExecuteCommand(channel.Id, "/postcommand")
	require.Error(t, err)
	CheckNotFoundStatus(t, resp)
}

func TestExecuteCommandAgainstChannelUserIsNotIn(t *testing.T) {
	th := Setup(t).InitBasic()
	defer th.TearDown()
	client := th.Client

	enableCommands := *th.App.Config().ServiceSettings.EnableCommands
	allowedInternalConnections := *th.App.Config().ServiceSettings.AllowedUntrustedInternalConnections
	defer func() {
		th.App.UpdateConfig(func(cfg *model.Config) { cfg.ServiceSettings.EnableCommands = &enableCommands })
		th.App.UpdateConfig(func(cfg *model.Config) {
			cfg.ServiceSettings.AllowedUntrustedInternalConnections = &allowedInternalConnections
		})
	}()
	th.App.UpdateConfig(func(cfg *model.Config) { *cfg.ServiceSettings.EnableCommands = true })
	th.App.UpdateConfig(func(cfg *model.Config) {
		*cfg.ServiceSettings.AllowedUntrustedInternalConnections = "localhost,127.0.0.1"
	})

	expectedCommandResponse := &model.CommandResponse{
		Text:         "test post command response",
		ResponseType: model.CommandResponseTypeInChannel,
		Type:         "custom_test",
		Props:        map[string]interface{}{"someprop": "somevalue"},
	}

	ts := httptest.NewServer(http.HandlerFunc(func(w http.ResponseWriter, r *http.Request) {
		w.Header().Set("Content-Type", "application/json")
		if err := json.NewEncoder(w).Encode(expectedCommandResponse); err != nil {
			mlog.Warn("Error while writing response", mlog.Err(err))
		}
	}))
	defer ts.Close()

	// create a slash command on some other team where we have permission to do so
	team2 := th.CreateTeam()
	postCmd := &model.Command{
		CreatorId: th.BasicUser.Id,
		TeamId:    team2.Id,
		URL:       ts.URL,
		Method:    model.CommandMethodPost,
		Trigger:   "postcommand",
	}
	_, appErr := th.App.CreateCommand(postCmd)
	require.Nil(t, appErr, "failed to create post command")

	// make a channel on that team, ensuring that our test user isn't in it
	channel2 := th.CreateChannelWithClientAndTeam(client, model.ChannelTypeOpen, team2.Id)
<<<<<<< HEAD
	success, _, _ := th.Client.RemoveUserFromChannel(channel2.Id, th.BasicUser.Id)
	require.True(t, success, "Failed to remove user from channel")
=======
	_, err := th.Client.RemoveUserFromChannel(channel2.Id, th.BasicUser.Id)
	require.NoError(t, err, "Failed to remove user from channel")
>>>>>>> a8ca5c42

	// we should not be able to run the slash command in channel2, because we aren't in it
	_, resp, err := client.ExecuteCommandWithTeam(channel2.Id, team2.Id, "/postcommand")
	require.Error(t, err)
	CheckForbiddenStatus(t, resp)
}

func TestExecuteCommandInDirectMessageChannel(t *testing.T) {
	th := Setup(t).InitBasic()
	defer th.TearDown()
	client := th.Client

	enableCommands := *th.App.Config().ServiceSettings.EnableCommands
	allowedInternalConnections := *th.App.Config().ServiceSettings.AllowedUntrustedInternalConnections
	defer func() {
		th.App.UpdateConfig(func(cfg *model.Config) { cfg.ServiceSettings.EnableCommands = &enableCommands })
		th.App.UpdateConfig(func(cfg *model.Config) {
			cfg.ServiceSettings.AllowedUntrustedInternalConnections = &allowedInternalConnections
		})
	}()
	th.App.UpdateConfig(func(cfg *model.Config) { *cfg.ServiceSettings.EnableCommands = true })
	th.App.UpdateConfig(func(cfg *model.Config) {
		*cfg.ServiceSettings.AllowedUntrustedInternalConnections = "localhost,127.0.0.1"
	})

	// create a team that the user isn't a part of
	team2 := th.CreateTeam()

	expectedCommandResponse := &model.CommandResponse{
		Text:         "test post command response",
		ResponseType: model.CommandResponseTypeInChannel,
		Type:         "custom_test",
		Props:        map[string]interface{}{"someprop": "somevalue"},
	}

	ts := httptest.NewServer(http.HandlerFunc(func(w http.ResponseWriter, r *http.Request) {
		require.Equal(t, http.MethodPost, r.Method)
		w.Header().Set("Content-Type", "application/json")
		if err := json.NewEncoder(w).Encode(expectedCommandResponse); err != nil {
			mlog.Warn("Error while writing response", mlog.Err(err))
		}
	}))
	defer ts.Close()

	// create a slash command on some other team where we have permission to do so
	postCmd := &model.Command{
		CreatorId: th.BasicUser.Id,
		TeamId:    team2.Id,
		URL:       ts.URL,
		Method:    model.CommandMethodPost,
		Trigger:   "postcommand",
	}
	_, appErr := th.App.CreateCommand(postCmd)
	require.Nil(t, appErr, "failed to create post command")

	// make a direct message channel
	dmChannel, response, err := client.CreateDirectChannel(th.BasicUser.Id, th.BasicUser2.Id)
	require.NoError(t, err)
	CheckCreatedStatus(t, response)

	// we should be able to run the slash command in the DM channel
	_, resp, err := client.ExecuteCommandWithTeam(dmChannel.Id, team2.Id, "/postcommand")
	require.NoError(t, err)
	CheckOKStatus(t, resp)

	// but we can't run the slash command in the DM channel if we sub in some other team's id
	_, resp, err = client.ExecuteCommandWithTeam(dmChannel.Id, th.BasicTeam.Id, "/postcommand")
	require.Error(t, err)
	CheckNotFoundStatus(t, resp)
}

func TestExecuteCommandInTeamUserIsNotOn(t *testing.T) {
	th := Setup(t).InitBasic()
	defer th.TearDown()
	client := th.Client

	enableCommands := *th.App.Config().ServiceSettings.EnableCommands
	allowedInternalConnections := *th.App.Config().ServiceSettings.AllowedUntrustedInternalConnections
	defer func() {
		th.App.UpdateConfig(func(cfg *model.Config) { cfg.ServiceSettings.EnableCommands = &enableCommands })
		th.App.UpdateConfig(func(cfg *model.Config) {
			cfg.ServiceSettings.AllowedUntrustedInternalConnections = &allowedInternalConnections
		})
	}()
	th.App.UpdateConfig(func(cfg *model.Config) { *cfg.ServiceSettings.EnableCommands = true })
	th.App.UpdateConfig(func(cfg *model.Config) {
		*cfg.ServiceSettings.AllowedUntrustedInternalConnections = "localhost,127.0.0.1"
	})

	// create a team that the user isn't a part of
	team2 := th.CreateTeam()

	expectedCommandResponse := &model.CommandResponse{
		Text:         "test post command response",
		ResponseType: model.CommandResponseTypeInChannel,
		Type:         "custom_test",
		Props:        map[string]interface{}{"someprop": "somevalue"},
	}

	ts := httptest.NewServer(http.HandlerFunc(func(w http.ResponseWriter, r *http.Request) {
		require.Equal(t, http.MethodPost, r.Method)
		r.ParseForm()
		require.Equal(t, team2.Name, r.FormValue("team_domain"))

		w.Header().Set("Content-Type", "application/json")
		if err := json.NewEncoder(w).Encode(expectedCommandResponse); err != nil {
			mlog.Warn("Error while writing response", mlog.Err(err))
		}
	}))
	defer ts.Close()

	// create a slash command on that team
	postCmd := &model.Command{
		CreatorId: th.BasicUser.Id,
		TeamId:    team2.Id,
		URL:       ts.URL,
		Method:    model.CommandMethodPost,
		Trigger:   "postcommand",
	}
	_, appErr := th.App.CreateCommand(postCmd)
	require.Nil(t, appErr, "failed to create post command")

	// make a direct message channel
	dmChannel, response, err := client.CreateDirectChannel(th.BasicUser.Id, th.BasicUser2.Id)
	require.NoError(t, err)
	CheckCreatedStatus(t, response)

	// we should be able to run the slash command in the DM channel
	_, resp, err := client.ExecuteCommandWithTeam(dmChannel.Id, team2.Id, "/postcommand")
	require.NoError(t, err)
	CheckOKStatus(t, resp)

	// if the user is removed from the team, they should NOT be able to run the slash command in the DM channel
<<<<<<< HEAD
	success, _, _ := th.Client.RemoveTeamMember(team2.Id, th.BasicUser.Id)
	require.True(t, success, "Failed to remove user from team")
=======
	_, err = th.Client.RemoveTeamMember(team2.Id, th.BasicUser.Id)
	require.NoError(t, err, "Failed to remove user from team")
>>>>>>> a8ca5c42

	_, resp, err = client.ExecuteCommandWithTeam(dmChannel.Id, team2.Id, "/postcommand")
	require.Error(t, err)
	CheckForbiddenStatus(t, resp)

	// if we omit the team id from the request, the slash command will fail because this is a DM channel, and the
	// team id can't be inherited from the channel
	_, resp, err = client.ExecuteCommand(dmChannel.Id, "/postcommand")
	require.Error(t, err)
	CheckForbiddenStatus(t, resp)
}<|MERGE_RESOLUTION|>--- conflicted
+++ resolved
@@ -182,32 +182,18 @@
 
 	rcmd1, _ := th.App.CreateCommand(cmd1)
 	th.TestForSystemAdminAndLocal(t, func(t *testing.T, client *model.Client4) {
-<<<<<<< HEAD
-		ok, _, err := client.MoveCommand(newTeam.Id, rcmd1.Id)
-		require.NoError(t, err)
-		require.True(t, ok)
-=======
 		_, err := client.MoveCommand(newTeam.Id, rcmd1.Id)
 		require.NoError(t, err)
->>>>>>> a8ca5c42
 
 		rcmd1, _ = th.App.GetCommand(rcmd1.Id)
 		require.NotNil(t, rcmd1)
 		require.Equal(t, newTeam.Id, rcmd1.TeamId)
 
-<<<<<<< HEAD
-		ok, resp, err := client.MoveCommand(newTeam.Id, "bogus")
-=======
 		resp, err := client.MoveCommand(newTeam.Id, "bogus")
->>>>>>> a8ca5c42
 		require.Error(t, err)
 		CheckBadRequestStatus(t, resp)
 
-<<<<<<< HEAD
-		ok, resp, err = client.MoveCommand(GenerateTestId(), rcmd1.Id)
-=======
 		resp, err = client.MoveCommand(GenerateTestId(), rcmd1.Id)
->>>>>>> a8ca5c42
 		require.Error(t, err)
 		CheckNotFoundStatus(t, resp)
 	})
@@ -221,20 +207,12 @@
 
 	rcmd2, _ := th.App.CreateCommand(cmd2)
 
-<<<<<<< HEAD
-	_, resp, err := th.Client.MoveCommand(newTeam.Id, rcmd2.Id)
-=======
 	resp, err := th.Client.MoveCommand(newTeam.Id, rcmd2.Id)
->>>>>>> a8ca5c42
 	require.Error(t, err)
 	CheckNotFoundStatus(t, resp)
 
 	th.SystemAdminClient.Logout()
-<<<<<<< HEAD
-	_, resp, err = th.SystemAdminClient.MoveCommand(newTeam.Id, rcmd2.Id)
-=======
 	resp, err = th.SystemAdminClient.MoveCommand(newTeam.Id, rcmd2.Id)
->>>>>>> a8ca5c42
 	require.Error(t, err)
 	CheckUnauthorizedStatus(t, resp)
 }
@@ -263,34 +241,17 @@
 		cmd1.Id = ""
 		rcmd1, appErr := th.App.CreateCommand(cmd1)
 		require.Nil(t, appErr)
-<<<<<<< HEAD
-		ok, _, err := client.DeleteCommand(rcmd1.Id)
-		require.NoError(t, err)
-
-		require.True(t, ok)
-=======
 		_, err := client.DeleteCommand(rcmd1.Id)
 		require.NoError(t, err)
->>>>>>> a8ca5c42
 
 		rcmd1, _ = th.App.GetCommand(rcmd1.Id)
 		require.Nil(t, rcmd1)
 
-<<<<<<< HEAD
-		ok, resp, err := client.DeleteCommand("junk")
+		resp, err := client.DeleteCommand("junk")
 		require.Error(t, err)
 		CheckBadRequestStatus(t, resp)
 
-		require.False(t, ok)
-
-		_, resp, err = client.DeleteCommand(GenerateTestId())
-=======
-		resp, err := client.DeleteCommand("junk")
-		require.Error(t, err)
-		CheckBadRequestStatus(t, resp)
-
 		resp, err = client.DeleteCommand(GenerateTestId())
->>>>>>> a8ca5c42
 		require.Error(t, err)
 		CheckNotFoundStatus(t, resp)
 	})
@@ -304,20 +265,12 @@
 
 	rcmd2, _ := th.App.CreateCommand(cmd2)
 
-<<<<<<< HEAD
-	_, resp, err := th.Client.DeleteCommand(rcmd2.Id)
-=======
 	resp, err := th.Client.DeleteCommand(rcmd2.Id)
->>>>>>> a8ca5c42
 	require.Error(t, err)
 	CheckNotFoundStatus(t, resp)
 
 	th.SystemAdminClient.Logout()
-<<<<<<< HEAD
-	_, resp, err = th.SystemAdminClient.DeleteCommand(rcmd2.Id)
-=======
 	resp, err = th.SystemAdminClient.DeleteCommand(rcmd2.Id)
->>>>>>> a8ca5c42
 	require.Error(t, err)
 	CheckUnauthorizedStatus(t, resp)
 }
@@ -964,13 +917,8 @@
 
 	// make a channel on that team, ensuring that our test user isn't in it
 	channel2 := th.CreateChannelWithClientAndTeam(client, model.ChannelTypeOpen, team2.Id)
-<<<<<<< HEAD
-	success, _, _ := th.Client.RemoveUserFromChannel(channel2.Id, th.BasicUser.Id)
-	require.True(t, success, "Failed to remove user from channel")
-=======
 	_, err := th.Client.RemoveUserFromChannel(channel2.Id, th.BasicUser.Id)
 	require.NoError(t, err, "Failed to remove user from channel")
->>>>>>> a8ca5c42
 
 	// we should not be able to run the slash command in channel2, because we aren't in it
 	_, resp, err := client.ExecuteCommandWithTeam(channel2.Id, team2.Id, "/postcommand")
@@ -1104,13 +1052,8 @@
 	CheckOKStatus(t, resp)
 
 	// if the user is removed from the team, they should NOT be able to run the slash command in the DM channel
-<<<<<<< HEAD
-	success, _, _ := th.Client.RemoveTeamMember(team2.Id, th.BasicUser.Id)
-	require.True(t, success, "Failed to remove user from team")
-=======
 	_, err = th.Client.RemoveTeamMember(team2.Id, th.BasicUser.Id)
 	require.NoError(t, err, "Failed to remove user from team")
->>>>>>> a8ca5c42
 
 	_, resp, err = client.ExecuteCommandWithTeam(dmChannel.Id, team2.Id, "/postcommand")
 	require.Error(t, err)

// Copyright (c) 2015-present Mattermost, Inc. All Rights Reserved.
// See LICENSE.txt for license information.

package api4

import (
	"encoding/json"
	"fmt"
	"io"
	"io/ioutil"
	"net/http"
	"strconv"
	"strings"
	"time"

	"github.com/mattermost/mattermost-server/v5/app"
	"github.com/mattermost/mattermost-server/v5/audit"
	"github.com/mattermost/mattermost-server/v5/mlog"
	"github.com/mattermost/mattermost-server/v5/model"
	"github.com/mattermost/mattermost-server/v5/store"
	"github.com/mattermost/mattermost-server/v5/utils"
)

func (api *API) InitUser() {
	api.BaseRoutes.Users.Handle("", api.ApiHandler(createUser)).Methods("POST")
	api.BaseRoutes.Users.Handle("", api.ApiSessionRequired(getUsers)).Methods("GET")
	api.BaseRoutes.Users.Handle("/ids", api.ApiSessionRequired(getUsersByIds)).Methods("POST")
	api.BaseRoutes.Users.Handle("/usernames", api.ApiSessionRequired(getUsersByNames)).Methods("POST")
	api.BaseRoutes.Users.Handle("/search", api.ApiSessionRequiredDisableWhenBusy(searchUsers)).Methods("POST")
	api.BaseRoutes.Users.Handle("/autocomplete", api.ApiSessionRequired(autocompleteUsers)).Methods("GET")
	api.BaseRoutes.Users.Handle("/stats", api.ApiSessionRequired(getTotalUsersStats)).Methods("GET")
	api.BaseRoutes.Users.Handle("/group_channels", api.ApiSessionRequired(getUsersByGroupChannelIds)).Methods("POST")

	api.BaseRoutes.User.Handle("", api.ApiSessionRequired(getUser)).Methods("GET")
	api.BaseRoutes.User.Handle("/image/default", api.ApiSessionRequiredTrustRequester(getDefaultProfileImage)).Methods("GET")
	api.BaseRoutes.User.Handle("/image", api.ApiSessionRequiredTrustRequester(getProfileImage)).Methods("GET")
	api.BaseRoutes.User.Handle("/image", api.ApiSessionRequired(setProfileImage)).Methods("POST")
	api.BaseRoutes.User.Handle("/image", api.ApiSessionRequired(setDefaultProfileImage)).Methods("DELETE")
	api.BaseRoutes.User.Handle("", api.ApiSessionRequired(updateUser)).Methods("PUT")
	api.BaseRoutes.User.Handle("/patch", api.ApiSessionRequired(patchUser)).Methods("PUT")
	api.BaseRoutes.User.Handle("", api.ApiSessionRequired(deleteUser)).Methods("DELETE")
	api.BaseRoutes.User.Handle("/roles", api.ApiSessionRequired(updateUserRoles)).Methods("PUT")
	api.BaseRoutes.User.Handle("/active", api.ApiSessionRequired(updateUserActive)).Methods("PUT")
	api.BaseRoutes.User.Handle("/password", api.ApiSessionRequired(updatePassword)).Methods("PUT")
	api.BaseRoutes.User.Handle("/promote", api.ApiSessionRequired(promoteGuestToUser)).Methods("POST")
	api.BaseRoutes.User.Handle("/demote", api.ApiSessionRequired(demoteUserToGuest)).Methods("POST")
	api.BaseRoutes.Users.Handle("/password/reset", api.ApiHandler(resetPassword)).Methods("POST")
	api.BaseRoutes.Users.Handle("/password/reset/send", api.ApiHandler(sendPasswordReset)).Methods("POST")
	api.BaseRoutes.Users.Handle("/email/verify", api.ApiHandler(verifyUserEmail)).Methods("POST")
	api.BaseRoutes.Users.Handle("/email/verify/send", api.ApiHandler(sendVerificationEmail)).Methods("POST")
	api.BaseRoutes.User.Handle("/terms_of_service", api.ApiSessionRequired(saveUserTermsOfService)).Methods("POST")
	api.BaseRoutes.User.Handle("/terms_of_service", api.ApiSessionRequired(getUserTermsOfService)).Methods("GET")

	api.BaseRoutes.User.Handle("/auth", api.ApiSessionRequiredTrustRequester(updateUserAuth)).Methods("PUT")

	api.BaseRoutes.Users.Handle("/mfa", api.ApiHandler(checkUserMfa)).Methods("POST")
	api.BaseRoutes.User.Handle("/mfa", api.ApiSessionRequiredMfa(updateUserMfa)).Methods("PUT")
	api.BaseRoutes.User.Handle("/mfa/generate", api.ApiSessionRequiredMfa(generateMfaSecret)).Methods("POST")

	api.BaseRoutes.Users.Handle("/login", api.ApiHandler(login)).Methods("POST")
	api.BaseRoutes.Users.Handle("/login/switch", api.ApiHandler(switchAccountType)).Methods("POST")
	api.BaseRoutes.Users.Handle("/logout", api.ApiHandler(logout)).Methods("POST")

	api.BaseRoutes.UserByUsername.Handle("", api.ApiSessionRequired(getUserByUsername)).Methods("GET")
	api.BaseRoutes.UserByEmail.Handle("", api.ApiSessionRequired(getUserByEmail)).Methods("GET")

	api.BaseRoutes.User.Handle("/sessions", api.ApiSessionRequired(getSessions)).Methods("GET")
	api.BaseRoutes.User.Handle("/sessions/revoke", api.ApiSessionRequired(revokeSession)).Methods("POST")
	api.BaseRoutes.User.Handle("/sessions/revoke/all", api.ApiSessionRequired(revokeAllSessionsForUser)).Methods("POST")
	api.BaseRoutes.Users.Handle("/sessions/revoke/all", api.ApiSessionRequired(revokeAllSessionsAllUsers)).Methods("POST")
	api.BaseRoutes.Users.Handle("/sessions/device", api.ApiSessionRequired(attachDeviceId)).Methods("PUT")
	api.BaseRoutes.User.Handle("/audits", api.ApiSessionRequired(getUserAudits)).Methods("GET")

	api.BaseRoutes.User.Handle("/tokens", api.ApiSessionRequired(createUserAccessToken)).Methods("POST")
	api.BaseRoutes.User.Handle("/tokens", api.ApiSessionRequired(getUserAccessTokensForUser)).Methods("GET")
	api.BaseRoutes.Users.Handle("/tokens", api.ApiSessionRequired(getUserAccessTokens)).Methods("GET")
	api.BaseRoutes.Users.Handle("/tokens/search", api.ApiSessionRequired(searchUserAccessTokens)).Methods("POST")
	api.BaseRoutes.Users.Handle("/tokens/{token_id:[A-Za-z0-9]+}", api.ApiSessionRequired(getUserAccessToken)).Methods("GET")
	api.BaseRoutes.Users.Handle("/tokens/revoke", api.ApiSessionRequired(revokeUserAccessToken)).Methods("POST")
	api.BaseRoutes.Users.Handle("/tokens/disable", api.ApiSessionRequired(disableUserAccessToken)).Methods("POST")
	api.BaseRoutes.Users.Handle("/tokens/enable", api.ApiSessionRequired(enableUserAccessToken)).Methods("POST")
}

func createUser(c *Context, w http.ResponseWriter, r *http.Request) {
	user := model.UserFromJson(r.Body)
	if user == nil {
		c.SetInvalidParam("user")
		return
	}

	user.SanitizeInput(c.IsSystemAdmin())

	tokenId := r.URL.Query().Get("t")
	inviteId := r.URL.Query().Get("iid")

	auditRec := c.MakeAuditRecord("createUser", audit.Fail)
	defer c.LogAuditRec(auditRec)
	auditRec.AddMeta("invite_id", inviteId)
	auditRec.AddMeta("create_username", user.Username)

	// No permission check required

	var ruser *model.User
	var err *model.AppError
	if len(tokenId) > 0 {
		var token *model.Token
		token, err = c.App.Srv().Store.Token().GetByToken(tokenId)
		if err != nil {
			c.Err = model.NewAppError("CreateUserWithToken", "api.user.create_user.signup_link_invalid.app_error", nil, err.Error(), http.StatusBadRequest)
			return
		}
		auditRec.AddMeta("token_type", token.Type)

		if token.Type == app.TOKEN_TYPE_GUEST_INVITATION {
			if c.App.License() == nil {
				c.Err = model.NewAppError("CreateUserWithToken", "api.user.create_user.guest_accounts.license.app_error", nil, "", http.StatusBadRequest)
				return
			}
			if !*c.App.Config().GuestAccountsSettings.Enable {
				c.Err = model.NewAppError("CreateUserWithToken", "api.user.create_user.guest_accounts.disabled.app_error", nil, "", http.StatusBadRequest)
				return
			}
		}
		ruser, err = c.App.CreateUserWithToken(user, token)
	} else if len(inviteId) > 0 {
		ruser, err = c.App.CreateUserWithInviteId(user, inviteId)
	} else if c.IsSystemAdmin() {
		ruser, err = c.App.CreateUserAsAdmin(user)
		auditRec.AddMeta("admin", true)
	} else {
		ruser, err = c.App.CreateUserFromSignup(user)
	}

	if err != nil {
		c.Err = err
		return
	}

	auditRec.Success()
	auditRec.AddMeta("create_user_id", ruser.Id)

	w.WriteHeader(http.StatusCreated)
	w.Write([]byte(ruser.ToJson()))
}

func getUser(c *Context, w http.ResponseWriter, r *http.Request) {
	c.RequireUserId()
	if c.Err != nil {
		return
	}

	canSee, err := c.App.UserCanSeeOtherUser(c.App.Session().UserId, c.Params.UserId)
	if err != nil {
		c.SetPermissionError(model.PERMISSION_VIEW_MEMBERS)
		return
	}

	if !canSee {
		c.SetPermissionError(model.PERMISSION_VIEW_MEMBERS)
		return
	}

	user, err := c.App.GetUser(c.Params.UserId)
	if err != nil {
		c.Err = err
		return
	}

	if c.IsSystemAdmin() || c.App.Session().UserId == user.Id {
		userTermsOfService, err := c.App.GetUserTermsOfService(user.Id)
		if err != nil && err.StatusCode != http.StatusNotFound {
			c.Err = err
			return
		}

		if userTermsOfService != nil {
			user.TermsOfServiceId = userTermsOfService.TermsOfServiceId
			user.TermsOfServiceCreateAt = userTermsOfService.CreateAt
		}
	}

	etag := user.Etag(*c.App.Config().PrivacySettings.ShowFullName, *c.App.Config().PrivacySettings.ShowEmailAddress)

	if c.HandleEtag(etag, "Get User", w, r) {
		return
	}

	if c.App.Session().UserId == user.Id {
		user.Sanitize(map[string]bool{})
	} else {
		c.App.SanitizeProfile(user, c.IsSystemAdmin())
	}
	c.App.UpdateLastActivityAtIfNeeded(*c.App.Session())
	w.Header().Set(model.HEADER_ETAG_SERVER, etag)
	w.Write([]byte(user.ToJson()))
}

func getUserByUsername(c *Context, w http.ResponseWriter, r *http.Request) {
	c.RequireUsername()
	if c.Err != nil {
		return
	}

	user, err := c.App.GetUserByUsername(c.Params.Username)
	if err != nil {
		restrictions, err2 := c.App.GetViewUsersRestrictions(c.App.Session().UserId)
		if err2 != nil {
			c.Err = err2
			return
		}
		if restrictions != nil {
			c.SetPermissionError(model.PERMISSION_VIEW_MEMBERS)
			return
		}
		c.Err = err
		return
	}

	canSee, err := c.App.UserCanSeeOtherUser(c.App.Session().UserId, user.Id)
	if err != nil {
		c.Err = err
		return
	}

	if !canSee {
		c.SetPermissionError(model.PERMISSION_VIEW_MEMBERS)
		return
	}

	if c.IsSystemAdmin() || c.App.Session().UserId == user.Id {
		userTermsOfService, err := c.App.GetUserTermsOfService(user.Id)
		if err != nil && err.StatusCode != http.StatusNotFound {
			c.Err = err
			return
		}

		if userTermsOfService != nil {
			user.TermsOfServiceId = userTermsOfService.TermsOfServiceId
			user.TermsOfServiceCreateAt = userTermsOfService.CreateAt
		}
	}

	etag := user.Etag(*c.App.Config().PrivacySettings.ShowFullName, *c.App.Config().PrivacySettings.ShowEmailAddress)

	if c.HandleEtag(etag, "Get User", w, r) {
		return
	}

	if c.App.Session().UserId == user.Id {
		user.Sanitize(map[string]bool{})
	} else {
		c.App.SanitizeProfile(user, c.IsSystemAdmin())
	}
	w.Header().Set(model.HEADER_ETAG_SERVER, etag)
	w.Write([]byte(user.ToJson()))
}

func getUserByEmail(c *Context, w http.ResponseWriter, r *http.Request) {
	c.SanitizeEmail()
	if c.Err != nil {
		return
	}

	sanitizeOptions := c.App.GetSanitizeOptions(c.IsSystemAdmin())
	if !sanitizeOptions["email"] {
		c.Err = model.NewAppError("getUserByEmail", "api.user.get_user_by_email.permissions.app_error", nil, "userId="+c.App.Session().UserId, http.StatusForbidden)
		return
	}

	user, err := c.App.GetUserByEmail(c.Params.Email)
	if err != nil {
		restrictions, err2 := c.App.GetViewUsersRestrictions(c.App.Session().UserId)
		if err2 != nil {
			c.Err = err2
			return
		}
		if restrictions != nil {
			c.SetPermissionError(model.PERMISSION_VIEW_MEMBERS)
			return
		}
		c.Err = err
		return
	}

	canSee, err := c.App.UserCanSeeOtherUser(c.App.Session().UserId, user.Id)
	if err != nil {
		c.Err = err
		return
	}

	if !canSee {
		c.SetPermissionError(model.PERMISSION_VIEW_MEMBERS)
		return
	}

	etag := user.Etag(*c.App.Config().PrivacySettings.ShowFullName, *c.App.Config().PrivacySettings.ShowEmailAddress)

	if c.HandleEtag(etag, "Get User", w, r) {
		return
	}

	c.App.SanitizeProfile(user, c.IsSystemAdmin())
	w.Header().Set(model.HEADER_ETAG_SERVER, etag)
	w.Write([]byte(user.ToJson()))
}

func getDefaultProfileImage(c *Context, w http.ResponseWriter, r *http.Request) {
	c.RequireUserId()
	if c.Err != nil {
		return
	}

	canSee, err := c.App.UserCanSeeOtherUser(c.App.Session().UserId, c.Params.UserId)
	if err != nil {
		c.Err = err
		return
	}

	if !canSee {
		c.SetPermissionError(model.PERMISSION_VIEW_MEMBERS)
		return
	}

	user, err := c.App.GetUser(c.Params.UserId)
	if err != nil {
		c.Err = err
		return
	}

	img, err := c.App.GetDefaultProfileImage(user)
	if err != nil {
		c.Err = err
		return
	}

	w.Header().Set("Cache-Control", fmt.Sprintf("max-age=%v, public", 24*60*60)) // 24 hrs
	w.Header().Set("Content-Type", "image/png")
	w.Write(img)
}

func getProfileImage(c *Context, w http.ResponseWriter, r *http.Request) {
	c.RequireUserId()
	if c.Err != nil {
		return
	}

	canSee, err := c.App.UserCanSeeOtherUser(c.App.Session().UserId, c.Params.UserId)
	if err != nil {
		c.Err = err
		return
	}

	if !canSee {
		c.SetPermissionError(model.PERMISSION_VIEW_MEMBERS)
		return
	}

	user, err := c.App.GetUser(c.Params.UserId)
	if err != nil {
		c.Err = err
		return
	}

	etag := strconv.FormatInt(user.LastPictureUpdate, 10)
	if c.HandleEtag(etag, "Get Profile Image", w, r) {
		return
	}

	img, readFailed, err := c.App.GetProfileImage(user)
	if err != nil {
		c.Err = err
		return
	}

	if readFailed {
		w.Header().Set("Cache-Control", fmt.Sprintf("max-age=%v, public", 5*60)) // 5 mins
	} else {
		w.Header().Set("Cache-Control", fmt.Sprintf("max-age=%v, public", 24*60*60)) // 24 hrs
		w.Header().Set(model.HEADER_ETAG_SERVER, etag)
	}

	w.Header().Set("Content-Type", "image/png")
	w.Write(img)
}

func setProfileImage(c *Context, w http.ResponseWriter, r *http.Request) {
	defer io.Copy(ioutil.Discard, r.Body)

	c.RequireUserId()
	if c.Err != nil {
		return
	}

	if !c.App.SessionHasPermissionToUser(*c.App.Session(), c.Params.UserId) {
		c.SetPermissionError(model.PERMISSION_EDIT_OTHER_USERS)
		return
	}

	if len(*c.App.Config().FileSettings.DriverName) == 0 {
		c.Err = model.NewAppError("uploadProfileImage", "api.user.upload_profile_user.storage.app_error", nil, "", http.StatusNotImplemented)
		return
	}

	if r.ContentLength > *c.App.Config().FileSettings.MaxFileSize {
		c.Err = model.NewAppError("uploadProfileImage", "api.user.upload_profile_user.too_large.app_error", nil, "", http.StatusRequestEntityTooLarge)
		return
	}

	if err := r.ParseMultipartForm(*c.App.Config().FileSettings.MaxFileSize); err != nil {
		c.Err = model.NewAppError("uploadProfileImage", "api.user.upload_profile_user.parse.app_error", nil, err.Error(), http.StatusInternalServerError)
		return
	}

	m := r.MultipartForm
	imageArray, ok := m.File["image"]
	if !ok {
		c.Err = model.NewAppError("uploadProfileImage", "api.user.upload_profile_user.no_file.app_error", nil, "", http.StatusBadRequest)
		return
	}

	if len(imageArray) <= 0 {
		c.Err = model.NewAppError("uploadProfileImage", "api.user.upload_profile_user.array.app_error", nil, "", http.StatusBadRequest)
		return
	}

	imageData := imageArray[0]
	if err := c.App.SetProfileImage(c.Params.UserId, imageData); err != nil {
		c.Err = err
		return
	}

	c.LogAudit("")
	ReturnStatusOK(w)
}

func setDefaultProfileImage(c *Context, w http.ResponseWriter, r *http.Request) {
	c.RequireUserId()
	if c.Err != nil {
		return
	}

	if !c.App.SessionHasPermissionToUser(*c.App.Session(), c.Params.UserId) {
		c.SetPermissionError(model.PERMISSION_EDIT_OTHER_USERS)
		return
	}

	if len(*c.App.Config().FileSettings.DriverName) == 0 {
		c.Err = model.NewAppError("setDefaultProfileImage", "api.user.upload_profile_user.storage.app_error", nil, "", http.StatusNotImplemented)
		return
	}

	user, err := c.App.GetUser(c.Params.UserId)
	if err != nil {
		c.Err = err
		return
	}

	if err := c.App.SetDefaultProfileImage(user); err != nil {
		c.Err = err
		return
	}

	c.LogAudit("")
	ReturnStatusOK(w)
}

func getTotalUsersStats(c *Context, w http.ResponseWriter, r *http.Request) {
	if c.Err != nil {
		return
	}

	restrictions, err := c.App.GetViewUsersRestrictions(c.App.Session().UserId)
	if err != nil {
		c.Err = err
		return
	}

	stats, err := c.App.GetTotalUsersStats(restrictions)
	if err != nil {
		c.Err = err
		return
	}

	w.Write([]byte(stats.ToJson()))
}

func getUsersByGroupChannelIds(c *Context, w http.ResponseWriter, r *http.Request) {
	channelIds := model.ArrayFromJson(r.Body)

	if len(channelIds) == 0 {
		c.SetInvalidParam("channel_ids")
		return
	}

	usersByChannelId, err := c.App.GetUsersByGroupChannelIds(channelIds, c.IsSystemAdmin())
	if err != nil {
		c.Err = err
		return
	}

	b, _ := json.Marshal(usersByChannelId)
	w.Write(b)
}

func getUsers(c *Context, w http.ResponseWriter, r *http.Request) {
	inTeamId := r.URL.Query().Get("in_team")
	notInTeamId := r.URL.Query().Get("not_in_team")
	inChannelId := r.URL.Query().Get("in_channel")
	notInChannelId := r.URL.Query().Get("not_in_channel")
	groupConstrained := r.URL.Query().Get("group_constrained")
	withoutTeam := r.URL.Query().Get("without_team")
	inactive := r.URL.Query().Get("inactive")
	role := r.URL.Query().Get("role")
	sort := r.URL.Query().Get("sort")

	if len(notInChannelId) > 0 && len(inTeamId) == 0 {
		c.SetInvalidUrlParam("team_id")
		return
	}

	if sort != "" && sort != "last_activity_at" && sort != "create_at" && sort != "status" {
		c.SetInvalidUrlParam("sort")
		return
	}

	// Currently only supports sorting on a team
	// or sort="status" on inChannelId
	if (sort == "last_activity_at" || sort == "create_at") && (inTeamId == "" || notInTeamId != "" || inChannelId != "" || notInChannelId != "" || withoutTeam != "") {
		c.SetInvalidUrlParam("sort")
		return
	}
	if sort == "status" && inChannelId == "" {
		c.SetInvalidUrlParam("sort")
		return
	}

	withoutTeamBool, _ := strconv.ParseBool(withoutTeam)
	groupConstrainedBool, _ := strconv.ParseBool(groupConstrained)
	inactiveBool, _ := strconv.ParseBool(inactive)

	restrictions, err := c.App.GetViewUsersRestrictions(c.App.Session().UserId)
	if err != nil {
		c.Err = err
		return
	}

	userGetOptions := &model.UserGetOptions{
		InTeamId:         inTeamId,
		InChannelId:      inChannelId,
		NotInTeamId:      notInTeamId,
		NotInChannelId:   notInChannelId,
		GroupConstrained: groupConstrainedBool,
		WithoutTeam:      withoutTeamBool,
		Inactive:         inactiveBool,
		Role:             role,
		Sort:             sort,
		Page:             c.Params.Page,
		PerPage:          c.Params.PerPage,
		ViewRestrictions: restrictions,
	}

	var profiles []*model.User
	etag := ""

	if withoutTeamBool, _ := strconv.ParseBool(withoutTeam); withoutTeamBool {
		// Use a special permission for now
		if !c.App.SessionHasPermissionTo(*c.App.Session(), model.PERMISSION_LIST_USERS_WITHOUT_TEAM) {
			c.SetPermissionError(model.PERMISSION_LIST_USERS_WITHOUT_TEAM)
			return
		}

		profiles, err = c.App.GetUsersWithoutTeamPage(userGetOptions, c.IsSystemAdmin())
	} else if len(notInChannelId) > 0 {
		if !c.App.SessionHasPermissionToChannel(*c.App.Session(), notInChannelId, model.PERMISSION_READ_CHANNEL) {
			c.SetPermissionError(model.PERMISSION_READ_CHANNEL)
			return
		}

		profiles, err = c.App.GetUsersNotInChannelPage(inTeamId, notInChannelId, groupConstrainedBool, c.Params.Page, c.Params.PerPage, c.IsSystemAdmin(), restrictions)
	} else if len(notInTeamId) > 0 {
		if !c.App.SessionHasPermissionToTeam(*c.App.Session(), notInTeamId, model.PERMISSION_VIEW_TEAM) {
			c.SetPermissionError(model.PERMISSION_VIEW_TEAM)
			return
		}

		etag = c.App.GetUsersNotInTeamEtag(inTeamId, restrictions.Hash())
		if c.HandleEtag(etag, "Get Users Not in Team", w, r) {
			return
		}

		profiles, err = c.App.GetUsersNotInTeamPage(notInTeamId, groupConstrainedBool, c.Params.Page, c.Params.PerPage, c.IsSystemAdmin(), restrictions)
	} else if len(inTeamId) > 0 {
		if !c.App.SessionHasPermissionToTeam(*c.App.Session(), inTeamId, model.PERMISSION_VIEW_TEAM) {
			c.SetPermissionError(model.PERMISSION_VIEW_TEAM)
			return
		}

		if sort == "last_activity_at" {
			profiles, err = c.App.GetRecentlyActiveUsersForTeamPage(inTeamId, c.Params.Page, c.Params.PerPage, c.IsSystemAdmin(), restrictions)
		} else if sort == "create_at" {
			profiles, err = c.App.GetNewUsersForTeamPage(inTeamId, c.Params.Page, c.Params.PerPage, c.IsSystemAdmin(), restrictions)
		} else {
			etag = c.App.GetUsersInTeamEtag(inTeamId, restrictions.Hash())
			if c.HandleEtag(etag, "Get Users in Team", w, r) {
				return
			}
			profiles, err = c.App.GetUsersInTeamPage(userGetOptions, c.IsSystemAdmin())
		}
	} else if len(inChannelId) > 0 {
		if !c.App.SessionHasPermissionToChannel(*c.App.Session(), inChannelId, model.PERMISSION_READ_CHANNEL) {
			c.SetPermissionError(model.PERMISSION_READ_CHANNEL)
			return
		}
		if sort == "status" {
			profiles, err = c.App.GetUsersInChannelPageByStatus(inChannelId, c.Params.Page, c.Params.PerPage, c.IsSystemAdmin())
		} else {
			profiles, err = c.App.GetUsersInChannelPage(inChannelId, c.Params.Page, c.Params.PerPage, c.IsSystemAdmin())
		}
	} else {
		userGetOptions, err = c.App.RestrictUsersGetByPermissions(c.App.Session().UserId, userGetOptions)
		if err != nil {
			c.Err = err
			return
		}
		profiles, err = c.App.GetUsersPage(userGetOptions, c.IsSystemAdmin())
	}

	if err != nil {
		c.Err = err
		return
	}

	if len(etag) > 0 {
		w.Header().Set(model.HEADER_ETAG_SERVER, etag)
	}
	c.App.UpdateLastActivityAtIfNeeded(*c.App.Session())
	w.Write([]byte(model.UserListToJson(profiles)))
}

func getUsersByIds(c *Context, w http.ResponseWriter, r *http.Request) {
	userIds := model.ArrayFromJson(r.Body)

	if len(userIds) == 0 {
		c.SetInvalidParam("user_ids")
		return
	}

	sinceString := r.URL.Query().Get("since")

	options := &store.UserGetByIdsOpts{
		IsAdmin: c.IsSystemAdmin(),
	}

	if len(sinceString) > 0 {
		since, parseError := strconv.ParseInt(sinceString, 10, 64)
		if parseError != nil {
			c.SetInvalidParam("since")
			return
		}
		options.Since = since
	}

	restrictions, err := c.App.GetViewUsersRestrictions(c.App.Session().UserId)
	if err != nil {
		c.Err = err
		return
	}
	options.ViewRestrictions = restrictions

	users, err := c.App.GetUsersByIds(userIds, options)
	if err != nil {
		c.Err = err
		return
	}

	w.Write([]byte(model.UserListToJson(users)))
}

func getUsersByNames(c *Context, w http.ResponseWriter, r *http.Request) {
	usernames := model.ArrayFromJson(r.Body)

	if len(usernames) == 0 {
		c.SetInvalidParam("usernames")
		return
	}

	restrictions, err := c.App.GetViewUsersRestrictions(c.App.Session().UserId)
	if err != nil {
		c.Err = err
		return
	}

	users, err := c.App.GetUsersByUsernames(usernames, c.IsSystemAdmin(), restrictions)
	if err != nil {
		c.Err = err
		return
	}

	w.Write([]byte(model.UserListToJson(users)))
}

func searchUsers(c *Context, w http.ResponseWriter, r *http.Request) {
	props := model.UserSearchFromJson(r.Body)
	if props == nil {
		c.SetInvalidParam("")
		return
	}

	if len(props.Term) == 0 {
		c.SetInvalidParam("term")
		return
	}

	if props.TeamId == "" && props.NotInChannelId != "" {
		c.SetInvalidParam("team_id")
		return
	}

	if props.InChannelId != "" && !c.App.SessionHasPermissionToChannel(*c.App.Session(), props.InChannelId, model.PERMISSION_READ_CHANNEL) {
		c.SetPermissionError(model.PERMISSION_READ_CHANNEL)
		return
	}

	if props.NotInChannelId != "" && !c.App.SessionHasPermissionToChannel(*c.App.Session(), props.NotInChannelId, model.PERMISSION_READ_CHANNEL) {
		c.SetPermissionError(model.PERMISSION_READ_CHANNEL)
		return
	}

	if props.TeamId != "" && !c.App.SessionHasPermissionToTeam(*c.App.Session(), props.TeamId, model.PERMISSION_VIEW_TEAM) {
		c.SetPermissionError(model.PERMISSION_VIEW_TEAM)
		return
	}

	if props.NotInTeamId != "" && !c.App.SessionHasPermissionToTeam(*c.App.Session(), props.NotInTeamId, model.PERMISSION_VIEW_TEAM) {
		c.SetPermissionError(model.PERMISSION_VIEW_TEAM)
		return
	}

	if props.Limit <= 0 || props.Limit > model.USER_SEARCH_MAX_LIMIT {
		c.SetInvalidParam("limit")
		return
	}

	options := &model.UserSearchOptions{
		IsAdmin:          c.IsSystemAdmin(),
		AllowInactive:    props.AllowInactive,
		GroupConstrained: props.GroupConstrained,
		Limit:            props.Limit,
		Role:             props.Role,
	}

	if c.App.SessionHasPermissionTo(*c.App.Session(), model.PERMISSION_MANAGE_SYSTEM) {
		options.AllowEmails = true
		options.AllowFullNames = true
	} else {
		options.AllowEmails = *c.App.Config().PrivacySettings.ShowEmailAddress
		options.AllowFullNames = *c.App.Config().PrivacySettings.ShowFullName
	}

	options, err := c.App.RestrictUsersSearchByPermissions(c.App.Session().UserId, options)
	if err != nil {
		c.Err = err
		return
	}

	profiles, err := c.App.SearchUsers(props, options)
	if err != nil {
		c.Err = err
		return
	}

	w.Write([]byte(model.UserListToJson(profiles)))
}

func autocompleteUsers(c *Context, w http.ResponseWriter, r *http.Request) {
	channelId := r.URL.Query().Get("in_channel")
	teamId := r.URL.Query().Get("in_team")
	name := r.URL.Query().Get("name")
	limitStr := r.URL.Query().Get("limit")
	limit, _ := strconv.Atoi(limitStr)
	if limitStr == "" {
		limit = model.USER_SEARCH_DEFAULT_LIMIT
	} else if limit > model.USER_SEARCH_MAX_LIMIT {
		limit = model.USER_SEARCH_MAX_LIMIT
	}

	options := &model.UserSearchOptions{
		IsAdmin: c.IsSystemAdmin(),
		// Never autocomplete on emails.
		AllowEmails: false,
		Limit:       limit,
	}

	if c.App.SessionHasPermissionTo(*c.App.Session(), model.PERMISSION_MANAGE_SYSTEM) {
		options.AllowFullNames = true
	} else {
		options.AllowFullNames = *c.App.Config().PrivacySettings.ShowFullName
	}

	if len(channelId) > 0 {
		if !c.App.SessionHasPermissionToChannel(*c.App.Session(), channelId, model.PERMISSION_READ_CHANNEL) {
			c.SetPermissionError(model.PERMISSION_READ_CHANNEL)
			return
		}
	}

	if len(teamId) > 0 {
		if !c.App.SessionHasPermissionToTeam(*c.App.Session(), teamId, model.PERMISSION_VIEW_TEAM) {
			c.SetPermissionError(model.PERMISSION_VIEW_TEAM)
			return
		}
	}

	var autocomplete model.UserAutocomplete

	var err *model.AppError
	options, err = c.App.RestrictUsersSearchByPermissions(c.App.Session().UserId, options)
	if err != nil {
		c.Err = err
		return
	}

	if len(channelId) > 0 {
		// Applying the provided teamId here is useful for DMs and GMs which don't belong
		// to a team. Applying it when the channel does belong to a team makes less sense,
		// but the permissions are checked above regardless.
		result, err := c.App.AutocompleteUsersInChannel(teamId, channelId, name, options)
		if err != nil {
			c.Err = err
			return
		}

		autocomplete.Users = result.InChannel
		autocomplete.OutOfChannel = result.OutOfChannel
	} else if len(teamId) > 0 {
		result, err := c.App.AutocompleteUsersInTeam(teamId, name, options)
		if err != nil {
			c.Err = err
			return
		}

		autocomplete.Users = result.InTeam
	} else {
		result, err := c.App.SearchUsersInTeam("", name, options)
		if err != nil {
			c.Err = err
			return
		}
		autocomplete.Users = result
	}

	w.Write([]byte((autocomplete.ToJson())))
}

func updateUser(c *Context, w http.ResponseWriter, r *http.Request) {
	c.RequireUserId()
	if c.Err != nil {
		return
	}

	user := model.UserFromJson(r.Body)
	if user == nil {
		c.SetInvalidParam("user")
		return
	}

	// The user being updated in the payload must be the same one as indicated in the URL.
	if user.Id != c.Params.UserId {
		c.SetInvalidParam("user_id")
		return
	}

<<<<<<< HEAD
	auditRec := c.MakeAuditRecord("updateUser", audit.Fail)
	defer c.LogAuditRec(auditRec)
	auditRec.AddMeta("update_user_id", user.Id)

	if !c.App.SessionHasPermissionToUser(c.App.Session, user.Id) {
=======
	if !c.App.SessionHasPermissionToUser(*c.App.Session(), user.Id) {
>>>>>>> 9a51c73f
		c.SetPermissionError(model.PERMISSION_EDIT_OTHER_USERS)
		return
	}

	ouser, err := c.App.GetUser(user.Id)
	if err != nil {
		c.Err = err
		return
	}

	if c.App.Session().IsOAuth {
		if ouser.Email != user.Email {
			c.SetPermissionError(model.PERMISSION_EDIT_OTHER_USERS)
			c.Err.DetailedError += ", attempted email update by oauth app"
			return
		}
	}

	// If eMail update is attempted by the currently logged in user, check if correct password was provided
	if user.Email != "" && ouser.Email != user.Email && c.App.Session().UserId == c.Params.UserId {
		err = c.App.DoubleCheckPassword(ouser, user.Password)
		if err != nil {
			c.SetInvalidParam("password")
			return
		}
	}

	ruser, err := c.App.UpdateUserAsUser(user, c.IsSystemAdmin())
	if err != nil {
		c.Err = err
		return
	}

	auditRec.Success()
	auditRec.AddMeta("update_username", ruser.Username)
	auditRec.AddMeta("update_email", ruser.Email)

	w.Write([]byte(ruser.ToJson()))
}

func patchUser(c *Context, w http.ResponseWriter, r *http.Request) {
	c.RequireUserId()
	if c.Err != nil {
		return
	}

	patch := model.UserPatchFromJson(r.Body)
	if patch == nil {
		c.SetInvalidParam("user")
		return
	}

<<<<<<< HEAD
	auditRec := c.MakeAuditRecord("patchUser", audit.Fail)
	defer c.LogAuditRec(auditRec)
	auditRec.AddMeta("patch_user_id", c.Params.UserId)

	if !c.App.SessionHasPermissionToUser(c.App.Session, c.Params.UserId) {
=======
	if !c.App.SessionHasPermissionToUser(*c.App.Session(), c.Params.UserId) {
>>>>>>> 9a51c73f
		c.SetPermissionError(model.PERMISSION_EDIT_OTHER_USERS)
		return
	}

	ouser, err := c.App.GetUser(c.Params.UserId)
	if err != nil {
		c.SetInvalidParam("user_id")
		return
	}

	if c.App.Session().IsOAuth && patch.Email != nil {
		if ouser.Email != *patch.Email {
			c.SetPermissionError(model.PERMISSION_EDIT_OTHER_USERS)
			c.Err.DetailedError += ", attempted email update by oauth app"
			return
		}
	}

	// If eMail update is attempted by the currently logged in user, check if correct password was provided
	if patch.Email != nil && ouser.Email != *patch.Email && c.App.Session().UserId == c.Params.UserId {
		if patch.Password == nil {
			c.SetInvalidParam("password")
			return
		}

		if err = c.App.DoubleCheckPassword(ouser, *patch.Password); err != nil {
			c.Err = err
			return
		}
	}

	ruser, err := c.App.PatchUser(c.Params.UserId, patch, c.IsSystemAdmin())
	if err != nil {
		c.Err = err
		return
	}

	c.App.SetAutoResponderStatus(ruser, ouser.NotifyProps)

	auditRec.Success()
	auditRec.AddMeta("patch_username", ruser.Username)
	auditRec.AddMeta("patch_email", ruser.Email)

	w.Write([]byte(ruser.ToJson()))
}

func deleteUser(c *Context, w http.ResponseWriter, r *http.Request) {
	c.RequireUserId()
	if c.Err != nil {
		return
	}

	userId := c.Params.UserId

<<<<<<< HEAD
	auditRec := c.MakeAuditRecord("deleteUser", audit.Fail)
	defer c.LogAuditRec(auditRec)
	auditRec.AddMeta("delete_user_id", c.Params.UserId)

	if !c.App.SessionHasPermissionToUser(c.App.Session, userId) {
=======
	if !c.App.SessionHasPermissionToUser(*c.App.Session(), userId) {
>>>>>>> 9a51c73f
		c.SetPermissionError(model.PERMISSION_EDIT_OTHER_USERS)
		return
	}

	// if EnableUserDeactivation flag is disabled the user cannot deactivate himself.
	if c.Params.UserId == c.App.Session().UserId && !*c.App.Config().TeamSettings.EnableUserDeactivation && !c.App.SessionHasPermissionTo(*c.App.Session(), model.PERMISSION_MANAGE_SYSTEM) {
		c.Err = model.NewAppError("deleteUser", "api.user.update_active.not_enable.app_error", nil, "userId="+c.Params.UserId, http.StatusUnauthorized)
		return
	}

	user, err := c.App.GetUser(userId)
	if err != nil {
		c.Err = err
		return
	}
	auditRec.AddMeta("delete_username", user.Username)

	if _, err = c.App.UpdateActive(user, false); err != nil {
		c.Err = err
		return
	}

	auditRec.Success()
	ReturnStatusOK(w)
}

func updateUserRoles(c *Context, w http.ResponseWriter, r *http.Request) {
	c.RequireUserId()
	if c.Err != nil {
		return
	}

	props := model.MapFromJson(r.Body)

	newRoles := props["roles"]
	if !model.IsValidUserRoles(newRoles) {
		c.SetInvalidParam("roles")
		return
	}

<<<<<<< HEAD
	auditRec := c.MakeAuditRecord("updateUserRoles", audit.Fail)
	defer c.LogAuditRec(auditRec)
	auditRec.AddMeta("update_user_id", c.Params.UserId)
	auditRec.AddMeta("new_roles", newRoles)

	if !c.App.SessionHasPermissionTo(c.App.Session, model.PERMISSION_MANAGE_ROLES) {
=======
	if !c.App.SessionHasPermissionTo(*c.App.Session(), model.PERMISSION_MANAGE_ROLES) {
>>>>>>> 9a51c73f
		c.SetPermissionError(model.PERMISSION_MANAGE_ROLES)
		return
	}

	if _, err := c.App.UpdateUserRoles(c.Params.UserId, newRoles, true); err != nil {
		c.Err = err
		return
	}

	auditRec.Success()
	ReturnStatusOK(w)
}

func updateUserActive(c *Context, w http.ResponseWriter, r *http.Request) {
	c.RequireUserId()
	if c.Err != nil {
		return
	}

	props := model.StringInterfaceFromJson(r.Body)

	active, ok := props["active"].(bool)
	if !ok {
		c.SetInvalidParam("active")
		return
	}

	auditRec := c.MakeAuditRecord("updateUserActive", audit.Fail)
	defer c.LogAuditRec(auditRec)
	auditRec.AddMeta("update_user_id", c.Params.UserId)
	auditRec.AddMeta("new_active", active)

	// true when you're trying to de-activate yourself
	isSelfDeactive := !active && c.Params.UserId == c.App.Session().UserId

	if !isSelfDeactive && !c.App.SessionHasPermissionTo(*c.App.Session(), model.PERMISSION_MANAGE_SYSTEM) {
		c.Err = model.NewAppError("updateUserActive", "api.user.update_active.permissions.app_error", nil, "userId="+c.Params.UserId, http.StatusForbidden)
		return
	}

	// if EnableUserDeactivation flag is disabled the user cannot deactivate himself.
	if isSelfDeactive && !*c.App.Config().TeamSettings.EnableUserDeactivation {
		c.Err = model.NewAppError("updateUserActive", "api.user.update_active.not_enable.app_error", nil, "userId="+c.Params.UserId, http.StatusUnauthorized)
		return
	}

	user, err := c.App.GetUser(c.Params.UserId)
	if err != nil {
		c.Err = err
		return
	}

	if active && user.IsGuest() && !*c.App.Config().GuestAccountsSettings.Enable {
		c.Err = model.NewAppError("updateUserActive", "api.user.update_active.cannot_enable_guest_when_guest_feature_is_disabled.app_error", nil, "userId="+c.Params.UserId, http.StatusUnauthorized)
		return
	}

	if _, err = c.App.UpdateActive(user, active); err != nil {
		c.Err = err
	}

	auditRec.Success()

	if isSelfDeactive {
		c.App.Srv().Go(func() {
			if err = c.App.SendDeactivateAccountEmail(user.Email, user.Locale, c.App.GetSiteURL()); err != nil {
				mlog.Error(err.Error())
			}
		})
	}
	ReturnStatusOK(w)
}

func updateUserAuth(c *Context, w http.ResponseWriter, r *http.Request) {
	if !c.IsSystemAdmin() {
		c.SetPermissionError(model.PERMISSION_EDIT_OTHER_USERS)
		return
	}

	c.RequireUserId()
	if c.Err != nil {
		return
	}

	auditRec := c.MakeAuditRecord("updateUserAuth", audit.Fail)
	defer c.LogAuditRec(auditRec)
	auditRec.AddMeta("update_user_id", c.Params.UserId)

	userAuth := model.UserAuthFromJson(r.Body)
	if userAuth == nil {
		c.SetInvalidParam("user")
		return
	}

	user, err := c.App.UpdateUserAuth(c.Params.UserId, userAuth)
	if err != nil {
		c.Err = err
		return
	}

	auditRec.Success()
	auditRec.AddMeta("auth_service", user.AuthService)

	w.Write([]byte(user.ToJson()))
}

// Deprecated: checkUserMfa is deprecated and should not be used anymore, starting with version 6.0 it will be disabled.
//			   Clients should attempt a login without MFA and will receive a MFA error when it's required.
func checkUserMfa(c *Context, w http.ResponseWriter, r *http.Request) {

	if *c.App.Config().ServiceSettings.DisableLegacyMFA {
		http.NotFound(w, r)
		return
	}

	props := model.MapFromJson(r.Body)

	loginId := props["login_id"]
	if len(loginId) == 0 {
		c.SetInvalidParam("login_id")
		return
	}

	resp := map[string]interface{}{}
	resp["mfa_required"] = false

	if !*c.App.Config().ServiceSettings.EnableMultifactorAuthentication {
		w.Write([]byte(model.StringInterfaceToJson(resp)))
		return
	}

	if *c.App.Config().ServiceSettings.ExperimentalEnableHardenedMode {
		resp["mfa_required"] = true
	} else if user, err := c.App.GetUserForLogin("", loginId); err == nil {
		resp["mfa_required"] = user.MfaActive
	}

	w.Write([]byte(model.StringInterfaceToJson(resp)))
}

func updateUserMfa(c *Context, w http.ResponseWriter, r *http.Request) {
	c.RequireUserId()
	if c.Err != nil {
		return
	}

<<<<<<< HEAD
	auditRec := c.MakeAuditRecord("updateUserMfa", audit.Fail)
	defer c.LogAuditRec(auditRec)
	auditRec.AddMeta("update_user_id", c.Params.UserId)

	if c.App.Session.IsOAuth {
=======
	if c.App.Session().IsOAuth {
>>>>>>> 9a51c73f
		c.SetPermissionError(model.PERMISSION_EDIT_OTHER_USERS)
		c.Err.DetailedError += ", attempted access by oauth app"
		return
	}

	if !c.App.SessionHasPermissionToUser(*c.App.Session(), c.Params.UserId) {
		c.SetPermissionError(model.PERMISSION_EDIT_OTHER_USERS)
		return
	}

	props := model.StringInterfaceFromJson(r.Body)
	activate, ok := props["activate"].(bool)
	if !ok {
		c.SetInvalidParam("activate")
		return
	}

	code := ""
	if activate {
		code, ok = props["code"].(string)
		if !ok || len(code) == 0 {
			c.SetInvalidParam("code")
			return
		}
	}

	if err := c.App.UpdateMfa(activate, c.Params.UserId, code); err != nil {
		c.Err = err
		return
	}

	auditRec.Success()
	auditRec.AddMeta("activate", activate)

	ReturnStatusOK(w)
}

func generateMfaSecret(c *Context, w http.ResponseWriter, r *http.Request) {
	c.RequireUserId()
	if c.Err != nil {
		return
	}

	if c.App.Session().IsOAuth {
		c.SetPermissionError(model.PERMISSION_EDIT_OTHER_USERS)
		c.Err.DetailedError += ", attempted access by oauth app"
		return
	}

	if !c.App.SessionHasPermissionToUser(*c.App.Session(), c.Params.UserId) {
		c.SetPermissionError(model.PERMISSION_EDIT_OTHER_USERS)
		return
	}

	secret, err := c.App.GenerateMfaSecret(c.Params.UserId)
	if err != nil {
		c.Err = err
		return
	}

	w.Header().Set("Cache-Control", "no-cache")
	w.Header().Set("Pragma", "no-cache")
	w.Header().Set("Expires", "0")
	w.Write([]byte(secret.ToJson()))
}

func updatePassword(c *Context, w http.ResponseWriter, r *http.Request) {
	c.RequireUserId()
	if c.Err != nil {
		return
	}

	props := model.MapFromJson(r.Body)
	newPassword := props["new_password"]

	auditRec := c.MakeAuditRecord("updatePassword", audit.Fail)
	defer c.LogAuditRec(auditRec)
	auditRec.AddMeta("update_user_id", c.Params.UserId)

	var err *model.AppError
	if c.Params.UserId == c.App.Session().UserId {
		currentPassword := props["current_password"]
		if len(currentPassword) <= 0 {
			c.SetInvalidParam("current_password")
			return
		}

		err = c.App.UpdatePasswordAsUser(c.Params.UserId, currentPassword, newPassword)
	} else if c.App.SessionHasPermissionTo(*c.App.Session(), model.PERMISSION_MANAGE_SYSTEM) {
		err = c.App.UpdatePasswordByUserIdSendEmail(c.Params.UserId, newPassword, c.App.T("api.user.reset_password.method"))
	} else {
		err = model.NewAppError("updatePassword", "api.user.update_password.context.app_error", nil, "", http.StatusForbidden)
	}

	if err != nil {
		c.Err = err
		return
	}

	auditRec.Success()
	ReturnStatusOK(w)
}

func resetPassword(c *Context, w http.ResponseWriter, r *http.Request) {
	props := model.MapFromJson(r.Body)

	token := props["token"]
	if len(token) != model.TOKEN_SIZE {
		c.SetInvalidParam("token")
		return
	}

	newPassword := props["new_password"]

	auditRec := c.MakeAuditRecord("resetPassword", audit.Fail)
	defer c.LogAuditRec(auditRec)
	auditRec.AddMeta("token", token)

	if err := c.App.ResetPasswordFromToken(token, newPassword); err != nil {
		c.Err = err
		return
	}

	auditRec.Success()
	ReturnStatusOK(w)
}

func sendPasswordReset(c *Context, w http.ResponseWriter, r *http.Request) {
	props := model.MapFromJson(r.Body)

	email := props["email"]
	email = strings.ToLower(email)
	if len(email) == 0 {
		c.SetInvalidParam("email")
		return
	}

	auditRec := c.MakeAuditRecord("sendPasswordReset", audit.Fail)
	defer c.LogAuditRec(auditRec)
	auditRec.AddMeta("email", email)

	sent, err := c.App.SendPasswordReset(email, c.App.GetSiteURL())
	if err != nil {
		if *c.App.Config().ServiceSettings.ExperimentalEnableHardenedMode {
			ReturnStatusOK(w)
		} else {
			c.Err = err
		}
		return
	}

	if sent {
		auditRec.Success()
	}
	ReturnStatusOK(w)
}

func login(c *Context, w http.ResponseWriter, r *http.Request) {
	// Mask all sensitive errors, with the exception of the following
	defer func() {
		if c.Err == nil {
			return
		}

		unmaskedErrors := []string{
			"mfa.validate_token.authenticate.app_error",
			"api.user.check_user_mfa.bad_code.app_error",
			"api.user.login.blank_pwd.app_error",
			"api.user.login.bot_login_forbidden.app_error",
			"api.user.login.client_side_cert.certificate.app_error",
			"api.user.login.inactive.app_error",
			"api.user.login.not_verified.app_error",
			"api.user.check_user_login_attempts.too_many.app_error",
			"app.team.join_user_to_team.max_accounts.app_error",
			"store.sql_user.save.max_accounts.app_error",
		}

		maskError := true

		for _, unmaskedError := range unmaskedErrors {
			if c.Err.Id == unmaskedError {
				maskError = false
			}
		}

		if !maskError {
			return
		}

		config := c.App.Config()
		enableUsername := *config.EmailSettings.EnableSignInWithUsername
		enableEmail := *config.EmailSettings.EnableSignInWithEmail
		samlEnabled := *config.SamlSettings.Enable
		gitlabEnabled := *config.GetSSOService("gitlab").Enable
		googleEnabled := *config.GetSSOService("google").Enable
		office365Enabled := *config.Office365Settings.Enable

		if samlEnabled || gitlabEnabled || googleEnabled || office365Enabled {
			c.Err = model.NewAppError("login", "api.user.login.invalid_credentials_sso", nil, "", http.StatusUnauthorized)
			return
		}

		if enableUsername && !enableEmail {
			c.Err = model.NewAppError("login", "api.user.login.invalid_credentials_username", nil, "", http.StatusUnauthorized)
			return
		}

		if !enableUsername && enableEmail {
			c.Err = model.NewAppError("login", "api.user.login.invalid_credentials_email", nil, "", http.StatusUnauthorized)
			return
		}

		c.Err = model.NewAppError("login", "api.user.login.invalid_credentials_email_username", nil, "", http.StatusUnauthorized)
	}()

	props := model.MapFromJson(r.Body)

	id := props["id"]
	loginId := props["login_id"]
	password := props["password"]
	mfaToken := props["token"]
	deviceId := props["device_id"]
	ldapOnly := props["ldap_only"] == "true"

	if *c.App.Config().ExperimentalSettings.ClientSideCertEnable {
		if license := c.App.License(); license == nil || !*license.Features.SAML {
			c.Err = model.NewAppError("ClientSideCertNotAllowed", "api.user.login.client_side_cert.license.app_error", nil, "", http.StatusBadRequest)
			return
		}
		certPem, certSubject, certEmail := c.App.CheckForClientSideCert(r)
		mlog.Debug("Client Cert", mlog.String("cert_subject", certSubject), mlog.String("cert_email", certEmail))

		if len(certPem) == 0 || len(certEmail) == 0 {
			c.Err = model.NewAppError("ClientSideCertMissing", "api.user.login.client_side_cert.certificate.app_error", nil, "", http.StatusBadRequest)
			return
		}

		if *c.App.Config().ExperimentalSettings.ClientSideCertCheck == model.CLIENT_SIDE_CERT_CHECK_PRIMARY_AUTH {
			loginId = certEmail
			password = "certificate"
		}
	}

	auditRec := c.MakeAuditRecord("login", audit.Fail)
	defer c.LogAuditRec(auditRec)
	auditRec.AddMeta("login_id", loginId)
	auditRec.AddMeta("login_user_id", id)
	auditRec.AddMeta("device_id", deviceId)

	user, err := c.App.AuthenticateUserForLogin(id, loginId, password, mfaToken, ldapOnly)

	if err != nil {
		c.LogAuditWithUserId(id, "failure - login_id="+loginId)
		c.Err = err
		return
	}

	if user.IsGuest() {
		if c.App.License() == nil {
			c.Err = model.NewAppError("login", "api.user.login.guest_accounts.license.error", nil, "", http.StatusUnauthorized)
			return
		}
		if !*c.App.Config().GuestAccountsSettings.Enable {
			c.Err = model.NewAppError("login", "api.user.login.guest_accounts.disabled.error", nil, "", http.StatusUnauthorized)
			return
		}
	}

	err = c.App.DoLogin(w, r, user, deviceId)
	if err != nil {
		c.Err = err
		return
	}

	if r.Header.Get(model.HEADER_REQUESTED_WITH) == model.HEADER_REQUESTED_WITH_XML {
		c.App.AttachSessionCookies(w, r)
	}

	userTermsOfService, err := c.App.GetUserTermsOfService(user.Id)
	if err != nil && err.StatusCode != http.StatusNotFound {
		c.Err = err
		return
	}

	if userTermsOfService != nil {
		user.TermsOfServiceId = userTermsOfService.TermsOfServiceId
		user.TermsOfServiceCreateAt = userTermsOfService.CreateAt
	}

	user.Sanitize(map[string]bool{})

	auditRec.Success()
	w.Write([]byte(user.ToJson()))
}

func logout(c *Context, w http.ResponseWriter, r *http.Request) {
	Logout(c, w, r)
}

func Logout(c *Context, w http.ResponseWriter, r *http.Request) {
	auditRec := c.MakeAuditRecord("Logout", audit.Fail)
	defer c.LogAuditRec(auditRec)

	c.RemoveSessionCookie(w, r)
	if c.App.Session().Id != "" {
		if err := c.App.RevokeSessionById(c.App.Session().Id); err != nil {
			c.Err = err
			return
		}
	}

	auditRec.Success()
	ReturnStatusOK(w)
}

func getSessions(c *Context, w http.ResponseWriter, r *http.Request) {
	c.RequireUserId()
	if c.Err != nil {
		return
	}

	if !c.App.SessionHasPermissionToUser(*c.App.Session(), c.Params.UserId) {
		c.SetPermissionError(model.PERMISSION_EDIT_OTHER_USERS)
		return
	}

	sessions, err := c.App.GetSessions(c.Params.UserId)
	if err != nil {
		c.Err = err
		return
	}

	for _, session := range sessions {
		session.Sanitize()
	}

	w.Write([]byte(model.SessionsToJson(sessions)))
}

func revokeSession(c *Context, w http.ResponseWriter, r *http.Request) {
	c.RequireUserId()
	if c.Err != nil {
		return
	}

<<<<<<< HEAD
	auditRec := c.MakeAuditRecord("revokeSession", audit.Fail)
	defer c.LogAuditRec(auditRec)
	auditRec.AddMeta("revoke_user_id", c.Params.UserId)

	if !c.App.SessionHasPermissionToUser(c.App.Session, c.Params.UserId) {
=======
	if !c.App.SessionHasPermissionToUser(*c.App.Session(), c.Params.UserId) {
>>>>>>> 9a51c73f
		c.SetPermissionError(model.PERMISSION_EDIT_OTHER_USERS)
		return
	}

	props := model.MapFromJson(r.Body)
	sessionId := props["session_id"]
	if sessionId == "" {
		c.SetInvalidParam("session_id")
		return
	}

	session, err := c.App.GetSessionById(sessionId)
	if err != nil {
		c.Err = err
		return
	}
	auditRec.AddMeta("device_id", session.DeviceId)

	if session.UserId != c.Params.UserId {
		c.SetInvalidUrlParam("user_id")
		return
	}

	if err := c.App.RevokeSession(session); err != nil {
		c.Err = err
		return
	}

	auditRec.Success()
	ReturnStatusOK(w)
}

func revokeAllSessionsForUser(c *Context, w http.ResponseWriter, r *http.Request) {
	c.RequireUserId()
	if c.Err != nil {
		return
	}

<<<<<<< HEAD
	auditRec := c.MakeAuditRecord("revokeAllSessionsForUser", audit.Fail)
	defer c.LogAuditRec(auditRec)
	auditRec.AddMeta("revoke_user_id", c.Params.UserId)

	if !c.App.SessionHasPermissionToUser(c.App.Session, c.Params.UserId) {
=======
	if !c.App.SessionHasPermissionToUser(*c.App.Session(), c.Params.UserId) {
>>>>>>> 9a51c73f
		c.SetPermissionError(model.PERMISSION_EDIT_OTHER_USERS)
		return
	}

	if err := c.App.RevokeAllSessions(c.Params.UserId); err != nil {
		c.Err = err
		return
	}

	auditRec.Success()
	ReturnStatusOK(w)
}

func revokeAllSessionsAllUsers(c *Context, w http.ResponseWriter, r *http.Request) {
	if !c.App.SessionHasPermissionTo(*c.App.Session(), model.PERMISSION_MANAGE_SYSTEM) {
		c.SetPermissionError(model.PERMISSION_MANAGE_SYSTEM)
		return
	}

	auditRec := c.MakeAuditRecord("revokeAllSessionsAllUsers", audit.Fail)
	defer c.LogAuditRec(auditRec)

	if err := c.App.RevokeSessionsFromAllUsers(); err != nil {
		c.Err = err
		return
	}

	auditRec.Success()
	ReturnStatusOK(w)
}

func attachDeviceId(c *Context, w http.ResponseWriter, r *http.Request) {
	props := model.MapFromJson(r.Body)

	deviceId := props["device_id"]
	if len(deviceId) == 0 {
		c.SetInvalidParam("device_id")
		return
	}

	auditRec := c.MakeAuditRecord("attachDeviceId", audit.Fail)
	defer c.LogAuditRec(auditRec)
	auditRec.AddMeta("device_id", deviceId)

	// A special case where we logout of all other sessions with the same device id
	if err := c.App.RevokeSessionsForDeviceId(c.App.Session().UserId, deviceId, c.App.Session().Id); err != nil {
		c.Err = err
		return
	}

	c.App.ClearSessionCacheForUser(c.App.Session().UserId)
	c.App.Session().SetExpireInDays(*c.App.Config().ServiceSettings.SessionLengthMobileInDays)

	maxAge := *c.App.Config().ServiceSettings.SessionLengthMobileInDays * 60 * 60 * 24

	secure := false
	if app.GetProtocol(r) == "https" {
		secure = true
	}

	subpath, _ := utils.GetSubpathFromConfig(c.App.Config())

	expiresAt := time.Unix(model.GetMillis()/1000+int64(maxAge), 0)
	sessionCookie := &http.Cookie{
		Name:     model.SESSION_COOKIE_TOKEN,
		Value:    c.App.Session().Token,
		Path:     subpath,
		MaxAge:   maxAge,
		Expires:  expiresAt,
		HttpOnly: true,
		Domain:   c.App.GetCookieDomain(),
		Secure:   secure,
	}

	http.SetCookie(w, sessionCookie)

	if err := c.App.AttachDeviceId(c.App.Session().Id, deviceId, c.App.Session().ExpiresAt); err != nil {
		c.Err = err
		return
	}

	auditRec.Success()
	ReturnStatusOK(w)
}

func getUserAudits(c *Context, w http.ResponseWriter, r *http.Request) {
	c.RequireUserId()
	if c.Err != nil {
		return
	}

	if !c.App.SessionHasPermissionToUser(*c.App.Session(), c.Params.UserId) {
		c.SetPermissionError(model.PERMISSION_EDIT_OTHER_USERS)
		return
	}

	audits, err := c.App.GetAuditsPage(c.Params.UserId, c.Params.Page, c.Params.PerPage)
	if err != nil {
		c.Err = err
		return
	}

	w.Write([]byte(audits.ToJson()))
}

func verifyUserEmail(c *Context, w http.ResponseWriter, r *http.Request) {
	props := model.MapFromJson(r.Body)

	token := props["token"]
	if len(token) != model.TOKEN_SIZE {
		c.SetInvalidParam("token")
		return
	}

	auditRec := c.MakeAuditRecord("verifyUserEmail", audit.Fail)
	defer c.LogAuditRec(auditRec)

	if err := c.App.VerifyEmailFromToken(token); err != nil {
		c.Err = model.NewAppError("verifyUserEmail", "api.user.verify_email.bad_link.app_error", nil, err.Error(), http.StatusBadRequest)
		return
	}

	auditRec.Success()
	ReturnStatusOK(w)
}

func sendVerificationEmail(c *Context, w http.ResponseWriter, r *http.Request) {
	props := model.MapFromJson(r.Body)

	email := props["email"]
	email = strings.ToLower(email)
	if len(email) == 0 {
		c.SetInvalidParam("email")
		return
	}

	auditRec := c.MakeAuditRecord("sendVerificationEmail", audit.Fail)
	defer c.LogAuditRec(auditRec)
	auditRec.AddMeta("email", email)

	user, err := c.App.GetUserForLogin("", email)
	if err != nil {
		// Don't want to leak whether the email is valid or not
		ReturnStatusOK(w)
		return
	}
	auditRec.AddMeta("send_user_id", user.Id)
	auditRec.AddMeta("send_username", user.Username)

	if err = c.App.SendEmailVerification(user, user.Email); err != nil {
		// Don't want to leak whether the email is valid or not
		mlog.Error(err.Error())
		ReturnStatusOK(w)
		return
	}

	auditRec.Success()
	ReturnStatusOK(w)
}

func switchAccountType(c *Context, w http.ResponseWriter, r *http.Request) {
	switchRequest := model.SwitchRequestFromJson(r.Body)
	if switchRequest == nil {
		c.SetInvalidParam("switch_request")
		return
	}

	auditRec := c.MakeAuditRecord("switchAccountType", audit.Fail)
	defer c.LogAuditRec(auditRec)
	auditRec.AddMeta("email", switchRequest.Email)
	auditRec.AddMeta("new_service", switchRequest.NewService)
	auditRec.AddMeta("old_service", switchRequest.CurrentService)

	link := ""
	var err *model.AppError

	if switchRequest.EmailToOAuth() {
		link, err = c.App.SwitchEmailToOAuth(w, r, switchRequest.Email, switchRequest.Password, switchRequest.MfaCode, switchRequest.NewService)
	} else if switchRequest.OAuthToEmail() {
		c.SessionRequired()
		if c.Err != nil {
			return
		}

		link, err = c.App.SwitchOAuthToEmail(switchRequest.Email, switchRequest.NewPassword, c.App.Session().UserId)
	} else if switchRequest.EmailToLdap() {
		link, err = c.App.SwitchEmailToLdap(switchRequest.Email, switchRequest.Password, switchRequest.MfaCode, switchRequest.LdapLoginId, switchRequest.NewPassword)
	} else if switchRequest.LdapToEmail() {
		link, err = c.App.SwitchLdapToEmail(switchRequest.Password, switchRequest.MfaCode, switchRequest.Email, switchRequest.NewPassword)
	} else {
		c.SetInvalidParam("switch_request")
		return
	}

	if err != nil {
		c.Err = err
		return
	}

	auditRec.Success()
	w.Write([]byte(model.MapToJson(map[string]string{"follow_link": link})))
}

func createUserAccessToken(c *Context, w http.ResponseWriter, r *http.Request) {
	c.RequireUserId()
	if c.Err != nil {
		return
	}

<<<<<<< HEAD
	auditRec := c.MakeAuditRecord("createUserAccessToken", audit.Fail)
	defer c.LogAuditRec(auditRec)
	auditRec.AddMeta("create_user_id", c.Params.UserId)

	if c.App.Session.IsOAuth {
=======
	if c.App.Session().IsOAuth {
>>>>>>> 9a51c73f
		c.SetPermissionError(model.PERMISSION_CREATE_USER_ACCESS_TOKEN)
		c.Err.DetailedError += ", attempted access by oauth app"
		return
	}

	accessToken := model.UserAccessTokenFromJson(r.Body)
	if accessToken == nil {
		c.SetInvalidParam("user_access_token")
		return
	}

	if accessToken.Description == "" {
		c.SetInvalidParam("description")
		return
	}

<<<<<<< HEAD
	if !c.App.SessionHasPermissionTo(c.App.Session, model.PERMISSION_CREATE_USER_ACCESS_TOKEN) {
=======
	c.LogAudit("")

	if !c.App.SessionHasPermissionTo(*c.App.Session(), model.PERMISSION_CREATE_USER_ACCESS_TOKEN) {
>>>>>>> 9a51c73f
		c.SetPermissionError(model.PERMISSION_CREATE_USER_ACCESS_TOKEN)
		return
	}

	if !c.App.SessionHasPermissionToUserOrBot(*c.App.Session(), c.Params.UserId) {
		c.SetPermissionError(model.PERMISSION_EDIT_OTHER_USERS)
		return
	}

	accessToken.UserId = c.Params.UserId
	accessToken.Token = ""

	accessToken, err := c.App.CreateUserAccessToken(accessToken)
	if err != nil {
		c.Err = err
		return
	}

	auditRec.Success()
	auditRec.AddMeta("token_id", accessToken.Id)

	w.Write([]byte(accessToken.ToJson()))
}

func searchUserAccessTokens(c *Context, w http.ResponseWriter, r *http.Request) {
	if !c.App.SessionHasPermissionTo(*c.App.Session(), model.PERMISSION_MANAGE_SYSTEM) {
		c.SetPermissionError(model.PERMISSION_MANAGE_SYSTEM)
		return
	}
	props := model.UserAccessTokenSearchFromJson(r.Body)
	if props == nil {
		c.SetInvalidParam("user_access_token_search")
		return
	}

	if len(props.Term) == 0 {
		c.SetInvalidParam("term")
		return
	}

	accessTokens, err := c.App.SearchUserAccessTokens(props.Term)
	if err != nil {
		c.Err = err
		return
	}

	w.Write([]byte(model.UserAccessTokenListToJson(accessTokens)))
}

func getUserAccessTokens(c *Context, w http.ResponseWriter, r *http.Request) {
	if !c.App.SessionHasPermissionTo(*c.App.Session(), model.PERMISSION_MANAGE_SYSTEM) {
		c.SetPermissionError(model.PERMISSION_MANAGE_SYSTEM)
		return
	}

	accessTokens, err := c.App.GetUserAccessTokens(c.Params.Page, c.Params.PerPage)
	if err != nil {
		c.Err = err
		return
	}

	w.Write([]byte(model.UserAccessTokenListToJson(accessTokens)))
}

func getUserAccessTokensForUser(c *Context, w http.ResponseWriter, r *http.Request) {
	c.RequireUserId()
	if c.Err != nil {
		return
	}

	if !c.App.SessionHasPermissionTo(*c.App.Session(), model.PERMISSION_READ_USER_ACCESS_TOKEN) {
		c.SetPermissionError(model.PERMISSION_READ_USER_ACCESS_TOKEN)
		return
	}

	if !c.App.SessionHasPermissionToUserOrBot(*c.App.Session(), c.Params.UserId) {
		c.SetPermissionError(model.PERMISSION_EDIT_OTHER_USERS)
		return
	}

	accessTokens, err := c.App.GetUserAccessTokensForUser(c.Params.UserId, c.Params.Page, c.Params.PerPage)
	if err != nil {
		c.Err = err
		return
	}

	w.Write([]byte(model.UserAccessTokenListToJson(accessTokens)))
}

func getUserAccessToken(c *Context, w http.ResponseWriter, r *http.Request) {
	c.RequireTokenId()
	if c.Err != nil {
		return
	}

	if !c.App.SessionHasPermissionTo(*c.App.Session(), model.PERMISSION_READ_USER_ACCESS_TOKEN) {
		c.SetPermissionError(model.PERMISSION_READ_USER_ACCESS_TOKEN)
		return
	}

	accessToken, err := c.App.GetUserAccessToken(c.Params.TokenId, true)
	if err != nil {
		c.Err = err
		return
	}

	if !c.App.SessionHasPermissionToUserOrBot(*c.App.Session(), accessToken.UserId) {
		c.SetPermissionError(model.PERMISSION_EDIT_OTHER_USERS)
		return
	}

	w.Write([]byte(accessToken.ToJson()))
}

func revokeUserAccessToken(c *Context, w http.ResponseWriter, r *http.Request) {
	props := model.MapFromJson(r.Body)

	tokenId := props["token_id"]
	if tokenId == "" {
		c.SetInvalidParam("token_id")
	}

	auditRec := c.MakeAuditRecord("revokeUserAccessToken", audit.Fail)
	defer c.LogAuditRec(auditRec)
	auditRec.AddMeta("token_id", tokenId)

	if !c.App.SessionHasPermissionTo(*c.App.Session(), model.PERMISSION_REVOKE_USER_ACCESS_TOKEN) {
		c.SetPermissionError(model.PERMISSION_REVOKE_USER_ACCESS_TOKEN)
		return
	}

	accessToken, err := c.App.GetUserAccessToken(tokenId, false)
	if err != nil {
		c.Err = err
		return
	}
	auditRec.AddMeta("revoke_user_id", accessToken.UserId)

	if !c.App.SessionHasPermissionToUserOrBot(*c.App.Session(), accessToken.UserId) {
		c.SetPermissionError(model.PERMISSION_EDIT_OTHER_USERS)
		return
	}

	if err = c.App.RevokeUserAccessToken(accessToken); err != nil {
		c.Err = err
		return
	}

	auditRec.Success()
	ReturnStatusOK(w)
}

func disableUserAccessToken(c *Context, w http.ResponseWriter, r *http.Request) {
	props := model.MapFromJson(r.Body)
	tokenId := props["token_id"]

	if tokenId == "" {
		c.SetInvalidParam("token_id")
	}

	auditRec := c.MakeAuditRecord("disableUserAccessToken", audit.Fail)
	defer c.LogAuditRec(auditRec)
	auditRec.AddMeta("token_id", tokenId)

	// No separate permission for this action for now
	if !c.App.SessionHasPermissionTo(*c.App.Session(), model.PERMISSION_REVOKE_USER_ACCESS_TOKEN) {
		c.SetPermissionError(model.PERMISSION_REVOKE_USER_ACCESS_TOKEN)
		return
	}

	accessToken, err := c.App.GetUserAccessToken(tokenId, false)
	if err != nil {
		c.Err = err
		return
	}
	auditRec.AddMeta("disable_user_id", accessToken.UserId)

	if !c.App.SessionHasPermissionToUserOrBot(*c.App.Session(), accessToken.UserId) {
		c.SetPermissionError(model.PERMISSION_EDIT_OTHER_USERS)
		return
	}

	if err = c.App.DisableUserAccessToken(accessToken); err != nil {
		c.Err = err
		return
	}

	auditRec.Success()
	ReturnStatusOK(w)
}

func enableUserAccessToken(c *Context, w http.ResponseWriter, r *http.Request) {
	props := model.MapFromJson(r.Body)

	tokenId := props["token_id"]
	if tokenId == "" {
		c.SetInvalidParam("token_id")
	}

	auditRec := c.MakeAuditRecord("enabledUserAccessToken", audit.Fail)
	defer c.LogAuditRec(auditRec)
	auditRec.AddMeta("token_id", tokenId)

	// No separate permission for this action for now
	if !c.App.SessionHasPermissionTo(*c.App.Session(), model.PERMISSION_CREATE_USER_ACCESS_TOKEN) {
		c.SetPermissionError(model.PERMISSION_CREATE_USER_ACCESS_TOKEN)
		return
	}

	accessToken, err := c.App.GetUserAccessToken(tokenId, false)
	if err != nil {
		c.Err = err
		return
	}
	auditRec.AddMeta("enabled_user_id", accessToken.UserId)

	if !c.App.SessionHasPermissionToUserOrBot(*c.App.Session(), accessToken.UserId) {
		c.SetPermissionError(model.PERMISSION_EDIT_OTHER_USERS)
		return
	}

	if err = c.App.EnableUserAccessToken(accessToken); err != nil {
		c.Err = err
		return
	}

	auditRec.Success()
	ReturnStatusOK(w)
}

func saveUserTermsOfService(c *Context, w http.ResponseWriter, r *http.Request) {
	props := model.StringInterfaceFromJson(r.Body)

	userId := c.App.Session().UserId
	termsOfServiceId := props["termsOfServiceId"].(string)
	accepted := props["accepted"].(bool)

	auditRec := c.MakeAuditRecord("saveUserTermsOfService", audit.Fail)
	defer c.LogAuditRec(auditRec)
	auditRec.AddMeta("terms_id", termsOfServiceId)
	auditRec.AddMeta("accepted", accepted)

	if _, err := c.App.GetTermsOfService(termsOfServiceId); err != nil {
		c.Err = err
		return
	}

	if err := c.App.SaveUserTermsOfService(userId, termsOfServiceId, accepted); err != nil {
		c.Err = err
		return
	}

	auditRec.Success()
	ReturnStatusOK(w)
}

func getUserTermsOfService(c *Context, w http.ResponseWriter, r *http.Request) {
	userId := c.App.Session().UserId
	result, err := c.App.GetUserTermsOfService(userId)
	if err != nil {
		c.Err = err
		return
	}
	w.Write([]byte(result.ToJson()))
}

func promoteGuestToUser(c *Context, w http.ResponseWriter, r *http.Request) {
	c.RequireUserId()
	if c.Err != nil {
		return
	}

<<<<<<< HEAD
	auditRec := c.MakeAuditRecord("promoteGuestToUser", audit.Fail)
	defer c.LogAuditRec(auditRec)
	auditRec.AddMeta("promote_user_id", c.Params.UserId)

	if !c.App.SessionHasPermissionTo(c.App.Session, model.PERMISSION_PROMOTE_GUEST) {
=======
	if !c.App.SessionHasPermissionTo(*c.App.Session(), model.PERMISSION_PROMOTE_GUEST) {
>>>>>>> 9a51c73f
		c.SetPermissionError(model.PERMISSION_PROMOTE_GUEST)
		return
	}

	user, err := c.App.GetUser(c.Params.UserId)
	if err != nil {
		c.Err = err
		return
	}
	auditRec.AddMeta("promote_username", user.Username)

	if !user.IsGuest() {
		c.Err = model.NewAppError("Api4.promoteGuestToUser", "api.user.promote_guest_to_user.no_guest.app_error", nil, "", http.StatusNotImplemented)
		return
	}

	if err := c.App.PromoteGuestToUser(user, c.App.Session().UserId); err != nil {
		c.Err = err
		return
	}

	auditRec.Success()
	ReturnStatusOK(w)
}

func demoteUserToGuest(c *Context, w http.ResponseWriter, r *http.Request) {
	c.RequireUserId()
	if c.Err != nil {
		return
	}

	if c.App.License() == nil {
		c.Err = model.NewAppError("Api4.demoteUserToGuest", "api.team.demote_user_to_guest.license.error", nil, "", http.StatusNotImplemented)
		return
	}

	if !*c.App.Config().GuestAccountsSettings.Enable {
		c.Err = model.NewAppError("Api4.demoteUserToGuest", "api.team.demote_user_to_guest.disabled.error", nil, "", http.StatusNotImplemented)
		return
	}

<<<<<<< HEAD
	auditRec := c.MakeAuditRecord("demoteUserToGuest", audit.Fail)
	defer c.LogAuditRec(auditRec)
	auditRec.AddMeta("demote_user_id", c.Params.UserId)

	if !c.App.SessionHasPermissionTo(c.App.Session, model.PERMISSION_DEMOTE_TO_GUEST) {
=======
	if !c.App.SessionHasPermissionTo(*c.App.Session(), model.PERMISSION_DEMOTE_TO_GUEST) {
>>>>>>> 9a51c73f
		c.SetPermissionError(model.PERMISSION_DEMOTE_TO_GUEST)
		return
	}

	user, err := c.App.GetUser(c.Params.UserId)
	if err != nil {
		c.Err = err
		return
	}
	auditRec.AddMeta("demote_username", user.Username)

	if user.IsGuest() {
		c.Err = model.NewAppError("Api4.demoteUserToGuest", "api.user.demote_user_to_guest.already_guest.app_error", nil, "", http.StatusNotImplemented)
		return
	}

	if err := c.App.DemoteUserToGuest(user); err != nil {
		c.Err = err
		return
	}

	auditRec.Success()
	ReturnStatusOK(w)
}<|MERGE_RESOLUTION|>--- conflicted
+++ resolved
@@ -423,13 +423,20 @@
 		return
 	}
 
+	auditRec := c.MakeAuditRecord("setProfileImage", audit.Fail)
+	defer c.LogAuditRec(auditRec)
+	auditRec.AddMeta("set_user_id", c.Params.UserId)
+	if imageArray[0] != nil {
+		auditRec.AddMeta("filename", imageArray[0].Filename)
+	}
+
 	imageData := imageArray[0]
 	if err := c.App.SetProfileImage(c.Params.UserId, imageData); err != nil {
 		c.Err = err
 		return
 	}
 
-	c.LogAudit("")
+	auditRec.Success()
 	ReturnStatusOK(w)
 }
 
@@ -449,18 +456,23 @@
 		return
 	}
 
+	auditRec := c.MakeAuditRecord("setDefaultProfileImage", audit.Fail)
+	defer c.LogAuditRec(auditRec)
+	auditRec.AddMeta("set_user_id", c.Params.UserId)
+
 	user, err := c.App.GetUser(c.Params.UserId)
 	if err != nil {
 		c.Err = err
 		return
 	}
+	auditRec.AddMeta("set_username", user.Username)
 
 	if err := c.App.SetDefaultProfileImage(user); err != nil {
 		c.Err = err
 		return
 	}
 
-	c.LogAudit("")
+	auditRec.Success()
 	ReturnStatusOK(w)
 }
 
@@ -870,15 +882,11 @@
 		return
 	}
 
-<<<<<<< HEAD
 	auditRec := c.MakeAuditRecord("updateUser", audit.Fail)
 	defer c.LogAuditRec(auditRec)
 	auditRec.AddMeta("update_user_id", user.Id)
 
-	if !c.App.SessionHasPermissionToUser(c.App.Session, user.Id) {
-=======
 	if !c.App.SessionHasPermissionToUser(*c.App.Session(), user.Id) {
->>>>>>> 9a51c73f
 		c.SetPermissionError(model.PERMISSION_EDIT_OTHER_USERS)
 		return
 	}
@@ -931,15 +939,11 @@
 		return
 	}
 
-<<<<<<< HEAD
 	auditRec := c.MakeAuditRecord("patchUser", audit.Fail)
 	defer c.LogAuditRec(auditRec)
 	auditRec.AddMeta("patch_user_id", c.Params.UserId)
 
-	if !c.App.SessionHasPermissionToUser(c.App.Session, c.Params.UserId) {
-=======
 	if !c.App.SessionHasPermissionToUser(*c.App.Session(), c.Params.UserId) {
->>>>>>> 9a51c73f
 		c.SetPermissionError(model.PERMISSION_EDIT_OTHER_USERS)
 		return
 	}
@@ -994,15 +998,11 @@
 
 	userId := c.Params.UserId
 
-<<<<<<< HEAD
 	auditRec := c.MakeAuditRecord("deleteUser", audit.Fail)
 	defer c.LogAuditRec(auditRec)
 	auditRec.AddMeta("delete_user_id", c.Params.UserId)
 
-	if !c.App.SessionHasPermissionToUser(c.App.Session, userId) {
-=======
 	if !c.App.SessionHasPermissionToUser(*c.App.Session(), userId) {
->>>>>>> 9a51c73f
 		c.SetPermissionError(model.PERMISSION_EDIT_OTHER_USERS)
 		return
 	}
@@ -1043,16 +1043,12 @@
 		return
 	}
 
-<<<<<<< HEAD
 	auditRec := c.MakeAuditRecord("updateUserRoles", audit.Fail)
 	defer c.LogAuditRec(auditRec)
 	auditRec.AddMeta("update_user_id", c.Params.UserId)
 	auditRec.AddMeta("new_roles", newRoles)
 
-	if !c.App.SessionHasPermissionTo(c.App.Session, model.PERMISSION_MANAGE_ROLES) {
-=======
 	if !c.App.SessionHasPermissionTo(*c.App.Session(), model.PERMISSION_MANAGE_ROLES) {
->>>>>>> 9a51c73f
 		c.SetPermissionError(model.PERMISSION_MANAGE_ROLES)
 		return
 	}
@@ -1199,15 +1195,11 @@
 		return
 	}
 
-<<<<<<< HEAD
 	auditRec := c.MakeAuditRecord("updateUserMfa", audit.Fail)
 	defer c.LogAuditRec(auditRec)
 	auditRec.AddMeta("update_user_id", c.Params.UserId)
 
-	if c.App.Session.IsOAuth {
-=======
 	if c.App.Session().IsOAuth {
->>>>>>> 9a51c73f
 		c.SetPermissionError(model.PERMISSION_EDIT_OTHER_USERS)
 		c.Err.DetailedError += ", attempted access by oauth app"
 		return
@@ -1460,7 +1452,6 @@
 	user, err := c.App.AuthenticateUserForLogin(id, loginId, password, mfaToken, ldapOnly)
 
 	if err != nil {
-		c.LogAuditWithUserId(id, "failure - login_id="+loginId)
 		c.Err = err
 		return
 	}
@@ -1553,15 +1544,11 @@
 		return
 	}
 
-<<<<<<< HEAD
 	auditRec := c.MakeAuditRecord("revokeSession", audit.Fail)
 	defer c.LogAuditRec(auditRec)
 	auditRec.AddMeta("revoke_user_id", c.Params.UserId)
 
-	if !c.App.SessionHasPermissionToUser(c.App.Session, c.Params.UserId) {
-=======
 	if !c.App.SessionHasPermissionToUser(*c.App.Session(), c.Params.UserId) {
->>>>>>> 9a51c73f
 		c.SetPermissionError(model.PERMISSION_EDIT_OTHER_USERS)
 		return
 	}
@@ -1600,15 +1587,11 @@
 		return
 	}
 
-<<<<<<< HEAD
 	auditRec := c.MakeAuditRecord("revokeAllSessionsForUser", audit.Fail)
 	defer c.LogAuditRec(auditRec)
 	auditRec.AddMeta("revoke_user_id", c.Params.UserId)
 
-	if !c.App.SessionHasPermissionToUser(c.App.Session, c.Params.UserId) {
-=======
 	if !c.App.SessionHasPermissionToUser(*c.App.Session(), c.Params.UserId) {
->>>>>>> 9a51c73f
 		c.SetPermissionError(model.PERMISSION_EDIT_OTHER_USERS)
 		return
 	}
@@ -1818,15 +1801,11 @@
 		return
 	}
 
-<<<<<<< HEAD
 	auditRec := c.MakeAuditRecord("createUserAccessToken", audit.Fail)
 	defer c.LogAuditRec(auditRec)
 	auditRec.AddMeta("create_user_id", c.Params.UserId)
 
-	if c.App.Session.IsOAuth {
-=======
 	if c.App.Session().IsOAuth {
->>>>>>> 9a51c73f
 		c.SetPermissionError(model.PERMISSION_CREATE_USER_ACCESS_TOKEN)
 		c.Err.DetailedError += ", attempted access by oauth app"
 		return
@@ -1843,13 +1822,7 @@
 		return
 	}
 
-<<<<<<< HEAD
-	if !c.App.SessionHasPermissionTo(c.App.Session, model.PERMISSION_CREATE_USER_ACCESS_TOKEN) {
-=======
-	c.LogAudit("")
-
 	if !c.App.SessionHasPermissionTo(*c.App.Session(), model.PERMISSION_CREATE_USER_ACCESS_TOKEN) {
->>>>>>> 9a51c73f
 		c.SetPermissionError(model.PERMISSION_CREATE_USER_ACCESS_TOKEN)
 		return
 	}
@@ -2122,15 +2095,11 @@
 		return
 	}
 
-<<<<<<< HEAD
 	auditRec := c.MakeAuditRecord("promoteGuestToUser", audit.Fail)
 	defer c.LogAuditRec(auditRec)
 	auditRec.AddMeta("promote_user_id", c.Params.UserId)
 
-	if !c.App.SessionHasPermissionTo(c.App.Session, model.PERMISSION_PROMOTE_GUEST) {
-=======
 	if !c.App.SessionHasPermissionTo(*c.App.Session(), model.PERMISSION_PROMOTE_GUEST) {
->>>>>>> 9a51c73f
 		c.SetPermissionError(model.PERMISSION_PROMOTE_GUEST)
 		return
 	}
@@ -2172,15 +2141,11 @@
 		return
 	}
 
-<<<<<<< HEAD
 	auditRec := c.MakeAuditRecord("demoteUserToGuest", audit.Fail)
 	defer c.LogAuditRec(auditRec)
 	auditRec.AddMeta("demote_user_id", c.Params.UserId)
 
-	if !c.App.SessionHasPermissionTo(c.App.Session, model.PERMISSION_DEMOTE_TO_GUEST) {
-=======
 	if !c.App.SessionHasPermissionTo(*c.App.Session(), model.PERMISSION_DEMOTE_TO_GUEST) {
->>>>>>> 9a51c73f
 		c.SetPermissionError(model.PERMISSION_DEMOTE_TO_GUEST)
 		return
 	}

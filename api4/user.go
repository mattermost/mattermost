// Copyright (c) 2015-present Mattermost, Inc. All Rights Reserved.
// See LICENSE.txt for license information.

package api4

import (
	"encoding/json"
	"fmt"
	"io"
	"io/ioutil"
	"net/http"
	"strconv"
	"strings"
	"time"

	"github.com/mattermost/mattermost-server/v6/app"
	"github.com/mattermost/mattermost-server/v6/audit"
	"github.com/mattermost/mattermost-server/v6/model"
	"github.com/mattermost/mattermost-server/v6/shared/mlog"
	"github.com/mattermost/mattermost-server/v6/store"
	"github.com/mattermost/mattermost-server/v6/utils"
)

func (api *API) InitUser() {
	api.BaseRoutes.Users.Handle("", api.APIHandler(createUser)).Methods("POST")
	api.BaseRoutes.Users.Handle("", api.APISessionRequired(getUsers)).Methods("GET")
	api.BaseRoutes.Users.Handle("/ids", api.APISessionRequired(getUsersByIds)).Methods("POST")
	api.BaseRoutes.Users.Handle("/usernames", api.APISessionRequired(getUsersByNames)).Methods("POST")
	api.BaseRoutes.Users.Handle("/known", api.APISessionRequired(getKnownUsers)).Methods("GET")
	api.BaseRoutes.Users.Handle("/search", api.APISessionRequiredDisableWhenBusy(searchUsers)).Methods("POST")
	api.BaseRoutes.Users.Handle("/autocomplete", api.APISessionRequired(autocompleteUsers)).Methods("GET")
	api.BaseRoutes.Users.Handle("/stats", api.APISessionRequired(getTotalUsersStats)).Methods("GET")
	api.BaseRoutes.Users.Handle("/stats/filtered", api.APISessionRequired(getFilteredUsersStats)).Methods("GET")
	api.BaseRoutes.Users.Handle("/group_channels", api.APISessionRequired(getUsersByGroupChannelIds)).Methods("POST")

	api.BaseRoutes.User.Handle("", api.APISessionRequired(getUser)).Methods("GET")
	api.BaseRoutes.User.Handle("/image/default", api.APISessionRequiredTrustRequester(getDefaultProfileImage)).Methods("GET")
	api.BaseRoutes.User.Handle("/image", api.APISessionRequiredTrustRequester(getProfileImage)).Methods("GET")
	api.BaseRoutes.User.Handle("/image", api.APISessionRequired(setProfileImage)).Methods("POST")
	api.BaseRoutes.User.Handle("/image", api.APISessionRequired(setDefaultProfileImage)).Methods("DELETE")
	api.BaseRoutes.User.Handle("", api.APISessionRequired(updateUser)).Methods("PUT")
	api.BaseRoutes.User.Handle("/patch", api.APISessionRequired(patchUser)).Methods("PUT")
	api.BaseRoutes.User.Handle("", api.APISessionRequired(deleteUser)).Methods("DELETE")
	api.BaseRoutes.User.Handle("/roles", api.APISessionRequired(updateUserRoles)).Methods("PUT")
	api.BaseRoutes.User.Handle("/active", api.APISessionRequired(updateUserActive)).Methods("PUT")
	api.BaseRoutes.User.Handle("/password", api.APISessionRequired(updatePassword)).Methods("PUT")
	api.BaseRoutes.User.Handle("/promote", api.APISessionRequired(promoteGuestToUser)).Methods("POST")
	api.BaseRoutes.User.Handle("/demote", api.APISessionRequired(demoteUserToGuest)).Methods("POST")
	api.BaseRoutes.User.Handle("/convert_to_bot", api.APISessionRequired(convertUserToBot)).Methods("POST")
	api.BaseRoutes.Users.Handle("/password/reset", api.APIHandler(resetPassword)).Methods("POST")
	api.BaseRoutes.Users.Handle("/password/reset/send", api.APIHandler(sendPasswordReset)).Methods("POST")
	api.BaseRoutes.Users.Handle("/email/verify", api.APIHandler(verifyUserEmail)).Methods("POST")
	api.BaseRoutes.Users.Handle("/email/verify/send", api.APIHandler(sendVerificationEmail)).Methods("POST")
	api.BaseRoutes.User.Handle("/email/verify/member", api.APISessionRequired(verifyUserEmailWithoutToken)).Methods("POST")
	api.BaseRoutes.User.Handle("/terms_of_service", api.APISessionRequired(saveUserTermsOfService)).Methods("POST")
	api.BaseRoutes.User.Handle("/terms_of_service", api.APISessionRequired(getUserTermsOfService)).Methods("GET")

	api.BaseRoutes.User.Handle("/auth", api.APISessionRequiredTrustRequester(updateUserAuth)).Methods("PUT")

<<<<<<< HEAD
	api.BaseRoutes.Users.Handle("/mfa", api.APIHandler(checkUserMfa)).Methods("POST")
=======
>>>>>>> 28ef5856
	api.BaseRoutes.User.Handle("/mfa", api.APISessionRequiredMfa(updateUserMfa)).Methods("PUT")
	api.BaseRoutes.User.Handle("/mfa/generate", api.APISessionRequiredMfa(generateMfaSecret)).Methods("POST")

	api.BaseRoutes.Users.Handle("/login", api.APIHandler(login)).Methods("POST")
	api.BaseRoutes.Users.Handle("/login/switch", api.APIHandler(switchAccountType)).Methods("POST")
	api.BaseRoutes.Users.Handle("/login/cws", api.APIHandlerTrustRequester(loginCWS)).Methods("POST")
	api.BaseRoutes.Users.Handle("/logout", api.APIHandler(logout)).Methods("POST")

	api.BaseRoutes.UserByUsername.Handle("", api.APISessionRequired(getUserByUsername)).Methods("GET")
	api.BaseRoutes.UserByEmail.Handle("", api.APISessionRequired(getUserByEmail)).Methods("GET")

	api.BaseRoutes.User.Handle("/sessions", api.APISessionRequired(getSessions)).Methods("GET")
	api.BaseRoutes.User.Handle("/sessions/revoke", api.APISessionRequired(revokeSession)).Methods("POST")
	api.BaseRoutes.User.Handle("/sessions/revoke/all", api.APISessionRequired(revokeAllSessionsForUser)).Methods("POST")
	api.BaseRoutes.Users.Handle("/sessions/revoke/all", api.APISessionRequired(revokeAllSessionsAllUsers)).Methods("POST")
	api.BaseRoutes.Users.Handle("/sessions/device", api.APISessionRequired(attachDeviceId)).Methods("PUT")
	api.BaseRoutes.User.Handle("/audits", api.APISessionRequired(getUserAudits)).Methods("GET")

	api.BaseRoutes.User.Handle("/tokens", api.APISessionRequired(createUserAccessToken)).Methods("POST")
	api.BaseRoutes.User.Handle("/tokens", api.APISessionRequired(getUserAccessTokensForUser)).Methods("GET")
	api.BaseRoutes.Users.Handle("/tokens", api.APISessionRequired(getUserAccessTokens)).Methods("GET")
	api.BaseRoutes.Users.Handle("/tokens/search", api.APISessionRequired(searchUserAccessTokens)).Methods("POST")
	api.BaseRoutes.Users.Handle("/tokens/{token_id:[A-Za-z0-9]+}", api.APISessionRequired(getUserAccessToken)).Methods("GET")
	api.BaseRoutes.Users.Handle("/tokens/revoke", api.APISessionRequired(revokeUserAccessToken)).Methods("POST")
	api.BaseRoutes.Users.Handle("/tokens/disable", api.APISessionRequired(disableUserAccessToken)).Methods("POST")
	api.BaseRoutes.Users.Handle("/tokens/enable", api.APISessionRequired(enableUserAccessToken)).Methods("POST")

	api.BaseRoutes.User.Handle("/typing", api.APISessionRequiredDisableWhenBusy(publishUserTyping)).Methods("POST")

	api.BaseRoutes.Users.Handle("/migrate_auth/ldap", api.APISessionRequired(migrateAuthToLDAP)).Methods("POST")
	api.BaseRoutes.Users.Handle("/migrate_auth/saml", api.APISessionRequired(migrateAuthToSaml)).Methods("POST")

	api.BaseRoutes.User.Handle("/uploads", api.APISessionRequired(getUploadsForUser)).Methods("GET")

	api.BaseRoutes.UserThreads.Handle("", api.APISessionRequired(getThreadsForUser)).Methods("GET")
	api.BaseRoutes.UserThreads.Handle("/read", api.APISessionRequired(updateReadStateAllThreadsByUser)).Methods("PUT")

	api.BaseRoutes.UserThread.Handle("", api.APISessionRequired(getThreadForUser)).Methods("GET")
	api.BaseRoutes.UserThread.Handle("/following", api.APISessionRequired(followThreadByUser)).Methods("PUT")
	api.BaseRoutes.UserThread.Handle("/following", api.APISessionRequired(unfollowThreadByUser)).Methods("DELETE")
	api.BaseRoutes.UserThread.Handle("/read/{timestamp:[0-9]+}", api.APISessionRequired(updateReadStateThreadByUser)).Methods("PUT")
}

func createUser(c *Context, w http.ResponseWriter, r *http.Request) {
	var user model.User
	if jsonErr := json.NewDecoder(r.Body).Decode(&user); jsonErr != nil {
		c.SetInvalidParam("user")
		return
	}

	user.SanitizeInput(c.IsSystemAdmin())

	tokenId := r.URL.Query().Get("t")
	inviteId := r.URL.Query().Get("iid")
	redirect := r.URL.Query().Get("r")

	auditRec := c.MakeAuditRecord("createUser", audit.Fail)
	defer c.LogAuditRec(auditRec)
	auditRec.AddMeta("invite_id", inviteId)
	auditRec.AddMeta("user", user)

	// No permission check required

	var ruser *model.User
	var err *model.AppError
	if tokenId != "" {
		token, nErr := c.App.Srv().Store.Token().GetByToken(tokenId)
		if nErr != nil {
			var status int
			switch nErr.(type) {
			case *store.ErrNotFound:
				status = http.StatusNotFound
			default:
				status = http.StatusInternalServerError
			}
			c.Err = model.NewAppError("CreateUserWithToken", "api.user.create_user.signup_link_invalid.app_error", nil, nErr.Error(), status)
			return
		}
		auditRec.AddMeta("token_type", token.Type)

		if token.Type == app.TokenTypeGuestInvitation {
			if c.App.Srv().License() == nil {
				c.Err = model.NewAppError("CreateUserWithToken", "api.user.create_user.guest_accounts.license.app_error", nil, "", http.StatusBadRequest)
				return
			}
			if !*c.App.Config().GuestAccountsSettings.Enable {
				c.Err = model.NewAppError("CreateUserWithToken", "api.user.create_user.guest_accounts.disabled.app_error", nil, "", http.StatusBadRequest)
				return
			}
		}
		ruser, err = c.App.CreateUserWithToken(c.AppContext, &user, token)
	} else if inviteId != "" {
		ruser, err = c.App.CreateUserWithInviteId(c.AppContext, &user, inviteId, redirect)
	} else if c.IsSystemAdmin() {
		ruser, err = c.App.CreateUserAsAdmin(c.AppContext, &user, redirect)
		auditRec.AddMeta("admin", true)
	} else {
		ruser, err = c.App.CreateUserFromSignup(c.AppContext, &user, redirect)
	}

	if err != nil {
		c.Err = err
		return
	}

	// New user created, check cloud limits and send emails if needed
	// Soft fail on error since user is already created
	if ruser != nil {
		err = c.App.CheckAndSendUserLimitWarningEmails(c.AppContext)
		if err != nil {
			c.LogErrorByCode(err)
		}
	}

	auditRec.Success()
	auditRec.AddMeta("user", ruser) // overwrite meta

	w.WriteHeader(http.StatusCreated)
	if err := json.NewEncoder(w).Encode(ruser); err != nil {
		mlog.Warn("Error while writing response", mlog.Err(err))
	}
}

func getUser(c *Context, w http.ResponseWriter, r *http.Request) {
	c.RequireUserId()
	if c.Err != nil {
		return
	}

	canSee, err := c.App.UserCanSeeOtherUser(c.AppContext.Session().UserId, c.Params.UserId)
	if err != nil {
		c.SetPermissionError(model.PermissionViewMembers)
		return
	}

	if !canSee {
		c.SetPermissionError(model.PermissionViewMembers)
		return
	}

	user, err := c.App.GetUser(c.Params.UserId)
	if err != nil {
		c.Err = err
		return
	}

	if c.IsSystemAdmin() || c.AppContext.Session().UserId == user.Id {
		userTermsOfService, err := c.App.GetUserTermsOfService(user.Id)
		if err != nil && err.StatusCode != http.StatusNotFound {
			c.Err = err
			return
		}

		if userTermsOfService != nil {
			user.TermsOfServiceId = userTermsOfService.TermsOfServiceId
			user.TermsOfServiceCreateAt = userTermsOfService.CreateAt
		}
	}

	etag := user.Etag(*c.App.Config().PrivacySettings.ShowFullName, *c.App.Config().PrivacySettings.ShowEmailAddress)

	if c.HandleEtag(etag, "Get User", w, r) {
		return
	}

	if c.AppContext.Session().UserId == user.Id {
		user.Sanitize(map[string]bool{})
	} else {
		c.App.SanitizeProfile(user, c.IsSystemAdmin())
	}
	c.App.UpdateLastActivityAtIfNeeded(*c.AppContext.Session())
	w.Header().Set(model.HeaderEtagServer, etag)
	if err := json.NewEncoder(w).Encode(user); err != nil {
		mlog.Warn("Error while writing response", mlog.Err(err))
	}
}

func getUserByUsername(c *Context, w http.ResponseWriter, r *http.Request) {
	c.RequireUsername()
	if c.Err != nil {
		return
	}

	user, err := c.App.GetUserByUsername(c.Params.Username)
	if err != nil {
		restrictions, err2 := c.App.GetViewUsersRestrictions(c.AppContext.Session().UserId)
		if err2 != nil {
			c.Err = err2
			return
		}
		if restrictions != nil {
			c.SetPermissionError(model.PermissionViewMembers)
			return
		}
		c.Err = err
		return
	}

	canSee, err := c.App.UserCanSeeOtherUser(c.AppContext.Session().UserId, user.Id)
	if err != nil {
		c.Err = err
		return
	}

	if !canSee {
		c.SetPermissionError(model.PermissionViewMembers)
		return
	}

	if c.IsSystemAdmin() || c.AppContext.Session().UserId == user.Id {
		userTermsOfService, err := c.App.GetUserTermsOfService(user.Id)
		if err != nil && err.StatusCode != http.StatusNotFound {
			c.Err = err
			return
		}

		if userTermsOfService != nil {
			user.TermsOfServiceId = userTermsOfService.TermsOfServiceId
			user.TermsOfServiceCreateAt = userTermsOfService.CreateAt
		}
	}

	etag := user.Etag(*c.App.Config().PrivacySettings.ShowFullName, *c.App.Config().PrivacySettings.ShowEmailAddress)

	if c.HandleEtag(etag, "Get User", w, r) {
		return
	}

	if c.AppContext.Session().UserId == user.Id {
		user.Sanitize(map[string]bool{})
	} else {
		c.App.SanitizeProfile(user, c.IsSystemAdmin())
	}
	w.Header().Set(model.HeaderEtagServer, etag)
	if err := json.NewEncoder(w).Encode(user); err != nil {
		mlog.Warn("Error while writing response", mlog.Err(err))
	}
}

func getUserByEmail(c *Context, w http.ResponseWriter, r *http.Request) {
	c.SanitizeEmail()
	if c.Err != nil {
		return
	}

	sanitizeOptions := c.App.GetSanitizeOptions(c.IsSystemAdmin())
	if !sanitizeOptions["email"] {
		c.Err = model.NewAppError("getUserByEmail", "api.user.get_user_by_email.permissions.app_error", nil, "userId="+c.AppContext.Session().UserId, http.StatusForbidden)
		return
	}

	user, err := c.App.GetUserByEmail(c.Params.Email)
	if err != nil {
		restrictions, err2 := c.App.GetViewUsersRestrictions(c.AppContext.Session().UserId)
		if err2 != nil {
			c.Err = err2
			return
		}
		if restrictions != nil {
			c.SetPermissionError(model.PermissionViewMembers)
			return
		}
		c.Err = err
		return
	}

	canSee, err := c.App.UserCanSeeOtherUser(c.AppContext.Session().UserId, user.Id)
	if err != nil {
		c.Err = err
		return
	}

	if !canSee {
		c.SetPermissionError(model.PermissionViewMembers)
		return
	}

	etag := user.Etag(*c.App.Config().PrivacySettings.ShowFullName, *c.App.Config().PrivacySettings.ShowEmailAddress)

	if c.HandleEtag(etag, "Get User", w, r) {
		return
	}

	c.App.SanitizeProfile(user, c.IsSystemAdmin())
	w.Header().Set(model.HeaderEtagServer, etag)
	if err := json.NewEncoder(w).Encode(user); err != nil {
		mlog.Warn("Error while writing response", mlog.Err(err))
	}
}

func getDefaultProfileImage(c *Context, w http.ResponseWriter, r *http.Request) {
	c.RequireUserId()
	if c.Err != nil {
		return
	}

	canSee, err := c.App.UserCanSeeOtherUser(c.AppContext.Session().UserId, c.Params.UserId)
	if err != nil {
		c.Err = err
		return
	}

	if !canSee {
		c.SetPermissionError(model.PermissionViewMembers)
		return
	}

	user, err := c.App.GetUser(c.Params.UserId)
	if err != nil {
		c.Err = err
		return
	}

	img, err := c.App.GetDefaultProfileImage(user)
	if err != nil {
		c.Err = err
		return
	}

	w.Header().Set("Cache-Control", fmt.Sprintf("max-age=%v, private", 24*60*60)) // 24 hrs
	w.Header().Set("Content-Type", "image/png")
	w.Write(img)
}

func getProfileImage(c *Context, w http.ResponseWriter, r *http.Request) {
	c.RequireUserId()
	if c.Err != nil {
		return
	}

	canSee, err := c.App.UserCanSeeOtherUser(c.AppContext.Session().UserId, c.Params.UserId)
	if err != nil {
		c.Err = err
		return
	}

	if !canSee {
		c.SetPermissionError(model.PermissionViewMembers)
		return
	}

	user, err := c.App.GetUser(c.Params.UserId)
	if err != nil {
		c.Err = err
		return
	}

	etag := strconv.FormatInt(user.LastPictureUpdate, 10)
	if c.HandleEtag(etag, "Get Profile Image", w, r) {
		return
	}

	img, readFailed, err := c.App.GetProfileImage(user)
	if err != nil {
		c.Err = err
		return
	}

	if readFailed {
		w.Header().Set("Cache-Control", fmt.Sprintf("max-age=%v, private", 5*60)) // 5 mins
	} else {
		w.Header().Set("Cache-Control", fmt.Sprintf("max-age=%v, private", 24*60*60)) // 24 hrs
		w.Header().Set(model.HeaderEtagServer, etag)
	}

	w.Header().Set("Content-Type", "image/png")
	w.Write(img)
}

func setProfileImage(c *Context, w http.ResponseWriter, r *http.Request) {
	defer io.Copy(ioutil.Discard, r.Body)

	c.RequireUserId()
	if c.Err != nil {
		return
	}

	if !c.App.SessionHasPermissionToUser(*c.AppContext.Session(), c.Params.UserId) {
		c.SetPermissionError(model.PermissionEditOtherUsers)
		return
	}

	if *c.App.Config().FileSettings.DriverName == "" {
		c.Err = model.NewAppError("uploadProfileImage", "api.user.upload_profile_user.storage.app_error", nil, "", http.StatusNotImplemented)
		return
	}

	if r.ContentLength > *c.App.Config().FileSettings.MaxFileSize {
		c.Err = model.NewAppError("uploadProfileImage", "api.user.upload_profile_user.too_large.app_error", nil, "", http.StatusRequestEntityTooLarge)
		return
	}

	if err := r.ParseMultipartForm(*c.App.Config().FileSettings.MaxFileSize); err != nil {
		c.Err = model.NewAppError("uploadProfileImage", "api.user.upload_profile_user.parse.app_error", nil, err.Error(), http.StatusInternalServerError)
		return
	}

	m := r.MultipartForm
	imageArray, ok := m.File["image"]
	if !ok {
		c.Err = model.NewAppError("uploadProfileImage", "api.user.upload_profile_user.no_file.app_error", nil, "", http.StatusBadRequest)
		return
	}

	if len(imageArray) <= 0 {
		c.Err = model.NewAppError("uploadProfileImage", "api.user.upload_profile_user.array.app_error", nil, "", http.StatusBadRequest)
		return
	}

	auditRec := c.MakeAuditRecord("setProfileImage", audit.Fail)
	defer c.LogAuditRec(auditRec)
	if imageArray[0] != nil {
		auditRec.AddMeta("filename", imageArray[0].Filename)
	}

	user, err := c.App.GetUser(c.Params.UserId)
	if err != nil {
		c.SetInvalidURLParam("user_id")
		return
	}
	auditRec.AddMeta("user", user)

	if (user.IsLDAPUser() || (user.IsSAMLUser() && *c.App.Config().SamlSettings.EnableSyncWithLdap)) &&
		*c.App.Config().LdapSettings.PictureAttribute != "" {
		c.Err = model.NewAppError(
			"uploadProfileImage", "api.user.upload_profile_user.login_provider_attribute_set.app_error",
			nil, "", http.StatusConflict)
		return
	}

	imageData := imageArray[0]
	if err := c.App.SetProfileImage(c.Params.UserId, imageData); err != nil {
		c.Err = err
		return
	}

	auditRec.Success()
	c.LogAudit("")

	ReturnStatusOK(w)
}

func setDefaultProfileImage(c *Context, w http.ResponseWriter, r *http.Request) {
	c.RequireUserId()
	if c.Err != nil {
		return
	}

	if !c.App.SessionHasPermissionToUser(*c.AppContext.Session(), c.Params.UserId) {
		c.SetPermissionError(model.PermissionEditOtherUsers)
		return
	}

	if *c.App.Config().FileSettings.DriverName == "" {
		c.Err = model.NewAppError("setDefaultProfileImage", "api.user.upload_profile_user.storage.app_error", nil, "", http.StatusNotImplemented)
		return
	}

	auditRec := c.MakeAuditRecord("setDefaultProfileImage", audit.Fail)
	defer c.LogAuditRec(auditRec)

	user, err := c.App.GetUser(c.Params.UserId)
	if err != nil {
		c.Err = err
		return
	}
	auditRec.AddMeta("user", user)

	if err := c.App.SetDefaultProfileImage(user); err != nil {
		c.Err = err
		return
	}

	auditRec.Success()
	c.LogAudit("")

	ReturnStatusOK(w)
}

func getTotalUsersStats(c *Context, w http.ResponseWriter, r *http.Request) {
	if c.Err != nil {
		return
	}

	restrictions, err := c.App.GetViewUsersRestrictions(c.AppContext.Session().UserId)
	if err != nil {
		c.Err = err
		return
	}

	stats, err := c.App.GetTotalUsersStats(restrictions)
	if err != nil {
		c.Err = err
		return
	}

	if err := json.NewEncoder(w).Encode(stats); err != nil {
		mlog.Warn("Error while writing response", mlog.Err(err))
	}
}

func getFilteredUsersStats(c *Context, w http.ResponseWriter, r *http.Request) {
	teamID := r.URL.Query().Get("in_team")
	channelID := r.URL.Query().Get("in_channel")
	includeDeleted := r.URL.Query().Get("include_deleted")
	includeBotAccounts := r.URL.Query().Get("include_bots")
	rolesString := r.URL.Query().Get("roles")
	channelRolesString := r.URL.Query().Get("channel_roles")
	teamRolesString := r.URL.Query().Get("team_roles")

	includeDeletedBool, _ := strconv.ParseBool(includeDeleted)
	includeBotAccountsBool, _ := strconv.ParseBool(includeBotAccounts)

	roles := []string{}
	var rolesValid bool
	if rolesString != "" {
		roles, rolesValid = model.CleanRoleNames(strings.Split(rolesString, ","))
		if !rolesValid {
			c.SetInvalidParam("roles")
			return
		}
	}
	channelRoles := []string{}
	if channelRolesString != "" && channelID != "" {
		channelRoles, rolesValid = model.CleanRoleNames(strings.Split(channelRolesString, ","))
		if !rolesValid {
			c.SetInvalidParam("channelRoles")
			return
		}
	}
	teamRoles := []string{}
	if teamRolesString != "" && teamID != "" {
		teamRoles, rolesValid = model.CleanRoleNames(strings.Split(teamRolesString, ","))
		if !rolesValid {
			c.SetInvalidParam("teamRoles")
			return
		}
	}

	options := &model.UserCountOptions{
		IncludeDeleted:     includeDeletedBool,
		IncludeBotAccounts: includeBotAccountsBool,
		TeamId:             teamID,
		ChannelId:          channelID,
		Roles:              roles,
		ChannelRoles:       channelRoles,
		TeamRoles:          teamRoles,
	}

	if !c.App.SessionHasPermissionTo(*c.AppContext.Session(), model.PermissionSysconsoleReadUserManagementUsers) {
		c.SetPermissionError(model.PermissionSysconsoleReadUserManagementUsers)
		return
	}

	stats, err := c.App.GetFilteredUsersStats(options)
	if err != nil {
		c.Err = err
		return
	}

	if err := json.NewEncoder(w).Encode(stats); err != nil {
		mlog.Warn("Error while writing response", mlog.Err(err))
	}
}

func getUsersByGroupChannelIds(c *Context, w http.ResponseWriter, r *http.Request) {
	channelIds := model.ArrayFromJSON(r.Body)

	if len(channelIds) == 0 {
		c.SetInvalidParam("channel_ids")
		return
	}

	usersByChannelId, err := c.App.GetUsersByGroupChannelIds(c.AppContext, channelIds, c.IsSystemAdmin())
	if err != nil {
		c.Err = err
		return
	}

	b, _ := json.Marshal(usersByChannelId)
	w.Write(b)
}

func getUsers(c *Context, w http.ResponseWriter, r *http.Request) {
	inTeamId := r.URL.Query().Get("in_team")
	notInTeamId := r.URL.Query().Get("not_in_team")
	inChannelId := r.URL.Query().Get("in_channel")
	inGroupId := r.URL.Query().Get("in_group")
	notInChannelId := r.URL.Query().Get("not_in_channel")
	groupConstrained := r.URL.Query().Get("group_constrained")
	withoutTeam := r.URL.Query().Get("without_team")
	inactive := r.URL.Query().Get("inactive")
	active := r.URL.Query().Get("active")
	role := r.URL.Query().Get("role")
	sort := r.URL.Query().Get("sort")
	rolesString := r.URL.Query().Get("roles")
	channelRolesString := r.URL.Query().Get("channel_roles")
	teamRolesString := r.URL.Query().Get("team_roles")

	if notInChannelId != "" && inTeamId == "" {
		c.SetInvalidURLParam("team_id")
		return
	}

	if sort != "" && sort != "last_activity_at" && sort != "create_at" && sort != "status" {
		c.SetInvalidURLParam("sort")
		return
	}

	// Currently only supports sorting on a team
	// or sort="status" on inChannelId
	if (sort == "last_activity_at" || sort == "create_at") && (inTeamId == "" || notInTeamId != "" || inChannelId != "" || notInChannelId != "" || withoutTeam != "" || inGroupId != "") {
		c.SetInvalidURLParam("sort")
		return
	}
	if sort == "status" && inChannelId == "" {
		c.SetInvalidURLParam("sort")
		return
	}

	withoutTeamBool, _ := strconv.ParseBool(withoutTeam)
	groupConstrainedBool, _ := strconv.ParseBool(groupConstrained)
	inactiveBool, _ := strconv.ParseBool(inactive)
	activeBool, _ := strconv.ParseBool(active)

	if inactiveBool && activeBool {
		c.SetInvalidURLParam("inactive")
	}

	roles := []string{}
	var rolesValid bool
	if rolesString != "" {
		roles, rolesValid = model.CleanRoleNames(strings.Split(rolesString, ","))
		if !rolesValid {
			c.SetInvalidParam("roles")
			return
		}
	}
	channelRoles := []string{}
	if channelRolesString != "" && inChannelId != "" {
		channelRoles, rolesValid = model.CleanRoleNames(strings.Split(channelRolesString, ","))
		if !rolesValid {
			c.SetInvalidParam("channelRoles")
			return
		}
	}
	teamRoles := []string{}
	if teamRolesString != "" && inTeamId != "" {
		teamRoles, rolesValid = model.CleanRoleNames(strings.Split(teamRolesString, ","))
		if !rolesValid {
			c.SetInvalidParam("teamRoles")
			return
		}
	}

	restrictions, err := c.App.GetViewUsersRestrictions(c.AppContext.Session().UserId)
	if err != nil {
		c.Err = err
		return
	}

	userGetOptions := &model.UserGetOptions{
		InTeamId:         inTeamId,
		InChannelId:      inChannelId,
		NotInTeamId:      notInTeamId,
		NotInChannelId:   notInChannelId,
		InGroupId:        inGroupId,
		GroupConstrained: groupConstrainedBool,
		WithoutTeam:      withoutTeamBool,
		Inactive:         inactiveBool,
		Active:           activeBool,
		Role:             role,
		Roles:            roles,
		ChannelRoles:     channelRoles,
		TeamRoles:        teamRoles,
		Sort:             sort,
		Page:             c.Params.Page,
		PerPage:          c.Params.PerPage,
		ViewRestrictions: restrictions,
	}

	var profiles []*model.User
	etag := ""

	if withoutTeamBool, _ := strconv.ParseBool(withoutTeam); withoutTeamBool {
		// Use a special permission for now
		if !c.App.SessionHasPermissionTo(*c.AppContext.Session(), model.PermissionListUsersWithoutTeam) {
			c.SetPermissionError(model.PermissionListUsersWithoutTeam)
			return
		}

		profiles, err = c.App.GetUsersWithoutTeamPage(userGetOptions, c.IsSystemAdmin())
	} else if notInChannelId != "" {
		if !c.App.SessionHasPermissionToChannel(*c.AppContext.Session(), notInChannelId, model.PermissionReadChannel) {
			c.SetPermissionError(model.PermissionReadChannel)
			return
		}

		profiles, err = c.App.GetUsersNotInChannelPage(inTeamId, notInChannelId, groupConstrainedBool, c.Params.Page, c.Params.PerPage, c.IsSystemAdmin(), restrictions)
	} else if notInTeamId != "" {
		if !c.App.SessionHasPermissionToTeam(*c.AppContext.Session(), notInTeamId, model.PermissionViewTeam) {
			c.SetPermissionError(model.PermissionViewTeam)
			return
		}

		etag = c.App.GetUsersNotInTeamEtag(inTeamId, restrictions.Hash())
		if c.HandleEtag(etag, "Get Users Not in Team", w, r) {
			return
		}

		profiles, err = c.App.GetUsersNotInTeamPage(notInTeamId, groupConstrainedBool, c.Params.Page, c.Params.PerPage, c.IsSystemAdmin(), restrictions)
	} else if inTeamId != "" {
		if !c.App.SessionHasPermissionToTeam(*c.AppContext.Session(), inTeamId, model.PermissionViewTeam) {
			c.SetPermissionError(model.PermissionViewTeam)
			return
		}

		if sort == "last_activity_at" {
			profiles, err = c.App.GetRecentlyActiveUsersForTeamPage(inTeamId, c.Params.Page, c.Params.PerPage, c.IsSystemAdmin(), restrictions)
		} else if sort == "create_at" {
			profiles, err = c.App.GetNewUsersForTeamPage(inTeamId, c.Params.Page, c.Params.PerPage, c.IsSystemAdmin(), restrictions)
		} else {
			etag = c.App.GetUsersInTeamEtag(inTeamId, restrictions.Hash())
			if c.HandleEtag(etag, "Get Users in Team", w, r) {
				return
			}
			profiles, err = c.App.GetUsersInTeamPage(userGetOptions, c.IsSystemAdmin())
		}
	} else if inChannelId != "" {
		if !c.App.SessionHasPermissionToChannel(*c.AppContext.Session(), inChannelId, model.PermissionReadChannel) {
			c.SetPermissionError(model.PermissionReadChannel)
			return
		}
		if sort == "status" {
			profiles, err = c.App.GetUsersInChannelPageByStatus(userGetOptions, c.IsSystemAdmin())
		} else {
			profiles, err = c.App.GetUsersInChannelPage(userGetOptions, c.IsSystemAdmin())
		}
	} else if inGroupId != "" {
		if c.App.Srv().License() == nil || !*c.App.Srv().License().Features.LDAPGroups {
			c.Err = model.NewAppError("Api4.getUsersInGroup", "api.ldap_groups.license_error", nil, "", http.StatusNotImplemented)
			return
		}

		if !c.App.SessionHasPermissionTo(*c.AppContext.Session(), model.PermissionSysconsoleReadUserManagementGroups) {
			c.SetPermissionError(model.PermissionSysconsoleReadUserManagementGroups)
			return
		}

		profiles, _, err = c.App.GetGroupMemberUsersPage(inGroupId, c.Params.Page, c.Params.PerPage)
		if err != nil {
			c.Err = err
			return
		}
	} else {
		userGetOptions, err = c.App.RestrictUsersGetByPermissions(c.AppContext.Session().UserId, userGetOptions)
		if err != nil {
			c.Err = err
			return
		}
		profiles, err = c.App.GetUsersPage(userGetOptions, c.IsSystemAdmin())
	}

	if err != nil {
		c.Err = err
		return
	}

	if etag != "" {
		w.Header().Set(model.HeaderEtagServer, etag)
	}
	c.App.UpdateLastActivityAtIfNeeded(*c.AppContext.Session())

	js, jsonErr := json.Marshal(profiles)
	if jsonErr != nil {
		c.Err = model.NewAppError("getUsers", "api.marshal_error", nil, jsonErr.Error(), http.StatusInternalServerError)
		return
	}

	w.Write(js)
}

func getUsersByIds(c *Context, w http.ResponseWriter, r *http.Request) {
	userIds := model.ArrayFromJSON(r.Body)

	if len(userIds) == 0 {
		c.SetInvalidParam("user_ids")
		return
	}

	sinceString := r.URL.Query().Get("since")

	options := &store.UserGetByIdsOpts{
		IsAdmin: c.IsSystemAdmin(),
	}

	if sinceString != "" {
		since, parseError := strconv.ParseInt(sinceString, 10, 64)
		if parseError != nil {
			c.SetInvalidParam("since")
			return
		}
		options.Since = since
	}

	restrictions, err := c.App.GetViewUsersRestrictions(c.AppContext.Session().UserId)
	if err != nil {
		c.Err = err
		return
	}
	options.ViewRestrictions = restrictions

	users, err := c.App.GetUsersByIds(userIds, options)
	if err != nil {
		c.Err = err
		return
	}

	js, jsonErr := json.Marshal(users)
	if jsonErr != nil {
		c.Err = model.NewAppError("getUsersByIds", "api.marshal_error", nil, jsonErr.Error(), http.StatusInternalServerError)
		return
	}

	w.Write(js)
}

func getUsersByNames(c *Context, w http.ResponseWriter, r *http.Request) {
	usernames := model.ArrayFromJSON(r.Body)

	if len(usernames) == 0 {
		c.SetInvalidParam("usernames")
		return
	}

	restrictions, err := c.App.GetViewUsersRestrictions(c.AppContext.Session().UserId)
	if err != nil {
		c.Err = err
		return
	}

	users, err := c.App.GetUsersByUsernames(usernames, c.IsSystemAdmin(), restrictions)
	if err != nil {
		c.Err = err
		return
	}

	js, jsonErr := json.Marshal(users)
	if jsonErr != nil {
		c.Err = model.NewAppError("getUsersByNames", "api.marshal_error", nil, jsonErr.Error(), http.StatusInternalServerError)
		return
	}

	w.Write(js)
}

func getKnownUsers(c *Context, w http.ResponseWriter, r *http.Request) {
	userIds, err := c.App.GetKnownUsers(c.AppContext.Session().UserId)
	if err != nil {
		c.Err = err
		return
	}

	data, _ := json.Marshal(userIds)

	w.Write(data)
}

func searchUsers(c *Context, w http.ResponseWriter, r *http.Request) {
	var props model.UserSearch
	if jsonErr := json.NewDecoder(r.Body).Decode(&props); jsonErr != nil {
		c.SetInvalidParam("")
		return
	}

	if props.Limit == 0 {
		props.Limit = model.UserSearchDefaultLimit
	}

	if props.Term == "" {
		c.SetInvalidParam("term")
		return
	}

	if props.TeamId == "" && props.NotInChannelId != "" {
		c.SetInvalidParam("team_id")
		return
	}

	if props.InGroupId != "" {
		if c.App.Srv().License() == nil || !*c.App.Srv().License().Features.LDAPGroups {
			c.Err = model.NewAppError("Api4.searchUsers", "api.ldap_groups.license_error", nil, "", http.StatusNotImplemented)
			return
		}

		if !c.App.SessionHasPermissionTo(*c.AppContext.Session(), model.PermissionManageSystem) {
			c.SetPermissionError(model.PermissionManageSystem)
			return
		}
	}

	if props.InChannelId != "" && !c.App.SessionHasPermissionToChannel(*c.AppContext.Session(), props.InChannelId, model.PermissionReadChannel) {
		c.SetPermissionError(model.PermissionReadChannel)
		return
	}

	if props.NotInChannelId != "" && !c.App.SessionHasPermissionToChannel(*c.AppContext.Session(), props.NotInChannelId, model.PermissionReadChannel) {
		c.SetPermissionError(model.PermissionReadChannel)
		return
	}

	if props.TeamId != "" && !c.App.SessionHasPermissionToTeam(*c.AppContext.Session(), props.TeamId, model.PermissionViewTeam) {
		c.SetPermissionError(model.PermissionViewTeam)
		return
	}

	if props.NotInTeamId != "" && !c.App.SessionHasPermissionToTeam(*c.AppContext.Session(), props.NotInTeamId, model.PermissionViewTeam) {
		c.SetPermissionError(model.PermissionViewTeam)
		return
	}

	if props.Limit <= 0 || props.Limit > model.UserSearchMaxLimit {
		c.SetInvalidParam("limit")
		return
	}

	options := &model.UserSearchOptions{
		IsAdmin:          c.IsSystemAdmin(),
		AllowInactive:    props.AllowInactive,
		GroupConstrained: props.GroupConstrained,
		Limit:            props.Limit,
		Role:             props.Role,
		Roles:            props.Roles,
		ChannelRoles:     props.ChannelRoles,
		TeamRoles:        props.TeamRoles,
	}

	if c.App.SessionHasPermissionTo(*c.AppContext.Session(), model.PermissionManageSystem) {
		options.AllowEmails = true
		options.AllowFullNames = true
	} else {
		options.AllowEmails = *c.App.Config().PrivacySettings.ShowEmailAddress
		options.AllowFullNames = *c.App.Config().PrivacySettings.ShowFullName
	}

	options, err := c.App.RestrictUsersSearchByPermissions(c.AppContext.Session().UserId, options)
	if err != nil {
		c.Err = err
		return
	}

	profiles, err := c.App.SearchUsers(&props, options)
	if err != nil {
		c.Err = err
		return
	}

	js, jsonErr := json.Marshal(profiles)
	if jsonErr != nil {
		c.Err = model.NewAppError("searchUsers", "api.marshal_error", nil, jsonErr.Error(), http.StatusInternalServerError)
		return
	}

	w.Write(js)
}

func autocompleteUsers(c *Context, w http.ResponseWriter, r *http.Request) {
	channelId := r.URL.Query().Get("in_channel")
	teamId := r.URL.Query().Get("in_team")
	name := r.URL.Query().Get("name")
	limitStr := r.URL.Query().Get("limit")
	limit, _ := strconv.Atoi(limitStr)
	if limitStr == "" {
		limit = model.UserSearchDefaultLimit
	} else if limit > model.UserSearchMaxLimit {
		limit = model.UserSearchMaxLimit
	}

	options := &model.UserSearchOptions{
		IsAdmin: c.IsSystemAdmin(),
		// Never autocomplete on emails.
		AllowEmails: false,
		Limit:       limit,
	}

	if c.App.SessionHasPermissionTo(*c.AppContext.Session(), model.PermissionManageSystem) {
		options.AllowFullNames = true
	} else {
		options.AllowFullNames = *c.App.Config().PrivacySettings.ShowFullName
	}

	if channelId != "" {
		if !c.App.SessionHasPermissionToChannel(*c.AppContext.Session(), channelId, model.PermissionReadChannel) {
			c.SetPermissionError(model.PermissionReadChannel)
			return
		}
	}

	if teamId != "" {
		if !c.App.SessionHasPermissionToTeam(*c.AppContext.Session(), teamId, model.PermissionViewTeam) {
			c.SetPermissionError(model.PermissionViewTeam)
			return
		}
	}

	var autocomplete model.UserAutocomplete

	var err *model.AppError
	options, err = c.App.RestrictUsersSearchByPermissions(c.AppContext.Session().UserId, options)
	if err != nil {
		c.Err = err
		return
	}

	if channelId != "" {
		// We're using the channelId to search for users inside that channel and the team
		// to get the not in channel list. Also we want to include the DM and GM users for
		// that team which could only be obtained having the team id.
		if teamId == "" {
			c.Err = model.NewAppError("autocompleteUser",
				"api.user.autocomplete_users.missing_team_id.app_error",
				nil,
				"channelId="+channelId,
				http.StatusInternalServerError,
			)
			return
		}
		result, err := c.App.AutocompleteUsersInChannel(teamId, channelId, name, options)
		if err != nil {
			c.Err = err
			return
		}

		autocomplete.Users = result.InChannel
		autocomplete.OutOfChannel = result.OutOfChannel
	} else if teamId != "" {
		result, err := c.App.AutocompleteUsersInTeam(teamId, name, options)
		if err != nil {
			c.Err = err
			return
		}

		autocomplete.Users = result.InTeam
	} else {
		result, err := c.App.SearchUsersInTeam("", name, options)
		if err != nil {
			c.Err = err
			return
		}
		autocomplete.Users = result
	}

	if err := json.NewEncoder(w).Encode(autocomplete); err != nil {
		mlog.Warn("Error while writing response", mlog.Err(err))
	}
}

func updateUser(c *Context, w http.ResponseWriter, r *http.Request) {
	c.RequireUserId()
	if c.Err != nil {
		return
	}

	var user model.User
	if jsonErr := json.NewDecoder(r.Body).Decode(&user); jsonErr != nil {
		c.SetInvalidParam("user")
		return
	}

	// The user being updated in the payload must be the same one as indicated in the URL.
	if user.Id != c.Params.UserId {
		c.SetInvalidParam("user_id")
		return
	}

	auditRec := c.MakeAuditRecord("updateUser", audit.Fail)
	defer c.LogAuditRec(auditRec)

	// Cannot update a system admin unless user making request is a systemadmin also.
	if user.IsSystemAdmin() && !c.App.SessionHasPermissionTo(*c.AppContext.Session(), model.PermissionManageSystem) {
		c.SetPermissionError(model.PermissionManageSystem)
		return
	}

	if !c.App.SessionHasPermissionToUser(*c.AppContext.Session(), user.Id) {
		c.SetPermissionError(model.PermissionEditOtherUsers)
		return
	}

	ouser, err := c.App.GetUser(user.Id)
	if err != nil {
		c.Err = err
		return
	}
	auditRec.AddMeta("user", ouser)

	if c.AppContext.Session().IsOAuth {
		if ouser.Email != user.Email {
			c.SetPermissionError(model.PermissionEditOtherUsers)
			c.Err.DetailedError += ", attempted email update by oauth app"
			return
		}
	}

	// Check that the fields being updated are not set by the login provider
	conflictField := c.App.CheckProviderAttributes(ouser, user.ToPatch())
	if conflictField != "" {
		c.Err = model.NewAppError(
			"updateUser", "api.user.update_user.login_provider_attribute_set.app_error",
			map[string]interface{}{"Field": conflictField}, "", http.StatusConflict)
		return
	}

	// If eMail update is attempted by the currently logged in user, check if correct password was provided
	if user.Email != "" && ouser.Email != user.Email && c.AppContext.Session().UserId == c.Params.UserId {
		err = c.App.DoubleCheckPassword(ouser, user.Password)
		if err != nil {
			c.SetInvalidParam("password")
			return
		}
	}

	ruser, err := c.App.UpdateUserAsUser(&user, c.IsSystemAdmin())
	if err != nil {
		c.Err = err
		return
	}

	auditRec.Success()
	auditRec.AddMeta("update", ruser)
	c.LogAudit("")

	if err := json.NewEncoder(w).Encode(ruser); err != nil {
		mlog.Warn("Error while writing response", mlog.Err(err))
	}
}

func patchUser(c *Context, w http.ResponseWriter, r *http.Request) {
	c.RequireUserId()
	if c.Err != nil {
		return
	}

	var patch model.UserPatch
	if jsonErr := json.NewDecoder(r.Body).Decode(&patch); jsonErr != nil {
		c.SetInvalidParam("user")
		return
	}

	auditRec := c.MakeAuditRecord("patchUser", audit.Fail)
	defer c.LogAuditRec(auditRec)

	if !c.App.SessionHasPermissionToUser(*c.AppContext.Session(), c.Params.UserId) {
		c.SetPermissionError(model.PermissionEditOtherUsers)
		return
	}

	ouser, err := c.App.GetUser(c.Params.UserId)
	if err != nil {
		c.SetInvalidParam("user_id")
		return
	}
	auditRec.AddMeta("user", ouser)

	// Cannot update a system admin unless user making request is a systemadmin also
	if ouser.IsSystemAdmin() && !c.App.SessionHasPermissionTo(*c.AppContext.Session(), model.PermissionManageSystem) {
		c.SetPermissionError(model.PermissionManageSystem)
		return
	}

	if c.AppContext.Session().IsOAuth && patch.Email != nil {
		if ouser.Email != *patch.Email {
			c.SetPermissionError(model.PermissionEditOtherUsers)
			c.Err.DetailedError += ", attempted email update by oauth app"
			return
		}
	}

	conflictField := c.App.CheckProviderAttributes(ouser, &patch)
	if conflictField != "" {
		c.Err = model.NewAppError(
			"patchUser", "api.user.patch_user.login_provider_attribute_set.app_error",
			map[string]interface{}{"Field": conflictField}, "", http.StatusConflict)
		return
	}

	// If eMail update is attempted by the currently logged in user, check if correct password was provided
	if patch.Email != nil && ouser.Email != *patch.Email && c.AppContext.Session().UserId == c.Params.UserId {
		if patch.Password == nil {
			c.SetInvalidParam("password")
			return
		}

		if err = c.App.DoubleCheckPassword(ouser, *patch.Password); err != nil {
			c.Err = err
			return
		}
	}

	ruser, err := c.App.PatchUser(c.Params.UserId, &patch, c.IsSystemAdmin())
	if err != nil {
		c.Err = err
		return
	}

	c.App.SetAutoResponderStatus(ruser, ouser.NotifyProps)

	auditRec.Success()
	auditRec.AddMeta("patch", ruser)
	c.LogAudit("")

	if err := json.NewEncoder(w).Encode(ruser); err != nil {
		mlog.Warn("Error while writing response", mlog.Err(err))
	}
}

func deleteUser(c *Context, w http.ResponseWriter, r *http.Request) {
	c.RequireUserId()
	if c.Err != nil {
		return
	}

	userId := c.Params.UserId

	auditRec := c.MakeAuditRecord("deleteUser", audit.Fail)
	defer c.LogAuditRec(auditRec)

	if !c.App.SessionHasPermissionToUser(*c.AppContext.Session(), userId) {
		c.SetPermissionError(model.PermissionEditOtherUsers)
		return
	}

	// if EnableUserDeactivation flag is disabled the user cannot deactivate himself.
	if c.Params.UserId == c.AppContext.Session().UserId && !*c.App.Config().TeamSettings.EnableUserDeactivation && !c.App.SessionHasPermissionTo(*c.AppContext.Session(), model.PermissionManageSystem) {
		c.Err = model.NewAppError("deleteUser", "api.user.update_active.not_enable.app_error", nil, "userId="+c.Params.UserId, http.StatusUnauthorized)
		return
	}

	user, err := c.App.GetUser(userId)
	if err != nil {
		c.Err = err
		return
	}
	auditRec.AddMeta("user", user)

	// Cannot update a system admin unless user making request is a systemadmin also
	if user.IsSystemAdmin() && !c.App.SessionHasPermissionTo(*c.AppContext.Session(), model.PermissionManageSystem) {
		c.SetPermissionError(model.PermissionManageSystem)
		return
	}

	if c.Params.Permanent {
		if *c.App.Config().ServiceSettings.EnableAPIUserDeletion {
			err = c.App.PermanentDeleteUser(c.AppContext, user)
		} else {
			err = model.NewAppError("deleteUser", "api.user.delete_user.not_enabled.app_error", nil, "userId="+c.Params.UserId, http.StatusUnauthorized)
		}
	} else {
		_, err = c.App.UpdateActive(c.AppContext, user, false)
	}
	if err != nil {
		c.Err = err
		return
	}

	auditRec.Success()
	ReturnStatusOK(w)
}

func updateUserRoles(c *Context, w http.ResponseWriter, r *http.Request) {
	c.RequireUserId()
	if c.Err != nil {
		return
	}

	props := model.MapFromJSON(r.Body)

	newRoles := props["roles"]
	if !model.IsValidUserRoles(newRoles) {
		c.SetInvalidParam("roles")
		return
	}

	// require license feature to assign "new system roles"
	for _, roleName := range strings.Fields(newRoles) {
		for _, id := range model.NewSystemRoleIDs {
			if roleName == id {
				if license := c.App.Srv().License(); license == nil || !*license.Features.CustomPermissionsSchemes {
					c.Err = model.NewAppError("updateUserRoles", "api.user.update_user_roles.license.app_error", nil, "", http.StatusBadRequest)
					return
				}
			}
		}
	}

	auditRec := c.MakeAuditRecord("updateUserRoles", audit.Fail)
	defer c.LogAuditRec(auditRec)
	auditRec.AddMeta("roles", newRoles)

	if !c.App.SessionHasPermissionTo(*c.AppContext.Session(), model.PermissionManageRoles) {
		c.SetPermissionError(model.PermissionManageRoles)
		return
	}

	user, err := c.App.UpdateUserRoles(c.Params.UserId, newRoles, true)
	if err != nil {
		c.Err = err
		return
	}

	auditRec.Success()
	auditRec.AddMeta("user", user)
	c.LogAudit(fmt.Sprintf("user=%s roles=%s", c.Params.UserId, newRoles))

	ReturnStatusOK(w)
}

func updateUserActive(c *Context, w http.ResponseWriter, r *http.Request) {
	c.RequireUserId()
	if c.Err != nil {
		return
	}

	props := model.StringInterfaceFromJSON(r.Body)

	active, ok := props["active"].(bool)
	if !ok {
		c.SetInvalidParam("active")
		return
	}

	auditRec := c.MakeAuditRecord("updateUserActive", audit.Fail)
	defer c.LogAuditRec(auditRec)
	auditRec.AddMeta("active", active)

	// true when you're trying to de-activate yourself
	isSelfDeactive := !active && c.Params.UserId == c.AppContext.Session().UserId

	if !isSelfDeactive && !c.App.SessionHasPermissionTo(*c.AppContext.Session(), model.PermissionSysconsoleWriteUserManagementUsers) {
		c.Err = model.NewAppError("updateUserActive", "api.user.update_active.permissions.app_error", nil, "userId="+c.Params.UserId, http.StatusForbidden)
		return
	}

	// if EnableUserDeactivation flag is disabled the user cannot deactivate himself.
	if isSelfDeactive && !*c.App.Config().TeamSettings.EnableUserDeactivation {
		c.Err = model.NewAppError("updateUserActive", "api.user.update_active.not_enable.app_error", nil, "userId="+c.Params.UserId, http.StatusUnauthorized)
		return
	}

	user, err := c.App.GetUser(c.Params.UserId)
	if err != nil {
		c.Err = err
		return
	}
	auditRec.AddMeta("user", user)

	if user.IsSystemAdmin() && !c.App.SessionHasPermissionTo(*c.AppContext.Session(), model.PermissionManageSystem) {
		c.SetPermissionError(model.PermissionManageSystem)
		return
	}

	if active && user.IsGuest() && !*c.App.Config().GuestAccountsSettings.Enable {
		c.Err = model.NewAppError("updateUserActive", "api.user.update_active.cannot_enable_guest_when_guest_feature_is_disabled.app_error", nil, "userId="+c.Params.UserId, http.StatusUnauthorized)
		return
	}

	// if non cloud instances, isOverLimit is false and no error
	isAtLimit, err := c.App.CheckCloudAccountAtLimit()
	if err != nil {
		c.Err = model.NewAppError("updateUserActive", "api.user.update_active.cloud_at_limit_check_error", nil, "userId="+c.Params.UserId, http.StatusInternalServerError)
		return
	}

	if active && isAtLimit {
		c.Err = model.NewAppError("updateUserActive", "api.user.update_active.cloud_at_or_over_limit_check_overcapacity", nil, "userId="+c.Params.UserId, http.StatusBadRequest)
		return
	}

	if _, err = c.App.UpdateActive(c.AppContext, user, active); err != nil {
		c.Err = err
	}

	auditRec.Success()
	c.LogAudit(fmt.Sprintf("user_id=%s active=%v", user.Id, active))

	if isSelfDeactive {
		c.App.Srv().Go(func() {
			if err := c.App.Srv().EmailService.SendDeactivateAccountEmail(user.Email, user.Locale, c.App.GetSiteURL()); err != nil {
				c.LogErrorByCode(model.NewAppError("SendDeactivateEmail", "api.user.send_deactivate_email_and_forget.failed.error", nil, err.Error(), http.StatusInternalServerError))
			}
		})
	}

	message := model.NewWebSocketEvent(model.WebsocketEventUserActivationStatusChange, "", "", "", nil)
	c.App.Publish(message)

	// If activating, run cloud check for limit overages
	if active {
		emailErr := c.App.CheckAndSendUserLimitWarningEmails(c.AppContext)
		if emailErr != nil {
			c.Err = emailErr
			return
		}
	}

	ReturnStatusOK(w)
}

func updateUserAuth(c *Context, w http.ResponseWriter, r *http.Request) {
	if !c.IsSystemAdmin() {
		c.SetPermissionError(model.PermissionEditOtherUsers)
		return
	}

	c.RequireUserId()
	if c.Err != nil {
		return
	}

	auditRec := c.MakeAuditRecord("updateUserAuth", audit.Fail)
	defer c.LogAuditRec(auditRec)

	var userAuth model.UserAuth
	if jsonErr := json.NewDecoder(r.Body).Decode(&userAuth); jsonErr != nil {
		c.SetInvalidParam("user")
		return
	}

	if userAuth.AuthData == nil || *userAuth.AuthData == "" || userAuth.AuthService == "" {
		c.Err = model.NewAppError("updateUserAuth", "api.user.update_user_auth.invalid_request", nil, "", http.StatusBadRequest)
		return
	}

	if user, err := c.App.GetUser(c.Params.UserId); err == nil {
		auditRec.AddMeta("user", user)
	}

	user, err := c.App.UpdateUserAuth(c.Params.UserId, &userAuth)
	if err != nil {
		c.Err = err
		return
	}

	auditRec.Success()
	auditRec.AddMeta("auth_service", user.AuthService)
	c.LogAudit(fmt.Sprintf("updated user %s auth to service=%v", c.Params.UserId, user.AuthService))

	if err := json.NewEncoder(w).Encode(user); err != nil {
		mlog.Warn("Error while writing response", mlog.Err(err))
<<<<<<< HEAD
	}
}

// Deprecated: checkUserMfa is deprecated and should not be used anymore, starting with version 6.0 it will be disabled.
//			   Clients should attempt a login without MFA and will receive a MFA error when it's required.
func checkUserMfa(c *Context, w http.ResponseWriter, r *http.Request) {

	if *c.App.Config().ServiceSettings.DisableLegacyMFA {
		http.NotFound(w, r)
		return
	}

	props := model.MapFromJson(r.Body)

	loginId := props["login_id"]
	if loginId == "" {
		c.SetInvalidParam("login_id")
		return
=======
>>>>>>> 28ef5856
	}
}

func updateUserMfa(c *Context, w http.ResponseWriter, r *http.Request) {
	c.RequireUserId()
	if c.Err != nil {
		return
	}

	auditRec := c.MakeAuditRecord("updateUserMfa", audit.Fail)
	defer c.LogAuditRec(auditRec)

	if c.AppContext.Session().IsOAuth {
		c.SetPermissionError(model.PermissionEditOtherUsers)
		c.Err.DetailedError += ", attempted access by oauth app"
		return
	}

	if !c.App.SessionHasPermissionToUser(*c.AppContext.Session(), c.Params.UserId) {
		c.SetPermissionError(model.PermissionEditOtherUsers)
		return
	}

	if user, err := c.App.GetUser(c.Params.UserId); err == nil {
		auditRec.AddMeta("user", user)
	}

	props := model.StringInterfaceFromJSON(r.Body)
	activate, ok := props["activate"].(bool)
	if !ok {
		c.SetInvalidParam("activate")
		return
	}

	code := ""
	if activate {
		code, ok = props["code"].(string)
		if !ok || code == "" {
			c.SetInvalidParam("code")
			return
		}
	}

	c.LogAudit("attempt")

	if err := c.App.UpdateMfa(activate, c.Params.UserId, code); err != nil {
		c.Err = err
		return
	}

	auditRec.Success()
	auditRec.AddMeta("activate", activate)
	c.LogAudit("success - mfa updated")

	ReturnStatusOK(w)
}

func generateMfaSecret(c *Context, w http.ResponseWriter, r *http.Request) {
	c.RequireUserId()
	if c.Err != nil {
		return
	}

	if c.AppContext.Session().IsOAuth {
		c.SetPermissionError(model.PermissionEditOtherUsers)
		c.Err.DetailedError += ", attempted access by oauth app"
		return
	}

	if !c.App.SessionHasPermissionToUser(*c.AppContext.Session(), c.Params.UserId) {
		c.SetPermissionError(model.PermissionEditOtherUsers)
		return
	}

	secret, err := c.App.GenerateMfaSecret(c.Params.UserId)
	if err != nil {
		c.Err = err
		return
	}

	w.Header().Set("Cache-Control", "no-cache")
	w.Header().Set("Pragma", "no-cache")
	w.Header().Set("Expires", "0")
	if err := json.NewEncoder(w).Encode(secret); err != nil {
		mlog.Warn("Error while writing response", mlog.Err(err))
	}
}

func updatePassword(c *Context, w http.ResponseWriter, r *http.Request) {
	c.RequireUserId()
	if c.Err != nil {
		return
	}

	props := model.MapFromJSON(r.Body)
	newPassword := props["new_password"]

	auditRec := c.MakeAuditRecord("updatePassword", audit.Fail)
	defer c.LogAuditRec(auditRec)
	c.LogAudit("attempted")

	var canUpdatePassword bool
	if user, err := c.App.GetUser(c.Params.UserId); err == nil {
		auditRec.AddMeta("user", user)

		if user.IsSystemAdmin() {
			canUpdatePassword = c.App.SessionHasPermissionTo(*c.AppContext.Session(), model.PermissionManageSystem)
		} else {
			canUpdatePassword = c.App.SessionHasPermissionTo(*c.AppContext.Session(), model.PermissionSysconsoleWriteUserManagementUsers)
		}
	}

	var err *model.AppError

	// There are two main update flows depending on whether the provided password
	// is already hashed or not.
	if props["already_hashed"] == "true" {
		if canUpdatePassword {
			err = c.App.UpdateHashedPasswordByUserId(c.Params.UserId, newPassword)
		} else if c.Params.UserId == c.AppContext.Session().UserId {
			err = model.NewAppError("updatePassword", "api.user.update_password.user_and_hashed.app_error", nil, "", http.StatusUnauthorized)
		} else {
			err = model.NewAppError("updatePassword", "api.user.update_password.context.app_error", nil, "", http.StatusForbidden)
		}
	} else {
		if c.Params.UserId == c.AppContext.Session().UserId {
			currentPassword := props["current_password"]
			if currentPassword == "" {
				c.SetInvalidParam("current_password")
				return
			}

			err = c.App.UpdatePasswordAsUser(c.Params.UserId, currentPassword, newPassword)
		} else if canUpdatePassword {
			err = c.App.UpdatePasswordByUserIdSendEmail(c.Params.UserId, newPassword, c.AppContext.T("api.user.reset_password.method"))
		} else {
			err = model.NewAppError("updatePassword", "api.user.update_password.context.app_error", nil, "", http.StatusForbidden)
		}
	}

	if err != nil {
		c.LogAudit("failed")
		c.Err = err
		return
	}

	auditRec.Success()
	c.LogAudit("completed")

	ReturnStatusOK(w)
}

func resetPassword(c *Context, w http.ResponseWriter, r *http.Request) {
	props := model.MapFromJSON(r.Body)

	token := props["token"]
	if len(token) != model.TokenSize {
		c.SetInvalidParam("token")
		return
	}

	newPassword := props["new_password"]

	auditRec := c.MakeAuditRecord("resetPassword", audit.Fail)
	defer c.LogAuditRec(auditRec)
	auditRec.AddMeta("token", token)
	c.LogAudit("attempt - token=" + token)

	if err := c.App.ResetPasswordFromToken(token, newPassword); err != nil {
		c.LogAudit("fail - token=" + token)
		c.Err = err
		return
	}

	auditRec.Success()
	c.LogAudit("success - token=" + token)

	ReturnStatusOK(w)
}

func sendPasswordReset(c *Context, w http.ResponseWriter, r *http.Request) {
	props := model.MapFromJSON(r.Body)

	email := props["email"]
	email = strings.ToLower(email)
	if email == "" {
		c.SetInvalidParam("email")
		return
	}

	auditRec := c.MakeAuditRecord("sendPasswordReset", audit.Fail)
	defer c.LogAuditRec(auditRec)
	auditRec.AddMeta("email", email)

	sent, err := c.App.SendPasswordReset(email, c.App.GetSiteURL())
	if err != nil {
		if *c.App.Config().ServiceSettings.ExperimentalEnableHardenedMode {
			ReturnStatusOK(w)
		} else {
			c.Err = err
		}
		return
	}

	if sent {
		auditRec.Success()
		c.LogAudit("sent=" + email)
	}
	ReturnStatusOK(w)
}

func login(c *Context, w http.ResponseWriter, r *http.Request) {
	// Mask all sensitive errors, with the exception of the following
	defer func() {
		if c.Err == nil {
			return
		}

		unmaskedErrors := []string{
			"mfa.validate_token.authenticate.app_error",
			"api.user.check_user_mfa.bad_code.app_error",
			"api.user.login.blank_pwd.app_error",
			"api.user.login.bot_login_forbidden.app_error",
			"api.user.login.client_side_cert.certificate.app_error",
			"api.user.login.inactive.app_error",
			"api.user.login.not_verified.app_error",
			"api.user.check_user_login_attempts.too_many.app_error",
			"app.team.join_user_to_team.max_accounts.app_error",
			"store.sql_user.save.max_accounts.app_error",
		}

		maskError := true

		for _, unmaskedError := range unmaskedErrors {
			if c.Err.Id == unmaskedError {
				maskError = false
			}
		}

		if !maskError {
			return
		}

		config := c.App.Config()
		enableUsername := *config.EmailSettings.EnableSignInWithUsername
		enableEmail := *config.EmailSettings.EnableSignInWithEmail
		samlEnabled := *config.SamlSettings.Enable
		gitlabEnabled := *config.GitLabSettings.Enable
		openidEnabled := *config.OpenIdSettings.Enable
		googleEnabled := *config.GoogleSettings.Enable
		office365Enabled := *config.Office365Settings.Enable

		if samlEnabled || gitlabEnabled || googleEnabled || office365Enabled || openidEnabled {
			c.Err = model.NewAppError("login", "api.user.login.invalid_credentials_sso", nil, "", http.StatusUnauthorized)
			return
		}

		if enableUsername && !enableEmail {
			c.Err = model.NewAppError("login", "api.user.login.invalid_credentials_username", nil, "", http.StatusUnauthorized)
			return
		}

		if !enableUsername && enableEmail {
			c.Err = model.NewAppError("login", "api.user.login.invalid_credentials_email", nil, "", http.StatusUnauthorized)
			return
		}

		c.Err = model.NewAppError("login", "api.user.login.invalid_credentials_email_username", nil, "", http.StatusUnauthorized)
	}()

	props := model.MapFromJSON(r.Body)
	id := props["id"]
	loginId := props["login_id"]
	password := props["password"]
	mfaToken := props["token"]
	deviceId := props["device_id"]
	ldapOnly := props["ldap_only"] == "true"

	if *c.App.Config().ExperimentalSettings.ClientSideCertEnable {
		if license := c.App.Srv().License(); license == nil || !*license.Features.FutureFeatures {
			c.Err = model.NewAppError("ClientSideCertNotAllowed", "api.user.login.client_side_cert.license.app_error", nil, "", http.StatusBadRequest)
			return
		}
		certPem, certSubject, certEmail := c.App.CheckForClientSideCert(r)
		mlog.Debug("Client Cert", mlog.String("cert_subject", certSubject), mlog.String("cert_email", certEmail))

		if certPem == "" || certEmail == "" {
			c.Err = model.NewAppError("ClientSideCertMissing", "api.user.login.client_side_cert.certificate.app_error", nil, "", http.StatusBadRequest)
			return
		}

		if *c.App.Config().ExperimentalSettings.ClientSideCertCheck == model.ClientSideCertCheckPrimaryAuth {
			loginId = certEmail
			password = "certificate"
		}
	}

	auditRec := c.MakeAuditRecord("login", audit.Fail)
	defer c.LogAuditRec(auditRec)
	auditRec.AddMeta("login_id", loginId)
	auditRec.AddMeta("device_id", deviceId)

	c.LogAuditWithUserId(id, "attempt - login_id="+loginId)

	user, err := c.App.AuthenticateUserForLogin(c.AppContext, id, loginId, password, mfaToken, "", ldapOnly)
	if err != nil {
		c.LogAuditWithUserId(id, "failure - login_id="+loginId)
		c.Err = err
		return
	}
	auditRec.AddMeta("user", user)

	if user.IsGuest() {
		if c.App.Srv().License() == nil {
			c.Err = model.NewAppError("login", "api.user.login.guest_accounts.license.error", nil, "", http.StatusUnauthorized)
			return
		}
		if !*c.App.Config().GuestAccountsSettings.Enable {
			c.Err = model.NewAppError("login", "api.user.login.guest_accounts.disabled.error", nil, "", http.StatusUnauthorized)
			return
		}
	}

	c.LogAuditWithUserId(user.Id, "authenticated")

	err = c.App.DoLogin(c.AppContext, w, r, user, deviceId, false, false, false)
	if err != nil {
		c.Err = err
		return
	}

	c.LogAuditWithUserId(user.Id, "success")

	if r.Header.Get(model.HeaderRequestedWith) == model.HeaderRequestedWithXML {
		c.App.AttachSessionCookies(c.AppContext, w, r)
	}

	userTermsOfService, err := c.App.GetUserTermsOfService(user.Id)
	if err != nil && err.StatusCode != http.StatusNotFound {
		c.Err = err
		return
	}

	if userTermsOfService != nil {
		user.TermsOfServiceId = userTermsOfService.TermsOfServiceId
		user.TermsOfServiceCreateAt = userTermsOfService.CreateAt
	}

	user.Sanitize(map[string]bool{})

	auditRec.Success()
	if err := json.NewEncoder(w).Encode(user); err != nil {
		mlog.Warn("Error while writing response", mlog.Err(err))
	}
}

func loginCWS(c *Context, w http.ResponseWriter, r *http.Request) {
	if c.App.Srv().License() == nil || !*c.App.Srv().License().Features.Cloud {
		c.Err = model.NewAppError("loginCWS", "api.user.login_cws.license.error", nil, "", http.StatusUnauthorized)
		return
	}
	r.ParseForm()
	var loginID string
	var token string
	if len(r.Form) > 0 {
		for key, value := range r.Form {
			if key == "login_id" {
				loginID = value[0]
			}
			if key == "cws_token" {
				token = value[0]
			}
		}
	}

	auditRec := c.MakeAuditRecord("login", audit.Fail)
	defer c.LogAuditRec(auditRec)
	auditRec.AddMeta("login_id", loginID)
	user, err := c.App.AuthenticateUserForLogin(c.AppContext, "", loginID, "", "", token, false)
	if err != nil {
		c.LogAuditWithUserId("", "failure - login_id="+loginID)
		c.LogErrorByCode(err)
		http.Redirect(w, r, *c.App.Config().ServiceSettings.SiteURL, 302)
		return
	}
	auditRec.AddMeta("user", user)
	c.LogAuditWithUserId(user.Id, "authenticated")
	err = c.App.DoLogin(c.AppContext, w, r, user, "", false, false, false)
	if err != nil {
		c.LogErrorByCode(err)
		http.Redirect(w, r, *c.App.Config().ServiceSettings.SiteURL, 302)
		return
	}
	c.LogAuditWithUserId(user.Id, "success")
	c.App.AttachSessionCookies(c.AppContext, w, r)
	http.Redirect(w, r, *c.App.Config().ServiceSettings.SiteURL, 302)
}

func logout(c *Context, w http.ResponseWriter, r *http.Request) {
	Logout(c, w, r)
}

func Logout(c *Context, w http.ResponseWriter, r *http.Request) {
	auditRec := c.MakeAuditRecord("Logout", audit.Fail)
	defer c.LogAuditRec(auditRec)
	c.LogAudit("")

	c.RemoveSessionCookie(w, r)
	if c.AppContext.Session().Id != "" {
		if err := c.App.RevokeSessionById(c.AppContext.Session().Id); err != nil {
			c.Err = err
			return
		}
	}

	auditRec.Success()
	ReturnStatusOK(w)
}

func getSessions(c *Context, w http.ResponseWriter, r *http.Request) {
	c.RequireUserId()
	if c.Err != nil {
		return
	}

	if !c.App.SessionHasPermissionToUser(*c.AppContext.Session(), c.Params.UserId) {
		c.SetPermissionError(model.PermissionEditOtherUsers)
		return
	}

	sessions, err := c.App.GetSessions(c.Params.UserId)
	if err != nil {
		c.Err = err
		return
	}

	for _, session := range sessions {
		session.Sanitize()
	}

	js, jsonErr := json.Marshal(sessions)
	if jsonErr != nil {
		c.Err = model.NewAppError("getSessions", "api.marshal_error", nil, jsonErr.Error(), http.StatusInternalServerError)
		return
	}
	w.Write(js)
}

func revokeSession(c *Context, w http.ResponseWriter, r *http.Request) {
	c.RequireUserId()
	if c.Err != nil {
		return
	}

	auditRec := c.MakeAuditRecord("revokeSession", audit.Fail)
	defer c.LogAuditRec(auditRec)

	if !c.App.SessionHasPermissionToUser(*c.AppContext.Session(), c.Params.UserId) {
		c.SetPermissionError(model.PermissionEditOtherUsers)
		return
	}

	props := model.MapFromJSON(r.Body)
	sessionId := props["session_id"]
	if sessionId == "" {
		c.SetInvalidParam("session_id")
		return
	}

	session, err := c.App.GetSessionById(sessionId)
	if err != nil {
		c.Err = err
		return
	}
	auditRec.AddMeta("session", session)

	if session.UserId != c.Params.UserId {
		c.SetInvalidURLParam("user_id")
		return
	}

	if err := c.App.RevokeSession(session); err != nil {
		c.Err = err
		return
	}

	auditRec.Success()
	c.LogAudit("")

	ReturnStatusOK(w)
}

func revokeAllSessionsForUser(c *Context, w http.ResponseWriter, r *http.Request) {
	c.RequireUserId()
	if c.Err != nil {
		return
	}

	auditRec := c.MakeAuditRecord("revokeAllSessionsForUser", audit.Fail)
	defer c.LogAuditRec(auditRec)
	auditRec.AddMeta("user_id", c.Params.UserId)

	if !c.App.SessionHasPermissionToUser(*c.AppContext.Session(), c.Params.UserId) {
		c.SetPermissionError(model.PermissionEditOtherUsers)
		return
	}

	if err := c.App.RevokeAllSessions(c.Params.UserId); err != nil {
		c.Err = err
		return
	}

	auditRec.Success()
	c.LogAudit("")

	ReturnStatusOK(w)
}

func revokeAllSessionsAllUsers(c *Context, w http.ResponseWriter, r *http.Request) {
	if !c.App.SessionHasPermissionTo(*c.AppContext.Session(), model.PermissionManageSystem) {
		c.SetPermissionError(model.PermissionManageSystem)
		return
	}

	auditRec := c.MakeAuditRecord("revokeAllSessionsAllUsers", audit.Fail)
	defer c.LogAuditRec(auditRec)

	if err := c.App.RevokeSessionsFromAllUsers(); err != nil {
		c.Err = err
		return
	}

	auditRec.Success()
	c.LogAudit("")

	ReturnStatusOK(w)
}

func attachDeviceId(c *Context, w http.ResponseWriter, r *http.Request) {
	props := model.MapFromJSON(r.Body)

	deviceId := props["device_id"]
	if deviceId == "" {
		c.SetInvalidParam("device_id")
		return
	}

	auditRec := c.MakeAuditRecord("attachDeviceId", audit.Fail)
	defer c.LogAuditRec(auditRec)
	auditRec.AddMeta("device_id", deviceId)

	// A special case where we logout of all other sessions with the same device id
	if err := c.App.RevokeSessionsForDeviceId(c.AppContext.Session().UserId, deviceId, c.AppContext.Session().Id); err != nil {
		c.Err = err
		return
	}

	c.App.ClearSessionCacheForUser(c.AppContext.Session().UserId)
	c.App.SetSessionExpireInDays(c.AppContext.Session(), *c.App.Config().ServiceSettings.SessionLengthMobileInDays)

	maxAge := *c.App.Config().ServiceSettings.SessionLengthMobileInDays * 60 * 60 * 24

	secure := false
	if app.GetProtocol(r) == "https" {
		secure = true
	}

	subpath, _ := utils.GetSubpathFromConfig(c.App.Config())

	expiresAt := time.Unix(model.GetMillis()/1000+int64(maxAge), 0)
	sessionCookie := &http.Cookie{
		Name:     model.SessionCookieToken,
		Value:    c.AppContext.Session().Token,
		Path:     subpath,
		MaxAge:   maxAge,
		Expires:  expiresAt,
		HttpOnly: true,
		Domain:   c.App.GetCookieDomain(),
		Secure:   secure,
	}

	http.SetCookie(w, sessionCookie)

	if err := c.App.AttachDeviceId(c.AppContext.Session().Id, deviceId, c.AppContext.Session().ExpiresAt); err != nil {
		c.Err = err
		return
	}

	auditRec.Success()
	c.LogAudit("")

	ReturnStatusOK(w)
}

func getUserAudits(c *Context, w http.ResponseWriter, r *http.Request) {
	c.RequireUserId()
	if c.Err != nil {
		return
	}

	auditRec := c.MakeAuditRecord("getUserAudits", audit.Fail)
	defer c.LogAuditRec(auditRec)

	if user, err := c.App.GetUser(c.Params.UserId); err == nil {
		auditRec.AddMeta("user", user)
	}

	if !c.App.SessionHasPermissionToUser(*c.AppContext.Session(), c.Params.UserId) {
		c.SetPermissionError(model.PermissionEditOtherUsers)
		return
	}

	audits, err := c.App.GetAuditsPage(c.Params.UserId, c.Params.Page, c.Params.PerPage)
	if err != nil {
		c.Err = err
		return
	}

	auditRec.Success()
	auditRec.AddMeta("page", c.Params.Page)
	auditRec.AddMeta("audits_per_page", c.Params.LogsPerPage)

	if err := json.NewEncoder(w).Encode(audits); err != nil {
		mlog.Warn("Error while writing response", mlog.Err(err))
	}
}

func verifyUserEmail(c *Context, w http.ResponseWriter, r *http.Request) {
	props := model.MapFromJSON(r.Body)

	token := props["token"]
	if len(token) != model.TokenSize {
		c.SetInvalidParam("token")
		return
	}

	auditRec := c.MakeAuditRecord("verifyUserEmail", audit.Fail)
	defer c.LogAuditRec(auditRec)

	if err := c.App.VerifyEmailFromToken(token); err != nil {
		c.Err = model.NewAppError("verifyUserEmail", "api.user.verify_email.bad_link.app_error", nil, err.Error(), http.StatusBadRequest)
		return
	}

	auditRec.Success()
	c.LogAudit("Email Verified")

	ReturnStatusOK(w)
}

func sendVerificationEmail(c *Context, w http.ResponseWriter, r *http.Request) {
	props := model.MapFromJSON(r.Body)

	email := props["email"]
	email = strings.ToLower(email)
	if email == "" {
		c.SetInvalidParam("email")
		return
	}
	redirect := r.URL.Query().Get("r")

	auditRec := c.MakeAuditRecord("sendVerificationEmail", audit.Fail)
	defer c.LogAuditRec(auditRec)
	auditRec.AddMeta("email", email)

	user, err := c.App.GetUserForLogin("", email)
	if err != nil {
		// Don't want to leak whether the email is valid or not
		ReturnStatusOK(w)
		return
	}
	auditRec.AddMeta("user", user)

	if err = c.App.SendEmailVerification(user, user.Email, redirect); err != nil {
		// Don't want to leak whether the email is valid or not
		c.LogErrorByCode(err)
		ReturnStatusOK(w)
		return
	}

	auditRec.Success()
	ReturnStatusOK(w)
}

func switchAccountType(c *Context, w http.ResponseWriter, r *http.Request) {
	var switchRequest model.SwitchRequest
	if jsonErr := json.NewDecoder(r.Body).Decode(&switchRequest); jsonErr != nil {
		c.SetInvalidParam("switch_request")
		return
	}

	auditRec := c.MakeAuditRecord("switchAccountType", audit.Fail)
	defer c.LogAuditRec(auditRec)
	auditRec.AddMeta("email", switchRequest.Email)
	auditRec.AddMeta("new_service", switchRequest.NewService)
	auditRec.AddMeta("old_service", switchRequest.CurrentService)

	link := ""
	var err *model.AppError

	if switchRequest.EmailToOAuth() {
		link, err = c.App.SwitchEmailToOAuth(w, r, switchRequest.Email, switchRequest.Password, switchRequest.MfaCode, switchRequest.NewService)
	} else if switchRequest.OAuthToEmail() {
		c.SessionRequired()
		if c.Err != nil {
			return
		}

		link, err = c.App.SwitchOAuthToEmail(switchRequest.Email, switchRequest.NewPassword, c.AppContext.Session().UserId)
	} else if switchRequest.EmailToLdap() {
		link, err = c.App.SwitchEmailToLdap(switchRequest.Email, switchRequest.Password, switchRequest.MfaCode, switchRequest.LdapLoginId, switchRequest.NewPassword)
	} else if switchRequest.LdapToEmail() {
		link, err = c.App.SwitchLdapToEmail(switchRequest.Password, switchRequest.MfaCode, switchRequest.Email, switchRequest.NewPassword)
	} else {
		c.SetInvalidParam("switch_request")
		return
	}

	if err != nil {
		c.Err = err
		return
	}

	auditRec.Success()
	c.LogAudit("success")

	w.Write([]byte(model.MapToJSON(map[string]string{"follow_link": link})))
}

func createUserAccessToken(c *Context, w http.ResponseWriter, r *http.Request) {
	c.RequireUserId()
	if c.Err != nil {
		return
	}

	auditRec := c.MakeAuditRecord("createUserAccessToken", audit.Fail)
	defer c.LogAuditRec(auditRec)

	if user, err := c.App.GetUser(c.Params.UserId); err == nil {
		auditRec.AddMeta("user", user)
	}

	if c.AppContext.Session().IsOAuth {
		c.SetPermissionError(model.PermissionCreateUserAccessToken)
		c.Err.DetailedError += ", attempted access by oauth app"
		return
	}

	var accessToken model.UserAccessToken
	if jsonErr := json.NewDecoder(r.Body).Decode(&accessToken); jsonErr != nil {
		c.SetInvalidParam("user_access_token")
		return
	}

	if accessToken.Description == "" {
		c.SetInvalidParam("description")
		return
	}

	c.LogAudit("")

	if !c.App.SessionHasPermissionTo(*c.AppContext.Session(), model.PermissionCreateUserAccessToken) {
		c.SetPermissionError(model.PermissionCreateUserAccessToken)
		return
	}

	if !c.App.SessionHasPermissionToUserOrBot(*c.AppContext.Session(), c.Params.UserId) {
		c.SetPermissionError(model.PermissionEditOtherUsers)
		return
	}

	accessToken.UserId = c.Params.UserId
	accessToken.Token = ""

	token, err := c.App.CreateUserAccessToken(&accessToken)
	if err != nil {
		c.Err = err
		return
	}

	auditRec.Success()
	auditRec.AddMeta("token_id", token.Id)
	c.LogAudit("success - token_id=" + token.Id)

<<<<<<< HEAD
	if err := json.NewEncoder(w).Encode(accessToken); err != nil {
=======
	if err := json.NewEncoder(w).Encode(token); err != nil {
>>>>>>> 28ef5856
		mlog.Warn("Error while writing response", mlog.Err(err))
	}
}

func searchUserAccessTokens(c *Context, w http.ResponseWriter, r *http.Request) {
	if !c.App.SessionHasPermissionTo(*c.AppContext.Session(), model.PermissionManageSystem) {
		c.SetPermissionError(model.PermissionManageSystem)
		return
	}

	var props model.UserAccessTokenSearch
	if jsonErr := json.NewDecoder(r.Body).Decode(&props); jsonErr != nil {
		c.SetInvalidParam("user_access_token_search")
		return
	}

	if props.Term == "" {
		c.SetInvalidParam("term")
		return
	}

	accessTokens, err := c.App.SearchUserAccessTokens(props.Term)
	if err != nil {
		c.Err = err
		return
	}

	js, jsonErr := json.Marshal(accessTokens)
	if jsonErr != nil {
		c.Err = model.NewAppError("searchUserAccessTokens", "api.marshal_error", nil, jsonErr.Error(), http.StatusInternalServerError)
		return
	}

	w.Write(js)
}

func getUserAccessTokens(c *Context, w http.ResponseWriter, r *http.Request) {
	if !c.App.SessionHasPermissionTo(*c.AppContext.Session(), model.PermissionManageSystem) {
		c.SetPermissionError(model.PermissionManageSystem)
		return
	}

	accessTokens, err := c.App.GetUserAccessTokens(c.Params.Page, c.Params.PerPage)
	if err != nil {
		c.Err = err
		return
	}

	js, jsonErr := json.Marshal(accessTokens)
	if jsonErr != nil {
		c.Err = model.NewAppError("searchUserAccessTokens", "api.marshal_error", nil, jsonErr.Error(), http.StatusInternalServerError)
		return
	}

	w.Write(js)
}

func getUserAccessTokensForUser(c *Context, w http.ResponseWriter, r *http.Request) {
	c.RequireUserId()
	if c.Err != nil {
		return
	}

	if !c.App.SessionHasPermissionTo(*c.AppContext.Session(), model.PermissionReadUserAccessToken) {
		c.SetPermissionError(model.PermissionReadUserAccessToken)
		return
	}

	if !c.App.SessionHasPermissionToUserOrBot(*c.AppContext.Session(), c.Params.UserId) {
		c.SetPermissionError(model.PermissionEditOtherUsers)
		return
	}

	accessTokens, err := c.App.GetUserAccessTokensForUser(c.Params.UserId, c.Params.Page, c.Params.PerPage)
	if err != nil {
		c.Err = err
		return
	}

	js, jsonErr := json.Marshal(accessTokens)
	if jsonErr != nil {
		c.Err = model.NewAppError("searchUserAccessTokens", "api.marshal_error", nil, jsonErr.Error(), http.StatusInternalServerError)
		return
	}

	w.Write(js)
}

func getUserAccessToken(c *Context, w http.ResponseWriter, r *http.Request) {
	c.RequireTokenId()
	if c.Err != nil {
		return
	}

	if !c.App.SessionHasPermissionTo(*c.AppContext.Session(), model.PermissionReadUserAccessToken) {
		c.SetPermissionError(model.PermissionReadUserAccessToken)
		return
	}

	accessToken, err := c.App.GetUserAccessToken(c.Params.TokenId, true)
	if err != nil {
		c.Err = err
		return
	}

	if !c.App.SessionHasPermissionToUserOrBot(*c.AppContext.Session(), accessToken.UserId) {
		c.SetPermissionError(model.PermissionEditOtherUsers)
		return
	}

	if err := json.NewEncoder(w).Encode(accessToken); err != nil {
		mlog.Warn("Error while writing response", mlog.Err(err))
	}
}

func revokeUserAccessToken(c *Context, w http.ResponseWriter, r *http.Request) {
	props := model.MapFromJSON(r.Body)

	tokenId := props["token_id"]
	if tokenId == "" {
		c.SetInvalidParam("token_id")
	}

	auditRec := c.MakeAuditRecord("revokeUserAccessToken", audit.Fail)
	defer c.LogAuditRec(auditRec)
	auditRec.AddMeta("token_id", tokenId)
	c.LogAudit("")

	if !c.App.SessionHasPermissionTo(*c.AppContext.Session(), model.PermissionRevokeUserAccessToken) {
		c.SetPermissionError(model.PermissionRevokeUserAccessToken)
		return
	}

	accessToken, err := c.App.GetUserAccessToken(tokenId, false)
	if err != nil {
		c.Err = err
		return
	}

	if user, errGet := c.App.GetUser(accessToken.UserId); errGet == nil {
		auditRec.AddMeta("user", user)
	}

	if !c.App.SessionHasPermissionToUserOrBot(*c.AppContext.Session(), accessToken.UserId) {
		c.SetPermissionError(model.PermissionEditOtherUsers)
		return
	}

	if err = c.App.RevokeUserAccessToken(accessToken); err != nil {
		c.Err = err
		return
	}

	auditRec.Success()
	c.LogAudit("success - token_id=" + accessToken.Id)

	ReturnStatusOK(w)
}

func disableUserAccessToken(c *Context, w http.ResponseWriter, r *http.Request) {
	props := model.MapFromJSON(r.Body)
	tokenId := props["token_id"]

	if tokenId == "" {
		c.SetInvalidParam("token_id")
	}

	auditRec := c.MakeAuditRecord("disableUserAccessToken", audit.Fail)
	defer c.LogAuditRec(auditRec)
	auditRec.AddMeta("token_id", tokenId)
	c.LogAudit("")

	// No separate permission for this action for now
	if !c.App.SessionHasPermissionTo(*c.AppContext.Session(), model.PermissionRevokeUserAccessToken) {
		c.SetPermissionError(model.PermissionRevokeUserAccessToken)
		return
	}

	accessToken, err := c.App.GetUserAccessToken(tokenId, false)
	if err != nil {
		c.Err = err
		return
	}

	if user, errGet := c.App.GetUser(accessToken.UserId); errGet == nil {
		auditRec.AddMeta("user", user)
	}

	if !c.App.SessionHasPermissionToUserOrBot(*c.AppContext.Session(), accessToken.UserId) {
		c.SetPermissionError(model.PermissionEditOtherUsers)
		return
	}

	if err = c.App.DisableUserAccessToken(accessToken); err != nil {
		c.Err = err
		return
	}

	auditRec.Success()
	c.LogAudit("success - token_id=" + accessToken.Id)

	ReturnStatusOK(w)
}

func enableUserAccessToken(c *Context, w http.ResponseWriter, r *http.Request) {
	props := model.MapFromJSON(r.Body)

	tokenId := props["token_id"]
	if tokenId == "" {
		c.SetInvalidParam("token_id")
	}

	auditRec := c.MakeAuditRecord("enableUserAccessToken", audit.Fail)
	defer c.LogAuditRec(auditRec)
	auditRec.AddMeta("token_id", tokenId)
	c.LogAudit("")

	// No separate permission for this action for now
	if !c.App.SessionHasPermissionTo(*c.AppContext.Session(), model.PermissionCreateUserAccessToken) {
		c.SetPermissionError(model.PermissionCreateUserAccessToken)
		return
	}

	accessToken, err := c.App.GetUserAccessToken(tokenId, false)
	if err != nil {
		c.Err = err
		return
	}

	if user, errGet := c.App.GetUser(accessToken.UserId); errGet == nil {
		auditRec.AddMeta("user", user)
	}

	if !c.App.SessionHasPermissionToUserOrBot(*c.AppContext.Session(), accessToken.UserId) {
		c.SetPermissionError(model.PermissionEditOtherUsers)
		return
	}

	if err = c.App.EnableUserAccessToken(accessToken); err != nil {
		c.Err = err
		return
	}

	auditRec.Success()
	c.LogAudit("success - token_id=" + accessToken.Id)

	ReturnStatusOK(w)
}

func saveUserTermsOfService(c *Context, w http.ResponseWriter, r *http.Request) {
	props := model.StringInterfaceFromJSON(r.Body)

	userId := c.AppContext.Session().UserId
	termsOfServiceId, ok := props["termsOfServiceId"].(string)
	if !ok {
		c.SetInvalidParam("termsOfServiceId")
		return
	}
	accepted, ok := props["accepted"].(bool)
	if !ok {
		c.SetInvalidParam("accepted")
		return
	}

	auditRec := c.MakeAuditRecord("saveUserTermsOfService", audit.Fail)
	defer c.LogAuditRec(auditRec)
	auditRec.AddMeta("terms_id", termsOfServiceId)
	auditRec.AddMeta("accepted", accepted)

	if user, err := c.App.GetUser(userId); err == nil {
		auditRec.AddMeta("user", user)
	}

	if _, err := c.App.GetTermsOfService(termsOfServiceId); err != nil {
		c.Err = err
		return
	}

	if err := c.App.SaveUserTermsOfService(userId, termsOfServiceId, accepted); err != nil {
		c.Err = err
		return
	}

	auditRec.Success()
	c.LogAudit("TermsOfServiceId=" + termsOfServiceId + ", accepted=" + strconv.FormatBool(accepted))

	ReturnStatusOK(w)
}

func getUserTermsOfService(c *Context, w http.ResponseWriter, r *http.Request) {
	userId := c.AppContext.Session().UserId
	result, err := c.App.GetUserTermsOfService(userId)
	if err != nil {
		c.Err = err
		return
	}
	if err := json.NewEncoder(w).Encode(result); err != nil {
		mlog.Warn("Error while writing response", mlog.Err(err))
	}
}

func promoteGuestToUser(c *Context, w http.ResponseWriter, r *http.Request) {
	c.RequireUserId()
	if c.Err != nil {
		return
	}

	auditRec := c.MakeAuditRecord("promoteGuestToUser", audit.Fail)
	defer c.LogAuditRec(auditRec)

	if !c.App.SessionHasPermissionTo(*c.AppContext.Session(), model.PermissionPromoteGuest) {
		c.SetPermissionError(model.PermissionPromoteGuest)
		return
	}

	user, err := c.App.GetUser(c.Params.UserId)
	if err != nil {
		c.Err = err
		return
	}
	auditRec.AddMeta("user", user)

	if !user.IsGuest() {
		c.Err = model.NewAppError("Api4.promoteGuestToUser", "api.user.promote_guest_to_user.no_guest.app_error", nil, "", http.StatusNotImplemented)
		return
	}

	if err := c.App.PromoteGuestToUser(c.AppContext, user, c.AppContext.Session().UserId); err != nil {
		c.Err = err
		return
	}

	auditRec.Success()
	ReturnStatusOK(w)
}

func demoteUserToGuest(c *Context, w http.ResponseWriter, r *http.Request) {
	c.RequireUserId()
	if c.Err != nil {
		return
	}

	if c.App.Srv().License() == nil {
		c.Err = model.NewAppError("Api4.demoteUserToGuest", "api.team.demote_user_to_guest.license.error", nil, "", http.StatusNotImplemented)
		return
	}

	if !*c.App.Config().GuestAccountsSettings.Enable {
		c.Err = model.NewAppError("Api4.demoteUserToGuest", "api.team.demote_user_to_guest.disabled.error", nil, "", http.StatusNotImplemented)
		return
	}

	auditRec := c.MakeAuditRecord("demoteUserToGuest", audit.Fail)
	defer c.LogAuditRec(auditRec)

	if !c.App.SessionHasPermissionTo(*c.AppContext.Session(), model.PermissionDemoteToGuest) {
		c.SetPermissionError(model.PermissionDemoteToGuest)
		return
	}

	user, err := c.App.GetUser(c.Params.UserId)
	if err != nil {
		c.Err = err
		return
	}

	if user.IsSystemAdmin() && !c.App.SessionHasPermissionTo(*c.AppContext.Session(), model.PermissionManageSystem) {
		c.SetPermissionError(model.PermissionManageSystem)
		return
	}

	auditRec.AddMeta("user", user)

	if user.IsGuest() {
		c.Err = model.NewAppError("Api4.demoteUserToGuest", "api.user.demote_user_to_guest.already_guest.app_error", nil, "", http.StatusNotImplemented)
		return
	}

	if err := c.App.DemoteUserToGuest(user); err != nil {
		c.Err = err
		return
	}

	auditRec.Success()
	ReturnStatusOK(w)
}

func publishUserTyping(c *Context, w http.ResponseWriter, r *http.Request) {
	c.RequireUserId()
	if c.Err != nil {
		return
	}

	var typingRequest model.TypingRequest
	if jsonErr := json.NewDecoder(r.Body).Decode(&typingRequest); jsonErr != nil {
		c.SetInvalidParam("typing_request")
		return
	}

	if c.Params.UserId != c.AppContext.Session().UserId && !c.App.SessionHasPermissionTo(*c.AppContext.Session(), model.PermissionManageSystem) {
		c.SetPermissionError(model.PermissionManageSystem)
		return
	}

	if !c.App.HasPermissionToChannel(c.Params.UserId, typingRequest.ChannelId, model.PermissionCreatePost) {
		c.SetPermissionError(model.PermissionCreatePost)
		return
	}

	if err := c.App.PublishUserTyping(c.Params.UserId, typingRequest.ChannelId, typingRequest.ParentId); err != nil {
		c.Err = err
		return
	}

	ReturnStatusOK(w)
}

func verifyUserEmailWithoutToken(c *Context, w http.ResponseWriter, r *http.Request) {
	c.RequireUserId()
	if c.Err != nil {
		return
	}

	user, err := c.App.GetUser(c.Params.UserId)
	if err != nil {
		c.Err = err
		return
	}

	auditRec := c.MakeAuditRecord("verifyUserEmailWithoutToken", audit.Fail)
	defer c.LogAuditRec(auditRec)
	auditRec.AddMeta("user_id", user.Id)

	if !c.App.SessionHasPermissionTo(*c.AppContext.Session(), model.PermissionManageSystem) {
		c.SetPermissionError(model.PermissionManageSystem)
		return
	}

	if err := c.App.VerifyUserEmail(user.Id, user.Email); err != nil {
		c.Err = err
		return
	}

	auditRec.Success()
	c.LogAudit("user verified")

	if err := json.NewEncoder(w).Encode(user); err != nil {
		mlog.Warn("Error while writing response", mlog.Err(err))
	}
}

func convertUserToBot(c *Context, w http.ResponseWriter, r *http.Request) {
	c.RequireUserId()
	if c.Err != nil {
		return
	}

	user, err := c.App.GetUser(c.Params.UserId)
	if err != nil {
		c.Err = err
		return
	}

	auditRec := c.MakeAuditRecord("convertUserToBot", audit.Fail)
	defer c.LogAuditRec(auditRec)
	auditRec.AddMeta("user", user)

	if !c.App.SessionHasPermissionTo(*c.AppContext.Session(), model.PermissionManageSystem) {
		c.SetPermissionError(model.PermissionManageSystem)
		return
	}

	bot, err := c.App.ConvertUserToBot(user)
	if err != nil {
		c.Err = err
		return
	}

	auditRec.AddMeta("convertedTo", bot)

	js, jsonErr := json.Marshal(bot)
	if jsonErr != nil {
		c.Err = model.NewAppError("convertUserToBot", "api.marshal_error", nil, jsonErr.Error(), http.StatusInternalServerError)
		return
	}

	auditRec.Success()

	w.Write(js)
}

func getUploadsForUser(c *Context, w http.ResponseWriter, r *http.Request) {
	c.RequireUserId()
	if c.Err != nil {
		return
	}

	if c.Params.UserId != c.AppContext.Session().UserId {
		c.Err = model.NewAppError("getUploadsForUser", "api.user.get_uploads_for_user.forbidden.app_error", nil, "", http.StatusForbidden)
		return
	}

	uss, err := c.App.GetUploadSessionsForUser(c.Params.UserId)
	if err != nil {
		c.Err = err
		return
	}

	js, jsonErr := json.Marshal(uss)
	if jsonErr != nil {
		c.Err = model.NewAppError("getUploadsForUser", "api.marshal_error", nil, jsonErr.Error(), http.StatusInternalServerError)
		return
	}
	w.Write(js)
}

func migrateAuthToLDAP(c *Context, w http.ResponseWriter, r *http.Request) {
	props := model.StringInterfaceFromJSON(r.Body)
	from, ok := props["from"].(string)
	if !ok {
		c.SetInvalidParam("from")
		return
	}
	if from == "" || (from != "email" && from != "gitlab" && from != "saml" && from != "google" && from != "office365") {
		c.SetInvalidParam("from")
		return
	}

	force, ok := props["force"].(bool)
	if !ok {
		c.SetInvalidParam("force")
		return
	}

	matchField, ok := props["match_field"].(string)
	if !ok {
		c.SetInvalidParam("match_field")
		return
	}

	auditRec := c.MakeAuditRecord("migrateAuthToLdap", audit.Fail)
	defer c.LogAuditRec(auditRec)
	auditRec.AddMeta("from", from)
	auditRec.AddMeta("match_field", matchField)
	auditRec.AddMeta("force", force)

	if !c.App.SessionHasPermissionTo(*c.AppContext.Session(), model.PermissionManageSystem) {
		c.SetPermissionError(model.PermissionManageSystem)
		return
	}

	if c.App.Srv().License() == nil || !*c.App.Srv().License().Features.LDAP {
		c.Err = model.NewAppError("api.migrateAuthToLDAP", "api.admin.ldap.not_available.app_error", nil, "", http.StatusNotImplemented)
		return
	}

	// Email auth in Mattermost system is represented by ""
	if from == "email" {
		from = ""
	}

	if migrate := c.App.AccountMigration(); migrate != nil {
		if err := migrate.MigrateToLdap(from, matchField, force, false); err != nil {
			c.Err = model.NewAppError("api.migrateAuthToLdap", "api.migrate_to_saml.error", nil, err.Error(), http.StatusInternalServerError)
			return
		}
	} else {
		c.Err = model.NewAppError("api.migrateAuthToLdap", "api.admin.ldap.not_available.app_error", nil, "", http.StatusNotImplemented)
		return
	}

	auditRec.Success()
	ReturnStatusOK(w)
}

func migrateAuthToSaml(c *Context, w http.ResponseWriter, r *http.Request) {
	props := model.StringInterfaceFromJSON(r.Body)
	from, ok := props["from"].(string)
	if !ok {
		c.SetInvalidParam("from")
		return
	}
	if from == "" || (from != "email" && from != "gitlab" && from != "ldap" && from != "google" && from != "office365") {
		c.SetInvalidParam("from")
		return
	}

	auto, ok := props["auto"].(bool)
	if !ok {
		c.SetInvalidParam("auto")
		return
	}
	matches, ok := props["matches"].(map[string]interface{})
	if !ok {
		c.SetInvalidParam("matches")
		return
	}
	usersMap := model.MapFromJSON(strings.NewReader(model.StringInterfaceToJSON(matches)))

	auditRec := c.MakeAuditRecord("migrateAuthToSaml", audit.Fail)
	defer c.LogAuditRec(auditRec)
	auditRec.AddMeta("from", from)
	auditRec.AddMeta("matches", matches)
	auditRec.AddMeta("auto", auto)

	if !c.App.SessionHasPermissionTo(*c.AppContext.Session(), model.PermissionManageSystem) {
		c.SetPermissionError(model.PermissionManageSystem)
		return
	}

	if c.App.Srv().License() == nil || !*c.App.Srv().License().Features.SAML {
		c.Err = model.NewAppError("api.migrateAuthToSaml", "api.admin.saml.not_available.app_error", nil, "", http.StatusNotImplemented)
		return
	}

	// Email auth in Mattermost system is represented by ""
	if from == "email" {
		from = ""
	}

	if migrate := c.App.AccountMigration(); migrate != nil {
		if err := migrate.MigrateToSaml(from, usersMap, auto, false); err != nil {
			c.Err = model.NewAppError("api.migrateAuthToSaml", "api.migrate_to_saml.error", nil, err.Error(), http.StatusInternalServerError)
			return
		}
	} else {
		c.Err = model.NewAppError("api.migrateAuthToSaml", "api.admin.saml.not_available.app_error", nil, "", http.StatusNotImplemented)
		return
	}

	auditRec.Success()
	ReturnStatusOK(w)
}

func getThreadForUser(c *Context, w http.ResponseWriter, r *http.Request) {
	c.RequireUserId().RequireTeamId().RequireThreadId()
	if c.Err != nil {
		return
	}
	if !c.App.SessionHasPermissionToUser(*c.AppContext.Session(), c.Params.UserId) {
		c.SetPermissionError(model.PermissionEditOtherUsers)
		return
	}
	extendedStr := r.URL.Query().Get("extended")
	extended, _ := strconv.ParseBool(extendedStr)

	threadMembership, err := c.App.GetThreadMembershipForUser(c.Params.UserId, c.Params.ThreadId)
<<<<<<< HEAD
=======
	if err != nil {
		c.Err = err
		return
	}

	thread, err := c.App.GetThreadForUser(c.Params.TeamId, threadMembership, extended)
>>>>>>> 28ef5856
	if err != nil {
		c.Err = err
		return
	}

<<<<<<< HEAD
	thread, err := c.App.GetThreadForUser(c.Params.TeamId, threadMembership, extended)
	if err != nil {
		c.Err = err
		return
	}

=======
>>>>>>> 28ef5856
	if err := json.NewEncoder(w).Encode(thread); err != nil {
		mlog.Warn("Error while writing response", mlog.Err(err))
	}
}

func getThreadsForUser(c *Context, w http.ResponseWriter, r *http.Request) {
	c.RequireUserId().RequireTeamId()
	if c.Err != nil {
		return
	}

	if !c.App.SessionHasPermissionToUser(*c.AppContext.Session(), c.Params.UserId) {
		c.SetPermissionError(model.PermissionEditOtherUsers)
		return
	}

	options := model.GetUserThreadsOpts{
		Since:    0,
		Before:   "",
		After:    "",
		PageSize: uint64(c.Params.PerPage),
		Unread:   false,
		Extended: false,
		Deleted:  false,
	}

	sinceString := r.URL.Query().Get("since")
	if sinceString != "" {
		since, parseError := strconv.ParseUint(sinceString, 10, 64)
		if parseError != nil {
			c.SetInvalidParam("since")
			return
		}
		options.Since = since
	}

	options.Before = r.URL.Query().Get("before")
	options.After = r.URL.Query().Get("after")
	// parameters are mutually exclusive
	if options.Before != "" && options.After != "" {
		c.Err = model.NewAppError("api.getThreadsForUser", "api.getThreadsForUser.bad_params", nil, "", http.StatusBadRequest)
		return
	}

	deletedStr := r.URL.Query().Get("deleted")
	unreadStr := r.URL.Query().Get("unread")
	extendedStr := r.URL.Query().Get("extended")

	options.Deleted, _ = strconv.ParseBool(deletedStr)
	options.Unread, _ = strconv.ParseBool(unreadStr)
	options.Extended, _ = strconv.ParseBool(extendedStr)

	threads, err := c.App.GetThreadsForUser(c.Params.UserId, c.Params.TeamId, options)
	if err != nil {
		c.Err = err
		return
	}

	if err := json.NewEncoder(w).Encode(threads); err != nil {
		mlog.Warn("Error while writing response", mlog.Err(err))
	}
}

func updateReadStateThreadByUser(c *Context, w http.ResponseWriter, r *http.Request) {
	c.RequireUserId().RequireThreadId().RequireTimestamp().RequireTeamId()
	if c.Err != nil {
		return
	}

	auditRec := c.MakeAuditRecord("updateReadStateThreadByUser", audit.Fail)
	defer c.LogAuditRec(auditRec)
	auditRec.AddMeta("user_id", c.Params.UserId)
	auditRec.AddMeta("thread_id", c.Params.ThreadId)
	auditRec.AddMeta("team_id", c.Params.TeamId)
	auditRec.AddMeta("timestamp", c.Params.Timestamp)
	if !c.App.SessionHasPermissionToUser(*c.AppContext.Session(), c.Params.UserId) {
		c.SetPermissionError(model.PermissionEditOtherUsers)
		return
	}

	thread, err := c.App.UpdateThreadReadForUser(c.Params.UserId, c.Params.TeamId, c.Params.ThreadId, c.Params.Timestamp)
	if err != nil {
		c.Err = err
		return
	}

	if err := json.NewEncoder(w).Encode(thread); err != nil {
		mlog.Warn("Error while writing response", mlog.Err(err))
	}

	auditRec.Success()
}

func unfollowThreadByUser(c *Context, w http.ResponseWriter, r *http.Request) {
	c.RequireUserId().RequireThreadId().RequireTeamId()
	if c.Err != nil {
		return
	}

	auditRec := c.MakeAuditRecord("unfollowThreadByUser", audit.Fail)
	defer c.LogAuditRec(auditRec)
	auditRec.AddMeta("user_id", c.Params.UserId)
	auditRec.AddMeta("thread_id", c.Params.ThreadId)
	auditRec.AddMeta("team_id", c.Params.TeamId)

	if !c.App.SessionHasPermissionToUser(*c.AppContext.Session(), c.Params.UserId) {
		c.SetPermissionError(model.PermissionEditOtherUsers)
		return
	}

	err := c.App.UpdateThreadFollowForUser(c.Params.UserId, c.Params.TeamId, c.Params.ThreadId, false)
	if err != nil {
		c.Err = err
		return
	}

	ReturnStatusOK(w)

	auditRec.Success()
}

func followThreadByUser(c *Context, w http.ResponseWriter, r *http.Request) {
	c.RequireUserId().RequireThreadId().RequireTeamId()
	if c.Err != nil {
		return
	}

	auditRec := c.MakeAuditRecord("followThreadByUser", audit.Fail)
	defer c.LogAuditRec(auditRec)
	auditRec.AddMeta("user_id", c.Params.UserId)
	auditRec.AddMeta("thread_id", c.Params.ThreadId)
	auditRec.AddMeta("team_id", c.Params.TeamId)

	if !c.App.SessionHasPermissionToUser(*c.AppContext.Session(), c.Params.UserId) {
		c.SetPermissionError(model.PermissionEditOtherUsers)
		return
	}

	err := c.App.UpdateThreadFollowForUser(c.Params.UserId, c.Params.TeamId, c.Params.ThreadId, true)
	if err != nil {
		c.Err = err
		return
	}

	ReturnStatusOK(w)
	auditRec.Success()
}

func updateReadStateAllThreadsByUser(c *Context, w http.ResponseWriter, r *http.Request) {
	c.RequireUserId().RequireTeamId()
	if c.Err != nil {
		return
	}

	auditRec := c.MakeAuditRecord("updateReadStateAllThreadsByUser", audit.Fail)
	defer c.LogAuditRec(auditRec)
	auditRec.AddMeta("user_id", c.Params.UserId)
	auditRec.AddMeta("team_id", c.Params.TeamId)

	if !c.App.SessionHasPermissionToUser(*c.AppContext.Session(), c.Params.UserId) {
		c.SetPermissionError(model.PermissionEditOtherUsers)
		return
	}

	err := c.App.UpdateThreadsReadForUser(c.Params.UserId, c.Params.TeamId)
	if err != nil {
		c.Err = err
		return
	}

	ReturnStatusOK(w)
	auditRec.Success()
}<|MERGE_RESOLUTION|>--- conflicted
+++ resolved
@@ -57,10 +57,6 @@
 
 	api.BaseRoutes.User.Handle("/auth", api.APISessionRequiredTrustRequester(updateUserAuth)).Methods("PUT")
 
-<<<<<<< HEAD
-	api.BaseRoutes.Users.Handle("/mfa", api.APIHandler(checkUserMfa)).Methods("POST")
-=======
->>>>>>> 28ef5856
 	api.BaseRoutes.User.Handle("/mfa", api.APISessionRequiredMfa(updateUserMfa)).Methods("PUT")
 	api.BaseRoutes.User.Handle("/mfa/generate", api.APISessionRequiredMfa(generateMfaSecret)).Methods("POST")
 
@@ -1510,27 +1506,6 @@
 
 	if err := json.NewEncoder(w).Encode(user); err != nil {
 		mlog.Warn("Error while writing response", mlog.Err(err))
-<<<<<<< HEAD
-	}
-}
-
-// Deprecated: checkUserMfa is deprecated and should not be used anymore, starting with version 6.0 it will be disabled.
-//			   Clients should attempt a login without MFA and will receive a MFA error when it's required.
-func checkUserMfa(c *Context, w http.ResponseWriter, r *http.Request) {
-
-	if *c.App.Config().ServiceSettings.DisableLegacyMFA {
-		http.NotFound(w, r)
-		return
-	}
-
-	props := model.MapFromJson(r.Body)
-
-	loginId := props["login_id"]
-	if loginId == "" {
-		c.SetInvalidParam("login_id")
-		return
-=======
->>>>>>> 28ef5856
 	}
 }
 
@@ -2315,11 +2290,7 @@
 	auditRec.AddMeta("token_id", token.Id)
 	c.LogAudit("success - token_id=" + token.Id)
 
-<<<<<<< HEAD
-	if err := json.NewEncoder(w).Encode(accessToken); err != nil {
-=======
 	if err := json.NewEncoder(w).Encode(token); err != nil {
->>>>>>> 28ef5856
 		mlog.Warn("Error while writing response", mlog.Err(err))
 	}
 }
@@ -2967,29 +2938,17 @@
 	extended, _ := strconv.ParseBool(extendedStr)
 
 	threadMembership, err := c.App.GetThreadMembershipForUser(c.Params.UserId, c.Params.ThreadId)
-<<<<<<< HEAD
-=======
 	if err != nil {
 		c.Err = err
 		return
 	}
 
 	thread, err := c.App.GetThreadForUser(c.Params.TeamId, threadMembership, extended)
->>>>>>> 28ef5856
-	if err != nil {
-		c.Err = err
-		return
-	}
-
-<<<<<<< HEAD
-	thread, err := c.App.GetThreadForUser(c.Params.TeamId, threadMembership, extended)
-	if err != nil {
-		c.Err = err
-		return
-	}
-
-=======
->>>>>>> 28ef5856
+	if err != nil {
+		c.Err = err
+		return
+	}
+
 	if err := json.NewEncoder(w).Encode(thread); err != nil {
 		mlog.Warn("Error while writing response", mlog.Err(err))
 	}

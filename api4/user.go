--- conflicted
+++ resolved
@@ -2919,13 +2919,9 @@
 		return
 	}
 
-<<<<<<< HEAD
-	w.Write([]byte(thread.ToJson()))
-=======
 	if err := json.NewEncoder(w).Encode(thread); err != nil {
 		mlog.Warn("Error while writing response", mlog.Err(err))
 	}
->>>>>>> 296076bf
 }
 
 func getThreadsForUser(c *Context, w http.ResponseWriter, r *http.Request) {

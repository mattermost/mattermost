// Copyright (c) 2015-present Mattermost, Inc. All Rights Reserved.
// See LICENSE.txt for license information.

package api4

import (
	"bytes"
	"image"
	_ "image/gif"
	"os"
	"path/filepath"
	"testing"

	"github.com/stretchr/testify/assert"
	"github.com/stretchr/testify/require"

	"github.com/mattermost/mattermost-server/v6/app"
	"github.com/mattermost/mattermost-server/v6/model"
	"github.com/mattermost/mattermost-server/v6/utils"
	"github.com/mattermost/mattermost-server/v6/utils/fileutils"
)

func TestCreateEmoji(t *testing.T) {
	th := Setup(t).InitBasic()
	defer th.TearDown()
	client := th.Client

	EnableCustomEmoji := *th.App.Config().ServiceSettings.EnableCustomEmoji
	defer func() {
		th.App.UpdateConfig(func(cfg *model.Config) { *cfg.ServiceSettings.EnableCustomEmoji = EnableCustomEmoji })
	}()
	th.App.UpdateConfig(func(cfg *model.Config) { *cfg.ServiceSettings.EnableCustomEmoji = false })

	defaultRolePermissions := th.SaveDefaultRolePermissions()
	defer func() {
		th.RestoreDefaultRolePermissions(defaultRolePermissions)
	}()

	// constants to be used along with checkEmojiFile
	emojiWidth := app.MaxEmojiWidth
	emojiHeight := app.MaxEmojiHeight * 2
	// check that emoji gets resized correctly, respecting proportions, and is of expected type
	checkEmojiFile := func(id, expectedImageType string) {
		path, _ := fileutils.FindDir("data")
		file, fileErr := os.Open(filepath.Join(path, "/emoji/"+id+"/image"))
		require.NoError(t, fileErr)
		defer file.Close()
		config, imageType, err := image.DecodeConfig(file)
		require.NoError(t, err)
		require.Equal(t, expectedImageType, imageType)
		require.Equal(t, emojiWidth/2, config.Width)
		require.Equal(t, emojiHeight/2, config.Height)
	}

	emoji := &model.Emoji{
		CreatorId: th.BasicUser.Id,
		Name:      model.NewId(),
	}

	// try to create an emoji when they're disabled
	_, resp, err := client.CreateEmoji(emoji, utils.CreateTestGif(t, 10, 10), "image.gif")
	require.Error(t, err)
	CheckNotImplementedStatus(t, resp)

	// enable emoji creation for next cases
	th.App.UpdateConfig(func(cfg *model.Config) { *cfg.ServiceSettings.EnableCustomEmoji = true })

	// try to create a valid gif emoji when they're enabled
	newEmoji, _, err := client.CreateEmoji(emoji, utils.CreateTestGif(t, emojiWidth, emojiHeight), "image.gif")
	require.NoError(t, err)
	require.Equal(t, newEmoji.Name, emoji.Name, "create with wrong name")
	checkEmojiFile(newEmoji.Id, "gif")

	// try to create an emoji with a duplicate name
	emoji2 := &model.Emoji{
		CreatorId: th.BasicUser.Id,
		Name:      newEmoji.Name,
	}
	_, resp, err = client.CreateEmoji(emoji2, utils.CreateTestGif(t, 10, 10), "image.gif")
	require.Error(t, err)
	CheckBadRequestStatus(t, resp)
	CheckErrorID(t, err, "api.emoji.create.duplicate.app_error")

	// try to create a valid animated gif emoji
	emoji = &model.Emoji{
		CreatorId: th.BasicUser.Id,
		Name:      model.NewId(),
	}

	newEmoji, _, err = client.CreateEmoji(emoji, utils.CreateTestAnimatedGif(t, emojiWidth, emojiHeight, 10), "image.gif")
	require.NoError(t, err)
	require.Equal(t, newEmoji.Name, emoji.Name, "create with wrong name")
	checkEmojiFile(newEmoji.Id, "gif")

	// try to create a valid jpeg emoji
	emoji = &model.Emoji{
		CreatorId: th.BasicUser.Id,
		Name:      model.NewId(),
	}

	newEmoji, _, err = client.CreateEmoji(emoji, utils.CreateTestJpeg(t, emojiWidth, emojiHeight), "image.jpeg")
	require.NoError(t, err)
	require.Equal(t, newEmoji.Name, emoji.Name, "create with wrong name")
	checkEmojiFile(newEmoji.Id, "png") // emoji must be converted from jpeg to png

	// try to create a valid png emoji
	emoji = &model.Emoji{
		CreatorId: th.BasicUser.Id,
		Name:      model.NewId(),
	}

	newEmoji, _, err = client.CreateEmoji(emoji, utils.CreateTestPng(t, emojiWidth, emojiHeight), "image.png")
	require.NoError(t, err)
	require.Equal(t, newEmoji.Name, emoji.Name, "create with wrong name")
	checkEmojiFile(newEmoji.Id, "png")

	// try to create an emoji that's too wide
	emoji = &model.Emoji{
		CreatorId: th.BasicUser.Id,
		Name:      model.NewId(),
	}

	newEmoji, _, err = client.CreateEmoji(emoji, utils.CreateTestGif(t, 1000, 10), "image.gif")
	require.NoError(t, err)
	require.Equal(t, newEmoji.Name, emoji.Name, "create with wrong name")

	// try to create an emoji that's too wide
	emoji = &model.Emoji{
		CreatorId: th.BasicUser.Id,
		Name:      model.NewId(),
	}

<<<<<<< HEAD
	newEmoji, _, err = client.CreateEmoji(emoji, utils.CreateTestGif(t, 10, app.MaxEmojiOriginalWidth+1), "image.gif")
	require.Error(t, err, "should fail - emoji is too wide")
=======
	_, resp = Client.CreateEmoji(emoji, utils.CreateTestGif(t, 10, app.MaxEmojiOriginalWidth+1), "image.gif")
	require.NotNil(t, resp.Error, "should fail - emoji is too wide")
>>>>>>> 16c2925b

	// try to create an emoji that's too tall
	emoji = &model.Emoji{
		CreatorId: th.BasicUser.Id,
		Name:      model.NewId(),
	}

<<<<<<< HEAD
	newEmoji, _, err = client.CreateEmoji(emoji, utils.CreateTestGif(t, app.MaxEmojiOriginalHeight+1, 10), "image.gif")
	require.Error(t, err, "should fail - emoji is too tall")
=======
	_, resp = Client.CreateEmoji(emoji, utils.CreateTestGif(t, app.MaxEmojiOriginalHeight+1, 10), "image.gif")
	require.NotNil(t, resp.Error, "should fail - emoji is too tall")
>>>>>>> 16c2925b

	// try to create an emoji that's too large
	emoji = &model.Emoji{
		CreatorId: th.BasicUser.Id,
		Name:      model.NewId(),
	}

	_, _, err = client.CreateEmoji(emoji, utils.CreateTestAnimatedGif(t, 100, 100, 10000), "image.gif")
	require.Error(t, err, "should fail - emoji is too big")

	// try to create an emoji with data that isn't an image
	emoji = &model.Emoji{
		CreatorId: th.BasicUser.Id,
		Name:      model.NewId(),
	}

	_, resp, err = client.CreateEmoji(emoji, make([]byte, 100), "image.gif")
	require.Error(t, err)
	CheckBadRequestStatus(t, resp)
	CheckErrorID(t, err, "api.emoji.upload.image.app_error")

	// try to create an emoji as another user
	emoji = &model.Emoji{
		CreatorId: th.BasicUser2.Id,
		Name:      model.NewId(),
	}

	_, resp, err = client.CreateEmoji(emoji, utils.CreateTestGif(t, 10, 10), "image.gif")
	require.Error(t, err)
	CheckForbiddenStatus(t, resp)

	// try to create an emoji without permissions
	th.RemovePermissionFromRole(model.PermissionCreateEmojis.Id, model.SystemUserRoleId)

	emoji = &model.Emoji{
		CreatorId: th.BasicUser.Id,
		Name:      model.NewId(),
	}

	_, resp, err = client.CreateEmoji(emoji, utils.CreateTestGif(t, 10, 10), "image.gif")
	require.Error(t, err)
	CheckForbiddenStatus(t, resp)

	// create an emoji with permissions in one team
	th.AddPermissionToRole(model.PermissionCreateEmojis.Id, model.TeamUserRoleId)

	emoji = &model.Emoji{
		CreatorId: th.BasicUser.Id,
		Name:      model.NewId(),
	}

	_, _, err = client.CreateEmoji(emoji, utils.CreateTestGif(t, 10, 10), "image.gif")
	require.NoError(t, err)
}

func TestGetEmojiList(t *testing.T) {
	th := Setup(t).InitBasic()
	defer th.TearDown()
	client := th.Client

	EnableCustomEmoji := *th.App.Config().ServiceSettings.EnableCustomEmoji
	defer func() {
		th.App.UpdateConfig(func(cfg *model.Config) { *cfg.ServiceSettings.EnableCustomEmoji = EnableCustomEmoji })
	}()
	th.App.UpdateConfig(func(cfg *model.Config) { *cfg.ServiceSettings.EnableCustomEmoji = true })

	emojis := []*model.Emoji{
		{
			CreatorId: th.BasicUser.Id,
			Name:      model.NewId(),
		},
		{
			CreatorId: th.BasicUser.Id,
			Name:      model.NewId(),
		},
		{
			CreatorId: th.BasicUser.Id,
			Name:      model.NewId(),
		},
	}

	for idx, emoji := range emojis {
		newEmoji, _, err := client.CreateEmoji(emoji, utils.CreateTestGif(t, 10, 10), "image.gif")
		require.NoError(t, err)
		emojis[idx] = newEmoji
	}

	listEmoji, _, err := client.GetEmojiList(0, 100)
	require.NoError(t, err)
	for _, emoji := range emojis {
		found := false
		for _, savedEmoji := range listEmoji {
			if emoji.Id == savedEmoji.Id {
				found = true
				break
			}
		}
		require.Truef(t, found, "failed to get emoji with id %v, %v", emoji.Id, len(listEmoji))
	}

	_, _, err = client.DeleteEmoji(emojis[0].Id)
	require.NoError(t, err)
	listEmoji, _, err = client.GetEmojiList(0, 100)
	require.NoError(t, err)
	found := false
	for _, savedEmoji := range listEmoji {
		if savedEmoji.Id == emojis[0].Id {
			found = true
			break
		}
	}
	require.Falsef(t, found, "should not get a deleted emoji %v", emojis[0].Id)

	listEmoji, _, err = client.GetEmojiList(0, 1)
	require.NoError(t, err)

	require.Len(t, listEmoji, 1, "should only return 1")

	listEmoji, _, err = client.GetSortedEmojiList(0, 100, model.EmojiSortByName)
	require.NoError(t, err)

	require.Greater(t, len(listEmoji), 0, "should return more than 0")
}

func TestDeleteEmoji(t *testing.T) {
	th := Setup(t).InitBasic()
	defer th.TearDown()
	client := th.Client

	EnableCustomEmoji := *th.App.Config().ServiceSettings.EnableCustomEmoji
	defer func() {
		th.App.UpdateConfig(func(cfg *model.Config) { *cfg.ServiceSettings.EnableCustomEmoji = EnableCustomEmoji })
	}()
	th.App.UpdateConfig(func(cfg *model.Config) { *cfg.ServiceSettings.EnableCustomEmoji = true })

	defaultRolePermissions := th.SaveDefaultRolePermissions()
	defer func() {
		th.RestoreDefaultRolePermissions(defaultRolePermissions)
	}()

	emoji := &model.Emoji{
		CreatorId: th.BasicUser.Id,
		Name:      model.NewId(),
	}

	newEmoji, _, err := client.CreateEmoji(emoji, utils.CreateTestGif(t, 10, 10), "image.gif")
	require.NoError(t, err)

	ok, _, err := client.DeleteEmoji(newEmoji.Id)
	require.NoError(t, err)
	require.True(t, ok, "delete did not return OK")

	_, _, err = client.GetEmoji(newEmoji.Id)
	require.Error(t, err, "expected error fetching deleted emoji")

	//Admin can delete other users emoji
	newEmoji, _, err = client.CreateEmoji(emoji, utils.CreateTestGif(t, 10, 10), "image.gif")
	require.NoError(t, err)

	ok, _, err = th.SystemAdminClient.DeleteEmoji(newEmoji.Id)
	require.NoError(t, err)
	require.True(t, ok, "delete did not return OK")

	_, _, err = th.SystemAdminClient.GetEmoji(newEmoji.Id)
	require.Error(t, err, "expected error fetching deleted emoji")

	// Try to delete just deleted emoji
	_, resp, err := client.DeleteEmoji(newEmoji.Id)
	require.Error(t, err)
	CheckNotFoundStatus(t, resp)

	//Try to delete non-existing emoji
	_, resp, err = client.DeleteEmoji(model.NewId())
	require.Error(t, err)
	CheckNotFoundStatus(t, resp)

	//Try to delete without Id
	_, resp, err = client.DeleteEmoji("")
	require.Error(t, err)
	CheckNotFoundStatus(t, resp)

	//Try to delete my custom emoji without permissions
	newEmoji, _, err = client.CreateEmoji(emoji, utils.CreateTestGif(t, 10, 10), "image.gif")
	require.NoError(t, err)

	th.RemovePermissionFromRole(model.PermissionDeleteEmojis.Id, model.SystemUserRoleId)
	_, resp, err = client.DeleteEmoji(newEmoji.Id)
	require.Error(t, err)
	CheckForbiddenStatus(t, resp)
	th.AddPermissionToRole(model.PermissionDeleteEmojis.Id, model.SystemUserRoleId)

	//Try to delete other user's custom emoji without DELETE_EMOJIS permissions
	emoji = &model.Emoji{
		CreatorId: th.BasicUser.Id,
		Name:      model.NewId(),
	}

	newEmoji, _, err = client.CreateEmoji(emoji, utils.CreateTestGif(t, 10, 10), "image.gif")
	require.NoError(t, err)

	th.RemovePermissionFromRole(model.PermissionDeleteEmojis.Id, model.SystemUserRoleId)
	th.AddPermissionToRole(model.PermissionDeleteOthersEmojis.Id, model.SystemUserRoleId)

	client.Logout()
	th.LoginBasic2()

	_, resp, err = client.DeleteEmoji(newEmoji.Id)
	require.Error(t, err)
	CheckForbiddenStatus(t, resp)

	th.RemovePermissionFromRole(model.PermissionDeleteOthersEmojis.Id, model.SystemUserRoleId)
	th.AddPermissionToRole(model.PermissionDeleteEmojis.Id, model.SystemUserRoleId)

	client.Logout()
	th.LoginBasic()

	//Try to delete other user's custom emoji without DELETE_OTHERS_EMOJIS permissions
	emoji = &model.Emoji{
		CreatorId: th.BasicUser.Id,
		Name:      model.NewId(),
	}

	newEmoji, _, err = client.CreateEmoji(emoji, utils.CreateTestGif(t, 10, 10), "image.gif")
	require.NoError(t, err)

	client.Logout()
	th.LoginBasic2()

	_, resp, err = client.DeleteEmoji(newEmoji.Id)
	require.Error(t, err)
	CheckForbiddenStatus(t, resp)

	client.Logout()
	th.LoginBasic()

	//Try to delete other user's custom emoji with permissions
	emoji = &model.Emoji{
		CreatorId: th.BasicUser.Id,
		Name:      model.NewId(),
	}

	newEmoji, _, err = client.CreateEmoji(emoji, utils.CreateTestGif(t, 10, 10), "image.gif")
	require.NoError(t, err)

	th.AddPermissionToRole(model.PermissionDeleteEmojis.Id, model.SystemUserRoleId)
	th.AddPermissionToRole(model.PermissionDeleteOthersEmojis.Id, model.SystemUserRoleId)

	client.Logout()
	th.LoginBasic2()

	_, _, err = client.DeleteEmoji(newEmoji.Id)
	require.NoError(t, err)

	client.Logout()
	th.LoginBasic()

	//Try to delete my custom emoji with permissions at team level
	newEmoji, _, err = client.CreateEmoji(emoji, utils.CreateTestGif(t, 10, 10), "image.gif")
	require.NoError(t, err)

	th.RemovePermissionFromRole(model.PermissionDeleteEmojis.Id, model.SystemUserRoleId)
	th.AddPermissionToRole(model.PermissionDeleteEmojis.Id, model.TeamUserRoleId)
	_, _, err = client.DeleteEmoji(newEmoji.Id)
	require.NoError(t, err)
	th.AddPermissionToRole(model.PermissionDeleteEmojis.Id, model.SystemUserRoleId)
	th.RemovePermissionFromRole(model.PermissionDeleteEmojis.Id, model.TeamUserRoleId)

	//Try to delete other user's custom emoji with permissions at team level
	emoji = &model.Emoji{
		CreatorId: th.BasicUser.Id,
		Name:      model.NewId(),
	}

	newEmoji, _, err = client.CreateEmoji(emoji, utils.CreateTestGif(t, 10, 10), "image.gif")
	require.NoError(t, err)

	th.RemovePermissionFromRole(model.PermissionDeleteEmojis.Id, model.SystemUserRoleId)
	th.RemovePermissionFromRole(model.PermissionDeleteOthersEmojis.Id, model.SystemUserRoleId)

	th.AddPermissionToRole(model.PermissionDeleteEmojis.Id, model.TeamUserRoleId)
	th.AddPermissionToRole(model.PermissionDeleteOthersEmojis.Id, model.TeamUserRoleId)

	client.Logout()
	th.LoginBasic2()

	_, _, err = client.DeleteEmoji(newEmoji.Id)
	require.NoError(t, err)
}

func TestGetEmoji(t *testing.T) {
	th := Setup(t).InitBasic()
	defer th.TearDown()
	client := th.Client

	EnableCustomEmoji := *th.App.Config().ServiceSettings.EnableCustomEmoji
	defer func() {
		th.App.UpdateConfig(func(cfg *model.Config) { *cfg.ServiceSettings.EnableCustomEmoji = EnableCustomEmoji })
	}()
	th.App.UpdateConfig(func(cfg *model.Config) { *cfg.ServiceSettings.EnableCustomEmoji = true })

	emoji := &model.Emoji{
		CreatorId: th.BasicUser.Id,
		Name:      model.NewId(),
	}

	newEmoji, _, err := client.CreateEmoji(emoji, utils.CreateTestGif(t, 10, 10), "image.gif")
	require.NoError(t, err)

	emoji, _, err = client.GetEmoji(newEmoji.Id)
	require.NoError(t, err)
	require.Equal(t, newEmoji.Id, emoji.Id, "wrong emoji was returned")

	_, resp, err := client.GetEmoji(model.NewId())
	require.Error(t, err)
	CheckNotFoundStatus(t, resp)
}

func TestGetEmojiByName(t *testing.T) {
	th := Setup(t).InitBasic()
	defer th.TearDown()
	client := th.Client

	th.App.UpdateConfig(func(cfg *model.Config) { *cfg.ServiceSettings.EnableCustomEmoji = true })

	emoji := &model.Emoji{
		CreatorId: th.BasicUser.Id,
		Name:      model.NewId(),
	}

	newEmoji, _, err := client.CreateEmoji(emoji, utils.CreateTestGif(t, 10, 10), "image.gif")
	require.NoError(t, err)

	emoji, _, err = client.GetEmojiByName(newEmoji.Name)
	require.NoError(t, err)
	assert.Equal(t, newEmoji.Name, emoji.Name)

	_, resp, err := client.GetEmojiByName(model.NewId())
	require.Error(t, err)
	CheckNotFoundStatus(t, resp)

	client.Logout()
	_, resp, err = client.GetEmojiByName(newEmoji.Name)
	require.Error(t, err)
	CheckUnauthorizedStatus(t, resp)
}

func TestGetEmojiImage(t *testing.T) {
	th := Setup(t).InitBasic()
	defer th.TearDown()
	client := th.Client

	th.App.UpdateConfig(func(cfg *model.Config) { *cfg.ServiceSettings.EnableCustomEmoji = true })

	emoji1 := &model.Emoji{
		CreatorId: th.BasicUser.Id,
		Name:      model.NewId(),
	}

	emoji1, _, err := client.CreateEmoji(emoji1, utils.CreateTestGif(t, 10, 10), "image.gif")
	require.NoError(t, err)

	th.App.UpdateConfig(func(cfg *model.Config) { *cfg.ServiceSettings.EnableCustomEmoji = false })

	_, resp, err := client.GetEmojiImage(emoji1.Id)
	require.Error(t, err)
	CheckNotImplementedStatus(t, resp)
	CheckErrorID(t, err, "api.emoji.disabled.app_error")

	th.App.UpdateConfig(func(cfg *model.Config) { *cfg.ServiceSettings.EnableCustomEmoji = true })
	th.App.UpdateConfig(func(cfg *model.Config) { *cfg.FileSettings.DriverName = "local" })

	emojiImage, _, err := client.GetEmojiImage(emoji1.Id)
	require.NoError(t, err)
	require.Greater(t, len(emojiImage), 0, "should return the image")

	_, imageType, err := image.DecodeConfig(bytes.NewReader(emojiImage))
	require.NoError(t, err)
	require.Equal(t, imageType, "gif", "expected gif")

	emoji2 := &model.Emoji{
		CreatorId: th.BasicUser.Id,
		Name:      model.NewId(),
	}

	emoji2, _, err = client.CreateEmoji(emoji2, utils.CreateTestAnimatedGif(t, 10, 10, 10), "image.gif")
	require.NoError(t, err)

	emojiImage, _, err = client.GetEmojiImage(emoji2.Id)
	require.NoError(t, err)
	require.Greater(t, len(emojiImage), 0, "no image returned")

	_, imageType, err = image.DecodeConfig(bytes.NewReader(emojiImage))
	require.NoError(t, err, "unable to indentify received image")
	require.Equal(t, imageType, "gif", "expected gif")

	emoji3 := &model.Emoji{
		CreatorId: th.BasicUser.Id,
		Name:      model.NewId(),
	}
	emoji3, _, err = client.CreateEmoji(emoji3, utils.CreateTestJpeg(t, 10, 10), "image.jpg")
	require.NoError(t, err)

	emojiImage, _, err = client.GetEmojiImage(emoji3.Id)
	require.NoError(t, err)
	require.Greater(t, len(emojiImage), 0, "no image returned")

	_, imageType, err = image.DecodeConfig(bytes.NewReader(emojiImage))
	require.NoError(t, err, "unable to indentify received image")
	require.Equal(t, imageType, "jpeg", "expected jpeg")

	emoji4 := &model.Emoji{
		CreatorId: th.BasicUser.Id,
		Name:      model.NewId(),
	}
	emoji4, _, err = client.CreateEmoji(emoji4, utils.CreateTestPng(t, 10, 10), "image.png")
	require.NoError(t, err)

	emojiImage, _, err = client.GetEmojiImage(emoji4.Id)
	require.NoError(t, err)
	require.Greater(t, len(emojiImage), 0, "no image returned")

	_, imageType, err = image.DecodeConfig(bytes.NewReader(emojiImage))
	require.NoError(t, err, "unable to idenitify received image")
	require.Equal(t, imageType, "png", "expected png")

	_, _, err = client.DeleteEmoji(emoji4.Id)
	require.NoError(t, err)

	_, resp, err = client.GetEmojiImage(emoji4.Id)
	require.Error(t, err)
	CheckNotFoundStatus(t, resp)

	_, resp, err = client.GetEmojiImage(model.NewId())
	require.Error(t, err)
	CheckNotFoundStatus(t, resp)

	_, resp, err = client.GetEmojiImage("")
	require.Error(t, err)
	CheckBadRequestStatus(t, resp)
}

func TestSearchEmoji(t *testing.T) {
	th := Setup(t).InitBasic()
	defer th.TearDown()
	client := th.Client

	th.App.UpdateConfig(func(cfg *model.Config) { *cfg.ServiceSettings.EnableCustomEmoji = true })

	searchTerm1 := model.NewId()
	searchTerm2 := model.NewId()

	emojis := []*model.Emoji{
		{
			CreatorId: th.BasicUser.Id,
			Name:      searchTerm1,
		},
		{
			CreatorId: th.BasicUser.Id,
			Name:      "blargh_" + searchTerm2,
		},
	}

	for idx, emoji := range emojis {
		newEmoji, _, err := client.CreateEmoji(emoji, utils.CreateTestGif(t, 10, 10), "image.gif")
		require.NoError(t, err)
		emojis[idx] = newEmoji
	}

	search := &model.EmojiSearch{Term: searchTerm1}
	remojis, resp, err := client.SearchEmoji(search)
	require.NoError(t, err)
	CheckOKStatus(t, resp)

	found := false
	for _, e := range remojis {
		if e.Name == emojis[0].Name {
			found = true
		}
	}

	assert.True(t, found)

	search.Term = searchTerm2
	search.PrefixOnly = true
	remojis, resp, err = client.SearchEmoji(search)
	require.NoError(t, err)
	CheckOKStatus(t, resp)

	found = false
	for _, e := range remojis {
		if e.Name == emojis[1].Name {
			found = true
		}
	}

	assert.False(t, found)

	search.PrefixOnly = false
	remojis, resp, err = client.SearchEmoji(search)
	require.NoError(t, err)
	CheckOKStatus(t, resp)

	found = false
	for _, e := range remojis {
		if e.Name == emojis[1].Name {
			found = true
		}
	}

	assert.True(t, found)

	search.Term = ""
	_, resp, err = client.SearchEmoji(search)
	require.Error(t, err)
	CheckBadRequestStatus(t, resp)

	client.Logout()
	_, resp, err = client.SearchEmoji(search)
	require.Error(t, err)
	CheckUnauthorizedStatus(t, resp)
}

func TestAutocompleteEmoji(t *testing.T) {
	th := Setup(t).InitBasic()
	defer th.TearDown()
	client := th.Client

	th.App.UpdateConfig(func(cfg *model.Config) { *cfg.ServiceSettings.EnableCustomEmoji = true })

	searchTerm1 := model.NewId()

	emojis := []*model.Emoji{
		{
			CreatorId: th.BasicUser.Id,
			Name:      searchTerm1,
		},
		{
			CreatorId: th.BasicUser.Id,
			Name:      "blargh_" + searchTerm1,
		},
	}

	for idx, emoji := range emojis {
		newEmoji, _, err := client.CreateEmoji(emoji, utils.CreateTestGif(t, 10, 10), "image.gif")
		require.NoError(t, err)
		emojis[idx] = newEmoji
	}

	remojis, resp, err := client.AutocompleteEmoji(searchTerm1, "")
	require.NoError(t, err)
	CheckOKStatus(t, resp)

	found1 := false
	found2 := false
	for _, e := range remojis {
		if e.Name == emojis[0].Name {
			found1 = true
		}

		if e.Name == emojis[1].Name {
			found2 = true
		}
	}

	assert.True(t, found1)
	assert.False(t, found2)

	_, resp, err = client.AutocompleteEmoji("", "")
	require.Error(t, err)
	CheckBadRequestStatus(t, resp)

	client.Logout()
	_, resp, err = client.AutocompleteEmoji(searchTerm1, "")
	require.Error(t, err)
	CheckUnauthorizedStatus(t, resp)
}<|MERGE_RESOLUTION|>--- conflicted
+++ resolved
@@ -130,13 +130,8 @@
 		Name:      model.NewId(),
 	}
 
-<<<<<<< HEAD
-	newEmoji, _, err = client.CreateEmoji(emoji, utils.CreateTestGif(t, 10, app.MaxEmojiOriginalWidth+1), "image.gif")
+	_, _, err = client.CreateEmoji(emoji, utils.CreateTestGif(t, 10, app.MaxEmojiOriginalWidth+1), "image.gif")
 	require.Error(t, err, "should fail - emoji is too wide")
-=======
-	_, resp = Client.CreateEmoji(emoji, utils.CreateTestGif(t, 10, app.MaxEmojiOriginalWidth+1), "image.gif")
-	require.NotNil(t, resp.Error, "should fail - emoji is too wide")
->>>>>>> 16c2925b
 
 	// try to create an emoji that's too tall
 	emoji = &model.Emoji{
@@ -144,13 +139,8 @@
 		Name:      model.NewId(),
 	}
 
-<<<<<<< HEAD
-	newEmoji, _, err = client.CreateEmoji(emoji, utils.CreateTestGif(t, app.MaxEmojiOriginalHeight+1, 10), "image.gif")
+	_, _, err = client.CreateEmoji(emoji, utils.CreateTestGif(t, app.MaxEmojiOriginalHeight+1, 10), "image.gif")
 	require.Error(t, err, "should fail - emoji is too tall")
-=======
-	_, resp = Client.CreateEmoji(emoji, utils.CreateTestGif(t, app.MaxEmojiOriginalHeight+1, 10), "image.gif")
-	require.NotNil(t, resp.Error, "should fail - emoji is too tall")
->>>>>>> 16c2925b
 
 	// try to create an emoji that's too large
 	emoji = &model.Emoji{

--- conflicted
+++ resolved
@@ -219,13 +219,9 @@
 	})
 
 	t.Run("trial license user count less than current users", func(t *testing.T) {
-<<<<<<< HEAD
 		t.Skip("MM-36695")
-		ok, resp := th.SystemAdminClient.RequestTrialLicense(1)
-=======
 		resp, err := th.SystemAdminClient.RequestTrialLicense(1)
 		CheckErrorID(t, err, "api.license.add_license.unique_users.app_error")
->>>>>>> 27112627
 		CheckBadRequestStatus(t, resp)
 	})
 

// Copyright (c) 2015-present Mattermost, Inc. All Rights Reserved.
// See LICENSE.txt for license information.

package api4

import (
	"encoding/json"
	"net/http"
	"testing"
	"time"

	"github.com/mattermost/mattermost-server/v6/einterfaces/mocks"
	"github.com/mattermost/mattermost-server/v6/utils"
	mocks2 "github.com/mattermost/mattermost-server/v6/utils/mocks"
	"github.com/mattermost/mattermost-server/v6/utils/testutils"
	"github.com/stretchr/testify/mock"
	"github.com/stretchr/testify/require"

	"github.com/mattermost/mattermost-server/v6/model"
)

func TestGetOldClientLicense(t *testing.T) {
	th := Setup(t)
	defer th.TearDown()
	client := th.Client

	license, _, err := client.GetOldClientLicense("")
	require.NoError(t, err)

	require.NotEqual(t, license["IsLicensed"], "", "license not returned correctly")

	client.Logout()

	_, _, err = client.GetOldClientLicense("")
	require.NoError(t, err)

<<<<<<< HEAD
	_, err := Client.DoAPIGet("/license/client", "")
	require.NotNil(t, err, "get /license/client did not return an error")
	require.Equal(t, err.StatusCode, http.StatusNotImplemented,
		"expected 501 Not Implemented")

	_, err = Client.DoAPIGet("/license/client?format=junk", "")
	require.NotNil(t, err, "get /license/client?format=junk did not return an error")
	require.Equal(t, err.StatusCode, http.StatusBadRequest,
=======
	resp, err := client.DoApiGet("/license/client", "")
	require.Error(t, err, "get /license/client did not return an error")
	require.Equal(t, http.StatusNotImplemented, resp.StatusCode,
		"expected 501 Not Implemented")

	resp, err = client.DoApiGet("/license/client?format=junk", "")
	require.Error(t, err, "get /license/client?format=junk did not return an error")
	require.Equal(t, http.StatusBadRequest, resp.StatusCode,
>>>>>>> 16d86400
		"expected 400 Bad Request")

	license, _, err = th.SystemAdminClient.GetOldClientLicense("")
	require.NoError(t, err)

	require.NotEmpty(t, license["IsLicensed"], "license not returned correctly")
}

func TestUploadLicenseFile(t *testing.T) {
	th := Setup(t)
	defer th.TearDown()
	client := th.Client
	LocalClient := th.LocalClient

	t.Run("as system user", func(t *testing.T) {
		resp, err := client.UploadLicenseFile([]byte{})
		require.Error(t, err)
		CheckForbiddenStatus(t, resp)
	})

	th.TestForSystemAdminAndLocal(t, func(t *testing.T, c *model.Client4) {
		resp, err := c.UploadLicenseFile([]byte{})
		require.Error(t, err)
		CheckBadRequestStatus(t, resp)
	}, "as system admin user")

	t.Run("as restricted system admin user", func(t *testing.T) {
		th.App.UpdateConfig(func(cfg *model.Config) { *cfg.ExperimentalSettings.RestrictSystemAdmin = true })

		resp, err := th.SystemAdminClient.UploadLicenseFile([]byte{})
		require.Error(t, err)
		CheckForbiddenStatus(t, resp)
	})

	t.Run("restricted admin setting not honoured through local client", func(t *testing.T) {
		th.App.UpdateConfig(func(cfg *model.Config) { *cfg.ExperimentalSettings.RestrictSystemAdmin = true })
		resp, err := LocalClient.UploadLicenseFile([]byte{})
		require.Error(t, err)
		CheckBadRequestStatus(t, resp)
	})

	t.Run("server has already gone through trial", func(t *testing.T) {
		th.App.UpdateConfig(func(cfg *model.Config) { *cfg.ExperimentalSettings.RestrictSystemAdmin = false })
		mockLicenseValidator := mocks2.LicenseValidatorIface{}
		defer testutils.ResetLicenseValidator()

		//startTimestamp, err := time.Parse("2 Jan 2006 3:04 pm", "1 Jan 2021 12:00 am")
		//require.Nil(t, err)

		userCount := 100
		mills := model.GetMillis()

		license := model.License{
			Id: "AAAAAAAAAAAAAAAAAAAAAAAAAA",
			Features: &model.Features{
				Users: &userCount,
			},
			Customer: &model.Customer{
				Name: "Test",
			},
			StartsAt:  mills + 100,
			ExpiresAt: mills + 100 + (30*(time.Hour*24) + (time.Hour * 8)).Milliseconds(),
		}

		mockLicenseValidator.On("LicenseFromBytes", mock.Anything).Return(&license, nil).Once()
		licenseBytes, _ := json.Marshal(license)
		licenseStr := string(licenseBytes)

		mockLicenseValidator.On("ValidateLicense", mock.Anything).Return(true, licenseStr)
		utils.LicenseValidator = &mockLicenseValidator

		licenseManagerMock := &mocks.LicenseInterface{}
		licenseManagerMock.On("CanStartTrial").Return(false, nil).Once()
		th.App.Srv().LicenseManager = licenseManagerMock

		resp, err := th.SystemAdminClient.UploadLicenseFile([]byte("sadasdasdasdasdasdsa"))
		CheckErrorID(t, err, "api.license.request-trial.can-start-trial.not-allowed")
		require.Equal(t, http.StatusBadRequest, resp.StatusCode)
	})

	t.Run("allow uploading sanctioned trials even if server already gone through trial", func(t *testing.T) {
		mockLicenseValidator := mocks2.LicenseValidatorIface{}
		defer testutils.ResetLicenseValidator()

		userCount := 100
		mills := model.GetMillis()

		license := model.License{
			Id: "PPPPPPPPPPPPPPPPPPPPPPPPPP",
			Features: &model.Features{
				Users: &userCount,
			},
			Customer: &model.Customer{
				Name: "Test",
			},
			IsTrial:   true,
			StartsAt:  mills + 100,
			ExpiresAt: mills + 100 + (29*(time.Hour*24) + (time.Hour * 8)).Milliseconds(),
		}

		mockLicenseValidator.On("LicenseFromBytes", mock.Anything).Return(&license, nil).Once()

		licenseBytes, _ := json.Marshal(license)
		licenseStr := string(licenseBytes)

		mockLicenseValidator.On("ValidateLicense", mock.Anything).Return(true, licenseStr)

		utils.LicenseValidator = &mockLicenseValidator

		licenseManagerMock := &mocks.LicenseInterface{}
		licenseManagerMock.On("CanStartTrial").Return(false, nil).Once()
		th.App.Srv().LicenseManager = licenseManagerMock

		resp, err := th.SystemAdminClient.UploadLicenseFile([]byte("sadasdasdasdasdasdsa"))
		require.NoError(t, err)
		require.Equal(t, http.StatusOK, resp.StatusCode)
	})
}

func TestRemoveLicenseFile(t *testing.T) {
	th := Setup(t)
	defer th.TearDown()
	client := th.Client
	LocalClient := th.LocalClient

	t.Run("as system user", func(t *testing.T) {
		resp, err := client.RemoveLicenseFile()
		require.Error(t, err)
		CheckForbiddenStatus(t, resp)
	})

	th.TestForSystemAdminAndLocal(t, func(t *testing.T, c *model.Client4) {
		_, err := c.RemoveLicenseFile()
		require.NoError(t, err)
	}, "as system admin user")

	t.Run("as restricted system admin user", func(t *testing.T) {
		th.App.UpdateConfig(func(cfg *model.Config) { *cfg.ExperimentalSettings.RestrictSystemAdmin = true })

		resp, err := th.SystemAdminClient.RemoveLicenseFile()
		require.Error(t, err)
		CheckForbiddenStatus(t, resp)
	})

	t.Run("restricted admin setting not honoured through local client", func(t *testing.T) {
		th.App.UpdateConfig(func(cfg *model.Config) { *cfg.ExperimentalSettings.RestrictSystemAdmin = true })

		_, err := LocalClient.RemoveLicenseFile()
		require.NoError(t, err)
	})
}

func TestRequestTrialLicense(t *testing.T) {
	th := Setup(t)
	defer th.TearDown()

	licenseManagerMock := &mocks.LicenseInterface{}
	licenseManagerMock.On("CanStartTrial").Return(true, nil)
	th.App.Srv().LicenseManager = licenseManagerMock

	th.App.UpdateConfig(func(cfg *model.Config) { *cfg.ServiceSettings.SiteURL = "http://localhost:8065/" })

	t.Run("permission denied", func(t *testing.T) {
		resp, err := th.Client.RequestTrialLicense(1000)
		require.Error(t, err)
		CheckForbiddenStatus(t, resp)
	})

	t.Run("blank site url", func(t *testing.T) {
		th.App.UpdateConfig(func(cfg *model.Config) { *cfg.ServiceSettings.SiteURL = "" })
		defer th.App.UpdateConfig(func(cfg *model.Config) { *cfg.ServiceSettings.SiteURL = "http://localhost:8065/" })
		resp, err := th.SystemAdminClient.RequestTrialLicense(1000)
		CheckErrorID(t, err, "api.license.request_trial_license.no-site-url.app_error")
		CheckBadRequestStatus(t, resp)
	})

	t.Run("trial license user count less than current users", func(t *testing.T) {
		resp, err := th.SystemAdminClient.RequestTrialLicense(1)
		CheckErrorID(t, err, "api.license.add_license.unique_users.app_error")
		CheckBadRequestStatus(t, resp)
	})

	th.App.Srv().LicenseManager = nil
	t.Run("trial license should fail if LicenseManager is nil", func(t *testing.T) {
		resp, err := th.SystemAdminClient.RequestTrialLicense(1)
		CheckErrorID(t, err, "api.license.upgrade_needed.app_error")
		CheckForbiddenStatus(t, resp)
	})
}<|MERGE_RESOLUTION|>--- conflicted
+++ resolved
@@ -34,25 +34,14 @@
 	_, _, err = client.GetOldClientLicense("")
 	require.NoError(t, err)
 
-<<<<<<< HEAD
-	_, err := Client.DoAPIGet("/license/client", "")
-	require.NotNil(t, err, "get /license/client did not return an error")
-	require.Equal(t, err.StatusCode, http.StatusNotImplemented,
-		"expected 501 Not Implemented")
-
-	_, err = Client.DoAPIGet("/license/client?format=junk", "")
-	require.NotNil(t, err, "get /license/client?format=junk did not return an error")
-	require.Equal(t, err.StatusCode, http.StatusBadRequest,
-=======
-	resp, err := client.DoApiGet("/license/client", "")
+	resp, err := client.DoAPIGet("/license/client", "")
 	require.Error(t, err, "get /license/client did not return an error")
 	require.Equal(t, http.StatusNotImplemented, resp.StatusCode,
 		"expected 501 Not Implemented")
 
-	resp, err = client.DoApiGet("/license/client?format=junk", "")
+	resp, err = client.DoAPIGet("/license/client?format=junk", "")
 	require.Error(t, err, "get /license/client?format=junk did not return an error")
 	require.Equal(t, http.StatusBadRequest, resp.StatusCode,
->>>>>>> 16d86400
 		"expected 400 Bad Request")
 
 	license, _, err = th.SystemAdminClient.GetOldClientLicense("")

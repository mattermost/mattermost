--- conflicted
+++ resolved
@@ -208,11 +208,7 @@
 	w.Write([]byte(rchannel.ToJson()))
 }
 
-<<<<<<< HEAD
-func localDeleteChannel(c *Context, w http.ResponseWriter, r *http.Request) {
-=======
 func localMoveChannel(c *Context, w http.ResponseWriter, r *http.Request) {
->>>>>>> 11513a8d
 	c.RequireChannelId()
 	if c.Err != nil {
 		return
@@ -224,22 +220,6 @@
 		return
 	}
 
-<<<<<<< HEAD
-	auditRec := c.MakeAuditRecord("localDeleteChannel", audit.Fail)
-	defer c.LogAuditRec(auditRec)
-	auditRec.AddMeta("channeld", channel)
-
-	if channel.Type == model.CHANNEL_DIRECT || channel.Type == model.CHANNEL_GROUP {
-		c.Err = model.NewAppError("localDeleteChannel", "api.channel.delete_channel.type.invalid", nil, "", http.StatusBadRequest)
-		return
-	}
-
-	if c.Params.Permanent {
-		err = c.App.PermanentDeleteChannel(channel)
-	} else {
-		err = c.App.DeleteChannel(channel, "")
-	}
-=======
 	props := model.StringInterfaceFromJson(r.Body)
 	teamId, ok := props["team_id"].(string)
 	if !ok {
@@ -286,21 +266,51 @@
 	}
 
 	err = c.App.MoveChannel(team, channel, nil)
->>>>>>> 11513a8d
-	if err != nil {
-		c.Err = err
-		return
-	}
-
-	auditRec.Success()
-<<<<<<< HEAD
-	c.LogAudit("name=" + channel.Name)
-
-	ReturnStatusOK(w)
-=======
+	if err != nil {
+		c.Err = err
+		return
+	}
+
+	auditRec.Success()
 	c.LogAudit("channel=" + channel.Name)
 	c.LogAudit("team=" + team.Name)
 
 	w.Write([]byte(channel.ToJson()))
->>>>>>> 11513a8d
+}
+
+func localDeleteChannel(c *Context, w http.ResponseWriter, r *http.Request) {
+	c.RequireChannelId()
+	if c.Err != nil {
+		return
+	}
+
+	channel, err := c.App.GetChannel(c.Params.ChannelId)
+	if err != nil {
+		c.Err = err
+		return
+	}
+
+	auditRec := c.MakeAuditRecord("localDeleteChannel", audit.Fail)
+	defer c.LogAuditRec(auditRec)
+	auditRec.AddMeta("channeld", channel)
+
+	if channel.Type == model.CHANNEL_DIRECT || channel.Type == model.CHANNEL_GROUP {
+		c.Err = model.NewAppError("localDeleteChannel", "api.channel.delete_channel.type.invalid", nil, "", http.StatusBadRequest)
+		return
+	}
+
+	if c.Params.Permanent {
+		err = c.App.PermanentDeleteChannel(channel)
+	} else {
+		err = c.App.DeleteChannel(channel, "")
+	}
+	if err != nil {
+		c.Err = err
+		return
+	}
+
+	auditRec.Success()
+	c.LogAudit("name=" + channel.Name)
+
+	ReturnStatusOK(w)
 }
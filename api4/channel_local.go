// Copyright (c) 2015-present Mattermost, Inc. All Rights Reserved.
// See LICENSE.txt for license information.

package api4

import (
	"encoding/json"
	"net/http"

<<<<<<< HEAD
	"github.com/mattermost/mattermost-server/v5/app"
	"github.com/mattermost/mattermost-server/v5/audit"
	"github.com/mattermost/mattermost-server/v5/model"
=======
	"github.com/mattermost/mattermost-server/v6/app"
	"github.com/mattermost/mattermost-server/v6/audit"
	"github.com/mattermost/mattermost-server/v6/model"
	"github.com/mattermost/mattermost-server/v6/shared/mlog"
>>>>>>> 296076bf
)

func (api *API) InitChannelLocal() {
	api.BaseRoutes.Channels.Handle("", api.ApiLocal(getAllChannels)).Methods("GET")
	api.BaseRoutes.Channels.Handle("", api.ApiLocal(localCreateChannel)).Methods("POST")
	api.BaseRoutes.Channel.Handle("", api.ApiLocal(getChannel)).Methods("GET")
	api.BaseRoutes.ChannelByName.Handle("", api.ApiLocal(getChannelByName)).Methods("GET")
	api.BaseRoutes.Channel.Handle("", api.ApiLocal(localDeleteChannel)).Methods("DELETE")
	api.BaseRoutes.Channel.Handle("/patch", api.ApiLocal(localPatchChannel)).Methods("PUT")
	api.BaseRoutes.Channel.Handle("/move", api.ApiLocal(localMoveChannel)).Methods("POST")
	api.BaseRoutes.Channel.Handle("/privacy", api.ApiLocal(localUpdateChannelPrivacy)).Methods("PUT")
	api.BaseRoutes.Channel.Handle("/restore", api.ApiLocal(localRestoreChannel)).Methods("POST")

	api.BaseRoutes.ChannelMember.Handle("", api.ApiLocal(localRemoveChannelMember)).Methods("DELETE")
	api.BaseRoutes.ChannelMember.Handle("", api.ApiLocal(getChannelMember)).Methods("GET")
	api.BaseRoutes.ChannelMembers.Handle("", api.ApiLocal(localAddChannelMember)).Methods("POST")
	api.BaseRoutes.ChannelMembers.Handle("", api.ApiLocal(getChannelMembers)).Methods("GET")

	api.BaseRoutes.ChannelsForTeam.Handle("", api.ApiLocal(getPublicChannelsForTeam)).Methods("GET")
	api.BaseRoutes.ChannelsForTeam.Handle("/deleted", api.ApiLocal(getDeletedChannelsForTeam)).Methods("GET")
	api.BaseRoutes.ChannelsForTeam.Handle("/private", api.ApiLocal(getPrivateChannelsForTeam)).Methods("GET")

	api.BaseRoutes.ChannelByName.Handle("", api.ApiLocal(getChannelByName)).Methods("GET")
	api.BaseRoutes.ChannelByNameForTeamName.Handle("", api.ApiLocal(getChannelByNameForTeamName)).Methods("GET")
}

func localCreateChannel(c *Context, w http.ResponseWriter, r *http.Request) {
	var channel *model.Channel
	err := json.NewDecoder(r.Body).Decode(&channel)
	if err != nil {
		c.SetInvalidParam("channel")
		return
	}

	auditRec := c.MakeAuditRecord("localCreateChannel", audit.Fail)
	defer c.LogAuditRec(auditRec)
	auditRec.AddMeta("channel", channel)

	sc, appErr := c.App.CreateChannel(c.AppContext, channel, false)
	if appErr != nil {
		c.Err = appErr
		return
	}

	auditRec.Success()
	auditRec.AddMeta("channel", sc) // overwrite meta
	c.LogAudit("name=" + channel.Name)

	w.WriteHeader(http.StatusCreated)
	if err := json.NewEncoder(w).Encode(sc); err != nil {
		mlog.Warn("Error while writing response", mlog.Err(err))
	}
}

func localUpdateChannelPrivacy(c *Context, w http.ResponseWriter, r *http.Request) {
	c.RequireChannelId()
	if c.Err != nil {
		return
	}

	props := model.StringInterfaceFromJson(r.Body)
	privacy, ok := props["privacy"].(string)
	if !ok || (model.ChannelType(privacy) != model.ChannelTypeOpen && model.ChannelType(privacy) != model.ChannelTypePrivate) {
		c.SetInvalidParam("privacy")
		return
	}

	channel, err := c.App.GetChannel(c.Params.ChannelId)
	if err != nil {
		c.Err = err
		return
	}

	auditRec := c.MakeAuditRecord("localUpdateChannelPrivacy", audit.Fail)
	defer c.LogAuditRec(auditRec)
	auditRec.AddMeta("channel", channel)
	auditRec.AddMeta("new_type", privacy)

	if channel.Name == model.DefaultChannelName && model.ChannelType(privacy) == model.ChannelTypePrivate {
		c.Err = model.NewAppError("updateChannelPrivacy", "api.channel.update_channel_privacy.default_channel_error", nil, "", http.StatusBadRequest)
		return
	}
	channel.Type = model.ChannelType(privacy)

	updatedChannel, err := c.App.UpdateChannelPrivacy(c.AppContext, channel, nil)
	if err != nil {
		c.Err = err
		return
	}

	auditRec.Success()
	c.LogAudit("name=" + updatedChannel.Name)

	if err := json.NewEncoder(w).Encode(updatedChannel); err != nil {
		mlog.Warn("Error while writing response", mlog.Err(err))
	}
}

func localRestoreChannel(c *Context, w http.ResponseWriter, r *http.Request) {
	c.RequireChannelId()
	if c.Err != nil {
		return
	}

	channel, err := c.App.GetChannel(c.Params.ChannelId)
	if err != nil {
		c.Err = err
		return
	}

	auditRec := c.MakeAuditRecord("localRestoreChannel", audit.Fail)
	defer c.LogAuditRec(auditRec)
	auditRec.AddMeta("channel", channel)

	channel, err = c.App.RestoreChannel(c.AppContext, channel, "")
	if err != nil {
		c.Err = err
		return
	}

	auditRec.Success()
	c.LogAudit("name=" + channel.Name)

	if err := json.NewEncoder(w).Encode(channel); err != nil {
		mlog.Warn("Error while writing response", mlog.Err(err))
	}
}

func localUpdateChannelPrivacy(c *Context, w http.ResponseWriter, r *http.Request) {
	c.RequireChannelId()
	if c.Err != nil {
		return
	}

	props := model.StringInterfaceFromJson(r.Body)
	privacy, ok := props["privacy"].(string)
	if !ok || (privacy != model.CHANNEL_OPEN && privacy != model.CHANNEL_PRIVATE) {
		c.SetInvalidParam("privacy")
		return
	}

	channel, err := c.App.GetChannel(c.Params.ChannelId)
	if err != nil {
		c.Err = err
		return
	}

	auditRec := c.MakeAuditRecord("localUpdateChannelPrivacy", audit.Fail)
	defer c.LogAuditRec(auditRec)
	auditRec.AddMeta("channel", channel)
	auditRec.AddMeta("new_type", privacy)

	if channel.Name == model.DEFAULT_CHANNEL && privacy == model.CHANNEL_PRIVATE {
		c.Err = model.NewAppError("updateChannelPrivacy", "api.channel.update_channel_privacy.default_channel_error", nil, "", http.StatusBadRequest)
		return
	}
	channel.Type = privacy

	updatedChannel, err := c.App.UpdateChannelPrivacy(c.AppContext, channel, nil)
	if err != nil {
		c.Err = err
		return
	}

	auditRec.Success()
	c.LogAudit("name=" + updatedChannel.Name)

	w.Write([]byte(updatedChannel.ToJson()))
}

func localRestoreChannel(c *Context, w http.ResponseWriter, r *http.Request) {
	c.RequireChannelId()
	if c.Err != nil {
		return
	}

	channel, err := c.App.GetChannel(c.Params.ChannelId)
	if err != nil {
		c.Err = err
		return
	}

	auditRec := c.MakeAuditRecord("localRestoreChannel", audit.Fail)
	defer c.LogAuditRec(auditRec)
	auditRec.AddMeta("channel", channel)

	channel, err = c.App.RestoreChannel(c.AppContext, channel, "")
	if err != nil {
		c.Err = err
		return
	}

	auditRec.Success()
	c.LogAudit("name=" + channel.Name)

	w.Write([]byte(channel.ToJson()))
}

func localAddChannelMember(c *Context, w http.ResponseWriter, r *http.Request) {
	c.RequireChannelId()
	if c.Err != nil {
		return
	}

	props := model.StringInterfaceFromJson(r.Body)
	userId, ok := props["user_id"].(string)
	if !ok || !model.IsValidId(userId) {
		c.SetInvalidParam("user_id")
		return
	}

	member := &model.ChannelMember{
		ChannelId: c.Params.ChannelId,
		UserId:    userId,
	}

	postRootId, ok := props["post_root_id"].(string)
	if ok && postRootId != "" && !model.IsValidId(postRootId) {
		c.SetInvalidParam("post_root_id")
		return
	}

	if ok && len(postRootId) == 26 {
		rootPost, err := c.App.GetSinglePost(postRootId)
		if err != nil {
			c.Err = err
			return
		}
		if rootPost.ChannelId != member.ChannelId {
			c.SetInvalidParam("post_root_id")
			return
		}
	}

	channel, err := c.App.GetChannel(member.ChannelId)
	if err != nil {
		c.Err = err
		return
	}

	auditRec := c.MakeAuditRecord("localAddChannelMember", audit.Fail)
	defer c.LogAuditRec(auditRec)
	auditRec.AddMeta("channel", channel)

<<<<<<< HEAD
	if channel.Type == model.CHANNEL_DIRECT || channel.Type == model.CHANNEL_GROUP {
=======
	if channel.Type == model.ChannelTypeDirect || channel.Type == model.ChannelTypeGroup {
>>>>>>> 296076bf
		c.Err = model.NewAppError("localAddChannelMember", "api.channel.add_user_to_channel.type.app_error", nil, "", http.StatusBadRequest)
		return
	}

	if channel.IsGroupConstrained() {
		nonMembers, err := c.App.FilterNonGroupChannelMembers([]string{member.UserId}, channel)
		if err != nil {
			if v, ok := err.(*model.AppError); ok {
				c.Err = v
			} else {
				c.Err = model.NewAppError("localAddChannelMember", "api.channel.add_members.error", nil, err.Error(), http.StatusBadRequest)
			}
			return
		}
		if len(nonMembers) > 0 {
			c.Err = model.NewAppError("localAddChannelMember", "api.channel.add_members.user_denied", map[string]interface{}{"UserIDs": nonMembers}, "", http.StatusBadRequest)
			return
		}
	}

	cm, err := c.App.AddChannelMember(c.AppContext, member.UserId, channel, app.ChannelMemberOpts{
		PostRootID: postRootId,
	})
	if err != nil {
		c.Err = err
		return
	}

	auditRec.Success()
	auditRec.AddMeta("add_user_id", cm.UserId)
	c.LogAudit("name=" + channel.Name + " user_id=" + cm.UserId)

	w.WriteHeader(http.StatusCreated)
	if err := json.NewEncoder(w).Encode(cm); err != nil {
		mlog.Warn("Error while writing response", mlog.Err(err))
	}
}

func localRemoveChannelMember(c *Context, w http.ResponseWriter, r *http.Request) {
	c.RequireChannelId().RequireUserId()
	if c.Err != nil {
		return
	}

	channel, err := c.App.GetChannel(c.Params.ChannelId)
	if err != nil {
		c.Err = err
		return
	}

	user, err := c.App.GetUser(c.Params.UserId)
	if err != nil {
		c.Err = err
		return
	}

	if !(channel.Type == model.ChannelTypeOpen || channel.Type == model.ChannelTypePrivate) {
		c.Err = model.NewAppError("removeChannelMember", "api.channel.remove_channel_member.type.app_error", nil, "", http.StatusBadRequest)
		return
	}

	if channel.IsGroupConstrained() && !user.IsBot {
		c.Err = model.NewAppError("removeChannelMember", "api.channel.remove_member.group_constrained.app_error", nil, "", http.StatusBadRequest)
		return
	}

	auditRec := c.MakeAuditRecord("localRemoveChannelMember", audit.Fail)
	defer c.LogAuditRec(auditRec)
	auditRec.AddMeta("channel", channel)
	auditRec.AddMeta("remove_user_id", user.Id)

	if err = c.App.RemoveUserFromChannel(c.AppContext, c.Params.UserId, "", channel); err != nil {
		c.Err = err
		return
	}

	auditRec.Success()
	c.LogAudit("name=" + channel.Name + " user_id=" + c.Params.UserId)

	ReturnStatusOK(w)
}

func localPatchChannel(c *Context, w http.ResponseWriter, r *http.Request) {
	c.RequireChannelId()
	if c.Err != nil {
		return
	}

	var patch *model.ChannelPatch
	err := json.NewDecoder(r.Body).Decode(&patch)
	if err != nil {
		c.SetInvalidParam("channel")
		return
	}

	originalOldChannel, appErr := c.App.GetChannel(c.Params.ChannelId)
	if appErr != nil {
		c.Err = appErr
		return
	}
	channel := originalOldChannel.DeepCopy()

	auditRec := c.MakeAuditRecord("localPatchChannel", audit.Fail)
	defer c.LogAuditRec(auditRec)
	auditRec.AddMeta("channel", channel)

	channel.Patch(patch)
	rchannel, appErr := c.App.UpdateChannel(channel)
	if appErr != nil {
		c.Err = appErr
		return
	}

	appErr = c.App.FillInChannelProps(rchannel)
	if appErr != nil {
		c.Err = appErr
		return
	}

	auditRec.Success()
	c.LogAudit("")
	auditRec.AddMeta("patch", rchannel)

	if err := json.NewEncoder(w).Encode(rchannel); err != nil {
		mlog.Warn("Error while writing response", mlog.Err(err))
	}
}

func localMoveChannel(c *Context, w http.ResponseWriter, r *http.Request) {
	c.RequireChannelId()
	if c.Err != nil {
		return
	}

	channel, err := c.App.GetChannel(c.Params.ChannelId)
	if err != nil {
		c.Err = err
		return
	}

	props := model.StringInterfaceFromJson(r.Body)
	teamId, ok := props["team_id"].(string)
	if !ok {
		c.SetInvalidParam("team_id")
		return
	}

	force, ok := props["force"].(bool)
	if !ok {
		c.SetInvalidParam("force")
		return
	}

	team, err := c.App.GetTeam(teamId)
	if err != nil {
		c.Err = err
		return
	}

	auditRec := c.MakeAuditRecord("localMoveChannel", audit.Fail)
	defer c.LogAuditRec(auditRec)
	auditRec.AddMeta("channel_id", channel.Id)
	auditRec.AddMeta("channel_name", channel.Name)
	auditRec.AddMeta("team_id", team.Id)
	auditRec.AddMeta("team_name", team.Name)

	if channel.Type == model.ChannelTypeDirect || channel.Type == model.ChannelTypeGroup {
		c.Err = model.NewAppError("moveChannel", "api.channel.move_channel.type.invalid", nil, "", http.StatusForbidden)
		return
	}

	err = c.App.RemoveAllDeactivatedMembersFromChannel(channel)
	if err != nil {
		c.Err = err
		return
	}

	if force {
		err = c.App.RemoveUsersFromChannelNotMemberOfTeam(c.AppContext, nil, channel, team)
		if err != nil {
			c.Err = err
			return
		}
	}

	err = c.App.MoveChannel(c.AppContext, team, channel, nil)
	if err != nil {
		c.Err = err
		return
	}

	auditRec.Success()
	c.LogAudit("channel=" + channel.Name)
	c.LogAudit("team=" + team.Name)

	if err := json.NewEncoder(w).Encode(channel); err != nil {
		mlog.Warn("Error while writing response", mlog.Err(err))
	}
}

func localDeleteChannel(c *Context, w http.ResponseWriter, r *http.Request) {
	c.RequireChannelId()
	if c.Err != nil {
		return
	}

	channel, err := c.App.GetChannel(c.Params.ChannelId)
	if err != nil {
		c.Err = err
		return
	}

	auditRec := c.MakeAuditRecord("localDeleteChannel", audit.Fail)
	defer c.LogAuditRec(auditRec)
	auditRec.AddMeta("channeld", channel)

	if channel.Type == model.ChannelTypeDirect || channel.Type == model.ChannelTypeGroup {
		c.Err = model.NewAppError("localDeleteChannel", "api.channel.delete_channel.type.invalid", nil, "", http.StatusBadRequest)
		return
	}

	if c.Params.Permanent {
		err = c.App.PermanentDeleteChannel(channel)
	} else {
		err = c.App.DeleteChannel(c.AppContext, channel, "")
	}
	if err != nil {
		c.Err = err
		return
	}

	auditRec.Success()
	c.LogAudit("name=" + channel.Name)

	ReturnStatusOK(w)
}<|MERGE_RESOLUTION|>--- conflicted
+++ resolved
@@ -7,16 +7,10 @@
 	"encoding/json"
 	"net/http"
 
-<<<<<<< HEAD
-	"github.com/mattermost/mattermost-server/v5/app"
-	"github.com/mattermost/mattermost-server/v5/audit"
-	"github.com/mattermost/mattermost-server/v5/model"
-=======
 	"github.com/mattermost/mattermost-server/v6/app"
 	"github.com/mattermost/mattermost-server/v6/audit"
 	"github.com/mattermost/mattermost-server/v6/model"
 	"github.com/mattermost/mattermost-server/v6/shared/mlog"
->>>>>>> 296076bf
 )
 
 func (api *API) InitChannelLocal() {
@@ -145,76 +139,6 @@
 	}
 }
 
-func localUpdateChannelPrivacy(c *Context, w http.ResponseWriter, r *http.Request) {
-	c.RequireChannelId()
-	if c.Err != nil {
-		return
-	}
-
-	props := model.StringInterfaceFromJson(r.Body)
-	privacy, ok := props["privacy"].(string)
-	if !ok || (privacy != model.CHANNEL_OPEN && privacy != model.CHANNEL_PRIVATE) {
-		c.SetInvalidParam("privacy")
-		return
-	}
-
-	channel, err := c.App.GetChannel(c.Params.ChannelId)
-	if err != nil {
-		c.Err = err
-		return
-	}
-
-	auditRec := c.MakeAuditRecord("localUpdateChannelPrivacy", audit.Fail)
-	defer c.LogAuditRec(auditRec)
-	auditRec.AddMeta("channel", channel)
-	auditRec.AddMeta("new_type", privacy)
-
-	if channel.Name == model.DEFAULT_CHANNEL && privacy == model.CHANNEL_PRIVATE {
-		c.Err = model.NewAppError("updateChannelPrivacy", "api.channel.update_channel_privacy.default_channel_error", nil, "", http.StatusBadRequest)
-		return
-	}
-	channel.Type = privacy
-
-	updatedChannel, err := c.App.UpdateChannelPrivacy(c.AppContext, channel, nil)
-	if err != nil {
-		c.Err = err
-		return
-	}
-
-	auditRec.Success()
-	c.LogAudit("name=" + updatedChannel.Name)
-
-	w.Write([]byte(updatedChannel.ToJson()))
-}
-
-func localRestoreChannel(c *Context, w http.ResponseWriter, r *http.Request) {
-	c.RequireChannelId()
-	if c.Err != nil {
-		return
-	}
-
-	channel, err := c.App.GetChannel(c.Params.ChannelId)
-	if err != nil {
-		c.Err = err
-		return
-	}
-
-	auditRec := c.MakeAuditRecord("localRestoreChannel", audit.Fail)
-	defer c.LogAuditRec(auditRec)
-	auditRec.AddMeta("channel", channel)
-
-	channel, err = c.App.RestoreChannel(c.AppContext, channel, "")
-	if err != nil {
-		c.Err = err
-		return
-	}
-
-	auditRec.Success()
-	c.LogAudit("name=" + channel.Name)
-
-	w.Write([]byte(channel.ToJson()))
-}
-
 func localAddChannelMember(c *Context, w http.ResponseWriter, r *http.Request) {
 	c.RequireChannelId()
 	if c.Err != nil {
@@ -261,11 +185,7 @@
 	defer c.LogAuditRec(auditRec)
 	auditRec.AddMeta("channel", channel)
 
-<<<<<<< HEAD
-	if channel.Type == model.CHANNEL_DIRECT || channel.Type == model.CHANNEL_GROUP {
-=======
 	if channel.Type == model.ChannelTypeDirect || channel.Type == model.ChannelTypeGroup {
->>>>>>> 296076bf
 		c.Err = model.NewAppError("localAddChannelMember", "api.channel.add_user_to_channel.type.app_error", nil, "", http.StatusBadRequest)
 		return
 	}

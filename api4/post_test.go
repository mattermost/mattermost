--- conflicted
+++ resolved
@@ -35,14 +35,9 @@
 	client := th.Client
 
 	post := &model.Post{ChannelId: th.BasicChannel.Id, Message: "#hashtag a" + model.NewId() + "a", Props: model.StringInterface{model.PropsAddChannelMember: "no good"}}
-<<<<<<< HEAD
-	rpost, resp := Client.CreatePost(post)
-	CheckNoError(t, resp)
-=======
 
 	rpost, resp, err2 := client.CreatePost(post)
 	require.NoError(t, err2)
->>>>>>> d0629503
 	CheckCreatedStatus(t, resp)
 
 	require.Equal(t, post.Message, rpost.Message, "message didn't match")
@@ -189,12 +184,8 @@
 	post.RootId = ""
 	post.ParentId = ""
 	post.Type = model.PostTypeSystemGeneric
-<<<<<<< HEAD
-	_, resp = Client.CreatePost(post)
-=======
 	_, resp, err := client.CreatePost(post)
 	require.Error(t, err)
->>>>>>> d0629503
 	CheckBadRequestStatus(t, resp)
 
 	post.Type = ""
@@ -737,13 +728,8 @@
 		msg1 := "#hashtag a" + model.NewId() + " update post again"
 		rpost.Message = msg1
 		rpost.AddProp(model.PropsAddChannelMember, "no good")
-<<<<<<< HEAD
-		rrupost, resp := Client.UpdatePost(rpost.Id, rpost)
-		CheckNoError(t, resp)
-=======
 		rrupost, _, err := client.UpdatePost(rpost.Id, rpost)
 		require.NoError(t, err)
->>>>>>> d0629503
 
 		assert.Equal(t, msg1, rrupost.Message, "failed to update message")
 		assert.Equal(t, "#hashtag", rrupost.Hashtags, "failed to update hashtags")
@@ -882,19 +868,11 @@
 	th.App.Srv().SetLicense(model.NewTestLicense())
 
 	fileIDs := make([]string, 3)
-<<<<<<< HEAD
-	data, err := testutils.ReadTestFile("test.png")
-	require.NoError(t, err)
-	for i := 0; i < len(fileIDs); i++ {
-		fileResp, resp := Client.UploadFile(data, channel.Id, "test.png")
-		CheckNoError(t, resp)
-=======
 	data, err2 := testutils.ReadTestFile("test.png")
 	require.NoError(t, err2)
 	for i := 0; i < len(fileIDs); i++ {
 		fileResp, _, err := client.UploadFile(data, channel.Id, "test.png")
 		require.NoError(t, err)
->>>>>>> d0629503
 		fileIDs[i] = fileResp.FileInfos[0].Id
 	}
 	sort.Strings(fileIDs)
@@ -2580,19 +2558,6 @@
 	unread, appErr := th.App.GetChannelUnread(c1.Id, u2.Id)
 	require.Nil(t, appErr)
 	require.Equal(t, int64(4), unread.MsgCount)
-<<<<<<< HEAD
-	_, err = th.App.ViewChannel(c1toc2, u2.Id, s2.Id, false)
-	require.Nil(t, err)
-	unread, err = th.App.GetChannelUnread(c1.Id, u2.Id)
-	require.Nil(t, err)
-	require.Equal(t, int64(0), unread.MsgCount)
-
-	t.Run("Unread last one", func(t *testing.T) {
-		r := th.Client.SetPostUnread(u1.Id, p2.Id, true)
-		checkHTTPStatus(t, r, 200, false)
-		unread, err := th.App.GetChannelUnread(c1.Id, u1.Id)
-		require.Nil(t, err)
-=======
 	_, appErr = th.App.ViewChannel(c1toc2, u2.Id, s2.Id, false)
 	require.Nil(t, appErr)
 	unread, appErr = th.App.GetChannelUnread(c1.Id, u2.Id)
@@ -2605,25 +2570,16 @@
 		CheckOKStatus(t, r)
 		unread, appErr := th.App.GetChannelUnread(c1.Id, u1.Id)
 		require.Nil(t, appErr)
->>>>>>> d0629503
 		assert.Equal(t, int64(2), unread.MsgCount)
 	})
 
 	t.Run("Unread on a private channel", func(t *testing.T) {
-<<<<<<< HEAD
-		r := th.Client.SetPostUnread(u1.Id, pp2.Id, true)
-=======
 		r, _ := th.Client.SetPostUnread(u1.Id, pp2.Id, true)
->>>>>>> d0629503
 		assert.Equal(t, 200, r.StatusCode)
 		unread, appErr := th.App.GetChannelUnread(th.BasicPrivateChannel.Id, u1.Id)
 		require.Nil(t, appErr)
 		assert.Equal(t, int64(1), unread.MsgCount)
-<<<<<<< HEAD
-		r = th.Client.SetPostUnread(u1.Id, pp1.Id, true)
-=======
 		r, _ = th.Client.SetPostUnread(u1.Id, pp1.Id, true)
->>>>>>> d0629503
 		assert.Equal(t, 200, r.StatusCode)
 		unread, appErr = th.App.GetChannelUnread(th.BasicPrivateChannel.Id, u1.Id)
 		require.Nil(t, appErr)
@@ -2631,11 +2587,7 @@
 	})
 
 	t.Run("Can't unread an imaginary post", func(t *testing.T) {
-<<<<<<< HEAD
-		r := th.Client.SetPostUnread(u1.Id, "invalid4ofngungryquinj976y", true)
-=======
 		r, _ := th.Client.SetPostUnread(u1.Id, "invalid4ofngungryquinj976y", true)
->>>>>>> d0629503
 		assert.Equal(t, http.StatusForbidden, r.StatusCode)
 	})
 
@@ -2645,33 +2597,20 @@
 	c3.Login(u3.Email, u3.Password)
 
 	t.Run("Can't unread channels you don't belong to", func(t *testing.T) {
-<<<<<<< HEAD
-		r := c3.SetPostUnread(u3.Id, pp1.Id, true)
-=======
 		r, _ := c3.SetPostUnread(u3.Id, pp1.Id, true)
->>>>>>> d0629503
 		assert.Equal(t, http.StatusForbidden, r.StatusCode)
 	})
 
 	t.Run("Can't unread users you don't have permission to edit", func(t *testing.T) {
-<<<<<<< HEAD
-		r := c3.SetPostUnread(u1.Id, pp1.Id, true)
-=======
 		r, _ := c3.SetPostUnread(u1.Id, pp1.Id, true)
->>>>>>> d0629503
 		assert.Equal(t, http.StatusForbidden, r.StatusCode)
 	})
 
 	t.Run("Can't unread if user is not logged in", func(t *testing.T) {
 		th.Client.Logout()
-<<<<<<< HEAD
-		response := th.Client.SetPostUnread(u1.Id, p2.Id, true)
-		checkHTTPStatus(t, response, http.StatusUnauthorized, true)
-=======
 		response, err := th.Client.SetPostUnread(u1.Id, p2.Id, true)
 		require.Error(t, err)
 		CheckUnauthorizedStatus(t, response)
->>>>>>> d0629503
 	})
 }
 
@@ -2702,53 +2641,21 @@
 	_, appErr = th.App.CreatePost(th.Context, &model.Post{RootId: rootPost1.Id, UserId: th.BasicUser.Id, CreateAt: model.GetMillis(), ChannelId: th.BasicChannel.Id, Message: "another reply"}, th.BasicChannel, false, false)
 	require.Nil(t, appErr)
 	_, appErr = th.App.CreatePost(th.Context, &model.Post{RootId: rootPost1.Id, UserId: th.BasicUser2.Id, CreateAt: model.GetMillis(), ChannelId: th.BasicChannel.Id, Message: "another mention" + user1Mention}, th.BasicChannel, false, false)
-<<<<<<< HEAD
 	require.Nil(t, appErr)
 	_, appErr = th.App.CreatePost(th.Context, &model.Post{UserId: th.BasicUser.Id, CreateAt: model.GetMillis(), ChannelId: th.BasicChannel.Id, Message: "a root post"}, th.BasicChannel, false, false)
 	require.Nil(t, appErr)
-=======
-	require.Nil(t, appErr)
-	_, appErr = th.App.CreatePost(th.Context, &model.Post{UserId: th.BasicUser.Id, CreateAt: model.GetMillis(), ChannelId: th.BasicChannel.Id, Message: "a root post"}, th.BasicChannel, false, false)
-	require.Nil(t, appErr)
->>>>>>> d0629503
 	_, appErr = th.App.CreatePost(th.Context, &model.Post{UserId: th.BasicUser2.Id, CreateAt: model.GetMillis(), ChannelId: th.BasicChannel.Id, Message: "another root mention" + user1Mention}, th.BasicChannel, false, false)
 	require.Nil(t, appErr)
 
 	t.Run("Mark reply post as unread", func(t *testing.T) {
-<<<<<<< HEAD
-		resp := th.Client.SetPostUnread(th.BasicUser.Id, replyPost1.Id, false)
-		CheckNoError(t, resp)
-=======
 		_, err := th.Client.SetPostUnread(th.BasicUser.Id, replyPost1.Id, false)
 		require.NoError(t, err)
->>>>>>> d0629503
 		channelUnread, appErr := th.App.GetChannelUnread(th.BasicChannel.Id, th.BasicUser.Id)
 		require.Nil(t, appErr)
 
 		require.Equal(t, int64(3), channelUnread.MentionCount)
 		//  MentionCountRoot should be zero so that supported clients don't show a mention badge for the channel
 		require.Equal(t, int64(0), channelUnread.MentionCountRoot)
-<<<<<<< HEAD
-
-		require.Equal(t, int64(5), channelUnread.MsgCount)
-		//  MentionCountRoot should be zero so that supported clients don't show the channel as unread
-		require.Equal(t, channelUnread.MsgCountRoot, int64(0))
-
-		threadMembership, err := th.App.GetThreadMembershipForUser(th.BasicUser.Id, rootPost1.Id)
-		require.Nil(t, err)
-		thread, err := th.App.GetThreadForUser(th.BasicTeam.Id, threadMembership, false)
-		require.Nil(t, err)
-		require.Equal(t, int64(2), thread.UnreadMentions)
-		require.Equal(t, int64(3), thread.UnreadReplies)
-	})
-
-	t.Run("Mark root post as unread", func(t *testing.T) {
-		resp := th.Client.SetPostUnread(th.BasicUser.Id, rootPost1.Id, false)
-		CheckNoError(t, resp)
-		channelUnread, appErr := th.App.GetChannelUnread(th.BasicChannel.Id, th.BasicUser.Id)
-		require.Nil(t, appErr)
-
-=======
 
 		require.Equal(t, int64(5), channelUnread.MsgCount)
 		//  MentionCountRoot should be zero so that supported clients don't show the channel as unread
@@ -2768,7 +2675,6 @@
 		channelUnread, appErr := th.App.GetChannelUnread(th.BasicChannel.Id, th.BasicUser.Id)
 		require.Nil(t, appErr)
 
->>>>>>> d0629503
 		require.Equal(t, int64(4), channelUnread.MentionCount)
 		require.Equal(t, int64(2), channelUnread.MentionCountRoot)
 

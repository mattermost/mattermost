--- conflicted
+++ resolved
@@ -996,33 +996,18 @@
 	client := th.Client
 
 	post := th.BasicPost
-<<<<<<< HEAD
-	pass, _, err := client.PinPost(post.Id)
-	require.NoError(t, err)
-
-	require.True(t, pass, "should have passed")
-=======
 	_, err := client.PinPost(post.Id)
 	require.NoError(t, err)
 
->>>>>>> a8ca5c42
 	rpost, appErr := th.App.GetSinglePost(post.Id)
 	require.Nil(t, appErr)
 	require.True(t, rpost.IsPinned, "failed to pin post")
 
-<<<<<<< HEAD
-	pass, resp, err := client.PinPost("junk")
-=======
 	resp, err := client.PinPost("junk")
->>>>>>> a8ca5c42
 	require.Error(t, err)
 	CheckBadRequestStatus(t, resp)
 
-<<<<<<< HEAD
-	_, resp, err = client.PinPost(GenerateTestId())
-=======
 	resp, err = client.PinPost(GenerateTestId())
->>>>>>> a8ca5c42
 	require.Error(t, err)
 	CheckForbiddenStatus(t, resp)
 
@@ -1038,29 +1023,17 @@
 		assert.Nil(t, appErr)
 		adminPost := th.CreatePostWithClient(th.SystemAdminClient, channel)
 
-<<<<<<< HEAD
-		_, resp, err = client.PinPost(adminPost.Id)
-=======
 		resp, err = client.PinPost(adminPost.Id)
->>>>>>> a8ca5c42
 		require.Error(t, err)
 		CheckForbiddenStatus(t, resp)
 	})
 
 	client.Logout()
-<<<<<<< HEAD
-	_, resp, err = client.PinPost(post.Id)
+	resp, err = client.PinPost(post.Id)
 	require.Error(t, err)
 	CheckUnauthorizedStatus(t, resp)
 
-	_, _, err = th.SystemAdminClient.PinPost(post.Id)
-=======
-	resp, err = client.PinPost(post.Id)
-	require.Error(t, err)
-	CheckUnauthorizedStatus(t, resp)
-
 	_, err = th.SystemAdminClient.PinPost(post.Id)
->>>>>>> a8ca5c42
 	require.NoError(t, err)
 }
 
@@ -1070,49 +1043,27 @@
 	client := th.Client
 
 	pinnedPost := th.CreatePinnedPost()
-<<<<<<< HEAD
-	pass, _, err := client.UnpinPost(pinnedPost.Id)
-	require.NoError(t, err)
-	require.True(t, pass, "should have passed")
-=======
 	_, err := client.UnpinPost(pinnedPost.Id)
 	require.NoError(t, err)
->>>>>>> a8ca5c42
 
 	rpost, appErr := th.App.GetSinglePost(pinnedPost.Id)
 	require.Nil(t, appErr)
 	require.False(t, rpost.IsPinned)
 
-<<<<<<< HEAD
-	pass, resp, err := client.UnpinPost("junk")
-=======
 	resp, err := client.UnpinPost("junk")
->>>>>>> a8ca5c42
 	require.Error(t, err)
 	CheckBadRequestStatus(t, resp)
 
-<<<<<<< HEAD
-	_, resp, err = client.UnpinPost(GenerateTestId())
-=======
 	resp, err = client.UnpinPost(GenerateTestId())
->>>>>>> a8ca5c42
 	require.Error(t, err)
 	CheckForbiddenStatus(t, resp)
 
 	client.Logout()
-<<<<<<< HEAD
-	_, resp, err = client.UnpinPost(pinnedPost.Id)
+	resp, err = client.UnpinPost(pinnedPost.Id)
 	require.Error(t, err)
 	CheckUnauthorizedStatus(t, resp)
 
-	_, _, err = th.SystemAdminClient.UnpinPost(pinnedPost.Id)
-=======
-	resp, err = client.UnpinPost(pinnedPost.Id)
-	require.Error(t, err)
-	CheckUnauthorizedStatus(t, resp)
-
 	_, err = th.SystemAdminClient.UnpinPost(pinnedPost.Id)
->>>>>>> a8ca5c42
 	require.NoError(t, err)
 }
 
@@ -1291,17 +1242,10 @@
 		Name:     post1.Id,
 		Value:    "true",
 	}
-<<<<<<< HEAD
-	_, _, err := client.UpdatePreferences(user.Id, &model.Preferences{preference})
-	require.NoError(t, err)
-	preference.Name = post2.Id
-	_, _, err = client.UpdatePreferences(user.Id, &model.Preferences{preference})
-=======
 	_, err := client.UpdatePreferences(user.Id, &model.Preferences{preference})
 	require.NoError(t, err)
 	preference.Name = post2.Id
 	_, err = client.UpdatePreferences(user.Id, &model.Preferences{preference})
->>>>>>> a8ca5c42
 	require.NoError(t, err)
 
 	opl := model.NewPostList()
@@ -1326,14 +1270,8 @@
 	require.NoError(t, err)
 	require.Empty(t, rpl.Posts)
 
-<<<<<<< HEAD
-	rpl, resp, err := client.GetFlaggedPostsForUserInChannel(user.Id, "junk", 0, 10)
-	require.Error(t, err)
-	CheckBadRequestStatus(t, resp)
-=======
 	rpl, _, err = client.GetFlaggedPostsForUserInChannel(user.Id, "junk", 0, 10)
 	require.Error(t, err)
->>>>>>> a8ca5c42
 	require.Nil(t, rpl)
 
 	opl.AddPost(post2)
@@ -1360,14 +1298,8 @@
 	require.NoError(t, err)
 	require.Empty(t, rpl.Posts)
 
-<<<<<<< HEAD
-	rpl, resp, err = client.GetFlaggedPostsForUserInTeam(user.Id, "junk", 0, 10)
-	require.Error(t, err)
-	CheckBadRequestStatus(t, resp)
-=======
 	rpl, _, err = client.GetFlaggedPostsForUserInTeam(user.Id, "junk", 0, 10)
 	require.Error(t, err)
->>>>>>> a8ca5c42
 	require.Nil(t, rpl)
 
 	channel3 := th.CreatePrivateChannel()
@@ -1400,11 +1332,7 @@
 	post5 := th.CreatePostWithClient(th.SystemAdminClient, channel4)
 
 	preference.Name = post5.Id
-<<<<<<< HEAD
-	_, resp, err = client.UpdatePreferences(user.Id, &model.Preferences{preference})
-=======
 	resp, err := client.UpdatePreferences(user.Id, &model.Preferences{preference})
->>>>>>> a8ca5c42
 	require.Error(t, err)
 	CheckForbiddenStatus(t, resp)
 
@@ -1414,11 +1342,7 @@
 	require.Equal(t, opl.Posts, rpl.Posts, "posts should have matched")
 
 	th.AddUserToChannel(user, channel4)
-<<<<<<< HEAD
-	_, _, err = client.UpdatePreferences(user.Id, &model.Preferences{preference})
-=======
 	_, err = client.UpdatePreferences(user.Id, &model.Preferences{preference})
->>>>>>> a8ca5c42
 	require.NoError(t, err)
 
 	rpl, _, err = client.GetFlaggedPostsForUser(user.Id, 0, 10)
@@ -2091,36 +2015,20 @@
 	defer th.TearDown()
 	client := th.Client
 
-<<<<<<< HEAD
-	_, resp, err := client.DeletePost("")
+	resp, err := client.DeletePost("")
 	require.Error(t, err)
 	CheckNotFoundStatus(t, resp)
 
-	_, resp, err = client.DeletePost("junk")
+	resp, err = client.DeletePost("junk")
 	require.Error(t, err)
 	CheckBadRequestStatus(t, resp)
 
-	_, resp, err = client.DeletePost(th.BasicPost.Id)
-=======
-	resp, err := client.DeletePost("")
-	require.Error(t, err)
-	CheckNotFoundStatus(t, resp)
-
-	resp, err = client.DeletePost("junk")
-	require.Error(t, err)
-	CheckBadRequestStatus(t, resp)
-
 	resp, err = client.DeletePost(th.BasicPost.Id)
->>>>>>> a8ca5c42
 	require.Error(t, err)
 	CheckForbiddenStatus(t, resp)
 
 	client.Login(th.TeamAdminUser.Email, th.TeamAdminUser.Password)
-<<<<<<< HEAD
-	_, _, err = client.DeletePost(th.BasicPost.Id)
-=======
 	_, err = client.DeletePost(th.BasicPost.Id)
->>>>>>> a8ca5c42
 	require.NoError(t, err)
 
 	post := th.CreatePost()
@@ -2129,29 +2037,16 @@
 	client.Logout()
 	client.Login(user.Email, user.Password)
 
-<<<<<<< HEAD
-	_, resp, err = client.DeletePost(post.Id)
-=======
 	resp, err = client.DeletePost(post.Id)
->>>>>>> a8ca5c42
 	require.Error(t, err)
 	CheckForbiddenStatus(t, resp)
 
 	client.Logout()
-<<<<<<< HEAD
-	_, resp, err = client.DeletePost(model.NewId())
+	resp, err = client.DeletePost(model.NewId())
 	require.Error(t, err)
 	CheckUnauthorizedStatus(t, resp)
 
-	status, _, err := th.SystemAdminClient.DeletePost(post.Id)
-	require.True(t, status, "post should return status OK")
-=======
-	resp, err = client.DeletePost(model.NewId())
-	require.Error(t, err)
-	CheckUnauthorizedStatus(t, resp)
-
 	_, err = th.SystemAdminClient.DeletePost(post.Id)
->>>>>>> a8ca5c42
 	require.NoError(t, err)
 }
 
@@ -2181,12 +2076,7 @@
 
 			post := th.CreatePost()
 
-<<<<<<< HEAD
-			status, _, err := th.SystemAdminClient.DeletePost(post.Id)
-			require.True(t, status, "post should return status OK")
-=======
 			_, err = th.SystemAdminClient.DeletePost(post.Id)
->>>>>>> a8ca5c42
 			require.NoError(t, err)
 
 			timeout := time.After(5 * time.Second)

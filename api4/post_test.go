// Copyright (c) 2015-present Mattermost, Inc. All Rights Reserved.
// See LICENSE.txt for license information.

package api4

import (
	"context"
	"encoding/json"
	"errors"
	"fmt"
	"net/http"
	"net/http/httptest"
	"net/url"
	"os"
	"reflect"
	"sort"
	"strings"
	"testing"
	"time"

	"github.com/stretchr/testify/assert"
	"github.com/stretchr/testify/require"

	"github.com/mattermost/mattermost-server/v6/app"
	"github.com/mattermost/mattermost-server/v6/model"
	"github.com/mattermost/mattermost-server/v6/plugin/plugintest/mock"
	"github.com/mattermost/mattermost-server/v6/store/storetest/mocks"
	"github.com/mattermost/mattermost-server/v6/utils"
	"github.com/mattermost/mattermost-server/v6/utils/testutils"
)

func TestCreatePost(t *testing.T) {
	th := Setup(t).InitBasic()
	defer th.TearDown()
	client := th.Client

	post := &model.Post{ChannelId: th.BasicChannel.Id, Message: "#hashtag a" + model.NewId() + "a", Props: model.StringInterface{model.PropsAddChannelMember: "no good"}}

	rpost, resp, err2 := client.CreatePost(post)
	require.NoError(t, err2)
	CheckCreatedStatus(t, resp)

	require.Equal(t, post.Message, rpost.Message, "message didn't match")
	require.Equal(t, "#hashtag", rpost.Hashtags, "hashtag didn't match")
	require.Empty(t, rpost.FileIds)
	require.Equal(t, 0, int(rpost.EditAt), "newly created post shouldn't have EditAt set")
	require.Nil(t, rpost.GetProp(model.PropsAddChannelMember), "newly created post shouldn't have Props['add_channel_member'] set")

	post.RootId = rpost.Id
	post.ParentId = rpost.Id
	_, _, err2 = client.CreatePost(post)
	require.NoError(t, err2)

	post.RootId = "junk"
	_, resp, err2 = client.CreatePost(post)
	require.Error(t, err2)
	CheckBadRequestStatus(t, resp)

	post.RootId = rpost.Id
	post.ParentId = "junk"
	_, resp, err2 = client.CreatePost(post)
	require.Error(t, err2)
	CheckBadRequestStatus(t, resp)

	post2 := &model.Post{ChannelId: th.BasicChannel2.Id, Message: "zz" + model.NewId() + "a", CreateAt: 123}
	rpost2, _, _ := client.CreatePost(post2)
	require.NotEqual(t, post2.CreateAt, rpost2.CreateAt, "create at should not match")

	t.Run("with file uploaded by same user", func(t *testing.T) {
		fileResp, _, err := client.UploadFile([]byte("data"), th.BasicChannel.Id, "test")
		require.NoError(t, err)
		fileId := fileResp.FileInfos[0].Id

		postWithFiles, _, err := client.CreatePost(&model.Post{
			ChannelId: th.BasicChannel.Id,
			Message:   "with files",
			FileIds:   model.StringArray{fileId},
		})
		require.NoError(t, err)
		assert.Equal(t, model.StringArray{fileId}, postWithFiles.FileIds)

		actualPostWithFiles, _, err := client.GetPost(postWithFiles.Id, "")
		require.NoError(t, err)
		assert.Equal(t, model.StringArray{fileId}, actualPostWithFiles.FileIds)
	})

	t.Run("with file uploaded by different user", func(t *testing.T) {
		fileResp, _, err := th.SystemAdminClient.UploadFile([]byte("data"), th.BasicChannel.Id, "test")
		require.NoError(t, err)
		fileId := fileResp.FileInfos[0].Id

		postWithFiles, _, err := client.CreatePost(&model.Post{
			ChannelId: th.BasicChannel.Id,
			Message:   "with files",
			FileIds:   model.StringArray{fileId},
		})
		require.NoError(t, err)
		assert.Empty(t, postWithFiles.FileIds)

		actualPostWithFiles, _, err := client.GetPost(postWithFiles.Id, "")
		require.NoError(t, err)
		assert.Empty(t, actualPostWithFiles.FileIds)
	})

	t.Run("with file uploaded by nouser", func(t *testing.T) {
		fileInfo, appErr := th.App.UploadFile(th.Context, []byte("data"), th.BasicChannel.Id, "test")
		require.Nil(t, appErr)
		fileId := fileInfo.Id

		postWithFiles, _, err := client.CreatePost(&model.Post{
			ChannelId: th.BasicChannel.Id,
			Message:   "with files",
			FileIds:   model.StringArray{fileId},
		})
		require.NoError(t, err)
		assert.Equal(t, model.StringArray{fileId}, postWithFiles.FileIds)

		actualPostWithFiles, _, err := client.GetPost(postWithFiles.Id, "")
		require.NoError(t, err)
		assert.Equal(t, model.StringArray{fileId}, actualPostWithFiles.FileIds)
	})

	t.Run("Create posts without the USE_CHANNEL_MENTIONS Permission - returns ephemeral message with mentions and no ephemeral message without mentions", func(t *testing.T) {
		WebSocketClient, err := th.CreateWebSocketClient()
		WebSocketClient.Listen()
		require.NoError(t, err)

		defer th.RestoreDefaultRolePermissions(th.SaveDefaultRolePermissions())

		th.RemovePermissionFromRole(model.PermissionUseChannelMentions.Id, model.ChannelUserRoleId)

		post.RootId = rpost.Id
		post.ParentId = rpost.Id
		post.Message = "a post with no channel mentions"
		_, _, err = client.CreatePost(post)
		require.NoError(t, err)

		// Message with no channel mentions should result in no ephemeral message
		timeout := time.After(300 * time.Millisecond)
		waiting := true
		for waiting {
			select {
			case event := <-WebSocketClient.EventChannel:
				require.NotEqual(t, model.WebsocketEventEphemeralMessage, event.EventType(), "should not have ephemeral message event")
			case <-timeout:
				waiting = false
			}
		}

		post.RootId = rpost.Id
		post.ParentId = rpost.Id
		post.Message = "a post with @channel"
		_, _, err = client.CreatePost(post)
		require.NoError(t, err)

		post.RootId = rpost.Id
		post.ParentId = rpost.Id
		post.Message = "a post with @all"
		_, _, err = client.CreatePost(post)
		require.NoError(t, err)

		post.RootId = rpost.Id
		post.ParentId = rpost.Id
		post.Message = "a post with @here"
		_, _, err = client.CreatePost(post)
		require.NoError(t, err)

		timeout = time.After(600 * time.Millisecond)
		eventsToGo := 3 // 3 Posts created with @ mentions should result in 3 websocket events
		for eventsToGo > 0 {
			select {
			case event := <-WebSocketClient.EventChannel:
				if event.EventType() == model.WebsocketEventEphemeralMessage {
					require.Equal(t, model.WebsocketEventEphemeralMessage, event.EventType())
					eventsToGo = eventsToGo - 1
				}
			case <-timeout:
				require.Fail(t, "Should have received ephemeral message event and not timedout")
				eventsToGo = 0
			}
		}
	})

	post.RootId = ""
	post.ParentId = ""
	post.Type = model.PostTypeSystemGeneric
	_, resp, err := client.CreatePost(post)
	require.Error(t, err)
	CheckBadRequestStatus(t, resp)

	post.Type = ""
	post.RootId = rpost2.Id
	post.ParentId = rpost2.Id
	_, resp, err = client.CreatePost(post)
	require.Error(t, err)
	CheckBadRequestStatus(t, resp)

	post.RootId = ""
	post.ParentId = ""
	post.ChannelId = "junk"
	_, resp, err = client.CreatePost(post)
	require.Error(t, err)
	CheckForbiddenStatus(t, resp)

	post.ChannelId = model.NewId()
	_, resp, err = client.CreatePost(post)
	require.Error(t, err)
	CheckForbiddenStatus(t, resp)

	r, err := client.DoApiPost("/posts", "garbage")
	require.Error(t, err)
	require.Equal(t, http.StatusBadRequest, r.StatusCode)

	client.Logout()
	_, resp, err = client.CreatePost(post)
	require.Error(t, err)
	CheckUnauthorizedStatus(t, resp)

	post.ChannelId = th.BasicChannel.Id
	post.CreateAt = 123
	rpost, _, err = th.SystemAdminClient.CreatePost(post)
	require.NoError(t, err)
	require.Equal(t, post.CreateAt, rpost.CreateAt, "create at should match")
}

func TestCreatePostEphemeral(t *testing.T) {
	th := Setup(t).InitBasic()
	defer th.TearDown()
	client := th.SystemAdminClient

	ephemeralPost := &model.PostEphemeral{
		UserID: th.BasicUser2.Id,
		Post:   &model.Post{ChannelId: th.BasicChannel.Id, Message: "a" + model.NewId() + "a", Props: model.StringInterface{model.PropsAddChannelMember: "no good"}},
	}

	rpost, resp, err := client.CreatePostEphemeral(ephemeralPost)
	require.NoError(t, err)
	CheckCreatedStatus(t, resp)
	require.Equal(t, ephemeralPost.Post.Message, rpost.Message, "message didn't match")
	require.Equal(t, 0, int(rpost.EditAt), "newly created ephemeral post shouldn't have EditAt set")

	r, err := client.DoApiPost("/posts/ephemeral", "garbage")
	require.Error(t, err)
	require.Equal(t, http.StatusBadRequest, r.StatusCode)

	client.Logout()
	_, resp, err = client.CreatePostEphemeral(ephemeralPost)
	require.Error(t, err)
	CheckUnauthorizedStatus(t, resp)

	client = th.Client
	_, resp, err = client.CreatePostEphemeral(ephemeralPost)
	require.Error(t, err)
	CheckForbiddenStatus(t, resp)
}

func testCreatePostWithOutgoingHook(
	t *testing.T,
	hookContentType, expectedContentType, message, triggerWord string,
	fileIds []string,
	triggerWhen int,
	commentPostType bool,
) {
	th := Setup(t).InitBasic()
	defer th.TearDown()
	user := th.SystemAdminUser
	team := th.BasicTeam
	channel := th.BasicChannel

	enableOutgoingWebhooks := *th.App.Config().ServiceSettings.EnableOutgoingWebhooks
	allowedUntrustedInternalConnections := *th.App.Config().ServiceSettings.AllowedUntrustedInternalConnections
	defer func() {
		th.App.UpdateConfig(func(cfg *model.Config) { *cfg.ServiceSettings.EnableOutgoingWebhooks = enableOutgoingWebhooks })
		th.App.UpdateConfig(func(cfg *model.Config) {
			*cfg.ServiceSettings.AllowedUntrustedInternalConnections = allowedUntrustedInternalConnections
		})
	}()

	th.App.UpdateConfig(func(cfg *model.Config) { *cfg.ServiceSettings.EnableOutgoingWebhooks = true })
	th.App.UpdateConfig(func(cfg *model.Config) {
		*cfg.ServiceSettings.AllowedUntrustedInternalConnections = "localhost,127.0.0.1"
	})

	var hook *model.OutgoingWebhook
	var post *model.Post

	// Create a test server that is the target of the outgoing webhook. It will
	// validate the webhook body fields and write to the success channel on
	// success/failure.
	success := make(chan bool)
	wait := make(chan bool, 1)
	ts := httptest.NewServer(http.HandlerFunc(func(w http.ResponseWriter, r *http.Request) {
		<-wait

		requestContentType := r.Header.Get("Content-Type")
		if requestContentType != expectedContentType {
			t.Logf("Content-Type is %s, should be %s", requestContentType, expectedContentType)
			success <- false
			return
		}

		expectedPayload := &model.OutgoingWebhookPayload{
			Token:       hook.Token,
			TeamId:      hook.TeamId,
			TeamDomain:  team.Name,
			ChannelId:   post.ChannelId,
			ChannelName: channel.Name,
			Timestamp:   post.CreateAt,
			UserId:      post.UserId,
			UserName:    user.Username,
			PostId:      post.Id,
			Text:        post.Message,
			TriggerWord: triggerWord,
			FileIds:     strings.Join(post.FileIds, ","),
		}

		// depending on the Content-Type, we expect to find a JSON or form encoded payload
		if requestContentType == "application/json" {
			decoder := json.NewDecoder(r.Body)
			o := &model.OutgoingWebhookPayload{}
			decoder.Decode(&o)

			if !reflect.DeepEqual(expectedPayload, o) {
				t.Logf("JSON payload is %+v, should be %+v", o, expectedPayload)
				success <- false
				return
			}
		} else {
			err := r.ParseForm()
			if err != nil {
				t.Logf("Error parsing form: %q", err)
				success <- false
				return
			}

			expectedFormValues, _ := url.ParseQuery(expectedPayload.ToFormValues())

			if !reflect.DeepEqual(expectedFormValues, r.Form) {
				t.Logf("Form values are: %q\n, should be: %q\n", r.Form, expectedFormValues)
				success <- false
				return
			}
		}

		respPostType := "" //if is empty or post will do a normal post.
		if commentPostType {
			respPostType = model.OutgoingHookResponseTypeComment
		}

		outGoingHookResponse := &model.OutgoingWebhookResponse{
			Text:         model.NewString("some test text"),
			Username:     "TestCommandServer",
			IconURL:      "https://www.mattermost.org/wp-content/uploads/2016/04/icon.png",
			Type:         "custom_as",
			ResponseType: respPostType,
		}

		fmt.Fprint(w, outGoingHookResponse.ToJson())
		success <- true
	}))
	defer ts.Close()

	// create an outgoing webhook, passing it the test server URL
	var triggerWords []string
	if triggerWord != "" {
		triggerWords = []string{triggerWord}
	}

	hook = &model.OutgoingWebhook{
		ChannelId:    channel.Id,
		TeamId:       team.Id,
		ContentType:  hookContentType,
		TriggerWords: triggerWords,
		TriggerWhen:  triggerWhen,
		CallbackURLs: []string{ts.URL},
	}

	hook, _, err := th.SystemAdminClient.CreateOutgoingWebhook(hook)
	require.NoError(t, err)

	// create a post to trigger the webhook
	post = &model.Post{
		ChannelId: channel.Id,
		Message:   message,
		FileIds:   fileIds,
	}

	post, _, err = th.SystemAdminClient.CreatePost(post)
	require.NoError(t, err)

	wait <- true

	// We wait for the test server to write to the success channel and we make
	// the test fail if that doesn't happen before the timeout.
	select {
	case ok := <-success:
		require.True(t, ok, "Test server did send an invalid webhook.")
	case <-time.After(time.Second):
		require.FailNow(t, "Timeout, test server did not send the webhook.")
	}

	if commentPostType {
		time.Sleep(time.Millisecond * 100)
		postList, _, err := th.SystemAdminClient.GetPostThread(post.Id, "", false)
		require.NoError(t, err)
		require.Equal(t, post.Id, postList.Order[0], "wrong order")

		_, ok := postList.Posts[post.Id]
		require.True(t, ok, "should have had post")
		require.Len(t, postList.Posts, 2, "should have 2 posts")
	}
}

func TestCreatePostWithOutgoingHook_form_urlencoded(t *testing.T) {
	testCreatePostWithOutgoingHook(t, "application/x-www-form-urlencoded", "application/x-www-form-urlencoded", "triggerword lorem ipsum", "triggerword", []string{"file_id_1"}, app.TriggerwordsExactMatch, false)
	testCreatePostWithOutgoingHook(t, "application/x-www-form-urlencoded", "application/x-www-form-urlencoded", "triggerwordaaazzz lorem ipsum", "triggerword", []string{"file_id_1"}, app.TriggerwordsStartsWith, false)
	testCreatePostWithOutgoingHook(t, "application/x-www-form-urlencoded", "application/x-www-form-urlencoded", "", "", []string{"file_id_1"}, app.TriggerwordsExactMatch, false)
	testCreatePostWithOutgoingHook(t, "application/x-www-form-urlencoded", "application/x-www-form-urlencoded", "", "", []string{"file_id_1"}, app.TriggerwordsStartsWith, false)
	testCreatePostWithOutgoingHook(t, "application/x-www-form-urlencoded", "application/x-www-form-urlencoded", "triggerword lorem ipsum", "triggerword", []string{"file_id_1"}, app.TriggerwordsExactMatch, true)
	testCreatePostWithOutgoingHook(t, "application/x-www-form-urlencoded", "application/x-www-form-urlencoded", "triggerwordaaazzz lorem ipsum", "triggerword", []string{"file_id_1"}, app.TriggerwordsStartsWith, true)
}

func TestCreatePostWithOutgoingHook_json(t *testing.T) {
	testCreatePostWithOutgoingHook(t, "application/json", "application/json", "triggerword lorem ipsum", "triggerword", []string{"file_id_1, file_id_2"}, app.TriggerwordsExactMatch, false)
	testCreatePostWithOutgoingHook(t, "application/json", "application/json", "triggerwordaaazzz lorem ipsum", "triggerword", []string{"file_id_1, file_id_2"}, app.TriggerwordsStartsWith, false)
	testCreatePostWithOutgoingHook(t, "application/json", "application/json", "triggerword lorem ipsum", "", []string{"file_id_1"}, app.TriggerwordsExactMatch, false)
	testCreatePostWithOutgoingHook(t, "application/json", "application/json", "triggerwordaaazzz lorem ipsum", "", []string{"file_id_1"}, app.TriggerwordsStartsWith, false)
	testCreatePostWithOutgoingHook(t, "application/json", "application/json", "triggerword lorem ipsum", "triggerword", []string{"file_id_1, file_id_2"}, app.TriggerwordsExactMatch, true)
	testCreatePostWithOutgoingHook(t, "application/json", "application/json", "triggerwordaaazzz lorem ipsum", "", []string{"file_id_1"}, app.TriggerwordsStartsWith, true)
}

// hooks created before we added the ContentType field should be considered as
// application/x-www-form-urlencoded
func TestCreatePostWithOutgoingHook_no_content_type(t *testing.T) {
	testCreatePostWithOutgoingHook(t, "", "application/x-www-form-urlencoded", "triggerword lorem ipsum", "triggerword", []string{"file_id_1"}, app.TriggerwordsExactMatch, false)
	testCreatePostWithOutgoingHook(t, "", "application/x-www-form-urlencoded", "triggerwordaaazzz lorem ipsum", "triggerword", []string{"file_id_1"}, app.TriggerwordsStartsWith, false)
	testCreatePostWithOutgoingHook(t, "", "application/x-www-form-urlencoded", "triggerword lorem ipsum", "", []string{"file_id_1, file_id_2"}, app.TriggerwordsExactMatch, false)
	testCreatePostWithOutgoingHook(t, "", "application/x-www-form-urlencoded", "triggerwordaaazzz lorem ipsum", "", []string{"file_id_1, file_id_2"}, app.TriggerwordsStartsWith, false)
	testCreatePostWithOutgoingHook(t, "", "application/x-www-form-urlencoded", "triggerword lorem ipsum", "triggerword", []string{"file_id_1"}, app.TriggerwordsExactMatch, true)
	testCreatePostWithOutgoingHook(t, "", "application/x-www-form-urlencoded", "triggerword lorem ipsum", "", []string{"file_id_1, file_id_2"}, app.TriggerwordsExactMatch, true)
}

func TestCreatePostPublic(t *testing.T) {
	th := Setup(t).InitBasic()
	defer th.TearDown()
	client := th.Client

	post := &model.Post{ChannelId: th.BasicChannel.Id, Message: "#hashtag a" + model.NewId() + "a"}

	user := model.User{Email: th.GenerateTestEmail(), Nickname: "Joram Wilander", Password: "hello1", Username: GenerateTestUsername(), Roles: model.SystemUserRoleId}

	ruser, _, err := client.CreateUser(&user)
	require.NoError(t, err)

	client.Login(user.Email, user.Password)

	_, resp, err := client.CreatePost(post)
	require.Error(t, err)
	CheckForbiddenStatus(t, resp)

	th.App.UpdateUserRoles(ruser.Id, model.SystemUserRoleId+" "+model.SystemPostAllPublicRoleId, false)
	th.App.Srv().InvalidateAllCaches()

	client.Login(user.Email, user.Password)

	_, _, err = client.CreatePost(post)
	require.NoError(t, err)

	post.ChannelId = th.BasicPrivateChannel.Id
	_, resp, err = client.CreatePost(post)
	require.Error(t, err)
	CheckForbiddenStatus(t, resp)

	th.App.UpdateUserRoles(ruser.Id, model.SystemUserRoleId, false)
	th.App.JoinUserToTeam(th.Context, th.BasicTeam, ruser, "")
	th.App.UpdateTeamMemberRoles(th.BasicTeam.Id, ruser.Id, model.TeamUserRoleId+" "+model.TeamPostAllPublicRoleId)
	th.App.Srv().InvalidateAllCaches()

	client.Login(user.Email, user.Password)

	post.ChannelId = th.BasicPrivateChannel.Id
	_, resp, err = client.CreatePost(post)
	require.Error(t, err)
	CheckForbiddenStatus(t, resp)

	post.ChannelId = th.BasicChannel.Id
	_, _, err = client.CreatePost(post)
	require.NoError(t, err)
}

func TestCreatePostAll(t *testing.T) {
	th := Setup(t).InitBasic()
	defer th.TearDown()
	client := th.Client

	post := &model.Post{ChannelId: th.BasicChannel.Id, Message: "#hashtag a" + model.NewId() + "a"}

	user := model.User{Email: th.GenerateTestEmail(), Nickname: "Joram Wilander", Password: "hello1", Username: GenerateTestUsername(), Roles: model.SystemUserRoleId}

	directChannel, _ := th.App.GetOrCreateDirectChannel(th.Context, th.BasicUser.Id, th.BasicUser2.Id)

	ruser, _, err := client.CreateUser(&user)
	require.NoError(t, err)

	client.Login(user.Email, user.Password)

	_, resp, err := client.CreatePost(post)
	require.Error(t, err)
	CheckForbiddenStatus(t, resp)

	th.App.UpdateUserRoles(ruser.Id, model.SystemUserRoleId+" "+model.SystemPostAllRoleId, false)
	th.App.Srv().InvalidateAllCaches()

	client.Login(user.Email, user.Password)

	_, _, err = client.CreatePost(post)
	require.NoError(t, err)

	post.ChannelId = th.BasicPrivateChannel.Id
	_, _, err = client.CreatePost(post)
	require.NoError(t, err)

	post.ChannelId = directChannel.Id
	_, _, err = client.CreatePost(post)
	require.NoError(t, err)

	th.App.UpdateUserRoles(ruser.Id, model.SystemUserRoleId, false)
	th.App.JoinUserToTeam(th.Context, th.BasicTeam, ruser, "")
	th.App.UpdateTeamMemberRoles(th.BasicTeam.Id, ruser.Id, model.TeamUserRoleId+" "+model.TeamPostAllRoleId)
	th.App.Srv().InvalidateAllCaches()

	client.Login(user.Email, user.Password)

	post.ChannelId = th.BasicPrivateChannel.Id
	_, _, err = client.CreatePost(post)
	require.NoError(t, err)

	post.ChannelId = th.BasicChannel.Id
	_, _, err = client.CreatePost(post)
	require.NoError(t, err)

	post.ChannelId = directChannel.Id
	_, resp, err = client.CreatePost(post)
	require.Error(t, err)
	CheckForbiddenStatus(t, resp)
}

func TestCreatePostSendOutOfChannelMentions(t *testing.T) {
	th := Setup(t).InitBasic()
	defer th.TearDown()
	client := th.Client

	WebSocketClient, err := th.CreateWebSocketClient()
	require.NoError(t, err)
	WebSocketClient.Listen()

	inChannelUser := th.CreateUser()
	th.LinkUserToTeam(inChannelUser, th.BasicTeam)
	th.App.AddUserToChannel(inChannelUser, th.BasicChannel, false)

	post1 := &model.Post{ChannelId: th.BasicChannel.Id, Message: "@" + inChannelUser.Username}
	_, resp, err := client.CreatePost(post1)
	require.NoError(t, err)
	CheckCreatedStatus(t, resp)

	timeout := time.After(300 * time.Millisecond)
	waiting := true
	for waiting {
		select {
		case event := <-WebSocketClient.EventChannel:
			require.NotEqual(t, model.WebsocketEventEphemeralMessage, event.EventType(), "should not have ephemeral message event")
		case <-timeout:
			waiting = false
		}
	}

	outOfChannelUser := th.CreateUser()
	th.LinkUserToTeam(outOfChannelUser, th.BasicTeam)

	post2 := &model.Post{ChannelId: th.BasicChannel.Id, Message: "@" + outOfChannelUser.Username}
	_, resp, err = client.CreatePost(post2)
	require.NoError(t, err)
	CheckCreatedStatus(t, resp)

	timeout = time.After(300 * time.Millisecond)
	waiting = true
	for waiting {
		select {
		case event := <-WebSocketClient.EventChannel:
			if event.EventType() != model.WebsocketEventEphemeralMessage {
				// Ignore any other events
				continue
			}

			wpost := model.PostFromJson(strings.NewReader(event.GetData()["post"].(string)))

			acm, ok := wpost.GetProp(model.PropsAddChannelMember).(map[string]interface{})
			require.True(t, ok, "should have received ephemeral post with 'add_channel_member' in props")
			require.True(t, acm["post_id"] != nil, "should not be nil")
			require.True(t, acm["user_ids"] != nil, "should not be nil")
			require.True(t, acm["usernames"] != nil, "should not be nil")
			waiting = false
		case <-timeout:
			require.FailNow(t, "timed out waiting for ephemeral message event")
		}
	}
}

func TestCreatePostCheckOnlineStatus(t *testing.T) {
	th := Setup(t).InitBasic()
	defer th.TearDown()

	api := Init(th.App, th.Server.Router)
	session, _ := th.App.GetSession(th.Client.AuthToken)

	cli := th.CreateClient()
	_, _, err := cli.Login(th.BasicUser2.Username, th.BasicUser2.Password)
	require.NoError(t, err)

	wsClient, err := th.CreateWebSocketClientWithClient(cli)
	require.NoError(t, err)
	defer wsClient.Close()

	wsClient.Listen()

	waitForEvent := func(isSetOnline bool) {
		timeout := time.After(5 * time.Second)
		for {
			select {
			case ev := <-wsClient.EventChannel:
				if ev.EventType() == model.WebsocketEventPosted {
					assert.True(t, ev.GetData()["set_online"].(bool) == isSetOnline)
					return
				}
			case <-timeout:
				// We just skip the test instead of failing because waiting for more than 5 seconds
				// to get a response does not make sense, and it will unnecessarily slow down
				// the tests further in an already congested CI environment.
				t.Skip("timed out waiting for event")
			}
		}
	}

	handler := api.ApiHandler(createPost)
	resp := httptest.NewRecorder()
	post := &model.Post{
		ChannelId: th.BasicChannel.Id,
		Message:   "some message",
	}

	req := httptest.NewRequest("POST", "/api/v4/posts?set_online=false", strings.NewReader(post.ToJson()))
	req.Header.Set(model.HeaderAuth, "Bearer "+session.Token)

	handler.ServeHTTP(resp, req)
	assert.Equal(t, http.StatusCreated, resp.Code)
	waitForEvent(false)

	_, appErr := th.App.GetStatus(th.BasicUser.Id)
	require.NotNil(t, appErr)
	assert.Equal(t, "app.status.get.missing.app_error", appErr.Id)

	req = httptest.NewRequest("POST", "/api/v4/posts", strings.NewReader(post.ToJson()))
	req.Header.Set(model.HeaderAuth, "Bearer "+session.Token)

	handler.ServeHTTP(resp, req)
	assert.Equal(t, http.StatusCreated, resp.Code)
	waitForEvent(true)

	st, appErr := th.App.GetStatus(th.BasicUser.Id)
	require.Nil(t, appErr)
	assert.Equal(t, "online", st.Status)
}

func TestUpdatePost(t *testing.T) {
	th := Setup(t).InitBasic()
	defer th.TearDown()
	client := th.Client
	channel := th.BasicChannel

	th.App.Srv().SetLicense(model.NewTestLicense())

	fileIds := make([]string, 3)
	data, err2 := testutils.ReadTestFile("test.png")
	require.NoError(t, err2)
	for i := 0; i < len(fileIds); i++ {
		fileResp, _, err := client.UploadFile(data, channel.Id, "test.png")
		require.NoError(t, err)
		fileIds[i] = fileResp.FileInfos[0].Id
	}

	rpost, appErr := th.App.CreatePost(th.Context, &model.Post{
		UserId:    th.BasicUser.Id,
		ChannelId: channel.Id,
		Message:   "zz" + model.NewId() + "a",
		FileIds:   fileIds,
	}, channel, false, true)
	require.Nil(t, appErr)

	assert.Equal(t, rpost.Message, rpost.Message, "full name didn't match")
	assert.EqualValues(t, 0, rpost.EditAt, "Newly created post shouldn't have EditAt set")
	assert.Equal(t, model.StringArray(fileIds), rpost.FileIds, "FileIds should have been set")

	t.Run("same message, fewer files", func(t *testing.T) {
		msg := "zz" + model.NewId() + " update post"
		rpost.Message = msg
		rpost.UserId = ""

		rupost, _, err := client.UpdatePost(rpost.Id, &model.Post{
			Id:      rpost.Id,
			Message: rpost.Message,
			FileIds: fileIds[0:2], // one fewer file id
		})
		require.NoError(t, err)

		assert.Equal(t, rupost.Message, msg, "failed to updates")
		assert.NotEqual(t, 0, rupost.EditAt, "EditAt not updated for post")
		assert.Equal(t, model.StringArray(fileIds), rupost.FileIds, "FileIds should have not have been updated")

		actual, _, err := client.GetPost(rpost.Id, "")
		require.NoError(t, err)

		assert.Equal(t, actual.Message, msg, "failed to updates")
		assert.NotEqual(t, 0, actual.EditAt, "EditAt not updated for post")
		assert.Equal(t, model.StringArray(fileIds), actual.FileIds, "FileIds should have not have been updated")
	})

	t.Run("new message, invalid props", func(t *testing.T) {
		msg1 := "#hashtag a" + model.NewId() + " update post again"
		rpost.Message = msg1
		rpost.AddProp(model.PropsAddChannelMember, "no good")
		rrupost, _, err := client.UpdatePost(rpost.Id, rpost)
		require.NoError(t, err)

		assert.Equal(t, msg1, rrupost.Message, "failed to update message")
		assert.Equal(t, "#hashtag", rrupost.Hashtags, "failed to update hashtags")
		assert.Nil(t, rrupost.GetProp(model.PropsAddChannelMember), "failed to sanitize Props['add_channel_member'], should be nil")

		actual, _, err := client.GetPost(rpost.Id, "")
		require.NoError(t, err)

		assert.Equal(t, msg1, actual.Message, "failed to update message")
		assert.Equal(t, "#hashtag", actual.Hashtags, "failed to update hashtags")
		assert.Nil(t, actual.GetProp(model.PropsAddChannelMember), "failed to sanitize Props['add_channel_member'], should be nil")
	})

	t.Run("join/leave post", func(t *testing.T) {
		var rpost2 *model.Post
		rpost2, appErr = th.App.CreatePost(th.Context, &model.Post{
			ChannelId: channel.Id,
			Message:   "zz" + model.NewId() + "a",
			Type:      model.PostTypeJoinLeave,
			UserId:    th.BasicUser.Id,
		}, channel, false, true)
		require.Nil(t, appErr)

		up2 := &model.Post{
			Id:        rpost2.Id,
			ChannelId: channel.Id,
			Message:   "zz" + model.NewId() + " update post 2",
		}
		_, resp, err := client.UpdatePost(rpost2.Id, up2)
		require.Error(t, err)
		CheckBadRequestStatus(t, resp)
	})

	rpost3, appErr := th.App.CreatePost(th.Context, &model.Post{
		ChannelId: channel.Id,
		Message:   "zz" + model.NewId() + "a",
		UserId:    th.BasicUser.Id,
	}, channel, false, true)
	require.Nil(t, appErr)

	t.Run("new message, add files", func(t *testing.T) {
		up3 := &model.Post{
			Id:        rpost3.Id,
			ChannelId: channel.Id,
			Message:   "zz" + model.NewId() + " update post 3",
			FileIds:   fileIds[0:2],
		}
		rrupost3, _, err := client.UpdatePost(rpost3.Id, up3)
		require.NoError(t, err)
		assert.Empty(t, rrupost3.FileIds)

		actual, _, err := client.GetPost(rpost.Id, "")
		require.NoError(t, err)
		assert.Equal(t, model.StringArray(fileIds), actual.FileIds)
	})

	t.Run("add slack attachments", func(t *testing.T) {
		up4 := &model.Post{
			Id:        rpost3.Id,
			ChannelId: channel.Id,
			Message:   "zz" + model.NewId() + " update post 3",
		}
		up4.AddProp("attachments", []model.SlackAttachment{
			{
				Text: "Hello World",
			},
		})
		rrupost3, _, err := client.UpdatePost(rpost3.Id, up4)
		require.NoError(t, err)
		assert.NotEqual(t, rpost3.EditAt, rrupost3.EditAt)
		assert.NotEqual(t, rpost3.Attachments(), rrupost3.Attachments())
	})

	t.Run("logged out", func(t *testing.T) {
		client.Logout()
		_, resp, err := client.UpdatePost(rpost.Id, rpost)
		require.Error(t, err)
		CheckUnauthorizedStatus(t, resp)
	})

	t.Run("different user", func(t *testing.T) {
		th.LoginBasic2()
		_, resp, err := client.UpdatePost(rpost.Id, rpost)
		require.Error(t, err)
		CheckForbiddenStatus(t, resp)

		client.Logout()
	})

	t.Run("different user, but team admin", func(t *testing.T) {
		th.LoginTeamAdmin()
		_, resp, err := client.UpdatePost(rpost.Id, rpost)
		require.Error(t, err)
		CheckForbiddenStatus(t, resp)

		client.Logout()
	})

	t.Run("different user, but system admin", func(t *testing.T) {
		_, _, err := th.SystemAdminClient.UpdatePost(rpost.Id, rpost)
		require.NoError(t, err)
	})
}

func TestUpdateOthersPostInDirectMessageChannel(t *testing.T) {
	// This test checks that a sysadmin with the "EDIT_OTHERS_POSTS" permission can edit someone else's post in a
	// channel without a team (DM/GM). This indirectly checks for the proper cascading all the way to system-wide roles
	// on the user object of permissions based on a post in a channel with no team ID.
	th := Setup(t).InitBasic()
	defer th.TearDown()

	dmChannel := th.CreateDmChannel(th.SystemAdminUser)

	post := &model.Post{
		Message:       "asd",
		ChannelId:     dmChannel.Id,
		PendingPostId: model.NewId() + ":" + fmt.Sprint(model.GetMillis()),
		UserId:        th.BasicUser.Id,
		CreateAt:      0,
	}

	post, _, err := th.Client.CreatePost(post)
	require.NoError(t, err)

	post.Message = "changed"
<<<<<<< HEAD
	post, _, err = th.SystemAdminClient.UpdatePost(post.Id, post)
	require.NoError(t, err)
=======
	_, resp = th.SystemAdminClient.UpdatePost(post.Id, post)
	CheckNoError(t, resp)
>>>>>>> 16c2925b
}

func TestPatchPost(t *testing.T) {
	th := Setup(t).InitBasic()
	defer th.TearDown()
	client := th.Client
	channel := th.BasicChannel

	th.App.Srv().SetLicense(model.NewTestLicense())

	fileIDs := make([]string, 3)
	data, err2 := testutils.ReadTestFile("test.png")
	require.NoError(t, err2)
	for i := 0; i < len(fileIDs); i++ {
		fileResp, _, err := client.UploadFile(data, channel.Id, "test.png")
		require.NoError(t, err)
		fileIDs[i] = fileResp.FileInfos[0].Id
	}
	sort.Strings(fileIDs)

	post := &model.Post{
		ChannelId:    channel.Id,
		IsPinned:     true,
		Message:      "#hashtag a message",
		Props:        model.StringInterface{"channel_header": "old_header"},
		FileIds:      fileIDs[0:2],
		HasReactions: true,
	}
	post, _, err := client.CreatePost(post)
	require.NoError(t, err)

	var rpost *model.Post
	t.Run("new message, props, files, HasReactions bit", func(t *testing.T) {
		patch := &model.PostPatch{}

		patch.IsPinned = model.NewBool(false)
		patch.Message = model.NewString("#otherhashtag other message")
		patch.Props = &model.StringInterface{"channel_header": "new_header"}
		patchFileIds := model.StringArray(fileIDs) // one extra file
		patch.FileIds = &patchFileIds
		patch.HasReactions = model.NewBool(false)

		rpost, _, err = client.PatchPost(post.Id, patch)
		require.NoError(t, err)

		assert.False(t, rpost.IsPinned, "IsPinned did not update properly")
		assert.Equal(t, "#otherhashtag other message", rpost.Message, "Message did not update properly")
		assert.Equal(t, *patch.Props, rpost.GetProps(), "Props did not update properly")
		assert.Equal(t, "#otherhashtag", rpost.Hashtags, "Message did not update properly")
		assert.Equal(t, model.StringArray(fileIDs[0:2]), rpost.FileIds, "FileIds should not update")
		assert.False(t, rpost.HasReactions, "HasReactions did not update properly")
	})

	t.Run("add slack attachments", func(t *testing.T) {
		patch2 := &model.PostPatch{}
		attachments := []model.SlackAttachment{
			{
				Text: "Hello World",
			},
		}
		patch2.Props = &model.StringInterface{"attachments": attachments}

		rpost2, _, err := client.PatchPost(post.Id, patch2)
		require.NoError(t, err)
		assert.NotEmpty(t, rpost2.GetProp("attachments"))
		assert.NotEqual(t, rpost.EditAt, rpost2.EditAt)
	})

	t.Run("invalid requests", func(t *testing.T) {
		r, err := client.DoApiPut("/posts/"+post.Id+"/patch", "garbage")
		require.EqualError(t, err, ": Invalid or missing post in request body., ")
		require.Equal(t, http.StatusBadRequest, r.StatusCode, "wrong status code")

		patch := &model.PostPatch{}
		_, resp, err := client.PatchPost("junk", patch)
		require.Error(t, err)
		CheckBadRequestStatus(t, resp)
	})

	t.Run("unknown post", func(t *testing.T) {
		patch := &model.PostPatch{}
		_, resp, err := client.PatchPost(GenerateTestId(), patch)
		require.Error(t, err)
		CheckForbiddenStatus(t, resp)
	})

	t.Run("logged out", func(t *testing.T) {
		client.Logout()
		patch := &model.PostPatch{}
		_, resp, err := client.PatchPost(post.Id, patch)
		require.Error(t, err)
		CheckUnauthorizedStatus(t, resp)
	})

	t.Run("different user", func(t *testing.T) {
		th.LoginBasic2()
		patch := &model.PostPatch{}
		_, resp, err := client.PatchPost(post.Id, patch)
		require.Error(t, err)
		CheckForbiddenStatus(t, resp)
	})

	t.Run("different user, but team admin", func(t *testing.T) {
		th.LoginTeamAdmin()
		patch := &model.PostPatch{}
		_, resp, err := client.PatchPost(post.Id, patch)
		require.Error(t, err)
		CheckForbiddenStatus(t, resp)
	})

	t.Run("different user, but system admin", func(t *testing.T) {
		patch := &model.PostPatch{}
		_, _, err := th.SystemAdminClient.PatchPost(post.Id, patch)
		require.NoError(t, err)
	})

	t.Run("edit others posts permission can function independently of edit own post", func(t *testing.T) {
		th.LoginBasic2()
		patch := &model.PostPatch{}
		_, resp, err := client.PatchPost(post.Id, patch)
		require.Error(t, err)
		CheckForbiddenStatus(t, resp)

		// Add permission to edit others'
		defer th.RestoreDefaultRolePermissions(th.SaveDefaultRolePermissions())
		th.RemovePermissionFromRole(model.PermissionEditPost.Id, model.ChannelUserRoleId)
		th.AddPermissionToRole(model.PermissionEditOthersPosts.Id, model.ChannelUserRoleId)

		_, _, err = client.PatchPost(post.Id, patch)
		require.NoError(t, err)
	})
}

func TestPinPost(t *testing.T) {
	th := Setup(t).InitBasic()
	defer th.TearDown()
	client := th.Client

	post := th.BasicPost
	pass, _, err := client.PinPost(post.Id)
	require.NoError(t, err)

	require.True(t, pass, "should have passed")
	rpost, appErr := th.App.GetSinglePost(post.Id)
	require.Nil(t, appErr)
	require.True(t, rpost.IsPinned, "failed to pin post")

	pass, resp, err := client.PinPost("junk")
	require.Error(t, err)
	CheckBadRequestStatus(t, resp)
	require.False(t, pass, "should have failed")

	_, resp, err = client.PinPost(GenerateTestId())
	require.Error(t, err)
	CheckForbiddenStatus(t, resp)

	t.Run("unable-to-pin-post-in-read-only-town-square", func(t *testing.T) {
		townSquareIsReadOnly := *th.App.Config().TeamSettings.ExperimentalTownSquareIsReadOnly
		th.App.Srv().SetLicense(model.NewTestLicense())
		th.App.UpdateConfig(func(cfg *model.Config) { *cfg.TeamSettings.ExperimentalTownSquareIsReadOnly = true })

		defer th.App.Srv().RemoveLicense()
		defer th.App.UpdateConfig(func(cfg *model.Config) { *cfg.TeamSettings.ExperimentalTownSquareIsReadOnly = townSquareIsReadOnly })

		channel, appErr := th.App.GetChannelByName("town-square", th.BasicTeam.Id, true)
		assert.Nil(t, appErr)
		adminPost := th.CreatePostWithClient(th.SystemAdminClient, channel)

		_, resp, err = client.PinPost(adminPost.Id)
		require.Error(t, err)
		CheckForbiddenStatus(t, resp)
	})

	client.Logout()
	_, resp, err = client.PinPost(post.Id)
	require.Error(t, err)
	CheckUnauthorizedStatus(t, resp)

	_, _, err = th.SystemAdminClient.PinPost(post.Id)
	require.NoError(t, err)
}

func TestUnpinPost(t *testing.T) {
	th := Setup(t).InitBasic()
	defer th.TearDown()
	client := th.Client

	pinnedPost := th.CreatePinnedPost()
	pass, _, err := client.UnpinPost(pinnedPost.Id)
	require.NoError(t, err)
	require.True(t, pass, "should have passed")

	rpost, appErr := th.App.GetSinglePost(pinnedPost.Id)
	require.Nil(t, appErr)
	require.False(t, rpost.IsPinned)

	pass, resp, err := client.UnpinPost("junk")
	require.Error(t, err)
	CheckBadRequestStatus(t, resp)
	require.False(t, pass, "should have failed")

	_, resp, err = client.UnpinPost(GenerateTestId())
	require.Error(t, err)
	CheckForbiddenStatus(t, resp)

	client.Logout()
	_, resp, err = client.UnpinPost(pinnedPost.Id)
	require.Error(t, err)
	CheckUnauthorizedStatus(t, resp)

	_, _, err = th.SystemAdminClient.UnpinPost(pinnedPost.Id)
	require.NoError(t, err)
}

func TestGetPostsForChannel(t *testing.T) {
	th := Setup(t).InitBasic()
	defer th.TearDown()
	client := th.Client

	post1 := th.CreatePost()
	post2 := th.CreatePost()
	post3 := &model.Post{ChannelId: th.BasicChannel.Id, Message: "zz" + model.NewId() + "a", RootId: post1.Id}
	post3, _, _ = client.CreatePost(post3)

	time.Sleep(300 * time.Millisecond)
	since := model.GetMillis()
	time.Sleep(300 * time.Millisecond)

	post4 := th.CreatePost()

	th.TestForAllClients(t, func(t *testing.T, c *model.Client4) {
		posts, resp, err := c.GetPostsForChannel(th.BasicChannel.Id, 0, 60, "", false)
		require.NoError(t, err)
		require.Equal(t, post4.Id, posts.Order[0], "wrong order")
		require.Equal(t, post3.Id, posts.Order[1], "wrong order")
		require.Equal(t, post2.Id, posts.Order[2], "wrong order")
		require.Equal(t, post1.Id, posts.Order[3], "wrong order")

		posts, resp, _ = c.GetPostsForChannel(th.BasicChannel.Id, 0, 3, resp.Etag, false)
		CheckEtag(t, posts, resp)

		posts, _, err = c.GetPostsForChannel(th.BasicChannel.Id, 0, 3, "", false)
		require.NoError(t, err)
		require.Len(t, posts.Order, 3, "wrong number returned")

		_, ok := posts.Posts[post3.Id]
		require.True(t, ok, "missing comment")
		_, ok = posts.Posts[post1.Id]
		require.True(t, ok, "missing root post")

		posts, _, err = c.GetPostsForChannel(th.BasicChannel.Id, 1, 1, "", false)
		require.NoError(t, err)
		require.Equal(t, post3.Id, posts.Order[0], "wrong order")

		posts, _, err = c.GetPostsForChannel(th.BasicChannel.Id, 10000, 10000, "", false)
		require.NoError(t, err)
		require.Empty(t, posts.Order, "should be no posts")
	})

	post5 := th.CreatePost()

	th.TestForAllClients(t, func(t *testing.T, c *model.Client4) {
		posts, _, err := c.GetPostsSince(th.BasicChannel.Id, since, false)
		require.NoError(t, err)
		require.Len(t, posts.Posts, 2, "should return 2 posts")

		// "since" query to return empty NextPostId and PrevPostId
		require.Equal(t, "", posts.NextPostId, "should return an empty NextPostId")
		require.Equal(t, "", posts.PrevPostId, "should return an empty PrevPostId")

		found := make([]bool, 2)
		for _, p := range posts.Posts {
			require.LessOrEqual(t, since, p.CreateAt, "bad create at for post returned")

			if p.Id == post4.Id {
				found[0] = true
			} else if p.Id == post5.Id {
				found[1] = true
			}
		}
		for _, f := range found {
			require.True(t, f, "missing post")
		}

		_, resp, err := c.GetPostsForChannel("", 0, 60, "", false)
		require.Error(t, err)
		CheckBadRequestStatus(t, resp)

		_, resp, err = c.GetPostsForChannel("junk", 0, 60, "", false)
		require.Error(t, err)
		CheckBadRequestStatus(t, resp)
	})

	_, resp, err := client.GetPostsForChannel(model.NewId(), 0, 60, "", false)
	require.Error(t, err)
	CheckForbiddenStatus(t, resp)

	client.Logout()
	_, resp, err = client.GetPostsForChannel(model.NewId(), 0, 60, "", false)
	require.Error(t, err)
	CheckUnauthorizedStatus(t, resp)

	// more tests for next_post_id, prev_post_id, and order
	// There are 12 posts composed of first 2 system messages and 10 created posts
	client.Login(th.BasicUser.Email, th.BasicUser.Password)
	th.CreatePost() // post6
	post7 := th.CreatePost()
	post8 := th.CreatePost()
	th.CreatePost() // post9
	post10 := th.CreatePost()

	var posts *model.PostList
	th.TestForAllClients(t, func(t *testing.T, c *model.Client4) {
		// get the system post IDs posted before the created posts above
		posts, _, err = c.GetPostsBefore(th.BasicChannel.Id, post1.Id, 0, 2, "", false)
		require.NoError(t, err)
		systemPostId1 := posts.Order[1]

		// similar to '/posts'
		posts, _, err = c.GetPostsForChannel(th.BasicChannel.Id, 0, 60, "", false)
		require.NoError(t, err)
		require.Len(t, posts.Order, 12, "expected 12 posts")
		require.Equal(t, post10.Id, posts.Order[0], "posts not in order")
		require.Equal(t, systemPostId1, posts.Order[11], "posts not in order")
		require.Equal(t, "", posts.NextPostId, "should return an empty NextPostId")
		require.Equal(t, "", posts.PrevPostId, "should return an empty PrevPostId")

		// similar to '/posts?per_page=3'
		posts, _, err = c.GetPostsForChannel(th.BasicChannel.Id, 0, 3, "", false)
		require.NoError(t, err)
		require.Len(t, posts.Order, 3, "expected 3 posts")
		require.Equal(t, post10.Id, posts.Order[0], "posts not in order")
		require.Equal(t, post8.Id, posts.Order[2], "should return 3 posts and match order")
		require.Equal(t, "", posts.NextPostId, "should return an empty NextPostId")
		require.Equal(t, post7.Id, posts.PrevPostId, "should return post7.Id as PrevPostId")

		// similar to '/posts?per_page=3&page=1'
		posts, _, err = c.GetPostsForChannel(th.BasicChannel.Id, 1, 3, "", false)
		require.NoError(t, err)
		require.Len(t, posts.Order, 3, "expected 3 posts")
		require.Equal(t, post7.Id, posts.Order[0], "posts not in order")
		require.Equal(t, post5.Id, posts.Order[2], "posts not in order")
		require.Equal(t, post8.Id, posts.NextPostId, "should return post8.Id as NextPostId")
		require.Equal(t, post4.Id, posts.PrevPostId, "should return post4.Id as PrevPostId")

		// similar to '/posts?per_page=3&page=2'
		posts, _, err = c.GetPostsForChannel(th.BasicChannel.Id, 2, 3, "", false)
		require.NoError(t, err)
		require.Len(t, posts.Order, 3, "expected 3 posts")
		require.Equal(t, post4.Id, posts.Order[0], "posts not in order")
		require.Equal(t, post2.Id, posts.Order[2], "should return 3 posts and match order")
		require.Equal(t, post5.Id, posts.NextPostId, "should return post5.Id as NextPostId")
		require.Equal(t, post1.Id, posts.PrevPostId, "should return post1.Id as PrevPostId")

		// similar to '/posts?per_page=3&page=3'
		posts, _, err = c.GetPostsForChannel(th.BasicChannel.Id, 3, 3, "", false)
		require.NoError(t, err)
		require.Len(t, posts.Order, 3, "expected 3 posts")
		require.Equal(t, post1.Id, posts.Order[0], "posts not in order")
		require.Equal(t, systemPostId1, posts.Order[2], "should return 3 posts and match order")
		require.Equal(t, post2.Id, posts.NextPostId, "should return post2.Id as NextPostId")
		require.Equal(t, "", posts.PrevPostId, "should return an empty PrevPostId")

		// similar to '/posts?per_page=3&page=4'
		posts, _, err = c.GetPostsForChannel(th.BasicChannel.Id, 4, 3, "", false)
		require.NoError(t, err)
		require.Empty(t, posts.Order, "should return 0 post")
		require.Equal(t, "", posts.NextPostId, "should return an empty NextPostId")
		require.Equal(t, "", posts.PrevPostId, "should return an empty PrevPostId")
	})
}

func TestGetFlaggedPostsForUser(t *testing.T) {
	th := Setup(t).InitBasic()
	defer th.TearDown()
	client := th.Client
	user := th.BasicUser
	team1 := th.BasicTeam
	channel1 := th.BasicChannel
	post1 := th.CreatePost()
	channel2 := th.CreatePublicChannel()
	post2 := th.CreatePostWithClient(client, channel2)

	preference := model.Preference{
		UserId:   user.Id,
		Category: model.PreferenceCategoryFlaggedPost,
		Name:     post1.Id,
		Value:    "true",
	}
	_, _, err := client.UpdatePreferences(user.Id, &model.Preferences{preference})
	require.NoError(t, err)
	preference.Name = post2.Id
	_, _, err = client.UpdatePreferences(user.Id, &model.Preferences{preference})
	require.NoError(t, err)

	opl := model.NewPostList()
	opl.AddPost(post1)
	opl.AddOrder(post1.Id)

	rpl, _, err := client.GetFlaggedPostsForUserInChannel(user.Id, channel1.Id, 0, 10)
	require.NoError(t, err)

	require.Len(t, rpl.Posts, 1, "should have returned 1 post")
	require.Equal(t, opl.Posts, rpl.Posts, "posts should have matched")

	rpl, _, err = client.GetFlaggedPostsForUserInChannel(user.Id, channel1.Id, 0, 1)
	require.NoError(t, err)
	require.Len(t, rpl.Posts, 1, "should have returned 1 post")

	rpl, _, err = client.GetFlaggedPostsForUserInChannel(user.Id, channel1.Id, 1, 1)
	require.NoError(t, err)
	require.Empty(t, rpl.Posts)

	rpl, _, err = client.GetFlaggedPostsForUserInChannel(user.Id, GenerateTestId(), 0, 10)
	require.NoError(t, err)
	require.Empty(t, rpl.Posts)

	rpl, resp, err := client.GetFlaggedPostsForUserInChannel(user.Id, "junk", 0, 10)
	require.Error(t, err)
	CheckBadRequestStatus(t, resp)
	require.Nil(t, rpl)

	opl.AddPost(post2)
	opl.AddOrder(post2.Id)

	rpl, _, err = client.GetFlaggedPostsForUserInTeam(user.Id, team1.Id, 0, 10)
	require.NoError(t, err)
	require.Len(t, rpl.Posts, 2, "should have returned 2 posts")
	require.Equal(t, opl.Posts, rpl.Posts, "posts should have matched")

	rpl, _, err = client.GetFlaggedPostsForUserInTeam(user.Id, team1.Id, 0, 1)
	require.NoError(t, err)
	require.Len(t, rpl.Posts, 1, "should have returned 1 post")

	rpl, _, err = client.GetFlaggedPostsForUserInTeam(user.Id, team1.Id, 1, 1)
	require.NoError(t, err)
	require.Len(t, rpl.Posts, 1, "should have returned 1 post")

	rpl, _, err = client.GetFlaggedPostsForUserInTeam(user.Id, team1.Id, 1000, 10)
	require.NoError(t, err)
	require.Empty(t, rpl.Posts)

	rpl, _, err = client.GetFlaggedPostsForUserInTeam(user.Id, GenerateTestId(), 0, 10)
	require.NoError(t, err)
	require.Empty(t, rpl.Posts)

	rpl, resp, err = client.GetFlaggedPostsForUserInTeam(user.Id, "junk", 0, 10)
	require.Error(t, err)
	CheckBadRequestStatus(t, resp)
	require.Nil(t, rpl)

	channel3 := th.CreatePrivateChannel()
	post4 := th.CreatePostWithClient(client, channel3)

	preference.Name = post4.Id
	client.UpdatePreferences(user.Id, &model.Preferences{preference})

	opl.AddPost(post4)
	opl.AddOrder(post4.Id)

	rpl, _, err = client.GetFlaggedPostsForUser(user.Id, 0, 10)
	require.NoError(t, err)
	require.Len(t, rpl.Posts, 3, "should have returned 3 posts")
	require.Equal(t, opl.Posts, rpl.Posts, "posts should have matched")

	rpl, _, err = client.GetFlaggedPostsForUser(user.Id, 0, 2)
	require.NoError(t, err)
	require.Len(t, rpl.Posts, 2, "should have returned 2 posts")

	rpl, _, err = client.GetFlaggedPostsForUser(user.Id, 2, 2)
	require.NoError(t, err)
	require.Len(t, rpl.Posts, 1, "should have returned 1 post")

	rpl, _, err = client.GetFlaggedPostsForUser(user.Id, 1000, 10)
	require.NoError(t, err)
	require.Empty(t, rpl.Posts)

	channel4 := th.CreateChannelWithClient(th.SystemAdminClient, model.ChannelTypePrivate)
	post5 := th.CreatePostWithClient(th.SystemAdminClient, channel4)

	preference.Name = post5.Id
	_, resp, err = client.UpdatePreferences(user.Id, &model.Preferences{preference})
	require.Error(t, err)
	CheckForbiddenStatus(t, resp)

	rpl, _, err = client.GetFlaggedPostsForUser(user.Id, 0, 10)
	require.NoError(t, err)
	require.Len(t, rpl.Posts, 3, "should have returned 3 posts")
	require.Equal(t, opl.Posts, rpl.Posts, "posts should have matched")

	th.AddUserToChannel(user, channel4)
	_, _, err = client.UpdatePreferences(user.Id, &model.Preferences{preference})
	require.NoError(t, err)

	rpl, _, err = client.GetFlaggedPostsForUser(user.Id, 0, 10)
	require.NoError(t, err)

	opl.AddPost(post5)
	opl.AddOrder(post5.Id)
	require.Len(t, rpl.Posts, 4, "should have returned 4 posts")
	require.Equal(t, opl.Posts, rpl.Posts, "posts should have matched")

	appErr := th.App.RemoveUserFromChannel(th.Context, user.Id, "", channel4)
	assert.Nil(t, appErr, "unable to remove user from channel")

	rpl, _, err = client.GetFlaggedPostsForUser(user.Id, 0, 10)
	require.NoError(t, err)

	opl2 := model.NewPostList()
	opl2.AddPost(post1)
	opl2.AddOrder(post1.Id)
	opl2.AddPost(post2)
	opl2.AddOrder(post2.Id)
	opl2.AddPost(post4)
	opl2.AddOrder(post4.Id)

	require.Len(t, rpl.Posts, 3, "should have returned 3 posts")
	require.Equal(t, opl2.Posts, rpl.Posts, "posts should have matched")

	_, resp, err = client.GetFlaggedPostsForUser("junk", 0, 10)
	require.Error(t, err)
	CheckBadRequestStatus(t, resp)

	_, resp, err = client.GetFlaggedPostsForUser(GenerateTestId(), 0, 10)
	require.Error(t, err)
	CheckForbiddenStatus(t, resp)

	client.Logout()

	_, resp, err = client.GetFlaggedPostsForUserInChannel(user.Id, channel1.Id, 0, 10)
	require.Error(t, err)
	CheckUnauthorizedStatus(t, resp)

	_, resp, err = client.GetFlaggedPostsForUserInTeam(user.Id, team1.Id, 0, 10)
	require.Error(t, err)
	CheckUnauthorizedStatus(t, resp)

	_, resp, err = client.GetFlaggedPostsForUser(user.Id, 0, 10)
	require.Error(t, err)
	CheckUnauthorizedStatus(t, resp)

	_, _, err = th.SystemAdminClient.GetFlaggedPostsForUserInChannel(user.Id, channel1.Id, 0, 10)
	require.NoError(t, err)

	_, _, err = th.SystemAdminClient.GetFlaggedPostsForUserInTeam(user.Id, team1.Id, 0, 10)
	require.NoError(t, err)

	_, _, err = th.SystemAdminClient.GetFlaggedPostsForUser(user.Id, 0, 10)
	require.NoError(t, err)

	mockStore := mocks.Store{}
	mockPostStore := mocks.PostStore{}
	mockPostStore.On("GetFlaggedPosts", mock.AnythingOfType("string"), mock.AnythingOfType("int"), mock.AnythingOfType("int")).Return(nil, errors.New("some-error"))
	mockPostStore.On("ClearCaches").Return()
	mockStore.On("Team").Return(th.App.Srv().Store.Team())
	mockStore.On("Channel").Return(th.App.Srv().Store.Channel())
	mockStore.On("User").Return(th.App.Srv().Store.User())
	mockStore.On("Scheme").Return(th.App.Srv().Store.Scheme())
	mockStore.On("Post").Return(&mockPostStore)
	mockStore.On("FileInfo").Return(th.App.Srv().Store.FileInfo())
	mockStore.On("Webhook").Return(th.App.Srv().Store.Webhook())
	mockStore.On("System").Return(th.App.Srv().Store.System())
	mockStore.On("License").Return(th.App.Srv().Store.License())
	mockStore.On("Role").Return(th.App.Srv().Store.Role())
	mockStore.On("Close").Return(nil)
	th.App.Srv().Store = &mockStore

	_, resp, err = th.SystemAdminClient.GetFlaggedPostsForUser(user.Id, 0, 10)
	require.Error(t, err)
	CheckInternalErrorStatus(t, resp)
}

func TestGetPostsBefore(t *testing.T) {
	th := Setup(t).InitBasic()
	defer th.TearDown()
	client := th.Client

	post1 := th.CreatePost()
	post2 := th.CreatePost()
	post3 := th.CreatePost()
	post4 := th.CreatePost()
	post5 := th.CreatePost()

	posts, _, err := client.GetPostsBefore(th.BasicChannel.Id, post3.Id, 0, 100, "", false)
	require.NoError(t, err)

	found := make([]bool, 2)
	for _, p := range posts.Posts {
		if p.Id == post1.Id {
			found[0] = true
		} else if p.Id == post2.Id {
			found[1] = true
		}

		require.NotEqual(t, post4.Id, p.Id, "returned posts after")
		require.NotEqual(t, post5.Id, p.Id, "returned posts after")
	}

	for _, f := range found {
		require.True(t, f, "missing post")
	}

	require.Equal(t, post3.Id, posts.NextPostId, "should match NextPostId")
	require.Equal(t, "", posts.PrevPostId, "should match empty PrevPostId")

	posts, _, err = client.GetPostsBefore(th.BasicChannel.Id, post4.Id, 1, 1, "", false)
	require.NoError(t, err)
	require.Len(t, posts.Posts, 1, "too many posts returned")
	require.Equal(t, post2.Id, posts.Order[0], "should match returned post")
	require.Equal(t, post3.Id, posts.NextPostId, "should match NextPostId")
	require.Equal(t, post1.Id, posts.PrevPostId, "should match PrevPostId")

<<<<<<< HEAD
	posts, resp, err := client.GetPostsBefore(th.BasicChannel.Id, "junk", 1, 1, "", false)
	require.Error(t, err)
=======
	_, resp = Client.GetPostsBefore(th.BasicChannel.Id, "junk", 1, 1, "", false)
>>>>>>> 16c2925b
	CheckBadRequestStatus(t, resp)

	posts, _, err = client.GetPostsBefore(th.BasicChannel.Id, post5.Id, 0, 3, "", false)
	require.NoError(t, err)
	require.Len(t, posts.Posts, 3, "should match length of posts returned")
	require.Equal(t, post4.Id, posts.Order[0], "should match returned post")
	require.Equal(t, post2.Id, posts.Order[2], "should match returned post")
	require.Equal(t, post5.Id, posts.NextPostId, "should match NextPostId")
	require.Equal(t, post1.Id, posts.PrevPostId, "should match PrevPostId")

	// get the system post IDs posted before the created posts above
	posts, _, err = client.GetPostsBefore(th.BasicChannel.Id, post1.Id, 0, 2, "", false)
	require.NoError(t, err)
	systemPostId2 := posts.Order[0]
	systemPostId1 := posts.Order[1]

	posts, _, err = client.GetPostsBefore(th.BasicChannel.Id, post5.Id, 1, 3, "", false)
	require.NoError(t, err)
	require.Len(t, posts.Posts, 3, "should match length of posts returned")
	require.Equal(t, post1.Id, posts.Order[0], "should match returned post")
	require.Equal(t, systemPostId2, posts.Order[1], "should match returned post")
	require.Equal(t, systemPostId1, posts.Order[2], "should match returned post")
	require.Equal(t, post2.Id, posts.NextPostId, "should match NextPostId")
	require.Equal(t, "", posts.PrevPostId, "should return empty PrevPostId")

	// more tests for next_post_id, prev_post_id, and order
	// There are 12 posts composed of first 2 system messages and 10 created posts
	post6 := th.CreatePost()
	th.CreatePost() // post7
	post8 := th.CreatePost()
	post9 := th.CreatePost()
	th.CreatePost() // post10

	// similar to '/posts?before=post9'
	posts, _, err = client.GetPostsBefore(th.BasicChannel.Id, post9.Id, 0, 60, "", false)
	require.NoError(t, err)
	require.Len(t, posts.Order, 10, "expected 10 posts")
	require.Equal(t, post8.Id, posts.Order[0], "posts not in order")
	require.Equal(t, systemPostId1, posts.Order[9], "posts not in order")
	require.Equal(t, post9.Id, posts.NextPostId, "should return post9.Id as NextPostId")
	require.Equal(t, "", posts.PrevPostId, "should return an empty PrevPostId")

	// similar to '/posts?before=post9&per_page=3'
	posts, _, err = client.GetPostsBefore(th.BasicChannel.Id, post9.Id, 0, 3, "", false)
	require.NoError(t, err)
	require.Len(t, posts.Order, 3, "expected 3 posts")
	require.Equal(t, post8.Id, posts.Order[0], "posts not in order")
	require.Equal(t, post6.Id, posts.Order[2], "should return 3 posts and match order")
	require.Equal(t, post9.Id, posts.NextPostId, "should return post9.Id as NextPostId")
	require.Equal(t, post5.Id, posts.PrevPostId, "should return post5.Id as PrevPostId")

	// similar to '/posts?before=post9&per_page=3&page=1'
	posts, _, err = client.GetPostsBefore(th.BasicChannel.Id, post9.Id, 1, 3, "", false)
	require.NoError(t, err)
	require.Len(t, posts.Order, 3, "expected 3 posts")
	require.Equal(t, post5.Id, posts.Order[0], "posts not in order")
	require.Equal(t, post3.Id, posts.Order[2], "posts not in order")
	require.Equal(t, post6.Id, posts.NextPostId, "should return post6.Id as NextPostId")
	require.Equal(t, post2.Id, posts.PrevPostId, "should return post2.Id as PrevPostId")

	// similar to '/posts?before=post9&per_page=3&page=2'
	posts, _, err = client.GetPostsBefore(th.BasicChannel.Id, post9.Id, 2, 3, "", false)
	require.NoError(t, err)
	require.Len(t, posts.Order, 3, "expected 3 posts")
	require.Equal(t, post2.Id, posts.Order[0], "posts not in order")
	require.Equal(t, systemPostId2, posts.Order[2], "posts not in order")
	require.Equal(t, post3.Id, posts.NextPostId, "should return post3.Id as NextPostId")
	require.Equal(t, systemPostId1, posts.PrevPostId, "should return systemPostId1 as PrevPostId")

	// similar to '/posts?before=post1&per_page=3'
	posts, _, err = client.GetPostsBefore(th.BasicChannel.Id, post1.Id, 0, 3, "", false)
	require.NoError(t, err)
	require.Len(t, posts.Order, 2, "expected 2 posts")
	require.Equal(t, systemPostId2, posts.Order[0], "posts not in order")
	require.Equal(t, systemPostId1, posts.Order[1], "posts not in order")
	require.Equal(t, post1.Id, posts.NextPostId, "should return post1.Id as NextPostId")
	require.Equal(t, "", posts.PrevPostId, "should return an empty PrevPostId")

	// similar to '/posts?before=systemPostId1'
	posts, _, err = client.GetPostsBefore(th.BasicChannel.Id, systemPostId1, 0, 60, "", false)
	require.NoError(t, err)
	require.Empty(t, posts.Order, "should return 0 post")
	require.Equal(t, systemPostId1, posts.NextPostId, "should return systemPostId1 as NextPostId")
	require.Equal(t, "", posts.PrevPostId, "should return an empty PrevPostId")

	// similar to '/posts?before=systemPostId1&per_page=60&page=1'
	posts, _, err = client.GetPostsBefore(th.BasicChannel.Id, systemPostId1, 1, 60, "", false)
	require.NoError(t, err)
	require.Empty(t, posts.Order, "should return 0 posts")
	require.Equal(t, "", posts.NextPostId, "should return an empty NextPostId")
	require.Equal(t, "", posts.PrevPostId, "should return an empty PrevPostId")

	// similar to '/posts?before=non-existent-post'
	nonExistentPostId := model.NewId()
	posts, _, err = client.GetPostsBefore(th.BasicChannel.Id, nonExistentPostId, 0, 60, "", false)
	require.NoError(t, err)
	require.Empty(t, posts.Order, "should return 0 post")
	require.Equal(t, nonExistentPostId, posts.NextPostId, "should return nonExistentPostId as NextPostId")
	require.Equal(t, "", posts.PrevPostId, "should return an empty PrevPostId")
}

func TestGetPostsAfter(t *testing.T) {
	th := Setup(t).InitBasic()
	defer th.TearDown()
	client := th.Client

	post1 := th.CreatePost()
	post2 := th.CreatePost()
	post3 := th.CreatePost()
	post4 := th.CreatePost()
	post5 := th.CreatePost()

	posts, _, err := client.GetPostsAfter(th.BasicChannel.Id, post3.Id, 0, 100, "", false)
	require.NoError(t, err)

	found := make([]bool, 2)
	for _, p := range posts.Posts {
		if p.Id == post4.Id {
			found[0] = true
		} else if p.Id == post5.Id {
			found[1] = true
		}
		require.NotEqual(t, post1.Id, p.Id, "returned posts before")
		require.NotEqual(t, post2.Id, p.Id, "returned posts before")
	}

	for _, f := range found {
		require.True(t, f, "missing post")
	}
	require.Equal(t, "", posts.NextPostId, "should match empty NextPostId")
	require.Equal(t, post3.Id, posts.PrevPostId, "should match PrevPostId")

	posts, _, err = client.GetPostsAfter(th.BasicChannel.Id, post2.Id, 1, 1, "", false)
	require.NoError(t, err)
	require.Len(t, posts.Posts, 1, "too many posts returned")
	require.Equal(t, post4.Id, posts.Order[0], "should match returned post")
	require.Equal(t, post5.Id, posts.NextPostId, "should match NextPostId")
	require.Equal(t, post3.Id, posts.PrevPostId, "should match PrevPostId")

<<<<<<< HEAD
	posts, resp, err := client.GetPostsAfter(th.BasicChannel.Id, "junk", 1, 1, "", false)
	require.Error(t, err)
=======
	_, resp = Client.GetPostsAfter(th.BasicChannel.Id, "junk", 1, 1, "", false)
>>>>>>> 16c2925b
	CheckBadRequestStatus(t, resp)

	posts, _, err = client.GetPostsAfter(th.BasicChannel.Id, post1.Id, 0, 3, "", false)
	require.NoError(t, err)
	require.Len(t, posts.Posts, 3, "should match length of posts returned")
	require.Equal(t, post4.Id, posts.Order[0], "should match returned post")
	require.Equal(t, post2.Id, posts.Order[2], "should match returned post")
	require.Equal(t, post5.Id, posts.NextPostId, "should match NextPostId")
	require.Equal(t, post1.Id, posts.PrevPostId, "should match PrevPostId")

	posts, _, err = client.GetPostsAfter(th.BasicChannel.Id, post1.Id, 1, 3, "", false)
	require.NoError(t, err)
	require.Len(t, posts.Posts, 1, "should match length of posts returned")
	require.Equal(t, post5.Id, posts.Order[0], "should match returned post")
	require.Equal(t, "", posts.NextPostId, "should match NextPostId")
	require.Equal(t, post4.Id, posts.PrevPostId, "should match PrevPostId")

	// more tests for next_post_id, prev_post_id, and order
	// There are 12 posts composed of first 2 system messages and 10 created posts
	post6 := th.CreatePost()
	th.CreatePost() // post7
	post8 := th.CreatePost()
	post9 := th.CreatePost()
	post10 := th.CreatePost()

	// similar to '/posts?after=post2'
	posts, _, err = client.GetPostsAfter(th.BasicChannel.Id, post2.Id, 0, 60, "", false)
	require.NoError(t, err)
	require.Len(t, posts.Order, 8, "expected 8 posts")
	require.Equal(t, post10.Id, posts.Order[0], "should match order")
	require.Equal(t, post3.Id, posts.Order[7], "should match order")
	require.Equal(t, "", posts.NextPostId, "should return an empty NextPostId")
	require.Equal(t, post2.Id, posts.PrevPostId, "should return post2.Id as PrevPostId")

	// similar to '/posts?after=post2&per_page=3'
	posts, _, err = client.GetPostsAfter(th.BasicChannel.Id, post2.Id, 0, 3, "", false)
	require.NoError(t, err)
	require.Len(t, posts.Order, 3, "expected 3 posts")
	require.Equal(t, post5.Id, posts.Order[0], "should match order")
	require.Equal(t, post3.Id, posts.Order[2], "should return 3 posts and match order")
	require.Equal(t, post6.Id, posts.NextPostId, "should return post6.Id as NextPostId")
	require.Equal(t, post2.Id, posts.PrevPostId, "should return post2.Id as PrevPostId")

	// similar to '/posts?after=post2&per_page=3&page=1'
	posts, _, err = client.GetPostsAfter(th.BasicChannel.Id, post2.Id, 1, 3, "", false)
	require.NoError(t, err)
	require.Len(t, posts.Order, 3, "expected 3 posts")
	require.Equal(t, post8.Id, posts.Order[0], "should match order")
	require.Equal(t, post6.Id, posts.Order[2], "should match order")
	require.Equal(t, post9.Id, posts.NextPostId, "should return post9.Id as NextPostId")
	require.Equal(t, post5.Id, posts.PrevPostId, "should return post5.Id as PrevPostId")

	// similar to '/posts?after=post2&per_page=3&page=2'
	posts, _, err = client.GetPostsAfter(th.BasicChannel.Id, post2.Id, 2, 3, "", false)
	require.NoError(t, err)
	require.Len(t, posts.Order, 2, "expected 2 posts")
	require.Equal(t, post10.Id, posts.Order[0], "should match order")
	require.Equal(t, post9.Id, posts.Order[1], "should match order")
	require.Equal(t, "", posts.NextPostId, "should return an empty NextPostId")
	require.Equal(t, post8.Id, posts.PrevPostId, "should return post8.Id as PrevPostId")

	// similar to '/posts?after=post10'
	posts, _, err = client.GetPostsAfter(th.BasicChannel.Id, post10.Id, 0, 60, "", false)
	require.NoError(t, err)
	require.Empty(t, posts.Order, "should return 0 post")
	require.Equal(t, "", posts.NextPostId, "should return an empty NextPostId")
	require.Equal(t, post10.Id, posts.PrevPostId, "should return post10.Id as PrevPostId")

	// similar to '/posts?after=post10&page=1'
	posts, _, err = client.GetPostsAfter(th.BasicChannel.Id, post10.Id, 1, 60, "", false)
	require.NoError(t, err)
	require.Empty(t, posts.Order, "should return 0 post")
	require.Equal(t, "", posts.NextPostId, "should return an empty NextPostId")
	require.Equal(t, "", posts.PrevPostId, "should return an empty PrevPostId")

	// similar to '/posts?after=non-existent-post'
	nonExistentPostId := model.NewId()
	posts, _, err = client.GetPostsAfter(th.BasicChannel.Id, nonExistentPostId, 0, 60, "", false)
	require.NoError(t, err)
	require.Empty(t, posts.Order, "should return 0 post")
	require.Equal(t, "", posts.NextPostId, "should return an empty NextPostId")
	require.Equal(t, nonExistentPostId, posts.PrevPostId, "should return nonExistentPostId as PrevPostId")
}

func TestGetPostsForChannelAroundLastUnread(t *testing.T) {
	th := Setup(t).InitBasic()
	defer th.TearDown()
	client := th.Client
	userId := th.BasicUser.Id
	channelId := th.BasicChannel.Id

	// 12 posts = 2 systems posts + 10 created posts below
	post1 := th.CreatePost()
	post2 := th.CreatePost()
	post3 := th.CreatePost()
	post4 := th.CreatePost()
	post5 := th.CreatePost()
	replyPost := &model.Post{ChannelId: channelId, Message: model.NewId(), RootId: post4.Id, ParentId: post4.Id}
	post6, _, err := client.CreatePost(replyPost)
	require.NoError(t, err)
	post7, _, err := client.CreatePost(replyPost)
	require.NoError(t, err)
	post8, _, err := client.CreatePost(replyPost)
	require.NoError(t, err)
	post9, _, err := client.CreatePost(replyPost)
	require.NoError(t, err)
	post10, _, err := client.CreatePost(replyPost)
	require.NoError(t, err)

	postIdNames := map[string]string{
		post1.Id:  "post1",
		post2.Id:  "post2",
		post3.Id:  "post3",
		post4.Id:  "post4",
		post5.Id:  "post5",
		post6.Id:  "post6 (reply to post4)",
		post7.Id:  "post7 (reply to post4)",
		post8.Id:  "post8 (reply to post4)",
		post9.Id:  "post9 (reply to post4)",
		post10.Id: "post10 (reply to post4)",
	}

	namePost := func(postId string) string {
		name, ok := postIdNames[postId]
		if ok {
			return name
		}

		return fmt.Sprintf("unknown (%s)", postId)
	}

	namePosts := func(postIds []string) []string {
		namedPostIds := make([]string, 0, len(postIds))
		for _, postId := range postIds {
			namedPostIds = append(namedPostIds, namePost(postId))
		}

		return namedPostIds
	}

	namePostsMap := func(posts map[string]*model.Post) []string {
		namedPostIds := make([]string, 0, len(posts))
		for postId := range posts {
			namedPostIds = append(namedPostIds, namePost(postId))
		}
		sort.Strings(namedPostIds)

		return namedPostIds
	}

	assertPostList := func(t *testing.T, expected, actual *model.PostList) {
		t.Helper()

		require.Equal(t, namePosts(expected.Order), namePosts(actual.Order), "unexpected post order")
		require.Equal(t, namePostsMap(expected.Posts), namePostsMap(actual.Posts), "unexpected posts")
		require.Equal(t, namePost(expected.NextPostId), namePost(actual.NextPostId), "unexpected next post id")
		require.Equal(t, namePost(expected.PrevPostId), namePost(actual.PrevPostId), "unexpected prev post id")
	}

	// Setting limit_after to zero should fail with a 400 BadRequest.
	posts, resp, err := client.GetPostsAroundLastUnread(userId, channelId, 20, 0, false)
	require.Error(t, err)
	CheckErrorID(t, err, "api.context.invalid_url_param.app_error")
	require.Equal(t, http.StatusBadRequest, resp.StatusCode)
	require.Nil(t, posts)

	// All returned posts are all read by the user, since it's created by the user itself.
	posts, _, err = client.GetPostsAroundLastUnread(userId, channelId, 20, 20, false)
	require.NoError(t, err)
	require.Len(t, posts.Order, 12, "Should return 12 posts only since there's no unread post")

	// Set channel member's last viewed to 0.
	// All returned posts are latest posts as if all previous posts were already read by the user.
	channelMember, err := th.App.Srv().Store.Channel().GetMember(context.Background(), channelId, userId)
	require.NoError(t, err)
	channelMember.LastViewedAt = 0
	_, err = th.App.Srv().Store.Channel().UpdateMember(channelMember)
	require.NoError(t, err)
	th.App.Srv().Store.Post().InvalidateLastPostTimeCache(channelId)

	posts, _, err = client.GetPostsAroundLastUnread(userId, channelId, 20, 20, false)
	require.NoError(t, err)

	require.Len(t, posts.Order, 12, "Should return 12 posts only since there's no unread post")

	// get the first system post generated before the created posts above
	posts, _, err = client.GetPostsBefore(th.BasicChannel.Id, post1.Id, 0, 2, "", false)
	require.NoError(t, err)
	systemPost0 := posts.Posts[posts.Order[0]]
	postIdNames[systemPost0.Id] = "system post 0"
	systemPost1 := posts.Posts[posts.Order[1]]
	postIdNames[systemPost1.Id] = "system post 1"

	// Set channel member's last viewed before post1.
	channelMember, err = th.App.Srv().Store.Channel().GetMember(context.Background(), channelId, userId)
	require.NoError(t, err)
	channelMember.LastViewedAt = post1.CreateAt - 1
	_, err = th.App.Srv().Store.Channel().UpdateMember(channelMember)
	require.NoError(t, err)
	th.App.Srv().Store.Post().InvalidateLastPostTimeCache(channelId)

	posts, _, err = client.GetPostsAroundLastUnread(userId, channelId, 3, 3, false)
	require.NoError(t, err)

	assertPostList(t, &model.PostList{
		Order: []string{post3.Id, post2.Id, post1.Id, systemPost0.Id, systemPost1.Id},
		Posts: map[string]*model.Post{
			systemPost0.Id: systemPost0,
			systemPost1.Id: systemPost1,
			post1.Id:       post1,
			post2.Id:       post2,
			post3.Id:       post3,
		},
		NextPostId: post4.Id,
		PrevPostId: "",
	}, posts)

	// Set channel member's last viewed before post6.
	channelMember, err = th.App.Srv().Store.Channel().GetMember(context.Background(), channelId, userId)
	require.NoError(t, err)
	channelMember.LastViewedAt = post6.CreateAt - 1
	_, err = th.App.Srv().Store.Channel().UpdateMember(channelMember)
	require.NoError(t, err)
	th.App.Srv().Store.Post().InvalidateLastPostTimeCache(channelId)

	posts, _, err = client.GetPostsAroundLastUnread(userId, channelId, 3, 3, false)
	require.NoError(t, err)

	assertPostList(t, &model.PostList{
		Order: []string{post8.Id, post7.Id, post6.Id, post5.Id, post4.Id, post3.Id},
		Posts: map[string]*model.Post{
			post3.Id:  post3,
			post4.Id:  post4,
			post5.Id:  post5,
			post6.Id:  post6,
			post7.Id:  post7,
			post8.Id:  post8,
			post9.Id:  post9,
			post10.Id: post10,
		},
		NextPostId: post9.Id,
		PrevPostId: post2.Id,
	}, posts)

	// Set channel member's last viewed before post10.
	channelMember, err = th.App.Srv().Store.Channel().GetMember(context.Background(), channelId, userId)
	require.NoError(t, err)
	channelMember.LastViewedAt = post10.CreateAt - 1
	_, err = th.App.Srv().Store.Channel().UpdateMember(channelMember)
	require.NoError(t, err)
	th.App.Srv().Store.Post().InvalidateLastPostTimeCache(channelId)

	posts, _, err = client.GetPostsAroundLastUnread(userId, channelId, 3, 3, false)
	require.NoError(t, err)

	assertPostList(t, &model.PostList{
		Order: []string{post10.Id, post9.Id, post8.Id, post7.Id},
		Posts: map[string]*model.Post{
			post4.Id:  post4,
			post6.Id:  post6,
			post7.Id:  post7,
			post8.Id:  post8,
			post9.Id:  post9,
			post10.Id: post10,
		},
		NextPostId: "",
		PrevPostId: post6.Id,
	}, posts)

	// Set channel member's last viewed equal to post10.
	channelMember, err = th.App.Srv().Store.Channel().GetMember(context.Background(), channelId, userId)
	require.NoError(t, err)
	channelMember.LastViewedAt = post10.CreateAt
	_, err = th.App.Srv().Store.Channel().UpdateMember(channelMember)
	require.NoError(t, err)
	th.App.Srv().Store.Post().InvalidateLastPostTimeCache(channelId)

	posts, _, err = client.GetPostsAroundLastUnread(userId, channelId, 3, 3, false)
	require.NoError(t, err)

	assertPostList(t, &model.PostList{
		Order: []string{post10.Id, post9.Id, post8.Id},
		Posts: map[string]*model.Post{
			post4.Id:  post4,
			post6.Id:  post6,
			post7.Id:  post7,
			post8.Id:  post8,
			post9.Id:  post9,
			post10.Id: post10,
		},
		NextPostId: "",
		PrevPostId: post7.Id,
	}, posts)

	// Set channel member's last viewed to just before a new reply to a previous thread, not
	// otherwise in the requested window.
	post11 := th.CreatePost()
	post12, _, err := client.CreatePost(&model.Post{
		ChannelId: channelId,
		Message:   model.NewId(),
		RootId:    post4.Id,
		ParentId:  post4.Id,
	})
	require.NoError(t, err)
	post13 := th.CreatePost()

	postIdNames[post11.Id] = "post11"
	postIdNames[post12.Id] = "post12 (reply to post4)"
	postIdNames[post13.Id] = "post13"

	channelMember, err = th.App.Srv().Store.Channel().GetMember(context.Background(), channelId, userId)
	require.NoError(t, err)
	channelMember.LastViewedAt = post12.CreateAt - 1
	_, err = th.App.Srv().Store.Channel().UpdateMember(channelMember)
	require.NoError(t, err)
	th.App.Srv().Store.Post().InvalidateLastPostTimeCache(channelId)

	posts, _, err = client.GetPostsAroundLastUnread(userId, channelId, 1, 2, false)
	require.NoError(t, err)

	assertPostList(t, &model.PostList{
		Order: []string{post13.Id, post12.Id, post11.Id},
		Posts: map[string]*model.Post{
			post4.Id:  post4,
			post6.Id:  post6,
			post7.Id:  post7,
			post8.Id:  post8,
			post9.Id:  post9,
			post10.Id: post10,
			post11.Id: post11,
			post12.Id: post12,
			post13.Id: post13,
		},
		NextPostId: "",
		PrevPostId: post10.Id,
	}, posts)
}

func TestGetPost(t *testing.T) {
	th := Setup(t).InitBasic()
	defer th.TearDown()
	// TODO: migrate this entirely to the subtest's client
	// once the other methods are migrated too.
	client := th.Client

	var privatePost *model.Post
	th.TestForAllClients(t, func(t *testing.T, c *model.Client4) {
		t.Helper()

		post, resp, err := c.GetPost(th.BasicPost.Id, "")
		require.NoError(t, err)

		require.Equal(t, th.BasicPost.Id, post.Id, "post ids don't match")

		post, resp, _ = c.GetPost(th.BasicPost.Id, resp.Etag)
		CheckEtag(t, post, resp)

		_, resp, err = c.GetPost("", "")
		require.Error(t, err)
		CheckNotFoundStatus(t, resp)

		_, resp, err = c.GetPost("junk", "")
		require.Error(t, err)
		CheckBadRequestStatus(t, resp)

		_, resp, err = c.GetPost(model.NewId(), "")
		require.Error(t, err)
		CheckNotFoundStatus(t, resp)

		client.RemoveUserFromChannel(th.BasicChannel.Id, th.BasicUser.Id)

		// Channel is public, should be able to read post
		_, _, err = c.GetPost(th.BasicPost.Id, "")
		require.NoError(t, err)

		privatePost = th.CreatePostWithClient(client, th.BasicPrivateChannel)

		_, _, err = c.GetPost(privatePost.Id, "")
		require.NoError(t, err)
	})

	client.RemoveUserFromChannel(th.BasicPrivateChannel.Id, th.BasicUser.Id)

	// Channel is private, should not be able to read post
	_, resp, err := client.GetPost(privatePost.Id, "")
	require.Error(t, err)
	CheckForbiddenStatus(t, resp)

	// But local client should.
	_, _, err = th.LocalClient.GetPost(privatePost.Id, "")
	require.NoError(t, err)

	client.Logout()

	// Normal client should get unauthorized, but local client should get 404.
	_, resp, err = client.GetPost(model.NewId(), "")
	require.Error(t, err)
	CheckUnauthorizedStatus(t, resp)

	_, resp, err = th.LocalClient.GetPost(model.NewId(), "")
	require.Error(t, err)
	CheckNotFoundStatus(t, resp)
}

func TestDeletePost(t *testing.T) {
	th := Setup(t).InitBasic()
	defer th.TearDown()
	client := th.Client

	_, resp, err := client.DeletePost("")
	require.Error(t, err)
	CheckNotFoundStatus(t, resp)

	_, resp, err = client.DeletePost("junk")
	require.Error(t, err)
	CheckBadRequestStatus(t, resp)

	_, resp, err = client.DeletePost(th.BasicPost.Id)
	require.Error(t, err)
	CheckForbiddenStatus(t, resp)

	client.Login(th.TeamAdminUser.Email, th.TeamAdminUser.Password)
	_, _, err = client.DeletePost(th.BasicPost.Id)
	require.NoError(t, err)

	post := th.CreatePost()
	user := th.CreateUser()

	client.Logout()
	client.Login(user.Email, user.Password)

	_, resp, err = client.DeletePost(post.Id)
	require.Error(t, err)
	CheckForbiddenStatus(t, resp)

	client.Logout()
	_, resp, err = client.DeletePost(model.NewId())
	require.Error(t, err)
	CheckUnauthorizedStatus(t, resp)

	status, _, err := th.SystemAdminClient.DeletePost(post.Id)
	require.True(t, status, "post should return status OK")
	require.NoError(t, err)
}

func TestDeletePostMessage(t *testing.T) {
	th := Setup(t).InitBasic()
	th.LinkUserToTeam(th.SystemAdminUser, th.BasicTeam)
	th.App.AddUserToChannel(th.SystemAdminUser, th.BasicChannel, false)

	defer th.TearDown()

	testCases := []struct {
		description string
		client      *model.Client4
		delete_by   interface{}
	}{
		{"Do not send delete_by to regular user", th.Client, nil},
		{"Send delete_by to system admin user", th.SystemAdminClient, th.SystemAdminUser.Id},
	}

	for _, tc := range testCases {
		t.Run(tc.description, func(t *testing.T) {
			wsClient, err := th.CreateWebSocketClientWithClient(tc.client)
			require.NoError(t, err)
			defer wsClient.Close()

			wsClient.Listen()

			post := th.CreatePost()

			status, _, err := th.SystemAdminClient.DeletePost(post.Id)
			require.True(t, status, "post should return status OK")
			require.NoError(t, err)

			timeout := time.After(5 * time.Second)

			for {
				select {
				case ev := <-wsClient.EventChannel:
					if ev.EventType() == model.WebsocketEventPostDeleted {
						assert.Equal(t, tc.delete_by, ev.GetData()["delete_by"])
						return
					}
				case <-timeout:
					// We just skip the test instead of failing because waiting for more than 5 seconds
					// to get a response does not make sense, and it will unnecessarily slow down
					// the tests further in an already congested CI environment.
					t.Skip("timed out waiting for event")
				}
			}
		})
	}
}

func TestGetPostThread(t *testing.T) {
	th := Setup(t).InitBasic()
	defer th.TearDown()
	client := th.Client

	post := &model.Post{ChannelId: th.BasicChannel.Id, Message: "zz" + model.NewId() + "a", RootId: th.BasicPost.Id}
	post, _, _ = client.CreatePost(post)

	list, resp, err := client.GetPostThread(th.BasicPost.Id, "", false)
	require.NoError(t, err)

	var list2 *model.PostList
	list2, resp, _ = client.GetPostThread(th.BasicPost.Id, resp.Etag, false)
	CheckEtag(t, list2, resp)
	require.Equal(t, th.BasicPost.Id, list.Order[0], "wrong order")

	_, ok := list.Posts[th.BasicPost.Id]
	require.True(t, ok, "should have had post")

	_, ok = list.Posts[post.Id]
	require.True(t, ok, "should have had post")

	_, resp, err = client.GetPostThread("junk", "", false)
	require.Error(t, err)
	CheckBadRequestStatus(t, resp)

	_, resp, err = client.GetPostThread(model.NewId(), "", false)
	require.Error(t, err)
	CheckNotFoundStatus(t, resp)

	client.RemoveUserFromChannel(th.BasicChannel.Id, th.BasicUser.Id)

	// Channel is public, should be able to read post
	_, _, err = client.GetPostThread(th.BasicPost.Id, "", false)
	require.NoError(t, err)

	privatePost := th.CreatePostWithClient(client, th.BasicPrivateChannel)

	_, _, err = client.GetPostThread(privatePost.Id, "", false)
	require.NoError(t, err)

	client.RemoveUserFromChannel(th.BasicPrivateChannel.Id, th.BasicUser.Id)

	// Channel is private, should not be able to read post
	_, resp, err = client.GetPostThread(privatePost.Id, "", false)
	require.Error(t, err)
	CheckForbiddenStatus(t, resp)

	client.Logout()
	_, resp, err = client.GetPostThread(model.NewId(), "", false)
	require.Error(t, err)
	CheckUnauthorizedStatus(t, resp)

	_, _, err = th.SystemAdminClient.GetPostThread(th.BasicPost.Id, "", false)
	require.NoError(t, err)
}

func TestSearchPosts(t *testing.T) {
	th := Setup(t).InitBasic()
	defer th.TearDown()
	experimentalViewArchivedChannels := *th.App.Config().TeamSettings.ExperimentalViewArchivedChannels
	defer func() {
		th.App.UpdateConfig(func(cfg *model.Config) {
			cfg.TeamSettings.ExperimentalViewArchivedChannels = &experimentalViewArchivedChannels
		})
	}()
	th.App.UpdateConfig(func(cfg *model.Config) {
		*cfg.TeamSettings.ExperimentalViewArchivedChannels = true
	})

	th.LoginBasic()
	client := th.Client

	message := "search for post1"
	_ = th.CreateMessagePost(message)

	message = "search for post2"
	post2 := th.CreateMessagePost(message)

	message = "#hashtag search for post3"
	post3 := th.CreateMessagePost(message)

	message = "hashtag for post4"
	_ = th.CreateMessagePost(message)

	archivedChannel := th.CreatePublicChannel()
	_ = th.CreateMessagePostWithClient(th.Client, archivedChannel, "#hashtag for post3")
	th.Client.DeleteChannel(archivedChannel.Id)

	terms := "search"
	isOrSearch := false
	timezoneOffset := 5
	searchParams := model.SearchParameter{
		Terms:          &terms,
		IsOrSearch:     &isOrSearch,
		TimeZoneOffset: &timezoneOffset,
	}
	posts, _, err := client.SearchPostsWithParams(th.BasicTeam.Id, &searchParams)
	require.NoError(t, err)
	require.Len(t, posts.Order, 3, "wrong search")

	terms = "search"
	page := 0
	perPage := 2
	searchParams = model.SearchParameter{
		Terms:          &terms,
		IsOrSearch:     &isOrSearch,
		TimeZoneOffset: &timezoneOffset,
		Page:           &page,
		PerPage:        &perPage,
	}
	posts2, _, err := client.SearchPostsWithParams(th.BasicTeam.Id, &searchParams)
	require.NoError(t, err)
	// We don't support paging for DB search yet, modify this when we do.
	require.Len(t, posts2.Order, 3, "Wrong number of posts")
	assert.Equal(t, posts.Order[0], posts2.Order[0])
	assert.Equal(t, posts.Order[1], posts2.Order[1])

	page = 1
	searchParams = model.SearchParameter{
		Terms:          &terms,
		IsOrSearch:     &isOrSearch,
		TimeZoneOffset: &timezoneOffset,
		Page:           &page,
		PerPage:        &perPage,
	}
	posts2, _, err = client.SearchPostsWithParams(th.BasicTeam.Id, &searchParams)
	require.NoError(t, err)
	// We don't support paging for DB search yet, modify this when we do.
	require.Empty(t, posts2.Order, "Wrong number of posts")

	posts, _, err = client.SearchPosts(th.BasicTeam.Id, "search", false)
	require.NoError(t, err)
	require.Len(t, posts.Order, 3, "wrong search")

	posts, _, err = client.SearchPosts(th.BasicTeam.Id, "post2", false)
	require.NoError(t, err)
	require.Len(t, posts.Order, 1, "wrong number of posts")
	require.Equal(t, post2.Id, posts.Order[0], "wrong search")

	posts, _, err = client.SearchPosts(th.BasicTeam.Id, "#hashtag", false)
	require.NoError(t, err)
	require.Len(t, posts.Order, 1, "wrong number of posts")
	require.Equal(t, post3.Id, posts.Order[0], "wrong search")

	terms = "#hashtag"
	includeDeletedChannels := true
	searchParams = model.SearchParameter{
		Terms:                  &terms,
		IsOrSearch:             &isOrSearch,
		TimeZoneOffset:         &timezoneOffset,
		IncludeDeletedChannels: &includeDeletedChannels,
	}
	posts, _, err = client.SearchPostsWithParams(th.BasicTeam.Id, &searchParams)
	require.NoError(t, err)
	require.Len(t, posts.Order, 2, "wrong search")

	th.App.UpdateConfig(func(cfg *model.Config) {
		*cfg.TeamSettings.ExperimentalViewArchivedChannels = false
	})

	posts, _, err = client.SearchPostsWithParams(th.BasicTeam.Id, &searchParams)
	require.NoError(t, err)
	require.Len(t, posts.Order, 1, "wrong search")

	posts, _, _ = client.SearchPosts(th.BasicTeam.Id, "*", false)
	require.Empty(t, posts.Order, "searching for just * shouldn't return any results")

	posts, _, err = client.SearchPosts(th.BasicTeam.Id, "post1 post2", true)
	require.NoError(t, err)
	require.Len(t, posts.Order, 2, "wrong search results")

	_, resp, err := client.SearchPosts("junk", "#sgtitlereview", false)
	require.Error(t, err)
	CheckBadRequestStatus(t, resp)

	_, resp, err = client.SearchPosts(model.NewId(), "#sgtitlereview", false)
	require.Error(t, err)
	CheckForbiddenStatus(t, resp)

	_, resp, err = client.SearchPosts(th.BasicTeam.Id, "", false)
	require.Error(t, err)
	CheckBadRequestStatus(t, resp)

	client.Logout()
	_, resp, err = client.SearchPosts(th.BasicTeam.Id, "#sgtitlereview", false)
	require.Error(t, err)
	CheckUnauthorizedStatus(t, resp)
}

func TestSearchHashtagPosts(t *testing.T) {
	th := Setup(t).InitBasic()
	defer th.TearDown()
	th.LoginBasic()
	client := th.Client

	message := "#sgtitlereview with space"
	assert.NotNil(t, th.CreateMessagePost(message))

	message = "#sgtitlereview\n with return"
	assert.NotNil(t, th.CreateMessagePost(message))

	message = "no hashtag"
	assert.NotNil(t, th.CreateMessagePost(message))

	posts, _, err := client.SearchPosts(th.BasicTeam.Id, "#sgtitlereview", false)
	require.NoError(t, err)
	require.Len(t, posts.Order, 2, "wrong search results")

	client.Logout()
	_, resp, err := client.SearchPosts(th.BasicTeam.Id, "#sgtitlereview", false)
	require.Error(t, err)
	CheckUnauthorizedStatus(t, resp)
}

func TestSearchPostsInChannel(t *testing.T) {
	th := Setup(t).InitBasic()
	defer th.TearDown()
	th.LoginBasic()
	client := th.Client

	channel := th.CreatePublicChannel()

	message := "sgtitlereview with space"
	_ = th.CreateMessagePost(message)

	message = "sgtitlereview\n with return"
	_ = th.CreateMessagePostWithClient(client, th.BasicChannel2, message)

	message = "other message with no return"
	_ = th.CreateMessagePostWithClient(client, th.BasicChannel2, message)

	message = "other message with no return"
	_ = th.CreateMessagePostWithClient(client, channel, message)

	posts, _, _ := client.SearchPosts(th.BasicTeam.Id, "channel:", false)
	require.Empty(t, posts.Order, "wrong number of posts for search 'channel:'")

	posts, _, _ = client.SearchPosts(th.BasicTeam.Id, "in:", false)
	require.Empty(t, posts.Order, "wrong number of posts for search 'in:'")

	posts, _, _ = client.SearchPosts(th.BasicTeam.Id, "channel:"+th.BasicChannel.Name, false)
	require.Lenf(t, posts.Order, 2, "wrong number of posts returned for search 'channel:%v'", th.BasicChannel.Name)

	posts, _, _ = client.SearchPosts(th.BasicTeam.Id, "in:"+th.BasicChannel2.Name, false)
	require.Lenf(t, posts.Order, 2, "wrong number of posts returned for search 'in:%v'", th.BasicChannel2.Name)

	posts, _, _ = client.SearchPosts(th.BasicTeam.Id, "channel:"+th.BasicChannel2.Name, false)
	require.Lenf(t, posts.Order, 2, "wrong number of posts for search 'channel:%v'", th.BasicChannel2.Name)

	posts, _, _ = client.SearchPosts(th.BasicTeam.Id, "ChAnNeL:"+th.BasicChannel2.Name, false)
	require.Lenf(t, posts.Order, 2, "wrong number of posts for search 'ChAnNeL:%v'", th.BasicChannel2.Name)

	posts, _, _ = client.SearchPosts(th.BasicTeam.Id, "sgtitlereview", false)
	require.Lenf(t, posts.Order, 2, "wrong number of posts for search 'sgtitlereview'")

	posts, _, _ = client.SearchPosts(th.BasicTeam.Id, "sgtitlereview channel:"+th.BasicChannel.Name, false)
	require.Lenf(t, posts.Order, 1, "wrong number of posts for search 'sgtitlereview channel:%v'", th.BasicChannel.Name)

	posts, _, _ = client.SearchPosts(th.BasicTeam.Id, "sgtitlereview in: "+th.BasicChannel2.Name, false)
	require.Lenf(t, posts.Order, 1, "wrong number of posts for search 'sgtitlereview in: %v'", th.BasicChannel2.Name)

	posts, _, _ = client.SearchPosts(th.BasicTeam.Id, "sgtitlereview channel: "+th.BasicChannel2.Name, false)
	require.Lenf(t, posts.Order, 1, "wrong number of posts for search 'sgtitlereview channel: %v'", th.BasicChannel2.Name)

	posts, _, _ = client.SearchPosts(th.BasicTeam.Id, "channel: "+th.BasicChannel2.Name+" channel: "+channel.Name, false)
	require.Lenf(t, posts.Order, 3, "wrong number of posts for 'channel: %v channel: %v'", th.BasicChannel2.Name, channel.Name)
}

func TestSearchPostsFromUser(t *testing.T) {
	th := Setup(t).InitBasic()
	defer th.TearDown()
	client := th.Client

	th.LoginTeamAdmin()
	user := th.CreateUser()
	th.LinkUserToTeam(user, th.BasicTeam)
	th.App.AddUserToChannel(user, th.BasicChannel, false)
	th.App.AddUserToChannel(user, th.BasicChannel2, false)

	message := "sgtitlereview with space"
	_ = th.CreateMessagePost(message)

	client.Logout()
	th.LoginBasic2()

	message = "sgtitlereview\n with return"
	_ = th.CreateMessagePostWithClient(client, th.BasicChannel2, message)

	posts, _, _ := client.SearchPosts(th.BasicTeam.Id, "from: "+th.TeamAdminUser.Username, false)
	require.Lenf(t, posts.Order, 2, "wrong number of posts for search 'from: %v'", th.TeamAdminUser.Username)

	posts, _, _ = client.SearchPosts(th.BasicTeam.Id, "from: "+th.BasicUser2.Username, false)
	require.Lenf(t, posts.Order, 1, "wrong number of posts for search 'from: %v", th.BasicUser2.Username)

	posts, _, _ = client.SearchPosts(th.BasicTeam.Id, "from: "+th.BasicUser2.Username+" sgtitlereview", false)
	require.Lenf(t, posts.Order, 1, "wrong number of posts for search 'from: %v'", th.BasicUser2.Username)

	message = "hullo"
	_ = th.CreateMessagePost(message)

	posts, _, _ = client.SearchPosts(th.BasicTeam.Id, "from: "+th.BasicUser2.Username+" in:"+th.BasicChannel.Name, false)
	require.Len(t, posts.Order, 1, "wrong number of posts for search 'from: %v in:", th.BasicUser2.Username, th.BasicChannel.Name)

	client.Login(user.Email, user.Password)

	// wait for the join/leave messages to be created for user3 since they're done asynchronously
	time.Sleep(100 * time.Millisecond)

	posts, _, _ = client.SearchPosts(th.BasicTeam.Id, "from: "+th.BasicUser2.Username, false)
	require.Lenf(t, posts.Order, 2, "wrong number of posts for search 'from: %v'", th.BasicUser2.Username)

	posts, _, _ = client.SearchPosts(th.BasicTeam.Id, "from: "+th.BasicUser2.Username+" from: "+user.Username, false)
	require.Lenf(t, posts.Order, 2, "wrong number of posts for search 'from: %v from: %v'", th.BasicUser2.Username, user.Username)

	posts, _, _ = client.SearchPosts(th.BasicTeam.Id, "from: "+th.BasicUser2.Username+" from: "+user.Username+" in:"+th.BasicChannel2.Name, false)
	require.Len(t, posts.Order, 1, "wrong number of posts")

	message = "coconut"
	_ = th.CreateMessagePostWithClient(client, th.BasicChannel2, message)

	posts, _, _ = client.SearchPosts(th.BasicTeam.Id, "from: "+th.BasicUser2.Username+" from: "+user.Username+" in:"+th.BasicChannel2.Name+" coconut", false)
	require.Len(t, posts.Order, 1, "wrong number of posts")
}

func TestSearchPostsWithDateFlags(t *testing.T) {
	th := Setup(t).InitBasic()
	defer th.TearDown()
	th.LoginBasic()
	client := th.Client

	message := "sgtitlereview\n with return"
	createDate := time.Date(2018, 8, 1, 5, 0, 0, 0, time.UTC)
	_ = th.CreateMessagePostNoClient(th.BasicChannel, message, utils.MillisFromTime(createDate))

	message = "other message with no return"
	createDate = time.Date(2018, 8, 2, 5, 0, 0, 0, time.UTC)
	_ = th.CreateMessagePostNoClient(th.BasicChannel, message, utils.MillisFromTime(createDate))

	message = "other message with no return"
	createDate = time.Date(2018, 8, 3, 5, 0, 0, 0, time.UTC)
	_ = th.CreateMessagePostNoClient(th.BasicChannel, message, utils.MillisFromTime(createDate))

	posts, _, _ := client.SearchPosts(th.BasicTeam.Id, "return", false)
	require.Len(t, posts.Order, 3, "wrong number of posts")

	posts, _, _ = client.SearchPosts(th.BasicTeam.Id, "on:", false)
	require.Empty(t, posts.Order, "wrong number of posts")

	posts, _, _ = client.SearchPosts(th.BasicTeam.Id, "after:", false)
	require.Empty(t, posts.Order, "wrong number of posts")

	posts, _, _ = client.SearchPosts(th.BasicTeam.Id, "before:", false)
	require.Empty(t, posts.Order, "wrong number of posts")

	posts, _, _ = client.SearchPosts(th.BasicTeam.Id, "on:2018-08-01", false)
	require.Len(t, posts.Order, 1, "wrong number of posts")

	posts, _, _ = client.SearchPosts(th.BasicTeam.Id, "after:2018-08-01", false)
	resultCount := 0
	for _, post := range posts.Posts {
		if post.UserId == th.BasicUser.Id {
			resultCount = resultCount + 1
		}
	}
	require.Equal(t, 2, resultCount, "wrong number of posts")

	posts, _, _ = client.SearchPosts(th.BasicTeam.Id, "before:2018-08-02", false)
	require.Len(t, posts.Order, 1, "wrong number of posts")

	posts, _, _ = client.SearchPosts(th.BasicTeam.Id, "before:2018-08-03 after:2018-08-02", false)
	require.Empty(t, posts.Order, "wrong number of posts")

	posts, _, _ = client.SearchPosts(th.BasicTeam.Id, "before:2018-08-03 after:2018-08-01", false)
	require.Len(t, posts.Order, 1, "wrong number of posts")
}

func TestGetFileInfosForPost(t *testing.T) {
	th := Setup(t).InitBasic()
	defer th.TearDown()
	client := th.Client

	fileIds := make([]string, 3)
	data, err := testutils.ReadTestFile("test.png")
	require.NoError(t, err)
	for i := 0; i < 3; i++ {
		fileResp, _, _ := client.UploadFile(data, th.BasicChannel.Id, "test.png")
		fileIds[i] = fileResp.FileInfos[0].Id
	}

	post := &model.Post{ChannelId: th.BasicChannel.Id, Message: "zz" + model.NewId() + "a", FileIds: fileIds}
	post, _, _ = client.CreatePost(post)

	infos, resp, err := client.GetFileInfosForPost(post.Id, "")
	require.NoError(t, err)

	require.Len(t, infos, 3, "missing file infos")

	found := false
	for _, info := range infos {
		if info.Id == fileIds[0] {
			found = true
		}
	}

	require.True(t, found, "missing file info")

	infos, resp, _ = client.GetFileInfosForPost(post.Id, resp.Etag)
	CheckEtag(t, infos, resp)

	infos, _, err = client.GetFileInfosForPost(th.BasicPost.Id, "")
	require.NoError(t, err)

	require.Empty(t, infos, "should have no file infos")

	_, resp, err = client.GetFileInfosForPost("junk", "")
	require.Error(t, err)
	CheckBadRequestStatus(t, resp)

	_, resp, err = client.GetFileInfosForPost(model.NewId(), "")
	require.Error(t, err)
	CheckForbiddenStatus(t, resp)

	client.Logout()
	_, resp, err = client.GetFileInfosForPost(model.NewId(), "")
	require.Error(t, err)
	CheckUnauthorizedStatus(t, resp)

	_, _, err = th.SystemAdminClient.GetFileInfosForPost(th.BasicPost.Id, "")
	require.NoError(t, err)
}

func TestSetChannelUnread(t *testing.T) {
	th := Setup(t).InitBasic()
	defer th.TearDown()

	u1 := th.BasicUser
	u2 := th.BasicUser2
	s2, _ := th.App.GetSession(th.Client.AuthToken)
	th.Client.Login(u1.Email, u1.Password)
	c1 := th.BasicChannel
	c1toc2 := &model.ChannelView{ChannelId: th.BasicChannel2.Id, PrevChannelId: c1.Id}
	now := utils.MillisFromTime(time.Now())
	th.CreateMessagePostNoClient(c1, "AAA", now)
	p2 := th.CreateMessagePostNoClient(c1, "BBB", now+10)
	th.CreateMessagePostNoClient(c1, "CCC", now+20)

	pp1 := th.CreateMessagePostNoClient(th.BasicPrivateChannel, "Sssh!", now)
	pp2 := th.CreateMessagePostNoClient(th.BasicPrivateChannel, "You Sssh!", now+10)
	require.NotNil(t, pp1)
	require.NotNil(t, pp2)

	// Ensure that post have been read
	unread, err := th.App.GetChannelUnread(c1.Id, u1.Id)
	require.Nil(t, err)
	require.Equal(t, int64(4), unread.MsgCount)
	unread, appErr := th.App.GetChannelUnread(c1.Id, u2.Id)
	require.Nil(t, appErr)
	require.Equal(t, int64(4), unread.MsgCount)
	_, appErr = th.App.ViewChannel(c1toc2, u2.Id, s2.Id, false)
	require.Nil(t, appErr)
	unread, appErr = th.App.GetChannelUnread(c1.Id, u2.Id)
	require.Nil(t, appErr)
	require.Equal(t, int64(0), unread.MsgCount)

	t.Run("Unread last one", func(t *testing.T) {
		r, err := th.Client.SetPostUnread(u1.Id, p2.Id, true)
		require.NoError(t, err)
		CheckOKStatus(t, r)
		unread, appErr := th.App.GetChannelUnread(c1.Id, u1.Id)
		require.Nil(t, appErr)
		assert.Equal(t, int64(2), unread.MsgCount)
	})

	t.Run("Unread on a private channel", func(t *testing.T) {
		r, _ := th.Client.SetPostUnread(u1.Id, pp2.Id, true)
		assert.Equal(t, 200, r.StatusCode)
		unread, appErr := th.App.GetChannelUnread(th.BasicPrivateChannel.Id, u1.Id)
		require.Nil(t, appErr)
		assert.Equal(t, int64(1), unread.MsgCount)
		r, _ = th.Client.SetPostUnread(u1.Id, pp1.Id, true)
		assert.Equal(t, 200, r.StatusCode)
		unread, appErr = th.App.GetChannelUnread(th.BasicPrivateChannel.Id, u1.Id)
		require.Nil(t, appErr)
		assert.Equal(t, int64(2), unread.MsgCount)
	})

	t.Run("Can't unread an imaginary post", func(t *testing.T) {
		r, _ := th.Client.SetPostUnread(u1.Id, "invalid4ofngungryquinj976y", true)
		assert.Equal(t, http.StatusForbidden, r.StatusCode)
	})

	// let's create another user to test permissions
	u3 := th.CreateUser()
	c3 := th.CreateClient()
	c3.Login(u3.Email, u3.Password)

	t.Run("Can't unread channels you don't belong to", func(t *testing.T) {
		r, _ := c3.SetPostUnread(u3.Id, pp1.Id, true)
		assert.Equal(t, http.StatusForbidden, r.StatusCode)
	})

	t.Run("Can't unread users you don't have permission to edit", func(t *testing.T) {
		r, _ := c3.SetPostUnread(u1.Id, pp1.Id, true)
		assert.Equal(t, http.StatusForbidden, r.StatusCode)
	})

	t.Run("Can't unread if user is not logged in", func(t *testing.T) {
		th.Client.Logout()
		response, err := th.Client.SetPostUnread(u1.Id, p2.Id, true)
		require.Error(t, err)
		CheckUnauthorizedStatus(t, response)
	})
}

func TestSetPostUnreadWithoutCollapsedThreads(t *testing.T) {
	os.Setenv("MM_FEATUREFLAGS_COLLAPSEDTHREADS", "true")
	defer os.Unsetenv("MM_FEATUREFLAGS_COLLAPSEDTHREADS")
	th := Setup(t).InitBasic()
	defer th.TearDown()
	th.App.UpdateConfig(func(cfg *model.Config) {
		*cfg.ServiceSettings.ThreadAutoFollow = true
		*cfg.ServiceSettings.CollapsedThreads = model.CollapsedThreadsDefaultOn
	})

	// user2: first root mention @user1
	//   - user1: hello
	//   - user2: mention @u1
	//   - user1: another repoy
	//   - user2: another mention @u1
	// user1: a root post
	// user2: Another root mention @u1
	user1Mention := " @" + th.BasicUser.Username
	rootPost1, appErr := th.App.CreatePost(th.Context, &model.Post{UserId: th.BasicUser2.Id, CreateAt: model.GetMillis(), ChannelId: th.BasicChannel.Id, Message: "first root mention" + user1Mention}, th.BasicChannel, false, false)
	require.Nil(t, appErr)
	_, appErr = th.App.CreatePost(th.Context, &model.Post{RootId: rootPost1.Id, UserId: th.BasicUser.Id, CreateAt: model.GetMillis(), ChannelId: th.BasicChannel.Id, Message: "hello"}, th.BasicChannel, false, false)
	require.Nil(t, appErr)
	replyPost1, appErr := th.App.CreatePost(th.Context, &model.Post{RootId: rootPost1.Id, UserId: th.BasicUser2.Id, CreateAt: model.GetMillis(), ChannelId: th.BasicChannel.Id, Message: "mention" + user1Mention}, th.BasicChannel, false, false)
	require.Nil(t, appErr)
	_, appErr = th.App.CreatePost(th.Context, &model.Post{RootId: rootPost1.Id, UserId: th.BasicUser.Id, CreateAt: model.GetMillis(), ChannelId: th.BasicChannel.Id, Message: "another reply"}, th.BasicChannel, false, false)
	require.Nil(t, appErr)
	_, appErr = th.App.CreatePost(th.Context, &model.Post{RootId: rootPost1.Id, UserId: th.BasicUser2.Id, CreateAt: model.GetMillis(), ChannelId: th.BasicChannel.Id, Message: "another mention" + user1Mention}, th.BasicChannel, false, false)
	require.Nil(t, appErr)
	_, appErr = th.App.CreatePost(th.Context, &model.Post{UserId: th.BasicUser.Id, CreateAt: model.GetMillis(), ChannelId: th.BasicChannel.Id, Message: "a root post"}, th.BasicChannel, false, false)
	require.Nil(t, appErr)
	_, appErr = th.App.CreatePost(th.Context, &model.Post{UserId: th.BasicUser2.Id, CreateAt: model.GetMillis(), ChannelId: th.BasicChannel.Id, Message: "another root mention" + user1Mention}, th.BasicChannel, false, false)
	require.Nil(t, appErr)

	t.Run("Mark reply post as unread", func(t *testing.T) {
		_, err := th.Client.SetPostUnread(th.BasicUser.Id, replyPost1.Id, false)
		require.NoError(t, err)
		channelUnread, appErr := th.App.GetChannelUnread(th.BasicChannel.Id, th.BasicUser.Id)
		require.Nil(t, appErr)

		require.Equal(t, int64(3), channelUnread.MentionCount)
		//  MentionCountRoot should be zero so that supported clients don't show a mention badge for the channel
		require.Equal(t, int64(0), channelUnread.MentionCountRoot)

		require.Equal(t, int64(5), channelUnread.MsgCount)
		//  MentionCountRoot should be zero so that supported clients don't show the channel as unread
		require.Equal(t, channelUnread.MsgCountRoot, int64(0))

		threadMembership, appErr := th.App.GetThreadMembershipForUser(th.BasicUser.Id, rootPost1.Id)
		require.Nil(t, appErr)
		thread, appErr := th.App.GetThreadForUser(th.BasicTeam.Id, threadMembership, false)
		require.Nil(t, appErr)
		require.Equal(t, int64(2), thread.UnreadMentions)
		require.Equal(t, int64(3), thread.UnreadReplies)
	})

	t.Run("Mark root post as unread", func(t *testing.T) {
		_, err := th.Client.SetPostUnread(th.BasicUser.Id, rootPost1.Id, false)
		require.NoError(t, err)
		channelUnread, appErr := th.App.GetChannelUnread(th.BasicChannel.Id, th.BasicUser.Id)
		require.Nil(t, appErr)

		require.Equal(t, int64(4), channelUnread.MentionCount)
		require.Equal(t, int64(2), channelUnread.MentionCountRoot)

		require.Equal(t, int64(7), channelUnread.MsgCount)
		require.Equal(t, int64(3), channelUnread.MsgCountRoot)
	})
}<|MERGE_RESOLUTION|>--- conflicted
+++ resolved
@@ -855,13 +855,8 @@
 	require.NoError(t, err)
 
 	post.Message = "changed"
-<<<<<<< HEAD
-	post, _, err = th.SystemAdminClient.UpdatePost(post.Id, post)
-	require.NoError(t, err)
-=======
-	_, resp = th.SystemAdminClient.UpdatePost(post.Id, post)
-	CheckNoError(t, resp)
->>>>>>> 16c2925b
+	_, _, err = th.SystemAdminClient.UpdatePost(post.Id, post)
+	require.NoError(t, err)
 }
 
 func TestPatchPost(t *testing.T) {
@@ -1474,12 +1469,8 @@
 	require.Equal(t, post3.Id, posts.NextPostId, "should match NextPostId")
 	require.Equal(t, post1.Id, posts.PrevPostId, "should match PrevPostId")
 
-<<<<<<< HEAD
-	posts, resp, err := client.GetPostsBefore(th.BasicChannel.Id, "junk", 1, 1, "", false)
-	require.Error(t, err)
-=======
-	_, resp = Client.GetPostsBefore(th.BasicChannel.Id, "junk", 1, 1, "", false)
->>>>>>> 16c2925b
+	_, resp, err := client.GetPostsBefore(th.BasicChannel.Id, "junk", 1, 1, "", false)
+	require.Error(t, err)
 	CheckBadRequestStatus(t, resp)
 
 	posts, _, err = client.GetPostsBefore(th.BasicChannel.Id, post5.Id, 0, 3, "", false)
@@ -1619,12 +1610,8 @@
 	require.Equal(t, post5.Id, posts.NextPostId, "should match NextPostId")
 	require.Equal(t, post3.Id, posts.PrevPostId, "should match PrevPostId")
 
-<<<<<<< HEAD
-	posts, resp, err := client.GetPostsAfter(th.BasicChannel.Id, "junk", 1, 1, "", false)
-	require.Error(t, err)
-=======
-	_, resp = Client.GetPostsAfter(th.BasicChannel.Id, "junk", 1, 1, "", false)
->>>>>>> 16c2925b
+	_, resp, err := client.GetPostsAfter(th.BasicChannel.Id, "junk", 1, 1, "", false)
+	require.Error(t, err)
 	CheckBadRequestStatus(t, resp)
 
 	posts, _, err = client.GetPostsAfter(th.BasicChannel.Id, post1.Id, 0, 3, "", false)

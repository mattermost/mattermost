// Copyright (c) 2015-present Mattermost, Inc. All Rights Reserved.
// See LICENSE.txt for license information.

package api4

import (
	"context"
	"encoding/json"
	"errors"
	"fmt"
	"net/http"
	"net/http/httptest"
	"net/url"
	"os"
	"reflect"
	"sort"
	"strings"
	"testing"
	"time"

	"github.com/stretchr/testify/assert"
	"github.com/stretchr/testify/require"

	"github.com/mattermost/mattermost-server/v6/app"
	"github.com/mattermost/mattermost-server/v6/model"
	"github.com/mattermost/mattermost-server/v6/plugin/plugintest/mock"
	"github.com/mattermost/mattermost-server/v6/store/storetest/mocks"
	"github.com/mattermost/mattermost-server/v6/utils"
	"github.com/mattermost/mattermost-server/v6/utils/testutils"
)

func TestCreatePost(t *testing.T) {
	th := Setup(t).InitBasic()
	defer th.TearDown()
	client := th.Client

	post := &model.Post{ChannelId: th.BasicChannel.Id, Message: "#hashtag a" + model.NewId() + "a", Props: model.StringInterface{model.PropsAddChannelMember: "no good"}}

	rpost, resp, err2 := client.CreatePost(post)
	require.NoError(t, err2)
	CheckCreatedStatus(t, resp)

	require.Equal(t, post.Message, rpost.Message, "message didn't match")
	require.Equal(t, "#hashtag", rpost.Hashtags, "hashtag didn't match")
	require.Empty(t, rpost.FileIds)
	require.Equal(t, 0, int(rpost.EditAt), "newly created post shouldn't have EditAt set")
	require.Nil(t, rpost.GetProp(model.PropsAddChannelMember), "newly created post shouldn't have Props['add_channel_member'] set")

	post.RootId = rpost.Id
	_, _, err2 = client.CreatePost(post)
	require.NoError(t, err2)

	post.RootId = "junk"
	_, resp, err2 = client.CreatePost(post)
	require.Error(t, err2)
	CheckBadRequestStatus(t, resp)

	post2 := &model.Post{ChannelId: th.BasicChannel2.Id, Message: "zz" + model.NewId() + "a", CreateAt: 123}
	rpost2, _, _ := client.CreatePost(post2)
	require.NotEqual(t, post2.CreateAt, rpost2.CreateAt, "create at should not match")

	t.Run("with file uploaded by same user", func(t *testing.T) {
		fileResp, _, err := client.UploadFile([]byte("data"), th.BasicChannel.Id, "test")
		require.NoError(t, err)
		fileId := fileResp.FileInfos[0].Id

		postWithFiles, _, err := client.CreatePost(&model.Post{
			ChannelId: th.BasicChannel.Id,
			Message:   "with files",
			FileIds:   model.StringArray{fileId},
		})
		require.NoError(t, err)
		assert.Equal(t, model.StringArray{fileId}, postWithFiles.FileIds)

		actualPostWithFiles, _, err := client.GetPost(postWithFiles.Id, "")
		require.NoError(t, err)
		assert.Equal(t, model.StringArray{fileId}, actualPostWithFiles.FileIds)
	})

	t.Run("with file uploaded by different user", func(t *testing.T) {
		fileResp, _, err := th.SystemAdminClient.UploadFile([]byte("data"), th.BasicChannel.Id, "test")
		require.NoError(t, err)
		fileId := fileResp.FileInfos[0].Id

		postWithFiles, _, err := client.CreatePost(&model.Post{
			ChannelId: th.BasicChannel.Id,
			Message:   "with files",
			FileIds:   model.StringArray{fileId},
		})
		require.NoError(t, err)
		assert.Empty(t, postWithFiles.FileIds)

		actualPostWithFiles, _, err := client.GetPost(postWithFiles.Id, "")
		require.NoError(t, err)
		assert.Empty(t, actualPostWithFiles.FileIds)
	})

	t.Run("with file uploaded by nouser", func(t *testing.T) {
		fileInfo, appErr := th.App.UploadFile(th.Context, []byte("data"), th.BasicChannel.Id, "test")
		require.Nil(t, appErr)
		fileId := fileInfo.Id

		postWithFiles, _, err := client.CreatePost(&model.Post{
			ChannelId: th.BasicChannel.Id,
			Message:   "with files",
			FileIds:   model.StringArray{fileId},
		})
		require.NoError(t, err)
		assert.Equal(t, model.StringArray{fileId}, postWithFiles.FileIds)

		actualPostWithFiles, _, err := client.GetPost(postWithFiles.Id, "")
		require.NoError(t, err)
		assert.Equal(t, model.StringArray{fileId}, actualPostWithFiles.FileIds)
	})

	t.Run("Create posts without the USE_CHANNEL_MENTIONS Permission - returns ephemeral message with mentions and no ephemeral message without mentions", func(t *testing.T) {
		WebSocketClient, err := th.CreateWebSocketClient()
		WebSocketClient.Listen()
		require.NoError(t, err)

		defer th.RestoreDefaultRolePermissions(th.SaveDefaultRolePermissions())

		th.RemovePermissionFromRole(model.PermissionUseChannelMentions.Id, model.ChannelUserRoleId)

		post.RootId = rpost.Id
		post.Message = "a post with no channel mentions"
		_, _, err = client.CreatePost(post)
		require.NoError(t, err)

		// Message with no channel mentions should result in no ephemeral message
		timeout := time.After(300 * time.Millisecond)
		waiting := true
		for waiting {
			select {
			case event := <-WebSocketClient.EventChannel:
				require.NotEqual(t, model.WebsocketEventEphemeralMessage, event.EventType(), "should not have ephemeral message event")
			case <-timeout:
				waiting = false
			}
		}

		post.RootId = rpost.Id
		post.Message = "a post with @channel"
		_, _, err = client.CreatePost(post)
		require.NoError(t, err)

		post.RootId = rpost.Id
		post.Message = "a post with @all"
		_, _, err = client.CreatePost(post)
		require.NoError(t, err)

		post.RootId = rpost.Id
		post.Message = "a post with @here"
		_, _, err = client.CreatePost(post)
		require.NoError(t, err)

		timeout = time.After(600 * time.Millisecond)
		eventsToGo := 3 // 3 Posts created with @ mentions should result in 3 websocket events
		for eventsToGo > 0 {
			select {
			case event := <-WebSocketClient.EventChannel:
				if event.EventType() == model.WebsocketEventEphemeralMessage {
					require.Equal(t, model.WebsocketEventEphemeralMessage, event.EventType())
					eventsToGo = eventsToGo - 1
				}
			case <-timeout:
				require.Fail(t, "Should have received ephemeral message event and not timedout")
				eventsToGo = 0
			}
		}
	})

	post.RootId = ""
	post.Type = model.PostTypeSystemGeneric
	_, resp, err := client.CreatePost(post)
	require.Error(t, err)
	CheckBadRequestStatus(t, resp)

	post.Type = ""
	post.RootId = rpost2.Id
	_, resp, err = client.CreatePost(post)
	require.Error(t, err)
	CheckBadRequestStatus(t, resp)

	post.RootId = ""
	post.ChannelId = "junk"
	_, resp, err = client.CreatePost(post)
	require.Error(t, err)
	CheckForbiddenStatus(t, resp)

	post.ChannelId = model.NewId()
	_, resp, err = client.CreatePost(post)
	require.Error(t, err)
	CheckForbiddenStatus(t, resp)

	r, err := client.DoAPIPost("/posts", "garbage")
	require.Error(t, err)
	require.Equal(t, http.StatusBadRequest, r.StatusCode)

	client.Logout()
	_, resp, err = client.CreatePost(post)
	require.Error(t, err)
	CheckUnauthorizedStatus(t, resp)

	post.ChannelId = th.BasicChannel.Id
	post.CreateAt = 123
	rpost, _, err = th.SystemAdminClient.CreatePost(post)
	require.NoError(t, err)
	require.Equal(t, post.CreateAt, rpost.CreateAt, "create at should match")
}

func TestCreatePostEphemeral(t *testing.T) {
	th := Setup(t).InitBasic()
	defer th.TearDown()
	client := th.SystemAdminClient

	ephemeralPost := &model.PostEphemeral{
		UserID: th.BasicUser2.Id,
		Post:   &model.Post{ChannelId: th.BasicChannel.Id, Message: "a" + model.NewId() + "a", Props: model.StringInterface{model.PropsAddChannelMember: "no good"}},
	}

	rpost, resp, err := client.CreatePostEphemeral(ephemeralPost)
	require.NoError(t, err)
	CheckCreatedStatus(t, resp)
	require.Equal(t, ephemeralPost.Post.Message, rpost.Message, "message didn't match")
	require.Equal(t, 0, int(rpost.EditAt), "newly created ephemeral post shouldn't have EditAt set")

	r, err := client.DoAPIPost("/posts/ephemeral", "garbage")
	require.Error(t, err)
	require.Equal(t, http.StatusBadRequest, r.StatusCode)

	client.Logout()
	_, resp, err = client.CreatePostEphemeral(ephemeralPost)
	require.Error(t, err)
	CheckUnauthorizedStatus(t, resp)

	client = th.Client
	_, resp, err = client.CreatePostEphemeral(ephemeralPost)
	require.Error(t, err)
	CheckForbiddenStatus(t, resp)
}

func testCreatePostWithOutgoingHook(
	t *testing.T,
	hookContentType, expectedContentType, message, triggerWord string,
	fileIds []string,
	triggerWhen int,
	commentPostType bool,
) {
	th := Setup(t).InitBasic()
	defer th.TearDown()
	user := th.SystemAdminUser
	team := th.BasicTeam
	channel := th.BasicChannel

	enableOutgoingWebhooks := *th.App.Config().ServiceSettings.EnableOutgoingWebhooks
	allowedUntrustedInternalConnections := *th.App.Config().ServiceSettings.AllowedUntrustedInternalConnections
	defer func() {
		th.App.UpdateConfig(func(cfg *model.Config) { *cfg.ServiceSettings.EnableOutgoingWebhooks = enableOutgoingWebhooks })
		th.App.UpdateConfig(func(cfg *model.Config) {
			*cfg.ServiceSettings.AllowedUntrustedInternalConnections = allowedUntrustedInternalConnections
		})
	}()

	th.App.UpdateConfig(func(cfg *model.Config) { *cfg.ServiceSettings.EnableOutgoingWebhooks = true })
	th.App.UpdateConfig(func(cfg *model.Config) {
		*cfg.ServiceSettings.AllowedUntrustedInternalConnections = "localhost,127.0.0.1"
	})

	var hook *model.OutgoingWebhook
	var post *model.Post

	// Create a test server that is the target of the outgoing webhook. It will
	// validate the webhook body fields and write to the success channel on
	// success/failure.
	success := make(chan bool)
	wait := make(chan bool, 1)
	ts := httptest.NewServer(http.HandlerFunc(func(w http.ResponseWriter, r *http.Request) {
		<-wait

		requestContentType := r.Header.Get("Content-Type")
		if requestContentType != expectedContentType {
			t.Logf("Content-Type is %s, should be %s", requestContentType, expectedContentType)
			success <- false
			return
		}

		expectedPayload := &model.OutgoingWebhookPayload{
			Token:       hook.Token,
			TeamId:      hook.TeamId,
			TeamDomain:  team.Name,
			ChannelId:   post.ChannelId,
			ChannelName: channel.Name,
			Timestamp:   post.CreateAt,
			UserId:      post.UserId,
			UserName:    user.Username,
			PostId:      post.Id,
			Text:        post.Message,
			TriggerWord: triggerWord,
			FileIds:     strings.Join(post.FileIds, ","),
		}

		// depending on the Content-Type, we expect to find a JSON or form encoded payload
		if requestContentType == "application/json" {
			decoder := json.NewDecoder(r.Body)
			o := &model.OutgoingWebhookPayload{}
			decoder.Decode(&o)

			if !reflect.DeepEqual(expectedPayload, o) {
				t.Logf("JSON payload is %+v, should be %+v", o, expectedPayload)
				success <- false
				return
			}
		} else {
			err := r.ParseForm()
			if err != nil {
				t.Logf("Error parsing form: %q", err)
				success <- false
				return
			}

			expectedFormValues, _ := url.ParseQuery(expectedPayload.ToFormValues())

			if !reflect.DeepEqual(expectedFormValues, r.Form) {
				t.Logf("Form values are: %q\n, should be: %q\n", r.Form, expectedFormValues)
				success <- false
				return
			}
		}

		respPostType := "" //if is empty or post will do a normal post.
		if commentPostType {
			respPostType = model.OutgoingHookResponseTypeComment
		}

		outGoingHookResponse := &model.OutgoingWebhookResponse{
			Text:         model.NewString("some test text"),
			Username:     "TestCommandServer",
			IconURL:      "https://www.mattermost.org/wp-content/uploads/2016/04/icon.png",
			Type:         "custom_as",
			ResponseType: respPostType,
		}

		fmt.Fprint(w, outGoingHookResponse.ToJson())
		success <- true
	}))
	defer ts.Close()

	// create an outgoing webhook, passing it the test server URL
	var triggerWords []string
	if triggerWord != "" {
		triggerWords = []string{triggerWord}
	}

	hook = &model.OutgoingWebhook{
		ChannelId:    channel.Id,
		TeamId:       team.Id,
		ContentType:  hookContentType,
		TriggerWords: triggerWords,
		TriggerWhen:  triggerWhen,
		CallbackURLs: []string{ts.URL},
	}

	hook, _, err := th.SystemAdminClient.CreateOutgoingWebhook(hook)
	require.NoError(t, err)

	// create a post to trigger the webhook
	post = &model.Post{
		ChannelId: channel.Id,
		Message:   message,
		FileIds:   fileIds,
	}

	post, _, err = th.SystemAdminClient.CreatePost(post)
	require.NoError(t, err)

	wait <- true

	// We wait for the test server to write to the success channel and we make
	// the test fail if that doesn't happen before the timeout.
	select {
	case ok := <-success:
		require.True(t, ok, "Test server did send an invalid webhook.")
	case <-time.After(time.Second):
		require.FailNow(t, "Timeout, test server did not send the webhook.")
	}

	if commentPostType {
		time.Sleep(time.Millisecond * 100)
		postList, _, err := th.SystemAdminClient.GetPostThread(post.Id, "", false)
		require.NoError(t, err)
		require.Equal(t, post.Id, postList.Order[0], "wrong order")

		_, ok := postList.Posts[post.Id]
		require.True(t, ok, "should have had post")
		require.Len(t, postList.Posts, 2, "should have 2 posts")
	}
}

func TestCreatePostWithOutgoingHook_form_urlencoded(t *testing.T) {
	testCreatePostWithOutgoingHook(t, "application/x-www-form-urlencoded", "application/x-www-form-urlencoded", "triggerword lorem ipsum", "triggerword", []string{"file_id_1"}, app.TriggerwordsExactMatch, false)
	testCreatePostWithOutgoingHook(t, "application/x-www-form-urlencoded", "application/x-www-form-urlencoded", "triggerwordaaazzz lorem ipsum", "triggerword", []string{"file_id_1"}, app.TriggerwordsStartsWith, false)
	testCreatePostWithOutgoingHook(t, "application/x-www-form-urlencoded", "application/x-www-form-urlencoded", "", "", []string{"file_id_1"}, app.TriggerwordsExactMatch, false)
	testCreatePostWithOutgoingHook(t, "application/x-www-form-urlencoded", "application/x-www-form-urlencoded", "", "", []string{"file_id_1"}, app.TriggerwordsStartsWith, false)
	testCreatePostWithOutgoingHook(t, "application/x-www-form-urlencoded", "application/x-www-form-urlencoded", "triggerword lorem ipsum", "triggerword", []string{"file_id_1"}, app.TriggerwordsExactMatch, true)
	testCreatePostWithOutgoingHook(t, "application/x-www-form-urlencoded", "application/x-www-form-urlencoded", "triggerwordaaazzz lorem ipsum", "triggerword", []string{"file_id_1"}, app.TriggerwordsStartsWith, true)
}

func TestCreatePostWithOutgoingHook_json(t *testing.T) {
	testCreatePostWithOutgoingHook(t, "application/json", "application/json", "triggerword lorem ipsum", "triggerword", []string{"file_id_1, file_id_2"}, app.TriggerwordsExactMatch, false)
	testCreatePostWithOutgoingHook(t, "application/json", "application/json", "triggerwordaaazzz lorem ipsum", "triggerword", []string{"file_id_1, file_id_2"}, app.TriggerwordsStartsWith, false)
	testCreatePostWithOutgoingHook(t, "application/json", "application/json", "triggerword lorem ipsum", "", []string{"file_id_1"}, app.TriggerwordsExactMatch, false)
	testCreatePostWithOutgoingHook(t, "application/json", "application/json", "triggerwordaaazzz lorem ipsum", "", []string{"file_id_1"}, app.TriggerwordsStartsWith, false)
	testCreatePostWithOutgoingHook(t, "application/json", "application/json", "triggerword lorem ipsum", "triggerword", []string{"file_id_1, file_id_2"}, app.TriggerwordsExactMatch, true)
	testCreatePostWithOutgoingHook(t, "application/json", "application/json", "triggerwordaaazzz lorem ipsum", "", []string{"file_id_1"}, app.TriggerwordsStartsWith, true)
}

// hooks created before we added the ContentType field should be considered as
// application/x-www-form-urlencoded
func TestCreatePostWithOutgoingHook_no_content_type(t *testing.T) {
	testCreatePostWithOutgoingHook(t, "", "application/x-www-form-urlencoded", "triggerword lorem ipsum", "triggerword", []string{"file_id_1"}, app.TriggerwordsExactMatch, false)
	testCreatePostWithOutgoingHook(t, "", "application/x-www-form-urlencoded", "triggerwordaaazzz lorem ipsum", "triggerword", []string{"file_id_1"}, app.TriggerwordsStartsWith, false)
	testCreatePostWithOutgoingHook(t, "", "application/x-www-form-urlencoded", "triggerword lorem ipsum", "", []string{"file_id_1, file_id_2"}, app.TriggerwordsExactMatch, false)
	testCreatePostWithOutgoingHook(t, "", "application/x-www-form-urlencoded", "triggerwordaaazzz lorem ipsum", "", []string{"file_id_1, file_id_2"}, app.TriggerwordsStartsWith, false)
	testCreatePostWithOutgoingHook(t, "", "application/x-www-form-urlencoded", "triggerword lorem ipsum", "triggerword", []string{"file_id_1"}, app.TriggerwordsExactMatch, true)
	testCreatePostWithOutgoingHook(t, "", "application/x-www-form-urlencoded", "triggerword lorem ipsum", "", []string{"file_id_1, file_id_2"}, app.TriggerwordsExactMatch, true)
}

func TestCreatePostPublic(t *testing.T) {
	th := Setup(t).InitBasic()
	defer th.TearDown()
	client := th.Client

	post := &model.Post{ChannelId: th.BasicChannel.Id, Message: "#hashtag a" + model.NewId() + "a"}

	user := model.User{Email: th.GenerateTestEmail(), Nickname: "Joram Wilander", Password: "hello1", Username: GenerateTestUsername(), Roles: model.SystemUserRoleId}

	ruser, _, err := client.CreateUser(&user)
	require.NoError(t, err)

	client.Login(user.Email, user.Password)

	_, resp, err := client.CreatePost(post)
	require.Error(t, err)
	CheckForbiddenStatus(t, resp)

	th.App.UpdateUserRoles(ruser.Id, model.SystemUserRoleId+" "+model.SystemPostAllPublicRoleId, false)
	th.App.Srv().InvalidateAllCaches()

	client.Login(user.Email, user.Password)

	_, _, err = client.CreatePost(post)
	require.NoError(t, err)

	post.ChannelId = th.BasicPrivateChannel.Id
	_, resp, err = client.CreatePost(post)
	require.Error(t, err)
	CheckForbiddenStatus(t, resp)

	th.App.UpdateUserRoles(ruser.Id, model.SystemUserRoleId, false)
	th.App.JoinUserToTeam(th.Context, th.BasicTeam, ruser, "")
	th.App.UpdateTeamMemberRoles(th.BasicTeam.Id, ruser.Id, model.TeamUserRoleId+" "+model.TeamPostAllPublicRoleId)
	th.App.Srv().InvalidateAllCaches()

	client.Login(user.Email, user.Password)

	post.ChannelId = th.BasicPrivateChannel.Id
	_, resp, err = client.CreatePost(post)
	require.Error(t, err)
	CheckForbiddenStatus(t, resp)

	post.ChannelId = th.BasicChannel.Id
	_, _, err = client.CreatePost(post)
	require.NoError(t, err)
}

func TestCreatePostAll(t *testing.T) {
	th := Setup(t).InitBasic()
	defer th.TearDown()
	client := th.Client

	post := &model.Post{ChannelId: th.BasicChannel.Id, Message: "#hashtag a" + model.NewId() + "a"}

	user := model.User{Email: th.GenerateTestEmail(), Nickname: "Joram Wilander", Password: "hello1", Username: GenerateTestUsername(), Roles: model.SystemUserRoleId}

	directChannel, _ := th.App.GetOrCreateDirectChannel(th.Context, th.BasicUser.Id, th.BasicUser2.Id)

	ruser, _, err := client.CreateUser(&user)
	require.NoError(t, err)

	client.Login(user.Email, user.Password)

	_, resp, err := client.CreatePost(post)
	require.Error(t, err)
	CheckForbiddenStatus(t, resp)

	th.App.UpdateUserRoles(ruser.Id, model.SystemUserRoleId+" "+model.SystemPostAllRoleId, false)
	th.App.Srv().InvalidateAllCaches()

	client.Login(user.Email, user.Password)

	_, _, err = client.CreatePost(post)
	require.NoError(t, err)

	post.ChannelId = th.BasicPrivateChannel.Id
	_, _, err = client.CreatePost(post)
	require.NoError(t, err)

	post.ChannelId = directChannel.Id
	_, _, err = client.CreatePost(post)
	require.NoError(t, err)

	th.App.UpdateUserRoles(ruser.Id, model.SystemUserRoleId, false)
	th.App.JoinUserToTeam(th.Context, th.BasicTeam, ruser, "")
	th.App.UpdateTeamMemberRoles(th.BasicTeam.Id, ruser.Id, model.TeamUserRoleId+" "+model.TeamPostAllRoleId)
	th.App.Srv().InvalidateAllCaches()

	client.Login(user.Email, user.Password)

	post.ChannelId = th.BasicPrivateChannel.Id
	_, _, err = client.CreatePost(post)
	require.NoError(t, err)

	post.ChannelId = th.BasicChannel.Id
	_, _, err = client.CreatePost(post)
	require.NoError(t, err)

	post.ChannelId = directChannel.Id
	_, resp, err = client.CreatePost(post)
	require.Error(t, err)
	CheckForbiddenStatus(t, resp)
}

func TestCreatePostSendOutOfChannelMentions(t *testing.T) {
	th := Setup(t).InitBasic()
	defer th.TearDown()
	client := th.Client

	WebSocketClient, err := th.CreateWebSocketClient()
	require.NoError(t, err)
	WebSocketClient.Listen()

	inChannelUser := th.CreateUser()
	th.LinkUserToTeam(inChannelUser, th.BasicTeam)
	th.App.AddUserToChannel(inChannelUser, th.BasicChannel, false)

	post1 := &model.Post{ChannelId: th.BasicChannel.Id, Message: "@" + inChannelUser.Username}
	_, resp, err := client.CreatePost(post1)
	require.NoError(t, err)
	CheckCreatedStatus(t, resp)

	timeout := time.After(300 * time.Millisecond)
	waiting := true
	for waiting {
		select {
		case event := <-WebSocketClient.EventChannel:
			require.NotEqual(t, model.WebsocketEventEphemeralMessage, event.EventType(), "should not have ephemeral message event")
		case <-timeout:
			waiting = false
		}
	}

	outOfChannelUser := th.CreateUser()
	th.LinkUserToTeam(outOfChannelUser, th.BasicTeam)

	post2 := &model.Post{ChannelId: th.BasicChannel.Id, Message: "@" + outOfChannelUser.Username}
	_, resp, err = client.CreatePost(post2)
	require.NoError(t, err)
	CheckCreatedStatus(t, resp)

	timeout = time.After(300 * time.Millisecond)
	waiting = true
	for waiting {
		select {
		case event := <-WebSocketClient.EventChannel:
			if event.EventType() != model.WebsocketEventEphemeralMessage {
				// Ignore any other events
				continue
			}

			wpost := model.PostFromJson(strings.NewReader(event.GetData()["post"].(string)))

			acm, ok := wpost.GetProp(model.PropsAddChannelMember).(map[string]interface{})
			require.True(t, ok, "should have received ephemeral post with 'add_channel_member' in props")
			require.True(t, acm["post_id"] != nil, "should not be nil")
			require.True(t, acm["user_ids"] != nil, "should not be nil")
			require.True(t, acm["usernames"] != nil, "should not be nil")
			waiting = false
		case <-timeout:
			require.FailNow(t, "timed out waiting for ephemeral message event")
		}
	}
}

func TestCreatePostCheckOnlineStatus(t *testing.T) {
	th := Setup(t).InitBasic()
	defer th.TearDown()

	api := Init(th.App, th.Server.Router)
	session, _ := th.App.GetSession(th.Client.AuthToken)

	cli := th.CreateClient()
	_, _, err := cli.Login(th.BasicUser2.Username, th.BasicUser2.Password)
	require.NoError(t, err)

	wsClient, err := th.CreateWebSocketClientWithClient(cli)
	require.NoError(t, err)
	defer wsClient.Close()

	wsClient.Listen()

	waitForEvent := func(isSetOnline bool) {
		timeout := time.After(5 * time.Second)
		for {
			select {
			case ev := <-wsClient.EventChannel:
				if ev.EventType() == model.WebsocketEventPosted {
					assert.True(t, ev.GetData()["set_online"].(bool) == isSetOnline)
					return
				}
			case <-timeout:
				// We just skip the test instead of failing because waiting for more than 5 seconds
				// to get a response does not make sense, and it will unnecessarily slow down
				// the tests further in an already congested CI environment.
				t.Skip("timed out waiting for event")
			}
		}
	}

	handler := api.APIHandler(createPost)
	resp := httptest.NewRecorder()
	post := &model.Post{
		ChannelId: th.BasicChannel.Id,
		Message:   "some message",
	}

	req := httptest.NewRequest("POST", "/api/v4/posts?set_online=false", strings.NewReader(post.ToJson()))
	req.Header.Set(model.HeaderAuth, "Bearer "+session.Token)

	handler.ServeHTTP(resp, req)
	assert.Equal(t, http.StatusCreated, resp.Code)
	waitForEvent(false)

	_, appErr := th.App.GetStatus(th.BasicUser.Id)
	require.NotNil(t, appErr)
	assert.Equal(t, "app.status.get.missing.app_error", appErr.Id)

	req = httptest.NewRequest("POST", "/api/v4/posts", strings.NewReader(post.ToJson()))
	req.Header.Set(model.HeaderAuth, "Bearer "+session.Token)

	handler.ServeHTTP(resp, req)
	assert.Equal(t, http.StatusCreated, resp.Code)
	waitForEvent(true)

	st, appErr := th.App.GetStatus(th.BasicUser.Id)
	require.Nil(t, appErr)
	assert.Equal(t, "online", st.Status)
}

func TestUpdatePost(t *testing.T) {
	th := Setup(t).InitBasic()
	defer th.TearDown()
	client := th.Client
	channel := th.BasicChannel

	th.App.Srv().SetLicense(model.NewTestLicense())

	fileIds := make([]string, 3)
	data, err2 := testutils.ReadTestFile("test.png")
	require.NoError(t, err2)
	for i := 0; i < len(fileIds); i++ {
		fileResp, _, err := client.UploadFile(data, channel.Id, "test.png")
		require.NoError(t, err)
		fileIds[i] = fileResp.FileInfos[0].Id
	}

	rpost, appErr := th.App.CreatePost(th.Context, &model.Post{
		UserId:    th.BasicUser.Id,
		ChannelId: channel.Id,
		Message:   "zz" + model.NewId() + "a",
		FileIds:   fileIds,
	}, channel, false, true)
	require.Nil(t, appErr)

	assert.Equal(t, rpost.Message, rpost.Message, "full name didn't match")
	assert.EqualValues(t, 0, rpost.EditAt, "Newly created post shouldn't have EditAt set")
	assert.Equal(t, model.StringArray(fileIds), rpost.FileIds, "FileIds should have been set")

	t.Run("same message, fewer files", func(t *testing.T) {
		msg := "zz" + model.NewId() + " update post"
		rpost.Message = msg
		rpost.UserId = ""

		rupost, _, err := client.UpdatePost(rpost.Id, &model.Post{
			Id:      rpost.Id,
			Message: rpost.Message,
			FileIds: fileIds[0:2], // one fewer file id
		})
		require.NoError(t, err)

		assert.Equal(t, rupost.Message, msg, "failed to updates")
		assert.NotEqual(t, 0, rupost.EditAt, "EditAt not updated for post")
		assert.Equal(t, model.StringArray(fileIds), rupost.FileIds, "FileIds should have not have been updated")

		actual, _, err := client.GetPost(rpost.Id, "")
		require.NoError(t, err)

		assert.Equal(t, actual.Message, msg, "failed to updates")
		assert.NotEqual(t, 0, actual.EditAt, "EditAt not updated for post")
		assert.Equal(t, model.StringArray(fileIds), actual.FileIds, "FileIds should have not have been updated")
	})

	t.Run("new message, invalid props", func(t *testing.T) {
		msg1 := "#hashtag a" + model.NewId() + " update post again"
		rpost.Message = msg1
		rpost.AddProp(model.PropsAddChannelMember, "no good")
		rrupost, _, err := client.UpdatePost(rpost.Id, rpost)
		require.NoError(t, err)

		assert.Equal(t, msg1, rrupost.Message, "failed to update message")
		assert.Equal(t, "#hashtag", rrupost.Hashtags, "failed to update hashtags")
		assert.Nil(t, rrupost.GetProp(model.PropsAddChannelMember), "failed to sanitize Props['add_channel_member'], should be nil")

		actual, _, err := client.GetPost(rpost.Id, "")
		require.NoError(t, err)

		assert.Equal(t, msg1, actual.Message, "failed to update message")
		assert.Equal(t, "#hashtag", actual.Hashtags, "failed to update hashtags")
		assert.Nil(t, actual.GetProp(model.PropsAddChannelMember), "failed to sanitize Props['add_channel_member'], should be nil")
	})

	t.Run("join/leave post", func(t *testing.T) {
		var rpost2 *model.Post
		rpost2, appErr = th.App.CreatePost(th.Context, &model.Post{
			ChannelId: channel.Id,
			Message:   "zz" + model.NewId() + "a",
			Type:      model.PostTypeJoinLeave,
			UserId:    th.BasicUser.Id,
		}, channel, false, true)
		require.Nil(t, appErr)

		up2 := &model.Post{
			Id:        rpost2.Id,
			ChannelId: channel.Id,
			Message:   "zz" + model.NewId() + " update post 2",
		}
		_, resp, err := client.UpdatePost(rpost2.Id, up2)
		require.Error(t, err)
		CheckBadRequestStatus(t, resp)
	})

	rpost3, appErr := th.App.CreatePost(th.Context, &model.Post{
		ChannelId: channel.Id,
		Message:   "zz" + model.NewId() + "a",
		UserId:    th.BasicUser.Id,
	}, channel, false, true)
	require.Nil(t, appErr)

	t.Run("new message, add files", func(t *testing.T) {
		up3 := &model.Post{
			Id:        rpost3.Id,
			ChannelId: channel.Id,
			Message:   "zz" + model.NewId() + " update post 3",
			FileIds:   fileIds[0:2],
		}
		rrupost3, _, err := client.UpdatePost(rpost3.Id, up3)
		require.NoError(t, err)
		assert.Empty(t, rrupost3.FileIds)

		actual, _, err := client.GetPost(rpost.Id, "")
		require.NoError(t, err)
		assert.Equal(t, model.StringArray(fileIds), actual.FileIds)
	})

	t.Run("add slack attachments", func(t *testing.T) {
		up4 := &model.Post{
			Id:        rpost3.Id,
			ChannelId: channel.Id,
			Message:   "zz" + model.NewId() + " update post 3",
		}
		up4.AddProp("attachments", []model.SlackAttachment{
			{
				Text: "Hello World",
			},
		})
		rrupost3, _, err := client.UpdatePost(rpost3.Id, up4)
		require.NoError(t, err)
		assert.NotEqual(t, rpost3.EditAt, rrupost3.EditAt)
		assert.NotEqual(t, rpost3.Attachments(), rrupost3.Attachments())
	})

	t.Run("logged out", func(t *testing.T) {
		client.Logout()
		_, resp, err := client.UpdatePost(rpost.Id, rpost)
		require.Error(t, err)
		CheckUnauthorizedStatus(t, resp)
	})

	t.Run("different user", func(t *testing.T) {
		th.LoginBasic2()
		_, resp, err := client.UpdatePost(rpost.Id, rpost)
		require.Error(t, err)
		CheckForbiddenStatus(t, resp)

		client.Logout()
	})

	t.Run("different user, but team admin", func(t *testing.T) {
		th.LoginTeamAdmin()
		_, resp, err := client.UpdatePost(rpost.Id, rpost)
		require.Error(t, err)
		CheckForbiddenStatus(t, resp)

		client.Logout()
	})

	t.Run("different user, but system admin", func(t *testing.T) {
		_, _, err := th.SystemAdminClient.UpdatePost(rpost.Id, rpost)
		require.NoError(t, err)
	})
}

func TestUpdateOthersPostInDirectMessageChannel(t *testing.T) {
	// This test checks that a sysadmin with the "EDIT_OTHERS_POSTS" permission can edit someone else's post in a
	// channel without a team (DM/GM). This indirectly checks for the proper cascading all the way to system-wide roles
	// on the user object of permissions based on a post in a channel with no team ID.
	th := Setup(t).InitBasic()
	defer th.TearDown()

	dmChannel := th.CreateDmChannel(th.SystemAdminUser)

	post := &model.Post{
		Message:       "asd",
		ChannelId:     dmChannel.Id,
		PendingPostId: model.NewId() + ":" + fmt.Sprint(model.GetMillis()),
		UserId:        th.BasicUser.Id,
		CreateAt:      0,
	}

	post, _, err := th.Client.CreatePost(post)
	require.NoError(t, err)

	post.Message = "changed"
	_, _, err = th.SystemAdminClient.UpdatePost(post.Id, post)
	require.NoError(t, err)
}

func TestPatchPost(t *testing.T) {
	th := Setup(t).InitBasic()
	defer th.TearDown()
	client := th.Client
	channel := th.BasicChannel

	th.App.Srv().SetLicense(model.NewTestLicense())

	fileIDs := make([]string, 3)
	data, err2 := testutils.ReadTestFile("test.png")
	require.NoError(t, err2)
	for i := 0; i < len(fileIDs); i++ {
		fileResp, _, err := client.UploadFile(data, channel.Id, "test.png")
		require.NoError(t, err)
		fileIDs[i] = fileResp.FileInfos[0].Id
	}
	sort.Strings(fileIDs)

	post := &model.Post{
		ChannelId:    channel.Id,
		IsPinned:     true,
		Message:      "#hashtag a message",
		Props:        model.StringInterface{"channel_header": "old_header"},
		FileIds:      fileIDs[0:2],
		HasReactions: true,
	}
	post, _, err := client.CreatePost(post)
	require.NoError(t, err)

	var rpost *model.Post
	t.Run("new message, props, files, HasReactions bit", func(t *testing.T) {
		patch := &model.PostPatch{}

		patch.IsPinned = model.NewBool(false)
		patch.Message = model.NewString("#otherhashtag other message")
		patch.Props = &model.StringInterface{"channel_header": "new_header"}
		patchFileIds := model.StringArray(fileIDs) // one extra file
		patch.FileIds = &patchFileIds
		patch.HasReactions = model.NewBool(false)

		rpost, _, err = client.PatchPost(post.Id, patch)
		require.NoError(t, err)

		assert.False(t, rpost.IsPinned, "IsPinned did not update properly")
		assert.Equal(t, "#otherhashtag other message", rpost.Message, "Message did not update properly")
		assert.Equal(t, *patch.Props, rpost.GetProps(), "Props did not update properly")
		assert.Equal(t, "#otherhashtag", rpost.Hashtags, "Message did not update properly")
		assert.Equal(t, model.StringArray(fileIDs[0:2]), rpost.FileIds, "FileIds should not update")
		assert.False(t, rpost.HasReactions, "HasReactions did not update properly")
	})

	t.Run("add slack attachments", func(t *testing.T) {
		patch2 := &model.PostPatch{}
		attachments := []model.SlackAttachment{
			{
				Text: "Hello World",
			},
		}
		patch2.Props = &model.StringInterface{"attachments": attachments}

		rpost2, _, err := client.PatchPost(post.Id, patch2)
		require.NoError(t, err)
		assert.NotEmpty(t, rpost2.GetProp("attachments"))
		assert.NotEqual(t, rpost.EditAt, rpost2.EditAt)
	})

	t.Run("invalid requests", func(t *testing.T) {
		r, err := client.DoAPIPut("/posts/"+post.Id+"/patch", "garbage")
		require.EqualError(t, err, ": Invalid or missing post in request body., ")
		require.Equal(t, http.StatusBadRequest, r.StatusCode, "wrong status code")

		patch := &model.PostPatch{}
		_, resp, err := client.PatchPost("junk", patch)
		require.Error(t, err)
		CheckBadRequestStatus(t, resp)
	})

	t.Run("unknown post", func(t *testing.T) {
		patch := &model.PostPatch{}
		_, resp, err := client.PatchPost(GenerateTestId(), patch)
		require.Error(t, err)
		CheckForbiddenStatus(t, resp)
	})

	t.Run("logged out", func(t *testing.T) {
		client.Logout()
		patch := &model.PostPatch{}
		_, resp, err := client.PatchPost(post.Id, patch)
		require.Error(t, err)
		CheckUnauthorizedStatus(t, resp)
	})

	t.Run("different user", func(t *testing.T) {
		th.LoginBasic2()
		patch := &model.PostPatch{}
		_, resp, err := client.PatchPost(post.Id, patch)
		require.Error(t, err)
		CheckForbiddenStatus(t, resp)
	})

	t.Run("different user, but team admin", func(t *testing.T) {
		th.LoginTeamAdmin()
		patch := &model.PostPatch{}
		_, resp, err := client.PatchPost(post.Id, patch)
		require.Error(t, err)
		CheckForbiddenStatus(t, resp)
	})

	t.Run("different user, but system admin", func(t *testing.T) {
		patch := &model.PostPatch{}
		_, _, err := th.SystemAdminClient.PatchPost(post.Id, patch)
		require.NoError(t, err)
	})

	t.Run("edit others posts permission can function independently of edit own post", func(t *testing.T) {
		th.LoginBasic2()
		patch := &model.PostPatch{}
		_, resp, err := client.PatchPost(post.Id, patch)
		require.Error(t, err)
		CheckForbiddenStatus(t, resp)

		// Add permission to edit others'
		defer th.RestoreDefaultRolePermissions(th.SaveDefaultRolePermissions())
		th.RemovePermissionFromRole(model.PermissionEditPost.Id, model.ChannelUserRoleId)
		th.AddPermissionToRole(model.PermissionEditOthersPosts.Id, model.ChannelUserRoleId)

		_, _, err = client.PatchPost(post.Id, patch)
		require.NoError(t, err)
	})
}

func TestPinPost(t *testing.T) {
	th := Setup(t).InitBasic()
	defer th.TearDown()
	client := th.Client

	post := th.BasicPost
	_, err := client.PinPost(post.Id)
	require.NoError(t, err)

	rpost, appErr := th.App.GetSinglePost(post.Id)
	require.Nil(t, appErr)
	require.True(t, rpost.IsPinned, "failed to pin post")

	resp, err := client.PinPost("junk")
	require.Error(t, err)
	CheckBadRequestStatus(t, resp)

	resp, err = client.PinPost(GenerateTestId())
	require.Error(t, err)
	CheckForbiddenStatus(t, resp)

	t.Run("unable-to-pin-post-in-read-only-town-square", func(t *testing.T) {
		townSquareIsReadOnly := *th.App.Config().TeamSettings.ExperimentalTownSquareIsReadOnly
		th.App.Srv().SetLicense(model.NewTestLicense())
		th.App.UpdateConfig(func(cfg *model.Config) { *cfg.TeamSettings.ExperimentalTownSquareIsReadOnly = true })

		defer th.App.Srv().RemoveLicense()
		defer th.App.UpdateConfig(func(cfg *model.Config) { *cfg.TeamSettings.ExperimentalTownSquareIsReadOnly = townSquareIsReadOnly })

		channel, appErr := th.App.GetChannelByName("town-square", th.BasicTeam.Id, true)
		assert.Nil(t, appErr)
		adminPost := th.CreatePostWithClient(th.SystemAdminClient, channel)

		resp, err = client.PinPost(adminPost.Id)
		require.Error(t, err)
		CheckForbiddenStatus(t, resp)
	})

	client.Logout()
	resp, err = client.PinPost(post.Id)
	require.Error(t, err)
	CheckUnauthorizedStatus(t, resp)

	_, err = th.SystemAdminClient.PinPost(post.Id)
	require.NoError(t, err)
}

func TestUnpinPost(t *testing.T) {
	th := Setup(t).InitBasic()
	defer th.TearDown()
	client := th.Client

	pinnedPost := th.CreatePinnedPost()
	_, err := client.UnpinPost(pinnedPost.Id)
	require.NoError(t, err)

	rpost, appErr := th.App.GetSinglePost(pinnedPost.Id)
	require.Nil(t, appErr)
	require.False(t, rpost.IsPinned)

	resp, err := client.UnpinPost("junk")
	require.Error(t, err)
	CheckBadRequestStatus(t, resp)

	resp, err = client.UnpinPost(GenerateTestId())
	require.Error(t, err)
	CheckForbiddenStatus(t, resp)

	client.Logout()
	resp, err = client.UnpinPost(pinnedPost.Id)
	require.Error(t, err)
	CheckUnauthorizedStatus(t, resp)

	_, err = th.SystemAdminClient.UnpinPost(pinnedPost.Id)
	require.NoError(t, err)
}

func TestGetPostsForChannel(t *testing.T) {
	th := Setup(t).InitBasic()
	defer th.TearDown()
	client := th.Client

	post1 := th.CreatePost()
	post2 := th.CreatePost()
	post3 := &model.Post{ChannelId: th.BasicChannel.Id, Message: "zz" + model.NewId() + "a", RootId: post1.Id}
	post3, _, _ = client.CreatePost(post3)

	time.Sleep(300 * time.Millisecond)
	since := model.GetMillis()
	time.Sleep(300 * time.Millisecond)

	post4 := th.CreatePost()

	th.TestForAllClients(t, func(t *testing.T, c *model.Client4) {
		posts, resp, err := c.GetPostsForChannel(th.BasicChannel.Id, 0, 60, "", false)
		require.NoError(t, err)
		require.Equal(t, post4.Id, posts.Order[0], "wrong order")
		require.Equal(t, post3.Id, posts.Order[1], "wrong order")
		require.Equal(t, post2.Id, posts.Order[2], "wrong order")
		require.Equal(t, post1.Id, posts.Order[3], "wrong order")

		posts, resp, _ = c.GetPostsForChannel(th.BasicChannel.Id, 0, 3, resp.Etag, false)
		CheckEtag(t, posts, resp)

		posts, _, err = c.GetPostsForChannel(th.BasicChannel.Id, 0, 3, "", false)
		require.NoError(t, err)
		require.Len(t, posts.Order, 3, "wrong number returned")

		_, ok := posts.Posts[post3.Id]
		require.True(t, ok, "missing comment")
		_, ok = posts.Posts[post1.Id]
		require.True(t, ok, "missing root post")

		posts, _, err = c.GetPostsForChannel(th.BasicChannel.Id, 1, 1, "", false)
		require.NoError(t, err)
		require.Equal(t, post3.Id, posts.Order[0], "wrong order")

		posts, _, err = c.GetPostsForChannel(th.BasicChannel.Id, 10000, 10000, "", false)
		require.NoError(t, err)
		require.Empty(t, posts.Order, "should be no posts")
	})

	post5 := th.CreatePost()

	th.TestForAllClients(t, func(t *testing.T, c *model.Client4) {
		posts, _, err := c.GetPostsSince(th.BasicChannel.Id, since, false)
		require.NoError(t, err)
		require.Len(t, posts.Posts, 2, "should return 2 posts")

		// "since" query to return empty NextPostId and PrevPostId
		require.Equal(t, "", posts.NextPostId, "should return an empty NextPostId")
		require.Equal(t, "", posts.PrevPostId, "should return an empty PrevPostId")

		found := make([]bool, 2)
		for _, p := range posts.Posts {
			require.LessOrEqual(t, since, p.CreateAt, "bad create at for post returned")

			if p.Id == post4.Id {
				found[0] = true
			} else if p.Id == post5.Id {
				found[1] = true
			}
		}
		for _, f := range found {
			require.True(t, f, "missing post")
		}

		_, resp, err := c.GetPostsForChannel("", 0, 60, "", false)
		require.Error(t, err)
		CheckBadRequestStatus(t, resp)

		_, resp, err = c.GetPostsForChannel("junk", 0, 60, "", false)
		require.Error(t, err)
		CheckBadRequestStatus(t, resp)
	})

	_, resp, err := client.GetPostsForChannel(model.NewId(), 0, 60, "", false)
	require.Error(t, err)
	CheckForbiddenStatus(t, resp)

	client.Logout()
	_, resp, err = client.GetPostsForChannel(model.NewId(), 0, 60, "", false)
	require.Error(t, err)
	CheckUnauthorizedStatus(t, resp)

	// more tests for next_post_id, prev_post_id, and order
	// There are 12 posts composed of first 2 system messages and 10 created posts
	client.Login(th.BasicUser.Email, th.BasicUser.Password)
	th.CreatePost() // post6
	post7 := th.CreatePost()
	post8 := th.CreatePost()
	th.CreatePost() // post9
	post10 := th.CreatePost()

	var posts *model.PostList
	th.TestForAllClients(t, func(t *testing.T, c *model.Client4) {
		// get the system post IDs posted before the created posts above
		posts, _, err = c.GetPostsBefore(th.BasicChannel.Id, post1.Id, 0, 2, "", false)
		require.NoError(t, err)
		systemPostId1 := posts.Order[1]

		// similar to '/posts'
		posts, _, err = c.GetPostsForChannel(th.BasicChannel.Id, 0, 60, "", false)
		require.NoError(t, err)
		require.Len(t, posts.Order, 12, "expected 12 posts")
		require.Equal(t, post10.Id, posts.Order[0], "posts not in order")
		require.Equal(t, systemPostId1, posts.Order[11], "posts not in order")
		require.Equal(t, "", posts.NextPostId, "should return an empty NextPostId")
		require.Equal(t, "", posts.PrevPostId, "should return an empty PrevPostId")

		// similar to '/posts?per_page=3'
		posts, _, err = c.GetPostsForChannel(th.BasicChannel.Id, 0, 3, "", false)
		require.NoError(t, err)
		require.Len(t, posts.Order, 3, "expected 3 posts")
		require.Equal(t, post10.Id, posts.Order[0], "posts not in order")
		require.Equal(t, post8.Id, posts.Order[2], "should return 3 posts and match order")
		require.Equal(t, "", posts.NextPostId, "should return an empty NextPostId")
		require.Equal(t, post7.Id, posts.PrevPostId, "should return post7.Id as PrevPostId")

		// similar to '/posts?per_page=3&page=1'
		posts, _, err = c.GetPostsForChannel(th.BasicChannel.Id, 1, 3, "", false)
		require.NoError(t, err)
		require.Len(t, posts.Order, 3, "expected 3 posts")
		require.Equal(t, post7.Id, posts.Order[0], "posts not in order")
		require.Equal(t, post5.Id, posts.Order[2], "posts not in order")
		require.Equal(t, post8.Id, posts.NextPostId, "should return post8.Id as NextPostId")
		require.Equal(t, post4.Id, posts.PrevPostId, "should return post4.Id as PrevPostId")

		// similar to '/posts?per_page=3&page=2'
		posts, _, err = c.GetPostsForChannel(th.BasicChannel.Id, 2, 3, "", false)
		require.NoError(t, err)
		require.Len(t, posts.Order, 3, "expected 3 posts")
		require.Equal(t, post4.Id, posts.Order[0], "posts not in order")
		require.Equal(t, post2.Id, posts.Order[2], "should return 3 posts and match order")
		require.Equal(t, post5.Id, posts.NextPostId, "should return post5.Id as NextPostId")
		require.Equal(t, post1.Id, posts.PrevPostId, "should return post1.Id as PrevPostId")

		// similar to '/posts?per_page=3&page=3'
		posts, _, err = c.GetPostsForChannel(th.BasicChannel.Id, 3, 3, "", false)
		require.NoError(t, err)
		require.Len(t, posts.Order, 3, "expected 3 posts")
		require.Equal(t, post1.Id, posts.Order[0], "posts not in order")
		require.Equal(t, systemPostId1, posts.Order[2], "should return 3 posts and match order")
		require.Equal(t, post2.Id, posts.NextPostId, "should return post2.Id as NextPostId")
		require.Equal(t, "", posts.PrevPostId, "should return an empty PrevPostId")

		// similar to '/posts?per_page=3&page=4'
		posts, _, err = c.GetPostsForChannel(th.BasicChannel.Id, 4, 3, "", false)
		require.NoError(t, err)
		require.Empty(t, posts.Order, "should return 0 post")
		require.Equal(t, "", posts.NextPostId, "should return an empty NextPostId")
		require.Equal(t, "", posts.PrevPostId, "should return an empty PrevPostId")
	})
}

func TestGetFlaggedPostsForUser(t *testing.T) {
	th := Setup(t).InitBasic()
	defer th.TearDown()
	client := th.Client
	user := th.BasicUser
	team1 := th.BasicTeam
	channel1 := th.BasicChannel
	post1 := th.CreatePost()
	channel2 := th.CreatePublicChannel()
	post2 := th.CreatePostWithClient(client, channel2)

	preference := model.Preference{
		UserId:   user.Id,
		Category: model.PreferenceCategoryFlaggedPost,
		Name:     post1.Id,
		Value:    "true",
	}
<<<<<<< HEAD
	_, resp := Client.UpdatePreferences(user.Id, model.Preferences{preference})
	CheckNoError(t, resp)
	preference.Name = post2.Id
	_, resp = Client.UpdatePreferences(user.Id, model.Preferences{preference})
	CheckNoError(t, resp)
=======
	_, err := client.UpdatePreferences(user.Id, &model.Preferences{preference})
	require.NoError(t, err)
	preference.Name = post2.Id
	_, err = client.UpdatePreferences(user.Id, &model.Preferences{preference})
	require.NoError(t, err)
>>>>>>> d181ae92

	opl := model.NewPostList()
	opl.AddPost(post1)
	opl.AddOrder(post1.Id)

	rpl, _, err := client.GetFlaggedPostsForUserInChannel(user.Id, channel1.Id, 0, 10)
	require.NoError(t, err)

	require.Len(t, rpl.Posts, 1, "should have returned 1 post")
	require.Equal(t, opl.Posts, rpl.Posts, "posts should have matched")

	rpl, _, err = client.GetFlaggedPostsForUserInChannel(user.Id, channel1.Id, 0, 1)
	require.NoError(t, err)
	require.Len(t, rpl.Posts, 1, "should have returned 1 post")

	rpl, _, err = client.GetFlaggedPostsForUserInChannel(user.Id, channel1.Id, 1, 1)
	require.NoError(t, err)
	require.Empty(t, rpl.Posts)

	rpl, _, err = client.GetFlaggedPostsForUserInChannel(user.Id, GenerateTestId(), 0, 10)
	require.NoError(t, err)
	require.Empty(t, rpl.Posts)

	rpl, _, err = client.GetFlaggedPostsForUserInChannel(user.Id, "junk", 0, 10)
	require.Error(t, err)
	require.Nil(t, rpl)

	opl.AddPost(post2)
	opl.AddOrder(post2.Id)

	rpl, _, err = client.GetFlaggedPostsForUserInTeam(user.Id, team1.Id, 0, 10)
	require.NoError(t, err)
	require.Len(t, rpl.Posts, 2, "should have returned 2 posts")
	require.Equal(t, opl.Posts, rpl.Posts, "posts should have matched")

	rpl, _, err = client.GetFlaggedPostsForUserInTeam(user.Id, team1.Id, 0, 1)
	require.NoError(t, err)
	require.Len(t, rpl.Posts, 1, "should have returned 1 post")

	rpl, _, err = client.GetFlaggedPostsForUserInTeam(user.Id, team1.Id, 1, 1)
	require.NoError(t, err)
	require.Len(t, rpl.Posts, 1, "should have returned 1 post")

	rpl, _, err = client.GetFlaggedPostsForUserInTeam(user.Id, team1.Id, 1000, 10)
	require.NoError(t, err)
	require.Empty(t, rpl.Posts)

	rpl, _, err = client.GetFlaggedPostsForUserInTeam(user.Id, GenerateTestId(), 0, 10)
	require.NoError(t, err)
	require.Empty(t, rpl.Posts)

	rpl, _, err = client.GetFlaggedPostsForUserInTeam(user.Id, "junk", 0, 10)
	require.Error(t, err)
	require.Nil(t, rpl)

	channel3 := th.CreatePrivateChannel()
	post4 := th.CreatePostWithClient(client, channel3)

	preference.Name = post4.Id
<<<<<<< HEAD
	Client.UpdatePreferences(user.Id, model.Preferences{preference})
=======
	client.UpdatePreferences(user.Id, &model.Preferences{preference})
>>>>>>> d181ae92

	opl.AddPost(post4)
	opl.AddOrder(post4.Id)

	rpl, _, err = client.GetFlaggedPostsForUser(user.Id, 0, 10)
	require.NoError(t, err)
	require.Len(t, rpl.Posts, 3, "should have returned 3 posts")
	require.Equal(t, opl.Posts, rpl.Posts, "posts should have matched")

	rpl, _, err = client.GetFlaggedPostsForUser(user.Id, 0, 2)
	require.NoError(t, err)
	require.Len(t, rpl.Posts, 2, "should have returned 2 posts")

	rpl, _, err = client.GetFlaggedPostsForUser(user.Id, 2, 2)
	require.NoError(t, err)
	require.Len(t, rpl.Posts, 1, "should have returned 1 post")

	rpl, _, err = client.GetFlaggedPostsForUser(user.Id, 1000, 10)
	require.NoError(t, err)
	require.Empty(t, rpl.Posts)

	channel4 := th.CreateChannelWithClient(th.SystemAdminClient, model.ChannelTypePrivate)
	post5 := th.CreatePostWithClient(th.SystemAdminClient, channel4)

	preference.Name = post5.Id
<<<<<<< HEAD
	_, resp = Client.UpdatePreferences(user.Id, model.Preferences{preference})
=======
	resp, err := client.UpdatePreferences(user.Id, &model.Preferences{preference})
	require.Error(t, err)
>>>>>>> d181ae92
	CheckForbiddenStatus(t, resp)

	rpl, _, err = client.GetFlaggedPostsForUser(user.Id, 0, 10)
	require.NoError(t, err)
	require.Len(t, rpl.Posts, 3, "should have returned 3 posts")
	require.Equal(t, opl.Posts, rpl.Posts, "posts should have matched")

	th.AddUserToChannel(user, channel4)
<<<<<<< HEAD
	_, resp = Client.UpdatePreferences(user.Id, model.Preferences{preference})
	CheckNoError(t, resp)
=======
	_, err = client.UpdatePreferences(user.Id, &model.Preferences{preference})
	require.NoError(t, err)
>>>>>>> d181ae92

	rpl, _, err = client.GetFlaggedPostsForUser(user.Id, 0, 10)
	require.NoError(t, err)

	opl.AddPost(post5)
	opl.AddOrder(post5.Id)
	require.Len(t, rpl.Posts, 4, "should have returned 4 posts")
	require.Equal(t, opl.Posts, rpl.Posts, "posts should have matched")

	appErr := th.App.RemoveUserFromChannel(th.Context, user.Id, "", channel4)
	assert.Nil(t, appErr, "unable to remove user from channel")

	rpl, _, err = client.GetFlaggedPostsForUser(user.Id, 0, 10)
	require.NoError(t, err)

	opl2 := model.NewPostList()
	opl2.AddPost(post1)
	opl2.AddOrder(post1.Id)
	opl2.AddPost(post2)
	opl2.AddOrder(post2.Id)
	opl2.AddPost(post4)
	opl2.AddOrder(post4.Id)

	require.Len(t, rpl.Posts, 3, "should have returned 3 posts")
	require.Equal(t, opl2.Posts, rpl.Posts, "posts should have matched")

	_, resp, err = client.GetFlaggedPostsForUser("junk", 0, 10)
	require.Error(t, err)
	CheckBadRequestStatus(t, resp)

	_, resp, err = client.GetFlaggedPostsForUser(GenerateTestId(), 0, 10)
	require.Error(t, err)
	CheckForbiddenStatus(t, resp)

	client.Logout()

	_, resp, err = client.GetFlaggedPostsForUserInChannel(user.Id, channel1.Id, 0, 10)
	require.Error(t, err)
	CheckUnauthorizedStatus(t, resp)

	_, resp, err = client.GetFlaggedPostsForUserInTeam(user.Id, team1.Id, 0, 10)
	require.Error(t, err)
	CheckUnauthorizedStatus(t, resp)

	_, resp, err = client.GetFlaggedPostsForUser(user.Id, 0, 10)
	require.Error(t, err)
	CheckUnauthorizedStatus(t, resp)

	_, _, err = th.SystemAdminClient.GetFlaggedPostsForUserInChannel(user.Id, channel1.Id, 0, 10)
	require.NoError(t, err)

	_, _, err = th.SystemAdminClient.GetFlaggedPostsForUserInTeam(user.Id, team1.Id, 0, 10)
	require.NoError(t, err)

	_, _, err = th.SystemAdminClient.GetFlaggedPostsForUser(user.Id, 0, 10)
	require.NoError(t, err)

	mockStore := mocks.Store{}
	mockPostStore := mocks.PostStore{}
	mockPostStore.On("GetFlaggedPosts", mock.AnythingOfType("string"), mock.AnythingOfType("int"), mock.AnythingOfType("int")).Return(nil, errors.New("some-error"))
	mockPostStore.On("ClearCaches").Return()
	mockStore.On("Team").Return(th.App.Srv().Store.Team())
	mockStore.On("Channel").Return(th.App.Srv().Store.Channel())
	mockStore.On("User").Return(th.App.Srv().Store.User())
	mockStore.On("Scheme").Return(th.App.Srv().Store.Scheme())
	mockStore.On("Post").Return(&mockPostStore)
	mockStore.On("FileInfo").Return(th.App.Srv().Store.FileInfo())
	mockStore.On("Webhook").Return(th.App.Srv().Store.Webhook())
	mockStore.On("System").Return(th.App.Srv().Store.System())
	mockStore.On("License").Return(th.App.Srv().Store.License())
	mockStore.On("Role").Return(th.App.Srv().Store.Role())
	mockStore.On("Close").Return(nil)
	th.App.Srv().Store = &mockStore

	_, resp, err = th.SystemAdminClient.GetFlaggedPostsForUser(user.Id, 0, 10)
	require.Error(t, err)
	CheckInternalErrorStatus(t, resp)
}

func TestGetPostsBefore(t *testing.T) {
	th := Setup(t).InitBasic()
	defer th.TearDown()
	client := th.Client

	post1 := th.CreatePost()
	post2 := th.CreatePost()
	post3 := th.CreatePost()
	post4 := th.CreatePost()
	post5 := th.CreatePost()

	posts, _, err := client.GetPostsBefore(th.BasicChannel.Id, post3.Id, 0, 100, "", false)
	require.NoError(t, err)

	found := make([]bool, 2)
	for _, p := range posts.Posts {
		if p.Id == post1.Id {
			found[0] = true
		} else if p.Id == post2.Id {
			found[1] = true
		}

		require.NotEqual(t, post4.Id, p.Id, "returned posts after")
		require.NotEqual(t, post5.Id, p.Id, "returned posts after")
	}

	for _, f := range found {
		require.True(t, f, "missing post")
	}

	require.Equal(t, post3.Id, posts.NextPostId, "should match NextPostId")
	require.Equal(t, "", posts.PrevPostId, "should match empty PrevPostId")

	posts, _, err = client.GetPostsBefore(th.BasicChannel.Id, post4.Id, 1, 1, "", false)
	require.NoError(t, err)
	require.Len(t, posts.Posts, 1, "too many posts returned")
	require.Equal(t, post2.Id, posts.Order[0], "should match returned post")
	require.Equal(t, post3.Id, posts.NextPostId, "should match NextPostId")
	require.Equal(t, post1.Id, posts.PrevPostId, "should match PrevPostId")

	_, resp, err := client.GetPostsBefore(th.BasicChannel.Id, "junk", 1, 1, "", false)
	require.Error(t, err)
	CheckBadRequestStatus(t, resp)

	posts, _, err = client.GetPostsBefore(th.BasicChannel.Id, post5.Id, 0, 3, "", false)
	require.NoError(t, err)
	require.Len(t, posts.Posts, 3, "should match length of posts returned")
	require.Equal(t, post4.Id, posts.Order[0], "should match returned post")
	require.Equal(t, post2.Id, posts.Order[2], "should match returned post")
	require.Equal(t, post5.Id, posts.NextPostId, "should match NextPostId")
	require.Equal(t, post1.Id, posts.PrevPostId, "should match PrevPostId")

	// get the system post IDs posted before the created posts above
	posts, _, err = client.GetPostsBefore(th.BasicChannel.Id, post1.Id, 0, 2, "", false)
	require.NoError(t, err)
	systemPostId2 := posts.Order[0]
	systemPostId1 := posts.Order[1]

	posts, _, err = client.GetPostsBefore(th.BasicChannel.Id, post5.Id, 1, 3, "", false)
	require.NoError(t, err)
	require.Len(t, posts.Posts, 3, "should match length of posts returned")
	require.Equal(t, post1.Id, posts.Order[0], "should match returned post")
	require.Equal(t, systemPostId2, posts.Order[1], "should match returned post")
	require.Equal(t, systemPostId1, posts.Order[2], "should match returned post")
	require.Equal(t, post2.Id, posts.NextPostId, "should match NextPostId")
	require.Equal(t, "", posts.PrevPostId, "should return empty PrevPostId")

	// more tests for next_post_id, prev_post_id, and order
	// There are 12 posts composed of first 2 system messages and 10 created posts
	post6 := th.CreatePost()
	th.CreatePost() // post7
	post8 := th.CreatePost()
	post9 := th.CreatePost()
	th.CreatePost() // post10

	// similar to '/posts?before=post9'
	posts, _, err = client.GetPostsBefore(th.BasicChannel.Id, post9.Id, 0, 60, "", false)
	require.NoError(t, err)
	require.Len(t, posts.Order, 10, "expected 10 posts")
	require.Equal(t, post8.Id, posts.Order[0], "posts not in order")
	require.Equal(t, systemPostId1, posts.Order[9], "posts not in order")
	require.Equal(t, post9.Id, posts.NextPostId, "should return post9.Id as NextPostId")
	require.Equal(t, "", posts.PrevPostId, "should return an empty PrevPostId")

	// similar to '/posts?before=post9&per_page=3'
	posts, _, err = client.GetPostsBefore(th.BasicChannel.Id, post9.Id, 0, 3, "", false)
	require.NoError(t, err)
	require.Len(t, posts.Order, 3, "expected 3 posts")
	require.Equal(t, post8.Id, posts.Order[0], "posts not in order")
	require.Equal(t, post6.Id, posts.Order[2], "should return 3 posts and match order")
	require.Equal(t, post9.Id, posts.NextPostId, "should return post9.Id as NextPostId")
	require.Equal(t, post5.Id, posts.PrevPostId, "should return post5.Id as PrevPostId")

	// similar to '/posts?before=post9&per_page=3&page=1'
	posts, _, err = client.GetPostsBefore(th.BasicChannel.Id, post9.Id, 1, 3, "", false)
	require.NoError(t, err)
	require.Len(t, posts.Order, 3, "expected 3 posts")
	require.Equal(t, post5.Id, posts.Order[0], "posts not in order")
	require.Equal(t, post3.Id, posts.Order[2], "posts not in order")
	require.Equal(t, post6.Id, posts.NextPostId, "should return post6.Id as NextPostId")
	require.Equal(t, post2.Id, posts.PrevPostId, "should return post2.Id as PrevPostId")

	// similar to '/posts?before=post9&per_page=3&page=2'
	posts, _, err = client.GetPostsBefore(th.BasicChannel.Id, post9.Id, 2, 3, "", false)
	require.NoError(t, err)
	require.Len(t, posts.Order, 3, "expected 3 posts")
	require.Equal(t, post2.Id, posts.Order[0], "posts not in order")
	require.Equal(t, systemPostId2, posts.Order[2], "posts not in order")
	require.Equal(t, post3.Id, posts.NextPostId, "should return post3.Id as NextPostId")
	require.Equal(t, systemPostId1, posts.PrevPostId, "should return systemPostId1 as PrevPostId")

	// similar to '/posts?before=post1&per_page=3'
	posts, _, err = client.GetPostsBefore(th.BasicChannel.Id, post1.Id, 0, 3, "", false)
	require.NoError(t, err)
	require.Len(t, posts.Order, 2, "expected 2 posts")
	require.Equal(t, systemPostId2, posts.Order[0], "posts not in order")
	require.Equal(t, systemPostId1, posts.Order[1], "posts not in order")
	require.Equal(t, post1.Id, posts.NextPostId, "should return post1.Id as NextPostId")
	require.Equal(t, "", posts.PrevPostId, "should return an empty PrevPostId")

	// similar to '/posts?before=systemPostId1'
	posts, _, err = client.GetPostsBefore(th.BasicChannel.Id, systemPostId1, 0, 60, "", false)
	require.NoError(t, err)
	require.Empty(t, posts.Order, "should return 0 post")
	require.Equal(t, systemPostId1, posts.NextPostId, "should return systemPostId1 as NextPostId")
	require.Equal(t, "", posts.PrevPostId, "should return an empty PrevPostId")

	// similar to '/posts?before=systemPostId1&per_page=60&page=1'
	posts, _, err = client.GetPostsBefore(th.BasicChannel.Id, systemPostId1, 1, 60, "", false)
	require.NoError(t, err)
	require.Empty(t, posts.Order, "should return 0 posts")
	require.Equal(t, "", posts.NextPostId, "should return an empty NextPostId")
	require.Equal(t, "", posts.PrevPostId, "should return an empty PrevPostId")

	// similar to '/posts?before=non-existent-post'
	nonExistentPostId := model.NewId()
	posts, _, err = client.GetPostsBefore(th.BasicChannel.Id, nonExistentPostId, 0, 60, "", false)
	require.NoError(t, err)
	require.Empty(t, posts.Order, "should return 0 post")
	require.Equal(t, nonExistentPostId, posts.NextPostId, "should return nonExistentPostId as NextPostId")
	require.Equal(t, "", posts.PrevPostId, "should return an empty PrevPostId")
}

func TestGetPostsAfter(t *testing.T) {
	th := Setup(t).InitBasic()
	defer th.TearDown()
	client := th.Client

	post1 := th.CreatePost()
	post2 := th.CreatePost()
	post3 := th.CreatePost()
	post4 := th.CreatePost()
	post5 := th.CreatePost()

	posts, _, err := client.GetPostsAfter(th.BasicChannel.Id, post3.Id, 0, 100, "", false)
	require.NoError(t, err)

	found := make([]bool, 2)
	for _, p := range posts.Posts {
		if p.Id == post4.Id {
			found[0] = true
		} else if p.Id == post5.Id {
			found[1] = true
		}
		require.NotEqual(t, post1.Id, p.Id, "returned posts before")
		require.NotEqual(t, post2.Id, p.Id, "returned posts before")
	}

	for _, f := range found {
		require.True(t, f, "missing post")
	}
	require.Equal(t, "", posts.NextPostId, "should match empty NextPostId")
	require.Equal(t, post3.Id, posts.PrevPostId, "should match PrevPostId")

	posts, _, err = client.GetPostsAfter(th.BasicChannel.Id, post2.Id, 1, 1, "", false)
	require.NoError(t, err)
	require.Len(t, posts.Posts, 1, "too many posts returned")
	require.Equal(t, post4.Id, posts.Order[0], "should match returned post")
	require.Equal(t, post5.Id, posts.NextPostId, "should match NextPostId")
	require.Equal(t, post3.Id, posts.PrevPostId, "should match PrevPostId")

	_, resp, err := client.GetPostsAfter(th.BasicChannel.Id, "junk", 1, 1, "", false)
	require.Error(t, err)
	CheckBadRequestStatus(t, resp)

	posts, _, err = client.GetPostsAfter(th.BasicChannel.Id, post1.Id, 0, 3, "", false)
	require.NoError(t, err)
	require.Len(t, posts.Posts, 3, "should match length of posts returned")
	require.Equal(t, post4.Id, posts.Order[0], "should match returned post")
	require.Equal(t, post2.Id, posts.Order[2], "should match returned post")
	require.Equal(t, post5.Id, posts.NextPostId, "should match NextPostId")
	require.Equal(t, post1.Id, posts.PrevPostId, "should match PrevPostId")

	posts, _, err = client.GetPostsAfter(th.BasicChannel.Id, post1.Id, 1, 3, "", false)
	require.NoError(t, err)
	require.Len(t, posts.Posts, 1, "should match length of posts returned")
	require.Equal(t, post5.Id, posts.Order[0], "should match returned post")
	require.Equal(t, "", posts.NextPostId, "should match NextPostId")
	require.Equal(t, post4.Id, posts.PrevPostId, "should match PrevPostId")

	// more tests for next_post_id, prev_post_id, and order
	// There are 12 posts composed of first 2 system messages and 10 created posts
	post6 := th.CreatePost()
	th.CreatePost() // post7
	post8 := th.CreatePost()
	post9 := th.CreatePost()
	post10 := th.CreatePost()

	// similar to '/posts?after=post2'
	posts, _, err = client.GetPostsAfter(th.BasicChannel.Id, post2.Id, 0, 60, "", false)
	require.NoError(t, err)
	require.Len(t, posts.Order, 8, "expected 8 posts")
	require.Equal(t, post10.Id, posts.Order[0], "should match order")
	require.Equal(t, post3.Id, posts.Order[7], "should match order")
	require.Equal(t, "", posts.NextPostId, "should return an empty NextPostId")
	require.Equal(t, post2.Id, posts.PrevPostId, "should return post2.Id as PrevPostId")

	// similar to '/posts?after=post2&per_page=3'
	posts, _, err = client.GetPostsAfter(th.BasicChannel.Id, post2.Id, 0, 3, "", false)
	require.NoError(t, err)
	require.Len(t, posts.Order, 3, "expected 3 posts")
	require.Equal(t, post5.Id, posts.Order[0], "should match order")
	require.Equal(t, post3.Id, posts.Order[2], "should return 3 posts and match order")
	require.Equal(t, post6.Id, posts.NextPostId, "should return post6.Id as NextPostId")
	require.Equal(t, post2.Id, posts.PrevPostId, "should return post2.Id as PrevPostId")

	// similar to '/posts?after=post2&per_page=3&page=1'
	posts, _, err = client.GetPostsAfter(th.BasicChannel.Id, post2.Id, 1, 3, "", false)
	require.NoError(t, err)
	require.Len(t, posts.Order, 3, "expected 3 posts")
	require.Equal(t, post8.Id, posts.Order[0], "should match order")
	require.Equal(t, post6.Id, posts.Order[2], "should match order")
	require.Equal(t, post9.Id, posts.NextPostId, "should return post9.Id as NextPostId")
	require.Equal(t, post5.Id, posts.PrevPostId, "should return post5.Id as PrevPostId")

	// similar to '/posts?after=post2&per_page=3&page=2'
	posts, _, err = client.GetPostsAfter(th.BasicChannel.Id, post2.Id, 2, 3, "", false)
	require.NoError(t, err)
	require.Len(t, posts.Order, 2, "expected 2 posts")
	require.Equal(t, post10.Id, posts.Order[0], "should match order")
	require.Equal(t, post9.Id, posts.Order[1], "should match order")
	require.Equal(t, "", posts.NextPostId, "should return an empty NextPostId")
	require.Equal(t, post8.Id, posts.PrevPostId, "should return post8.Id as PrevPostId")

	// similar to '/posts?after=post10'
	posts, _, err = client.GetPostsAfter(th.BasicChannel.Id, post10.Id, 0, 60, "", false)
	require.NoError(t, err)
	require.Empty(t, posts.Order, "should return 0 post")
	require.Equal(t, "", posts.NextPostId, "should return an empty NextPostId")
	require.Equal(t, post10.Id, posts.PrevPostId, "should return post10.Id as PrevPostId")

	// similar to '/posts?after=post10&page=1'
	posts, _, err = client.GetPostsAfter(th.BasicChannel.Id, post10.Id, 1, 60, "", false)
	require.NoError(t, err)
	require.Empty(t, posts.Order, "should return 0 post")
	require.Equal(t, "", posts.NextPostId, "should return an empty NextPostId")
	require.Equal(t, "", posts.PrevPostId, "should return an empty PrevPostId")

	// similar to '/posts?after=non-existent-post'
	nonExistentPostId := model.NewId()
	posts, _, err = client.GetPostsAfter(th.BasicChannel.Id, nonExistentPostId, 0, 60, "", false)
	require.NoError(t, err)
	require.Empty(t, posts.Order, "should return 0 post")
	require.Equal(t, "", posts.NextPostId, "should return an empty NextPostId")
	require.Equal(t, nonExistentPostId, posts.PrevPostId, "should return nonExistentPostId as PrevPostId")
}

func TestGetPostsForChannelAroundLastUnread(t *testing.T) {
	th := Setup(t).InitBasic()
	defer th.TearDown()
	client := th.Client
	userId := th.BasicUser.Id
	channelId := th.BasicChannel.Id

	// 12 posts = 2 systems posts + 10 created posts below
	post1 := th.CreatePost()
	post2 := th.CreatePost()
	post3 := th.CreatePost()
	post4 := th.CreatePost()
	post5 := th.CreatePost()
	replyPost := &model.Post{ChannelId: channelId, Message: model.NewId(), RootId: post4.Id}
	post6, _, err := client.CreatePost(replyPost)
	require.NoError(t, err)
	post7, _, err := client.CreatePost(replyPost)
	require.NoError(t, err)
	post8, _, err := client.CreatePost(replyPost)
	require.NoError(t, err)
	post9, _, err := client.CreatePost(replyPost)
	require.NoError(t, err)
	post10, _, err := client.CreatePost(replyPost)
	require.NoError(t, err)

	postIdNames := map[string]string{
		post1.Id:  "post1",
		post2.Id:  "post2",
		post3.Id:  "post3",
		post4.Id:  "post4",
		post5.Id:  "post5",
		post6.Id:  "post6 (reply to post4)",
		post7.Id:  "post7 (reply to post4)",
		post8.Id:  "post8 (reply to post4)",
		post9.Id:  "post9 (reply to post4)",
		post10.Id: "post10 (reply to post4)",
	}

	namePost := func(postId string) string {
		name, ok := postIdNames[postId]
		if ok {
			return name
		}

		return fmt.Sprintf("unknown (%s)", postId)
	}

	namePosts := func(postIds []string) []string {
		namedPostIds := make([]string, 0, len(postIds))
		for _, postId := range postIds {
			namedPostIds = append(namedPostIds, namePost(postId))
		}

		return namedPostIds
	}

	namePostsMap := func(posts map[string]*model.Post) []string {
		namedPostIds := make([]string, 0, len(posts))
		for postId := range posts {
			namedPostIds = append(namedPostIds, namePost(postId))
		}
		sort.Strings(namedPostIds)

		return namedPostIds
	}

	assertPostList := func(t *testing.T, expected, actual *model.PostList) {
		t.Helper()

		require.Equal(t, namePosts(expected.Order), namePosts(actual.Order), "unexpected post order")
		require.Equal(t, namePostsMap(expected.Posts), namePostsMap(actual.Posts), "unexpected posts")
		require.Equal(t, namePost(expected.NextPostId), namePost(actual.NextPostId), "unexpected next post id")
		require.Equal(t, namePost(expected.PrevPostId), namePost(actual.PrevPostId), "unexpected prev post id")
	}

	// Setting limit_after to zero should fail with a 400 BadRequest.
	posts, resp, err := client.GetPostsAroundLastUnread(userId, channelId, 20, 0, false)
	require.Error(t, err)
	CheckErrorID(t, err, "api.context.invalid_url_param.app_error")
	require.Equal(t, http.StatusBadRequest, resp.StatusCode)
	require.Nil(t, posts)

	// All returned posts are all read by the user, since it's created by the user itself.
	posts, _, err = client.GetPostsAroundLastUnread(userId, channelId, 20, 20, false)
	require.NoError(t, err)
	require.Len(t, posts.Order, 12, "Should return 12 posts only since there's no unread post")

	// Set channel member's last viewed to 0.
	// All returned posts are latest posts as if all previous posts were already read by the user.
	channelMember, err := th.App.Srv().Store.Channel().GetMember(context.Background(), channelId, userId)
	require.NoError(t, err)
	channelMember.LastViewedAt = 0
	_, err = th.App.Srv().Store.Channel().UpdateMember(channelMember)
	require.NoError(t, err)
	th.App.Srv().Store.Post().InvalidateLastPostTimeCache(channelId)

	posts, _, err = client.GetPostsAroundLastUnread(userId, channelId, 20, 20, false)
	require.NoError(t, err)

	require.Len(t, posts.Order, 12, "Should return 12 posts only since there's no unread post")

	// get the first system post generated before the created posts above
	posts, _, err = client.GetPostsBefore(th.BasicChannel.Id, post1.Id, 0, 2, "", false)
	require.NoError(t, err)
	systemPost0 := posts.Posts[posts.Order[0]]
	postIdNames[systemPost0.Id] = "system post 0"
	systemPost1 := posts.Posts[posts.Order[1]]
	postIdNames[systemPost1.Id] = "system post 1"

	// Set channel member's last viewed before post1.
	channelMember, err = th.App.Srv().Store.Channel().GetMember(context.Background(), channelId, userId)
	require.NoError(t, err)
	channelMember.LastViewedAt = post1.CreateAt - 1
	_, err = th.App.Srv().Store.Channel().UpdateMember(channelMember)
	require.NoError(t, err)
	th.App.Srv().Store.Post().InvalidateLastPostTimeCache(channelId)

	posts, _, err = client.GetPostsAroundLastUnread(userId, channelId, 3, 3, false)
	require.NoError(t, err)

	assertPostList(t, &model.PostList{
		Order: []string{post3.Id, post2.Id, post1.Id, systemPost0.Id, systemPost1.Id},
		Posts: map[string]*model.Post{
			systemPost0.Id: systemPost0,
			systemPost1.Id: systemPost1,
			post1.Id:       post1,
			post2.Id:       post2,
			post3.Id:       post3,
		},
		NextPostId: post4.Id,
		PrevPostId: "",
	}, posts)

	// Set channel member's last viewed before post6.
	channelMember, err = th.App.Srv().Store.Channel().GetMember(context.Background(), channelId, userId)
	require.NoError(t, err)
	channelMember.LastViewedAt = post6.CreateAt - 1
	_, err = th.App.Srv().Store.Channel().UpdateMember(channelMember)
	require.NoError(t, err)
	th.App.Srv().Store.Post().InvalidateLastPostTimeCache(channelId)

	posts, _, err = client.GetPostsAroundLastUnread(userId, channelId, 3, 3, false)
	require.NoError(t, err)

	assertPostList(t, &model.PostList{
		Order: []string{post8.Id, post7.Id, post6.Id, post5.Id, post4.Id, post3.Id},
		Posts: map[string]*model.Post{
			post3.Id:  post3,
			post4.Id:  post4,
			post5.Id:  post5,
			post6.Id:  post6,
			post7.Id:  post7,
			post8.Id:  post8,
			post9.Id:  post9,
			post10.Id: post10,
		},
		NextPostId: post9.Id,
		PrevPostId: post2.Id,
	}, posts)

	// Set channel member's last viewed before post10.
	channelMember, err = th.App.Srv().Store.Channel().GetMember(context.Background(), channelId, userId)
	require.NoError(t, err)
	channelMember.LastViewedAt = post10.CreateAt - 1
	_, err = th.App.Srv().Store.Channel().UpdateMember(channelMember)
	require.NoError(t, err)
	th.App.Srv().Store.Post().InvalidateLastPostTimeCache(channelId)

	posts, _, err = client.GetPostsAroundLastUnread(userId, channelId, 3, 3, false)
	require.NoError(t, err)

	assertPostList(t, &model.PostList{
		Order: []string{post10.Id, post9.Id, post8.Id, post7.Id},
		Posts: map[string]*model.Post{
			post4.Id:  post4,
			post6.Id:  post6,
			post7.Id:  post7,
			post8.Id:  post8,
			post9.Id:  post9,
			post10.Id: post10,
		},
		NextPostId: "",
		PrevPostId: post6.Id,
	}, posts)

	// Set channel member's last viewed equal to post10.
	channelMember, err = th.App.Srv().Store.Channel().GetMember(context.Background(), channelId, userId)
	require.NoError(t, err)
	channelMember.LastViewedAt = post10.CreateAt
	_, err = th.App.Srv().Store.Channel().UpdateMember(channelMember)
	require.NoError(t, err)
	th.App.Srv().Store.Post().InvalidateLastPostTimeCache(channelId)

	posts, _, err = client.GetPostsAroundLastUnread(userId, channelId, 3, 3, false)
	require.NoError(t, err)

	assertPostList(t, &model.PostList{
		Order: []string{post10.Id, post9.Id, post8.Id},
		Posts: map[string]*model.Post{
			post4.Id:  post4,
			post6.Id:  post6,
			post7.Id:  post7,
			post8.Id:  post8,
			post9.Id:  post9,
			post10.Id: post10,
		},
		NextPostId: "",
		PrevPostId: post7.Id,
	}, posts)

	// Set channel member's last viewed to just before a new reply to a previous thread, not
	// otherwise in the requested window.
	post11 := th.CreatePost()
	post12, _, err := client.CreatePost(&model.Post{
		ChannelId: channelId,
		Message:   model.NewId(),
		RootId:    post4.Id,
	})
	require.NoError(t, err)
	post13 := th.CreatePost()

	postIdNames[post11.Id] = "post11"
	postIdNames[post12.Id] = "post12 (reply to post4)"
	postIdNames[post13.Id] = "post13"

	channelMember, err = th.App.Srv().Store.Channel().GetMember(context.Background(), channelId, userId)
	require.NoError(t, err)
	channelMember.LastViewedAt = post12.CreateAt - 1
	_, err = th.App.Srv().Store.Channel().UpdateMember(channelMember)
	require.NoError(t, err)
	th.App.Srv().Store.Post().InvalidateLastPostTimeCache(channelId)

	posts, _, err = client.GetPostsAroundLastUnread(userId, channelId, 1, 2, false)
	require.NoError(t, err)

	assertPostList(t, &model.PostList{
		Order: []string{post13.Id, post12.Id, post11.Id},
		Posts: map[string]*model.Post{
			post4.Id:  post4,
			post6.Id:  post6,
			post7.Id:  post7,
			post8.Id:  post8,
			post9.Id:  post9,
			post10.Id: post10,
			post11.Id: post11,
			post12.Id: post12,
			post13.Id: post13,
		},
		NextPostId: "",
		PrevPostId: post10.Id,
	}, posts)
}

func TestGetPost(t *testing.T) {
	th := Setup(t).InitBasic()
	defer th.TearDown()
	// TODO: migrate this entirely to the subtest's client
	// once the other methods are migrated too.
	client := th.Client

	var privatePost *model.Post
	th.TestForAllClients(t, func(t *testing.T, c *model.Client4) {
		t.Helper()

		post, resp, err := c.GetPost(th.BasicPost.Id, "")
		require.NoError(t, err)

		require.Equal(t, th.BasicPost.Id, post.Id, "post ids don't match")

		post, resp, _ = c.GetPost(th.BasicPost.Id, resp.Etag)
		CheckEtag(t, post, resp)

		_, resp, err = c.GetPost("", "")
		require.Error(t, err)
		CheckNotFoundStatus(t, resp)

		_, resp, err = c.GetPost("junk", "")
		require.Error(t, err)
		CheckBadRequestStatus(t, resp)

		_, resp, err = c.GetPost(model.NewId(), "")
		require.Error(t, err)
		CheckNotFoundStatus(t, resp)

		client.RemoveUserFromChannel(th.BasicChannel.Id, th.BasicUser.Id)

		// Channel is public, should be able to read post
		_, _, err = c.GetPost(th.BasicPost.Id, "")
		require.NoError(t, err)

		privatePost = th.CreatePostWithClient(client, th.BasicPrivateChannel)

		_, _, err = c.GetPost(privatePost.Id, "")
		require.NoError(t, err)
	})

	client.RemoveUserFromChannel(th.BasicPrivateChannel.Id, th.BasicUser.Id)

	// Channel is private, should not be able to read post
	_, resp, err := client.GetPost(privatePost.Id, "")
	require.Error(t, err)
	CheckForbiddenStatus(t, resp)

	// But local client should.
	_, _, err = th.LocalClient.GetPost(privatePost.Id, "")
	require.NoError(t, err)

	client.Logout()

	// Normal client should get unauthorized, but local client should get 404.
	_, resp, err = client.GetPost(model.NewId(), "")
	require.Error(t, err)
	CheckUnauthorizedStatus(t, resp)

	_, resp, err = th.LocalClient.GetPost(model.NewId(), "")
	require.Error(t, err)
	CheckNotFoundStatus(t, resp)
}

func TestDeletePost(t *testing.T) {
	th := Setup(t).InitBasic()
	defer th.TearDown()
	client := th.Client

	resp, err := client.DeletePost("")
	require.Error(t, err)
	CheckNotFoundStatus(t, resp)

	resp, err = client.DeletePost("junk")
	require.Error(t, err)
	CheckBadRequestStatus(t, resp)

	resp, err = client.DeletePost(th.BasicPost.Id)
	require.Error(t, err)
	CheckForbiddenStatus(t, resp)

	client.Login(th.TeamAdminUser.Email, th.TeamAdminUser.Password)
	_, err = client.DeletePost(th.BasicPost.Id)
	require.NoError(t, err)

	post := th.CreatePost()
	user := th.CreateUser()

	client.Logout()
	client.Login(user.Email, user.Password)

	resp, err = client.DeletePost(post.Id)
	require.Error(t, err)
	CheckForbiddenStatus(t, resp)

	client.Logout()
	resp, err = client.DeletePost(model.NewId())
	require.Error(t, err)
	CheckUnauthorizedStatus(t, resp)

	_, err = th.SystemAdminClient.DeletePost(post.Id)
	require.NoError(t, err)
}

func TestDeletePostMessage(t *testing.T) {
	th := Setup(t).InitBasic()
	th.LinkUserToTeam(th.SystemAdminUser, th.BasicTeam)
	th.App.AddUserToChannel(th.SystemAdminUser, th.BasicChannel, false)

	defer th.TearDown()

	testCases := []struct {
		description string
		client      *model.Client4
		delete_by   interface{}
	}{
		{"Do not send delete_by to regular user", th.Client, nil},
		{"Send delete_by to system admin user", th.SystemAdminClient, th.SystemAdminUser.Id},
	}

	for _, tc := range testCases {
		t.Run(tc.description, func(t *testing.T) {
			wsClient, err := th.CreateWebSocketClientWithClient(tc.client)
			require.NoError(t, err)
			defer wsClient.Close()

			wsClient.Listen()

			post := th.CreatePost()

			_, err = th.SystemAdminClient.DeletePost(post.Id)
			require.NoError(t, err)

			timeout := time.After(5 * time.Second)

			for {
				select {
				case ev := <-wsClient.EventChannel:
					if ev.EventType() == model.WebsocketEventPostDeleted {
						assert.Equal(t, tc.delete_by, ev.GetData()["delete_by"])
						return
					}
				case <-timeout:
					// We just skip the test instead of failing because waiting for more than 5 seconds
					// to get a response does not make sense, and it will unnecessarily slow down
					// the tests further in an already congested CI environment.
					t.Skip("timed out waiting for event")
				}
			}
		})
	}
}

func TestGetPostThread(t *testing.T) {
	th := Setup(t).InitBasic()
	defer th.TearDown()
	client := th.Client

	post := &model.Post{ChannelId: th.BasicChannel.Id, Message: "zz" + model.NewId() + "a", RootId: th.BasicPost.Id}
	post, _, _ = client.CreatePost(post)

	list, resp, err := client.GetPostThread(th.BasicPost.Id, "", false)
	require.NoError(t, err)

	var list2 *model.PostList
	list2, resp, _ = client.GetPostThread(th.BasicPost.Id, resp.Etag, false)
	CheckEtag(t, list2, resp)
	require.Equal(t, th.BasicPost.Id, list.Order[0], "wrong order")

	_, ok := list.Posts[th.BasicPost.Id]
	require.True(t, ok, "should have had post")

	_, ok = list.Posts[post.Id]
	require.True(t, ok, "should have had post")

	_, resp, err = client.GetPostThread("junk", "", false)
	require.Error(t, err)
	CheckBadRequestStatus(t, resp)

	_, resp, err = client.GetPostThread(model.NewId(), "", false)
	require.Error(t, err)
	CheckNotFoundStatus(t, resp)

	client.RemoveUserFromChannel(th.BasicChannel.Id, th.BasicUser.Id)

	// Channel is public, should be able to read post
	_, _, err = client.GetPostThread(th.BasicPost.Id, "", false)
	require.NoError(t, err)

	privatePost := th.CreatePostWithClient(client, th.BasicPrivateChannel)

	_, _, err = client.GetPostThread(privatePost.Id, "", false)
	require.NoError(t, err)

	client.RemoveUserFromChannel(th.BasicPrivateChannel.Id, th.BasicUser.Id)

	// Channel is private, should not be able to read post
	_, resp, err = client.GetPostThread(privatePost.Id, "", false)
	require.Error(t, err)
	CheckForbiddenStatus(t, resp)

	client.Logout()
	_, resp, err = client.GetPostThread(model.NewId(), "", false)
	require.Error(t, err)
	CheckUnauthorizedStatus(t, resp)

	_, _, err = th.SystemAdminClient.GetPostThread(th.BasicPost.Id, "", false)
	require.NoError(t, err)
}

func TestSearchPosts(t *testing.T) {
	th := Setup(t).InitBasic()
	defer th.TearDown()
	experimentalViewArchivedChannels := *th.App.Config().TeamSettings.ExperimentalViewArchivedChannels
	defer func() {
		th.App.UpdateConfig(func(cfg *model.Config) {
			cfg.TeamSettings.ExperimentalViewArchivedChannels = &experimentalViewArchivedChannels
		})
	}()
	th.App.UpdateConfig(func(cfg *model.Config) {
		*cfg.TeamSettings.ExperimentalViewArchivedChannels = true
	})

	th.LoginBasic()
	client := th.Client

	message := "search for post1"
	_ = th.CreateMessagePost(message)

	message = "search for post2"
	post2 := th.CreateMessagePost(message)

	message = "#hashtag search for post3"
	post3 := th.CreateMessagePost(message)

	message = "hashtag for post4"
	_ = th.CreateMessagePost(message)

	archivedChannel := th.CreatePublicChannel()
	_ = th.CreateMessagePostWithClient(th.Client, archivedChannel, "#hashtag for post3")
	th.Client.DeleteChannel(archivedChannel.Id)

	terms := "search"
	isOrSearch := false
	timezoneOffset := 5
	searchParams := model.SearchParameter{
		Terms:          &terms,
		IsOrSearch:     &isOrSearch,
		TimeZoneOffset: &timezoneOffset,
	}
	posts, _, err := client.SearchPostsWithParams(th.BasicTeam.Id, &searchParams)
	require.NoError(t, err)
	require.Len(t, posts.Order, 3, "wrong search")

	terms = "search"
	page := 0
	perPage := 2
	searchParams = model.SearchParameter{
		Terms:          &terms,
		IsOrSearch:     &isOrSearch,
		TimeZoneOffset: &timezoneOffset,
		Page:           &page,
		PerPage:        &perPage,
	}
	posts2, _, err := client.SearchPostsWithParams(th.BasicTeam.Id, &searchParams)
	require.NoError(t, err)
	// We don't support paging for DB search yet, modify this when we do.
	require.Len(t, posts2.Order, 3, "Wrong number of posts")
	assert.Equal(t, posts.Order[0], posts2.Order[0])
	assert.Equal(t, posts.Order[1], posts2.Order[1])

	page = 1
	searchParams = model.SearchParameter{
		Terms:          &terms,
		IsOrSearch:     &isOrSearch,
		TimeZoneOffset: &timezoneOffset,
		Page:           &page,
		PerPage:        &perPage,
	}
	posts2, _, err = client.SearchPostsWithParams(th.BasicTeam.Id, &searchParams)
	require.NoError(t, err)
	// We don't support paging for DB search yet, modify this when we do.
	require.Empty(t, posts2.Order, "Wrong number of posts")

	posts, _, err = client.SearchPosts(th.BasicTeam.Id, "search", false)
	require.NoError(t, err)
	require.Len(t, posts.Order, 3, "wrong search")

	posts, _, err = client.SearchPosts(th.BasicTeam.Id, "post2", false)
	require.NoError(t, err)
	require.Len(t, posts.Order, 1, "wrong number of posts")
	require.Equal(t, post2.Id, posts.Order[0], "wrong search")

	posts, _, err = client.SearchPosts(th.BasicTeam.Id, "#hashtag", false)
	require.NoError(t, err)
	require.Len(t, posts.Order, 1, "wrong number of posts")
	require.Equal(t, post3.Id, posts.Order[0], "wrong search")

	terms = "#hashtag"
	includeDeletedChannels := true
	searchParams = model.SearchParameter{
		Terms:                  &terms,
		IsOrSearch:             &isOrSearch,
		TimeZoneOffset:         &timezoneOffset,
		IncludeDeletedChannels: &includeDeletedChannels,
	}
	posts, _, err = client.SearchPostsWithParams(th.BasicTeam.Id, &searchParams)
	require.NoError(t, err)
	require.Len(t, posts.Order, 2, "wrong search")

	th.App.UpdateConfig(func(cfg *model.Config) {
		*cfg.TeamSettings.ExperimentalViewArchivedChannels = false
	})

	posts, _, err = client.SearchPostsWithParams(th.BasicTeam.Id, &searchParams)
	require.NoError(t, err)
	require.Len(t, posts.Order, 1, "wrong search")

	posts, _, _ = client.SearchPosts(th.BasicTeam.Id, "*", false)
	require.Empty(t, posts.Order, "searching for just * shouldn't return any results")

	posts, _, err = client.SearchPosts(th.BasicTeam.Id, "post1 post2", true)
	require.NoError(t, err)
	require.Len(t, posts.Order, 2, "wrong search results")

	_, resp, err := client.SearchPosts("junk", "#sgtitlereview", false)
	require.Error(t, err)
	CheckBadRequestStatus(t, resp)

	_, resp, err = client.SearchPosts(model.NewId(), "#sgtitlereview", false)
	require.Error(t, err)
	CheckForbiddenStatus(t, resp)

	_, resp, err = client.SearchPosts(th.BasicTeam.Id, "", false)
	require.Error(t, err)
	CheckBadRequestStatus(t, resp)

	client.Logout()
	_, resp, err = client.SearchPosts(th.BasicTeam.Id, "#sgtitlereview", false)
	require.Error(t, err)
	CheckUnauthorizedStatus(t, resp)
}

func TestSearchHashtagPosts(t *testing.T) {
	th := Setup(t).InitBasic()
	defer th.TearDown()
	th.LoginBasic()
	client := th.Client

	message := "#sgtitlereview with space"
	assert.NotNil(t, th.CreateMessagePost(message))

	message = "#sgtitlereview\n with return"
	assert.NotNil(t, th.CreateMessagePost(message))

	message = "no hashtag"
	assert.NotNil(t, th.CreateMessagePost(message))

	posts, _, err := client.SearchPosts(th.BasicTeam.Id, "#sgtitlereview", false)
	require.NoError(t, err)
	require.Len(t, posts.Order, 2, "wrong search results")

	client.Logout()
	_, resp, err := client.SearchPosts(th.BasicTeam.Id, "#sgtitlereview", false)
	require.Error(t, err)
	CheckUnauthorizedStatus(t, resp)
}

func TestSearchPostsInChannel(t *testing.T) {
	th := Setup(t).InitBasic()
	defer th.TearDown()
	th.LoginBasic()
	client := th.Client

	channel := th.CreatePublicChannel()

	message := "sgtitlereview with space"
	_ = th.CreateMessagePost(message)

	message = "sgtitlereview\n with return"
	_ = th.CreateMessagePostWithClient(client, th.BasicChannel2, message)

	message = "other message with no return"
	_ = th.CreateMessagePostWithClient(client, th.BasicChannel2, message)

	message = "other message with no return"
	_ = th.CreateMessagePostWithClient(client, channel, message)

	posts, _, _ := client.SearchPosts(th.BasicTeam.Id, "channel:", false)
	require.Empty(t, posts.Order, "wrong number of posts for search 'channel:'")

	posts, _, _ = client.SearchPosts(th.BasicTeam.Id, "in:", false)
	require.Empty(t, posts.Order, "wrong number of posts for search 'in:'")

	posts, _, _ = client.SearchPosts(th.BasicTeam.Id, "channel:"+th.BasicChannel.Name, false)
	require.Lenf(t, posts.Order, 2, "wrong number of posts returned for search 'channel:%v'", th.BasicChannel.Name)

	posts, _, _ = client.SearchPosts(th.BasicTeam.Id, "in:"+th.BasicChannel2.Name, false)
	require.Lenf(t, posts.Order, 2, "wrong number of posts returned for search 'in:%v'", th.BasicChannel2.Name)

	posts, _, _ = client.SearchPosts(th.BasicTeam.Id, "channel:"+th.BasicChannel2.Name, false)
	require.Lenf(t, posts.Order, 2, "wrong number of posts for search 'channel:%v'", th.BasicChannel2.Name)

	posts, _, _ = client.SearchPosts(th.BasicTeam.Id, "ChAnNeL:"+th.BasicChannel2.Name, false)
	require.Lenf(t, posts.Order, 2, "wrong number of posts for search 'ChAnNeL:%v'", th.BasicChannel2.Name)

	posts, _, _ = client.SearchPosts(th.BasicTeam.Id, "sgtitlereview", false)
	require.Lenf(t, posts.Order, 2, "wrong number of posts for search 'sgtitlereview'")

	posts, _, _ = client.SearchPosts(th.BasicTeam.Id, "sgtitlereview channel:"+th.BasicChannel.Name, false)
	require.Lenf(t, posts.Order, 1, "wrong number of posts for search 'sgtitlereview channel:%v'", th.BasicChannel.Name)

	posts, _, _ = client.SearchPosts(th.BasicTeam.Id, "sgtitlereview in: "+th.BasicChannel2.Name, false)
	require.Lenf(t, posts.Order, 1, "wrong number of posts for search 'sgtitlereview in: %v'", th.BasicChannel2.Name)

	posts, _, _ = client.SearchPosts(th.BasicTeam.Id, "sgtitlereview channel: "+th.BasicChannel2.Name, false)
	require.Lenf(t, posts.Order, 1, "wrong number of posts for search 'sgtitlereview channel: %v'", th.BasicChannel2.Name)

	posts, _, _ = client.SearchPosts(th.BasicTeam.Id, "channel: "+th.BasicChannel2.Name+" channel: "+channel.Name, false)
	require.Lenf(t, posts.Order, 3, "wrong number of posts for 'channel: %v channel: %v'", th.BasicChannel2.Name, channel.Name)
}

func TestSearchPostsFromUser(t *testing.T) {
	th := Setup(t).InitBasic()
	defer th.TearDown()
	client := th.Client

	th.LoginTeamAdmin()
	user := th.CreateUser()
	th.LinkUserToTeam(user, th.BasicTeam)
	th.App.AddUserToChannel(user, th.BasicChannel, false)
	th.App.AddUserToChannel(user, th.BasicChannel2, false)

	message := "sgtitlereview with space"
	_ = th.CreateMessagePost(message)

	client.Logout()
	th.LoginBasic2()

	message = "sgtitlereview\n with return"
	_ = th.CreateMessagePostWithClient(client, th.BasicChannel2, message)

	posts, _, _ := client.SearchPosts(th.BasicTeam.Id, "from: "+th.TeamAdminUser.Username, false)
	require.Lenf(t, posts.Order, 2, "wrong number of posts for search 'from: %v'", th.TeamAdminUser.Username)

	posts, _, _ = client.SearchPosts(th.BasicTeam.Id, "from: "+th.BasicUser2.Username, false)
	require.Lenf(t, posts.Order, 1, "wrong number of posts for search 'from: %v", th.BasicUser2.Username)

	posts, _, _ = client.SearchPosts(th.BasicTeam.Id, "from: "+th.BasicUser2.Username+" sgtitlereview", false)
	require.Lenf(t, posts.Order, 1, "wrong number of posts for search 'from: %v'", th.BasicUser2.Username)

	message = "hullo"
	_ = th.CreateMessagePost(message)

	posts, _, _ = client.SearchPosts(th.BasicTeam.Id, "from: "+th.BasicUser2.Username+" in:"+th.BasicChannel.Name, false)
	require.Len(t, posts.Order, 1, "wrong number of posts for search 'from: %v in:", th.BasicUser2.Username, th.BasicChannel.Name)

	client.Login(user.Email, user.Password)

	// wait for the join/leave messages to be created for user3 since they're done asynchronously
	time.Sleep(100 * time.Millisecond)

	posts, _, _ = client.SearchPosts(th.BasicTeam.Id, "from: "+th.BasicUser2.Username, false)
	require.Lenf(t, posts.Order, 2, "wrong number of posts for search 'from: %v'", th.BasicUser2.Username)

	posts, _, _ = client.SearchPosts(th.BasicTeam.Id, "from: "+th.BasicUser2.Username+" from: "+user.Username, false)
	require.Lenf(t, posts.Order, 2, "wrong number of posts for search 'from: %v from: %v'", th.BasicUser2.Username, user.Username)

	posts, _, _ = client.SearchPosts(th.BasicTeam.Id, "from: "+th.BasicUser2.Username+" from: "+user.Username+" in:"+th.BasicChannel2.Name, false)
	require.Len(t, posts.Order, 1, "wrong number of posts")

	message = "coconut"
	_ = th.CreateMessagePostWithClient(client, th.BasicChannel2, message)

	posts, _, _ = client.SearchPosts(th.BasicTeam.Id, "from: "+th.BasicUser2.Username+" from: "+user.Username+" in:"+th.BasicChannel2.Name+" coconut", false)
	require.Len(t, posts.Order, 1, "wrong number of posts")
}

func TestSearchPostsWithDateFlags(t *testing.T) {
	th := Setup(t).InitBasic()
	defer th.TearDown()
	th.LoginBasic()
	client := th.Client

	message := "sgtitlereview\n with return"
	createDate := time.Date(2018, 8, 1, 5, 0, 0, 0, time.UTC)
	_ = th.CreateMessagePostNoClient(th.BasicChannel, message, utils.MillisFromTime(createDate))

	message = "other message with no return"
	createDate = time.Date(2018, 8, 2, 5, 0, 0, 0, time.UTC)
	_ = th.CreateMessagePostNoClient(th.BasicChannel, message, utils.MillisFromTime(createDate))

	message = "other message with no return"
	createDate = time.Date(2018, 8, 3, 5, 0, 0, 0, time.UTC)
	_ = th.CreateMessagePostNoClient(th.BasicChannel, message, utils.MillisFromTime(createDate))

	posts, _, _ := client.SearchPosts(th.BasicTeam.Id, "return", false)
	require.Len(t, posts.Order, 3, "wrong number of posts")

	posts, _, _ = client.SearchPosts(th.BasicTeam.Id, "on:", false)
	require.Empty(t, posts.Order, "wrong number of posts")

	posts, _, _ = client.SearchPosts(th.BasicTeam.Id, "after:", false)
	require.Empty(t, posts.Order, "wrong number of posts")

	posts, _, _ = client.SearchPosts(th.BasicTeam.Id, "before:", false)
	require.Empty(t, posts.Order, "wrong number of posts")

	posts, _, _ = client.SearchPosts(th.BasicTeam.Id, "on:2018-08-01", false)
	require.Len(t, posts.Order, 1, "wrong number of posts")

	posts, _, _ = client.SearchPosts(th.BasicTeam.Id, "after:2018-08-01", false)
	resultCount := 0
	for _, post := range posts.Posts {
		if post.UserId == th.BasicUser.Id {
			resultCount = resultCount + 1
		}
	}
	require.Equal(t, 2, resultCount, "wrong number of posts")

	posts, _, _ = client.SearchPosts(th.BasicTeam.Id, "before:2018-08-02", false)
	require.Len(t, posts.Order, 1, "wrong number of posts")

	posts, _, _ = client.SearchPosts(th.BasicTeam.Id, "before:2018-08-03 after:2018-08-02", false)
	require.Empty(t, posts.Order, "wrong number of posts")

	posts, _, _ = client.SearchPosts(th.BasicTeam.Id, "before:2018-08-03 after:2018-08-01", false)
	require.Len(t, posts.Order, 1, "wrong number of posts")
}

func TestGetFileInfosForPost(t *testing.T) {
	th := Setup(t).InitBasic()
	defer th.TearDown()
	client := th.Client

	fileIds := make([]string, 3)
	data, err := testutils.ReadTestFile("test.png")
	require.NoError(t, err)
	for i := 0; i < 3; i++ {
		fileResp, _, _ := client.UploadFile(data, th.BasicChannel.Id, "test.png")
		fileIds[i] = fileResp.FileInfos[0].Id
	}

	post := &model.Post{ChannelId: th.BasicChannel.Id, Message: "zz" + model.NewId() + "a", FileIds: fileIds}
	post, _, _ = client.CreatePost(post)

	infos, resp, err := client.GetFileInfosForPost(post.Id, "")
	require.NoError(t, err)

	require.Len(t, infos, 3, "missing file infos")

	found := false
	for _, info := range infos {
		if info.Id == fileIds[0] {
			found = true
		}
	}

	require.True(t, found, "missing file info")

	infos, resp, _ = client.GetFileInfosForPost(post.Id, resp.Etag)
	CheckEtag(t, infos, resp)

	infos, _, err = client.GetFileInfosForPost(th.BasicPost.Id, "")
	require.NoError(t, err)

	require.Empty(t, infos, "should have no file infos")

	_, resp, err = client.GetFileInfosForPost("junk", "")
	require.Error(t, err)
	CheckBadRequestStatus(t, resp)

	_, resp, err = client.GetFileInfosForPost(model.NewId(), "")
	require.Error(t, err)
	CheckForbiddenStatus(t, resp)

	client.Logout()
	_, resp, err = client.GetFileInfosForPost(model.NewId(), "")
	require.Error(t, err)
	CheckUnauthorizedStatus(t, resp)

	_, _, err = th.SystemAdminClient.GetFileInfosForPost(th.BasicPost.Id, "")
	require.NoError(t, err)
}

func TestSetChannelUnread(t *testing.T) {
	th := Setup(t).InitBasic()
	defer th.TearDown()

	u1 := th.BasicUser
	u2 := th.BasicUser2
	s2, _ := th.App.GetSession(th.Client.AuthToken)
	th.Client.Login(u1.Email, u1.Password)
	c1 := th.BasicChannel
	c1toc2 := &model.ChannelView{ChannelId: th.BasicChannel2.Id, PrevChannelId: c1.Id}
	now := utils.MillisFromTime(time.Now())
	th.CreateMessagePostNoClient(c1, "AAA", now)
	p2 := th.CreateMessagePostNoClient(c1, "BBB", now+10)
	th.CreateMessagePostNoClient(c1, "CCC", now+20)

	pp1 := th.CreateMessagePostNoClient(th.BasicPrivateChannel, "Sssh!", now)
	pp2 := th.CreateMessagePostNoClient(th.BasicPrivateChannel, "You Sssh!", now+10)
	require.NotNil(t, pp1)
	require.NotNil(t, pp2)

	// Ensure that post have been read
	unread, err := th.App.GetChannelUnread(c1.Id, u1.Id)
	require.Nil(t, err)
	require.Equal(t, int64(4), unread.MsgCount)
	unread, appErr := th.App.GetChannelUnread(c1.Id, u2.Id)
	require.Nil(t, appErr)
	require.Equal(t, int64(4), unread.MsgCount)
	_, appErr = th.App.ViewChannel(c1toc2, u2.Id, s2.Id, false)
	require.Nil(t, appErr)
	unread, appErr = th.App.GetChannelUnread(c1.Id, u2.Id)
	require.Nil(t, appErr)
	require.Equal(t, int64(0), unread.MsgCount)

	t.Run("Unread last one", func(t *testing.T) {
		r, err := th.Client.SetPostUnread(u1.Id, p2.Id, true)
		require.NoError(t, err)
		CheckOKStatus(t, r)
		unread, appErr := th.App.GetChannelUnread(c1.Id, u1.Id)
		require.Nil(t, appErr)
		assert.Equal(t, int64(2), unread.MsgCount)
	})

	t.Run("Unread on a private channel", func(t *testing.T) {
		r, _ := th.Client.SetPostUnread(u1.Id, pp2.Id, true)
		assert.Equal(t, 200, r.StatusCode)
		unread, appErr := th.App.GetChannelUnread(th.BasicPrivateChannel.Id, u1.Id)
		require.Nil(t, appErr)
		assert.Equal(t, int64(1), unread.MsgCount)
		r, _ = th.Client.SetPostUnread(u1.Id, pp1.Id, true)
		assert.Equal(t, 200, r.StatusCode)
		unread, appErr = th.App.GetChannelUnread(th.BasicPrivateChannel.Id, u1.Id)
		require.Nil(t, appErr)
		assert.Equal(t, int64(2), unread.MsgCount)
	})

	t.Run("Can't unread an imaginary post", func(t *testing.T) {
		r, _ := th.Client.SetPostUnread(u1.Id, "invalid4ofngungryquinj976y", true)
		assert.Equal(t, http.StatusForbidden, r.StatusCode)
	})

	// let's create another user to test permissions
	u3 := th.CreateUser()
	c3 := th.CreateClient()
	c3.Login(u3.Email, u3.Password)

	t.Run("Can't unread channels you don't belong to", func(t *testing.T) {
		r, _ := c3.SetPostUnread(u3.Id, pp1.Id, true)
		assert.Equal(t, http.StatusForbidden, r.StatusCode)
	})

	t.Run("Can't unread users you don't have permission to edit", func(t *testing.T) {
		r, _ := c3.SetPostUnread(u1.Id, pp1.Id, true)
		assert.Equal(t, http.StatusForbidden, r.StatusCode)
	})

	t.Run("Can't unread if user is not logged in", func(t *testing.T) {
		th.Client.Logout()
		response, err := th.Client.SetPostUnread(u1.Id, p2.Id, true)
		require.Error(t, err)
		CheckUnauthorizedStatus(t, response)
	})
}

func TestSetPostUnreadWithoutCollapsedThreads(t *testing.T) {
	os.Setenv("MM_FEATUREFLAGS_COLLAPSEDTHREADS", "true")
	defer os.Unsetenv("MM_FEATUREFLAGS_COLLAPSEDTHREADS")
	th := Setup(t).InitBasic()
	defer th.TearDown()
	th.App.UpdateConfig(func(cfg *model.Config) {
		*cfg.ServiceSettings.ThreadAutoFollow = true
		*cfg.ServiceSettings.CollapsedThreads = model.CollapsedThreadsDefaultOn
	})

	// user2: first root mention @user1
	//   - user1: hello
	//   - user2: mention @u1
	//   - user1: another repoy
	//   - user2: another mention @u1
	// user1: a root post
	// user2: Another root mention @u1
	user1Mention := " @" + th.BasicUser.Username
	rootPost1, appErr := th.App.CreatePost(th.Context, &model.Post{UserId: th.BasicUser2.Id, CreateAt: model.GetMillis(), ChannelId: th.BasicChannel.Id, Message: "first root mention" + user1Mention}, th.BasicChannel, false, false)
	require.Nil(t, appErr)
	_, appErr = th.App.CreatePost(th.Context, &model.Post{RootId: rootPost1.Id, UserId: th.BasicUser.Id, CreateAt: model.GetMillis(), ChannelId: th.BasicChannel.Id, Message: "hello"}, th.BasicChannel, false, false)
	require.Nil(t, appErr)
	replyPost1, appErr := th.App.CreatePost(th.Context, &model.Post{RootId: rootPost1.Id, UserId: th.BasicUser2.Id, CreateAt: model.GetMillis(), ChannelId: th.BasicChannel.Id, Message: "mention" + user1Mention}, th.BasicChannel, false, false)
	require.Nil(t, appErr)
	_, appErr = th.App.CreatePost(th.Context, &model.Post{RootId: rootPost1.Id, UserId: th.BasicUser.Id, CreateAt: model.GetMillis(), ChannelId: th.BasicChannel.Id, Message: "another reply"}, th.BasicChannel, false, false)
	require.Nil(t, appErr)
	_, appErr = th.App.CreatePost(th.Context, &model.Post{RootId: rootPost1.Id, UserId: th.BasicUser2.Id, CreateAt: model.GetMillis(), ChannelId: th.BasicChannel.Id, Message: "another mention" + user1Mention}, th.BasicChannel, false, false)
	require.Nil(t, appErr)
	_, appErr = th.App.CreatePost(th.Context, &model.Post{UserId: th.BasicUser.Id, CreateAt: model.GetMillis(), ChannelId: th.BasicChannel.Id, Message: "a root post"}, th.BasicChannel, false, false)
	require.Nil(t, appErr)
	_, appErr = th.App.CreatePost(th.Context, &model.Post{UserId: th.BasicUser2.Id, CreateAt: model.GetMillis(), ChannelId: th.BasicChannel.Id, Message: "another root mention" + user1Mention}, th.BasicChannel, false, false)
	require.Nil(t, appErr)

	t.Run("Mark reply post as unread", func(t *testing.T) {
		_, err := th.Client.SetPostUnread(th.BasicUser.Id, replyPost1.Id, false)
		require.NoError(t, err)
		channelUnread, appErr := th.App.GetChannelUnread(th.BasicChannel.Id, th.BasicUser.Id)
		require.Nil(t, appErr)

		require.Equal(t, int64(3), channelUnread.MentionCount)
		//  MentionCountRoot should be zero so that supported clients don't show a mention badge for the channel
		require.Equal(t, int64(0), channelUnread.MentionCountRoot)

		require.Equal(t, int64(5), channelUnread.MsgCount)
		//  MentionCountRoot should be zero so that supported clients don't show the channel as unread
		require.Equal(t, channelUnread.MsgCountRoot, int64(0))

		threadMembership, appErr := th.App.GetThreadMembershipForUser(th.BasicUser.Id, rootPost1.Id)
		require.Nil(t, appErr)
		thread, appErr := th.App.GetThreadForUser(th.BasicTeam.Id, threadMembership, false)
		require.Nil(t, appErr)
		require.Equal(t, int64(2), thread.UnreadMentions)
		require.Equal(t, int64(3), thread.UnreadReplies)
	})

	t.Run("Mark root post as unread", func(t *testing.T) {
		_, err := th.Client.SetPostUnread(th.BasicUser.Id, rootPost1.Id, false)
		require.NoError(t, err)
		channelUnread, appErr := th.App.GetChannelUnread(th.BasicChannel.Id, th.BasicUser.Id)
		require.Nil(t, appErr)

		require.Equal(t, int64(4), channelUnread.MentionCount)
		require.Equal(t, int64(2), channelUnread.MentionCountRoot)

		require.Equal(t, int64(7), channelUnread.MsgCount)
		require.Equal(t, int64(3), channelUnread.MsgCountRoot)
	})
}<|MERGE_RESOLUTION|>--- conflicted
+++ resolved
@@ -1228,19 +1228,11 @@
 		Name:     post1.Id,
 		Value:    "true",
 	}
-<<<<<<< HEAD
-	_, resp := Client.UpdatePreferences(user.Id, model.Preferences{preference})
-	CheckNoError(t, resp)
+	_, err := client.UpdatePreferences(user.Id, model.Preferences{preference})
+	require.NoError(t, err)
 	preference.Name = post2.Id
-	_, resp = Client.UpdatePreferences(user.Id, model.Preferences{preference})
-	CheckNoError(t, resp)
-=======
-	_, err := client.UpdatePreferences(user.Id, &model.Preferences{preference})
-	require.NoError(t, err)
-	preference.Name = post2.Id
-	_, err = client.UpdatePreferences(user.Id, &model.Preferences{preference})
-	require.NoError(t, err)
->>>>>>> d181ae92
+	_, err = client.UpdatePreferences(user.Id, model.Preferences{preference})
+	require.NoError(t, err)
 
 	opl := model.NewPostList()
 	opl.AddPost(post1)
@@ -1300,11 +1292,7 @@
 	post4 := th.CreatePostWithClient(client, channel3)
 
 	preference.Name = post4.Id
-<<<<<<< HEAD
-	Client.UpdatePreferences(user.Id, model.Preferences{preference})
-=======
-	client.UpdatePreferences(user.Id, &model.Preferences{preference})
->>>>>>> d181ae92
+	client.UpdatePreferences(user.Id, model.Preferences{preference})
 
 	opl.AddPost(post4)
 	opl.AddOrder(post4.Id)
@@ -1330,12 +1318,8 @@
 	post5 := th.CreatePostWithClient(th.SystemAdminClient, channel4)
 
 	preference.Name = post5.Id
-<<<<<<< HEAD
-	_, resp = Client.UpdatePreferences(user.Id, model.Preferences{preference})
-=======
-	resp, err := client.UpdatePreferences(user.Id, &model.Preferences{preference})
-	require.Error(t, err)
->>>>>>> d181ae92
+	resp, err := client.UpdatePreferences(user.Id, model.Preferences{preference})
+	require.Error(t, err)
 	CheckForbiddenStatus(t, resp)
 
 	rpl, _, err = client.GetFlaggedPostsForUser(user.Id, 0, 10)
@@ -1344,13 +1328,8 @@
 	require.Equal(t, opl.Posts, rpl.Posts, "posts should have matched")
 
 	th.AddUserToChannel(user, channel4)
-<<<<<<< HEAD
-	_, resp = Client.UpdatePreferences(user.Id, model.Preferences{preference})
-	CheckNoError(t, resp)
-=======
-	_, err = client.UpdatePreferences(user.Id, &model.Preferences{preference})
-	require.NoError(t, err)
->>>>>>> d181ae92
+	_, err = client.UpdatePreferences(user.Id, model.Preferences{preference})
+	require.NoError(t, err)
 
 	rpl, _, err = client.GetFlaggedPostsForUser(user.Id, 0, 10)
 	require.NoError(t, err)

--- conflicted
+++ resolved
@@ -342,13 +342,9 @@
 			ResponseType: respPostType,
 		}
 
-<<<<<<< HEAD
-		fmt.Fprint(w, outGoingHookResponse.ToJson())
-=======
 		hookJSON, jsonErr := json.Marshal(outGoingHookResponse)
 		require.NoError(t, jsonErr)
 		w.Write(hookJSON)
->>>>>>> 28ef5856
 		success <- true
 	}))
 	defer ts.Close()
@@ -643,13 +639,9 @@
 		Message:   "some message",
 	}
 
-<<<<<<< HEAD
-	req := httptest.NewRequest("POST", "/api/v4/posts?set_online=false", strings.NewReader(post.ToJson()))
-=======
 	postJSON, jsonErr := json.Marshal(post)
 	require.NoError(t, jsonErr)
 	req := httptest.NewRequest("POST", "/api/v4/posts?set_online=false", bytes.NewReader(postJSON))
->>>>>>> 28ef5856
 	req.Header.Set(model.HeaderAuth, "Bearer "+session.Token)
 
 	handler.ServeHTTP(resp, req)
@@ -660,13 +652,9 @@
 	require.NotNil(t, appErr)
 	assert.Equal(t, "app.status.get.missing.app_error", appErr.Id)
 
-<<<<<<< HEAD
-	req = httptest.NewRequest("POST", "/api/v4/posts", strings.NewReader(post.ToJson()))
-=======
 	postJSON, jsonErr = json.Marshal(post)
 	require.NoError(t, jsonErr)
 	req = httptest.NewRequest("POST", "/api/v4/posts", bytes.NewReader(postJSON))
->>>>>>> 28ef5856
 	req.Header.Set(model.HeaderAuth, "Bearer "+session.Token)
 
 	handler.ServeHTTP(resp, req)
@@ -1018,26 +1006,6 @@
 	require.Error(t, err)
 	CheckForbiddenStatus(t, resp)
 
-<<<<<<< HEAD
-	t.Run("unable-to-pin-post-in-read-only-town-square", func(t *testing.T) {
-		townSquareIsReadOnly := *th.App.Config().TeamSettings.ExperimentalTownSquareIsReadOnly
-		th.App.Srv().SetLicense(model.NewTestLicense())
-		th.App.UpdateConfig(func(cfg *model.Config) { *cfg.TeamSettings.ExperimentalTownSquareIsReadOnly = true })
-
-		defer th.App.Srv().RemoveLicense()
-		defer th.App.UpdateConfig(func(cfg *model.Config) { *cfg.TeamSettings.ExperimentalTownSquareIsReadOnly = townSquareIsReadOnly })
-
-		channel, appErr := th.App.GetChannelByName("town-square", th.BasicTeam.Id, true)
-		assert.Nil(t, appErr)
-		adminPost := th.CreatePostWithClient(th.SystemAdminClient, channel)
-
-		resp, err = client.PinPost(adminPost.Id)
-		require.Error(t, err)
-		CheckForbiddenStatus(t, resp)
-	})
-
-=======
->>>>>>> 28ef5856
 	client.Logout()
 	resp, err = client.PinPost(post.Id)
 	require.Error(t, err)
@@ -1969,12 +1937,8 @@
 
 		require.Equal(t, th.BasicPost.Id, post.Id, "post ids don't match")
 
-<<<<<<< HEAD
-		post, resp, _ = c.GetPost(th.BasicPost.Id, resp.Etag)
-=======
 		post, resp, err = c.GetPost(th.BasicPost.Id, resp.Etag)
 		require.NoError(t, err)
->>>>>>> 28ef5856
 		CheckEtag(t, post, resp)
 
 		_, resp, err = c.GetPost("", "")

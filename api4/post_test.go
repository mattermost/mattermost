--- conflicted
+++ resolved
@@ -207,13 +207,8 @@
 	require.Error(t, err)
 	CheckForbiddenStatus(t, resp)
 
-<<<<<<< HEAD
-	r, err := Client.DoAPIPost("/posts", "garbage")
-	require.NotNil(t, err)
-=======
-	r, err := client.DoApiPost("/posts", "garbage")
-	require.Error(t, err)
->>>>>>> 16d86400
+	r, err := client.DoAPIPost("/posts", "garbage")
+	require.Error(t, err)
 	require.Equal(t, http.StatusBadRequest, r.StatusCode)
 
 	client.Logout()
@@ -244,13 +239,8 @@
 	require.Equal(t, ephemeralPost.Post.Message, rpost.Message, "message didn't match")
 	require.Equal(t, 0, int(rpost.EditAt), "newly created ephemeral post shouldn't have EditAt set")
 
-<<<<<<< HEAD
-	r, err := Client.DoAPIPost("/posts/ephemeral", "garbage")
-	require.NotNil(t, err)
-=======
-	r, err := client.DoApiPost("/posts/ephemeral", "garbage")
-	require.Error(t, err)
->>>>>>> 16d86400
+	r, err := client.DoAPIPost("/posts/ephemeral", "garbage")
+	require.Error(t, err)
 	require.Equal(t, http.StatusBadRequest, r.StatusCode)
 
 	client.Logout()
@@ -936,11 +926,7 @@
 	})
 
 	t.Run("invalid requests", func(t *testing.T) {
-<<<<<<< HEAD
-		r, err := Client.DoAPIPut("/posts/"+post.Id+"/patch", "garbage")
-=======
-		r, err := client.DoApiPut("/posts/"+post.Id+"/patch", "garbage")
->>>>>>> 16d86400
+		r, err := client.DoAPIPut("/posts/"+post.Id+"/patch", "garbage")
 		require.EqualError(t, err, ": Invalid or missing post in request body., ")
 		require.Equal(t, http.StatusBadRequest, r.StatusCode, "wrong status code")
 

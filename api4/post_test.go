--- conflicted
+++ resolved
@@ -2759,7 +2759,6 @@
 	CheckNotFoundStatus(t, response)
 }
 
-<<<<<<< HEAD
 func TestCreatePostNotificationsWithCRT(t *testing.T) {
 	th := Setup(t).InitBasic()
 	rpost := th.CreatePost()
@@ -2913,7 +2912,8 @@
 			require.Truef(t, caught, "User should have received %s event", model.WebsocketEventPosted)
 		})
 	}
-=======
+}
+
 func TestGetPostStripActionIntegrations(t *testing.T) {
 	th := Setup(t).InitBasic()
 	defer th.TearDown()
@@ -2964,5 +2964,4 @@
 	require.NotNil(t, action)
 	// integration must be omitted
 	require.Nil(t, action["integration"])
->>>>>>> 3172adfc
 }
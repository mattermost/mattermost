--- conflicted
+++ resolved
@@ -2575,7 +2575,6 @@
 	_, appErr = th.App.CreatePost(th.Context, &model.Post{RootId: rootPost1.Id, UserId: th.BasicUser.Id, CreateAt: model.GetMillis(), ChannelId: th.BasicChannel.Id, Message: "another reply"}, th.BasicChannel, false, false)
 	require.Nil(t, appErr)
 	_, appErr = th.App.CreatePost(th.Context, &model.Post{RootId: rootPost1.Id, UserId: th.BasicUser2.Id, CreateAt: model.GetMillis(), ChannelId: th.BasicChannel.Id, Message: "another mention" + user1Mention}, th.BasicChannel, false, false)
-<<<<<<< HEAD
 	require.Nil(t, appErr)
 	_, appErr = th.App.CreatePost(th.Context, &model.Post{UserId: th.BasicUser.Id, CreateAt: model.GetMillis(), ChannelId: th.BasicChannel.Id, Message: "a root post"}, th.BasicChannel, false, false)
 	require.Nil(t, appErr)
@@ -2592,24 +2591,6 @@
 		//  MentionCountRoot should be zero so that supported clients don't show a mention badge for the channel
 		require.Equal(t, int64(0), channelUnread.MentionCountRoot)
 
-=======
-	require.Nil(t, appErr)
-	_, appErr = th.App.CreatePost(th.Context, &model.Post{UserId: th.BasicUser.Id, CreateAt: model.GetMillis(), ChannelId: th.BasicChannel.Id, Message: "a root post"}, th.BasicChannel, false, false)
-	require.Nil(t, appErr)
-	_, appErr = th.App.CreatePost(th.Context, &model.Post{UserId: th.BasicUser2.Id, CreateAt: model.GetMillis(), ChannelId: th.BasicChannel.Id, Message: "another root mention" + user1Mention}, th.BasicChannel, false, false)
-	require.Nil(t, appErr)
-
-	t.Run("Mark reply post as unread", func(t *testing.T) {
-		resp := th.Client.SetPostUnread(th.BasicUser.Id, replyPost1.Id, false)
-		CheckNoError(t, resp)
-		channelUnread, appErr := th.App.GetChannelUnread(th.BasicChannel.Id, th.BasicUser.Id)
-		require.Nil(t, appErr)
-
-		require.Equal(t, int64(3), channelUnread.MentionCount)
-		//  MentionCountRoot should be zero so that supported clients don't show a mention badge for the channel
-		require.Equal(t, int64(0), channelUnread.MentionCountRoot)
-
->>>>>>> 296076bf
 		require.Equal(t, int64(5), channelUnread.MsgCount)
 		//  MentionCountRoot should be zero so that supported clients don't show the channel as unread
 		require.Equal(t, channelUnread.MsgCountRoot, int64(0))

--- conflicted
+++ resolved
@@ -537,8 +537,6 @@
 	CheckForbiddenStatus(t, resp)
 }
 
-<<<<<<< HEAD
-=======
 func TestCreatePostSendOutOfChannelMentions(t *testing.T) {
 	th := Setup(t).InitBasic()
 	defer th.TearDown()
@@ -602,7 +600,6 @@
 	}
 }
 
->>>>>>> 950d1be4
 func TestCreatePostCheckOnlineStatus(t *testing.T) {
 	th := Setup(t).InitBasic()
 	defer th.TearDown()

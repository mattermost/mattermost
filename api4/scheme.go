--- conflicted
+++ resolved
@@ -53,11 +53,7 @@
 	auditRec.AddMeta("scheme", returnedScheme) // overwrite meta
 
 	w.WriteHeader(http.StatusCreated)
-<<<<<<< HEAD
-	if err := json.NewEncoder(w).Encode(scheme); err != nil {
-=======
 	if err := json.NewEncoder(w).Encode(returnedScheme); err != nil {
->>>>>>> 28ef5856
 		mlog.Warn("Error while writing response", mlog.Err(err))
 	}
 }

// Copyright (c) 2015-present Mattermost, Inc. All Rights Reserved.
// See LICENSE.txt for license information.

package api4

import (
	"net/http"
	"testing"

	"github.com/mattermost/mattermost-server/v6/model"
	"github.com/stretchr/testify/assert"
	"github.com/stretchr/testify/require"
)

func TestGetPostsUsage(t *testing.T) {
	t.Run("unauthenticated users can not access", func(t *testing.T) {
		th := Setup(t)
		defer th.TearDown()

		th.Client.Logout()

		usage, r, err := th.Client.GetPostsUsage()
		assert.Error(t, err)
		assert.Nil(t, usage)
		assert.Equal(t, http.StatusUnauthorized, r.StatusCode)
	})

	t.Run("good request returns response", func(t *testing.T) {
		th := Setup(t).InitBasic()
		defer th.TearDown()

		for i := 0; i < 14; i++ {
			th.CreatePost()
		}

		total, err := th.Server.Store.Post().AnalyticsPostCount(&model.PostCountOptions{ExcludeDeleted: true})
		require.NoError(t, err)
		usersOnly, err := th.Server.Store.Post().AnalyticsPostCount(&model.PostCountOptions{ExcludeDeleted: true, UsersPostsOnly: true})
		require.NoError(t, err)

		require.GreaterOrEqual(t, usersOnly, int64(14))
		require.LessOrEqual(t, usersOnly, int64(20))
		require.GreaterOrEqual(t, total, usersOnly)

		usage, r, err := th.Client.GetPostsUsage()
		assert.NoError(t, err)
		assert.Equal(t, http.StatusOK, r.StatusCode)
		assert.NotNil(t, usage)
		assert.Equal(t, int64(10), usage.Count)
	})
}

<<<<<<< HEAD
func TestGetStorageUsage(t *testing.T) {
	t.Run("unauthenticated users cannot access", func(t *testing.T) {
=======
func TestGetTeamsUsage(t *testing.T) {
	t.Run("unauthenticated users can not access", func(t *testing.T) {
>>>>>>> 24d92100
		th := Setup(t)
		defer th.TearDown()

		th.Client.Logout()

<<<<<<< HEAD
		usage, r, err := th.Client.GetStorageUsage()
=======
		usage, r, err := th.Client.GetTeamsUsage()
>>>>>>> 24d92100
		assert.Error(t, err)
		assert.Nil(t, usage)
		assert.Equal(t, http.StatusUnauthorized, r.StatusCode)
	})
<<<<<<< HEAD
=======

	t.Run("good request returns response", func(t *testing.T) {
		// Following calls create a total of 3 teams
		th := Setup(t).InitBasic()
		defer th.TearDown()
		th.CreateTeam()
		th.CreateTeam()

		usage, r, err := th.Client.GetTeamsUsage()
		assert.NoError(t, err)
		assert.Equal(t, http.StatusOK, r.StatusCode)
		assert.NotNil(t, usage)
		assert.Equal(t, int64(3), usage.Active)
	})
}

func TestGetIntegrationsUsage(t *testing.T) {
	t.Run("unauthenticated users can not access", func(t *testing.T) {
		th := Setup(t)
		defer th.TearDown()

		th.Client.Logout()

		usage, r, err := th.Client.GetIntegrationsUsage()
		assert.Error(t, err)
		assert.Nil(t, usage)
		assert.Equal(t, http.StatusUnauthorized, r.StatusCode)
	})

	t.Run("good request returns response", func(t *testing.T) {
		th := Setup(t).InitBasic()
		defer th.TearDown()

		usage, r, err := th.Client.GetIntegrationsUsage()
		assert.NoError(t, err)
		assert.Equal(t, http.StatusOK, r.StatusCode)
		assert.NotNil(t, usage)
		assert.Equal(t, 0, usage.Enabled)
	})
>>>>>>> 24d92100
}<|MERGE_RESOLUTION|>--- conflicted
+++ resolved
@@ -50,29 +50,32 @@
 	})
 }
 
-<<<<<<< HEAD
 func TestGetStorageUsage(t *testing.T) {
 	t.Run("unauthenticated users cannot access", func(t *testing.T) {
-=======
-func TestGetTeamsUsage(t *testing.T) {
-	t.Run("unauthenticated users can not access", func(t *testing.T) {
->>>>>>> 24d92100
 		th := Setup(t)
 		defer th.TearDown()
 
 		th.Client.Logout()
 
-<<<<<<< HEAD
 		usage, r, err := th.Client.GetStorageUsage()
-=======
-		usage, r, err := th.Client.GetTeamsUsage()
->>>>>>> 24d92100
 		assert.Error(t, err)
 		assert.Nil(t, usage)
 		assert.Equal(t, http.StatusUnauthorized, r.StatusCode)
 	})
-<<<<<<< HEAD
-=======
+}
+
+func TestGetTeamsUsage(t *testing.T) {
+	t.Run("unauthenticated users can not access", func(t *testing.T) {
+		th := Setup(t)
+		defer th.TearDown()
+
+		th.Client.Logout()
+
+		usage, r, err := th.Client.GetTeamsUsage()
+		assert.Error(t, err)
+		assert.Nil(t, usage)
+		assert.Equal(t, http.StatusUnauthorized, r.StatusCode)
+	})
 
 	t.Run("good request returns response", func(t *testing.T) {
 		// Following calls create a total of 3 teams
@@ -112,5 +115,4 @@
 		assert.NotNil(t, usage)
 		assert.Equal(t, 0, usage.Enabled)
 	})
->>>>>>> 24d92100
 }
--- conflicted
+++ resolved
@@ -324,11 +324,7 @@
 		require.NoError(t, err)
 		req.Header.Set("Content-Type", contentType)
 		req.Header.Set(model.HeaderAuth, th.Client.AuthType+" "+th.Client.AuthToken)
-<<<<<<< HEAD
-		res, err := th.Client.HttpClient.Do(req)
-=======
 		res, err := th.Client.HTTPClient.Do(req)
->>>>>>> d0629503
 		require.NoError(t, err)
 		info := model.FileInfoFromJson(res.Body)
 		res.Body.Close()
@@ -352,11 +348,7 @@
 		require.NoError(t, err)
 		req.Header.Set("Content-Type", contentType)
 		req.Header.Set(model.HeaderAuth, th.Client.AuthType+" "+th.Client.AuthToken)
-<<<<<<< HEAD
-		res, err := th.Client.HttpClient.Do(req)
-=======
 		res, err := th.Client.HTTPClient.Do(req)
->>>>>>> d0629503
 		require.NoError(t, err)
 		require.Equal(t, http.StatusNoContent, res.StatusCode)
 		require.Equal(t, int64(0), res.ContentLength)
@@ -367,11 +359,7 @@
 		require.NoError(t, err)
 		req.Header.Set("Content-Type", contentType)
 		req.Header.Set(model.HeaderAuth, th.Client.AuthType+" "+th.Client.AuthToken)
-<<<<<<< HEAD
-		res, err = th.Client.HttpClient.Do(req)
-=======
 		res, err = th.Client.HTTPClient.Do(req)
->>>>>>> d0629503
 		require.NoError(t, err)
 		info := model.FileInfoFromJson(res.Body)
 		res.Body.Close()

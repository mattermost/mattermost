// Copyright (c) 2015-present Mattermost, Inc. All Rights Reserved.
// See LICENSE.txt for license information.

package api4

import (
	"testing"

	"github.com/stretchr/testify/assert"
	"github.com/stretchr/testify/require"

	"github.com/mattermost/mattermost-server/v6/model"
)

func TestCreateCategoryForTeamForUser(t *testing.T) {
	th := Setup(t).InitBasic()
	defer th.TearDown()

	t.Run("should silently prevent the user from creating a category with an invalid channel ID", func(t *testing.T) {
		user, client := setupUserForSubtest(t, th)

		categories, _, err := client.GetSidebarCategoriesForTeamForUser(user.Id, th.BasicTeam.Id, "")
		require.NoError(t, err)
		require.Len(t, categories.Categories, 3)
		require.Len(t, categories.Order, 3)

		// Attempt to create the category
		category := &model.SidebarCategoryWithChannels{
			SidebarCategory: model.SidebarCategory{
				UserId:      user.Id,
				TeamId:      th.BasicTeam.Id,
				DisplayName: "test",
			},
			Channels: []string{th.BasicChannel.Id, "notachannel", th.BasicChannel2.Id},
		}

		received, _, err := client.CreateSidebarCategoryForTeamForUser(user.Id, th.BasicTeam.Id, category)
		require.NoError(t, err)
		assert.NotContains(t, received.Channels, "notachannel")
		assert.Equal(t, []string{th.BasicChannel.Id, th.BasicChannel2.Id}, received.Channels)
	})

	t.Run("should silently prevent the user from creating a category with a channel that they're not a member of", func(t *testing.T) {
		user, client := setupUserForSubtest(t, th)

		categories, _, err := client.GetSidebarCategoriesForTeamForUser(user.Id, th.BasicTeam.Id, "")
		require.NoError(t, err)
		require.Len(t, categories.Categories, 3)
		require.Len(t, categories.Order, 3)

		// Have another user create a channel that user isn't a part of
		channel, _, err := th.SystemAdminClient.CreateChannel(&model.Channel{
			TeamId: th.BasicTeam.Id,
			Type:   model.ChannelTypeOpen,
			Name:   "testchannel",
		})
		require.NoError(t, err)

		// Attempt to create the category
		category := &model.SidebarCategoryWithChannels{
			SidebarCategory: model.SidebarCategory{
				UserId:      user.Id,
				TeamId:      th.BasicTeam.Id,
				DisplayName: "test",
			},
			Channels: []string{th.BasicChannel.Id, channel.Id},
		}

		received, _, err := client.CreateSidebarCategoryForTeamForUser(user.Id, th.BasicTeam.Id, category)
		require.NoError(t, err)
		assert.NotContains(t, received.Channels, channel.Id)
		assert.Equal(t, []string{th.BasicChannel.Id}, received.Channels)
	})
}

func TestUpdateCategoryForTeamForUser(t *testing.T) {
	th := Setup(t).InitBasic()
	defer th.TearDown()

	t.Run("should update the channel order of the Channels category", func(t *testing.T) {
		user, client := setupUserForSubtest(t, th)

		categories, _, err := client.GetSidebarCategoriesForTeamForUser(user.Id, th.BasicTeam.Id, "")
		require.NoError(t, err)
		require.Len(t, categories.Categories, 3)
		require.Len(t, categories.Order, 3)

		channelsCategory := categories.Categories[1]
		require.Equal(t, model.SidebarCategoryChannels, channelsCategory.Type)
		require.Len(t, channelsCategory.Channels, 5) // Town Square, Off Topic, and the 3 channels created by InitBasic

		// Should return the correct values from the API
		updatedCategory := &model.SidebarCategoryWithChannels{
			SidebarCategory: channelsCategory.SidebarCategory,
			Channels:        []string{channelsCategory.Channels[1], channelsCategory.Channels[0], channelsCategory.Channels[4], channelsCategory.Channels[3], channelsCategory.Channels[2]},
		}

		received, _, err := client.UpdateSidebarCategoryForTeamForUser(user.Id, th.BasicTeam.Id, channelsCategory.Id, updatedCategory)
		assert.NoError(t, err)
		assert.Equal(t, channelsCategory.Id, received.Id)
		assert.Equal(t, updatedCategory.Channels, received.Channels)

		// And when requesting the category later
		received, _, err = client.GetSidebarCategoryForTeamForUser(user.Id, th.BasicTeam.Id, channelsCategory.Id, "")
		assert.NoError(t, err)
		assert.Equal(t, channelsCategory.Id, received.Id)
		assert.Equal(t, updatedCategory.Channels, received.Channels)
	})

	t.Run("should update the sort order of the DM category", func(t *testing.T) {
		user, client := setupUserForSubtest(t, th)

		categories, _, err := client.GetSidebarCategoriesForTeamForUser(user.Id, th.BasicTeam.Id, "")
		require.NoError(t, err)
		require.Len(t, categories.Categories, 3)
		require.Len(t, categories.Order, 3)

		dmsCategory := categories.Categories[2]
		require.Equal(t, model.SidebarCategoryDirectMessages, dmsCategory.Type)
		require.Equal(t, model.SidebarCategorySortRecent, dmsCategory.Sorting)

		// Should return the correct values from the API
		updatedCategory := &model.SidebarCategoryWithChannels{
			SidebarCategory: dmsCategory.SidebarCategory,
			Channels:        dmsCategory.Channels,
		}
		updatedCategory.Sorting = model.SidebarCategorySortAlphabetical

		received, _, err := client.UpdateSidebarCategoryForTeamForUser(user.Id, th.BasicTeam.Id, dmsCategory.Id, updatedCategory)
		assert.NoError(t, err)
		assert.Equal(t, dmsCategory.Id, received.Id)
		assert.Equal(t, model.SidebarCategorySortAlphabetical, received.Sorting)

		// And when requesting the category later
		received, _, err = client.GetSidebarCategoryForTeamForUser(user.Id, th.BasicTeam.Id, dmsCategory.Id, "")
		assert.NoError(t, err)
		assert.Equal(t, dmsCategory.Id, received.Id)
		assert.Equal(t, model.SidebarCategorySortAlphabetical, received.Sorting)
	})

	t.Run("should update the display name of a custom category", func(t *testing.T) {
		user, client := setupUserForSubtest(t, th)

		customCategory, _, err := client.CreateSidebarCategoryForTeamForUser(user.Id, th.BasicTeam.Id, &model.SidebarCategoryWithChannels{
			SidebarCategory: model.SidebarCategory{
				UserId:      user.Id,
				TeamId:      th.BasicTeam.Id,
				DisplayName: "custom123",
			},
		})
		require.NoError(t, err)
		require.Equal(t, "custom123", customCategory.DisplayName)

		// Should return the correct values from the API
		updatedCategory := &model.SidebarCategoryWithChannels{
			SidebarCategory: customCategory.SidebarCategory,
			Channels:        customCategory.Channels,
		}
		updatedCategory.DisplayName = "abcCustom"

		received, _, err := client.UpdateSidebarCategoryForTeamForUser(user.Id, th.BasicTeam.Id, customCategory.Id, updatedCategory)
		assert.NoError(t, err)
		assert.Equal(t, customCategory.Id, received.Id)
		assert.Equal(t, updatedCategory.DisplayName, received.DisplayName)

		// And when requesting the category later
		received, _, err = client.GetSidebarCategoryForTeamForUser(user.Id, th.BasicTeam.Id, customCategory.Id, "")
		assert.NoError(t, err)
		assert.Equal(t, customCategory.Id, received.Id)
		assert.Equal(t, updatedCategory.DisplayName, received.DisplayName)
	})

	t.Run("should update the channel order of the category even if it contains archived channels", func(t *testing.T) {
		user, client := setupUserForSubtest(t, th)

		categories, _, err := client.GetSidebarCategoriesForTeamForUser(user.Id, th.BasicTeam.Id, "")
		require.NoError(t, err)
		require.Len(t, categories.Categories, 3)
		require.Len(t, categories.Order, 3)

		channelsCategory := categories.Categories[1]
		require.Equal(t, model.SidebarCategoryChannels, channelsCategory.Type)
		require.Len(t, channelsCategory.Channels, 5) // Town Square, Off Topic, and the 3 channels created by InitBasic

		// Delete one of the channels
<<<<<<< HEAD
		_, _, err = client.DeleteChannel(th.BasicChannel.Id)
=======
		_, err = client.DeleteChannel(th.BasicChannel.Id)
>>>>>>> a8ca5c42
		require.NoError(t, err)

		// Should still be able to reorder the channels
		updatedCategory := &model.SidebarCategoryWithChannels{
			SidebarCategory: channelsCategory.SidebarCategory,
			Channels:        []string{channelsCategory.Channels[1], channelsCategory.Channels[0], channelsCategory.Channels[4], channelsCategory.Channels[3], channelsCategory.Channels[2]},
		}

		received, _, err := client.UpdateSidebarCategoryForTeamForUser(user.Id, th.BasicTeam.Id, channelsCategory.Id, updatedCategory)
		require.NoError(t, err)
		assert.Equal(t, channelsCategory.Id, received.Id)
		assert.Equal(t, updatedCategory.Channels, received.Channels)
	})

	t.Run("should silently prevent the user from adding an invalid channel ID", func(t *testing.T) {
		user, client := setupUserForSubtest(t, th)

		categories, _, err := client.GetSidebarCategoriesForTeamForUser(user.Id, th.BasicTeam.Id, "")
		require.NoError(t, err)
		require.Len(t, categories.Categories, 3)
		require.Len(t, categories.Order, 3)

		channelsCategory := categories.Categories[1]
		require.Equal(t, model.SidebarCategoryChannels, channelsCategory.Type)

		updatedCategory := &model.SidebarCategoryWithChannels{
			SidebarCategory: channelsCategory.SidebarCategory,
			Channels:        append(channelsCategory.Channels, "notachannel"),
		}

		received, _, err := client.UpdateSidebarCategoryForTeamForUser(user.Id, th.BasicTeam.Id, channelsCategory.Id, updatedCategory)
		require.NoError(t, err)
		assert.Equal(t, channelsCategory.Id, received.Id)
		assert.NotContains(t, received.Channels, "notachannel")
		assert.Equal(t, channelsCategory.Channels, received.Channels)
	})

	t.Run("should silently prevent the user from adding a channel that they're not a member of", func(t *testing.T) {
		user, client := setupUserForSubtest(t, th)

		categories, _, err := client.GetSidebarCategoriesForTeamForUser(user.Id, th.BasicTeam.Id, "")
		require.NoError(t, err)
		require.Len(t, categories.Categories, 3)
		require.Len(t, categories.Order, 3)

		channelsCategory := categories.Categories[1]
		require.Equal(t, model.SidebarCategoryChannels, channelsCategory.Type)

		// Have another user create a channel that user isn't a part of
		channel, _, err := th.SystemAdminClient.CreateChannel(&model.Channel{
			TeamId: th.BasicTeam.Id,
			Type:   model.ChannelTypeOpen,
			Name:   "testchannel",
		})
		require.NoError(t, err)

		// Attempt to update the category
		updatedCategory := &model.SidebarCategoryWithChannels{
			SidebarCategory: channelsCategory.SidebarCategory,
			Channels:        append(channelsCategory.Channels, channel.Id),
		}

		received, _, err := client.UpdateSidebarCategoryForTeamForUser(user.Id, th.BasicTeam.Id, channelsCategory.Id, updatedCategory)
		require.NoError(t, err)
		assert.Equal(t, channelsCategory.Id, received.Id)
		assert.NotContains(t, received.Channels, channel.Id)
		assert.Equal(t, channelsCategory.Channels, received.Channels)
	})

	t.Run("muting a category should mute all of its channels", func(t *testing.T) {
		user, client := setupUserForSubtest(t, th)

		categories, _, err := client.GetSidebarCategoriesForTeamForUser(user.Id, th.BasicTeam.Id, "")
		require.NoError(t, err)
		require.Len(t, categories.Categories, 3)
		require.Len(t, categories.Order, 3)

		channelsCategory := categories.Categories[1]
		require.Equal(t, model.SidebarCategoryChannels, channelsCategory.Type)
		require.True(t, len(channelsCategory.Channels) > 0)

		// Mute the category
		updatedCategory := &model.SidebarCategoryWithChannels{
			SidebarCategory: model.SidebarCategory{
				Id:      channelsCategory.Id,
				UserId:  user.Id,
				TeamId:  th.BasicTeam.Id,
				Sorting: channelsCategory.Sorting,
				Muted:   true,
			},
			Channels: channelsCategory.Channels,
		}

		received, _, err := client.UpdateSidebarCategoryForTeamForUser(user.Id, th.BasicTeam.Id, channelsCategory.Id, updatedCategory)
		require.NoError(t, err)
		assert.Equal(t, channelsCategory.Id, received.Id)
		assert.True(t, received.Muted)

		// Check that the muted category was saved in the database
		received, _, err = client.GetSidebarCategoryForTeamForUser(user.Id, th.BasicTeam.Id, channelsCategory.Id, "")
		require.NoError(t, err)
		assert.Equal(t, channelsCategory.Id, received.Id)
		assert.True(t, received.Muted)

		// Confirm that the channels in the category were muted
		member, _, err := client.GetChannelMember(channelsCategory.Channels[0], user.Id, "")
		require.NoError(t, err)
		assert.True(t, member.IsChannelMuted())
	})

	t.Run("should not be able to mute DM category", func(t *testing.T) {
		user, client := setupUserForSubtest(t, th)

		categories, _, err := client.GetSidebarCategoriesForTeamForUser(user.Id, th.BasicTeam.Id, "")
		require.NoError(t, err)
		require.Len(t, categories.Categories, 3)
		require.Len(t, categories.Order, 3)

		dmsCategory := categories.Categories[2]
		require.Equal(t, model.SidebarCategoryDirectMessages, dmsCategory.Type)
		require.Len(t, dmsCategory.Channels, 0)

		// Ensure a DM channel exists
		dmChannel, _, err := client.CreateDirectChannel(user.Id, th.BasicUser.Id)
		require.NoError(t, err)

		// Attempt to mute the category
		updatedCategory := &model.SidebarCategoryWithChannels{
			SidebarCategory: model.SidebarCategory{
				Id:      dmsCategory.Id,
				UserId:  user.Id,
				TeamId:  th.BasicTeam.Id,
				Sorting: dmsCategory.Sorting,
				Muted:   true,
			},
			Channels: []string{dmChannel.Id},
		}

		received, _, err := client.UpdateSidebarCategoryForTeamForUser(user.Id, th.BasicTeam.Id, dmsCategory.Id, updatedCategory)
		require.NoError(t, err)
		assert.Equal(t, dmsCategory.Id, received.Id)
		assert.False(t, received.Muted)

		// Check that the muted category was not saved in the database
		received, _, err = client.GetSidebarCategoryForTeamForUser(user.Id, th.BasicTeam.Id, dmsCategory.Id, "")
		require.NoError(t, err)
		assert.Equal(t, dmsCategory.Id, received.Id)
		assert.False(t, received.Muted)

		// Confirm that the channels in the category were not muted
		member, _, err := client.GetChannelMember(dmChannel.Id, user.Id, "")
		require.NoError(t, err)
		assert.False(t, member.IsChannelMuted())
	})
}

func TestUpdateCategoriesForTeamForUser(t *testing.T) {
	th := Setup(t).InitBasic()
	defer th.TearDown()

	t.Run("should silently prevent the user from adding an invalid channel ID", func(t *testing.T) {
		user, client := setupUserForSubtest(t, th)

		categories, _, err := client.GetSidebarCategoriesForTeamForUser(user.Id, th.BasicTeam.Id, "")
		require.NoError(t, err)
		require.Len(t, categories.Categories, 3)
		require.Len(t, categories.Order, 3)

		channelsCategory := categories.Categories[1]
		require.Equal(t, model.SidebarCategoryChannels, channelsCategory.Type)

		updatedCategory := &model.SidebarCategoryWithChannels{
			SidebarCategory: channelsCategory.SidebarCategory,
			Channels:        append(channelsCategory.Channels, "notachannel"),
		}

		received, _, err := client.UpdateSidebarCategoriesForTeamForUser(user.Id, th.BasicTeam.Id, []*model.SidebarCategoryWithChannels{updatedCategory})
		require.NoError(t, err)
		assert.Equal(t, channelsCategory.Id, received[0].Id)
		assert.NotContains(t, received[0].Channels, "notachannel")
		assert.Equal(t, channelsCategory.Channels, received[0].Channels)
	})

	t.Run("should silently prevent the user from adding a channel that they're not a member of", func(t *testing.T) {
		user, client := setupUserForSubtest(t, th)

		categories, _, err := client.GetSidebarCategoriesForTeamForUser(user.Id, th.BasicTeam.Id, "")
		require.NoError(t, err)
		require.Len(t, categories.Categories, 3)
		require.Len(t, categories.Order, 3)

		channelsCategory := categories.Categories[1]
		require.Equal(t, model.SidebarCategoryChannels, channelsCategory.Type)

		// Have another user create a channel that user isn't a part of
		channel, _, err := th.SystemAdminClient.CreateChannel(&model.Channel{
			TeamId: th.BasicTeam.Id,
			Type:   model.ChannelTypeOpen,
			Name:   "testchannel",
		})
		require.NoError(t, err)

		// Attempt to update the category
		updatedCategory := &model.SidebarCategoryWithChannels{
			SidebarCategory: channelsCategory.SidebarCategory,
			Channels:        append(channelsCategory.Channels, channel.Id),
		}

		received, _, err := client.UpdateSidebarCategoriesForTeamForUser(user.Id, th.BasicTeam.Id, []*model.SidebarCategoryWithChannels{updatedCategory})
		require.NoError(t, err)
		assert.Equal(t, channelsCategory.Id, received[0].Id)
		assert.NotContains(t, received[0].Channels, channel.Id)
		assert.Equal(t, channelsCategory.Channels, received[0].Channels)
	})

	t.Run("should update order", func(t *testing.T) {
		user, client := setupUserForSubtest(t, th)

		categories, _, err := client.GetSidebarCategoriesForTeamForUser(user.Id, th.BasicTeam.Id, "")
		require.NoError(t, err)
		require.Len(t, categories.Categories, 3)
		require.Len(t, categories.Order, 3)

		channelsCategory := categories.Categories[1]
		require.Equal(t, model.SidebarCategoryChannels, channelsCategory.Type)

		_, _, err = client.UpdateSidebarCategoryOrderForTeamForUser(user.Id, th.BasicTeam.Id, []string{categories.Order[1], categories.Order[0], categories.Order[2]})
		require.NoError(t, err)

		categories, _, err = client.GetSidebarCategoriesForTeamForUser(user.Id, th.BasicTeam.Id, "")
		require.NoError(t, err)
		require.Len(t, categories.Categories, 3)
		require.Len(t, categories.Order, 3)

		channelsCategory = categories.Categories[0]
		require.Equal(t, model.SidebarCategoryChannels, channelsCategory.Type)

		// validate order
		newOrder, _, err := client.GetSidebarCategoryOrderForTeamForUser(user.Id, th.BasicTeam.Id, "")
		require.NoError(t, err)
		require.EqualValues(t, newOrder, categories.Order)

		// try to update with missing category
		_, _, err = client.UpdateSidebarCategoryOrderForTeamForUser(user.Id, th.BasicTeam.Id, []string{categories.Order[1], categories.Order[0]})
		require.Error(t, err)

		// try to update with invalid category
		_, _, err = client.UpdateSidebarCategoryOrderForTeamForUser(user.Id, th.BasicTeam.Id, []string{categories.Order[1], categories.Order[0], "asd"})
		require.Error(t, err)
	})
}

func setupUserForSubtest(t *testing.T, th *TestHelper) (*model.User, *model.Client4) {
	password := "password"
	user, appErr := th.App.CreateUser(th.Context, &model.User{
		Email:    th.GenerateTestEmail(),
		Username: "user_" + model.NewId(),
		Password: password,
	})
	require.Nil(t, appErr)

	th.LinkUserToTeam(user, th.BasicTeam)
	th.AddUserToChannel(user, th.BasicChannel)
	th.AddUserToChannel(user, th.BasicChannel2)
	th.AddUserToChannel(user, th.BasicPrivateChannel)

	client := th.CreateClient()
	user, _, err := client.Login(user.Email, password)
	require.NoError(t, err)

	return user, client
}<|MERGE_RESOLUTION|>--- conflicted
+++ resolved
@@ -183,11 +183,7 @@
 		require.Len(t, channelsCategory.Channels, 5) // Town Square, Off Topic, and the 3 channels created by InitBasic
 
 		// Delete one of the channels
-<<<<<<< HEAD
-		_, _, err = client.DeleteChannel(th.BasicChannel.Id)
-=======
 		_, err = client.DeleteChannel(th.BasicChannel.Id)
->>>>>>> a8ca5c42
 		require.NoError(t, err)
 
 		// Should still be able to reorder the channels

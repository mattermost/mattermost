--- conflicted
+++ resolved
@@ -140,11 +140,9 @@
 
 	Usage *mux.Router // 'api/v4/usage'
 
-<<<<<<< HEAD
 	HostedCustomer *mux.Router // 'api/v4/hosted_customer'
-=======
+
 	Drafts *mux.Router // 'api/v4/drafts'
->>>>>>> 2455de99
 }
 
 type API struct {
@@ -271,11 +269,9 @@
 
 	api.BaseRoutes.Usage = api.BaseRoutes.APIRoot.PathPrefix("/usage").Subrouter()
 
-<<<<<<< HEAD
 	api.BaseRoutes.HostedCustomer = api.BaseRoutes.APIRoot.PathPrefix("/hosted_customer").Subrouter()
-=======
+
 	api.BaseRoutes.Drafts = api.BaseRoutes.APIRoot.PathPrefix("/drafts").Subrouter()
->>>>>>> 2455de99
 
 	api.InitUser()
 	api.InitBot()
@@ -320,11 +316,8 @@
 	api.InitExport()
 	api.InitInsights()
 	api.InitUsage()
-<<<<<<< HEAD
 	api.InitHostedCustomer()
-=======
 	api.InitDrafts()
->>>>>>> 2455de99
 	if err := api.InitGraphQL(); err != nil {
 		return nil, err
 	}

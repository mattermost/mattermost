--- conflicted
+++ resolved
@@ -5856,15 +5856,9 @@
 				_, resp, err = client.CreatePost(&model.Post{ChannelId: th.BasicChannel.Id, Message: "testReply", RootId: rpost.Id})
 				require.NoError(t, err)
 				CheckCreatedStatus(t, resp)
-<<<<<<< HEAD
 
 				defer th.App.Srv().Store().Post().PermanentDeleteByUser(th.BasicUser.Id)
 
-=======
-
-				defer th.App.Srv().Store().Post().PermanentDeleteByUser(th.BasicUser.Id)
-
->>>>>>> c44d3762
 				uss, _, err := th.Client.GetUserThreads(th.BasicUser.Id, th.BasicTeam.Id, model.GetUserThreadsOpts{})
 				require.NoError(t, err)
 				require.Len(t, uss.Threads, 1)
@@ -6622,10 +6616,7 @@
 
 	th.App.UpdateConfig(func(cfg *model.Config) {
 		*cfg.ServiceSettings.PostPriority = true
-<<<<<<< HEAD
 		cfg.FeatureFlags.PostPriority = true
-=======
->>>>>>> c44d3762
 	})
 
 	tr, _, err = th.Client.GetUserThread(th.BasicUser.Id, th.BasicTeam.Id, threads.Threads[0].PostId, true)

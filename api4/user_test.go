// Copyright (c) 2015-present Mattermost, Inc. All Rights Reserved.
// See LICENSE.txt for license information.

package api4

import (
	"fmt"
	"net/http"
	"regexp"
	"strings"
	"testing"
	"time"

	"github.com/dgryski/dgoogauth"
	"github.com/mattermost/mattermost-server/v5/app"
	"github.com/mattermost/mattermost-server/v5/model"
	"github.com/mattermost/mattermost-server/v5/services/mailservice"
	"github.com/mattermost/mattermost-server/v5/utils/testutils"
	"github.com/stretchr/testify/assert"
	"github.com/stretchr/testify/require"
)

func TestCreateUser(t *testing.T) {
	th := Setup(t).InitBasic()
	defer th.TearDown()

	user := model.User{Email: th.GenerateTestEmail(), Nickname: "Corey Hulen", Password: "hello1", Username: GenerateTestUsername(), Roles: model.SYSTEM_ADMIN_ROLE_ID + " " + model.SYSTEM_USER_ROLE_ID}

	ruser, resp := th.Client.CreateUser(&user)
	CheckNoError(t, resp)
	CheckCreatedStatus(t, resp)

	_, _ = th.Client.Login(user.Email, user.Password)

	require.Equal(t, user.Nickname, ruser.Nickname, "nickname didn't match")
	require.Equal(t, model.SYSTEM_USER_ROLE_ID, ruser.Roles, "did not clear roles")

	CheckUserSanitization(t, ruser)

	_, resp = th.Client.CreateUser(ruser)
	CheckBadRequestStatus(t, resp)

	ruser.Id = ""
	ruser.Username = GenerateTestUsername()
	ruser.Password = "passwd1"
	_, resp = th.Client.CreateUser(ruser)
	CheckErrorMessage(t, resp, "store.sql_user.save.email_exists.app_error")
	CheckBadRequestStatus(t, resp)

	ruser.Email = th.GenerateTestEmail()
	ruser.Username = user.Username
	_, resp = th.Client.CreateUser(ruser)
	CheckErrorMessage(t, resp, "store.sql_user.save.username_exists.app_error")
	CheckBadRequestStatus(t, resp)

	ruser.Email = ""
	_, resp = th.Client.CreateUser(ruser)
	CheckErrorMessage(t, resp, "model.user.is_valid.email.app_error")
	CheckBadRequestStatus(t, resp)

	ruser.Username = "testinvalid+++"
	_, resp = th.Client.CreateUser(ruser)
	CheckErrorMessage(t, resp, "model.user.is_valid.username.app_error")
	CheckBadRequestStatus(t, resp)

	th.App.UpdateConfig(func(cfg *model.Config) { *cfg.TeamSettings.EnableOpenServer = false })
	th.App.UpdateConfig(func(cfg *model.Config) { *cfg.TeamSettings.EnableUserCreation = false })

	user2 := &model.User{Email: th.GenerateTestEmail(), Password: "Password1", Username: GenerateTestUsername()}
	_, resp = th.SystemAdminClient.CreateUser(user2)
	CheckNoError(t, resp)

	r, err := th.Client.DoApiPost("/users", "garbage")
	require.NotNil(t, err, "should have errored")
	assert.Equal(t, http.StatusBadRequest, r.StatusCode)
}

func TestCreateUserInputFilter(t *testing.T) {
	th := Setup(t).InitBasic()
	defer th.TearDown()

	t.Run("DomainRestriction", func(t *testing.T) {

		th.App.UpdateConfig(func(cfg *model.Config) {
			*cfg.TeamSettings.EnableOpenServer = true
			*cfg.TeamSettings.EnableUserCreation = true
			*cfg.TeamSettings.RestrictCreationToDomains = "mattermost.com"
		})

		defer th.App.UpdateConfig(func(cfg *model.Config) {
			*cfg.TeamSettings.RestrictCreationToDomains = ""
		})

		t.Run("ValidUser", func(t *testing.T) {
			user := &model.User{Email: "foobar+testdomainrestriction@mattermost.com", Password: "Password1", Username: GenerateTestUsername()}
			_, resp := th.SystemAdminClient.CreateUser(user)
			CheckNoError(t, resp)
		})

		t.Run("InvalidEmail", func(t *testing.T) {
			user := &model.User{Email: "foobar+testdomainrestriction@mattermost.org", Password: "Password1", Username: GenerateTestUsername()}
			_, resp := th.SystemAdminClient.CreateUser(user)
			CheckBadRequestStatus(t, resp)
		})
		t.Run("ValidAuthServiceFilter", func(t *testing.T) {
			user := &model.User{Email: "foobar+testdomainrestriction@mattermost.org", Username: GenerateTestUsername(), AuthService: "ldap", AuthData: model.NewString("999099")}
			_, resp := th.SystemAdminClient.CreateUser(user)
			CheckNoError(t, resp)
		})

		t.Run("InvalidAuthServiceFilter", func(t *testing.T) {
			user := &model.User{Email: "foobar+testdomainrestriction@mattermost.org", Password: "Password1", Username: GenerateTestUsername(), AuthService: "ldap"}
			_, resp := th.Client.CreateUser(user)
			CheckBadRequestStatus(t, resp)
		})
	})

	t.Run("Roles", func(t *testing.T) {
		th.App.UpdateConfig(func(cfg *model.Config) {
			*cfg.TeamSettings.EnableOpenServer = true
			*cfg.TeamSettings.EnableUserCreation = true
			*cfg.TeamSettings.RestrictCreationToDomains = ""
		})

		t.Run("InvalidRole", func(t *testing.T) {
			user := &model.User{Email: "foobar+testinvalidrole@mattermost.com", Password: "Password1", Username: GenerateTestUsername(), Roles: "system_user system_admin"}
			_, resp := th.SystemAdminClient.CreateUser(user)
			CheckNoError(t, resp)
			ruser, err := th.App.GetUserByEmail("foobar+testinvalidrole@mattermost.com")
			assert.Nil(t, err)
			assert.NotEqual(t, ruser.Roles, "system_user system_admin")
		})
	})

	t.Run("InvalidId", func(t *testing.T) {
		th.App.UpdateConfig(func(cfg *model.Config) {
			*cfg.TeamSettings.EnableOpenServer = true
			*cfg.TeamSettings.EnableUserCreation = true
		})

		user := &model.User{Id: "AAAAAAAAAAAAAAAAAAAAAAAAAA", Email: "foobar+testinvalidid@mattermost.com", Password: "Password1", Username: GenerateTestUsername(), Roles: "system_user system_admin"}
		_, resp := th.SystemAdminClient.CreateUser(user)
		CheckBadRequestStatus(t, resp)
	})
}

func TestCreateUserWithToken(t *testing.T) {
	th := Setup(t).InitBasic()
	defer th.TearDown()

	t.Run("CreateWithTokenHappyPath", func(t *testing.T) {
		user := model.User{Email: th.GenerateTestEmail(), Nickname: "Corey Hulen", Password: "hello1", Username: GenerateTestUsername(), Roles: model.SYSTEM_ADMIN_ROLE_ID + " " + model.SYSTEM_USER_ROLE_ID}
		token := model.NewToken(
			app.TOKEN_TYPE_TEAM_INVITATION,
			model.MapToJson(map[string]string{"teamId": th.BasicTeam.Id, "email": user.Email}),
		)
		require.Nil(t, th.App.Srv().Store.Token().Save(token))

		ruser, resp := th.Client.CreateUserWithToken(&user, token.Token)
		CheckNoError(t, resp)
		CheckCreatedStatus(t, resp)

		th.Client.Login(user.Email, user.Password)
		require.Equal(t, user.Nickname, ruser.Nickname)
		require.Equal(t, model.SYSTEM_USER_ROLE_ID, ruser.Roles, "should clear roles")
		CheckUserSanitization(t, ruser)
		_, err := th.App.Srv().Store.Token().GetByToken(token.Token)
		require.NotNil(t, err, "The token must be deleted after being used")

		teams, err := th.App.GetTeamsForUser(ruser.Id)
		require.Nil(t, err)
		require.NotEmpty(t, teams, "The user must have teams")
		require.Equal(t, th.BasicTeam.Id, teams[0].Id, "The user joined team must be the team provided.")
	})

	t.Run("NoToken", func(t *testing.T) {
		user := model.User{Email: th.GenerateTestEmail(), Nickname: "Corey Hulen", Password: "hello1", Username: GenerateTestUsername(), Roles: model.SYSTEM_ADMIN_ROLE_ID + " " + model.SYSTEM_USER_ROLE_ID}
		token := model.NewToken(
			app.TOKEN_TYPE_TEAM_INVITATION,
			model.MapToJson(map[string]string{"teamId": th.BasicTeam.Id, "email": user.Email}),
		)
		require.Nil(t, th.App.Srv().Store.Token().Save(token))
		defer th.App.DeleteToken(token)

		_, resp := th.Client.CreateUserWithToken(&user, "")
		CheckBadRequestStatus(t, resp)
		CheckErrorMessage(t, resp, "api.user.create_user.missing_token.app_error")
	})

	t.Run("TokenExpired", func(t *testing.T) {
		user := model.User{Email: th.GenerateTestEmail(), Nickname: "Corey Hulen", Password: "hello1", Username: GenerateTestUsername(), Roles: model.SYSTEM_ADMIN_ROLE_ID + " " + model.SYSTEM_USER_ROLE_ID}
		timeNow := time.Now()
		past49Hours := timeNow.Add(-49*time.Hour).UnixNano() / int64(time.Millisecond)
		token := model.NewToken(
			app.TOKEN_TYPE_TEAM_INVITATION,
			model.MapToJson(map[string]string{"teamId": th.BasicTeam.Id, "email": user.Email}),
		)
		token.CreateAt = past49Hours
		require.Nil(t, th.App.Srv().Store.Token().Save(token))
		defer th.App.DeleteToken(token)

		_, resp := th.Client.CreateUserWithToken(&user, token.Token)
		CheckBadRequestStatus(t, resp)
		CheckErrorMessage(t, resp, "api.user.create_user.signup_link_expired.app_error")
	})

	t.Run("WrongToken", func(t *testing.T) {
		user := model.User{Email: th.GenerateTestEmail(), Nickname: "Corey Hulen", Password: "hello1", Username: GenerateTestUsername(), Roles: model.SYSTEM_ADMIN_ROLE_ID + " " + model.SYSTEM_USER_ROLE_ID}

		_, resp := th.Client.CreateUserWithToken(&user, "wrong")
		CheckBadRequestStatus(t, resp)
		CheckErrorMessage(t, resp, "api.user.create_user.signup_link_invalid.app_error")
	})

	t.Run("EnableUserCreationDisable", func(t *testing.T) {

		enableUserCreation := th.App.Config().TeamSettings.EnableUserCreation
		defer func() {
			th.App.UpdateConfig(func(cfg *model.Config) { cfg.TeamSettings.EnableUserCreation = enableUserCreation })
		}()

		user := model.User{Email: th.GenerateTestEmail(), Nickname: "Corey Hulen", Password: "hello1", Username: GenerateTestUsername(), Roles: model.SYSTEM_ADMIN_ROLE_ID + " " + model.SYSTEM_USER_ROLE_ID}

		token := model.NewToken(
			app.TOKEN_TYPE_TEAM_INVITATION,
			model.MapToJson(map[string]string{"teamId": th.BasicTeam.Id, "email": user.Email}),
		)
		require.Nil(t, th.App.Srv().Store.Token().Save(token))
		defer th.App.DeleteToken(token)

		th.App.UpdateConfig(func(cfg *model.Config) { *cfg.TeamSettings.EnableUserCreation = false })

		_, resp := th.Client.CreateUserWithToken(&user, token.Token)
		CheckNotImplementedStatus(t, resp)
		CheckErrorMessage(t, resp, "api.user.create_user.signup_email_disabled.app_error")

	})

	t.Run("EnableOpenServerDisable", func(t *testing.T) {
		user := model.User{Email: th.GenerateTestEmail(), Nickname: "Corey Hulen", Password: "hello1", Username: GenerateTestUsername(), Roles: model.SYSTEM_ADMIN_ROLE_ID + " " + model.SYSTEM_USER_ROLE_ID}

		token := model.NewToken(
			app.TOKEN_TYPE_TEAM_INVITATION,
			model.MapToJson(map[string]string{"teamId": th.BasicTeam.Id, "email": user.Email}),
		)
		require.Nil(t, th.App.Srv().Store.Token().Save(token))

		enableOpenServer := th.App.Config().TeamSettings.EnableOpenServer
		defer func() {
			th.App.UpdateConfig(func(cfg *model.Config) { cfg.TeamSettings.EnableOpenServer = enableOpenServer })
		}()

		th.App.UpdateConfig(func(cfg *model.Config) { *cfg.TeamSettings.EnableOpenServer = false })

		ruser, resp := th.Client.CreateUserWithToken(&user, token.Token)
		CheckNoError(t, resp)
		CheckCreatedStatus(t, resp)

		th.Client.Login(user.Email, user.Password)
		require.Equal(t, user.Nickname, ruser.Nickname)
		require.Equal(t, model.SYSTEM_USER_ROLE_ID, ruser.Roles, "should clear roles")
		CheckUserSanitization(t, ruser)
		_, err := th.App.Srv().Store.Token().GetByToken(token.Token)
		require.NotNil(t, err, "The token must be deleted after be used")
	})
}

func TestCreateUserWebSocketEvent(t *testing.T) {
	th := Setup(t).InitBasic()
	defer th.TearDown()

	t.Run("guest should not received new_user event but user should", func(t *testing.T) {
		th.App.SetLicense(model.NewTestLicense("guests"))
		th.App.UpdateConfig(func(cfg *model.Config) { *cfg.GuestAccountsSettings.Enable = true })
		th.App.UpdateConfig(func(cfg *model.Config) { *cfg.GuestAccountsSettings.AllowEmailAccounts = true })

		id := model.NewId()
		guestPassword := "Pa$$word11"
		guest := &model.User{
			Email:         "success+" + id + "@simulator.amazonses.com",
			Username:      "un_" + id,
			Nickname:      "nn_" + id,
			Password:      guestPassword,
			EmailVerified: true,
		}

		guest, err := th.App.CreateGuest(guest)
		require.Nil(t, err)

		_, err = th.App.AddUserToTeam(th.BasicTeam.Id, guest.Id, "")
		require.Nil(t, err)

		_, err = th.App.AddUserToChannel(guest, th.BasicChannel)
		require.Nil(t, err)

		guestClient := th.CreateClient()

		_, resp := guestClient.Login(guest.Email, guestPassword)
		require.Nil(t, resp.Error)

		guestWSClient, err := th.CreateWebSocketClientWithClient(guestClient)
		require.Nil(t, err)
		defer guestWSClient.Close()
		guestWSClient.Listen()

		userWSClient, err := th.CreateWebSocketClient()
		require.Nil(t, err)
		defer userWSClient.Close()
		userWSClient.Listen()

		user := model.User{Email: th.GenerateTestEmail(), Nickname: "Corey Hulen", Password: "hello1", Username: GenerateTestUsername(), Roles: model.SYSTEM_ADMIN_ROLE_ID + " " + model.SYSTEM_USER_ROLE_ID}

		inviteId := th.BasicTeam.InviteId

		_, resp = th.Client.CreateUserWithInviteId(&user, inviteId)
		CheckNoError(t, resp)
		CheckCreatedStatus(t, resp)

		var userHasReceived bool
		var guestHasReceived bool

		func() {
			for {
				select {
				case ev := <-userWSClient.EventChannel:
					if ev.EventType() == model.WEBSOCKET_EVENT_NEW_USER {
						userHasReceived = true
					}
				case ev := <-guestWSClient.EventChannel:
					if ev.EventType() == model.WEBSOCKET_EVENT_NEW_USER {
						guestHasReceived = true
					}
				case <-time.After(2 * time.Second):
					return
				}
			}
		}()

		require.Truef(t, userHasReceived, "User should have received %s event", model.WEBSOCKET_EVENT_NEW_USER)
		require.Falsef(t, guestHasReceived, "Guest should not have received %s event", model.WEBSOCKET_EVENT_NEW_USER)
	})
}

func TestCreateUserWithInviteId(t *testing.T) {
	th := Setup(t).InitBasic()
	defer th.TearDown()

	t.Run("CreateWithInviteIdHappyPath", func(t *testing.T) {
		user := model.User{Email: th.GenerateTestEmail(), Nickname: "Corey Hulen", Password: "hello1", Username: GenerateTestUsername(), Roles: model.SYSTEM_ADMIN_ROLE_ID + " " + model.SYSTEM_USER_ROLE_ID}

		inviteId := th.BasicTeam.InviteId

		ruser, resp := th.Client.CreateUserWithInviteId(&user, inviteId)
		CheckNoError(t, resp)
		CheckCreatedStatus(t, resp)

		th.Client.Login(user.Email, user.Password)
		require.Equal(t, user.Nickname, ruser.Nickname)
		require.Equal(t, model.SYSTEM_USER_ROLE_ID, ruser.Roles, "should clear roles")
		CheckUserSanitization(t, ruser)
	})

	t.Run("GroupConstrainedTeam", func(t *testing.T) {
		user := model.User{Email: th.GenerateTestEmail(), Nickname: "", Password: "hello1", Username: GenerateTestUsername(), Roles: model.SYSTEM_ADMIN_ROLE_ID + " " + model.SYSTEM_USER_ROLE_ID}

		th.BasicTeam.GroupConstrained = model.NewBool(true)
		team, err := th.App.UpdateTeam(th.BasicTeam)
		require.Nil(t, err)

		defer func() {
			th.BasicTeam.GroupConstrained = model.NewBool(false)
			_, err = th.App.UpdateTeam(th.BasicTeam)
			require.Nil(t, err)
		}()

		inviteID := team.InviteId

		_, resp := th.Client.CreateUserWithInviteId(&user, inviteID)
		require.Equal(t, "app.team.invite_id.group_constrained.error", resp.Error.Id)
	})

	t.Run("WrongInviteId", func(t *testing.T) {
		user := model.User{Email: th.GenerateTestEmail(), Nickname: "Corey Hulen", Password: "hello1", Username: GenerateTestUsername(), Roles: model.SYSTEM_ADMIN_ROLE_ID + " " + model.SYSTEM_USER_ROLE_ID}

		inviteId := model.NewId()

		_, resp := th.Client.CreateUserWithInviteId(&user, inviteId)
		CheckNotFoundStatus(t, resp)
		CheckErrorMessage(t, resp, "store.sql_team.get_by_invite_id.finding.app_error")
	})

	t.Run("NoInviteId", func(t *testing.T) {
		user := model.User{Email: th.GenerateTestEmail(), Nickname: "Corey Hulen", Password: "hello1", Username: GenerateTestUsername(), Roles: model.SYSTEM_ADMIN_ROLE_ID + " " + model.SYSTEM_USER_ROLE_ID}

		_, resp := th.Client.CreateUserWithInviteId(&user, "")
		CheckBadRequestStatus(t, resp)
		CheckErrorMessage(t, resp, "api.user.create_user.missing_invite_id.app_error")
	})

	t.Run("ExpiredInviteId", func(t *testing.T) {
		user := model.User{Email: th.GenerateTestEmail(), Nickname: "Corey Hulen", Password: "hello1", Username: GenerateTestUsername(), Roles: model.SYSTEM_ADMIN_ROLE_ID + " " + model.SYSTEM_USER_ROLE_ID}

		inviteId := th.BasicTeam.InviteId

		_, resp := th.SystemAdminClient.RegenerateTeamInviteId(th.BasicTeam.Id)
		CheckNoError(t, resp)

		_, resp = th.Client.CreateUserWithInviteId(&user, inviteId)
		CheckNotFoundStatus(t, resp)
		CheckErrorMessage(t, resp, "store.sql_team.get_by_invite_id.finding.app_error")
	})

	t.Run("EnableUserCreationDisable", func(t *testing.T) {
		user := model.User{Email: th.GenerateTestEmail(), Nickname: "Corey Hulen", Password: "hello1", Username: GenerateTestUsername(), Roles: model.SYSTEM_ADMIN_ROLE_ID + " " + model.SYSTEM_USER_ROLE_ID}

		enableUserCreation := th.App.Config().TeamSettings.EnableUserCreation
		defer func() {
			th.App.UpdateConfig(func(cfg *model.Config) { cfg.TeamSettings.EnableUserCreation = enableUserCreation })
		}()

		th.App.UpdateConfig(func(cfg *model.Config) { *cfg.TeamSettings.EnableUserCreation = false })

		inviteId := th.BasicTeam.InviteId

		_, resp := th.Client.CreateUserWithInviteId(&user, inviteId)
		CheckNotImplementedStatus(t, resp)
		CheckErrorMessage(t, resp, "api.user.create_user.signup_email_disabled.app_error")
	})

	t.Run("EnableOpenServerDisable", func(t *testing.T) {
		user := model.User{Email: th.GenerateTestEmail(), Nickname: "Corey Hulen", Password: "hello1", Username: GenerateTestUsername(), Roles: model.SYSTEM_ADMIN_ROLE_ID + " " + model.SYSTEM_USER_ROLE_ID}

		enableOpenServer := th.App.Config().TeamSettings.EnableOpenServer
		defer func() {
			th.App.UpdateConfig(func(cfg *model.Config) { cfg.TeamSettings.EnableOpenServer = enableOpenServer })
		}()

		th.App.UpdateConfig(func(cfg *model.Config) { *cfg.TeamSettings.EnableOpenServer = false })

		team, res := th.SystemAdminClient.RegenerateTeamInviteId(th.BasicTeam.Id)
		assert.Nil(t, res.Error)
		inviteId := team.InviteId

		ruser, resp := th.Client.CreateUserWithInviteId(&user, inviteId)
		CheckNoError(t, resp)
		CheckCreatedStatus(t, resp)

		th.Client.Login(user.Email, user.Password)
		require.Equal(t, user.Nickname, ruser.Nickname)
		require.Equal(t, model.SYSTEM_USER_ROLE_ID, ruser.Roles, "should clear roles")
		CheckUserSanitization(t, ruser)
	})
}

func TestGetMe(t *testing.T) {
	th := Setup(t).InitBasic()
	defer th.TearDown()

	ruser, resp := th.Client.GetMe("")
	CheckNoError(t, resp)

	require.Equal(t, th.BasicUser.Id, ruser.Id)

	th.Client.Logout()
	_, resp = th.Client.GetMe("")
	CheckUnauthorizedStatus(t, resp)
}

func TestGetUser(t *testing.T) {
	th := Setup(t).InitBasic()
	defer th.TearDown()

	user := th.CreateUser()
	user.Props = map[string]string{"testpropkey": "testpropvalue"}

	th.App.UpdateUser(user, false)

	ruser, resp := th.Client.GetUser(user.Id, "")
	CheckNoError(t, resp)
	CheckUserSanitization(t, ruser)

	require.Equal(t, user.Email, ruser.Email)

	assert.NotNil(t, ruser.Props)
	assert.Equal(t, ruser.Props["testpropkey"], "testpropvalue")
	require.False(t, ruser.IsBot)

	ruser, resp = th.Client.GetUser(user.Id, resp.Etag)
	CheckEtag(t, ruser, resp)

	_, resp = th.Client.GetUser("junk", "")
	CheckBadRequestStatus(t, resp)

	_, resp = th.Client.GetUser(model.NewId(), "")
	CheckNotFoundStatus(t, resp)

	// Check against privacy config settings
	th.App.UpdateConfig(func(cfg *model.Config) { *cfg.PrivacySettings.ShowEmailAddress = false })
	th.App.UpdateConfig(func(cfg *model.Config) { *cfg.PrivacySettings.ShowFullName = false })

	ruser, resp = th.Client.GetUser(user.Id, "")
	CheckNoError(t, resp)

	require.Empty(t, ruser.Email, "email should be blank")
	require.Empty(t, ruser.FirstName, "first name should be blank")
	require.Empty(t, ruser.LastName, "last name should be blank")

	th.Client.Logout()
	_, resp = th.Client.GetUser(user.Id, "")
	CheckUnauthorizedStatus(t, resp)

	// System admins should ignore privacy settings
	ruser, _ = th.SystemAdminClient.GetUser(user.Id, resp.Etag)
	require.NotEmpty(t, ruser.Email, "email should not be blank")
	require.NotEmpty(t, ruser.FirstName, "first name should not be blank")
	require.NotEmpty(t, ruser.LastName, "last name should not be blank")
}

func TestGetUserWithAcceptedTermsOfServiceForOtherUser(t *testing.T) {
	th := Setup(t).InitBasic()
	defer th.TearDown()

	user := th.CreateUser()

	tos, _ := th.App.CreateTermsOfService("Dummy TOS", user.Id)

	th.App.UpdateUser(user, false)

	ruser, resp := th.Client.GetUser(user.Id, "")
	CheckNoError(t, resp)
	CheckUserSanitization(t, ruser)

	require.Equal(t, user.Email, ruser.Email)

	assert.Empty(t, ruser.TermsOfServiceId)

	th.App.SaveUserTermsOfService(user.Id, tos.Id, true)

	ruser, resp = th.Client.GetUser(user.Id, "")
	CheckNoError(t, resp)
	CheckUserSanitization(t, ruser)

	require.Equal(t, user.Email, ruser.Email)

	// user TOS data cannot be fetched for other users by non-admin users
	assert.Empty(t, ruser.TermsOfServiceId)
}

func TestGetUserWithAcceptedTermsOfService(t *testing.T) {
	th := Setup(t).InitBasic()
	defer th.TearDown()

	user := th.BasicUser

	tos, _ := th.App.CreateTermsOfService("Dummy TOS", user.Id)

	ruser, resp := th.Client.GetUser(user.Id, "")
	CheckNoError(t, resp)
	CheckUserSanitization(t, ruser)

	require.Equal(t, user.Email, ruser.Email)

	assert.Empty(t, ruser.TermsOfServiceId)

	th.App.SaveUserTermsOfService(user.Id, tos.Id, true)

	ruser, resp = th.Client.GetUser(user.Id, "")
	CheckNoError(t, resp)
	CheckUserSanitization(t, ruser)

	require.Equal(t, user.Email, ruser.Email)

	// a user can view their own TOS details
	assert.Equal(t, tos.Id, ruser.TermsOfServiceId)
}

func TestGetUserWithAcceptedTermsOfServiceWithAdminUser(t *testing.T) {
	th := Setup(t).InitBasic()
	th.LoginSystemAdmin()
	defer th.TearDown()

	user := th.BasicUser

	tos, _ := th.App.CreateTermsOfService("Dummy TOS", user.Id)

	ruser, resp := th.SystemAdminClient.GetUser(user.Id, "")
	CheckNoError(t, resp)
	CheckUserSanitization(t, ruser)

	require.Equal(t, user.Email, ruser.Email)

	assert.Empty(t, ruser.TermsOfServiceId)

	th.App.SaveUserTermsOfService(user.Id, tos.Id, true)

	ruser, resp = th.SystemAdminClient.GetUser(user.Id, "")
	CheckNoError(t, resp)
	CheckUserSanitization(t, ruser)

	require.Equal(t, user.Email, ruser.Email)

	// admin can view anyone's TOS details
	assert.Equal(t, tos.Id, ruser.TermsOfServiceId)
}

func TestGetBotUser(t *testing.T) {
	th := Setup(t).InitBasic()
	defer th.TearDown()

	defer th.RestoreDefaultRolePermissions(th.SaveDefaultRolePermissions())

	th.AddPermissionToRole(model.PERMISSION_CREATE_BOT.Id, model.TEAM_USER_ROLE_ID)
	th.App.UpdateUserRoles(th.BasicUser.Id, model.SYSTEM_USER_ROLE_ID+" "+model.TEAM_USER_ROLE_ID, false)

	th.App.UpdateConfig(func(cfg *model.Config) {
		*cfg.ServiceSettings.EnableBotAccountCreation = true
	})

	bot := &model.Bot{
		Username:    GenerateTestUsername(),
		DisplayName: "a bot",
		Description: "bot",
	}

	createdBot, resp := th.Client.CreateBot(bot)
	CheckCreatedStatus(t, resp)
	defer th.App.PermanentDeleteBot(createdBot.UserId)

	botUser, resp := th.Client.GetUser(createdBot.UserId, "")
	CheckNoError(t, resp)
	require.Equal(t, bot.Username, botUser.Username)
	require.True(t, botUser.IsBot)
}

func TestGetUserByUsername(t *testing.T) {
	th := Setup(t).InitBasic()
	defer th.TearDown()

	user := th.BasicUser

	ruser, resp := th.Client.GetUserByUsername(user.Username, "")
	CheckNoError(t, resp)
	CheckUserSanitization(t, ruser)

	require.Equal(t, user.Email, ruser.Email)

	ruser, resp = th.Client.GetUserByUsername(user.Username, resp.Etag)
	CheckEtag(t, ruser, resp)

	_, resp = th.Client.GetUserByUsername(GenerateTestUsername(), "")
	CheckNotFoundStatus(t, resp)

	// Check against privacy config settings
	th.App.UpdateConfig(func(cfg *model.Config) { *cfg.PrivacySettings.ShowEmailAddress = false })
	th.App.UpdateConfig(func(cfg *model.Config) { *cfg.PrivacySettings.ShowFullName = false })

	ruser, resp = th.Client.GetUserByUsername(th.BasicUser2.Username, "")
	CheckNoError(t, resp)

	require.Empty(t, ruser.Email, "email should be blank")
	require.Empty(t, ruser.FirstName, "first name should be blank")
	require.Empty(t, ruser.LastName, "last name should be blank")

	ruser, resp = th.Client.GetUserByUsername(th.BasicUser.Username, "")
	CheckNoError(t, resp)
	require.NotEmpty(t, ruser.NotifyProps, "notify props should be sent")

	th.Client.Logout()
	_, resp = th.Client.GetUserByUsername(user.Username, "")
	CheckUnauthorizedStatus(t, resp)

	// System admins should ignore privacy settings
	ruser, _ = th.SystemAdminClient.GetUserByUsername(user.Username, resp.Etag)
	require.NotEmpty(t, ruser.Email, "email should not be blank")
	require.NotEmpty(t, ruser.FirstName, "first name should not be blank")
	require.NotEmpty(t, ruser.LastName, "last name should not be blank")

	t.Run("Get user with a / character in the email", func(t *testing.T) {
		user := &model.User{
			Email:    "email/with/slashes@example.com",
			Username: GenerateTestUsername(),
			Password: "Pa$$word11",
		}

		newUser, resp := th.SystemAdminClient.CreateUser(user)
		require.Nil(t, resp.Error)

		ruser, resp := th.SystemAdminClient.GetUserByEmail(user.Email, "")
		require.Nil(t, resp.Error)
		require.Equal(t, ruser.Id, newUser.Id)
	})
}

func TestGetUserByUsernameWithAcceptedTermsOfService(t *testing.T) {
	th := Setup(t).InitBasic()
	defer th.TearDown()

	user := th.BasicUser

	ruser, resp := th.Client.GetUserByUsername(user.Username, "")
	CheckNoError(t, resp)
	CheckUserSanitization(t, ruser)

	require.Equal(t, user.Email, ruser.Email)

	tos, _ := th.App.CreateTermsOfService("Dummy TOS", user.Id)
	th.App.SaveUserTermsOfService(ruser.Id, tos.Id, true)

	ruser, resp = th.Client.GetUserByUsername(user.Username, "")
	CheckNoError(t, resp)
	CheckUserSanitization(t, ruser)

	require.Equal(t, user.Email, ruser.Email)

	require.Equal(t, tos.Id, ruser.TermsOfServiceId, "Terms of service ID should match")
}

func TestGetUserByEmail(t *testing.T) {
	th := Setup(t).InitBasic()
	defer th.TearDown()

	user := th.CreateUser()

	th.App.UpdateConfig(func(cfg *model.Config) {
		*cfg.PrivacySettings.ShowEmailAddress = true
		*cfg.PrivacySettings.ShowFullName = true
	})

	t.Run("should be able to get another user by email", func(t *testing.T) {
		ruser, resp := th.Client.GetUserByEmail(user.Email, "")
		CheckNoError(t, resp)
		CheckUserSanitization(t, ruser)

		require.Equal(t, user.Email, ruser.Email)
	})

	t.Run("should return not modified when provided with a matching etag", func(t *testing.T) {
		_, resp := th.Client.GetUserByEmail(user.Email, "")
		CheckNoError(t, resp)

		ruser, resp := th.Client.GetUserByEmail(user.Email, resp.Etag)
		CheckEtag(t, ruser, resp)
	})

	t.Run("should return bad request when given an invalid email", func(t *testing.T) {
		_, resp := th.Client.GetUserByEmail(GenerateTestUsername(), "")
		CheckBadRequestStatus(t, resp)
	})

	t.Run("should return 404 when given a non-existent email", func(t *testing.T) {
		_, resp := th.Client.GetUserByEmail(th.GenerateTestEmail(), "")
		CheckNotFoundStatus(t, resp)
	})

	t.Run("should sanitize full name for non-admin based on privacy settings", func(t *testing.T) {
		th.App.UpdateConfig(func(cfg *model.Config) {
			*cfg.PrivacySettings.ShowEmailAddress = true
			*cfg.PrivacySettings.ShowFullName = false
		})

		ruser, resp := th.Client.GetUserByEmail(user.Email, "")
		CheckNoError(t, resp)
		assert.Equal(t, "", ruser.FirstName, "first name should be blank")
		assert.Equal(t, "", ruser.LastName, "last name should be blank")

		th.App.UpdateConfig(func(cfg *model.Config) {
			*cfg.PrivacySettings.ShowFullName = true
		})

		ruser, resp = th.Client.GetUserByEmail(user.Email, "")
		CheckNoError(t, resp)
		assert.NotEqual(t, "", ruser.FirstName, "first name should be set")
		assert.NotEqual(t, "", ruser.LastName, "last name should be set")
	})

	t.Run("should not sanitize full name for admin, regardless of privacy settings", func(t *testing.T) {
		th.App.UpdateConfig(func(cfg *model.Config) {
			*cfg.PrivacySettings.ShowEmailAddress = true
			*cfg.PrivacySettings.ShowFullName = false
		})

		ruser, resp := th.SystemAdminClient.GetUserByEmail(user.Email, "")
		CheckNoError(t, resp)
		assert.NotEqual(t, "", ruser.FirstName, "first name should be set")
		assert.NotEqual(t, "", ruser.LastName, "last name should be set")

		th.App.UpdateConfig(func(cfg *model.Config) {
			*cfg.PrivacySettings.ShowFullName = true
		})

		ruser, resp = th.SystemAdminClient.GetUserByEmail(user.Email, "")
		CheckNoError(t, resp)
		assert.NotEqual(t, "", ruser.FirstName, "first name should be set")
		assert.NotEqual(t, "", ruser.LastName, "last name should be set")
	})

	t.Run("should return forbidden for non-admin when privacy settings hide email", func(t *testing.T) {
		th.App.UpdateConfig(func(cfg *model.Config) {
			*cfg.PrivacySettings.ShowEmailAddress = false
		})

		_, resp := th.Client.GetUserByEmail(user.Email, "")
		CheckForbiddenStatus(t, resp)

		th.App.UpdateConfig(func(cfg *model.Config) {
			*cfg.PrivacySettings.ShowEmailAddress = true
		})

		ruser, resp := th.Client.GetUserByEmail(user.Email, "")
		CheckNoError(t, resp)
		assert.Equal(t, user.Email, ruser.Email, "email should be set")
	})

	t.Run("should always return email for admin, regardless of privacy settings", func(t *testing.T) {
		th.App.UpdateConfig(func(cfg *model.Config) {
			*cfg.PrivacySettings.ShowEmailAddress = false
		})

		ruser, resp := th.SystemAdminClient.GetUserByEmail(user.Email, "")
		CheckNoError(t, resp)
		assert.Equal(t, user.Email, ruser.Email, "email should be set")

		th.App.UpdateConfig(func(cfg *model.Config) {
			*cfg.PrivacySettings.ShowEmailAddress = true
		})

		ruser, resp = th.SystemAdminClient.GetUserByEmail(user.Email, "")
		CheckNoError(t, resp)
		assert.Equal(t, user.Email, ruser.Email, "email should be set")
	})
}

func TestSearchUsers(t *testing.T) {
	th := Setup(t).InitBasic()
	defer th.TearDown()

	search := &model.UserSearch{Term: th.BasicUser.Username}

	users, resp := th.Client.SearchUsers(search)
	CheckNoError(t, resp)

	require.True(t, findUserInList(th.BasicUser.Id, users), "should have found user")

	_, err := th.App.UpdateActive(th.BasicUser2, false)
	require.Nil(t, err)

	search.Term = th.BasicUser2.Username
	search.AllowInactive = false

	users, resp = th.Client.SearchUsers(search)
	CheckNoError(t, resp)

	require.False(t, findUserInList(th.BasicUser2.Id, users), "should not have found user")

	search.AllowInactive = true

	users, resp = th.Client.SearchUsers(search)
	CheckNoError(t, resp)

	require.True(t, findUserInList(th.BasicUser2.Id, users), "should have found user")

	search.Term = th.BasicUser.Username
	search.AllowInactive = false
	search.TeamId = th.BasicTeam.Id

	users, resp = th.Client.SearchUsers(search)
	CheckNoError(t, resp)

	require.True(t, findUserInList(th.BasicUser.Id, users), "should have found user")

	search.NotInChannelId = th.BasicChannel.Id

	users, resp = th.Client.SearchUsers(search)
	CheckNoError(t, resp)

	require.False(t, findUserInList(th.BasicUser.Id, users), "should not have found user")

	search.TeamId = ""
	search.NotInChannelId = ""
	search.InChannelId = th.BasicChannel.Id

	users, resp = th.Client.SearchUsers(search)
	CheckNoError(t, resp)

	require.True(t, findUserInList(th.BasicUser.Id, users), "should have found user")

	search.InChannelId = ""
	search.NotInChannelId = th.BasicChannel.Id
	_, resp = th.Client.SearchUsers(search)
	CheckBadRequestStatus(t, resp)

	search.NotInChannelId = model.NewId()
	search.TeamId = model.NewId()
	_, resp = th.Client.SearchUsers(search)
	CheckForbiddenStatus(t, resp)

	search.NotInChannelId = ""
	search.TeamId = model.NewId()
	_, resp = th.Client.SearchUsers(search)
	CheckForbiddenStatus(t, resp)

	search.InChannelId = model.NewId()
	search.TeamId = ""
	_, resp = th.Client.SearchUsers(search)
	CheckForbiddenStatus(t, resp)

	// Test search for users not in any team
	search.TeamId = ""
	search.NotInChannelId = ""
	search.InChannelId = ""
	search.NotInTeamId = th.BasicTeam.Id

	users, resp = th.Client.SearchUsers(search)
	CheckNoError(t, resp)

	require.False(t, findUserInList(th.BasicUser.Id, users), "should not have found user")

	oddUser := th.CreateUser()
	search.Term = oddUser.Username

	users, resp = th.Client.SearchUsers(search)
	CheckNoError(t, resp)

	require.True(t, findUserInList(oddUser.Id, users), "should have found user")

	_, resp = th.SystemAdminClient.AddTeamMember(th.BasicTeam.Id, oddUser.Id)
	CheckNoError(t, resp)

	users, resp = th.Client.SearchUsers(search)
	CheckNoError(t, resp)

	require.False(t, findUserInList(oddUser.Id, users), "should not have found user")

	search.NotInTeamId = model.NewId()
	_, resp = th.Client.SearchUsers(search)
	CheckForbiddenStatus(t, resp)

	search.Term = th.BasicUser.Username

	th.App.UpdateConfig(func(cfg *model.Config) { *cfg.PrivacySettings.ShowEmailAddress = false })
	th.App.UpdateConfig(func(cfg *model.Config) { *cfg.PrivacySettings.ShowFullName = false })

	_, err = th.App.UpdateActive(th.BasicUser2, true)
	require.Nil(t, err)

	search.InChannelId = ""
	search.NotInTeamId = ""
	search.Term = th.BasicUser2.Email
	users, resp = th.Client.SearchUsers(search)
	CheckNoError(t, resp)

	require.False(t, findUserInList(th.BasicUser2.Id, users), "should not have found user")

	search.Term = th.BasicUser2.FirstName
	users, resp = th.Client.SearchUsers(search)
	CheckNoError(t, resp)

	require.False(t, findUserInList(th.BasicUser2.Id, users), "should not have found user")

	search.Term = th.BasicUser2.LastName
	users, resp = th.Client.SearchUsers(search)
	CheckNoError(t, resp)

	require.False(t, findUserInList(th.BasicUser2.Id, users), "should not have found user")

	search.Term = th.BasicUser.FirstName
	search.InChannelId = th.BasicChannel.Id
	search.NotInChannelId = th.BasicChannel.Id
	search.TeamId = th.BasicTeam.Id
	users, resp = th.SystemAdminClient.SearchUsers(search)
	CheckNoError(t, resp)

	require.True(t, findUserInList(th.BasicUser.Id, users), "should have found user")
}

func findUserInList(id string, users []*model.User) bool {
	for _, user := range users {
		if user.Id == id {
			return true
		}
	}
	return false
}

func TestAutocompleteUsersInChannel(t *testing.T) {
	th := Setup(t).InitBasic()
	defer th.TearDown()
	teamId := th.BasicTeam.Id
	channelId := th.BasicChannel.Id
	username := th.BasicUser.Username
	newUser := th.CreateUser()

	tt := []struct {
		Name            string
		TeamId          string
		ChannelId       string
		Username        string
		ExpectedResults int
		MoreThan        bool
	}{
		{
			"Autocomplete in channel for specific username",
			teamId,
			channelId,
			username,
			1,
			false,
		},
		{
			"Search for not valid username",
			teamId,
			channelId,
			"amazonses",
			0,
			false,
		},
		{
			"Search for all users",
			teamId,
			channelId,
			"",
			2,
			true,
		},
		{
			"Search all in specific channel",
			"",
			channelId,
			"",
			2,
			true,
		},
	}

	for _, tc := range tt {
		t.Run(tc.Name, func(t *testing.T) {
			th.LoginBasic()
			rusers, resp := th.Client.AutocompleteUsersInChannel(tc.TeamId, tc.ChannelId, tc.Username, model.USER_SEARCH_DEFAULT_LIMIT, "")
			CheckNoError(t, resp)
			if tc.MoreThan {
				assert.True(t, len(rusers.Users) >= tc.ExpectedResults)
			} else {
				assert.Len(t, rusers.Users, tc.ExpectedResults)
			}
			th.Client.Logout()
			_, resp = th.Client.AutocompleteUsersInChannel(tc.TeamId, tc.ChannelId, tc.Username, model.USER_SEARCH_DEFAULT_LIMIT, "")
			CheckUnauthorizedStatus(t, resp)

			th.Client.Login(newUser.Email, newUser.Password)
			_, resp = th.Client.AutocompleteUsersInChannel(tc.TeamId, tc.ChannelId, tc.Username, model.USER_SEARCH_DEFAULT_LIMIT, "")
			CheckForbiddenStatus(t, resp)
		})
	}

	t.Run("Check against privacy config settings", func(t *testing.T) {
		th.App.UpdateConfig(func(cfg *model.Config) { *cfg.PrivacySettings.ShowFullName = false })

		th.LoginBasic()
		rusers, resp := th.Client.AutocompleteUsersInChannel(teamId, channelId, username, model.USER_SEARCH_DEFAULT_LIMIT, "")
		CheckNoError(t, resp)

		assert.Equal(t, rusers.Users[0].FirstName, "", "should not show first/last name")
		assert.Equal(t, rusers.Users[0].LastName, "", "should not show first/last name")
	})

	t.Run("Check OutOfChannel results with/without VIEW_MEMBERS permissions", func(t *testing.T) {
		permissionsUser := th.CreateUser()
		th.SystemAdminClient.DemoteUserToGuest(permissionsUser.Id)
		permissionsUser.Roles = "system_guest"
		th.LinkUserToTeam(permissionsUser, th.BasicTeam)
		th.AddUserToChannel(permissionsUser, th.BasicChannel)

		otherUser := th.CreateUser()
		th.LinkUserToTeam(otherUser, th.BasicTeam)

		th.Client.Login(permissionsUser.Email, permissionsUser.Password)

		rusers, resp := th.Client.AutocompleteUsersInChannel(teamId, channelId, "", model.USER_SEARCH_DEFAULT_LIMIT, "")
		CheckNoError(t, resp)
		assert.Len(t, rusers.OutOfChannel, 1)

		defaultRolePermissions := th.SaveDefaultRolePermissions()
		defer func() {
			th.RestoreDefaultRolePermissions(defaultRolePermissions)
		}()

		th.RemovePermissionFromRole(model.PERMISSION_VIEW_MEMBERS.Id, model.SYSTEM_USER_ROLE_ID)
		th.RemovePermissionFromRole(model.PERMISSION_VIEW_MEMBERS.Id, model.TEAM_USER_ROLE_ID)

		rusers, resp = th.Client.AutocompleteUsersInChannel(teamId, channelId, "", model.USER_SEARCH_DEFAULT_LIMIT, "")
		CheckNoError(t, resp)
		assert.Empty(t, rusers.OutOfChannel)

		th.App.GetOrCreateDirectChannel(permissionsUser.Id, otherUser.Id)

		rusers, resp = th.Client.AutocompleteUsersInChannel(teamId, channelId, "", model.USER_SEARCH_DEFAULT_LIMIT, "")
		CheckNoError(t, resp)
		assert.Len(t, rusers.OutOfChannel, 1)
	})

	t.Run("user must have access to team id, especially when it does not match channel's team id", func(t *testing.T) {
		_, resp := th.Client.AutocompleteUsersInChannel("otherTeamId", channelId, username, model.USER_SEARCH_DEFAULT_LIMIT, "")
		CheckErrorMessage(t, resp, "api.context.permissions.app_error")
	})
}

func TestAutocompleteUsersInTeam(t *testing.T) {
	th := Setup(t).InitBasic()
	defer th.TearDown()
	teamId := th.BasicTeam.Id
	username := th.BasicUser.Username
	newUser := th.CreateUser()

	tt := []struct {
		Name            string
		TeamId          string
		Username        string
		ExpectedResults int
		MoreThan        bool
	}{
		{
			"specific username",
			teamId,
			username,
			1,
			false,
		},
		{
			"not valid username",
			teamId,
			"amazonses",
			0,
			false,
		},
		{
			"all users in team",
			teamId,
			"",
			2,
			true,
		},
	}

	for _, tc := range tt {
		t.Run(tc.Name, func(t *testing.T) {
			th.LoginBasic()
			rusers, resp := th.Client.AutocompleteUsersInTeam(tc.TeamId, tc.Username, model.USER_SEARCH_DEFAULT_LIMIT, "")
			CheckNoError(t, resp)
			if tc.MoreThan {
				assert.True(t, len(rusers.Users) >= tc.ExpectedResults)
			} else {
				assert.Len(t, rusers.Users, tc.ExpectedResults)
			}
			th.Client.Logout()
			_, resp = th.Client.AutocompleteUsersInTeam(tc.TeamId, tc.Username, model.USER_SEARCH_DEFAULT_LIMIT, "")
			CheckUnauthorizedStatus(t, resp)

			th.Client.Login(newUser.Email, newUser.Password)
			_, resp = th.Client.AutocompleteUsersInTeam(tc.TeamId, tc.Username, model.USER_SEARCH_DEFAULT_LIMIT, "")
			CheckForbiddenStatus(t, resp)
		})
	}

	t.Run("Check against privacy config settings", func(t *testing.T) {
		th.App.UpdateConfig(func(cfg *model.Config) { *cfg.PrivacySettings.ShowFullName = false })

		th.LoginBasic()
		rusers, resp := th.Client.AutocompleteUsersInTeam(teamId, username, model.USER_SEARCH_DEFAULT_LIMIT, "")
		CheckNoError(t, resp)

		assert.Equal(t, rusers.Users[0].FirstName, "", "should not show first/last name")
		assert.Equal(t, rusers.Users[0].LastName, "", "should not show first/last name")
	})
}

func TestAutocompleteUsers(t *testing.T) {
	th := Setup(t).InitBasic()
	defer th.TearDown()
	username := th.BasicUser.Username
	newUser := th.CreateUser()

	tt := []struct {
		Name            string
		Username        string
		ExpectedResults int
		MoreThan        bool
	}{
		{
			"specific username",
			username,
			1,
			false,
		},
		{
			"not valid username",
			"amazonses",
			0,
			false,
		},
		{
			"all users in team",
			"",
			2,
			true,
		},
	}

	for _, tc := range tt {
		t.Run(tc.Name, func(t *testing.T) {
			th.LoginBasic()
			rusers, resp := th.Client.AutocompleteUsers(tc.Username, model.USER_SEARCH_DEFAULT_LIMIT, "")
			CheckNoError(t, resp)
			if tc.MoreThan {
				assert.True(t, len(rusers.Users) >= tc.ExpectedResults)
			} else {
				assert.Len(t, rusers.Users, tc.ExpectedResults)
			}

			th.Client.Logout()
			_, resp = th.Client.AutocompleteUsers(tc.Username, model.USER_SEARCH_DEFAULT_LIMIT, "")
			CheckUnauthorizedStatus(t, resp)

			th.Client.Login(newUser.Email, newUser.Password)
			_, resp = th.Client.AutocompleteUsers(tc.Username, model.USER_SEARCH_DEFAULT_LIMIT, "")
			CheckNoError(t, resp)
		})
	}

	t.Run("Check against privacy config settings", func(t *testing.T) {
		th.App.UpdateConfig(func(cfg *model.Config) { *cfg.PrivacySettings.ShowFullName = false })

		th.LoginBasic()
		rusers, resp := th.Client.AutocompleteUsers(username, model.USER_SEARCH_DEFAULT_LIMIT, "")
		CheckNoError(t, resp)

		assert.Equal(t, rusers.Users[0].FirstName, "", "should not show first/last name")
		assert.Equal(t, rusers.Users[0].LastName, "", "should not show first/last name")
	})
}

func TestGetProfileImage(t *testing.T) {
	th := Setup(t).InitBasic()
	defer th.TearDown()

	// recreate basic user
	th.BasicUser = th.CreateUser()
	th.LoginBasic()
	user := th.BasicUser

	data, resp := th.Client.GetProfileImage(user.Id, "")
	CheckNoError(t, resp)
	require.NotEmpty(t, data, "should not be empty")

	_, resp = th.Client.GetProfileImage(user.Id, resp.Etag)
	require.NotEqual(t, http.StatusNotModified, resp.StatusCode, "should not hit etag")

	_, resp = th.Client.GetProfileImage("junk", "")
	CheckBadRequestStatus(t, resp)

	_, resp = th.Client.GetProfileImage(model.NewId(), "")
	CheckNotFoundStatus(t, resp)

	th.Client.Logout()
	_, resp = th.Client.GetProfileImage(user.Id, "")
	CheckUnauthorizedStatus(t, resp)

	_, resp = th.SystemAdminClient.GetProfileImage(user.Id, "")
	CheckNoError(t, resp)

	info := &model.FileInfo{Path: "/users/" + user.Id + "/profile.png"}
	err := th.cleanupTestFile(info)
	require.NoError(t, err)
}

func TestGetUsersByIds(t *testing.T) {
	th := Setup(t).InitBasic()
	defer th.TearDown()

	t.Run("should return the user", func(t *testing.T) {
		users, resp := th.Client.GetUsersByIds([]string{th.BasicUser.Id})

		CheckNoError(t, resp)

		assert.Equal(t, th.BasicUser.Id, users[0].Id)
		CheckUserSanitization(t, users[0])
	})

	t.Run("should return error when no IDs are specified", func(t *testing.T) {
		_, resp := th.Client.GetUsersByIds([]string{})

		CheckBadRequestStatus(t, resp)
	})

	t.Run("should not return an error for invalid IDs", func(t *testing.T) {
		users, resp := th.Client.GetUsersByIds([]string{"junk"})

		CheckNoError(t, resp)
		require.Empty(t, users, "no users should be returned")
	})

	t.Run("should still return users for valid IDs when invalid IDs are specified", func(t *testing.T) {
		users, resp := th.Client.GetUsersByIds([]string{"junk", th.BasicUser.Id})

		CheckNoError(t, resp)

		require.Len(t, users, 1, "1 user should be returned")
	})

	t.Run("should return error when not logged in", func(t *testing.T) {
		th.Client.Logout()

		_, resp := th.Client.GetUsersByIds([]string{th.BasicUser.Id})
		CheckUnauthorizedStatus(t, resp)
	})
}

func TestGetUsersByIdsWithOptions(t *testing.T) {
	t.Run("should only return specified users that have been updated since the given time", func(t *testing.T) {
		th := Setup(t).InitBasic()
		defer th.TearDown()

		// Users before the timestamp shouldn't be returned
		user1, err := th.App.CreateUser(&model.User{Email: th.GenerateTestEmail(), Username: model.NewId(), Password: model.NewId()})
		require.Nil(t, err)

		user2, err := th.App.CreateUser(&model.User{Email: th.GenerateTestEmail(), Username: model.NewId(), Password: model.NewId()})
		require.Nil(t, err)

		// Users not in the list of IDs shouldn't be returned
		_, err = th.App.CreateUser(&model.User{Email: th.GenerateTestEmail(), Username: model.NewId(), Password: model.NewId()})
		require.Nil(t, err)

		users, resp := th.Client.GetUsersByIdsWithOptions([]string{user1.Id, user2.Id}, &model.UserGetByIdsOptions{
			Since: user2.UpdateAt - 1,
		})

		assert.Nil(t, resp.Error)
		assert.Len(t, users, 1)
		assert.Equal(t, users[0].Id, user2.Id)
	})
}

func TestGetUsersByGroupChannelIds(t *testing.T) {
	th := Setup(t).InitBasic()
	defer th.TearDown()

	gc1, err := th.App.CreateGroupChannel([]string{th.BasicUser.Id, th.SystemAdminUser.Id, th.TeamAdminUser.Id}, th.BasicUser.Id)
	require.Nil(t, err)

	usersByChannelId, resp := th.Client.GetUsersByGroupChannelIds([]string{gc1.Id})
	CheckNoError(t, resp)

	users, ok := usersByChannelId[gc1.Id]
	assert.True(t, ok)
	userIds := []string{}
	for _, user := range users {
		userIds = append(userIds, user.Id)
	}

	require.ElementsMatch(t, []string{th.SystemAdminUser.Id, th.TeamAdminUser.Id}, userIds)

	th.LoginBasic2()
	usersByChannelId, resp = th.Client.GetUsersByGroupChannelIds([]string{gc1.Id})
	CheckNoError(t, resp)

	_, ok = usersByChannelId[gc1.Id]
	require.False(t, ok)

	th.Client.Logout()
	_, resp = th.Client.GetUsersByGroupChannelIds([]string{gc1.Id})
	CheckUnauthorizedStatus(t, resp)
}

func TestGetUsersByUsernames(t *testing.T) {
	th := Setup(t).InitBasic()
	defer th.TearDown()

	users, resp := th.Client.GetUsersByUsernames([]string{th.BasicUser.Username})
	CheckNoError(t, resp)

	require.Equal(t, th.BasicUser.Id, users[0].Id)
	CheckUserSanitization(t, users[0])

	_, resp = th.Client.GetUsersByIds([]string{})
	CheckBadRequestStatus(t, resp)

	users, resp = th.Client.GetUsersByUsernames([]string{"junk"})
	CheckNoError(t, resp)
	require.Empty(t, users, "no users should be returned")

	users, resp = th.Client.GetUsersByUsernames([]string{"junk", th.BasicUser.Username})
	CheckNoError(t, resp)
	require.Len(t, users, 1, "1 user should be returned")

	th.Client.Logout()
	_, resp = th.Client.GetUsersByUsernames([]string{th.BasicUser.Username})
	CheckUnauthorizedStatus(t, resp)
}

func TestGetTotalUsersStat(t *testing.T) {
	th := Setup(t).InitBasic()
	defer th.TearDown()

	total, _ := th.Server.Store.User().Count(model.UserCountOptions{
		IncludeDeleted:     false,
		IncludeBotAccounts: true,
	})

	rstats, resp := th.Client.GetTotalUsersStats("")
	CheckNoError(t, resp)

	require.Equal(t, total, rstats.TotalUsersCount)
}

func TestUpdateUser(t *testing.T) {
	th := Setup(t).InitBasic()
	defer th.TearDown()

	user := th.CreateUser()
	th.Client.Login(user.Email, user.Password)

	user.Nickname = "Joram Wilander"
	user.Roles = model.SYSTEM_ADMIN_ROLE_ID
	user.LastPasswordUpdate = 123

	ruser, resp := th.Client.UpdateUser(user)
	CheckNoError(t, resp)
	CheckUserSanitization(t, ruser)

	require.Equal(t, "Joram Wilander", ruser.Nickname, "Nickname should update properly")
	require.Equal(t, model.SYSTEM_USER_ROLE_ID, ruser.Roles, "Roles should not update")
	require.NotEqual(t, 123, ruser.LastPasswordUpdate, "LastPasswordUpdate should not update")

	ruser.Email = th.GenerateTestEmail()
	_, resp = th.Client.UpdateUser(ruser)
	CheckBadRequestStatus(t, resp)

	ruser.Password = user.Password
	ruser, resp = th.Client.UpdateUser(ruser)
	CheckNoError(t, resp)
	CheckUserSanitization(t, ruser)

	ruser.Id = "junk"
	_, resp = th.Client.UpdateUser(ruser)
	CheckBadRequestStatus(t, resp)

	ruser.Id = model.NewId()
	_, resp = th.Client.UpdateUser(ruser)
	CheckForbiddenStatus(t, resp)

	r, err := th.Client.DoApiPut("/users/"+ruser.Id, "garbage")
	require.Error(t, err)
	require.Equal(t, http.StatusBadRequest, r.StatusCode)

	session, _ := th.App.GetSession(th.Client.AuthToken)
	session.IsOAuth = true
	th.App.AddSessionToCache(session)

	ruser.Id = user.Id
	ruser.Email = th.GenerateTestEmail()
	_, resp = th.Client.UpdateUser(ruser)
	CheckForbiddenStatus(t, resp)

	th.Client.Logout()
	_, resp = th.Client.UpdateUser(user)
	CheckUnauthorizedStatus(t, resp)

	th.LoginBasic()
	_, resp = th.Client.UpdateUser(user)
	CheckForbiddenStatus(t, resp)

	_, resp = th.SystemAdminClient.UpdateUser(user)
	CheckNoError(t, resp)
}

func TestPatchUser(t *testing.T) {
	th := Setup(t).InitBasic()
	defer th.TearDown()

	user := th.CreateUser()
	th.Client.Login(user.Email, user.Password)

	patch := &model.UserPatch{}
	patch.Password = model.NewString("testpassword")
	patch.Nickname = model.NewString("Joram Wilander")
	patch.FirstName = model.NewString("Joram")
	patch.LastName = model.NewString("Wilander")
	patch.Position = new(string)
	patch.NotifyProps = model.StringMap{}
	patch.NotifyProps["comment"] = "somethingrandom"
	patch.Timezone = model.StringMap{}
	patch.Timezone["useAutomaticTimezone"] = "true"
	patch.Timezone["automaticTimezone"] = "America/New_York"
	patch.Timezone["manualTimezone"] = ""

	ruser, resp := th.Client.PatchUser(user.Id, patch)
	CheckNoError(t, resp)
	CheckUserSanitization(t, ruser)

	require.Equal(t, "Joram Wilander", ruser.Nickname, "Nickname should update properly")
	require.Equal(t, "Joram", ruser.FirstName, "FirstName should update properly")
	require.Equal(t, "Wilander", ruser.LastName, "LastName should update properly")
	require.Empty(t, ruser.Position, "Position should update properly")
	require.Equal(t, user.Username, ruser.Username, "Username should not update")
	require.Empty(t, ruser.Password, "Password should not be returned")
	require.Equal(t, "somethingrandom", ruser.NotifyProps["comment"], "NotifyProps should update properly")
	require.Equal(t, "true", ruser.Timezone["useAutomaticTimezone"], "useAutomaticTimezone should update properly")
	require.Equal(t, "America/New_York", ruser.Timezone["automaticTimezone"], "automaticTimezone should update properly")
	require.Empty(t, ruser.Timezone["manualTimezone"], "manualTimezone should update properly")

	err := th.App.CheckPasswordAndAllCriteria(ruser, *patch.Password, "")
	assert.Error(t, err, "Password should not match")

	currentPassword := user.Password
	user, err = th.App.GetUser(ruser.Id)
	require.Nil(t, err)

	err = th.App.CheckPasswordAndAllCriteria(user, currentPassword, "")
	require.Nil(t, err, "Password should still match")

	patch = &model.UserPatch{}
	patch.Email = model.NewString(th.GenerateTestEmail())

	_, resp = th.Client.PatchUser(user.Id, patch)
	CheckBadRequestStatus(t, resp)

	patch.Password = model.NewString(currentPassword)
	ruser, resp = th.Client.PatchUser(user.Id, patch)
	CheckNoError(t, resp)

	require.Equal(t, *patch.Email, ruser.Email, "Email should update properly")

	patch.Username = model.NewString(th.BasicUser2.Username)
	_, resp = th.Client.PatchUser(user.Id, patch)
	CheckBadRequestStatus(t, resp)

	patch.Username = nil

	_, resp = th.Client.PatchUser("junk", patch)
	CheckBadRequestStatus(t, resp)

	ruser.Id = model.NewId()
	_, resp = th.Client.PatchUser(model.NewId(), patch)
	CheckForbiddenStatus(t, resp)

	r, err := th.Client.DoApiPut("/users/"+user.Id+"/patch", "garbage")
	require.Error(t, err)
	require.Equal(t, http.StatusBadRequest, r.StatusCode)

	session, _ := th.App.GetSession(th.Client.AuthToken)
	session.IsOAuth = true
	th.App.AddSessionToCache(session)

	patch.Email = model.NewString(th.GenerateTestEmail())
	_, resp = th.Client.PatchUser(user.Id, patch)
	CheckForbiddenStatus(t, resp)

	th.Client.Logout()
	_, resp = th.Client.PatchUser(user.Id, patch)
	CheckUnauthorizedStatus(t, resp)

	th.LoginBasic()
	_, resp = th.Client.PatchUser(user.Id, patch)
	CheckForbiddenStatus(t, resp)

	_, resp = th.SystemAdminClient.PatchUser(user.Id, patch)
	CheckNoError(t, resp)
}

func TestUserUnicodeNames(t *testing.T) {
	th := Setup(t).InitBasic()
	defer th.TearDown()
	Client := th.Client

	t.Run("create user unicode", func(t *testing.T) {
		user := model.User{
			Email:     th.GenerateTestEmail(),
			FirstName: "Andrew\u202e",
			LastName:  "\ufeffWiggin",
			Nickname:  "Ender\u2028 Wiggin",
			Password:  "hello1",
			Username:  "\ufeffwiggin77",
			Roles:     model.SYSTEM_ADMIN_ROLE_ID + " " + model.SYSTEM_USER_ROLE_ID}

		ruser, resp := Client.CreateUser(&user)
		CheckNoError(t, resp)
		CheckCreatedStatus(t, resp)

		_, _ = Client.Login(user.Email, user.Password)

		require.Equal(t, "wiggin77", ruser.Username, "Bad Unicode not filtered from username")
		require.Equal(t, "Andrew Wiggin", ruser.GetDisplayName(model.SHOW_FULLNAME), "Bad Unicode not filtered from displayname")
		require.Equal(t, "Ender Wiggin", ruser.Nickname, "Bad Unicode not filtered from nickname")
	})

	t.Run("update user unicode", func(t *testing.T) {
		user := th.CreateUser()
		Client.Login(user.Email, user.Password)

		user.Username = "wiggin\ufff9"
		user.Nickname = "Ender\u0340 \ufffcWiggin"
		user.FirstName = "Andrew\ufff9"
		user.LastName = "Wig\u206fgin"

		ruser, resp := Client.UpdateUser(user)
		CheckNoError(t, resp)

		require.Equal(t, "wiggin", ruser.Username, "bad unicode should be filtered from username")
		require.Equal(t, "Ender Wiggin", ruser.Nickname, "bad unicode should be filtered from nickname")
		require.Equal(t, "Andrew Wiggin", ruser.GetDisplayName(model.SHOW_FULLNAME), "bad unicode should be filtered from display name")
	})

	t.Run("patch user unicode", func(t *testing.T) {
		user := th.CreateUser()
		Client.Login(user.Email, user.Password)

		patch := &model.UserPatch{}
		patch.Nickname = model.NewString("\U000E0000Ender\u206d Wiggin\U000E007F")
		patch.FirstName = model.NewString("\U0001d173Andrew\U0001d17a")
		patch.LastName = model.NewString("\u2028Wiggin\u2029")

		ruser, resp := Client.PatchUser(user.Id, patch)
		CheckNoError(t, resp)
		CheckUserSanitization(t, ruser)

		require.Equal(t, "Ender Wiggin", ruser.Nickname, "Bad unicode should be filtered from nickname")
		require.Equal(t, "Andrew", ruser.FirstName, "Bad unicode should be filtered from first name")
		require.Equal(t, "Wiggin", ruser.LastName, "Bad unicode should be filtered from last name")
		require.Equal(t, "Andrew Wiggin", ruser.GetDisplayName(model.SHOW_FULLNAME), "Bad unicode should be filtered from display name")
	})
}

func TestUpdateUserAuth(t *testing.T) {
	th := Setup(t).InitBasic()
	defer th.TearDown()

	team := th.CreateTeamWithClient(th.SystemAdminClient)

	user := th.CreateUser()

	th.LinkUserToTeam(user, team)
	_, err := th.App.Srv().Store.User().VerifyEmail(user.Id, user.Email)
	require.Nil(t, err)

	userAuth := &model.UserAuth{}
	userAuth.AuthData = user.AuthData
	userAuth.AuthService = user.AuthService
	userAuth.Password = user.Password

	// Regular user can not use endpoint
	_, respErr := th.SystemAdminClient.UpdateUserAuth(user.Id, userAuth)
	require.NotNil(t, respErr, "Shouldn't have permissions. Only Admins")

	userAuth.AuthData = model.NewString("test@test.com")
	userAuth.AuthService = model.USER_AUTH_SERVICE_SAML
	userAuth.Password = "newpassword"
	ruser, resp := th.SystemAdminClient.UpdateUserAuth(user.Id, userAuth)
	CheckNoError(t, resp)

	// AuthData and AuthService are set, password is set to empty
	require.Equal(t, *userAuth.AuthData, *ruser.AuthData)
	require.Equal(t, model.USER_AUTH_SERVICE_SAML, ruser.AuthService)
	require.Empty(t, ruser.Password)

	// When AuthData or AuthService are empty, password must be valid
	userAuth.AuthData = user.AuthData
	userAuth.AuthService = ""
	userAuth.Password = "1"
	_, respErr = th.SystemAdminClient.UpdateUserAuth(user.Id, userAuth)
	require.NotNil(t, respErr)

	// Regular user can not use endpoint
	user2 := th.CreateUser()
	th.LinkUserToTeam(user2, team)
	_, err = th.App.Srv().Store.User().VerifyEmail(user2.Id, user2.Email)
	require.Nil(t, err)

	th.SystemAdminClient.Login(user2.Email, "passwd1")

	userAuth.AuthData = user.AuthData
	userAuth.AuthService = user.AuthService
	userAuth.Password = user.Password
	_, respErr = th.SystemAdminClient.UpdateUserAuth(user.Id, userAuth)
	require.NotNil(t, respErr, "Should have errored")
}

func TestDeleteUser(t *testing.T) {
	th := Setup(t).InitBasic()
	defer th.TearDown()

	user := th.BasicUser
	th.LoginBasic()

	testUser := th.SystemAdminUser
	_, resp := th.Client.DeleteUser(testUser.Id)
	CheckForbiddenStatus(t, resp)

	th.Client.Logout()

	_, resp = th.Client.DeleteUser(user.Id)
	CheckUnauthorizedStatus(t, resp)

	th.Client.Login(testUser.Email, testUser.Password)

	user.Id = model.NewId()
	_, resp = th.Client.DeleteUser(user.Id)
	CheckNotFoundStatus(t, resp)

	user.Id = "junk"
	_, resp = th.Client.DeleteUser(user.Id)
	CheckBadRequestStatus(t, resp)

	_, resp = th.Client.DeleteUser(testUser.Id)
	CheckNoError(t, resp)

	selfDeleteUser := th.CreateUser()
	th.Client.Login(selfDeleteUser.Email, selfDeleteUser.Password)

	th.App.UpdateConfig(func(c *model.Config) {
		*c.TeamSettings.EnableUserDeactivation = false
	})
	_, resp = th.Client.DeleteUser(selfDeleteUser.Id)
	CheckUnauthorizedStatus(t, resp)

	th.App.UpdateConfig(func(c *model.Config) {
		*c.TeamSettings.EnableUserDeactivation = true
	})
	_, resp = th.Client.DeleteUser(selfDeleteUser.Id)
	CheckNoError(t, resp)
}

func TestUpdateUserRoles(t *testing.T) {
	th := Setup(t).InitBasic()
	defer th.TearDown()

	_, resp := th.Client.UpdateUserRoles(th.SystemAdminUser.Id, model.SYSTEM_USER_ROLE_ID)
	CheckForbiddenStatus(t, resp)

	_, resp = th.SystemAdminClient.UpdateUserRoles(th.BasicUser.Id, model.SYSTEM_USER_ROLE_ID)
	CheckNoError(t, resp)

	_, resp = th.SystemAdminClient.UpdateUserRoles(th.BasicUser.Id, model.SYSTEM_USER_ROLE_ID+" "+model.SYSTEM_ADMIN_ROLE_ID)
	CheckNoError(t, resp)

	_, resp = th.SystemAdminClient.UpdateUserRoles(th.BasicUser.Id, "junk")
	CheckBadRequestStatus(t, resp)

	_, resp = th.SystemAdminClient.UpdateUserRoles("junk", model.SYSTEM_USER_ROLE_ID)
	CheckBadRequestStatus(t, resp)

	_, resp = th.SystemAdminClient.UpdateUserRoles(model.NewId(), model.SYSTEM_USER_ROLE_ID)
	CheckBadRequestStatus(t, resp)
}

func assertExpectedWebsocketEvent(t *testing.T, client *model.WebSocketClient, event string, test func(*model.WebSocketEvent)) {
	for {
		select {
		case resp, ok := <-client.EventChannel:
			require.Truef(t, ok, "channel closed before receiving expected event %s", event)
			if resp.EventType() == event {
				test(resp)
				return
			}
		case <-time.After(5 * time.Second):
			require.Failf(t, "failed to receive expected event %s", event)
		}
	}
}

func assertWebsocketEventUserUpdatedWithEmail(t *testing.T, client *model.WebSocketClient, email string) {
	assertExpectedWebsocketEvent(t, client, model.WEBSOCKET_EVENT_USER_UPDATED, func(event *model.WebSocketEvent) {
		eventUser, ok := event.GetData()["user"].(*model.User)
		require.True(t, ok, "expected user")
		assert.Equal(t, email, eventUser.Email)
	})
}

func TestUpdateUserActive(t *testing.T) {
	t.Run("basic tests", func(t *testing.T) {
		th := Setup(t).InitBasic()
		defer th.TearDown()

		user := th.BasicUser

		th.App.UpdateConfig(func(cfg *model.Config) { *cfg.TeamSettings.EnableUserDeactivation = true })
		pass, resp := th.Client.UpdateUserActive(user.Id, false)
		CheckNoError(t, resp)

		require.True(t, pass)

		th.App.UpdateConfig(func(cfg *model.Config) { *cfg.TeamSettings.EnableUserDeactivation = false })
		pass, resp = th.Client.UpdateUserActive(user.Id, false)
		CheckUnauthorizedStatus(t, resp)

		require.False(t, pass)

		th.App.UpdateConfig(func(cfg *model.Config) { *cfg.TeamSettings.EnableUserDeactivation = true })
		pass, resp = th.Client.UpdateUserActive(user.Id, false)
		CheckUnauthorizedStatus(t, resp)

		require.False(t, pass)

		th.LoginBasic2()

		_, resp = th.Client.UpdateUserActive(user.Id, true)
		CheckForbiddenStatus(t, resp)

		_, resp = th.Client.UpdateUserActive(GenerateTestId(), true)
		CheckForbiddenStatus(t, resp)

		_, resp = th.Client.UpdateUserActive("junk", true)
		CheckBadRequestStatus(t, resp)

		th.Client.Logout()

		_, resp = th.Client.UpdateUserActive(user.Id, true)
		CheckUnauthorizedStatus(t, resp)

		_, resp = th.SystemAdminClient.UpdateUserActive(user.Id, true)
		CheckNoError(t, resp)

		_, resp = th.SystemAdminClient.UpdateUserActive(user.Id, false)
		CheckNoError(t, resp)

		authData := model.NewId()
		_, err := th.App.Srv().Store.User().UpdateAuthData(user.Id, "random", &authData, "", true)
		require.Nil(t, err)

		_, resp = th.SystemAdminClient.UpdateUserActive(user.Id, false)
		CheckNoError(t, resp)
	})

	t.Run("websocket events", func(t *testing.T) {
		th := Setup(t).InitBasic()
		defer th.TearDown()

		user := th.BasicUser2

		th.App.UpdateConfig(func(cfg *model.Config) { *cfg.TeamSettings.EnableUserDeactivation = true })

		webSocketClient, err := th.CreateWebSocketClient()
		assert.Nil(t, err)
		defer webSocketClient.Close()

		webSocketClient.Listen()

		time.Sleep(300 * time.Millisecond)
		resp := <-webSocketClient.ResponseChannel
		require.Equal(t, model.STATUS_OK, resp.Status)

		adminWebSocketClient, err := th.CreateWebSocketSystemAdminClient()
		assert.Nil(t, err)
		defer adminWebSocketClient.Close()

		adminWebSocketClient.Listen()

		time.Sleep(300 * time.Millisecond)
		resp = <-adminWebSocketClient.ResponseChannel
		require.Equal(t, model.STATUS_OK, resp.Status)

		// Verify that both admins and regular users see the email when privacy settings allow same.
		th.App.UpdateConfig(func(cfg *model.Config) { *cfg.PrivacySettings.ShowEmailAddress = true })
		_, respErr := th.SystemAdminClient.UpdateUserActive(user.Id, false)
		CheckNoError(t, respErr)

		assertWebsocketEventUserUpdatedWithEmail(t, webSocketClient, user.Email)
		assertWebsocketEventUserUpdatedWithEmail(t, adminWebSocketClient, user.Email)

		// Verify that only admins see the email when privacy settings hide emails.
		th.App.UpdateConfig(func(cfg *model.Config) { *cfg.PrivacySettings.ShowEmailAddress = false })
		_, respErr = th.SystemAdminClient.UpdateUserActive(user.Id, true)
		CheckNoError(t, respErr)

		assertWebsocketEventUserUpdatedWithEmail(t, webSocketClient, "")
		assertWebsocketEventUserUpdatedWithEmail(t, adminWebSocketClient, user.Email)
	})

	t.Run("activate guest should fail when guests feature is disable", func(t *testing.T) {
		th := Setup(t).InitBasic()
		defer th.TearDown()

		id := model.NewId()
		guest := &model.User{
			Email:         "success+" + id + "@simulator.amazonses.com",
			Username:      "un_" + id,
			Nickname:      "nn_" + id,
			Password:      "Password1",
			EmailVerified: true,
		}
		user, err := th.App.CreateGuest(guest)
		require.Nil(t, err)
		th.App.UpdateActive(user, false)

		th.App.UpdateConfig(func(cfg *model.Config) { *cfg.GuestAccountsSettings.Enable = false })
		defer th.App.UpdateConfig(func(cfg *model.Config) { *cfg.GuestAccountsSettings.Enable = true })
		_, resp := th.SystemAdminClient.UpdateUserActive(user.Id, true)
		CheckUnauthorizedStatus(t, resp)
	})

	t.Run("activate guest should work when guests feature is enabled", func(t *testing.T) {
		th := Setup(t).InitBasic()
		defer th.TearDown()

		id := model.NewId()
		guest := &model.User{
			Email:         "success+" + id + "@simulator.amazonses.com",
			Username:      "un_" + id,
			Nickname:      "nn_" + id,
			Password:      "Password1",
			EmailVerified: true,
		}
		user, err := th.App.CreateGuest(guest)
		require.Nil(t, err)
		th.App.UpdateActive(user, false)

		th.App.UpdateConfig(func(cfg *model.Config) { *cfg.GuestAccountsSettings.Enable = true })
		_, resp := th.SystemAdminClient.UpdateUserActive(user.Id, true)
		CheckNoError(t, resp)
	})
}

func TestGetUsers(t *testing.T) {
	th := Setup(t).InitBasic()
	defer th.TearDown()

	rusers, resp := th.Client.GetUsers(0, 60, "")
	CheckNoError(t, resp)
	for _, u := range rusers {
		CheckUserSanitization(t, u)
	}

	rusers, resp = th.Client.GetUsers(0, 1, "")
	CheckNoError(t, resp)
	require.Len(t, rusers, 1, "should be 1 per page")

	rusers, resp = th.Client.GetUsers(1, 1, "")
	CheckNoError(t, resp)
	require.Len(t, rusers, 1, "should be 1 per page")

	rusers, resp = th.Client.GetUsers(10000, 100, "")
	CheckNoError(t, resp)
	require.Empty(t, rusers, "should be no users")

	// Check default params for page and per_page
	_, err := th.Client.DoApiGet("/users", "")
	require.Nil(t, err)

	th.Client.Logout()
	_, resp = th.Client.GetUsers(0, 60, "")
	CheckUnauthorizedStatus(t, resp)
}

func TestGetNewUsersInTeam(t *testing.T) {
	th := Setup(t).InitBasic()
	defer th.TearDown()
	teamId := th.BasicTeam.Id

	rusers, resp := th.Client.GetNewUsersInTeam(teamId, 0, 60, "")
	CheckNoError(t, resp)

	lastCreateAt := model.GetMillis()
	for _, u := range rusers {
		require.LessOrEqual(t, u.CreateAt, lastCreateAt, "right sorting")
		lastCreateAt = u.CreateAt
		CheckUserSanitization(t, u)
	}

	rusers, resp = th.Client.GetNewUsersInTeam(teamId, 1, 1, "")
	CheckNoError(t, resp)
	require.Len(t, rusers, 1, "should be 1 per page")

	th.Client.Logout()
	_, resp = th.Client.GetNewUsersInTeam(teamId, 1, 1, "")
	CheckUnauthorizedStatus(t, resp)
}

func TestGetRecentlyActiveUsersInTeam(t *testing.T) {
	th := Setup(t).InitBasic()
	defer th.TearDown()
	teamId := th.BasicTeam.Id

	th.App.SetStatusOnline(th.BasicUser.Id, true)

	rusers, resp := th.Client.GetRecentlyActiveUsersInTeam(teamId, 0, 60, "")
	CheckNoError(t, resp)

	for _, u := range rusers {
		require.NotZero(t, u.LastActivityAt, "should return last activity at")
		CheckUserSanitization(t, u)
	}

	rusers, resp = th.Client.GetRecentlyActiveUsersInTeam(teamId, 0, 1, "")
	CheckNoError(t, resp)
	require.Len(t, rusers, 1, "should be 1 per page")

	th.Client.Logout()
	_, resp = th.Client.GetRecentlyActiveUsersInTeam(teamId, 0, 1, "")
	CheckUnauthorizedStatus(t, resp)
}

func TestGetUsersWithoutTeam(t *testing.T) {
	th := Setup(t).InitBasic()
	defer th.TearDown()

	_, resp := th.Client.GetUsersWithoutTeam(0, 100, "")
	require.Error(t, resp.Error, "should prevent non-admin user from getting users without a team")

	// These usernames need to appear in the first 100 users for this to work

	user, resp := th.Client.CreateUser(&model.User{
		Username: "a000000000" + model.NewId(),
		Email:    "success+" + model.NewId() + "@simulator.amazonses.com",
		Password: "Password1",
	})
	CheckNoError(t, resp)
	th.LinkUserToTeam(user, th.BasicTeam)
	defer th.App.Srv().Store.User().PermanentDelete(user.Id)

	user2, resp := th.Client.CreateUser(&model.User{
		Username: "a000000001" + model.NewId(),
		Email:    "success+" + model.NewId() + "@simulator.amazonses.com",
		Password: "Password1",
	})
	CheckNoError(t, resp)
	defer th.App.Srv().Store.User().PermanentDelete(user2.Id)

	rusers, resp := th.SystemAdminClient.GetUsersWithoutTeam(0, 100, "")
	CheckNoError(t, resp)

	found1 := false
	found2 := false

	for _, u := range rusers {
		if u.Id == user.Id {
			found1 = true
		} else if u.Id == user2.Id {
			found2 = true
		}
	}

	require.False(t, found1, "should not return user that as a team")
	require.True(t, found2, "should return user that has no teams")
}

func TestGetUsersInTeam(t *testing.T) {
	th := Setup(t).InitBasic()
	defer th.TearDown()
	teamId := th.BasicTeam.Id

	rusers, resp := th.Client.GetUsersInTeam(teamId, 0, 60, "")
	CheckNoError(t, resp)
	for _, u := range rusers {
		CheckUserSanitization(t, u)
	}

	rusers, resp = th.Client.GetUsersInTeam(teamId, 0, 60, resp.Etag)
	CheckEtag(t, rusers, resp)

	rusers, resp = th.Client.GetUsersInTeam(teamId, 0, 1, "")
	CheckNoError(t, resp)
	require.Len(t, rusers, 1, "should be 1 per page")

	rusers, resp = th.Client.GetUsersInTeam(teamId, 1, 1, "")
	CheckNoError(t, resp)
	require.Len(t, rusers, 1, "should be 1 per page")

	rusers, resp = th.Client.GetUsersInTeam(teamId, 10000, 100, "")
	CheckNoError(t, resp)
	require.Empty(t, rusers, "should be no users")

	th.Client.Logout()
	_, resp = th.Client.GetUsersInTeam(teamId, 0, 60, "")
	CheckUnauthorizedStatus(t, resp)

	user := th.CreateUser()
	th.Client.Login(user.Email, user.Password)
	_, resp = th.Client.GetUsersInTeam(teamId, 0, 60, "")
	CheckForbiddenStatus(t, resp)

	_, resp = th.SystemAdminClient.GetUsersInTeam(teamId, 0, 60, "")
	CheckNoError(t, resp)
}

func TestGetUsersNotInTeam(t *testing.T) {
	th := Setup(t).InitBasic()
	defer th.TearDown()
	teamId := th.BasicTeam.Id

	rusers, resp := th.Client.GetUsersNotInTeam(teamId, 0, 60, "")
	CheckNoError(t, resp)
	for _, u := range rusers {
		CheckUserSanitization(t, u)
	}
	require.Len(t, rusers, 1, "should be 1 user in total")

	rusers, resp = th.Client.GetUsersNotInTeam(teamId, 0, 60, resp.Etag)
	CheckEtag(t, rusers, resp)

	rusers, resp = th.Client.GetUsersNotInTeam(teamId, 0, 1, "")
	CheckNoError(t, resp)
	require.Len(t, rusers, 1, "should be 1 per page")

	rusers, resp = th.Client.GetUsersNotInTeam(teamId, 1, 1, "")
	CheckNoError(t, resp)
	require.Empty(t, rusers, "should be no users")

	rusers, resp = th.Client.GetUsersNotInTeam(teamId, 10000, 100, "")
	CheckNoError(t, resp)
	require.Empty(t, rusers, "should be no users")

	th.Client.Logout()
	_, resp = th.Client.GetUsersNotInTeam(teamId, 0, 60, "")
	CheckUnauthorizedStatus(t, resp)

	user := th.CreateUser()
	th.Client.Login(user.Email, user.Password)
	_, resp = th.Client.GetUsersNotInTeam(teamId, 0, 60, "")
	CheckForbiddenStatus(t, resp)

	_, resp = th.SystemAdminClient.GetUsersNotInTeam(teamId, 0, 60, "")
	CheckNoError(t, resp)
}

func TestGetUsersInChannel(t *testing.T) {
	th := Setup(t).InitBasic()
	defer th.TearDown()
	channelId := th.BasicChannel.Id

	rusers, resp := th.Client.GetUsersInChannel(channelId, 0, 60, "")
	CheckNoError(t, resp)
	for _, u := range rusers {
		CheckUserSanitization(t, u)
	}

	rusers, resp = th.Client.GetUsersInChannel(channelId, 0, 1, "")
	CheckNoError(t, resp)
	require.Len(t, rusers, 1, "should be 1 per page")

	rusers, resp = th.Client.GetUsersInChannel(channelId, 1, 1, "")
	CheckNoError(t, resp)
	require.Len(t, rusers, 1, "should be 1 per page")

	rusers, resp = th.Client.GetUsersInChannel(channelId, 10000, 100, "")
	CheckNoError(t, resp)
	require.Empty(t, rusers, "should be no users")

	th.Client.Logout()
	_, resp = th.Client.GetUsersInChannel(channelId, 0, 60, "")
	CheckUnauthorizedStatus(t, resp)

	user := th.CreateUser()
	th.Client.Login(user.Email, user.Password)
	_, resp = th.Client.GetUsersInChannel(channelId, 0, 60, "")
	CheckForbiddenStatus(t, resp)

	_, resp = th.SystemAdminClient.GetUsersInChannel(channelId, 0, 60, "")
	CheckNoError(t, resp)
}

func TestGetUsersNotInChannel(t *testing.T) {
	th := Setup(t).InitBasic()
	defer th.TearDown()
	teamId := th.BasicTeam.Id
	channelId := th.BasicChannel.Id

	user := th.CreateUser()
	th.LinkUserToTeam(user, th.BasicTeam)

	rusers, resp := th.Client.GetUsersNotInChannel(teamId, channelId, 0, 60, "")
	CheckNoError(t, resp)
	for _, u := range rusers {
		CheckUserSanitization(t, u)
	}

	rusers, resp = th.Client.GetUsersNotInChannel(teamId, channelId, 0, 1, "")
	CheckNoError(t, resp)
	require.Len(t, rusers, 1, "should be 1 per page")

	rusers, resp = th.Client.GetUsersNotInChannel(teamId, channelId, 10000, 100, "")
	CheckNoError(t, resp)
	require.Empty(t, rusers, "should be no users")

	th.Client.Logout()
	_, resp = th.Client.GetUsersNotInChannel(teamId, channelId, 0, 60, "")
	CheckUnauthorizedStatus(t, resp)

	th.Client.Login(user.Email, user.Password)
	_, resp = th.Client.GetUsersNotInChannel(teamId, channelId, 0, 60, "")
	CheckForbiddenStatus(t, resp)

	_, resp = th.SystemAdminClient.GetUsersNotInChannel(teamId, channelId, 0, 60, "")
	CheckNoError(t, resp)
}

func TestUpdateUserMfa(t *testing.T) {
	th := Setup(t).InitBasic()
	defer th.TearDown()

	th.App.SetLicense(model.NewTestLicense("mfa"))
	th.App.UpdateConfig(func(cfg *model.Config) { *cfg.ServiceSettings.EnableMultifactorAuthentication = true })

	session, _ := th.App.GetSession(th.Client.AuthToken)
	session.IsOAuth = true
	th.App.AddSessionToCache(session)

	_, resp := th.Client.UpdateUserMfa(th.BasicUser.Id, "12345", false)
	CheckForbiddenStatus(t, resp)
}

// CheckUserMfa is deprecated and should not be used anymore, it will be disabled by default in version 6.0
func TestCheckUserMfa(t *testing.T) {
	th := Setup(t).InitBasic()
	defer th.TearDown()

	th.App.UpdateConfig(func(c *model.Config) {
		*c.ServiceSettings.DisableLegacyMFA = false
	})

	required, resp := th.Client.CheckUserMfa(th.BasicUser.Email)
	CheckNoError(t, resp)

	require.False(t, required, "mfa not active")

	_, resp = th.Client.CheckUserMfa("")
	CheckBadRequestStatus(t, resp)

	th.Client.Logout()

	required, resp = th.Client.CheckUserMfa(th.BasicUser.Email)
	CheckNoError(t, resp)

	require.False(t, required, "mfa not active")

	th.App.SetLicense(model.NewTestLicense("mfa"))
	th.App.UpdateConfig(func(cfg *model.Config) { *cfg.ServiceSettings.EnableMultifactorAuthentication = true })

	th.LoginBasic()

	required, resp = th.Client.CheckUserMfa(th.BasicUser.Email)
	CheckNoError(t, resp)

	require.False(t, required, "mfa not active")

	th.Client.Logout()

	required, resp = th.Client.CheckUserMfa(th.BasicUser.Email)
	CheckNoError(t, resp)

	require.False(t, required, "mfa not active")

	th.App.UpdateConfig(func(c *model.Config) {
		*c.ServiceSettings.DisableLegacyMFA = true
	})

	_, resp = th.Client.CheckUserMfa(th.BasicUser.Email)
	CheckNotFoundStatus(t, resp)
}

func TestUserLoginMFAFlow(t *testing.T) {
	th := Setup(t).InitBasic()
	defer th.TearDown()

	th.App.UpdateConfig(func(c *model.Config) {
		*c.ServiceSettings.DisableLegacyMFA = true
		*c.ServiceSettings.EnableMultifactorAuthentication = true
	})

	t.Run("WithoutMFA", func(t *testing.T) {
		_, resp := th.Client.Login(th.BasicUser.Email, th.BasicUser.Password)
		CheckNoError(t, resp)
	})

	t.Run("WithInvalidMFA", func(t *testing.T) {
		secret, err := th.App.GenerateMfaSecret(th.BasicUser.Id)
		assert.Nil(t, err)

		// Fake user has MFA enabled
		err = th.Server.Store.User().UpdateMfaActive(th.BasicUser.Id, true)
		require.Nil(t, err)

		err = th.Server.Store.User().UpdateMfaActive(th.BasicUser.Id, true)
		require.Nil(t, err)

		err = th.Server.Store.User().UpdateMfaSecret(th.BasicUser.Id, secret.Secret)
		require.Nil(t, err)

		user, resp := th.Client.Login(th.BasicUser.Email, th.BasicUser.Password)
		CheckErrorMessage(t, resp, "mfa.validate_token.authenticate.app_error")
		assert.Nil(t, user)

		user, resp = th.Client.LoginWithMFA(th.BasicUser.Email, th.BasicUser.Password, "")
		CheckErrorMessage(t, resp, "mfa.validate_token.authenticate.app_error")
		assert.Nil(t, user)

		user, resp = th.Client.LoginWithMFA(th.BasicUser.Email, th.BasicUser.Password, "abcdefgh")
		CheckErrorMessage(t, resp, "mfa.validate_token.authenticate.app_error")
		assert.Nil(t, user)

		secret2, err := th.App.GenerateMfaSecret(th.BasicUser2.Id)
		assert.Nil(t, err)
		user, resp = th.Client.LoginWithMFA(th.BasicUser.Email, th.BasicUser.Password, secret2.Secret)
		CheckErrorMessage(t, resp, "mfa.validate_token.authenticate.app_error")
		assert.Nil(t, user)
	})

	t.Run("WithCorrectMFA", func(t *testing.T) {
		secret, err := th.App.GenerateMfaSecret(th.BasicUser.Id)
		assert.Nil(t, err)

		// Fake user has MFA enabled
		err = th.Server.Store.User().UpdateMfaActive(th.BasicUser.Id, true)
		require.Nil(t, err)

		err = th.Server.Store.User().UpdateMfaSecret(th.BasicUser.Id, secret.Secret)
		require.Nil(t, err)

		code := dgoogauth.ComputeCode(secret.Secret, time.Now().UTC().Unix()/30)

		user, resp := th.Client.LoginWithMFA(th.BasicUser.Email, th.BasicUser.Password, fmt.Sprintf("%06d", code))
		CheckNoError(t, resp)
		assert.NotNil(t, user)
	})
}

func TestGenerateMfaSecret(t *testing.T) {
	th := Setup(t).InitBasic()
	defer th.TearDown()

	th.App.UpdateConfig(func(cfg *model.Config) { *cfg.ServiceSettings.EnableMultifactorAuthentication = false })

	_, resp := th.Client.GenerateMfaSecret(th.BasicUser.Id)
	CheckNotImplementedStatus(t, resp)

	_, resp = th.SystemAdminClient.GenerateMfaSecret(th.BasicUser.Id)
	CheckNotImplementedStatus(t, resp)

	_, resp = th.Client.GenerateMfaSecret("junk")
	CheckBadRequestStatus(t, resp)

	th.App.SetLicense(model.NewTestLicense("mfa"))
	th.App.UpdateConfig(func(cfg *model.Config) { *cfg.ServiceSettings.EnableMultifactorAuthentication = true })

	_, resp = th.Client.GenerateMfaSecret(model.NewId())
	CheckForbiddenStatus(t, resp)

	session, _ := th.App.GetSession(th.Client.AuthToken)
	session.IsOAuth = true
	th.App.AddSessionToCache(session)

	_, resp = th.Client.GenerateMfaSecret(th.BasicUser.Id)
	CheckForbiddenStatus(t, resp)

	th.Client.Logout()

	_, resp = th.Client.GenerateMfaSecret(th.BasicUser.Id)
	CheckUnauthorizedStatus(t, resp)
}

func TestUpdateUserPassword(t *testing.T) {
	th := Setup(t).InitBasic()
	defer th.TearDown()

	password := "newpassword1"
	pass, resp := th.Client.UpdateUserPassword(th.BasicUser.Id, th.BasicUser.Password, password)
	CheckNoError(t, resp)

	require.True(t, pass)

	_, resp = th.Client.UpdateUserPassword(th.BasicUser.Id, password, "")
	CheckBadRequestStatus(t, resp)

	_, resp = th.Client.UpdateUserPassword(th.BasicUser.Id, password, "junk")
	CheckBadRequestStatus(t, resp)

	_, resp = th.Client.UpdateUserPassword("junk", password, password)
	CheckBadRequestStatus(t, resp)

	_, resp = th.Client.UpdateUserPassword(th.BasicUser.Id, "", password)
	CheckBadRequestStatus(t, resp)

	_, resp = th.Client.UpdateUserPassword(th.BasicUser.Id, "junk", password)
	CheckBadRequestStatus(t, resp)

	_, resp = th.Client.UpdateUserPassword(th.BasicUser.Id, password, th.BasicUser.Password)
	CheckNoError(t, resp)

	th.Client.Logout()
	_, resp = th.Client.UpdateUserPassword(th.BasicUser.Id, password, password)
	CheckUnauthorizedStatus(t, resp)

	th.LoginBasic2()
	_, resp = th.Client.UpdateUserPassword(th.BasicUser.Id, password, password)
	CheckForbiddenStatus(t, resp)

	th.LoginBasic()

	// Test lockout
	th.App.UpdateConfig(func(cfg *model.Config) { *cfg.ServiceSettings.MaximumLoginAttempts = 2 })

	// Fail twice
	_, resp = th.Client.UpdateUserPassword(th.BasicUser.Id, "badpwd", "newpwd")
	CheckBadRequestStatus(t, resp)
	_, resp = th.Client.UpdateUserPassword(th.BasicUser.Id, "badpwd", "newpwd")
	CheckBadRequestStatus(t, resp)

	// Should fail because account is locked out
	_, resp = th.Client.UpdateUserPassword(th.BasicUser.Id, th.BasicUser.Password, "newpwd")
	CheckErrorMessage(t, resp, "api.user.check_user_login_attempts.too_many.app_error")
	CheckUnauthorizedStatus(t, resp)

	// System admin can update another user's password
	adminSetPassword := "pwdsetbyadmin"
	pass, resp = th.SystemAdminClient.UpdateUserPassword(th.BasicUser.Id, "", adminSetPassword)
	CheckNoError(t, resp)

	require.True(t, pass)

	_, resp = th.Client.Login(th.BasicUser.Email, adminSetPassword)
	CheckNoError(t, resp)
}

func TestResetPassword(t *testing.T) {
	t.Skip("test disabled during old build server changes, should be investigated")

	th := Setup(t).InitBasic()
	defer th.TearDown()
	th.Client.Logout()
	user := th.BasicUser
	// Delete all the messages before check the reset password
	mailservice.DeleteMailBox(user.Email)
	success, resp := th.Client.SendPasswordResetEmail(user.Email)
	CheckNoError(t, resp)
	require.True(t, success, "should succeed")
	_, resp = th.Client.SendPasswordResetEmail("")
	CheckBadRequestStatus(t, resp)
	// Should not leak whether the email is attached to an account or not
	success, resp = th.Client.SendPasswordResetEmail("notreal@example.com")
	CheckNoError(t, resp)
	require.True(t, success, "should succeed")
	// Check if the email was send to the right email address and the recovery key match
	var resultsMailbox mailservice.JSONMessageHeaderInbucket
	err := mailservice.RetryInbucket(5, func() error {
		var err error
		resultsMailbox, err = mailservice.GetMailBox(user.Email)
		return err
	})
	if err != nil {
		t.Log(err)
		t.Log("No email was received, maybe due load on the server. Disabling this verification")
	}
	var recoveryTokenString string
	if err == nil && len(resultsMailbox) > 0 {
		require.Contains(t, resultsMailbox[0].To[0], user.Email, "Correct To recipient")
		resultsEmail, mailErr := mailservice.GetMessageFromMailbox(user.Email, resultsMailbox[0].ID)
		require.NoError(t, mailErr)
		loc := strings.Index(resultsEmail.Body.Text, "token=")
		require.NotEqual(t, -1, loc, "Code should be found in email")
		loc += 6
		recoveryTokenString = resultsEmail.Body.Text[loc : loc+model.TOKEN_SIZE]
	}
	recoveryToken, err := th.App.Srv().Store.Token().GetByToken(recoveryTokenString)
	require.Nil(t, err, "Recovery token not found (%s)", recoveryTokenString)

	_, resp = th.Client.ResetPassword(recoveryToken.Token, "")
	CheckBadRequestStatus(t, resp)
	_, resp = th.Client.ResetPassword(recoveryToken.Token, "newp")
	CheckBadRequestStatus(t, resp)
	_, resp = th.Client.ResetPassword("", "newpwd")
	CheckBadRequestStatus(t, resp)
	_, resp = th.Client.ResetPassword("junk", "newpwd")
	CheckBadRequestStatus(t, resp)
	code := ""
	for i := 0; i < model.TOKEN_SIZE; i++ {
		code += "a"
	}
	_, resp = th.Client.ResetPassword(code, "newpwd")
	CheckBadRequestStatus(t, resp)
	success, resp = th.Client.ResetPassword(recoveryToken.Token, "newpwd")
	CheckNoError(t, resp)
	require.True(t, success)
	th.Client.Login(user.Email, "newpwd")
	th.Client.Logout()
	_, resp = th.Client.ResetPassword(recoveryToken.Token, "newpwd")
	CheckBadRequestStatus(t, resp)
	authData := model.NewId()
	_, err = th.App.Srv().Store.User().UpdateAuthData(user.Id, "random", &authData, "", true)
	require.Nil(t, err)
	_, resp = th.Client.SendPasswordResetEmail(user.Email)
	CheckBadRequestStatus(t, resp)
}

func TestGetSessions(t *testing.T) {
	th := Setup(t).InitBasic()
	defer th.TearDown()

	user := th.BasicUser

	th.Client.Login(user.Email, user.Password)

	sessions, resp := th.Client.GetSessions(user.Id, "")
	for _, session := range sessions {
		require.Equal(t, user.Id, session.UserId, "user id should match session user id")
	}
	CheckNoError(t, resp)

	_, resp = th.Client.RevokeSession("junk", model.NewId())
	CheckBadRequestStatus(t, resp)

	_, resp = th.Client.GetSessions(th.BasicUser2.Id, "")
	CheckForbiddenStatus(t, resp)

	_, resp = th.Client.GetSessions(model.NewId(), "")
	CheckForbiddenStatus(t, resp)

	th.Client.Logout()
	_, resp = th.Client.GetSessions(th.BasicUser2.Id, "")
	CheckUnauthorizedStatus(t, resp)

	_, resp = th.SystemAdminClient.GetSessions(user.Id, "")
	CheckNoError(t, resp)

	_, resp = th.SystemAdminClient.GetSessions(th.BasicUser2.Id, "")
	CheckNoError(t, resp)

	_, resp = th.SystemAdminClient.GetSessions(model.NewId(), "")
	CheckNoError(t, resp)
}

func TestRevokeSessions(t *testing.T) {
	th := Setup(t).InitBasic()
	defer th.TearDown()

	user := th.BasicUser
	th.Client.Login(user.Email, user.Password)
	sessions, _ := th.Client.GetSessions(user.Id, "")
	require.NotZero(t, len(sessions), "sessions should exist")
	for _, session := range sessions {
		require.Equal(t, user.Id, session.UserId, "user id does not match session user id")
	}
	session := sessions[0]

	_, resp := th.Client.RevokeSession(user.Id, model.NewId())
	CheckBadRequestStatus(t, resp)

	_, resp = th.Client.RevokeSession(th.BasicUser2.Id, model.NewId())
	CheckForbiddenStatus(t, resp)

	_, resp = th.Client.RevokeSession("junk", model.NewId())
	CheckBadRequestStatus(t, resp)

	status, resp := th.Client.RevokeSession(user.Id, session.Id)
	require.True(t, status, "user session revoke successfully")
	CheckNoError(t, resp)

	th.LoginBasic()

	sessions, _ = th.App.GetSessions(th.SystemAdminUser.Id)
	session = sessions[0]

	_, resp = th.Client.RevokeSession(user.Id, session.Id)
	CheckBadRequestStatus(t, resp)

	th.Client.Logout()
	_, resp = th.Client.RevokeSession(user.Id, model.NewId())
	CheckUnauthorizedStatus(t, resp)

	_, resp = th.SystemAdminClient.RevokeSession(user.Id, model.NewId())
	CheckBadRequestStatus(t, resp)

	sessions, _ = th.SystemAdminClient.GetSessions(th.SystemAdminUser.Id, "")
	require.NotEmpty(t, sessions, "sessions should exist")
	for _, session := range sessions {
		require.Equal(t, th.SystemAdminUser.Id, session.UserId, "user id should match session user id")
	}
	session = sessions[0]

	_, resp = th.SystemAdminClient.RevokeSession(th.SystemAdminUser.Id, session.Id)
	CheckNoError(t, resp)
}

func TestRevokeAllSessions(t *testing.T) {
	th := Setup(t).InitBasic()
	defer th.TearDown()

	user := th.BasicUser
	th.Client.Login(user.Email, user.Password)

	_, resp := th.Client.RevokeAllSessions(th.BasicUser2.Id)
	CheckForbiddenStatus(t, resp)

	_, resp = th.Client.RevokeAllSessions("junk" + user.Id)
	CheckBadRequestStatus(t, resp)

	status, resp := th.Client.RevokeAllSessions(user.Id)
	require.True(t, status, "user all sessions revoke unsuccessful")
	CheckNoError(t, resp)

	th.Client.Logout()
	_, resp = th.Client.RevokeAllSessions(user.Id)
	CheckUnauthorizedStatus(t, resp)

	th.Client.Login(user.Email, user.Password)

	sessions, _ := th.Client.GetSessions(user.Id, "")
	require.NotEmpty(t, sessions, "session should exist")

	_, resp = th.Client.RevokeAllSessions(user.Id)
	CheckNoError(t, resp)

	sessions, _ = th.SystemAdminClient.GetSessions(user.Id, "")
	require.Empty(t, sessions, "no sessions should exist for user")

	_, resp = th.Client.RevokeAllSessions(user.Id)
	CheckUnauthorizedStatus(t, resp)
}

func TestRevokeSessionsFromAllUsers(t *testing.T) {
	th := Setup(t).InitBasic()
	defer th.TearDown()

	user := th.BasicUser
	th.Client.Login(user.Email, user.Password)
	_, resp := th.Client.RevokeSessionsFromAllUsers()
	CheckForbiddenStatus(t, resp)

	th.Client.Logout()
	_, resp = th.Client.RevokeSessionsFromAllUsers()
	CheckUnauthorizedStatus(t, resp)

	th.Client.Login(user.Email, user.Password)
	admin := th.SystemAdminUser
	th.Client.Login(admin.Email, admin.Password)
	sessions, err := th.Server.Store.Session().GetSessions(user.Id)
	require.NotEmpty(t, sessions)
	require.Nil(t, err)
	sessions, err = th.Server.Store.Session().GetSessions(admin.Id)
	require.NotEmpty(t, sessions)
	require.Nil(t, err)
	_, resp = th.Client.RevokeSessionsFromAllUsers()
	CheckNoError(t, resp)

	// All sessions were revoked, so making the same call
	// again will fail due to lack of a session.
	_, resp = th.Client.RevokeSessionsFromAllUsers()
	CheckUnauthorizedStatus(t, resp)

	sessions, err = th.Server.Store.Session().GetSessions(user.Id)
	require.Empty(t, sessions)
	require.Nil(t, err)

	sessions, err = th.Server.Store.Session().GetSessions(admin.Id)
	require.Empty(t, sessions)
	require.Nil(t, err)

}

func TestAttachDeviceId(t *testing.T) {
	th := Setup(t).InitBasic()
	defer th.TearDown()

	deviceId := model.PUSH_NOTIFY_APPLE + ":1234567890"

	t.Run("success", func(t *testing.T) {
		testCases := []struct {
			Description                   string
			SiteURL                       string
			ExpectedSetCookieHeaderRegexp string
		}{
			{"no subpath", "http://localhost:8065", "^MMAUTHTOKEN=[a-z0-9]+; Path=/"},
			{"subpath", "http://localhost:8065/subpath", "^MMAUTHTOKEN=[a-z0-9]+; Path=/subpath"},
		}

		for _, tc := range testCases {
			t.Run(tc.Description, func(t *testing.T) {

				th.App.UpdateConfig(func(cfg *model.Config) {
					*cfg.ServiceSettings.SiteURL = tc.SiteURL
				})

				pass, resp := th.Client.AttachDeviceId(deviceId)
				CheckNoError(t, resp)

				cookies := resp.Header.Get("Set-Cookie")
				assert.Regexp(t, tc.ExpectedSetCookieHeaderRegexp, cookies)
				assert.True(t, pass)

				sessions, err := th.App.GetSessions(th.BasicUser.Id)
				require.Nil(t, err)
				assert.Equal(t, deviceId, sessions[0].DeviceId, "Missing device Id")
			})
		}
	})

	t.Run("invalid device id", func(t *testing.T) {
		_, resp := th.Client.AttachDeviceId("")
		CheckBadRequestStatus(t, resp)
	})

	t.Run("not logged in", func(t *testing.T) {
		th.Client.Logout()

		_, resp := th.Client.AttachDeviceId("")
		CheckUnauthorizedStatus(t, resp)
	})
}

func TestGetUserAudits(t *testing.T) {
	th := Setup(t).InitBasic()
	defer th.TearDown()
	user := th.BasicUser

	audits, resp := th.Client.GetUserAudits(user.Id, 0, 100, "")
	for _, audit := range audits {
		require.Equal(t, user.Id, audit.UserId, "user id should match audit user id")
	}
	CheckNoError(t, resp)

	_, resp = th.Client.GetUserAudits(th.BasicUser2.Id, 0, 100, "")
	CheckForbiddenStatus(t, resp)

	th.Client.Logout()
	_, resp = th.Client.GetUserAudits(user.Id, 0, 100, "")
	CheckUnauthorizedStatus(t, resp)

	_, resp = th.SystemAdminClient.GetUserAudits(user.Id, 0, 100, "")
	CheckNoError(t, resp)
}

func TestVerifyUserEmail(t *testing.T) {
	th := Setup(t).InitBasic()
	defer th.TearDown()

	email := th.GenerateTestEmail()
	user := model.User{Email: email, Nickname: "Darth Vader", Password: "hello1", Username: GenerateTestUsername(), Roles: model.SYSTEM_ADMIN_ROLE_ID + " " + model.SYSTEM_USER_ROLE_ID}

	ruser, _ := th.Client.CreateUser(&user)

	token, err := th.App.CreateVerifyEmailToken(ruser.Id, email)
	require.Nil(t, err, "Unable to create email verify token")

	_, resp := th.Client.VerifyUserEmail(token.Token)
	CheckNoError(t, resp)

	_, resp = th.Client.VerifyUserEmail(GenerateTestId())
	CheckBadRequestStatus(t, resp)

	_, resp = th.Client.VerifyUserEmail("")
	CheckBadRequestStatus(t, resp)
}

func TestSendVerificationEmail(t *testing.T) {
	th := Setup(t).InitBasic()
	defer th.TearDown()

	pass, resp := th.Client.SendVerificationEmail(th.BasicUser.Email)
	CheckNoError(t, resp)

	require.True(t, pass, "should have passed")

	_, resp = th.Client.SendVerificationEmail("")
	CheckBadRequestStatus(t, resp)

	// Even non-existent emails should return 200 OK
	_, resp = th.Client.SendVerificationEmail(th.GenerateTestEmail())
	CheckNoError(t, resp)

	th.Client.Logout()
	_, resp = th.Client.SendVerificationEmail(th.BasicUser.Email)
	CheckNoError(t, resp)
}

func TestSetProfileImage(t *testing.T) {
	th := Setup(t).InitBasic()
	defer th.TearDown()
	user := th.BasicUser

	data, err := testutils.ReadTestFile("test.png")
	require.NoError(t, err)

	ok, resp := th.Client.SetProfileImage(user.Id, data)
	require.Truef(t, ok, "%v", resp.Error)
	CheckNoError(t, resp)

	ok, resp = th.Client.SetProfileImage(model.NewId(), data)
	require.False(t, ok, "Should return false, set profile image not allowed")
	CheckForbiddenStatus(t, resp)

	// status code returns either forbidden or unauthorized
	// note: forbidden is set as default at Client4.SetProfileImage when request is terminated early by server
	th.Client.Logout()
	_, resp = th.Client.SetProfileImage(user.Id, data)
	if resp.StatusCode == http.StatusForbidden {
		CheckForbiddenStatus(t, resp)
	} else if resp.StatusCode == http.StatusUnauthorized {
		CheckUnauthorizedStatus(t, resp)
	} else {
		require.Fail(t, "Should have failed either forbidden or unauthorized")
	}

	buser, err := th.App.GetUser(user.Id)
	require.Nil(t, err)

	_, resp = th.SystemAdminClient.SetProfileImage(user.Id, data)
	CheckNoError(t, resp)

	ruser, err := th.App.GetUser(user.Id)
	require.Nil(t, err)
	assert.True(t, buser.LastPictureUpdate < ruser.LastPictureUpdate, "Picture should have updated for user")

	info := &model.FileInfo{Path: "users/" + user.Id + "/profile.png"}
	err = th.cleanupTestFile(info)
	require.Nil(t, err)
}

func TestSetDefaultProfileImage(t *testing.T) {
	th := Setup(t).InitBasic()
	defer th.TearDown()
	user := th.BasicUser

	ok, resp := th.Client.SetDefaultProfileImage(user.Id)
	require.True(t, ok)
	CheckNoError(t, resp)

	ok, resp = th.Client.SetDefaultProfileImage(model.NewId())
	require.False(t, ok, "Should return false, set profile image not allowed")
	CheckForbiddenStatus(t, resp)

	// status code returns either forbidden or unauthorized
	// note: forbidden is set as default at Client4.SetDefaultProfileImage when request is terminated early by server
	th.Client.Logout()
	_, resp = th.Client.SetDefaultProfileImage(user.Id)
	if resp.StatusCode == http.StatusForbidden {
		CheckForbiddenStatus(t, resp)
	} else if resp.StatusCode == http.StatusUnauthorized {
		CheckUnauthorizedStatus(t, resp)
	} else {
		require.Fail(t, "Should have failed either forbidden or unauthorized")
	}

	_, resp = th.SystemAdminClient.SetDefaultProfileImage(user.Id)
	CheckNoError(t, resp)

	ruser, err := th.App.GetUser(user.Id)
	require.Nil(t, err)
	assert.Equal(t, int64(0), ruser.LastPictureUpdate, "Picture should have resetted to default")

	info := &model.FileInfo{Path: "users/" + user.Id + "/profile.png"}
	cleanupErr := th.cleanupTestFile(info)
	require.Nil(t, cleanupErr)
}

func TestLogin(t *testing.T) {
	th := Setup(t).InitBasic()
	defer th.TearDown()
	th.Client.Logout()

	th.App.UpdateConfig(func(cfg *model.Config) {
		*cfg.ServiceSettings.EnableBotAccountCreation = true
	})

	t.Run("missing password", func(t *testing.T) {
		_, resp := th.Client.Login(th.BasicUser.Email, "")
		CheckErrorMessage(t, resp, "api.user.login.blank_pwd.app_error")
	})

	t.Run("unknown user", func(t *testing.T) {
		_, resp := th.Client.Login("unknown", th.BasicUser.Password)
		CheckErrorMessage(t, resp, "api.user.login.invalid_credentials_email_username")
	})

	t.Run("valid login", func(t *testing.T) {
		user, resp := th.Client.Login(th.BasicUser.Email, th.BasicUser.Password)
		CheckNoError(t, resp)
		assert.Equal(t, user.Id, th.BasicUser.Id)
	})

	t.Run("bot login rejected", func(t *testing.T) {
		bot, resp := th.SystemAdminClient.CreateBot(&model.Bot{
			Username: "bot",
		})
		CheckNoError(t, resp)

		botUser, resp := th.SystemAdminClient.GetUser(bot.UserId, "")
		CheckNoError(t, resp)

		changed, resp := th.SystemAdminClient.UpdateUserPassword(bot.UserId, "", "password")
		CheckNoError(t, resp)
		require.True(t, changed)

		_, resp = th.Client.Login(botUser.Email, "password")
		CheckErrorMessage(t, resp, "api.user.login.bot_login_forbidden.app_error")
	})

	t.Run("login with terms_of_service set", func(t *testing.T) {
		termsOfService, err := th.App.CreateTermsOfService("terms of service", th.BasicUser.Id)
		require.Nil(t, err)

		success, resp := th.Client.RegisterTermsOfServiceAction(th.BasicUser.Id, termsOfService.Id, true)
		CheckNoError(t, resp)
		assert.True(t, *success)

		userTermsOfService, resp := th.Client.GetUserTermsOfService(th.BasicUser.Id, "")
		CheckNoError(t, resp)

		user, resp := th.Client.Login(th.BasicUser.Email, th.BasicUser.Password)
		CheckNoError(t, resp)
		assert.Equal(t, user.Id, th.BasicUser.Id)
		assert.Equal(t, user.TermsOfServiceId, userTermsOfService.TermsOfServiceId)
		assert.Equal(t, user.TermsOfServiceCreateAt, userTermsOfService.CreateAt)
	})
}

func TestLoginCookies(t *testing.T) {
	t.Run("should return cookies with X-Requested-With header", func(t *testing.T) {
		th := Setup(t).InitBasic()
		defer th.TearDown()

		th.Client.HttpHeader[model.HEADER_REQUESTED_WITH] = model.HEADER_REQUESTED_WITH_XML

		user, resp := th.Client.Login(th.BasicUser.Email, th.BasicUser.Password)

		sessionCookie := ""
		userCookie := ""
		csrfCookie := ""

		for _, cookie := range resp.Header["Set-Cookie"] {
			if match := regexp.MustCompile("^" + model.SESSION_COOKIE_TOKEN + "=([a-z0-9]+)").FindStringSubmatch(cookie); match != nil {
				sessionCookie = match[1]
			} else if match := regexp.MustCompile("^" + model.SESSION_COOKIE_USER + "=([a-z0-9]+)").FindStringSubmatch(cookie); match != nil {
				userCookie = match[1]
			} else if match := regexp.MustCompile("^" + model.SESSION_COOKIE_CSRF + "=([a-z0-9]+)").FindStringSubmatch(cookie); match != nil {
				csrfCookie = match[1]
			}
		}

		session, _ := th.App.GetSession(th.Client.AuthToken)

		assert.Equal(t, th.Client.AuthToken, sessionCookie)
		assert.Equal(t, user.Id, userCookie)
		assert.Equal(t, session.GetCSRF(), csrfCookie)
	})

	t.Run("should not return cookies without X-Requested-With header", func(t *testing.T) {
		th := Setup(t).InitBasic()
		defer th.TearDown()

		_, resp := th.Client.Login(th.BasicUser.Email, th.BasicUser.Password)

		assert.Empty(t, resp.Header.Get("Set-Cookie"))
	})

	t.Run("should include subpath in path", func(t *testing.T) {
		th := Setup(t).InitBasic()
		defer th.TearDown()

		th.Client.HttpHeader[model.HEADER_REQUESTED_WITH] = model.HEADER_REQUESTED_WITH_XML

		testCases := []struct {
			Description                   string
			SiteURL                       string
			ExpectedSetCookieHeaderRegexp string
		}{
			{"no subpath", "http://localhost:8065", "^MMAUTHTOKEN=[a-z0-9]+; Path=/"},
			{"subpath", "http://localhost:8065/subpath", "^MMAUTHTOKEN=[a-z0-9]+; Path=/subpath"},
		}

		for _, tc := range testCases {
			t.Run(tc.Description, func(t *testing.T) {
				th.App.UpdateConfig(func(cfg *model.Config) {
					*cfg.ServiceSettings.SiteURL = tc.SiteURL
				})

				user, resp := th.Client.Login(th.BasicUser.Email, th.BasicUser.Password)
				CheckNoError(t, resp)
				assert.Equal(t, user.Id, th.BasicUser.Id)

				cookies := resp.Header.Get("Set-Cookie")
				assert.Regexp(t, tc.ExpectedSetCookieHeaderRegexp, cookies)
			})
		}
	})
}

func TestCBALogin(t *testing.T) {
	t.Run("primary", func(t *testing.T) {
		th := Setup(t).InitBasic()
		defer th.TearDown()
		th.App.SetLicense(model.NewTestLicense("saml"))

		th.App.UpdateConfig(func(cfg *model.Config) {
			*cfg.ServiceSettings.EnableBotAccountCreation = true
		})

		th.App.UpdateConfig(func(cfg *model.Config) {
			*cfg.ExperimentalSettings.ClientSideCertEnable = true
			*cfg.ExperimentalSettings.ClientSideCertCheck = model.CLIENT_SIDE_CERT_CHECK_PRIMARY_AUTH
		})

		t.Run("missing cert header", func(t *testing.T) {
			th.Client.Logout()
			_, resp := th.Client.Login(th.BasicUser.Email, th.BasicUser.Password)
			CheckBadRequestStatus(t, resp)
		})

		t.Run("missing cert subject", func(t *testing.T) {
			th.Client.Logout()
			th.Client.HttpHeader["X-SSL-Client-Cert"] = "valid_cert_fake"
			_, resp := th.Client.Login(th.BasicUser.Email, th.BasicUser.Password)
			CheckBadRequestStatus(t, resp)
		})

		t.Run("emails mismatch", func(t *testing.T) {
			th.Client.Logout()
			th.Client.HttpHeader["X-SSL-Client-Cert-Subject-DN"] = "C=US, ST=Maryland, L=Pasadena, O=Brent Baccala, OU=FreeSoft, CN=www.freesoft.org/emailAddress=mis_match" + th.BasicUser.Email
			_, resp := th.Client.Login(th.BasicUser.Email, "")
			CheckUnauthorizedStatus(t, resp)
		})

		t.Run("successful cba login", func(t *testing.T) {
			th.Client.HttpHeader["X-SSL-Client-Cert-Subject-DN"] = "C=US, ST=Maryland, L=Pasadena, O=Brent Baccala, OU=FreeSoft, CN=www.freesoft.org/emailAddress=" + th.BasicUser.Email
			user, resp := th.Client.Login(th.BasicUser.Email, "")
			CheckNoError(t, resp)
			require.NotNil(t, user)
			require.Equal(t, th.BasicUser.Id, user.Id)
		})

		t.Run("bot login rejected", func(t *testing.T) {
			bot, resp := th.SystemAdminClient.CreateBot(&model.Bot{
				Username: "bot",
			})
			CheckNoError(t, resp)

			botUser, resp := th.SystemAdminClient.GetUser(bot.UserId, "")
			CheckNoError(t, resp)

			th.Client.HttpHeader["X-SSL-Client-Cert-Subject-DN"] = "C=US, ST=Maryland, L=Pasadena, O=Brent Baccala, OU=FreeSoft, CN=www.freesoft.org/emailAddress=" + botUser.Email

			_, resp = th.Client.Login(botUser.Email, "")
			CheckErrorMessage(t, resp, "api.user.login.bot_login_forbidden.app_error")
		})
	})

	t.Run("secondary", func(t *testing.T) {
		th := Setup(t).InitBasic()
		defer th.TearDown()
		th.App.SetLicense(model.NewTestLicense("saml"))

		th.App.UpdateConfig(func(cfg *model.Config) {
			*cfg.ServiceSettings.EnableBotAccountCreation = true
		})

		th.Client.HttpHeader["X-SSL-Client-Cert"] = "valid_cert_fake"

		th.App.UpdateConfig(func(cfg *model.Config) {
			*cfg.ExperimentalSettings.ClientSideCertEnable = true
			*cfg.ExperimentalSettings.ClientSideCertCheck = model.CLIENT_SIDE_CERT_CHECK_SECONDARY_AUTH
		})

		t.Run("password required", func(t *testing.T) {
			th.Client.HttpHeader["X-SSL-Client-Cert-Subject-DN"] = "C=US, ST=Maryland, L=Pasadena, O=Brent Baccala, OU=FreeSoft, CN=www.freesoft.org/emailAddress=" + th.BasicUser.Email
			_, resp := th.Client.Login(th.BasicUser.Email, "")
			CheckBadRequestStatus(t, resp)
		})

		t.Run("successful cba login with password", func(t *testing.T) {
			th.Client.HttpHeader["X-SSL-Client-Cert-Subject-DN"] = "C=US, ST=Maryland, L=Pasadena, O=Brent Baccala, OU=FreeSoft, CN=www.freesoft.org/emailAddress=" + th.BasicUser.Email
			user, resp := th.Client.Login(th.BasicUser.Email, th.BasicUser.Password)
			CheckNoError(t, resp)
			require.NotNil(t, user)
			require.Equal(t, th.BasicUser.Id, user.Id)
		})

		t.Run("bot login rejected", func(t *testing.T) {
			bot, resp := th.SystemAdminClient.CreateBot(&model.Bot{
				Username: "bot",
			})
			CheckNoError(t, resp)

			botUser, resp := th.SystemAdminClient.GetUser(bot.UserId, "")
			CheckNoError(t, resp)

			changed, resp := th.SystemAdminClient.UpdateUserPassword(bot.UserId, "", "password")
			CheckNoError(t, resp)
			require.True(t, changed)

			th.Client.HttpHeader["X-SSL-Client-Cert-Subject-DN"] = "C=US, ST=Maryland, L=Pasadena, O=Brent Baccala, OU=FreeSoft, CN=www.freesoft.org/emailAddress=" + botUser.Email

			_, resp = th.Client.Login(botUser.Email, "password")
			CheckErrorMessage(t, resp, "api.user.login.bot_login_forbidden.app_error")
		})
	})
}

func TestSwitchAccount(t *testing.T) {
	th := Setup(t).InitBasic()
	defer th.TearDown()

	th.App.UpdateConfig(func(cfg *model.Config) { *cfg.GitLabSettings.Enable = true })

	th.Client.Logout()

	sr := &model.SwitchRequest{
		CurrentService: model.USER_AUTH_SERVICE_EMAIL,
		NewService:     model.USER_AUTH_SERVICE_GITLAB,
		Email:          th.BasicUser.Email,
		Password:       th.BasicUser.Password,
	}

	link, resp := th.Client.SwitchAccountType(sr)
	CheckNoError(t, resp)

	require.NotEmpty(t, link, "bad link")

	th.App.SetLicense(model.NewTestLicense())
	th.App.UpdateConfig(func(cfg *model.Config) { *cfg.ServiceSettings.ExperimentalEnableAuthenticationTransfer = false })

	sr = &model.SwitchRequest{
		CurrentService: model.USER_AUTH_SERVICE_EMAIL,
		NewService:     model.USER_AUTH_SERVICE_GITLAB,
	}

	_, resp = th.Client.SwitchAccountType(sr)
	CheckForbiddenStatus(t, resp)

	th.LoginBasic()

	sr = &model.SwitchRequest{
		CurrentService: model.USER_AUTH_SERVICE_SAML,
		NewService:     model.USER_AUTH_SERVICE_EMAIL,
		Email:          th.BasicUser.Email,
		NewPassword:    th.BasicUser.Password,
	}

	_, resp = th.Client.SwitchAccountType(sr)
	CheckForbiddenStatus(t, resp)

	sr = &model.SwitchRequest{
		CurrentService: model.USER_AUTH_SERVICE_EMAIL,
		NewService:     model.USER_AUTH_SERVICE_LDAP,
	}

	_, resp = th.Client.SwitchAccountType(sr)
	CheckForbiddenStatus(t, resp)

	sr = &model.SwitchRequest{
		CurrentService: model.USER_AUTH_SERVICE_LDAP,
		NewService:     model.USER_AUTH_SERVICE_EMAIL,
	}

	_, resp = th.Client.SwitchAccountType(sr)
	CheckForbiddenStatus(t, resp)

	th.App.UpdateConfig(func(cfg *model.Config) { *cfg.ServiceSettings.ExperimentalEnableAuthenticationTransfer = true })

	th.LoginBasic()

	fakeAuthData := model.NewId()
	_, err := th.App.Srv().Store.User().UpdateAuthData(th.BasicUser.Id, model.USER_AUTH_SERVICE_GITLAB, &fakeAuthData, th.BasicUser.Email, true)
	require.Nil(t, err)

	sr = &model.SwitchRequest{
		CurrentService: model.USER_AUTH_SERVICE_GITLAB,
		NewService:     model.USER_AUTH_SERVICE_EMAIL,
		Email:          th.BasicUser.Email,
		NewPassword:    th.BasicUser.Password,
	}

	link, resp = th.Client.SwitchAccountType(sr)
	CheckNoError(t, resp)

	require.Equal(t, "/login?extra=signin_change", link)

	th.Client.Logout()
	_, resp = th.Client.Login(th.BasicUser.Email, th.BasicUser.Password)
	CheckNoError(t, resp)
	th.Client.Logout()

	sr = &model.SwitchRequest{
		CurrentService: model.USER_AUTH_SERVICE_GITLAB,
		NewService:     model.SERVICE_GOOGLE,
	}

	_, resp = th.Client.SwitchAccountType(sr)
	CheckBadRequestStatus(t, resp)

	sr = &model.SwitchRequest{
		CurrentService: model.USER_AUTH_SERVICE_EMAIL,
		NewService:     model.USER_AUTH_SERVICE_GITLAB,
		Password:       th.BasicUser.Password,
	}

	_, resp = th.Client.SwitchAccountType(sr)
	CheckNotFoundStatus(t, resp)

	sr = &model.SwitchRequest{
		CurrentService: model.USER_AUTH_SERVICE_EMAIL,
		NewService:     model.USER_AUTH_SERVICE_GITLAB,
		Email:          th.BasicUser.Email,
	}

	_, resp = th.Client.SwitchAccountType(sr)
	CheckUnauthorizedStatus(t, resp)

	sr = &model.SwitchRequest{
		CurrentService: model.USER_AUTH_SERVICE_GITLAB,
		NewService:     model.USER_AUTH_SERVICE_EMAIL,
		Email:          th.BasicUser.Email,
		NewPassword:    th.BasicUser.Password,
	}

	_, resp = th.Client.SwitchAccountType(sr)
	CheckUnauthorizedStatus(t, resp)
}

func assertToken(t *testing.T, th *TestHelper, token *model.UserAccessToken, expectedUserId string) {
	t.Helper()

	oldSessionToken := th.Client.AuthToken
	defer func() { th.Client.AuthToken = oldSessionToken }()

	th.Client.AuthToken = token.Token
	ruser, resp := th.Client.GetMe("")
	CheckNoError(t, resp)

	assert.Equal(t, expectedUserId, ruser.Id, "returned wrong user")
}

func assertInvalidToken(t *testing.T, th *TestHelper, token *model.UserAccessToken) {
	t.Helper()

	oldSessionToken := th.Client.AuthToken
	defer func() { th.Client.AuthToken = oldSessionToken }()

	th.Client.AuthToken = token.Token
	_, resp := th.Client.GetMe("")
	CheckUnauthorizedStatus(t, resp)
}

func TestCreateUserAccessToken(t *testing.T) {
	t.Run("create token without permission", func(t *testing.T) {
		th := Setup(t).InitBasic()
		defer th.TearDown()

		th.App.UpdateConfig(func(cfg *model.Config) { *cfg.ServiceSettings.EnableUserAccessTokens = true })

		_, resp := th.Client.CreateUserAccessToken(th.BasicUser.Id, "test token")
		CheckForbiddenStatus(t, resp)
	})

	t.Run("create token for invalid user id", func(t *testing.T) {
		th := Setup(t).InitBasic()
		defer th.TearDown()

		th.App.UpdateConfig(func(cfg *model.Config) { *cfg.ServiceSettings.EnableUserAccessTokens = true })

		_, resp := th.Client.CreateUserAccessToken("notarealuserid", "test token")
		CheckBadRequestStatus(t, resp)
	})

	t.Run("create token with invalid value", func(t *testing.T) {
		th := Setup(t).InitBasic()
		defer th.TearDown()

		th.App.UpdateConfig(func(cfg *model.Config) { *cfg.ServiceSettings.EnableUserAccessTokens = true })

		_, resp := th.Client.CreateUserAccessToken(th.BasicUser.Id, "")
		CheckBadRequestStatus(t, resp)
	})

	t.Run("create token with user access tokens disabled", func(t *testing.T) {
		th := Setup(t).InitBasic()
		defer th.TearDown()

		th.App.UpdateConfig(func(cfg *model.Config) { *cfg.ServiceSettings.EnableUserAccessTokens = false })
		th.App.UpdateUserRoles(th.BasicUser.Id, model.SYSTEM_USER_ROLE_ID+" "+model.SYSTEM_USER_ACCESS_TOKEN_ROLE_ID, false)

		_, resp := th.Client.CreateUserAccessToken(th.BasicUser.Id, "test token")
		CheckNotImplementedStatus(t, resp)
	})

	t.Run("create user access token", func(t *testing.T) {
		th := Setup(t).InitBasic()
		defer th.TearDown()

		th.App.UpdateConfig(func(cfg *model.Config) { *cfg.ServiceSettings.EnableUserAccessTokens = true })
		th.App.UpdateUserRoles(th.BasicUser.Id, model.SYSTEM_USER_ROLE_ID+" "+model.SYSTEM_USER_ACCESS_TOKEN_ROLE_ID, false)

		rtoken, resp := th.Client.CreateUserAccessToken(th.BasicUser.Id, "test token")
		CheckNoError(t, resp)

		assert.Equal(t, th.BasicUser.Id, rtoken.UserId, "wrong user id")
		assert.NotEmpty(t, rtoken.Token, "token should not be empty")
		assert.NotEmpty(t, rtoken.Id, "id should not be empty")
		assert.Equal(t, "test token", rtoken.Description, "description did not match")
		assert.True(t, rtoken.IsActive, "token should be active")

		assertToken(t, th, rtoken, th.BasicUser.Id)
	})

	t.Run("create user access token as second user, without permission", func(t *testing.T) {
		th := Setup(t).InitBasic()
		defer th.TearDown()

		th.App.UpdateConfig(func(cfg *model.Config) { *cfg.ServiceSettings.EnableUserAccessTokens = true })

		_, resp := th.Client.CreateUserAccessToken(th.BasicUser2.Id, "test token")
		CheckForbiddenStatus(t, resp)
	})

	t.Run("create user access token for basic user as as system admin", func(t *testing.T) {
		th := Setup(t).InitBasic()
		defer th.TearDown()

		th.App.UpdateConfig(func(cfg *model.Config) { *cfg.ServiceSettings.EnableUserAccessTokens = true })

		rtoken, resp := th.SystemAdminClient.CreateUserAccessToken(th.BasicUser.Id, "test token")
		CheckNoError(t, resp)
		assert.Equal(t, th.BasicUser.Id, rtoken.UserId)

		oldSessionToken := th.Client.AuthToken
		defer func() { th.Client.AuthToken = oldSessionToken }()

		assertToken(t, th, rtoken, th.BasicUser.Id)
	})

	t.Run("create access token as oauth session", func(t *testing.T) {
		th := Setup(t).InitBasic()
		defer th.TearDown()

		th.App.UpdateConfig(func(cfg *model.Config) { *cfg.ServiceSettings.EnableUserAccessTokens = true })

		session, _ := th.App.GetSession(th.Client.AuthToken)
		session.IsOAuth = true
		th.App.AddSessionToCache(session)

		_, resp := th.Client.CreateUserAccessToken(th.BasicUser.Id, "test token")
		CheckForbiddenStatus(t, resp)
	})

	t.Run("create access token for bot created by user", func(t *testing.T) {
		th := Setup(t).InitBasic()
		defer th.TearDown()

		th.App.UpdateConfig(func(cfg *model.Config) { *cfg.ServiceSettings.EnableUserAccessTokens = true })

		defer th.RestoreDefaultRolePermissions(th.SaveDefaultRolePermissions())
		th.AddPermissionToRole(model.PERMISSION_CREATE_BOT.Id, model.TEAM_USER_ROLE_ID)
		th.AddPermissionToRole(model.PERMISSION_CREATE_USER_ACCESS_TOKEN.Id, model.TEAM_USER_ROLE_ID)
		th.App.UpdateUserRoles(th.BasicUser.Id, model.TEAM_USER_ROLE_ID, false)
		th.App.UpdateConfig(func(cfg *model.Config) {
			*cfg.ServiceSettings.EnableBotAccountCreation = true
		})

		createdBot, resp := th.Client.CreateBot(&model.Bot{
			Username:    GenerateTestUsername(),
			DisplayName: "a bot",
			Description: "bot",
		})
		CheckCreatedStatus(t, resp)
		defer th.App.PermanentDeleteBot(createdBot.UserId)

		t.Run("without MANAGE_BOT permission", func(t *testing.T) {
			th.RemovePermissionFromRole(model.PERMISSION_MANAGE_BOTS.Id, model.TEAM_USER_ROLE_ID)

			_, resp = th.Client.CreateUserAccessToken(createdBot.UserId, "test token")
			CheckForbiddenStatus(t, resp)
		})

		t.Run("with MANAGE_BOTS permission", func(t *testing.T) {
			th.AddPermissionToRole(model.PERMISSION_MANAGE_BOTS.Id, model.TEAM_USER_ROLE_ID)

			token, resp := th.Client.CreateUserAccessToken(createdBot.UserId, "test token")
			CheckNoError(t, resp)
			assert.Equal(t, createdBot.UserId, token.UserId)
			assertToken(t, th, token, createdBot.UserId)
		})
	})

	t.Run("create access token for bot created by another user, only having MANAGE_BOTS permission", func(t *testing.T) {
		th := Setup(t).InitBasic()
		defer th.TearDown()

		th.App.UpdateConfig(func(cfg *model.Config) { *cfg.ServiceSettings.EnableUserAccessTokens = true })

		defer th.RestoreDefaultRolePermissions(th.SaveDefaultRolePermissions())
		th.AddPermissionToRole(model.PERMISSION_CREATE_BOT.Id, model.TEAM_USER_ROLE_ID)
		th.AddPermissionToRole(model.PERMISSION_MANAGE_BOTS.Id, model.TEAM_USER_ROLE_ID)
		th.AddPermissionToRole(model.PERMISSION_CREATE_USER_ACCESS_TOKEN.Id, model.TEAM_USER_ROLE_ID)
		th.App.UpdateUserRoles(th.BasicUser.Id, model.TEAM_USER_ROLE_ID, false)
		th.App.UpdateConfig(func(cfg *model.Config) {
			*cfg.ServiceSettings.EnableBotAccountCreation = true
		})

		createdBot, resp := th.SystemAdminClient.CreateBot(&model.Bot{
			Username:    GenerateTestUsername(),
			DisplayName: "a bot",
			Description: "bot",
		})
		CheckCreatedStatus(t, resp)
		defer th.App.PermanentDeleteBot(createdBot.UserId)

		t.Run("only having MANAGE_BOTS permission", func(t *testing.T) {
			_, resp = th.Client.CreateUserAccessToken(createdBot.UserId, "test token")
			CheckForbiddenStatus(t, resp)
		})

		t.Run("with MANAGE_OTHERS_BOTS permission", func(t *testing.T) {
			th.AddPermissionToRole(model.PERMISSION_MANAGE_OTHERS_BOTS.Id, model.TEAM_USER_ROLE_ID)

			rtoken, resp := th.Client.CreateUserAccessToken(createdBot.UserId, "test token")
			CheckNoError(t, resp)
			assert.Equal(t, createdBot.UserId, rtoken.UserId)

			assertToken(t, th, rtoken, createdBot.UserId)
		})
	})
}

func TestGetUserAccessToken(t *testing.T) {
	t.Run("get for invalid user id", func(t *testing.T) {
		th := Setup(t).InitBasic()
		defer th.TearDown()

		th.App.UpdateConfig(func(cfg *model.Config) { *cfg.ServiceSettings.EnableUserAccessTokens = true })

		_, resp := th.Client.GetUserAccessToken("123")
		CheckBadRequestStatus(t, resp)
	})

	t.Run("get for unknown user id", func(t *testing.T) {
		th := Setup(t).InitBasic()
		defer th.TearDown()

		th.App.UpdateConfig(func(cfg *model.Config) { *cfg.ServiceSettings.EnableUserAccessTokens = true })

		_, resp := th.Client.GetUserAccessToken(model.NewId())
		CheckForbiddenStatus(t, resp)
	})

	t.Run("get my token", func(t *testing.T) {
		th := Setup(t).InitBasic()
		defer th.TearDown()

		th.App.UpdateConfig(func(cfg *model.Config) { *cfg.ServiceSettings.EnableUserAccessTokens = true })
		th.App.UpdateUserRoles(th.BasicUser.Id, model.SYSTEM_USER_ROLE_ID+" "+model.SYSTEM_USER_ACCESS_TOKEN_ROLE_ID, false)

		token, resp := th.Client.CreateUserAccessToken(th.BasicUser.Id, "test token")
		CheckNoError(t, resp)

		rtoken, resp := th.Client.GetUserAccessToken(token.Id)
		CheckNoError(t, resp)

		assert.Equal(t, th.BasicUser.Id, rtoken.UserId, "wrong user id")
		assert.Empty(t, rtoken.Token, "token should be blank")
		assert.NotEmpty(t, rtoken.Id, "id should not be empty")
		assert.Equal(t, "test token", rtoken.Description, "description did not match")
	})

	t.Run("get user token as system admin", func(t *testing.T) {
		th := Setup(t).InitBasic()
		defer th.TearDown()

		th.App.UpdateConfig(func(cfg *model.Config) { *cfg.ServiceSettings.EnableUserAccessTokens = true })

		th.App.UpdateUserRoles(th.BasicUser.Id, model.SYSTEM_USER_ROLE_ID+" "+model.SYSTEM_USER_ACCESS_TOKEN_ROLE_ID, false)

		token, resp := th.Client.CreateUserAccessToken(th.BasicUser.Id, "test token")
		CheckNoError(t, resp)

		rtoken, resp := th.SystemAdminClient.GetUserAccessToken(token.Id)
		CheckNoError(t, resp)

		assert.Equal(t, th.BasicUser.Id, rtoken.UserId, "wrong user id")
		assert.Empty(t, rtoken.Token, "token should be blank")
		assert.NotEmpty(t, rtoken.Id, "id should not be empty")
		assert.Equal(t, "test token", rtoken.Description, "description did not match")
	})

	t.Run("get token for bot created by user", func(t *testing.T) {
		th := Setup(t).InitBasic()
		defer th.TearDown()

		th.App.UpdateConfig(func(cfg *model.Config) { *cfg.ServiceSettings.EnableUserAccessTokens = true })

		defer th.RestoreDefaultRolePermissions(th.SaveDefaultRolePermissions())
		th.AddPermissionToRole(model.PERMISSION_CREATE_BOT.Id, model.TEAM_USER_ROLE_ID)
		th.AddPermissionToRole(model.PERMISSION_MANAGE_BOTS.Id, model.TEAM_USER_ROLE_ID)
		th.AddPermissionToRole(model.PERMISSION_CREATE_USER_ACCESS_TOKEN.Id, model.TEAM_USER_ROLE_ID)
		th.AddPermissionToRole(model.PERMISSION_READ_USER_ACCESS_TOKEN.Id, model.TEAM_USER_ROLE_ID)
		th.App.UpdateUserRoles(th.BasicUser.Id, model.TEAM_USER_ROLE_ID, false)
		th.App.UpdateConfig(func(cfg *model.Config) {
			*cfg.ServiceSettings.EnableBotAccountCreation = true
		})

		createdBot, resp := th.Client.CreateBot(&model.Bot{
			Username:    GenerateTestUsername(),
			DisplayName: "a bot",
			Description: "bot",
		})
		CheckCreatedStatus(t, resp)
		defer th.App.PermanentDeleteBot(createdBot.UserId)

		token, resp := th.Client.CreateUserAccessToken(createdBot.UserId, "test token")
		CheckNoError(t, resp)

		t.Run("without MANAGE_BOTS permission", func(t *testing.T) {
			th.RemovePermissionFromRole(model.PERMISSION_MANAGE_BOTS.Id, model.TEAM_USER_ROLE_ID)

			_, resp := th.Client.GetUserAccessToken(token.Id)
			CheckForbiddenStatus(t, resp)
		})

		t.Run("with MANAGE_BOTS permission", func(t *testing.T) {
			th.AddPermissionToRole(model.PERMISSION_MANAGE_BOTS.Id, model.TEAM_USER_ROLE_ID)

			returnedToken, resp := th.Client.GetUserAccessToken(token.Id)
			CheckNoError(t, resp)

			// Actual token won't be returned.
			returnedToken.Token = token.Token
			assert.Equal(t, token, returnedToken)
		})
	})

	t.Run("get token for bot created by another user", func(t *testing.T) {
		th := Setup(t).InitBasic()
		defer th.TearDown()

		th.App.UpdateConfig(func(cfg *model.Config) { *cfg.ServiceSettings.EnableUserAccessTokens = true })

		defer th.RestoreDefaultRolePermissions(th.SaveDefaultRolePermissions())
		th.AddPermissionToRole(model.PERMISSION_CREATE_BOT.Id, model.TEAM_USER_ROLE_ID)
		th.AddPermissionToRole(model.PERMISSION_MANAGE_BOTS.Id, model.TEAM_USER_ROLE_ID)
		th.AddPermissionToRole(model.PERMISSION_CREATE_USER_ACCESS_TOKEN.Id, model.TEAM_USER_ROLE_ID)
		th.AddPermissionToRole(model.PERMISSION_READ_USER_ACCESS_TOKEN.Id, model.TEAM_USER_ROLE_ID)
		th.App.UpdateUserRoles(th.BasicUser.Id, model.TEAM_USER_ROLE_ID, false)
		th.App.UpdateConfig(func(cfg *model.Config) {
			*cfg.ServiceSettings.EnableBotAccountCreation = true
		})

		createdBot, resp := th.SystemAdminClient.CreateBot(&model.Bot{
			Username:    GenerateTestUsername(),
			DisplayName: "a bot",
			Description: "bot",
		})
		CheckCreatedStatus(t, resp)
		defer th.App.PermanentDeleteBot(createdBot.UserId)

		token, resp := th.SystemAdminClient.CreateUserAccessToken(createdBot.UserId, "test token")
		CheckNoError(t, resp)

		t.Run("only having MANAGE_BOTS permission", func(t *testing.T) {
			_, resp = th.Client.GetUserAccessToken(token.Id)
			CheckForbiddenStatus(t, resp)
		})

		t.Run("with MANAGE_OTHERS_BOTS permission", func(t *testing.T) {
			th.AddPermissionToRole(model.PERMISSION_MANAGE_OTHERS_BOTS.Id, model.TEAM_USER_ROLE_ID)

			returnedToken, resp := th.Client.GetUserAccessToken(token.Id)
			CheckNoError(t, resp)

			// Actual token won't be returned.
			returnedToken.Token = token.Token
			assert.Equal(t, token, returnedToken)
		})
	})
}

func TestGetUserAccessTokensForUser(t *testing.T) {
	t.Run("multiple tokens, offset 0, limit 100", func(t *testing.T) {
		th := Setup(t).InitBasic()
		defer th.TearDown()

		th.App.UpdateConfig(func(cfg *model.Config) { *cfg.ServiceSettings.EnableUserAccessTokens = true })

		th.App.UpdateUserRoles(th.BasicUser.Id, model.SYSTEM_USER_ROLE_ID+" "+model.SYSTEM_USER_ACCESS_TOKEN_ROLE_ID, false)

		_, resp := th.Client.CreateUserAccessToken(th.BasicUser.Id, "test token")
		CheckNoError(t, resp)

		_, resp = th.Client.CreateUserAccessToken(th.BasicUser.Id, "test token 2")
		CheckNoError(t, resp)

		rtokens, resp := th.Client.GetUserAccessTokensForUser(th.BasicUser.Id, 0, 100)
		CheckNoError(t, resp)

		assert.Len(t, rtokens, 2, "should have 2 tokens")
		for _, uat := range rtokens {
			assert.Equal(t, th.BasicUser.Id, uat.UserId, "wrong user id")
		}
	})

	t.Run("multiple tokens as system admin, offset 0, limit 100", func(t *testing.T) {
		th := Setup(t).InitBasic()
		defer th.TearDown()

		th.App.UpdateConfig(func(cfg *model.Config) { *cfg.ServiceSettings.EnableUserAccessTokens = true })

		th.App.UpdateUserRoles(th.BasicUser.Id, model.SYSTEM_USER_ROLE_ID+" "+model.SYSTEM_USER_ACCESS_TOKEN_ROLE_ID, false)

		_, resp := th.Client.CreateUserAccessToken(th.BasicUser.Id, "test token")
		CheckNoError(t, resp)

		_, resp = th.Client.CreateUserAccessToken(th.BasicUser.Id, "test token 2")
		CheckNoError(t, resp)

		rtokens, resp := th.Client.GetUserAccessTokensForUser(th.BasicUser.Id, 0, 100)
		CheckNoError(t, resp)

		assert.Len(t, rtokens, 2, "should have 2 tokens")
		for _, uat := range rtokens {
			assert.Equal(t, th.BasicUser.Id, uat.UserId, "wrong user id")
		}
	})

	t.Run("multiple tokens, offset 1, limit 1", func(t *testing.T) {
		th := Setup(t).InitBasic()
		defer th.TearDown()

		th.App.UpdateConfig(func(cfg *model.Config) { *cfg.ServiceSettings.EnableUserAccessTokens = true })

		th.App.UpdateUserRoles(th.BasicUser.Id, model.SYSTEM_USER_ROLE_ID+" "+model.SYSTEM_USER_ACCESS_TOKEN_ROLE_ID, false)

		_, resp := th.Client.CreateUserAccessToken(th.BasicUser.Id, "test token")
		CheckNoError(t, resp)

		_, resp = th.Client.CreateUserAccessToken(th.BasicUser.Id, "test token 2")
		CheckNoError(t, resp)

		rtokens, resp := th.Client.GetUserAccessTokensForUser(th.BasicUser.Id, 1, 1)
		CheckNoError(t, resp)

		assert.Len(t, rtokens, 1, "should have 1 tokens")
		for _, uat := range rtokens {
			assert.Equal(t, th.BasicUser.Id, uat.UserId, "wrong user id")
		}
	})
}

func TestGetUserAccessTokens(t *testing.T) {
	t.Run("GetUserAccessTokens, not a system admin", func(t *testing.T) {
		th := Setup(t).InitBasic()
		defer th.TearDown()

		th.App.UpdateConfig(func(cfg *model.Config) { *cfg.ServiceSettings.EnableUserAccessTokens = true })

		th.App.UpdateUserRoles(th.BasicUser.Id, model.SYSTEM_USER_ROLE_ID+" "+model.SYSTEM_USER_ACCESS_TOKEN_ROLE_ID, false)

		_, resp := th.Client.GetUserAccessTokens(0, 100)
		CheckForbiddenStatus(t, resp)
	})

	t.Run("GetUserAccessTokens, as a system admin, page 1, perPage 1", func(t *testing.T) {
		th := Setup(t).InitBasic()
		defer th.TearDown()

		th.App.UpdateConfig(func(cfg *model.Config) { *cfg.ServiceSettings.EnableUserAccessTokens = true })

		th.App.UpdateUserRoles(th.BasicUser.Id, model.SYSTEM_USER_ROLE_ID+" "+model.SYSTEM_USER_ACCESS_TOKEN_ROLE_ID, false)

		_, resp := th.Client.CreateUserAccessToken(th.BasicUser.Id, "test token 2")
		CheckNoError(t, resp)

		_, resp = th.Client.CreateUserAccessToken(th.BasicUser.Id, "test token 2")
		CheckNoError(t, resp)

		rtokens, resp := th.SystemAdminClient.GetUserAccessTokens(1, 1)
		CheckNoError(t, resp)

		assert.Len(t, rtokens, 1, "should have 1 token")
	})

	t.Run("GetUserAccessTokens, as a system admin, page 0, perPage 2", func(t *testing.T) {
		th := Setup(t).InitBasic()
		defer th.TearDown()

		th.App.UpdateConfig(func(cfg *model.Config) { *cfg.ServiceSettings.EnableUserAccessTokens = true })

		th.App.UpdateUserRoles(th.BasicUser.Id, model.SYSTEM_USER_ROLE_ID+" "+model.SYSTEM_USER_ACCESS_TOKEN_ROLE_ID, false)

		_, resp := th.Client.CreateUserAccessToken(th.BasicUser.Id, "test token 2")
		CheckNoError(t, resp)

		_, resp = th.Client.CreateUserAccessToken(th.BasicUser.Id, "test token 2")
		CheckNoError(t, resp)

		rtokens, resp := th.SystemAdminClient.GetUserAccessTokens(0, 2)
		CheckNoError(t, resp)

		assert.Len(t, rtokens, 2, "should have 2 tokens")
	})
}

func TestSearchUserAccessToken(t *testing.T) {
	th := Setup(t).InitBasic()
	defer th.TearDown()

	testDescription := "test token"

	th.App.UpdateConfig(func(cfg *model.Config) { *cfg.ServiceSettings.EnableUserAccessTokens = true })

	th.App.UpdateUserRoles(th.BasicUser.Id, model.SYSTEM_USER_ROLE_ID+" "+model.SYSTEM_USER_ACCESS_TOKEN_ROLE_ID, false)
	token, resp := th.Client.CreateUserAccessToken(th.BasicUser.Id, testDescription)
	CheckNoError(t, resp)

	_, resp = th.Client.SearchUserAccessTokens(&model.UserAccessTokenSearch{Term: token.Id})
	CheckForbiddenStatus(t, resp)

	rtokens, resp := th.SystemAdminClient.SearchUserAccessTokens(&model.UserAccessTokenSearch{Term: th.BasicUser.Id})
	CheckNoError(t, resp)

	require.Len(t, rtokens, 1, "should have 1 token")

	rtokens, resp = th.SystemAdminClient.SearchUserAccessTokens(&model.UserAccessTokenSearch{Term: token.Id})
	CheckNoError(t, resp)

	require.Len(t, rtokens, 1, "should have 1 token")

	rtokens, resp = th.SystemAdminClient.SearchUserAccessTokens(&model.UserAccessTokenSearch{Term: th.BasicUser.Username})
	CheckNoError(t, resp)

	require.Len(t, rtokens, 1, "should have 1 token")

	rtokens, resp = th.SystemAdminClient.SearchUserAccessTokens(&model.UserAccessTokenSearch{Term: "not found"})
	CheckNoError(t, resp)

	require.Empty(t, rtokens, "should have 1 tokens")
}

func TestRevokeUserAccessToken(t *testing.T) {
	t.Run("revoke user token", func(t *testing.T) {
		th := Setup(t).InitBasic()
		defer th.TearDown()

		th.App.UpdateConfig(func(cfg *model.Config) { *cfg.ServiceSettings.EnableUserAccessTokens = true })

		th.App.UpdateUserRoles(th.BasicUser.Id, model.SYSTEM_USER_ROLE_ID+" "+model.SYSTEM_USER_ACCESS_TOKEN_ROLE_ID, false)
		token, resp := th.Client.CreateUserAccessToken(th.BasicUser.Id, "test token")
		CheckNoError(t, resp)
		assertToken(t, th, token, th.BasicUser.Id)

		ok, resp := th.Client.RevokeUserAccessToken(token.Id)
		CheckNoError(t, resp)
		assert.True(t, ok, "should have passed")

		assertInvalidToken(t, th, token)
	})

	t.Run("revoke token belonging to another user", func(t *testing.T) {
		th := Setup(t).InitBasic()
		defer th.TearDown()

		th.App.UpdateConfig(func(cfg *model.Config) { *cfg.ServiceSettings.EnableUserAccessTokens = true })

		token, resp := th.SystemAdminClient.CreateUserAccessToken(th.BasicUser2.Id, "test token")
		CheckNoError(t, resp)

		ok, resp := th.Client.RevokeUserAccessToken(token.Id)
		CheckForbiddenStatus(t, resp)
		assert.False(t, ok, "should have failed")
	})

	t.Run("revoke token for bot created by user", func(t *testing.T) {
		th := Setup(t).InitBasic()
		defer th.TearDown()

		th.App.UpdateConfig(func(cfg *model.Config) { *cfg.ServiceSettings.EnableUserAccessTokens = true })

		defer th.RestoreDefaultRolePermissions(th.SaveDefaultRolePermissions())
		th.AddPermissionToRole(model.PERMISSION_CREATE_BOT.Id, model.TEAM_USER_ROLE_ID)
		th.AddPermissionToRole(model.PERMISSION_MANAGE_BOTS.Id, model.TEAM_USER_ROLE_ID)
		th.AddPermissionToRole(model.PERMISSION_CREATE_USER_ACCESS_TOKEN.Id, model.TEAM_USER_ROLE_ID)
		th.AddPermissionToRole(model.PERMISSION_REVOKE_USER_ACCESS_TOKEN.Id, model.TEAM_USER_ROLE_ID)
		th.App.UpdateUserRoles(th.BasicUser.Id, model.TEAM_USER_ROLE_ID, false)
		th.App.UpdateConfig(func(cfg *model.Config) {
			*cfg.ServiceSettings.EnableBotAccountCreation = true
		})

		createdBot, resp := th.Client.CreateBot(&model.Bot{
			Username:    GenerateTestUsername(),
			DisplayName: "a bot",
			Description: "bot",
		})
		CheckCreatedStatus(t, resp)
		defer th.App.PermanentDeleteBot(createdBot.UserId)

		token, resp := th.Client.CreateUserAccessToken(createdBot.UserId, "test token")
		CheckNoError(t, resp)

		t.Run("without MANAGE_BOTS permission", func(t *testing.T) {
			th.RemovePermissionFromRole(model.PERMISSION_MANAGE_BOTS.Id, model.TEAM_USER_ROLE_ID)

			_, resp := th.Client.RevokeUserAccessToken(token.Id)
			CheckForbiddenStatus(t, resp)
		})

		t.Run("with MANAGE_BOTS permission", func(t *testing.T) {
			th.AddPermissionToRole(model.PERMISSION_MANAGE_BOTS.Id, model.TEAM_USER_ROLE_ID)

			ok, resp := th.Client.RevokeUserAccessToken(token.Id)
			CheckNoError(t, resp)
			assert.True(t, ok, "should have passed")
		})
	})

	t.Run("revoke token for bot created by another user", func(t *testing.T) {
		th := Setup(t).InitBasic()
		defer th.TearDown()

		th.App.UpdateConfig(func(cfg *model.Config) { *cfg.ServiceSettings.EnableUserAccessTokens = true })

		defer th.RestoreDefaultRolePermissions(th.SaveDefaultRolePermissions())
		th.AddPermissionToRole(model.PERMISSION_CREATE_BOT.Id, model.TEAM_USER_ROLE_ID)
		th.AddPermissionToRole(model.PERMISSION_MANAGE_BOTS.Id, model.TEAM_USER_ROLE_ID)
		th.AddPermissionToRole(model.PERMISSION_CREATE_USER_ACCESS_TOKEN.Id, model.TEAM_USER_ROLE_ID)
		th.AddPermissionToRole(model.PERMISSION_REVOKE_USER_ACCESS_TOKEN.Id, model.TEAM_USER_ROLE_ID)
		th.App.UpdateUserRoles(th.BasicUser.Id, model.TEAM_USER_ROLE_ID, false)
		th.App.UpdateConfig(func(cfg *model.Config) {
			*cfg.ServiceSettings.EnableBotAccountCreation = true
		})

		createdBot, resp := th.SystemAdminClient.CreateBot(&model.Bot{
			Username:    GenerateTestUsername(),
			DisplayName: "a bot",
			Description: "bot",
		})
		CheckCreatedStatus(t, resp)
		defer th.App.PermanentDeleteBot(createdBot.UserId)

		token, resp := th.SystemAdminClient.CreateUserAccessToken(createdBot.UserId, "test token")
		CheckNoError(t, resp)

		t.Run("only having MANAGE_BOTS permission", func(t *testing.T) {
			_, resp = th.Client.RevokeUserAccessToken(token.Id)
			CheckForbiddenStatus(t, resp)
		})

		t.Run("with MANAGE_OTHERS_BOTS permission", func(t *testing.T) {
			th.AddPermissionToRole(model.PERMISSION_MANAGE_OTHERS_BOTS.Id, model.TEAM_USER_ROLE_ID)

			ok, resp := th.Client.RevokeUserAccessToken(token.Id)
			CheckNoError(t, resp)
			assert.True(t, ok, "should have passed")
		})
	})
}

func TestDisableUserAccessToken(t *testing.T) {
	t.Run("disable user token", func(t *testing.T) {
		th := Setup(t).InitBasic()
		defer th.TearDown()

		th.App.UpdateConfig(func(cfg *model.Config) { *cfg.ServiceSettings.EnableUserAccessTokens = true })

		th.App.UpdateUserRoles(th.BasicUser.Id, model.SYSTEM_USER_ROLE_ID+" "+model.SYSTEM_USER_ACCESS_TOKEN_ROLE_ID, false)
		token, resp := th.Client.CreateUserAccessToken(th.BasicUser.Id, "test token")
		CheckNoError(t, resp)
		assertToken(t, th, token, th.BasicUser.Id)

		ok, resp := th.Client.DisableUserAccessToken(token.Id)
		CheckNoError(t, resp)
		assert.True(t, ok, "should have passed")

		assertInvalidToken(t, th, token)
	})

	t.Run("disable token belonging to another user", func(t *testing.T) {
		th := Setup(t).InitBasic()
		defer th.TearDown()

		th.App.UpdateConfig(func(cfg *model.Config) { *cfg.ServiceSettings.EnableUserAccessTokens = true })

		token, resp := th.SystemAdminClient.CreateUserAccessToken(th.BasicUser2.Id, "test token")
		CheckNoError(t, resp)

		ok, resp := th.Client.DisableUserAccessToken(token.Id)
		CheckForbiddenStatus(t, resp)
		assert.False(t, ok, "should have failed")
	})

	t.Run("disable token for bot created by user", func(t *testing.T) {
		th := Setup(t).InitBasic()
		defer th.TearDown()

		th.App.UpdateConfig(func(cfg *model.Config) { *cfg.ServiceSettings.EnableUserAccessTokens = true })

		defer th.RestoreDefaultRolePermissions(th.SaveDefaultRolePermissions())
		th.AddPermissionToRole(model.PERMISSION_CREATE_BOT.Id, model.TEAM_USER_ROLE_ID)
		th.AddPermissionToRole(model.PERMISSION_MANAGE_BOTS.Id, model.TEAM_USER_ROLE_ID)
		th.AddPermissionToRole(model.PERMISSION_CREATE_USER_ACCESS_TOKEN.Id, model.TEAM_USER_ROLE_ID)
		th.AddPermissionToRole(model.PERMISSION_REVOKE_USER_ACCESS_TOKEN.Id, model.TEAM_USER_ROLE_ID)
		th.App.UpdateUserRoles(th.BasicUser.Id, model.TEAM_USER_ROLE_ID, false)
		th.App.UpdateConfig(func(cfg *model.Config) {
			*cfg.ServiceSettings.EnableBotAccountCreation = true
		})

		createdBot, resp := th.Client.CreateBot(&model.Bot{
			Username:    GenerateTestUsername(),
			DisplayName: "a bot",
			Description: "bot",
		})
		CheckCreatedStatus(t, resp)
		defer th.App.PermanentDeleteBot(createdBot.UserId)

		token, resp := th.Client.CreateUserAccessToken(createdBot.UserId, "test token")
		CheckNoError(t, resp)

		t.Run("without MANAGE_BOTS permission", func(t *testing.T) {
			th.RemovePermissionFromRole(model.PERMISSION_MANAGE_BOTS.Id, model.TEAM_USER_ROLE_ID)

			_, resp := th.Client.DisableUserAccessToken(token.Id)
			CheckForbiddenStatus(t, resp)
		})

		t.Run("with MANAGE_BOTS permission", func(t *testing.T) {
			th.AddPermissionToRole(model.PERMISSION_MANAGE_BOTS.Id, model.TEAM_USER_ROLE_ID)

			ok, resp := th.Client.DisableUserAccessToken(token.Id)
			CheckNoError(t, resp)
			assert.True(t, ok, "should have passed")
		})
	})

	t.Run("disable token for bot created by another user", func(t *testing.T) {
		th := Setup(t).InitBasic()
		defer th.TearDown()

		th.App.UpdateConfig(func(cfg *model.Config) { *cfg.ServiceSettings.EnableUserAccessTokens = true })

		defer th.RestoreDefaultRolePermissions(th.SaveDefaultRolePermissions())
		th.AddPermissionToRole(model.PERMISSION_CREATE_BOT.Id, model.TEAM_USER_ROLE_ID)
		th.AddPermissionToRole(model.PERMISSION_MANAGE_BOTS.Id, model.TEAM_USER_ROLE_ID)
		th.AddPermissionToRole(model.PERMISSION_CREATE_USER_ACCESS_TOKEN.Id, model.TEAM_USER_ROLE_ID)
		th.AddPermissionToRole(model.PERMISSION_REVOKE_USER_ACCESS_TOKEN.Id, model.TEAM_USER_ROLE_ID)
		th.App.UpdateUserRoles(th.BasicUser.Id, model.TEAM_USER_ROLE_ID, false)
		th.App.UpdateConfig(func(cfg *model.Config) {
			*cfg.ServiceSettings.EnableBotAccountCreation = true
		})

		createdBot, resp := th.SystemAdminClient.CreateBot(&model.Bot{
			Username:    GenerateTestUsername(),
			DisplayName: "a bot",
			Description: "bot",
		})
		CheckCreatedStatus(t, resp)
		defer th.App.PermanentDeleteBot(createdBot.UserId)

		token, resp := th.SystemAdminClient.CreateUserAccessToken(createdBot.UserId, "test token")
		CheckNoError(t, resp)

		t.Run("only having MANAGE_BOTS permission", func(t *testing.T) {
			_, resp = th.Client.DisableUserAccessToken(token.Id)
			CheckForbiddenStatus(t, resp)
		})

		t.Run("with MANAGE_OTHERS_BOTS permission", func(t *testing.T) {
			th.AddPermissionToRole(model.PERMISSION_MANAGE_OTHERS_BOTS.Id, model.TEAM_USER_ROLE_ID)

			ok, resp := th.Client.DisableUserAccessToken(token.Id)
			CheckNoError(t, resp)
			assert.True(t, ok, "should have passed")
		})
	})
}

func TestEnableUserAccessToken(t *testing.T) {
	t.Run("enable user token", func(t *testing.T) {
		th := Setup(t).InitBasic()
		defer th.TearDown()

		th.App.UpdateConfig(func(cfg *model.Config) { *cfg.ServiceSettings.EnableUserAccessTokens = true })

		th.App.UpdateUserRoles(th.BasicUser.Id, model.SYSTEM_USER_ROLE_ID+" "+model.SYSTEM_USER_ACCESS_TOKEN_ROLE_ID, false)
		token, resp := th.Client.CreateUserAccessToken(th.BasicUser.Id, "test token")
		CheckNoError(t, resp)
		assertToken(t, th, token, th.BasicUser.Id)

		ok, resp := th.Client.DisableUserAccessToken(token.Id)
		CheckNoError(t, resp)
		assert.True(t, ok, "should have passed")

		assertInvalidToken(t, th, token)

		ok, resp = th.Client.EnableUserAccessToken(token.Id)
		CheckNoError(t, resp)
		assert.True(t, ok, "should have passed")

		assertToken(t, th, token, th.BasicUser.Id)
	})

	t.Run("enable token belonging to another user", func(t *testing.T) {
		th := Setup(t).InitBasic()
		defer th.TearDown()

		th.App.UpdateConfig(func(cfg *model.Config) { *cfg.ServiceSettings.EnableUserAccessTokens = true })

		token, resp := th.SystemAdminClient.CreateUserAccessToken(th.BasicUser2.Id, "test token")
		CheckNoError(t, resp)

		ok, resp := th.SystemAdminClient.DisableUserAccessToken(token.Id)
		CheckNoError(t, resp)
		assert.True(t, ok, "should have passed")

		ok, resp = th.Client.DisableUserAccessToken(token.Id)
		CheckForbiddenStatus(t, resp)
		assert.False(t, ok, "should have failed")
	})

	t.Run("enable token for bot created by user", func(t *testing.T) {
		th := Setup(t).InitBasic()
		defer th.TearDown()

		th.App.UpdateConfig(func(cfg *model.Config) { *cfg.ServiceSettings.EnableUserAccessTokens = true })

		defer th.RestoreDefaultRolePermissions(th.SaveDefaultRolePermissions())
		th.AddPermissionToRole(model.PERMISSION_CREATE_BOT.Id, model.TEAM_USER_ROLE_ID)
		th.AddPermissionToRole(model.PERMISSION_MANAGE_BOTS.Id, model.TEAM_USER_ROLE_ID)
		th.AddPermissionToRole(model.PERMISSION_CREATE_USER_ACCESS_TOKEN.Id, model.TEAM_USER_ROLE_ID)
		th.AddPermissionToRole(model.PERMISSION_REVOKE_USER_ACCESS_TOKEN.Id, model.TEAM_USER_ROLE_ID)
		th.App.UpdateUserRoles(th.BasicUser.Id, model.TEAM_USER_ROLE_ID, false)
		th.App.UpdateConfig(func(cfg *model.Config) {
			*cfg.ServiceSettings.EnableBotAccountCreation = true
		})

		createdBot, resp := th.Client.CreateBot(&model.Bot{
			Username:    GenerateTestUsername(),
			DisplayName: "a bot",
			Description: "bot",
		})
		CheckCreatedStatus(t, resp)
		defer th.App.PermanentDeleteBot(createdBot.UserId)

		token, resp := th.Client.CreateUserAccessToken(createdBot.UserId, "test token")
		CheckNoError(t, resp)

		ok, resp := th.Client.DisableUserAccessToken(token.Id)
		CheckNoError(t, resp)
		assert.True(t, ok, "should have passed")

		t.Run("without MANAGE_BOTS permission", func(t *testing.T) {
			th.RemovePermissionFromRole(model.PERMISSION_MANAGE_BOTS.Id, model.TEAM_USER_ROLE_ID)

			_, resp := th.Client.EnableUserAccessToken(token.Id)
			CheckForbiddenStatus(t, resp)
		})

		t.Run("with MANAGE_BOTS permission", func(t *testing.T) {
			th.AddPermissionToRole(model.PERMISSION_MANAGE_BOTS.Id, model.TEAM_USER_ROLE_ID)

			ok, resp := th.Client.EnableUserAccessToken(token.Id)
			CheckNoError(t, resp)
			assert.True(t, ok, "should have passed")
		})
	})

	t.Run("enable token for bot created by another user", func(t *testing.T) {
		th := Setup(t).InitBasic()
		defer th.TearDown()

		th.App.UpdateConfig(func(cfg *model.Config) { *cfg.ServiceSettings.EnableUserAccessTokens = true })

		defer th.RestoreDefaultRolePermissions(th.SaveDefaultRolePermissions())
		th.AddPermissionToRole(model.PERMISSION_CREATE_BOT.Id, model.TEAM_USER_ROLE_ID)
		th.AddPermissionToRole(model.PERMISSION_MANAGE_BOTS.Id, model.TEAM_USER_ROLE_ID)
		th.AddPermissionToRole(model.PERMISSION_CREATE_USER_ACCESS_TOKEN.Id, model.TEAM_USER_ROLE_ID)
		th.AddPermissionToRole(model.PERMISSION_REVOKE_USER_ACCESS_TOKEN.Id, model.TEAM_USER_ROLE_ID)
		th.App.UpdateUserRoles(th.BasicUser.Id, model.TEAM_USER_ROLE_ID, false)
		th.App.UpdateConfig(func(cfg *model.Config) {
			*cfg.ServiceSettings.EnableBotAccountCreation = true
		})

		createdBot, resp := th.SystemAdminClient.CreateBot(&model.Bot{
			Username:    GenerateTestUsername(),
			DisplayName: "a bot",
			Description: "bot",
		})
		CheckCreatedStatus(t, resp)
		defer th.App.PermanentDeleteBot(createdBot.UserId)

		token, resp := th.SystemAdminClient.CreateUserAccessToken(createdBot.UserId, "test token")
		CheckNoError(t, resp)

		ok, resp := th.SystemAdminClient.DisableUserAccessToken(token.Id)
		CheckNoError(t, resp)
		assert.True(t, ok, "should have passed")

		t.Run("only having MANAGE_BOTS permission", func(t *testing.T) {
			_, resp := th.Client.EnableUserAccessToken(token.Id)
			CheckForbiddenStatus(t, resp)
		})

		t.Run("with MANAGE_OTHERS_BOTS permission", func(t *testing.T) {
			th.AddPermissionToRole(model.PERMISSION_MANAGE_OTHERS_BOTS.Id, model.TEAM_USER_ROLE_ID)

			ok, resp := th.Client.EnableUserAccessToken(token.Id)
			CheckNoError(t, resp)
			assert.True(t, ok, "should have passed")
		})
	})
}

func TestUserAccessTokenInactiveUser(t *testing.T) {
	th := Setup(t).InitBasic()
	defer th.TearDown()

	testDescription := "test token"

	th.App.UpdateConfig(func(cfg *model.Config) { *cfg.ServiceSettings.EnableUserAccessTokens = true })

	th.App.UpdateUserRoles(th.BasicUser.Id, model.SYSTEM_USER_ROLE_ID+" "+model.SYSTEM_USER_ACCESS_TOKEN_ROLE_ID, false)
	token, resp := th.Client.CreateUserAccessToken(th.BasicUser.Id, testDescription)
	CheckNoError(t, resp)

	th.Client.AuthToken = token.Token
	_, resp = th.Client.GetMe("")
	CheckNoError(t, resp)

	th.App.UpdateActive(th.BasicUser, false)

	_, resp = th.Client.GetMe("")
	CheckUnauthorizedStatus(t, resp)
}

func TestUserAccessTokenDisableConfig(t *testing.T) {
	th := Setup(t).InitBasic()
	defer th.TearDown()

	testDescription := "test token"

	th.App.UpdateConfig(func(cfg *model.Config) { *cfg.ServiceSettings.EnableUserAccessTokens = true })

	th.App.UpdateUserRoles(th.BasicUser.Id, model.SYSTEM_USER_ROLE_ID+" "+model.SYSTEM_USER_ACCESS_TOKEN_ROLE_ID, false)
	token, resp := th.Client.CreateUserAccessToken(th.BasicUser.Id, testDescription)
	CheckNoError(t, resp)

	oldSessionToken := th.Client.AuthToken
	th.Client.AuthToken = token.Token
	_, resp = th.Client.GetMe("")
	CheckNoError(t, resp)

	th.App.UpdateConfig(func(cfg *model.Config) { *cfg.ServiceSettings.EnableUserAccessTokens = false })

	_, resp = th.Client.GetMe("")
	CheckUnauthorizedStatus(t, resp)

	th.Client.AuthToken = oldSessionToken
	_, resp = th.Client.GetMe("")
	CheckNoError(t, resp)
}

func TestUserAccessTokenDisableConfigBotsExcluded(t *testing.T) {
	th := Setup(t).InitBasic()
	defer th.TearDown()

	th.App.UpdateConfig(func(cfg *model.Config) {
		*cfg.ServiceSettings.EnableBotAccountCreation = true
		*cfg.ServiceSettings.EnableUserAccessTokens = false
	})

	bot, resp := th.SystemAdminClient.CreateBot(&model.Bot{
		Username:    GenerateTestUsername(),
		DisplayName: "a bot",
		Description: "bot",
	})
	CheckCreatedStatus(t, resp)

	rtoken, resp := th.SystemAdminClient.CreateUserAccessToken(bot.UserId, "test token")
	th.Client.AuthToken = rtoken.Token
	CheckNoError(t, resp)

	_, resp = th.Client.GetMe("")
	CheckNoError(t, resp)
}

func TestGetUsersByStatus(t *testing.T) {
	th := Setup(t)
	defer th.TearDown()

	team, err := th.App.CreateTeam(&model.Team{
		DisplayName: "dn_" + model.NewId(),
		Name:        GenerateTestTeamName(),
		Email:       th.GenerateTestEmail(),
		Type:        model.TEAM_OPEN,
	})

	require.Nil(t, err, "failed to create team")

	channel, err := th.App.CreateChannel(&model.Channel{
		DisplayName: "dn_" + model.NewId(),
		Name:        "name_" + model.NewId(),
		Type:        model.CHANNEL_OPEN,
		TeamId:      team.Id,
		CreatorId:   model.NewId(),
	}, false)
	require.Nil(t, err, "failed to create channel")

	createUserWithStatus := func(username string, status string) *model.User {
		id := model.NewId()

		user, err := th.App.CreateUser(&model.User{
			Email:    "success+" + id + "@simulator.amazonses.com",
			Username: "un_" + username + "_" + id,
			Nickname: "nn_" + id,
			Password: "Password1",
		})
		require.Nil(t, err, "failed to create user")

		th.LinkUserToTeam(user, team)
		th.AddUserToChannel(user, channel)

		th.App.SaveAndBroadcastStatus(&model.Status{
			UserId: user.Id,
			Status: status,
			Manual: true,
		})

		return user
	}

	// Creating these out of order in case that affects results
	offlineUser1 := createUserWithStatus("offline1", model.STATUS_OFFLINE)
	offlineUser2 := createUserWithStatus("offline2", model.STATUS_OFFLINE)
	awayUser1 := createUserWithStatus("away1", model.STATUS_AWAY)
	awayUser2 := createUserWithStatus("away2", model.STATUS_AWAY)
	onlineUser1 := createUserWithStatus("online1", model.STATUS_ONLINE)
	onlineUser2 := createUserWithStatus("online2", model.STATUS_ONLINE)
	dndUser1 := createUserWithStatus("dnd1", model.STATUS_DND)
	dndUser2 := createUserWithStatus("dnd2", model.STATUS_DND)

	client := th.CreateClient()
	_, resp := client.Login(onlineUser2.Username, "Password1")
	require.Nil(t, resp.Error)

	t.Run("sorting by status then alphabetical", func(t *testing.T) {
		usersByStatus, resp := client.GetUsersInChannelByStatus(channel.Id, 0, 8, "")
		require.Nil(t, resp.Error)

		expectedUsersByStatus := []*model.User{
			onlineUser1,
			onlineUser2,
			awayUser1,
			awayUser2,
			dndUser1,
			dndUser2,
			offlineUser1,
			offlineUser2,
		}
		require.Equal(t, len(expectedUsersByStatus), len(usersByStatus))

		for i := range usersByStatus {
			require.Equal(t, expectedUsersByStatus[i].Id, usersByStatus[i].Id)
		}
	})

	t.Run("paging", func(t *testing.T) {
		usersByStatus, resp := client.GetUsersInChannelByStatus(channel.Id, 0, 3, "")
		require.Nil(t, resp.Error)
		require.Len(t, usersByStatus, 3)
		require.Equal(t, onlineUser1.Id, usersByStatus[0].Id, "online users first")
		require.Equal(t, onlineUser2.Id, usersByStatus[1].Id, "online users first")
		require.Equal(t, awayUser1.Id, usersByStatus[2].Id, "expected to receive away users second")

		usersByStatus, resp = client.GetUsersInChannelByStatus(channel.Id, 1, 3, "")
		require.Nil(t, resp.Error)

		require.Equal(t, awayUser2.Id, usersByStatus[0].Id, "expected to receive away users second")
		require.Equal(t, dndUser1.Id, usersByStatus[1].Id, "expected to receive dnd users third")
		require.Equal(t, dndUser2.Id, usersByStatus[2].Id, "expected to receive dnd users third")

		usersByStatus, resp = client.GetUsersInChannelByStatus(channel.Id, 1, 4, "")
		require.Nil(t, resp.Error)

		require.Len(t, usersByStatus, 4)
		require.Equal(t, dndUser1.Id, usersByStatus[0].Id, "expected to receive dnd users third")
		require.Equal(t, dndUser2.Id, usersByStatus[1].Id, "expected to receive dnd users third")

		require.Equal(t, offlineUser1.Id, usersByStatus[2].Id, "expected to receive offline users last")
		require.Equal(t, offlineUser2.Id, usersByStatus[3].Id, "expected to receive offline users last")
	})
}

func TestRegisterTermsOfServiceAction(t *testing.T) {
	th := Setup(t).InitBasic()
	defer th.TearDown()

	success, resp := th.Client.RegisterTermsOfServiceAction(th.BasicUser.Id, "st_1", true)
	CheckErrorMessage(t, resp, "store.sql_terms_of_service_store.get.no_rows.app_error")
	assert.Nil(t, success)

	termsOfService, err := th.App.CreateTermsOfService("terms of service", th.BasicUser.Id)
	require.Nil(t, err)

	success, resp = th.Client.RegisterTermsOfServiceAction(th.BasicUser.Id, termsOfService.Id, true)
	CheckNoError(t, resp)

	assert.True(t, *success)
	_, err = th.App.GetUser(th.BasicUser.Id)
	require.Nil(t, err)
}

func TestGetUserTermsOfService(t *testing.T) {
	th := Setup(t).InitBasic()
	defer th.TearDown()

	_, resp := th.Client.GetUserTermsOfService(th.BasicUser.Id, "")
	CheckErrorMessage(t, resp, "store.sql_user_terms_of_service.get_by_user.no_rows.app_error")

	termsOfService, err := th.App.CreateTermsOfService("terms of service", th.BasicUser.Id)
	require.Nil(t, err)

	success, resp := th.Client.RegisterTermsOfServiceAction(th.BasicUser.Id, termsOfService.Id, true)
	CheckNoError(t, resp)
	assert.True(t, *success)

	userTermsOfService, resp := th.Client.GetUserTermsOfService(th.BasicUser.Id, "")
	CheckNoError(t, resp)

	assert.Equal(t, th.BasicUser.Id, userTermsOfService.UserId)
	assert.Equal(t, termsOfService.Id, userTermsOfService.TermsOfServiceId)
	assert.NotEmpty(t, userTermsOfService.CreateAt)
}

func TestLoginErrorMessage(t *testing.T) {
	th := Setup(t).InitBasic()
	defer th.TearDown()

	_, resp := th.Client.Logout()
	CheckNoError(t, resp)

	// Email and Username enabled
	th.App.UpdateConfig(func(cfg *model.Config) {
		*cfg.EmailSettings.EnableSignInWithEmail = true
		*cfg.EmailSettings.EnableSignInWithUsername = true
	})
	_, resp = th.Client.Login(th.BasicUser.Email, "wrong")
	CheckErrorMessage(t, resp, "api.user.login.invalid_credentials_email_username")

	// Email enabled
	th.App.UpdateConfig(func(cfg *model.Config) {
		*cfg.EmailSettings.EnableSignInWithEmail = true
		*cfg.EmailSettings.EnableSignInWithUsername = false
	})
	_, resp = th.Client.Login(th.BasicUser.Email, "wrong")
	CheckErrorMessage(t, resp, "api.user.login.invalid_credentials_email")

	// Username enabled
	th.App.UpdateConfig(func(cfg *model.Config) {
		*cfg.EmailSettings.EnableSignInWithEmail = false
		*cfg.EmailSettings.EnableSignInWithUsername = true
	})
	_, resp = th.Client.Login(th.BasicUser.Email, "wrong")
	CheckErrorMessage(t, resp, "api.user.login.invalid_credentials_username")

	// SAML/SSO enabled
	th.App.UpdateConfig(func(cfg *model.Config) {
		*cfg.SamlSettings.Enable = true
		*cfg.SamlSettings.Verify = false
		*cfg.SamlSettings.Encrypt = false
		*cfg.SamlSettings.IdpUrl = "https://localhost/adfs/ls"
		*cfg.SamlSettings.IdpDescriptorUrl = "https://localhost/adfs/services/trust"
		*cfg.SamlSettings.IdpMetadataUrl = "https://localhost/adfs/metadata"
		*cfg.SamlSettings.AssertionConsumerServiceURL = "https://localhost/login/sso/saml"
		*cfg.SamlSettings.IdpCertificateFile = app.SamlIdpCertificateName
		*cfg.SamlSettings.PrivateKeyFile = app.SamlPrivateKeyName
		*cfg.SamlSettings.PublicCertificateFile = app.SamlPublicCertificateName
		*cfg.SamlSettings.EmailAttribute = "Email"
		*cfg.SamlSettings.UsernameAttribute = "Username"
		*cfg.SamlSettings.FirstNameAttribute = "FirstName"
		*cfg.SamlSettings.LastNameAttribute = "LastName"
		*cfg.SamlSettings.NicknameAttribute = ""
		*cfg.SamlSettings.PositionAttribute = ""
		*cfg.SamlSettings.LocaleAttribute = ""
	})
	_, resp = th.Client.Login(th.BasicUser.Email, "wrong")
	CheckErrorMessage(t, resp, "api.user.login.invalid_credentials_sso")
}

func TestLoginLockout(t *testing.T) {
	th := Setup(t).InitBasic()
	defer th.TearDown()

	_, resp := th.Client.Logout()
	CheckNoError(t, resp)

	th.App.UpdateConfig(func(cfg *model.Config) { *cfg.ServiceSettings.MaximumLoginAttempts = 3 })
	th.App.UpdateConfig(func(cfg *model.Config) { *cfg.ServiceSettings.EnableMultifactorAuthentication = true })

	_, resp = th.Client.Login(th.BasicUser.Email, "wrong")
	CheckErrorMessage(t, resp, "api.user.login.invalid_credentials_email_username")
	_, resp = th.Client.Login(th.BasicUser.Email, "wrong")
	CheckErrorMessage(t, resp, "api.user.login.invalid_credentials_email_username")
	_, resp = th.Client.Login(th.BasicUser.Email, "wrong")
	CheckErrorMessage(t, resp, "api.user.login.invalid_credentials_email_username")
	_, resp = th.Client.Login(th.BasicUser.Email, "wrong")
	CheckErrorMessage(t, resp, "api.user.check_user_login_attempts.too_many.app_error")
	_, resp = th.Client.Login(th.BasicUser.Email, "wrong")
	CheckErrorMessage(t, resp, "api.user.check_user_login_attempts.too_many.app_error")

	//Check if lock is active
	_, resp = th.Client.Login(th.BasicUser.Email, th.BasicUser.Password)
	CheckErrorMessage(t, resp, "api.user.check_user_login_attempts.too_many.app_error")

	// Fake user has MFA enabled
	err := th.Server.Store.User().UpdateMfaActive(th.BasicUser2.Id, true)
	require.Nil(t, err)
	_, resp = th.Client.LoginWithMFA(th.BasicUser2.Email, th.BasicUser2.Password, "000000")
	CheckErrorMessage(t, resp, "api.user.check_user_mfa.bad_code.app_error")
	_, resp = th.Client.LoginWithMFA(th.BasicUser2.Email, th.BasicUser2.Password, "000000")
	CheckErrorMessage(t, resp, "api.user.check_user_mfa.bad_code.app_error")
	_, resp = th.Client.LoginWithMFA(th.BasicUser2.Email, th.BasicUser2.Password, "000000")
	CheckErrorMessage(t, resp, "api.user.check_user_mfa.bad_code.app_error")
	_, resp = th.Client.LoginWithMFA(th.BasicUser2.Email, th.BasicUser2.Password, "000000")
	CheckErrorMessage(t, resp, "api.user.check_user_login_attempts.too_many.app_error")
	_, resp = th.Client.LoginWithMFA(th.BasicUser2.Email, th.BasicUser2.Password, "000000")
	CheckErrorMessage(t, resp, "api.user.check_user_login_attempts.too_many.app_error")

	// Fake user has MFA disabled
	err = th.Server.Store.User().UpdateMfaActive(th.BasicUser2.Id, false)
	require.Nil(t, err)

	//Check if lock is active
	_, resp = th.Client.Login(th.BasicUser2.Email, th.BasicUser2.Password)
	CheckErrorMessage(t, resp, "api.user.check_user_login_attempts.too_many.app_error")
}

func TestDemoteUserToGuest(t *testing.T) {
	t.Run("websocket update user event", func(t *testing.T) {
		th := Setup(t).InitBasic()
		defer th.TearDown()

		user := th.BasicUser

		webSocketClient, err := th.CreateWebSocketClient()
		assert.Nil(t, err)
		defer webSocketClient.Close()

		webSocketClient.Listen()

		time.Sleep(300 * time.Millisecond)
		resp := <-webSocketClient.ResponseChannel
		require.Equal(t, model.STATUS_OK, resp.Status)

		adminWebSocketClient, err := th.CreateWebSocketSystemAdminClient()
		assert.Nil(t, err)
		defer adminWebSocketClient.Close()

		adminWebSocketClient.Listen()

		time.Sleep(300 * time.Millisecond)
		resp = <-adminWebSocketClient.ResponseChannel
		require.Equal(t, model.STATUS_OK, resp.Status)

		enableGuestAccounts := *th.App.Config().GuestAccountsSettings.Enable
		defer func() {
			th.App.UpdateConfig(func(cfg *model.Config) { *cfg.GuestAccountsSettings.Enable = enableGuestAccounts })
			th.App.RemoveLicense()
		}()
		th.App.UpdateConfig(func(cfg *model.Config) { *cfg.GuestAccountsSettings.Enable = true })
		th.App.SetLicense(model.NewTestLicense())
		_, respErr := th.SystemAdminClient.GetUser(user.Id, "")
		CheckNoError(t, respErr)
		_, respErr = th.SystemAdminClient.DemoteUserToGuest(user.Id)
		CheckNoError(t, respErr)

		assertExpectedWebsocketEvent(t, webSocketClient, model.WEBSOCKET_EVENT_USER_UPDATED, func(event *model.WebSocketEvent) {
			eventUser, ok := event.GetData()["user"].(*model.User)
			require.True(t, ok, "expected user")
			assert.Equal(t, "system_guest", eventUser.Roles)
		})
		assertExpectedWebsocketEvent(t, adminWebSocketClient, model.WEBSOCKET_EVENT_USER_UPDATED, func(event *model.WebSocketEvent) {
			eventUser, ok := event.GetData()["user"].(*model.User)
			require.True(t, ok, "expected user")
			assert.Equal(t, "system_guest", eventUser.Roles)
		})
	})
}

func TestPromoteGuestToUser(t *testing.T) {
	t.Run("websocket update user event", func(t *testing.T) {
		th := Setup(t).InitBasic()
		defer th.TearDown()

		user := th.BasicUser
		th.App.UpdateUserRoles(user.Id, model.SYSTEM_GUEST_ROLE_ID, false)

		webSocketClient, err := th.CreateWebSocketClient()
		assert.Nil(t, err)
		defer webSocketClient.Close()

		webSocketClient.Listen()

		time.Sleep(300 * time.Millisecond)
		resp := <-webSocketClient.ResponseChannel
		require.Equal(t, model.STATUS_OK, resp.Status)

		adminWebSocketClient, err := th.CreateWebSocketSystemAdminClient()
		assert.Nil(t, err)
		defer adminWebSocketClient.Close()

		adminWebSocketClient.Listen()

		time.Sleep(300 * time.Millisecond)
		resp = <-adminWebSocketClient.ResponseChannel
		require.Equal(t, model.STATUS_OK, resp.Status)

		enableGuestAccounts := *th.App.Config().GuestAccountsSettings.Enable
		defer func() {
			th.App.UpdateConfig(func(cfg *model.Config) { *cfg.GuestAccountsSettings.Enable = enableGuestAccounts })
			th.App.RemoveLicense()
		}()
		th.App.UpdateConfig(func(cfg *model.Config) { *cfg.GuestAccountsSettings.Enable = true })
		th.App.SetLicense(model.NewTestLicense())
		_, respErr := th.SystemAdminClient.GetUser(user.Id, "")
		CheckNoError(t, respErr)
		_, respErr = th.SystemAdminClient.PromoteGuestToUser(user.Id)
		CheckNoError(t, respErr)

		assertExpectedWebsocketEvent(t, webSocketClient, model.WEBSOCKET_EVENT_USER_UPDATED, func(event *model.WebSocketEvent) {
			eventUser, ok := event.GetData()["user"].(*model.User)
			require.True(t, ok, "expected user")
			assert.Equal(t, "system_user", eventUser.Roles)
		})
		assertExpectedWebsocketEvent(t, adminWebSocketClient, model.WEBSOCKET_EVENT_USER_UPDATED, func(event *model.WebSocketEvent) {
			eventUser, ok := event.GetData()["user"].(*model.User)
			require.True(t, ok, "expected user")
			assert.Equal(t, "system_user", eventUser.Roles)
		})
	})
}

<<<<<<< HEAD
func TestVerifyUser(t *testing.T) {
	th := Setup(t).InitBasic()
	defer th.TearDown()

	t.Run("Should verify a new user", func(t *testing.T) {
		email := th.GenerateTestEmail()
		user := model.User{Email: email, Nickname: "Darth Vader", Password: "hello1", Username: GenerateTestUsername(), Roles: model.SYSTEM_USER_ROLE_ID}
		ruser, _ := th.Client.CreateUser(&user)

		vuser, resp := th.SystemAdminClient.VerifyUserEmailWithoutToken(ruser.Id)
		require.Nil(t, resp.Error)
		require.Equal(t, ruser.Id, vuser.Id)
	})

	t.Run("Should not be able to find user", func(t *testing.T) {
		vuser, resp := th.SystemAdminClient.VerifyUserEmailWithoutToken("randomId")
		require.NotNil(t, resp.Error)
		CheckErrorMessage(t, resp, "api.context.invalid_url_param.app_error")
		require.Nil(t, vuser)
	})

	t.Run("Should not be able to verify user due to permissions", func(t *testing.T) {
		user := th.CreateUser()
		vuser, resp := th.Client.VerifyUserEmailWithoutToken(user.Id)
		require.NotNil(t, resp.Error)
		CheckErrorMessage(t, resp, "api.context.permissions.app_error")
		require.Nil(t, vuser)
=======
func TestGetKnownUsers(t *testing.T) {
	th := Setup(t)
	defer th.TearDown()

	t1, err := th.App.CreateTeam(&model.Team{
		DisplayName: "dn_" + model.NewId(),
		Name:        GenerateTestTeamName(),
		Email:       th.GenerateTestEmail(),
		Type:        model.TEAM_OPEN,
	})
	require.Nil(t, err, "failed to create team")

	t2, err := th.App.CreateTeam(&model.Team{
		DisplayName: "dn_" + model.NewId(),
		Name:        GenerateTestTeamName(),
		Email:       th.GenerateTestEmail(),
		Type:        model.TEAM_OPEN,
	})
	require.Nil(t, err, "failed to create team")

	t3, err := th.App.CreateTeam(&model.Team{
		DisplayName: "dn_" + model.NewId(),
		Name:        GenerateTestTeamName(),
		Email:       th.GenerateTestEmail(),
		Type:        model.TEAM_OPEN,
	})
	require.Nil(t, err, "failed to create team")

	c1, err := th.App.CreateChannel(&model.Channel{
		DisplayName: "dn_" + model.NewId(),
		Name:        "name_" + model.NewId(),
		Type:        model.CHANNEL_OPEN,
		TeamId:      t1.Id,
		CreatorId:   model.NewId(),
	}, false)
	require.Nil(t, err, "failed to create channel")

	c2, err := th.App.CreateChannel(&model.Channel{
		DisplayName: "dn_" + model.NewId(),
		Name:        "name_" + model.NewId(),
		Type:        model.CHANNEL_OPEN,
		TeamId:      t2.Id,
		CreatorId:   model.NewId(),
	}, false)
	require.Nil(t, err, "failed to create channel")

	c3, err := th.App.CreateChannel(&model.Channel{
		DisplayName: "dn_" + model.NewId(),
		Name:        "name_" + model.NewId(),
		Type:        model.CHANNEL_OPEN,
		TeamId:      t3.Id,
		CreatorId:   model.NewId(),
	}, false)
	require.Nil(t, err, "failed to create channel")

	u1 := th.CreateUser()
	defer th.App.PermanentDeleteUser(u1)
	u2 := th.CreateUser()
	defer th.App.PermanentDeleteUser(u2)
	u3 := th.CreateUser()
	defer th.App.PermanentDeleteUser(u3)
	u4 := th.CreateUser()
	defer th.App.PermanentDeleteUser(u4)

	th.LinkUserToTeam(u1, t1)
	th.LinkUserToTeam(u1, t2)
	th.LinkUserToTeam(u2, t1)
	th.LinkUserToTeam(u3, t2)
	th.LinkUserToTeam(u4, t3)

	th.App.AddUserToChannel(u1, c1)
	th.App.AddUserToChannel(u1, c2)
	th.App.AddUserToChannel(u2, c1)
	th.App.AddUserToChannel(u3, c2)
	th.App.AddUserToChannel(u4, c3)

	t.Run("get know users sharing no channels", func(t *testing.T) {
		_, _ = th.Client.Login(u4.Email, u4.Password)
		userIds, resp := th.Client.GetKnownUsers()
		CheckNoError(t, resp)
		assert.Empty(t, userIds)
	})

	t.Run("get know users sharing one channel", func(t *testing.T) {
		_, _ = th.Client.Login(u3.Email, u3.Password)
		userIds, resp := th.Client.GetKnownUsers()
		CheckNoError(t, resp)
		assert.Len(t, userIds, 1)
		assert.Equal(t, userIds[0], u1.Id)
	})

	t.Run("get know users sharing multiple channels", func(t *testing.T) {
		_, _ = th.Client.Login(u1.Email, u1.Password)
		userIds, resp := th.Client.GetKnownUsers()
		CheckNoError(t, resp)
		assert.Len(t, userIds, 2)
		assert.ElementsMatch(t, userIds, []string{u2.Id, u3.Id})
>>>>>>> 882b0324
	})
}<|MERGE_RESOLUTION|>--- conflicted
+++ resolved
@@ -4529,7 +4529,6 @@
 	})
 }
 
-<<<<<<< HEAD
 func TestVerifyUser(t *testing.T) {
 	th := Setup(t).InitBasic()
 	defer th.TearDown()
@@ -4557,7 +4556,9 @@
 		require.NotNil(t, resp.Error)
 		CheckErrorMessage(t, resp, "api.context.permissions.app_error")
 		require.Nil(t, vuser)
-=======
+	})
+}
+
 func TestGetKnownUsers(t *testing.T) {
 	th := Setup(t)
 	defer th.TearDown()
@@ -4655,6 +4656,5 @@
 		CheckNoError(t, resp)
 		assert.Len(t, userIds, 2)
 		assert.ElementsMatch(t, userIds, []string{u2.Id, u3.Id})
->>>>>>> 882b0324
 	})
 }
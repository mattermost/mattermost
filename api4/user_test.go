--- conflicted
+++ resolved
@@ -5856,15 +5856,9 @@
 				_, resp, err = client.CreatePost(&model.Post{ChannelId: th.BasicChannel.Id, Message: "testReply", RootId: rpost.Id})
 				require.NoError(t, err)
 				CheckCreatedStatus(t, resp)
-<<<<<<< HEAD
 
 				defer th.App.Srv().Store().Post().PermanentDeleteByUser(th.BasicUser.Id)
 
-=======
-
-				defer th.App.Srv().Store().Post().PermanentDeleteByUser(th.BasicUser.Id)
-
->>>>>>> 06e964b8
 				uss, _, err := th.Client.GetUserThreads(th.BasicUser.Id, th.BasicTeam.Id, model.GetUserThreadsOpts{})
 				require.NoError(t, err)
 				require.Len(t, uss.Threads, 1)

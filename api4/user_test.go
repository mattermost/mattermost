--- conflicted
+++ resolved
@@ -3621,40 +3621,24 @@
 
 		t.Run("missing cert subject", func(t *testing.T) {
 			th.Client.Logout()
-<<<<<<< HEAD
-			th.Client.HttpHeader["X-SSL-Client-Cert"] = "valid_cert_fake"
+			th.Client.HTTPHeader["X-SSL-Client-Cert"] = "valid_cert_fake"
 			_, resp, err := th.Client.Login(th.BasicUser.Email, th.BasicUser.Password)
 			require.Error(t, err)
-=======
-			th.Client.HTTPHeader["X-SSL-Client-Cert"] = "valid_cert_fake"
-			_, resp := th.Client.Login(th.BasicUser.Email, th.BasicUser.Password)
->>>>>>> fd853e74
 			CheckBadRequestStatus(t, resp)
 		})
 
 		t.Run("emails mismatch", func(t *testing.T) {
 			th.Client.Logout()
-<<<<<<< HEAD
-			th.Client.HttpHeader["X-SSL-Client-Cert-Subject-DN"] = "C=US, ST=Maryland, L=Pasadena, O=Brent Baccala, OU=FreeSoft, CN=www.freesoft.org/emailAddress=mis_match" + th.BasicUser.Email
+			th.Client.HTTPHeader["X-SSL-Client-Cert-Subject-DN"] = "C=US, ST=Maryland, L=Pasadena, O=Brent Baccala, OU=FreeSoft, CN=www.freesoft.org/emailAddress=mis_match" + th.BasicUser.Email
 			_, resp, err := th.Client.Login(th.BasicUser.Email, "")
 			require.Error(t, err)
-=======
-			th.Client.HTTPHeader["X-SSL-Client-Cert-Subject-DN"] = "C=US, ST=Maryland, L=Pasadena, O=Brent Baccala, OU=FreeSoft, CN=www.freesoft.org/emailAddress=mis_match" + th.BasicUser.Email
-			_, resp := th.Client.Login(th.BasicUser.Email, "")
->>>>>>> fd853e74
 			CheckUnauthorizedStatus(t, resp)
 		})
 
 		t.Run("successful cba login", func(t *testing.T) {
-<<<<<<< HEAD
-			th.Client.HttpHeader["X-SSL-Client-Cert-Subject-DN"] = "C=US, ST=Maryland, L=Pasadena, O=Brent Baccala, OU=FreeSoft, CN=www.freesoft.org/emailAddress=" + th.BasicUser.Email
+			th.Client.HTTPHeader["X-SSL-Client-Cert-Subject-DN"] = "C=US, ST=Maryland, L=Pasadena, O=Brent Baccala, OU=FreeSoft, CN=www.freesoft.org/emailAddress=" + th.BasicUser.Email
 			user, _, err := th.Client.Login(th.BasicUser.Email, "")
 			require.NoError(t, err)
-=======
-			th.Client.HTTPHeader["X-SSL-Client-Cert-Subject-DN"] = "C=US, ST=Maryland, L=Pasadena, O=Brent Baccala, OU=FreeSoft, CN=www.freesoft.org/emailAddress=" + th.BasicUser.Email
-			user, resp := th.Client.Login(th.BasicUser.Email, "")
-			CheckNoError(t, resp)
->>>>>>> fd853e74
 			require.NotNil(t, user)
 			require.Equal(t, th.BasicUser.Id, user.Id)
 		})
@@ -3692,27 +3676,16 @@
 		})
 
 		t.Run("password required", func(t *testing.T) {
-<<<<<<< HEAD
-			th.Client.HttpHeader["X-SSL-Client-Cert-Subject-DN"] = "C=US, ST=Maryland, L=Pasadena, O=Brent Baccala, OU=FreeSoft, CN=www.freesoft.org/emailAddress=" + th.BasicUser.Email
+			th.Client.HTTPHeader["X-SSL-Client-Cert-Subject-DN"] = "C=US, ST=Maryland, L=Pasadena, O=Brent Baccala, OU=FreeSoft, CN=www.freesoft.org/emailAddress=" + th.BasicUser.Email
 			_, resp, err := th.Client.Login(th.BasicUser.Email, "")
 			require.Error(t, err)
-=======
+			CheckBadRequestStatus(t, resp)
+		})
+
+		t.Run("successful cba login with password", func(t *testing.T) {
 			th.Client.HTTPHeader["X-SSL-Client-Cert-Subject-DN"] = "C=US, ST=Maryland, L=Pasadena, O=Brent Baccala, OU=FreeSoft, CN=www.freesoft.org/emailAddress=" + th.BasicUser.Email
-			_, resp := th.Client.Login(th.BasicUser.Email, "")
->>>>>>> fd853e74
-			CheckBadRequestStatus(t, resp)
-		})
-
-		t.Run("successful cba login with password", func(t *testing.T) {
-<<<<<<< HEAD
-			th.Client.HttpHeader["X-SSL-Client-Cert-Subject-DN"] = "C=US, ST=Maryland, L=Pasadena, O=Brent Baccala, OU=FreeSoft, CN=www.freesoft.org/emailAddress=" + th.BasicUser.Email
 			user, _, err := th.Client.Login(th.BasicUser.Email, th.BasicUser.Password)
 			require.NoError(t, err)
-=======
-			th.Client.HTTPHeader["X-SSL-Client-Cert-Subject-DN"] = "C=US, ST=Maryland, L=Pasadena, O=Brent Baccala, OU=FreeSoft, CN=www.freesoft.org/emailAddress=" + th.BasicUser.Email
-			user, resp := th.Client.Login(th.BasicUser.Email, th.BasicUser.Password)
-			CheckNoError(t, resp)
->>>>>>> fd853e74
 			require.NotNil(t, user)
 			require.Equal(t, th.BasicUser.Id, user.Id)
 		})

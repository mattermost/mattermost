--- conflicted
+++ resolved
@@ -925,7 +925,6 @@
 	CheckNoError(t, resp)
 }
 
-<<<<<<< HEAD
 func TestAutocompleteUsers(t *testing.T) {
 	th := Setup().InitBasic().InitSystemAdmin()
 	defer TearDown()
@@ -999,7 +998,8 @@
 
 	_, resp = th.SystemAdminClient.AutoCompleteUsersInTeam(teamId, username, "")
 	CheckNoError(t, resp)
-=======
+}
+
 func TestVerify(t *testing.T) {
 	th := Setup().InitBasic()
 	defer TearDown()
@@ -1024,5 +1024,4 @@
 
 	_, resp = Client.VerifyUserEmail(ruser.Id, "")
 	CheckBadRequestStatus(t, resp)
->>>>>>> 19b75346
 }
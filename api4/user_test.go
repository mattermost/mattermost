--- conflicted
+++ resolved
@@ -5844,49 +5844,20 @@
 
 		uss, _ := checkThreadListReplies(t, th, th.Client, th.BasicUser.Id, 2, 2, nil)
 
-<<<<<<< HEAD
-		var uss, uss2, uss3 *model.Threads
-		uss, resp = th.Client.GetUserThreads(th.BasicUser.Id, th.BasicTeam.Id, model.GetUserThreadsOpts{
-			Deleted: false,
-		})
-		CheckNoError(t, resp)
-		require.Len(t, uss.Threads, 2)
-
-		resp = th.Client.UpdateThreadReadForUser(th.BasicUser.Id, th.BasicTeam.Id, rrpost.Id, model.GetMillis())
-		CheckNoError(t, resp)
-		CheckOKStatus(t, resp)
-
-		uss2, resp = th.Client.GetUserThreads(th.BasicUser.Id, th.BasicTeam.Id, model.GetUserThreadsOpts{
-			Deleted: false,
-		})
-		CheckNoError(t, resp)
-		require.Len(t, uss2.Threads, 2)
-		require.Greater(t, uss2.Threads[1].LastViewedAt, uss.Threads[1].LastViewedAt)
-=======
 		time.Sleep(1)
 		resp := th.Client.UpdateThreadReadForUser(th.BasicUser.Id, th.BasicTeam.Id, rrpost.Id, model.GetMillis())
 		CheckNoError(t, resp)
 		CheckOKStatus(t, resp)
 
 		uss2, _ := checkThreadListReplies(t, th, th.Client, th.BasicUser.Id, 1, 2, nil)
-		require.Greater(t, uss2.Threads[0].LastViewedAt, uss.Threads[0].LastViewedAt)
->>>>>>> c38dd222
+		require.Greater(t, uss2.Threads[1].LastViewedAt, uss.Threads[1].LastViewedAt)
 
 		timestamp := model.GetMillis()
 		resp = th.Client.UpdateThreadReadForUser(th.BasicUser.Id, th.BasicTeam.Id, rrpost.Id, timestamp)
 		CheckNoError(t, resp)
 		CheckOKStatus(t, resp)
 
-<<<<<<< HEAD
-		uss3, resp = th.Client.GetUserThreads(th.BasicUser.Id, th.BasicTeam.Id, model.GetUserThreadsOpts{
-			Deleted: false,
-		})
-		CheckNoError(t, resp)
-		require.Len(t, uss3.Threads, 2)
+		uss3, _ := checkThreadListReplies(t, th, th.Client, th.BasicUser.Id, 1, 2, nil)
 		require.Equal(t, uss3.Threads[1].LastViewedAt, timestamp)
-=======
-		uss3, _ := checkThreadListReplies(t, th, th.Client, th.BasicUser.Id, 1, 2, nil)
-		require.Equal(t, uss3.Threads[0].LastViewedAt, timestamp)
->>>>>>> c38dd222
 	})
 }
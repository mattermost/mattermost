// Copyright (c) 2015-present Mattermost, Inc. All Rights Reserved.
// See LICENSE.txt for license information.

package api4

import (
	"fmt"
	"net/http"
	"os"
	"regexp"
	"strings"
	"testing"
	"time"

	"github.com/dgryski/dgoogauth"
	"github.com/stretchr/testify/assert"
	"github.com/stretchr/testify/mock"
	"github.com/stretchr/testify/require"

	"github.com/mattermost/mattermost-server/v6/app"
	"github.com/mattermost/mattermost-server/v6/einterfaces/mocks"
	"github.com/mattermost/mattermost-server/v6/model"
	"github.com/mattermost/mattermost-server/v6/shared/mail"
	"github.com/mattermost/mattermost-server/v6/utils/testutils"

	_ "github.com/mattermost/mattermost-server/v6/model/gitlab"
)

func TestCreateUser(t *testing.T) {
	th := Setup(t)
	defer th.TearDown()

	user := model.User{
		Email:         th.GenerateTestEmail(),
		Nickname:      "Corey Hulen",
		Password:      "hello1",
		Username:      GenerateTestUsername(),
		Roles:         model.SystemAdminRoleId + " " + model.SystemUserRoleId,
		EmailVerified: true,
	}

	ruser, resp, err := th.Client.CreateUser(&user)
	require.NoError(t, err)
	CheckCreatedStatus(t, resp)
	// Creating a user as a regular user with verified flag should not verify the new user.
	require.False(t, ruser.EmailVerified)

	_, _, _ = th.Client.Login(user.Email, user.Password)

	require.Equal(t, user.Nickname, ruser.Nickname, "nickname didn't match")
	require.Equal(t, model.SystemUserRoleId, ruser.Roles, "did not clear roles")

	CheckUserSanitization(t, ruser)

	_, resp, err = th.Client.CreateUser(ruser)
	require.Error(t, err)
	CheckBadRequestStatus(t, resp)

	ruser.Id = ""
	ruser.Username = GenerateTestUsername()
	ruser.Password = "passwd1"
	_, resp, err = th.Client.CreateUser(ruser)
	CheckErrorID(t, err, "app.user.save.email_exists.app_error")
	CheckBadRequestStatus(t, resp)

	ruser.Email = th.GenerateTestEmail()
	ruser.Username = user.Username
	_, resp, err = th.Client.CreateUser(ruser)
	CheckErrorID(t, err, "app.user.save.username_exists.app_error")
	CheckBadRequestStatus(t, resp)

	ruser.Email = ""
	_, resp, err = th.Client.CreateUser(ruser)
	CheckErrorID(t, err, "model.user.is_valid.email.app_error")
	CheckBadRequestStatus(t, resp)

	ruser.Username = "testinvalid+++"
	_, resp, err = th.Client.CreateUser(ruser)
	CheckErrorID(t, err, "model.user.is_valid.username.app_error")
	CheckBadRequestStatus(t, resp)

	th.App.UpdateConfig(func(cfg *model.Config) { *cfg.TeamSettings.EnableOpenServer = false })
	th.App.UpdateConfig(func(cfg *model.Config) { *cfg.TeamSettings.EnableUserCreation = false })

	th.TestForSystemAdminAndLocal(t, func(t *testing.T, client *model.Client4) {
		user2 := &model.User{Email: th.GenerateTestEmail(), Password: "Password1", Username: GenerateTestUsername(), EmailVerified: true}
		ruser2, _, err2 := client.CreateUser(user2)
		require.NoError(t, err2)
		// Creating a user as sysadmin should verify the user with the EmailVerified flag.
		require.True(t, ruser2.EmailVerified)

		r, err2 := client.DoApiPost("/users", "garbage")
		require.Error(t, err2, "should have errored")
		assert.Equal(t, http.StatusBadRequest, r.StatusCode)
	})

	th.TestForSystemAdminAndLocal(t, func(t *testing.T, client *model.Client4) {
		email := th.GenerateTestEmail()
		user2 := &model.User{Email: email, Password: "Password1", Username: GenerateTestUsername(), EmailVerified: true}
<<<<<<< HEAD
		_, resp := client.CreateUser(user2)
		CheckNoError(t, resp)
=======
		_, _, err = client.CreateUser(user2)
		require.NoError(t, err)
>>>>>>> d0629503
		_, appErr := th.App.GetUserByUsername(user2.Username)
		require.Nil(t, appErr)

		user3 := &model.User{Email: fmt.Sprintf(" %s  ", email), Password: "Password1", Username: GenerateTestUsername(), EmailVerified: true}
<<<<<<< HEAD
		_, resp = client.CreateUser(user3)
=======
		_, resp, err = client.CreateUser(user3)
		require.Error(t, err)
>>>>>>> d0629503
		CheckBadRequestStatus(t, resp)
		_, appErr = th.App.GetUserByUsername(user3.Username)
		require.NotNil(t, appErr)
	}, "Should not be able to create two users with the same email but spaces in it")
}

func TestCreateUserInputFilter(t *testing.T) {
	th := Setup(t)
	defer th.TearDown()

	t.Run("DomainRestriction", func(t *testing.T) {

		enableAPIUserDeletion := th.App.Config().ServiceSettings.EnableAPIUserDeletion
		th.App.UpdateConfig(func(cfg *model.Config) {
			*cfg.TeamSettings.EnableOpenServer = true
			*cfg.TeamSettings.EnableUserCreation = true
			*cfg.TeamSettings.RestrictCreationToDomains = "mattermost.com"
			*cfg.ServiceSettings.EnableAPIUserDeletion = true
		})

		defer th.App.UpdateConfig(func(cfg *model.Config) {
			*cfg.TeamSettings.RestrictCreationToDomains = ""
			*cfg.ServiceSettings.EnableAPIUserDeletion = *enableAPIUserDeletion
		})

		th.TestForSystemAdminAndLocal(t, func(t *testing.T, client *model.Client4) {
			user := &model.User{Email: "foobar+testdomainrestriction@mattermost.com", Password: "Password1", Username: GenerateTestUsername()}
			u, _, err := client.CreateUser(user) // we need the returned created user to use its Id for deletion.
			require.NoError(t, err)
			_, err = client.PermanentDeleteUser(u.Id)
			require.NoError(t, err)
		}, "ValidUser")

		th.TestForSystemAdminAndLocal(t, func(t *testing.T, client *model.Client4) {
			user := &model.User{Email: "foobar+testdomainrestriction@mattermost.org", Password: "Password1", Username: GenerateTestUsername()}
			_, resp, err := client.CreateUser(user)
			require.Error(t, err)
			CheckBadRequestStatus(t, resp)
		}, "InvalidEmail")

		t.Run("ValidAuthServiceFilter", func(t *testing.T) {
			t.Run("SystemAdminClient", func(t *testing.T) {
				user := &model.User{
					Email:       "foobar+testdomainrestriction@mattermost.org",
					Username:    GenerateTestUsername(),
					AuthService: "ldap",
					AuthData:    model.NewString("999099"),
				}
				u, _, err := th.SystemAdminClient.CreateUser(user)
				require.NoError(t, err)
				_, err = th.SystemAdminClient.PermanentDeleteUser(u.Id)
				require.NoError(t, err)
			})
			t.Run("LocalClient", func(t *testing.T) {
				user := &model.User{
					Email:       "foobar+testdomainrestrictionlocalclient@mattermost.org",
					Username:    GenerateTestUsername(),
					AuthService: "ldap",
					AuthData:    model.NewString("999100"),
				}
				u, _, err := th.LocalClient.CreateUser(user)
				require.NoError(t, err)
				_, err = th.LocalClient.PermanentDeleteUser(u.Id)
				require.NoError(t, err)
			})
		})

		th.TestForSystemAdminAndLocal(t, func(t *testing.T, client *model.Client4) {
			user := &model.User{Email: "foobar+testdomainrestriction@mattermost.org", Password: "Password1", Username: GenerateTestUsername(), AuthService: "ldap"}
			_, resp, err := th.Client.CreateUser(user)
			require.Error(t, err)
			CheckBadRequestStatus(t, resp)
		}, "InvalidAuthServiceFilter")
	})

	t.Run("Roles", func(t *testing.T) {
		th.App.UpdateConfig(func(cfg *model.Config) {
			*cfg.TeamSettings.EnableOpenServer = true
			*cfg.TeamSettings.EnableUserCreation = true
			*cfg.TeamSettings.RestrictCreationToDomains = ""
			*cfg.ServiceSettings.EnableAPIUserDeletion = true
		})

		th.TestForSystemAdminAndLocal(t, func(t *testing.T, client *model.Client4) {
			emailAddr := "foobar+testinvalidrole@mattermost.com"
			user := &model.User{Email: emailAddr, Password: "Password1", Username: GenerateTestUsername(), Roles: "system_user system_admin"}
			_, _, err := client.CreateUser(user)
			require.NoError(t, err)
			ruser, appErr := th.App.GetUserByEmail(emailAddr)
			require.Nil(t, appErr)
			assert.NotEqual(t, ruser.Roles, "system_user system_admin")
			_, err = client.PermanentDeleteUser(ruser.Id)
			require.NoError(t, err)
		}, "InvalidRole")
	})

	th.TestForSystemAdminAndLocal(t, func(t *testing.T, client *model.Client4) {
		th.App.UpdateConfig(func(cfg *model.Config) {
			*cfg.TeamSettings.EnableOpenServer = true
			*cfg.TeamSettings.EnableUserCreation = true
		})
		user := &model.User{Id: "AAAAAAAAAAAAAAAAAAAAAAAAAA", Email: "foobar+testinvalidid@mattermost.com", Password: "Password1", Username: GenerateTestUsername(), Roles: "system_user system_admin"}
		_, resp, err := client.CreateUser(user)
		require.Error(t, err)
		CheckBadRequestStatus(t, resp)
	}, "InvalidId")
}

func TestCreateUserWithToken(t *testing.T) {
	th := Setup(t).InitBasic()
	defer th.TearDown()

	t.Run("CreateWithTokenHappyPath", func(t *testing.T) {
		user := model.User{Email: th.GenerateTestEmail(), Nickname: "Corey Hulen", Password: "hello1", Username: GenerateTestUsername(), Roles: model.SystemAdminRoleId + " " + model.SystemUserRoleId}
		token := model.NewToken(
			app.TokenTypeTeamInvitation,
			model.MapToJson(map[string]string{"teamId": th.BasicTeam.Id, "email": user.Email}),
		)
		require.NoError(t, th.App.Srv().Store.Token().Save(token))

		ruser, resp, err := th.Client.CreateUserWithToken(&user, token.Token)
		require.NoError(t, err)
		CheckCreatedStatus(t, resp)

		th.Client.Login(user.Email, user.Password)
		require.Equal(t, user.Nickname, ruser.Nickname)
		require.Equal(t, model.SystemUserRoleId, ruser.Roles, "should clear roles")
		CheckUserSanitization(t, ruser)
		_, err = th.App.Srv().Store.Token().GetByToken(token.Token)
		require.Error(t, err, "The token must be deleted after being used")

		teams, appErr := th.App.GetTeamsForUser(ruser.Id)
		require.Nil(t, appErr)
		require.NotEmpty(t, teams, "The user must have teams")
		require.Equal(t, th.BasicTeam.Id, teams[0].Id, "The user joined team must be the team provided.")
	})

	th.TestForSystemAdminAndLocal(t, func(t *testing.T, client *model.Client4) {
		user := model.User{Email: th.GenerateTestEmail(), Nickname: "Corey Hulen", Password: "hello1", Username: GenerateTestUsername(), Roles: model.SystemAdminRoleId + " " + model.SystemUserRoleId}
		token := model.NewToken(
			app.TokenTypeTeamInvitation,
			model.MapToJson(map[string]string{"teamId": th.BasicTeam.Id, "email": user.Email}),
		)
		require.NoError(t, th.App.Srv().Store.Token().Save(token))

		ruser, resp, err := client.CreateUserWithToken(&user, token.Token)
		require.NoError(t, err)
		CheckCreatedStatus(t, resp)

		th.Client.Login(user.Email, user.Password)
		require.Equal(t, user.Nickname, ruser.Nickname)
		require.Equal(t, model.SystemUserRoleId, ruser.Roles, "should clear roles")
		CheckUserSanitization(t, ruser)
		_, err = th.App.Srv().Store.Token().GetByToken(token.Token)
		require.Error(t, err, "The token must be deleted after being used")

		teams, appErr := th.App.GetTeamsForUser(ruser.Id)
		require.Nil(t, appErr)
		require.NotEmpty(t, teams, "The user must have teams")
		require.Equal(t, th.BasicTeam.Id, teams[0].Id, "The user joined team must be the team provided.")
	}, "CreateWithTokenHappyPath")

	t.Run("NoToken", func(t *testing.T) {
		user := model.User{Email: th.GenerateTestEmail(), Nickname: "Corey Hulen", Password: "hello1", Username: GenerateTestUsername(), Roles: model.SystemAdminRoleId + " " + model.SystemUserRoleId}
		token := model.NewToken(
			app.TokenTypeTeamInvitation,
			model.MapToJson(map[string]string{"teamId": th.BasicTeam.Id, "email": user.Email}),
		)
		require.NoError(t, th.App.Srv().Store.Token().Save(token))
		defer th.App.DeleteToken(token)

		_, _, err := th.Client.CreateUserWithToken(&user, "")
		require.Error(t, err)
		CheckErrorID(t, err, "api.user.create_user.missing_token.app_error")
	})

	t.Run("TokenExpired", func(t *testing.T) {
		user := model.User{Email: th.GenerateTestEmail(), Nickname: "Corey Hulen", Password: "hello1", Username: GenerateTestUsername(), Roles: model.SystemAdminRoleId + " " + model.SystemUserRoleId}
		timeNow := time.Now()
		past49Hours := timeNow.Add(-49*time.Hour).UnixNano() / int64(time.Millisecond)
		token := model.NewToken(
			app.TokenTypeTeamInvitation,
			model.MapToJson(map[string]string{"teamId": th.BasicTeam.Id, "email": user.Email}),
		)
		token.CreateAt = past49Hours
		require.NoError(t, th.App.Srv().Store.Token().Save(token))
		defer th.App.DeleteToken(token)

		_, resp, err := th.Client.CreateUserWithToken(&user, token.Token)
		require.Error(t, err)
		CheckBadRequestStatus(t, resp)
		CheckErrorID(t, err, "api.user.create_user.signup_link_expired.app_error")
	})

	t.Run("WrongToken", func(t *testing.T) {
		user := model.User{Email: th.GenerateTestEmail(), Nickname: "Corey Hulen", Password: "hello1", Username: GenerateTestUsername(), Roles: model.SystemAdminRoleId + " " + model.SystemUserRoleId}

		_, resp, err := th.Client.CreateUserWithToken(&user, "wrong")
		require.Error(t, err)
		CheckNotFoundStatus(t, resp)
		CheckErrorID(t, err, "api.user.create_user.signup_link_invalid.app_error")
	})

	t.Run("EnableUserCreationDisable", func(t *testing.T) {

		enableUserCreation := th.App.Config().TeamSettings.EnableUserCreation
		defer func() {
			th.App.UpdateConfig(func(cfg *model.Config) { cfg.TeamSettings.EnableUserCreation = enableUserCreation })
		}()

		user := model.User{Email: th.GenerateTestEmail(), Nickname: "Corey Hulen", Password: "hello1", Username: GenerateTestUsername(), Roles: model.SystemAdminRoleId + " " + model.SystemUserRoleId}

		token := model.NewToken(
			app.TokenTypeTeamInvitation,
			model.MapToJson(map[string]string{"teamId": th.BasicTeam.Id, "email": user.Email}),
		)
		require.NoError(t, th.App.Srv().Store.Token().Save(token))
		defer th.App.DeleteToken(token)

		th.App.UpdateConfig(func(cfg *model.Config) { *cfg.TeamSettings.EnableUserCreation = false })

		_, resp, err := th.Client.CreateUserWithToken(&user, token.Token)
		require.Error(t, err)
		CheckNotImplementedStatus(t, resp)
		CheckErrorID(t, err, "api.user.create_user.signup_email_disabled.app_error")

	})
	th.TestForSystemAdminAndLocal(t, func(t *testing.T, client *model.Client4) {
		enableUserCreation := th.App.Config().TeamSettings.EnableUserCreation
		defer th.App.UpdateConfig(func(cfg *model.Config) { cfg.TeamSettings.EnableUserCreation = enableUserCreation })

		user := model.User{Email: th.GenerateTestEmail(), Nickname: "Corey Hulen", Password: "hello1", Username: GenerateTestUsername(), Roles: model.SystemAdminRoleId + " " + model.SystemUserRoleId}

		token := model.NewToken(
			app.TokenTypeTeamInvitation,
			model.MapToJson(map[string]string{"teamId": th.BasicTeam.Id, "email": user.Email}),
		)
		require.NoError(t, th.App.Srv().Store.Token().Save(token))
		defer th.App.DeleteToken(token)

		th.App.UpdateConfig(func(cfg *model.Config) { *cfg.TeamSettings.EnableUserCreation = false })

		_, resp, err := client.CreateUserWithToken(&user, token.Token)
		require.Error(t, err)
		CheckNotImplementedStatus(t, resp)
		CheckErrorID(t, err, "api.user.create_user.signup_email_disabled.app_error")
	}, "EnableUserCreationDisable")

	t.Run("EnableOpenServerDisable", func(t *testing.T) {
		user := model.User{Email: th.GenerateTestEmail(), Nickname: "Corey Hulen", Password: "hello1", Username: GenerateTestUsername(), Roles: model.SystemAdminRoleId + " " + model.SystemUserRoleId}

		token := model.NewToken(
			app.TokenTypeTeamInvitation,
			model.MapToJson(map[string]string{"teamId": th.BasicTeam.Id, "email": user.Email}),
		)
		require.NoError(t, th.App.Srv().Store.Token().Save(token))

		enableOpenServer := th.App.Config().TeamSettings.EnableOpenServer
		defer func() {
			th.App.UpdateConfig(func(cfg *model.Config) { cfg.TeamSettings.EnableOpenServer = enableOpenServer })
		}()

		th.App.UpdateConfig(func(cfg *model.Config) { *cfg.TeamSettings.EnableOpenServer = false })

		ruser, resp, err := th.Client.CreateUserWithToken(&user, token.Token)
		require.NoError(t, err)
		CheckCreatedStatus(t, resp)

		th.Client.Login(user.Email, user.Password)
		require.Equal(t, user.Nickname, ruser.Nickname)
		require.Equal(t, model.SystemUserRoleId, ruser.Roles, "should clear roles")
		CheckUserSanitization(t, ruser)
		_, err = th.App.Srv().Store.Token().GetByToken(token.Token)
		require.Error(t, err, "The token must be deleted after be used")
	})
}

func TestCreateUserWebSocketEvent(t *testing.T) {
	th := Setup(t).InitBasic()
	defer th.TearDown()

	t.Run("guest should not received new_user event but user should", func(t *testing.T) {
		th.App.Srv().SetLicense(model.NewTestLicense("guests"))
		th.App.UpdateConfig(func(cfg *model.Config) { *cfg.GuestAccountsSettings.Enable = true })
		th.App.UpdateConfig(func(cfg *model.Config) { *cfg.GuestAccountsSettings.AllowEmailAccounts = true })

		id := model.NewId()
		guestPassword := "Pa$$word11"
		guest := &model.User{
			Email:         "success+" + id + "@simulator.amazonses.com",
			Username:      "un_" + id,
			Nickname:      "nn_" + id,
			Password:      guestPassword,
			EmailVerified: true,
		}

		guest, errr := th.App.CreateGuest(th.Context, guest)
		require.Nil(t, errr)

		_, _, errr = th.App.AddUserToTeam(th.Context, th.BasicTeam.Id, guest.Id, "")
		require.Nil(t, errr)

		_, errr = th.App.AddUserToChannel(guest, th.BasicChannel, false)
		require.Nil(t, errr)

		guestClient := th.CreateClient()

		_, _, err := guestClient.Login(guest.Email, guestPassword)
		require.NoError(t, err)

		guestWSClient, err := th.CreateWebSocketClientWithClient(guestClient)
		require.NoError(t, err)
		defer guestWSClient.Close()
		guestWSClient.Listen()

		userWSClient, err := th.CreateWebSocketClient()
		require.NoError(t, err)
		defer userWSClient.Close()
		userWSClient.Listen()

		user := model.User{Email: th.GenerateTestEmail(), Nickname: "Corey Hulen", Password: "hello1", Username: GenerateTestUsername(), Roles: model.SystemAdminRoleId + " " + model.SystemUserRoleId}

		inviteId := th.BasicTeam.InviteId

		_, resp, err := th.Client.CreateUserWithInviteId(&user, inviteId)
		require.NoError(t, err)
		CheckCreatedStatus(t, resp)

		var userHasReceived bool
		var guestHasReceived bool

		func() {
			for {
				select {
				case ev := <-userWSClient.EventChannel:
					if ev.EventType() == model.WebsocketEventNewUser {
						userHasReceived = true
					}
				case ev := <-guestWSClient.EventChannel:
					if ev.EventType() == model.WebsocketEventNewUser {
						guestHasReceived = true
					}
				case <-time.After(2 * time.Second):
					return
				}
			}
		}()

		require.Truef(t, userHasReceived, "User should have received %s event", model.WebsocketEventNewUser)
		require.Falsef(t, guestHasReceived, "Guest should not have received %s event", model.WebsocketEventNewUser)
	})
}

func TestCreateUserWithInviteId(t *testing.T) {
	th := Setup(t).InitBasic()
	defer th.TearDown()

	t.Run("CreateWithInviteIdHappyPath", func(t *testing.T) {
		user := model.User{Email: th.GenerateTestEmail(), Nickname: "Corey Hulen", Password: "hello1", Username: GenerateTestUsername(), Roles: model.SystemAdminRoleId + " " + model.SystemUserRoleId}

		inviteId := th.BasicTeam.InviteId

		ruser, resp, err := th.Client.CreateUserWithInviteId(&user, inviteId)
		require.NoError(t, err)
		CheckCreatedStatus(t, resp)

		th.Client.Login(user.Email, user.Password)
		require.Equal(t, user.Nickname, ruser.Nickname)
		require.Equal(t, model.SystemUserRoleId, ruser.Roles, "should clear roles")
		CheckUserSanitization(t, ruser)
	})
	th.TestForSystemAdminAndLocal(t, func(t *testing.T, client *model.Client4) {
		user := model.User{Email: th.GenerateTestEmail(), Nickname: "Corey Hulen", Password: "hello1", Username: GenerateTestUsername(), Roles: model.SystemAdminRoleId + " " + model.SystemUserRoleId}

		inviteId := th.BasicTeam.InviteId

		ruser, resp, err := client.CreateUserWithInviteId(&user, inviteId)
		require.NoError(t, err)
		CheckCreatedStatus(t, resp)

		th.Client.Login(user.Email, user.Password)
		require.Equal(t, user.Nickname, ruser.Nickname)
		require.Equal(t, model.SystemUserRoleId, ruser.Roles, "should clear roles")
		CheckUserSanitization(t, ruser)
	}, "CreateWithInviteIdHappyPath")

	t.Run("GroupConstrainedTeam", func(t *testing.T) {
		user := model.User{Email: th.GenerateTestEmail(), Nickname: "", Password: "hello1", Username: GenerateTestUsername(), Roles: model.SystemAdminRoleId + " " + model.SystemUserRoleId}

		th.BasicTeam.GroupConstrained = model.NewBool(true)
		team, appErr := th.App.UpdateTeam(th.BasicTeam)
		require.Nil(t, appErr)

		defer func() {
			th.BasicTeam.GroupConstrained = model.NewBool(false)
			_, appErr = th.App.UpdateTeam(th.BasicTeam)
			require.Nil(t, appErr)
		}()

		inviteID := team.InviteId

		_, _, err := th.Client.CreateUserWithInviteId(&user, inviteID)
		CheckErrorID(t, err, "app.team.invite_id.group_constrained.error")
	})

	th.TestForSystemAdminAndLocal(t, func(t *testing.T, client *model.Client4) {
		user := model.User{Email: th.GenerateTestEmail(), Nickname: "", Password: "hello1", Username: GenerateTestUsername(), Roles: model.SystemAdminRoleId + " " + model.SystemUserRoleId}

		th.BasicTeam.GroupConstrained = model.NewBool(true)
		team, appErr := th.App.UpdateTeam(th.BasicTeam)
		require.Nil(t, appErr)

		defer func() {
			th.BasicTeam.GroupConstrained = model.NewBool(false)
			_, appErr = th.App.UpdateTeam(th.BasicTeam)
			require.Nil(t, appErr)
		}()

		inviteID := team.InviteId

		_, _, err := client.CreateUserWithInviteId(&user, inviteID)
		CheckErrorID(t, err, "app.team.invite_id.group_constrained.error")
	}, "GroupConstrainedTeam")

	t.Run("WrongInviteId", func(t *testing.T) {
		user := model.User{Email: th.GenerateTestEmail(), Nickname: "Corey Hulen", Password: "hello1", Username: GenerateTestUsername(), Roles: model.SystemAdminRoleId + " " + model.SystemUserRoleId}

		inviteId := model.NewId()

		_, resp, err := th.Client.CreateUserWithInviteId(&user, inviteId)
		require.Error(t, err)
		CheckNotFoundStatus(t, resp)
		CheckErrorID(t, err, "app.team.get_by_invite_id.finding.app_error")
	})

	t.Run("NoInviteId", func(t *testing.T) {
		user := model.User{Email: th.GenerateTestEmail(), Nickname: "Corey Hulen", Password: "hello1", Username: GenerateTestUsername(), Roles: model.SystemAdminRoleId + " " + model.SystemUserRoleId}

		_, _, err := th.Client.CreateUserWithInviteId(&user, "")
		require.Error(t, err)
		CheckErrorID(t, err, "api.user.create_user.missing_invite_id.app_error")
	})

	t.Run("ExpiredInviteId", func(t *testing.T) {
		user := model.User{Email: th.GenerateTestEmail(), Nickname: "Corey Hulen", Password: "hello1", Username: GenerateTestUsername(), Roles: model.SystemAdminRoleId + " " + model.SystemUserRoleId}

		inviteId := th.BasicTeam.InviteId

		_, _, err := th.SystemAdminClient.RegenerateTeamInviteId(th.BasicTeam.Id)
		require.NoError(t, err)

		_, resp, err := th.Client.CreateUserWithInviteId(&user, inviteId)
		require.Error(t, err)
		CheckNotFoundStatus(t, resp)
		CheckErrorID(t, err, "app.team.get_by_invite_id.finding.app_error")
	})

	t.Run("EnableUserCreationDisable", func(t *testing.T) {
		user := model.User{Email: th.GenerateTestEmail(), Nickname: "Corey Hulen", Password: "hello1", Username: GenerateTestUsername(), Roles: model.SystemAdminRoleId + " " + model.SystemUserRoleId}

		enableUserCreation := th.App.Config().TeamSettings.EnableUserCreation
		defer func() {
			th.App.UpdateConfig(func(cfg *model.Config) { cfg.TeamSettings.EnableUserCreation = enableUserCreation })
		}()

		th.App.UpdateConfig(func(cfg *model.Config) { *cfg.TeamSettings.EnableUserCreation = false })

		inviteId := th.BasicTeam.InviteId

		_, resp, err := th.Client.CreateUserWithInviteId(&user, inviteId)
		require.Error(t, err)
		CheckNotImplementedStatus(t, resp)
		CheckErrorID(t, err, "api.user.create_user.signup_email_disabled.app_error")
	})
	th.TestForSystemAdminAndLocal(t, func(t *testing.T, client *model.Client4) {
		user := model.User{Email: th.GenerateTestEmail(), Nickname: "Corey Hulen", Password: "hello1", Username: GenerateTestUsername(), Roles: model.SystemAdminRoleId + " " + model.SystemUserRoleId}

		enableUserCreation := th.App.Config().TeamSettings.EnableUserCreation
		defer th.App.UpdateConfig(func(cfg *model.Config) { cfg.TeamSettings.EnableUserCreation = enableUserCreation })

		th.App.UpdateConfig(func(cfg *model.Config) { *cfg.TeamSettings.EnableUserCreation = false })

		inviteId := th.BasicTeam.InviteId
		_, resp, err := client.CreateUserWithInviteId(&user, inviteId)
		require.Error(t, err)
		CheckNotImplementedStatus(t, resp)
		CheckErrorID(t, err, "api.user.create_user.signup_email_disabled.app_error")
	}, "EnableUserCreationDisable")

	t.Run("EnableOpenServerDisable", func(t *testing.T) {
		user := model.User{Email: th.GenerateTestEmail(), Nickname: "Corey Hulen", Password: "hello1", Username: GenerateTestUsername(), Roles: model.SystemAdminRoleId + " " + model.SystemUserRoleId}

		enableOpenServer := th.App.Config().TeamSettings.EnableOpenServer
		defer func() {
			th.App.UpdateConfig(func(cfg *model.Config) { cfg.TeamSettings.EnableOpenServer = enableOpenServer })
		}()

		th.App.UpdateConfig(func(cfg *model.Config) { *cfg.TeamSettings.EnableOpenServer = false })

		team, _, err := th.SystemAdminClient.RegenerateTeamInviteId(th.BasicTeam.Id)
		assert.NoError(t, err)
		inviteId := team.InviteId

		ruser, resp, err := th.Client.CreateUserWithInviteId(&user, inviteId)
		require.NoError(t, err)
		CheckCreatedStatus(t, resp)

		th.Client.Login(user.Email, user.Password)
		require.Equal(t, user.Nickname, ruser.Nickname)
		require.Equal(t, model.SystemUserRoleId, ruser.Roles, "should clear roles")
		CheckUserSanitization(t, ruser)
	})
}

func TestGetMe(t *testing.T) {
	th := Setup(t).InitBasic()
	defer th.TearDown()

	ruser, _, err := th.Client.GetMe("")
	require.NoError(t, err)

	require.Equal(t, th.BasicUser.Id, ruser.Id)

	th.Client.Logout()
	_, resp, err := th.Client.GetMe("")
	require.Error(t, err)
	CheckUnauthorizedStatus(t, resp)
}

func TestGetUser(t *testing.T) {
	th := Setup(t)
	defer th.TearDown()

	user := th.CreateUser()
	user.Props = map[string]string{"testpropkey": "testpropvalue"}

	th.App.UpdateUser(user, false)

	th.TestForAllClients(t, func(t *testing.T, client *model.Client4) {
		ruser, resp, err := client.GetUser(user.Id, "")
		require.NoError(t, err)
		CheckUserSanitization(t, ruser)

		require.Equal(t, user.Email, ruser.Email)

		assert.NotNil(t, ruser.Props)
		assert.Equal(t, ruser.Props["testpropkey"], "testpropvalue")
		require.False(t, ruser.IsBot)

		ruser, resp, _ = client.GetUser(user.Id, resp.Etag)
		CheckEtag(t, ruser, resp)

		_, resp, err = client.GetUser("junk", "")
		require.Error(t, err)
		CheckBadRequestStatus(t, resp)

		_, resp, err = client.GetUser(model.NewId(), "")
		require.Error(t, err)
		CheckNotFoundStatus(t, resp)
	})

	// Check against privacy config settings
	th.App.UpdateConfig(func(cfg *model.Config) { *cfg.PrivacySettings.ShowEmailAddress = false })
	th.App.UpdateConfig(func(cfg *model.Config) { *cfg.PrivacySettings.ShowFullName = false })

	ruser, _, err := th.Client.GetUser(user.Id, "")
	require.NoError(t, err)

	require.Empty(t, ruser.Email, "email should be blank")
	require.Empty(t, ruser.FirstName, "first name should be blank")
	require.Empty(t, ruser.LastName, "last name should be blank")

	th.Client.Logout()
	_, resp, err := th.Client.GetUser(user.Id, "")
	require.Error(t, err)
	CheckUnauthorizedStatus(t, resp)

	// System admins should ignore privacy settings
	ruser, _, _ = th.SystemAdminClient.GetUser(user.Id, resp.Etag)
	require.NotEmpty(t, ruser.Email, "email should not be blank")
	require.NotEmpty(t, ruser.FirstName, "first name should not be blank")
	require.NotEmpty(t, ruser.LastName, "last name should not be blank")
}

func TestGetUserWithAcceptedTermsOfServiceForOtherUser(t *testing.T) {
	th := Setup(t)
	defer th.TearDown()

	user := th.CreateUser()

	tos, _ := th.App.CreateTermsOfService("Dummy TOS", user.Id)

	th.App.UpdateUser(user, false)

	ruser, _, err := th.Client.GetUser(user.Id, "")
	require.NoError(t, err)
	CheckUserSanitization(t, ruser)

	require.Equal(t, user.Email, ruser.Email)

	assert.Empty(t, ruser.TermsOfServiceId)

	th.App.SaveUserTermsOfService(user.Id, tos.Id, true)

	ruser, _, err = th.Client.GetUser(user.Id, "")
	require.NoError(t, err)
	CheckUserSanitization(t, ruser)

	require.Equal(t, user.Email, ruser.Email)

	// user TOS data cannot be fetched for other users by non-admin users
	assert.Empty(t, ruser.TermsOfServiceId)
}

func TestGetUserWithAcceptedTermsOfService(t *testing.T) {
	th := Setup(t).InitBasic()
	defer th.TearDown()

	user := th.BasicUser

	tos, _ := th.App.CreateTermsOfService("Dummy TOS", user.Id)

	ruser, _, err := th.Client.GetUser(user.Id, "")
	require.NoError(t, err)
	CheckUserSanitization(t, ruser)

	require.Equal(t, user.Email, ruser.Email)

	assert.Empty(t, ruser.TermsOfServiceId)

	th.App.SaveUserTermsOfService(user.Id, tos.Id, true)

	ruser, _, err = th.Client.GetUser(user.Id, "")
	require.NoError(t, err)
	CheckUserSanitization(t, ruser)

	require.Equal(t, user.Email, ruser.Email)

	// a user can view their own TOS details
	assert.Equal(t, tos.Id, ruser.TermsOfServiceId)
}

func TestGetUserWithAcceptedTermsOfServiceWithAdminUser(t *testing.T) {
	th := Setup(t).InitBasic()
	th.LoginSystemAdmin()
	defer th.TearDown()

	user := th.BasicUser

	tos, _ := th.App.CreateTermsOfService("Dummy TOS", user.Id)

	ruser, _, err := th.SystemAdminClient.GetUser(user.Id, "")
	require.NoError(t, err)
	CheckUserSanitization(t, ruser)

	require.Equal(t, user.Email, ruser.Email)

	assert.Empty(t, ruser.TermsOfServiceId)

	th.App.SaveUserTermsOfService(user.Id, tos.Id, true)

	ruser, _, err = th.SystemAdminClient.GetUser(user.Id, "")
	require.NoError(t, err)
	CheckUserSanitization(t, ruser)

	require.Equal(t, user.Email, ruser.Email)

	// admin can view anyone's TOS details
	assert.Equal(t, tos.Id, ruser.TermsOfServiceId)
}

func TestGetBotUser(t *testing.T) {
	th := Setup(t).InitBasic()
	defer th.TearDown()

	defer th.RestoreDefaultRolePermissions(th.SaveDefaultRolePermissions())

	th.AddPermissionToRole(model.PermissionCreateBot.Id, model.TeamUserRoleId)
	th.App.UpdateUserRoles(th.BasicUser.Id, model.SystemUserRoleId+" "+model.TeamUserRoleId, false)

	th.App.UpdateConfig(func(cfg *model.Config) {
		*cfg.ServiceSettings.EnableBotAccountCreation = true
	})

	bot := &model.Bot{
		Username:    GenerateTestUsername(),
		DisplayName: "a bot",
		Description: "bot",
	}

	createdBot, resp, err := th.Client.CreateBot(bot)
	require.NoError(t, err)
	CheckCreatedStatus(t, resp)
	defer th.App.PermanentDeleteBot(createdBot.UserId)

	botUser, _, err := th.Client.GetUser(createdBot.UserId, "")
	require.NoError(t, err)
	require.Equal(t, bot.Username, botUser.Username)
	require.True(t, botUser.IsBot)
}

func TestGetUserByUsername(t *testing.T) {
	th := Setup(t).InitBasic()
	defer th.TearDown()

	user := th.BasicUser

	th.TestForAllClients(t, func(t *testing.T, client *model.Client4) {
		ruser, resp, err := client.GetUserByUsername(user.Username, "")
		require.NoError(t, err)
		CheckUserSanitization(t, ruser)

		require.Equal(t, user.Email, ruser.Email)

		ruser, resp, _ = client.GetUserByUsername(user.Username, resp.Etag)
		CheckEtag(t, ruser, resp)

		_, resp, err = client.GetUserByUsername(GenerateTestUsername(), "")
		require.Error(t, err)
		CheckNotFoundStatus(t, resp)
	})

	// Check against privacy config settings
	th.App.UpdateConfig(func(cfg *model.Config) { *cfg.PrivacySettings.ShowEmailAddress = false })
	th.App.UpdateConfig(func(cfg *model.Config) { *cfg.PrivacySettings.ShowFullName = false })

	ruser, _, err := th.Client.GetUserByUsername(th.BasicUser2.Username, "")
	require.NoError(t, err)

	require.Empty(t, ruser.Email, "email should be blank")
	require.Empty(t, ruser.FirstName, "first name should be blank")
	require.Empty(t, ruser.LastName, "last name should be blank")

	ruser, _, err = th.Client.GetUserByUsername(th.BasicUser.Username, "")
	require.NoError(t, err)
	require.NotEmpty(t, ruser.NotifyProps, "notify props should be sent")

	th.Client.Logout()
	_, resp, err := th.Client.GetUserByUsername(user.Username, "")
	require.Error(t, err)
	CheckUnauthorizedStatus(t, resp)

	th.TestForSystemAdminAndLocal(t, func(t *testing.T, client *model.Client4) {
		// System admins should ignore privacy settings
		ruser, _, _ = client.GetUserByUsername(user.Username, resp.Etag)
		require.NotEmpty(t, ruser.Email, "email should not be blank")
		require.NotEmpty(t, ruser.FirstName, "first name should not be blank")
		require.NotEmpty(t, ruser.LastName, "last name should not be blank")
	})
}

func TestGetUserByUsernameWithAcceptedTermsOfService(t *testing.T) {
	th := Setup(t).InitBasic()
	defer th.TearDown()

	user := th.BasicUser

	ruser, _, err := th.Client.GetUserByUsername(user.Username, "")
	require.NoError(t, err)
	CheckUserSanitization(t, ruser)

	require.Equal(t, user.Email, ruser.Email)

	tos, _ := th.App.CreateTermsOfService("Dummy TOS", user.Id)
	th.App.SaveUserTermsOfService(ruser.Id, tos.Id, true)

	ruser, _, err = th.Client.GetUserByUsername(user.Username, "")
	require.NoError(t, err)
	CheckUserSanitization(t, ruser)

	require.Equal(t, user.Email, ruser.Email)

	require.Equal(t, tos.Id, ruser.TermsOfServiceId, "Terms of service ID should match")
}

func TestSaveUserTermsOfService(t *testing.T) {
	th := Setup(t)
	defer th.TearDown()

	t.Run("Invalid data", func(t *testing.T) {
		resp, err := th.Client.DoApiPost("/users/"+th.BasicUser.Id+"/terms_of_service", "{}")
		require.Error(t, err)
		assert.Equal(t, http.StatusBadRequest, resp.StatusCode)
	})
}

func TestGetUserByEmail(t *testing.T) {
	th := Setup(t)
	defer th.TearDown()

	user := th.CreateUser()
	userWithSlash, _, err := th.SystemAdminClient.CreateUser(&model.User{
		Email:    "email/with/slashes@example.com",
		Username: GenerateTestUsername(),
		Password: "Pa$$word11",
	})
	require.NoError(t, err)

	th.App.UpdateConfig(func(cfg *model.Config) {
		*cfg.PrivacySettings.ShowEmailAddress = true
		*cfg.PrivacySettings.ShowFullName = true
	})

	th.TestForAllClients(t, func(t *testing.T, client *model.Client4) {
		t.Run("should be able to get another user by email", func(t *testing.T) {
			ruser, _, err := client.GetUserByEmail(user.Email, "")
			require.NoError(t, err)
			CheckUserSanitization(t, ruser)

			require.Equal(t, user.Email, ruser.Email)
		})

		t.Run("Get user with a / character in the email", func(t *testing.T) {
			ruser, _, err := client.GetUserByEmail(userWithSlash.Email, "")
			require.NoError(t, err)
			require.Equal(t, ruser.Id, userWithSlash.Id)
		})

		t.Run("should return not modified when provided with a matching etag", func(t *testing.T) {
			_, resp, err := client.GetUserByEmail(user.Email, "")
			require.NoError(t, err)

			ruser, resp, _ := client.GetUserByEmail(user.Email, resp.Etag)
			CheckEtag(t, ruser, resp)
		})

		t.Run("should return bad request when given an invalid email", func(t *testing.T) {
			_, resp, err := client.GetUserByEmail(GenerateTestUsername(), "")
			require.Error(t, err)
			CheckBadRequestStatus(t, resp)
		})

		t.Run("should return 404 when given a non-existent email", func(t *testing.T) {
			_, resp, err := client.GetUserByEmail(th.GenerateTestEmail(), "")
			require.Error(t, err)
			CheckNotFoundStatus(t, resp)
		})
	})

	t.Run("should sanitize full name for non-admin based on privacy settings", func(t *testing.T) {
		th.App.UpdateConfig(func(cfg *model.Config) {
			*cfg.PrivacySettings.ShowEmailAddress = true
			*cfg.PrivacySettings.ShowFullName = false
		})

		ruser, _, err := th.Client.GetUserByEmail(user.Email, "")
		require.NoError(t, err)
		assert.Equal(t, "", ruser.FirstName, "first name should be blank")
		assert.Equal(t, "", ruser.LastName, "last name should be blank")

		th.App.UpdateConfig(func(cfg *model.Config) {
			*cfg.PrivacySettings.ShowFullName = true
		})

		ruser, _, err = th.Client.GetUserByEmail(user.Email, "")
		require.NoError(t, err)
		assert.NotEqual(t, "", ruser.FirstName, "first name should be set")
		assert.NotEqual(t, "", ruser.LastName, "last name should be set")
	})

	t.Run("should return forbidden for non-admin when privacy settings hide email", func(t *testing.T) {
		th.App.UpdateConfig(func(cfg *model.Config) {
			*cfg.PrivacySettings.ShowEmailAddress = false
		})

		_, resp, err := th.Client.GetUserByEmail(user.Email, "")
		require.Error(t, err)
		CheckForbiddenStatus(t, resp)

		th.App.UpdateConfig(func(cfg *model.Config) {
			*cfg.PrivacySettings.ShowEmailAddress = true
		})

		ruser, _, err := th.Client.GetUserByEmail(user.Email, "")
		require.NoError(t, err)
		assert.Equal(t, user.Email, ruser.Email, "email should be set")
	})

	th.TestForSystemAdminAndLocal(t, func(t *testing.T, client *model.Client4) {
		t.Run("should not sanitize full name for admin, regardless of privacy settings", func(t *testing.T) {
			th.App.UpdateConfig(func(cfg *model.Config) {
				*cfg.PrivacySettings.ShowEmailAddress = true
				*cfg.PrivacySettings.ShowFullName = false
			})

			ruser, _, err := client.GetUserByEmail(user.Email, "")
			require.NoError(t, err)
			assert.NotEqual(t, "", ruser.FirstName, "first name should be set")
			assert.NotEqual(t, "", ruser.LastName, "last name should be set")

			th.App.UpdateConfig(func(cfg *model.Config) {
				*cfg.PrivacySettings.ShowFullName = true
			})

			ruser, _, err = client.GetUserByEmail(user.Email, "")
			require.NoError(t, err)
			assert.NotEqual(t, "", ruser.FirstName, "first name should be set")
			assert.NotEqual(t, "", ruser.LastName, "last name should be set")
		})

		t.Run("should always return email for admin, regardless of privacy settings", func(t *testing.T) {
			th.App.UpdateConfig(func(cfg *model.Config) {
				*cfg.PrivacySettings.ShowEmailAddress = false
			})

			ruser, _, err := client.GetUserByEmail(user.Email, "")
			require.NoError(t, err)
			assert.Equal(t, user.Email, ruser.Email, "email should be set")

			th.App.UpdateConfig(func(cfg *model.Config) {
				*cfg.PrivacySettings.ShowEmailAddress = true
			})

			ruser, _, err = client.GetUserByEmail(user.Email, "")
			require.NoError(t, err)
			assert.Equal(t, user.Email, ruser.Email, "email should be set")
		})
	})
}

func TestSearchUsers(t *testing.T) {
	th := Setup(t).InitBasic()
	defer th.TearDown()

	search := &model.UserSearch{Term: th.BasicUser.Username}

	users, _, err := th.Client.SearchUsers(search)
	require.NoError(t, err)

	require.True(t, findUserInList(th.BasicUser.Id, users), "should have found user")

	_, appErr := th.App.UpdateActive(th.Context, th.BasicUser2, false)
	require.Nil(t, appErr)

	search.Term = th.BasicUser2.Username
	search.AllowInactive = false

	users, _, err = th.Client.SearchUsers(search)
	require.NoError(t, err)

	require.False(t, findUserInList(th.BasicUser2.Id, users), "should not have found user")

	search.AllowInactive = true

	users, _, err = th.Client.SearchUsers(search)
	require.NoError(t, err)

	require.True(t, findUserInList(th.BasicUser2.Id, users), "should have found user")

	search.Term = th.BasicUser.Username
	search.AllowInactive = false
	search.TeamId = th.BasicTeam.Id

	users, _, err = th.Client.SearchUsers(search)
	require.NoError(t, err)

	require.True(t, findUserInList(th.BasicUser.Id, users), "should have found user")

	search.NotInChannelId = th.BasicChannel.Id

	users, _, err = th.Client.SearchUsers(search)
	require.NoError(t, err)

	require.False(t, findUserInList(th.BasicUser.Id, users), "should not have found user")

	search.TeamId = ""
	search.NotInChannelId = ""
	search.InChannelId = th.BasicChannel.Id

	users, _, err = th.Client.SearchUsers(search)
	require.NoError(t, err)

	require.True(t, findUserInList(th.BasicUser.Id, users), "should have found user")

	search.InChannelId = ""
	search.NotInChannelId = th.BasicChannel.Id
	_, resp, err := th.Client.SearchUsers(search)
	require.Error(t, err)
	CheckBadRequestStatus(t, resp)

	search.NotInChannelId = model.NewId()
	search.TeamId = model.NewId()
	_, resp, err = th.Client.SearchUsers(search)
	require.Error(t, err)
	CheckForbiddenStatus(t, resp)

	search.NotInChannelId = ""
	search.TeamId = model.NewId()
	_, resp, err = th.Client.SearchUsers(search)
	require.Error(t, err)
	CheckForbiddenStatus(t, resp)

	search.InChannelId = model.NewId()
	search.TeamId = ""
	_, resp, err = th.Client.SearchUsers(search)
	require.Error(t, err)
	CheckForbiddenStatus(t, resp)

	// Test search for users not in any team
	search.TeamId = ""
	search.NotInChannelId = ""
	search.InChannelId = ""
	search.NotInTeamId = th.BasicTeam.Id

	users, _, err = th.Client.SearchUsers(search)
	require.NoError(t, err)

	require.False(t, findUserInList(th.BasicUser.Id, users), "should not have found user")

	oddUser := th.CreateUser()
	search.Term = oddUser.Username

	users, _, err = th.Client.SearchUsers(search)
	require.NoError(t, err)

	require.True(t, findUserInList(oddUser.Id, users), "should have found user")

	_, _, err = th.SystemAdminClient.AddTeamMember(th.BasicTeam.Id, oddUser.Id)
	require.NoError(t, err)

	users, _, err = th.Client.SearchUsers(search)
	require.NoError(t, err)

	require.False(t, findUserInList(oddUser.Id, users), "should not have found user")

	search.NotInTeamId = model.NewId()
	_, resp, err = th.Client.SearchUsers(search)
	require.Error(t, err)
	CheckForbiddenStatus(t, resp)

	search.Term = th.BasicUser.Username

	th.App.UpdateConfig(func(cfg *model.Config) { *cfg.PrivacySettings.ShowEmailAddress = false })
	th.App.UpdateConfig(func(cfg *model.Config) { *cfg.PrivacySettings.ShowFullName = false })

	_, appErr = th.App.UpdateActive(th.Context, th.BasicUser2, true)
	require.Nil(t, appErr)

	search.InChannelId = ""
	search.NotInTeamId = ""
	search.Term = th.BasicUser2.Email
	users, _, err = th.Client.SearchUsers(search)
	require.NoError(t, err)

	require.False(t, findUserInList(th.BasicUser2.Id, users), "should not have found user")

	search.Term = th.BasicUser2.FirstName
	users, _, err = th.Client.SearchUsers(search)
	require.NoError(t, err)

	require.False(t, findUserInList(th.BasicUser2.Id, users), "should not have found user")

	search.Term = th.BasicUser2.LastName
	users, _, err = th.Client.SearchUsers(search)
	require.NoError(t, err)

	require.False(t, findUserInList(th.BasicUser2.Id, users), "should not have found user")

	search.Term = th.BasicUser.FirstName
	search.InChannelId = th.BasicChannel.Id
	search.NotInChannelId = th.BasicChannel.Id
	search.TeamId = th.BasicTeam.Id
	users, _, err = th.SystemAdminClient.SearchUsers(search)
	require.NoError(t, err)

	require.True(t, findUserInList(th.BasicUser.Id, users), "should have found user")

	id := model.NewId()
	group, appErr := th.App.CreateGroup(&model.Group{
		DisplayName: "dn-foo_" + id,
		Name:        model.NewString("name" + id),
		Source:      model.GroupSourceLdap,
		Description: "description_" + id,
		RemoteId:    model.NewId(),
	})
	assert.Nil(t, appErr)

	search = &model.UserSearch{Term: th.BasicUser.Username, InGroupId: group.Id}
	t.Run("Requires ldap license when searching in group", func(t *testing.T) {
		_, resp, err = th.SystemAdminClient.SearchUsers(search)
		require.Error(t, err)
		CheckNotImplementedStatus(t, resp)
	})

	th.App.Srv().SetLicense(model.NewTestLicense("ldap"))

	t.Run("Requires manage system permission when searching for users in a group", func(t *testing.T) {
		_, resp, err = th.Client.SearchUsers(search)
		require.Error(t, err)
		CheckForbiddenStatus(t, resp)
	})

	t.Run("Returns empty list when no users found searching for users in a group", func(t *testing.T) {
		users, _, err = th.SystemAdminClient.SearchUsers(search)
		require.NoError(t, err)
		require.Empty(t, users)
	})

	_, appErr = th.App.UpsertGroupMember(group.Id, th.BasicUser.Id)
	assert.Nil(t, appErr)

	t.Run("Returns user in group user found in group", func(t *testing.T) {
		users, _, err = th.SystemAdminClient.SearchUsers(search)
		require.NoError(t, err)
		require.Equal(t, users[0].Id, th.BasicUser.Id)
	})
}

func findUserInList(id string, users []*model.User) bool {
	for _, user := range users {
		if user.Id == id {
			return true
		}
	}
	return false
}

func TestAutocompleteUsersInChannel(t *testing.T) {
	th := Setup(t).InitBasic()
	defer th.TearDown()
	teamId := th.BasicTeam.Id
	channelId := th.BasicChannel.Id
	username := th.BasicUser.Username
	newUser := th.CreateUser()

	tt := []struct {
		Name            string
		TeamId          string
		ChannelId       string
		Username        string
		ExpectedResults int
		MoreThan        bool
		ShouldFail      bool
	}{
		{
			"Autocomplete in channel for specific username",
			teamId,
			channelId,
			username,
			1,
			false,
			false,
		},
		{
			"Search for not valid username",
			teamId,
			channelId,
			"amazonses",
			0,
			false,
			false,
		},
		{
			"Search for all users",
			teamId,
			channelId,
			"",
			2,
			true,
			false,
		},
		{
			"Fail when the teamId is not provided",
			"",
			channelId,
			"",
			2,
			true,
			true,
		},
	}

	for _, tc := range tt {
		t.Run(tc.Name, func(t *testing.T) {
			th.LoginBasic()
<<<<<<< HEAD
			rusers, resp := th.Client.AutocompleteUsersInChannel(tc.TeamId, tc.ChannelId, tc.Username, model.UserSearchDefaultLimit, "")
=======
			rusers, _, err := th.Client.AutocompleteUsersInChannel(tc.TeamId, tc.ChannelId, tc.Username, model.UserSearchDefaultLimit, "")
>>>>>>> d0629503
			if tc.ShouldFail {
				CheckErrorID(t, err, "api.user.autocomplete_users.missing_team_id.app_error")
			} else {
				require.NoError(t, err)
				if tc.MoreThan {
					assert.True(t, len(rusers.Users) >= tc.ExpectedResults)
				} else {
					assert.Len(t, rusers.Users, tc.ExpectedResults)
				}
			}

			th.Client.Logout()
<<<<<<< HEAD
			_, resp = th.Client.AutocompleteUsersInChannel(tc.TeamId, tc.ChannelId, tc.Username, model.UserSearchDefaultLimit, "")
			CheckUnauthorizedStatus(t, resp)

			th.Client.Login(newUser.Email, newUser.Password)
			_, resp = th.Client.AutocompleteUsersInChannel(tc.TeamId, tc.ChannelId, tc.Username, model.UserSearchDefaultLimit, "")
=======
			_, resp, err := th.Client.AutocompleteUsersInChannel(tc.TeamId, tc.ChannelId, tc.Username, model.UserSearchDefaultLimit, "")
			require.Error(t, err)
			CheckUnauthorizedStatus(t, resp)

			th.Client.Login(newUser.Email, newUser.Password)
			_, resp, err = th.Client.AutocompleteUsersInChannel(tc.TeamId, tc.ChannelId, tc.Username, model.UserSearchDefaultLimit, "")
			require.Error(t, err)
>>>>>>> d0629503
			CheckForbiddenStatus(t, resp)
		})
	}

	t.Run("Check against privacy config settings", func(t *testing.T) {
		th.App.UpdateConfig(func(cfg *model.Config) { *cfg.PrivacySettings.ShowFullName = false })

		th.LoginBasic()
<<<<<<< HEAD
		rusers, resp := th.Client.AutocompleteUsersInChannel(teamId, channelId, username, model.UserSearchDefaultLimit, "")
		CheckNoError(t, resp)
=======
		rusers, _, err := th.Client.AutocompleteUsersInChannel(teamId, channelId, username, model.UserSearchDefaultLimit, "")
		require.NoError(t, err)
>>>>>>> d0629503

		assert.Equal(t, rusers.Users[0].FirstName, "", "should not show first/last name")
		assert.Equal(t, rusers.Users[0].LastName, "", "should not show first/last name")
	})

	t.Run("Check OutOfChannel results with/without VIEW_MEMBERS permissions", func(t *testing.T) {
		permissionsUser := th.CreateUser()
		th.SystemAdminClient.DemoteUserToGuest(permissionsUser.Id)
		permissionsUser.Roles = "system_guest"
		th.LinkUserToTeam(permissionsUser, th.BasicTeam)
		th.AddUserToChannel(permissionsUser, th.BasicChannel)

		otherUser := th.CreateUser()
		th.LinkUserToTeam(otherUser, th.BasicTeam)

		th.Client.Login(permissionsUser.Email, permissionsUser.Password)

<<<<<<< HEAD
		rusers, resp := th.Client.AutocompleteUsersInChannel(teamId, channelId, "", model.UserSearchDefaultLimit, "")
		CheckNoError(t, resp)
=======
		rusers, _, err := th.Client.AutocompleteUsersInChannel(teamId, channelId, "", model.UserSearchDefaultLimit, "")
		require.NoError(t, err)
>>>>>>> d0629503
		assert.Len(t, rusers.OutOfChannel, 1)

		defaultRolePermissions := th.SaveDefaultRolePermissions()
		defer func() {
			th.RestoreDefaultRolePermissions(defaultRolePermissions)
		}()

		th.RemovePermissionFromRole(model.PermissionViewMembers.Id, model.SystemUserRoleId)
		th.RemovePermissionFromRole(model.PermissionViewMembers.Id, model.TeamUserRoleId)

<<<<<<< HEAD
		rusers, resp = th.Client.AutocompleteUsersInChannel(teamId, channelId, "", model.UserSearchDefaultLimit, "")
		CheckNoError(t, resp)
=======
		rusers, _, err = th.Client.AutocompleteUsersInChannel(teamId, channelId, "", model.UserSearchDefaultLimit, "")
		require.NoError(t, err)
>>>>>>> d0629503
		assert.Empty(t, rusers.OutOfChannel)

		th.App.GetOrCreateDirectChannel(th.Context, permissionsUser.Id, otherUser.Id)

<<<<<<< HEAD
		rusers, resp = th.Client.AutocompleteUsersInChannel(teamId, channelId, "", model.UserSearchDefaultLimit, "")
		CheckNoError(t, resp)
=======
		rusers, _, err = th.Client.AutocompleteUsersInChannel(teamId, channelId, "", model.UserSearchDefaultLimit, "")
		require.NoError(t, err)
>>>>>>> d0629503
		assert.Len(t, rusers.OutOfChannel, 1)
	})

	t.Run("user must have access to team id, especially when it does not match channel's team id", func(t *testing.T) {
<<<<<<< HEAD
		_, resp := th.Client.AutocompleteUsersInChannel("otherTeamId", channelId, username, model.UserSearchDefaultLimit, "")
		CheckErrorMessage(t, resp, "api.context.permissions.app_error")
=======
		_, _, err := th.Client.AutocompleteUsersInChannel("otherTeamId", channelId, username, model.UserSearchDefaultLimit, "")
		CheckErrorID(t, err, "api.context.permissions.app_error")
>>>>>>> d0629503
	})
}

func TestAutocompleteUsersInTeam(t *testing.T) {
	th := Setup(t).InitBasic()
	defer th.TearDown()
	teamId := th.BasicTeam.Id
	username := th.BasicUser.Username
	newUser := th.CreateUser()

	tt := []struct {
		Name            string
		TeamId          string
		Username        string
		ExpectedResults int
		MoreThan        bool
	}{
		{
			"specific username",
			teamId,
			username,
			1,
			false,
		},
		{
			"not valid username",
			teamId,
			"amazonses",
			0,
			false,
		},
		{
			"all users in team",
			teamId,
			"",
			2,
			true,
		},
	}

	for _, tc := range tt {
		t.Run(tc.Name, func(t *testing.T) {
			th.LoginBasic()
<<<<<<< HEAD
			rusers, resp := th.Client.AutocompleteUsersInTeam(tc.TeamId, tc.Username, model.UserSearchDefaultLimit, "")
			CheckNoError(t, resp)
=======
			rusers, _, err := th.Client.AutocompleteUsersInTeam(tc.TeamId, tc.Username, model.UserSearchDefaultLimit, "")
			require.NoError(t, err)
>>>>>>> d0629503
			if tc.MoreThan {
				assert.True(t, len(rusers.Users) >= tc.ExpectedResults)
			} else {
				assert.Len(t, rusers.Users, tc.ExpectedResults)
			}
			th.Client.Logout()
<<<<<<< HEAD
			_, resp = th.Client.AutocompleteUsersInTeam(tc.TeamId, tc.Username, model.UserSearchDefaultLimit, "")
			CheckUnauthorizedStatus(t, resp)

			th.Client.Login(newUser.Email, newUser.Password)
			_, resp = th.Client.AutocompleteUsersInTeam(tc.TeamId, tc.Username, model.UserSearchDefaultLimit, "")
=======
			_, resp, err := th.Client.AutocompleteUsersInTeam(tc.TeamId, tc.Username, model.UserSearchDefaultLimit, "")
			require.Error(t, err)
			CheckUnauthorizedStatus(t, resp)

			th.Client.Login(newUser.Email, newUser.Password)
			_, resp, err = th.Client.AutocompleteUsersInTeam(tc.TeamId, tc.Username, model.UserSearchDefaultLimit, "")
			require.Error(t, err)
>>>>>>> d0629503
			CheckForbiddenStatus(t, resp)
		})
	}

	t.Run("Check against privacy config settings", func(t *testing.T) {
		th.App.UpdateConfig(func(cfg *model.Config) { *cfg.PrivacySettings.ShowFullName = false })

		th.LoginBasic()
<<<<<<< HEAD
		rusers, resp := th.Client.AutocompleteUsersInTeam(teamId, username, model.UserSearchDefaultLimit, "")
		CheckNoError(t, resp)
=======
		rusers, _, err := th.Client.AutocompleteUsersInTeam(teamId, username, model.UserSearchDefaultLimit, "")
		require.NoError(t, err)
>>>>>>> d0629503

		assert.Equal(t, rusers.Users[0].FirstName, "", "should not show first/last name")
		assert.Equal(t, rusers.Users[0].LastName, "", "should not show first/last name")
	})
}

func TestAutocompleteUsers(t *testing.T) {
	th := Setup(t).InitBasic()
	defer th.TearDown()
	username := th.BasicUser.Username
	newUser := th.CreateUser()

	tt := []struct {
		Name            string
		Username        string
		ExpectedResults int
		MoreThan        bool
	}{
		{
			"specific username",
			username,
			1,
			false,
		},
		{
			"not valid username",
			"amazonses",
			0,
			false,
		},
		{
			"all users in team",
			"",
			2,
			true,
		},
	}

	for _, tc := range tt {
		t.Run(tc.Name, func(t *testing.T) {
			th.LoginBasic()
<<<<<<< HEAD
			rusers, resp := th.Client.AutocompleteUsers(tc.Username, model.UserSearchDefaultLimit, "")
			CheckNoError(t, resp)
=======
			rusers, _, err := th.Client.AutocompleteUsers(tc.Username, model.UserSearchDefaultLimit, "")
			require.NoError(t, err)
>>>>>>> d0629503
			if tc.MoreThan {
				assert.True(t, len(rusers.Users) >= tc.ExpectedResults)
			} else {
				assert.Len(t, rusers.Users, tc.ExpectedResults)
			}

			th.Client.Logout()
<<<<<<< HEAD
			_, resp = th.Client.AutocompleteUsers(tc.Username, model.UserSearchDefaultLimit, "")
			CheckUnauthorizedStatus(t, resp)

			th.Client.Login(newUser.Email, newUser.Password)
			_, resp = th.Client.AutocompleteUsers(tc.Username, model.UserSearchDefaultLimit, "")
			CheckNoError(t, resp)
=======
			_, resp, err := th.Client.AutocompleteUsers(tc.Username, model.UserSearchDefaultLimit, "")
			require.Error(t, err)
			CheckUnauthorizedStatus(t, resp)

			th.Client.Login(newUser.Email, newUser.Password)
			_, _, err = th.Client.AutocompleteUsers(tc.Username, model.UserSearchDefaultLimit, "")
			require.NoError(t, err)
>>>>>>> d0629503
		})
	}

	t.Run("Check against privacy config settings", func(t *testing.T) {
		th.App.UpdateConfig(func(cfg *model.Config) { *cfg.PrivacySettings.ShowFullName = false })

		th.LoginBasic()
<<<<<<< HEAD
		rusers, resp := th.Client.AutocompleteUsers(username, model.UserSearchDefaultLimit, "")
		CheckNoError(t, resp)
=======
		rusers, _, err := th.Client.AutocompleteUsers(username, model.UserSearchDefaultLimit, "")
		require.NoError(t, err)
>>>>>>> d0629503

		assert.Equal(t, rusers.Users[0].FirstName, "", "should not show first/last name")
		assert.Equal(t, rusers.Users[0].LastName, "", "should not show first/last name")
	})
}

func TestGetProfileImage(t *testing.T) {
	th := Setup(t).InitBasic()
	defer th.TearDown()

	// recreate basic user
	th.BasicUser = th.CreateUser()
	th.LoginBasic()
	user := th.BasicUser

	data, resp, err := th.Client.GetProfileImage(user.Id, "")
	require.NoError(t, err)
	require.NotEmpty(t, data, "should not be empty")

	_, resp, _ = th.Client.GetProfileImage(user.Id, resp.Etag)
	require.NotEqual(t, http.StatusNotModified, resp.StatusCode, "should not hit etag")

	_, resp, err = th.Client.GetProfileImage("junk", "")
	require.Error(t, err)
	CheckBadRequestStatus(t, resp)

	_, resp, err = th.Client.GetProfileImage(model.NewId(), "")
	require.Error(t, err)
	CheckNotFoundStatus(t, resp)

	th.Client.Logout()
	_, resp, err = th.Client.GetProfileImage(user.Id, "")
	require.Error(t, err)
	CheckUnauthorizedStatus(t, resp)

	_, _, err = th.SystemAdminClient.GetProfileImage(user.Id, "")
	require.NoError(t, err)

	info := &model.FileInfo{Path: "/users/" + user.Id + "/profile.png"}
	err = th.cleanupTestFile(info)
	require.NoError(t, err)
}

func TestGetUsersByIds(t *testing.T) {
	th := Setup(t).InitBasic()
	defer th.TearDown()

	th.TestForAllClients(t, func(t *testing.T, client *model.Client4) {
		t.Run("should return the user", func(t *testing.T) {
			users, _, err := client.GetUsersByIds([]string{th.BasicUser.Id})
			require.NoError(t, err)

			assert.Equal(t, th.BasicUser.Id, users[0].Id)
			CheckUserSanitization(t, users[0])
		})

		t.Run("should return error when no IDs are specified", func(t *testing.T) {
			_, resp, err := client.GetUsersByIds([]string{})
			require.Error(t, err)
			CheckBadRequestStatus(t, resp)
		})

		t.Run("should not return an error for invalid IDs", func(t *testing.T) {
			users, _, err := client.GetUsersByIds([]string{"junk"})
			require.NoError(t, err)
			require.Empty(t, users, "no users should be returned")
		})

		t.Run("should still return users for valid IDs when invalid IDs are specified", func(t *testing.T) {
			users, _, err := client.GetUsersByIds([]string{"junk", th.BasicUser.Id})
			require.NoError(t, err)

			require.Len(t, users, 1, "1 user should be returned")
		})
	})

	t.Run("should return error when not logged in", func(t *testing.T) {
		th.Client.Logout()

		_, resp, err := th.Client.GetUsersByIds([]string{th.BasicUser.Id})
		require.Error(t, err)
		CheckUnauthorizedStatus(t, resp)
	})
}

func TestGetUsersByIdsWithOptions(t *testing.T) {
	t.Run("should only return specified users that have been updated since the given time", func(t *testing.T) {
		th := Setup(t)
		defer th.TearDown()

		// Users before the timestamp shouldn't be returned
		user1, appErr := th.App.CreateUser(th.Context, &model.User{Email: th.GenerateTestEmail(), Username: model.NewId(), Password: model.NewId()})
		require.Nil(t, appErr)

		user2, appErr := th.App.CreateUser(th.Context, &model.User{Email: th.GenerateTestEmail(), Username: model.NewId(), Password: model.NewId()})
		require.Nil(t, appErr)

		// Users not in the list of IDs shouldn't be returned
		_, appErr = th.App.CreateUser(th.Context, &model.User{Email: th.GenerateTestEmail(), Username: model.NewId(), Password: model.NewId()})
		require.Nil(t, appErr)

		users, _, err := th.Client.GetUsersByIdsWithOptions([]string{user1.Id, user2.Id}, &model.UserGetByIdsOptions{
			Since: user2.UpdateAt - 1,
		})

		assert.NoError(t, err)
		assert.Len(t, users, 1)
		assert.Equal(t, users[0].Id, user2.Id)
	})
}

func TestGetUsersByGroupChannelIds(t *testing.T) {
	th := Setup(t).InitBasic()
	defer th.TearDown()

	gc1, appErr := th.App.CreateGroupChannel([]string{th.BasicUser.Id, th.SystemAdminUser.Id, th.TeamAdminUser.Id}, th.BasicUser.Id)
	require.Nil(t, appErr)

	usersByChannelId, _, err := th.Client.GetUsersByGroupChannelIds([]string{gc1.Id})
	require.NoError(t, err)

	users, ok := usersByChannelId[gc1.Id]
	assert.True(t, ok)
	userIds := []string{}
	for _, user := range users {
		userIds = append(userIds, user.Id)
	}

	require.ElementsMatch(t, []string{th.SystemAdminUser.Id, th.TeamAdminUser.Id}, userIds)

	th.LoginBasic2()
	usersByChannelId, _, err = th.Client.GetUsersByGroupChannelIds([]string{gc1.Id})
	require.NoError(t, err)

	_, ok = usersByChannelId[gc1.Id]
	require.False(t, ok)

	th.Client.Logout()
	_, resp, err := th.Client.GetUsersByGroupChannelIds([]string{gc1.Id})
	require.Error(t, err)
	CheckUnauthorizedStatus(t, resp)
}

func TestGetUsersByUsernames(t *testing.T) {
	th := Setup(t).InitBasic()
	defer th.TearDown()

	users, _, err := th.Client.GetUsersByUsernames([]string{th.BasicUser.Username})
	require.NoError(t, err)

	require.Equal(t, th.BasicUser.Id, users[0].Id)
	CheckUserSanitization(t, users[0])

	_, resp, err := th.Client.GetUsersByIds([]string{})
	require.Error(t, err)
	CheckBadRequestStatus(t, resp)

	users, _, err = th.Client.GetUsersByUsernames([]string{"junk"})
	require.NoError(t, err)
	require.Empty(t, users, "no users should be returned")

	users, _, err = th.Client.GetUsersByUsernames([]string{"junk", th.BasicUser.Username})
	require.NoError(t, err)
	require.Len(t, users, 1, "1 user should be returned")

	th.Client.Logout()
	_, resp, err = th.Client.GetUsersByUsernames([]string{th.BasicUser.Username})
	require.Error(t, err)
	CheckUnauthorizedStatus(t, resp)
}

func TestGetTotalUsersStat(t *testing.T) {
	th := Setup(t)
	defer th.TearDown()

	total, _ := th.Server.Store.User().Count(model.UserCountOptions{
		IncludeDeleted:     false,
		IncludeBotAccounts: true,
	})

	rstats, _, err := th.Client.GetTotalUsersStats("")
	require.NoError(t, err)

	require.Equal(t, total, rstats.TotalUsersCount)
}

func TestUpdateUser(t *testing.T) {
	th := Setup(t)
	defer th.TearDown()

	user := th.CreateUser()
	th.Client.Login(user.Email, user.Password)

	user.Nickname = "Joram Wilander"
	user.Roles = model.SystemUserRoleId
	user.LastPasswordUpdate = 123

	ruser, _, err := th.Client.UpdateUser(user)
	require.NoError(t, err)
	CheckUserSanitization(t, ruser)

	require.Equal(t, "Joram Wilander", ruser.Nickname, "Nickname should update properly")
	require.Equal(t, model.SystemUserRoleId, ruser.Roles, "Roles should not update")
	require.NotEqual(t, 123, ruser.LastPasswordUpdate, "LastPasswordUpdate should not update")

	ruser.Email = th.GenerateTestEmail()
	_, resp, err := th.Client.UpdateUser(ruser)
	require.Error(t, err)
	CheckBadRequestStatus(t, resp)

	th.TestForSystemAdminAndLocal(t, func(t *testing.T, client *model.Client4) {
		ruser.Email = th.GenerateTestEmail()
		_, _, err = client.UpdateUser(user)
		require.NoError(t, err)
	})

	ruser.Password = user.Password
	ruser, _, err = th.Client.UpdateUser(ruser)
	require.NoError(t, err)
	CheckUserSanitization(t, ruser)

	ruser.Id = "junk"
	_, resp, err = th.Client.UpdateUser(ruser)
	require.Error(t, err)
	CheckBadRequestStatus(t, resp)

	ruser.Id = model.NewId()
	_, resp, err = th.Client.UpdateUser(ruser)
	require.Error(t, err)
	CheckForbiddenStatus(t, resp)

	r, err := th.Client.DoApiPut("/users/"+ruser.Id, "garbage")
	require.Error(t, err)
	require.Equal(t, http.StatusBadRequest, r.StatusCode)

	session, _ := th.App.GetSession(th.Client.AuthToken)
	session.IsOAuth = true
	th.App.AddSessionToCache(session)

	ruser.Id = user.Id
	ruser.Email = th.GenerateTestEmail()
	_, resp, err = th.Client.UpdateUser(ruser)
	require.Error(t, err)
	CheckForbiddenStatus(t, resp)

	th.Client.Logout()
	_, resp, err = th.Client.UpdateUser(user)
	require.Error(t, err)
	CheckUnauthorizedStatus(t, resp)

	th.LoginBasic()
	_, resp, err = th.Client.UpdateUser(user)
	require.Error(t, err)
	CheckForbiddenStatus(t, resp)

	th.TestForSystemAdminAndLocal(t, func(t *testing.T, client *model.Client4) {
		_, _, err = client.UpdateUser(user)
		require.NoError(t, err)
	})
}

func TestPatchUser(t *testing.T) {
	th := Setup(t).InitBasic()
	defer th.TearDown()

	user := th.CreateUser()
	th.Client.Login(user.Email, user.Password)

	t.Run("Timezone limit error", func(t *testing.T) {
		patch := &model.UserPatch{}
		patch.Timezone = model.StringMap{}
		patch.Timezone["manualTimezone"] = string(make([]byte, model.UserTimezoneMaxRunes))
<<<<<<< HEAD
		ruser, resp := th.Client.PatchUser(user.Id, patch)
=======
		ruser, resp, err := th.Client.PatchUser(user.Id, patch)
>>>>>>> d0629503
		CheckBadRequestStatus(t, resp)
		CheckErrorID(t, err, "model.user.is_valid.timezone_limit.app_error")
		require.Nil(t, ruser)
	})

	patch := &model.UserPatch{}
	patch.Password = model.NewString("testpassword")
	patch.Nickname = model.NewString("Joram Wilander")
	patch.FirstName = model.NewString("Joram")
	patch.LastName = model.NewString("Wilander")
	patch.Position = new(string)
	patch.NotifyProps = model.StringMap{}
	patch.NotifyProps["comment"] = "somethingrandom"
	patch.Timezone = model.StringMap{}
	patch.Timezone["useAutomaticTimezone"] = "true"
	patch.Timezone["automaticTimezone"] = "America/New_York"
	patch.Timezone["manualTimezone"] = ""

	ruser, _, err := th.Client.PatchUser(user.Id, patch)
	require.NoError(t, err)
	CheckUserSanitization(t, ruser)

	require.Equal(t, "Joram Wilander", ruser.Nickname, "Nickname should update properly")
	require.Equal(t, "Joram", ruser.FirstName, "FirstName should update properly")
	require.Equal(t, "Wilander", ruser.LastName, "LastName should update properly")
	require.Empty(t, ruser.Position, "Position should update properly")
	require.Equal(t, user.Username, ruser.Username, "Username should not update")
	require.Empty(t, ruser.Password, "Password should not be returned")
	require.Equal(t, "somethingrandom", ruser.NotifyProps["comment"], "NotifyProps should update properly")
	require.Equal(t, "true", ruser.Timezone["useAutomaticTimezone"], "useAutomaticTimezone should update properly")
	require.Equal(t, "America/New_York", ruser.Timezone["automaticTimezone"], "automaticTimezone should update properly")
	require.Empty(t, ruser.Timezone["manualTimezone"], "manualTimezone should update properly")

	appErr := th.App.CheckPasswordAndAllCriteria(ruser, *patch.Password, "")
	require.NotNil(t, appErr, "Password should not match")

	currentPassword := user.Password
	user, appErr = th.App.GetUser(ruser.Id)
	require.Nil(t, appErr)

	appErr = th.App.CheckPasswordAndAllCriteria(user, currentPassword, "")
	require.Nil(t, appErr, "Password should still match")

	patch = &model.UserPatch{}
	patch.Email = model.NewString(th.GenerateTestEmail())

	_, resp, err := th.Client.PatchUser(user.Id, patch)
	require.Error(t, err)
	CheckBadRequestStatus(t, resp)

	patch.Password = model.NewString(currentPassword)
	ruser, _, err = th.Client.PatchUser(user.Id, patch)
	require.NoError(t, err)

	require.Equal(t, *patch.Email, ruser.Email, "Email should update properly")

	patch.Username = model.NewString(th.BasicUser2.Username)
	_, resp, err = th.Client.PatchUser(user.Id, patch)
	require.Error(t, err)
	CheckBadRequestStatus(t, resp)

	patch.Username = nil

	_, resp, err = th.Client.PatchUser("junk", patch)
	require.Error(t, err)
	CheckBadRequestStatus(t, resp)

	ruser.Id = model.NewId()
	_, resp, err = th.Client.PatchUser(model.NewId(), patch)
	require.Error(t, err)
	CheckForbiddenStatus(t, resp)

	r, err := th.Client.DoApiPut("/users/"+user.Id+"/patch", "garbage")
	require.Error(t, err)
	require.Equal(t, http.StatusBadRequest, r.StatusCode)

	session, _ := th.App.GetSession(th.Client.AuthToken)
	session.IsOAuth = true
	th.App.AddSessionToCache(session)

	patch.Email = model.NewString(th.GenerateTestEmail())
	_, resp, err = th.Client.PatchUser(user.Id, patch)
	require.Error(t, err)
	CheckForbiddenStatus(t, resp)

	th.Client.Logout()
	_, resp, err = th.Client.PatchUser(user.Id, patch)
	require.Error(t, err)
	CheckUnauthorizedStatus(t, resp)

	th.LoginBasic()
	_, resp, err = th.Client.PatchUser(user.Id, patch)
	require.Error(t, err)
	CheckForbiddenStatus(t, resp)

	_, _, err = th.SystemAdminClient.PatchUser(user.Id, patch)
	require.NoError(t, err)
}

func TestUserUnicodeNames(t *testing.T) {
	th := Setup(t)
	defer th.TearDown()
	client := th.Client

	t.Run("create user unicode", func(t *testing.T) {
		user := model.User{
			Email:     th.GenerateTestEmail(),
			FirstName: "Andrew\u202e",
			LastName:  "\ufeffWiggin",
			Nickname:  "Ender\u2028 Wiggin",
			Password:  "hello1",
			Username:  "\ufeffwiggin77",
			Roles:     model.SystemAdminRoleId + " " + model.SystemUserRoleId}

		ruser, resp, err := client.CreateUser(&user)
		require.NoError(t, err)
		CheckCreatedStatus(t, resp)

		_, _, _ = client.Login(user.Email, user.Password)

		require.Equal(t, "wiggin77", ruser.Username, "Bad Unicode not filtered from username")
		require.Equal(t, "Andrew Wiggin", ruser.GetDisplayName(model.ShowFullName), "Bad Unicode not filtered from displayname")
		require.Equal(t, "Ender Wiggin", ruser.Nickname, "Bad Unicode not filtered from nickname")
	})

	t.Run("update user unicode", func(t *testing.T) {
		user := th.CreateUser()
		client.Login(user.Email, user.Password)

		user.Username = "wiggin\ufff9"
		user.Nickname = "Ender\u0340 \ufffcWiggin"
		user.FirstName = "Andrew\ufff9"
		user.LastName = "Wig\u206fgin"

		ruser, _, err := client.UpdateUser(user)
		require.NoError(t, err)

		require.Equal(t, "wiggin", ruser.Username, "bad unicode should be filtered from username")
		require.Equal(t, "Ender Wiggin", ruser.Nickname, "bad unicode should be filtered from nickname")
		require.Equal(t, "Andrew Wiggin", ruser.GetDisplayName(model.ShowFullName), "bad unicode should be filtered from display name")
	})

	t.Run("patch user unicode", func(t *testing.T) {
		user := th.CreateUser()
		client.Login(user.Email, user.Password)

		patch := &model.UserPatch{}
		patch.Nickname = model.NewString("\U000E0000Ender\u206d Wiggin\U000E007F")
		patch.FirstName = model.NewString("\U0001d173Andrew\U0001d17a")
		patch.LastName = model.NewString("\u2028Wiggin\u2029")

		ruser, _, err := client.PatchUser(user.Id, patch)
		require.NoError(t, err)
		CheckUserSanitization(t, ruser)

		require.Equal(t, "Ender Wiggin", ruser.Nickname, "Bad unicode should be filtered from nickname")
		require.Equal(t, "Andrew", ruser.FirstName, "Bad unicode should be filtered from first name")
		require.Equal(t, "Wiggin", ruser.LastName, "Bad unicode should be filtered from last name")
		require.Equal(t, "Andrew Wiggin", ruser.GetDisplayName(model.ShowFullName), "Bad unicode should be filtered from display name")
	})
}

func TestUpdateUserAuth(t *testing.T) {
	th := Setup(t)
	defer th.TearDown()

	team := th.CreateTeamWithClient(th.SystemAdminClient)

	user := th.CreateUser()

	th.LinkUserToTeam(user, team)
	_, err := th.App.Srv().Store.User().VerifyEmail(user.Id, user.Email)
	require.NoError(t, err)

	userAuth := &model.UserAuth{}
	userAuth.AuthData = user.AuthData
	userAuth.AuthService = user.AuthService
	userAuth.Password = user.Password

	// Regular user can not use endpoint
	_, respErr, _ := th.SystemAdminClient.UpdateUserAuth(user.Id, userAuth)
	require.NotNil(t, respErr, "Shouldn't have permissions. Only Admins")

	userAuth.AuthData = model.NewString("test@test.com")
	userAuth.AuthService = model.UserAuthServiceSaml
	userAuth.Password = "newpassword"
	ruser, _, err := th.SystemAdminClient.UpdateUserAuth(user.Id, userAuth)
	require.NoError(t, err)

	// AuthData and AuthService are set, password is set to empty
	require.Equal(t, *userAuth.AuthData, *ruser.AuthData)
	require.Equal(t, model.UserAuthServiceSaml, ruser.AuthService)
	require.Empty(t, ruser.Password)

	// When AuthData or AuthService are empty, password must be valid
	userAuth.AuthData = user.AuthData
	userAuth.AuthService = ""
	userAuth.Password = "1"
	_, respErr, _ = th.SystemAdminClient.UpdateUserAuth(user.Id, userAuth)
	require.NotNil(t, respErr)

	// Regular user can not use endpoint
	user2 := th.CreateUser()
	th.LinkUserToTeam(user2, team)
	_, err = th.App.Srv().Store.User().VerifyEmail(user2.Id, user2.Email)
	require.NoError(t, err)

	th.SystemAdminClient.Login(user2.Email, "passwd1")

	userAuth.AuthData = user.AuthData
	userAuth.AuthService = user.AuthService
	userAuth.Password = user.Password
	_, respErr, _ = th.SystemAdminClient.UpdateUserAuth(user.Id, userAuth)
	require.NotNil(t, respErr, "Should have errored")
}

func TestDeleteUser(t *testing.T) {
	th := Setup(t).InitBasic()
	defer th.TearDown()

	th.LoginBasic()
	resp, err := th.Client.DeleteUser(th.SystemAdminUser.Id)
	require.Error(t, err)
	CheckForbiddenStatus(t, resp)

	th.Client.Logout()
	resp, err = th.Client.DeleteUser(th.BasicUser.Id)
	require.Error(t, err)
	CheckUnauthorizedStatus(t, resp)

	th.TestForSystemAdminAndLocal(t, func(t *testing.T, c *model.Client4) {
		resp, err = c.DeleteUser(model.NewId())
		require.Error(t, err)
		CheckNotFoundStatus(t, resp)

		resp, err = c.DeleteUser("junk")
		require.Error(t, err)
		CheckBadRequestStatus(t, resp)

		userToDelete := th.CreateUser()
		_, err = c.DeleteUser(userToDelete.Id)
		require.NoError(t, err)
	})

	selfDeleteUser := th.CreateUser()
	th.LoginBasic()
	resp, err = th.Client.DeleteUser(selfDeleteUser.Id)
	require.Error(t, err)
	CheckForbiddenStatus(t, resp)

	th.Client.Login(selfDeleteUser.Email, selfDeleteUser.Password)
	th.App.UpdateConfig(func(c *model.Config) {
		*c.TeamSettings.EnableUserDeactivation = false
	})
	resp, err = th.Client.DeleteUser(selfDeleteUser.Id)
	require.Error(t, err)
	CheckUnauthorizedStatus(t, resp)

	th.App.UpdateConfig(func(c *model.Config) {
		*c.TeamSettings.EnableUserDeactivation = true
	})
	_, err = th.Client.DeleteUser(selfDeleteUser.Id)
	require.NoError(t, err)
}

func TestPermanentDeleteUser(t *testing.T) {
	th := Setup(t).InitBasic()
	defer th.TearDown()

	enableAPIUserDeletion := *th.App.Config().ServiceSettings.EnableAPIUserDeletion
	defer func() {
		th.App.UpdateConfig(func(cfg *model.Config) { cfg.ServiceSettings.EnableAPIUserDeletion = &enableAPIUserDeletion })
	}()

	th.App.UpdateConfig(func(cfg *model.Config) { *cfg.ServiceSettings.EnableAPIUserDeletion = false })

	userToDelete := th.CreateUser()

	t.Run("Permanent deletion not available through API if EnableAPIUserDeletion is not set", func(t *testing.T) {
		resp, err := th.SystemAdminClient.PermanentDeleteUser(userToDelete.Id)
		require.Error(t, err)
		CheckUnauthorizedStatus(t, resp)
	})

	t.Run("Permanent deletion available through local mode even if EnableAPIUserDeletion is not set", func(t *testing.T) {
		_, err := th.LocalClient.PermanentDeleteUser(userToDelete.Id)
		require.NoError(t, err)
	})

	th.App.UpdateConfig(func(cfg *model.Config) { *cfg.ServiceSettings.EnableAPIUserDeletion = true })
	th.TestForSystemAdminAndLocal(t, func(t *testing.T, c *model.Client4) {
		userToDelete = th.CreateUser()
		_, err := c.PermanentDeleteUser(userToDelete.Id)
		require.NoError(t, err)

		_, appErr := th.App.GetTeam(userToDelete.Id)
		assert.NotNil(t, appErr)

		resp, err := c.PermanentDeleteUser("junk")
		require.Error(t, err)
		CheckBadRequestStatus(t, resp)
	}, "Permanent deletion with EnableAPIUserDeletion set")
}

func TestPermanentDeleteAllUsers(t *testing.T) {
	th := Setup(t).InitBasic()
	defer th.TearDown()

	t.Run("The endpoint should not be available for neither normal nor sysadmin users", func(t *testing.T) {
		resp, err := th.Client.PermanentDeleteAllUsers()
		require.Error(t, err)
		CheckNotFoundStatus(t, resp)

		resp, err = th.SystemAdminClient.PermanentDeleteAllUsers()
		require.Error(t, err)
		CheckNotFoundStatus(t, resp)
	})

	t.Run("The endpoint should permanently delete all users", func(t *testing.T) {
		// Basic user creates a team and a channel
		team, appErr := th.App.CreateTeamWithUser(th.Context, &model.Team{
			DisplayName: "User Created Team",
			Name:        "user-created-team",
			Email:       "usercreatedteam@test.com",
			Type:        model.TeamOpen,
		}, th.BasicUser.Id)
		require.Nil(t, appErr)

		channel, appErr := th.App.CreateChannelWithUser(th.Context, &model.Channel{
			DisplayName: "User Created Channel",
			Name:        "user-created-channel",
			Type:        model.ChannelTypeOpen,
			TeamId:      team.Id,
		}, th.BasicUser.Id)
		require.Nil(t, appErr)

		// Check that we have users and posts in the database
		users, err := th.App.Srv().Store.User().GetAll()
		require.NoError(t, err)
		require.Greater(t, len(users), 0)

		postCount, err := th.App.Srv().Store.Post().AnalyticsPostCount("", false, false)
		require.NoError(t, err)
		require.Greater(t, postCount, int64(0))

		// Delete all users and their posts
		_, err = th.LocalClient.PermanentDeleteAllUsers()
		require.NoError(t, err)

		// Check that both user and post tables are empty
		users, err = th.App.Srv().Store.User().GetAll()
		require.NoError(t, err)
		require.Len(t, users, 0)

		postCount, err = th.App.Srv().Store.Post().AnalyticsPostCount("", false, false)
		require.NoError(t, err)
		require.Equal(t, postCount, int64(0))

		// Check that the channel and team created by the user were not deleted
		rTeam, appErr := th.App.GetTeam(team.Id)
		require.Nil(t, appErr)
		require.NotNil(t, rTeam)

		rChannel, appErr := th.App.GetChannel(channel.Id)
		require.Nil(t, appErr)
		require.NotNil(t, rChannel)
	})
}

func TestUpdateUserRoles(t *testing.T) {
	th := Setup(t).InitBasic()
	defer th.TearDown()

<<<<<<< HEAD
	_, resp := th.Client.UpdateUserRoles(th.SystemAdminUser.Id, model.SystemUserRoleId)
	CheckForbiddenStatus(t, resp)

	th.TestForSystemAdminAndLocal(t, func(t *testing.T, client *model.Client4) {
		_, resp = client.UpdateUserRoles(th.BasicUser.Id, model.SystemUserRoleId)
		CheckNoError(t, resp)

		_, resp = client.UpdateUserRoles(th.BasicUser.Id, model.SystemUserRoleId+" "+model.SystemAdminRoleId)
		CheckNoError(t, resp)
=======
	resp, err := th.Client.UpdateUserRoles(th.SystemAdminUser.Id, model.SystemUserRoleId)
	require.Error(t, err)
	CheckForbiddenStatus(t, resp)

	th.TestForSystemAdminAndLocal(t, func(t *testing.T, client *model.Client4) {
		_, err = client.UpdateUserRoles(th.BasicUser.Id, model.SystemUserRoleId)
		require.NoError(t, err)

		_, err = client.UpdateUserRoles(th.BasicUser.Id, model.SystemUserRoleId+" "+model.SystemAdminRoleId)
		require.NoError(t, err)
>>>>>>> d0629503

		resp, err = client.UpdateUserRoles(th.BasicUser.Id, "junk")
		require.Error(t, err)
		CheckBadRequestStatus(t, resp)

<<<<<<< HEAD
		_, resp = client.UpdateUserRoles("junk", model.SystemUserRoleId)
		CheckBadRequestStatus(t, resp)

		_, resp = client.UpdateUserRoles(model.NewId(), model.SystemUserRoleId)
=======
		resp, err = client.UpdateUserRoles("junk", model.SystemUserRoleId)
		require.Error(t, err)
		CheckBadRequestStatus(t, resp)

		resp, err = client.UpdateUserRoles(model.NewId(), model.SystemUserRoleId)
		require.Error(t, err)
>>>>>>> d0629503
		CheckBadRequestStatus(t, resp)
	})
}

func assertExpectedWebsocketEvent(t *testing.T, client *model.WebSocketClient, event string, test func(*model.WebSocketEvent)) {
	for {
		select {
		case resp, ok := <-client.EventChannel:
			require.Truef(t, ok, "channel closed before receiving expected event %s", event)
			if resp.EventType() == event {
				test(resp)
				return
			}
		case <-time.After(5 * time.Second):
			require.Failf(t, "failed to receive expected event %s", event)
		}
	}
}

func assertWebsocketEventUserUpdatedWithEmail(t *testing.T, client *model.WebSocketClient, email string) {
	assertExpectedWebsocketEvent(t, client, model.WebsocketEventUserUpdated, func(event *model.WebSocketEvent) {
		eventUser, ok := event.GetData()["user"].(*model.User)
		require.True(t, ok, "expected user")
		assert.Equal(t, email, eventUser.Email)
	})
}

func TestUpdateUserActive(t *testing.T) {
	t.Run("not activating more users when cloud license users at limit", func(t *testing.T) {
		// create 5 active users
		th := Setup(t).InitBasic()
		defer th.TearDown()

		cloudMock := &mocks.CloudInterface{}
		cloudMock.Mock.On(
			"GetSubscription", mock.Anything,
		).Return(&model.Subscription{
			ID:         "MySubscriptionID",
			CustomerID: "MyCustomer",
			ProductID:  "SomeProductId",
			AddOns:     []string{},
			StartAt:    1000000000,
			EndAt:      2000000000,
			CreateAt:   1000000000,
			Seats:      100,
			DNS:        "some.dns.server",
			IsPaidTier: "false",
		}, nil)

		th.App.Srv().SetLicense(model.NewTestLicense("cloud"))
		th.App.Srv().Cloud = cloudMock

		user := th.BasicUser

		th.App.UpdateConfig(func(cfg *model.Config) {
			*cfg.TeamSettings.EnableUserDeactivation = true
			*cfg.ExperimentalSettings.CloudUserLimit = 4
		})

		// deactivate 5th user, now we have 4 active users and are at limit
<<<<<<< HEAD
		pass, resp := th.SystemAdminClient.UpdateUserActive(user.Id, false)
		CheckNoError(t, resp)
		require.True(t, pass)

		// try and reactivate 5th user, not allowed because it exceeds the set cloud user limit
		pass, resp = th.SystemAdminClient.UpdateUserActive(user.Id, true)
		CheckBadRequestStatus(t, resp)
		require.False(t, pass)
		require.Equal(t, resp.Error.Message, "Unable to activate more users as the cloud account is over capacity.")
=======
		_, err := th.SystemAdminClient.UpdateUserActive(user.Id, false)
		require.NoError(t, err)

		// try and reactivate 5th user, not allowed because it exceeds the set cloud user limit
		resp, err := th.SystemAdminClient.UpdateUserActive(user.Id, true)
		CheckErrorMessage(t, err, "Unable to activate more users as the cloud account is over capacity.")
		CheckBadRequestStatus(t, resp)
>>>>>>> d0629503
	})
	t.Run("basic tests", func(t *testing.T) {
		th := Setup(t).InitBasic()
		defer th.TearDown()

		user := th.BasicUser

		th.App.UpdateConfig(func(cfg *model.Config) { *cfg.TeamSettings.EnableUserDeactivation = true })
		_, err := th.Client.UpdateUserActive(user.Id, false)
		require.NoError(t, err)

		th.App.UpdateConfig(func(cfg *model.Config) { *cfg.TeamSettings.EnableUserDeactivation = false })
		resp, err := th.Client.UpdateUserActive(user.Id, false)
		require.Error(t, err)
		CheckUnauthorizedStatus(t, resp)

		th.App.UpdateConfig(func(cfg *model.Config) { *cfg.TeamSettings.EnableUserDeactivation = true })
		resp, err = th.Client.UpdateUserActive(user.Id, false)
		require.Error(t, err)
		CheckUnauthorizedStatus(t, resp)

		th.LoginBasic2()

		resp, err = th.Client.UpdateUserActive(user.Id, true)
		require.Error(t, err)
		CheckForbiddenStatus(t, resp)

		resp, err = th.Client.UpdateUserActive(GenerateTestId(), true)
		require.Error(t, err)
		CheckForbiddenStatus(t, resp)

		resp, err = th.Client.UpdateUserActive("junk", true)
		require.Error(t, err)
		CheckBadRequestStatus(t, resp)

		th.Client.Logout()

		resp, err = th.Client.UpdateUserActive(user.Id, true)
		require.Error(t, err)
		CheckUnauthorizedStatus(t, resp)

		th.TestForSystemAdminAndLocal(t, func(t *testing.T, client *model.Client4) {
			_, err = client.UpdateUserActive(user.Id, true)
			require.NoError(t, err)

			_, err = client.UpdateUserActive(user.Id, false)
			require.NoError(t, err)

			authData := model.NewId()
			_, err := th.App.Srv().Store.User().UpdateAuthData(user.Id, "random", &authData, "", true)
			require.NoError(t, err)

			_, err = client.UpdateUserActive(user.Id, false)
			require.NoError(t, err)
		})
	})

	t.Run("websocket events", func(t *testing.T) {
		th := Setup(t).InitBasic()
		defer th.TearDown()

		user := th.BasicUser2

		th.App.UpdateConfig(func(cfg *model.Config) { *cfg.TeamSettings.EnableUserDeactivation = true })

		webSocketClient, err := th.CreateWebSocketClient()
		assert.NoError(t, err)
		defer webSocketClient.Close()

		webSocketClient.Listen()

		time.Sleep(300 * time.Millisecond)
		resp := <-webSocketClient.ResponseChannel
		require.Equal(t, model.StatusOk, resp.Status)

		adminWebSocketClient, err := th.CreateWebSocketSystemAdminClient()
		assert.NoError(t, err)
		defer adminWebSocketClient.Close()

		adminWebSocketClient.Listen()

		time.Sleep(300 * time.Millisecond)
		resp = <-adminWebSocketClient.ResponseChannel
		require.Equal(t, model.StatusOk, resp.Status)

		// Verify that both admins and regular users see the email when privacy settings allow same,
		// and confirm event is fired for SystemAdmin and Local mode
		th.App.UpdateConfig(func(cfg *model.Config) { *cfg.PrivacySettings.ShowEmailAddress = true })
		th.TestForSystemAdminAndLocal(t, func(t *testing.T, client *model.Client4) {
			_, err := client.UpdateUserActive(user.Id, false)
			require.NoError(t, err)

			assertWebsocketEventUserUpdatedWithEmail(t, webSocketClient, user.Email)
			assertWebsocketEventUserUpdatedWithEmail(t, adminWebSocketClient, user.Email)
		})

		// Verify that only admins see the email when privacy settings hide emails,
		// and confirm event is fired for SystemAdmin and Local mode
		th.TestForSystemAdminAndLocal(t, func(t *testing.T, client *model.Client4) {
			th.App.UpdateConfig(func(cfg *model.Config) { *cfg.PrivacySettings.ShowEmailAddress = false })
			_, err := client.UpdateUserActive(user.Id, true)
			require.NoError(t, err)

			assertWebsocketEventUserUpdatedWithEmail(t, webSocketClient, "")
			assertWebsocketEventUserUpdatedWithEmail(t, adminWebSocketClient, user.Email)
		})
	})

	t.Run("activate guest should fail when guests feature is disable", func(t *testing.T) {
		th := Setup(t).InitBasic()
		defer th.TearDown()

		id := model.NewId()
		guest := &model.User{
			Email:         "success+" + id + "@simulator.amazonses.com",
			Username:      "un_" + id,
			Nickname:      "nn_" + id,
			Password:      "Password1",
			EmailVerified: true,
		}
		user, err := th.App.CreateGuest(th.Context, guest)
		require.Nil(t, err)
		th.App.UpdateActive(th.Context, user, false)

		th.App.UpdateConfig(func(cfg *model.Config) { *cfg.GuestAccountsSettings.Enable = false })
		defer th.App.UpdateConfig(func(cfg *model.Config) { *cfg.GuestAccountsSettings.Enable = true })

		th.TestForSystemAdminAndLocal(t, func(t *testing.T, client *model.Client4) {
			resp, err := client.UpdateUserActive(user.Id, true)
			require.Error(t, err)
			CheckUnauthorizedStatus(t, resp)
		})
	})

	t.Run("activate guest should work when guests feature is enabled", func(t *testing.T) {
		th := Setup(t).InitBasic()
		defer th.TearDown()

		id := model.NewId()
		guest := &model.User{
			Email:         "success+" + id + "@simulator.amazonses.com",
			Username:      "un_" + id,
			Nickname:      "nn_" + id,
			Password:      "Password1",
			EmailVerified: true,
		}
		user, appErr := th.App.CreateGuest(th.Context, guest)
		require.Nil(t, appErr)
		th.App.UpdateActive(th.Context, user, false)

		th.App.UpdateConfig(func(cfg *model.Config) { *cfg.GuestAccountsSettings.Enable = true })
		th.TestForSystemAdminAndLocal(t, func(t *testing.T, client *model.Client4) {
			_, err := client.UpdateUserActive(user.Id, true)
			require.NoError(t, err)
		})
	})
}

func TestGetUsers(t *testing.T) {
	th := Setup(t)
	defer th.TearDown()

	th.TestForAllClients(t, func(t *testing.T, client *model.Client4) {
		rusers, _, err := client.GetUsers(0, 60, "")
		require.NoError(t, err)
		for _, u := range rusers {
			CheckUserSanitization(t, u)
		}

		rusers, _, err = client.GetUsers(0, 1, "")
		require.NoError(t, err)
		require.Len(t, rusers, 1, "should be 1 per page")

		rusers, _, err = client.GetUsers(1, 1, "")
		require.NoError(t, err)
		require.Len(t, rusers, 1, "should be 1 per page")

		rusers, _, err = client.GetUsers(10000, 100, "")
		require.NoError(t, err)
		require.Empty(t, rusers, "should be no users")

		// Check default params for page and per_page
		_, err = client.DoApiGet("/users", "")
		require.NoError(t, err)
	})

	th.Client.Logout()
	_, resp, err := th.Client.GetUsers(0, 60, "")
	require.Error(t, err)
	CheckUnauthorizedStatus(t, resp)
}

func TestGetNewUsersInTeam(t *testing.T) {
	th := Setup(t).InitBasic()
	defer th.TearDown()
	teamId := th.BasicTeam.Id

	rusers, _, err := th.Client.GetNewUsersInTeam(teamId, 0, 60, "")
	require.NoError(t, err)

	lastCreateAt := model.GetMillis()
	for _, u := range rusers {
		require.LessOrEqual(t, u.CreateAt, lastCreateAt, "right sorting")
		lastCreateAt = u.CreateAt
		CheckUserSanitization(t, u)
	}

	rusers, _, err = th.Client.GetNewUsersInTeam(teamId, 1, 1, "")
	require.NoError(t, err)
	require.Len(t, rusers, 1, "should be 1 per page")

	th.Client.Logout()
	_, resp, err := th.Client.GetNewUsersInTeam(teamId, 1, 1, "")
	require.Error(t, err)
	CheckUnauthorizedStatus(t, resp)
}

func TestGetRecentlyActiveUsersInTeam(t *testing.T) {
	th := Setup(t).InitBasic()
	defer th.TearDown()
	teamId := th.BasicTeam.Id

	th.App.SetStatusOnline(th.BasicUser.Id, true)

	rusers, _, err := th.Client.GetRecentlyActiveUsersInTeam(teamId, 0, 60, "")
	require.NoError(t, err)

	for _, u := range rusers {
		require.NotZero(t, u.LastActivityAt, "should return last activity at")
		CheckUserSanitization(t, u)
	}

	rusers, _, err = th.Client.GetRecentlyActiveUsersInTeam(teamId, 0, 1, "")
	require.NoError(t, err)
	require.Len(t, rusers, 1, "should be 1 per page")

	th.Client.Logout()
	_, resp, err := th.Client.GetRecentlyActiveUsersInTeam(teamId, 0, 1, "")
	require.Error(t, err)
	CheckUnauthorizedStatus(t, resp)
}

func TestGetActiveUsersInTeam(t *testing.T) {
	th := Setup(t).InitBasic()
	defer th.TearDown()
	teamId := th.BasicTeam.Id

	th.SystemAdminClient.UpdateUserActive(th.BasicUser2.Id, false)
	rusers, _, err := th.Client.GetActiveUsersInTeam(teamId, 0, 60, "")
	require.NoError(t, err)

	require.NotZero(t, len(rusers))
	for _, u := range rusers {
		require.Zero(t, u.DeleteAt, "should not be deleted")
		require.NotEqual(t, th.BasicUser2.Id, "should not include deactivated user")
		CheckUserSanitization(t, u)
	}

	rusers, _, err = th.Client.GetActiveUsersInTeam(teamId, 0, 1, "")
	require.NoError(t, err)
	require.Len(t, rusers, 1, "should be 1 per page")

	// Check case where we have supplied both active and inactive flags
	_, err = th.Client.DoApiGet("/users?inactive=true&active=true", "")
	require.Error(t, err)

	th.Client.Logout()
	_, resp, err := th.Client.GetActiveUsersInTeam(teamId, 0, 1, "")
	require.Error(t, err)
	CheckUnauthorizedStatus(t, resp)
}

func TestGetUsersWithoutTeam(t *testing.T) {
	th := Setup(t).InitBasic()
	defer th.TearDown()

	_, _, err := th.Client.GetUsersWithoutTeam(0, 100, "")
	require.Error(t, err, "should prevent non-admin user from getting users without a team")

	// These usernames need to appear in the first 100 users for this to work

	user, _, err := th.Client.CreateUser(&model.User{
		Username: "a000000000" + model.NewId(),
		Email:    "success+" + model.NewId() + "@simulator.amazonses.com",
		Password: "Password1",
	})
	require.NoError(t, err)
	th.LinkUserToTeam(user, th.BasicTeam)
	defer th.App.Srv().Store.User().PermanentDelete(user.Id)

	user2, _, err := th.Client.CreateUser(&model.User{
		Username: "a000000001" + model.NewId(),
		Email:    "success+" + model.NewId() + "@simulator.amazonses.com",
		Password: "Password1",
	})
	require.NoError(t, err)
	defer th.App.Srv().Store.User().PermanentDelete(user2.Id)

	rusers, _, err := th.SystemAdminClient.GetUsersWithoutTeam(0, 100, "")
	require.NoError(t, err)

	found1 := false
	found2 := false

	for _, u := range rusers {
		if u.Id == user.Id {
			found1 = true
		} else if u.Id == user2.Id {
			found2 = true
		}
	}

	require.False(t, found1, "should not return user that as a team")
	require.True(t, found2, "should return user that has no teams")
}

func TestGetUsersInTeam(t *testing.T) {
	th := Setup(t).InitBasic()
	defer th.TearDown()
	teamId := th.BasicTeam.Id

	rusers, resp, err := th.Client.GetUsersInTeam(teamId, 0, 60, "")
	require.NoError(t, err)
	for _, u := range rusers {
		CheckUserSanitization(t, u)
	}

	rusers, resp, _ = th.Client.GetUsersInTeam(teamId, 0, 60, resp.Etag)
	CheckEtag(t, rusers, resp)

	rusers, _, err = th.Client.GetUsersInTeam(teamId, 0, 1, "")
	require.NoError(t, err)
	require.Len(t, rusers, 1, "should be 1 per page")

	rusers, _, err = th.Client.GetUsersInTeam(teamId, 1, 1, "")
	require.NoError(t, err)
	require.Len(t, rusers, 1, "should be 1 per page")

	rusers, _, err = th.Client.GetUsersInTeam(teamId, 10000, 100, "")
	require.NoError(t, err)
	require.Empty(t, rusers, "should be no users")

	th.Client.Logout()
	_, resp, err = th.Client.GetUsersInTeam(teamId, 0, 60, "")
	require.Error(t, err)
	CheckUnauthorizedStatus(t, resp)

	user := th.CreateUser()
	th.Client.Login(user.Email, user.Password)
	_, resp, err = th.Client.GetUsersInTeam(teamId, 0, 60, "")
	require.Error(t, err)
	CheckForbiddenStatus(t, resp)

	_, _, err = th.SystemAdminClient.GetUsersInTeam(teamId, 0, 60, "")
	require.NoError(t, err)
}

func TestGetUsersNotInTeam(t *testing.T) {
	th := Setup(t).InitBasic()
	defer th.TearDown()
	teamId := th.BasicTeam.Id

	rusers, resp, err := th.Client.GetUsersNotInTeam(teamId, 0, 60, "")
	require.NoError(t, err)
	for _, u := range rusers {
		CheckUserSanitization(t, u)
	}
	require.Len(t, rusers, 2, "should be 2 users in total")

	rusers, resp, _ = th.Client.GetUsersNotInTeam(teamId, 0, 60, resp.Etag)
	CheckEtag(t, rusers, resp)

	rusers, _, err = th.Client.GetUsersNotInTeam(teamId, 0, 1, "")
	require.NoError(t, err)
	require.Len(t, rusers, 1, "should be 1 per page")

	rusers, _, err = th.Client.GetUsersNotInTeam(teamId, 2, 1, "")
	require.NoError(t, err)
	require.Empty(t, rusers, "should be no users")

	rusers, _, err = th.Client.GetUsersNotInTeam(teamId, 10000, 100, "")
	require.NoError(t, err)
	require.Empty(t, rusers, "should be no users")

	th.Client.Logout()
	_, resp, err = th.Client.GetUsersNotInTeam(teamId, 0, 60, "")
	require.Error(t, err)
	CheckUnauthorizedStatus(t, resp)

	user := th.CreateUser()
	th.Client.Login(user.Email, user.Password)
	_, resp, err = th.Client.GetUsersNotInTeam(teamId, 0, 60, "")
	require.Error(t, err)
	CheckForbiddenStatus(t, resp)

	_, _, err = th.SystemAdminClient.GetUsersNotInTeam(teamId, 0, 60, "")
	require.NoError(t, err)
}

func TestGetUsersInChannel(t *testing.T) {
	th := Setup(t).InitBasic()
	defer th.TearDown()
	channelId := th.BasicChannel.Id

	rusers, _, err := th.Client.GetUsersInChannel(channelId, 0, 60, "")
	require.NoError(t, err)
	for _, u := range rusers {
		CheckUserSanitization(t, u)
	}

	rusers, _, err = th.Client.GetUsersInChannel(channelId, 0, 1, "")
	require.NoError(t, err)
	require.Len(t, rusers, 1, "should be 1 per page")

	rusers, _, err = th.Client.GetUsersInChannel(channelId, 1, 1, "")
	require.NoError(t, err)
	require.Len(t, rusers, 1, "should be 1 per page")

	rusers, _, err = th.Client.GetUsersInChannel(channelId, 10000, 100, "")
	require.NoError(t, err)
	require.Empty(t, rusers, "should be no users")

	th.Client.Logout()
	_, resp, err := th.Client.GetUsersInChannel(channelId, 0, 60, "")
	require.Error(t, err)
	CheckUnauthorizedStatus(t, resp)

	user := th.CreateUser()
	th.Client.Login(user.Email, user.Password)
	_, resp, err = th.Client.GetUsersInChannel(channelId, 0, 60, "")
	require.Error(t, err)
	CheckForbiddenStatus(t, resp)

	_, _, err = th.SystemAdminClient.GetUsersInChannel(channelId, 0, 60, "")
	require.NoError(t, err)
}

func TestGetUsersNotInChannel(t *testing.T) {
	th := Setup(t).InitBasic()
	defer th.TearDown()
	teamId := th.BasicTeam.Id
	channelId := th.BasicChannel.Id

	user := th.CreateUser()
	th.LinkUserToTeam(user, th.BasicTeam)

	rusers, _, err := th.Client.GetUsersNotInChannel(teamId, channelId, 0, 60, "")
	require.NoError(t, err)
	for _, u := range rusers {
		CheckUserSanitization(t, u)
	}

	rusers, _, err = th.Client.GetUsersNotInChannel(teamId, channelId, 0, 1, "")
	require.NoError(t, err)
	require.Len(t, rusers, 1, "should be 1 per page")

	rusers, _, err = th.Client.GetUsersNotInChannel(teamId, channelId, 10000, 100, "")
	require.NoError(t, err)
	require.Empty(t, rusers, "should be no users")

	th.Client.Logout()
	_, resp, err := th.Client.GetUsersNotInChannel(teamId, channelId, 0, 60, "")
	require.Error(t, err)
	CheckUnauthorizedStatus(t, resp)

	th.Client.Login(user.Email, user.Password)
	_, resp, err = th.Client.GetUsersNotInChannel(teamId, channelId, 0, 60, "")
	require.Error(t, err)
	CheckForbiddenStatus(t, resp)

	_, _, err = th.SystemAdminClient.GetUsersNotInChannel(teamId, channelId, 0, 60, "")
	require.NoError(t, err)
}

func TestGetUsersInGroup(t *testing.T) {
	th := Setup(t).InitBasic()
	defer th.TearDown()

	id := model.NewId()
	group, appErr := th.App.CreateGroup(&model.Group{
		DisplayName: "dn-foo_" + id,
		Name:        model.NewString("name" + id),
		Source:      model.GroupSourceLdap,
		Description: "description_" + id,
		RemoteId:    model.NewId(),
	})
	assert.Nil(t, appErr)

	t.Run("Requires ldap license", func(t *testing.T) {
		_, response, err := th.SystemAdminClient.GetUsersInGroup(group.Id, 0, 60, "")
		require.Error(t, err)
		CheckNotImplementedStatus(t, response)
	})

	th.App.Srv().SetLicense(model.NewTestLicense("ldap"))

	t.Run("Requires manage system permission to access users in group", func(t *testing.T) {
		th.Client.Login(th.BasicUser.Email, th.BasicUser.Password)
		_, response, err := th.Client.GetUsersInGroup(group.Id, 0, 60, "")
		require.Error(t, err)
		CheckForbiddenStatus(t, response)
	})

	user1, err := th.App.CreateUser(th.Context, &model.User{Email: th.GenerateTestEmail(), Nickname: "test user1", Password: "test-password-1", Username: "test-user-1", Roles: model.SystemUserRoleId})
	assert.Nil(t, err)
	_, err = th.App.UpsertGroupMember(group.Id, user1.Id)
	assert.Nil(t, err)

	t.Run("Returns users in group when called by system admin", func(t *testing.T) {
		users, _, err := th.SystemAdminClient.GetUsersInGroup(group.Id, 0, 60, "")
		require.NoError(t, err)
		assert.Equal(t, users[0].Id, user1.Id)
	})

	t.Run("Returns no users when pagination out of range", func(t *testing.T) {
		users, _, err := th.SystemAdminClient.GetUsersInGroup(group.Id, 5, 60, "")
		require.NoError(t, err)
		assert.Empty(t, users)
	})
}

func TestUpdateUserMfa(t *testing.T) {
	th := Setup(t).InitBasic()
	defer th.TearDown()

	th.App.Srv().SetLicense(model.NewTestLicense("mfa"))
	th.App.UpdateConfig(func(cfg *model.Config) { *cfg.ServiceSettings.EnableMultifactorAuthentication = true })

	session, _ := th.App.GetSession(th.Client.AuthToken)
	session.IsOAuth = true
	th.App.AddSessionToCache(session)

	resp, err := th.Client.UpdateUserMfa(th.BasicUser.Id, "12345", false)
	require.Error(t, err)
	CheckForbiddenStatus(t, resp)

	th.TestForSystemAdminAndLocal(t, func(t *testing.T, client *model.Client4) {
		_, err = client.UpdateUserMfa(th.BasicUser.Id, "12345", false)
		require.NoError(t, err)
	})
}

func TestUserLoginMFAFlow(t *testing.T) {
	th := Setup(t).InitBasic()
	defer th.TearDown()

	th.App.UpdateConfig(func(c *model.Config) {
		*c.ServiceSettings.DisableLegacyMFA = true
		*c.ServiceSettings.EnableMultifactorAuthentication = true
	})

	t.Run("WithoutMFA", func(t *testing.T) {
		_, _, err := th.Client.Login(th.BasicUser.Email, th.BasicUser.Password)
		require.NoError(t, err)
	})

	t.Run("WithInvalidMFA", func(t *testing.T) {
		secret, appErr := th.App.GenerateMfaSecret(th.BasicUser.Id)
		assert.Nil(t, appErr)

		// Fake user has MFA enabled
		err := th.Server.Store.User().UpdateMfaActive(th.BasicUser.Id, true)
		require.NoError(t, err)

		err = th.Server.Store.User().UpdateMfaActive(th.BasicUser.Id, true)
		require.NoError(t, err)

		err = th.Server.Store.User().UpdateMfaSecret(th.BasicUser.Id, secret.Secret)
		require.NoError(t, err)

		user, _, err := th.Client.Login(th.BasicUser.Email, th.BasicUser.Password)
		CheckErrorID(t, err, "mfa.validate_token.authenticate.app_error")
		assert.Nil(t, user)

		user, _, err = th.Client.LoginWithMFA(th.BasicUser.Email, th.BasicUser.Password, "")
		CheckErrorID(t, err, "mfa.validate_token.authenticate.app_error")
		assert.Nil(t, user)

		user, _, err = th.Client.LoginWithMFA(th.BasicUser.Email, th.BasicUser.Password, "abcdefgh")
		CheckErrorID(t, err, "mfa.validate_token.authenticate.app_error")
		assert.Nil(t, user)

		secret2, appErr := th.App.GenerateMfaSecret(th.BasicUser2.Id)
		assert.Nil(t, appErr)
		user, _, err = th.Client.LoginWithMFA(th.BasicUser.Email, th.BasicUser.Password, secret2.Secret)
		CheckErrorID(t, err, "mfa.validate_token.authenticate.app_error")
		assert.Nil(t, user)
	})

	t.Run("WithCorrectMFA", func(t *testing.T) {
		secret, appErr := th.App.GenerateMfaSecret(th.BasicUser.Id)
		assert.Nil(t, appErr)

		// Fake user has MFA enabled
		err := th.Server.Store.User().UpdateMfaActive(th.BasicUser.Id, true)
		require.NoError(t, err)

		err = th.Server.Store.User().UpdateMfaSecret(th.BasicUser.Id, secret.Secret)
		require.NoError(t, err)

		code := dgoogauth.ComputeCode(secret.Secret, time.Now().UTC().Unix()/30)

		user, _, err := th.Client.LoginWithMFA(th.BasicUser.Email, th.BasicUser.Password, fmt.Sprintf("%06d", code))
		require.NoError(t, err)
		assert.NotNil(t, user)
	})
}

func TestGenerateMfaSecret(t *testing.T) {
	th := Setup(t).InitBasic()
	defer th.TearDown()

	th.App.UpdateConfig(func(cfg *model.Config) { *cfg.ServiceSettings.EnableMultifactorAuthentication = false })

	_, resp, err := th.Client.GenerateMfaSecret(th.BasicUser.Id)
	require.Error(t, err)
	CheckNotImplementedStatus(t, resp)

	_, resp, err = th.SystemAdminClient.GenerateMfaSecret(th.BasicUser.Id)
	require.Error(t, err)
	CheckNotImplementedStatus(t, resp)

	_, resp, err = th.Client.GenerateMfaSecret("junk")
	require.Error(t, err)
	CheckBadRequestStatus(t, resp)

	th.App.Srv().SetLicense(model.NewTestLicense("mfa"))
	th.App.UpdateConfig(func(cfg *model.Config) { *cfg.ServiceSettings.EnableMultifactorAuthentication = true })

	_, resp, err = th.Client.GenerateMfaSecret(model.NewId())
	require.Error(t, err)
	CheckForbiddenStatus(t, resp)

	session, _ := th.App.GetSession(th.Client.AuthToken)
	session.IsOAuth = true
	th.App.AddSessionToCache(session)

	_, resp, err = th.Client.GenerateMfaSecret(th.BasicUser.Id)
	require.Error(t, err)
	CheckForbiddenStatus(t, resp)

	th.Client.Logout()

	_, resp, err = th.Client.GenerateMfaSecret(th.BasicUser.Id)
	require.Error(t, err)
	CheckUnauthorizedStatus(t, resp)
}

func TestUpdateUserPassword(t *testing.T) {
	th := Setup(t).InitBasic()
	defer th.TearDown()

	password := "newpassword1"
	_, err := th.Client.UpdateUserPassword(th.BasicUser.Id, th.BasicUser.Password, password)
	require.NoError(t, err)

	resp, err := th.Client.UpdateUserPassword(th.BasicUser.Id, password, "")
	require.Error(t, err)
	CheckBadRequestStatus(t, resp)

	resp, err = th.Client.UpdateUserPassword(th.BasicUser.Id, password, "junk")
	require.Error(t, err)
	CheckBadRequestStatus(t, resp)

	resp, err = th.Client.UpdateUserPassword("junk", password, password)
	require.Error(t, err)
	CheckBadRequestStatus(t, resp)

	resp, err = th.Client.UpdateUserPassword(th.BasicUser.Id, "", password)
	require.Error(t, err)
	CheckBadRequestStatus(t, resp)

	resp, err = th.Client.UpdateUserPassword(th.BasicUser.Id, "junk", password)
	require.Error(t, err)
	CheckBadRequestStatus(t, resp)

	_, err = th.Client.UpdateUserPassword(th.BasicUser.Id, password, th.BasicUser.Password)
	require.NoError(t, err)

	th.Client.Logout()
	resp, err = th.Client.UpdateUserPassword(th.BasicUser.Id, password, password)
	require.Error(t, err)
	CheckUnauthorizedStatus(t, resp)

	th.LoginBasic2()
	resp, err = th.Client.UpdateUserPassword(th.BasicUser.Id, password, password)
	require.Error(t, err)
	CheckForbiddenStatus(t, resp)

	th.LoginBasic()

	// Test lockout
	th.App.UpdateConfig(func(cfg *model.Config) { *cfg.ServiceSettings.MaximumLoginAttempts = 2 })

	// Fail twice
	resp, err = th.Client.UpdateUserPassword(th.BasicUser.Id, "badpwd", "newpwd")
	require.Error(t, err)
	CheckBadRequestStatus(t, resp)
	resp, err = th.Client.UpdateUserPassword(th.BasicUser.Id, "badpwd", "newpwd")
	require.Error(t, err)
	CheckBadRequestStatus(t, resp)

	// Should fail because account is locked out
	resp, err = th.Client.UpdateUserPassword(th.BasicUser.Id, th.BasicUser.Password, "newpwd")
	CheckErrorID(t, err, "api.user.check_user_login_attempts.too_many.app_error")
	CheckUnauthorizedStatus(t, resp)

	// System admin can update another user's password
	adminSetPassword := "pwdsetbyadmin"
	_, err = th.SystemAdminClient.UpdateUserPassword(th.BasicUser.Id, "", adminSetPassword)
	require.NoError(t, err)

	_, _, err = th.Client.Login(th.BasicUser.Email, adminSetPassword)
	require.NoError(t, err)
}

func TestUpdateUserHashedPassword(t *testing.T) {
	th := Setup(t).InitBasic()
	defer th.TearDown()
	client := th.Client

	password := "SuperSecurePass23!"
	passwordHash := "$2a$10$CiS1iWVPUj7rQNdY6XW53.DmaPLsETIvmW2p0asp4Dqpofs10UL5W"
	th.TestForSystemAdminAndLocal(t, func(t *testing.T, client *model.Client4) {
		_, err := client.UpdateUserHashedPassword(th.BasicUser.Id, passwordHash)
		require.NoError(t, err)
	})

	_, _, err := client.Login(th.BasicUser.Email, password)
	require.NoError(t, err)

	// Standard users should never be updating their passwords with already-
	// hashed passwords.
	resp, err := client.UpdateUserHashedPassword(th.BasicUser.Id, passwordHash)
	require.Error(t, err)
	CheckUnauthorizedStatus(t, resp)
}

func TestResetPassword(t *testing.T) {
	t.Skip("test disabled during old build server changes, should be investigated")

	th := Setup(t).InitBasic()
	defer th.TearDown()
	th.Client.Logout()
	user := th.BasicUser
	// Delete all the messages before check the reset password
	mail.DeleteMailBox(user.Email)
	th.TestForAllClients(t, func(t *testing.T, client *model.Client4) {
		_, err := client.SendPasswordResetEmail(user.Email)
		require.NoError(t, err)
		resp, err := client.SendPasswordResetEmail("")
		require.Error(t, err)
		CheckBadRequestStatus(t, resp)
		// Should not leak whether the email is attached to an account or not
		_, err = client.SendPasswordResetEmail("notreal@example.com")
		require.NoError(t, err)
	})
	// Check if the email was send to the right email address and the recovery key match
	var resultsMailbox mail.JSONMessageHeaderInbucket
	err := mail.RetryInbucket(5, func() error {
		var err error
		resultsMailbox, err = mail.GetMailBox(user.Email)
		return err
	})
	if err != nil {
		t.Log(err)
		t.Log("No email was received, maybe due load on the server. Disabling this verification")
	}
	var recoveryTokenString string
	if err == nil && len(resultsMailbox) > 0 {
		require.Contains(t, resultsMailbox[0].To[0], user.Email, "Correct To recipient")
		resultsEmail, mailErr := mail.GetMessageFromMailbox(user.Email, resultsMailbox[0].ID)
		require.NoError(t, mailErr)
		loc := strings.Index(resultsEmail.Body.Text, "token=")
		require.NotEqual(t, -1, loc, "Code should be found in email")
		loc += 6
		recoveryTokenString = resultsEmail.Body.Text[loc : loc+model.TokenSize]
	}
	recoveryToken, err := th.App.Srv().Store.Token().GetByToken(recoveryTokenString)
	require.NoError(t, err, "Recovery token not found (%s)", recoveryTokenString)

	resp, err := th.Client.ResetPassword(recoveryToken.Token, "")
	require.Error(t, err)
	CheckBadRequestStatus(t, resp)
	resp, err = th.Client.ResetPassword(recoveryToken.Token, "newp")
	require.Error(t, err)
	CheckBadRequestStatus(t, resp)
	resp, err = th.Client.ResetPassword("", "newpwd")
	require.Error(t, err)
	CheckBadRequestStatus(t, resp)
	resp, err = th.Client.ResetPassword("junk", "newpwd")
	require.Error(t, err)
	CheckBadRequestStatus(t, resp)
	code := ""
	for i := 0; i < model.TokenSize; i++ {
		code += "a"
	}
	resp, err = th.Client.ResetPassword(code, "newpwd")
	require.Error(t, err)
	CheckBadRequestStatus(t, resp)
	_, err = th.Client.ResetPassword(recoveryToken.Token, "newpwd")
	require.NoError(t, err)
	th.Client.Login(user.Email, "newpwd")
	th.Client.Logout()
	resp, err = th.Client.ResetPassword(recoveryToken.Token, "newpwd")
	require.Error(t, err)
	CheckBadRequestStatus(t, resp)
	authData := model.NewId()
	_, err = th.App.Srv().Store.User().UpdateAuthData(user.Id, "random", &authData, "", true)
	require.NoError(t, err)
	th.TestForAllClients(t, func(t *testing.T, client *model.Client4) {
		resp, err = client.SendPasswordResetEmail(user.Email)
		require.Error(t, err)
		CheckBadRequestStatus(t, resp)
	})
}

func TestGetSessions(t *testing.T) {
	th := Setup(t).InitBasic()
	defer th.TearDown()

	user := th.BasicUser

	th.Client.Login(user.Email, user.Password)

	sessions, _, err := th.Client.GetSessions(user.Id, "")
	require.NoError(t, err)
	for _, session := range sessions {
		require.Equal(t, user.Id, session.UserId, "user id should match session user id")
	}

	resp, err := th.Client.RevokeSession("junk", model.NewId())
	require.Error(t, err)
	CheckBadRequestStatus(t, resp)

	_, resp, err = th.Client.GetSessions(th.BasicUser2.Id, "")
	require.Error(t, err)
	CheckForbiddenStatus(t, resp)

	_, resp, err = th.Client.GetSessions(model.NewId(), "")
	require.Error(t, err)
	CheckForbiddenStatus(t, resp)

	th.Client.Logout()
	_, resp, err = th.Client.GetSessions(th.BasicUser2.Id, "")
	require.Error(t, err)
	CheckUnauthorizedStatus(t, resp)

	_, _, err = th.SystemAdminClient.GetSessions(user.Id, "")
	require.NoError(t, err)

	_, _, err = th.SystemAdminClient.GetSessions(th.BasicUser2.Id, "")
	require.NoError(t, err)

	_, _, err = th.SystemAdminClient.GetSessions(model.NewId(), "")
	require.NoError(t, err)
}

func TestRevokeSessions(t *testing.T) {
	th := Setup(t).InitBasic()
	defer th.TearDown()

	user := th.BasicUser
	th.Client.Login(user.Email, user.Password)
	sessions, _, _ := th.Client.GetSessions(user.Id, "")
	require.NotZero(t, len(sessions), "sessions should exist")
	for _, session := range sessions {
		require.Equal(t, user.Id, session.UserId, "user id does not match session user id")
	}
	session := sessions[0]

	resp, err := th.Client.RevokeSession(user.Id, model.NewId())
	require.Error(t, err)
	CheckBadRequestStatus(t, resp)

	resp, err = th.Client.RevokeSession(th.BasicUser2.Id, model.NewId())
	require.Error(t, err)
	CheckForbiddenStatus(t, resp)

	resp, err = th.Client.RevokeSession("junk", model.NewId())
	require.Error(t, err)
	CheckBadRequestStatus(t, resp)

	_, err = th.Client.RevokeSession(user.Id, session.Id)
	require.NoError(t, err)

	th.LoginBasic()

	sessions, _ = th.App.GetSessions(th.SystemAdminUser.Id)
	session = sessions[0]

	resp, err = th.Client.RevokeSession(user.Id, session.Id)
	require.Error(t, err)
	CheckBadRequestStatus(t, resp)

	th.Client.Logout()
	resp, err = th.Client.RevokeSession(user.Id, model.NewId())
	require.Error(t, err)
	CheckUnauthorizedStatus(t, resp)

	resp, err = th.SystemAdminClient.RevokeSession(user.Id, model.NewId())
	require.Error(t, err)
	CheckBadRequestStatus(t, resp)

	sessions, _, _ = th.SystemAdminClient.GetSessions(th.SystemAdminUser.Id, "")
	require.NotEmpty(t, sessions, "sessions should exist")
	for _, session := range sessions {
		require.Equal(t, th.SystemAdminUser.Id, session.UserId, "user id should match session user id")
	}
	session = sessions[0]

	_, err = th.SystemAdminClient.RevokeSession(th.SystemAdminUser.Id, session.Id)
	require.NoError(t, err)
}

func TestRevokeAllSessions(t *testing.T) {
	th := Setup(t).InitBasic()
	defer th.TearDown()

	user := th.BasicUser
	th.Client.Login(user.Email, user.Password)

	resp, err := th.Client.RevokeAllSessions(th.BasicUser2.Id)
	require.Error(t, err)
	CheckForbiddenStatus(t, resp)

	resp, err = th.Client.RevokeAllSessions("junk" + user.Id)
	require.Error(t, err)
	CheckBadRequestStatus(t, resp)

	_, err = th.Client.RevokeAllSessions(user.Id)
	require.NoError(t, err)

	th.Client.Logout()
	resp, err = th.Client.RevokeAllSessions(user.Id)
	require.Error(t, err)
	CheckUnauthorizedStatus(t, resp)

	th.Client.Login(user.Email, user.Password)

	sessions, _, _ := th.Client.GetSessions(user.Id, "")
	require.NotEmpty(t, sessions, "session should exist")

	_, err = th.Client.RevokeAllSessions(user.Id)
	require.NoError(t, err)

	sessions, _, _ = th.SystemAdminClient.GetSessions(user.Id, "")
	require.Empty(t, sessions, "no sessions should exist for user")

	resp, err = th.Client.RevokeAllSessions(user.Id)
	require.Error(t, err)
	CheckUnauthorizedStatus(t, resp)
}

func TestRevokeSessionsFromAllUsers(t *testing.T) {
	th := Setup(t).InitBasic()
	defer th.TearDown()

	user := th.BasicUser
	th.Client.Login(user.Email, user.Password)
	resp, err := th.Client.RevokeSessionsFromAllUsers()
	require.Error(t, err)
	CheckForbiddenStatus(t, resp)

	th.Client.Logout()
	resp, err = th.Client.RevokeSessionsFromAllUsers()
	require.Error(t, err)
	CheckUnauthorizedStatus(t, resp)

	th.Client.Login(user.Email, user.Password)
	admin := th.SystemAdminUser
	th.Client.Login(admin.Email, admin.Password)
	sessions, err := th.Server.Store.Session().GetSessions(user.Id)
	require.NotEmpty(t, sessions)
	require.NoError(t, err)
	sessions, err = th.Server.Store.Session().GetSessions(admin.Id)
	require.NotEmpty(t, sessions)
	require.NoError(t, err)
	_, err = th.Client.RevokeSessionsFromAllUsers()
	require.NoError(t, err)

	// All sessions were revoked, so making the same call
	// again will fail due to lack of a session.
	resp, err = th.Client.RevokeSessionsFromAllUsers()
	require.Error(t, err)
	CheckUnauthorizedStatus(t, resp)

	sessions, err = th.Server.Store.Session().GetSessions(user.Id)
	require.Empty(t, sessions)
	require.NoError(t, err)

	sessions, err = th.Server.Store.Session().GetSessions(admin.Id)
	require.Empty(t, sessions)
	require.NoError(t, err)

}

func TestAttachDeviceId(t *testing.T) {
	th := Setup(t).InitBasic()
	defer th.TearDown()

	deviceId := model.PushNotifyApple + ":1234567890"

	t.Run("success", func(t *testing.T) {
		testCases := []struct {
			Description                   string
			SiteURL                       string
			ExpectedSetCookieHeaderRegexp string
		}{
			{"no subpath", "http://localhost:8065", "^MMAUTHTOKEN=[a-z0-9]+; Path=/"},
			{"subpath", "http://localhost:8065/subpath", "^MMAUTHTOKEN=[a-z0-9]+; Path=/subpath"},
		}

		for _, tc := range testCases {
			t.Run(tc.Description, func(t *testing.T) {

				th.App.UpdateConfig(func(cfg *model.Config) {
					*cfg.ServiceSettings.SiteURL = tc.SiteURL
				})

				resp, err := th.Client.AttachDeviceId(deviceId)
				require.NoError(t, err)

				cookies := resp.Header.Get("Set-Cookie")
				assert.Regexp(t, tc.ExpectedSetCookieHeaderRegexp, cookies)

				sessions, appErr := th.App.GetSessions(th.BasicUser.Id)
				require.Nil(t, appErr)
				assert.Equal(t, deviceId, sessions[0].DeviceId, "Missing device Id")
			})
		}
	})

	t.Run("invalid device id", func(t *testing.T) {
		resp, err := th.Client.AttachDeviceId("")
		require.Error(t, err)
		CheckBadRequestStatus(t, resp)
	})

	t.Run("not logged in", func(t *testing.T) {
		th.Client.Logout()

		resp, err := th.Client.AttachDeviceId("")
		require.Error(t, err)
		CheckUnauthorizedStatus(t, resp)
	})
}

func TestGetUserAudits(t *testing.T) {
	th := Setup(t).InitBasic()
	defer th.TearDown()
	user := th.BasicUser

	audits, _, err := th.Client.GetUserAudits(user.Id, 0, 100, "")
	for _, audit := range audits {
		require.Equal(t, user.Id, audit.UserId, "user id should match audit user id")
	}
	require.NoError(t, err)

	_, resp, err := th.Client.GetUserAudits(th.BasicUser2.Id, 0, 100, "")
	require.Error(t, err)
	CheckForbiddenStatus(t, resp)

	th.Client.Logout()
	_, resp, err = th.Client.GetUserAudits(user.Id, 0, 100, "")
	require.Error(t, err)
	CheckUnauthorizedStatus(t, resp)

	_, _, err = th.SystemAdminClient.GetUserAudits(user.Id, 0, 100, "")
	require.NoError(t, err)
}

func TestVerifyUserEmail(t *testing.T) {
	th := Setup(t)
	defer th.TearDown()

	email := th.GenerateTestEmail()
	user := model.User{Email: email, Nickname: "Darth Vader", Password: "hello1", Username: GenerateTestUsername(), Roles: model.SystemAdminRoleId + " " + model.SystemUserRoleId}

	ruser, _, _ := th.Client.CreateUser(&user)

	token, err := th.App.Srv().EmailService.CreateVerifyEmailToken(ruser.Id, email)
	require.NoError(t, err, "Unable to create email verify token")

	_, err = th.Client.VerifyUserEmail(token.Token)
	require.NoError(t, err)

	resp, err := th.Client.VerifyUserEmail(GenerateTestId())
	require.Error(t, err)
	CheckBadRequestStatus(t, resp)

	resp, err = th.Client.VerifyUserEmail("")
	require.Error(t, err)
	CheckBadRequestStatus(t, resp)
}

func TestSendVerificationEmail(t *testing.T) {
	th := Setup(t).InitBasic()
	defer th.TearDown()

	_, err := th.Client.SendVerificationEmail(th.BasicUser.Email)
	require.NoError(t, err)

	resp, err := th.Client.SendVerificationEmail("")
	require.Error(t, err)
	CheckBadRequestStatus(t, resp)

	// Even non-existent emails should return 200 OK
	_, err = th.Client.SendVerificationEmail(th.GenerateTestEmail())
	require.NoError(t, err)

	th.Client.Logout()
	_, err = th.Client.SendVerificationEmail(th.BasicUser.Email)
	require.NoError(t, err)
}

func TestSetProfileImage(t *testing.T) {
	th := Setup(t).InitBasic()
	defer th.TearDown()
	user := th.BasicUser

	data, err := testutils.ReadTestFile("test.png")
	require.NoError(t, err)

	_, err = th.Client.SetProfileImage(user.Id, data)
	require.NoError(t, err)

	resp, err := th.Client.SetProfileImage(model.NewId(), data)
	require.Error(t, err)
	CheckForbiddenStatus(t, resp)

	// status code returns either forbidden or unauthorized
	// note: forbidden is set as default at Client4.SetProfileImage when request is terminated early by server
	th.Client.Logout()
	resp, err = th.Client.SetProfileImage(user.Id, data)
	require.Error(t, err)
	if resp.StatusCode == http.StatusForbidden {
		CheckForbiddenStatus(t, resp)
	} else if resp.StatusCode == http.StatusUnauthorized {
		CheckUnauthorizedStatus(t, resp)
	} else {
		require.Fail(t, "Should have failed either forbidden or unauthorized")
	}

	buser, appErr := th.App.GetUser(user.Id)
	require.Nil(t, appErr)

	_, err = th.SystemAdminClient.SetProfileImage(user.Id, data)
	require.NoError(t, err)

	ruser, appErr := th.App.GetUser(user.Id)
	require.Nil(t, appErr)
	assert.True(t, buser.LastPictureUpdate == ruser.LastPictureUpdate, "Same picture should not have updated")

	data2, err := testutils.ReadTestFile("testjpg.jpg")
	require.NoError(t, err)

	_, err = th.SystemAdminClient.SetProfileImage(user.Id, data2)
	require.NoError(t, err)

	ruser, appErr = th.App.GetUser(user.Id)
	require.Nil(t, appErr)

	assert.True(t, buser.LastPictureUpdate < ruser.LastPictureUpdate, "Picture should have updated for user")

	info := &model.FileInfo{Path: "users/" + user.Id + "/profile.png"}
	err = th.cleanupTestFile(info)
	require.NoError(t, err)
}

func TestSetDefaultProfileImage(t *testing.T) {
	th := Setup(t).InitBasic()
	defer th.TearDown()
	user := th.BasicUser

	_, err := th.Client.SetDefaultProfileImage(user.Id)
	require.NoError(t, err)

	resp, err := th.Client.SetDefaultProfileImage(model.NewId())
	require.Error(t, err)
	CheckForbiddenStatus(t, resp)

	// status code returns either forbidden or unauthorized
	// note: forbidden is set as default at Client4.SetDefaultProfileImage when request is terminated early by server
	th.Client.Logout()
	resp, err = th.Client.SetDefaultProfileImage(user.Id)
	require.Error(t, err)
	if resp.StatusCode == http.StatusForbidden {
		CheckForbiddenStatus(t, resp)
	} else if resp.StatusCode == http.StatusUnauthorized {
		CheckUnauthorizedStatus(t, resp)
	} else {
		require.Fail(t, "Should have failed either forbidden or unauthorized")
	}

	_, err = th.SystemAdminClient.SetDefaultProfileImage(user.Id)
	require.NoError(t, err)

	ruser, appErr := th.App.GetUser(user.Id)
	require.Nil(t, appErr)
	assert.Equal(t, int64(0), ruser.LastPictureUpdate, "Picture should have resetted to default")

	info := &model.FileInfo{Path: "users/" + user.Id + "/profile.png"}
	err = th.cleanupTestFile(info)
	require.NoError(t, err)
}

func TestLogin(t *testing.T) {
	th := Setup(t).InitBasic()
	defer th.TearDown()
	th.Client.Logout()

	th.App.UpdateConfig(func(cfg *model.Config) {
		*cfg.ServiceSettings.EnableBotAccountCreation = true
	})

	t.Run("missing password", func(t *testing.T) {
		_, _, err := th.Client.Login(th.BasicUser.Email, "")
		CheckErrorID(t, err, "api.user.login.blank_pwd.app_error")
	})

	t.Run("unknown user", func(t *testing.T) {
		_, _, err := th.Client.Login("unknown", th.BasicUser.Password)
		CheckErrorID(t, err, "api.user.login.invalid_credentials_email_username")
	})

	t.Run("valid login", func(t *testing.T) {
		user, _, err := th.Client.Login(th.BasicUser.Email, th.BasicUser.Password)
		require.NoError(t, err)
		assert.Equal(t, user.Id, th.BasicUser.Id)
	})

	t.Run("bot login rejected", func(t *testing.T) {
		bot, _, err := th.SystemAdminClient.CreateBot(&model.Bot{
			Username: "bot",
		})
		require.NoError(t, err)

		botUser, _, err := th.SystemAdminClient.GetUser(bot.UserId, "")
		require.NoError(t, err)

		_, err = th.SystemAdminClient.UpdateUserPassword(bot.UserId, "", "password")
		require.NoError(t, err)

		_, _, err = th.Client.Login(botUser.Email, "password")
		CheckErrorID(t, err, "api.user.login.bot_login_forbidden.app_error")
	})

	t.Run("login with terms_of_service set", func(t *testing.T) {
		termsOfService, appErr := th.App.CreateTermsOfService("terms of service", th.BasicUser.Id)
		require.Nil(t, appErr)

		_, err := th.Client.RegisterTermsOfServiceAction(th.BasicUser.Id, termsOfService.Id, true)
		require.NoError(t, err)

		userTermsOfService, _, err := th.Client.GetUserTermsOfService(th.BasicUser.Id, "")
		require.NoError(t, err)

		user, _, err := th.Client.Login(th.BasicUser.Email, th.BasicUser.Password)
		require.NoError(t, err)
		assert.Equal(t, user.Id, th.BasicUser.Id)
		assert.Equal(t, user.TermsOfServiceId, userTermsOfService.TermsOfServiceId)
		assert.Equal(t, user.TermsOfServiceCreateAt, userTermsOfService.CreateAt)
	})
}

func TestLoginWithLag(t *testing.T) {
	th := Setup(t).InitBasic()
	defer th.TearDown()
	th.Client.Logout()

	t.Run("with replication lag, caches cleared", func(t *testing.T) {
		if !replicaFlag {
			t.Skipf("requires test flag: -mysql-replica")
		}

		if *th.App.Srv().Config().SqlSettings.DriverName != model.DatabaseDriverMysql {
			t.Skipf("requires %q database driver", model.DatabaseDriverMysql)
		}

		mainHelper.SQLStore.UpdateLicense(model.NewTestLicense("ldap"))
		mainHelper.ToggleReplicasOff()

		appErr := th.App.RevokeAllSessions(th.BasicUser.Id)
		require.Nil(t, appErr)

		mainHelper.ToggleReplicasOn()
		defer mainHelper.ToggleReplicasOff()

		cmdErr := mainHelper.SetReplicationLagForTesting(5)
		require.NoError(t, cmdErr)
		defer mainHelper.SetReplicationLagForTesting(0)

		_, _, err := th.Client.Login(th.BasicUser.Email, th.BasicUser.Password)
		require.NoError(t, err)

		appErr = th.App.Srv().InvalidateAllCaches()
		require.Nil(t, appErr)

		session, appErr := th.App.GetSession(th.Client.AuthToken)
		require.Nil(t, appErr)
		require.NotNil(t, session)
	})
}

func TestLoginCookies(t *testing.T) {
	t.Run("should return cookies with X-Requested-With header", func(t *testing.T) {
		th := Setup(t).InitBasic()
		defer th.TearDown()

<<<<<<< HEAD
		th.Client.HttpHeader[model.HeaderRequestedWith] = model.HeaderRequestedWithXml
=======
		th.Client.HTTPHeader[model.HeaderRequestedWith] = model.HeaderRequestedWithXML
>>>>>>> d0629503

		user, resp, _ := th.Client.Login(th.BasicUser.Email, th.BasicUser.Password)

		sessionCookie := ""
		userCookie := ""
		csrfCookie := ""

		for _, cookie := range resp.Header["Set-Cookie"] {
			if match := regexp.MustCompile("^" + model.SessionCookieToken + "=([a-z0-9]+)").FindStringSubmatch(cookie); match != nil {
				sessionCookie = match[1]
			} else if match := regexp.MustCompile("^" + model.SessionCookieUser + "=([a-z0-9]+)").FindStringSubmatch(cookie); match != nil {
				userCookie = match[1]
			} else if match := regexp.MustCompile("^" + model.SessionCookieCsrf + "=([a-z0-9]+)").FindStringSubmatch(cookie); match != nil {
				csrfCookie = match[1]
			}
		}

		session, _ := th.App.GetSession(th.Client.AuthToken)

		assert.Equal(t, th.Client.AuthToken, sessionCookie)
		assert.Equal(t, user.Id, userCookie)
		assert.Equal(t, session.GetCSRF(), csrfCookie)
	})

	t.Run("should not return cookies without X-Requested-With header", func(t *testing.T) {
		th := Setup(t).InitBasic()
		defer th.TearDown()

		_, resp, _ := th.Client.Login(th.BasicUser.Email, th.BasicUser.Password)

		assert.Empty(t, resp.Header.Get("Set-Cookie"))
	})

	t.Run("should include subpath in path", func(t *testing.T) {
		th := Setup(t).InitBasic()
		defer th.TearDown()

<<<<<<< HEAD
		th.Client.HttpHeader[model.HeaderRequestedWith] = model.HeaderRequestedWithXml
=======
		th.Client.HTTPHeader[model.HeaderRequestedWith] = model.HeaderRequestedWithXML
>>>>>>> d0629503

		testCases := []struct {
			Description                   string
			SiteURL                       string
			ExpectedSetCookieHeaderRegexp string
		}{
			{"no subpath", "http://localhost:8065", "^MMAUTHTOKEN=[a-z0-9]+; Path=/"},
			{"subpath", "http://localhost:8065/subpath", "^MMAUTHTOKEN=[a-z0-9]+; Path=/subpath"},
		}

		for _, tc := range testCases {
			t.Run(tc.Description, func(t *testing.T) {
				th.App.UpdateConfig(func(cfg *model.Config) {
					*cfg.ServiceSettings.SiteURL = tc.SiteURL
				})

				user, resp, err := th.Client.Login(th.BasicUser.Email, th.BasicUser.Password)
				require.NoError(t, err)
				assert.Equal(t, user.Id, th.BasicUser.Id)

				cookies := resp.Header.Get("Set-Cookie")
				assert.Regexp(t, tc.ExpectedSetCookieHeaderRegexp, cookies)
			})
		}
	})
}

func TestCBALogin(t *testing.T) {
	t.Run("primary", func(t *testing.T) {
		th := Setup(t).InitBasic()
		defer th.TearDown()
		th.App.Srv().SetLicense(model.NewTestLicense("future_features"))

		th.App.UpdateConfig(func(cfg *model.Config) {
			*cfg.ServiceSettings.EnableBotAccountCreation = true
		})

		th.App.UpdateConfig(func(cfg *model.Config) {
			*cfg.ExperimentalSettings.ClientSideCertEnable = true
			*cfg.ExperimentalSettings.ClientSideCertCheck = model.ClientSideCertCheckPrimaryAuth
		})

		t.Run("missing cert header", func(t *testing.T) {
			th.Client.Logout()
			_, resp, err := th.Client.Login(th.BasicUser.Email, th.BasicUser.Password)
			require.Error(t, err)
			CheckBadRequestStatus(t, resp)
		})

		t.Run("missing cert subject", func(t *testing.T) {
			th.Client.Logout()
			th.Client.HTTPHeader["X-SSL-Client-Cert"] = "valid_cert_fake"
			_, resp, err := th.Client.Login(th.BasicUser.Email, th.BasicUser.Password)
			require.Error(t, err)
			CheckBadRequestStatus(t, resp)
		})

		t.Run("emails mismatch", func(t *testing.T) {
			th.Client.Logout()
			th.Client.HTTPHeader["X-SSL-Client-Cert-Subject-DN"] = "C=US, ST=Maryland, L=Pasadena, O=Brent Baccala, OU=FreeSoft, CN=www.freesoft.org/emailAddress=mis_match" + th.BasicUser.Email
			_, resp, err := th.Client.Login(th.BasicUser.Email, "")
			require.Error(t, err)
			CheckUnauthorizedStatus(t, resp)
		})

		t.Run("successful cba login", func(t *testing.T) {
			th.Client.HTTPHeader["X-SSL-Client-Cert-Subject-DN"] = "C=US, ST=Maryland, L=Pasadena, O=Brent Baccala, OU=FreeSoft, CN=www.freesoft.org/emailAddress=" + th.BasicUser.Email
			user, _, err := th.Client.Login(th.BasicUser.Email, "")
			require.NoError(t, err)
			require.NotNil(t, user)
			require.Equal(t, th.BasicUser.Id, user.Id)
		})

		t.Run("bot login rejected", func(t *testing.T) {
			bot, _, err := th.SystemAdminClient.CreateBot(&model.Bot{
				Username: "bot",
			})
			require.NoError(t, err)

			botUser, _, err := th.SystemAdminClient.GetUser(bot.UserId, "")
			require.NoError(t, err)

			th.Client.HTTPHeader["X-SSL-Client-Cert-Subject-DN"] = "C=US, ST=Maryland, L=Pasadena, O=Brent Baccala, OU=FreeSoft, CN=www.freesoft.org/emailAddress=" + botUser.Email

			_, _, err = th.Client.Login(botUser.Email, "")
			CheckErrorID(t, err, "api.user.login.bot_login_forbidden.app_error")
		})
	})

	t.Run("secondary", func(t *testing.T) {
		th := Setup(t).InitBasic()
		defer th.TearDown()
		th.App.Srv().SetLicense(model.NewTestLicense("future_features"))

		th.App.UpdateConfig(func(cfg *model.Config) {
			*cfg.ServiceSettings.EnableBotAccountCreation = true
		})

		th.Client.HTTPHeader["X-SSL-Client-Cert"] = "valid_cert_fake"

		th.App.UpdateConfig(func(cfg *model.Config) {
			*cfg.ExperimentalSettings.ClientSideCertEnable = true
			*cfg.ExperimentalSettings.ClientSideCertCheck = model.ClientSideCertCheckSecondaryAuth
		})

		t.Run("password required", func(t *testing.T) {
			th.Client.HTTPHeader["X-SSL-Client-Cert-Subject-DN"] = "C=US, ST=Maryland, L=Pasadena, O=Brent Baccala, OU=FreeSoft, CN=www.freesoft.org/emailAddress=" + th.BasicUser.Email
			_, resp, err := th.Client.Login(th.BasicUser.Email, "")
			require.Error(t, err)
			CheckBadRequestStatus(t, resp)
		})

		t.Run("successful cba login with password", func(t *testing.T) {
			th.Client.HTTPHeader["X-SSL-Client-Cert-Subject-DN"] = "C=US, ST=Maryland, L=Pasadena, O=Brent Baccala, OU=FreeSoft, CN=www.freesoft.org/emailAddress=" + th.BasicUser.Email
			user, _, err := th.Client.Login(th.BasicUser.Email, th.BasicUser.Password)
			require.NoError(t, err)
			require.NotNil(t, user)
			require.Equal(t, th.BasicUser.Id, user.Id)
		})

		t.Run("bot login rejected", func(t *testing.T) {
			bot, _, err := th.SystemAdminClient.CreateBot(&model.Bot{
				Username: "bot",
			})
			require.NoError(t, err)

			botUser, _, err := th.SystemAdminClient.GetUser(bot.UserId, "")
			require.NoError(t, err)

			_, err = th.SystemAdminClient.UpdateUserPassword(bot.UserId, "", "password")
			require.NoError(t, err)

			th.Client.HTTPHeader["X-SSL-Client-Cert-Subject-DN"] = "C=US, ST=Maryland, L=Pasadena, O=Brent Baccala, OU=FreeSoft, CN=www.freesoft.org/emailAddress=" + botUser.Email

			_, _, err = th.Client.Login(botUser.Email, "password")
			CheckErrorID(t, err, "api.user.login.bot_login_forbidden.app_error")
		})
	})
}

func TestSwitchAccount(t *testing.T) {
	th := Setup(t).InitBasic()
	defer th.TearDown()

	th.App.UpdateConfig(func(cfg *model.Config) { *cfg.GitLabSettings.Enable = true })

	th.Client.Logout()

	sr := &model.SwitchRequest{
		CurrentService: model.UserAuthServiceEmail,
		NewService:     model.UserAuthServiceGitlab,
		Email:          th.BasicUser.Email,
		Password:       th.BasicUser.Password,
	}

	link, _, err := th.Client.SwitchAccountType(sr)
	require.NoError(t, err)

	require.NotEmpty(t, link, "bad link")

	th.App.Srv().SetLicense(model.NewTestLicense())
	th.App.UpdateConfig(func(cfg *model.Config) { *cfg.ServiceSettings.ExperimentalEnableAuthenticationTransfer = false })

	sr = &model.SwitchRequest{
		CurrentService: model.UserAuthServiceEmail,
		NewService:     model.UserAuthServiceGitlab,
	}

	_, resp, err := th.Client.SwitchAccountType(sr)
	require.Error(t, err)
	CheckForbiddenStatus(t, resp)

	th.LoginBasic()

	sr = &model.SwitchRequest{
		CurrentService: model.UserAuthServiceSaml,
		NewService:     model.UserAuthServiceEmail,
		Email:          th.BasicUser.Email,
		NewPassword:    th.BasicUser.Password,
	}

	_, resp, err = th.Client.SwitchAccountType(sr)
	require.Error(t, err)
	CheckForbiddenStatus(t, resp)

	sr = &model.SwitchRequest{
		CurrentService: model.UserAuthServiceEmail,
		NewService:     model.UserAuthServiceLdap,
	}

	_, resp, err = th.Client.SwitchAccountType(sr)
	require.Error(t, err)
	CheckForbiddenStatus(t, resp)

	sr = &model.SwitchRequest{
		CurrentService: model.UserAuthServiceLdap,
		NewService:     model.UserAuthServiceEmail,
	}

	_, resp, err = th.Client.SwitchAccountType(sr)
	require.Error(t, err)
	CheckForbiddenStatus(t, resp)

	th.App.UpdateConfig(func(cfg *model.Config) { *cfg.ServiceSettings.ExperimentalEnableAuthenticationTransfer = true })

	th.LoginBasic()

	fakeAuthData := model.NewId()
<<<<<<< HEAD
	_, err := th.App.Srv().Store.User().UpdateAuthData(th.BasicUser.Id, model.UserAuthServiceGitlab, &fakeAuthData, th.BasicUser.Email, true)
	require.NoError(t, err)
=======
	_, appErr := th.App.Srv().Store.User().UpdateAuthData(th.BasicUser.Id, model.UserAuthServiceGitlab, &fakeAuthData, th.BasicUser.Email, true)
	require.NoError(t, appErr)
>>>>>>> d0629503

	sr = &model.SwitchRequest{
		CurrentService: model.UserAuthServiceGitlab,
		NewService:     model.UserAuthServiceEmail,
		Email:          th.BasicUser.Email,
		NewPassword:    th.BasicUser.Password,
	}

	link, _, err = th.Client.SwitchAccountType(sr)
	require.NoError(t, err)

	require.Equal(t, "/login?extra=signin_change", link)

	th.Client.Logout()
	_, _, err = th.Client.Login(th.BasicUser.Email, th.BasicUser.Password)
	require.NoError(t, err)
	th.Client.Logout()

	sr = &model.SwitchRequest{
		CurrentService: model.UserAuthServiceGitlab,
		NewService:     model.ServiceGoogle,
	}

	_, resp, err = th.Client.SwitchAccountType(sr)
	require.Error(t, err)
	CheckBadRequestStatus(t, resp)

	sr = &model.SwitchRequest{
		CurrentService: model.UserAuthServiceEmail,
		NewService:     model.UserAuthServiceGitlab,
		Password:       th.BasicUser.Password,
	}

	_, resp, err = th.Client.SwitchAccountType(sr)
	require.Error(t, err)
	CheckNotFoundStatus(t, resp)

	sr = &model.SwitchRequest{
		CurrentService: model.UserAuthServiceEmail,
		NewService:     model.UserAuthServiceGitlab,
		Email:          th.BasicUser.Email,
	}

	_, resp, err = th.Client.SwitchAccountType(sr)
	require.Error(t, err)
	CheckUnauthorizedStatus(t, resp)

	sr = &model.SwitchRequest{
		CurrentService: model.UserAuthServiceGitlab,
		NewService:     model.UserAuthServiceEmail,
		Email:          th.BasicUser.Email,
		NewPassword:    th.BasicUser.Password,
	}

	_, resp, err = th.Client.SwitchAccountType(sr)
	require.Error(t, err)
	CheckUnauthorizedStatus(t, resp)
}

func assertToken(t *testing.T, th *TestHelper, token *model.UserAccessToken, expectedUserId string) {
	t.Helper()

	oldSessionToken := th.Client.AuthToken
	defer func() { th.Client.AuthToken = oldSessionToken }()

	th.Client.AuthToken = token.Token
	ruser, _, err := th.Client.GetMe("")
	require.NoError(t, err)

	assert.Equal(t, expectedUserId, ruser.Id, "returned wrong user")
}

func assertInvalidToken(t *testing.T, th *TestHelper, token *model.UserAccessToken) {
	t.Helper()

	oldSessionToken := th.Client.AuthToken
	defer func() { th.Client.AuthToken = oldSessionToken }()

	th.Client.AuthToken = token.Token
	_, resp, err := th.Client.GetMe("")
	require.Error(t, err)
	CheckUnauthorizedStatus(t, resp)
}

func TestCreateUserAccessToken(t *testing.T) {
	t.Run("create token without permission", func(t *testing.T) {
		th := Setup(t).InitBasic()
		defer th.TearDown()

		th.App.UpdateConfig(func(cfg *model.Config) { *cfg.ServiceSettings.EnableUserAccessTokens = true })

		_, resp, err := th.Client.CreateUserAccessToken(th.BasicUser.Id, "test token")
		require.Error(t, err)
		CheckForbiddenStatus(t, resp)
	})

	t.Run("system admin and local mode can create access token", func(t *testing.T) {
		th := Setup(t).InitBasic()
		defer th.TearDown()

		th.App.UpdateConfig(func(cfg *model.Config) { *cfg.ServiceSettings.EnableUserAccessTokens = true })

		th.TestForSystemAdminAndLocal(t, func(t *testing.T, client *model.Client4) {
			rtoken, _, err := client.CreateUserAccessToken(th.BasicUser.Id, "test token")
			require.NoError(t, err)

			assert.Equal(t, th.BasicUser.Id, rtoken.UserId, "wrong user id")
			assert.NotEmpty(t, rtoken.Token, "token should not be empty")
			assert.NotEmpty(t, rtoken.Id, "id should not be empty")
			assert.Equal(t, "test token", rtoken.Description, "description did not match")
			assert.True(t, rtoken.IsActive, "token should be active")
			assertToken(t, th, rtoken, th.BasicUser.Id)
		})
	})

	t.Run("create token for invalid user id", func(t *testing.T) {
		th := Setup(t).InitBasic()
		defer th.TearDown()

		th.App.UpdateConfig(func(cfg *model.Config) { *cfg.ServiceSettings.EnableUserAccessTokens = true })

		th.TestForAllClients(t, func(t *testing.T, client *model.Client4) {
			_, resp, err := client.CreateUserAccessToken("notarealuserid", "test token")
			require.Error(t, err)
			CheckBadRequestStatus(t, resp)
		})
	})

	t.Run("create token with invalid value", func(t *testing.T) {
		th := Setup(t).InitBasic()
		defer th.TearDown()

		th.App.UpdateConfig(func(cfg *model.Config) { *cfg.ServiceSettings.EnableUserAccessTokens = true })

		th.TestForAllClients(t, func(t *testing.T, client *model.Client4) {
			_, resp, err := client.CreateUserAccessToken(th.BasicUser.Id, "")
			require.Error(t, err)
			CheckBadRequestStatus(t, resp)
		})
	})

	t.Run("create token with user access tokens disabled", func(t *testing.T) {
		th := Setup(t).InitBasic()
		defer th.TearDown()

		th.App.UpdateConfig(func(cfg *model.Config) { *cfg.ServiceSettings.EnableUserAccessTokens = false })
		th.App.UpdateUserRoles(th.BasicUser.Id, model.SystemUserRoleId+" "+model.SystemUserAccessTokenRoleId, false)

		th.TestForAllClients(t, func(t *testing.T, client *model.Client4) {
			_, resp, err := client.CreateUserAccessToken(th.BasicUser.Id, "test token")
			require.Error(t, err)
			CheckNotImplementedStatus(t, resp)
		})
	})

	t.Run("create user access token", func(t *testing.T) {
		th := Setup(t).InitBasic()
		defer th.TearDown()

		th.App.UpdateConfig(func(cfg *model.Config) { *cfg.ServiceSettings.EnableUserAccessTokens = true })
		th.App.UpdateUserRoles(th.BasicUser.Id, model.SystemUserRoleId+" "+model.SystemUserAccessTokenRoleId, false)

		rtoken, _, err := th.Client.CreateUserAccessToken(th.BasicUser.Id, "test token")
		require.NoError(t, err)

		assert.Equal(t, th.BasicUser.Id, rtoken.UserId, "wrong user id")
		assert.NotEmpty(t, rtoken.Token, "token should not be empty")
		assert.NotEmpty(t, rtoken.Id, "id should not be empty")
		assert.Equal(t, "test token", rtoken.Description, "description did not match")
		assert.True(t, rtoken.IsActive, "token should be active")

		assertToken(t, th, rtoken, th.BasicUser.Id)
	})

	t.Run("create user access token as second user, without permission", func(t *testing.T) {
		th := Setup(t).InitBasic()
		defer th.TearDown()

		th.App.UpdateConfig(func(cfg *model.Config) { *cfg.ServiceSettings.EnableUserAccessTokens = true })

		_, resp, err := th.Client.CreateUserAccessToken(th.BasicUser2.Id, "test token")
		require.Error(t, err)
		CheckForbiddenStatus(t, resp)
	})

	t.Run("create user access token for basic user as as system admin", func(t *testing.T) {
		th := Setup(t).InitBasic()
		defer th.TearDown()

		th.App.UpdateConfig(func(cfg *model.Config) { *cfg.ServiceSettings.EnableUserAccessTokens = true })

		rtoken, _, err := th.SystemAdminClient.CreateUserAccessToken(th.BasicUser.Id, "test token")
		require.NoError(t, err)
		assert.Equal(t, th.BasicUser.Id, rtoken.UserId)

		oldSessionToken := th.Client.AuthToken
		defer func() { th.Client.AuthToken = oldSessionToken }()

		assertToken(t, th, rtoken, th.BasicUser.Id)
	})

	t.Run("create access token as oauth session", func(t *testing.T) {
		th := Setup(t).InitBasic()
		defer th.TearDown()

		th.App.UpdateConfig(func(cfg *model.Config) { *cfg.ServiceSettings.EnableUserAccessTokens = true })

		session, _ := th.App.GetSession(th.Client.AuthToken)
		session.IsOAuth = true
		th.App.AddSessionToCache(session)

		_, resp, err := th.Client.CreateUserAccessToken(th.BasicUser.Id, "test token")
		require.Error(t, err)
		CheckForbiddenStatus(t, resp)
	})

	t.Run("create access token for bot created by user", func(t *testing.T) {
		th := Setup(t).InitBasic()
		defer th.TearDown()

		th.App.UpdateConfig(func(cfg *model.Config) { *cfg.ServiceSettings.EnableUserAccessTokens = true })

		defer th.RestoreDefaultRolePermissions(th.SaveDefaultRolePermissions())
		th.AddPermissionToRole(model.PermissionCreateBot.Id, model.TeamUserRoleId)
		th.AddPermissionToRole(model.PermissionCreateUserAccessToken.Id, model.TeamUserRoleId)
		th.App.UpdateUserRoles(th.BasicUser.Id, model.TeamUserRoleId, false)
		th.App.UpdateConfig(func(cfg *model.Config) {
			*cfg.ServiceSettings.EnableBotAccountCreation = true
		})

		createdBot, resp, err := th.Client.CreateBot(&model.Bot{
			Username:    GenerateTestUsername(),
			DisplayName: "a bot",
			Description: "bot",
		})
		require.NoError(t, err)
		CheckCreatedStatus(t, resp)
		defer th.App.PermanentDeleteBot(createdBot.UserId)

		t.Run("without MANAGE_BOT permission", func(t *testing.T) {
			th.RemovePermissionFromRole(model.PermissionManageBots.Id, model.TeamUserRoleId)

			_, resp, err = th.Client.CreateUserAccessToken(createdBot.UserId, "test token")
			require.Error(t, err)
			CheckForbiddenStatus(t, resp)
		})

		t.Run("with MANAGE_BOTS permission", func(t *testing.T) {
			th.AddPermissionToRole(model.PermissionManageBots.Id, model.TeamUserRoleId)

			token, _, err := th.Client.CreateUserAccessToken(createdBot.UserId, "test token")
			require.NoError(t, err)
			assert.Equal(t, createdBot.UserId, token.UserId)
			assertToken(t, th, token, createdBot.UserId)
		})
	})

	t.Run("create access token for bot created by another user, only having MANAGE_BOTS permission", func(t *testing.T) {
		th := Setup(t).InitBasic()
		defer th.TearDown()

		th.App.UpdateConfig(func(cfg *model.Config) { *cfg.ServiceSettings.EnableUserAccessTokens = true })

		defer th.RestoreDefaultRolePermissions(th.SaveDefaultRolePermissions())
		th.AddPermissionToRole(model.PermissionCreateBot.Id, model.TeamUserRoleId)
		th.AddPermissionToRole(model.PermissionManageBots.Id, model.TeamUserRoleId)
		th.AddPermissionToRole(model.PermissionCreateUserAccessToken.Id, model.TeamUserRoleId)
		th.App.UpdateUserRoles(th.BasicUser.Id, model.TeamUserRoleId, false)
		th.App.UpdateConfig(func(cfg *model.Config) {
			*cfg.ServiceSettings.EnableBotAccountCreation = true
		})

		createdBot, resp, err := th.SystemAdminClient.CreateBot(&model.Bot{
			Username:    GenerateTestUsername(),
			DisplayName: "a bot",
			Description: "bot",
		})
		require.NoError(t, err)
		CheckCreatedStatus(t, resp)
		defer th.App.PermanentDeleteBot(createdBot.UserId)

		t.Run("only having MANAGE_BOTS permission", func(t *testing.T) {
			_, resp, err = th.Client.CreateUserAccessToken(createdBot.UserId, "test token")
			require.Error(t, err)
			CheckForbiddenStatus(t, resp)
		})

		t.Run("with MANAGE_OTHERS_BOTS permission", func(t *testing.T) {
			th.AddPermissionToRole(model.PermissionManageOthersBots.Id, model.TeamUserRoleId)

			rtoken, _, err := th.Client.CreateUserAccessToken(createdBot.UserId, "test token")
			require.NoError(t, err)
			assert.Equal(t, createdBot.UserId, rtoken.UserId)

			assertToken(t, th, rtoken, createdBot.UserId)
		})
	})
}

func TestGetUserAccessToken(t *testing.T) {
	t.Run("get for invalid user id", func(t *testing.T) {
		th := Setup(t).InitBasic()
		defer th.TearDown()

		th.App.UpdateConfig(func(cfg *model.Config) { *cfg.ServiceSettings.EnableUserAccessTokens = true })

		_, resp, err := th.Client.GetUserAccessToken("123")
		require.Error(t, err)
		CheckBadRequestStatus(t, resp)
	})

	t.Run("get for unknown user id", func(t *testing.T) {
		th := Setup(t).InitBasic()
		defer th.TearDown()

		th.App.UpdateConfig(func(cfg *model.Config) { *cfg.ServiceSettings.EnableUserAccessTokens = true })

		_, resp, err := th.Client.GetUserAccessToken(model.NewId())
		require.Error(t, err)
		CheckForbiddenStatus(t, resp)
	})

	t.Run("get my token", func(t *testing.T) {
		th := Setup(t).InitBasic()
		defer th.TearDown()

		th.App.UpdateConfig(func(cfg *model.Config) { *cfg.ServiceSettings.EnableUserAccessTokens = true })
		th.App.UpdateUserRoles(th.BasicUser.Id, model.SystemUserRoleId+" "+model.SystemUserAccessTokenRoleId, false)

		token, _, err := th.Client.CreateUserAccessToken(th.BasicUser.Id, "test token")
		require.NoError(t, err)

		rtoken, _, err := th.Client.GetUserAccessToken(token.Id)
		require.NoError(t, err)

		assert.Equal(t, th.BasicUser.Id, rtoken.UserId, "wrong user id")
		assert.Empty(t, rtoken.Token, "token should be blank")
		assert.NotEmpty(t, rtoken.Id, "id should not be empty")
		assert.Equal(t, "test token", rtoken.Description, "description did not match")
	})

	t.Run("get user token as system admin", func(t *testing.T) {
		th := Setup(t).InitBasic()
		defer th.TearDown()

		th.App.UpdateConfig(func(cfg *model.Config) { *cfg.ServiceSettings.EnableUserAccessTokens = true })

		th.App.UpdateUserRoles(th.BasicUser.Id, model.SystemUserRoleId+" "+model.SystemUserAccessTokenRoleId, false)

		token, _, err := th.Client.CreateUserAccessToken(th.BasicUser.Id, "test token")
		require.NoError(t, err)

		rtoken, _, err := th.SystemAdminClient.GetUserAccessToken(token.Id)
		require.NoError(t, err)

		assert.Equal(t, th.BasicUser.Id, rtoken.UserId, "wrong user id")
		assert.Empty(t, rtoken.Token, "token should be blank")
		assert.NotEmpty(t, rtoken.Id, "id should not be empty")
		assert.Equal(t, "test token", rtoken.Description, "description did not match")
	})

	t.Run("get token for bot created by user", func(t *testing.T) {
		th := Setup(t).InitBasic()
		defer th.TearDown()

		th.App.UpdateConfig(func(cfg *model.Config) { *cfg.ServiceSettings.EnableUserAccessTokens = true })

		defer th.RestoreDefaultRolePermissions(th.SaveDefaultRolePermissions())
		th.AddPermissionToRole(model.PermissionCreateBot.Id, model.TeamUserRoleId)
		th.AddPermissionToRole(model.PermissionManageBots.Id, model.TeamUserRoleId)
		th.AddPermissionToRole(model.PermissionCreateUserAccessToken.Id, model.TeamUserRoleId)
		th.AddPermissionToRole(model.PermissionReadUserAccessToken.Id, model.TeamUserRoleId)
		th.App.UpdateUserRoles(th.BasicUser.Id, model.TeamUserRoleId, false)
		th.App.UpdateConfig(func(cfg *model.Config) {
			*cfg.ServiceSettings.EnableBotAccountCreation = true
		})

		createdBot, resp, err := th.Client.CreateBot(&model.Bot{
			Username:    GenerateTestUsername(),
			DisplayName: "a bot",
			Description: "bot",
		})
		require.NoError(t, err)
		CheckCreatedStatus(t, resp)
		defer th.App.PermanentDeleteBot(createdBot.UserId)

		token, _, err := th.Client.CreateUserAccessToken(createdBot.UserId, "test token")
		require.NoError(t, err)

		t.Run("without MANAGE_BOTS permission", func(t *testing.T) {
			th.RemovePermissionFromRole(model.PermissionManageBots.Id, model.TeamUserRoleId)

			_, resp, err := th.Client.GetUserAccessToken(token.Id)
			require.Error(t, err)
			CheckForbiddenStatus(t, resp)
		})

		t.Run("with MANAGE_BOTS permission", func(t *testing.T) {
			th.AddPermissionToRole(model.PermissionManageBots.Id, model.TeamUserRoleId)

			returnedToken, _, err := th.Client.GetUserAccessToken(token.Id)
			require.NoError(t, err)

			// Actual token won't be returned.
			returnedToken.Token = token.Token
			assert.Equal(t, token, returnedToken)
		})
	})

	t.Run("get token for bot created by another user", func(t *testing.T) {
		th := Setup(t).InitBasic()
		defer th.TearDown()

		th.App.UpdateConfig(func(cfg *model.Config) { *cfg.ServiceSettings.EnableUserAccessTokens = true })

		defer th.RestoreDefaultRolePermissions(th.SaveDefaultRolePermissions())
		th.AddPermissionToRole(model.PermissionCreateBot.Id, model.TeamUserRoleId)
		th.AddPermissionToRole(model.PermissionManageBots.Id, model.TeamUserRoleId)
		th.AddPermissionToRole(model.PermissionCreateUserAccessToken.Id, model.TeamUserRoleId)
		th.AddPermissionToRole(model.PermissionReadUserAccessToken.Id, model.TeamUserRoleId)
		th.App.UpdateUserRoles(th.BasicUser.Id, model.TeamUserRoleId, false)
		th.App.UpdateConfig(func(cfg *model.Config) {
			*cfg.ServiceSettings.EnableBotAccountCreation = true
		})

		createdBot, resp, err := th.SystemAdminClient.CreateBot(&model.Bot{
			Username:    GenerateTestUsername(),
			DisplayName: "a bot",
			Description: "bot",
		})
		require.NoError(t, err)
		CheckCreatedStatus(t, resp)
		defer th.App.PermanentDeleteBot(createdBot.UserId)

		token, _, err := th.SystemAdminClient.CreateUserAccessToken(createdBot.UserId, "test token")
		require.NoError(t, err)

		t.Run("only having MANAGE_BOTS permission", func(t *testing.T) {
			_, resp, err := th.Client.GetUserAccessToken(token.Id)
			require.Error(t, err)
			CheckForbiddenStatus(t, resp)
		})

		t.Run("with MANAGE_OTHERS_BOTS permission", func(t *testing.T) {
			th.AddPermissionToRole(model.PermissionManageOthersBots.Id, model.TeamUserRoleId)

			returnedToken, _, err := th.Client.GetUserAccessToken(token.Id)
			require.NoError(t, err)

			// Actual token won't be returned.
			returnedToken.Token = token.Token
			assert.Equal(t, token, returnedToken)
		})
	})
}

func TestGetUserAccessTokensForUser(t *testing.T) {
	t.Run("multiple tokens, offset 0, limit 100", func(t *testing.T) {
		th := Setup(t).InitBasic()
		defer th.TearDown()

		th.App.UpdateConfig(func(cfg *model.Config) { *cfg.ServiceSettings.EnableUserAccessTokens = true })

		th.App.UpdateUserRoles(th.BasicUser.Id, model.SystemUserRoleId+" "+model.SystemUserAccessTokenRoleId, false)

		_, _, err := th.Client.CreateUserAccessToken(th.BasicUser.Id, "test token")
		require.NoError(t, err)

		_, _, err = th.Client.CreateUserAccessToken(th.BasicUser.Id, "test token 2")
		require.NoError(t, err)

		th.TestForAllClients(t, func(t *testing.T, client *model.Client4) {
			rtokens, _, err := client.GetUserAccessTokensForUser(th.BasicUser.Id, 0, 100)
			require.NoError(t, err)

			assert.Len(t, rtokens, 2, "should have 2 tokens")
			for _, uat := range rtokens {
				assert.Equal(t, th.BasicUser.Id, uat.UserId, "wrong user id")
			}
		})
	})

	t.Run("multiple tokens, offset 1, limit 1", func(t *testing.T) {
		th := Setup(t).InitBasic()
		defer th.TearDown()

		th.App.UpdateConfig(func(cfg *model.Config) { *cfg.ServiceSettings.EnableUserAccessTokens = true })

		th.App.UpdateUserRoles(th.BasicUser.Id, model.SystemUserRoleId+" "+model.SystemUserAccessTokenRoleId, false)

		_, _, err := th.Client.CreateUserAccessToken(th.BasicUser.Id, "test token")
		require.NoError(t, err)

		_, _, err = th.Client.CreateUserAccessToken(th.BasicUser.Id, "test token 2")
		require.NoError(t, err)

		th.TestForAllClients(t, func(t *testing.T, client *model.Client4) {
			rtokens, _, err := client.GetUserAccessTokensForUser(th.BasicUser.Id, 1, 1)
			require.NoError(t, err)

			assert.Len(t, rtokens, 1, "should have 1 tokens")
			for _, uat := range rtokens {
				assert.Equal(t, th.BasicUser.Id, uat.UserId, "wrong user id")
			}
		})
	})
}

func TestGetUserAccessTokens(t *testing.T) {
	t.Run("GetUserAccessTokens, not a system admin", func(t *testing.T) {
		th := Setup(t).InitBasic()
		defer th.TearDown()

		th.App.UpdateConfig(func(cfg *model.Config) { *cfg.ServiceSettings.EnableUserAccessTokens = true })

		th.App.UpdateUserRoles(th.BasicUser.Id, model.SystemUserRoleId+" "+model.SystemUserAccessTokenRoleId, false)

		_, resp, err := th.Client.GetUserAccessTokens(0, 100)
		require.Error(t, err)
		CheckForbiddenStatus(t, resp)
	})

	t.Run("GetUserAccessTokens, as a system admin, page 1, perPage 1", func(t *testing.T) {
		th := Setup(t).InitBasic()
		defer th.TearDown()

		th.App.UpdateConfig(func(cfg *model.Config) { *cfg.ServiceSettings.EnableUserAccessTokens = true })

		th.App.UpdateUserRoles(th.BasicUser.Id, model.SystemUserRoleId+" "+model.SystemUserAccessTokenRoleId, false)

		_, _, err := th.Client.CreateUserAccessToken(th.BasicUser.Id, "test token 2")
		require.NoError(t, err)

		_, _, err = th.Client.CreateUserAccessToken(th.BasicUser.Id, "test token 2")
		require.NoError(t, err)

		rtokens, _, err := th.SystemAdminClient.GetUserAccessTokens(1, 1)
		require.NoError(t, err)

		assert.Len(t, rtokens, 1, "should have 1 token")
	})

	t.Run("GetUserAccessTokens, as a system admin, page 0, perPage 2", func(t *testing.T) {
		th := Setup(t).InitBasic()
		defer th.TearDown()

		th.App.UpdateConfig(func(cfg *model.Config) { *cfg.ServiceSettings.EnableUserAccessTokens = true })

		th.App.UpdateUserRoles(th.BasicUser.Id, model.SystemUserRoleId+" "+model.SystemUserAccessTokenRoleId, false)

		_, _, err := th.Client.CreateUserAccessToken(th.BasicUser.Id, "test token 2")
		require.NoError(t, err)

		_, _, err = th.Client.CreateUserAccessToken(th.BasicUser.Id, "test token 2")
		require.NoError(t, err)

		rtokens, _, err := th.SystemAdminClient.GetUserAccessTokens(0, 2)
		require.NoError(t, err)

		assert.Len(t, rtokens, 2, "should have 2 tokens")
	})
}

func TestSearchUserAccessToken(t *testing.T) {
	th := Setup(t).InitBasic()
	defer th.TearDown()

	testDescription := "test token"

	th.App.UpdateConfig(func(cfg *model.Config) { *cfg.ServiceSettings.EnableUserAccessTokens = true })

	th.App.UpdateUserRoles(th.BasicUser.Id, model.SystemUserRoleId+" "+model.SystemUserAccessTokenRoleId, false)
<<<<<<< HEAD
	token, resp := th.Client.CreateUserAccessToken(th.BasicUser.Id, testDescription)
	CheckNoError(t, resp)
=======
	token, _, err := th.Client.CreateUserAccessToken(th.BasicUser.Id, testDescription)
	require.NoError(t, err)
>>>>>>> d0629503

	_, resp, err := th.Client.SearchUserAccessTokens(&model.UserAccessTokenSearch{Term: token.Id})
	require.Error(t, err)
	CheckForbiddenStatus(t, resp)

	rtokens, _, err := th.SystemAdminClient.SearchUserAccessTokens(&model.UserAccessTokenSearch{Term: th.BasicUser.Id})
	require.NoError(t, err)

	require.Len(t, rtokens, 1, "should have 1 token")

	rtokens, _, err = th.SystemAdminClient.SearchUserAccessTokens(&model.UserAccessTokenSearch{Term: token.Id})
	require.NoError(t, err)

	require.Len(t, rtokens, 1, "should have 1 token")

	rtokens, _, err = th.SystemAdminClient.SearchUserAccessTokens(&model.UserAccessTokenSearch{Term: th.BasicUser.Username})
	require.NoError(t, err)

	require.Len(t, rtokens, 1, "should have 1 token")

	rtokens, _, err = th.SystemAdminClient.SearchUserAccessTokens(&model.UserAccessTokenSearch{Term: "not found"})
	require.NoError(t, err)

	require.Empty(t, rtokens, "should have 1 tokens")
}

func TestRevokeUserAccessToken(t *testing.T) {
	t.Run("revoke user token", func(t *testing.T) {
		th := Setup(t).InitBasic()
		defer th.TearDown()

		th.App.UpdateConfig(func(cfg *model.Config) { *cfg.ServiceSettings.EnableUserAccessTokens = true })

		th.App.UpdateUserRoles(th.BasicUser.Id, model.SystemUserRoleId+" "+model.SystemUserAccessTokenRoleId, false)
		th.TestForAllClients(t, func(t *testing.T, client *model.Client4) {
			token, _, err := client.CreateUserAccessToken(th.BasicUser.Id, "test token")
			require.NoError(t, err)
			assertToken(t, th, token, th.BasicUser.Id)

			_, err = client.RevokeUserAccessToken(token.Id)
			require.NoError(t, err)

			assertInvalidToken(t, th, token)
		})
	})

	t.Run("revoke token belonging to another user", func(t *testing.T) {
		th := Setup(t).InitBasic()
		defer th.TearDown()

		th.App.UpdateConfig(func(cfg *model.Config) { *cfg.ServiceSettings.EnableUserAccessTokens = true })

		token, _, err := th.SystemAdminClient.CreateUserAccessToken(th.BasicUser2.Id, "test token")
		require.NoError(t, err)

		resp, err := th.Client.RevokeUserAccessToken(token.Id)
		require.Error(t, err)
		CheckForbiddenStatus(t, resp)
	})

	t.Run("revoke token for bot created by user", func(t *testing.T) {
		th := Setup(t).InitBasic()
		defer th.TearDown()

		th.App.UpdateConfig(func(cfg *model.Config) { *cfg.ServiceSettings.EnableUserAccessTokens = true })

		defer th.RestoreDefaultRolePermissions(th.SaveDefaultRolePermissions())
		th.AddPermissionToRole(model.PermissionCreateBot.Id, model.TeamUserRoleId)
		th.AddPermissionToRole(model.PermissionManageBots.Id, model.TeamUserRoleId)
		th.AddPermissionToRole(model.PermissionCreateUserAccessToken.Id, model.TeamUserRoleId)
		th.AddPermissionToRole(model.PermissionRevokeUserAccessToken.Id, model.TeamUserRoleId)
		th.App.UpdateUserRoles(th.BasicUser.Id, model.TeamUserRoleId, false)
		th.App.UpdateConfig(func(cfg *model.Config) {
			*cfg.ServiceSettings.EnableBotAccountCreation = true
		})

		createdBot, resp, err := th.Client.CreateBot(&model.Bot{
			Username:    GenerateTestUsername(),
			DisplayName: "a bot",
			Description: "bot",
		})
		require.NoError(t, err)
		CheckCreatedStatus(t, resp)
		defer th.App.PermanentDeleteBot(createdBot.UserId)

		token, _, err := th.Client.CreateUserAccessToken(createdBot.UserId, "test token")
		require.NoError(t, err)

		t.Run("without MANAGE_BOTS permission", func(t *testing.T) {
			th.RemovePermissionFromRole(model.PermissionManageBots.Id, model.TeamUserRoleId)

			resp, err := th.Client.RevokeUserAccessToken(token.Id)
			require.Error(t, err)
			CheckForbiddenStatus(t, resp)
		})

		t.Run("with MANAGE_BOTS permission", func(t *testing.T) {
			th.AddPermissionToRole(model.PermissionManageBots.Id, model.TeamUserRoleId)

			_, err := th.Client.RevokeUserAccessToken(token.Id)
			require.NoError(t, err)
		})
	})

	t.Run("revoke token for bot created by another user", func(t *testing.T) {
		th := Setup(t).InitBasic()
		defer th.TearDown()

		th.App.UpdateConfig(func(cfg *model.Config) { *cfg.ServiceSettings.EnableUserAccessTokens = true })

		defer th.RestoreDefaultRolePermissions(th.SaveDefaultRolePermissions())
		th.AddPermissionToRole(model.PermissionCreateBot.Id, model.TeamUserRoleId)
		th.AddPermissionToRole(model.PermissionManageBots.Id, model.TeamUserRoleId)
		th.AddPermissionToRole(model.PermissionCreateUserAccessToken.Id, model.TeamUserRoleId)
		th.AddPermissionToRole(model.PermissionRevokeUserAccessToken.Id, model.TeamUserRoleId)
		th.App.UpdateUserRoles(th.BasicUser.Id, model.TeamUserRoleId, false)
		th.App.UpdateConfig(func(cfg *model.Config) {
			*cfg.ServiceSettings.EnableBotAccountCreation = true
		})

		createdBot, resp, err := th.SystemAdminClient.CreateBot(&model.Bot{
			Username:    GenerateTestUsername(),
			DisplayName: "a bot",
			Description: "bot",
		})
		require.NoError(t, err)
		CheckCreatedStatus(t, resp)
		defer th.App.PermanentDeleteBot(createdBot.UserId)

		token, _, err := th.SystemAdminClient.CreateUserAccessToken(createdBot.UserId, "test token")
		require.NoError(t, err)

		t.Run("only having MANAGE_BOTS permission", func(t *testing.T) {
			resp, err = th.Client.RevokeUserAccessToken(token.Id)
			require.Error(t, err)
			CheckForbiddenStatus(t, resp)
		})

		t.Run("with MANAGE_OTHERS_BOTS permission", func(t *testing.T) {
			th.AddPermissionToRole(model.PermissionManageOthersBots.Id, model.TeamUserRoleId)

			_, err := th.Client.RevokeUserAccessToken(token.Id)
			require.NoError(t, err)
		})
	})
}

func TestDisableUserAccessToken(t *testing.T) {
	t.Run("disable user token", func(t *testing.T) {
		th := Setup(t).InitBasic()
		defer th.TearDown()

		th.App.UpdateConfig(func(cfg *model.Config) { *cfg.ServiceSettings.EnableUserAccessTokens = true })

		th.App.UpdateUserRoles(th.BasicUser.Id, model.SystemUserRoleId+" "+model.SystemUserAccessTokenRoleId, false)
<<<<<<< HEAD
		token, resp := th.Client.CreateUserAccessToken(th.BasicUser.Id, "test token")
		CheckNoError(t, resp)
=======
		token, _, err := th.Client.CreateUserAccessToken(th.BasicUser.Id, "test token")
		require.NoError(t, err)
>>>>>>> d0629503
		assertToken(t, th, token, th.BasicUser.Id)

		_, err = th.Client.DisableUserAccessToken(token.Id)
		require.NoError(t, err)

		assertInvalidToken(t, th, token)
	})

	t.Run("disable token belonging to another user", func(t *testing.T) {
		th := Setup(t).InitBasic()
		defer th.TearDown()

		th.App.UpdateConfig(func(cfg *model.Config) { *cfg.ServiceSettings.EnableUserAccessTokens = true })

		token, _, err := th.SystemAdminClient.CreateUserAccessToken(th.BasicUser2.Id, "test token")
		require.NoError(t, err)

		resp, err := th.Client.DisableUserAccessToken(token.Id)
		require.Error(t, err)
		CheckForbiddenStatus(t, resp)
	})

	t.Run("disable token for bot created by user", func(t *testing.T) {
		th := Setup(t).InitBasic()
		defer th.TearDown()

		th.App.UpdateConfig(func(cfg *model.Config) { *cfg.ServiceSettings.EnableUserAccessTokens = true })

		defer th.RestoreDefaultRolePermissions(th.SaveDefaultRolePermissions())
		th.AddPermissionToRole(model.PermissionCreateBot.Id, model.TeamUserRoleId)
		th.AddPermissionToRole(model.PermissionManageBots.Id, model.TeamUserRoleId)
		th.AddPermissionToRole(model.PermissionCreateUserAccessToken.Id, model.TeamUserRoleId)
		th.AddPermissionToRole(model.PermissionRevokeUserAccessToken.Id, model.TeamUserRoleId)
		th.App.UpdateUserRoles(th.BasicUser.Id, model.TeamUserRoleId, false)
		th.App.UpdateConfig(func(cfg *model.Config) {
			*cfg.ServiceSettings.EnableBotAccountCreation = true
		})

		createdBot, resp, err := th.Client.CreateBot(&model.Bot{
			Username:    GenerateTestUsername(),
			DisplayName: "a bot",
			Description: "bot",
		})
		require.NoError(t, err)
		CheckCreatedStatus(t, resp)
		defer th.App.PermanentDeleteBot(createdBot.UserId)

		token, _, err := th.Client.CreateUserAccessToken(createdBot.UserId, "test token")
		require.NoError(t, err)

		t.Run("without MANAGE_BOTS permission", func(t *testing.T) {
			th.RemovePermissionFromRole(model.PermissionManageBots.Id, model.TeamUserRoleId)

			resp, err := th.Client.DisableUserAccessToken(token.Id)
			require.Error(t, err)
			CheckForbiddenStatus(t, resp)
		})

		t.Run("with MANAGE_BOTS permission", func(t *testing.T) {
			th.AddPermissionToRole(model.PermissionManageBots.Id, model.TeamUserRoleId)

			_, err := th.Client.DisableUserAccessToken(token.Id)
			require.NoError(t, err)
		})
	})

	t.Run("disable token for bot created by another user", func(t *testing.T) {
		th := Setup(t).InitBasic()
		defer th.TearDown()

		th.App.UpdateConfig(func(cfg *model.Config) { *cfg.ServiceSettings.EnableUserAccessTokens = true })

		defer th.RestoreDefaultRolePermissions(th.SaveDefaultRolePermissions())
		th.AddPermissionToRole(model.PermissionCreateBot.Id, model.TeamUserRoleId)
		th.AddPermissionToRole(model.PermissionManageBots.Id, model.TeamUserRoleId)
		th.AddPermissionToRole(model.PermissionCreateUserAccessToken.Id, model.TeamUserRoleId)
		th.AddPermissionToRole(model.PermissionRevokeUserAccessToken.Id, model.TeamUserRoleId)
		th.App.UpdateUserRoles(th.BasicUser.Id, model.TeamUserRoleId, false)
		th.App.UpdateConfig(func(cfg *model.Config) {
			*cfg.ServiceSettings.EnableBotAccountCreation = true
		})

		createdBot, resp, err := th.SystemAdminClient.CreateBot(&model.Bot{
			Username:    GenerateTestUsername(),
			DisplayName: "a bot",
			Description: "bot",
		})
		require.NoError(t, err)
		CheckCreatedStatus(t, resp)
		defer th.App.PermanentDeleteBot(createdBot.UserId)

		token, _, err := th.SystemAdminClient.CreateUserAccessToken(createdBot.UserId, "test token")
		require.NoError(t, err)

		t.Run("only having MANAGE_BOTS permission", func(t *testing.T) {
			resp, err = th.Client.DisableUserAccessToken(token.Id)
			require.Error(t, err)
			CheckForbiddenStatus(t, resp)
		})

		t.Run("with MANAGE_OTHERS_BOTS permission", func(t *testing.T) {
			th.AddPermissionToRole(model.PermissionManageOthersBots.Id, model.TeamUserRoleId)

			_, err := th.Client.DisableUserAccessToken(token.Id)
			require.NoError(t, err)
		})
	})
}

func TestEnableUserAccessToken(t *testing.T) {
	t.Run("enable user token", func(t *testing.T) {
		th := Setup(t).InitBasic()
		defer th.TearDown()

		th.App.UpdateConfig(func(cfg *model.Config) { *cfg.ServiceSettings.EnableUserAccessTokens = true })

		th.App.UpdateUserRoles(th.BasicUser.Id, model.SystemUserRoleId+" "+model.SystemUserAccessTokenRoleId, false)
<<<<<<< HEAD
		token, resp := th.Client.CreateUserAccessToken(th.BasicUser.Id, "test token")
		CheckNoError(t, resp)
=======
		token, _, err := th.Client.CreateUserAccessToken(th.BasicUser.Id, "test token")
		require.NoError(t, err)
>>>>>>> d0629503
		assertToken(t, th, token, th.BasicUser.Id)

		_, err = th.Client.DisableUserAccessToken(token.Id)
		require.NoError(t, err)

		assertInvalidToken(t, th, token)

		_, err = th.Client.EnableUserAccessToken(token.Id)
		require.NoError(t, err)

		assertToken(t, th, token, th.BasicUser.Id)
	})

	t.Run("enable token belonging to another user", func(t *testing.T) {
		th := Setup(t).InitBasic()
		defer th.TearDown()

		th.App.UpdateConfig(func(cfg *model.Config) { *cfg.ServiceSettings.EnableUserAccessTokens = true })

		token, _, err := th.SystemAdminClient.CreateUserAccessToken(th.BasicUser2.Id, "test token")
		require.NoError(t, err)

		_, err = th.SystemAdminClient.DisableUserAccessToken(token.Id)
		require.NoError(t, err)

		resp, err := th.Client.DisableUserAccessToken(token.Id)
		require.Error(t, err)
		CheckForbiddenStatus(t, resp)
	})

	t.Run("enable token for bot created by user", func(t *testing.T) {
		th := Setup(t).InitBasic()
		defer th.TearDown()

		th.App.UpdateConfig(func(cfg *model.Config) { *cfg.ServiceSettings.EnableUserAccessTokens = true })

		defer th.RestoreDefaultRolePermissions(th.SaveDefaultRolePermissions())
		th.AddPermissionToRole(model.PermissionCreateBot.Id, model.TeamUserRoleId)
		th.AddPermissionToRole(model.PermissionManageBots.Id, model.TeamUserRoleId)
		th.AddPermissionToRole(model.PermissionCreateUserAccessToken.Id, model.TeamUserRoleId)
		th.AddPermissionToRole(model.PermissionRevokeUserAccessToken.Id, model.TeamUserRoleId)
		th.App.UpdateUserRoles(th.BasicUser.Id, model.TeamUserRoleId, false)
		th.App.UpdateConfig(func(cfg *model.Config) {
			*cfg.ServiceSettings.EnableBotAccountCreation = true
		})

		createdBot, resp, err := th.Client.CreateBot(&model.Bot{
			Username:    GenerateTestUsername(),
			DisplayName: "a bot",
			Description: "bot",
		})
		require.NoError(t, err)
		CheckCreatedStatus(t, resp)
		defer th.App.PermanentDeleteBot(createdBot.UserId)

		token, _, err := th.Client.CreateUserAccessToken(createdBot.UserId, "test token")
		require.NoError(t, err)

		_, err = th.Client.DisableUserAccessToken(token.Id)
		require.NoError(t, err)

		t.Run("without MANAGE_BOTS permission", func(t *testing.T) {
			th.RemovePermissionFromRole(model.PermissionManageBots.Id, model.TeamUserRoleId)

			resp, err2 := th.Client.EnableUserAccessToken(token.Id)
			require.Error(t, err2)
			CheckForbiddenStatus(t, resp)
		})

		t.Run("with MANAGE_BOTS permission", func(t *testing.T) {
			th.AddPermissionToRole(model.PermissionManageBots.Id, model.TeamUserRoleId)

			_, err = th.Client.EnableUserAccessToken(token.Id)
			require.NoError(t, err)
		})
	})

	t.Run("enable token for bot created by another user", func(t *testing.T) {
		th := Setup(t).InitBasic()
		defer th.TearDown()

		th.App.UpdateConfig(func(cfg *model.Config) { *cfg.ServiceSettings.EnableUserAccessTokens = true })

		defer th.RestoreDefaultRolePermissions(th.SaveDefaultRolePermissions())
		th.AddPermissionToRole(model.PermissionCreateBot.Id, model.TeamUserRoleId)
		th.AddPermissionToRole(model.PermissionManageBots.Id, model.TeamUserRoleId)
		th.AddPermissionToRole(model.PermissionCreateUserAccessToken.Id, model.TeamUserRoleId)
		th.AddPermissionToRole(model.PermissionRevokeUserAccessToken.Id, model.TeamUserRoleId)
		th.App.UpdateUserRoles(th.BasicUser.Id, model.TeamUserRoleId, false)
		th.App.UpdateConfig(func(cfg *model.Config) {
			*cfg.ServiceSettings.EnableBotAccountCreation = true
		})

		createdBot, resp, err := th.SystemAdminClient.CreateBot(&model.Bot{
			Username:    GenerateTestUsername(),
			DisplayName: "a bot",
			Description: "bot",
		})
		require.NoError(t, err)
		CheckCreatedStatus(t, resp)
		defer th.App.PermanentDeleteBot(createdBot.UserId)

		token, _, err := th.SystemAdminClient.CreateUserAccessToken(createdBot.UserId, "test token")
		require.NoError(t, err)

		_, err = th.SystemAdminClient.DisableUserAccessToken(token.Id)
		require.NoError(t, err)

		t.Run("only having MANAGE_BOTS permission", func(t *testing.T) {
			resp, err2 := th.Client.EnableUserAccessToken(token.Id)
			require.Error(t, err2)
			CheckForbiddenStatus(t, resp)
		})

		t.Run("with MANAGE_OTHERS_BOTS permission", func(t *testing.T) {
			th.AddPermissionToRole(model.PermissionManageOthersBots.Id, model.TeamUserRoleId)

			_, err = th.Client.EnableUserAccessToken(token.Id)
			require.NoError(t, err)
		})
	})
}

func TestUserAccessTokenInactiveUser(t *testing.T) {
	th := Setup(t).InitBasic()
	defer th.TearDown()

	testDescription := "test token"

	th.App.UpdateConfig(func(cfg *model.Config) { *cfg.ServiceSettings.EnableUserAccessTokens = true })

	th.App.UpdateUserRoles(th.BasicUser.Id, model.SystemUserRoleId+" "+model.SystemUserAccessTokenRoleId, false)
<<<<<<< HEAD
	token, resp := th.Client.CreateUserAccessToken(th.BasicUser.Id, testDescription)
	CheckNoError(t, resp)
=======
	token, _, err := th.Client.CreateUserAccessToken(th.BasicUser.Id, testDescription)
	require.NoError(t, err)
>>>>>>> d0629503

	th.Client.AuthToken = token.Token
	_, _, err = th.Client.GetMe("")
	require.NoError(t, err)

	th.App.UpdateActive(th.Context, th.BasicUser, false)

	_, resp, err := th.Client.GetMe("")
	require.Error(t, err)
	CheckUnauthorizedStatus(t, resp)
}

func TestUserAccessTokenDisableConfig(t *testing.T) {
	th := Setup(t).InitBasic()
	defer th.TearDown()

	testDescription := "test token"

	th.App.UpdateConfig(func(cfg *model.Config) { *cfg.ServiceSettings.EnableUserAccessTokens = true })

	th.App.UpdateUserRoles(th.BasicUser.Id, model.SystemUserRoleId+" "+model.SystemUserAccessTokenRoleId, false)
<<<<<<< HEAD
	token, resp := th.Client.CreateUserAccessToken(th.BasicUser.Id, testDescription)
	CheckNoError(t, resp)
=======
	token, _, err := th.Client.CreateUserAccessToken(th.BasicUser.Id, testDescription)
	require.NoError(t, err)
>>>>>>> d0629503

	oldSessionToken := th.Client.AuthToken
	th.Client.AuthToken = token.Token
	_, _, err = th.Client.GetMe("")
	require.NoError(t, err)

	th.App.UpdateConfig(func(cfg *model.Config) { *cfg.ServiceSettings.EnableUserAccessTokens = false })

	_, resp, err := th.Client.GetMe("")
	require.Error(t, err)
	CheckUnauthorizedStatus(t, resp)

	th.Client.AuthToken = oldSessionToken
	_, _, err = th.Client.GetMe("")
	require.NoError(t, err)
}

func TestUserAccessTokenDisableConfigBotsExcluded(t *testing.T) {
	th := Setup(t)
	defer th.TearDown()

	th.App.UpdateConfig(func(cfg *model.Config) {
		*cfg.ServiceSettings.EnableBotAccountCreation = true
		*cfg.ServiceSettings.EnableUserAccessTokens = false
	})

	bot, resp, err := th.SystemAdminClient.CreateBot(&model.Bot{
		Username:    GenerateTestUsername(),
		DisplayName: "a bot",
		Description: "bot",
	})
	require.NoError(t, err)
	CheckCreatedStatus(t, resp)

	rtoken, _, err := th.SystemAdminClient.CreateUserAccessToken(bot.UserId, "test token")
	th.Client.AuthToken = rtoken.Token
	require.NoError(t, err)

	_, _, err = th.Client.GetMe("")
	require.NoError(t, err)
}

func TestGetUsersByStatus(t *testing.T) {
	th := Setup(t)
	defer th.TearDown()

	team, appErr := th.App.CreateTeam(th.Context, &model.Team{
		DisplayName: "dn_" + model.NewId(),
		Name:        GenerateTestTeamName(),
		Email:       th.GenerateTestEmail(),
		Type:        model.TeamOpen,
	})

	require.Nil(t, appErr, "failed to create team")

	channel, appErr := th.App.CreateChannel(th.Context, &model.Channel{
		DisplayName: "dn_" + model.NewId(),
		Name:        "name_" + model.NewId(),
		Type:        model.ChannelTypeOpen,
		TeamId:      team.Id,
		CreatorId:   model.NewId(),
	}, false)
	require.Nil(t, appErr, "failed to create channel")

	createUserWithStatus := func(username string, status string) *model.User {
		id := model.NewId()

		user, err := th.App.CreateUser(th.Context, &model.User{
			Email:    "success+" + id + "@simulator.amazonses.com",
			Username: "un_" + username + "_" + id,
			Nickname: "nn_" + id,
			Password: "Password1",
		})
		require.Nil(t, err, "failed to create user")

		th.LinkUserToTeam(user, team)
		th.AddUserToChannel(user, channel)

		th.App.SaveAndBroadcastStatus(&model.Status{
			UserId: user.Id,
			Status: status,
			Manual: true,
		})

		return user
	}

	// Creating these out of order in case that affects results
	offlineUser1 := createUserWithStatus("offline1", model.StatusOffline)
	offlineUser2 := createUserWithStatus("offline2", model.StatusOffline)
	awayUser1 := createUserWithStatus("away1", model.StatusAway)
	awayUser2 := createUserWithStatus("away2", model.StatusAway)
	onlineUser1 := createUserWithStatus("online1", model.StatusOnline)
	onlineUser2 := createUserWithStatus("online2", model.StatusOnline)
	dndUser1 := createUserWithStatus("dnd1", model.StatusDnd)
	dndUser2 := createUserWithStatus("dnd2", model.StatusDnd)

	client := th.CreateClient()
	_, _, err := client.Login(onlineUser2.Username, "Password1")
	require.NoError(t, err)

	t.Run("sorting by status then alphabetical", func(t *testing.T) {
		usersByStatus, _, err := client.GetUsersInChannelByStatus(channel.Id, 0, 8, "")
		require.NoError(t, err)

		expectedUsersByStatus := []*model.User{
			onlineUser1,
			onlineUser2,
			awayUser1,
			awayUser2,
			dndUser1,
			dndUser2,
			offlineUser1,
			offlineUser2,
		}
		require.Equal(t, len(expectedUsersByStatus), len(usersByStatus))

		for i := range usersByStatus {
			require.Equal(t, expectedUsersByStatus[i].Id, usersByStatus[i].Id)
		}
	})

	t.Run("paging", func(t *testing.T) {
		usersByStatus, _, err := client.GetUsersInChannelByStatus(channel.Id, 0, 3, "")
		require.NoError(t, err)
		require.Len(t, usersByStatus, 3)
		require.Equal(t, onlineUser1.Id, usersByStatus[0].Id, "online users first")
		require.Equal(t, onlineUser2.Id, usersByStatus[1].Id, "online users first")
		require.Equal(t, awayUser1.Id, usersByStatus[2].Id, "expected to receive away users second")

		usersByStatus, _, err = client.GetUsersInChannelByStatus(channel.Id, 1, 3, "")
		require.NoError(t, err)

		require.Equal(t, awayUser2.Id, usersByStatus[0].Id, "expected to receive away users second")
		require.Equal(t, dndUser1.Id, usersByStatus[1].Id, "expected to receive dnd users third")
		require.Equal(t, dndUser2.Id, usersByStatus[2].Id, "expected to receive dnd users third")

		usersByStatus, _, err = client.GetUsersInChannelByStatus(channel.Id, 1, 4, "")
		require.NoError(t, err)

		require.Len(t, usersByStatus, 4)
		require.Equal(t, dndUser1.Id, usersByStatus[0].Id, "expected to receive dnd users third")
		require.Equal(t, dndUser2.Id, usersByStatus[1].Id, "expected to receive dnd users third")

		require.Equal(t, offlineUser1.Id, usersByStatus[2].Id, "expected to receive offline users last")
		require.Equal(t, offlineUser2.Id, usersByStatus[3].Id, "expected to receive offline users last")
	})
}

func TestRegisterTermsOfServiceAction(t *testing.T) {
	th := Setup(t).InitBasic()
	defer th.TearDown()

	_, err := th.Client.RegisterTermsOfServiceAction(th.BasicUser.Id, "st_1", true)
	CheckErrorID(t, err, "app.terms_of_service.get.no_rows.app_error")

	termsOfService, appErr := th.App.CreateTermsOfService("terms of service", th.BasicUser.Id)
	require.Nil(t, appErr)

	_, err = th.Client.RegisterTermsOfServiceAction(th.BasicUser.Id, termsOfService.Id, true)
	require.NoError(t, err)

	_, appErr = th.App.GetUser(th.BasicUser.Id)
	require.Nil(t, appErr)
}

func TestGetUserTermsOfService(t *testing.T) {
	th := Setup(t).InitBasic()
	defer th.TearDown()

	_, _, err := th.Client.GetUserTermsOfService(th.BasicUser.Id, "")
	CheckErrorID(t, err, "app.user_terms_of_service.get_by_user.no_rows.app_error")

	termsOfService, appErr := th.App.CreateTermsOfService("terms of service", th.BasicUser.Id)
	require.Nil(t, appErr)

	_, err = th.Client.RegisterTermsOfServiceAction(th.BasicUser.Id, termsOfService.Id, true)
	require.NoError(t, err)

	userTermsOfService, _, err := th.Client.GetUserTermsOfService(th.BasicUser.Id, "")
	require.NoError(t, err)

	assert.Equal(t, th.BasicUser.Id, userTermsOfService.UserId)
	assert.Equal(t, termsOfService.Id, userTermsOfService.TermsOfServiceId)
	assert.NotEmpty(t, userTermsOfService.CreateAt)
}

func TestLoginErrorMessage(t *testing.T) {
	th := Setup(t).InitBasic()
	defer th.TearDown()

	_, err := th.Client.Logout()
	require.NoError(t, err)

	// Email and Username enabled
	th.App.UpdateConfig(func(cfg *model.Config) {
		*cfg.EmailSettings.EnableSignInWithEmail = true
		*cfg.EmailSettings.EnableSignInWithUsername = true
	})
	_, _, err = th.Client.Login(th.BasicUser.Email, "wrong")
	CheckErrorID(t, err, "api.user.login.invalid_credentials_email_username")

	// Email enabled
	th.App.UpdateConfig(func(cfg *model.Config) {
		*cfg.EmailSettings.EnableSignInWithEmail = true
		*cfg.EmailSettings.EnableSignInWithUsername = false
	})
	_, _, err = th.Client.Login(th.BasicUser.Email, "wrong")
	CheckErrorID(t, err, "api.user.login.invalid_credentials_email")

	// Username enabled
	th.App.UpdateConfig(func(cfg *model.Config) {
		*cfg.EmailSettings.EnableSignInWithEmail = false
		*cfg.EmailSettings.EnableSignInWithUsername = true
	})
	_, _, err = th.Client.Login(th.BasicUser.Email, "wrong")
	CheckErrorID(t, err, "api.user.login.invalid_credentials_username")

	// SAML/SSO enabled
	th.App.UpdateConfig(func(cfg *model.Config) {
		*cfg.SamlSettings.Enable = true
		*cfg.SamlSettings.Verify = false
		*cfg.SamlSettings.Encrypt = false
		*cfg.SamlSettings.IdpUrl = "https://localhost/adfs/ls"
		*cfg.SamlSettings.IdpDescriptorUrl = "https://localhost/adfs/services/trust"
		*cfg.SamlSettings.IdpMetadataUrl = "https://localhost/adfs/metadata"
		*cfg.SamlSettings.ServiceProviderIdentifier = "https://localhost/login/sso/saml"
		*cfg.SamlSettings.AssertionConsumerServiceURL = "https://localhost/login/sso/saml"
		*cfg.SamlSettings.IdpCertificateFile = app.SamlIdpCertificateName
		*cfg.SamlSettings.PrivateKeyFile = app.SamlPrivateKeyName
		*cfg.SamlSettings.PublicCertificateFile = app.SamlPublicCertificateName
		*cfg.SamlSettings.EmailAttribute = "Email"
		*cfg.SamlSettings.UsernameAttribute = "Username"
		*cfg.SamlSettings.FirstNameAttribute = "FirstName"
		*cfg.SamlSettings.LastNameAttribute = "LastName"
		*cfg.SamlSettings.NicknameAttribute = ""
		*cfg.SamlSettings.PositionAttribute = ""
		*cfg.SamlSettings.LocaleAttribute = ""
	})
	_, _, err = th.Client.Login(th.BasicUser.Email, "wrong")
	CheckErrorID(t, err, "api.user.login.invalid_credentials_sso")
}

func TestLoginLockout(t *testing.T) {
	th := Setup(t).InitBasic()
	defer th.TearDown()

	_, err := th.Client.Logout()
	require.NoError(t, err)

	th.App.UpdateConfig(func(cfg *model.Config) { *cfg.ServiceSettings.MaximumLoginAttempts = 3 })
	th.App.UpdateConfig(func(cfg *model.Config) { *cfg.ServiceSettings.EnableMultifactorAuthentication = true })

	_, _, err = th.Client.Login(th.BasicUser.Email, "wrong")
	CheckErrorID(t, err, "api.user.login.invalid_credentials_email_username")
	_, _, err = th.Client.Login(th.BasicUser.Email, "wrong")
	CheckErrorID(t, err, "api.user.login.invalid_credentials_email_username")
	_, _, err = th.Client.Login(th.BasicUser.Email, "wrong")
	CheckErrorID(t, err, "api.user.login.invalid_credentials_email_username")
	_, _, err = th.Client.Login(th.BasicUser.Email, "wrong")
	CheckErrorID(t, err, "api.user.check_user_login_attempts.too_many.app_error")
	_, _, err = th.Client.Login(th.BasicUser.Email, "wrong")
	CheckErrorID(t, err, "api.user.check_user_login_attempts.too_many.app_error")

	//Check if lock is active
	_, _, err = th.Client.Login(th.BasicUser.Email, th.BasicUser.Password)
	CheckErrorID(t, err, "api.user.check_user_login_attempts.too_many.app_error")

	// Fake user has MFA enabled
	err = th.Server.Store.User().UpdateMfaActive(th.BasicUser2.Id, true)
	require.NoError(t, err)
	_, _, err = th.Client.LoginWithMFA(th.BasicUser2.Email, th.BasicUser2.Password, "000000")
	CheckErrorID(t, err, "api.user.check_user_mfa.bad_code.app_error")
	_, _, err = th.Client.LoginWithMFA(th.BasicUser2.Email, th.BasicUser2.Password, "000000")
	CheckErrorID(t, err, "api.user.check_user_mfa.bad_code.app_error")
	_, _, err = th.Client.LoginWithMFA(th.BasicUser2.Email, th.BasicUser2.Password, "000000")
	CheckErrorID(t, err, "api.user.check_user_mfa.bad_code.app_error")
	_, _, err = th.Client.LoginWithMFA(th.BasicUser2.Email, th.BasicUser2.Password, "000000")
	CheckErrorID(t, err, "api.user.check_user_login_attempts.too_many.app_error")
	_, _, err = th.Client.LoginWithMFA(th.BasicUser2.Email, th.BasicUser2.Password, "000000")
	CheckErrorID(t, err, "api.user.check_user_login_attempts.too_many.app_error")

	// Fake user has MFA disabled
	err = th.Server.Store.User().UpdateMfaActive(th.BasicUser2.Id, false)
	require.NoError(t, err)

	//Check if lock is active
	_, _, err = th.Client.Login(th.BasicUser2.Email, th.BasicUser2.Password)
	CheckErrorID(t, err, "api.user.check_user_login_attempts.too_many.app_error")
}

func TestDemoteUserToGuest(t *testing.T) {
	th := Setup(t).InitBasic()
	defer th.TearDown()

	enableGuestAccounts := *th.App.Config().GuestAccountsSettings.Enable
	defer func() {
		th.App.UpdateConfig(func(cfg *model.Config) { *cfg.GuestAccountsSettings.Enable = enableGuestAccounts })
		th.App.Srv().RemoveLicense()
	}()
	th.App.UpdateConfig(func(cfg *model.Config) { *cfg.GuestAccountsSettings.Enable = true })
	th.App.Srv().SetLicense(model.NewTestLicense())

	user := th.BasicUser

	th.TestForSystemAdminAndLocal(t, func(t *testing.T, c *model.Client4) {
		_, _, err := c.GetUser(user.Id, "")
		require.NoError(t, err)

		_, err = c.DemoteUserToGuest(user.Id)
		require.NoError(t, err)

		defer require.Nil(t, th.App.PromoteGuestToUser(th.Context, user, ""))
	}, "demote a user to guest")

	t.Run("websocket update user event", func(t *testing.T) {
		webSocketClient, err := th.CreateWebSocketClient()
		assert.NoError(t, err)
		defer webSocketClient.Close()

		webSocketClient.Listen()

		time.Sleep(300 * time.Millisecond)
		resp := <-webSocketClient.ResponseChannel
		require.Equal(t, model.StatusOk, resp.Status)

		adminWebSocketClient, err := th.CreateWebSocketSystemAdminClient()
		assert.NoError(t, err)
		defer adminWebSocketClient.Close()

		adminWebSocketClient.Listen()

		time.Sleep(300 * time.Millisecond)
		resp = <-adminWebSocketClient.ResponseChannel
		require.Equal(t, model.StatusOk, resp.Status)

		_, _, err = th.SystemAdminClient.GetUser(user.Id, "")
		require.NoError(t, err)
		_, err = th.SystemAdminClient.DemoteUserToGuest(user.Id)
		require.NoError(t, err)
		defer th.SystemAdminClient.PromoteGuestToUser(user.Id)

		assertExpectedWebsocketEvent(t, webSocketClient, model.WebsocketEventUserUpdated, func(event *model.WebSocketEvent) {
			eventUser, ok := event.GetData()["user"].(*model.User)
			require.True(t, ok, "expected user")
			assert.Equal(t, "system_guest", eventUser.Roles)
		})
		assertExpectedWebsocketEvent(t, adminWebSocketClient, model.WebsocketEventUserUpdated, func(event *model.WebSocketEvent) {
			eventUser, ok := event.GetData()["user"].(*model.User)
			require.True(t, ok, "expected user")
			assert.Equal(t, "system_guest", eventUser.Roles)
		})
	})
}

func TestPromoteGuestToUser(t *testing.T) {
	th := Setup(t).InitBasic()
	defer th.TearDown()

	enableGuestAccounts := *th.App.Config().GuestAccountsSettings.Enable
	defer func() {
		th.App.UpdateConfig(func(cfg *model.Config) { *cfg.GuestAccountsSettings.Enable = enableGuestAccounts })
		th.App.Srv().RemoveLicense()
	}()
	th.App.UpdateConfig(func(cfg *model.Config) { *cfg.GuestAccountsSettings.Enable = true })
	th.App.Srv().SetLicense(model.NewTestLicense())

	user := th.BasicUser
	th.App.UpdateUserRoles(user.Id, model.SystemGuestRoleId, false)

	th.TestForSystemAdminAndLocal(t, func(t *testing.T, c *model.Client4) {
		_, _, err := c.GetUser(user.Id, "")
		require.NoError(t, err)

		_, err = c.PromoteGuestToUser(user.Id)
		require.NoError(t, err)

		defer require.Nil(t, th.App.DemoteUserToGuest(user))
	}, "promete a guest to user")

	t.Run("websocket update user event", func(t *testing.T) {
		webSocketClient, err := th.CreateWebSocketClient()
		assert.NoError(t, err)
		defer webSocketClient.Close()

		webSocketClient.Listen()

		time.Sleep(300 * time.Millisecond)
		resp := <-webSocketClient.ResponseChannel
		require.Equal(t, model.StatusOk, resp.Status)

		adminWebSocketClient, err := th.CreateWebSocketSystemAdminClient()
		assert.NoError(t, err)
		defer adminWebSocketClient.Close()

		adminWebSocketClient.Listen()

		time.Sleep(300 * time.Millisecond)
		resp = <-adminWebSocketClient.ResponseChannel
		require.Equal(t, model.StatusOk, resp.Status)

		_, _, err = th.SystemAdminClient.GetUser(user.Id, "")
		require.NoError(t, err)
		_, err = th.SystemAdminClient.PromoteGuestToUser(user.Id)
		require.NoError(t, err)
		defer th.SystemAdminClient.DemoteUserToGuest(user.Id)

		assertExpectedWebsocketEvent(t, webSocketClient, model.WebsocketEventUserUpdated, func(event *model.WebSocketEvent) {
			eventUser, ok := event.GetData()["user"].(*model.User)
			require.True(t, ok, "expected user")
			assert.Equal(t, "system_user", eventUser.Roles)
		})
		assertExpectedWebsocketEvent(t, adminWebSocketClient, model.WebsocketEventUserUpdated, func(event *model.WebSocketEvent) {
			eventUser, ok := event.GetData()["user"].(*model.User)
			require.True(t, ok, "expected user")
			assert.Equal(t, "system_user", eventUser.Roles)
		})
	})
}

func TestVerifyUserEmailWithoutToken(t *testing.T) {
	th := Setup(t)
	defer th.TearDown()

	th.TestForSystemAdminAndLocal(t, func(t *testing.T, client *model.Client4) {
		email := th.GenerateTestEmail()
		user := model.User{Email: email, Nickname: "Darth Vader", Password: "hello1", Username: GenerateTestUsername(), Roles: model.SystemUserRoleId}
<<<<<<< HEAD
		ruser, _ := th.Client.CreateUser(&user)
=======
		ruser, _, _ := th.Client.CreateUser(&user)
>>>>>>> d0629503

		vuser, _, err := client.VerifyUserEmailWithoutToken(ruser.Id)
		require.NoError(t, err)
		require.Equal(t, ruser.Id, vuser.Id)
	}, "Should verify a new user")

	th.TestForSystemAdminAndLocal(t, func(t *testing.T, client *model.Client4) {
		vuser, _, err := client.VerifyUserEmailWithoutToken("randomId")
		require.Error(t, err)
		CheckErrorID(t, err, "api.context.invalid_url_param.app_error")
		require.Nil(t, vuser)
	}, "Should not be able to find user")

	t.Run("Should not be able to verify user due to permissions", func(t *testing.T) {
		user := th.CreateUser()
		vuser, _, err := th.Client.VerifyUserEmailWithoutToken(user.Id)
		require.Error(t, err)
		CheckErrorID(t, err, "api.context.permissions.app_error")
		require.Nil(t, vuser)
	})
}

func TestGetKnownUsers(t *testing.T) {
	th := Setup(t)
	defer th.TearDown()

	t1, err := th.App.CreateTeam(th.Context, &model.Team{
		DisplayName: "dn_" + model.NewId(),
		Name:        GenerateTestTeamName(),
		Email:       th.GenerateTestEmail(),
		Type:        model.TeamOpen,
	})
	require.Nil(t, err, "failed to create team")

	t2, err := th.App.CreateTeam(th.Context, &model.Team{
		DisplayName: "dn_" + model.NewId(),
		Name:        GenerateTestTeamName(),
		Email:       th.GenerateTestEmail(),
		Type:        model.TeamOpen,
	})
	require.Nil(t, err, "failed to create team")

	t3, err := th.App.CreateTeam(th.Context, &model.Team{
		DisplayName: "dn_" + model.NewId(),
		Name:        GenerateTestTeamName(),
		Email:       th.GenerateTestEmail(),
		Type:        model.TeamOpen,
	})
	require.Nil(t, err, "failed to create team")

	c1, err := th.App.CreateChannel(th.Context, &model.Channel{
		DisplayName: "dn_" + model.NewId(),
		Name:        "name_" + model.NewId(),
		Type:        model.ChannelTypeOpen,
		TeamId:      t1.Id,
		CreatorId:   model.NewId(),
	}, false)
	require.Nil(t, err, "failed to create channel")

	c2, err := th.App.CreateChannel(th.Context, &model.Channel{
		DisplayName: "dn_" + model.NewId(),
		Name:        "name_" + model.NewId(),
		Type:        model.ChannelTypeOpen,
		TeamId:      t2.Id,
		CreatorId:   model.NewId(),
	}, false)
	require.Nil(t, err, "failed to create channel")

	c3, err := th.App.CreateChannel(th.Context, &model.Channel{
		DisplayName: "dn_" + model.NewId(),
		Name:        "name_" + model.NewId(),
		Type:        model.ChannelTypeOpen,
		TeamId:      t3.Id,
		CreatorId:   model.NewId(),
	}, false)
	require.Nil(t, err, "failed to create channel")

	u1 := th.CreateUser()
	defer th.App.PermanentDeleteUser(th.Context, u1)
	u2 := th.CreateUser()
	defer th.App.PermanentDeleteUser(th.Context, u2)
	u3 := th.CreateUser()
	defer th.App.PermanentDeleteUser(th.Context, u3)
	u4 := th.CreateUser()
	defer th.App.PermanentDeleteUser(th.Context, u4)

	th.LinkUserToTeam(u1, t1)
	th.LinkUserToTeam(u1, t2)
	th.LinkUserToTeam(u2, t1)
	th.LinkUserToTeam(u3, t2)
	th.LinkUserToTeam(u4, t3)

	th.App.AddUserToChannel(u1, c1, false)
	th.App.AddUserToChannel(u1, c2, false)
	th.App.AddUserToChannel(u2, c1, false)
	th.App.AddUserToChannel(u3, c2, false)
	th.App.AddUserToChannel(u4, c3, false)

	t.Run("get know users sharing no channels", func(t *testing.T) {
		_, _, _ = th.Client.Login(u4.Email, u4.Password)
		userIds, _, err := th.Client.GetKnownUsers()
		require.NoError(t, err)
		assert.Empty(t, userIds)
	})

	t.Run("get know users sharing one channel", func(t *testing.T) {
		_, _, _ = th.Client.Login(u3.Email, u3.Password)
		userIds, _, err := th.Client.GetKnownUsers()
		require.NoError(t, err)
		assert.Len(t, userIds, 1)
		assert.Equal(t, userIds[0], u1.Id)
	})

	t.Run("get know users sharing multiple channels", func(t *testing.T) {
		_, _, _ = th.Client.Login(u1.Email, u1.Password)
		userIds, _, err := th.Client.GetKnownUsers()
		require.NoError(t, err)
		assert.Len(t, userIds, 2)
		assert.ElementsMatch(t, userIds, []string{u2.Id, u3.Id})
	})
}

func TestPublishUserTyping(t *testing.T) {
	th := Setup(t).InitBasic()
	defer th.TearDown()

	tr := model.TypingRequest{
		ChannelId: th.BasicChannel.Id,
		ParentId:  "randomparentid",
	}

	t.Run("should return ok for non-system admin when triggering typing event for own user", func(t *testing.T) {
		_, err := th.Client.PublishUserTyping(th.BasicUser.Id, tr)
		require.NoError(t, err)
	})

	t.Run("should return ok for system admin when triggering typing event for own user", func(t *testing.T) {
		th.LinkUserToTeam(th.SystemAdminUser, th.BasicTeam)
		th.AddUserToChannel(th.SystemAdminUser, th.BasicChannel)

		_, err := th.SystemAdminClient.PublishUserTyping(th.SystemAdminUser.Id, tr)
		require.NoError(t, err)
	})

	t.Run("should return forbidden for non-system admin when triggering a typing event for a different user", func(t *testing.T) {
		resp, err := th.Client.PublishUserTyping(th.BasicUser2.Id, tr)
		require.Error(t, err)
		CheckForbiddenStatus(t, resp)
	})

	t.Run("should return bad request when triggering a typing event for an invalid user id", func(t *testing.T) {
		resp, err := th.Client.PublishUserTyping("invalid", tr)
		require.Error(t, err)
		CheckErrorID(t, err, "api.context.invalid_url_param.app_error")
		CheckBadRequestStatus(t, resp)
	})

	t.Run("should send typing event via websocket when triggering a typing event for a user with a common channel", func(t *testing.T) {
		webSocketClient, err := th.CreateWebSocketClient()
		assert.NoError(t, err)
		defer webSocketClient.Close()

		webSocketClient.Listen()

		time.Sleep(300 * time.Millisecond)
		wsResp := <-webSocketClient.ResponseChannel
		require.Equal(t, model.StatusOk, wsResp.Status)

		_, err = th.SystemAdminClient.PublishUserTyping(th.BasicUser2.Id, tr)
		require.NoError(t, err)

		assertExpectedWebsocketEvent(t, webSocketClient, model.WebsocketEventTyping, func(resp *model.WebSocketEvent) {
			assert.Equal(t, th.BasicChannel.Id, resp.GetBroadcast().ChannelId)

			eventUserId, ok := resp.GetData()["user_id"].(string)
			require.True(t, ok, "expected user_id")
			assert.Equal(t, th.BasicUser2.Id, eventUserId)

			eventParentId, ok := resp.GetData()["parent_id"].(string)
			require.True(t, ok, "expected parent_id")
			assert.Equal(t, "randomparentid", eventParentId)
		})
	})

	th.Server.Busy.Set(time.Second * 10)

	t.Run("should return service unavailable for non-system admin user when triggering a typing event and server busy", func(t *testing.T) {
		resp, err := th.Client.PublishUserTyping("invalid", tr)
		require.Error(t, err)
		CheckErrorID(t, err, "api.context.server_busy.app_error")
		CheckServiceUnavailableStatus(t, resp)
	})

	t.Run("should return service unavailable for system admin user when triggering a typing event and server busy", func(t *testing.T) {
		resp, err := th.SystemAdminClient.PublishUserTyping(th.SystemAdminUser.Id, tr)
		require.Error(t, err)
		CheckErrorID(t, err, "api.context.server_busy.app_error")
		CheckServiceUnavailableStatus(t, resp)
	})
}

func TestConvertUserToBot(t *testing.T) {
	th := Setup(t).InitBasic()
	defer th.TearDown()

	bot, resp, err := th.Client.ConvertUserToBot(th.BasicUser.Id)
	require.Error(t, err)
	CheckForbiddenStatus(t, resp)
	require.Nil(t, bot)

	th.TestForSystemAdminAndLocal(t, func(t *testing.T, client *model.Client4) {
		user := model.User{Email: th.GenerateTestEmail(), Username: GenerateTestUsername(), Password: "password"}

		ruser, resp, err := client.CreateUser(&user)
		require.NoError(t, err)
		CheckCreatedStatus(t, resp)

		bot, _, err = client.ConvertUserToBot(ruser.Id)
		require.NoError(t, err)
		require.NotNil(t, bot)
		require.Equal(t, bot.UserId, ruser.Id)

		bot, _, err = client.GetBot(bot.UserId, "")
		require.NoError(t, err)
		require.NotNil(t, bot)
	})
}

func TestMigrateAuthToLDAP(t *testing.T) {
	th := Setup(t).InitBasic()
	defer th.TearDown()

	resp, err := th.Client.MigrateAuthToLdap("email", "a", false)
	require.Error(t, err)
	CheckForbiddenStatus(t, resp)

	th.TestForSystemAdminAndLocal(t, func(t *testing.T, client *model.Client4) {
		resp, err = client.MigrateAuthToLdap("email", "a", false)
		require.Error(t, err)
		CheckNotImplementedStatus(t, resp)
	})
}

func TestMigrateAuthToSAML(t *testing.T) {
	th := Setup(t).InitBasic()
	defer th.TearDown()

	resp, err := th.Client.MigrateAuthToSaml("email", map[string]string{"1": "a"}, true)
	require.Error(t, err)
	CheckForbiddenStatus(t, resp)

	th.TestForSystemAdminAndLocal(t, func(t *testing.T, client *model.Client4) {
		resp, err = client.MigrateAuthToSaml("email", map[string]string{"1": "a"}, true)
		require.Error(t, err)
		CheckNotImplementedStatus(t, resp)
	})
}
func TestUpdatePassword(t *testing.T) {
	th := Setup(t)
	defer th.TearDown()

	t.Run("Forbidden when request performed by system user on a system admin", func(t *testing.T) {
		res, err := th.Client.UpdatePassword(th.SystemAdminUser.Id, "Pa$$word11", "foobar")
		require.Error(t, err)
		CheckForbiddenStatus(t, res)
	})

	t.Run("OK when request performed by system user with requisite system permission, except if requested user is system admin", func(t *testing.T) {
		th.AddPermissionToRole(model.PermissionSysconsoleWriteUserManagementUsers.Id, model.SystemUserRoleId)
		defer th.RemovePermissionFromRole(model.PermissionSysconsoleWriteUserManagementUsers.Id, model.SystemUserRoleId)

		res, _ := th.Client.UpdatePassword(th.TeamAdminUser.Id, "Pa$$word11", "foobar")
		CheckOKStatus(t, res)

		res, err := th.Client.UpdatePassword(th.SystemAdminUser.Id, "Pa$$word11", "foobar")
		require.Error(t, err)
		CheckForbiddenStatus(t, res)
	})

	t.Run("OK when request performed by system admin, even if requested user is system admin", func(t *testing.T) {
		res, _ := th.SystemAdminClient.UpdatePassword(th.SystemAdminUser.Id, "Pa$$word11", "foobar")
		CheckOKStatus(t, res)
	})
}

func TestGetThreadsForUser(t *testing.T) {
	th := Setup(t).InitBasic()
	defer th.TearDown()
	os.Setenv("MM_FEATUREFLAGS_COLLAPSEDTHREADS", "true")
	defer os.Unsetenv("MM_FEATUREFLAGS_COLLAPSEDTHREADS")

	th.App.UpdateConfig(func(cfg *model.Config) {
		*cfg.ServiceSettings.ThreadAutoFollow = true
		*cfg.ServiceSettings.CollapsedThreads = model.CollapsedThreadsDefaultOn
	})
	t.Run("empty", func(t *testing.T) {
		client := th.Client

		_, resp, err := client.CreatePost(&model.Post{ChannelId: th.BasicChannel.Id, Message: "testMsg"})
		require.NoError(t, err)
		CheckCreatedStatus(t, resp)

		defer th.App.Srv().Store.Post().PermanentDeleteByUser(th.BasicUser.Id)

		uss, _, err := th.Client.GetUserThreads(th.BasicUser.Id, th.BasicTeam.Id, model.GetUserThreadsOpts{})
		require.NoError(t, err)
		require.Len(t, uss.Threads, 0)
	})

	t.Run("no params, 1 thread", func(t *testing.T) {
		client := th.Client

		rpost, resp, err := client.CreatePost(&model.Post{ChannelId: th.BasicChannel.Id, Message: "testMsg"})
		require.NoError(t, err)
		CheckCreatedStatus(t, resp)
		_, resp, err = client.CreatePost(&model.Post{ChannelId: th.BasicChannel.Id, Message: "testReply", RootId: rpost.Id})
		require.NoError(t, err)
		CheckCreatedStatus(t, resp)

		defer th.App.Srv().Store.Post().PermanentDeleteByUser(th.BasicUser.Id)

		uss, _, err := th.Client.GetUserThreads(th.BasicUser.Id, th.BasicTeam.Id, model.GetUserThreadsOpts{})
		require.NoError(t, err)
		require.Len(t, uss.Threads, 1)
		require.Equal(t, uss.Threads[0].PostId, rpost.Id)
		require.Equal(t, uss.Threads[0].ReplyCount, int64(1))
	})

	t.Run("extended, 1 thread", func(t *testing.T) {
		client := th.Client

		rpost, resp, err := client.CreatePost(&model.Post{ChannelId: th.BasicChannel.Id, Message: "testMsg"})
		require.NoError(t, err)
		CheckCreatedStatus(t, resp)
		_, resp, err = client.CreatePost(&model.Post{ChannelId: th.BasicChannel.Id, Message: "testReply", RootId: rpost.Id})
		require.NoError(t, err)
		CheckCreatedStatus(t, resp)

		defer th.App.Srv().Store.Post().PermanentDeleteByUser(th.BasicUser.Id)

		uss, _, err := th.Client.GetUserThreads(th.BasicUser.Id, th.BasicTeam.Id, model.GetUserThreadsOpts{
			Extended: true,
		})
		require.NoError(t, err)
		require.Len(t, uss.Threads, 1)
		require.Equal(t, uss.Threads[0].PostId, rpost.Id)
		require.Equal(t, uss.Threads[0].ReplyCount, int64(1))
		require.Equal(t, uss.Threads[0].Participants[0].Id, th.BasicUser.Id)
	})

	t.Run("deleted, 1 thread", func(t *testing.T) {
		client := th.Client

		rpost, resp, err := client.CreatePost(&model.Post{ChannelId: th.BasicChannel.Id, Message: "testMsg"})
		require.NoError(t, err)
		CheckCreatedStatus(t, resp)
		_, resp, err = client.CreatePost(&model.Post{ChannelId: th.BasicChannel.Id, Message: "testReply", RootId: rpost.Id})
		require.NoError(t, err)
		CheckCreatedStatus(t, resp)

		defer th.App.Srv().Store.Post().PermanentDeleteByUser(th.BasicUser.Id)

		uss, _, err := th.Client.GetUserThreads(th.BasicUser.Id, th.BasicTeam.Id, model.GetUserThreadsOpts{
			Deleted: false,
		})
		require.NoError(t, err)
		require.Len(t, uss.Threads, 1)
		require.Equal(t, uss.Threads[0].PostId, rpost.Id)
		require.Equal(t, uss.Threads[0].ReplyCount, int64(1))
		require.Equal(t, uss.Threads[0].Participants[0].Id, th.BasicUser.Id)

		_, err = th.Client.DeletePost(rpost.Id)
		require.NoError(t, err)

		uss, _, err = th.Client.GetUserThreads(th.BasicUser.Id, th.BasicTeam.Id, model.GetUserThreadsOpts{
			Deleted: false,
		})
		require.NoError(t, err)
		require.Len(t, uss.Threads, 0)

		uss, _, err = th.Client.GetUserThreads(th.BasicUser.Id, th.BasicTeam.Id, model.GetUserThreadsOpts{
			Deleted: true,
		})
		require.NoError(t, err)
		require.Len(t, uss.Threads, 1)
		require.Greater(t, uss.Threads[0].Post.DeleteAt, int64(0))

	})

	t.Run("paged, 30 threads", func(t *testing.T) {
		client := th.Client

		var rootIds []*model.Post
		for i := 0; i < 30; i++ {
			rpost, resp, err := client.CreatePost(&model.Post{ChannelId: th.BasicChannel.Id, Message: "testMsg"})
			require.NoError(t, err)
			CheckCreatedStatus(t, resp)
			rootIds = append(rootIds, rpost)
			_, resp, err = client.CreatePost(&model.Post{ChannelId: th.BasicChannel.Id, Message: "testReply", RootId: rpost.Id})
			require.NoError(t, err)
			CheckCreatedStatus(t, resp)
		}

		defer th.App.Srv().Store.Post().PermanentDeleteByUser(th.BasicUser.Id)

		uss, _, err := th.Client.GetUserThreads(th.BasicUser.Id, th.BasicTeam.Id, model.GetUserThreadsOpts{
			Deleted: false,
		})
		require.NoError(t, err)
		require.Len(t, uss.Threads, 30)
		require.Len(t, rootIds, 30)
		require.Equal(t, uss.Threads[0].PostId, rootIds[29].Id)
		require.Equal(t, uss.Threads[0].ReplyCount, int64(1))
		require.Equal(t, uss.Threads[0].Participants[0].Id, th.BasicUser.Id)
	})

	t.Run("paged, 10 threads before/after", func(t *testing.T) {
		client := th.Client

		var rootIds []*model.Post
		for i := 0; i < 30; i++ {
			rpost, _ := postAndCheck(t, client, &model.Post{ChannelId: th.BasicChannel.Id, Message: fmt.Sprintf("testMsg-%d", i)})
			rootIds = append(rootIds, rpost)
			postAndCheck(t, client, &model.Post{ChannelId: th.BasicChannel.Id, Message: fmt.Sprintf("testReply-%d", i), RootId: rpost.Id})
		}
		rootId := rootIds[15].Id // middle point
		rootIdBefore := rootIds[14].Id
		rootIdAfter := rootIds[16].Id

		defer th.App.Srv().Store.Post().PermanentDeleteByUser(th.BasicUser.Id)

		uss, _, err := th.Client.GetUserThreads(th.BasicUser.Id, th.BasicTeam.Id, model.GetUserThreadsOpts{
			Deleted:  false,
			PageSize: 10,
			Before:   rootId,
		})

		require.NoError(t, err)
		require.Len(t, uss.Threads, 10)
		require.Equal(t, rootIdBefore, uss.Threads[0].PostId)

		uss2, _, err := th.Client.GetUserThreads(th.BasicUser.Id, th.BasicTeam.Id, model.GetUserThreadsOpts{
			Deleted:  false,
			PageSize: 10,
			After:    rootId,
		})
		require.NoError(t, err)
		require.Len(t, uss2.Threads, 10)

		require.Equal(t, rootIdAfter, uss2.Threads[0].PostId)

		uss3, _, err := th.Client.GetUserThreads(th.BasicUser.Id, th.BasicTeam.Id, model.GetUserThreadsOpts{
			Deleted:  false,
			PageSize: 10,
			After:    rootId + "__bad",
		})
		require.NoError(t, err)
		require.NotNil(t, uss3.Threads)
		require.Len(t, uss3.Threads, 0)
	})

	t.Run("editing or reacting to reply post does not make thread unread", func(t *testing.T) {
		client := th.Client

		rootPost, _ := postAndCheck(t, client, &model.Post{ChannelId: th.BasicChannel.Id, Message: "root post"})
		replyPost, _ := postAndCheck(t, th.SystemAdminClient, &model.Post{ChannelId: th.BasicChannel.Id, Message: "reply post", RootId: rootPost.Id})
		uss, _, err := th.Client.GetUserThreads(th.BasicUser.Id, th.BasicTeam.Id, model.GetUserThreadsOpts{
			Deleted: false,
		})
		require.NoError(t, err)
		require.Equal(t, uss.TotalUnreadThreads, int64(1))
		require.Equal(t, uss.Threads[0].PostId, rootPost.Id)

		_, _, err = th.Client.UpdateThreadReadForUser(th.BasicUser.Id, th.BasicChannel.TeamId, rootPost.Id, model.GetMillis())
		require.NoError(t, err)
		uss, _, err = th.Client.GetUserThreads(th.BasicUser.Id, th.BasicTeam.Id, model.GetUserThreadsOpts{
			Deleted: false,
		})
		require.NoError(t, err)
		require.Equal(t, uss.TotalUnreadThreads, int64(0))

		// edit post
		editedReplyPostMessage := "edited " + replyPost.Message
		_, _, err = th.SystemAdminClient.PatchPost(replyPost.Id, &model.PostPatch{Message: &editedReplyPostMessage})
		require.NoError(t, err)
		uss, _, err = th.Client.GetUserThreads(th.BasicUser.Id, th.BasicTeam.Id, model.GetUserThreadsOpts{
			Deleted: false,
		})
		require.NoError(t, err)
		require.Equal(t, uss.TotalUnreadThreads, int64(0))

		// react to post
		reaction := &model.Reaction{
			UserId:    th.SystemAdminUser.Id,
			PostId:    replyPost.Id,
			EmojiName: "smile",
		}
		_, _, err = th.SystemAdminClient.SaveReaction(reaction)
		require.NoError(t, err)
		uss, _, err = th.Client.GetUserThreads(th.BasicUser.Id, th.BasicTeam.Id, model.GetUserThreadsOpts{
			Deleted: false,
		})
		require.NoError(t, err)
		require.Equal(t, uss.TotalUnreadThreads, int64(0))
	})
}

func TestThreadSocketEvents(t *testing.T) {
	th := Setup(t).InitBasic()
	defer th.TearDown()
	os.Setenv("MM_FEATUREFLAGS_COLLAPSEDTHREADS", "true")
	defer os.Unsetenv("MM_FEATUREFLAGS_COLLAPSEDTHREADS")

	th.ConfigStore.SetReadOnlyFF(false)
	defer th.ConfigStore.SetReadOnlyFF(true)

	th.App.UpdateConfig(func(cfg *model.Config) {
		*cfg.ServiceSettings.ThreadAutoFollow = true
		*cfg.ServiceSettings.CollapsedThreads = model.CollapsedThreadsDefaultOn
	})

	userWSClient, err := th.CreateWebSocketClient()
	require.NoError(t, err)
	defer userWSClient.Close()
	userWSClient.Listen()

	client := th.Client

	rpost, resp, err := client.CreatePost(&model.Post{ChannelId: th.BasicChannel.Id, Message: "testMsg"})
	require.NoError(t, err)
	CheckCreatedStatus(t, resp)

	_, appErr := th.App.CreatePostAsUser(th.Context, &model.Post{ChannelId: th.BasicChannel.Id, Message: "testReply", UserId: th.BasicUser2.Id, RootId: rpost.Id}, th.Context.Session().Id, false)
	require.Nil(t, appErr)
	defer th.App.Srv().Store.Post().PermanentDeleteByUser(th.BasicUser.Id)
	defer th.App.Srv().Store.Post().PermanentDeleteByUser(th.BasicUser2.Id)

	t.Run("Listed for update event", func(t *testing.T) {
		var caught bool
		func() {
			for {
				select {
				case ev := <-userWSClient.EventChannel:
					if ev.EventType() == model.WebsocketEventThreadUpdated {
						caught = true
						thread, err2 := model.ThreadResponseFromJson(ev.GetData()["thread"].(string))
						require.NoError(t, err2)
						for _, p := range thread.Participants {
							if p.Id != th.BasicUser.Id && p.Id != th.BasicUser2.Id {
								require.Fail(t, "invalid participants")
							}
						}
					}
				case <-time.After(1 * time.Second):
					return
				}
			}
		}()
		require.Truef(t, caught, "User should have received %s event", model.WebsocketEventThreadUpdated)
	})

	resp, err = th.Client.UpdateThreadFollowForUser(th.BasicUser.Id, th.BasicTeam.Id, rpost.Id, false)
	require.NoError(t, err)
	CheckOKStatus(t, resp)

	t.Run("Listed for follow event", func(t *testing.T) {
		var caught bool
		func() {
			for {
				select {
				case ev := <-userWSClient.EventChannel:
					if ev.EventType() == model.WebsocketEventThreadFollowChanged {
						caught = true
						require.Equal(t, ev.GetData()["state"], false)
						require.Equal(t, ev.GetData()["reply_count"], float64(1))
					}
				case <-time.After(1 * time.Second):
					return
				}
			}
		}()
		require.Truef(t, caught, "User should have received %s event", model.WebsocketEventThreadFollowChanged)
	})

	_, resp, err = th.Client.UpdateThreadReadForUser(th.BasicUser.Id, th.BasicTeam.Id, rpost.Id, 123)
	require.NoError(t, err)
	CheckOKStatus(t, resp)

	t.Run("Listed for read event", func(t *testing.T) {
		var caught bool
		func() {
			for {
				select {
				case ev := <-userWSClient.EventChannel:
					if ev.EventType() == model.WebsocketEventThreadReadChanged {
						caught = true
						require.EqualValues(t, ev.GetData()["timestamp"], 123)
					}
				case <-time.After(1 * time.Second):
					return
				}
			}
		}()

		require.Truef(t, caught, "User should have received %s event", model.WebsocketEventThreadReadChanged)
	})

}

func TestFollowThreads(t *testing.T) {
	th := Setup(t).InitBasic()
	defer th.TearDown()

	t.Run("1 thread", func(t *testing.T) {
		client := th.Client

		rpost, resp, err := client.CreatePost(&model.Post{ChannelId: th.BasicChannel.Id, Message: "testMsg"})
		require.NoError(t, err)
		CheckCreatedStatus(t, resp)
		_, resp, err = client.CreatePost(&model.Post{ChannelId: th.BasicChannel.Id, Message: "testReply", RootId: rpost.Id})
		require.NoError(t, err)
		CheckCreatedStatus(t, resp)

		defer th.App.Srv().Store.Post().PermanentDeleteByUser(th.BasicUser.Id)
		var uss *model.Threads
		uss, _, err = th.Client.GetUserThreads(th.BasicUser.Id, th.BasicTeam.Id, model.GetUserThreadsOpts{
			Deleted: false,
		})
		require.NoError(t, err)
		require.Len(t, uss.Threads, 1)

		resp, err = th.Client.UpdateThreadFollowForUser(th.BasicUser.Id, th.BasicTeam.Id, rpost.Id, false)
		require.NoError(t, err)
		CheckOKStatus(t, resp)

		uss, _, err = th.Client.GetUserThreads(th.BasicUser.Id, th.BasicTeam.Id, model.GetUserThreadsOpts{
			Deleted: false,
		})
		require.NoError(t, err)
		require.Len(t, uss.Threads, 0)

		resp, err = th.Client.UpdateThreadFollowForUser(th.BasicUser.Id, th.BasicTeam.Id, rpost.Id, true)
		require.NoError(t, err)
		CheckOKStatus(t, resp)

		uss, _, err = th.Client.GetUserThreads(th.BasicUser.Id, th.BasicTeam.Id, model.GetUserThreadsOpts{
			Deleted: false,
		})
		require.NoError(t, err)
		require.Len(t, uss.Threads, 1)
		require.GreaterOrEqual(t, uss.Threads[0].LastViewedAt, uss.Threads[0].LastReplyAt)

	})
}

func checkThreadListReplies(t *testing.T, th *TestHelper, client *model.Client4, userId string, expectedReplies, expectedThreads int, options *model.GetUserThreadsOpts) (*model.Threads, *model.Response) {
	opts := model.GetUserThreadsOpts{}
	if options != nil {
		opts = *options
	}
	u, resp, err := client.GetUserThreads(userId, th.BasicTeam.Id, opts)
	require.NoError(t, err)
	require.Len(t, u.Threads, expectedThreads)

	count := int64(0)
	sum := int64(0)
	for _, thr := range u.Threads {
		if thr.UnreadReplies > 0 {
			count += 1
		}
		sum += thr.UnreadReplies
	}
	require.EqualValues(t, expectedReplies, sum, "expectedReplies don't match")
	require.Equal(t, count, u.TotalUnreadThreads, "TotalUnreadThreads don't match")

	return u, resp
}

func postAndCheck(t *testing.T, client *model.Client4, post *model.Post) (*model.Post, *model.Response) {
	p, resp, err := client.CreatePost(post)
	require.NoError(t, err)
	CheckCreatedStatus(t, resp)
	return p, resp
}

func TestMaintainUnreadRepliesInThread(t *testing.T) {
	th := Setup(t).InitBasic()
	defer th.TearDown()
	os.Setenv("MM_FEATUREFLAGS_COLLAPSEDTHREADS", "true")
	defer os.Unsetenv("MM_FEATUREFLAGS_COLLAPSEDTHREADS")
	th.App.UpdateConfig(func(cfg *model.Config) {
		*cfg.ServiceSettings.ThreadAutoFollow = true
		*cfg.ServiceSettings.CollapsedThreads = model.CollapsedThreadsDefaultOn
	})

	client := th.Client
	defer th.App.Srv().Store.Post().PermanentDeleteByUser(th.BasicUser.Id)
	defer th.App.Srv().Store.Post().PermanentDeleteByUser(th.SystemAdminUser.Id)

	// create a post by regular user
	rpost, _ := postAndCheck(t, client, &model.Post{ChannelId: th.BasicChannel.Id, Message: "testMsg"})
	// reply with another
	postAndCheck(t, th.SystemAdminClient, &model.Post{ChannelId: th.BasicChannel.Id, Message: "testReply", RootId: rpost.Id})

	// regular user should have one thread with one reply
	checkThreadListReplies(t, th, th.Client, th.BasicUser.Id, 1, 1, nil)

	// add another reply by regular user
	postAndCheck(t, client, &model.Post{ChannelId: th.BasicChannel.Id, Message: "testReply2", RootId: rpost.Id})

	// replying to the thread clears reply count, so it should be 0
	checkThreadListReplies(t, th, th.Client, th.BasicUser.Id, 0, 1, nil)

	// the other user should have 1 reply - the reply from the regular user
	checkThreadListReplies(t, th, th.SystemAdminClient, th.SystemAdminUser.Id, 1, 1, nil)

	// mark all as read for user
	resp, err := th.Client.UpdateThreadsReadForUser(th.BasicUser.Id, th.BasicTeam.Id)
	require.NoError(t, err)
	CheckOKStatus(t, resp)

	// reply count should be 0
	checkThreadListReplies(t, th, th.Client, th.BasicUser.Id, 0, 1, nil)

	// mark other user's read state
	_, resp, err = th.SystemAdminClient.UpdateThreadReadForUser(th.SystemAdminUser.Id, th.BasicTeam.Id, rpost.Id, model.GetMillis())
	require.NoError(t, err)
	CheckOKStatus(t, resp)

	// get unread only, should return nothing
	checkThreadListReplies(t, th, th.SystemAdminClient, th.SystemAdminUser.Id, 0, 0, &model.GetUserThreadsOpts{Unread: true})

	// restore unread to an old date
	_, resp, err = th.SystemAdminClient.UpdateThreadReadForUser(th.SystemAdminUser.Id, th.BasicTeam.Id, rpost.Id, 123)
	require.NoError(t, err)
	CheckOKStatus(t, resp)

	// should have 2 unread replies now
	checkThreadListReplies(t, th, th.SystemAdminClient, th.SystemAdminUser.Id, 2, 1, &model.GetUserThreadsOpts{Unread: true})

}

func TestThreadCounts(t *testing.T) {
	th := Setup(t).InitBasic()
	defer th.TearDown()
	os.Setenv("MM_FEATUREFLAGS_COLLAPSEDTHREADS", "true")
	defer os.Unsetenv("MM_FEATUREFLAGS_COLLAPSEDTHREADS")
	th.App.UpdateConfig(func(cfg *model.Config) {
		*cfg.ServiceSettings.ThreadAutoFollow = true
		*cfg.ServiceSettings.CollapsedThreads = model.CollapsedThreadsDefaultOn
	})

	client := th.Client
	defer th.App.Srv().Store.Post().PermanentDeleteByUser(th.BasicUser.Id)
	defer th.App.Srv().Store.Post().PermanentDeleteByUser(th.SystemAdminUser.Id)

	// create a post by regular user
	rpost, _ := postAndCheck(t, client, &model.Post{ChannelId: th.BasicChannel.Id, Message: "testMsg"})
	// reply with another
	postAndCheck(t, th.SystemAdminClient, &model.Post{ChannelId: th.BasicChannel.Id, Message: "testReply", RootId: rpost.Id})

	// create another post by regular user
	rpost2, _ := postAndCheck(t, client, &model.Post{ChannelId: th.BasicChannel2.Id, Message: "testMsg1"})
	// reply with another 2 times
	postAndCheck(t, th.SystemAdminClient, &model.Post{ChannelId: th.BasicChannel2.Id, Message: "testReply2", RootId: rpost2.Id})
	postAndCheck(t, th.SystemAdminClient, &model.Post{ChannelId: th.BasicChannel2.Id, Message: "testReply22", RootId: rpost2.Id})

	// regular user should have two threads with 3 replies total
	checkThreadListReplies(t, th, th.Client, th.BasicUser.Id, 3, 2, &model.GetUserThreadsOpts{
		Deleted: false,
	})

	// delete first thread
	th.App.Srv().Store.Post().Delete(rpost.Id, model.GetMillis(), th.BasicUser.Id)

	// we should now have 1 thread with 2 replies
	checkThreadListReplies(t, th, th.Client, th.BasicUser.Id, 2, 1, &model.GetUserThreadsOpts{
		Deleted: false,
	})
	// with Deleted we should get the same as before deleting
	checkThreadListReplies(t, th, th.Client, th.BasicUser.Id, 3, 2, &model.GetUserThreadsOpts{
		Deleted: true,
	})
}

func TestSingleThreadGet(t *testing.T) {
	th := Setup(t).InitBasic()
	defer th.TearDown()
	os.Setenv("MM_FEATUREFLAGS_COLLAPSEDTHREADS", "true")
	defer os.Unsetenv("MM_FEATUREFLAGS_COLLAPSEDTHREADS")
	th.App.UpdateConfig(func(cfg *model.Config) {
		*cfg.ServiceSettings.ThreadAutoFollow = true
		*cfg.ServiceSettings.CollapsedThreads = model.CollapsedThreadsDefaultOn
	})

	client := th.Client
	defer th.App.Srv().Store.Post().PermanentDeleteByUser(th.BasicUser.Id)
	defer th.App.Srv().Store.Post().PermanentDeleteByUser(th.SystemAdminUser.Id)

	// create a post by regular user
	rpost, _ := postAndCheck(t, client, &model.Post{ChannelId: th.BasicChannel.Id, Message: "testMsg"})
	// reply with another
	postAndCheck(t, th.SystemAdminClient, &model.Post{ChannelId: th.BasicChannel.Id, Message: "testReply", RootId: rpost.Id})

	// create another thread to check that we are not returning it by mistake
	rpost2, _ := postAndCheck(t, client, &model.Post{ChannelId: th.BasicChannel2.Id, Message: "testMsg2"})
	postAndCheck(t, th.SystemAdminClient, &model.Post{ChannelId: th.BasicChannel2.Id, Message: "testReply", RootId: rpost2.Id})

	// regular user should have two threads with 3 replies total
	threads, _ := checkThreadListReplies(t, th, th.Client, th.BasicUser.Id, 2, 2, nil)

	tr, _, err := th.Client.GetUserThread(th.BasicUser.Id, th.BasicTeam.Id, threads.Threads[0].PostId, false)
	require.NoError(t, err)
	require.NotNil(t, tr)
	require.Equal(t, threads.Threads[0].PostId, tr.PostId)
	require.Empty(t, tr.Participants[0].Username)

	tr, _, err = th.Client.GetUserThread(th.BasicUser.Id, th.BasicTeam.Id, threads.Threads[0].PostId, true)
	require.NoError(t, err)
	require.NotEmpty(t, tr.Participants[0].Username)
}

func TestMaintainUnreadMentionsInThread(t *testing.T) {
	th := Setup(t).InitBasic()
	defer th.TearDown()
	client := th.Client
	os.Setenv("MM_FEATUREFLAGS_COLLAPSEDTHREADS", "true")
	defer os.Unsetenv("MM_FEATUREFLAGS_COLLAPSEDTHREADS")
	th.App.UpdateConfig(func(cfg *model.Config) {
		*cfg.ServiceSettings.ThreadAutoFollow = true
		*cfg.ServiceSettings.CollapsedThreads = model.CollapsedThreadsDefaultOn
	})
	checkThreadList := func(client *model.Client4, userId string, expectedMentions, expectedThreads int) (*model.Threads, *model.Response) {
		uss, resp, err := client.GetUserThreads(userId, th.BasicTeam.Id, model.GetUserThreadsOpts{
			Deleted: false,
		})
		require.NoError(t, err)

		require.Len(t, uss.Threads, expectedThreads)
		sum := int64(0)
		for _, thr := range uss.Threads {
			sum += thr.UnreadMentions
		}
		require.Equal(t, sum, uss.TotalUnreadMentions)
		require.EqualValues(t, expectedMentions, uss.TotalUnreadMentions)

		return uss, resp
	}

	defer th.App.Srv().Store.Post().PermanentDeleteByUser(th.BasicUser.Id)
	defer th.App.Srv().Store.Post().PermanentDeleteByUser(th.SystemAdminUser.Id)

	// create regular post
	rpost, _ := postAndCheck(t, client, &model.Post{ChannelId: th.BasicChannel.Id, Message: "testMsg"})
	// create reply and mention the original poster and another user
	postAndCheck(t, th.SystemAdminClient, &model.Post{ChannelId: th.BasicChannel.Id, Message: "testReply @" + th.BasicUser.Username + " and @" + th.BasicUser2.Username, RootId: rpost.Id})

	// basic user 1 was mentioned 1 time
	checkThreadList(th.Client, th.BasicUser.Id, 1, 1)
	// basic user 2 was mentioned 1 time
	checkThreadList(th.SystemAdminClient, th.BasicUser2.Id, 1, 1)

	// test self mention, shouldn't increase mention count
	postAndCheck(t, client, &model.Post{ChannelId: th.BasicChannel.Id, Message: "testReply @" + th.BasicUser.Username, RootId: rpost.Id})
	// count shouldn't increase
	checkThreadList(th.Client, th.BasicUser.Id, 1, 1)

	// test DM
	dm := th.CreateDmChannel(th.SystemAdminUser)
	dm_root_post, _ := postAndCheck(t, client, &model.Post{ChannelId: dm.Id, Message: "hi @" + th.SystemAdminUser.Username})

	// no changes
	checkThreadList(th.Client, th.BasicUser.Id, 1, 1)

	// post reply by the same user
	postAndCheck(t, client, &model.Post{ChannelId: dm.Id, Message: "how are you", RootId: dm_root_post.Id})

	// thread created
	checkThreadList(th.Client, th.BasicUser.Id, 1, 2)

	// post two replies by another user, without mentions. mention count should still increase since this is a DM
	postAndCheck(t, th.SystemAdminClient, &model.Post{ChannelId: dm.Id, Message: "msg1", RootId: dm_root_post.Id})
	postAndCheck(t, th.SystemAdminClient, &model.Post{ChannelId: dm.Id, Message: "msg2", RootId: dm_root_post.Id})
	// expect increment by two mentions
	checkThreadList(th.Client, th.BasicUser.Id, 3, 2)
}

func TestReadThreads(t *testing.T) {
	th := Setup(t).InitBasic()
	defer th.TearDown()
	os.Setenv("MM_FEATUREFLAGS_COLLAPSEDTHREADS", "true")
	defer os.Unsetenv("MM_FEATUREFLAGS_COLLAPSEDTHREADS")
	th.App.UpdateConfig(func(cfg *model.Config) {
		*cfg.ServiceSettings.ThreadAutoFollow = true
		*cfg.ServiceSettings.CollapsedThreads = model.CollapsedThreadsDefaultOn
	})
	client := th.Client
	t.Run("all threads", func(t *testing.T) {

		rpost, resp, err := client.CreatePost(&model.Post{ChannelId: th.BasicChannel.Id, Message: "testMsg"})
		require.NoError(t, err)
		CheckCreatedStatus(t, resp)
		_, resp, err = client.CreatePost(&model.Post{ChannelId: th.BasicChannel.Id, Message: "testReply", RootId: rpost.Id})
		require.NoError(t, err)
		CheckCreatedStatus(t, resp)
		defer th.App.Srv().Store.Post().PermanentDeleteByUser(th.BasicUser.Id)

		var uss, uss2 *model.Threads
		uss, _, err = th.Client.GetUserThreads(th.BasicUser.Id, th.BasicTeam.Id, model.GetUserThreadsOpts{
			Deleted: false,
		})
		require.NoError(t, err)
		require.Len(t, uss.Threads, 1)

		resp, err = th.Client.UpdateThreadsReadForUser(th.BasicUser.Id, th.BasicTeam.Id)
		require.NoError(t, err)
		CheckOKStatus(t, resp)

		uss2, _, err = th.Client.GetUserThreads(th.BasicUser.Id, th.BasicTeam.Id, model.GetUserThreadsOpts{
			Deleted: false,
		})
		require.NoError(t, err)
		require.Len(t, uss2.Threads, 1)
		require.Greater(t, uss2.Threads[0].LastViewedAt, uss.Threads[0].LastViewedAt)
	})

	t.Run("1 thread", func(t *testing.T) {
		defer th.App.Srv().Store.Post().PermanentDeleteByUser(th.BasicUser.Id)
		defer th.App.Srv().Store.Post().PermanentDeleteByUser(th.SystemAdminUser.Id)

		rpost, _ := postAndCheck(t, client, &model.Post{ChannelId: th.BasicChannel.Id, Message: "testMsgC1"})
		postAndCheck(t, th.SystemAdminClient, &model.Post{ChannelId: th.BasicChannel.Id, Message: "testReplyC1", RootId: rpost.Id})

		rrpost, _ := postAndCheck(t, client, &model.Post{ChannelId: th.BasicChannel2.Id, Message: "testMsgC2"})
		postAndCheck(t, th.SystemAdminClient, &model.Post{ChannelId: th.BasicChannel2.Id, Message: "testReplyC2", RootId: rrpost.Id})

		uss, _ := checkThreadListReplies(t, th, th.Client, th.BasicUser.Id, 2, 2, nil)

		_, resp, err := th.Client.UpdateThreadReadForUser(th.BasicUser.Id, th.BasicTeam.Id, rrpost.Id, model.GetMillis()+10)
		require.NoError(t, err)
		CheckOKStatus(t, resp)

		uss2, _ := checkThreadListReplies(t, th, th.Client, th.BasicUser.Id, 1, 2, nil)
		require.Greater(t, uss2.Threads[0].LastViewedAt, uss.Threads[0].LastViewedAt)

		timestamp := model.GetMillis()
		_, resp, err = th.Client.UpdateThreadReadForUser(th.BasicUser.Id, th.BasicTeam.Id, rrpost.Id, timestamp)
		require.NoError(t, err)
		CheckOKStatus(t, resp)

		uss3, _ := checkThreadListReplies(t, th, th.Client, th.BasicUser.Id, 1, 2, nil)
		require.Equal(t, uss3.Threads[0].LastViewedAt, timestamp)
	})
}

func TestMarkThreadUnreadMentionCount(t *testing.T) {
	th := Setup(t).InitBasic()
	defer th.TearDown()
	os.Setenv("MM_FEATUREFLAGS_COLLAPSEDTHREADS", "true")
	defer os.Unsetenv("MM_FEATUREFLAGS_COLLAPSEDTHREADS")
	th.App.UpdateConfig(func(cfg *model.Config) {
		*cfg.ServiceSettings.ThreadAutoFollow = true
		*cfg.ServiceSettings.CollapsedThreads = model.CollapsedThreadsDefaultOn
	})
	client := th.Client

	channel := th.BasicChannel
	user := th.BasicUser
	user2 := th.BasicUser2
	appErr := th.App.JoinChannel(th.Context, channel, user.Id)
	require.Nil(t, appErr)
	appErr = th.App.JoinChannel(th.Context, channel, user2.Id)
	require.Nil(t, appErr)

	rpost, _ := postAndCheck(t, client, &model.Post{ChannelId: th.BasicChannel.Id, Message: "testMsg @" + th.BasicUser2.Username})
	reply, _ := postAndCheck(t, client, &model.Post{ChannelId: th.BasicChannel.Id, Message: "testReply1", RootId: rpost.Id})
	postAndCheck(t, client, &model.Post{ChannelId: th.BasicChannel.Id, Message: "testReply2", RootId: rpost.Id})

	th.SystemAdminClient.UpdateThreadReadForUser(th.BasicUser2.Id, th.BasicTeam.Id, rpost.Id, model.GetMillis())

	u, _, _ := th.SystemAdminClient.GetUserThreads(th.BasicUser2.Id, th.BasicTeam.Id, model.GetUserThreadsOpts{})
	require.EqualValues(t, 0, u.TotalUnreadMentions)

	th.SystemAdminClient.UpdateThreadReadForUser(th.BasicUser2.Id, th.BasicTeam.Id, rpost.Id, rpost.CreateAt)

	u, _, _ = th.SystemAdminClient.GetUserThreads(th.BasicUser2.Id, th.BasicTeam.Id, model.GetUserThreadsOpts{})
	require.EqualValues(t, 1, u.TotalUnreadMentions)

	th.SystemAdminClient.UpdateThreadReadForUser(th.BasicUser2.Id, th.BasicTeam.Id, rpost.Id, reply.CreateAt)

	u, _, _ = th.SystemAdminClient.GetUserThreads(th.BasicUser2.Id, th.BasicTeam.Id, model.GetUserThreadsOpts{})
	require.EqualValues(t, 0, u.TotalUnreadMentions)
}

func TestPatchAndUpdateWithProviderAttributes(t *testing.T) {
	t.Run("LDAP user", func(t *testing.T) {
		th := SetupEnterprise(t).InitBasic()
		defer th.TearDown()
		user := th.CreateUserWithAuth(model.UserAuthServiceLdap)
		ldapMock := &mocks.LdapInterface{}
		ldapMock.Mock.On(
			"CheckProviderAttributes",
			mock.Anything, // app.AppIface
			mock.Anything, // *model.User
			mock.Anything, // *model.Patch
		).Return("")
		th.App.Srv().Ldap = ldapMock
		// CheckProviderAttributes should be called for both Patch and Update
		th.SystemAdminClient.PatchUser(user.Id, &model.UserPatch{})
		ldapMock.AssertNumberOfCalls(t, "CheckProviderAttributes", 1)
		th.SystemAdminClient.UpdateUser(user)
		ldapMock.AssertNumberOfCalls(t, "CheckProviderAttributes", 2)
	})
	t.Run("SAML user", func(t *testing.T) {
		t.Run("with LDAP sync", func(t *testing.T) {
			th := SetupEnterprise(t).InitBasic()
			defer th.TearDown()
			th.SetupLdapConfig()
			th.SetupSamlConfig()
			th.App.UpdateConfig(func(cfg *model.Config) {
				*cfg.SamlSettings.EnableSyncWithLdap = true
			})
			user := th.CreateUserWithAuth(model.UserAuthServiceSaml)
			ldapMock := &mocks.LdapInterface{}
			ldapMock.Mock.On(
				"CheckProviderAttributes", mock.Anything, mock.Anything, mock.Anything,
			).Return("")
			th.App.Srv().Ldap = ldapMock
			th.SystemAdminClient.PatchUser(user.Id, &model.UserPatch{})
			ldapMock.AssertNumberOfCalls(t, "CheckProviderAttributes", 1)
			th.SystemAdminClient.UpdateUser(user)
			ldapMock.AssertNumberOfCalls(t, "CheckProviderAttributes", 2)
		})
		t.Run("without LDAP sync", func(t *testing.T) {
			th := SetupEnterprise(t).InitBasic()
			defer th.TearDown()
			user := th.CreateUserWithAuth(model.UserAuthServiceSaml)
			samlMock := &mocks.SamlInterface{}
			samlMock.Mock.On(
				"CheckProviderAttributes", mock.Anything, mock.Anything, mock.Anything,
			).Return("")
			th.App.Srv().Saml = samlMock
			th.SystemAdminClient.PatchUser(user.Id, &model.UserPatch{})
			samlMock.AssertNumberOfCalls(t, "CheckProviderAttributes", 1)
			th.SystemAdminClient.UpdateUser(user)
			samlMock.AssertNumberOfCalls(t, "CheckProviderAttributes", 2)
		})
	})
	t.Run("OpenID user", func(t *testing.T) {
		th := SetupEnterprise(t).InitBasic()
		defer th.TearDown()
		user := th.CreateUserWithAuth(model.ServiceOpenid)
		// OAUTH users cannot change these fields
		for _, fieldName := range []string{
			"FirstName",
			"LastName",
		} {
			patch := user.ToPatch()
			patch.SetField(fieldName, "something new")
			conflictField := th.App.CheckProviderAttributes(user, patch)
			require.NotEqual(t, "", conflictField)
		}
	})
	t.Run("Patch username", func(t *testing.T) {
		th := SetupEnterprise(t).InitBasic()
		defer th.TearDown()
		// For non-email users, the username must be changed through the provider
		for _, authService := range []string{
			model.UserAuthServiceLdap,
			model.UserAuthServiceSaml,
			model.ServiceOpenid,
		} {
			user := th.CreateUserWithAuth(authService)
			patch := &model.UserPatch{Username: model.NewString("something new")}
			conflictField := th.App.CheckProviderAttributes(user, patch)
			require.NotEqual(t, "", conflictField)
		}
	})
}

func TestSetProfileImageWithProviderAttributes(t *testing.T) {
	data, err := testutils.ReadTestFile("test.png")
	require.NoError(t, err)

	type imageTestCase struct {
		testName      string
		ldapAttrIsSet bool
		shouldPass    bool
	}

	doImageTest := func(t *testing.T, th *TestHelper, user *model.User, testCase imageTestCase) {
		client := th.SystemAdminClient
		t.Run(testCase.testName, func(t *testing.T) {
			th.App.UpdateConfig(func(cfg *model.Config) {
				if testCase.ldapAttrIsSet {
					*cfg.LdapSettings.PictureAttribute = "jpegPhoto"
				} else {
					*cfg.LdapSettings.PictureAttribute = ""
				}
			})
			resp, err2 := client.SetProfileImage(user.Id, data)
			if testCase.shouldPass {
				require.NoError(t, err2)
			} else {
				require.Error(t, err2)
				checkHTTPStatus(t, resp, http.StatusConflict)
			}
		})
	}
	doCleanup := func(t *testing.T, th *TestHelper, user *model.User) {
		info := &model.FileInfo{Path: "users/" + user.Id + "/profile.png"}
		err = th.cleanupTestFile(info)
		require.NoError(t, err)
	}

	t.Run("LDAP user", func(t *testing.T) {
		testCases := []imageTestCase{
			{"profile picture attribute is set", true, false},
			{"profile picture attribute is not set", false, true},
		}
		th := SetupEnterprise(t).InitBasic()
		defer th.TearDown()
		th.SetupLdapConfig()
		user := th.CreateUserWithAuth(model.UserAuthServiceLdap)
		for _, testCase := range testCases {
			doImageTest(t, th, user, testCase)
		}
		doCleanup(t, th, user)
	})

	t.Run("SAML user", func(t *testing.T) {
		th := SetupEnterprise(t).InitBasic()
		defer th.TearDown()
		th.SetupLdapConfig()
		th.SetupSamlConfig()
		user := th.CreateUserWithAuth(model.UserAuthServiceSaml)

		t.Run("with LDAP sync", func(t *testing.T) {
			th.App.UpdateConfig(func(cfg *model.Config) {
				*cfg.SamlSettings.EnableSyncWithLdap = true
			})
			testCases := []imageTestCase{
				{"profile picture attribute is set", true, false},
				{"profile picture attribute is not set", false, true},
			}
			for _, testCase := range testCases {
				doImageTest(t, th, user, testCase)
			}
		})
		t.Run("without LDAP sync", func(t *testing.T) {
			th.App.UpdateConfig(func(cfg *model.Config) {
				*cfg.SamlSettings.EnableSyncWithLdap = false
			})
			testCases := []imageTestCase{
				{"profile picture attribute is set", true, true},
				{"profile picture attribute is not set", false, true},
			}
			for _, testCase := range testCases {
				doImageTest(t, th, user, testCase)
			}
		})
		doCleanup(t, th, user)
	})
}<|MERGE_RESOLUTION|>--- conflicted
+++ resolved
@@ -97,23 +97,14 @@
 	th.TestForSystemAdminAndLocal(t, func(t *testing.T, client *model.Client4) {
 		email := th.GenerateTestEmail()
 		user2 := &model.User{Email: email, Password: "Password1", Username: GenerateTestUsername(), EmailVerified: true}
-<<<<<<< HEAD
-		_, resp := client.CreateUser(user2)
-		CheckNoError(t, resp)
-=======
 		_, _, err = client.CreateUser(user2)
 		require.NoError(t, err)
->>>>>>> d0629503
 		_, appErr := th.App.GetUserByUsername(user2.Username)
 		require.Nil(t, appErr)
 
 		user3 := &model.User{Email: fmt.Sprintf(" %s  ", email), Password: "Password1", Username: GenerateTestUsername(), EmailVerified: true}
-<<<<<<< HEAD
-		_, resp = client.CreateUser(user3)
-=======
 		_, resp, err = client.CreateUser(user3)
 		require.Error(t, err)
->>>>>>> d0629503
 		CheckBadRequestStatus(t, resp)
 		_, appErr = th.App.GetUserByUsername(user3.Username)
 		require.NotNil(t, appErr)
@@ -1289,11 +1280,7 @@
 	for _, tc := range tt {
 		t.Run(tc.Name, func(t *testing.T) {
 			th.LoginBasic()
-<<<<<<< HEAD
-			rusers, resp := th.Client.AutocompleteUsersInChannel(tc.TeamId, tc.ChannelId, tc.Username, model.UserSearchDefaultLimit, "")
-=======
 			rusers, _, err := th.Client.AutocompleteUsersInChannel(tc.TeamId, tc.ChannelId, tc.Username, model.UserSearchDefaultLimit, "")
->>>>>>> d0629503
 			if tc.ShouldFail {
 				CheckErrorID(t, err, "api.user.autocomplete_users.missing_team_id.app_error")
 			} else {
@@ -1306,13 +1293,6 @@
 			}
 
 			th.Client.Logout()
-<<<<<<< HEAD
-			_, resp = th.Client.AutocompleteUsersInChannel(tc.TeamId, tc.ChannelId, tc.Username, model.UserSearchDefaultLimit, "")
-			CheckUnauthorizedStatus(t, resp)
-
-			th.Client.Login(newUser.Email, newUser.Password)
-			_, resp = th.Client.AutocompleteUsersInChannel(tc.TeamId, tc.ChannelId, tc.Username, model.UserSearchDefaultLimit, "")
-=======
 			_, resp, err := th.Client.AutocompleteUsersInChannel(tc.TeamId, tc.ChannelId, tc.Username, model.UserSearchDefaultLimit, "")
 			require.Error(t, err)
 			CheckUnauthorizedStatus(t, resp)
@@ -1320,7 +1300,6 @@
 			th.Client.Login(newUser.Email, newUser.Password)
 			_, resp, err = th.Client.AutocompleteUsersInChannel(tc.TeamId, tc.ChannelId, tc.Username, model.UserSearchDefaultLimit, "")
 			require.Error(t, err)
->>>>>>> d0629503
 			CheckForbiddenStatus(t, resp)
 		})
 	}
@@ -1329,13 +1308,8 @@
 		th.App.UpdateConfig(func(cfg *model.Config) { *cfg.PrivacySettings.ShowFullName = false })
 
 		th.LoginBasic()
-<<<<<<< HEAD
-		rusers, resp := th.Client.AutocompleteUsersInChannel(teamId, channelId, username, model.UserSearchDefaultLimit, "")
-		CheckNoError(t, resp)
-=======
 		rusers, _, err := th.Client.AutocompleteUsersInChannel(teamId, channelId, username, model.UserSearchDefaultLimit, "")
 		require.NoError(t, err)
->>>>>>> d0629503
 
 		assert.Equal(t, rusers.Users[0].FirstName, "", "should not show first/last name")
 		assert.Equal(t, rusers.Users[0].LastName, "", "should not show first/last name")
@@ -1353,13 +1327,8 @@
 
 		th.Client.Login(permissionsUser.Email, permissionsUser.Password)
 
-<<<<<<< HEAD
-		rusers, resp := th.Client.AutocompleteUsersInChannel(teamId, channelId, "", model.UserSearchDefaultLimit, "")
-		CheckNoError(t, resp)
-=======
 		rusers, _, err := th.Client.AutocompleteUsersInChannel(teamId, channelId, "", model.UserSearchDefaultLimit, "")
 		require.NoError(t, err)
->>>>>>> d0629503
 		assert.Len(t, rusers.OutOfChannel, 1)
 
 		defaultRolePermissions := th.SaveDefaultRolePermissions()
@@ -1370,35 +1339,20 @@
 		th.RemovePermissionFromRole(model.PermissionViewMembers.Id, model.SystemUserRoleId)
 		th.RemovePermissionFromRole(model.PermissionViewMembers.Id, model.TeamUserRoleId)
 
-<<<<<<< HEAD
-		rusers, resp = th.Client.AutocompleteUsersInChannel(teamId, channelId, "", model.UserSearchDefaultLimit, "")
-		CheckNoError(t, resp)
-=======
 		rusers, _, err = th.Client.AutocompleteUsersInChannel(teamId, channelId, "", model.UserSearchDefaultLimit, "")
 		require.NoError(t, err)
->>>>>>> d0629503
 		assert.Empty(t, rusers.OutOfChannel)
 
 		th.App.GetOrCreateDirectChannel(th.Context, permissionsUser.Id, otherUser.Id)
 
-<<<<<<< HEAD
-		rusers, resp = th.Client.AutocompleteUsersInChannel(teamId, channelId, "", model.UserSearchDefaultLimit, "")
-		CheckNoError(t, resp)
-=======
 		rusers, _, err = th.Client.AutocompleteUsersInChannel(teamId, channelId, "", model.UserSearchDefaultLimit, "")
 		require.NoError(t, err)
->>>>>>> d0629503
 		assert.Len(t, rusers.OutOfChannel, 1)
 	})
 
 	t.Run("user must have access to team id, especially when it does not match channel's team id", func(t *testing.T) {
-<<<<<<< HEAD
-		_, resp := th.Client.AutocompleteUsersInChannel("otherTeamId", channelId, username, model.UserSearchDefaultLimit, "")
-		CheckErrorMessage(t, resp, "api.context.permissions.app_error")
-=======
 		_, _, err := th.Client.AutocompleteUsersInChannel("otherTeamId", channelId, username, model.UserSearchDefaultLimit, "")
 		CheckErrorID(t, err, "api.context.permissions.app_error")
->>>>>>> d0629503
 	})
 }
 
@@ -1442,26 +1396,14 @@
 	for _, tc := range tt {
 		t.Run(tc.Name, func(t *testing.T) {
 			th.LoginBasic()
-<<<<<<< HEAD
-			rusers, resp := th.Client.AutocompleteUsersInTeam(tc.TeamId, tc.Username, model.UserSearchDefaultLimit, "")
-			CheckNoError(t, resp)
-=======
 			rusers, _, err := th.Client.AutocompleteUsersInTeam(tc.TeamId, tc.Username, model.UserSearchDefaultLimit, "")
 			require.NoError(t, err)
->>>>>>> d0629503
 			if tc.MoreThan {
 				assert.True(t, len(rusers.Users) >= tc.ExpectedResults)
 			} else {
 				assert.Len(t, rusers.Users, tc.ExpectedResults)
 			}
 			th.Client.Logout()
-<<<<<<< HEAD
-			_, resp = th.Client.AutocompleteUsersInTeam(tc.TeamId, tc.Username, model.UserSearchDefaultLimit, "")
-			CheckUnauthorizedStatus(t, resp)
-
-			th.Client.Login(newUser.Email, newUser.Password)
-			_, resp = th.Client.AutocompleteUsersInTeam(tc.TeamId, tc.Username, model.UserSearchDefaultLimit, "")
-=======
 			_, resp, err := th.Client.AutocompleteUsersInTeam(tc.TeamId, tc.Username, model.UserSearchDefaultLimit, "")
 			require.Error(t, err)
 			CheckUnauthorizedStatus(t, resp)
@@ -1469,7 +1411,6 @@
 			th.Client.Login(newUser.Email, newUser.Password)
 			_, resp, err = th.Client.AutocompleteUsersInTeam(tc.TeamId, tc.Username, model.UserSearchDefaultLimit, "")
 			require.Error(t, err)
->>>>>>> d0629503
 			CheckForbiddenStatus(t, resp)
 		})
 	}
@@ -1478,13 +1419,8 @@
 		th.App.UpdateConfig(func(cfg *model.Config) { *cfg.PrivacySettings.ShowFullName = false })
 
 		th.LoginBasic()
-<<<<<<< HEAD
-		rusers, resp := th.Client.AutocompleteUsersInTeam(teamId, username, model.UserSearchDefaultLimit, "")
-		CheckNoError(t, resp)
-=======
 		rusers, _, err := th.Client.AutocompleteUsersInTeam(teamId, username, model.UserSearchDefaultLimit, "")
 		require.NoError(t, err)
->>>>>>> d0629503
 
 		assert.Equal(t, rusers.Users[0].FirstName, "", "should not show first/last name")
 		assert.Equal(t, rusers.Users[0].LastName, "", "should not show first/last name")
@@ -1526,13 +1462,8 @@
 	for _, tc := range tt {
 		t.Run(tc.Name, func(t *testing.T) {
 			th.LoginBasic()
-<<<<<<< HEAD
-			rusers, resp := th.Client.AutocompleteUsers(tc.Username, model.UserSearchDefaultLimit, "")
-			CheckNoError(t, resp)
-=======
 			rusers, _, err := th.Client.AutocompleteUsers(tc.Username, model.UserSearchDefaultLimit, "")
 			require.NoError(t, err)
->>>>>>> d0629503
 			if tc.MoreThan {
 				assert.True(t, len(rusers.Users) >= tc.ExpectedResults)
 			} else {
@@ -1540,14 +1471,6 @@
 			}
 
 			th.Client.Logout()
-<<<<<<< HEAD
-			_, resp = th.Client.AutocompleteUsers(tc.Username, model.UserSearchDefaultLimit, "")
-			CheckUnauthorizedStatus(t, resp)
-
-			th.Client.Login(newUser.Email, newUser.Password)
-			_, resp = th.Client.AutocompleteUsers(tc.Username, model.UserSearchDefaultLimit, "")
-			CheckNoError(t, resp)
-=======
 			_, resp, err := th.Client.AutocompleteUsers(tc.Username, model.UserSearchDefaultLimit, "")
 			require.Error(t, err)
 			CheckUnauthorizedStatus(t, resp)
@@ -1555,7 +1478,6 @@
 			th.Client.Login(newUser.Email, newUser.Password)
 			_, _, err = th.Client.AutocompleteUsers(tc.Username, model.UserSearchDefaultLimit, "")
 			require.NoError(t, err)
->>>>>>> d0629503
 		})
 	}
 
@@ -1563,13 +1485,8 @@
 		th.App.UpdateConfig(func(cfg *model.Config) { *cfg.PrivacySettings.ShowFullName = false })
 
 		th.LoginBasic()
-<<<<<<< HEAD
-		rusers, resp := th.Client.AutocompleteUsers(username, model.UserSearchDefaultLimit, "")
-		CheckNoError(t, resp)
-=======
 		rusers, _, err := th.Client.AutocompleteUsers(username, model.UserSearchDefaultLimit, "")
 		require.NoError(t, err)
->>>>>>> d0629503
 
 		assert.Equal(t, rusers.Users[0].FirstName, "", "should not show first/last name")
 		assert.Equal(t, rusers.Users[0].LastName, "", "should not show first/last name")
@@ -1842,11 +1759,7 @@
 		patch := &model.UserPatch{}
 		patch.Timezone = model.StringMap{}
 		patch.Timezone["manualTimezone"] = string(make([]byte, model.UserTimezoneMaxRunes))
-<<<<<<< HEAD
-		ruser, resp := th.Client.PatchUser(user.Id, patch)
-=======
 		ruser, resp, err := th.Client.PatchUser(user.Id, patch)
->>>>>>> d0629503
 		CheckBadRequestStatus(t, resp)
 		CheckErrorID(t, err, "model.user.is_valid.timezone_limit.app_error")
 		require.Nil(t, ruser)
@@ -2220,17 +2133,6 @@
 	th := Setup(t).InitBasic()
 	defer th.TearDown()
 
-<<<<<<< HEAD
-	_, resp := th.Client.UpdateUserRoles(th.SystemAdminUser.Id, model.SystemUserRoleId)
-	CheckForbiddenStatus(t, resp)
-
-	th.TestForSystemAdminAndLocal(t, func(t *testing.T, client *model.Client4) {
-		_, resp = client.UpdateUserRoles(th.BasicUser.Id, model.SystemUserRoleId)
-		CheckNoError(t, resp)
-
-		_, resp = client.UpdateUserRoles(th.BasicUser.Id, model.SystemUserRoleId+" "+model.SystemAdminRoleId)
-		CheckNoError(t, resp)
-=======
 	resp, err := th.Client.UpdateUserRoles(th.SystemAdminUser.Id, model.SystemUserRoleId)
 	require.Error(t, err)
 	CheckForbiddenStatus(t, resp)
@@ -2241,25 +2143,17 @@
 
 		_, err = client.UpdateUserRoles(th.BasicUser.Id, model.SystemUserRoleId+" "+model.SystemAdminRoleId)
 		require.NoError(t, err)
->>>>>>> d0629503
 
 		resp, err = client.UpdateUserRoles(th.BasicUser.Id, "junk")
 		require.Error(t, err)
 		CheckBadRequestStatus(t, resp)
 
-<<<<<<< HEAD
-		_, resp = client.UpdateUserRoles("junk", model.SystemUserRoleId)
-		CheckBadRequestStatus(t, resp)
-
-		_, resp = client.UpdateUserRoles(model.NewId(), model.SystemUserRoleId)
-=======
 		resp, err = client.UpdateUserRoles("junk", model.SystemUserRoleId)
 		require.Error(t, err)
 		CheckBadRequestStatus(t, resp)
 
 		resp, err = client.UpdateUserRoles(model.NewId(), model.SystemUserRoleId)
 		require.Error(t, err)
->>>>>>> d0629503
 		CheckBadRequestStatus(t, resp)
 	})
 }
@@ -2320,17 +2214,6 @@
 		})
 
 		// deactivate 5th user, now we have 4 active users and are at limit
-<<<<<<< HEAD
-		pass, resp := th.SystemAdminClient.UpdateUserActive(user.Id, false)
-		CheckNoError(t, resp)
-		require.True(t, pass)
-
-		// try and reactivate 5th user, not allowed because it exceeds the set cloud user limit
-		pass, resp = th.SystemAdminClient.UpdateUserActive(user.Id, true)
-		CheckBadRequestStatus(t, resp)
-		require.False(t, pass)
-		require.Equal(t, resp.Error.Message, "Unable to activate more users as the cloud account is over capacity.")
-=======
 		_, err := th.SystemAdminClient.UpdateUserActive(user.Id, false)
 		require.NoError(t, err)
 
@@ -2338,7 +2221,6 @@
 		resp, err := th.SystemAdminClient.UpdateUserActive(user.Id, true)
 		CheckErrorMessage(t, err, "Unable to activate more users as the cloud account is over capacity.")
 		CheckBadRequestStatus(t, resp)
->>>>>>> d0629503
 	})
 	t.Run("basic tests", func(t *testing.T) {
 		th := Setup(t).InitBasic()
@@ -3649,11 +3531,7 @@
 		th := Setup(t).InitBasic()
 		defer th.TearDown()
 
-<<<<<<< HEAD
-		th.Client.HttpHeader[model.HeaderRequestedWith] = model.HeaderRequestedWithXml
-=======
 		th.Client.HTTPHeader[model.HeaderRequestedWith] = model.HeaderRequestedWithXML
->>>>>>> d0629503
 
 		user, resp, _ := th.Client.Login(th.BasicUser.Email, th.BasicUser.Password)
 
@@ -3691,11 +3569,7 @@
 		th := Setup(t).InitBasic()
 		defer th.TearDown()
 
-<<<<<<< HEAD
-		th.Client.HttpHeader[model.HeaderRequestedWith] = model.HeaderRequestedWithXml
-=======
 		th.Client.HTTPHeader[model.HeaderRequestedWith] = model.HeaderRequestedWithXML
->>>>>>> d0629503
 
 		testCases := []struct {
 			Description                   string
@@ -3904,13 +3778,8 @@
 	th.LoginBasic()
 
 	fakeAuthData := model.NewId()
-<<<<<<< HEAD
-	_, err := th.App.Srv().Store.User().UpdateAuthData(th.BasicUser.Id, model.UserAuthServiceGitlab, &fakeAuthData, th.BasicUser.Email, true)
-	require.NoError(t, err)
-=======
 	_, appErr := th.App.Srv().Store.User().UpdateAuthData(th.BasicUser.Id, model.UserAuthServiceGitlab, &fakeAuthData, th.BasicUser.Email, true)
 	require.NoError(t, appErr)
->>>>>>> d0629503
 
 	sr = &model.SwitchRequest{
 		CurrentService: model.UserAuthServiceGitlab,
@@ -4483,13 +4352,8 @@
 	th.App.UpdateConfig(func(cfg *model.Config) { *cfg.ServiceSettings.EnableUserAccessTokens = true })
 
 	th.App.UpdateUserRoles(th.BasicUser.Id, model.SystemUserRoleId+" "+model.SystemUserAccessTokenRoleId, false)
-<<<<<<< HEAD
-	token, resp := th.Client.CreateUserAccessToken(th.BasicUser.Id, testDescription)
-	CheckNoError(t, resp)
-=======
 	token, _, err := th.Client.CreateUserAccessToken(th.BasicUser.Id, testDescription)
 	require.NoError(t, err)
->>>>>>> d0629503
 
 	_, resp, err := th.Client.SearchUserAccessTokens(&model.UserAccessTokenSearch{Term: token.Id})
 	require.Error(t, err)
@@ -4645,13 +4509,8 @@
 		th.App.UpdateConfig(func(cfg *model.Config) { *cfg.ServiceSettings.EnableUserAccessTokens = true })
 
 		th.App.UpdateUserRoles(th.BasicUser.Id, model.SystemUserRoleId+" "+model.SystemUserAccessTokenRoleId, false)
-<<<<<<< HEAD
-		token, resp := th.Client.CreateUserAccessToken(th.BasicUser.Id, "test token")
-		CheckNoError(t, resp)
-=======
 		token, _, err := th.Client.CreateUserAccessToken(th.BasicUser.Id, "test token")
 		require.NoError(t, err)
->>>>>>> d0629503
 		assertToken(t, th, token, th.BasicUser.Id)
 
 		_, err = th.Client.DisableUserAccessToken(token.Id)
@@ -4769,13 +4628,8 @@
 		th.App.UpdateConfig(func(cfg *model.Config) { *cfg.ServiceSettings.EnableUserAccessTokens = true })
 
 		th.App.UpdateUserRoles(th.BasicUser.Id, model.SystemUserRoleId+" "+model.SystemUserAccessTokenRoleId, false)
-<<<<<<< HEAD
-		token, resp := th.Client.CreateUserAccessToken(th.BasicUser.Id, "test token")
-		CheckNoError(t, resp)
-=======
 		token, _, err := th.Client.CreateUserAccessToken(th.BasicUser.Id, "test token")
 		require.NoError(t, err)
->>>>>>> d0629503
 		assertToken(t, th, token, th.BasicUser.Id)
 
 		_, err = th.Client.DisableUserAccessToken(token.Id)
@@ -4908,13 +4762,8 @@
 	th.App.UpdateConfig(func(cfg *model.Config) { *cfg.ServiceSettings.EnableUserAccessTokens = true })
 
 	th.App.UpdateUserRoles(th.BasicUser.Id, model.SystemUserRoleId+" "+model.SystemUserAccessTokenRoleId, false)
-<<<<<<< HEAD
-	token, resp := th.Client.CreateUserAccessToken(th.BasicUser.Id, testDescription)
-	CheckNoError(t, resp)
-=======
 	token, _, err := th.Client.CreateUserAccessToken(th.BasicUser.Id, testDescription)
 	require.NoError(t, err)
->>>>>>> d0629503
 
 	th.Client.AuthToken = token.Token
 	_, _, err = th.Client.GetMe("")
@@ -4936,13 +4785,8 @@
 	th.App.UpdateConfig(func(cfg *model.Config) { *cfg.ServiceSettings.EnableUserAccessTokens = true })
 
 	th.App.UpdateUserRoles(th.BasicUser.Id, model.SystemUserRoleId+" "+model.SystemUserAccessTokenRoleId, false)
-<<<<<<< HEAD
-	token, resp := th.Client.CreateUserAccessToken(th.BasicUser.Id, testDescription)
-	CheckNoError(t, resp)
-=======
 	token, _, err := th.Client.CreateUserAccessToken(th.BasicUser.Id, testDescription)
 	require.NoError(t, err)
->>>>>>> d0629503
 
 	oldSessionToken := th.Client.AuthToken
 	th.Client.AuthToken = token.Token
@@ -5370,11 +5214,7 @@
 	th.TestForSystemAdminAndLocal(t, func(t *testing.T, client *model.Client4) {
 		email := th.GenerateTestEmail()
 		user := model.User{Email: email, Nickname: "Darth Vader", Password: "hello1", Username: GenerateTestUsername(), Roles: model.SystemUserRoleId}
-<<<<<<< HEAD
-		ruser, _ := th.Client.CreateUser(&user)
-=======
 		ruser, _, _ := th.Client.CreateUser(&user)
->>>>>>> d0629503
 
 		vuser, _, err := client.VerifyUserEmailWithoutToken(ruser.Id)
 		require.NoError(t, err)

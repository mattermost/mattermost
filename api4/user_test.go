--- conflicted
+++ resolved
@@ -5621,12 +5621,8 @@
 		defer th.App.Srv().Store.Post().PermanentDeleteByUser(th.BasicUser.Id)
 
 		uss, _, err := th.Client.GetUserThreads(th.BasicUser.Id, th.BasicTeam.Id, model.GetUserThreadsOpts{
-<<<<<<< HEAD
-			Deleted: false,
-=======
 			Deleted:  false,
 			PageSize: 30,
->>>>>>> 28ef5856
 		})
 		require.NoError(t, err)
 		require.Len(t, uss.Threads, 30)
@@ -5765,14 +5761,9 @@
 				case ev := <-userWSClient.EventChannel:
 					if ev.EventType() == model.WebsocketEventThreadUpdated {
 						caught = true
-<<<<<<< HEAD
-						thread, err2 := model.ThreadResponseFromJson(ev.GetData()["thread"].(string))
-						require.NoError(t, err2)
-=======
 						var thread model.ThreadResponse
 						jsonErr := json.Unmarshal([]byte(ev.GetData()["thread"].(string)), &thread)
 						require.NoError(t, jsonErr)
->>>>>>> 28ef5856
 						for _, p := range thread.Participants {
 							if p.Id != th.BasicUser.Id && p.Id != th.BasicUser2.Id {
 								require.Fail(t, "invalid participants")

// Copyright (c) 2017 Mattermost, Inc. All Rights Reserved.
// See License.txt for license information.

package api4

import (
	"net/http"
	"strconv"
	"testing"

	"github.com/mattermost/platform/model"
	"github.com/mattermost/platform/utils"
)

func TestCreateUser(t *testing.T) {
	th := Setup().InitBasic()
	defer TearDown()
	Client := th.Client

	user := model.User{Email: GenerateTestEmail(), Nickname: "Corey Hulen", Password: "hello1", Username: GenerateTestUsername(), Roles: model.ROLE_SYSTEM_ADMIN.Id + " " + model.ROLE_SYSTEM_USER.Id}

	ruser, resp := Client.CreateUser(&user)
	CheckNoError(t, resp)

	Client.Login(user.Email, user.Password)

	if ruser.Nickname != user.Nickname {
		t.Fatal("nickname didn't match")
	}

	if ruser.Roles != model.ROLE_SYSTEM_USER.Id {
		t.Log(ruser.Roles)
		t.Fatal("did not clear roles")
	}

	CheckUserSanitization(t, ruser)

	_, resp = Client.CreateUser(ruser)
	CheckBadRequestStatus(t, resp)

	ruser.Id = ""
	ruser.Username = GenerateTestUsername()
	ruser.Password = "passwd1"
	_, resp = Client.CreateUser(ruser)
	CheckErrorMessage(t, resp, "store.sql_user.save.email_exists.app_error")
	CheckBadRequestStatus(t, resp)

	ruser.Email = GenerateTestEmail()
	ruser.Username = user.Username
	_, resp = Client.CreateUser(ruser)
	CheckErrorMessage(t, resp, "store.sql_user.save.username_exists.app_error")
	CheckBadRequestStatus(t, resp)

	ruser.Email = ""
	_, resp = Client.CreateUser(ruser)
	CheckErrorMessage(t, resp, "model.user.is_valid.email.app_error")
	CheckBadRequestStatus(t, resp)

	if r, err := Client.DoApiPost("/users", "garbage"); err == nil {
		t.Fatal("should have errored")
	} else {
		if r.StatusCode != http.StatusBadRequest {
			t.Log("actual: " + strconv.Itoa(r.StatusCode))
			t.Log("expected: " + strconv.Itoa(http.StatusBadRequest))
			t.Fatal("wrong status code")
		}
	}
}

func TestGetUser(t *testing.T) {
	th := Setup().InitBasic().InitSystemAdmin()
	defer TearDown()
	Client := th.Client

	user := th.CreateUser()

	ruser, resp := Client.GetUser(user.Id, "")
	CheckNoError(t, resp)
	CheckUserSanitization(t, ruser)

	if ruser.Email != user.Email {
		t.Fatal("emails did not match")
	}

	ruser, resp = Client.GetUser(user.Id, resp.Etag)
	CheckEtag(t, ruser, resp)

	_, resp = Client.GetUser("junk", "")
	CheckBadRequestStatus(t, resp)

	_, resp = Client.GetUser(model.NewId(), "")
	CheckNotFoundStatus(t, resp)

	// Check against privacy config settings
	emailPrivacy := utils.Cfg.PrivacySettings.ShowEmailAddress
	namePrivacy := utils.Cfg.PrivacySettings.ShowFullName
	defer func() {
		utils.Cfg.PrivacySettings.ShowEmailAddress = emailPrivacy
		utils.Cfg.PrivacySettings.ShowFullName = namePrivacy
	}()
	utils.Cfg.PrivacySettings.ShowEmailAddress = false
	utils.Cfg.PrivacySettings.ShowFullName = false

	ruser, resp = Client.GetUser(user.Id, "")
	CheckNoError(t, resp)

	if ruser.Email != "" {
		t.Fatal("email should be blank")
	}
	if ruser.FirstName != "" {
		t.Fatal("first name should be blank")
	}
	if ruser.LastName != "" {
		t.Fatal("last name should be blank")
	}

	Client.Logout()
	_, resp = Client.GetUser(user.Id, "")
	CheckUnauthorizedStatus(t, resp)

	// System admins should ignore privacy settings
	ruser, resp = th.SystemAdminClient.GetUser(user.Id, resp.Etag)
	if ruser.Email == "" {
		t.Fatal("email should not be blank")
	}
	if ruser.FirstName == "" {
		t.Fatal("first name should not be blank")
	}
	if ruser.LastName == "" {
		t.Fatal("last name should not be blank")
	}
}

func TestUpdateUser(t *testing.T) {
	th := Setup().InitBasic().InitSystemAdmin()
	defer TearDown()
	Client := th.Client

	user := th.CreateUser()
	Client.Login(user.Email, user.Password)

	user.Nickname = "Joram Wilander"
	user.Roles = model.ROLE_SYSTEM_ADMIN.Id
	user.LastPasswordUpdate = 123

	ruser, resp := Client.UpdateUser(user)
	CheckNoError(t, resp)
	CheckUserSanitization(t, ruser)

	if ruser.Nickname != "Joram Wilander" {
		t.Fatal("Nickname did not update properly")
	}
	if ruser.Roles != model.ROLE_SYSTEM_USER.Id {
		t.Fatal("Roles should not have updated")
	}
	if ruser.LastPasswordUpdate == 123 {
		t.Fatal("LastPasswordUpdate should not have updated")
	}

	ruser.Id = "junk"
	_, resp = Client.UpdateUser(ruser)
	CheckBadRequestStatus(t, resp)

	ruser.Id = model.NewId()
	_, resp = Client.UpdateUser(ruser)
	CheckForbiddenStatus(t, resp)

	if r, err := Client.DoApiPut("/users/"+ruser.Id, "garbage"); err == nil {
		t.Fatal("should have errored")
	} else {
		if r.StatusCode != http.StatusBadRequest {
			t.Log("actual: " + strconv.Itoa(r.StatusCode))
			t.Log("expected: " + strconv.Itoa(http.StatusBadRequest))
			t.Fatal("wrong status code")
		}
	}

	Client.Logout()
	_, resp = Client.UpdateUser(user)
	CheckUnauthorizedStatus(t, resp)

	th.LoginBasic()
	_, resp = Client.UpdateUser(user)
	CheckForbiddenStatus(t, resp)

	_, resp = th.SystemAdminClient.UpdateUser(user)
	CheckNoError(t, resp)
}

func TestDeleteUser(t *testing.T) {
	th := Setup().InitBasic().InitSystemAdmin()
	Client := th.Client
	
	user := th.BasicUser
	th.LoginBasic()

	testUser := th.SystemAdminUser
	_, resp := Client.DeleteUser(testUser.Id)
	CheckForbiddenStatus(t, resp)

	Client.Logout()
	
	_, resp = Client.DeleteUser(user.Id)
	CheckUnauthorizedStatus(t, resp)

	Client.Login(testUser.Email, testUser.Password)

	user.Id = model.NewId()
	_, resp = Client.DeleteUser(user.Id)
	CheckNotFoundStatus(t, resp)

	user.Id = "junk"
	_, resp = Client.DeleteUser(user.Id)
	CheckBadRequestStatus(t, resp)

	_, resp = Client.DeleteUser(testUser.Id)
	CheckNoError(t, resp)
<<<<<<< HEAD
}

func TestUpdateUserRoles(t *testing.T) {
	th := Setup().InitBasic().InitSystemAdmin()
	Client := th.Client
	SystemAdminClient := th.SystemAdminClient

	_, resp := Client.UpdateUserRoles(th.SystemAdminUser.Id, model.ROLE_SYSTEM_USER.Id)
	CheckForbiddenStatus(t, resp)

	_, resp = SystemAdminClient.UpdateUserRoles(th.BasicUser.Id, model.ROLE_SYSTEM_USER.Id)
	CheckNoError(t, resp)

	_, resp = SystemAdminClient.UpdateUserRoles(th.BasicUser.Id, model.ROLE_SYSTEM_USER.Id" "model.ROLE_SYSTEM_ADMIN.Id)
	CheckNoError(t, resp)

	_, resp = SystemAdminClient.UpdateUserRoles(th.BasicUser.Id, "junk")
	CheckBadRequestStatus(t, resp)

	_, resp = SystemAdminClient.UpdateUserRoles("junk", model.ROLE_SYSTEM_USER.Id)
	CheckBadRequestStatus(t, resp)

	_, resp = SystemAdminClient.UpdateUserRoles(model.NewId(), model.ROLE_SYSTEM_USER.Id)
	CheckBadRequestStatus(t, resp)
=======
>>>>>>> 43e8e03c
}<|MERGE_RESOLUTION|>--- conflicted
+++ resolved
@@ -215,7 +215,7 @@
 
 	_, resp = Client.DeleteUser(testUser.Id)
 	CheckNoError(t, resp)
-<<<<<<< HEAD
+
 }
 
 func TestUpdateUserRoles(t *testing.T) {
@@ -240,6 +240,5 @@
 
 	_, resp = SystemAdminClient.UpdateUserRoles(model.NewId(), model.ROLE_SYSTEM_USER.Id)
 	CheckBadRequestStatus(t, resp)
-=======
->>>>>>> 43e8e03c
+
 }
// Copyright (c) 2015-present Mattermost, Inc. All Rights Reserved.
// See LICENSE.txt for license information.

package api4

import (
	"fmt"
	"net/http"
	"regexp"
	"strings"
	"testing"
	"time"

	"github.com/dgryski/dgoogauth"
	"github.com/mattermost/mattermost-server/v5/app"
	"github.com/mattermost/mattermost-server/v5/model"
	"github.com/mattermost/mattermost-server/v5/services/mailservice"
	"github.com/mattermost/mattermost-server/v5/utils/testutils"
	"github.com/stretchr/testify/assert"
	"github.com/stretchr/testify/require"
)

func TestCreateUser(t *testing.T) {
	th := Setup(t)
	defer th.TearDown()

	user := model.User{
		Email:         th.GenerateTestEmail(),
		Nickname:      "Corey Hulen",
		Password:      "hello1",
		Username:      GenerateTestUsername(),
		Roles:         model.SYSTEM_ADMIN_ROLE_ID + " " + model.SYSTEM_USER_ROLE_ID,
		EmailVerified: true,
	}

	ruser, resp := th.Client.CreateUser(&user)
	CheckNoError(t, resp)
	CheckCreatedStatus(t, resp)
	// Creating a user as a regular user with verified flag should not verify the new user.
	require.False(t, ruser.EmailVerified)

	_, _ = th.Client.Login(user.Email, user.Password)

	require.Equal(t, user.Nickname, ruser.Nickname, "nickname didn't match")
	require.Equal(t, model.SYSTEM_USER_ROLE_ID, ruser.Roles, "did not clear roles")

	CheckUserSanitization(t, ruser)

	_, resp = th.Client.CreateUser(ruser)
	CheckBadRequestStatus(t, resp)

	ruser.Id = ""
	ruser.Username = GenerateTestUsername()
	ruser.Password = "passwd1"
	_, resp = th.Client.CreateUser(ruser)
	CheckErrorMessage(t, resp, "app.user.save.email_exists.app_error")
	CheckBadRequestStatus(t, resp)

	ruser.Email = th.GenerateTestEmail()
	ruser.Username = user.Username
	_, resp = th.Client.CreateUser(ruser)
	CheckErrorMessage(t, resp, "app.user.save.username_exists.app_error")
	CheckBadRequestStatus(t, resp)

	ruser.Email = ""
	_, resp = th.Client.CreateUser(ruser)
	CheckErrorMessage(t, resp, "model.user.is_valid.email.app_error")
	CheckBadRequestStatus(t, resp)

	ruser.Username = "testinvalid+++"
	_, resp = th.Client.CreateUser(ruser)
	CheckErrorMessage(t, resp, "model.user.is_valid.username.app_error")
	CheckBadRequestStatus(t, resp)

	th.App.UpdateConfig(func(cfg *model.Config) { *cfg.TeamSettings.EnableOpenServer = false })
	th.App.UpdateConfig(func(cfg *model.Config) { *cfg.TeamSettings.EnableUserCreation = false })

	th.TestForSystemAdminAndLocal(t, func(t *testing.T, client *model.Client4) {
		user2 := &model.User{Email: th.GenerateTestEmail(), Password: "Password1", Username: GenerateTestUsername(), EmailVerified: true}
		ruser2, resp := client.CreateUser(user2)
		CheckNoError(t, resp)
		// Creating a user as sysadmin should verify the user with the EmailVerified flag.
		require.True(t, ruser2.EmailVerified)

		r, err := client.DoApiPost("/users", "garbage")
		require.NotNil(t, err, "should have errored")
		assert.Equal(t, http.StatusBadRequest, r.StatusCode)
	})
}

func TestCreateUserInputFilter(t *testing.T) {
	th := Setup(t)
	defer th.TearDown()

	t.Run("DomainRestriction", func(t *testing.T) {

		enableAPIUserDeletion := th.App.Config().ServiceSettings.EnableAPIUserDeletion
		th.App.UpdateConfig(func(cfg *model.Config) {
			*cfg.TeamSettings.EnableOpenServer = true
			*cfg.TeamSettings.EnableUserCreation = true
			*cfg.TeamSettings.RestrictCreationToDomains = "mattermost.com"
			*cfg.ServiceSettings.EnableAPIUserDeletion = true
		})

		defer th.App.UpdateConfig(func(cfg *model.Config) {
			*cfg.TeamSettings.RestrictCreationToDomains = ""
			*cfg.ServiceSettings.EnableAPIUserDeletion = *enableAPIUserDeletion
		})

		th.TestForSystemAdminAndLocal(t, func(t *testing.T, client *model.Client4) {
			user := &model.User{Email: "foobar+testdomainrestriction@mattermost.com", Password: "Password1", Username: GenerateTestUsername()}
			u, resp := client.CreateUser(user) // we need the returned created user to use its Id for deletion.
			CheckNoError(t, resp)
			_, resp = client.PermanentDeleteUser(u.Id)
			CheckNoError(t, resp)
		}, "ValidUser")

		th.TestForSystemAdminAndLocal(t, func(t *testing.T, client *model.Client4) {
			user := &model.User{Email: "foobar+testdomainrestriction@mattermost.org", Password: "Password1", Username: GenerateTestUsername()}
			_, resp := client.CreateUser(user)
			CheckBadRequestStatus(t, resp)
		}, "InvalidEmail")

		t.Run("ValidAuthServiceFilter", func(t *testing.T) {
			t.Run("SystemAdminClient", func(t *testing.T) {
				user := &model.User{
					Email:       "foobar+testdomainrestriction@mattermost.org",
					Username:    GenerateTestUsername(),
					AuthService: "ldap",
					AuthData:    model.NewString("999099"),
				}
				u, resp := th.SystemAdminClient.CreateUser(user)
				CheckNoError(t, resp)
				_, resp = th.SystemAdminClient.PermanentDeleteUser(u.Id)
				CheckNoError(t, resp)
			})
			t.Run("LocalClient", func(t *testing.T) {
				user := &model.User{
					Email:       "foobar+testdomainrestrictionlocalclient@mattermost.org",
					Username:    GenerateTestUsername(),
					AuthService: "ldap",
					AuthData:    model.NewString("999100"),
				}
				u, resp := th.LocalClient.CreateUser(user)
				CheckNoError(t, resp)
				_, resp = th.LocalClient.PermanentDeleteUser(u.Id)
				CheckNoError(t, resp)
			})
		})

		th.TestForSystemAdminAndLocal(t, func(t *testing.T, client *model.Client4) {
			user := &model.User{Email: "foobar+testdomainrestriction@mattermost.org", Password: "Password1", Username: GenerateTestUsername(), AuthService: "ldap"}
			_, resp := th.Client.CreateUser(user)
			CheckBadRequestStatus(t, resp)
		}, "InvalidAuthServiceFilter")
	})

	t.Run("Roles", func(t *testing.T) {
		th.App.UpdateConfig(func(cfg *model.Config) {
			*cfg.TeamSettings.EnableOpenServer = true
			*cfg.TeamSettings.EnableUserCreation = true
			*cfg.TeamSettings.RestrictCreationToDomains = ""
			*cfg.ServiceSettings.EnableAPIUserDeletion = true
		})

		th.TestForSystemAdminAndLocal(t, func(t *testing.T, client *model.Client4) {
			emailAddr := "foobar+testinvalidrole@mattermost.com"
			user := &model.User{Email: emailAddr, Password: "Password1", Username: GenerateTestUsername(), Roles: "system_user system_admin"}
			_, resp := client.CreateUser(user)
			CheckNoError(t, resp)
			ruser, err := th.App.GetUserByEmail(emailAddr)
			require.Nil(t, err)
			assert.NotEqual(t, ruser.Roles, "system_user system_admin")
			_, resp = client.PermanentDeleteUser(ruser.Id)
			CheckNoError(t, resp)
		}, "InvalidRole")
	})

	th.TestForSystemAdminAndLocal(t, func(t *testing.T, client *model.Client4) {
		th.App.UpdateConfig(func(cfg *model.Config) {
			*cfg.TeamSettings.EnableOpenServer = true
			*cfg.TeamSettings.EnableUserCreation = true
		})
		user := &model.User{Id: "AAAAAAAAAAAAAAAAAAAAAAAAAA", Email: "foobar+testinvalidid@mattermost.com", Password: "Password1", Username: GenerateTestUsername(), Roles: "system_user system_admin"}
		_, resp := client.CreateUser(user)
		CheckBadRequestStatus(t, resp)
	}, "InvalidId")
}

func TestCreateUserWithToken(t *testing.T) {
	th := Setup(t).InitBasic()
	defer th.TearDown()

	t.Run("CreateWithTokenHappyPath", func(t *testing.T) {
		user := model.User{Email: th.GenerateTestEmail(), Nickname: "Corey Hulen", Password: "hello1", Username: GenerateTestUsername(), Roles: model.SYSTEM_ADMIN_ROLE_ID + " " + model.SYSTEM_USER_ROLE_ID}
		token := model.NewToken(
			app.TOKEN_TYPE_TEAM_INVITATION,
			model.MapToJson(map[string]string{"teamId": th.BasicTeam.Id, "email": user.Email}),
		)
		require.Nil(t, th.App.Srv().Store.Token().Save(token))

		ruser, resp := th.Client.CreateUserWithToken(&user, token.Token)
		CheckNoError(t, resp)
		CheckCreatedStatus(t, resp)

		th.Client.Login(user.Email, user.Password)
		require.Equal(t, user.Nickname, ruser.Nickname)
		require.Equal(t, model.SYSTEM_USER_ROLE_ID, ruser.Roles, "should clear roles")
		CheckUserSanitization(t, ruser)
		_, err := th.App.Srv().Store.Token().GetByToken(token.Token)
		require.NotNil(t, err, "The token must be deleted after being used")

		teams, err := th.App.GetTeamsForUser(ruser.Id)
		require.Nil(t, err)
		require.NotEmpty(t, teams, "The user must have teams")
		require.Equal(t, th.BasicTeam.Id, teams[0].Id, "The user joined team must be the team provided.")
	})

	th.TestForSystemAdminAndLocal(t, func(t *testing.T, client *model.Client4) {
		user := model.User{Email: th.GenerateTestEmail(), Nickname: "Corey Hulen", Password: "hello1", Username: GenerateTestUsername(), Roles: model.SYSTEM_ADMIN_ROLE_ID + " " + model.SYSTEM_USER_ROLE_ID}
		token := model.NewToken(
			app.TOKEN_TYPE_TEAM_INVITATION,
			model.MapToJson(map[string]string{"teamId": th.BasicTeam.Id, "email": user.Email}),
		)
		require.Nil(t, th.App.Srv().Store.Token().Save(token))

		ruser, resp := client.CreateUserWithToken(&user, token.Token)
		CheckNoError(t, resp)
		CheckCreatedStatus(t, resp)

		th.Client.Login(user.Email, user.Password)
		require.Equal(t, user.Nickname, ruser.Nickname)
		require.Equal(t, model.SYSTEM_USER_ROLE_ID, ruser.Roles, "should clear roles")
		CheckUserSanitization(t, ruser)
		_, err := th.App.Srv().Store.Token().GetByToken(token.Token)
		require.NotNil(t, err, "The token must be deleted after being used")

		teams, err := th.App.GetTeamsForUser(ruser.Id)
		require.Nil(t, err)
		require.NotEmpty(t, teams, "The user must have teams")
		require.Equal(t, th.BasicTeam.Id, teams[0].Id, "The user joined team must be the team provided.")
	}, "CreateWithTokenHappyPath")

	t.Run("NoToken", func(t *testing.T) {
		user := model.User{Email: th.GenerateTestEmail(), Nickname: "Corey Hulen", Password: "hello1", Username: GenerateTestUsername(), Roles: model.SYSTEM_ADMIN_ROLE_ID + " " + model.SYSTEM_USER_ROLE_ID}
		token := model.NewToken(
			app.TOKEN_TYPE_TEAM_INVITATION,
			model.MapToJson(map[string]string{"teamId": th.BasicTeam.Id, "email": user.Email}),
		)
		require.Nil(t, th.App.Srv().Store.Token().Save(token))
		defer th.App.DeleteToken(token)

		_, resp := th.Client.CreateUserWithToken(&user, "")
		CheckBadRequestStatus(t, resp)
		CheckErrorMessage(t, resp, "api.user.create_user.missing_token.app_error")
	})

	t.Run("TokenExpired", func(t *testing.T) {
		user := model.User{Email: th.GenerateTestEmail(), Nickname: "Corey Hulen", Password: "hello1", Username: GenerateTestUsername(), Roles: model.SYSTEM_ADMIN_ROLE_ID + " " + model.SYSTEM_USER_ROLE_ID}
		timeNow := time.Now()
		past49Hours := timeNow.Add(-49*time.Hour).UnixNano() / int64(time.Millisecond)
		token := model.NewToken(
			app.TOKEN_TYPE_TEAM_INVITATION,
			model.MapToJson(map[string]string{"teamId": th.BasicTeam.Id, "email": user.Email}),
		)
		token.CreateAt = past49Hours
		require.Nil(t, th.App.Srv().Store.Token().Save(token))
		defer th.App.DeleteToken(token)

		_, resp := th.Client.CreateUserWithToken(&user, token.Token)
		CheckBadRequestStatus(t, resp)
		CheckErrorMessage(t, resp, "api.user.create_user.signup_link_expired.app_error")
	})

	t.Run("WrongToken", func(t *testing.T) {
		user := model.User{Email: th.GenerateTestEmail(), Nickname: "Corey Hulen", Password: "hello1", Username: GenerateTestUsername(), Roles: model.SYSTEM_ADMIN_ROLE_ID + " " + model.SYSTEM_USER_ROLE_ID}

		_, resp := th.Client.CreateUserWithToken(&user, "wrong")
		CheckNotFoundStatus(t, resp)
		CheckErrorMessage(t, resp, "api.user.create_user.signup_link_invalid.app_error")
	})

	t.Run("EnableUserCreationDisable", func(t *testing.T) {

		enableUserCreation := th.App.Config().TeamSettings.EnableUserCreation
		defer func() {
			th.App.UpdateConfig(func(cfg *model.Config) { cfg.TeamSettings.EnableUserCreation = enableUserCreation })
		}()

		user := model.User{Email: th.GenerateTestEmail(), Nickname: "Corey Hulen", Password: "hello1", Username: GenerateTestUsername(), Roles: model.SYSTEM_ADMIN_ROLE_ID + " " + model.SYSTEM_USER_ROLE_ID}

		token := model.NewToken(
			app.TOKEN_TYPE_TEAM_INVITATION,
			model.MapToJson(map[string]string{"teamId": th.BasicTeam.Id, "email": user.Email}),
		)
		require.Nil(t, th.App.Srv().Store.Token().Save(token))
		defer th.App.DeleteToken(token)

		th.App.UpdateConfig(func(cfg *model.Config) { *cfg.TeamSettings.EnableUserCreation = false })

		_, resp := th.Client.CreateUserWithToken(&user, token.Token)
		CheckNotImplementedStatus(t, resp)
		CheckErrorMessage(t, resp, "api.user.create_user.signup_email_disabled.app_error")

	})
	th.TestForSystemAdminAndLocal(t, func(t *testing.T, client *model.Client4) {
		enableUserCreation := th.App.Config().TeamSettings.EnableUserCreation
		defer th.App.UpdateConfig(func(cfg *model.Config) { cfg.TeamSettings.EnableUserCreation = enableUserCreation })

		user := model.User{Email: th.GenerateTestEmail(), Nickname: "Corey Hulen", Password: "hello1", Username: GenerateTestUsername(), Roles: model.SYSTEM_ADMIN_ROLE_ID + " " + model.SYSTEM_USER_ROLE_ID}

		token := model.NewToken(
			app.TOKEN_TYPE_TEAM_INVITATION,
			model.MapToJson(map[string]string{"teamId": th.BasicTeam.Id, "email": user.Email}),
		)
		require.Nil(t, th.App.Srv().Store.Token().Save(token))
		defer th.App.DeleteToken(token)

		th.App.UpdateConfig(func(cfg *model.Config) { *cfg.TeamSettings.EnableUserCreation = false })

		_, resp := client.CreateUserWithToken(&user, token.Token)
		CheckNotImplementedStatus(t, resp)
		CheckErrorMessage(t, resp, "api.user.create_user.signup_email_disabled.app_error")
	}, "EnableUserCreationDisable")

	t.Run("EnableOpenServerDisable", func(t *testing.T) {
		user := model.User{Email: th.GenerateTestEmail(), Nickname: "Corey Hulen", Password: "hello1", Username: GenerateTestUsername(), Roles: model.SYSTEM_ADMIN_ROLE_ID + " " + model.SYSTEM_USER_ROLE_ID}

		token := model.NewToken(
			app.TOKEN_TYPE_TEAM_INVITATION,
			model.MapToJson(map[string]string{"teamId": th.BasicTeam.Id, "email": user.Email}),
		)
		require.Nil(t, th.App.Srv().Store.Token().Save(token))

		enableOpenServer := th.App.Config().TeamSettings.EnableOpenServer
		defer func() {
			th.App.UpdateConfig(func(cfg *model.Config) { cfg.TeamSettings.EnableOpenServer = enableOpenServer })
		}()

		th.App.UpdateConfig(func(cfg *model.Config) { *cfg.TeamSettings.EnableOpenServer = false })

		ruser, resp := th.Client.CreateUserWithToken(&user, token.Token)
		CheckNoError(t, resp)
		CheckCreatedStatus(t, resp)

		th.Client.Login(user.Email, user.Password)
		require.Equal(t, user.Nickname, ruser.Nickname)
		require.Equal(t, model.SYSTEM_USER_ROLE_ID, ruser.Roles, "should clear roles")
		CheckUserSanitization(t, ruser)
		_, err := th.App.Srv().Store.Token().GetByToken(token.Token)
		require.NotNil(t, err, "The token must be deleted after be used")
	})
}

func TestCreateUserWebSocketEvent(t *testing.T) {
	th := Setup(t).InitBasic()
	defer th.TearDown()

	t.Run("guest should not received new_user event but user should", func(t *testing.T) {
		th.App.Srv().SetLicense(model.NewTestLicense("guests"))
		th.App.UpdateConfig(func(cfg *model.Config) { *cfg.GuestAccountsSettings.Enable = true })
		th.App.UpdateConfig(func(cfg *model.Config) { *cfg.GuestAccountsSettings.AllowEmailAccounts = true })

		id := model.NewId()
		guestPassword := "Pa$$word11"
		guest := &model.User{
			Email:         "success+" + id + "@simulator.amazonses.com",
			Username:      "un_" + id,
			Nickname:      "nn_" + id,
			Password:      guestPassword,
			EmailVerified: true,
		}

		guest, err := th.App.CreateGuest(guest)
		require.Nil(t, err)

		_, err = th.App.AddUserToTeam(th.BasicTeam.Id, guest.Id, "")
		require.Nil(t, err)

		_, err = th.App.AddUserToChannel(guest, th.BasicChannel)
		require.Nil(t, err)

		guestClient := th.CreateClient()

		_, resp := guestClient.Login(guest.Email, guestPassword)
		require.Nil(t, resp.Error)

		guestWSClient, err := th.CreateWebSocketClientWithClient(guestClient)
		require.Nil(t, err)
		defer guestWSClient.Close()
		guestWSClient.Listen()

		userWSClient, err := th.CreateWebSocketClient()
		require.Nil(t, err)
		defer userWSClient.Close()
		userWSClient.Listen()

		user := model.User{Email: th.GenerateTestEmail(), Nickname: "Corey Hulen", Password: "hello1", Username: GenerateTestUsername(), Roles: model.SYSTEM_ADMIN_ROLE_ID + " " + model.SYSTEM_USER_ROLE_ID}

		inviteId := th.BasicTeam.InviteId

		_, resp = th.Client.CreateUserWithInviteId(&user, inviteId)
		CheckNoError(t, resp)
		CheckCreatedStatus(t, resp)

		var userHasReceived bool
		var guestHasReceived bool

		func() {
			for {
				select {
				case ev := <-userWSClient.EventChannel:
					if ev.EventType() == model.WEBSOCKET_EVENT_NEW_USER {
						userHasReceived = true
					}
				case ev := <-guestWSClient.EventChannel:
					if ev.EventType() == model.WEBSOCKET_EVENT_NEW_USER {
						guestHasReceived = true
					}
				case <-time.After(2 * time.Second):
					return
				}
			}
		}()

		require.Truef(t, userHasReceived, "User should have received %s event", model.WEBSOCKET_EVENT_NEW_USER)
		require.Falsef(t, guestHasReceived, "Guest should not have received %s event", model.WEBSOCKET_EVENT_NEW_USER)
	})
}

func TestCreateUserWithInviteId(t *testing.T) {
	th := Setup(t).InitBasic()
	defer th.TearDown()

	t.Run("CreateWithInviteIdHappyPath", func(t *testing.T) {
		user := model.User{Email: th.GenerateTestEmail(), Nickname: "Corey Hulen", Password: "hello1", Username: GenerateTestUsername(), Roles: model.SYSTEM_ADMIN_ROLE_ID + " " + model.SYSTEM_USER_ROLE_ID}

		inviteId := th.BasicTeam.InviteId

		ruser, resp := th.Client.CreateUserWithInviteId(&user, inviteId)
		CheckNoError(t, resp)
		CheckCreatedStatus(t, resp)

		th.Client.Login(user.Email, user.Password)
		require.Equal(t, user.Nickname, ruser.Nickname)
		require.Equal(t, model.SYSTEM_USER_ROLE_ID, ruser.Roles, "should clear roles")
		CheckUserSanitization(t, ruser)
	})
	th.TestForSystemAdminAndLocal(t, func(t *testing.T, client *model.Client4) {
		user := model.User{Email: th.GenerateTestEmail(), Nickname: "Corey Hulen", Password: "hello1", Username: GenerateTestUsername(), Roles: model.SYSTEM_ADMIN_ROLE_ID + " " + model.SYSTEM_USER_ROLE_ID}

		inviteId := th.BasicTeam.InviteId

		ruser, resp := client.CreateUserWithInviteId(&user, inviteId)
		CheckNoError(t, resp)
		CheckCreatedStatus(t, resp)

		th.Client.Login(user.Email, user.Password)
		require.Equal(t, user.Nickname, ruser.Nickname)
		require.Equal(t, model.SYSTEM_USER_ROLE_ID, ruser.Roles, "should clear roles")
		CheckUserSanitization(t, ruser)
	}, "CreateWithInviteIdHappyPath")

	t.Run("GroupConstrainedTeam", func(t *testing.T) {
		user := model.User{Email: th.GenerateTestEmail(), Nickname: "", Password: "hello1", Username: GenerateTestUsername(), Roles: model.SYSTEM_ADMIN_ROLE_ID + " " + model.SYSTEM_USER_ROLE_ID}

		th.BasicTeam.GroupConstrained = model.NewBool(true)
		team, err := th.App.UpdateTeam(th.BasicTeam)
		require.Nil(t, err)

		defer func() {
			th.BasicTeam.GroupConstrained = model.NewBool(false)
			_, err = th.App.UpdateTeam(th.BasicTeam)
			require.Nil(t, err)
		}()

		inviteID := team.InviteId

		_, resp := th.Client.CreateUserWithInviteId(&user, inviteID)
		require.Equal(t, "app.team.invite_id.group_constrained.error", resp.Error.Id)
	})

	th.TestForSystemAdminAndLocal(t, func(t *testing.T, client *model.Client4) {
		user := model.User{Email: th.GenerateTestEmail(), Nickname: "", Password: "hello1", Username: GenerateTestUsername(), Roles: model.SYSTEM_ADMIN_ROLE_ID + " " + model.SYSTEM_USER_ROLE_ID}

		th.BasicTeam.GroupConstrained = model.NewBool(true)
		team, err := th.App.UpdateTeam(th.BasicTeam)
		require.Nil(t, err)

		defer func() {
			th.BasicTeam.GroupConstrained = model.NewBool(false)
			_, err = th.App.UpdateTeam(th.BasicTeam)
			require.Nil(t, err)
		}()

		inviteID := team.InviteId

		_, resp := client.CreateUserWithInviteId(&user, inviteID)
		require.Equal(t, "app.team.invite_id.group_constrained.error", resp.Error.Id)
	}, "GroupConstrainedTeam")

	t.Run("WrongInviteId", func(t *testing.T) {
		user := model.User{Email: th.GenerateTestEmail(), Nickname: "Corey Hulen", Password: "hello1", Username: GenerateTestUsername(), Roles: model.SYSTEM_ADMIN_ROLE_ID + " " + model.SYSTEM_USER_ROLE_ID}

		inviteId := model.NewId()

		_, resp := th.Client.CreateUserWithInviteId(&user, inviteId)
		CheckNotFoundStatus(t, resp)
		CheckErrorMessage(t, resp, "app.team.get_by_invite_id.finding.app_error")
	})

	t.Run("NoInviteId", func(t *testing.T) {
		user := model.User{Email: th.GenerateTestEmail(), Nickname: "Corey Hulen", Password: "hello1", Username: GenerateTestUsername(), Roles: model.SYSTEM_ADMIN_ROLE_ID + " " + model.SYSTEM_USER_ROLE_ID}

		_, resp := th.Client.CreateUserWithInviteId(&user, "")
		CheckBadRequestStatus(t, resp)
		CheckErrorMessage(t, resp, "api.user.create_user.missing_invite_id.app_error")
	})

	t.Run("ExpiredInviteId", func(t *testing.T) {
		user := model.User{Email: th.GenerateTestEmail(), Nickname: "Corey Hulen", Password: "hello1", Username: GenerateTestUsername(), Roles: model.SYSTEM_ADMIN_ROLE_ID + " " + model.SYSTEM_USER_ROLE_ID}

		inviteId := th.BasicTeam.InviteId

		_, resp := th.SystemAdminClient.RegenerateTeamInviteId(th.BasicTeam.Id)
		CheckNoError(t, resp)

		_, resp = th.Client.CreateUserWithInviteId(&user, inviteId)
		CheckNotFoundStatus(t, resp)
		CheckErrorMessage(t, resp, "app.team.get_by_invite_id.finding.app_error")
	})

	t.Run("EnableUserCreationDisable", func(t *testing.T) {
		user := model.User{Email: th.GenerateTestEmail(), Nickname: "Corey Hulen", Password: "hello1", Username: GenerateTestUsername(), Roles: model.SYSTEM_ADMIN_ROLE_ID + " " + model.SYSTEM_USER_ROLE_ID}

		enableUserCreation := th.App.Config().TeamSettings.EnableUserCreation
		defer func() {
			th.App.UpdateConfig(func(cfg *model.Config) { cfg.TeamSettings.EnableUserCreation = enableUserCreation })
		}()

		th.App.UpdateConfig(func(cfg *model.Config) { *cfg.TeamSettings.EnableUserCreation = false })

		inviteId := th.BasicTeam.InviteId

		_, resp := th.Client.CreateUserWithInviteId(&user, inviteId)
		CheckNotImplementedStatus(t, resp)
		CheckErrorMessage(t, resp, "api.user.create_user.signup_email_disabled.app_error")
	})
	th.TestForSystemAdminAndLocal(t, func(t *testing.T, client *model.Client4) {
		user := model.User{Email: th.GenerateTestEmail(), Nickname: "Corey Hulen", Password: "hello1", Username: GenerateTestUsername(), Roles: model.SYSTEM_ADMIN_ROLE_ID + " " + model.SYSTEM_USER_ROLE_ID}

		enableUserCreation := th.App.Config().TeamSettings.EnableUserCreation
		defer th.App.UpdateConfig(func(cfg *model.Config) { cfg.TeamSettings.EnableUserCreation = enableUserCreation })

		th.App.UpdateConfig(func(cfg *model.Config) { *cfg.TeamSettings.EnableUserCreation = false })

		inviteId := th.BasicTeam.InviteId
		_, resp := client.CreateUserWithInviteId(&user, inviteId)
		CheckNotImplementedStatus(t, resp)
		CheckErrorMessage(t, resp, "api.user.create_user.signup_email_disabled.app_error")
	}, "EnableUserCreationDisable")

	t.Run("EnableOpenServerDisable", func(t *testing.T) {
		user := model.User{Email: th.GenerateTestEmail(), Nickname: "Corey Hulen", Password: "hello1", Username: GenerateTestUsername(), Roles: model.SYSTEM_ADMIN_ROLE_ID + " " + model.SYSTEM_USER_ROLE_ID}

		enableOpenServer := th.App.Config().TeamSettings.EnableOpenServer
		defer func() {
			th.App.UpdateConfig(func(cfg *model.Config) { cfg.TeamSettings.EnableOpenServer = enableOpenServer })
		}()

		th.App.UpdateConfig(func(cfg *model.Config) { *cfg.TeamSettings.EnableOpenServer = false })

		team, res := th.SystemAdminClient.RegenerateTeamInviteId(th.BasicTeam.Id)
		assert.Nil(t, res.Error)
		inviteId := team.InviteId

		ruser, resp := th.Client.CreateUserWithInviteId(&user, inviteId)
		CheckNoError(t, resp)
		CheckCreatedStatus(t, resp)

		th.Client.Login(user.Email, user.Password)
		require.Equal(t, user.Nickname, ruser.Nickname)
		require.Equal(t, model.SYSTEM_USER_ROLE_ID, ruser.Roles, "should clear roles")
		CheckUserSanitization(t, ruser)
	})
}

func TestGetMe(t *testing.T) {
	th := Setup(t).InitBasic()
	defer th.TearDown()

	ruser, resp := th.Client.GetMe("")
	CheckNoError(t, resp)

	require.Equal(t, th.BasicUser.Id, ruser.Id)

	th.Client.Logout()
	_, resp = th.Client.GetMe("")
	CheckUnauthorizedStatus(t, resp)
}

func TestGetUser(t *testing.T) {
	th := Setup(t)
	defer th.TearDown()

	user := th.CreateUser()
	user.Props = map[string]string{"testpropkey": "testpropvalue"}

	th.App.UpdateUser(user, false)

	th.TestForAllClients(t, func(t *testing.T, client *model.Client4) {
		ruser, resp := client.GetUser(user.Id, "")
		CheckNoError(t, resp)
		CheckUserSanitization(t, ruser)

		require.Equal(t, user.Email, ruser.Email)

		assert.NotNil(t, ruser.Props)
		assert.Equal(t, ruser.Props["testpropkey"], "testpropvalue")
		require.False(t, ruser.IsBot)

		ruser, resp = client.GetUser(user.Id, resp.Etag)
		CheckEtag(t, ruser, resp)

		_, resp = client.GetUser("junk", "")
		CheckBadRequestStatus(t, resp)

		_, resp = client.GetUser(model.NewId(), "")
		CheckNotFoundStatus(t, resp)
	})

	// Check against privacy config settings
	th.App.UpdateConfig(func(cfg *model.Config) { *cfg.PrivacySettings.ShowEmailAddress = false })
	th.App.UpdateConfig(func(cfg *model.Config) { *cfg.PrivacySettings.ShowFullName = false })

	ruser, resp := th.Client.GetUser(user.Id, "")
	CheckNoError(t, resp)

	require.Empty(t, ruser.Email, "email should be blank")
	require.Empty(t, ruser.FirstName, "first name should be blank")
	require.Empty(t, ruser.LastName, "last name should be blank")

	th.Client.Logout()
	_, resp = th.Client.GetUser(user.Id, "")
	CheckUnauthorizedStatus(t, resp)

	// System admins should ignore privacy settings
	ruser, _ = th.SystemAdminClient.GetUser(user.Id, resp.Etag)
	require.NotEmpty(t, ruser.Email, "email should not be blank")
	require.NotEmpty(t, ruser.FirstName, "first name should not be blank")
	require.NotEmpty(t, ruser.LastName, "last name should not be blank")
}

func TestGetUserWithAcceptedTermsOfServiceForOtherUser(t *testing.T) {
	th := Setup(t)
	defer th.TearDown()

	user := th.CreateUser()

	tos, _ := th.App.CreateTermsOfService("Dummy TOS", user.Id)

	th.App.UpdateUser(user, false)

	ruser, resp := th.Client.GetUser(user.Id, "")
	CheckNoError(t, resp)
	CheckUserSanitization(t, ruser)

	require.Equal(t, user.Email, ruser.Email)

	assert.Empty(t, ruser.TermsOfServiceId)

	th.App.SaveUserTermsOfService(user.Id, tos.Id, true)

	ruser, resp = th.Client.GetUser(user.Id, "")
	CheckNoError(t, resp)
	CheckUserSanitization(t, ruser)

	require.Equal(t, user.Email, ruser.Email)

	// user TOS data cannot be fetched for other users by non-admin users
	assert.Empty(t, ruser.TermsOfServiceId)
}

func TestGetUserWithAcceptedTermsOfService(t *testing.T) {
	th := Setup(t).InitBasic()
	defer th.TearDown()

	user := th.BasicUser

	tos, _ := th.App.CreateTermsOfService("Dummy TOS", user.Id)

	ruser, resp := th.Client.GetUser(user.Id, "")
	CheckNoError(t, resp)
	CheckUserSanitization(t, ruser)

	require.Equal(t, user.Email, ruser.Email)

	assert.Empty(t, ruser.TermsOfServiceId)

	th.App.SaveUserTermsOfService(user.Id, tos.Id, true)

	ruser, resp = th.Client.GetUser(user.Id, "")
	CheckNoError(t, resp)
	CheckUserSanitization(t, ruser)

	require.Equal(t, user.Email, ruser.Email)

	// a user can view their own TOS details
	assert.Equal(t, tos.Id, ruser.TermsOfServiceId)
}

func TestGetUserWithAcceptedTermsOfServiceWithAdminUser(t *testing.T) {
	th := Setup(t).InitBasic()
	th.LoginSystemAdmin()
	defer th.TearDown()

	user := th.BasicUser

	tos, _ := th.App.CreateTermsOfService("Dummy TOS", user.Id)

	ruser, resp := th.SystemAdminClient.GetUser(user.Id, "")
	CheckNoError(t, resp)
	CheckUserSanitization(t, ruser)

	require.Equal(t, user.Email, ruser.Email)

	assert.Empty(t, ruser.TermsOfServiceId)

	th.App.SaveUserTermsOfService(user.Id, tos.Id, true)

	ruser, resp = th.SystemAdminClient.GetUser(user.Id, "")
	CheckNoError(t, resp)
	CheckUserSanitization(t, ruser)

	require.Equal(t, user.Email, ruser.Email)

	// admin can view anyone's TOS details
	assert.Equal(t, tos.Id, ruser.TermsOfServiceId)
}

func TestGetBotUser(t *testing.T) {
	th := Setup(t).InitBasic()
	defer th.TearDown()

	defer th.RestoreDefaultRolePermissions(th.SaveDefaultRolePermissions())

	th.AddPermissionToRole(model.PERMISSION_CREATE_BOT.Id, model.TEAM_USER_ROLE_ID)
	th.App.UpdateUserRoles(th.BasicUser.Id, model.SYSTEM_USER_ROLE_ID+" "+model.TEAM_USER_ROLE_ID, false)

	th.App.UpdateConfig(func(cfg *model.Config) {
		*cfg.ServiceSettings.EnableBotAccountCreation = true
	})

	bot := &model.Bot{
		Username:    GenerateTestUsername(),
		DisplayName: "a bot",
		Description: "bot",
	}

	createdBot, resp := th.Client.CreateBot(bot)
	CheckCreatedStatus(t, resp)
	defer th.App.PermanentDeleteBot(createdBot.UserId)

	botUser, resp := th.Client.GetUser(createdBot.UserId, "")
	CheckNoError(t, resp)
	require.Equal(t, bot.Username, botUser.Username)
	require.True(t, botUser.IsBot)
}

func TestGetUserByUsername(t *testing.T) {
	th := Setup(t).InitBasic()
	defer th.TearDown()

	user := th.BasicUser

	th.TestForAllClients(t, func(t *testing.T, client *model.Client4) {
		ruser, resp := client.GetUserByUsername(user.Username, "")
		CheckNoError(t, resp)
		CheckUserSanitization(t, ruser)

		require.Equal(t, user.Email, ruser.Email)

		ruser, resp = client.GetUserByUsername(user.Username, resp.Etag)
		CheckEtag(t, ruser, resp)

		_, resp = client.GetUserByUsername(GenerateTestUsername(), "")
		CheckNotFoundStatus(t, resp)
	})

	// Check against privacy config settings
	th.App.UpdateConfig(func(cfg *model.Config) { *cfg.PrivacySettings.ShowEmailAddress = false })
	th.App.UpdateConfig(func(cfg *model.Config) { *cfg.PrivacySettings.ShowFullName = false })

	ruser, resp := th.Client.GetUserByUsername(th.BasicUser2.Username, "")
	CheckNoError(t, resp)

	require.Empty(t, ruser.Email, "email should be blank")
	require.Empty(t, ruser.FirstName, "first name should be blank")
	require.Empty(t, ruser.LastName, "last name should be blank")

	ruser, resp = th.Client.GetUserByUsername(th.BasicUser.Username, "")
	CheckNoError(t, resp)
	require.NotEmpty(t, ruser.NotifyProps, "notify props should be sent")

	th.Client.Logout()
	_, resp = th.Client.GetUserByUsername(user.Username, "")
	CheckUnauthorizedStatus(t, resp)

	th.TestForSystemAdminAndLocal(t, func(t *testing.T, client *model.Client4) {
		// System admins should ignore privacy settings
		ruser, _ = client.GetUserByUsername(user.Username, resp.Etag)
		require.NotEmpty(t, ruser.Email, "email should not be blank")
		require.NotEmpty(t, ruser.FirstName, "first name should not be blank")
		require.NotEmpty(t, ruser.LastName, "last name should not be blank")
	})
}

func TestGetUserByUsernameWithAcceptedTermsOfService(t *testing.T) {
	th := Setup(t).InitBasic()
	defer th.TearDown()

	user := th.BasicUser

	ruser, resp := th.Client.GetUserByUsername(user.Username, "")
	CheckNoError(t, resp)
	CheckUserSanitization(t, ruser)

	require.Equal(t, user.Email, ruser.Email)

	tos, _ := th.App.CreateTermsOfService("Dummy TOS", user.Id)
	th.App.SaveUserTermsOfService(ruser.Id, tos.Id, true)

	ruser, resp = th.Client.GetUserByUsername(user.Username, "")
	CheckNoError(t, resp)
	CheckUserSanitization(t, ruser)

	require.Equal(t, user.Email, ruser.Email)

	require.Equal(t, tos.Id, ruser.TermsOfServiceId, "Terms of service ID should match")
}

func TestSaveUserTermsOfService(t *testing.T) {
	th := Setup(t)
	defer th.TearDown()

	t.Run("Invalid data", func(t *testing.T) {
		resp, err := th.Client.DoApiPost("/users/"+th.BasicUser.Id+"/terms_of_service", "{}")
		require.NotNil(t, err)
		assert.Equal(t, http.StatusBadRequest, resp.StatusCode)
	})
}

func TestGetUserByEmail(t *testing.T) {
	th := Setup(t)
	defer th.TearDown()

	user := th.CreateUser()
	userWithSlash, resp := th.SystemAdminClient.CreateUser(&model.User{
		Email:    "email/with/slashes@example.com",
		Username: GenerateTestUsername(),
		Password: "Pa$$word11",
	})
	require.Nil(t, resp.Error)

	th.App.UpdateConfig(func(cfg *model.Config) {
		*cfg.PrivacySettings.ShowEmailAddress = true
		*cfg.PrivacySettings.ShowFullName = true
	})

	th.TestForAllClients(t, func(t *testing.T, client *model.Client4) {
		t.Run("should be able to get another user by email", func(t *testing.T) {
			ruser, resp := client.GetUserByEmail(user.Email, "")
			CheckNoError(t, resp)
			CheckUserSanitization(t, ruser)

			require.Equal(t, user.Email, ruser.Email)
		})

		t.Run("Get user with a / character in the email", func(t *testing.T) {
			ruser, resp := client.GetUserByEmail(userWithSlash.Email, "")
			require.Nil(t, resp.Error)
			require.Equal(t, ruser.Id, userWithSlash.Id)
		})

		t.Run("should return not modified when provided with a matching etag", func(t *testing.T) {
			_, resp := client.GetUserByEmail(user.Email, "")
			CheckNoError(t, resp)

			ruser, resp := client.GetUserByEmail(user.Email, resp.Etag)
			CheckEtag(t, ruser, resp)
		})

		t.Run("should return bad request when given an invalid email", func(t *testing.T) {
			_, resp := client.GetUserByEmail(GenerateTestUsername(), "")
			CheckBadRequestStatus(t, resp)
		})

		t.Run("should return 404 when given a non-existent email", func(t *testing.T) {
			_, resp := client.GetUserByEmail(th.GenerateTestEmail(), "")
			CheckNotFoundStatus(t, resp)
		})
	})

	t.Run("should sanitize full name for non-admin based on privacy settings", func(t *testing.T) {
		th.App.UpdateConfig(func(cfg *model.Config) {
			*cfg.PrivacySettings.ShowEmailAddress = true
			*cfg.PrivacySettings.ShowFullName = false
		})

		ruser, resp := th.Client.GetUserByEmail(user.Email, "")
		CheckNoError(t, resp)
		assert.Equal(t, "", ruser.FirstName, "first name should be blank")
		assert.Equal(t, "", ruser.LastName, "last name should be blank")

		th.App.UpdateConfig(func(cfg *model.Config) {
			*cfg.PrivacySettings.ShowFullName = true
		})

		ruser, resp = th.Client.GetUserByEmail(user.Email, "")
		CheckNoError(t, resp)
		assert.NotEqual(t, "", ruser.FirstName, "first name should be set")
		assert.NotEqual(t, "", ruser.LastName, "last name should be set")
	})

	t.Run("should return forbidden for non-admin when privacy settings hide email", func(t *testing.T) {
		th.App.UpdateConfig(func(cfg *model.Config) {
			*cfg.PrivacySettings.ShowEmailAddress = false
		})

		_, resp := th.Client.GetUserByEmail(user.Email, "")
		CheckForbiddenStatus(t, resp)

		th.App.UpdateConfig(func(cfg *model.Config) {
			*cfg.PrivacySettings.ShowEmailAddress = true
		})

		ruser, resp := th.Client.GetUserByEmail(user.Email, "")
		CheckNoError(t, resp)
		assert.Equal(t, user.Email, ruser.Email, "email should be set")
	})

	th.TestForSystemAdminAndLocal(t, func(t *testing.T, client *model.Client4) {
		t.Run("should not sanitize full name for admin, regardless of privacy settings", func(t *testing.T) {
			th.App.UpdateConfig(func(cfg *model.Config) {
				*cfg.PrivacySettings.ShowEmailAddress = true
				*cfg.PrivacySettings.ShowFullName = false
			})

			ruser, resp := client.GetUserByEmail(user.Email, "")
			CheckNoError(t, resp)
			assert.NotEqual(t, "", ruser.FirstName, "first name should be set")
			assert.NotEqual(t, "", ruser.LastName, "last name should be set")

			th.App.UpdateConfig(func(cfg *model.Config) {
				*cfg.PrivacySettings.ShowFullName = true
			})

			ruser, resp = client.GetUserByEmail(user.Email, "")
			CheckNoError(t, resp)
			assert.NotEqual(t, "", ruser.FirstName, "first name should be set")
			assert.NotEqual(t, "", ruser.LastName, "last name should be set")
		})

		t.Run("should always return email for admin, regardless of privacy settings", func(t *testing.T) {
			th.App.UpdateConfig(func(cfg *model.Config) {
				*cfg.PrivacySettings.ShowEmailAddress = false
			})

			ruser, resp := client.GetUserByEmail(user.Email, "")
			CheckNoError(t, resp)
			assert.Equal(t, user.Email, ruser.Email, "email should be set")

			th.App.UpdateConfig(func(cfg *model.Config) {
				*cfg.PrivacySettings.ShowEmailAddress = true
			})

			ruser, resp = client.GetUserByEmail(user.Email, "")
			CheckNoError(t, resp)
			assert.Equal(t, user.Email, ruser.Email, "email should be set")
		})
	})
}

func TestSearchUsers(t *testing.T) {
	th := Setup(t).InitBasic()
	defer th.TearDown()

	search := &model.UserSearch{Term: th.BasicUser.Username}

	users, resp := th.Client.SearchUsers(search)
	CheckNoError(t, resp)

	require.True(t, findUserInList(th.BasicUser.Id, users), "should have found user")

	_, err := th.App.UpdateActive(th.BasicUser2, false)
	require.Nil(t, err)

	search.Term = th.BasicUser2.Username
	search.AllowInactive = false

	users, resp = th.Client.SearchUsers(search)
	CheckNoError(t, resp)

	require.False(t, findUserInList(th.BasicUser2.Id, users), "should not have found user")

	search.AllowInactive = true

	users, resp = th.Client.SearchUsers(search)
	CheckNoError(t, resp)

	require.True(t, findUserInList(th.BasicUser2.Id, users), "should have found user")

	search.Term = th.BasicUser.Username
	search.AllowInactive = false
	search.TeamId = th.BasicTeam.Id

	users, resp = th.Client.SearchUsers(search)
	CheckNoError(t, resp)

	require.True(t, findUserInList(th.BasicUser.Id, users), "should have found user")

	search.NotInChannelId = th.BasicChannel.Id

	users, resp = th.Client.SearchUsers(search)
	CheckNoError(t, resp)

	require.False(t, findUserInList(th.BasicUser.Id, users), "should not have found user")

	search.TeamId = ""
	search.NotInChannelId = ""
	search.InChannelId = th.BasicChannel.Id

	users, resp = th.Client.SearchUsers(search)
	CheckNoError(t, resp)

	require.True(t, findUserInList(th.BasicUser.Id, users), "should have found user")

	search.InChannelId = ""
	search.NotInChannelId = th.BasicChannel.Id
	_, resp = th.Client.SearchUsers(search)
	CheckBadRequestStatus(t, resp)

	search.NotInChannelId = model.NewId()
	search.TeamId = model.NewId()
	_, resp = th.Client.SearchUsers(search)
	CheckForbiddenStatus(t, resp)

	search.NotInChannelId = ""
	search.TeamId = model.NewId()
	_, resp = th.Client.SearchUsers(search)
	CheckForbiddenStatus(t, resp)

	search.InChannelId = model.NewId()
	search.TeamId = ""
	_, resp = th.Client.SearchUsers(search)
	CheckForbiddenStatus(t, resp)

	// Test search for users not in any team
	search.TeamId = ""
	search.NotInChannelId = ""
	search.InChannelId = ""
	search.NotInTeamId = th.BasicTeam.Id

	users, resp = th.Client.SearchUsers(search)
	CheckNoError(t, resp)

	require.False(t, findUserInList(th.BasicUser.Id, users), "should not have found user")

	oddUser := th.CreateUser()
	search.Term = oddUser.Username

	users, resp = th.Client.SearchUsers(search)
	CheckNoError(t, resp)

	require.True(t, findUserInList(oddUser.Id, users), "should have found user")

	_, resp = th.SystemAdminClient.AddTeamMember(th.BasicTeam.Id, oddUser.Id)
	CheckNoError(t, resp)

	users, resp = th.Client.SearchUsers(search)
	CheckNoError(t, resp)

	require.False(t, findUserInList(oddUser.Id, users), "should not have found user")

	search.NotInTeamId = model.NewId()
	_, resp = th.Client.SearchUsers(search)
	CheckForbiddenStatus(t, resp)

	search.Term = th.BasicUser.Username

	th.App.UpdateConfig(func(cfg *model.Config) { *cfg.PrivacySettings.ShowEmailAddress = false })
	th.App.UpdateConfig(func(cfg *model.Config) { *cfg.PrivacySettings.ShowFullName = false })

	_, err = th.App.UpdateActive(th.BasicUser2, true)
	require.Nil(t, err)

	search.InChannelId = ""
	search.NotInTeamId = ""
	search.Term = th.BasicUser2.Email
	users, resp = th.Client.SearchUsers(search)
	CheckNoError(t, resp)

	require.False(t, findUserInList(th.BasicUser2.Id, users), "should not have found user")

	search.Term = th.BasicUser2.FirstName
	users, resp = th.Client.SearchUsers(search)
	CheckNoError(t, resp)

	require.False(t, findUserInList(th.BasicUser2.Id, users), "should not have found user")

	search.Term = th.BasicUser2.LastName
	users, resp = th.Client.SearchUsers(search)
	CheckNoError(t, resp)

	require.False(t, findUserInList(th.BasicUser2.Id, users), "should not have found user")

	search.Term = th.BasicUser.FirstName
	search.InChannelId = th.BasicChannel.Id
	search.NotInChannelId = th.BasicChannel.Id
	search.TeamId = th.BasicTeam.Id
	users, resp = th.SystemAdminClient.SearchUsers(search)
	CheckNoError(t, resp)

	require.True(t, findUserInList(th.BasicUser.Id, users), "should have found user")

	id := model.NewId()
	group, err := th.App.CreateGroup(&model.Group{
		DisplayName: "dn-foo_" + id,
		Name:        model.NewString("name" + id),
		Source:      model.GroupSourceLdap,
		Description: "description_" + id,
		RemoteId:    model.NewId(),
	})
	assert.Nil(t, err)

	search = &model.UserSearch{Term: th.BasicUser.Username, InGroupId: group.Id}
	t.Run("Requires ldap license when searching in group", func(t *testing.T) {
		_, resp = th.SystemAdminClient.SearchUsers(search)
		CheckNotImplementedStatus(t, resp)
	})

	th.App.Srv().SetLicense(model.NewTestLicense("ldap"))

	t.Run("Requires manage system permission when searching for users in a group", func(t *testing.T) {
		_, resp = th.Client.SearchUsers(search)
		CheckForbiddenStatus(t, resp)
	})

	t.Run("Returns empty list when no users found searching for users in a group", func(t *testing.T) {
		users, resp = th.SystemAdminClient.SearchUsers(search)
		CheckNoError(t, resp)
		require.Empty(t, users)
	})

	_, err = th.App.UpsertGroupMember(group.Id, th.BasicUser.Id)
	assert.Nil(t, err)

	t.Run("Returns user in group user found in group", func(t *testing.T) {
		users, resp = th.SystemAdminClient.SearchUsers(search)
		CheckNoError(t, resp)
		require.Equal(t, users[0].Id, th.BasicUser.Id)
	})
}

func findUserInList(id string, users []*model.User) bool {
	for _, user := range users {
		if user.Id == id {
			return true
		}
	}
	return false
}

func TestAutocompleteUsersInChannel(t *testing.T) {
	th := Setup(t).InitBasic()
	defer th.TearDown()
	teamId := th.BasicTeam.Id
	channelId := th.BasicChannel.Id
	username := th.BasicUser.Username
	newUser := th.CreateUser()

	tt := []struct {
		Name            string
		TeamId          string
		ChannelId       string
		Username        string
		ExpectedResults int
		MoreThan        bool
		ShouldFail      bool
	}{
		{
			"Autocomplete in channel for specific username",
			teamId,
			channelId,
			username,
			1,
			false,
			false,
		},
		{
			"Search for not valid username",
			teamId,
			channelId,
			"amazonses",
			0,
			false,
			false,
		},
		{
			"Search for all users",
			teamId,
			channelId,
			"",
			2,
			true,
			false,
		},
		{
			"Fail when the teamId is not provided",
			"",
			channelId,
			"",
			2,
			true,
			true,
		},
	}

	for _, tc := range tt {
		t.Run(tc.Name, func(t *testing.T) {
			th.LoginBasic()
			rusers, resp := th.Client.AutocompleteUsersInChannel(tc.TeamId, tc.ChannelId, tc.Username, model.USER_SEARCH_DEFAULT_LIMIT, "")
			if tc.ShouldFail {
				CheckErrorMessage(t, resp, "api.user.autocomplete_users.missing_team_id.app_error")
			} else {
				CheckNoError(t, resp)
				if tc.MoreThan {
					assert.True(t, len(rusers.Users) >= tc.ExpectedResults)
				} else {
					assert.Len(t, rusers.Users, tc.ExpectedResults)
				}
			}

			th.Client.Logout()
			_, resp = th.Client.AutocompleteUsersInChannel(tc.TeamId, tc.ChannelId, tc.Username, model.USER_SEARCH_DEFAULT_LIMIT, "")
			CheckUnauthorizedStatus(t, resp)

			th.Client.Login(newUser.Email, newUser.Password)
			_, resp = th.Client.AutocompleteUsersInChannel(tc.TeamId, tc.ChannelId, tc.Username, model.USER_SEARCH_DEFAULT_LIMIT, "")
			CheckForbiddenStatus(t, resp)
		})
	}

	t.Run("Check against privacy config settings", func(t *testing.T) {
		th.App.UpdateConfig(func(cfg *model.Config) { *cfg.PrivacySettings.ShowFullName = false })

		th.LoginBasic()
		rusers, resp := th.Client.AutocompleteUsersInChannel(teamId, channelId, username, model.USER_SEARCH_DEFAULT_LIMIT, "")
		CheckNoError(t, resp)

		assert.Equal(t, rusers.Users[0].FirstName, "", "should not show first/last name")
		assert.Equal(t, rusers.Users[0].LastName, "", "should not show first/last name")
	})

	t.Run("Check OutOfChannel results with/without VIEW_MEMBERS permissions", func(t *testing.T) {
		permissionsUser := th.CreateUser()
		th.SystemAdminClient.DemoteUserToGuest(permissionsUser.Id)
		permissionsUser.Roles = "system_guest"
		th.LinkUserToTeam(permissionsUser, th.BasicTeam)
		th.AddUserToChannel(permissionsUser, th.BasicChannel)

		otherUser := th.CreateUser()
		th.LinkUserToTeam(otherUser, th.BasicTeam)

		th.Client.Login(permissionsUser.Email, permissionsUser.Password)

		rusers, resp := th.Client.AutocompleteUsersInChannel(teamId, channelId, "", model.USER_SEARCH_DEFAULT_LIMIT, "")
		CheckNoError(t, resp)
		assert.Len(t, rusers.OutOfChannel, 1)

		defaultRolePermissions := th.SaveDefaultRolePermissions()
		defer func() {
			th.RestoreDefaultRolePermissions(defaultRolePermissions)
		}()

		th.RemovePermissionFromRole(model.PERMISSION_VIEW_MEMBERS.Id, model.SYSTEM_USER_ROLE_ID)
		th.RemovePermissionFromRole(model.PERMISSION_VIEW_MEMBERS.Id, model.TEAM_USER_ROLE_ID)

		rusers, resp = th.Client.AutocompleteUsersInChannel(teamId, channelId, "", model.USER_SEARCH_DEFAULT_LIMIT, "")
		CheckNoError(t, resp)
		assert.Empty(t, rusers.OutOfChannel)

		th.App.GetOrCreateDirectChannel(permissionsUser.Id, otherUser.Id)

		rusers, resp = th.Client.AutocompleteUsersInChannel(teamId, channelId, "", model.USER_SEARCH_DEFAULT_LIMIT, "")
		CheckNoError(t, resp)
		assert.Len(t, rusers.OutOfChannel, 1)
	})

	t.Run("user must have access to team id, especially when it does not match channel's team id", func(t *testing.T) {
		_, resp := th.Client.AutocompleteUsersInChannel("otherTeamId", channelId, username, model.USER_SEARCH_DEFAULT_LIMIT, "")
		CheckErrorMessage(t, resp, "api.context.permissions.app_error")
	})
}

func TestAutocompleteUsersInTeam(t *testing.T) {
	th := Setup(t).InitBasic()
	defer th.TearDown()
	teamId := th.BasicTeam.Id
	username := th.BasicUser.Username
	newUser := th.CreateUser()

	tt := []struct {
		Name            string
		TeamId          string
		Username        string
		ExpectedResults int
		MoreThan        bool
	}{
		{
			"specific username",
			teamId,
			username,
			1,
			false,
		},
		{
			"not valid username",
			teamId,
			"amazonses",
			0,
			false,
		},
		{
			"all users in team",
			teamId,
			"",
			2,
			true,
		},
	}

	for _, tc := range tt {
		t.Run(tc.Name, func(t *testing.T) {
			th.LoginBasic()
			rusers, resp := th.Client.AutocompleteUsersInTeam(tc.TeamId, tc.Username, model.USER_SEARCH_DEFAULT_LIMIT, "")
			CheckNoError(t, resp)
			if tc.MoreThan {
				assert.True(t, len(rusers.Users) >= tc.ExpectedResults)
			} else {
				assert.Len(t, rusers.Users, tc.ExpectedResults)
			}
			th.Client.Logout()
			_, resp = th.Client.AutocompleteUsersInTeam(tc.TeamId, tc.Username, model.USER_SEARCH_DEFAULT_LIMIT, "")
			CheckUnauthorizedStatus(t, resp)

			th.Client.Login(newUser.Email, newUser.Password)
			_, resp = th.Client.AutocompleteUsersInTeam(tc.TeamId, tc.Username, model.USER_SEARCH_DEFAULT_LIMIT, "")
			CheckForbiddenStatus(t, resp)
		})
	}

	t.Run("Check against privacy config settings", func(t *testing.T) {
		th.App.UpdateConfig(func(cfg *model.Config) { *cfg.PrivacySettings.ShowFullName = false })

		th.LoginBasic()
		rusers, resp := th.Client.AutocompleteUsersInTeam(teamId, username, model.USER_SEARCH_DEFAULT_LIMIT, "")
		CheckNoError(t, resp)

		assert.Equal(t, rusers.Users[0].FirstName, "", "should not show first/last name")
		assert.Equal(t, rusers.Users[0].LastName, "", "should not show first/last name")
	})
}

func TestAutocompleteUsers(t *testing.T) {
	th := Setup(t).InitBasic()
	defer th.TearDown()
	username := th.BasicUser.Username
	newUser := th.CreateUser()

	tt := []struct {
		Name            string
		Username        string
		ExpectedResults int
		MoreThan        bool
	}{
		{
			"specific username",
			username,
			1,
			false,
		},
		{
			"not valid username",
			"amazonses",
			0,
			false,
		},
		{
			"all users in team",
			"",
			2,
			true,
		},
	}

	for _, tc := range tt {
		t.Run(tc.Name, func(t *testing.T) {
			th.LoginBasic()
			rusers, resp := th.Client.AutocompleteUsers(tc.Username, model.USER_SEARCH_DEFAULT_LIMIT, "")
			CheckNoError(t, resp)
			if tc.MoreThan {
				assert.True(t, len(rusers.Users) >= tc.ExpectedResults)
			} else {
				assert.Len(t, rusers.Users, tc.ExpectedResults)
			}

			th.Client.Logout()
			_, resp = th.Client.AutocompleteUsers(tc.Username, model.USER_SEARCH_DEFAULT_LIMIT, "")
			CheckUnauthorizedStatus(t, resp)

			th.Client.Login(newUser.Email, newUser.Password)
			_, resp = th.Client.AutocompleteUsers(tc.Username, model.USER_SEARCH_DEFAULT_LIMIT, "")
			CheckNoError(t, resp)
		})
	}

	t.Run("Check against privacy config settings", func(t *testing.T) {
		th.App.UpdateConfig(func(cfg *model.Config) { *cfg.PrivacySettings.ShowFullName = false })

		th.LoginBasic()
		rusers, resp := th.Client.AutocompleteUsers(username, model.USER_SEARCH_DEFAULT_LIMIT, "")
		CheckNoError(t, resp)

		assert.Equal(t, rusers.Users[0].FirstName, "", "should not show first/last name")
		assert.Equal(t, rusers.Users[0].LastName, "", "should not show first/last name")
	})
}

func TestGetProfileImage(t *testing.T) {
	th := Setup(t).InitBasic()
	defer th.TearDown()

	// recreate basic user
	th.BasicUser = th.CreateUser()
	th.LoginBasic()
	user := th.BasicUser

	data, resp := th.Client.GetProfileImage(user.Id, "")
	CheckNoError(t, resp)
	require.NotEmpty(t, data, "should not be empty")

	_, resp = th.Client.GetProfileImage(user.Id, resp.Etag)
	require.NotEqual(t, http.StatusNotModified, resp.StatusCode, "should not hit etag")

	_, resp = th.Client.GetProfileImage("junk", "")
	CheckBadRequestStatus(t, resp)

	_, resp = th.Client.GetProfileImage(model.NewId(), "")
	CheckNotFoundStatus(t, resp)

	th.Client.Logout()
	_, resp = th.Client.GetProfileImage(user.Id, "")
	CheckUnauthorizedStatus(t, resp)

	_, resp = th.SystemAdminClient.GetProfileImage(user.Id, "")
	CheckNoError(t, resp)

	info := &model.FileInfo{Path: "/users/" + user.Id + "/profile.png"}
	err := th.cleanupTestFile(info)
	require.NoError(t, err)
}

func TestGetUsersByIds(t *testing.T) {
	th := Setup(t).InitBasic()
	defer th.TearDown()

	th.TestForAllClients(t, func(t *testing.T, client *model.Client4) {
		t.Run("should return the user", func(t *testing.T) {
			users, resp := client.GetUsersByIds([]string{th.BasicUser.Id})

			CheckNoError(t, resp)

			assert.Equal(t, th.BasicUser.Id, users[0].Id)
			CheckUserSanitization(t, users[0])
		})

		t.Run("should return error when no IDs are specified", func(t *testing.T) {
			_, resp := client.GetUsersByIds([]string{})

			CheckBadRequestStatus(t, resp)
		})

		t.Run("should not return an error for invalid IDs", func(t *testing.T) {
			users, resp := client.GetUsersByIds([]string{"junk"})

			CheckNoError(t, resp)
			require.Empty(t, users, "no users should be returned")
		})

		t.Run("should still return users for valid IDs when invalid IDs are specified", func(t *testing.T) {
			users, resp := client.GetUsersByIds([]string{"junk", th.BasicUser.Id})

			CheckNoError(t, resp)

			require.Len(t, users, 1, "1 user should be returned")
		})
	})

	t.Run("should return error when not logged in", func(t *testing.T) {
		th.Client.Logout()

		_, resp := th.Client.GetUsersByIds([]string{th.BasicUser.Id})
		CheckUnauthorizedStatus(t, resp)
	})
}

func TestGetUsersByIdsWithOptions(t *testing.T) {
	t.Run("should only return specified users that have been updated since the given time", func(t *testing.T) {
		th := Setup(t)
		defer th.TearDown()

		// Users before the timestamp shouldn't be returned
		user1, err := th.App.CreateUser(&model.User{Email: th.GenerateTestEmail(), Username: model.NewId(), Password: model.NewId()})
		require.Nil(t, err)

		user2, err := th.App.CreateUser(&model.User{Email: th.GenerateTestEmail(), Username: model.NewId(), Password: model.NewId()})
		require.Nil(t, err)

		// Users not in the list of IDs shouldn't be returned
		_, err = th.App.CreateUser(&model.User{Email: th.GenerateTestEmail(), Username: model.NewId(), Password: model.NewId()})
		require.Nil(t, err)

		users, resp := th.Client.GetUsersByIdsWithOptions([]string{user1.Id, user2.Id}, &model.UserGetByIdsOptions{
			Since: user2.UpdateAt - 1,
		})

		assert.Nil(t, resp.Error)
		assert.Len(t, users, 1)
		assert.Equal(t, users[0].Id, user2.Id)
	})
}

func TestGetUsersByGroupChannelIds(t *testing.T) {
	th := Setup(t).InitBasic()
	defer th.TearDown()

	gc1, err := th.App.CreateGroupChannel([]string{th.BasicUser.Id, th.SystemAdminUser.Id, th.TeamAdminUser.Id}, th.BasicUser.Id)
	require.Nil(t, err)

	usersByChannelId, resp := th.Client.GetUsersByGroupChannelIds([]string{gc1.Id})
	CheckNoError(t, resp)

	users, ok := usersByChannelId[gc1.Id]
	assert.True(t, ok)
	userIds := []string{}
	for _, user := range users {
		userIds = append(userIds, user.Id)
	}

	require.ElementsMatch(t, []string{th.SystemAdminUser.Id, th.TeamAdminUser.Id}, userIds)

	th.LoginBasic2()
	usersByChannelId, resp = th.Client.GetUsersByGroupChannelIds([]string{gc1.Id})
	CheckNoError(t, resp)

	_, ok = usersByChannelId[gc1.Id]
	require.False(t, ok)

	th.Client.Logout()
	_, resp = th.Client.GetUsersByGroupChannelIds([]string{gc1.Id})
	CheckUnauthorizedStatus(t, resp)
}

func TestGetUsersByUsernames(t *testing.T) {
	th := Setup(t).InitBasic()
	defer th.TearDown()

	users, resp := th.Client.GetUsersByUsernames([]string{th.BasicUser.Username})
	CheckNoError(t, resp)

	require.Equal(t, th.BasicUser.Id, users[0].Id)
	CheckUserSanitization(t, users[0])

	_, resp = th.Client.GetUsersByIds([]string{})
	CheckBadRequestStatus(t, resp)

	users, resp = th.Client.GetUsersByUsernames([]string{"junk"})
	CheckNoError(t, resp)
	require.Empty(t, users, "no users should be returned")

	users, resp = th.Client.GetUsersByUsernames([]string{"junk", th.BasicUser.Username})
	CheckNoError(t, resp)
	require.Len(t, users, 1, "1 user should be returned")

	th.Client.Logout()
	_, resp = th.Client.GetUsersByUsernames([]string{th.BasicUser.Username})
	CheckUnauthorizedStatus(t, resp)
}

func TestGetTotalUsersStat(t *testing.T) {
	th := Setup(t)
	defer th.TearDown()

	total, _ := th.Server.Store.User().Count(model.UserCountOptions{
		IncludeDeleted:     false,
		IncludeBotAccounts: true,
	})

	rstats, resp := th.Client.GetTotalUsersStats("")
	CheckNoError(t, resp)

	require.Equal(t, total, rstats.TotalUsersCount)
}

func TestUpdateUser(t *testing.T) {
	th := Setup(t)
	defer th.TearDown()

	user := th.CreateUser()
	th.Client.Login(user.Email, user.Password)

	user.Nickname = "Joram Wilander"
	user.Roles = model.SYSTEM_USER_ROLE_ID
	user.LastPasswordUpdate = 123

	ruser, resp := th.Client.UpdateUser(user)
	CheckNoError(t, resp)
	CheckUserSanitization(t, ruser)

	require.Equal(t, "Joram Wilander", ruser.Nickname, "Nickname should update properly")
	require.Equal(t, model.SYSTEM_USER_ROLE_ID, ruser.Roles, "Roles should not update")
	require.NotEqual(t, 123, ruser.LastPasswordUpdate, "LastPasswordUpdate should not update")

	ruser.Email = th.GenerateTestEmail()
	_, resp = th.Client.UpdateUser(ruser)
	CheckBadRequestStatus(t, resp)

	th.TestForSystemAdminAndLocal(t, func(t *testing.T, client *model.Client4) {
		ruser.Email = th.GenerateTestEmail()
		_, resp = client.UpdateUser(user)
		CheckNoError(t, resp)
	})

	ruser.Password = user.Password
	ruser, resp = th.Client.UpdateUser(ruser)
	CheckNoError(t, resp)
	CheckUserSanitization(t, ruser)

	ruser.Id = "junk"
	_, resp = th.Client.UpdateUser(ruser)
	CheckBadRequestStatus(t, resp)

	ruser.Id = model.NewId()
	_, resp = th.Client.UpdateUser(ruser)
	CheckForbiddenStatus(t, resp)

	r, err := th.Client.DoApiPut("/users/"+ruser.Id, "garbage")
	require.Error(t, err)
	require.Equal(t, http.StatusBadRequest, r.StatusCode)

	session, _ := th.App.GetSession(th.Client.AuthToken)
	session.IsOAuth = true
	th.App.AddSessionToCache(session)

	ruser.Id = user.Id
	ruser.Email = th.GenerateTestEmail()
	_, resp = th.Client.UpdateUser(ruser)
	CheckForbiddenStatus(t, resp)

	th.Client.Logout()
	_, resp = th.Client.UpdateUser(user)
	CheckUnauthorizedStatus(t, resp)

	th.LoginBasic()
	_, resp = th.Client.UpdateUser(user)
	CheckForbiddenStatus(t, resp)

	th.TestForSystemAdminAndLocal(t, func(t *testing.T, client *model.Client4) {
		_, resp = client.UpdateUser(user)
		CheckNoError(t, resp)
	})
}

func TestPatchUser(t *testing.T) {
	th := Setup(t).InitBasic()
	defer th.TearDown()

	user := th.CreateUser()
	th.Client.Login(user.Email, user.Password)

	patch := &model.UserPatch{}
	patch.Password = model.NewString("testpassword")
	patch.Nickname = model.NewString("Joram Wilander")
	patch.FirstName = model.NewString("Joram")
	patch.LastName = model.NewString("Wilander")
	patch.Position = new(string)
	patch.NotifyProps = model.StringMap{}
	patch.NotifyProps["comment"] = "somethingrandom"
	patch.Timezone = model.StringMap{}
	patch.Timezone["useAutomaticTimezone"] = "true"
	patch.Timezone["automaticTimezone"] = "America/New_York"
	patch.Timezone["manualTimezone"] = ""

	ruser, resp := th.Client.PatchUser(user.Id, patch)
	CheckNoError(t, resp)
	CheckUserSanitization(t, ruser)

	require.Equal(t, "Joram Wilander", ruser.Nickname, "Nickname should update properly")
	require.Equal(t, "Joram", ruser.FirstName, "FirstName should update properly")
	require.Equal(t, "Wilander", ruser.LastName, "LastName should update properly")
	require.Empty(t, ruser.Position, "Position should update properly")
	require.Equal(t, user.Username, ruser.Username, "Username should not update")
	require.Empty(t, ruser.Password, "Password should not be returned")
	require.Equal(t, "somethingrandom", ruser.NotifyProps["comment"], "NotifyProps should update properly")
	require.Equal(t, "true", ruser.Timezone["useAutomaticTimezone"], "useAutomaticTimezone should update properly")
	require.Equal(t, "America/New_York", ruser.Timezone["automaticTimezone"], "automaticTimezone should update properly")
	require.Empty(t, ruser.Timezone["manualTimezone"], "manualTimezone should update properly")

	err := th.App.CheckPasswordAndAllCriteria(ruser, *patch.Password, "")
	assert.Error(t, err, "Password should not match")

	currentPassword := user.Password
	user, err = th.App.GetUser(ruser.Id)
	require.Nil(t, err)

	err = th.App.CheckPasswordAndAllCriteria(user, currentPassword, "")
	require.Nil(t, err, "Password should still match")

	patch = &model.UserPatch{}
	patch.Email = model.NewString(th.GenerateTestEmail())

	_, resp = th.Client.PatchUser(user.Id, patch)
	CheckBadRequestStatus(t, resp)

	patch.Password = model.NewString(currentPassword)
	ruser, resp = th.Client.PatchUser(user.Id, patch)
	CheckNoError(t, resp)

	require.Equal(t, *patch.Email, ruser.Email, "Email should update properly")

	patch.Username = model.NewString(th.BasicUser2.Username)
	_, resp = th.Client.PatchUser(user.Id, patch)
	CheckBadRequestStatus(t, resp)

	patch.Username = nil

	_, resp = th.Client.PatchUser("junk", patch)
	CheckBadRequestStatus(t, resp)

	ruser.Id = model.NewId()
	_, resp = th.Client.PatchUser(model.NewId(), patch)
	CheckForbiddenStatus(t, resp)

	r, err := th.Client.DoApiPut("/users/"+user.Id+"/patch", "garbage")
	require.Error(t, err)
	require.Equal(t, http.StatusBadRequest, r.StatusCode)

	session, _ := th.App.GetSession(th.Client.AuthToken)
	session.IsOAuth = true
	th.App.AddSessionToCache(session)

	patch.Email = model.NewString(th.GenerateTestEmail())
	_, resp = th.Client.PatchUser(user.Id, patch)
	CheckForbiddenStatus(t, resp)

	th.Client.Logout()
	_, resp = th.Client.PatchUser(user.Id, patch)
	CheckUnauthorizedStatus(t, resp)

	th.LoginBasic()
	_, resp = th.Client.PatchUser(user.Id, patch)
	CheckForbiddenStatus(t, resp)

	_, resp = th.SystemAdminClient.PatchUser(user.Id, patch)
	CheckNoError(t, resp)
}

func TestUserUnicodeNames(t *testing.T) {
	th := Setup(t)
	defer th.TearDown()
	Client := th.Client

	t.Run("create user unicode", func(t *testing.T) {
		user := model.User{
			Email:     th.GenerateTestEmail(),
			FirstName: "Andrew\u202e",
			LastName:  "\ufeffWiggin",
			Nickname:  "Ender\u2028 Wiggin",
			Password:  "hello1",
			Username:  "\ufeffwiggin77",
			Roles:     model.SYSTEM_ADMIN_ROLE_ID + " " + model.SYSTEM_USER_ROLE_ID}

		ruser, resp := Client.CreateUser(&user)
		CheckNoError(t, resp)
		CheckCreatedStatus(t, resp)

		_, _ = Client.Login(user.Email, user.Password)

		require.Equal(t, "wiggin77", ruser.Username, "Bad Unicode not filtered from username")
		require.Equal(t, "Andrew Wiggin", ruser.GetDisplayName(model.SHOW_FULLNAME), "Bad Unicode not filtered from displayname")
		require.Equal(t, "Ender Wiggin", ruser.Nickname, "Bad Unicode not filtered from nickname")
	})

	t.Run("update user unicode", func(t *testing.T) {
		user := th.CreateUser()
		Client.Login(user.Email, user.Password)

		user.Username = "wiggin\ufff9"
		user.Nickname = "Ender\u0340 \ufffcWiggin"
		user.FirstName = "Andrew\ufff9"
		user.LastName = "Wig\u206fgin"

		ruser, resp := Client.UpdateUser(user)
		CheckNoError(t, resp)

		require.Equal(t, "wiggin", ruser.Username, "bad unicode should be filtered from username")
		require.Equal(t, "Ender Wiggin", ruser.Nickname, "bad unicode should be filtered from nickname")
		require.Equal(t, "Andrew Wiggin", ruser.GetDisplayName(model.SHOW_FULLNAME), "bad unicode should be filtered from display name")
	})

	t.Run("patch user unicode", func(t *testing.T) {
		user := th.CreateUser()
		Client.Login(user.Email, user.Password)

		patch := &model.UserPatch{}
		patch.Nickname = model.NewString("\U000E0000Ender\u206d Wiggin\U000E007F")
		patch.FirstName = model.NewString("\U0001d173Andrew\U0001d17a")
		patch.LastName = model.NewString("\u2028Wiggin\u2029")

		ruser, resp := Client.PatchUser(user.Id, patch)
		CheckNoError(t, resp)
		CheckUserSanitization(t, ruser)

		require.Equal(t, "Ender Wiggin", ruser.Nickname, "Bad unicode should be filtered from nickname")
		require.Equal(t, "Andrew", ruser.FirstName, "Bad unicode should be filtered from first name")
		require.Equal(t, "Wiggin", ruser.LastName, "Bad unicode should be filtered from last name")
		require.Equal(t, "Andrew Wiggin", ruser.GetDisplayName(model.SHOW_FULLNAME), "Bad unicode should be filtered from display name")
	})
}

func TestUpdateUserAuth(t *testing.T) {
	th := Setup(t)
	defer th.TearDown()

	team := th.CreateTeamWithClient(th.SystemAdminClient)

	user := th.CreateUser()

	th.LinkUserToTeam(user, team)
	_, err := th.App.Srv().Store.User().VerifyEmail(user.Id, user.Email)
	require.Nil(t, err)

	userAuth := &model.UserAuth{}
	userAuth.AuthData = user.AuthData
	userAuth.AuthService = user.AuthService
	userAuth.Password = user.Password

	// Regular user can not use endpoint
	_, respErr := th.SystemAdminClient.UpdateUserAuth(user.Id, userAuth)
	require.NotNil(t, respErr, "Shouldn't have permissions. Only Admins")

	userAuth.AuthData = model.NewString("test@test.com")
	userAuth.AuthService = model.USER_AUTH_SERVICE_SAML
	userAuth.Password = "newpassword"
	ruser, resp := th.SystemAdminClient.UpdateUserAuth(user.Id, userAuth)
	CheckNoError(t, resp)

	// AuthData and AuthService are set, password is set to empty
	require.Equal(t, *userAuth.AuthData, *ruser.AuthData)
	require.Equal(t, model.USER_AUTH_SERVICE_SAML, ruser.AuthService)
	require.Empty(t, ruser.Password)

	// When AuthData or AuthService are empty, password must be valid
	userAuth.AuthData = user.AuthData
	userAuth.AuthService = ""
	userAuth.Password = "1"
	_, respErr = th.SystemAdminClient.UpdateUserAuth(user.Id, userAuth)
	require.NotNil(t, respErr)

	// Regular user can not use endpoint
	user2 := th.CreateUser()
	th.LinkUserToTeam(user2, team)
	_, err = th.App.Srv().Store.User().VerifyEmail(user2.Id, user2.Email)
	require.Nil(t, err)

	th.SystemAdminClient.Login(user2.Email, "passwd1")

	userAuth.AuthData = user.AuthData
	userAuth.AuthService = user.AuthService
	userAuth.Password = user.Password
	_, respErr = th.SystemAdminClient.UpdateUserAuth(user.Id, userAuth)
	require.NotNil(t, respErr, "Should have errored")
}

func TestDeleteUser(t *testing.T) {
	th := Setup(t).InitBasic()
	defer th.TearDown()

	th.LoginBasic()
	_, resp := th.Client.DeleteUser(th.SystemAdminUser.Id)
	CheckForbiddenStatus(t, resp)

	th.Client.Logout()
	_, resp = th.Client.DeleteUser(th.BasicUser.Id)
	CheckUnauthorizedStatus(t, resp)

	th.TestForSystemAdminAndLocal(t, func(t *testing.T, c *model.Client4) {
		_, resp = c.DeleteUser(model.NewId())
		CheckNotFoundStatus(t, resp)

		_, resp = c.DeleteUser("junk")
		CheckBadRequestStatus(t, resp)

		userToDelete := th.CreateUser()
		_, resp = c.DeleteUser(userToDelete.Id)
		CheckNoError(t, resp)
	})

	selfDeleteUser := th.CreateUser()
	th.LoginBasic()
	_, resp = th.Client.DeleteUser(selfDeleteUser.Id)
	CheckForbiddenStatus(t, resp)

	th.Client.Login(selfDeleteUser.Email, selfDeleteUser.Password)
	th.App.UpdateConfig(func(c *model.Config) {
		*c.TeamSettings.EnableUserDeactivation = false
	})
	_, resp = th.Client.DeleteUser(selfDeleteUser.Id)
	CheckUnauthorizedStatus(t, resp)

	th.App.UpdateConfig(func(c *model.Config) {
		*c.TeamSettings.EnableUserDeactivation = true
	})
	_, resp = th.Client.DeleteUser(selfDeleteUser.Id)
	CheckNoError(t, resp)
}

func TestPermanentDeleteUser(t *testing.T) {
	th := Setup(t).InitBasic()
	defer th.TearDown()

	enableAPIUserDeletion := *th.App.Config().ServiceSettings.EnableAPIUserDeletion
	defer func() {
		th.App.UpdateConfig(func(cfg *model.Config) { cfg.ServiceSettings.EnableAPIUserDeletion = &enableAPIUserDeletion })
	}()

	th.App.UpdateConfig(func(cfg *model.Config) { *cfg.ServiceSettings.EnableAPIUserDeletion = false })

	userToDelete := th.CreateUser()

	t.Run("Permanent deletion not available through API if EnableAPIUserDeletion is not set", func(t *testing.T) {
		_, resp := th.SystemAdminClient.PermanentDeleteUser(userToDelete.Id)
		CheckUnauthorizedStatus(t, resp)
	})

	t.Run("Permanent deletion available through local mode even if EnableAPIUserDeletion is not set", func(t *testing.T) {
		ok, resp := th.LocalClient.PermanentDeleteUser(userToDelete.Id)
		CheckNoError(t, resp)
		assert.True(t, ok)
	})

	th.App.UpdateConfig(func(cfg *model.Config) { *cfg.ServiceSettings.EnableAPIUserDeletion = true })
	th.TestForSystemAdminAndLocal(t, func(t *testing.T, c *model.Client4) {
		userToDelete = th.CreateUser()
		ok, resp := c.PermanentDeleteUser(userToDelete.Id)
		CheckNoError(t, resp)
		assert.True(t, ok)

		_, err := th.App.GetTeam(userToDelete.Id)
		assert.NotNil(t, err)

		ok, resp = c.PermanentDeleteUser("junk")
		CheckBadRequestStatus(t, resp)
		require.False(t, ok, "should have returned false")
	}, "Permanent deletion with EnableAPIUserDeletion set")
}

func TestPermanentDeleteAllUsers(t *testing.T) {
	th := Setup(t).InitBasic()
	defer th.TearDown()

	t.Run("The endpoint should not be available for neither normal nor sysadmin users", func(t *testing.T) {
		_, resp := th.Client.PermanentDeleteAllUsers()
		CheckNotFoundStatus(t, resp)

		_, resp = th.SystemAdminClient.PermanentDeleteAllUsers()
		CheckNotFoundStatus(t, resp)
	})

	t.Run("The endpoint should permanently delete all users", func(t *testing.T) {
		// Basic user creates a team and a channel
		team, err := th.App.CreateTeamWithUser(&model.Team{
			DisplayName: "User Created Team",
			Name:        "user-created-team",
			Email:       "usercreatedteam@test.com",
			Type:        model.TEAM_OPEN,
		}, th.BasicUser.Id)
		require.Nil(t, err)

		channel, err := th.App.CreateChannelWithUser(&model.Channel{
			DisplayName: "User Created Channel",
			Name:        "user-created-channel",
			Type:        model.CHANNEL_OPEN,
			TeamId:      team.Id,
		}, th.BasicUser.Id)
		require.Nil(t, err)

		// Check that we have users and posts in the database
		users, nErr := th.App.Srv().Store.User().GetAll()
		require.Nil(t, nErr)
		require.Greater(t, len(users), 0)

		postCount, nErr := th.App.Srv().Store.Post().AnalyticsPostCount("", false, false)
		require.Nil(t, nErr)
		require.Greater(t, postCount, int64(0))

		// Delete all users and their posts
		_, resp := th.LocalClient.PermanentDeleteAllUsers()
		require.Nil(t, resp.Error)

		// Check that both user and post tables are empty
		users, nErr = th.App.Srv().Store.User().GetAll()
		require.Nil(t, nErr)
		require.Len(t, users, 0)

		postCount, nErr = th.App.Srv().Store.Post().AnalyticsPostCount("", false, false)
		require.Nil(t, nErr)
		require.Equal(t, postCount, int64(0))

		// Check that the channel and team created by the user were not deleted
		rTeam, err := th.App.GetTeam(team.Id)
		require.Nil(t, err)
		require.NotNil(t, rTeam)

		rChannel, err := th.App.GetChannel(channel.Id)
		require.Nil(t, err)
		require.NotNil(t, rChannel)
	})
}

func TestUpdateUserRoles(t *testing.T) {
	th := Setup(t).InitBasic()
	defer th.TearDown()

	_, resp := th.Client.UpdateUserRoles(th.SystemAdminUser.Id, model.SYSTEM_USER_ROLE_ID)
	CheckForbiddenStatus(t, resp)

	th.TestForSystemAdminAndLocal(t, func(t *testing.T, client *model.Client4) {
		_, resp = client.UpdateUserRoles(th.BasicUser.Id, model.SYSTEM_USER_ROLE_ID)
		CheckNoError(t, resp)

		_, resp = client.UpdateUserRoles(th.BasicUser.Id, model.SYSTEM_USER_ROLE_ID+" "+model.SYSTEM_ADMIN_ROLE_ID)
		CheckNoError(t, resp)

		_, resp = client.UpdateUserRoles(th.BasicUser.Id, "junk")
		CheckBadRequestStatus(t, resp)

		_, resp = client.UpdateUserRoles("junk", model.SYSTEM_USER_ROLE_ID)
		CheckBadRequestStatus(t, resp)

		_, resp = client.UpdateUserRoles(model.NewId(), model.SYSTEM_USER_ROLE_ID)
		CheckBadRequestStatus(t, resp)
	})
}

func assertExpectedWebsocketEvent(t *testing.T, client *model.WebSocketClient, event string, test func(*model.WebSocketEvent)) {
	for {
		select {
		case resp, ok := <-client.EventChannel:
			require.Truef(t, ok, "channel closed before receiving expected event %s", event)
			if resp.EventType() == event {
				test(resp)
				return
			}
		case <-time.After(5 * time.Second):
			require.Failf(t, "failed to receive expected event %s", event)
		}
	}
}

func assertWebsocketEventUserUpdatedWithEmail(t *testing.T, client *model.WebSocketClient, email string) {
	assertExpectedWebsocketEvent(t, client, model.WEBSOCKET_EVENT_USER_UPDATED, func(event *model.WebSocketEvent) {
		eventUser, ok := event.GetData()["user"].(*model.User)
		require.True(t, ok, "expected user")
		assert.Equal(t, email, eventUser.Email)
	})
}

func TestUpdateUserActive(t *testing.T) {
	t.Run("basic tests", func(t *testing.T) {
		th := Setup(t).InitBasic()
		defer th.TearDown()

		user := th.BasicUser

		th.App.UpdateConfig(func(cfg *model.Config) { *cfg.TeamSettings.EnableUserDeactivation = true })
		pass, resp := th.Client.UpdateUserActive(user.Id, false)
		CheckNoError(t, resp)

		require.True(t, pass)

		th.App.UpdateConfig(func(cfg *model.Config) { *cfg.TeamSettings.EnableUserDeactivation = false })
		pass, resp = th.Client.UpdateUserActive(user.Id, false)
		CheckUnauthorizedStatus(t, resp)

		require.False(t, pass)

		th.App.UpdateConfig(func(cfg *model.Config) { *cfg.TeamSettings.EnableUserDeactivation = true })
		pass, resp = th.Client.UpdateUserActive(user.Id, false)
		CheckUnauthorizedStatus(t, resp)

		require.False(t, pass)

		th.LoginBasic2()

		_, resp = th.Client.UpdateUserActive(user.Id, true)
		CheckForbiddenStatus(t, resp)

		_, resp = th.Client.UpdateUserActive(GenerateTestId(), true)
		CheckForbiddenStatus(t, resp)

		_, resp = th.Client.UpdateUserActive("junk", true)
		CheckBadRequestStatus(t, resp)

		th.Client.Logout()

		_, resp = th.Client.UpdateUserActive(user.Id, true)
		CheckUnauthorizedStatus(t, resp)

		th.TestForSystemAdminAndLocal(t, func(t *testing.T, client *model.Client4) {
			_, resp := client.UpdateUserActive(user.Id, true)
			CheckNoError(t, resp)

			_, resp = client.UpdateUserActive(user.Id, false)
			CheckNoError(t, resp)

			authData := model.NewId()
			_, err := th.App.Srv().Store.User().UpdateAuthData(user.Id, "random", &authData, "", true)
			require.Nil(t, err)

			_, resp = client.UpdateUserActive(user.Id, false)
			CheckNoError(t, resp)
		})
	})

	t.Run("websocket events", func(t *testing.T) {
		th := Setup(t).InitBasic()
		defer th.TearDown()

		user := th.BasicUser2

		th.App.UpdateConfig(func(cfg *model.Config) { *cfg.TeamSettings.EnableUserDeactivation = true })

		webSocketClient, err := th.CreateWebSocketClient()
		assert.Nil(t, err)
		defer webSocketClient.Close()

		webSocketClient.Listen()

		time.Sleep(300 * time.Millisecond)
		resp := <-webSocketClient.ResponseChannel
		require.Equal(t, model.STATUS_OK, resp.Status)

		adminWebSocketClient, err := th.CreateWebSocketSystemAdminClient()
		assert.Nil(t, err)
		defer adminWebSocketClient.Close()

		adminWebSocketClient.Listen()

		time.Sleep(300 * time.Millisecond)
		resp = <-adminWebSocketClient.ResponseChannel
		require.Equal(t, model.STATUS_OK, resp.Status)

		// Verify that both admins and regular users see the email when privacy settings allow same,
		// and confirm event is fired for SystemAdmin and Local mode
		th.App.UpdateConfig(func(cfg *model.Config) { *cfg.PrivacySettings.ShowEmailAddress = true })
		th.TestForSystemAdminAndLocal(t, func(t *testing.T, client *model.Client4) {
			_, respErr := client.UpdateUserActive(user.Id, false)
			CheckNoError(t, respErr)

			assertWebsocketEventUserUpdatedWithEmail(t, webSocketClient, user.Email)
			assertWebsocketEventUserUpdatedWithEmail(t, adminWebSocketClient, user.Email)
		})

		// Verify that only admins see the email when privacy settings hide emails,
		// and confirm event is fired for SystemAdmin and Local mode
		th.TestForSystemAdminAndLocal(t, func(t *testing.T, client *model.Client4) {
			th.App.UpdateConfig(func(cfg *model.Config) { *cfg.PrivacySettings.ShowEmailAddress = false })
			_, respErr := client.UpdateUserActive(user.Id, true)
			CheckNoError(t, respErr)

			assertWebsocketEventUserUpdatedWithEmail(t, webSocketClient, "")
			assertWebsocketEventUserUpdatedWithEmail(t, adminWebSocketClient, user.Email)
		})
	})

	t.Run("activate guest should fail when guests feature is disable", func(t *testing.T) {
		th := Setup(t).InitBasic()
		defer th.TearDown()

		id := model.NewId()
		guest := &model.User{
			Email:         "success+" + id + "@simulator.amazonses.com",
			Username:      "un_" + id,
			Nickname:      "nn_" + id,
			Password:      "Password1",
			EmailVerified: true,
		}
		user, err := th.App.CreateGuest(guest)
		require.Nil(t, err)
		th.App.UpdateActive(user, false)

		th.App.UpdateConfig(func(cfg *model.Config) { *cfg.GuestAccountsSettings.Enable = false })
		defer th.App.UpdateConfig(func(cfg *model.Config) { *cfg.GuestAccountsSettings.Enable = true })

		th.TestForSystemAdminAndLocal(t, func(t *testing.T, client *model.Client4) {
			_, resp := client.UpdateUserActive(user.Id, true)
			CheckUnauthorizedStatus(t, resp)
		})
	})

	t.Run("activate guest should work when guests feature is enabled", func(t *testing.T) {
		th := Setup(t).InitBasic()
		defer th.TearDown()

		id := model.NewId()
		guest := &model.User{
			Email:         "success+" + id + "@simulator.amazonses.com",
			Username:      "un_" + id,
			Nickname:      "nn_" + id,
			Password:      "Password1",
			EmailVerified: true,
		}
		user, err := th.App.CreateGuest(guest)
		require.Nil(t, err)
		th.App.UpdateActive(user, false)

		th.App.UpdateConfig(func(cfg *model.Config) { *cfg.GuestAccountsSettings.Enable = true })
		th.TestForSystemAdminAndLocal(t, func(t *testing.T, client *model.Client4) {
			_, resp := client.UpdateUserActive(user.Id, true)
			CheckNoError(t, resp)
		})
	})
}

func TestGetUsers(t *testing.T) {
	th := Setup(t)
	defer th.TearDown()

	th.TestForAllClients(t, func(t *testing.T, client *model.Client4) {
		rusers, resp := client.GetUsers(0, 60, "")
		CheckNoError(t, resp)
		for _, u := range rusers {
			CheckUserSanitization(t, u)
		}

		rusers, resp = client.GetUsers(0, 1, "")
		CheckNoError(t, resp)
		require.Len(t, rusers, 1, "should be 1 per page")

		rusers, resp = client.GetUsers(1, 1, "")
		CheckNoError(t, resp)
		require.Len(t, rusers, 1, "should be 1 per page")

		rusers, resp = client.GetUsers(10000, 100, "")
		CheckNoError(t, resp)
		require.Empty(t, rusers, "should be no users")

		// Check default params for page and per_page
		_, err := client.DoApiGet("/users", "")
		require.Nil(t, err)
	})

	th.Client.Logout()
	_, resp := th.Client.GetUsers(0, 60, "")
	CheckUnauthorizedStatus(t, resp)
}

func TestGetNewUsersInTeam(t *testing.T) {
	th := Setup(t).InitBasic()
	defer th.TearDown()
	teamId := th.BasicTeam.Id

	rusers, resp := th.Client.GetNewUsersInTeam(teamId, 0, 60, "")
	CheckNoError(t, resp)

	lastCreateAt := model.GetMillis()
	for _, u := range rusers {
		require.LessOrEqual(t, u.CreateAt, lastCreateAt, "right sorting")
		lastCreateAt = u.CreateAt
		CheckUserSanitization(t, u)
	}

	rusers, resp = th.Client.GetNewUsersInTeam(teamId, 1, 1, "")
	CheckNoError(t, resp)
	require.Len(t, rusers, 1, "should be 1 per page")

	th.Client.Logout()
	_, resp = th.Client.GetNewUsersInTeam(teamId, 1, 1, "")
	CheckUnauthorizedStatus(t, resp)
}

func TestGetRecentlyActiveUsersInTeam(t *testing.T) {
	th := Setup(t).InitBasic()
	defer th.TearDown()
	teamId := th.BasicTeam.Id

	th.App.SetStatusOnline(th.BasicUser.Id, true)

	rusers, resp := th.Client.GetRecentlyActiveUsersInTeam(teamId, 0, 60, "")
	CheckNoError(t, resp)

	for _, u := range rusers {
		require.NotZero(t, u.LastActivityAt, "should return last activity at")
		CheckUserSanitization(t, u)
	}

	rusers, resp = th.Client.GetRecentlyActiveUsersInTeam(teamId, 0, 1, "")
	CheckNoError(t, resp)
	require.Len(t, rusers, 1, "should be 1 per page")

	th.Client.Logout()
	_, resp = th.Client.GetRecentlyActiveUsersInTeam(teamId, 0, 1, "")
	CheckUnauthorizedStatus(t, resp)
}

func TestGetActiveUsersInTeam(t *testing.T) {
	th := Setup(t).InitBasic()
	defer th.TearDown()
	teamId := th.BasicTeam.Id

	th.SystemAdminClient.UpdateUserActive(th.BasicUser2.Id, false)
	rusers, resp := th.Client.GetActiveUsersInTeam(teamId, 0, 60, "")
	CheckNoError(t, resp)

	require.NotZero(t, len(rusers))
	for _, u := range rusers {
		require.Zero(t, u.DeleteAt, "should not be deleted")
		require.NotEqual(t, th.BasicUser2.Id, "should not include deactivated user")
		CheckUserSanitization(t, u)
	}

	rusers, resp = th.Client.GetActiveUsersInTeam(teamId, 0, 1, "")
	CheckNoError(t, resp)
	require.Len(t, rusers, 1, "should be 1 per page")

	// Check case where we have supplied both active and inactive flags
	_, err := th.Client.DoApiGet("/users?inactive=true&active=true", "")
	require.NotNil(t, err)

	th.Client.Logout()
	_, resp = th.Client.GetActiveUsersInTeam(teamId, 0, 1, "")
	CheckUnauthorizedStatus(t, resp)
}

func TestGetUsersWithoutTeam(t *testing.T) {
	th := Setup(t).InitBasic()
	defer th.TearDown()

	_, resp := th.Client.GetUsersWithoutTeam(0, 100, "")
	require.Error(t, resp.Error, "should prevent non-admin user from getting users without a team")

	// These usernames need to appear in the first 100 users for this to work

	user, resp := th.Client.CreateUser(&model.User{
		Username: "a000000000" + model.NewId(),
		Email:    "success+" + model.NewId() + "@simulator.amazonses.com",
		Password: "Password1",
	})
	CheckNoError(t, resp)
	th.LinkUserToTeam(user, th.BasicTeam)
	defer th.App.Srv().Store.User().PermanentDelete(user.Id)

	user2, resp := th.Client.CreateUser(&model.User{
		Username: "a000000001" + model.NewId(),
		Email:    "success+" + model.NewId() + "@simulator.amazonses.com",
		Password: "Password1",
	})
	CheckNoError(t, resp)
	defer th.App.Srv().Store.User().PermanentDelete(user2.Id)

	rusers, resp := th.SystemAdminClient.GetUsersWithoutTeam(0, 100, "")
	CheckNoError(t, resp)

	found1 := false
	found2 := false

	for _, u := range rusers {
		if u.Id == user.Id {
			found1 = true
		} else if u.Id == user2.Id {
			found2 = true
		}
	}

	require.False(t, found1, "should not return user that as a team")
	require.True(t, found2, "should return user that has no teams")
}

func TestGetUsersInTeam(t *testing.T) {
	th := Setup(t).InitBasic()
	defer th.TearDown()
	teamId := th.BasicTeam.Id

	rusers, resp := th.Client.GetUsersInTeam(teamId, 0, 60, "")
	CheckNoError(t, resp)
	for _, u := range rusers {
		CheckUserSanitization(t, u)
	}

	rusers, resp = th.Client.GetUsersInTeam(teamId, 0, 60, resp.Etag)
	CheckEtag(t, rusers, resp)

	rusers, resp = th.Client.GetUsersInTeam(teamId, 0, 1, "")
	CheckNoError(t, resp)
	require.Len(t, rusers, 1, "should be 1 per page")

	rusers, resp = th.Client.GetUsersInTeam(teamId, 1, 1, "")
	CheckNoError(t, resp)
	require.Len(t, rusers, 1, "should be 1 per page")

	rusers, resp = th.Client.GetUsersInTeam(teamId, 10000, 100, "")
	CheckNoError(t, resp)
	require.Empty(t, rusers, "should be no users")

	th.Client.Logout()
	_, resp = th.Client.GetUsersInTeam(teamId, 0, 60, "")
	CheckUnauthorizedStatus(t, resp)

	user := th.CreateUser()
	th.Client.Login(user.Email, user.Password)
	_, resp = th.Client.GetUsersInTeam(teamId, 0, 60, "")
	CheckForbiddenStatus(t, resp)

	_, resp = th.SystemAdminClient.GetUsersInTeam(teamId, 0, 60, "")
	CheckNoError(t, resp)
}

func TestGetUsersNotInTeam(t *testing.T) {
	th := Setup(t).InitBasic()
	defer th.TearDown()
	teamId := th.BasicTeam.Id

	rusers, resp := th.Client.GetUsersNotInTeam(teamId, 0, 60, "")
	CheckNoError(t, resp)
	for _, u := range rusers {
		CheckUserSanitization(t, u)
	}
	require.Len(t, rusers, 1, "should be 1 user in total")

	rusers, resp = th.Client.GetUsersNotInTeam(teamId, 0, 60, resp.Etag)
	CheckEtag(t, rusers, resp)

	rusers, resp = th.Client.GetUsersNotInTeam(teamId, 0, 1, "")
	CheckNoError(t, resp)
	require.Len(t, rusers, 1, "should be 1 per page")

	rusers, resp = th.Client.GetUsersNotInTeam(teamId, 1, 1, "")
	CheckNoError(t, resp)
	require.Empty(t, rusers, "should be no users")

	rusers, resp = th.Client.GetUsersNotInTeam(teamId, 10000, 100, "")
	CheckNoError(t, resp)
	require.Empty(t, rusers, "should be no users")

	th.Client.Logout()
	_, resp = th.Client.GetUsersNotInTeam(teamId, 0, 60, "")
	CheckUnauthorizedStatus(t, resp)

	user := th.CreateUser()
	th.Client.Login(user.Email, user.Password)
	_, resp = th.Client.GetUsersNotInTeam(teamId, 0, 60, "")
	CheckForbiddenStatus(t, resp)

	_, resp = th.SystemAdminClient.GetUsersNotInTeam(teamId, 0, 60, "")
	CheckNoError(t, resp)
}

func TestGetUsersInChannel(t *testing.T) {
	th := Setup(t).InitBasic()
	defer th.TearDown()
	channelId := th.BasicChannel.Id

	rusers, resp := th.Client.GetUsersInChannel(channelId, 0, 60, "")
	CheckNoError(t, resp)
	for _, u := range rusers {
		CheckUserSanitization(t, u)
	}

	rusers, resp = th.Client.GetUsersInChannel(channelId, 0, 1, "")
	CheckNoError(t, resp)
	require.Len(t, rusers, 1, "should be 1 per page")

	rusers, resp = th.Client.GetUsersInChannel(channelId, 1, 1, "")
	CheckNoError(t, resp)
	require.Len(t, rusers, 1, "should be 1 per page")

	rusers, resp = th.Client.GetUsersInChannel(channelId, 10000, 100, "")
	CheckNoError(t, resp)
	require.Empty(t, rusers, "should be no users")

	th.Client.Logout()
	_, resp = th.Client.GetUsersInChannel(channelId, 0, 60, "")
	CheckUnauthorizedStatus(t, resp)

	user := th.CreateUser()
	th.Client.Login(user.Email, user.Password)
	_, resp = th.Client.GetUsersInChannel(channelId, 0, 60, "")
	CheckForbiddenStatus(t, resp)

	_, resp = th.SystemAdminClient.GetUsersInChannel(channelId, 0, 60, "")
	CheckNoError(t, resp)
}

func TestGetUsersNotInChannel(t *testing.T) {
	th := Setup(t).InitBasic()
	defer th.TearDown()
	teamId := th.BasicTeam.Id
	channelId := th.BasicChannel.Id

	user := th.CreateUser()
	th.LinkUserToTeam(user, th.BasicTeam)

	rusers, resp := th.Client.GetUsersNotInChannel(teamId, channelId, 0, 60, "")
	CheckNoError(t, resp)
	for _, u := range rusers {
		CheckUserSanitization(t, u)
	}

	rusers, resp = th.Client.GetUsersNotInChannel(teamId, channelId, 0, 1, "")
	CheckNoError(t, resp)
	require.Len(t, rusers, 1, "should be 1 per page")

	rusers, resp = th.Client.GetUsersNotInChannel(teamId, channelId, 10000, 100, "")
	CheckNoError(t, resp)
	require.Empty(t, rusers, "should be no users")

	th.Client.Logout()
	_, resp = th.Client.GetUsersNotInChannel(teamId, channelId, 0, 60, "")
	CheckUnauthorizedStatus(t, resp)

	th.Client.Login(user.Email, user.Password)
	_, resp = th.Client.GetUsersNotInChannel(teamId, channelId, 0, 60, "")
	CheckForbiddenStatus(t, resp)

	_, resp = th.SystemAdminClient.GetUsersNotInChannel(teamId, channelId, 0, 60, "")
	CheckNoError(t, resp)
}

func TestGetUsersInGroup(t *testing.T) {
	th := Setup(t).InitBasic()
	defer th.TearDown()

	id := model.NewId()
	group, err := th.App.CreateGroup(&model.Group{
		DisplayName: "dn-foo_" + id,
		Name:        model.NewString("name" + id),
		Source:      model.GroupSourceLdap,
		Description: "description_" + id,
		RemoteId:    model.NewId(),
	})
	assert.Nil(t, err)

	var response *model.Response
	var users []*model.User

	t.Run("Requires ldap license", func(t *testing.T) {
		_, response = th.SystemAdminClient.GetUsersInGroup(group.Id, 0, 60, "")
		CheckNotImplementedStatus(t, response)
	})

	th.App.Srv().SetLicense(model.NewTestLicense("ldap"))

	t.Run("Requires manage system permission to access users in group", func(t *testing.T) {
		th.Client.Login(th.BasicUser.Email, th.BasicUser.Password)
		_, response = th.Client.GetUsersInGroup(group.Id, 0, 60, "")
		CheckForbiddenStatus(t, response)
	})

	user1, err := th.App.CreateUser(&model.User{Email: th.GenerateTestEmail(), Nickname: "test user1", Password: "test-password-1", Username: "test-user-1", Roles: model.SYSTEM_USER_ROLE_ID})
	assert.Nil(t, err)
	_, err = th.App.UpsertGroupMember(group.Id, user1.Id)
	assert.Nil(t, err)

	t.Run("Returns users in group when called by system admin", func(t *testing.T) {
		users, response = th.SystemAdminClient.GetUsersInGroup(group.Id, 0, 60, "")
		CheckNoError(t, response)
		assert.Equal(t, users[0].Id, user1.Id)
	})

	t.Run("Returns no users when pagination out of range", func(t *testing.T) {
		users, response = th.SystemAdminClient.GetUsersInGroup(group.Id, 5, 60, "")
		CheckNoError(t, response)
		assert.Empty(t, users)
	})
}

func TestUpdateUserMfa(t *testing.T) {
	th := Setup(t).InitBasic()
	defer th.TearDown()

	th.App.Srv().SetLicense(model.NewTestLicense("mfa"))
	th.App.UpdateConfig(func(cfg *model.Config) { *cfg.ServiceSettings.EnableMultifactorAuthentication = true })

	session, _ := th.App.GetSession(th.Client.AuthToken)
	session.IsOAuth = true
	th.App.AddSessionToCache(session)

	_, resp := th.Client.UpdateUserMfa(th.BasicUser.Id, "12345", false)
	CheckForbiddenStatus(t, resp)

	th.TestForSystemAdminAndLocal(t, func(t *testing.T, client *model.Client4) {
		_, resp := client.UpdateUserMfa(th.BasicUser.Id, "12345", false)
		CheckNoError(t, resp)
	})
}

// CheckUserMfa is deprecated and should not be used anymore, it will be disabled by default in version 6.0
func TestCheckUserMfa(t *testing.T) {
	th := Setup(t).InitBasic()
	defer th.TearDown()

	th.App.UpdateConfig(func(c *model.Config) {
		*c.ServiceSettings.DisableLegacyMFA = false
	})

	required, resp := th.Client.CheckUserMfa(th.BasicUser.Email)
	CheckNoError(t, resp)

	require.False(t, required, "mfa not active")

	_, resp = th.Client.CheckUserMfa("")
	CheckBadRequestStatus(t, resp)

	th.Client.Logout()

	required, resp = th.Client.CheckUserMfa(th.BasicUser.Email)
	CheckNoError(t, resp)

	require.False(t, required, "mfa not active")

	th.App.Srv().SetLicense(model.NewTestLicense("mfa"))
	th.App.UpdateConfig(func(cfg *model.Config) { *cfg.ServiceSettings.EnableMultifactorAuthentication = true })

	th.LoginBasic()

	required, resp = th.Client.CheckUserMfa(th.BasicUser.Email)
	CheckNoError(t, resp)

	require.False(t, required, "mfa not active")

	th.Client.Logout()

	required, resp = th.Client.CheckUserMfa(th.BasicUser.Email)
	CheckNoError(t, resp)

	require.False(t, required, "mfa not active")

	th.App.UpdateConfig(func(c *model.Config) {
		*c.ServiceSettings.DisableLegacyMFA = true
	})

	_, resp = th.Client.CheckUserMfa(th.BasicUser.Email)
	CheckNotFoundStatus(t, resp)
}

func TestUserLoginMFAFlow(t *testing.T) {
	th := Setup(t).InitBasic()
	defer th.TearDown()

	th.App.UpdateConfig(func(c *model.Config) {
		*c.ServiceSettings.DisableLegacyMFA = true
		*c.ServiceSettings.EnableMultifactorAuthentication = true
	})

	t.Run("WithoutMFA", func(t *testing.T) {
		_, resp := th.Client.Login(th.BasicUser.Email, th.BasicUser.Password)
		CheckNoError(t, resp)
	})

	t.Run("WithInvalidMFA", func(t *testing.T) {
		secret, err := th.App.GenerateMfaSecret(th.BasicUser.Id)
		assert.Nil(t, err)

		// Fake user has MFA enabled
		nErr := th.Server.Store.User().UpdateMfaActive(th.BasicUser.Id, true)
		require.Nil(t, nErr)

		nErr = th.Server.Store.User().UpdateMfaActive(th.BasicUser.Id, true)
		require.Nil(t, nErr)

		nErr = th.Server.Store.User().UpdateMfaSecret(th.BasicUser.Id, secret.Secret)
		require.Nil(t, nErr)

		user, resp := th.Client.Login(th.BasicUser.Email, th.BasicUser.Password)
		CheckErrorMessage(t, resp, "mfa.validate_token.authenticate.app_error")
		assert.Nil(t, user)

		user, resp = th.Client.LoginWithMFA(th.BasicUser.Email, th.BasicUser.Password, "")
		CheckErrorMessage(t, resp, "mfa.validate_token.authenticate.app_error")
		assert.Nil(t, user)

		user, resp = th.Client.LoginWithMFA(th.BasicUser.Email, th.BasicUser.Password, "abcdefgh")
		CheckErrorMessage(t, resp, "mfa.validate_token.authenticate.app_error")
		assert.Nil(t, user)

		secret2, err := th.App.GenerateMfaSecret(th.BasicUser2.Id)
		assert.Nil(t, err)
		user, resp = th.Client.LoginWithMFA(th.BasicUser.Email, th.BasicUser.Password, secret2.Secret)
		CheckErrorMessage(t, resp, "mfa.validate_token.authenticate.app_error")
		assert.Nil(t, user)
	})

	t.Run("WithCorrectMFA", func(t *testing.T) {
		secret, err := th.App.GenerateMfaSecret(th.BasicUser.Id)
		assert.Nil(t, err)

		// Fake user has MFA enabled
		nErr := th.Server.Store.User().UpdateMfaActive(th.BasicUser.Id, true)
		require.Nil(t, nErr)

		nErr = th.Server.Store.User().UpdateMfaSecret(th.BasicUser.Id, secret.Secret)
		require.Nil(t, nErr)

		code := dgoogauth.ComputeCode(secret.Secret, time.Now().UTC().Unix()/30)

		user, resp := th.Client.LoginWithMFA(th.BasicUser.Email, th.BasicUser.Password, fmt.Sprintf("%06d", code))
		CheckNoError(t, resp)
		assert.NotNil(t, user)
	})
}

func TestGenerateMfaSecret(t *testing.T) {
	th := Setup(t).InitBasic()
	defer th.TearDown()

	th.App.UpdateConfig(func(cfg *model.Config) { *cfg.ServiceSettings.EnableMultifactorAuthentication = false })

	_, resp := th.Client.GenerateMfaSecret(th.BasicUser.Id)
	CheckNotImplementedStatus(t, resp)

	_, resp = th.SystemAdminClient.GenerateMfaSecret(th.BasicUser.Id)
	CheckNotImplementedStatus(t, resp)

	_, resp = th.Client.GenerateMfaSecret("junk")
	CheckBadRequestStatus(t, resp)

	th.App.Srv().SetLicense(model.NewTestLicense("mfa"))
	th.App.UpdateConfig(func(cfg *model.Config) { *cfg.ServiceSettings.EnableMultifactorAuthentication = true })

	_, resp = th.Client.GenerateMfaSecret(model.NewId())
	CheckForbiddenStatus(t, resp)

	session, _ := th.App.GetSession(th.Client.AuthToken)
	session.IsOAuth = true
	th.App.AddSessionToCache(session)

	_, resp = th.Client.GenerateMfaSecret(th.BasicUser.Id)
	CheckForbiddenStatus(t, resp)

	th.Client.Logout()

	_, resp = th.Client.GenerateMfaSecret(th.BasicUser.Id)
	CheckUnauthorizedStatus(t, resp)
}

func TestUpdateUserPassword(t *testing.T) {
	th := Setup(t).InitBasic()
	defer th.TearDown()

	password := "newpassword1"
	pass, resp := th.Client.UpdateUserPassword(th.BasicUser.Id, th.BasicUser.Password, password)
	CheckNoError(t, resp)

	require.True(t, pass)

	_, resp = th.Client.UpdateUserPassword(th.BasicUser.Id, password, "")
	CheckBadRequestStatus(t, resp)

	_, resp = th.Client.UpdateUserPassword(th.BasicUser.Id, password, "junk")
	CheckBadRequestStatus(t, resp)

	_, resp = th.Client.UpdateUserPassword("junk", password, password)
	CheckBadRequestStatus(t, resp)

	_, resp = th.Client.UpdateUserPassword(th.BasicUser.Id, "", password)
	CheckBadRequestStatus(t, resp)

	_, resp = th.Client.UpdateUserPassword(th.BasicUser.Id, "junk", password)
	CheckBadRequestStatus(t, resp)

	_, resp = th.Client.UpdateUserPassword(th.BasicUser.Id, password, th.BasicUser.Password)
	CheckNoError(t, resp)

	th.Client.Logout()
	_, resp = th.Client.UpdateUserPassword(th.BasicUser.Id, password, password)
	CheckUnauthorizedStatus(t, resp)

	th.LoginBasic2()
	_, resp = th.Client.UpdateUserPassword(th.BasicUser.Id, password, password)
	CheckForbiddenStatus(t, resp)

	th.LoginBasic()

	// Test lockout
	th.App.UpdateConfig(func(cfg *model.Config) { *cfg.ServiceSettings.MaximumLoginAttempts = 2 })

	// Fail twice
	_, resp = th.Client.UpdateUserPassword(th.BasicUser.Id, "badpwd", "newpwd")
	CheckBadRequestStatus(t, resp)
	_, resp = th.Client.UpdateUserPassword(th.BasicUser.Id, "badpwd", "newpwd")
	CheckBadRequestStatus(t, resp)

	// Should fail because account is locked out
	_, resp = th.Client.UpdateUserPassword(th.BasicUser.Id, th.BasicUser.Password, "newpwd")
	CheckErrorMessage(t, resp, "api.user.check_user_login_attempts.too_many.app_error")
	CheckUnauthorizedStatus(t, resp)

	// System admin can update another user's password
	adminSetPassword := "pwdsetbyadmin"
	pass, resp = th.SystemAdminClient.UpdateUserPassword(th.BasicUser.Id, "", adminSetPassword)
	CheckNoError(t, resp)

	require.True(t, pass)

	_, resp = th.Client.Login(th.BasicUser.Email, adminSetPassword)
	CheckNoError(t, resp)
}

func TestUpdateUserHashedPassword(t *testing.T) {
	th := Setup(t).InitBasic()
	defer th.TearDown()
	client := th.Client

	password := "SuperSecurePass23!"
	passwordHash := "$2a$10$CiS1iWVPUj7rQNdY6XW53.DmaPLsETIvmW2p0asp4Dqpofs10UL5W"
	th.TestForSystemAdminAndLocal(t, func(t *testing.T, client *model.Client4) {
		pass, resp := client.UpdateUserHashedPassword(th.BasicUser.Id, passwordHash)
		CheckNoError(t, resp)
		require.True(t, pass)
	})

	_, resp := client.Login(th.BasicUser.Email, password)
	CheckNoError(t, resp)

	// Standard users should never be updating their passwords with already-
	// hashed passwords.
	pass, resp := client.UpdateUserHashedPassword(th.BasicUser.Id, passwordHash)
	CheckUnauthorizedStatus(t, resp)
	require.False(t, pass)
}

func TestResetPassword(t *testing.T) {
	t.Skip("test disabled during old build server changes, should be investigated")

	th := Setup(t).InitBasic()
	defer th.TearDown()
	th.Client.Logout()
	user := th.BasicUser
	// Delete all the messages before check the reset password
	mailservice.DeleteMailBox(user.Email)
	th.TestForAllClients(t, func(t *testing.T, client *model.Client4) {
		success, resp := client.SendPasswordResetEmail(user.Email)
		CheckNoError(t, resp)
		require.True(t, success, "should succeed")
		_, resp = client.SendPasswordResetEmail("")
		CheckBadRequestStatus(t, resp)
		// Should not leak whether the email is attached to an account or not
		success, resp = client.SendPasswordResetEmail("notreal@example.com")
		CheckNoError(t, resp)
		require.True(t, success, "should succeed")
	})
	// Check if the email was send to the right email address and the recovery key match
	var resultsMailbox mailservice.JSONMessageHeaderInbucket
	err := mailservice.RetryInbucket(5, func() error {
		var err error
		resultsMailbox, err = mailservice.GetMailBox(user.Email)
		return err
	})
	if err != nil {
		t.Log(err)
		t.Log("No email was received, maybe due load on the server. Disabling this verification")
	}
	var recoveryTokenString string
	if err == nil && len(resultsMailbox) > 0 {
		require.Contains(t, resultsMailbox[0].To[0], user.Email, "Correct To recipient")
		resultsEmail, mailErr := mailservice.GetMessageFromMailbox(user.Email, resultsMailbox[0].ID)
		require.NoError(t, mailErr)
		loc := strings.Index(resultsEmail.Body.Text, "token=")
		require.NotEqual(t, -1, loc, "Code should be found in email")
		loc += 6
		recoveryTokenString = resultsEmail.Body.Text[loc : loc+model.TOKEN_SIZE]
	}
	recoveryToken, err := th.App.Srv().Store.Token().GetByToken(recoveryTokenString)
	require.Nil(t, err, "Recovery token not found (%s)", recoveryTokenString)

	_, resp := th.Client.ResetPassword(recoveryToken.Token, "")
	CheckBadRequestStatus(t, resp)
	_, resp = th.Client.ResetPassword(recoveryToken.Token, "newp")
	CheckBadRequestStatus(t, resp)
	_, resp = th.Client.ResetPassword("", "newpwd")
	CheckBadRequestStatus(t, resp)
	_, resp = th.Client.ResetPassword("junk", "newpwd")
	CheckBadRequestStatus(t, resp)
	code := ""
	for i := 0; i < model.TOKEN_SIZE; i++ {
		code += "a"
	}
	_, resp = th.Client.ResetPassword(code, "newpwd")
	CheckBadRequestStatus(t, resp)
	success, resp := th.Client.ResetPassword(recoveryToken.Token, "newpwd")
	CheckNoError(t, resp)
	require.True(t, success)
	th.Client.Login(user.Email, "newpwd")
	th.Client.Logout()
	_, resp = th.Client.ResetPassword(recoveryToken.Token, "newpwd")
	CheckBadRequestStatus(t, resp)
	authData := model.NewId()
	_, err = th.App.Srv().Store.User().UpdateAuthData(user.Id, "random", &authData, "", true)
	require.Nil(t, err)
	th.TestForAllClients(t, func(t *testing.T, client *model.Client4) {
		_, resp = client.SendPasswordResetEmail(user.Email)
		CheckBadRequestStatus(t, resp)
	})
}

func TestGetSessions(t *testing.T) {
	th := Setup(t).InitBasic()
	defer th.TearDown()

	user := th.BasicUser

	th.Client.Login(user.Email, user.Password)

	sessions, resp := th.Client.GetSessions(user.Id, "")
	for _, session := range sessions {
		require.Equal(t, user.Id, session.UserId, "user id should match session user id")
	}
	CheckNoError(t, resp)

	_, resp = th.Client.RevokeSession("junk", model.NewId())
	CheckBadRequestStatus(t, resp)

	_, resp = th.Client.GetSessions(th.BasicUser2.Id, "")
	CheckForbiddenStatus(t, resp)

	_, resp = th.Client.GetSessions(model.NewId(), "")
	CheckForbiddenStatus(t, resp)

	th.Client.Logout()
	_, resp = th.Client.GetSessions(th.BasicUser2.Id, "")
	CheckUnauthorizedStatus(t, resp)

	_, resp = th.SystemAdminClient.GetSessions(user.Id, "")
	CheckNoError(t, resp)

	_, resp = th.SystemAdminClient.GetSessions(th.BasicUser2.Id, "")
	CheckNoError(t, resp)

	_, resp = th.SystemAdminClient.GetSessions(model.NewId(), "")
	CheckNoError(t, resp)
}

func TestRevokeSessions(t *testing.T) {
	th := Setup(t).InitBasic()
	defer th.TearDown()

	user := th.BasicUser
	th.Client.Login(user.Email, user.Password)
	sessions, _ := th.Client.GetSessions(user.Id, "")
	require.NotZero(t, len(sessions), "sessions should exist")
	for _, session := range sessions {
		require.Equal(t, user.Id, session.UserId, "user id does not match session user id")
	}
	session := sessions[0]

	_, resp := th.Client.RevokeSession(user.Id, model.NewId())
	CheckBadRequestStatus(t, resp)

	_, resp = th.Client.RevokeSession(th.BasicUser2.Id, model.NewId())
	CheckForbiddenStatus(t, resp)

	_, resp = th.Client.RevokeSession("junk", model.NewId())
	CheckBadRequestStatus(t, resp)

	status, resp := th.Client.RevokeSession(user.Id, session.Id)
	require.True(t, status, "user session revoke successfully")
	CheckNoError(t, resp)

	th.LoginBasic()

	sessions, _ = th.App.GetSessions(th.SystemAdminUser.Id)
	session = sessions[0]

	_, resp = th.Client.RevokeSession(user.Id, session.Id)
	CheckBadRequestStatus(t, resp)

	th.Client.Logout()
	_, resp = th.Client.RevokeSession(user.Id, model.NewId())
	CheckUnauthorizedStatus(t, resp)

	_, resp = th.SystemAdminClient.RevokeSession(user.Id, model.NewId())
	CheckBadRequestStatus(t, resp)

	sessions, _ = th.SystemAdminClient.GetSessions(th.SystemAdminUser.Id, "")
	require.NotEmpty(t, sessions, "sessions should exist")
	for _, session := range sessions {
		require.Equal(t, th.SystemAdminUser.Id, session.UserId, "user id should match session user id")
	}
	session = sessions[0]

	_, resp = th.SystemAdminClient.RevokeSession(th.SystemAdminUser.Id, session.Id)
	CheckNoError(t, resp)
}

func TestRevokeAllSessions(t *testing.T) {
	th := Setup(t).InitBasic()
	defer th.TearDown()

	user := th.BasicUser
	th.Client.Login(user.Email, user.Password)

	_, resp := th.Client.RevokeAllSessions(th.BasicUser2.Id)
	CheckForbiddenStatus(t, resp)

	_, resp = th.Client.RevokeAllSessions("junk" + user.Id)
	CheckBadRequestStatus(t, resp)

	status, resp := th.Client.RevokeAllSessions(user.Id)
	require.True(t, status, "user all sessions revoke unsuccessful")
	CheckNoError(t, resp)

	th.Client.Logout()
	_, resp = th.Client.RevokeAllSessions(user.Id)
	CheckUnauthorizedStatus(t, resp)

	th.Client.Login(user.Email, user.Password)

	sessions, _ := th.Client.GetSessions(user.Id, "")
	require.NotEmpty(t, sessions, "session should exist")

	_, resp = th.Client.RevokeAllSessions(user.Id)
	CheckNoError(t, resp)

	sessions, _ = th.SystemAdminClient.GetSessions(user.Id, "")
	require.Empty(t, sessions, "no sessions should exist for user")

	_, resp = th.Client.RevokeAllSessions(user.Id)
	CheckUnauthorizedStatus(t, resp)
}

func TestRevokeSessionsFromAllUsers(t *testing.T) {
	th := Setup(t).InitBasic()
	defer th.TearDown()

	user := th.BasicUser
	th.Client.Login(user.Email, user.Password)
	_, resp := th.Client.RevokeSessionsFromAllUsers()
	CheckForbiddenStatus(t, resp)

	th.Client.Logout()
	_, resp = th.Client.RevokeSessionsFromAllUsers()
	CheckUnauthorizedStatus(t, resp)

	th.Client.Login(user.Email, user.Password)
	admin := th.SystemAdminUser
	th.Client.Login(admin.Email, admin.Password)
	sessions, err := th.Server.Store.Session().GetSessions(user.Id)
	require.NotEmpty(t, sessions)
	require.Nil(t, err)
	sessions, err = th.Server.Store.Session().GetSessions(admin.Id)
	require.NotEmpty(t, sessions)
	require.Nil(t, err)
	_, resp = th.Client.RevokeSessionsFromAllUsers()
	CheckNoError(t, resp)

	// All sessions were revoked, so making the same call
	// again will fail due to lack of a session.
	_, resp = th.Client.RevokeSessionsFromAllUsers()
	CheckUnauthorizedStatus(t, resp)

	sessions, err = th.Server.Store.Session().GetSessions(user.Id)
	require.Empty(t, sessions)
	require.Nil(t, err)

	sessions, err = th.Server.Store.Session().GetSessions(admin.Id)
	require.Empty(t, sessions)
	require.Nil(t, err)

}

func TestAttachDeviceId(t *testing.T) {
	th := Setup(t).InitBasic()
	defer th.TearDown()

	deviceId := model.PUSH_NOTIFY_APPLE + ":1234567890"

	t.Run("success", func(t *testing.T) {
		testCases := []struct {
			Description                   string
			SiteURL                       string
			ExpectedSetCookieHeaderRegexp string
		}{
			{"no subpath", "http://localhost:8065", "^MMAUTHTOKEN=[a-z0-9]+; Path=/"},
			{"subpath", "http://localhost:8065/subpath", "^MMAUTHTOKEN=[a-z0-9]+; Path=/subpath"},
		}

		for _, tc := range testCases {
			t.Run(tc.Description, func(t *testing.T) {

				th.App.UpdateConfig(func(cfg *model.Config) {
					*cfg.ServiceSettings.SiteURL = tc.SiteURL
				})

				pass, resp := th.Client.AttachDeviceId(deviceId)
				CheckNoError(t, resp)

				cookies := resp.Header.Get("Set-Cookie")
				assert.Regexp(t, tc.ExpectedSetCookieHeaderRegexp, cookies)
				assert.True(t, pass)

				sessions, err := th.App.GetSessions(th.BasicUser.Id)
				require.Nil(t, err)
				assert.Equal(t, deviceId, sessions[0].DeviceId, "Missing device Id")
			})
		}
	})

	t.Run("invalid device id", func(t *testing.T) {
		_, resp := th.Client.AttachDeviceId("")
		CheckBadRequestStatus(t, resp)
	})

	t.Run("not logged in", func(t *testing.T) {
		th.Client.Logout()

		_, resp := th.Client.AttachDeviceId("")
		CheckUnauthorizedStatus(t, resp)
	})
}

func TestGetUserAudits(t *testing.T) {
	th := Setup(t).InitBasic()
	defer th.TearDown()
	user := th.BasicUser

	audits, resp := th.Client.GetUserAudits(user.Id, 0, 100, "")
	for _, audit := range audits {
		require.Equal(t, user.Id, audit.UserId, "user id should match audit user id")
	}
	CheckNoError(t, resp)

	_, resp = th.Client.GetUserAudits(th.BasicUser2.Id, 0, 100, "")
	CheckForbiddenStatus(t, resp)

	th.Client.Logout()
	_, resp = th.Client.GetUserAudits(user.Id, 0, 100, "")
	CheckUnauthorizedStatus(t, resp)

	_, resp = th.SystemAdminClient.GetUserAudits(user.Id, 0, 100, "")
	CheckNoError(t, resp)
}

func TestVerifyUserEmail(t *testing.T) {
	th := Setup(t)
	defer th.TearDown()

	email := th.GenerateTestEmail()
	user := model.User{Email: email, Nickname: "Darth Vader", Password: "hello1", Username: GenerateTestUsername(), Roles: model.SYSTEM_ADMIN_ROLE_ID + " " + model.SYSTEM_USER_ROLE_ID}

	ruser, _ := th.Client.CreateUser(&user)

	token, err := th.App.Srv().EmailService.CreateVerifyEmailToken(ruser.Id, email)
	require.Nil(t, err, "Unable to create email verify token")

	_, resp := th.Client.VerifyUserEmail(token.Token)
	CheckNoError(t, resp)

	_, resp = th.Client.VerifyUserEmail(GenerateTestId())
	CheckBadRequestStatus(t, resp)

	_, resp = th.Client.VerifyUserEmail("")
	CheckBadRequestStatus(t, resp)
}

func TestSendVerificationEmail(t *testing.T) {
	th := Setup(t).InitBasic()
	defer th.TearDown()

	pass, resp := th.Client.SendVerificationEmail(th.BasicUser.Email)
	CheckNoError(t, resp)

	require.True(t, pass, "should have passed")

	_, resp = th.Client.SendVerificationEmail("")
	CheckBadRequestStatus(t, resp)

	// Even non-existent emails should return 200 OK
	_, resp = th.Client.SendVerificationEmail(th.GenerateTestEmail())
	CheckNoError(t, resp)

	th.Client.Logout()
	_, resp = th.Client.SendVerificationEmail(th.BasicUser.Email)
	CheckNoError(t, resp)
}

func TestSetProfileImage(t *testing.T) {
	th := Setup(t).InitBasic()
	defer th.TearDown()
	user := th.BasicUser

	data, err := testutils.ReadTestFile("test.png")
	require.NoError(t, err)

	ok, resp := th.Client.SetProfileImage(user.Id, data)
	require.Truef(t, ok, "%v", resp.Error)
	CheckNoError(t, resp)

	ok, resp = th.Client.SetProfileImage(model.NewId(), data)
	require.False(t, ok, "Should return false, set profile image not allowed")
	CheckForbiddenStatus(t, resp)

	// status code returns either forbidden or unauthorized
	// note: forbidden is set as default at Client4.SetProfileImage when request is terminated early by server
	th.Client.Logout()
	_, resp = th.Client.SetProfileImage(user.Id, data)
	if resp.StatusCode == http.StatusForbidden {
		CheckForbiddenStatus(t, resp)
	} else if resp.StatusCode == http.StatusUnauthorized {
		CheckUnauthorizedStatus(t, resp)
	} else {
		require.Fail(t, "Should have failed either forbidden or unauthorized")
	}

	buser, err := th.App.GetUser(user.Id)
	require.Nil(t, err)

	_, resp = th.SystemAdminClient.SetProfileImage(user.Id, data)
	CheckNoError(t, resp)

	ruser, err := th.App.GetUser(user.Id)
	require.Nil(t, err)
	assert.True(t, buser.LastPictureUpdate < ruser.LastPictureUpdate, "Picture should have updated for user")

	info := &model.FileInfo{Path: "users/" + user.Id + "/profile.png"}
	err = th.cleanupTestFile(info)
	require.Nil(t, err)
}

func TestSetDefaultProfileImage(t *testing.T) {
	th := Setup(t).InitBasic()
	defer th.TearDown()
	user := th.BasicUser

	ok, resp := th.Client.SetDefaultProfileImage(user.Id)
	require.True(t, ok)
	CheckNoError(t, resp)

	ok, resp = th.Client.SetDefaultProfileImage(model.NewId())
	require.False(t, ok, "Should return false, set profile image not allowed")
	CheckForbiddenStatus(t, resp)

	// status code returns either forbidden or unauthorized
	// note: forbidden is set as default at Client4.SetDefaultProfileImage when request is terminated early by server
	th.Client.Logout()
	_, resp = th.Client.SetDefaultProfileImage(user.Id)
	if resp.StatusCode == http.StatusForbidden {
		CheckForbiddenStatus(t, resp)
	} else if resp.StatusCode == http.StatusUnauthorized {
		CheckUnauthorizedStatus(t, resp)
	} else {
		require.Fail(t, "Should have failed either forbidden or unauthorized")
	}

	_, resp = th.SystemAdminClient.SetDefaultProfileImage(user.Id)
	CheckNoError(t, resp)

	ruser, err := th.App.GetUser(user.Id)
	require.Nil(t, err)
	assert.Equal(t, int64(0), ruser.LastPictureUpdate, "Picture should have resetted to default")

	info := &model.FileInfo{Path: "users/" + user.Id + "/profile.png"}
	cleanupErr := th.cleanupTestFile(info)
	require.Nil(t, cleanupErr)
}

func TestLogin(t *testing.T) {
	th := Setup(t).InitBasic()
	defer th.TearDown()
	th.Client.Logout()

	th.App.UpdateConfig(func(cfg *model.Config) {
		*cfg.ServiceSettings.EnableBotAccountCreation = true
	})

	t.Run("missing password", func(t *testing.T) {
		_, resp := th.Client.Login(th.BasicUser.Email, "")
		CheckErrorMessage(t, resp, "api.user.login.blank_pwd.app_error")
	})

	t.Run("unknown user", func(t *testing.T) {
		_, resp := th.Client.Login("unknown", th.BasicUser.Password)
		CheckErrorMessage(t, resp, "api.user.login.invalid_credentials_email_username")
	})

	t.Run("valid login", func(t *testing.T) {
		user, resp := th.Client.Login(th.BasicUser.Email, th.BasicUser.Password)
		CheckNoError(t, resp)
		assert.Equal(t, user.Id, th.BasicUser.Id)
	})

	t.Run("bot login rejected", func(t *testing.T) {
		bot, resp := th.SystemAdminClient.CreateBot(&model.Bot{
			Username: "bot",
		})
		CheckNoError(t, resp)

		botUser, resp := th.SystemAdminClient.GetUser(bot.UserId, "")
		CheckNoError(t, resp)

		changed, resp := th.SystemAdminClient.UpdateUserPassword(bot.UserId, "", "password")
		CheckNoError(t, resp)
		require.True(t, changed)

		_, resp = th.Client.Login(botUser.Email, "password")
		CheckErrorMessage(t, resp, "api.user.login.bot_login_forbidden.app_error")
	})

	t.Run("login with terms_of_service set", func(t *testing.T) {
		termsOfService, err := th.App.CreateTermsOfService("terms of service", th.BasicUser.Id)
		require.Nil(t, err)

		success, resp := th.Client.RegisterTermsOfServiceAction(th.BasicUser.Id, termsOfService.Id, true)
		CheckNoError(t, resp)
		assert.True(t, *success)

		userTermsOfService, resp := th.Client.GetUserTermsOfService(th.BasicUser.Id, "")
		CheckNoError(t, resp)

		user, resp := th.Client.Login(th.BasicUser.Email, th.BasicUser.Password)
		CheckNoError(t, resp)
		assert.Equal(t, user.Id, th.BasicUser.Id)
		assert.Equal(t, user.TermsOfServiceId, userTermsOfService.TermsOfServiceId)
		assert.Equal(t, user.TermsOfServiceCreateAt, userTermsOfService.CreateAt)
	})
}

func TestLoginCookies(t *testing.T) {
	t.Run("should return cookies with X-Requested-With header", func(t *testing.T) {
		th := Setup(t).InitBasic()
		defer th.TearDown()

		th.Client.HttpHeader[model.HEADER_REQUESTED_WITH] = model.HEADER_REQUESTED_WITH_XML

		user, resp := th.Client.Login(th.BasicUser.Email, th.BasicUser.Password)

		sessionCookie := ""
		userCookie := ""
		csrfCookie := ""

		for _, cookie := range resp.Header["Set-Cookie"] {
			if match := regexp.MustCompile("^" + model.SESSION_COOKIE_TOKEN + "=([a-z0-9]+)").FindStringSubmatch(cookie); match != nil {
				sessionCookie = match[1]
			} else if match := regexp.MustCompile("^" + model.SESSION_COOKIE_USER + "=([a-z0-9]+)").FindStringSubmatch(cookie); match != nil {
				userCookie = match[1]
			} else if match := regexp.MustCompile("^" + model.SESSION_COOKIE_CSRF + "=([a-z0-9]+)").FindStringSubmatch(cookie); match != nil {
				csrfCookie = match[1]
			}
		}

		session, _ := th.App.GetSession(th.Client.AuthToken)

		assert.Equal(t, th.Client.AuthToken, sessionCookie)
		assert.Equal(t, user.Id, userCookie)
		assert.Equal(t, session.GetCSRF(), csrfCookie)
	})

	t.Run("should not return cookies without X-Requested-With header", func(t *testing.T) {
		th := Setup(t).InitBasic()
		defer th.TearDown()

		_, resp := th.Client.Login(th.BasicUser.Email, th.BasicUser.Password)

		assert.Empty(t, resp.Header.Get("Set-Cookie"))
	})

	t.Run("should include subpath in path", func(t *testing.T) {
		th := Setup(t).InitBasic()
		defer th.TearDown()

		th.Client.HttpHeader[model.HEADER_REQUESTED_WITH] = model.HEADER_REQUESTED_WITH_XML

		testCases := []struct {
			Description                   string
			SiteURL                       string
			ExpectedSetCookieHeaderRegexp string
		}{
			{"no subpath", "http://localhost:8065", "^MMAUTHTOKEN=[a-z0-9]+; Path=/"},
			{"subpath", "http://localhost:8065/subpath", "^MMAUTHTOKEN=[a-z0-9]+; Path=/subpath"},
		}

		for _, tc := range testCases {
			t.Run(tc.Description, func(t *testing.T) {
				th.App.UpdateConfig(func(cfg *model.Config) {
					*cfg.ServiceSettings.SiteURL = tc.SiteURL
				})

				user, resp := th.Client.Login(th.BasicUser.Email, th.BasicUser.Password)
				CheckNoError(t, resp)
				assert.Equal(t, user.Id, th.BasicUser.Id)

				cookies := resp.Header.Get("Set-Cookie")
				assert.Regexp(t, tc.ExpectedSetCookieHeaderRegexp, cookies)
			})
		}
	})
}

func TestCBALogin(t *testing.T) {
	t.Run("primary", func(t *testing.T) {
		th := Setup(t).InitBasic()
		defer th.TearDown()
		th.App.Srv().SetLicense(model.NewTestLicense("saml"))

		th.App.UpdateConfig(func(cfg *model.Config) {
			*cfg.ServiceSettings.EnableBotAccountCreation = true
		})

		th.App.UpdateConfig(func(cfg *model.Config) {
			*cfg.ExperimentalSettings.ClientSideCertEnable = true
			*cfg.ExperimentalSettings.ClientSideCertCheck = model.CLIENT_SIDE_CERT_CHECK_PRIMARY_AUTH
		})

		t.Run("missing cert header", func(t *testing.T) {
			th.Client.Logout()
			_, resp := th.Client.Login(th.BasicUser.Email, th.BasicUser.Password)
			CheckBadRequestStatus(t, resp)
		})

		t.Run("missing cert subject", func(t *testing.T) {
			th.Client.Logout()
			th.Client.HttpHeader["X-SSL-Client-Cert"] = "valid_cert_fake"
			_, resp := th.Client.Login(th.BasicUser.Email, th.BasicUser.Password)
			CheckBadRequestStatus(t, resp)
		})

		t.Run("emails mismatch", func(t *testing.T) {
			th.Client.Logout()
			th.Client.HttpHeader["X-SSL-Client-Cert-Subject-DN"] = "C=US, ST=Maryland, L=Pasadena, O=Brent Baccala, OU=FreeSoft, CN=www.freesoft.org/emailAddress=mis_match" + th.BasicUser.Email
			_, resp := th.Client.Login(th.BasicUser.Email, "")
			CheckUnauthorizedStatus(t, resp)
		})

		t.Run("successful cba login", func(t *testing.T) {
			th.Client.HttpHeader["X-SSL-Client-Cert-Subject-DN"] = "C=US, ST=Maryland, L=Pasadena, O=Brent Baccala, OU=FreeSoft, CN=www.freesoft.org/emailAddress=" + th.BasicUser.Email
			user, resp := th.Client.Login(th.BasicUser.Email, "")
			CheckNoError(t, resp)
			require.NotNil(t, user)
			require.Equal(t, th.BasicUser.Id, user.Id)
		})

		t.Run("bot login rejected", func(t *testing.T) {
			bot, resp := th.SystemAdminClient.CreateBot(&model.Bot{
				Username: "bot",
			})
			CheckNoError(t, resp)

			botUser, resp := th.SystemAdminClient.GetUser(bot.UserId, "")
			CheckNoError(t, resp)

			th.Client.HttpHeader["X-SSL-Client-Cert-Subject-DN"] = "C=US, ST=Maryland, L=Pasadena, O=Brent Baccala, OU=FreeSoft, CN=www.freesoft.org/emailAddress=" + botUser.Email

			_, resp = th.Client.Login(botUser.Email, "")
			CheckErrorMessage(t, resp, "api.user.login.bot_login_forbidden.app_error")
		})
	})

	t.Run("secondary", func(t *testing.T) {
		th := Setup(t).InitBasic()
		defer th.TearDown()
		th.App.Srv().SetLicense(model.NewTestLicense("saml"))

		th.App.UpdateConfig(func(cfg *model.Config) {
			*cfg.ServiceSettings.EnableBotAccountCreation = true
		})

		th.Client.HttpHeader["X-SSL-Client-Cert"] = "valid_cert_fake"

		th.App.UpdateConfig(func(cfg *model.Config) {
			*cfg.ExperimentalSettings.ClientSideCertEnable = true
			*cfg.ExperimentalSettings.ClientSideCertCheck = model.CLIENT_SIDE_CERT_CHECK_SECONDARY_AUTH
		})

		t.Run("password required", func(t *testing.T) {
			th.Client.HttpHeader["X-SSL-Client-Cert-Subject-DN"] = "C=US, ST=Maryland, L=Pasadena, O=Brent Baccala, OU=FreeSoft, CN=www.freesoft.org/emailAddress=" + th.BasicUser.Email
			_, resp := th.Client.Login(th.BasicUser.Email, "")
			CheckBadRequestStatus(t, resp)
		})

		t.Run("successful cba login with password", func(t *testing.T) {
			th.Client.HttpHeader["X-SSL-Client-Cert-Subject-DN"] = "C=US, ST=Maryland, L=Pasadena, O=Brent Baccala, OU=FreeSoft, CN=www.freesoft.org/emailAddress=" + th.BasicUser.Email
			user, resp := th.Client.Login(th.BasicUser.Email, th.BasicUser.Password)
			CheckNoError(t, resp)
			require.NotNil(t, user)
			require.Equal(t, th.BasicUser.Id, user.Id)
		})

		t.Run("bot login rejected", func(t *testing.T) {
			bot, resp := th.SystemAdminClient.CreateBot(&model.Bot{
				Username: "bot",
			})
			CheckNoError(t, resp)

			botUser, resp := th.SystemAdminClient.GetUser(bot.UserId, "")
			CheckNoError(t, resp)

			changed, resp := th.SystemAdminClient.UpdateUserPassword(bot.UserId, "", "password")
			CheckNoError(t, resp)
			require.True(t, changed)

			th.Client.HttpHeader["X-SSL-Client-Cert-Subject-DN"] = "C=US, ST=Maryland, L=Pasadena, O=Brent Baccala, OU=FreeSoft, CN=www.freesoft.org/emailAddress=" + botUser.Email

			_, resp = th.Client.Login(botUser.Email, "password")
			CheckErrorMessage(t, resp, "api.user.login.bot_login_forbidden.app_error")
		})
	})
}

func TestSwitchAccount(t *testing.T) {
	th := Setup(t).InitBasic()
	defer th.TearDown()

	th.App.UpdateConfig(func(cfg *model.Config) { *cfg.GitLabSettings.Enable = true })

	th.Client.Logout()

	sr := &model.SwitchRequest{
		CurrentService: model.USER_AUTH_SERVICE_EMAIL,
		NewService:     model.USER_AUTH_SERVICE_GITLAB,
		Email:          th.BasicUser.Email,
		Password:       th.BasicUser.Password,
	}

	link, resp := th.Client.SwitchAccountType(sr)
	CheckNoError(t, resp)

	require.NotEmpty(t, link, "bad link")

	th.App.Srv().SetLicense(model.NewTestLicense())
	th.App.UpdateConfig(func(cfg *model.Config) { *cfg.ServiceSettings.ExperimentalEnableAuthenticationTransfer = false })

	sr = &model.SwitchRequest{
		CurrentService: model.USER_AUTH_SERVICE_EMAIL,
		NewService:     model.USER_AUTH_SERVICE_GITLAB,
	}

	_, resp = th.Client.SwitchAccountType(sr)
	CheckForbiddenStatus(t, resp)

	th.LoginBasic()

	sr = &model.SwitchRequest{
		CurrentService: model.USER_AUTH_SERVICE_SAML,
		NewService:     model.USER_AUTH_SERVICE_EMAIL,
		Email:          th.BasicUser.Email,
		NewPassword:    th.BasicUser.Password,
	}

	_, resp = th.Client.SwitchAccountType(sr)
	CheckForbiddenStatus(t, resp)

	sr = &model.SwitchRequest{
		CurrentService: model.USER_AUTH_SERVICE_EMAIL,
		NewService:     model.USER_AUTH_SERVICE_LDAP,
	}

	_, resp = th.Client.SwitchAccountType(sr)
	CheckForbiddenStatus(t, resp)

	sr = &model.SwitchRequest{
		CurrentService: model.USER_AUTH_SERVICE_LDAP,
		NewService:     model.USER_AUTH_SERVICE_EMAIL,
	}

	_, resp = th.Client.SwitchAccountType(sr)
	CheckForbiddenStatus(t, resp)

	th.App.UpdateConfig(func(cfg *model.Config) { *cfg.ServiceSettings.ExperimentalEnableAuthenticationTransfer = true })

	th.LoginBasic()

	fakeAuthData := model.NewId()
	_, err := th.App.Srv().Store.User().UpdateAuthData(th.BasicUser.Id, model.USER_AUTH_SERVICE_GITLAB, &fakeAuthData, th.BasicUser.Email, true)
	require.Nil(t, err)

	sr = &model.SwitchRequest{
		CurrentService: model.USER_AUTH_SERVICE_GITLAB,
		NewService:     model.USER_AUTH_SERVICE_EMAIL,
		Email:          th.BasicUser.Email,
		NewPassword:    th.BasicUser.Password,
	}

	link, resp = th.Client.SwitchAccountType(sr)
	CheckNoError(t, resp)

	require.Equal(t, "/login?extra=signin_change", link)

	th.Client.Logout()
	_, resp = th.Client.Login(th.BasicUser.Email, th.BasicUser.Password)
	CheckNoError(t, resp)
	th.Client.Logout()

	sr = &model.SwitchRequest{
		CurrentService: model.USER_AUTH_SERVICE_GITLAB,
		NewService:     model.SERVICE_GOOGLE,
	}

	_, resp = th.Client.SwitchAccountType(sr)
	CheckBadRequestStatus(t, resp)

	sr = &model.SwitchRequest{
		CurrentService: model.USER_AUTH_SERVICE_EMAIL,
		NewService:     model.USER_AUTH_SERVICE_GITLAB,
		Password:       th.BasicUser.Password,
	}

	_, resp = th.Client.SwitchAccountType(sr)
	CheckNotFoundStatus(t, resp)

	sr = &model.SwitchRequest{
		CurrentService: model.USER_AUTH_SERVICE_EMAIL,
		NewService:     model.USER_AUTH_SERVICE_GITLAB,
		Email:          th.BasicUser.Email,
	}

	_, resp = th.Client.SwitchAccountType(sr)
	CheckUnauthorizedStatus(t, resp)

	sr = &model.SwitchRequest{
		CurrentService: model.USER_AUTH_SERVICE_GITLAB,
		NewService:     model.USER_AUTH_SERVICE_EMAIL,
		Email:          th.BasicUser.Email,
		NewPassword:    th.BasicUser.Password,
	}

	_, resp = th.Client.SwitchAccountType(sr)
	CheckUnauthorizedStatus(t, resp)
}

func assertToken(t *testing.T, th *TestHelper, token *model.UserAccessToken, expectedUserId string) {
	t.Helper()

	oldSessionToken := th.Client.AuthToken
	defer func() { th.Client.AuthToken = oldSessionToken }()

	th.Client.AuthToken = token.Token
	ruser, resp := th.Client.GetMe("")
	CheckNoError(t, resp)

	assert.Equal(t, expectedUserId, ruser.Id, "returned wrong user")
}

func assertInvalidToken(t *testing.T, th *TestHelper, token *model.UserAccessToken) {
	t.Helper()

	oldSessionToken := th.Client.AuthToken
	defer func() { th.Client.AuthToken = oldSessionToken }()

	th.Client.AuthToken = token.Token
	_, resp := th.Client.GetMe("")
	CheckUnauthorizedStatus(t, resp)
}

func TestCreateUserAccessToken(t *testing.T) {
	t.Run("create token without permission", func(t *testing.T) {
		th := Setup(t).InitBasic()
		defer th.TearDown()

		th.App.UpdateConfig(func(cfg *model.Config) { *cfg.ServiceSettings.EnableUserAccessTokens = true })

		_, resp := th.Client.CreateUserAccessToken(th.BasicUser.Id, "test token")
		CheckForbiddenStatus(t, resp)
	})

	t.Run("system admin and local mode can create access token", func(t *testing.T) {
		th := Setup(t).InitBasic()
		defer th.TearDown()

		th.App.UpdateConfig(func(cfg *model.Config) { *cfg.ServiceSettings.EnableUserAccessTokens = true })

		th.TestForSystemAdminAndLocal(t, func(t *testing.T, client *model.Client4) {
			rtoken, resp := client.CreateUserAccessToken(th.BasicUser.Id, "test token")
			CheckNoError(t, resp)

			assert.Equal(t, th.BasicUser.Id, rtoken.UserId, "wrong user id")
			assert.NotEmpty(t, rtoken.Token, "token should not be empty")
			assert.NotEmpty(t, rtoken.Id, "id should not be empty")
			assert.Equal(t, "test token", rtoken.Description, "description did not match")
			assert.True(t, rtoken.IsActive, "token should be active")
			assertToken(t, th, rtoken, th.BasicUser.Id)
		})
	})

	t.Run("create token for invalid user id", func(t *testing.T) {
		th := Setup(t).InitBasic()
		defer th.TearDown()

		th.App.UpdateConfig(func(cfg *model.Config) { *cfg.ServiceSettings.EnableUserAccessTokens = true })

		th.TestForAllClients(t, func(t *testing.T, client *model.Client4) {
			_, resp := client.CreateUserAccessToken("notarealuserid", "test token")
			CheckBadRequestStatus(t, resp)
		})
	})

	t.Run("create token with invalid value", func(t *testing.T) {
		th := Setup(t).InitBasic()
		defer th.TearDown()

		th.App.UpdateConfig(func(cfg *model.Config) { *cfg.ServiceSettings.EnableUserAccessTokens = true })

		th.TestForAllClients(t, func(t *testing.T, client *model.Client4) {
			_, resp := client.CreateUserAccessToken(th.BasicUser.Id, "")
			CheckBadRequestStatus(t, resp)
		})
	})

	t.Run("create token with user access tokens disabled", func(t *testing.T) {
		th := Setup(t).InitBasic()
		defer th.TearDown()

		th.App.UpdateConfig(func(cfg *model.Config) { *cfg.ServiceSettings.EnableUserAccessTokens = false })
		th.App.UpdateUserRoles(th.BasicUser.Id, model.SYSTEM_USER_ROLE_ID+" "+model.SYSTEM_USER_ACCESS_TOKEN_ROLE_ID, false)

		th.TestForAllClients(t, func(t *testing.T, client *model.Client4) {
			_, resp := client.CreateUserAccessToken(th.BasicUser.Id, "test token")
			CheckNotImplementedStatus(t, resp)
		})
	})

	t.Run("create user access token", func(t *testing.T) {
		th := Setup(t).InitBasic()
		defer th.TearDown()

		th.App.UpdateConfig(func(cfg *model.Config) { *cfg.ServiceSettings.EnableUserAccessTokens = true })
		th.App.UpdateUserRoles(th.BasicUser.Id, model.SYSTEM_USER_ROLE_ID+" "+model.SYSTEM_USER_ACCESS_TOKEN_ROLE_ID, false)

		rtoken, resp := th.Client.CreateUserAccessToken(th.BasicUser.Id, "test token")
		CheckNoError(t, resp)

		assert.Equal(t, th.BasicUser.Id, rtoken.UserId, "wrong user id")
		assert.NotEmpty(t, rtoken.Token, "token should not be empty")
		assert.NotEmpty(t, rtoken.Id, "id should not be empty")
		assert.Equal(t, "test token", rtoken.Description, "description did not match")
		assert.True(t, rtoken.IsActive, "token should be active")

		assertToken(t, th, rtoken, th.BasicUser.Id)
	})

	t.Run("create user access token as second user, without permission", func(t *testing.T) {
		th := Setup(t).InitBasic()
		defer th.TearDown()

		th.App.UpdateConfig(func(cfg *model.Config) { *cfg.ServiceSettings.EnableUserAccessTokens = true })

		_, resp := th.Client.CreateUserAccessToken(th.BasicUser2.Id, "test token")
		CheckForbiddenStatus(t, resp)
	})

	t.Run("create user access token for basic user as as system admin", func(t *testing.T) {
		th := Setup(t).InitBasic()
		defer th.TearDown()

		th.App.UpdateConfig(func(cfg *model.Config) { *cfg.ServiceSettings.EnableUserAccessTokens = true })

		rtoken, resp := th.SystemAdminClient.CreateUserAccessToken(th.BasicUser.Id, "test token")
		CheckNoError(t, resp)
		assert.Equal(t, th.BasicUser.Id, rtoken.UserId)

		oldSessionToken := th.Client.AuthToken
		defer func() { th.Client.AuthToken = oldSessionToken }()

		assertToken(t, th, rtoken, th.BasicUser.Id)
	})

	t.Run("create access token as oauth session", func(t *testing.T) {
		th := Setup(t).InitBasic()
		defer th.TearDown()

		th.App.UpdateConfig(func(cfg *model.Config) { *cfg.ServiceSettings.EnableUserAccessTokens = true })

		session, _ := th.App.GetSession(th.Client.AuthToken)
		session.IsOAuth = true
		th.App.AddSessionToCache(session)

		_, resp := th.Client.CreateUserAccessToken(th.BasicUser.Id, "test token")
		CheckForbiddenStatus(t, resp)
	})

	t.Run("create access token for bot created by user", func(t *testing.T) {
		th := Setup(t).InitBasic()
		defer th.TearDown()

		th.App.UpdateConfig(func(cfg *model.Config) { *cfg.ServiceSettings.EnableUserAccessTokens = true })

		defer th.RestoreDefaultRolePermissions(th.SaveDefaultRolePermissions())
		th.AddPermissionToRole(model.PERMISSION_CREATE_BOT.Id, model.TEAM_USER_ROLE_ID)
		th.AddPermissionToRole(model.PERMISSION_CREATE_USER_ACCESS_TOKEN.Id, model.TEAM_USER_ROLE_ID)
		th.App.UpdateUserRoles(th.BasicUser.Id, model.TEAM_USER_ROLE_ID, false)
		th.App.UpdateConfig(func(cfg *model.Config) {
			*cfg.ServiceSettings.EnableBotAccountCreation = true
		})

		createdBot, resp := th.Client.CreateBot(&model.Bot{
			Username:    GenerateTestUsername(),
			DisplayName: "a bot",
			Description: "bot",
		})
		CheckCreatedStatus(t, resp)
		defer th.App.PermanentDeleteBot(createdBot.UserId)

		t.Run("without MANAGE_BOT permission", func(t *testing.T) {
			th.RemovePermissionFromRole(model.PERMISSION_MANAGE_BOTS.Id, model.TEAM_USER_ROLE_ID)

			_, resp = th.Client.CreateUserAccessToken(createdBot.UserId, "test token")
			CheckForbiddenStatus(t, resp)
		})

		t.Run("with MANAGE_BOTS permission", func(t *testing.T) {
			th.AddPermissionToRole(model.PERMISSION_MANAGE_BOTS.Id, model.TEAM_USER_ROLE_ID)

			token, resp := th.Client.CreateUserAccessToken(createdBot.UserId, "test token")
			CheckNoError(t, resp)
			assert.Equal(t, createdBot.UserId, token.UserId)
			assertToken(t, th, token, createdBot.UserId)
		})
	})

	t.Run("create access token for bot created by another user, only having MANAGE_BOTS permission", func(t *testing.T) {
		th := Setup(t).InitBasic()
		defer th.TearDown()

		th.App.UpdateConfig(func(cfg *model.Config) { *cfg.ServiceSettings.EnableUserAccessTokens = true })

		defer th.RestoreDefaultRolePermissions(th.SaveDefaultRolePermissions())
		th.AddPermissionToRole(model.PERMISSION_CREATE_BOT.Id, model.TEAM_USER_ROLE_ID)
		th.AddPermissionToRole(model.PERMISSION_MANAGE_BOTS.Id, model.TEAM_USER_ROLE_ID)
		th.AddPermissionToRole(model.PERMISSION_CREATE_USER_ACCESS_TOKEN.Id, model.TEAM_USER_ROLE_ID)
		th.App.UpdateUserRoles(th.BasicUser.Id, model.TEAM_USER_ROLE_ID, false)
		th.App.UpdateConfig(func(cfg *model.Config) {
			*cfg.ServiceSettings.EnableBotAccountCreation = true
		})

		createdBot, resp := th.SystemAdminClient.CreateBot(&model.Bot{
			Username:    GenerateTestUsername(),
			DisplayName: "a bot",
			Description: "bot",
		})
		CheckCreatedStatus(t, resp)
		defer th.App.PermanentDeleteBot(createdBot.UserId)

		t.Run("only having MANAGE_BOTS permission", func(t *testing.T) {
			_, resp = th.Client.CreateUserAccessToken(createdBot.UserId, "test token")
			CheckForbiddenStatus(t, resp)
		})

		t.Run("with MANAGE_OTHERS_BOTS permission", func(t *testing.T) {
			th.AddPermissionToRole(model.PERMISSION_MANAGE_OTHERS_BOTS.Id, model.TEAM_USER_ROLE_ID)

			rtoken, resp := th.Client.CreateUserAccessToken(createdBot.UserId, "test token")
			CheckNoError(t, resp)
			assert.Equal(t, createdBot.UserId, rtoken.UserId)

			assertToken(t, th, rtoken, createdBot.UserId)
		})
	})
}

func TestGetUserAccessToken(t *testing.T) {
	t.Run("get for invalid user id", func(t *testing.T) {
		th := Setup(t).InitBasic()
		defer th.TearDown()

		th.App.UpdateConfig(func(cfg *model.Config) { *cfg.ServiceSettings.EnableUserAccessTokens = true })

		_, resp := th.Client.GetUserAccessToken("123")
		CheckBadRequestStatus(t, resp)
	})

	t.Run("get for unknown user id", func(t *testing.T) {
		th := Setup(t).InitBasic()
		defer th.TearDown()

		th.App.UpdateConfig(func(cfg *model.Config) { *cfg.ServiceSettings.EnableUserAccessTokens = true })

		_, resp := th.Client.GetUserAccessToken(model.NewId())
		CheckForbiddenStatus(t, resp)
	})

	t.Run("get my token", func(t *testing.T) {
		th := Setup(t).InitBasic()
		defer th.TearDown()

		th.App.UpdateConfig(func(cfg *model.Config) { *cfg.ServiceSettings.EnableUserAccessTokens = true })
		th.App.UpdateUserRoles(th.BasicUser.Id, model.SYSTEM_USER_ROLE_ID+" "+model.SYSTEM_USER_ACCESS_TOKEN_ROLE_ID, false)

		token, resp := th.Client.CreateUserAccessToken(th.BasicUser.Id, "test token")
		CheckNoError(t, resp)

		rtoken, resp := th.Client.GetUserAccessToken(token.Id)
		CheckNoError(t, resp)

		assert.Equal(t, th.BasicUser.Id, rtoken.UserId, "wrong user id")
		assert.Empty(t, rtoken.Token, "token should be blank")
		assert.NotEmpty(t, rtoken.Id, "id should not be empty")
		assert.Equal(t, "test token", rtoken.Description, "description did not match")
	})

	t.Run("get user token as system admin", func(t *testing.T) {
		th := Setup(t).InitBasic()
		defer th.TearDown()

		th.App.UpdateConfig(func(cfg *model.Config) { *cfg.ServiceSettings.EnableUserAccessTokens = true })

		th.App.UpdateUserRoles(th.BasicUser.Id, model.SYSTEM_USER_ROLE_ID+" "+model.SYSTEM_USER_ACCESS_TOKEN_ROLE_ID, false)

		token, resp := th.Client.CreateUserAccessToken(th.BasicUser.Id, "test token")
		CheckNoError(t, resp)

		rtoken, resp := th.SystemAdminClient.GetUserAccessToken(token.Id)
		CheckNoError(t, resp)

		assert.Equal(t, th.BasicUser.Id, rtoken.UserId, "wrong user id")
		assert.Empty(t, rtoken.Token, "token should be blank")
		assert.NotEmpty(t, rtoken.Id, "id should not be empty")
		assert.Equal(t, "test token", rtoken.Description, "description did not match")
	})

	t.Run("get token for bot created by user", func(t *testing.T) {
		th := Setup(t).InitBasic()
		defer th.TearDown()

		th.App.UpdateConfig(func(cfg *model.Config) { *cfg.ServiceSettings.EnableUserAccessTokens = true })

		defer th.RestoreDefaultRolePermissions(th.SaveDefaultRolePermissions())
		th.AddPermissionToRole(model.PERMISSION_CREATE_BOT.Id, model.TEAM_USER_ROLE_ID)
		th.AddPermissionToRole(model.PERMISSION_MANAGE_BOTS.Id, model.TEAM_USER_ROLE_ID)
		th.AddPermissionToRole(model.PERMISSION_CREATE_USER_ACCESS_TOKEN.Id, model.TEAM_USER_ROLE_ID)
		th.AddPermissionToRole(model.PERMISSION_READ_USER_ACCESS_TOKEN.Id, model.TEAM_USER_ROLE_ID)
		th.App.UpdateUserRoles(th.BasicUser.Id, model.TEAM_USER_ROLE_ID, false)
		th.App.UpdateConfig(func(cfg *model.Config) {
			*cfg.ServiceSettings.EnableBotAccountCreation = true
		})

		createdBot, resp := th.Client.CreateBot(&model.Bot{
			Username:    GenerateTestUsername(),
			DisplayName: "a bot",
			Description: "bot",
		})
		CheckCreatedStatus(t, resp)
		defer th.App.PermanentDeleteBot(createdBot.UserId)

		token, resp := th.Client.CreateUserAccessToken(createdBot.UserId, "test token")
		CheckNoError(t, resp)

		t.Run("without MANAGE_BOTS permission", func(t *testing.T) {
			th.RemovePermissionFromRole(model.PERMISSION_MANAGE_BOTS.Id, model.TEAM_USER_ROLE_ID)

			_, resp := th.Client.GetUserAccessToken(token.Id)
			CheckForbiddenStatus(t, resp)
		})

		t.Run("with MANAGE_BOTS permission", func(t *testing.T) {
			th.AddPermissionToRole(model.PERMISSION_MANAGE_BOTS.Id, model.TEAM_USER_ROLE_ID)

			returnedToken, resp := th.Client.GetUserAccessToken(token.Id)
			CheckNoError(t, resp)

			// Actual token won't be returned.
			returnedToken.Token = token.Token
			assert.Equal(t, token, returnedToken)
		})
	})

	t.Run("get token for bot created by another user", func(t *testing.T) {
		th := Setup(t).InitBasic()
		defer th.TearDown()

		th.App.UpdateConfig(func(cfg *model.Config) { *cfg.ServiceSettings.EnableUserAccessTokens = true })

		defer th.RestoreDefaultRolePermissions(th.SaveDefaultRolePermissions())
		th.AddPermissionToRole(model.PERMISSION_CREATE_BOT.Id, model.TEAM_USER_ROLE_ID)
		th.AddPermissionToRole(model.PERMISSION_MANAGE_BOTS.Id, model.TEAM_USER_ROLE_ID)
		th.AddPermissionToRole(model.PERMISSION_CREATE_USER_ACCESS_TOKEN.Id, model.TEAM_USER_ROLE_ID)
		th.AddPermissionToRole(model.PERMISSION_READ_USER_ACCESS_TOKEN.Id, model.TEAM_USER_ROLE_ID)
		th.App.UpdateUserRoles(th.BasicUser.Id, model.TEAM_USER_ROLE_ID, false)
		th.App.UpdateConfig(func(cfg *model.Config) {
			*cfg.ServiceSettings.EnableBotAccountCreation = true
		})

		createdBot, resp := th.SystemAdminClient.CreateBot(&model.Bot{
			Username:    GenerateTestUsername(),
			DisplayName: "a bot",
			Description: "bot",
		})
		CheckCreatedStatus(t, resp)
		defer th.App.PermanentDeleteBot(createdBot.UserId)

		token, resp := th.SystemAdminClient.CreateUserAccessToken(createdBot.UserId, "test token")
		CheckNoError(t, resp)

		t.Run("only having MANAGE_BOTS permission", func(t *testing.T) {
			_, resp = th.Client.GetUserAccessToken(token.Id)
			CheckForbiddenStatus(t, resp)
		})

		t.Run("with MANAGE_OTHERS_BOTS permission", func(t *testing.T) {
			th.AddPermissionToRole(model.PERMISSION_MANAGE_OTHERS_BOTS.Id, model.TEAM_USER_ROLE_ID)

			returnedToken, resp := th.Client.GetUserAccessToken(token.Id)
			CheckNoError(t, resp)

			// Actual token won't be returned.
			returnedToken.Token = token.Token
			assert.Equal(t, token, returnedToken)
		})
	})
}

func TestGetUserAccessTokensForUser(t *testing.T) {
	t.Run("multiple tokens, offset 0, limit 100", func(t *testing.T) {
		th := Setup(t).InitBasic()
		defer th.TearDown()

		th.App.UpdateConfig(func(cfg *model.Config) { *cfg.ServiceSettings.EnableUserAccessTokens = true })

		th.App.UpdateUserRoles(th.BasicUser.Id, model.SYSTEM_USER_ROLE_ID+" "+model.SYSTEM_USER_ACCESS_TOKEN_ROLE_ID, false)

		_, resp := th.Client.CreateUserAccessToken(th.BasicUser.Id, "test token")
		CheckNoError(t, resp)

		_, resp = th.Client.CreateUserAccessToken(th.BasicUser.Id, "test token 2")
		CheckNoError(t, resp)

		th.TestForAllClients(t, func(t *testing.T, client *model.Client4) {
			rtokens, resp := client.GetUserAccessTokensForUser(th.BasicUser.Id, 0, 100)
			CheckNoError(t, resp)

			assert.Len(t, rtokens, 2, "should have 2 tokens")
			for _, uat := range rtokens {
				assert.Equal(t, th.BasicUser.Id, uat.UserId, "wrong user id")
			}
		})
	})

	t.Run("multiple tokens, offset 1, limit 1", func(t *testing.T) {
		th := Setup(t).InitBasic()
		defer th.TearDown()

		th.App.UpdateConfig(func(cfg *model.Config) { *cfg.ServiceSettings.EnableUserAccessTokens = true })

		th.App.UpdateUserRoles(th.BasicUser.Id, model.SYSTEM_USER_ROLE_ID+" "+model.SYSTEM_USER_ACCESS_TOKEN_ROLE_ID, false)

		_, resp := th.Client.CreateUserAccessToken(th.BasicUser.Id, "test token")
		CheckNoError(t, resp)

		_, resp = th.Client.CreateUserAccessToken(th.BasicUser.Id, "test token 2")
		CheckNoError(t, resp)

		th.TestForAllClients(t, func(t *testing.T, client *model.Client4) {
			rtokens, resp := client.GetUserAccessTokensForUser(th.BasicUser.Id, 1, 1)
			CheckNoError(t, resp)

			assert.Len(t, rtokens, 1, "should have 1 tokens")
			for _, uat := range rtokens {
				assert.Equal(t, th.BasicUser.Id, uat.UserId, "wrong user id")
			}
		})
	})
}

func TestGetUserAccessTokens(t *testing.T) {
	t.Run("GetUserAccessTokens, not a system admin", func(t *testing.T) {
		th := Setup(t).InitBasic()
		defer th.TearDown()

		th.App.UpdateConfig(func(cfg *model.Config) { *cfg.ServiceSettings.EnableUserAccessTokens = true })

		th.App.UpdateUserRoles(th.BasicUser.Id, model.SYSTEM_USER_ROLE_ID+" "+model.SYSTEM_USER_ACCESS_TOKEN_ROLE_ID, false)

		_, resp := th.Client.GetUserAccessTokens(0, 100)
		CheckForbiddenStatus(t, resp)
	})

	t.Run("GetUserAccessTokens, as a system admin, page 1, perPage 1", func(t *testing.T) {
		th := Setup(t).InitBasic()
		defer th.TearDown()

		th.App.UpdateConfig(func(cfg *model.Config) { *cfg.ServiceSettings.EnableUserAccessTokens = true })

		th.App.UpdateUserRoles(th.BasicUser.Id, model.SYSTEM_USER_ROLE_ID+" "+model.SYSTEM_USER_ACCESS_TOKEN_ROLE_ID, false)

		_, resp := th.Client.CreateUserAccessToken(th.BasicUser.Id, "test token 2")
		CheckNoError(t, resp)

		_, resp = th.Client.CreateUserAccessToken(th.BasicUser.Id, "test token 2")
		CheckNoError(t, resp)

		rtokens, resp := th.SystemAdminClient.GetUserAccessTokens(1, 1)
		CheckNoError(t, resp)

		assert.Len(t, rtokens, 1, "should have 1 token")
	})

	t.Run("GetUserAccessTokens, as a system admin, page 0, perPage 2", func(t *testing.T) {
		th := Setup(t).InitBasic()
		defer th.TearDown()

		th.App.UpdateConfig(func(cfg *model.Config) { *cfg.ServiceSettings.EnableUserAccessTokens = true })

		th.App.UpdateUserRoles(th.BasicUser.Id, model.SYSTEM_USER_ROLE_ID+" "+model.SYSTEM_USER_ACCESS_TOKEN_ROLE_ID, false)

		_, resp := th.Client.CreateUserAccessToken(th.BasicUser.Id, "test token 2")
		CheckNoError(t, resp)

		_, resp = th.Client.CreateUserAccessToken(th.BasicUser.Id, "test token 2")
		CheckNoError(t, resp)

		rtokens, resp := th.SystemAdminClient.GetUserAccessTokens(0, 2)
		CheckNoError(t, resp)

		assert.Len(t, rtokens, 2, "should have 2 tokens")
	})
}

func TestSearchUserAccessToken(t *testing.T) {
	th := Setup(t).InitBasic()
	defer th.TearDown()

	testDescription := "test token"

	th.App.UpdateConfig(func(cfg *model.Config) { *cfg.ServiceSettings.EnableUserAccessTokens = true })

	th.App.UpdateUserRoles(th.BasicUser.Id, model.SYSTEM_USER_ROLE_ID+" "+model.SYSTEM_USER_ACCESS_TOKEN_ROLE_ID, false)
	token, resp := th.Client.CreateUserAccessToken(th.BasicUser.Id, testDescription)
	CheckNoError(t, resp)

	_, resp = th.Client.SearchUserAccessTokens(&model.UserAccessTokenSearch{Term: token.Id})
	CheckForbiddenStatus(t, resp)

	rtokens, resp := th.SystemAdminClient.SearchUserAccessTokens(&model.UserAccessTokenSearch{Term: th.BasicUser.Id})
	CheckNoError(t, resp)

	require.Len(t, rtokens, 1, "should have 1 token")

	rtokens, resp = th.SystemAdminClient.SearchUserAccessTokens(&model.UserAccessTokenSearch{Term: token.Id})
	CheckNoError(t, resp)

	require.Len(t, rtokens, 1, "should have 1 token")

	rtokens, resp = th.SystemAdminClient.SearchUserAccessTokens(&model.UserAccessTokenSearch{Term: th.BasicUser.Username})
	CheckNoError(t, resp)

	require.Len(t, rtokens, 1, "should have 1 token")

	rtokens, resp = th.SystemAdminClient.SearchUserAccessTokens(&model.UserAccessTokenSearch{Term: "not found"})
	CheckNoError(t, resp)

	require.Empty(t, rtokens, "should have 1 tokens")
}

func TestRevokeUserAccessToken(t *testing.T) {
	t.Run("revoke user token", func(t *testing.T) {
		th := Setup(t).InitBasic()
		defer th.TearDown()

		th.App.UpdateConfig(func(cfg *model.Config) { *cfg.ServiceSettings.EnableUserAccessTokens = true })

		th.App.UpdateUserRoles(th.BasicUser.Id, model.SYSTEM_USER_ROLE_ID+" "+model.SYSTEM_USER_ACCESS_TOKEN_ROLE_ID, false)
		th.TestForAllClients(t, func(t *testing.T, client *model.Client4) {
			token, resp := client.CreateUserAccessToken(th.BasicUser.Id, "test token")
			CheckNoError(t, resp)
			assertToken(t, th, token, th.BasicUser.Id)

			ok, resp := client.RevokeUserAccessToken(token.Id)
			CheckNoError(t, resp)
			assert.True(t, ok, "should have passed")

			assertInvalidToken(t, th, token)
		})
	})

	t.Run("revoke token belonging to another user", func(t *testing.T) {
		th := Setup(t).InitBasic()
		defer th.TearDown()

		th.App.UpdateConfig(func(cfg *model.Config) { *cfg.ServiceSettings.EnableUserAccessTokens = true })

		token, resp := th.SystemAdminClient.CreateUserAccessToken(th.BasicUser2.Id, "test token")
		CheckNoError(t, resp)

		ok, resp := th.Client.RevokeUserAccessToken(token.Id)
		CheckForbiddenStatus(t, resp)
		assert.False(t, ok, "should have failed")
	})

	t.Run("revoke token for bot created by user", func(t *testing.T) {
		th := Setup(t).InitBasic()
		defer th.TearDown()

		th.App.UpdateConfig(func(cfg *model.Config) { *cfg.ServiceSettings.EnableUserAccessTokens = true })

		defer th.RestoreDefaultRolePermissions(th.SaveDefaultRolePermissions())
		th.AddPermissionToRole(model.PERMISSION_CREATE_BOT.Id, model.TEAM_USER_ROLE_ID)
		th.AddPermissionToRole(model.PERMISSION_MANAGE_BOTS.Id, model.TEAM_USER_ROLE_ID)
		th.AddPermissionToRole(model.PERMISSION_CREATE_USER_ACCESS_TOKEN.Id, model.TEAM_USER_ROLE_ID)
		th.AddPermissionToRole(model.PERMISSION_REVOKE_USER_ACCESS_TOKEN.Id, model.TEAM_USER_ROLE_ID)
		th.App.UpdateUserRoles(th.BasicUser.Id, model.TEAM_USER_ROLE_ID, false)
		th.App.UpdateConfig(func(cfg *model.Config) {
			*cfg.ServiceSettings.EnableBotAccountCreation = true
		})

		createdBot, resp := th.Client.CreateBot(&model.Bot{
			Username:    GenerateTestUsername(),
			DisplayName: "a bot",
			Description: "bot",
		})
		CheckCreatedStatus(t, resp)
		defer th.App.PermanentDeleteBot(createdBot.UserId)

		token, resp := th.Client.CreateUserAccessToken(createdBot.UserId, "test token")
		CheckNoError(t, resp)

		t.Run("without MANAGE_BOTS permission", func(t *testing.T) {
			th.RemovePermissionFromRole(model.PERMISSION_MANAGE_BOTS.Id, model.TEAM_USER_ROLE_ID)

			_, resp := th.Client.RevokeUserAccessToken(token.Id)
			CheckForbiddenStatus(t, resp)
		})

		t.Run("with MANAGE_BOTS permission", func(t *testing.T) {
			th.AddPermissionToRole(model.PERMISSION_MANAGE_BOTS.Id, model.TEAM_USER_ROLE_ID)

			ok, resp := th.Client.RevokeUserAccessToken(token.Id)
			CheckNoError(t, resp)
			assert.True(t, ok, "should have passed")
		})
	})

	t.Run("revoke token for bot created by another user", func(t *testing.T) {
		th := Setup(t).InitBasic()
		defer th.TearDown()

		th.App.UpdateConfig(func(cfg *model.Config) { *cfg.ServiceSettings.EnableUserAccessTokens = true })

		defer th.RestoreDefaultRolePermissions(th.SaveDefaultRolePermissions())
		th.AddPermissionToRole(model.PERMISSION_CREATE_BOT.Id, model.TEAM_USER_ROLE_ID)
		th.AddPermissionToRole(model.PERMISSION_MANAGE_BOTS.Id, model.TEAM_USER_ROLE_ID)
		th.AddPermissionToRole(model.PERMISSION_CREATE_USER_ACCESS_TOKEN.Id, model.TEAM_USER_ROLE_ID)
		th.AddPermissionToRole(model.PERMISSION_REVOKE_USER_ACCESS_TOKEN.Id, model.TEAM_USER_ROLE_ID)
		th.App.UpdateUserRoles(th.BasicUser.Id, model.TEAM_USER_ROLE_ID, false)
		th.App.UpdateConfig(func(cfg *model.Config) {
			*cfg.ServiceSettings.EnableBotAccountCreation = true
		})

		createdBot, resp := th.SystemAdminClient.CreateBot(&model.Bot{
			Username:    GenerateTestUsername(),
			DisplayName: "a bot",
			Description: "bot",
		})
		CheckCreatedStatus(t, resp)
		defer th.App.PermanentDeleteBot(createdBot.UserId)

		token, resp := th.SystemAdminClient.CreateUserAccessToken(createdBot.UserId, "test token")
		CheckNoError(t, resp)

		t.Run("only having MANAGE_BOTS permission", func(t *testing.T) {
			_, resp = th.Client.RevokeUserAccessToken(token.Id)
			CheckForbiddenStatus(t, resp)
		})

		t.Run("with MANAGE_OTHERS_BOTS permission", func(t *testing.T) {
			th.AddPermissionToRole(model.PERMISSION_MANAGE_OTHERS_BOTS.Id, model.TEAM_USER_ROLE_ID)

			ok, resp := th.Client.RevokeUserAccessToken(token.Id)
			CheckNoError(t, resp)
			assert.True(t, ok, "should have passed")
		})
	})
}

func TestDisableUserAccessToken(t *testing.T) {
	t.Run("disable user token", func(t *testing.T) {
		th := Setup(t).InitBasic()
		defer th.TearDown()

		th.App.UpdateConfig(func(cfg *model.Config) { *cfg.ServiceSettings.EnableUserAccessTokens = true })

		th.App.UpdateUserRoles(th.BasicUser.Id, model.SYSTEM_USER_ROLE_ID+" "+model.SYSTEM_USER_ACCESS_TOKEN_ROLE_ID, false)
		token, resp := th.Client.CreateUserAccessToken(th.BasicUser.Id, "test token")
		CheckNoError(t, resp)
		assertToken(t, th, token, th.BasicUser.Id)

		ok, resp := th.Client.DisableUserAccessToken(token.Id)
		CheckNoError(t, resp)
		assert.True(t, ok, "should have passed")

		assertInvalidToken(t, th, token)
	})

	t.Run("disable token belonging to another user", func(t *testing.T) {
		th := Setup(t).InitBasic()
		defer th.TearDown()

		th.App.UpdateConfig(func(cfg *model.Config) { *cfg.ServiceSettings.EnableUserAccessTokens = true })

		token, resp := th.SystemAdminClient.CreateUserAccessToken(th.BasicUser2.Id, "test token")
		CheckNoError(t, resp)

		ok, resp := th.Client.DisableUserAccessToken(token.Id)
		CheckForbiddenStatus(t, resp)
		assert.False(t, ok, "should have failed")
	})

	t.Run("disable token for bot created by user", func(t *testing.T) {
		th := Setup(t).InitBasic()
		defer th.TearDown()

		th.App.UpdateConfig(func(cfg *model.Config) { *cfg.ServiceSettings.EnableUserAccessTokens = true })

		defer th.RestoreDefaultRolePermissions(th.SaveDefaultRolePermissions())
		th.AddPermissionToRole(model.PERMISSION_CREATE_BOT.Id, model.TEAM_USER_ROLE_ID)
		th.AddPermissionToRole(model.PERMISSION_MANAGE_BOTS.Id, model.TEAM_USER_ROLE_ID)
		th.AddPermissionToRole(model.PERMISSION_CREATE_USER_ACCESS_TOKEN.Id, model.TEAM_USER_ROLE_ID)
		th.AddPermissionToRole(model.PERMISSION_REVOKE_USER_ACCESS_TOKEN.Id, model.TEAM_USER_ROLE_ID)
		th.App.UpdateUserRoles(th.BasicUser.Id, model.TEAM_USER_ROLE_ID, false)
		th.App.UpdateConfig(func(cfg *model.Config) {
			*cfg.ServiceSettings.EnableBotAccountCreation = true
		})

		createdBot, resp := th.Client.CreateBot(&model.Bot{
			Username:    GenerateTestUsername(),
			DisplayName: "a bot",
			Description: "bot",
		})
		CheckCreatedStatus(t, resp)
		defer th.App.PermanentDeleteBot(createdBot.UserId)

		token, resp := th.Client.CreateUserAccessToken(createdBot.UserId, "test token")
		CheckNoError(t, resp)

		t.Run("without MANAGE_BOTS permission", func(t *testing.T) {
			th.RemovePermissionFromRole(model.PERMISSION_MANAGE_BOTS.Id, model.TEAM_USER_ROLE_ID)

			_, resp := th.Client.DisableUserAccessToken(token.Id)
			CheckForbiddenStatus(t, resp)
		})

		t.Run("with MANAGE_BOTS permission", func(t *testing.T) {
			th.AddPermissionToRole(model.PERMISSION_MANAGE_BOTS.Id, model.TEAM_USER_ROLE_ID)

			ok, resp := th.Client.DisableUserAccessToken(token.Id)
			CheckNoError(t, resp)
			assert.True(t, ok, "should have passed")
		})
	})

	t.Run("disable token for bot created by another user", func(t *testing.T) {
		th := Setup(t).InitBasic()
		defer th.TearDown()

		th.App.UpdateConfig(func(cfg *model.Config) { *cfg.ServiceSettings.EnableUserAccessTokens = true })

		defer th.RestoreDefaultRolePermissions(th.SaveDefaultRolePermissions())
		th.AddPermissionToRole(model.PERMISSION_CREATE_BOT.Id, model.TEAM_USER_ROLE_ID)
		th.AddPermissionToRole(model.PERMISSION_MANAGE_BOTS.Id, model.TEAM_USER_ROLE_ID)
		th.AddPermissionToRole(model.PERMISSION_CREATE_USER_ACCESS_TOKEN.Id, model.TEAM_USER_ROLE_ID)
		th.AddPermissionToRole(model.PERMISSION_REVOKE_USER_ACCESS_TOKEN.Id, model.TEAM_USER_ROLE_ID)
		th.App.UpdateUserRoles(th.BasicUser.Id, model.TEAM_USER_ROLE_ID, false)
		th.App.UpdateConfig(func(cfg *model.Config) {
			*cfg.ServiceSettings.EnableBotAccountCreation = true
		})

		createdBot, resp := th.SystemAdminClient.CreateBot(&model.Bot{
			Username:    GenerateTestUsername(),
			DisplayName: "a bot",
			Description: "bot",
		})
		CheckCreatedStatus(t, resp)
		defer th.App.PermanentDeleteBot(createdBot.UserId)

		token, resp := th.SystemAdminClient.CreateUserAccessToken(createdBot.UserId, "test token")
		CheckNoError(t, resp)

		t.Run("only having MANAGE_BOTS permission", func(t *testing.T) {
			_, resp = th.Client.DisableUserAccessToken(token.Id)
			CheckForbiddenStatus(t, resp)
		})

		t.Run("with MANAGE_OTHERS_BOTS permission", func(t *testing.T) {
			th.AddPermissionToRole(model.PERMISSION_MANAGE_OTHERS_BOTS.Id, model.TEAM_USER_ROLE_ID)

			ok, resp := th.Client.DisableUserAccessToken(token.Id)
			CheckNoError(t, resp)
			assert.True(t, ok, "should have passed")
		})
	})
}

func TestEnableUserAccessToken(t *testing.T) {
	t.Run("enable user token", func(t *testing.T) {
		th := Setup(t).InitBasic()
		defer th.TearDown()

		th.App.UpdateConfig(func(cfg *model.Config) { *cfg.ServiceSettings.EnableUserAccessTokens = true })

		th.App.UpdateUserRoles(th.BasicUser.Id, model.SYSTEM_USER_ROLE_ID+" "+model.SYSTEM_USER_ACCESS_TOKEN_ROLE_ID, false)
		token, resp := th.Client.CreateUserAccessToken(th.BasicUser.Id, "test token")
		CheckNoError(t, resp)
		assertToken(t, th, token, th.BasicUser.Id)

		ok, resp := th.Client.DisableUserAccessToken(token.Id)
		CheckNoError(t, resp)
		assert.True(t, ok, "should have passed")

		assertInvalidToken(t, th, token)

		ok, resp = th.Client.EnableUserAccessToken(token.Id)
		CheckNoError(t, resp)
		assert.True(t, ok, "should have passed")

		assertToken(t, th, token, th.BasicUser.Id)
	})

	t.Run("enable token belonging to another user", func(t *testing.T) {
		th := Setup(t).InitBasic()
		defer th.TearDown()

		th.App.UpdateConfig(func(cfg *model.Config) { *cfg.ServiceSettings.EnableUserAccessTokens = true })

		token, resp := th.SystemAdminClient.CreateUserAccessToken(th.BasicUser2.Id, "test token")
		CheckNoError(t, resp)

		ok, resp := th.SystemAdminClient.DisableUserAccessToken(token.Id)
		CheckNoError(t, resp)
		assert.True(t, ok, "should have passed")

		ok, resp = th.Client.DisableUserAccessToken(token.Id)
		CheckForbiddenStatus(t, resp)
		assert.False(t, ok, "should have failed")
	})

	t.Run("enable token for bot created by user", func(t *testing.T) {
		th := Setup(t).InitBasic()
		defer th.TearDown()

		th.App.UpdateConfig(func(cfg *model.Config) { *cfg.ServiceSettings.EnableUserAccessTokens = true })

		defer th.RestoreDefaultRolePermissions(th.SaveDefaultRolePermissions())
		th.AddPermissionToRole(model.PERMISSION_CREATE_BOT.Id, model.TEAM_USER_ROLE_ID)
		th.AddPermissionToRole(model.PERMISSION_MANAGE_BOTS.Id, model.TEAM_USER_ROLE_ID)
		th.AddPermissionToRole(model.PERMISSION_CREATE_USER_ACCESS_TOKEN.Id, model.TEAM_USER_ROLE_ID)
		th.AddPermissionToRole(model.PERMISSION_REVOKE_USER_ACCESS_TOKEN.Id, model.TEAM_USER_ROLE_ID)
		th.App.UpdateUserRoles(th.BasicUser.Id, model.TEAM_USER_ROLE_ID, false)
		th.App.UpdateConfig(func(cfg *model.Config) {
			*cfg.ServiceSettings.EnableBotAccountCreation = true
		})

		createdBot, resp := th.Client.CreateBot(&model.Bot{
			Username:    GenerateTestUsername(),
			DisplayName: "a bot",
			Description: "bot",
		})
		CheckCreatedStatus(t, resp)
		defer th.App.PermanentDeleteBot(createdBot.UserId)

		token, resp := th.Client.CreateUserAccessToken(createdBot.UserId, "test token")
		CheckNoError(t, resp)

		ok, resp := th.Client.DisableUserAccessToken(token.Id)
		CheckNoError(t, resp)
		assert.True(t, ok, "should have passed")

		t.Run("without MANAGE_BOTS permission", func(t *testing.T) {
			th.RemovePermissionFromRole(model.PERMISSION_MANAGE_BOTS.Id, model.TEAM_USER_ROLE_ID)

			_, resp := th.Client.EnableUserAccessToken(token.Id)
			CheckForbiddenStatus(t, resp)
		})

		t.Run("with MANAGE_BOTS permission", func(t *testing.T) {
			th.AddPermissionToRole(model.PERMISSION_MANAGE_BOTS.Id, model.TEAM_USER_ROLE_ID)

			ok, resp := th.Client.EnableUserAccessToken(token.Id)
			CheckNoError(t, resp)
			assert.True(t, ok, "should have passed")
		})
	})

	t.Run("enable token for bot created by another user", func(t *testing.T) {
		th := Setup(t).InitBasic()
		defer th.TearDown()

		th.App.UpdateConfig(func(cfg *model.Config) { *cfg.ServiceSettings.EnableUserAccessTokens = true })

		defer th.RestoreDefaultRolePermissions(th.SaveDefaultRolePermissions())
		th.AddPermissionToRole(model.PERMISSION_CREATE_BOT.Id, model.TEAM_USER_ROLE_ID)
		th.AddPermissionToRole(model.PERMISSION_MANAGE_BOTS.Id, model.TEAM_USER_ROLE_ID)
		th.AddPermissionToRole(model.PERMISSION_CREATE_USER_ACCESS_TOKEN.Id, model.TEAM_USER_ROLE_ID)
		th.AddPermissionToRole(model.PERMISSION_REVOKE_USER_ACCESS_TOKEN.Id, model.TEAM_USER_ROLE_ID)
		th.App.UpdateUserRoles(th.BasicUser.Id, model.TEAM_USER_ROLE_ID, false)
		th.App.UpdateConfig(func(cfg *model.Config) {
			*cfg.ServiceSettings.EnableBotAccountCreation = true
		})

		createdBot, resp := th.SystemAdminClient.CreateBot(&model.Bot{
			Username:    GenerateTestUsername(),
			DisplayName: "a bot",
			Description: "bot",
		})
		CheckCreatedStatus(t, resp)
		defer th.App.PermanentDeleteBot(createdBot.UserId)

		token, resp := th.SystemAdminClient.CreateUserAccessToken(createdBot.UserId, "test token")
		CheckNoError(t, resp)

		ok, resp := th.SystemAdminClient.DisableUserAccessToken(token.Id)
		CheckNoError(t, resp)
		assert.True(t, ok, "should have passed")

		t.Run("only having MANAGE_BOTS permission", func(t *testing.T) {
			_, resp := th.Client.EnableUserAccessToken(token.Id)
			CheckForbiddenStatus(t, resp)
		})

		t.Run("with MANAGE_OTHERS_BOTS permission", func(t *testing.T) {
			th.AddPermissionToRole(model.PERMISSION_MANAGE_OTHERS_BOTS.Id, model.TEAM_USER_ROLE_ID)

			ok, resp := th.Client.EnableUserAccessToken(token.Id)
			CheckNoError(t, resp)
			assert.True(t, ok, "should have passed")
		})
	})
}

func TestUserAccessTokenInactiveUser(t *testing.T) {
	th := Setup(t).InitBasic()
	defer th.TearDown()

	testDescription := "test token"

	th.App.UpdateConfig(func(cfg *model.Config) { *cfg.ServiceSettings.EnableUserAccessTokens = true })

	th.App.UpdateUserRoles(th.BasicUser.Id, model.SYSTEM_USER_ROLE_ID+" "+model.SYSTEM_USER_ACCESS_TOKEN_ROLE_ID, false)
	token, resp := th.Client.CreateUserAccessToken(th.BasicUser.Id, testDescription)
	CheckNoError(t, resp)

	th.Client.AuthToken = token.Token
	_, resp = th.Client.GetMe("")
	CheckNoError(t, resp)

	th.App.UpdateActive(th.BasicUser, false)

	_, resp = th.Client.GetMe("")
	CheckUnauthorizedStatus(t, resp)
}

func TestUserAccessTokenDisableConfig(t *testing.T) {
	th := Setup(t).InitBasic()
	defer th.TearDown()

	testDescription := "test token"

	th.App.UpdateConfig(func(cfg *model.Config) { *cfg.ServiceSettings.EnableUserAccessTokens = true })

	th.App.UpdateUserRoles(th.BasicUser.Id, model.SYSTEM_USER_ROLE_ID+" "+model.SYSTEM_USER_ACCESS_TOKEN_ROLE_ID, false)
	token, resp := th.Client.CreateUserAccessToken(th.BasicUser.Id, testDescription)
	CheckNoError(t, resp)

	oldSessionToken := th.Client.AuthToken
	th.Client.AuthToken = token.Token
	_, resp = th.Client.GetMe("")
	CheckNoError(t, resp)

	th.App.UpdateConfig(func(cfg *model.Config) { *cfg.ServiceSettings.EnableUserAccessTokens = false })

	_, resp = th.Client.GetMe("")
	CheckUnauthorizedStatus(t, resp)

	th.Client.AuthToken = oldSessionToken
	_, resp = th.Client.GetMe("")
	CheckNoError(t, resp)
}

func TestUserAccessTokenDisableConfigBotsExcluded(t *testing.T) {
	th := Setup(t)
	defer th.TearDown()

	th.App.UpdateConfig(func(cfg *model.Config) {
		*cfg.ServiceSettings.EnableBotAccountCreation = true
		*cfg.ServiceSettings.EnableUserAccessTokens = false
	})

	bot, resp := th.SystemAdminClient.CreateBot(&model.Bot{
		Username:    GenerateTestUsername(),
		DisplayName: "a bot",
		Description: "bot",
	})
	CheckCreatedStatus(t, resp)

	rtoken, resp := th.SystemAdminClient.CreateUserAccessToken(bot.UserId, "test token")
	th.Client.AuthToken = rtoken.Token
	CheckNoError(t, resp)

	_, resp = th.Client.GetMe("")
	CheckNoError(t, resp)
}

func TestGetUsersByStatus(t *testing.T) {
	th := Setup(t)
	defer th.TearDown()

	team, err := th.App.CreateTeam(&model.Team{
		DisplayName: "dn_" + model.NewId(),
		Name:        GenerateTestTeamName(),
		Email:       th.GenerateTestEmail(),
		Type:        model.TEAM_OPEN,
	})

	require.Nil(t, err, "failed to create team")

	channel, err := th.App.CreateChannel(&model.Channel{
		DisplayName: "dn_" + model.NewId(),
		Name:        "name_" + model.NewId(),
		Type:        model.CHANNEL_OPEN,
		TeamId:      team.Id,
		CreatorId:   model.NewId(),
	}, false)
	require.Nil(t, err, "failed to create channel")

	createUserWithStatus := func(username string, status string) *model.User {
		id := model.NewId()

		user, err := th.App.CreateUser(&model.User{
			Email:    "success+" + id + "@simulator.amazonses.com",
			Username: "un_" + username + "_" + id,
			Nickname: "nn_" + id,
			Password: "Password1",
		})
		require.Nil(t, err, "failed to create user")

		th.LinkUserToTeam(user, team)
		th.AddUserToChannel(user, channel)

		th.App.SaveAndBroadcastStatus(&model.Status{
			UserId: user.Id,
			Status: status,
			Manual: true,
		})

		return user
	}

	// Creating these out of order in case that affects results
	offlineUser1 := createUserWithStatus("offline1", model.STATUS_OFFLINE)
	offlineUser2 := createUserWithStatus("offline2", model.STATUS_OFFLINE)
	awayUser1 := createUserWithStatus("away1", model.STATUS_AWAY)
	awayUser2 := createUserWithStatus("away2", model.STATUS_AWAY)
	onlineUser1 := createUserWithStatus("online1", model.STATUS_ONLINE)
	onlineUser2 := createUserWithStatus("online2", model.STATUS_ONLINE)
	dndUser1 := createUserWithStatus("dnd1", model.STATUS_DND)
	dndUser2 := createUserWithStatus("dnd2", model.STATUS_DND)

	client := th.CreateClient()
	_, resp := client.Login(onlineUser2.Username, "Password1")
	require.Nil(t, resp.Error)

	t.Run("sorting by status then alphabetical", func(t *testing.T) {
		usersByStatus, resp := client.GetUsersInChannelByStatus(channel.Id, 0, 8, "")
		require.Nil(t, resp.Error)

		expectedUsersByStatus := []*model.User{
			onlineUser1,
			onlineUser2,
			awayUser1,
			awayUser2,
			dndUser1,
			dndUser2,
			offlineUser1,
			offlineUser2,
		}
		require.Equal(t, len(expectedUsersByStatus), len(usersByStatus))

		for i := range usersByStatus {
			require.Equal(t, expectedUsersByStatus[i].Id, usersByStatus[i].Id)
		}
	})

	t.Run("paging", func(t *testing.T) {
		usersByStatus, resp := client.GetUsersInChannelByStatus(channel.Id, 0, 3, "")
		require.Nil(t, resp.Error)
		require.Len(t, usersByStatus, 3)
		require.Equal(t, onlineUser1.Id, usersByStatus[0].Id, "online users first")
		require.Equal(t, onlineUser2.Id, usersByStatus[1].Id, "online users first")
		require.Equal(t, awayUser1.Id, usersByStatus[2].Id, "expected to receive away users second")

		usersByStatus, resp = client.GetUsersInChannelByStatus(channel.Id, 1, 3, "")
		require.Nil(t, resp.Error)

		require.Equal(t, awayUser2.Id, usersByStatus[0].Id, "expected to receive away users second")
		require.Equal(t, dndUser1.Id, usersByStatus[1].Id, "expected to receive dnd users third")
		require.Equal(t, dndUser2.Id, usersByStatus[2].Id, "expected to receive dnd users third")

		usersByStatus, resp = client.GetUsersInChannelByStatus(channel.Id, 1, 4, "")
		require.Nil(t, resp.Error)

		require.Len(t, usersByStatus, 4)
		require.Equal(t, dndUser1.Id, usersByStatus[0].Id, "expected to receive dnd users third")
		require.Equal(t, dndUser2.Id, usersByStatus[1].Id, "expected to receive dnd users third")

		require.Equal(t, offlineUser1.Id, usersByStatus[2].Id, "expected to receive offline users last")
		require.Equal(t, offlineUser2.Id, usersByStatus[3].Id, "expected to receive offline users last")
	})
}

func TestRegisterTermsOfServiceAction(t *testing.T) {
	th := Setup(t).InitBasic()
	defer th.TearDown()

	success, resp := th.Client.RegisterTermsOfServiceAction(th.BasicUser.Id, "st_1", true)
	CheckErrorMessage(t, resp, "app.terms_of_service.get.no_rows.app_error")
	assert.Nil(t, success)

	termsOfService, err := th.App.CreateTermsOfService("terms of service", th.BasicUser.Id)
	require.Nil(t, err)

	success, resp = th.Client.RegisterTermsOfServiceAction(th.BasicUser.Id, termsOfService.Id, true)
	CheckNoError(t, resp)

	assert.True(t, *success)
	_, err = th.App.GetUser(th.BasicUser.Id)
	require.Nil(t, err)
}

func TestGetUserTermsOfService(t *testing.T) {
	th := Setup(t).InitBasic()
	defer th.TearDown()

	_, resp := th.Client.GetUserTermsOfService(th.BasicUser.Id, "")
	CheckErrorMessage(t, resp, "app.user_terms_of_service.get_by_user.no_rows.app_error")

	termsOfService, err := th.App.CreateTermsOfService("terms of service", th.BasicUser.Id)
	require.Nil(t, err)

	success, resp := th.Client.RegisterTermsOfServiceAction(th.BasicUser.Id, termsOfService.Id, true)
	CheckNoError(t, resp)
	assert.True(t, *success)

	userTermsOfService, resp := th.Client.GetUserTermsOfService(th.BasicUser.Id, "")
	CheckNoError(t, resp)

	assert.Equal(t, th.BasicUser.Id, userTermsOfService.UserId)
	assert.Equal(t, termsOfService.Id, userTermsOfService.TermsOfServiceId)
	assert.NotEmpty(t, userTermsOfService.CreateAt)
}

func TestLoginErrorMessage(t *testing.T) {
	th := Setup(t).InitBasic()
	defer th.TearDown()

	_, resp := th.Client.Logout()
	CheckNoError(t, resp)

	// Email and Username enabled
	th.App.UpdateConfig(func(cfg *model.Config) {
		*cfg.EmailSettings.EnableSignInWithEmail = true
		*cfg.EmailSettings.EnableSignInWithUsername = true
	})
	_, resp = th.Client.Login(th.BasicUser.Email, "wrong")
	CheckErrorMessage(t, resp, "api.user.login.invalid_credentials_email_username")

	// Email enabled
	th.App.UpdateConfig(func(cfg *model.Config) {
		*cfg.EmailSettings.EnableSignInWithEmail = true
		*cfg.EmailSettings.EnableSignInWithUsername = false
	})
	_, resp = th.Client.Login(th.BasicUser.Email, "wrong")
	CheckErrorMessage(t, resp, "api.user.login.invalid_credentials_email")

	// Username enabled
	th.App.UpdateConfig(func(cfg *model.Config) {
		*cfg.EmailSettings.EnableSignInWithEmail = false
		*cfg.EmailSettings.EnableSignInWithUsername = true
	})
	_, resp = th.Client.Login(th.BasicUser.Email, "wrong")
	CheckErrorMessage(t, resp, "api.user.login.invalid_credentials_username")

	// SAML/SSO enabled
	th.App.UpdateConfig(func(cfg *model.Config) {
		*cfg.SamlSettings.Enable = true
		*cfg.SamlSettings.Verify = false
		*cfg.SamlSettings.Encrypt = false
		*cfg.SamlSettings.IdpUrl = "https://localhost/adfs/ls"
		*cfg.SamlSettings.IdpDescriptorUrl = "https://localhost/adfs/services/trust"
		*cfg.SamlSettings.IdpMetadataUrl = "https://localhost/adfs/metadata"
		*cfg.SamlSettings.ServiceProviderIdentifier = "https://localhost/login/sso/saml"
		*cfg.SamlSettings.AssertionConsumerServiceURL = "https://localhost/login/sso/saml"
		*cfg.SamlSettings.IdpCertificateFile = app.SamlIdpCertificateName
		*cfg.SamlSettings.PrivateKeyFile = app.SamlPrivateKeyName
		*cfg.SamlSettings.PublicCertificateFile = app.SamlPublicCertificateName
		*cfg.SamlSettings.EmailAttribute = "Email"
		*cfg.SamlSettings.UsernameAttribute = "Username"
		*cfg.SamlSettings.FirstNameAttribute = "FirstName"
		*cfg.SamlSettings.LastNameAttribute = "LastName"
		*cfg.SamlSettings.NicknameAttribute = ""
		*cfg.SamlSettings.PositionAttribute = ""
		*cfg.SamlSettings.LocaleAttribute = ""
	})
	_, resp = th.Client.Login(th.BasicUser.Email, "wrong")
	CheckErrorMessage(t, resp, "api.user.login.invalid_credentials_sso")
}

func TestLoginLockout(t *testing.T) {
	th := Setup(t).InitBasic()
	defer th.TearDown()

	_, resp := th.Client.Logout()
	CheckNoError(t, resp)

	th.App.UpdateConfig(func(cfg *model.Config) { *cfg.ServiceSettings.MaximumLoginAttempts = 3 })
	th.App.UpdateConfig(func(cfg *model.Config) { *cfg.ServiceSettings.EnableMultifactorAuthentication = true })

	_, resp = th.Client.Login(th.BasicUser.Email, "wrong")
	CheckErrorMessage(t, resp, "api.user.login.invalid_credentials_email_username")
	_, resp = th.Client.Login(th.BasicUser.Email, "wrong")
	CheckErrorMessage(t, resp, "api.user.login.invalid_credentials_email_username")
	_, resp = th.Client.Login(th.BasicUser.Email, "wrong")
	CheckErrorMessage(t, resp, "api.user.login.invalid_credentials_email_username")
	_, resp = th.Client.Login(th.BasicUser.Email, "wrong")
	CheckErrorMessage(t, resp, "api.user.check_user_login_attempts.too_many.app_error")
	_, resp = th.Client.Login(th.BasicUser.Email, "wrong")
	CheckErrorMessage(t, resp, "api.user.check_user_login_attempts.too_many.app_error")

	//Check if lock is active
	_, resp = th.Client.Login(th.BasicUser.Email, th.BasicUser.Password)
	CheckErrorMessage(t, resp, "api.user.check_user_login_attempts.too_many.app_error")

	// Fake user has MFA enabled
	err := th.Server.Store.User().UpdateMfaActive(th.BasicUser2.Id, true)
	require.Nil(t, err)
	_, resp = th.Client.LoginWithMFA(th.BasicUser2.Email, th.BasicUser2.Password, "000000")
	CheckErrorMessage(t, resp, "api.user.check_user_mfa.bad_code.app_error")
	_, resp = th.Client.LoginWithMFA(th.BasicUser2.Email, th.BasicUser2.Password, "000000")
	CheckErrorMessage(t, resp, "api.user.check_user_mfa.bad_code.app_error")
	_, resp = th.Client.LoginWithMFA(th.BasicUser2.Email, th.BasicUser2.Password, "000000")
	CheckErrorMessage(t, resp, "api.user.check_user_mfa.bad_code.app_error")
	_, resp = th.Client.LoginWithMFA(th.BasicUser2.Email, th.BasicUser2.Password, "000000")
	CheckErrorMessage(t, resp, "api.user.check_user_login_attempts.too_many.app_error")
	_, resp = th.Client.LoginWithMFA(th.BasicUser2.Email, th.BasicUser2.Password, "000000")
	CheckErrorMessage(t, resp, "api.user.check_user_login_attempts.too_many.app_error")

	// Fake user has MFA disabled
	err = th.Server.Store.User().UpdateMfaActive(th.BasicUser2.Id, false)
	require.Nil(t, err)

	//Check if lock is active
	_, resp = th.Client.Login(th.BasicUser2.Email, th.BasicUser2.Password)
	CheckErrorMessage(t, resp, "api.user.check_user_login_attempts.too_many.app_error")
}

func TestDemoteUserToGuest(t *testing.T) {
	t.Run("websocket update user event", func(t *testing.T) {
		th := Setup(t).InitBasic()
		defer th.TearDown()

		user := th.BasicUser

		webSocketClient, err := th.CreateWebSocketClient()
		assert.Nil(t, err)
		defer webSocketClient.Close()

		webSocketClient.Listen()

		time.Sleep(300 * time.Millisecond)
		resp := <-webSocketClient.ResponseChannel
		require.Equal(t, model.STATUS_OK, resp.Status)

		adminWebSocketClient, err := th.CreateWebSocketSystemAdminClient()
		assert.Nil(t, err)
		defer adminWebSocketClient.Close()

		adminWebSocketClient.Listen()

		time.Sleep(300 * time.Millisecond)
		resp = <-adminWebSocketClient.ResponseChannel
		require.Equal(t, model.STATUS_OK, resp.Status)

		enableGuestAccounts := *th.App.Config().GuestAccountsSettings.Enable
		defer func() {
			th.App.UpdateConfig(func(cfg *model.Config) { *cfg.GuestAccountsSettings.Enable = enableGuestAccounts })
			th.App.Srv().RemoveLicense()
		}()
		th.App.UpdateConfig(func(cfg *model.Config) { *cfg.GuestAccountsSettings.Enable = true })
		th.App.Srv().SetLicense(model.NewTestLicense())
		_, respErr := th.SystemAdminClient.GetUser(user.Id, "")
		CheckNoError(t, respErr)
		_, respErr = th.SystemAdminClient.DemoteUserToGuest(user.Id)
		CheckNoError(t, respErr)

		assertExpectedWebsocketEvent(t, webSocketClient, model.WEBSOCKET_EVENT_USER_UPDATED, func(event *model.WebSocketEvent) {
			eventUser, ok := event.GetData()["user"].(*model.User)
			require.True(t, ok, "expected user")
			assert.Equal(t, "system_guest", eventUser.Roles)
		})
		assertExpectedWebsocketEvent(t, adminWebSocketClient, model.WEBSOCKET_EVENT_USER_UPDATED, func(event *model.WebSocketEvent) {
			eventUser, ok := event.GetData()["user"].(*model.User)
			require.True(t, ok, "expected user")
			assert.Equal(t, "system_guest", eventUser.Roles)
		})
	})
}

func TestPromoteGuestToUser(t *testing.T) {
	t.Run("websocket update user event", func(t *testing.T) {
		th := Setup(t).InitBasic()
		defer th.TearDown()

		user := th.BasicUser
		th.App.UpdateUserRoles(user.Id, model.SYSTEM_GUEST_ROLE_ID, false)

		webSocketClient, err := th.CreateWebSocketClient()
		assert.Nil(t, err)
		defer webSocketClient.Close()

		webSocketClient.Listen()

		time.Sleep(300 * time.Millisecond)
		resp := <-webSocketClient.ResponseChannel
		require.Equal(t, model.STATUS_OK, resp.Status)

		adminWebSocketClient, err := th.CreateWebSocketSystemAdminClient()
		assert.Nil(t, err)
		defer adminWebSocketClient.Close()

		adminWebSocketClient.Listen()

		time.Sleep(300 * time.Millisecond)
		resp = <-adminWebSocketClient.ResponseChannel
		require.Equal(t, model.STATUS_OK, resp.Status)

		enableGuestAccounts := *th.App.Config().GuestAccountsSettings.Enable
		defer func() {
			th.App.UpdateConfig(func(cfg *model.Config) { *cfg.GuestAccountsSettings.Enable = enableGuestAccounts })
			th.App.Srv().RemoveLicense()
		}()
		th.App.UpdateConfig(func(cfg *model.Config) { *cfg.GuestAccountsSettings.Enable = true })
		th.App.Srv().SetLicense(model.NewTestLicense())
		_, respErr := th.SystemAdminClient.GetUser(user.Id, "")
		CheckNoError(t, respErr)
		_, respErr = th.SystemAdminClient.PromoteGuestToUser(user.Id)
		CheckNoError(t, respErr)

		assertExpectedWebsocketEvent(t, webSocketClient, model.WEBSOCKET_EVENT_USER_UPDATED, func(event *model.WebSocketEvent) {
			eventUser, ok := event.GetData()["user"].(*model.User)
			require.True(t, ok, "expected user")
			assert.Equal(t, "system_user", eventUser.Roles)
		})
		assertExpectedWebsocketEvent(t, adminWebSocketClient, model.WEBSOCKET_EVENT_USER_UPDATED, func(event *model.WebSocketEvent) {
			eventUser, ok := event.GetData()["user"].(*model.User)
			require.True(t, ok, "expected user")
			assert.Equal(t, "system_user", eventUser.Roles)
		})
	})
}

func TestVerifyUserEmailWithoutToken(t *testing.T) {
	th := Setup(t)
	defer th.TearDown()

	th.TestForSystemAdminAndLocal(t, func(t *testing.T, client *model.Client4) {
		email := th.GenerateTestEmail()
		user := model.User{Email: email, Nickname: "Darth Vader", Password: "hello1", Username: GenerateTestUsername(), Roles: model.SYSTEM_USER_ROLE_ID}
		ruser, _ := th.Client.CreateUser(&user)

		vuser, resp := client.VerifyUserEmailWithoutToken(ruser.Id)
		require.Nil(t, resp.Error)
		require.Equal(t, ruser.Id, vuser.Id)
	}, "Should verify a new user")

	th.TestForSystemAdminAndLocal(t, func(t *testing.T, client *model.Client4) {
		vuser, resp := client.VerifyUserEmailWithoutToken("randomId")
		require.NotNil(t, resp.Error)
		CheckErrorMessage(t, resp, "api.context.invalid_url_param.app_error")
		require.Nil(t, vuser)
	}, "Should not be able to find user")

	t.Run("Should not be able to verify user due to permissions", func(t *testing.T) {
		user := th.CreateUser()
		vuser, resp := th.Client.VerifyUserEmailWithoutToken(user.Id)
		require.NotNil(t, resp.Error)
		CheckErrorMessage(t, resp, "api.context.permissions.app_error")
		require.Nil(t, vuser)
	})
}

func TestGetKnownUsers(t *testing.T) {
	th := Setup(t)
	defer th.TearDown()

	t1, err := th.App.CreateTeam(&model.Team{
		DisplayName: "dn_" + model.NewId(),
		Name:        GenerateTestTeamName(),
		Email:       th.GenerateTestEmail(),
		Type:        model.TEAM_OPEN,
	})
	require.Nil(t, err, "failed to create team")

	t2, err := th.App.CreateTeam(&model.Team{
		DisplayName: "dn_" + model.NewId(),
		Name:        GenerateTestTeamName(),
		Email:       th.GenerateTestEmail(),
		Type:        model.TEAM_OPEN,
	})
	require.Nil(t, err, "failed to create team")

	t3, err := th.App.CreateTeam(&model.Team{
		DisplayName: "dn_" + model.NewId(),
		Name:        GenerateTestTeamName(),
		Email:       th.GenerateTestEmail(),
		Type:        model.TEAM_OPEN,
	})
	require.Nil(t, err, "failed to create team")

	c1, err := th.App.CreateChannel(&model.Channel{
		DisplayName: "dn_" + model.NewId(),
		Name:        "name_" + model.NewId(),
		Type:        model.CHANNEL_OPEN,
		TeamId:      t1.Id,
		CreatorId:   model.NewId(),
	}, false)
	require.Nil(t, err, "failed to create channel")

	c2, err := th.App.CreateChannel(&model.Channel{
		DisplayName: "dn_" + model.NewId(),
		Name:        "name_" + model.NewId(),
		Type:        model.CHANNEL_OPEN,
		TeamId:      t2.Id,
		CreatorId:   model.NewId(),
	}, false)
	require.Nil(t, err, "failed to create channel")

	c3, err := th.App.CreateChannel(&model.Channel{
		DisplayName: "dn_" + model.NewId(),
		Name:        "name_" + model.NewId(),
		Type:        model.CHANNEL_OPEN,
		TeamId:      t3.Id,
		CreatorId:   model.NewId(),
	}, false)
	require.Nil(t, err, "failed to create channel")

	u1 := th.CreateUser()
	defer th.App.PermanentDeleteUser(u1)
	u2 := th.CreateUser()
	defer th.App.PermanentDeleteUser(u2)
	u3 := th.CreateUser()
	defer th.App.PermanentDeleteUser(u3)
	u4 := th.CreateUser()
	defer th.App.PermanentDeleteUser(u4)

	th.LinkUserToTeam(u1, t1)
	th.LinkUserToTeam(u1, t2)
	th.LinkUserToTeam(u2, t1)
	th.LinkUserToTeam(u3, t2)
	th.LinkUserToTeam(u4, t3)

	th.App.AddUserToChannel(u1, c1)
	th.App.AddUserToChannel(u1, c2)
	th.App.AddUserToChannel(u2, c1)
	th.App.AddUserToChannel(u3, c2)
	th.App.AddUserToChannel(u4, c3)

	t.Run("get know users sharing no channels", func(t *testing.T) {
		_, _ = th.Client.Login(u4.Email, u4.Password)
		userIds, resp := th.Client.GetKnownUsers()
		CheckNoError(t, resp)
		assert.Empty(t, userIds)
	})

	t.Run("get know users sharing one channel", func(t *testing.T) {
		_, _ = th.Client.Login(u3.Email, u3.Password)
		userIds, resp := th.Client.GetKnownUsers()
		CheckNoError(t, resp)
		assert.Len(t, userIds, 1)
		assert.Equal(t, userIds[0], u1.Id)
	})

	t.Run("get know users sharing multiple channels", func(t *testing.T) {
		_, _ = th.Client.Login(u1.Email, u1.Password)
		userIds, resp := th.Client.GetKnownUsers()
		CheckNoError(t, resp)
		assert.Len(t, userIds, 2)
		assert.ElementsMatch(t, userIds, []string{u2.Id, u3.Id})
	})
}

func TestPublishUserTyping(t *testing.T) {
	th := Setup(t).InitBasic()
	defer th.TearDown()

	tr := model.TypingRequest{
		ChannelId: th.BasicChannel.Id,
		ParentId:  "randomparentid",
	}

	t.Run("should return ok for non-system admin when triggering typing event for own user", func(t *testing.T) {
		_, resp := th.Client.PublishUserTyping(th.BasicUser.Id, tr)
		CheckNoError(t, resp)
	})

	t.Run("should return ok for system admin when triggering typing event for own user", func(t *testing.T) {
		th.LinkUserToTeam(th.SystemAdminUser, th.BasicTeam)
		th.AddUserToChannel(th.SystemAdminUser, th.BasicChannel)

		_, resp := th.SystemAdminClient.PublishUserTyping(th.SystemAdminUser.Id, tr)
		CheckNoError(t, resp)
	})

	t.Run("should return forbidden for non-system admin when triggering a typing event for a different user", func(t *testing.T) {
		_, resp := th.Client.PublishUserTyping(th.BasicUser2.Id, tr)
		CheckForbiddenStatus(t, resp)
	})

	t.Run("should return bad request when triggering a typing event for an invalid user id", func(t *testing.T) {
		_, resp := th.Client.PublishUserTyping("invalid", tr)
		CheckErrorMessage(t, resp, "api.context.invalid_url_param.app_error")
		CheckBadRequestStatus(t, resp)
	})

	t.Run("should send typing event via websocket when triggering a typing event for a user with a common channel", func(t *testing.T) {
		webSocketClient, err := th.CreateWebSocketClient()
		assert.Nil(t, err)
		defer webSocketClient.Close()

		webSocketClient.Listen()

		time.Sleep(300 * time.Millisecond)
		wsResp := <-webSocketClient.ResponseChannel
		require.Equal(t, model.STATUS_OK, wsResp.Status)

		_, resp := th.SystemAdminClient.PublishUserTyping(th.BasicUser2.Id, tr)
		CheckNoError(t, resp)

		assertExpectedWebsocketEvent(t, webSocketClient, model.WEBSOCKET_EVENT_TYPING, func(resp *model.WebSocketEvent) {
			assert.Equal(t, th.BasicChannel.Id, resp.GetBroadcast().ChannelId)

			eventUserId, ok := resp.GetData()["user_id"].(string)
			require.True(t, ok, "expected user_id")
			assert.Equal(t, th.BasicUser2.Id, eventUserId)

			eventParentId, ok := resp.GetData()["parent_id"].(string)
			require.True(t, ok, "expected parent_id")
			assert.Equal(t, "randomparentid", eventParentId)
		})
	})

	th.Server.Busy.Set(time.Second * 10)

	t.Run("should return service unavailable for non-system admin user when triggering a typing event and server busy", func(t *testing.T) {
		_, resp := th.Client.PublishUserTyping("invalid", tr)
		CheckErrorMessage(t, resp, "api.context.server_busy.app_error")
		CheckServiceUnavailableStatus(t, resp)
	})

	t.Run("should return service unavailable for system admin user when triggering a typing event and server busy", func(t *testing.T) {
		_, resp := th.SystemAdminClient.PublishUserTyping(th.SystemAdminUser.Id, tr)
		CheckErrorMessage(t, resp, "api.context.server_busy.app_error")
		CheckServiceUnavailableStatus(t, resp)
	})
}

func TestConvertUserToBot(t *testing.T) {
	th := Setup(t).InitBasic()
	defer th.TearDown()

	bot, resp := th.Client.ConvertUserToBot(th.BasicUser.Id)
	CheckForbiddenStatus(t, resp)
	require.Nil(t, bot)

	th.TestForSystemAdminAndLocal(t, func(t *testing.T, client *model.Client4) {
		user := model.User{Email: th.GenerateTestEmail(), Username: GenerateTestUsername(), Password: "password"}

		ruser, resp := client.CreateUser(&user)
		CheckNoError(t, resp)
		CheckCreatedStatus(t, resp)

		bot, resp = client.ConvertUserToBot(ruser.Id)
		CheckNoError(t, resp)
		require.NotNil(t, bot)
		require.Equal(t, bot.UserId, ruser.Id)

		bot, resp = client.GetBot(bot.UserId, "")
		CheckNoError(t, resp)
		require.NotNil(t, bot)
	})
}

func TestMigrateAuthToLDAP(t *testing.T) {
	th := Setup(t).InitBasic()
	defer th.TearDown()

	_, err := th.Client.MigrateAuthToLdap("email", "a", false)
	CheckForbiddenStatus(t, err)

	th.TestForSystemAdminAndLocal(t, func(t *testing.T, client *model.Client4) {
		_, err = client.MigrateAuthToLdap("email", "a", false)
		CheckNotImplementedStatus(t, err)
	})
}

func TestMigrateAuthToSAML(t *testing.T) {
	th := Setup(t).InitBasic()
	defer th.TearDown()

	_, err := th.Client.MigrateAuthToSaml("email", map[string]string{"1": "a"}, true)
	CheckForbiddenStatus(t, err)

	th.TestForSystemAdminAndLocal(t, func(t *testing.T, client *model.Client4) {
		_, err = client.MigrateAuthToSaml("email", map[string]string{"1": "a"}, true)
		CheckNotImplementedStatus(t, err)
	})
}
func TestUpdatePassword(t *testing.T) {
	th := Setup(t)
	defer th.TearDown()

	t.Run("Forbidden when request performed by system user on a system admin", func(t *testing.T) {
		res := th.Client.UpdatePassword(th.SystemAdminUser.Id, "Pa$$word11", "foobar")
		CheckForbiddenStatus(t, res)
	})

	t.Run("OK when request performed by system user with requisite system permission, except if requested user is system admin", func(t *testing.T) {
		th.AddPermissionToRole(model.PERMISSION_SYSCONSOLE_WRITE_USERMANAGEMENT_USERS.Id, model.SYSTEM_USER_ROLE_ID)
		defer th.RemovePermissionFromRole(model.PERMISSION_SYSCONSOLE_WRITE_USERMANAGEMENT_USERS.Id, model.SYSTEM_USER_ROLE_ID)

		res := th.Client.UpdatePassword(th.TeamAdminUser.Id, "Pa$$word11", "foobar")
		CheckOKStatus(t, res)

		res = th.Client.UpdatePassword(th.SystemAdminUser.Id, "Pa$$word11", "foobar")
		CheckForbiddenStatus(t, res)
	})

	t.Run("OK when request performed by system admin, even if requested user is system admin", func(t *testing.T) {
		res := th.SystemAdminClient.UpdatePassword(th.SystemAdminUser.Id, "Pa$$word11", "foobar")
		CheckOKStatus(t, res)
	})
}

func TestGetThreadsForUser(t *testing.T) {
	th := Setup(t).InitBasic()
	defer th.TearDown()

	t.Run("empty", func(t *testing.T) {
		Client := th.Client

		_, resp := Client.CreatePost(&model.Post{ChannelId: th.BasicChannel.Id, Message: "testMsg"})
		CheckNoError(t, resp)
		CheckCreatedStatus(t, resp)

		defer th.App.Srv().Store.Post().PermanentDeleteByUser(th.BasicUser.Id)

		uss, resp := th.Client.GetUserThreads(th.BasicUser.Id, th.BasicTeam.Id, model.GetUserThreadsOpts{
			Page:     0,
			PageSize: 30,
		})
		require.Nil(t, resp.Error)
		require.Len(t, uss.Threads, 0)
	})

	t.Run("no params, 1 thread", func(t *testing.T) {
		Client := th.Client

		rpost, resp := Client.CreatePost(&model.Post{ChannelId: th.BasicChannel.Id, Message: "testMsg"})
		CheckNoError(t, resp)
		CheckCreatedStatus(t, resp)
		_, resp2 := Client.CreatePost(&model.Post{ChannelId: th.BasicChannel.Id, Message: "testReply", RootId: rpost.Id})
		CheckNoError(t, resp2)
		CheckCreatedStatus(t, resp2)

		defer th.App.Srv().Store.Post().PermanentDeleteByUser(th.BasicUser.Id)

		uss, resp := th.Client.GetUserThreads(th.BasicUser.Id, th.BasicTeam.Id, model.GetUserThreadsOpts{
			Page:     0,
			PageSize: 30,
		})
		require.Nil(t, resp.Error)
		require.Len(t, uss.Threads, 1)
		require.Equal(t, uss.Threads[0].PostId, rpost.Id)
		require.Equal(t, uss.Threads[0].ReplyCount, int64(1))
	})

	t.Run("extended, 1 thread", func(t *testing.T) {
		Client := th.Client

		rpost, resp := Client.CreatePost(&model.Post{ChannelId: th.BasicChannel.Id, Message: "testMsg"})
		CheckNoError(t, resp)
		CheckCreatedStatus(t, resp)
		_, resp2 := Client.CreatePost(&model.Post{ChannelId: th.BasicChannel.Id, Message: "testReply", RootId: rpost.Id})
		CheckNoError(t, resp2)
		CheckCreatedStatus(t, resp2)

		defer th.App.Srv().Store.Post().PermanentDeleteByUser(th.BasicUser.Id)

		uss, resp := th.Client.GetUserThreads(th.BasicUser.Id, th.BasicTeam.Id, model.GetUserThreadsOpts{
			Page:     0,
			PageSize: 30,
			Extended: true,
		})
		require.Nil(t, resp.Error)
		require.Len(t, uss.Threads, 1)
		require.Equal(t, uss.Threads[0].PostId, rpost.Id)
		require.Equal(t, uss.Threads[0].ReplyCount, int64(1))
		require.Equal(t, uss.Threads[0].Participants[0].Id, th.BasicUser.Id)
	})

	t.Run("deleted, 1 thread", func(t *testing.T) {
		Client := th.Client

		rpost, resp := Client.CreatePost(&model.Post{ChannelId: th.BasicChannel.Id, Message: "testMsg"})
		CheckNoError(t, resp)
		CheckCreatedStatus(t, resp)
		_, resp2 := Client.CreatePost(&model.Post{ChannelId: th.BasicChannel.Id, Message: "testReply", RootId: rpost.Id})
		CheckNoError(t, resp2)
		CheckCreatedStatus(t, resp2)

		defer th.App.Srv().Store.Post().PermanentDeleteByUser(th.BasicUser.Id)

		uss, resp := th.Client.GetUserThreads(th.BasicUser.Id, th.BasicTeam.Id, model.GetUserThreadsOpts{
			Page:     0,
			PageSize: 30,
			Deleted:  false,
		})
		require.Nil(t, resp.Error)
		require.Len(t, uss.Threads, 1)
		require.Equal(t, uss.Threads[0].PostId, rpost.Id)
		require.Equal(t, uss.Threads[0].ReplyCount, int64(1))
		require.Equal(t, uss.Threads[0].Participants[0].Id, th.BasicUser.Id)

		res, resp2 := th.Client.DeletePost(rpost.Id)
		require.True(t, res)
		require.Nil(t, resp2.Error)

		uss, resp = th.Client.GetUserThreads(th.BasicUser.Id, th.BasicTeam.Id, model.GetUserThreadsOpts{
			Page:     0,
			PageSize: 30,
			Deleted:  false,
		})
		require.Nil(t, resp.Error)
		require.Len(t, uss.Threads, 0)

		uss, resp = th.Client.GetUserThreads(th.BasicUser.Id, th.BasicTeam.Id, model.GetUserThreadsOpts{
			Page:     0,
			PageSize: 30,
			Deleted:  true,
		})
		require.Nil(t, resp.Error)
		require.Len(t, uss.Threads, 1)
		require.Greater(t, uss.Threads[0].Post.DeleteAt, int64(0))

	})

	t.Run("paged, 30 threads", func(t *testing.T) {
		Client := th.Client

		var rootIds []*model.Post
		for i := 0; i < 30; i++ {
			time.Sleep(1)
			rpost, resp := Client.CreatePost(&model.Post{ChannelId: th.BasicChannel.Id, Message: "testMsg"})
			CheckNoError(t, resp)
			CheckCreatedStatus(t, resp)
			rootIds = append(rootIds, rpost)
			time.Sleep(1)
			_, resp2 := Client.CreatePost(&model.Post{ChannelId: th.BasicChannel.Id, Message: "testReply", RootId: rpost.Id})
			CheckNoError(t, resp2)
			CheckCreatedStatus(t, resp2)
		}

		defer th.App.Srv().Store.Post().PermanentDeleteByUser(th.BasicUser.Id)

		uss, resp := th.Client.GetUserThreads(th.BasicUser.Id, th.BasicTeam.Id, model.GetUserThreadsOpts{
			Page:     0,
			PageSize: 30,
			Deleted:  false,
		})
		require.Nil(t, resp.Error)
		require.Len(t, uss.Threads, 30)
		require.Len(t, rootIds, 30)
		require.Equal(t, uss.Threads[0].PostId, rootIds[29].Id)
		require.Equal(t, uss.Threads[0].ReplyCount, int64(1))
		require.Equal(t, uss.Threads[0].Participants[0].Id, th.BasicUser.Id)
	})
}

func TestThreadSocketEvents(t *testing.T) {
	th := Setup(t).InitBasic()
	defer th.TearDown()
	th.App.UpdateConfig(func(cfg *model.Config) {
		*cfg.ServiceSettings.ThreadAutoFollow = true
		*cfg.ServiceSettings.CollapsedThreads = model.COLLAPSED_THREADS_DEFAULT_ON
	})

	userWSClient, err := th.CreateWebSocketClient()
	require.Nil(t, err)
	defer userWSClient.Close()
	userWSClient.Listen()

	Client := th.Client

	rpost, resp := Client.CreatePost(&model.Post{ChannelId: th.BasicChannel.Id, Message: "testMsg"})
	CheckNoError(t, resp)
	CheckCreatedStatus(t, resp)

	_, err = th.App.CreatePostAsUser(&model.Post{ChannelId: th.BasicChannel.Id, Message: "testReply", UserId: th.BasicUser2.Id, RootId: rpost.Id}, th.App.Session().Id, false)
	require.Nil(t, err)
	defer th.App.Srv().Store.Post().PermanentDeleteByUser(th.BasicUser.Id)
	defer th.App.Srv().Store.Post().PermanentDeleteByUser(th.BasicUser2.Id)

	t.Run("Listed for update event", func(t *testing.T) {
		var caught bool
		func() {
			for {
				select {
				case ev := <-userWSClient.EventChannel:
					if ev.EventType() == model.WEBSOCKET_EVENT_THREAD_UPDATED {
						caught = true
						thread, err := model.ThreadFromJson(ev.GetData()["thread"].(string))
						require.Nil(t, err)
						require.Contains(t, thread.Participants, th.BasicUser.Id)
						require.Contains(t, thread.Participants, th.BasicUser2.Id)
					}
				case <-time.After(1 * time.Second):
					return
				}
			}
		}()
		require.Truef(t, caught, "User should have received %s event", model.WEBSOCKET_EVENT_THREAD_UPDATED)
	})

	resp = th.Client.UpdateThreadFollowForUser(th.BasicUser.Id, th.BasicTeam.Id, rpost.Id, false)
	CheckNoError(t, resp)
	CheckOKStatus(t, resp)

	t.Run("Listed for follow event", func(t *testing.T) {
		var caught bool
		func() {
			for {
				select {
				case ev := <-userWSClient.EventChannel:
					if ev.EventType() == model.WEBSOCKET_EVENT_THREAD_FOLLOW_CHANGED {
						caught = true
						require.Equal(t, ev.GetData()["state"], false)
					}
				case <-time.After(1 * time.Second):
					return
				}
			}
		}()
		require.Truef(t, caught, "User should have received %s event", model.WEBSOCKET_EVENT_THREAD_FOLLOW_CHANGED)
	})

	resp = th.Client.UpdateThreadReadForUser(th.BasicUser.Id, th.BasicTeam.Id, rpost.Id, 123)
	CheckNoError(t, resp)
	CheckOKStatus(t, resp)

	t.Run("Listed for read event", func(t *testing.T) {
		var caught bool
		func() {
			for {
				select {
				case ev := <-userWSClient.EventChannel:
					if ev.EventType() == model.WEBSOCKET_EVENT_THREAD_READ_CHANGED {
						caught = true
						require.EqualValues(t, ev.GetData()["timestamp"], 123)
					}
				case <-time.After(1 * time.Second):
					return
				}
			}
		}()

		require.Truef(t, caught, "User should have received %s event", model.WEBSOCKET_EVENT_THREAD_READ_CHANGED)
	})

}

func TestFollowThreads(t *testing.T) {
	th := Setup(t).InitBasic()
	defer th.TearDown()

	t.Run("1 thread", func(t *testing.T) {
		Client := th.Client

		rpost, resp := Client.CreatePost(&model.Post{ChannelId: th.BasicChannel.Id, Message: "testMsg"})
		CheckNoError(t, resp)
		CheckCreatedStatus(t, resp)
		_, resp2 := Client.CreatePost(&model.Post{ChannelId: th.BasicChannel.Id, Message: "testReply", RootId: rpost.Id})
		CheckNoError(t, resp2)
		CheckCreatedStatus(t, resp2)

		defer th.App.Srv().Store.Post().PermanentDeleteByUser(th.BasicUser.Id)
		var uss *model.Threads
		uss, resp = th.Client.GetUserThreads(th.BasicUser.Id, th.BasicTeam.Id, model.GetUserThreadsOpts{
			Page:     0,
			PageSize: 30,
			Deleted:  false,
		})
		CheckNoError(t, resp)
		require.Len(t, uss.Threads, 1)

		resp = th.Client.UpdateThreadFollowForUser(th.BasicUser.Id, th.BasicTeam.Id, rpost.Id, false)
		CheckNoError(t, resp)
		CheckOKStatus(t, resp)

		uss, resp = th.Client.GetUserThreads(th.BasicUser.Id, th.BasicTeam.Id, model.GetUserThreadsOpts{
			Page:     0,
			PageSize: 30,
			Deleted:  false,
		})
		CheckNoError(t, resp)
		require.Len(t, uss.Threads, 0)

		resp = th.Client.UpdateThreadFollowForUser(th.BasicUser.Id, th.BasicTeam.Id, rpost.Id, true)
		CheckNoError(t, resp)
		CheckOKStatus(t, resp)

		uss, resp = th.Client.GetUserThreads(th.BasicUser.Id, th.BasicTeam.Id, model.GetUserThreadsOpts{
			Page:     0,
			PageSize: 30,
			Deleted:  false,
		})
		CheckNoError(t, resp)
		require.Len(t, uss.Threads, 1)

	})
}

<<<<<<< HEAD
func TestMaintainUnreadRepliesInThread(t *testing.T) {
	th := Setup(t).InitBasic()
	defer th.TearDown()
	th.App.UpdateConfig(func(cfg *model.Config) {
		*cfg.ServiceSettings.ThreadAutoFollow = true
		*cfg.ServiceSettings.CollapsedThreads = model.COLLAPSED_THREADS_DEFAULT_ON
	})

	Client := th.Client
	defer th.App.Srv().Store.Post().PermanentDeleteByUser(th.BasicUser.Id)
	defer th.App.Srv().Store.Post().PermanentDeleteByUser(th.SystemAdminUser.Id)

	// create a post by regular user
	rpost, resp := Client.CreatePost(&model.Post{ChannelId: th.BasicChannel.Id, Message: "testMsg"})
	CheckNoError(t, resp)
	CheckCreatedStatus(t, resp)
	// reply with another
	rpost2, resp2 := th.SystemAdminClient.CreatePost(&model.Post{ChannelId: th.BasicChannel.Id, Message: "testReply", RootId: rpost.Id})
	CheckNoError(t, resp2)
	CheckCreatedStatus(t, resp2)

	checkThreadList := func(client *model.Client4, userId string, expectedReplies, expectedThreads int) (*model.Threads, *model.Response) {
		u, r := client.GetUserThreads(userId, th.BasicTeam.Id, model.GetUserThreadsOpts{
			Page:     0,
			PageSize: 30,
			Deleted:  false,
		})
		CheckNoError(t, r)
		require.Len(t, u.Threads, expectedThreads)
		require.EqualValues(t, expectedReplies, u.Threads[0].UnreadReplies)

		sum := int64(0)
		for _, thr := range u.Threads {
			sum += thr.UnreadReplies
		}
		require.Equal(t, sum, u.TotalUnreadReplies)

		return u, r
	}
	// regular user should have one thread with one reply
	checkThreadList(th.Client, th.BasicUser.Id, 1, 1)

	// add another reply by regular user
	_, resp3 := Client.CreatePost(&model.Post{ChannelId: th.BasicChannel.Id, Message: "testReply2", RootId: rpost.Id})
	CheckNoError(t, resp3)
	CheckCreatedStatus(t, resp3)

	// replying to the thread clears reply count, so it should be 0
	checkThreadList(th.Client, th.BasicUser.Id, 0, 1)

	// the other user should have 2 replies
	checkThreadList(th.SystemAdminClient, th.SystemAdminUser.Id, 2, 1)

	// rewind read state to before the post
	resp = th.Client.UpdateThreadsReadForUser(th.BasicUser.Id, th.BasicTeam.Id, rpost2.UpdateAt)
	CheckNoError(t, resp)
	CheckOKStatus(t, resp)

	// reply count should be 2
	checkThreadList(th.Client, th.BasicUser.Id, 2, 1)

	// the other user should also have 2
	checkThreadList(th.SystemAdminClient, th.SystemAdminUser.Id, 2, 1)
=======
func postAndCheck(t *testing.T, client *model.Client4, post *model.Post) (*model.Post, *model.Response) {
	p, resp := client.CreatePost(post)
	CheckNoError(t, resp)
	CheckCreatedStatus(t, resp)
	return p, resp
>>>>>>> c2036f61
}

func TestMaintainUnreadMentionsInThread(t *testing.T) {
	th := Setup(t).InitBasic()
	defer th.TearDown()
	Client := th.Client
	th.App.UpdateConfig(func(cfg *model.Config) {
		*cfg.ServiceSettings.ThreadAutoFollow = true
		*cfg.ServiceSettings.CollapsedThreads = model.COLLAPSED_THREADS_DEFAULT_ON
	})
<<<<<<< HEAD
	checkThreadList := func(client *model.Client4, userId string, expectedMentions, expectedThreads int) (*model.Threads, *model.Response) {
		uss, resp := client.GetUserThreads(userId, th.BasicTeam.Id, model.GetUserThreadsOpts{
=======

	checkThreadList := func(client *model.Client4, userId string, expectedMentions, expectedThreads int) (*model.Threads, *model.Response) {
		uss, resp := client.GetUserThreads(userId, model.GetUserThreadsOpts{
>>>>>>> c2036f61
			Page:     0,
			PageSize: 30,
			Deleted:  false,
		})
		CheckNoError(t, resp)
		require.Len(t, uss.Threads, expectedThreads)
<<<<<<< HEAD
		require.EqualValues(t, expectedMentions, uss.Threads[0].UnreadMentions)
		sum := int64(0)
		for _, thr := range uss.Threads {
			sum += thr.UnreadMentions
		}
		require.Equal(t, sum, uss.TotalUnreadMentions)
=======

		// validate amount of mentions via store. once GetUserThreads starts returning mentions - update
		memberships, err := th.App.Srv().Store.Thread().GetMembershipsForUser(userId)
		require.NoError(t, err)
		sum := int64(0)
		for _, membership := range memberships {
			sum += membership.UnreadMentions
		}
		require.EqualValues(t, expectedMentions, sum)
>>>>>>> c2036f61
		return uss, resp
	}

	// create regular post
<<<<<<< HEAD
	rpost, resp := Client.CreatePost(&model.Post{ChannelId: th.BasicChannel.Id, Message: "testMsg"})
	CheckNoError(t, resp)
	CheckCreatedStatus(t, resp)
	// create reply and mention the original poster and another user
	msg := "testReply @" + th.BasicUser.Username + " and @" + th.BasicUser2.Username
	rpost2, resp2 := th.SystemAdminClient.CreatePost(&model.Post{ChannelId: th.BasicChannel.Id, Message: msg, RootId: rpost.Id})
	CheckNoError(t, resp2)
	CheckCreatedStatus(t, resp2)
=======
	rpost, _ := postAndCheck(t, Client, &model.Post{ChannelId: th.BasicChannel.Id, Message: "testMsg"})
	// create reply and mention the original poster and another user
	postAndCheck(t, th.SystemAdminClient, &model.Post{ChannelId: th.BasicChannel.Id, Message: "testReply @" + th.BasicUser.Username + " and @" + th.BasicUser2.Username, RootId: rpost.Id})
>>>>>>> c2036f61
	defer th.App.Srv().Store.Post().PermanentDeleteByUser(th.BasicUser.Id)
	defer th.App.Srv().Store.Post().PermanentDeleteByUser(th.SystemAdminUser.Id)

	// basic user 1 was mentioned 1 time
	checkThreadList(th.Client, th.BasicUser.Id, 1, 1)
	// basic user 2 was mentioned 1 time
	checkThreadList(th.SystemAdminClient, th.BasicUser2.Id, 1, 1)

<<<<<<< HEAD
	// set read state, this should clear the mentions
	resp = th.Client.UpdateThreadsReadForUser(th.BasicUser.Id, th.BasicTeam.Id, model.GetMillis())
	CheckNoError(t, resp)
	CheckOKStatus(t, resp)

	// basic user 1 mention count should be reset
	checkThreadList(th.Client, th.BasicUser.Id, 0, 1)
	// basic user 2 was mentioned 1 time, and not reset (UpdateThreadsReadForUser was called for another user)
	checkThreadList(th.SystemAdminClient, th.BasicUser2.Id, 1, 1)

	// rewind read state to before the post
	resp = th.Client.UpdateThreadsReadForUser(th.BasicUser.Id, th.BasicTeam.Id, rpost2.UpdateAt)
	CheckNoError(t, resp)
	CheckOKStatus(t, resp)

	// basic user 1 was mentioned 1 time, so it should be restored
	checkThreadList(th.Client, th.BasicUser.Id, 1, 1)
=======
	// test self mention, shouldn't increase mention count
	postAndCheck(t, Client, &model.Post{ChannelId: th.BasicChannel.Id, Message: "testReply @" + th.BasicUser.Username, RootId: rpost.Id})
	// count should increase
	checkThreadList(th.Client, th.BasicUser.Id, 1, 1)

	// test DM
	dm := th.CreateDmChannel(th.SystemAdminUser)
	dm_root_post, _ := postAndCheck(t, Client, &model.Post{ChannelId: dm.Id, Message: "hi @" + th.SystemAdminUser.Username})

	// no changes
	checkThreadList(th.Client, th.BasicUser.Id, 1, 1)

	// post reply by the same user
	postAndCheck(t, Client, &model.Post{ChannelId: dm.Id, Message: "how are you", RootId: dm_root_post.Id})

	// thread created
	checkThreadList(th.Client, th.BasicUser.Id, 1, 2)

	// post two replies by another user, without mentions. mention count should still increase since this is a DM
	postAndCheck(t, th.SystemAdminClient, &model.Post{ChannelId: dm.Id, Message: "msg1", RootId: dm_root_post.Id})
	postAndCheck(t, th.SystemAdminClient, &model.Post{ChannelId: dm.Id, Message: "msg2", RootId: dm_root_post.Id})
	// expect increment by two mentions
	checkThreadList(th.Client, th.BasicUser.Id, 3, 2)

>>>>>>> c2036f61
}

func TestReadThreads(t *testing.T) {
	th := Setup(t).InitBasic()
	defer th.TearDown()

	t.Run("all threads", func(t *testing.T) {
		Client := th.Client

		rpost, resp := Client.CreatePost(&model.Post{ChannelId: th.BasicChannel.Id, Message: "testMsg"})
		CheckNoError(t, resp)
		CheckCreatedStatus(t, resp)
		rpost2, resp2 := Client.CreatePost(&model.Post{ChannelId: th.BasicChannel.Id, Message: "testReply", RootId: rpost.Id})
		CheckNoError(t, resp2)
		CheckCreatedStatus(t, resp2)
		defer th.App.Srv().Store.Post().PermanentDeleteByUser(th.BasicUser.Id)

		var uss, uss2, uss3 *model.Threads
		uss, resp = th.Client.GetUserThreads(th.BasicUser.Id, th.BasicTeam.Id, model.GetUserThreadsOpts{
			Page:     0,
			PageSize: 30,
			Deleted:  false,
		})
		CheckNoError(t, resp)
		require.Len(t, uss.Threads, 1)

		time.Sleep(1)
		resp = th.Client.UpdateThreadsReadForUser(th.BasicUser.Id, th.BasicTeam.Id, model.GetMillis())
		CheckNoError(t, resp)
		CheckOKStatus(t, resp)

		uss2, resp = th.Client.GetUserThreads(th.BasicUser.Id, th.BasicTeam.Id, model.GetUserThreadsOpts{
			Page:     0,
			PageSize: 30,
			Deleted:  false,
		})
		CheckNoError(t, resp)
		require.Len(t, uss2.Threads, 1)
		require.Greater(t, uss2.Threads[0].LastViewedAt, uss.Threads[0].LastViewedAt)

		resp = th.Client.UpdateThreadsReadForUser(th.BasicUser.Id, th.BasicTeam.Id, rpost2.UpdateAt)
		CheckNoError(t, resp)
		CheckOKStatus(t, resp)

		uss3, resp = th.Client.GetUserThreads(th.BasicUser.Id, th.BasicTeam.Id, model.GetUserThreadsOpts{
			Page:     0,
			PageSize: 30,
			Deleted:  false,
		})
		CheckNoError(t, resp)
		require.Len(t, uss3.Threads, 1)
		require.Equal(t, uss3.Threads[0].LastViewedAt, rpost2.UpdateAt)
	})

	t.Run("1 thread", func(t *testing.T) {
		Client := th.Client

		rpost, resp := Client.CreatePost(&model.Post{ChannelId: th.BasicChannel.Id, Message: "testMsg"})
		CheckNoError(t, resp)
		CheckCreatedStatus(t, resp)
		_, resp2 := Client.CreatePost(&model.Post{ChannelId: th.BasicChannel.Id, Message: "testReply", RootId: rpost.Id})
		CheckNoError(t, resp2)
		CheckCreatedStatus(t, resp2)

		rrpost, rresp := Client.CreatePost(&model.Post{ChannelId: th.BasicChannel.Id, Message: "testMsg"})
		CheckNoError(t, rresp)
		CheckCreatedStatus(t, rresp)
		_, rresp2 := Client.CreatePost(&model.Post{ChannelId: th.BasicChannel.Id, Message: "testReply", RootId: rrpost.Id})
		CheckNoError(t, rresp2)
		CheckCreatedStatus(t, rresp2)

		defer th.App.Srv().Store.Post().PermanentDeleteByUser(th.BasicUser.Id)

		var uss, uss2, uss3 *model.Threads
		uss, resp = th.Client.GetUserThreads(th.BasicUser.Id, th.BasicTeam.Id, model.GetUserThreadsOpts{
			Page:     0,
			PageSize: 30,
			Deleted:  false,
		})
		CheckNoError(t, resp)
		require.Len(t, uss.Threads, 2)

		resp = th.Client.UpdateThreadReadForUser(th.BasicUser.Id, th.BasicTeam.Id, rrpost.Id, model.GetMillis())
		CheckNoError(t, resp)
		CheckOKStatus(t, resp)

		uss2, resp = th.Client.GetUserThreads(th.BasicUser.Id, th.BasicTeam.Id, model.GetUserThreadsOpts{
			Page:     0,
			PageSize: 30,
			Deleted:  false,
		})
		CheckNoError(t, resp)
		require.Len(t, uss2.Threads, 2)
		require.Greater(t, uss2.Threads[1].LastViewedAt, uss.Threads[1].LastViewedAt)

		timestamp := model.GetMillis()
		resp = th.Client.UpdateThreadReadForUser(th.BasicUser.Id, th.BasicTeam.Id, rrpost.Id, timestamp)
		CheckNoError(t, resp)
		CheckOKStatus(t, resp)

		uss3, resp = th.Client.GetUserThreads(th.BasicUser.Id, th.BasicTeam.Id, model.GetUserThreadsOpts{
			Page:     0,
			PageSize: 30,
			Deleted:  false,
		})
		CheckNoError(t, resp)
		require.Len(t, uss3.Threads, 2)
		require.Equal(t, uss3.Threads[1].LastViewedAt, timestamp)
	})
}<|MERGE_RESOLUTION|>--- conflicted
+++ resolved
@@ -5544,7 +5544,6 @@
 	})
 }
 
-<<<<<<< HEAD
 func TestMaintainUnreadRepliesInThread(t *testing.T) {
 	th := Setup(t).InitBasic()
 	defer th.TearDown()
@@ -5608,15 +5607,13 @@
 
 	// the other user should also have 2
 	checkThreadList(th.SystemAdminClient, th.SystemAdminUser.Id, 2, 1)
-=======
+}
 func postAndCheck(t *testing.T, client *model.Client4, post *model.Post) (*model.Post, *model.Response) {
 	p, resp := client.CreatePost(post)
 	CheckNoError(t, resp)
 	CheckCreatedStatus(t, resp)
 	return p, resp
->>>>>>> c2036f61
-}
-
+}
 func TestMaintainUnreadMentionsInThread(t *testing.T) {
 	th := Setup(t).InitBasic()
 	defer th.TearDown()
@@ -5625,56 +5622,27 @@
 		*cfg.ServiceSettings.ThreadAutoFollow = true
 		*cfg.ServiceSettings.CollapsedThreads = model.COLLAPSED_THREADS_DEFAULT_ON
 	})
-<<<<<<< HEAD
 	checkThreadList := func(client *model.Client4, userId string, expectedMentions, expectedThreads int) (*model.Threads, *model.Response) {
 		uss, resp := client.GetUserThreads(userId, th.BasicTeam.Id, model.GetUserThreadsOpts{
-=======
-
-	checkThreadList := func(client *model.Client4, userId string, expectedMentions, expectedThreads int) (*model.Threads, *model.Response) {
-		uss, resp := client.GetUserThreads(userId, model.GetUserThreadsOpts{
->>>>>>> c2036f61
 			Page:     0,
 			PageSize: 30,
 			Deleted:  false,
 		})
 		CheckNoError(t, resp)
 		require.Len(t, uss.Threads, expectedThreads)
-<<<<<<< HEAD
 		require.EqualValues(t, expectedMentions, uss.Threads[0].UnreadMentions)
 		sum := int64(0)
 		for _, thr := range uss.Threads {
 			sum += thr.UnreadMentions
 		}
 		require.Equal(t, sum, uss.TotalUnreadMentions)
-=======
-
-		// validate amount of mentions via store. once GetUserThreads starts returning mentions - update
-		memberships, err := th.App.Srv().Store.Thread().GetMembershipsForUser(userId)
-		require.NoError(t, err)
-		sum := int64(0)
-		for _, membership := range memberships {
-			sum += membership.UnreadMentions
-		}
-		require.EqualValues(t, expectedMentions, sum)
->>>>>>> c2036f61
 		return uss, resp
 	}
 
 	// create regular post
-<<<<<<< HEAD
-	rpost, resp := Client.CreatePost(&model.Post{ChannelId: th.BasicChannel.Id, Message: "testMsg"})
-	CheckNoError(t, resp)
-	CheckCreatedStatus(t, resp)
-	// create reply and mention the original poster and another user
-	msg := "testReply @" + th.BasicUser.Username + " and @" + th.BasicUser2.Username
-	rpost2, resp2 := th.SystemAdminClient.CreatePost(&model.Post{ChannelId: th.BasicChannel.Id, Message: msg, RootId: rpost.Id})
-	CheckNoError(t, resp2)
-	CheckCreatedStatus(t, resp2)
-=======
 	rpost, _ := postAndCheck(t, Client, &model.Post{ChannelId: th.BasicChannel.Id, Message: "testMsg"})
 	// create reply and mention the original poster and another user
 	postAndCheck(t, th.SystemAdminClient, &model.Post{ChannelId: th.BasicChannel.Id, Message: "testReply @" + th.BasicUser.Username + " and @" + th.BasicUser2.Username, RootId: rpost.Id})
->>>>>>> c2036f61
 	defer th.App.Srv().Store.Post().PermanentDeleteByUser(th.BasicUser.Id)
 	defer th.App.Srv().Store.Post().PermanentDeleteByUser(th.SystemAdminUser.Id)
 
@@ -5683,25 +5651,6 @@
 	// basic user 2 was mentioned 1 time
 	checkThreadList(th.SystemAdminClient, th.BasicUser2.Id, 1, 1)
 
-<<<<<<< HEAD
-	// set read state, this should clear the mentions
-	resp = th.Client.UpdateThreadsReadForUser(th.BasicUser.Id, th.BasicTeam.Id, model.GetMillis())
-	CheckNoError(t, resp)
-	CheckOKStatus(t, resp)
-
-	// basic user 1 mention count should be reset
-	checkThreadList(th.Client, th.BasicUser.Id, 0, 1)
-	// basic user 2 was mentioned 1 time, and not reset (UpdateThreadsReadForUser was called for another user)
-	checkThreadList(th.SystemAdminClient, th.BasicUser2.Id, 1, 1)
-
-	// rewind read state to before the post
-	resp = th.Client.UpdateThreadsReadForUser(th.BasicUser.Id, th.BasicTeam.Id, rpost2.UpdateAt)
-	CheckNoError(t, resp)
-	CheckOKStatus(t, resp)
-
-	// basic user 1 was mentioned 1 time, so it should be restored
-	checkThreadList(th.Client, th.BasicUser.Id, 1, 1)
-=======
 	// test self mention, shouldn't increase mention count
 	postAndCheck(t, Client, &model.Post{ChannelId: th.BasicChannel.Id, Message: "testReply @" + th.BasicUser.Username, RootId: rpost.Id})
 	// count should increase
@@ -5726,7 +5675,6 @@
 	// expect increment by two mentions
 	checkThreadList(th.Client, th.BasicUser.Id, 3, 2)
 
->>>>>>> c2036f61
 }
 
 func TestReadThreads(t *testing.T) {

--- conflicted
+++ resolved
@@ -5881,35 +5881,7 @@
 		require.NoError(t, err)
 		require.Len(t, uss.Threads, 1)
 		require.GreaterOrEqual(t, uss.Threads[0].LastViewedAt, uss.Threads[0].LastReplyAt)
-<<<<<<< HEAD
-=======
-
-	})
->>>>>>> 3181a376
-
-	t.Run("No permission to channel", func(t *testing.T) {
-		// Add user1 to private channel
-		_, appErr := th.App.AddUserToChannel(th.BasicUser, th.BasicPrivateChannel2, false)
-		require.Nil(t, appErr)
-		defer th.App.RemoveUserFromChannel(th.Context, th.BasicUser.Id, "", th.BasicPrivateChannel2)
-
-		// create thread in private channel
-		rpost, resp, err := th.Client.CreatePost(&model.Post{ChannelId: th.BasicPrivateChannel2.Id, Message: "root post"})
-		require.NoError(t, err)
-		CheckCreatedStatus(t, resp)
-		_, resp, err = th.Client.CreatePost(&model.Post{ChannelId: th.BasicPrivateChannel2.Id, Message: "testReply", RootId: rpost.Id})
-		require.NoError(t, err)
-		CheckCreatedStatus(t, resp)
-
-		// Try to follow thread as other user who is not in the private channel
-		resp, err = th.Client.UpdateThreadFollowForUser(th.BasicUser2.Id, th.BasicTeam.Id, rpost.Id, true)
-		require.Error(t, err)
-		CheckForbiddenStatus(t, resp)
-
-		// Try to unfollow thread as other user who is not in the private channel
-		resp, err = th.Client.UpdateThreadFollowForUser(th.BasicUser2.Id, th.BasicTeam.Id, rpost.Id, false)
-		require.Error(t, err)
-		CheckForbiddenStatus(t, resp)
+
 	})
 
 	t.Run("No permission to channel", func(t *testing.T) {

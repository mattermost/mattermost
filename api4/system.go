--- conflicted
+++ resolved
@@ -339,7 +339,6 @@
 		return
 	}
 
-<<<<<<< HEAD
 	logs, err := c.App.GetLogs(c.Params.Page, c.Params.LogsPerPage)
 	if err != nil {
 		c.Err = err
@@ -361,16 +360,6 @@
 
 	auditRec.AddMeta("page", c.Params.Page)
 	auditRec.AddMeta("logs_per_page", c.Params.LogsPerPage)
-=======
-	lines, appErr := c.App.GetLogs(c.Params.Page, c.Params.LogsPerPage)
-	if appErr != nil {
-		c.Err = appErr
-		return
-	}
-
-	auditRec.AddEventParameter("page", c.Params.Page)
-	auditRec.AddEventParameter("logs_per_page", c.Params.LogsPerPage)
->>>>>>> 6305b794
 
 	w.Write(model.ToJSON(logsJSON))
 }

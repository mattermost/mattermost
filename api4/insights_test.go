// Copyright (c) 2015-present Mattermost, Inc. All Rights Reserved.
// See LICENSE.txt for license information.

package api4

import (
	"testing"
	"time"

	"github.com/mattermost/mattermost-server/v6/model"
	"github.com/mattermost/mattermost-server/v6/store"
	"github.com/stretchr/testify/assert"
	"github.com/stretchr/testify/require"
)

// Top Reactions

func TestGetTopReactionsForTeamSince(t *testing.T) {
	th := Setup(t).InitBasic()
	defer th.TearDown()

	th.App.Srv().SetLicense(model.NewTestLicenseSKU(model.LicenseShortSkuProfessional))

	client := th.Client

	userId := th.BasicUser.Id
	user2Id := th.BasicUser2.Id

	post1 := &model.Post{UserId: userId, ChannelId: th.BasicChannel.Id, Message: "zz" + model.NewId() + "a"}
	post2 := &model.Post{UserId: userId, ChannelId: th.BasicChannel.Id, Message: "zz" + model.NewId() + "a"}
	post3 := &model.Post{UserId: userId, ChannelId: th.BasicChannel.Id, Message: "zz" + model.NewId() + "a"}
	post4 := &model.Post{UserId: user2Id, ChannelId: th.BasicChannel.Id, Message: "zz" + model.NewId() + "a"}
	post5 := &model.Post{UserId: user2Id, ChannelId: th.BasicChannel.Id, Message: "zz" + model.NewId() + "a"}

	post1, _, _ = client.CreatePost(post1)
	post2, _, _ = client.CreatePost(post2)
	post3, _, _ = client.CreatePost(post3)
	post4, _, _ = client.CreatePost(post4)
	post5, _, _ = client.CreatePost(post5)

	userReactions := []*model.Reaction{
		{
			UserId:    userId,
			PostId:    post1.Id,
			EmojiName: "happy",
		},
		{
			UserId:    user2Id,
			PostId:    post1.Id,
			EmojiName: "happy",
		},
		{
			UserId:    userId,
			PostId:    post1.Id,
			EmojiName: "sad",
		},
		{
			UserId:    user2Id,
			PostId:    post1.Id,
			EmojiName: "sad",
		},
		{
			UserId:    userId,
			PostId:    post1.Id,
			EmojiName: "smile",
		},
		{
			UserId:    userId,
			PostId:    post1.Id,
			EmojiName: "joy",
		},
		{
			UserId:    userId,
			PostId:    post1.Id,
			EmojiName: "100",
		},
		{
			UserId:    userId,
			PostId:    post2.Id,
			EmojiName: "sad",
		},
		{
			UserId:    userId,
			PostId:    post2.Id,
			EmojiName: "smile",
		},
		{
			UserId:    userId,
			PostId:    post2.Id,
			EmojiName: "joy",
		},
		{
			UserId:    userId,
			PostId:    post2.Id,
			EmojiName: "100",
		},
		{
			UserId:    userId,
			PostId:    post3.Id,
			EmojiName: "smile",
		},
		{
			UserId:    user2Id,
			PostId:    post3.Id,
			EmojiName: "smile",
		},
		{
			UserId:    userId,
			PostId:    post3.Id,
			EmojiName: "joy",
		},
		{
			UserId:    userId,
			PostId:    post3.Id,
			EmojiName: "100",
		},
		{
			UserId:    userId,
			PostId:    post4.Id,
			EmojiName: "joy",
		},
		{
			UserId:    user2Id,
			PostId:    post4.Id,
			EmojiName: "joy",
		},
		{
			UserId:    userId,
			PostId:    post4.Id,
			EmojiName: "100",
		},
		{
			UserId:    userId,
			PostId:    post5.Id,
			EmojiName: "100",
		},
		{
			UserId:    user2Id,
			PostId:    post5.Id,
			EmojiName: "100",
		},
		{
			UserId:    user2Id,
			PostId:    post5.Id,
			EmojiName: "+1",
		},
		{
			UserId:    userId,
			PostId:    post1.Id,
			EmojiName: "100",
			CreateAt:  model.GetMillisForTime(time.Now().Add(time.Hour * time.Duration(-25))),
		},
	}

	for _, userReaction := range userReactions {
		_, err := th.App.Srv().Store.Reaction().Save(userReaction)
		require.NoError(t, err)
	}

	teamId := th.BasicChannel.TeamId

	var expectedTopReactions [5]*model.TopReaction
	expectedTopReactions[0] = &model.TopReaction{EmojiName: "100", Count: int64(6)}
	expectedTopReactions[1] = &model.TopReaction{EmojiName: "joy", Count: int64(5)}
	expectedTopReactions[2] = &model.TopReaction{EmojiName: "smile", Count: int64(4)}
	expectedTopReactions[3] = &model.TopReaction{EmojiName: "sad", Count: int64(3)}
	expectedTopReactions[4] = &model.TopReaction{EmojiName: "happy", Count: int64(2)}

	t.Run("get-top-reactions-for-team-since", func(t *testing.T) {
		topReactions, _, err := client.GetTopReactionsForTeamSince(teamId, model.TimeRangeToday, 0, 5)
		require.NoError(t, err)
		reactions := topReactions.Items

		for i, reaction := range reactions {
			assert.Equal(t, expectedTopReactions[i].EmojiName, reaction.EmojiName)
			assert.Equal(t, expectedTopReactions[i].Count, reaction.Count)
		}

		topReactions, _, err = client.GetTopReactionsForTeamSince(teamId, model.TimeRangeToday, 1, 5)
		require.NoError(t, err)
		reactions = topReactions.Items

		assert.Equal(t, "+1", reactions[0].EmojiName)
		assert.Equal(t, int64(1), reactions[0].Count)
	})

	t.Run("get-top-reactions-for-team-since exclude channels user is not member of", func(t *testing.T) {
		excludedChannel := th.CreatePrivateChannel()

		for i := 0; i < 10; i++ {
			post, _, err := client.CreatePost(&model.Post{UserId: userId, ChannelId: excludedChannel.Id, Message: "zz" + model.NewId() + "a"})
			require.NoError(t, err)

			reaction := &model.Reaction{
				UserId:    userId,
				PostId:    post.Id,
				EmojiName: "confused",
			}

			_, err = th.App.Srv().Store.Reaction().Save(reaction)
			require.NoError(t, err)
		}

		th.RemoveUserFromChannel(th.BasicUser, excludedChannel)

		topReactions, _, err := client.GetTopReactionsForTeamSince(teamId, model.TimeRangeToday, 0, 5)
		require.NoError(t, err)
		reactions := topReactions.Items

		for i, reaction := range reactions {
			assert.Equal(t, expectedTopReactions[i].EmojiName, reaction.EmojiName)
			assert.Equal(t, expectedTopReactions[i].Count, reaction.Count)
		}

		topReactions, _, err = client.GetTopReactionsForTeamSince(teamId, model.TimeRangeToday, 1, 5)
		require.NoError(t, err)
		reactions = topReactions.Items

		assert.Equal(t, "+1", reactions[0].EmojiName)
		assert.Equal(t, int64(1), reactions[0].Count)
	})

	t.Run("get-top-reactions-for-team-since invalid team id", func(t *testing.T) {
		_, resp, err := client.GetTopReactionsForTeamSince("12345", model.TimeRangeToday, 0, 5)
		assert.Error(t, err)
		CheckBadRequestStatus(t, resp)

		_, resp, err = client.GetTopReactionsForTeamSince(model.NewId(), model.TimeRangeToday, 0, 5)
		assert.Error(t, err)
		CheckNotFoundStatus(t, resp)
	})

	t.Run("get-top-reactions-for-team-since not a member of team", func(t *testing.T) {
		th.UnlinkUserFromTeam(th.BasicUser, th.BasicTeam)
		_, resp, err := client.GetTopReactionsForTeamSince(teamId, model.TimeRangeToday, 0, 5)
		assert.Error(t, err)
		CheckForbiddenStatus(t, resp)
	})
}

func TestGetTopReactionsForUserSince(t *testing.T) {
	th := Setup(t).InitBasic()
	defer th.TearDown()

	th.App.Srv().SetLicense(model.NewTestLicenseSKU(model.LicenseShortSkuProfessional))

	client := th.Client

	userId := th.BasicUser.Id

	post1 := &model.Post{UserId: userId, ChannelId: th.BasicChannel.Id, Message: "zz" + model.NewId() + "a"}
	post2 := &model.Post{UserId: userId, ChannelId: th.BasicChannel.Id, Message: "zz" + model.NewId() + "a"}
	post3 := &model.Post{UserId: userId, ChannelId: th.BasicChannel.Id, Message: "zz" + model.NewId() + "a"}
	post4 := &model.Post{UserId: userId, ChannelId: th.BasicChannel.Id, Message: "zz" + model.NewId() + "a"}
	post5 := &model.Post{UserId: userId, ChannelId: th.BasicChannel.Id, Message: "zz" + model.NewId() + "a"}
	post6 := &model.Post{UserId: userId, ChannelId: th.BasicChannel.Id, Message: "zz" + model.NewId() + "a"}

	post1, _, _ = client.CreatePost(post1)
	post2, _, _ = client.CreatePost(post2)
	post3, _, _ = client.CreatePost(post3)
	post4, _, _ = client.CreatePost(post4)
	post5, _, _ = client.CreatePost(post5)
	post6, _, _ = client.CreatePost(post6)

	userReactions := []*model.Reaction{
		{
			UserId:    userId,
			PostId:    post1.Id,
			EmojiName: "happy",
		},
		{
			UserId:    userId,
			PostId:    post2.Id,
			EmojiName: "happy",
		},
		{
			UserId:    userId,
			PostId:    post3.Id,
			EmojiName: "happy",
		},
		{
			UserId:    userId,
			PostId:    post4.Id,
			EmojiName: "happy",
		},
		{
			UserId:    userId,
			PostId:    post5.Id,
			EmojiName: "happy",
		},
		{
			UserId:    userId,
			PostId:    post6.Id,
			EmojiName: "happy",
		},
		{
			UserId:    userId,
			PostId:    post1.Id,
			EmojiName: "smile",
		},
		{
			UserId:    userId,
			PostId:    post2.Id,
			EmojiName: "smile",
		},
		{
			UserId:    userId,
			PostId:    post3.Id,
			EmojiName: "smile",
		},
		{
			UserId:    userId,
			PostId:    post4.Id,
			EmojiName: "smile",
		},
		{
			UserId:    userId,
			PostId:    post5.Id,
			EmojiName: "smile",
		},
		{
			UserId:    userId,
			PostId:    post1.Id,
			EmojiName: "+1",
		},
		{
			UserId:    userId,
			PostId:    post2.Id,
			EmojiName: "+1",
		},
		{
			UserId:    userId,
			PostId:    post3.Id,
			EmojiName: "+1",
		},
		{
			UserId:    userId,
			PostId:    post4.Id,
			EmojiName: "+1",
		},
		{
			UserId:    userId,
			PostId:    post1.Id,
			EmojiName: "heart",
		},
		{
			UserId:    userId,
			PostId:    post2.Id,
			EmojiName: "heart",
		},
		{
			UserId:    userId,
			PostId:    post3.Id,
			EmojiName: "heart",
		},
		{
			UserId:    userId,
			PostId:    post1.Id,
			EmojiName: "blush",
		},
		{
			UserId:    userId,
			PostId:    post2.Id,
			EmojiName: "blush",
		},
		{
			UserId:    userId,
			PostId:    post1.Id,
			EmojiName: "100",
		},
		{
			UserId:    userId,
			PostId:    post1.Id,
			EmojiName: "100",
			CreateAt:  model.GetMillisForTime(time.Now().Add(time.Hour * time.Duration(-25))),
		},
	}

	for _, userReaction := range userReactions {
		_, err := th.App.Srv().Store.Reaction().Save(userReaction)
		require.NoError(t, err)
	}

	teamId := th.BasicChannel.TeamId

	var expectedTopReactions [5]*model.TopReaction
	expectedTopReactions[0] = &model.TopReaction{EmojiName: "happy", Count: int64(6)}
	expectedTopReactions[1] = &model.TopReaction{EmojiName: "smile", Count: int64(5)}
	expectedTopReactions[2] = &model.TopReaction{EmojiName: "+1", Count: int64(4)}
	expectedTopReactions[3] = &model.TopReaction{EmojiName: "heart", Count: int64(3)}
	expectedTopReactions[4] = &model.TopReaction{EmojiName: "blush", Count: int64(2)}

	t.Run("get-top-reactions-for-user-since", func(t *testing.T) {
		topReactions, _, err := client.GetTopReactionsForUserSince(teamId, model.TimeRangeToday, 0, 5)
		require.NoError(t, err)
		reactions := topReactions.Items

		for i, reaction := range reactions {
			assert.Equal(t, expectedTopReactions[i].EmojiName, reaction.EmojiName)
			assert.Equal(t, expectedTopReactions[i].Count, reaction.Count)
		}

		topReactions, _, err = client.GetTopReactionsForUserSince(teamId, model.TimeRangeToday, 1, 5)
		require.NoError(t, err)
		reactions = topReactions.Items
		assert.Equal(t, "100", reactions[0].EmojiName)
		assert.Equal(t, int64(1), reactions[0].Count)
	})

	t.Run("get-top-reactions-for-user-since invalid team id", func(t *testing.T) {
		_, resp, err := client.GetTopReactionsForUserSince("invalid_team_id", model.TimeRangeToday, 0, 5)
		assert.Error(t, err)
		CheckBadRequestStatus(t, resp)

		_, resp, err = client.GetTopReactionsForUserSince(model.NewId(), model.TimeRangeToday, 0, 5)
		assert.Error(t, err)
		CheckNotFoundStatus(t, resp)
	})

	t.Run("get-top-reactions-for-user-since not a member of team", func(t *testing.T) {
		th.UnlinkUserFromTeam(th.BasicUser, th.BasicTeam)
		_, resp, err := client.GetTopReactionsForUserSince(teamId, model.TimeRangeToday, 0, 5)
		assert.Error(t, err)
		CheckForbiddenStatus(t, resp)
	})
}

// Top Channels

func TestGetTopChannelsForTeamSince(t *testing.T) {
	th := Setup(t).InitBasic()
	defer th.TearDown()

	th.App.Srv().SetLicense(model.NewTestLicenseSKU(model.LicenseShortSkuProfessional))

	client := th.Client
	userId := th.BasicUser.Id

	channel4 := th.CreatePublicChannel()
	channel5 := th.CreatePrivateChannel()
	channel6 := th.CreatePrivateChannel()
	th.App.AddUserToChannel(th.Context, th.BasicUser, channel4, false)
	th.App.AddUserToChannel(th.Context, th.BasicUser, channel5, false)
	th.App.AddUserToChannel(th.Context, th.BasicUser, channel6, false)

	channelIDs := [6]string{th.BasicChannel.Id, th.BasicChannel2.Id, th.BasicPrivateChannel.Id, channel4.Id, channel5.Id, channel6.Id}

	i := len(channelIDs)
	for _, channelID := range channelIDs {
		for j := i; j > 0; j-- {
			_, _, err := client.CreatePost(&model.Post{UserId: userId, ChannelId: channelID, Message: "zz" + model.NewId() + "a"})
			require.NoError(t, err)
		}
		i--
	}

	teamId := th.BasicChannel.TeamId

	expectedTopChannels := []struct {
		ID           string
		MessageCount int64
	}{
		{ID: th.BasicChannel.Id, MessageCount: 7},
		{ID: th.BasicChannel2.Id, MessageCount: 5},
		{ID: th.BasicPrivateChannel.Id, MessageCount: 4},
		{ID: channel4.Id, MessageCount: 3},
		{ID: channel5.Id, MessageCount: 2},
	}

	t.Run("get-top-channels-for-team-since", func(t *testing.T) {
		topChannels, _, err := client.GetTopChannelsForTeamSince(teamId, model.TimeRangeToday, 0, 5)
		require.NoError(t, err)

		for i, channel := range topChannels.Items {
			assert.Equal(t, expectedTopChannels[i].ID, channel.ID)
			assert.Equal(t, expectedTopChannels[i].MessageCount, channel.MessageCount)
		}

		topChannels, _, err = client.GetTopChannelsForTeamSince(teamId, model.TimeRangeToday, 1, 5)
		require.NoError(t, err)
		assert.Equal(t, channel6.Id, topChannels.Items[0].ID)
		assert.Equal(t, int64(1), topChannels.Items[0].MessageCount)

		t.Run("has post count by day", func(t *testing.T) {
			require.NotNil(t, topChannels.PostCountByDuration)
		})
	})

	t.Run("get-top-channels-for-user-since exclude channels user is not member of", func(t *testing.T) {
		excludedChannel := th.CreatePrivateChannel()

		for i := 0; i < 10; i++ {
			_, _, err := client.CreatePost(&model.Post{UserId: userId, ChannelId: excludedChannel.Id, Message: "zz" + model.NewId() + "a"})
			require.NoError(t, err)
		}

		th.RemoveUserFromChannel(th.BasicUser, excludedChannel)

		topChannels, _, err := client.GetTopChannelsForTeamSince(teamId, model.TimeRangeToday, 0, 5)
		require.NoError(t, err)

		for i, channel := range topChannels.Items {
			assert.Equal(t, expectedTopChannels[i].ID, channel.ID)
			assert.Equal(t, expectedTopChannels[i].MessageCount, channel.MessageCount)
		}
	})

	t.Run("get-top-channels-for-team-since invalid team id", func(t *testing.T) {
		_, resp, err := client.GetTopChannelsForTeamSince("12345", model.TimeRangeToday, 0, 5)
		assert.Error(t, err)
		CheckBadRequestStatus(t, resp)

		_, resp, err = client.GetTopChannelsForTeamSince(model.NewId(), model.TimeRangeToday, 0, 5)
		assert.Error(t, err)
		CheckNotFoundStatus(t, resp)
	})

	t.Run("get-top-channels-for-team-since not a member of team", func(t *testing.T) {
		th.UnlinkUserFromTeam(th.BasicUser, th.BasicTeam)
		_, resp, err := client.GetTopChannelsForTeamSince(teamId, model.TimeRangeToday, 0, 5)
		assert.Error(t, err)
		CheckForbiddenStatus(t, resp)
	})
}

func TestGetTopChannelsForUserSince(t *testing.T) {
	th := Setup(t).InitBasic()
	defer th.TearDown()

	th.App.Srv().SetLicense(model.NewTestLicenseSKU(model.LicenseShortSkuProfessional))

	client := th.Client
	userId := th.BasicUser.Id

	channel4 := th.CreatePublicChannel()
	channel5 := th.CreatePrivateChannel()
	channel6 := th.CreatePrivateChannel()
	th.App.AddUserToChannel(th.Context, th.BasicUser, channel4, false)
	th.App.AddUserToChannel(th.Context, th.BasicUser, channel5, false)
	th.App.AddUserToChannel(th.Context, th.BasicUser, channel6, false)

	channelIDs := [6]string{th.BasicChannel.Id, th.BasicChannel2.Id, th.BasicPrivateChannel.Id, channel4.Id, channel5.Id, channel6.Id}

	i := len(channelIDs)
	for _, channelID := range channelIDs {
		for j := i; j > 0; j-- {
			_, _, err := client.CreatePost(&model.Post{UserId: userId, ChannelId: channelID, Message: "zz" + model.NewId() + "a"})
			require.NoError(t, err)
		}
		i--
	}

	teamId := th.BasicChannel.TeamId

	expectedTopChannels := []struct {
		ID           string
		MessageCount int64
	}{
		{ID: th.BasicChannel.Id, MessageCount: 6},
		{ID: th.BasicChannel2.Id, MessageCount: 5},
		{ID: th.BasicPrivateChannel.Id, MessageCount: 4},
		{ID: channel4.Id, MessageCount: 3},
		{ID: channel5.Id, MessageCount: 2},
	}

	t.Run("get-top-channels-for-user-since", func(t *testing.T) {
		topChannels, _, err := client.GetTopChannelsForUserSince(teamId, model.TimeRangeToday, 0, 5)
		require.NoError(t, err)

		for i, channel := range topChannels.Items {
			assert.Equal(t, expectedTopChannels[i].ID, channel.ID)
			assert.Equal(t, expectedTopChannels[i].MessageCount, channel.MessageCount)
		}

		topChannels, _, err = client.GetTopChannelsForUserSince("", model.TimeRangeToday, 1, 5)
		require.NoError(t, err)
		assert.Equal(t, channel6.Id, topChannels.Items[0].ID)
		assert.Equal(t, int64(1), topChannels.Items[0].MessageCount)

		t.Run("has post count by day", func(t *testing.T) {
			require.NotNil(t, topChannels.PostCountByDuration)
		})
	})

	t.Run("get-top-channels-for-user-since invalid team id", func(t *testing.T) {
		_, resp, err := client.GetTopChannelsForUserSince("12345", model.TimeRangeToday, 0, 5)
		assert.Error(t, err)
		CheckBadRequestStatus(t, resp)

		_, resp, err = client.GetTopChannelsForUserSince(model.NewId(), model.TimeRangeToday, 0, 5)
		assert.Error(t, err)
		CheckNotFoundStatus(t, resp)
	})

	t.Run("get-top-channels-for-user-since not a member of team", func(t *testing.T) {
		th.UnlinkUserFromTeam(th.BasicUser, th.BasicTeam)
		_, resp, err := client.GetTopChannelsForUserSince(teamId, model.TimeRangeToday, 0, 5)
		assert.Error(t, err)
		CheckForbiddenStatus(t, resp)
	})
}

func TestGetTopThreadsForTeamSince(t *testing.T) {
	th := Setup(t).InitBasic()
	defer th.TearDown()
	th.App.Srv().SetLicense(model.NewTestLicenseSKU(model.LicenseShortSkuProfessional))

	th.LoginBasic()
	client := th.Client

	// create a public channel, a private channel

	channelPublic := th.BasicChannel
	channelPrivate := th.BasicPrivateChannel
	th.App.AddUserToChannel(th.Context, th.BasicUser, channelPublic, false)
	th.App.AddUserToChannel(th.Context, th.BasicUser, channelPrivate, false)
	th.App.AddUserToChannel(th.Context, th.BasicUser2, channelPublic, false)
	th.App.RemoveUserFromChannel(th.Context, th.BasicUser2.Id, th.BasicUser.Id, channelPrivate)

	// create two threads: one in public channel, one in private
	// post in public channel has both users interacting, post in private only has user1 interacting

	rootPostPublicChannel, appErr := th.App.CreatePost(th.Context, &model.Post{
		UserId:    th.BasicUser.Id,
		ChannelId: channelPublic.Id,
		Message:   "root post pub",
	}, channelPublic, false, true)
	require.Nil(t, appErr)

	_, appErr = th.App.CreatePost(th.Context, &model.Post{
		UserId:    th.BasicUser2.Id,
		ChannelId: channelPublic.Id,
		RootId:    rootPostPublicChannel.Id,
		Message:   "reply post 1",
	}, channelPublic, false, true)
	require.Nil(t, appErr)

	rootPostPrivateChannel, appErr := th.App.CreatePost(th.Context, &model.Post{
		UserId:    th.BasicUser.Id,
		ChannelId: channelPrivate.Id,
		Message:   "root post priv",
	}, channelPrivate, false, true)
	require.Nil(t, appErr)

	_, appErr = th.App.CreatePost(th.Context, &model.Post{
		UserId:    th.BasicUser.Id,
		ChannelId: channelPrivate.Id,
		RootId:    rootPostPrivateChannel.Id,
		Message:   "reply post 1",
	}, channelPrivate, false, true)
	require.Nil(t, appErr)

	_, appErr = th.App.CreatePost(th.Context, &model.Post{
		UserId:    th.BasicUser.Id,
		ChannelId: channelPrivate.Id,
		RootId:    rootPostPrivateChannel.Id,
		Message:   "reply post 2",
	}, channelPrivate, false, true)

	require.Nil(t, appErr)

	// get top threads for team, as user 1 and user 2
	// user 1, 2 should see both threads

	topTeamThreadsByUser1, _, _ := client.GetTopThreadsForTeamSince(th.BasicTeam.Id, model.TimeRangeToday, 0, 10)
	require.Nil(t, appErr)
	require.Len(t, topTeamThreadsByUser1.Items, 2)
	require.Equal(t, topTeamThreadsByUser1.Items[0].Post.Id, rootPostPrivateChannel.Id)
	require.Equal(t, topTeamThreadsByUser1.Items[1].Post.Id, rootPostPublicChannel.Id)

	client.Logout()

	th.LoginBasic2()

	client = th.Client

	topTeamThreadsByUser2, _, _ := client.GetTopThreadsForTeamSince(th.BasicTeam.Id, model.TimeRangeToday, 0, 10)
	require.Nil(t, appErr)
	require.Len(t, topTeamThreadsByUser2.Items, 1)
	require.Equal(t, topTeamThreadsByUser2.Items[0].Post.Id, rootPostPublicChannel.Id)

	// add user2 to private channel and it can see 2 top threads.
	th.AddUserToChannel(th.BasicUser2, channelPrivate)
	topTeamThreadsByUser2IncludingPrivate, _, _ := client.GetTopThreadsForTeamSince(th.BasicTeam.Id, model.TimeRangeToday, 0, 10)
	require.Nil(t, appErr)
	require.Len(t, topTeamThreadsByUser2IncludingPrivate.Items, 2)
}

func TestGetTopThreadsForUserSince(t *testing.T) {
	th := Setup(t).InitBasic()
	defer th.TearDown()
	th.App.Srv().SetLicense(model.NewTestLicenseSKU(model.LicenseShortSkuProfessional))

	th.LoginBasic()
	client := th.Client

	// create a public channel, a private channel

	channelPublic := th.BasicChannel
	channelPrivate := th.BasicPrivateChannel
	th.App.AddUserToChannel(th.Context, th.BasicUser, channelPublic, false)
	th.App.AddUserToChannel(th.Context, th.BasicUser, channelPrivate, false)
	th.App.AddUserToChannel(th.Context, th.BasicUser2, channelPublic, false)

	// create two threads: one in public channel, one in private
	// post in public channel has both users interacting, post in private only has user1 interacting

	rootPostPublicChannel, appErr := th.App.CreatePost(th.Context, &model.Post{
		UserId:    th.BasicUser.Id,
		ChannelId: channelPublic.Id,
		Message:   "root post pub",
	}, channelPublic, false, true)
	require.Nil(t, appErr)

	_, appErr = th.App.CreatePost(th.Context, &model.Post{
		UserId:    th.BasicUser2.Id,
		ChannelId: channelPublic.Id,
		RootId:    rootPostPublicChannel.Id,
		Message:   "reply post 1",
	}, channelPublic, false, true)
	require.Nil(t, appErr)

	rootPostPrivateChannel, appErr := th.App.CreatePost(th.Context, &model.Post{
		UserId:    th.BasicUser.Id,
		ChannelId: channelPrivate.Id,
		Message:   "root post priv",
	}, channelPrivate, false, true)
	require.Nil(t, appErr)

	_, appErr = th.App.CreatePost(th.Context, &model.Post{
		UserId:    th.BasicUser.Id,
		ChannelId: channelPrivate.Id,
		RootId:    rootPostPrivateChannel.Id,
		Message:   "reply post 1",
	}, channelPrivate, false, true)
	require.Nil(t, appErr)

	_, appErr = th.App.CreatePost(th.Context, &model.Post{
		UserId:    th.BasicUser.Id,
		ChannelId: channelPrivate.Id,
		RootId:    rootPostPrivateChannel.Id,
		Message:   "reply post 2",
	}, channelPrivate, false, true)

	require.Nil(t, appErr)

	// get top threads for user, as user 1 and user 2
	// user 1 should see both threads, while user 2 should see only thread in public channel
	// (even if user2 is in the private channel it hasn't interacted with the thread there.)

	topUser1Threads, _, _ := client.GetTopThreadsForUserSince(th.BasicTeam.Id, model.TimeRangeToday, 0, 10)
	require.Nil(t, appErr)
	require.Len(t, topUser1Threads.Items, 2)
	require.Equal(t, topUser1Threads.Items[0].Post.Id, rootPostPrivateChannel.Id)
	require.Equal(t, topUser1Threads.Items[0].Post.ReplyCount, int64(2))
	require.Equal(t, topUser1Threads.Items[1].Post.Id, rootPostPublicChannel.Id)
	require.Contains(t, topUser1Threads.Items[1].Participants, th.BasicUser2.Id)
	require.Equal(t, topUser1Threads.Items[1].Post.ReplyCount, int64(1))

	client.Logout()

	th.LoginBasic2()

	client = th.Client

	topUser2Threads, _, _ := client.GetTopThreadsForUserSince(th.BasicTeam.Id, model.TimeRangeToday, 0, 10)
	require.Nil(t, appErr)
	require.Len(t, topUser2Threads.Items, 1)
	require.Equal(t, topUser2Threads.Items[0].Post.Id, rootPostPublicChannel.Id)
	require.Equal(t, topUser2Threads.Items[0].Post.ReplyCount, int64(1))

	// deleting the root post results in the thread not making it to top threads list
	_, appErr = th.App.DeletePost(th.Context, rootPostPublicChannel.Id, th.BasicUser.Id)
	require.Nil(t, appErr)

	client.Logout()

	th.LoginBasic()

	client = th.Client

	topUser1ThreadsAfterPost1Delete, _, _ := client.GetTopThreadsForUserSince(th.BasicTeam.Id, model.TimeRangeToday, 0, 10)
	require.Nil(t, appErr)
	require.Len(t, topUser1ThreadsAfterPost1Delete.Items, 1)

	client.Logout()

	th.LoginBasic2()

	client = th.Client

	// reply with user2 in thread2. deleting that reply, shouldn't give any top thread for user2 if the user2 unsubscribes to the thread after deleting the comment
	replyPostUser2InPrivate, appErr := th.App.CreatePost(th.Context, &model.Post{
		UserId:    th.BasicUser2.Id,
		ChannelId: channelPrivate.Id,
		RootId:    rootPostPrivateChannel.Id,
		Message:   "reply post 3",
	}, channelPrivate, false, true)
	require.Nil(t, appErr)

	topUser2ThreadsAfterPrivateReply, _, _ := client.GetTopThreadsForUserSince(th.BasicTeam.Id, model.TimeRangeToday, 0, 10)
	require.Nil(t, appErr)
	require.Len(t, topUser2ThreadsAfterPrivateReply.Items, 1)

	// deleting reply, and unfollowing thread
	_, appErr = th.App.DeletePost(th.Context, replyPostUser2InPrivate.Id, th.BasicUser2.Id)
	require.Nil(t, appErr)
	// unfollow thread
	_, err := th.App.Srv().Store.Thread().MaintainMembership(th.BasicUser2.Id, rootPostPrivateChannel.Id, store.ThreadMembershipOpts{
		Following:       false,
		UpdateFollowing: true,
	})
	require.NoError(t, err)

	topUser2ThreadsAfterPrivateReplyDelete, _, _ := client.GetTopThreadsForUserSince(th.BasicTeam.Id, model.TimeRangeToday, 0, 10)
	require.Nil(t, appErr)
	require.Len(t, topUser2ThreadsAfterPrivateReplyDelete.Items, 0)
}

<<<<<<< HEAD
func TestGetTopInactiveChannelsForTeamSince(t *testing.T) {
	th := Setup(t).InitBasic()
	defer th.TearDown()

	th.App.Srv().SetLicense(model.NewTestLicenseSKU(model.LicenseShortSkuProfessional))

	client := th.Client
	userId := th.BasicUser.Id

	channel4 := th.CreatePublicChannel()
	channel5 := th.CreatePrivateChannel()
	channel6 := th.CreatePrivateChannel()
	th.App.AddUserToChannel(th.Context, th.BasicUser, channel4, false)
	th.App.AddUserToChannel(th.Context, th.BasicUser, channel5, false)
	th.App.AddUserToChannel(th.Context, th.BasicUser, channel6, false)

	channelIDs := [6]string{th.BasicChannel.Id, th.BasicChannel2.Id, th.BasicPrivateChannel.Id, channel4.Id, channel5.Id, channel6.Id}

	i := len(channelIDs)
	for _, channelID := range channelIDs {
		for j := i; j > 0; j-- {
			_, _, err := client.CreatePost(&model.Post{UserId: userId, ChannelId: channelID, Message: "zz" + model.NewId() + "a"})
			require.NoError(t, err)
		}
		i--
	}

	teamId := th.BasicChannel.TeamId

	expectedTopChannels := []struct {
		ID           string
		MessageCount int64
	}{{
		ID: channel6.Id, MessageCount: 1},
		{ID: channel5.Id, MessageCount: 2},
		{ID: channel4.Id, MessageCount: 3},
		{ID: th.BasicPrivateChannel.Id, MessageCount: 4},
		{ID: th.BasicChannel2.Id, MessageCount: 5},
		{ID: th.BasicChannel.Id, MessageCount: 7},
	}

	t.Run("get-top-inactive-channels-for-team-since", func(t *testing.T) {
		topInactiveChannels, _, err := client.GetTopInactiveChannelsForTeamSince(teamId, model.TimeRangeToday, 0, 5)
		require.NoError(t, err)

		for i, channel := range topInactiveChannels.Items {
			assert.Equal(t, expectedTopChannels[i].ID, channel.ID)
		}

		topInactiveChannels, _, err = client.GetTopInactiveChannelsForTeamSince(teamId, model.TimeRangeToday, 1, 5)
		require.NoError(t, err)
		assert.Equal(t, th.BasicChannel.Id, topInactiveChannels.Items[0].ID)
	})

	t.Run("get-top-channels-for-user-since exclude channels user is not member of", func(t *testing.T) {
		excludedChannel := th.CreatePrivateChannel()

		for i := 0; i < 10; i++ {
			_, _, err := client.CreatePost(&model.Post{UserId: userId, ChannelId: excludedChannel.Id, Message: "zz" + model.NewId() + "a"})
			require.NoError(t, err)
		}

		th.RemoveUserFromChannel(th.BasicUser, excludedChannel)

		topInactiveChannels, _, err := client.GetTopInactiveChannelsForUserSince(teamId, model.TimeRangeToday, 0, 5)
		require.NoError(t, err)

		for i, channel := range topInactiveChannels.Items {
			assert.Equal(t, expectedTopChannels[i].ID, channel.ID)
		}
=======
func TestNewTeamMembersSince(t *testing.T) {
	th := Setup(t).InitBasic()
	defer th.TearDown()

	th.LoginBasic()

	team := th.CreateTeam()

	t.Run("accepts only starter or professional license skus", func(t *testing.T) {
		_, resp, _ := th.Client.GetNewTeamMembersSince(team.Id, model.TimeRangeToday, 0, 5)
		CheckNotImplementedStatus(t, resp)

		th.App.Srv().SetLicense(model.NewTestLicenseSKU(model.LicenseShortSkuE10))
		_, resp, _ = th.Client.GetNewTeamMembersSince(team.Id, model.TimeRangeToday, 0, 5)
		CheckNotImplementedStatus(t, resp)

		th.App.Srv().SetLicense(model.NewTestLicenseSKU(model.LicenseShortSkuE20))
		_, resp, _ = th.Client.GetNewTeamMembersSince(team.Id, model.TimeRangeToday, 0, 5)
		CheckNotImplementedStatus(t, resp)

		th.App.Srv().SetLicense(model.NewTestLicenseSKU(model.LicenseShortSkuProfessional))
		_, resp, err := th.Client.GetNewTeamMembersSince(team.Id, model.TimeRangeToday, 0, 5)
		require.NoError(t, err)
		CheckOKStatus(t, resp)

		th.App.Srv().SetLicense(model.NewTestLicenseSKU(model.LicenseShortSkuEnterprise))
		_, resp, err = th.Client.GetNewTeamMembersSince(team.Id, model.TimeRangeToday, 0, 5)
		require.NoError(t, err)
		CheckOKStatus(t, resp)
	})

	t.Run("rejects guests", func(t *testing.T) {
		_, resp, err := th.Client.GetNewTeamMembersSince(team.Id, model.TimeRangeToday, 0, 5)
		require.NoError(t, err)
		CheckOKStatus(t, resp)

		th.App.DemoteUserToGuest(th.Context, th.BasicUser)
		defer th.App.PromoteGuestToUser(th.Context, th.BasicUser, "")

		_, resp, _ = th.Client.GetNewTeamMembersSince(team.Id, model.TimeRangeToday, 0, 5)
		CheckNotImplementedStatus(t, resp)
	})

	t.Run("implements pagination", func(t *testing.T) {
		// check the first page of results
		list, resp, err := th.Client.GetNewTeamMembersSince(team.Id, model.TimeRangeToday, 0, 2)
		require.NoError(t, err)
		CheckOKStatus(t, resp)

		require.Equal(t, int(list.TotalCount), 1)
		require.Len(t, list.Items, 1)
		require.False(t, list.HasNext)

		// check the 2nd page
		list, resp, err = th.Client.GetNewTeamMembersSince(team.Id, model.TimeRangeToday, 1, 2)
		require.NoError(t, err)
		CheckOKStatus(t, resp)

		require.GreaterOrEqual(t, len(list.Items), 0)

		// add a few new team members and re-test the pagination
		user := th.CreateUser()
		_, appErr := th.App.AddTeamMember(th.Context, team.Id, th.BasicUser2.Id)
		require.Nil(t, appErr)
		_, appErr = th.App.AddTeamMember(th.Context, team.Id, user.Id)
		require.Nil(t, appErr)

		list, resp, err = th.Client.GetNewTeamMembersSince(team.Id, model.TimeRangeToday, 0, 2)
		require.NoError(t, err)
		CheckOKStatus(t, resp)
		require.Equal(t, 3, int(list.TotalCount))
		require.Len(t, list.Items, 2)
		require.True(t, list.HasNext)

		list, resp, err = th.Client.GetNewTeamMembersSince(team.Id, model.TimeRangeToday, 1, 2)
		require.NoError(t, err)
		CheckOKStatus(t, resp)
		require.Equal(t, int(list.TotalCount), 3)
		require.Len(t, list.Items, 1)
		require.False(t, list.HasNext)
>>>>>>> 1ef24221
	})
}<|MERGE_RESOLUTION|>--- conflicted
+++ resolved
@@ -817,7 +817,6 @@
 	require.Len(t, topUser2ThreadsAfterPrivateReplyDelete.Items, 0)
 }
 
-<<<<<<< HEAD
 func TestGetTopInactiveChannelsForTeamSince(t *testing.T) {
 	th := Setup(t).InitBasic()
 	defer th.TearDown()
@@ -888,7 +887,9 @@
 		for i, channel := range topInactiveChannels.Items {
 			assert.Equal(t, expectedTopChannels[i].ID, channel.ID)
 		}
-=======
+	})
+}
+
 func TestNewTeamMembersSince(t *testing.T) {
 	th := Setup(t).InitBasic()
 	defer th.TearDown()
@@ -969,6 +970,5 @@
 		require.Equal(t, int(list.TotalCount), 3)
 		require.Len(t, list.Items, 1)
 		require.False(t, list.HasNext)
->>>>>>> 1ef24221
 	})
 }
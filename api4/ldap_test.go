--- conflicted
+++ resolved
@@ -104,32 +104,20 @@
 	defer th.TearDown()
 
 	th.TestForSystemAdminAndLocal(t, func(t *testing.T, client *model.Client4) {
-<<<<<<< HEAD
-		_, resp, err := client.TestLdap()
-=======
 		resp, err := client.TestLdap()
->>>>>>> a8ca5c42
 		CheckNotImplementedStatus(t, resp)
 		require.Error(t, err)
 		CheckErrorID(t, err, "api.ldap_groups.license_error")
 	})
 	th.App.Srv().SetLicense(model.NewTestLicense("ldap_groups"))
 
-<<<<<<< HEAD
-	_, resp, err := th.Client.TestLdap()
-=======
 	resp, err := th.Client.TestLdap()
->>>>>>> a8ca5c42
 	CheckForbiddenStatus(t, resp)
 	require.Error(t, err)
 	CheckErrorID(t, err, "api.context.permissions.app_error")
 
 	th.TestForSystemAdminAndLocal(t, func(t *testing.T, client *model.Client4) {
-<<<<<<< HEAD
-		_, resp, err = client.TestLdap()
-=======
 		resp, err = client.TestLdap()
->>>>>>> a8ca5c42
 		require.Error(t, err)
 		CheckNotImplementedStatus(t, resp)
 		require.Error(t, err)
@@ -142,11 +130,7 @@
 	defer th.TearDown()
 
 	th.TestForSystemAdminAndLocal(t, func(t *testing.T, client *model.Client4) {
-<<<<<<< HEAD
-		_, resp, err := client.TestLdap()
-=======
 		resp, err := client.TestLdap()
->>>>>>> a8ca5c42
 		CheckNotImplementedStatus(t, resp)
 		require.Error(t, err)
 		CheckErrorID(t, err, "api.ldap_groups.license_error")
@@ -172,20 +156,6 @@
 	th.App.Srv().Ldap = ldapMock
 
 	th.TestForSystemAdminAndLocal(t, func(t *testing.T, client *model.Client4) {
-<<<<<<< HEAD
-		_, _, err := client.SyncLdap(false)
-		<-ready
-		require.NoError(t, err)
-		require.Equal(t, false, includeRemovedMembers)
-
-		_, _, err = client.SyncLdap(true)
-		<-ready
-		require.NoError(t, err)
-		require.Equal(t, true, includeRemovedMembers)
-	})
-
-	_, resp, err := th.Client.SyncLdap(false)
-=======
 		_, err := client.SyncLdap(false)
 		<-ready
 		require.NoError(t, err)
@@ -198,7 +168,6 @@
 	})
 
 	resp, err := th.Client.SyncLdap(false)
->>>>>>> a8ca5c42
 	require.Error(t, err)
 	CheckForbiddenStatus(t, resp)
 }
@@ -252,28 +221,16 @@
 	th := Setup(t)
 	defer th.TearDown()
 
-<<<<<<< HEAD
-	_, resp, err := th.Client.MigrateIdLdap("objectGUID")
-=======
 	resp, err := th.Client.MigrateIdLdap("objectGUID")
->>>>>>> a8ca5c42
-	require.Error(t, err)
-	CheckForbiddenStatus(t, resp)
-
-	th.TestForSystemAdminAndLocal(t, func(t *testing.T, client *model.Client4) {
-<<<<<<< HEAD
-		_, resp, err = client.MigrateIdLdap("")
+	require.Error(t, err)
+	CheckForbiddenStatus(t, resp)
+
+	th.TestForSystemAdminAndLocal(t, func(t *testing.T, client *model.Client4) {
+		resp, err = client.MigrateIdLdap("")
 		require.Error(t, err)
 		CheckBadRequestStatus(t, resp)
 
-		_, resp, err = client.MigrateIdLdap("objectGUID")
-=======
-		resp, err = client.MigrateIdLdap("")
-		require.Error(t, err)
-		CheckBadRequestStatus(t, resp)
-
 		resp, err = client.MigrateIdLdap("objectGUID")
->>>>>>> a8ca5c42
 		require.Error(t, err)
 		CheckNotImplementedStatus(t, resp)
 	})
@@ -283,21 +240,6 @@
 	th := Setup(t)
 	defer th.TearDown()
 
-<<<<<<< HEAD
-	_, _, err := th.Client.UploadLdapPublicCertificate([]byte(spPublicCertificate))
-	require.Error(t, err, "Should have failed. No System Admin privileges")
-
-	th.TestForSystemAdminAndLocal(t, func(t *testing.T, client *model.Client4) {
-		_, _, err = client.UploadLdapPublicCertificate([]byte(spPrivateKey))
-		require.NoErrorf(t, err, "Should have passed. System Admin privileges %v", err)
-	})
-
-	_, _, err = th.Client.DeleteLdapPublicCertificate()
-	require.Error(t, err, "Should have failed. No System Admin privileges")
-
-	th.TestForSystemAdminAndLocal(t, func(t *testing.T, client *model.Client4) {
-		_, _, err := client.DeleteLdapPublicCertificate()
-=======
 	_, err := th.Client.UploadLdapPublicCertificate([]byte(spPublicCertificate))
 	require.Error(t, err, "Should have failed. No System Admin privileges")
 
@@ -311,7 +253,6 @@
 
 	th.TestForSystemAdminAndLocal(t, func(t *testing.T, client *model.Client4) {
 		_, err := client.DeleteLdapPublicCertificate()
->>>>>>> a8ca5c42
 		require.NoError(t, err, "Should have passed. System Admin privileges")
 	})
 }
@@ -320,21 +261,6 @@
 	th := Setup(t)
 	defer th.TearDown()
 
-<<<<<<< HEAD
-	_, _, err := th.Client.UploadLdapPrivateCertificate([]byte(spPrivateKey))
-	require.Error(t, err, "Should have failed. No System Admin privileges")
-
-	th.TestForSystemAdminAndLocal(t, func(t *testing.T, client *model.Client4) {
-		_, _, err = client.UploadLdapPrivateCertificate([]byte(spPrivateKey))
-		require.NoErrorf(t, err, "Should have passed. System Admin privileges %v", err)
-	})
-
-	_, _, err = th.Client.DeleteLdapPrivateCertificate()
-	require.Error(t, err, "Should have failed. No System Admin privileges")
-
-	th.TestForSystemAdminAndLocal(t, func(t *testing.T, client *model.Client4) {
-		_, _, err := client.DeleteLdapPrivateCertificate()
-=======
 	_, err := th.Client.UploadLdapPrivateCertificate([]byte(spPrivateKey))
 	require.Error(t, err, "Should have failed. No System Admin privileges")
 
@@ -348,7 +274,6 @@
 
 	th.TestForSystemAdminAndLocal(t, func(t *testing.T, client *model.Client4) {
 		_, err := client.DeleteLdapPrivateCertificate()
->>>>>>> a8ca5c42
 		require.NoErrorf(t, err, "Should have passed. System Admin privileges %v", err)
 	})
 }
--- conflicted
+++ resolved
@@ -47,13 +47,8 @@
 
 	t.Run("dnd status timed", func(t *testing.T) {
 		th.App.SetStatusDoNotDisturbTimed(th.BasicUser.Id, time.Now().Add(10*time.Minute).Unix())
-<<<<<<< HEAD
-		userStatus, resp := Client.GetUserStatus(th.BasicUser.Id, "")
-		CheckNoError(t, resp)
-=======
-		userStatus, _, err := client.GetUserStatus(th.BasicUser.Id, "")
-		require.NoError(t, err)
->>>>>>> d0629503
+		userStatus, _, err := client.GetUserStatus(th.BasicUser.Id, "")
+		require.NoError(t, err)
 		assert.Equal(t, "dnd", userStatus.Status)
 	})
 
@@ -61,18 +56,6 @@
 		task := model.CreateRecurringTaskFromNextIntervalTime("Unset DND Statuses From Test", th.App.UpdateDNDStatusOfUsers, 1*time.Second)
 		defer task.Cancel()
 		th.App.SetStatusOnline(th.BasicUser.Id, true)
-<<<<<<< HEAD
-		userStatus, resp := Client.GetUserStatus(th.BasicUser.Id, "")
-		CheckNoError(t, resp)
-		assert.Equal(t, "online", userStatus.Status)
-		th.App.SetStatusDoNotDisturbTimed(th.BasicUser.Id, time.Now().Add(2*time.Second).Unix())
-		userStatus, resp = Client.GetUserStatus(th.BasicUser.Id, "")
-		CheckNoError(t, resp)
-		assert.Equal(t, "dnd", userStatus.Status)
-		time.Sleep(3 * time.Second)
-		userStatus, resp = Client.GetUserStatus(th.BasicUser.Id, "")
-		CheckNoError(t, resp)
-=======
 		userStatus, _, err := client.GetUserStatus(th.BasicUser.Id, "")
 		require.NoError(t, err)
 		assert.Equal(t, "online", userStatus.Status)
@@ -83,7 +66,6 @@
 		time.Sleep(3 * time.Second)
 		userStatus, _, err = client.GetUserStatus(th.BasicUser.Id, "")
 		require.NoError(t, err)
->>>>>>> d0629503
 		assert.Equal(t, "online", userStatus.Status)
 	})
 
@@ -189,16 +171,6 @@
 		}
 	})
 
-	t.Run("dnd status", func(t *testing.T) {
-		th.App.SetStatusDoNotDisturbTimed(th.BasicUser.Id, time.Now().Add(10*time.Minute).Unix())
-		th.App.SetStatusDoNotDisturbTimed(th.BasicUser2.Id, time.Now().Add(15*time.Minute).Unix())
-		usersStatuses, resp := Client.GetUsersStatusesByIds(usersIds)
-		CheckNoError(t, resp)
-		for _, userStatus := range usersStatuses {
-			assert.Equal(t, "dnd", userStatus.Status)
-		}
-	})
-
 	t.Run("get statuses from logged out user", func(t *testing.T) {
 		client.Logout()
 
@@ -229,13 +201,8 @@
 
 	t.Run("set dnd status timed", func(t *testing.T) {
 		toUpdateUserStatus := &model.Status{Status: "dnd", UserId: th.BasicUser.Id, DNDEndTime: time.Now().Add(10 * time.Minute).Unix()}
-<<<<<<< HEAD
-		updateUserStatus, resp := Client.UpdateUserStatus(th.BasicUser.Id, toUpdateUserStatus)
-		CheckNoError(t, resp)
-=======
-		updateUserStatus, _, err := client.UpdateUserStatus(th.BasicUser.Id, toUpdateUserStatus)
-		require.NoError(t, err)
->>>>>>> d0629503
+		updateUserStatus, _, err := client.UpdateUserStatus(th.BasicUser.Id, toUpdateUserStatus)
+		require.NoError(t, err)
 		assert.Equal(t, "dnd", updateUserStatus.Status)
 	})
 

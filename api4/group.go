// Copyright (c) 2015-present Mattermost, Inc. All Rights Reserved.
// See LICENSE.txt for license information.

package api4

import (
	"encoding/json"
	"fmt"
	"io"
	"net/http"
	"strconv"
	"strings"

	"github.com/mattermost/mattermost-server/v6/app"
	"github.com/mattermost/mattermost-server/v6/audit"
	"github.com/mattermost/mattermost-server/v6/model"
)

func (api *API) InitGroup() {
	// GET /api/v4/groups
	api.BaseRoutes.Groups.Handle("", api.APISessionRequired(getGroups)).Methods("GET")

	// POST /api/v4/groups
	api.BaseRoutes.Groups.Handle("", api.APISessionRequired(createGroup)).Methods("POST")

	// GET /api/v4/groups/:group_id
	api.BaseRoutes.Groups.Handle("/{group_id:[A-Za-z0-9]+}",
		api.APISessionRequired(getGroup)).Methods("GET")

	// PUT /api/v4/groups/:group_id/patch
	api.BaseRoutes.Groups.Handle("/{group_id:[A-Za-z0-9]+}/patch",
		api.APISessionRequired(patchGroup)).Methods("PUT")

	// POST /api/v4/groups/:group_id/teams/:team_id/link
	// POST /api/v4/groups/:group_id/channels/:channel_id/link
	api.BaseRoutes.Groups.Handle("/{group_id:[A-Za-z0-9]+}/{syncable_type:teams|channels}/{syncable_id:[A-Za-z0-9]+}/link",
		api.APISessionRequired(linkGroupSyncable)).Methods("POST")

	// DELETE /api/v4/groups/:group_id/teams/:team_id/link
	// DELETE /api/v4/groups/:group_id/channels/:channel_id/link
	api.BaseRoutes.Groups.Handle("/{group_id:[A-Za-z0-9]+}/{syncable_type:teams|channels}/{syncable_id:[A-Za-z0-9]+}/link",
		api.APISessionRequired(unlinkGroupSyncable)).Methods("DELETE")

	// GET /api/v4/groups/:group_id/teams/:team_id
	// GET /api/v4/groups/:group_id/channels/:channel_id
	api.BaseRoutes.Groups.Handle("/{group_id:[A-Za-z0-9]+}/{syncable_type:teams|channels}/{syncable_id:[A-Za-z0-9]+}",
		api.APISessionRequired(getGroupSyncable)).Methods("GET")

	// GET /api/v4/groups/:group_id/teams
	// GET /api/v4/groups/:group_id/channels
	api.BaseRoutes.Groups.Handle("/{group_id:[A-Za-z0-9]+}/{syncable_type:teams|channels}",
		api.APISessionRequired(getGroupSyncables)).Methods("GET")

	// PUT /api/v4/groups/:group_id/teams/:team_id/patch
	// PUT /api/v4/groups/:group_id/channels/:channel_id/patch
	api.BaseRoutes.Groups.Handle("/{group_id:[A-Za-z0-9]+}/{syncable_type:teams|channels}/{syncable_id:[A-Za-z0-9]+}/patch",
		api.APISessionRequired(patchGroupSyncable)).Methods("PUT")

	// GET /api/v4/groups/:group_id/stats
	api.BaseRoutes.Groups.Handle("/{group_id:[A-Za-z0-9]+}/stats",
		api.APISessionRequired(getGroupStats)).Methods("GET")

	// GET /api/v4/groups/:group_id/members
	api.BaseRoutes.Groups.Handle("/{group_id:[A-Za-z0-9]+}/members",
		api.APISessionRequired(getGroupMembers)).Methods("GET")

	// GET /api/v4/users/:user_id/groups
	api.BaseRoutes.Users.Handle("/{user_id:[A-Za-z0-9]+}/groups",
		api.APISessionRequired(getGroupsByUserId)).Methods("GET")

	// GET /api/v4/channels/:channel_id/groups
	api.BaseRoutes.Channels.Handle("/{channel_id:[A-Za-z0-9]+}/groups",
		api.APISessionRequired(getGroupsByChannel)).Methods("GET")

	// GET /api/v4/teams/:team_id/groups
	api.BaseRoutes.Teams.Handle("/{team_id:[A-Za-z0-9]+}/groups",
		api.APISessionRequired(getGroupsByTeam)).Methods("GET")

	// GET /api/v4/teams/:team_id/groups_by_channels
	api.BaseRoutes.Teams.Handle("/{team_id:[A-Za-z0-9]+}/groups_by_channels",
		api.APISessionRequired(getGroupsAssociatedToChannelsByTeam)).Methods("GET")

	// DELETE /api/v4/groups/:group_id
	api.BaseRoutes.Groups.Handle("/{group_id:[A-Za-z0-9]+}",
		api.APISessionRequired(deleteGroup)).Methods("DELETE")

	// POST /api/v4/groups/:group_id/members
	api.BaseRoutes.Groups.Handle("/{group_id:[A-Za-z0-9]+}/members",
		api.APISessionRequired(addGroupMembers)).Methods("POST")

	// DELETE /api/v4/groups/:group_id/members
	api.BaseRoutes.Groups.Handle("/{group_id:[A-Za-z0-9]+}/members",
		api.APISessionRequired(deleteGroupMembers)).Methods("DELETE")
}

func getGroup(c *Context, w http.ResponseWriter, r *http.Request) {
	permissionErr := requireLicense(c)
	if permissionErr != nil {
		c.Err = permissionErr
		return
	}

	c.RequireGroupId()
	if c.Err != nil {
		return
	}

	restrictions, appErr := c.App.GetViewUsersRestrictions(c.AppContext.Session().UserId)
	if appErr != nil {
		c.Err = appErr
		return
	}

	group, appErr := c.App.GetGroup(c.Params.GroupId, &model.GetGroupOpts{
		IncludeMemberCount: c.Params.IncludeMemberCount,
	}, restrictions)
	if appErr != nil {
		c.Err = appErr
		return
	}

	if group.Source == model.GroupSourceLdap {
		if !c.App.SessionHasPermissionToGroup(*c.AppContext.Session(), c.Params.GroupId, model.PermissionSysconsoleReadUserManagementGroups) {
			c.SetPermissionError(model.PermissionSysconsoleReadUserManagementGroups)
			return
		}
	}

	if appErr := licensedAndConfiguredForGroupBySource(c.App, group.Source); appErr != nil {
		appErr.Where = "Api4.getGroup"
		c.Err = appErr
		return
	}

	b, err := json.Marshal(group)
	if err != nil {
		c.Err = model.NewAppError("Api4.getGroup", "api.marshal_error", nil, "", http.StatusInternalServerError).Wrap(err)
		return
	}

	w.Write(b)
}

func createGroup(c *Context, w http.ResponseWriter, r *http.Request) {
	permissionErr := requireLicense(c)
	if permissionErr != nil {
		c.Err = permissionErr
		return
	}
	var group *model.GroupWithUserIds
	if err := json.NewDecoder(r.Body).Decode(&group); err != nil {
		c.SetInvalidParamWithErr("group", err)
		return
	}

	if group.Source != model.GroupSourceCustom {
		c.Err = model.NewAppError("createGroup", "app.group.crud_permission", nil, "", http.StatusBadRequest)
		return
	}

	if appErr := licensedAndConfiguredForGroupBySource(c.App, group.Source); appErr != nil {
		appErr.Where = "Api4.createGroup"
		c.Err = appErr
		return
	}

	if !c.App.SessionHasPermissionTo(*c.AppContext.Session(), model.PermissionCreateCustomGroup) {
		c.SetPermissionError(model.PermissionCreateCustomGroup)
		return
	}

	if !group.AllowReference {
		c.Err = model.NewAppError("createGroup", "api.custom_groups.must_be_referenceable", nil, "", http.StatusBadRequest)
		return
	}

	if group.GetRemoteId() != "" {
		c.Err = model.NewAppError("createGroup", "api.custom_groups.no_remote_id", nil, "", http.StatusBadRequest)
		return
	}

	auditRec := c.MakeAuditRecord("createGroup", audit.Fail)
	defer c.LogAuditRec(auditRec)
	auditRec.AddEventParameter("group", group)

	newGroup, appErr := c.App.CreateGroupWithUserIds(group)
	if appErr != nil {
		c.Err = appErr
		return
	}

	auditRec.AddEventResultState(newGroup)
	auditRec.AddEventObjectType("group")
	js, err := json.Marshal(newGroup)
	if err != nil {
		c.Err = model.NewAppError("createGroup", "api.marshal_error", nil, "", http.StatusInternalServerError).Wrap(err)
		return
	}
	auditRec.Success()
	w.WriteHeader(http.StatusCreated)
	w.Write(js)
}

func patchGroup(c *Context, w http.ResponseWriter, r *http.Request) {
	permissionErr := requireLicense(c)
	if permissionErr != nil {
		c.Err = permissionErr
		return
	}
	c.RequireGroupId()
	if c.Err != nil {
		return
	}

	group, appErr := c.App.GetGroup(c.Params.GroupId, nil, nil)
	if appErr != nil {
		c.Err = appErr
		return
	}

	appErr = licensedAndConfiguredForGroupBySource(c.App, group.Source)
	if appErr != nil {
		appErr.Where = "Api4.patchGroup"
		c.Err = appErr
		return
	}

	var requiredPermission *model.Permission
	if group.Source == model.GroupSourceCustom {
		requiredPermission = model.PermissionEditCustomGroup
	} else {
		requiredPermission = model.PermissionSysconsoleWriteUserManagementGroups
	}
	if !c.App.SessionHasPermissionToGroup(*c.AppContext.Session(), c.Params.GroupId, requiredPermission) {
		c.SetPermissionError(requiredPermission)
		return
	}

	var groupPatch model.GroupPatch
	if err := json.NewDecoder(r.Body).Decode(&groupPatch); err != nil {
		c.SetInvalidParamWithErr("group", err)
		return
	}

	if group.Source == model.GroupSourceCustom && groupPatch.AllowReference != nil && !*groupPatch.AllowReference {
		c.Err = model.NewAppError("Api4.patchGroup", "api.custom_groups.must_be_referenceable", nil, "", http.StatusBadRequest)
		return
	}

	auditRec := c.MakeAuditRecord("patchGroup", audit.Fail)
	defer c.LogAuditRec(auditRec)
	auditRec.AddEventParameter("group", group)

	if groupPatch.AllowReference != nil && *groupPatch.AllowReference {
		if groupPatch.Name == nil {
			tmp := strings.ReplaceAll(strings.ToLower(group.DisplayName), " ", "-")
			groupPatch.Name = &tmp
		} else {
			if *groupPatch.Name == model.UserNotifyAll || *groupPatch.Name == model.ChannelMentionsNotifyProp || *groupPatch.Name == model.UserNotifyHere {
				c.Err = model.NewAppError("Api4.patchGroup", "api.ldap_groups.existing_reserved_name_error", nil, "", http.StatusBadRequest)
				return
			}
			//check if a user already has this group name
			user, _ := c.App.GetUserByUsername(*groupPatch.Name)
			if user != nil {
				c.Err = model.NewAppError("Api4.patchGroup", "api.ldap_groups.existing_user_name_error", nil, "", http.StatusBadRequest)
				return
			}
			//check if a mentionable group already has this name
			searchOpts := model.GroupSearchOpts{
				FilterAllowReference: true,
			}
			existingGroup, _ := c.App.GetGroupByName(*groupPatch.Name, searchOpts)
			if existingGroup != nil {
				c.Err = model.NewAppError("Api4.patchGroup", "api.ldap_groups.existing_group_name_error", nil, "", http.StatusBadRequest)
				return
			}
		}
	}

	group.Patch(&groupPatch)

	group, appErr = c.App.UpdateGroup(group)
	if appErr != nil {
		c.Err = appErr
		return
	}
	auditRec.AddEventResultState(group)
	auditRec.AddEventObjectType("group")

	b, err := json.Marshal(group)
	if err != nil {
		c.Err = model.NewAppError("Api4.patchGroup", "api.marshal_error", nil, "", http.StatusInternalServerError).Wrap(err)
		return
	}

	auditRec.Success()
	w.Write(b)
}

func linkGroupSyncable(c *Context, w http.ResponseWriter, r *http.Request) {
	permissionErr := requireLicense(c)
	if permissionErr != nil {
		c.Err = permissionErr
		return
	}
	c.RequireGroupId()
	if c.Err != nil {
		return
	}

	c.RequireSyncableId()
	if c.Err != nil {
		return
	}
	syncableID := c.Params.SyncableId

	c.RequireSyncableType()
	if c.Err != nil {
		return
	}
	syncableType := c.Params.SyncableType

	body, err := io.ReadAll(r.Body)
	if err != nil {
		c.Err = model.NewAppError("Api4.createGroupSyncable", "api.io_error", nil, "", http.StatusBadRequest).Wrap(err)
		return
	}

	group, appErr := c.App.GetGroup(c.Params.GroupId, nil, nil)
	if appErr != nil {
		c.Err = appErr
		return
	}

	if group.Source != model.GroupSourceLdap {
		c.Err = model.NewAppError("Api4.linkGroupSyncable", "app.group.crud_permission", nil, "", http.StatusBadRequest)
		return
	}

	auditRec := c.MakeAuditRecord("linkGroupSyncable", audit.Fail)
	defer c.LogAuditRec(auditRec)
	auditRec.AddEventParameter("group_id", c.Params.GroupId)
	auditRec.AddEventParameter("syncable_id", syncableID)
	auditRec.AddEventParameter("syncable_type", syncableType)

	var patch *model.GroupSyncablePatch
	err = json.Unmarshal(body, &patch)
	if err != nil || patch == nil {
		c.SetInvalidParamWithErr(fmt.Sprintf("Group%s", syncableType), err)
		return
	}

	auditRec.AddEventParameter("patch", patch)

	if !*c.App.Channels().License().Features.LDAPGroups {
		c.Err = model.NewAppError("Api4.createGroupSyncable", "api.ldap_groups.license_error", nil, "", http.StatusForbidden)
		return
	}

	appErr = verifyLinkUnlinkPermission(c, syncableType, syncableID)
	if appErr != nil {
		c.Err = appErr
		return
	}

	groupSyncable := &model.GroupSyncable{
		GroupId:    c.Params.GroupId,
		SyncableId: syncableID,
		Type:       syncableType,
	}
	groupSyncable.Patch(patch)
	groupSyncable, appErr = c.App.UpsertGroupSyncable(groupSyncable)
	if appErr != nil {
		c.Err = appErr
		return
	}

	auditRec.AddEventResultState(groupSyncable)
	auditRec.AddEventObjectType("group_syncable")

	c.App.Srv().Go(func() {
		c.App.SyncRolesAndMembership(c.AppContext, syncableID, syncableType, false)
	})

	w.WriteHeader(http.StatusCreated)

	b, err := json.Marshal(groupSyncable)
	if err != nil {
		c.Err = model.NewAppError("Api4.createGroupSyncable", "api.marshal_error", nil, "", http.StatusInternalServerError).Wrap(err)
		return
	}
	auditRec.Success()
	w.Write(b)
}

func getGroupSyncable(c *Context, w http.ResponseWriter, r *http.Request) {
	permissionErr := requireLicense(c)
	if permissionErr != nil {
		c.Err = permissionErr
		return
	}
	c.RequireGroupId()
	if c.Err != nil {
		return
	}

	c.RequireSyncableId()
	if c.Err != nil {
		return
	}
	syncableID := c.Params.SyncableId

	c.RequireSyncableType()
	if c.Err != nil {
		return
	}
	syncableType := c.Params.SyncableType

	if !*c.App.Channels().License().Features.LDAPGroups {
		c.Err = model.NewAppError("Api4.getGroupSyncable", "api.ldap_groups.license_error", nil, "", http.StatusForbidden)
		return
	}

	if !c.App.SessionHasPermissionTo(*c.AppContext.Session(), model.PermissionManageSystem) {
		c.SetPermissionError(model.PermissionManageSystem)
		return
	}

	groupSyncable, appErr := c.App.GetGroupSyncable(c.Params.GroupId, syncableID, syncableType)
	if appErr != nil {
		c.Err = appErr
		return
	}

	b, err := json.Marshal(groupSyncable)
	if err != nil {
		c.Err = model.NewAppError("Api4.getGroupSyncable", "api.marshal_error", nil, "", http.StatusInternalServerError).Wrap(err)
		return
	}

	w.Write(b)
}

func getGroupSyncables(c *Context, w http.ResponseWriter, r *http.Request) {
	permissionErr := requireLicense(c)
	if permissionErr != nil {
		c.Err = permissionErr
		return
	}
	c.RequireGroupId()
	if c.Err != nil {
		return
	}

	c.RequireSyncableType()
	if c.Err != nil {
		return
	}
	syncableType := c.Params.SyncableType

	if !*c.App.Channels().License().Features.LDAPGroups {
		c.Err = model.NewAppError("Api4.getGroupSyncables", "api.ldap_groups.license_error", nil, "", http.StatusForbidden)
		return
	}

	if !c.App.SessionHasPermissionTo(*c.AppContext.Session(), model.PermissionSysconsoleReadUserManagementGroups) {
		c.SetPermissionError(model.PermissionSysconsoleReadUserManagementGroups)
		return
	}

	groupSyncables, appErr := c.App.GetGroupSyncables(c.Params.GroupId, syncableType)
	if appErr != nil {
		c.Err = appErr
		return
	}

	b, err := json.Marshal(groupSyncables)
	if err != nil {
		c.Err = model.NewAppError("Api4.getGroupSyncables", "api.marshal_error", nil, "", http.StatusInternalServerError).Wrap(err)
		return
	}

	w.Write(b)
}

func patchGroupSyncable(c *Context, w http.ResponseWriter, r *http.Request) {
	permissionErr := requireLicense(c)
	if permissionErr != nil {
		c.Err = permissionErr
		return
	}
	c.RequireGroupId()
	if c.Err != nil {
		return
	}

	c.RequireSyncableId()
	if c.Err != nil {
		return
	}
	syncableID := c.Params.SyncableId

	c.RequireSyncableType()
	if c.Err != nil {
		return
	}
	syncableType := c.Params.SyncableType

	body, err := io.ReadAll(r.Body)
	if err != nil {
		c.Err = model.NewAppError("Api4.patchGroupSyncable", "api.io_error", nil, "", http.StatusBadRequest).Wrap(err)
		return
	}

	auditRec := c.MakeAuditRecord("patchGroupSyncable", audit.Fail)
	defer c.LogAuditRec(auditRec)
	auditRec.AddEventParameter("group_id", c.Params.GroupId)
	auditRec.AddEventParameter("old_syncable_id", syncableID)
	auditRec.AddEventParameter("old_syncable_type", syncableType)

	var patch *model.GroupSyncablePatch
	err = json.Unmarshal(body, &patch)
	if err != nil || patch == nil {
		c.SetInvalidParamWithErr(fmt.Sprintf("Group[%s]Patch", syncableType), err)
		return
	}

	auditRec.AddEventParameter("patch", patch)

	if !*c.App.Channels().License().Features.LDAPGroups {
		c.Err = model.NewAppError("Api4.patchGroupSyncable", "api.ldap_groups.license_error", nil, "",
			http.StatusForbidden)
		return
	}

	appErr := verifyLinkUnlinkPermission(c, syncableType, syncableID)
	if appErr != nil {
		c.Err = appErr
		return
	}

	groupSyncable, appErr := c.App.GetGroupSyncable(c.Params.GroupId, syncableID, syncableType)
	if appErr != nil {
		c.Err = appErr
		return
	}

	groupSyncable.Patch(patch)

	groupSyncable, appErr = c.App.UpdateGroupSyncable(groupSyncable)
	if appErr != nil {
		c.Err = appErr
		return
	}

	auditRec.AddEventResultState(groupSyncable)
	auditRec.AddEventObjectType("group_syncable")

	c.App.Srv().Go(func() {
		c.App.SyncRolesAndMembership(c.AppContext, syncableID, syncableType, false)
	})

	b, err := json.Marshal(groupSyncable)
	if err != nil {
		c.Err = model.NewAppError("Api4.patchGroupSyncable", "api.marshal_error", nil, "", http.StatusInternalServerError).Wrap(err)
		return
	}
	auditRec.Success()
	w.Write(b)
}

func unlinkGroupSyncable(c *Context, w http.ResponseWriter, r *http.Request) {
	permissionErr := requireLicense(c)
	if permissionErr != nil {
		c.Err = permissionErr
		return
	}
	c.RequireGroupId()
	if c.Err != nil {
		return
	}

	c.RequireSyncableId()
	if c.Err != nil {
		return
	}
	syncableID := c.Params.SyncableId

	c.RequireSyncableType()
	if c.Err != nil {
		return
	}
	syncableType := c.Params.SyncableType

	auditRec := c.MakeAuditRecord("unlinkGroupSyncable", audit.Fail)
	defer c.LogAuditRec(auditRec)
	auditRec.AddEventParameter("group_id", c.Params.GroupId)
	auditRec.AddEventParameter("syncable_id", syncableID)
	auditRec.AddEventParameter("syncable_type", syncableType)

	if !*c.App.Channels().License().Features.LDAPGroups {
		c.Err = model.NewAppError("Api4.unlinkGroupSyncable", "api.ldap_groups.license_error", nil, "", http.StatusForbidden)
		return
	}

	appErr := verifyLinkUnlinkPermission(c, syncableType, syncableID)
	if appErr != nil {
		c.Err = appErr
		return
	}

	_, appErr = c.App.DeleteGroupSyncable(c.Params.GroupId, syncableID, syncableType)
	if appErr != nil {
		c.Err = appErr
		return
	}

	c.App.Srv().Go(func() {
		c.App.SyncRolesAndMembership(c.AppContext, syncableID, syncableType, false)
	})

	auditRec.Success()

	ReturnStatusOK(w)
}

func verifyLinkUnlinkPermission(c *Context, syncableType model.GroupSyncableType, syncableID string) *model.AppError {
	switch syncableType {
	case model.GroupSyncableTypeTeam:
		if !c.App.SessionHasPermissionToTeam(*c.AppContext.Session(), syncableID, model.PermissionManageTeam) {
			return c.App.MakePermissionError(c.AppContext.Session(), []*model.Permission{model.PermissionManageTeam})
		}
	case model.GroupSyncableTypeChannel:
		channel, err := c.App.GetChannel(c.AppContext, syncableID)
		if err != nil {
			return err
		}

		var permission *model.Permission
		if channel.Type == model.ChannelTypePrivate {
			permission = model.PermissionManagePrivateChannelMembers
		} else {
			permission = model.PermissionManagePublicChannelMembers
		}

		if !c.App.SessionHasPermissionToChannel(c.AppContext, *c.AppContext.Session(), syncableID, permission) {
			return c.App.MakePermissionError(c.AppContext.Session(), []*model.Permission{permission})
		}
	}

	return nil
}

func getGroupMembers(c *Context, w http.ResponseWriter, r *http.Request) {
	permissionErr := requireLicense(c)
	if permissionErr != nil {
		c.Err = permissionErr
		return
	}
	c.RequireGroupId()
	if c.Err != nil {
		return
	}

	group, appErr := c.App.GetGroup(c.Params.GroupId, nil, nil)
	if appErr != nil {
		c.Err = appErr
		return
	}

	appErr = licensedAndConfiguredForGroupBySource(c.App, group.Source)
	if appErr != nil {
		appErr.Where = "Api4.getGroupMembers"
		c.Err = appErr
		return
	}

	if group.Source == model.GroupSourceLdap && !c.App.SessionHasPermissionTo(*c.AppContext.Session(), model.PermissionSysconsoleReadUserManagementGroups) {
		c.SetPermissionError(model.PermissionSysconsoleReadUserManagementGroups)
		return
	}

	restrictions, appErr := c.App.GetViewUsersRestrictions(c.AppContext.Session().UserId)
	if appErr != nil {
		c.Err = appErr
		return
	}

	members, count, appErr := c.App.GetGroupMemberUsersPage(c.Params.GroupId, c.Params.Page, c.Params.PerPage, restrictions)
	if appErr != nil {
		c.Err = appErr
		return
	}

	b, err := json.Marshal(struct {
		Members []*model.User `json:"members"`
		Count   int           `json:"total_member_count"`
	}{
		Members: members,
		Count:   count,
	})
	if err != nil {
		c.Err = model.NewAppError("Api4.getGroupMembers", "api.marshal_error", nil, "", http.StatusInternalServerError).Wrap(err)
		return
	}

	w.Write(b)
}

func getGroupStats(c *Context, w http.ResponseWriter, r *http.Request) {
	permissionErr := requireLicense(c)
	if permissionErr != nil {
		c.Err = permissionErr
		return
	}
	c.RequireGroupId()
	if c.Err != nil {
		return
	}

	if !*c.App.Channels().License().Features.LDAPGroups {
		c.Err = model.NewAppError("Api4.getGroupStats", "api.ldap_groups.license_error", nil, "", http.StatusForbidden)
		return
	}

	if !c.App.SessionHasPermissionTo(*c.AppContext.Session(), model.PermissionSysconsoleReadUserManagementGroups) {
		c.SetPermissionError(model.PermissionSysconsoleReadUserManagementGroups)
		return
	}

	groupID := c.Params.GroupId
	count, appErr := c.App.GetGroupMemberCount(groupID, nil)
	if appErr != nil {
		c.Err = appErr
		return
	}

	b, err := json.Marshal(model.GroupStats{
		GroupID:          groupID,
		TotalMemberCount: count,
	})
	if err != nil {
		c.Err = model.NewAppError("Api4.getGroupStats", "api.marshal_error", nil, "", http.StatusInternalServerError).Wrap(err)
		return
	}

	w.Write(b)
}

func getGroupsByUserId(c *Context, w http.ResponseWriter, r *http.Request) {
	permissionErr := requireLicense(c)
	if permissionErr != nil {
		c.Err = permissionErr
		return
	}
	c.RequireUserId()
	if c.Err != nil {
		return
	}

	if c.AppContext.Session().UserId != c.Params.UserId && !c.App.SessionHasPermissionTo(*c.AppContext.Session(), model.PermissionManageSystem) {
		c.SetPermissionError(model.PermissionManageSystem)
		return
	}

	if !*c.App.Channels().License().Features.LDAPGroups {
		c.Err = model.NewAppError("Api4.getGroupsByUserId", "api.ldap_groups.license_error", nil, "", http.StatusForbidden)
		return
	}

	groups, appErr := c.App.GetGroupsByUserId(c.Params.UserId)
	if appErr != nil {
		c.Err = appErr
		return
	}

	b, err := json.Marshal(groups)
	if err != nil {
		c.Err = model.NewAppError("Api4.getGroupsByUserId", "api.marshal_error", nil, "", http.StatusInternalServerError).Wrap(err)
		return
	}

	w.Write(b)
}

func getGroupsByChannel(c *Context, w http.ResponseWriter, r *http.Request) {
	permissionErr := requireLicense(c)
	if permissionErr != nil {
		c.Err = permissionErr
		return
	}
	c.RequireChannelId()
	if c.Err != nil {
		return
	}
	b, appErr := getGroupsByChannelCommon(c, r)
	if appErr != nil {
		c.Err = appErr
		return
	}
	w.Write(b)
}

func getGroupsByTeam(c *Context, w http.ResponseWriter, r *http.Request) {
	permissionErr := requireLicense(c)
	if permissionErr != nil {
		c.Err = permissionErr
		return
	}
	c.RequireTeamId()
	if c.Err != nil {
		return
	}

	b, appError := getGroupsByTeamCommon(c, r)
	if appError != nil {
		c.Err = appError
		return
	}
	w.Write(b)
}

func getGroupsByTeamCommon(c *Context, r *http.Request) ([]byte, *model.AppError) {
	if c.App.Channels().License() == nil || !*c.App.Channels().License().Features.LDAPGroups {
		return nil, model.NewAppError("Api4.getGroupsByTeam", "api.ldap_groups.license_error", nil, "", http.StatusForbidden)
	}

	opts := model.GroupSearchOpts{
		Q:                    c.Params.Q,
		IncludeMemberCount:   c.Params.IncludeMemberCount,
		FilterAllowReference: c.Params.FilterAllowReference,
	}
	if c.Params.Paginate == nil || *c.Params.Paginate {
		opts.PageOpts = &model.PageOpts{Page: c.Params.Page, PerPage: c.Params.PerPage}
	}

	groups, totalCount, appErr := c.App.GetGroupsByTeam(c.Params.TeamId, opts)
	if appErr != nil {
		return nil, appErr
	}

	b, err := json.Marshal(struct {
		Groups []*model.GroupWithSchemeAdmin `json:"groups"`
		Count  int                           `json:"total_group_count"`
	}{
		Groups: groups,
		Count:  totalCount,
	})

	if err != nil {
		return nil, model.NewAppError("Api4.getGroupsByTeam", "api.marshal_error", nil, "", http.StatusInternalServerError).Wrap(err)
	}

	return b, nil
}
func getGroupsByChannelCommon(c *Context, r *http.Request) ([]byte, *model.AppError) {
	if c.App.Channels().License() == nil || !*c.App.Channels().License().Features.LDAPGroups {
		return nil, model.NewAppError("Api4.getGroupsByChannel", "api.ldap_groups.license_error", nil, "", http.StatusForbidden)
	}

	channel, appErr := c.App.GetChannel(c.AppContext, c.Params.ChannelId)
	if appErr != nil {
		return nil, appErr
	}

	var permission *model.Permission
	if channel.Type == model.ChannelTypePrivate {
		permission = model.PermissionReadPrivateChannelGroups
	} else {
		permission = model.PermissionReadPublicChannelGroups
	}
	if !c.App.SessionHasPermissionToChannel(c.AppContext, *c.AppContext.Session(), c.Params.ChannelId, permission) {
		return nil, c.App.MakePermissionError(c.AppContext.Session(), []*model.Permission{permission})
	}

	opts := model.GroupSearchOpts{
		Q:                    c.Params.Q,
		IncludeMemberCount:   c.Params.IncludeMemberCount,
		FilterAllowReference: c.Params.FilterAllowReference,
	}
	if c.Params.Paginate == nil || *c.Params.Paginate {
		opts.PageOpts = &model.PageOpts{Page: c.Params.Page, PerPage: c.Params.PerPage}
	}

	groups, totalCount, appErr := c.App.GetGroupsByChannel(c.Params.ChannelId, opts)
	if appErr != nil {
		return nil, appErr
	}

	b, err := json.Marshal(struct {
		Groups []*model.GroupWithSchemeAdmin `json:"groups"`
		Count  int                           `json:"total_group_count"`
	}{
		Groups: groups,
		Count:  totalCount,
	})
	if err != nil {
		return nil, model.NewAppError("Api4.getGroupsByChannel", "api.marshal_error", nil, "", http.StatusInternalServerError).Wrap(err)
	}
	return b, nil
}

func getGroupsAssociatedToChannelsByTeam(c *Context, w http.ResponseWriter, r *http.Request) {
	permissionErr := requireLicense(c)
	if permissionErr != nil {
		c.Err = permissionErr
		return
	}
	c.RequireTeamId()
	if c.Err != nil {
		return
	}

	if !*c.App.Channels().License().Features.LDAPGroups {
		c.Err = model.NewAppError("Api4.getGroupsAssociatedToChannelsByTeam", "api.ldap_groups.license_error", nil, "", http.StatusForbidden)
		return
	}

	opts := model.GroupSearchOpts{
		Q:                    c.Params.Q,
		IncludeMemberCount:   c.Params.IncludeMemberCount,
		FilterAllowReference: c.Params.FilterAllowReference,
	}
	if c.Params.Paginate == nil || *c.Params.Paginate {
		opts.PageOpts = &model.PageOpts{Page: c.Params.Page, PerPage: c.Params.PerPage}
	}

	groupsAssociatedByChannelID, appErr := c.App.GetGroupsAssociatedToChannelsByTeam(c.Params.TeamId, opts)
	if appErr != nil {
		c.Err = appErr
		return
	}

	b, err := json.Marshal(struct {
		GroupsAssociatedToChannels map[string][]*model.GroupWithSchemeAdmin `json:"groups"`
	}{
		GroupsAssociatedToChannels: groupsAssociatedByChannelID,
	})
	if err != nil {
		c.Err = model.NewAppError("Api4.getGroupsAssociatedToChannelsByTeam", "api.marshal_error", nil, "", http.StatusInternalServerError).Wrap(err)
		return
	}

	w.Write(b)
}

func getGroups(c *Context, w http.ResponseWriter, r *http.Request) {
<<<<<<< HEAD
	var teamID, NotAssociatedToChannelID, ChannelIDForMemberCount string
=======
	permissionErr := requireLicense(c)
	if permissionErr != nil {
		c.Err = permissionErr
		return
	}
	var teamID, channelID string
>>>>>>> 91f7eb09

	source := c.Params.GroupSource

	if id := c.Params.NotAssociatedToTeam; model.IsValidId(id) {
		teamID = id
	}

	if id := c.Params.NotAssociatedToChannel; model.IsValidId(id) {
		NotAssociatedToChannelID = id
	}

	if id := c.Params.IncludeChannelMemberCount; model.IsValidId(id) {
		ChannelIDForMemberCount = id
	}

	// If they specify the group_source as custom when the feature is disabled, throw an error
	if appErr := licensedAndConfiguredForGroupBySource(c.App, source); appErr != nil {
		appErr.Where = "Api4.getGroups"
		c.Err = appErr
		return
	}

	// If they don't specify a source and custom groups are disabled, ensure they only get ldap groups in the response
	if !c.App.Config().FeatureFlags.CustomGroups || !*c.App.Config().ServiceSettings.EnableCustomGroups {
		source = model.GroupSourceLdap
	}

	includeTimezones := r.URL.Query().Get("include_timezones") == "true"

	opts := model.GroupSearchOpts{
		Q:                         c.Params.Q,
		IncludeMemberCount:        c.Params.IncludeMemberCount,
		FilterAllowReference:      c.Params.FilterAllowReference,
		FilterParentTeamPermitted: c.Params.FilterParentTeamPermitted,
		Source:                    source,
		FilterHasMember:           c.Params.FilterHasMember,
		IncludeTimezones:          includeTimezones,
	}

	if teamID != "" {
		_, appErr := c.App.GetTeam(teamID)
		if appErr != nil {
			c.Err = appErr
			return
		}

		opts.NotAssociatedToTeam = teamID
	}

	if NotAssociatedToChannelID != "" {
		channel, appErr := c.App.GetChannel(c.AppContext, NotAssociatedToChannelID)
		if appErr != nil {
			c.Err = appErr
			return
		}
		var permission *model.Permission
		if channel.Type == model.ChannelTypePrivate {
			permission = model.PermissionManagePrivateChannelMembers
		} else {
			permission = model.PermissionManagePublicChannelMembers
		}
		if !c.App.SessionHasPermissionToChannel(c.AppContext, *c.AppContext.Session(), NotAssociatedToChannelID, permission) {
			c.SetPermissionError(permission)
			return
		}
		opts.NotAssociatedToChannel = NotAssociatedToChannelID
	}

	if ChannelIDForMemberCount != "" {
		channel, appErr := c.App.GetChannel(c.AppContext, ChannelIDForMemberCount)
		if appErr != nil {
			c.Err = appErr
			return
		}
		var permission *model.Permission
		if channel.Type == model.ChannelTypePrivate {
			permission = model.PermissionManagePrivateChannelMembers
		} else {
			permission = model.PermissionManagePublicChannelMembers
		}
		if !c.App.SessionHasPermissionToChannel(c.AppContext, *c.AppContext.Session(), ChannelIDForMemberCount, permission) {
			c.SetPermissionError(permission)
			return
		}
		opts.IncludeChannelMemberCount = ChannelIDForMemberCount
	}

	sinceString := r.URL.Query().Get("since")
	if sinceString != "" {
		since, err := strconv.ParseInt(sinceString, 10, 64)
		if err != nil {
			c.SetInvalidParamWithErr("since", err)
			return
		}
		opts.Since = since
	}

	restrictions, appErr := c.App.GetViewUsersRestrictions(c.AppContext.Session().UserId)
	if appErr != nil {
		c.Err = appErr
		return
	}

	var (
		groups      = []*model.Group{}
		canSee bool = true
	)

	if opts.FilterHasMember != "" {
		canSee, appErr = c.App.UserCanSeeOtherUser(c.AppContext.Session().UserId, opts.FilterHasMember)
		if appErr != nil {
			c.Err = appErr
			return
		}
	}

	if canSee {
		groups, appErr = c.App.GetGroups(c.Params.Page, c.Params.PerPage, opts, restrictions)
		if appErr != nil {
			c.Err = appErr
			return
		}
	}

	var (
		b   []byte
		err error
	)
	if c.Params.IncludeTotalCount {
		totalCount, cerr := c.App.Srv().Store().Group().GroupCount()
		if cerr != nil {
			c.Err = model.NewAppError("Api4.getGroups", "api.custom_groups.count_err", nil, "", http.StatusInternalServerError).Wrap(cerr)
			return
		}
		gwc := &model.GroupsWithCount{
			Groups:     groups,
			TotalCount: totalCount,
		}
		b, err = json.Marshal(gwc)
	} else {
		b, err = json.Marshal(groups)
	}

	if err != nil {
		c.Err = model.NewAppError("Api4.getGroups", "api.marshal_error", nil, "", http.StatusInternalServerError).Wrap(err)
		return
	}

	w.Write(b)
}

func deleteGroup(c *Context, w http.ResponseWriter, r *http.Request) {
	permissionErr := requireLicense(c)
	if permissionErr != nil {
		c.Err = permissionErr
		return
	}
	c.RequireGroupId()
	if c.Err != nil {
		return
	}

	group, err := c.App.GetGroup(c.Params.GroupId, nil, nil)
	if err != nil {
		c.Err = err
		return
	}

	if group.Source != model.GroupSourceCustom {
		c.Err = model.NewAppError("Api4.deleteGroup", "app.group.crud_permission", nil, "", http.StatusBadRequest)
		return
	}

	if lcErr := licensedAndConfiguredForGroupBySource(c.App, model.GroupSourceCustom); lcErr != nil {
		lcErr.Where = "Api4.deleteGroup"
		c.Err = lcErr
		return
	}

	if !c.App.SessionHasPermissionToGroup(*c.AppContext.Session(), c.Params.GroupId, model.PermissionDeleteCustomGroup) {
		c.SetPermissionError(model.PermissionDeleteCustomGroup)
		return
	}

	auditRec := c.MakeAuditRecord("deleteGroup", audit.Fail)
	defer c.LogAuditRec(auditRec)
	auditRec.AddEventParameter("group_id", c.Params.GroupId)

	_, err = c.App.DeleteGroup(c.Params.GroupId)
	if err != nil {
		c.Err = err
		return
	}

	auditRec.Success()

	ReturnStatusOK(w)
}

func addGroupMembers(c *Context, w http.ResponseWriter, r *http.Request) {
	permissionErr := requireLicense(c)
	if permissionErr != nil {
		c.Err = permissionErr
		return
	}
	c.RequireGroupId()
	if c.Err != nil {
		return
	}

	group, appErr := c.App.GetGroup(c.Params.GroupId, nil, nil)
	if appErr != nil {
		c.Err = appErr
		return
	}

	if group.Source != model.GroupSourceCustom {
		c.Err = model.NewAppError("Api4.deleteGroup", "app.group.crud_permission", nil, "", http.StatusBadRequest)
		return
	}

	appErr = licensedAndConfiguredForGroupBySource(c.App, model.GroupSourceCustom)
	if appErr != nil {
		appErr.Where = "Api4.deleteGroup"
		c.Err = appErr
		return
	}

	if !c.App.SessionHasPermissionToGroup(*c.AppContext.Session(), c.Params.GroupId, model.PermissionManageCustomGroupMembers) {
		c.SetPermissionError(model.PermissionManageCustomGroupMembers)
		return
	}

	var newMembers *model.GroupModifyMembers
	if err := json.NewDecoder(r.Body).Decode(&newMembers); err != nil {
		c.SetInvalidParamWithErr("addGroupMembers", err)
		return
	}

	auditRec := c.MakeAuditRecord("addGroupMembers", audit.Fail)
	defer c.LogAuditRec(auditRec)
	auditRec.AddEventParameter("addGroupMembers", newMembers)

	members, appErr := c.App.UpsertGroupMembers(c.Params.GroupId, newMembers.UserIds)
	if appErr != nil {
		c.Err = appErr
		return
	}

	b, err := json.Marshal(members)
	if err != nil {
		c.Err = model.NewAppError("Api4.addGroupMembers", "api.marshal_error", nil, "", http.StatusInternalServerError).Wrap(err)
		return
	}
	auditRec.Success()
	w.Write(b)
}

func deleteGroupMembers(c *Context, w http.ResponseWriter, r *http.Request) {
	permissionErr := requireLicense(c)
	if permissionErr != nil {
		c.Err = permissionErr
		return
	}
	c.RequireGroupId()
	if c.Err != nil {
		return
	}

	group, appErr := c.App.GetGroup(c.Params.GroupId, nil, nil)
	if appErr != nil {
		c.Err = appErr
		return
	}

	if group.Source != model.GroupSourceCustom {
		c.Err = model.NewAppError("Api4.deleteGroup", "app.group.crud_permission", nil, "", http.StatusBadRequest)
		return
	}

	appErr = licensedAndConfiguredForGroupBySource(c.App, model.GroupSourceCustom)
	if appErr != nil {
		appErr.Where = "Api4.deleteGroup"
		c.Err = appErr
		return
	}

	if !c.App.SessionHasPermissionToGroup(*c.AppContext.Session(), c.Params.GroupId, model.PermissionManageCustomGroupMembers) {
		c.SetPermissionError(model.PermissionManageCustomGroupMembers)
		return
	}

	var deleteBody *model.GroupModifyMembers
	if err := json.NewDecoder(r.Body).Decode(&deleteBody); err != nil {
		c.SetInvalidParamWithErr("deleteGroupMembers", err)
		return
	}

	auditRec := c.MakeAuditRecord("deleteGroupMembers", audit.Fail)
	defer c.LogAuditRec(auditRec)
	auditRec.AddEventParameter("deleteGroupMembers", deleteBody)

	members, appErr := c.App.DeleteGroupMembers(c.Params.GroupId, deleteBody.UserIds)
	if appErr != nil {
		c.Err = appErr
		return
	}

	b, err := json.Marshal(members)
	if err != nil {
		c.Err = model.NewAppError("Api4.addGroupMembers", "api.marshal_error", nil, "", http.StatusInternalServerError).Wrap(err)
		return
	}
	auditRec.Success()
	w.Write(b)
}

// licensedAndConfiguredForGroupBySource returns an app error if not properly license or configured for the given group type. The returned app error
// will have a blank 'Where' field, which should be subsequently set by the caller, for example:
//
//	err := licensedAndConfiguredForGroupBySource(c.App, group.Source)
//	err.Where = "Api4.getGroup"
//
// Temporarily, this function also checks for the CustomGroups feature flag.
func licensedAndConfiguredForGroupBySource(app app.AppIface, source model.GroupSource) *model.AppError {
	lic := app.Srv().License()

	if lic == nil {
		return model.NewAppError("", "api.license_error", nil, "", http.StatusForbidden)
	}

	if source == model.GroupSourceLdap && !*lic.Features.LDAPGroups {
		return model.NewAppError("", "api.ldap_groups.license_error", nil, "", http.StatusForbidden)
	}

	if source == model.GroupSourceCustom && lic.SkuShortName != model.LicenseShortSkuProfessional && lic.SkuShortName != model.LicenseShortSkuEnterprise {
		return model.NewAppError("", "api.custom_groups.license_error", nil, "", http.StatusBadRequest)
	}

	if source == model.GroupSourceCustom && (!app.Config().FeatureFlags.CustomGroups || !*app.Config().ServiceSettings.EnableCustomGroups) {
		return model.NewAppError("", "api.custom_groups.feature_disabled", nil, "", http.StatusBadRequest)
	}

	return nil
}<|MERGE_RESOLUTION|>--- conflicted
+++ resolved
@@ -946,16 +946,13 @@
 }
 
 func getGroups(c *Context, w http.ResponseWriter, r *http.Request) {
-<<<<<<< HEAD
 	var teamID, NotAssociatedToChannelID, ChannelIDForMemberCount string
-=======
-	permissionErr := requireLicense(c)
-	if permissionErr != nil {
-		c.Err = permissionErr
-		return
-	}
-	var teamID, channelID string
->>>>>>> 91f7eb09
+
+	permissionErr := requireLicense(c)
+	if permissionErr != nil {
+		c.Err = permissionErr
+		return
+	}
 
 	source := c.Params.GroupSource
 

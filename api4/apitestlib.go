--- conflicted
+++ resolved
@@ -20,12 +20,9 @@
 	"github.com/mattermost/mattermost-server/v5/mlog"
 	"github.com/mattermost/mattermost-server/v5/model"
 	"github.com/mattermost/mattermost-server/v5/store"
-<<<<<<< HEAD
 	"github.com/mattermost/mattermost-server/v5/store/sqlstore"
-=======
 	"github.com/mattermost/mattermost-server/v5/store/storetest/mocks"
 	"github.com/mattermost/mattermost-server/v5/testlib"
->>>>>>> 7035e09f
 	"github.com/mattermost/mattermost-server/v5/utils"
 	"github.com/mattermost/mattermost-server/v5/web"
 	"github.com/mattermost/mattermost-server/v5/wsapi"
@@ -39,6 +36,7 @@
 	App         *app.App
 	Server      *app.Server
 	ConfigStore config.Store
+	SqlSupplier *sqlstore.SqlSupplier
 
 	Client               *model.Client4
 	BasicUser            *model.User
@@ -58,26 +56,9 @@
 	tempWorkspace     string
 }
 
-<<<<<<< HEAD
-// testStore tracks the active test store.
-// This is a bridge between the new testlib ownership of the test store and the existing usage
-// of the api4 test helper by many packages. In the future, this test helper would ideally belong
-// to the testlib altogether.
-var testStore store.Store
-var sqlSupplier *sqlstore.SqlSupplier
-
-func UseTestStore(store store.Store, ss *sqlstore.SqlSupplier) {
-	testStore = store
-	sqlSupplier = ss
-}
-
-func setupTestHelper(enterprise bool, updateConfig func(*model.Config)) *TestHelper {
-	testStore.DropAllTables()
-=======
 var mainHelper *testlib.MainHelper
->>>>>>> 7035e09f
-
-func setupTestHelper(dbStore store.Store, enterprise bool, updateConfig func(*model.Config)) *TestHelper {
+
+func setupTestHelper(dbStore store.Store, sqlSupplier *sqlstore.SqlSupplier, enterprise bool, updateConfig func(*model.Config)) *TestHelper {
 	tempWorkspace, err := ioutil.TempDir("", "apptest")
 	if err != nil {
 		panic(err)
@@ -109,6 +90,7 @@
 		App:         s.FakeApp(),
 		Server:      s,
 		ConfigStore: memoryStore,
+		SqlSupplier: sqlSupplier,
 	}
 
 	th.App.UpdateConfig(func(cfg *model.Config) {
@@ -172,7 +154,7 @@
 	dbStore := mainHelper.GetStore()
 	dbStore.DropAllTables()
 	dbStore.MarkSystemRanUnitTests()
-	return setupTestHelper(dbStore, true, nil)
+	return setupTestHelper(dbStore, mainHelper.GetSQLSupplier(), true, nil)
 }
 
 func Setup(tb testing.TB) *TestHelper {
@@ -187,7 +169,7 @@
 	dbStore := mainHelper.GetStore()
 	dbStore.DropAllTables()
 	dbStore.MarkSystemRanUnitTests()
-	return setupTestHelper(dbStore, false, nil)
+	return setupTestHelper(dbStore, mainHelper.GetSQLSupplier(), false, nil)
 }
 
 func SetupConfig(tb testing.TB, updateConfig func(cfg *model.Config)) *TestHelper {
@@ -202,11 +184,11 @@
 	dbStore := mainHelper.GetStore()
 	dbStore.DropAllTables()
 	dbStore.MarkSystemRanUnitTests()
-	return setupTestHelper(dbStore, false, updateConfig)
+	return setupTestHelper(dbStore, mainHelper.GetSQLSupplier(), false, updateConfig)
 }
 
 func SetupConfigWithStoreMock(tb testing.TB, updateConfig func(cfg *model.Config)) *TestHelper {
-	th := setupTestHelper(testlib.GetMockStoreForSetupFunctions(), false, updateConfig)
+	th := setupTestHelper(testlib.GetMockStoreForSetupFunctions(), nil, false, updateConfig)
 	emptyMockStore := mocks.Store{}
 	emptyMockStore.On("Close").Return(nil)
 	th.App.Srv().Store = &emptyMockStore
@@ -214,7 +196,7 @@
 }
 
 func SetupWithStoreMock(tb testing.TB) *TestHelper {
-	th := setupTestHelper(testlib.GetMockStoreForSetupFunctions(), false, nil)
+	th := setupTestHelper(testlib.GetMockStoreForSetupFunctions(), nil, false, nil)
 	emptyMockStore := mocks.Store{}
 	emptyMockStore.On("Close").Return(nil)
 	th.App.Srv().Store = &emptyMockStore
@@ -222,7 +204,7 @@
 }
 
 func SetupEnterpriseWithStoreMock(tb testing.TB) *TestHelper {
-	th := setupTestHelper(testlib.GetMockStoreForSetupFunctions(), true, nil)
+	th := setupTestHelper(testlib.GetMockStoreForSetupFunctions(), nil, true, nil)
 	emptyMockStore := mocks.Store{}
 	emptyMockStore.On("Close").Return(nil)
 	th.App.Srv().Store = &emptyMockStore
@@ -293,7 +275,7 @@
 	me.TeamAdminUser = userCache.TeamAdminUser.DeepCopy()
 	me.BasicUser = userCache.BasicUser.DeepCopy()
 	me.BasicUser2 = userCache.BasicUser2.DeepCopy()
-	sqlSupplier.GetMaster().Insert(me.SystemAdminUser, me.TeamAdminUser, me.BasicUser, me.BasicUser2)
+	me.SqlSupplier.GetMaster().Insert(me.SystemAdminUser, me.TeamAdminUser, me.BasicUser, me.BasicUser2)
 	// restore non hashed password for login
 	me.SystemAdminUser.Password = "Pa$$word11"
 	me.TeamAdminUser.Password = "Pa$$word11"

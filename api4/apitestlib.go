--- conflicted
+++ resolved
@@ -510,19 +510,12 @@
 		Description: "bot",
 	}
 
-<<<<<<< HEAD
-	config.DisableDebugLogForTest(th.TestLogger)
-	defer config.EnableDebugLogForTest(th.TestLogger)
-
-	rbot, resp := client.CreateBot(bot)
-	if resp.Error != nil {
-		panic(resp.Error)
-=======
-	utils.DisableDebugLogForTest()
+	config.DisableDebugLogForTest(th.TestLogger)
+	defer config.EnableDebugLogForTest(th.TestLogger)
+
 	rbot, _, err := client.CreateBot(bot)
 	if err != nil {
 		panic(err)
->>>>>>> d5e61e80
 	}
 	return rbot
 }
@@ -544,19 +537,12 @@
 		Type:        model.TeamOpen,
 	}
 
-<<<<<<< HEAD
-	config.DisableDebugLogForTest(th.TestLogger)
-	defer config.EnableDebugLogForTest(th.TestLogger)
-
-	rteam, resp := client.CreateTeam(team)
-	if resp.Error != nil {
-		panic(resp.Error)
-=======
-	utils.DisableDebugLogForTest()
+	config.DisableDebugLogForTest(th.TestLogger)
+	defer config.EnableDebugLogForTest(th.TestLogger)
+
 	rteam, _, err := client.CreateTeam(team)
 	if err != nil {
 		panic(err)
->>>>>>> d5e61e80
 	}
 	return rteam
 }
@@ -573,19 +559,12 @@
 		Password:  "Pa$$word11",
 	}
 
-<<<<<<< HEAD
-	config.DisableDebugLogForTest(th.TestLogger)
-	defer config.EnableDebugLogForTest(th.TestLogger)
-
-	ruser, response := client.CreateUser(user)
-	if response.Error != nil {
-		panic(response.Error)
-=======
-	utils.DisableDebugLogForTest()
+	config.DisableDebugLogForTest(th.TestLogger)
+	defer config.EnableDebugLogForTest(th.TestLogger)
+
 	ruser, _, err := client.CreateUser(user)
 	if err != nil {
 		panic(err)
->>>>>>> d5e61e80
 	}
 
 	ruser.Password = "Pa$$word11"
@@ -684,19 +663,12 @@
 		TeamId:      teamId,
 	}
 
-<<<<<<< HEAD
-	config.DisableDebugLogForTest(th.TestLogger)
-	defer config.EnableDebugLogForTest(th.TestLogger)
-
-	rchannel, resp := client.CreateChannel(channel)
-	if resp.Error != nil {
-		panic(resp.Error)
-=======
-	utils.DisableDebugLogForTest()
+	config.DisableDebugLogForTest(th.TestLogger)
+	defer config.EnableDebugLogForTest(th.TestLogger)
+
 	rchannel, _, err := client.CreateChannel(channel)
 	if err != nil {
 		panic(err)
->>>>>>> d5e61e80
 	}
 	return rchannel
 }
@@ -721,19 +693,12 @@
 		Message:   "message_" + id,
 	}
 
-<<<<<<< HEAD
-	config.DisableDebugLogForTest(th.TestLogger)
-	defer config.EnableDebugLogForTest(th.TestLogger)
-
-	rpost, resp := client.CreatePost(post)
-	if resp.Error != nil {
-		panic(resp.Error)
-=======
-	utils.DisableDebugLogForTest()
+	config.DisableDebugLogForTest(th.TestLogger)
+	defer config.EnableDebugLogForTest(th.TestLogger)
 	rpost, _, err := client.CreatePost(post)
-	if err != nil {
-		panic(err)
->>>>>>> d5e61e80
+
+	if err != nil {
+		panic(err)
 	}
 	return rpost
 }
@@ -747,19 +712,12 @@
 		IsPinned:  true,
 	}
 
-<<<<<<< HEAD
-	config.DisableDebugLogForTest(th.TestLogger)
-	defer config.EnableDebugLogForTest(th.TestLogger)
-
-	rpost, resp := client.CreatePost(post)
-	if resp.Error != nil {
-		panic(resp.Error)
-=======
-	utils.DisableDebugLogForTest()
+	config.DisableDebugLogForTest(th.TestLogger)
+	defer config.EnableDebugLogForTest(th.TestLogger)
+
 	rpost, _, err := client.CreatePost(post)
 	if err != nil {
 		panic(err)
->>>>>>> d5e61e80
 	}
 	return rpost
 }
@@ -770,19 +728,12 @@
 		Message:   message,
 	}
 
-<<<<<<< HEAD
-	config.DisableDebugLogForTest(th.TestLogger)
-	defer config.EnableDebugLogForTest(th.TestLogger)
-
-	rpost, resp := client.CreatePost(post)
-	if resp.Error != nil {
-		panic(resp.Error)
-=======
-	utils.DisableDebugLogForTest()
+	config.DisableDebugLogForTest(th.TestLogger)
+	defer config.EnableDebugLogForTest(th.TestLogger)
+
 	rpost, _, err := client.CreatePost(post)
 	if err != nil {
 		panic(err)
->>>>>>> d5e61e80
 	}
 	return rpost
 }
@@ -835,87 +786,51 @@
 }
 
 func (th *TestHelper) LoginBasicWithClient(client *model.Client4) {
-<<<<<<< HEAD
-	config.DisableDebugLogForTest(th.TestLogger)
-	defer config.EnableDebugLogForTest(th.TestLogger)
-
-	_, resp := client.Login(th.BasicUser.Email, th.BasicUser.Password)
-	if resp.Error != nil {
-		panic(resp.Error)
-=======
-	utils.DisableDebugLogForTest()
+	config.DisableDebugLogForTest(th.TestLogger)
+	defer config.EnableDebugLogForTest(th.TestLogger)
+
 	_, _, err := client.Login(th.BasicUser.Email, th.BasicUser.Password)
 	if err != nil {
 		panic(err)
->>>>>>> d5e61e80
 	}
 }
 
 func (th *TestHelper) LoginBasic2WithClient(client *model.Client4) {
-<<<<<<< HEAD
-	config.DisableDebugLogForTest(th.TestLogger)
-	defer config.EnableDebugLogForTest(th.TestLogger)
-
-	_, resp := client.Login(th.BasicUser2.Email, th.BasicUser2.Password)
-	if resp.Error != nil {
-		panic(resp.Error)
-=======
-	utils.DisableDebugLogForTest()
+	config.DisableDebugLogForTest(th.TestLogger)
+	defer config.EnableDebugLogForTest(th.TestLogger)
 	_, _, err := client.Login(th.BasicUser2.Email, th.BasicUser2.Password)
 	if err != nil {
 		panic(err)
->>>>>>> d5e61e80
 	}
 }
 
 func (th *TestHelper) LoginTeamAdminWithClient(client *model.Client4) {
-<<<<<<< HEAD
-	config.DisableDebugLogForTest(th.TestLogger)
-	defer config.EnableDebugLogForTest(th.TestLogger)
-
-	_, resp := client.Login(th.TeamAdminUser.Email, th.TeamAdminUser.Password)
-	if resp.Error != nil {
-		panic(resp.Error)
-=======
-	utils.DisableDebugLogForTest()
+	config.DisableDebugLogForTest(th.TestLogger)
+	defer config.EnableDebugLogForTest(th.TestLogger)
+
 	_, _, err := client.Login(th.TeamAdminUser.Email, th.TeamAdminUser.Password)
 	if err != nil {
 		panic(err)
->>>>>>> d5e61e80
 	}
 }
 
 func (th *TestHelper) LoginSystemManagerWithClient(client *model.Client4) {
-<<<<<<< HEAD
-	config.DisableDebugLogForTest(th.TestLogger)
-	defer config.EnableDebugLogForTest(th.TestLogger)
-
-	_, resp := client.Login(th.SystemManagerUser.Email, th.SystemManagerUser.Password)
-	if resp.Error != nil {
-		panic(resp.Error)
-=======
-	utils.DisableDebugLogForTest()
+	config.DisableDebugLogForTest(th.TestLogger)
+	defer config.EnableDebugLogForTest(th.TestLogger)
+
 	_, _, err := client.Login(th.SystemManagerUser.Email, th.SystemManagerUser.Password)
 	if err != nil {
 		panic(err)
->>>>>>> d5e61e80
 	}
 }
 
 func (th *TestHelper) LoginSystemAdminWithClient(client *model.Client4) {
-<<<<<<< HEAD
-	config.DisableDebugLogForTest(th.TestLogger)
-	defer config.EnableDebugLogForTest(th.TestLogger)
-
-	_, resp := client.Login(th.SystemAdminUser.Email, th.SystemAdminUser.Password)
-	if resp.Error != nil {
-		panic(resp.Error)
-=======
-	utils.DisableDebugLogForTest()
+	config.DisableDebugLogForTest(th.TestLogger)
+	defer config.EnableDebugLogForTest(th.TestLogger)
+
 	_, _, err := client.Login(th.SystemAdminUser.Email, th.SystemAdminUser.Password)
 	if err != nil {
 		panic(err)
->>>>>>> d5e61e80
 	}
 }
 

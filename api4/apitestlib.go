--- conflicted
+++ resolved
@@ -470,11 +470,7 @@
 
 	return &model.Client4{
 		ApiUrl:     "http://_" + model.ApiUrlSuffix,
-<<<<<<< HEAD
-		HttpClient: httpClient,
-=======
 		HTTPClient: httpClient,
->>>>>>> d0629503
 	}
 }
 

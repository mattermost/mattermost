// Copyright (c) 2015-present Mattermost, Inc. All Rights Reserved.
// See LICENSE.txt for license information.

package api4

import (
	"encoding/json"
	"fmt"
	"io/ioutil"
	"net/http"
	"os"
	"strings"
	"testing"

	"github.com/stretchr/testify/assert"
	"github.com/stretchr/testify/require"

	"github.com/mattermost/mattermost-server/v6/app"
	"github.com/mattermost/mattermost-server/v6/config"
	"github.com/mattermost/mattermost-server/v6/model"
)

func TestGetConfig(t *testing.T) {
	th := Setup(t)
	defer th.TearDown()
	client := th.Client

	_, resp, err := client.GetConfig()
	require.Error(t, err)
	CheckForbiddenStatus(t, resp)

	th.TestForSystemAdminAndLocal(t, func(t *testing.T, client *model.Client4) {
		cfg, _, err := client.GetConfig()
		require.NoError(t, err)

		require.NotEqual(t, "", cfg.TeamSettings.SiteName)

		if *cfg.LdapSettings.BindPassword != model.FakeSetting && *cfg.LdapSettings.BindPassword != "" {
			require.FailNow(t, "did not sanitize properly")
		}
		require.Equal(t, model.FakeSetting, *cfg.FileSettings.PublicLinkSalt, "did not sanitize properly")

		if *cfg.FileSettings.AmazonS3SecretAccessKey != model.FakeSetting && *cfg.FileSettings.AmazonS3SecretAccessKey != "" {
			require.FailNow(t, "did not sanitize properly")
		}
		if *cfg.EmailSettings.SMTPPassword != model.FakeSetting && *cfg.EmailSettings.SMTPPassword != "" {
			require.FailNow(t, "did not sanitize properly")
		}
		if *cfg.GitLabSettings.Secret != model.FakeSetting && *cfg.GitLabSettings.Secret != "" {
			require.FailNow(t, "did not sanitize properly")
		}
		require.Equal(t, model.FakeSetting, *cfg.SqlSettings.DataSource, "did not sanitize properly")
		require.Equal(t, model.FakeSetting, *cfg.SqlSettings.AtRestEncryptKey, "did not sanitize properly")
		if !strings.Contains(strings.Join(cfg.SqlSettings.DataSourceReplicas, " "), model.FakeSetting) && len(cfg.SqlSettings.DataSourceReplicas) != 0 {
			require.FailNow(t, "did not sanitize properly")
		}
		if !strings.Contains(strings.Join(cfg.SqlSettings.DataSourceSearchReplicas, " "), model.FakeSetting) && len(cfg.SqlSettings.DataSourceSearchReplicas) != 0 {
			require.FailNow(t, "did not sanitize properly")
		}
	})
}

func TestGetConfigWithAccessTag(t *testing.T) {
	th := Setup(t)
	defer th.TearDown()

	// set some values so that we know they're not blank
	mockVaryByHeader := model.NewId()
	mockSupportEmail := model.NewId() + "@mattermost.com"
	th.App.UpdateConfig(func(cfg *model.Config) {
		cfg.RateLimitSettings.VaryByHeader = mockVaryByHeader
		cfg.SupportSettings.SupportEmail = &mockSupportEmail
	})

	th.Client.Login(th.BasicUser.Username, th.BasicUser.Password)

	// add read sysconsole environment config
	th.AddPermissionToRole(model.PermissionSysconsoleReadEnvironmentRateLimiting.Id, model.SystemUserRoleId)
	defer th.RemovePermissionFromRole(model.PermissionSysconsoleReadEnvironmentRateLimiting.Id, model.SystemUserRoleId)

	cfg, _, err := th.Client.GetConfig()
	require.NoError(t, err)

	t.Run("Cannot read value without permission", func(t *testing.T) {
		assert.Nil(t, cfg.SupportSettings.SupportEmail)
	})

	t.Run("Can read value with permission", func(t *testing.T) {
		assert.Equal(t, mockVaryByHeader, cfg.RateLimitSettings.VaryByHeader)
	})

	t.Run("Contains Feature Flags", func(t *testing.T) {
		assert.NotNil(t, cfg.FeatureFlags)
	})
}

func TestGetConfigAnyFlagsAccess(t *testing.T) {
	th := Setup(t)
	defer th.TearDown()

	th.Client.Login(th.BasicUser.Username, th.BasicUser.Password)
	_, resp, _ := th.Client.GetConfig()

	t.Run("Check permissions error with no sysconsole read permission", func(t *testing.T) {
		CheckForbiddenStatus(t, resp)
	})

	// add read sysconsole environment config
	th.AddPermissionToRole(model.PermissionSysconsoleReadEnvironmentRateLimiting.Id, model.SystemUserRoleId)
	defer th.RemovePermissionFromRole(model.PermissionSysconsoleReadEnvironmentRateLimiting.Id, model.SystemUserRoleId)

	cfg, _, err := th.Client.GetConfig()
	require.NoError(t, err)
	t.Run("Can read value with permission", func(t *testing.T) {
		assert.NotNil(t, cfg.FeatureFlags)
	})
}

func TestReloadConfig(t *testing.T) {
	th := Setup(t)
	defer th.TearDown()
	client := th.Client

	t.Run("as system user", func(t *testing.T) {
		resp, err := client.ReloadConfig()
		require.Error(t, err)
		CheckForbiddenStatus(t, resp)
	})

	th.TestForSystemAdminAndLocal(t, func(t *testing.T, client *model.Client4) {
		_, err := client.ReloadConfig()
		require.NoError(t, err)
	}, "as system admin and local mode")

	t.Run("as restricted system admin", func(t *testing.T) {
		th.App.UpdateConfig(func(cfg *model.Config) { *cfg.ExperimentalSettings.RestrictSystemAdmin = true })

		resp, err := client.ReloadConfig()
		require.Error(t, err)
		CheckForbiddenStatus(t, resp)
	})
}

func TestUpdateConfig(t *testing.T) {
	th := Setup(t)
	defer th.TearDown()
	client := th.Client

	cfg, _, err := th.SystemAdminClient.GetConfig()
	require.NoError(t, err)

	_, resp, err := client.UpdateConfig(cfg)
	require.Error(t, err)
	CheckForbiddenStatus(t, resp)

	th.TestForSystemAdminAndLocal(t, func(t *testing.T, client *model.Client4) {
		SiteName := th.App.Config().TeamSettings.SiteName

		*cfg.TeamSettings.SiteName = "MyFancyName"
		cfg, _, err = client.UpdateConfig(cfg)
		require.NoError(t, err)

		require.Equal(t, "MyFancyName", *cfg.TeamSettings.SiteName, "It should update the SiteName")

		//Revert the change
		cfg.TeamSettings.SiteName = SiteName
		cfg, _, err = client.UpdateConfig(cfg)
		require.NoError(t, err)

		require.Equal(t, SiteName, cfg.TeamSettings.SiteName, "It should update the SiteName")

		t.Run("Should set defaults for missing fields", func(t *testing.T) {
			_, err = th.SystemAdminClient.DoAPIPut("/config", "{}")
			require.NoError(t, err)
		})

		t.Run("Should fail with validation error if invalid config setting is passed", func(t *testing.T) {
			//Revert the change
			badcfg := cfg.Clone()
			badcfg.PasswordSettings.MinimumLength = model.NewInt(4)
			badcfg.PasswordSettings.MinimumLength = model.NewInt(4)
			_, resp, err = client.UpdateConfig(badcfg)
			require.Error(t, err)
			CheckBadRequestStatus(t, resp)
			CheckErrorID(t, err, "model.config.is_valid.password_length.app_error")
		})

		t.Run("Should not be able to modify PluginSettings.EnableUploads", func(t *testing.T) {
			oldEnableUploads := *th.App.Config().PluginSettings.EnableUploads
			*cfg.PluginSettings.EnableUploads = !oldEnableUploads

			cfg, _, err = client.UpdateConfig(cfg)
			require.NoError(t, err)
			assert.Equal(t, oldEnableUploads, *cfg.PluginSettings.EnableUploads)
			assert.Equal(t, oldEnableUploads, *th.App.Config().PluginSettings.EnableUploads)

			cfg.PluginSettings.EnableUploads = nil
			cfg, _, err = client.UpdateConfig(cfg)
			require.NoError(t, err)
			assert.Equal(t, oldEnableUploads, *cfg.PluginSettings.EnableUploads)
			assert.Equal(t, oldEnableUploads, *th.App.Config().PluginSettings.EnableUploads)
		})

		t.Run("Should not be able to modify PluginSettings.SignaturePublicKeyFiles", func(t *testing.T) {
			oldPublicKeys := th.App.Config().PluginSettings.SignaturePublicKeyFiles
			cfg.PluginSettings.SignaturePublicKeyFiles = append(cfg.PluginSettings.SignaturePublicKeyFiles, "new_signature")

			cfg, _, err = client.UpdateConfig(cfg)
			require.NoError(t, err)
			assert.Equal(t, oldPublicKeys, cfg.PluginSettings.SignaturePublicKeyFiles)
			assert.Equal(t, oldPublicKeys, th.App.Config().PluginSettings.SignaturePublicKeyFiles)

			cfg.PluginSettings.SignaturePublicKeyFiles = nil
			cfg, _, err = client.UpdateConfig(cfg)
			require.NoError(t, err)
			assert.Equal(t, oldPublicKeys, cfg.PluginSettings.SignaturePublicKeyFiles)
			assert.Equal(t, oldPublicKeys, th.App.Config().PluginSettings.SignaturePublicKeyFiles)
		})
	})

	t.Run("System Admin should not be able to clear Site URL", func(t *testing.T) {
		siteURL := cfg.ServiceSettings.SiteURL
		defer th.App.UpdateConfig(func(cfg *model.Config) { cfg.ServiceSettings.SiteURL = siteURL })

		nonEmptyURL := "http://localhost"
		cfg.ServiceSettings.SiteURL = &nonEmptyURL

		// Set the SiteURL
		cfg, _, err = th.SystemAdminClient.UpdateConfig(cfg)
		require.NoError(t, err)
		require.Equal(t, nonEmptyURL, *cfg.ServiceSettings.SiteURL)

		// Check that the Site URL can't be cleared
		cfg.ServiceSettings.SiteURL = sToP("")
		cfg, resp, err = th.SystemAdminClient.UpdateConfig(cfg)
		require.Error(t, err)
		CheckBadRequestStatus(t, resp)
		CheckErrorID(t, err, "api.config.update_config.clear_siteurl.app_error")
		// Check that the Site URL wasn't cleared
		cfg, _, err = th.SystemAdminClient.GetConfig()
		require.NoError(t, err)
		require.Equal(t, nonEmptyURL, *cfg.ServiceSettings.SiteURL)
	})
}

func TestGetConfigWithoutManageSystemPermission(t *testing.T) {
	th := Setup(t)
	defer th.TearDown()
	th.Client.Login(th.BasicUser.Username, th.BasicUser.Password)

	t.Run("any sysconsole read permission provides config read access", func(t *testing.T) {
		// forbidden by default
		_, resp, err := th.Client.GetConfig()
		require.Error(t, err)
		CheckForbiddenStatus(t, resp)

		// add any sysconsole read permission
		th.AddPermissionToRole(model.SysconsoleReadPermissions[0].Id, model.SystemUserRoleId)
		_, _, err = th.Client.GetConfig()
		// should be readable now
		require.NoError(t, err)
	})
}

func TestUpdateConfigWithoutManageSystemPermission(t *testing.T) {
	th := Setup(t)
	defer th.TearDown()
	th.Client.Login(th.BasicUser.Username, th.BasicUser.Password)

	// add read sysconsole integrations config
	th.AddPermissionToRole(model.PermissionSysconsoleReadIntegrationsIntegrationManagement.Id, model.SystemUserRoleId)
	defer th.RemovePermissionFromRole(model.PermissionSysconsoleReadIntegrationsIntegrationManagement.Id, model.SystemUserRoleId)

	t.Run("sysconsole read permission does not provides config write access", func(t *testing.T) {
		// should be readable because has a sysconsole read permission
		cfg, _, err := th.Client.GetConfig()
		require.NoError(t, err)

		_, resp, err := th.Client.UpdateConfig(cfg)
		require.Error(t, err)
		CheckForbiddenStatus(t, resp)
	})

	t.Run("the wrong write permission does not grant access", func(t *testing.T) {
		// should be readable because has a sysconsole read permission
		cfg, _, err := th.SystemAdminClient.GetConfig()
		require.NoError(t, err)

		originalValue := *cfg.ServiceSettings.AllowCorsFrom

		// add the wrong write permission
		th.AddPermissionToRole(model.PermissionSysconsoleWriteAboutEditionAndLicense.Id, model.SystemUserRoleId)
		defer th.RemovePermissionFromRole(model.PermissionSysconsoleWriteAboutEditionAndLicense.Id, model.SystemUserRoleId)

		// try update a config value allowed by sysconsole WRITE integrations
		mockVal := model.NewId()
		cfg.ServiceSettings.AllowCorsFrom = &mockVal
		_, _, err = th.Client.UpdateConfig(cfg)
		require.NoError(t, err)

		// ensure the config setting was not updated
		cfg, _, err = th.SystemAdminClient.GetConfig()
		require.NoError(t, err)
		assert.Equal(t, *cfg.ServiceSettings.AllowCorsFrom, originalValue)
	})

	t.Run("config value is writeable by specific system console permission", func(t *testing.T) {
		// should be readable because has a sysconsole read permission
		cfg, _, err := th.SystemAdminClient.GetConfig()
		require.NoError(t, err)

		th.AddPermissionToRole(model.PermissionSysconsoleWriteIntegrationsCors.Id, model.SystemUserRoleId)
		defer th.RemovePermissionFromRole(model.PermissionSysconsoleWriteIntegrationsCors.Id, model.SystemUserRoleId)
		th.AddPermissionToRole(model.PermissionSysconsoleReadIntegrationsCors.Id, model.SystemUserRoleId)
		defer th.RemovePermissionFromRole(model.PermissionSysconsoleReadIntegrationsCors.Id, model.SystemUserRoleId)

		// try update a config value allowed by sysconsole WRITE integrations
		mockVal := model.NewId()
		cfg.ServiceSettings.AllowCorsFrom = &mockVal
		_, _, err = th.Client.UpdateConfig(cfg)
		require.NoError(t, err)

		// ensure the config setting was updated
		cfg, _, err = th.Client.GetConfig()
		require.NoError(t, err)
		assert.Equal(t, *cfg.ServiceSettings.AllowCorsFrom, mockVal)
	})
}

func TestUpdateConfigMessageExportSpecialHandling(t *testing.T) {
	th := Setup(t)
	defer th.TearDown()

	messageExportEnabled := *th.App.Config().MessageExportSettings.EnableExport
	messageExportTimestamp := *th.App.Config().MessageExportSettings.ExportFromTimestamp

	defer th.App.UpdateConfig(func(cfg *model.Config) {
		*cfg.MessageExportSettings.EnableExport = messageExportEnabled
		*cfg.MessageExportSettings.ExportFromTimestamp = messageExportTimestamp
	})

	th.App.UpdateConfig(func(cfg *model.Config) {
		*cfg.MessageExportSettings.EnableExport = false
		*cfg.MessageExportSettings.ExportFromTimestamp = int64(0)
	})

	// Turn it on, timestamp should be updated.
	cfg, _, err := th.SystemAdminClient.GetConfig()
	require.NoError(t, err)

	*cfg.MessageExportSettings.EnableExport = true
	_, _, err = th.SystemAdminClient.UpdateConfig(cfg)
	require.NoError(t, err)

	assert.True(t, *th.App.Config().MessageExportSettings.EnableExport)
	assert.NotEqual(t, int64(0), *th.App.Config().MessageExportSettings.ExportFromTimestamp)

	// Turn it off, timestamp should be cleared.
	cfg, _, err = th.SystemAdminClient.GetConfig()
	require.NoError(t, err)

	*cfg.MessageExportSettings.EnableExport = false
	_, _, err = th.SystemAdminClient.UpdateConfig(cfg)
	require.NoError(t, err)

	assert.False(t, *th.App.Config().MessageExportSettings.EnableExport)
	assert.Equal(t, int64(0), *th.App.Config().MessageExportSettings.ExportFromTimestamp)

	// Set a value from the config file.
	th.App.UpdateConfig(func(cfg *model.Config) {
		*cfg.MessageExportSettings.EnableExport = false
		*cfg.MessageExportSettings.ExportFromTimestamp = int64(12345)
	})

	// Turn it on, timestamp should *not* be updated.
	cfg, _, err = th.SystemAdminClient.GetConfig()
	require.NoError(t, err)

	*cfg.MessageExportSettings.EnableExport = true
	_, _, err = th.SystemAdminClient.UpdateConfig(cfg)
	require.NoError(t, err)

	assert.True(t, *th.App.Config().MessageExportSettings.EnableExport)
	assert.Equal(t, int64(12345), *th.App.Config().MessageExportSettings.ExportFromTimestamp)

	// Turn it off, timestamp should be cleared.
	cfg, _, err = th.SystemAdminClient.GetConfig()
	require.NoError(t, err)

	*cfg.MessageExportSettings.EnableExport = false
	_, _, err = th.SystemAdminClient.UpdateConfig(cfg)
	require.NoError(t, err)

	assert.False(t, *th.App.Config().MessageExportSettings.EnableExport)
	assert.Equal(t, int64(0), *th.App.Config().MessageExportSettings.ExportFromTimestamp)
}

func TestUpdateConfigRestrictSystemAdmin(t *testing.T) {
	th := Setup(t)
	defer th.TearDown()
	th.App.UpdateConfig(func(cfg *model.Config) { *cfg.ExperimentalSettings.RestrictSystemAdmin = true })

	t.Run("Restrict flag should be honored for sysadmin", func(t *testing.T) {
		originalCfg, _, err := th.SystemAdminClient.GetConfig()
		require.NoError(t, err)

		cfg := originalCfg.Clone()
		*cfg.TeamSettings.SiteName = "MyFancyName"          // Allowed
		*cfg.ServiceSettings.SiteURL = "http://example.com" // Ignored

		returnedCfg, _, err := th.SystemAdminClient.UpdateConfig(cfg)
		require.NoError(t, err)

		require.Equal(t, "MyFancyName", *returnedCfg.TeamSettings.SiteName)
		require.Equal(t, *originalCfg.ServiceSettings.SiteURL, *returnedCfg.ServiceSettings.SiteURL)

		actualCfg, _, err := th.SystemAdminClient.GetConfig()
		require.NoError(t, err)

		require.Equal(t, returnedCfg, actualCfg)
	})

	t.Run("Restrict flag should be ignored by local mode", func(t *testing.T) {
		originalCfg, _, err := th.LocalClient.GetConfig()
		require.NoError(t, err)

		cfg := originalCfg.Clone()
		*cfg.TeamSettings.SiteName = "MyFancyName"          // Allowed
		*cfg.ServiceSettings.SiteURL = "http://example.com" // Ignored

		returnedCfg, _, err := th.LocalClient.UpdateConfig(cfg)
		require.NoError(t, err)

		require.Equal(t, "MyFancyName", *returnedCfg.TeamSettings.SiteName)
		require.Equal(t, "http://example.com", *returnedCfg.ServiceSettings.SiteURL)
	})
}

func TestUpdateConfigDiffInAuditRecord(t *testing.T) {
	logFile, err := ioutil.TempFile("", "adv.log")
	require.NoError(t, err)
	defer os.Remove(logFile.Name())

	os.Setenv("MM_EXPERIMENTALAUDITSETTINGS_FILEENABLED", "true")
	os.Setenv("MM_EXPERIMENTALAUDITSETTINGS_FILENAME", logFile.Name())
	defer os.Unsetenv("MM_EXPERIMENTALAUDITSETTINGS_FILEENABLED")
	defer os.Unsetenv("MM_EXPERIMENTALAUDITSETTINGS_FILENAME")

	options := []app.Option{
		func(s *app.Server) error {
			s.SetLicense(model.NewTestLicense("advanced_logging"))
			return nil
		},
	}
	th := SetupWithServerOptions(t, options)
	defer th.TearDown()

	cfg, _, err := th.SystemAdminClient.GetConfig()
	require.NoError(t, err)

	timeoutVal := *cfg.ServiceSettings.ReadTimeout
	cfg.ServiceSettings.ReadTimeout = model.NewInt(timeoutVal + 1)
	cfg, _, err = th.SystemAdminClient.UpdateConfig(cfg)
	require.NoError(t, err)
	defer th.App.UpdateConfig(func(cfg *model.Config) {
		cfg.ServiceSettings.ReadTimeout = model.NewInt(timeoutVal)
	})
	require.Equal(t, timeoutVal+1, *cfg.ServiceSettings.ReadTimeout)

	// Forcing a flush before attempting to read log's content.
	err = th.Server.Audit.Flush()
	require.NoError(t, err)

	require.NoError(t, logFile.Sync())

	data, err := ioutil.ReadAll(logFile)
	require.NoError(t, err)
	require.NotEmpty(t, data)
	require.Contains(t, string(data),
		fmt.Sprintf(`"diff":"[{Path:ServiceSettings.ReadTimeout BaseVal:%d ActualVal:%d}]"`,
			timeoutVal, timeoutVal+1))
}

func TestGetEnvironmentConfig(t *testing.T) {
	os.Setenv("MM_SERVICESETTINGS_SITEURL", "http://example.mattermost.com")
	os.Setenv("MM_SERVICESETTINGS_ENABLECUSTOMEMOJI", "true")
	defer os.Unsetenv("MM_SERVICESETTINGS_SITEURL")
	defer os.Unsetenv("MM_SERVICESETTINGS_ENABLECUSTOMEMOJI")

	th := Setup(t)
	defer th.TearDown()

	t.Run("as system admin", func(t *testing.T) {
		SystemAdminClient := th.SystemAdminClient

		envConfig, _, err := SystemAdminClient.GetEnvironmentConfig()
		require.NoError(t, err)

		serviceSettings, ok := envConfig["ServiceSettings"]
		require.True(t, ok, "should've returned ServiceSettings")

		serviceSettingsAsMap, ok := serviceSettings.(map[string]interface{})
		require.True(t, ok, "should've returned ServiceSettings as a map")

		siteURL, ok := serviceSettingsAsMap["SiteURL"]
		require.True(t, ok, "should've returned ServiceSettings.SiteURL")

		siteURLAsBool, ok := siteURL.(bool)
		require.True(t, ok, "should've returned ServiceSettings.SiteURL as a boolean")
		require.True(t, siteURLAsBool, "should've returned ServiceSettings.SiteURL as true")

		enableCustomEmoji, ok := serviceSettingsAsMap["EnableCustomEmoji"]
		require.True(t, ok, "should've returned ServiceSettings.EnableCustomEmoji")

		enableCustomEmojiAsBool, ok := enableCustomEmoji.(bool)
		require.True(t, ok, "should've returned ServiceSettings.EnableCustomEmoji as a boolean")
		require.True(t, enableCustomEmojiAsBool, "should've returned ServiceSettings.EnableCustomEmoji as true")

		_, ok = envConfig["TeamSettings"]
		require.False(t, ok, "should not have returned TeamSettings")
	})

	t.Run("as team admin", func(t *testing.T) {
		TeamAdminClient := th.CreateClient()
		th.LoginTeamAdminWithClient(TeamAdminClient)

		envConfig, _, err := TeamAdminClient.GetEnvironmentConfig()
		require.NoError(t, err)
		require.Empty(t, envConfig)
	})

	t.Run("as regular user", func(t *testing.T) {
		client := th.Client

		envConfig, _, err := client.GetEnvironmentConfig()
		require.NoError(t, err)
		require.Empty(t, envConfig)
	})

	t.Run("as not-regular user", func(t *testing.T) {
		client := th.CreateClient()

		_, resp, err := client.GetEnvironmentConfig()
		require.Error(t, err)
		CheckUnauthorizedStatus(t, resp)
	})
}

func TestGetOldClientConfig(t *testing.T) {
	th := Setup(t)
	defer th.TearDown()

	testKey := "supersecretkey"
	th.App.UpdateConfig(func(cfg *model.Config) { *cfg.ServiceSettings.GoogleDeveloperKey = testKey })

	t.Run("with session", func(t *testing.T) {
		th.App.UpdateConfig(func(cfg *model.Config) {
			*cfg.ServiceSettings.GoogleDeveloperKey = testKey
		})

		client := th.Client

		config, _, err := client.GetOldClientConfig("")
		require.NoError(t, err)

		require.NotEmpty(t, config["Version"], "config not returned correctly")
		require.Equal(t, testKey, config["GoogleDeveloperKey"])
	})

	t.Run("without session", func(t *testing.T) {
		th.App.UpdateConfig(func(cfg *model.Config) {
			*cfg.ServiceSettings.GoogleDeveloperKey = testKey
		})

		client := th.CreateClient()

		config, _, err := client.GetOldClientConfig("")
		require.NoError(t, err)

		require.NotEmpty(t, config["Version"], "config not returned correctly")
		require.Empty(t, config["GoogleDeveloperKey"], "config should be missing developer key")
	})

	t.Run("missing format", func(t *testing.T) {
		client := th.Client

		resp, err := client.DoAPIGet("/config/client", "")
		require.Error(t, err)
		require.Equal(t, http.StatusNotImplemented, resp.StatusCode)
	})

	t.Run("invalid format", func(t *testing.T) {
		client := th.Client

		resp, err := client.DoAPIGet("/config/client?format=junk", "")
		require.Error(t, err)
		require.Equal(t, http.StatusBadRequest, resp.StatusCode)
	})
}

func TestPatchConfig(t *testing.T) {
	th := Setup(t)
	defer th.TearDown()

	t.Run("config is missing", func(t *testing.T) {
		_, response, err := th.Client.PatchConfig(nil)
		require.Error(t, err)
		CheckBadRequestStatus(t, response)
	})

	t.Run("user is not system admin", func(t *testing.T) {
		_, response, err := th.Client.PatchConfig(&model.Config{})
		require.Error(t, err)
		CheckForbiddenStatus(t, response)
	})

	t.Run("should not update the restricted fields when restrict toggle is on for sysadmin", func(t *testing.T) {
		*th.App.Config().ExperimentalSettings.RestrictSystemAdmin = true

		config := model.Config{LogSettings: model.LogSettings{
			ConsoleLevel: model.NewString("INFO"),
		}}

		updatedConfig, _, _ := th.SystemAdminClient.PatchConfig(&config)

		assert.Equal(t, "DEBUG", *updatedConfig.LogSettings.ConsoleLevel)
	})

	t.Run("should not bypass the restrict toggle if local client", func(t *testing.T) {
		*th.App.Config().ExperimentalSettings.RestrictSystemAdmin = true

		config := model.Config{LogSettings: model.LogSettings{
			ConsoleLevel: model.NewString("INFO"),
		}}

		oldConfig, _, _ := th.LocalClient.GetConfig()
		updatedConfig, _, _ := th.LocalClient.PatchConfig(&config)

		assert.Equal(t, "INFO", *updatedConfig.LogSettings.ConsoleLevel)
		// reset the config
		_, _, err := th.LocalClient.UpdateConfig(oldConfig)
		require.NoError(t, err)
	})

	th.TestForSystemAdminAndLocal(t, func(t *testing.T, client *model.Client4) {
		t.Run("check if config is valid", func(t *testing.T) {
			config := model.Config{PasswordSettings: model.PasswordSettings{
				MinimumLength: model.NewInt(4),
			}}

			_, response, err := client.PatchConfig(&config)

			assert.Equal(t, http.StatusBadRequest, response.StatusCode)
			assert.Error(t, err)
			CheckErrorID(t, err, "model.config.is_valid.password_length.app_error")
		})

		t.Run("should patch the config", func(t *testing.T) {
			*th.App.Config().ExperimentalSettings.RestrictSystemAdmin = false
			th.App.UpdateConfig(func(cfg *model.Config) { cfg.TeamSettings.ExperimentalDefaultChannels = []string{"some-channel"} })

			oldConfig, _, err := client.GetConfig()
			require.NoError(t, err)

			assert.False(t, *oldConfig.PasswordSettings.Lowercase)
			assert.NotEqual(t, 15, *oldConfig.PasswordSettings.MinimumLength)
			assert.Equal(t, "DEBUG", *oldConfig.LogSettings.ConsoleLevel)
			assert.True(t, oldConfig.PluginSettings.PluginStates["com.mattermost.nps"].Enable)

			states := make(map[string]*model.PluginState)
			states["com.mattermost.nps"] = &model.PluginState{Enable: *model.NewBool(false)}
			config := model.Config{PasswordSettings: model.PasswordSettings{
				Lowercase:     model.NewBool(true),
				MinimumLength: model.NewInt(15),
			}, LogSettings: model.LogSettings{
				ConsoleLevel: model.NewString("INFO"),
			},
				TeamSettings: model.TeamSettings{
					ExperimentalDefaultChannels: []string{"another-channel"},
				},
				PluginSettings: model.PluginSettings{
					PluginStates: states,
				},
			}

			_, response, err := client.PatchConfig(&config)
			require.NoError(t, err)

			updatedConfig, _, err := client.GetConfig()
			require.NoError(t, err)
			assert.True(t, *updatedConfig.PasswordSettings.Lowercase)
			assert.Equal(t, "INFO", *updatedConfig.LogSettings.ConsoleLevel)
			assert.Equal(t, []string{"another-channel"}, updatedConfig.TeamSettings.ExperimentalDefaultChannels)
			assert.False(t, updatedConfig.PluginSettings.PluginStates["com.mattermost.nps"].Enable)
			assert.Equal(t, "no-cache, no-store, must-revalidate", response.Header.Get("Cache-Control"))

			// reset the config
			_, _, err = client.UpdateConfig(oldConfig)
			require.NoError(t, err)
		})

		t.Run("should sanitize config", func(t *testing.T) {
			config := model.Config{PasswordSettings: model.PasswordSettings{
				Symbol: model.NewBool(true),
			}}

			updatedConfig, _, err := client.PatchConfig(&config)
			require.NoError(t, err)

			assert.Equal(t, model.FakeSetting, *updatedConfig.SqlSettings.DataSource)
		})

		t.Run("not allowing to toggle enable uploads for plugin via api", func(t *testing.T) {
			config := model.Config{PluginSettings: model.PluginSettings{
				EnableUploads: model.NewBool(true),
			}}

			updatedConfig, resp, err := client.PatchConfig(&config)
			if client == th.LocalClient {
				require.NoError(t, err)
				CheckOKStatus(t, resp)
				assert.Equal(t, true, *updatedConfig.PluginSettings.EnableUploads)
			} else {
				require.Error(t, err)
				CheckForbiddenStatus(t, resp)
			}
		})
	})

	t.Run("System Admin should not be able to clear Site URL", func(t *testing.T) {
		cfg, _, err := th.SystemAdminClient.GetConfig()
		require.NoError(t, err)
		siteURL := cfg.ServiceSettings.SiteURL
		defer th.App.UpdateConfig(func(cfg *model.Config) { cfg.ServiceSettings.SiteURL = siteURL })

		// Set the SiteURL
		nonEmptyURL := "http://localhost"
		config := model.Config{
			ServiceSettings: model.ServiceSettings{
				SiteURL: model.NewString(nonEmptyURL),
			},
		}
		updatedConfig, _, err := th.SystemAdminClient.PatchConfig(&config)
		require.NoError(t, err)
		require.Equal(t, nonEmptyURL, *updatedConfig.ServiceSettings.SiteURL)

		// Check that the Site URL can't be cleared
		config = model.Config{
			ServiceSettings: model.ServiceSettings{
				SiteURL: model.NewString(""),
			},
		}
		_, resp, err := th.SystemAdminClient.PatchConfig(&config)
		require.Error(t, err)
		CheckBadRequestStatus(t, resp)
		CheckErrorID(t, err, "api.config.update_config.clear_siteurl.app_error")

		// Check that the Site URL wasn't cleared
		cfg, _, err = th.SystemAdminClient.GetConfig()
		require.NoError(t, err)
		require.Equal(t, nonEmptyURL, *cfg.ServiceSettings.SiteURL)

		// Check that sending an empty config returns no error.
		_, _, err = th.SystemAdminClient.PatchConfig(&model.Config{})
		require.NoError(t, err)
	})
}

func TestMigrateConfig(t *testing.T) {
	th := Setup(t).InitBasic()
	defer th.TearDown()

<<<<<<< HEAD
	t.Run("LocalClient", func(t *testing.T) {
		f, err := config.NewStoreFromDSN("from.json", false, nil)
=======
	t.Run("user is not system admin", func(t *testing.T) {
		response, err := th.Client.MigrateConfig("from", "to")
		require.Error(t, err)
		CheckForbiddenStatus(t, response)
	})

	th.TestForSystemAdminAndLocal(t, func(t *testing.T, client *model.Client4) {
		cfg := &model.Config{}
		cfg.SetDefaults()

		file, err := json.MarshalIndent(cfg, "", "  ")
		require.NoError(t, err)

		err = ioutil.WriteFile("from.json", file, 0644)
		require.NoError(t, err)

		defer os.Remove("from.json")

		f, err := config.NewStoreFromDSN("from.json", false, nil, false)
>>>>>>> cc47648b
		require.NoError(t, err)
		defer f.RemoveFile("from.json")

		_, err = config.NewStoreFromDSN("to.json", false, nil, true)
		require.NoError(t, err)
		defer f.RemoveFile("to.json")

<<<<<<< HEAD
		_, err = th.LocalClient.MigrateConfig("from.json", "to.json")
		require.NoError(t, err)
=======
		_, err = client.MigrateConfig("from.json", "to.json")
		require.NoError(t, err)
	})

	t.Run("Cloud instances should not access to this API", func(t *testing.T) {
		require.True(t, th.App.Srv().SetLicense(model.NewTestLicense("cloud")))

		f, err := config.NewStoreFromDSN("from.json", false, nil, true)
		require.NoError(t, err)
		defer f.RemoveFile("from.json")

		_, err = config.NewStoreFromDSN("to.json", false, nil, false)
		require.NoError(t, err)
		defer f.RemoveFile("to.json")

		response, cErr := th.SystemAdminClient.MigrateConfig("from.json", "to.json")
		require.Error(t, cErr)
		CheckForbiddenStatus(t, response)
>>>>>>> cc47648b
	})
}<|MERGE_RESOLUTION|>--- conflicted
+++ resolved
@@ -770,17 +770,7 @@
 	th := Setup(t).InitBasic()
 	defer th.TearDown()
 
-<<<<<<< HEAD
 	t.Run("LocalClient", func(t *testing.T) {
-		f, err := config.NewStoreFromDSN("from.json", false, nil)
-=======
-	t.Run("user is not system admin", func(t *testing.T) {
-		response, err := th.Client.MigrateConfig("from", "to")
-		require.Error(t, err)
-		CheckForbiddenStatus(t, response)
-	})
-
-	th.TestForSystemAdminAndLocal(t, func(t *testing.T, client *model.Client4) {
 		cfg := &model.Config{}
 		cfg.SetDefaults()
 
@@ -793,7 +783,6 @@
 		defer os.Remove("from.json")
 
 		f, err := config.NewStoreFromDSN("from.json", false, nil, false)
->>>>>>> cc47648b
 		require.NoError(t, err)
 		defer f.RemoveFile("from.json")
 
@@ -801,28 +790,7 @@
 		require.NoError(t, err)
 		defer f.RemoveFile("to.json")
 
-<<<<<<< HEAD
 		_, err = th.LocalClient.MigrateConfig("from.json", "to.json")
 		require.NoError(t, err)
-=======
-		_, err = client.MigrateConfig("from.json", "to.json")
-		require.NoError(t, err)
-	})
-
-	t.Run("Cloud instances should not access to this API", func(t *testing.T) {
-		require.True(t, th.App.Srv().SetLicense(model.NewTestLicense("cloud")))
-
-		f, err := config.NewStoreFromDSN("from.json", false, nil, true)
-		require.NoError(t, err)
-		defer f.RemoveFile("from.json")
-
-		_, err = config.NewStoreFromDSN("to.json", false, nil, false)
-		require.NoError(t, err)
-		defer f.RemoveFile("to.json")
-
-		response, cErr := th.SystemAdminClient.MigrateConfig("from.json", "to.json")
-		require.Error(t, cErr)
-		CheckForbiddenStatus(t, response)
->>>>>>> cc47648b
 	})
 }
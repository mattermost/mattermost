// Copyright (c) 2015-present Mattermost, Inc. All Rights Reserved.
// See LICENSE.txt for license information.

package api4

import (
	"context"
	"fmt"
	"io/ioutil"
	"net/http"
	"os"
	"strings"
	"testing"

	"github.com/stretchr/testify/assert"
	"github.com/stretchr/testify/require"

	"github.com/mattermost/mattermost-server/v6/app"
	"github.com/mattermost/mattermost-server/v6/config"
	"github.com/mattermost/mattermost-server/v6/model"
)

func TestGetConfig(t *testing.T) {
	th := Setup(t)
	defer th.TearDown()
	client := th.Client

	_, resp, err := client.GetConfig()
	require.Error(t, err)
	CheckForbiddenStatus(t, resp)

	th.TestForSystemAdminAndLocal(t, func(t *testing.T, client *model.Client4) {
		cfg, _, err := client.GetConfig()
		require.NoError(t, err)

		require.NotEqual(t, "", cfg.TeamSettings.SiteName)

		if *cfg.LdapSettings.BindPassword != model.FakeSetting && *cfg.LdapSettings.BindPassword != "" {
			require.FailNow(t, "did not sanitize properly")
		}
		require.Equal(t, model.FakeSetting, *cfg.FileSettings.PublicLinkSalt, "did not sanitize properly")

		if *cfg.FileSettings.AmazonS3SecretAccessKey != model.FakeSetting && *cfg.FileSettings.AmazonS3SecretAccessKey != "" {
			require.FailNow(t, "did not sanitize properly")
		}
		if *cfg.EmailSettings.SMTPPassword != model.FakeSetting && *cfg.EmailSettings.SMTPPassword != "" {
			require.FailNow(t, "did not sanitize properly")
		}
		if *cfg.GitLabSettings.Secret != model.FakeSetting && *cfg.GitLabSettings.Secret != "" {
			require.FailNow(t, "did not sanitize properly")
		}
		require.Equal(t, model.FakeSetting, *cfg.SqlSettings.DataSource, "did not sanitize properly")
		require.Equal(t, model.FakeSetting, *cfg.SqlSettings.AtRestEncryptKey, "did not sanitize properly")
		if !strings.Contains(strings.Join(cfg.SqlSettings.DataSourceReplicas, " "), model.FakeSetting) && len(cfg.SqlSettings.DataSourceReplicas) != 0 {
			require.FailNow(t, "did not sanitize properly")
		}
		if !strings.Contains(strings.Join(cfg.SqlSettings.DataSourceSearchReplicas, " "), model.FakeSetting) && len(cfg.SqlSettings.DataSourceSearchReplicas) != 0 {
			require.FailNow(t, "did not sanitize properly")
		}
	})
}

func TestGetConfigWithAccessTag(t *testing.T) {
	th := Setup(t)
	defer th.TearDown()

	// set some values so that we know they're not blank
	mockVaryByHeader := model.NewId()
	mockSupportEmail := model.NewId() + "@mattermost.com"
	th.App.UpdateConfig(func(cfg *model.Config) {
		cfg.RateLimitSettings.VaryByHeader = mockVaryByHeader
		cfg.SupportSettings.SupportEmail = &mockSupportEmail
	})

	th.Client.Login(th.BasicUser.Username, th.BasicUser.Password)

	// add read sysconsole environment config
	th.AddPermissionToRole(model.PermissionSysconsoleReadEnvironmentRateLimiting.Id, model.SystemUserRoleId)
	defer th.RemovePermissionFromRole(model.PermissionSysconsoleReadEnvironmentRateLimiting.Id, model.SystemUserRoleId)

	cfg, _, err := th.Client.GetConfig()
	require.NoError(t, err)

	t.Run("Cannot read value without permission", func(t *testing.T) {
		assert.Nil(t, cfg.SupportSettings.SupportEmail)
	})

	t.Run("Can read value with permission", func(t *testing.T) {
		assert.Equal(t, mockVaryByHeader, cfg.RateLimitSettings.VaryByHeader)
	})

	t.Run("Contains Feature Flags", func(t *testing.T) {
		assert.NotNil(t, cfg.FeatureFlags)
	})
}

func TestGetConfigAnyFlagsAccess(t *testing.T) {
	th := Setup(t)
	defer th.TearDown()

	th.Client.Login(th.BasicUser.Username, th.BasicUser.Password)
	_, resp, _ := th.Client.GetConfig()

	t.Run("Check permissions error with no sysconsole read permission", func(t *testing.T) {
		CheckForbiddenStatus(t, resp)
	})

	// add read sysconsole environment config
	th.AddPermissionToRole(model.PermissionSysconsoleReadEnvironmentRateLimiting.Id, model.SystemUserRoleId)
	defer th.RemovePermissionFromRole(model.PermissionSysconsoleReadEnvironmentRateLimiting.Id, model.SystemUserRoleId)

	cfg, _, err := th.Client.GetConfig()
	require.NoError(t, err)
	t.Run("Can read value with permission", func(t *testing.T) {
		assert.NotNil(t, cfg.FeatureFlags)
	})
}

func TestReloadConfig(t *testing.T) {
	th := Setup(t)
	defer th.TearDown()
	client := th.Client

	t.Run("as system user", func(t *testing.T) {
		ok, resp, err := client.ReloadConfig()
		require.Error(t, err)
		CheckForbiddenStatus(t, resp)
		require.False(t, ok, "should not Reload the config due no permission.")
	})

	t.Run("as system admin", func(t *testing.T) {
		ok, _, err := th.SystemAdminClient.ReloadConfig()
		require.NoError(t, err)
		require.True(t, ok, "should Reload the config")
	})

	t.Run("as restricted system admin", func(t *testing.T) {
		th.App.UpdateConfig(func(cfg *model.Config) { *cfg.ExperimentalSettings.RestrictSystemAdmin = true })

		ok, resp, err := client.ReloadConfig()
		require.Error(t, err)
		CheckForbiddenStatus(t, resp)
		require.False(t, ok, "should not Reload the config due no permission.")
	})
}

func TestUpdateConfig(t *testing.T) {
	th := Setup(t)
	defer th.TearDown()
	client := th.Client

	cfg, _, err := th.SystemAdminClient.GetConfig()
	require.NoError(t, err)

	_, resp, err := client.UpdateConfig(cfg)
	require.Error(t, err)
	CheckForbiddenStatus(t, resp)

	th.TestForSystemAdminAndLocal(t, func(t *testing.T, client *model.Client4) {
		SiteName := th.App.Config().TeamSettings.SiteName

		*cfg.TeamSettings.SiteName = "MyFancyName"
		cfg, _, err = client.UpdateConfig(cfg)
		require.NoError(t, err)

		require.Equal(t, "MyFancyName", *cfg.TeamSettings.SiteName, "It should update the SiteName")

		//Revert the change
		cfg.TeamSettings.SiteName = SiteName
		cfg, _, err = client.UpdateConfig(cfg)
		require.NoError(t, err)

		require.Equal(t, SiteName, cfg.TeamSettings.SiteName, "It should update the SiteName")

		t.Run("Should set defaults for missing fields", func(t *testing.T) {
			_, err = th.SystemAdminClient.DoApiPut(th.SystemAdminClient.GetConfigRoute(), "{}")
			require.NoError(t, err)
		})

		t.Run("Should fail with validation error if invalid config setting is passed", func(t *testing.T) {
			//Revert the change
			badcfg := cfg.Clone()
			badcfg.PasswordSettings.MinimumLength = model.NewInt(4)
			badcfg.PasswordSettings.MinimumLength = model.NewInt(4)
			_, resp, err = client.UpdateConfig(badcfg)
			require.Error(t, err)
			CheckBadRequestStatus(t, resp)
			CheckErrorID(t, err, "model.config.is_valid.password_length.app_error")
		})

		t.Run("Should not be able to modify PluginSettings.EnableUploads", func(t *testing.T) {
			oldEnableUploads := *th.App.Config().PluginSettings.EnableUploads
			*cfg.PluginSettings.EnableUploads = !oldEnableUploads

			cfg, _, err = client.UpdateConfig(cfg)
			require.NoError(t, err)
			assert.Equal(t, oldEnableUploads, *cfg.PluginSettings.EnableUploads)
			assert.Equal(t, oldEnableUploads, *th.App.Config().PluginSettings.EnableUploads)

			cfg.PluginSettings.EnableUploads = nil
			cfg, _, err = client.UpdateConfig(cfg)
			require.NoError(t, err)
			assert.Equal(t, oldEnableUploads, *cfg.PluginSettings.EnableUploads)
			assert.Equal(t, oldEnableUploads, *th.App.Config().PluginSettings.EnableUploads)
		})

		t.Run("Should not be able to modify PluginSettings.SignaturePublicKeyFiles", func(t *testing.T) {
			oldPublicKeys := th.App.Config().PluginSettings.SignaturePublicKeyFiles
			cfg.PluginSettings.SignaturePublicKeyFiles = append(cfg.PluginSettings.SignaturePublicKeyFiles, "new_signature")

			cfg, _, err = client.UpdateConfig(cfg)
			require.NoError(t, err)
			assert.Equal(t, oldPublicKeys, cfg.PluginSettings.SignaturePublicKeyFiles)
			assert.Equal(t, oldPublicKeys, th.App.Config().PluginSettings.SignaturePublicKeyFiles)

			cfg.PluginSettings.SignaturePublicKeyFiles = nil
			cfg, _, err = client.UpdateConfig(cfg)
			require.NoError(t, err)
			assert.Equal(t, oldPublicKeys, cfg.PluginSettings.SignaturePublicKeyFiles)
			assert.Equal(t, oldPublicKeys, th.App.Config().PluginSettings.SignaturePublicKeyFiles)
		})
	})

	t.Run("System Admin should not be able to clear Site URL", func(t *testing.T) {
		siteURL := cfg.ServiceSettings.SiteURL
		defer th.App.UpdateConfig(func(cfg *model.Config) { cfg.ServiceSettings.SiteURL = siteURL })

		nonEmptyURL := "http://localhost"
		cfg.ServiceSettings.SiteURL = &nonEmptyURL

		// Set the SiteURL
		cfg, _, err = th.SystemAdminClient.UpdateConfig(cfg)
		require.NoError(t, err)
		require.Equal(t, nonEmptyURL, *cfg.ServiceSettings.SiteURL)

		// Check that the Site URL can't be cleared
		cfg.ServiceSettings.SiteURL = sToP("")
		cfg, resp, err = th.SystemAdminClient.UpdateConfig(cfg)
		require.Error(t, err)
		CheckBadRequestStatus(t, resp)
		CheckErrorID(t, err, "api.config.update_config.clear_siteurl.app_error")
		// Check that the Site URL wasn't cleared
		cfg, _, err = th.SystemAdminClient.GetConfig()
		require.NoError(t, err)
		require.Equal(t, nonEmptyURL, *cfg.ServiceSettings.SiteURL)
	})
}

func TestGetConfigWithoutManageSystemPermission(t *testing.T) {
	th := Setup(t)
	defer th.TearDown()
	th.Client.Login(th.BasicUser.Username, th.BasicUser.Password)

	t.Run("any sysconsole read permission provides config read access", func(t *testing.T) {
		// forbidden by default
		_, resp, err := th.Client.GetConfig()
		require.Error(t, err)
		CheckForbiddenStatus(t, resp)

		// add any sysconsole read permission
		th.AddPermissionToRole(model.SysconsoleReadPermissions[0].Id, model.SystemUserRoleId)
		_, _, err = th.Client.GetConfig()
		// should be readable now
		require.NoError(t, err)
	})
}

func TestUpdateConfigWithoutManageSystemPermission(t *testing.T) {
	th := Setup(t)
	defer th.TearDown()
	th.Client.Login(th.BasicUser.Username, th.BasicUser.Password)

	// add read sysconsole integrations config
	th.AddPermissionToRole(model.PermissionSysconsoleReadIntegrationsIntegrationManagement.Id, model.SystemUserRoleId)
	defer th.RemovePermissionFromRole(model.PermissionSysconsoleReadIntegrationsIntegrationManagement.Id, model.SystemUserRoleId)

	t.Run("sysconsole read permission does not provides config write access", func(t *testing.T) {
		// should be readable because has a sysconsole read permission
		cfg, _, err := th.Client.GetConfig()
		require.NoError(t, err)

		_, resp, err := th.Client.UpdateConfig(cfg)
		require.Error(t, err)
		CheckForbiddenStatus(t, resp)
	})

	t.Run("the wrong write permission does not grant access", func(t *testing.T) {
		// should be readable because has a sysconsole read permission
		cfg, _, err := th.SystemAdminClient.GetConfig()
		require.NoError(t, err)

		originalValue := *cfg.ServiceSettings.AllowCorsFrom

		// add the wrong write permission
		th.AddPermissionToRole(model.PermissionSysconsoleWriteAboutEditionAndLicense.Id, model.SystemUserRoleId)
		defer th.RemovePermissionFromRole(model.PermissionSysconsoleWriteAboutEditionAndLicense.Id, model.SystemUserRoleId)

		// try update a config value allowed by sysconsole WRITE integrations
		mockVal := model.NewId()
		cfg.ServiceSettings.AllowCorsFrom = &mockVal
		_, _, err = th.Client.UpdateConfig(cfg)
		require.NoError(t, err)

		// ensure the config setting was not updated
		cfg, _, err = th.SystemAdminClient.GetConfig()
		require.NoError(t, err)
		assert.Equal(t, *cfg.ServiceSettings.AllowCorsFrom, originalValue)
	})

	t.Run("config value is writeable by specific system console permission", func(t *testing.T) {
		// should be readable because has a sysconsole read permission
		cfg, _, err := th.SystemAdminClient.GetConfig()
		require.NoError(t, err)

		th.AddPermissionToRole(model.PermissionSysconsoleWriteIntegrationsCors.Id, model.SystemUserRoleId)
		defer th.RemovePermissionFromRole(model.PermissionSysconsoleWriteIntegrationsCors.Id, model.SystemUserRoleId)
		th.AddPermissionToRole(model.PermissionSysconsoleReadIntegrationsCors.Id, model.SystemUserRoleId)
		defer th.RemovePermissionFromRole(model.PermissionSysconsoleReadIntegrationsCors.Id, model.SystemUserRoleId)

		// try update a config value allowed by sysconsole WRITE integrations
		mockVal := model.NewId()
		cfg.ServiceSettings.AllowCorsFrom = &mockVal
		_, _, err = th.Client.UpdateConfig(cfg)
		require.NoError(t, err)

		// ensure the config setting was updated
		cfg, _, err = th.Client.GetConfig()
		require.NoError(t, err)
		assert.Equal(t, *cfg.ServiceSettings.AllowCorsFrom, mockVal)
	})
}

func TestUpdateConfigMessageExportSpecialHandling(t *testing.T) {
	th := Setup(t)
	defer th.TearDown()

	messageExportEnabled := *th.App.Config().MessageExportSettings.EnableExport
	messageExportTimestamp := *th.App.Config().MessageExportSettings.ExportFromTimestamp

	defer th.App.UpdateConfig(func(cfg *model.Config) {
		*cfg.MessageExportSettings.EnableExport = messageExportEnabled
		*cfg.MessageExportSettings.ExportFromTimestamp = messageExportTimestamp
	})

	th.App.UpdateConfig(func(cfg *model.Config) {
		*cfg.MessageExportSettings.EnableExport = false
		*cfg.MessageExportSettings.ExportFromTimestamp = int64(0)
	})

	// Turn it on, timestamp should be updated.
	cfg, _, err := th.SystemAdminClient.GetConfig()
	require.NoError(t, err)

	*cfg.MessageExportSettings.EnableExport = true
<<<<<<< HEAD
	cfg, _, err = th.SystemAdminClient.UpdateConfig(cfg)
	require.NoError(t, err)
=======
	_, resp = th.SystemAdminClient.UpdateConfig(cfg)
	CheckNoError(t, resp)
>>>>>>> 16c2925b

	assert.True(t, *th.App.Config().MessageExportSettings.EnableExport)
	assert.NotEqual(t, int64(0), *th.App.Config().MessageExportSettings.ExportFromTimestamp)

	// Turn it off, timestamp should be cleared.
	cfg, _, err = th.SystemAdminClient.GetConfig()
	require.NoError(t, err)

	*cfg.MessageExportSettings.EnableExport = false
<<<<<<< HEAD
	cfg, _, err = th.SystemAdminClient.UpdateConfig(cfg)
	require.NoError(t, err)
=======
	_, resp = th.SystemAdminClient.UpdateConfig(cfg)
	CheckNoError(t, resp)
>>>>>>> 16c2925b

	assert.False(t, *th.App.Config().MessageExportSettings.EnableExport)
	assert.Equal(t, int64(0), *th.App.Config().MessageExportSettings.ExportFromTimestamp)

	// Set a value from the config file.
	th.App.UpdateConfig(func(cfg *model.Config) {
		*cfg.MessageExportSettings.EnableExport = false
		*cfg.MessageExportSettings.ExportFromTimestamp = int64(12345)
	})

	// Turn it on, timestamp should *not* be updated.
	cfg, _, err = th.SystemAdminClient.GetConfig()
	require.NoError(t, err)

	*cfg.MessageExportSettings.EnableExport = true
<<<<<<< HEAD
	cfg, _, err = th.SystemAdminClient.UpdateConfig(cfg)
	require.NoError(t, err)
=======
	_, resp = th.SystemAdminClient.UpdateConfig(cfg)
	CheckNoError(t, resp)
>>>>>>> 16c2925b

	assert.True(t, *th.App.Config().MessageExportSettings.EnableExport)
	assert.Equal(t, int64(12345), *th.App.Config().MessageExportSettings.ExportFromTimestamp)

	// Turn it off, timestamp should be cleared.
	cfg, _, err = th.SystemAdminClient.GetConfig()
	require.NoError(t, err)

	*cfg.MessageExportSettings.EnableExport = false
<<<<<<< HEAD
	cfg, _, err = th.SystemAdminClient.UpdateConfig(cfg)
	require.NoError(t, err)
=======
	_, resp = th.SystemAdminClient.UpdateConfig(cfg)
	CheckNoError(t, resp)
>>>>>>> 16c2925b

	assert.False(t, *th.App.Config().MessageExportSettings.EnableExport)
	assert.Equal(t, int64(0), *th.App.Config().MessageExportSettings.ExportFromTimestamp)
}

func TestUpdateConfigRestrictSystemAdmin(t *testing.T) {
	th := Setup(t)
	defer th.TearDown()
	th.App.UpdateConfig(func(cfg *model.Config) { *cfg.ExperimentalSettings.RestrictSystemAdmin = true })

	t.Run("Restrict flag should be honored for sysadmin", func(t *testing.T) {
		originalCfg, _, err := th.SystemAdminClient.GetConfig()
		require.NoError(t, err)

		cfg := originalCfg.Clone()
		*cfg.TeamSettings.SiteName = "MyFancyName"          // Allowed
		*cfg.ServiceSettings.SiteURL = "http://example.com" // Ignored

		returnedCfg, _, err := th.SystemAdminClient.UpdateConfig(cfg)
		require.NoError(t, err)

		require.Equal(t, "MyFancyName", *returnedCfg.TeamSettings.SiteName)
		require.Equal(t, *originalCfg.ServiceSettings.SiteURL, *returnedCfg.ServiceSettings.SiteURL)

		actualCfg, _, err := th.SystemAdminClient.GetConfig()
		require.NoError(t, err)

		require.Equal(t, returnedCfg, actualCfg)
	})

	t.Run("Restrict flag should be ignored by local mode", func(t *testing.T) {
		originalCfg, _, err := th.LocalClient.GetConfig()
		require.NoError(t, err)

		cfg := originalCfg.Clone()
		*cfg.TeamSettings.SiteName = "MyFancyName"          // Allowed
		*cfg.ServiceSettings.SiteURL = "http://example.com" // Ignored

		returnedCfg, _, err := th.LocalClient.UpdateConfig(cfg)
		require.NoError(t, err)

		require.Equal(t, "MyFancyName", *returnedCfg.TeamSettings.SiteName)
		require.Equal(t, "http://example.com", *returnedCfg.ServiceSettings.SiteURL)
	})
}

func TestUpdateConfigDiffInAuditRecord(t *testing.T) {
	logFile, err := ioutil.TempFile("", "adv.log")
	require.NoError(t, err)
	defer os.Remove(logFile.Name())

	os.Setenv("MM_EXPERIMENTALAUDITSETTINGS_FILEENABLED", "true")
	os.Setenv("MM_EXPERIMENTALAUDITSETTINGS_FILENAME", logFile.Name())
	defer os.Unsetenv("MM_EXPERIMENTALAUDITSETTINGS_FILEENABLED")
	defer os.Unsetenv("MM_EXPERIMENTALAUDITSETTINGS_FILENAME")

	options := []app.Option{
		func(s *app.Server) error {
			s.SetLicense(model.NewTestLicense("advanced_logging"))
			return nil
		},
	}
	th := SetupWithServerOptions(t, options)
	defer th.TearDown()

	cfg, _, err := th.SystemAdminClient.GetConfig()
	require.NoError(t, err)

	timeoutVal := *cfg.ServiceSettings.ReadTimeout
	cfg.ServiceSettings.ReadTimeout = model.NewInt(timeoutVal + 1)
	cfg, _, err = th.SystemAdminClient.UpdateConfig(cfg)
	require.NoError(t, err)
	defer th.App.UpdateConfig(func(cfg *model.Config) {
		cfg.ServiceSettings.ReadTimeout = model.NewInt(timeoutVal)
	})
	require.Equal(t, timeoutVal+1, *cfg.ServiceSettings.ReadTimeout)

	// Forcing a flush before attempting to read log's content.
	err = th.Server.Log.Flush(context.Background())
	require.NoError(t, err)

	require.NoError(t, logFile.Sync())

	data, err := ioutil.ReadAll(logFile)
	require.NoError(t, err)
	require.NotEmpty(t, data)
	require.Contains(t, string(data),
		fmt.Sprintf(`"diff":"[{Path:ServiceSettings.ReadTimeout BaseVal:%d ActualVal:%d}]"`,
			timeoutVal, timeoutVal+1))
}

func TestGetEnvironmentConfig(t *testing.T) {
	os.Setenv("MM_SERVICESETTINGS_SITEURL", "http://example.mattermost.com")
	os.Setenv("MM_SERVICESETTINGS_ENABLECUSTOMEMOJI", "true")
	defer os.Unsetenv("MM_SERVICESETTINGS_SITEURL")
	defer os.Unsetenv("MM_SERVICESETTINGS_ENABLECUSTOMEMOJI")

	th := Setup(t)
	defer th.TearDown()

	t.Run("as system admin", func(t *testing.T) {
		SystemAdminClient := th.SystemAdminClient

		envConfig, _, err := SystemAdminClient.GetEnvironmentConfig()
		require.NoError(t, err)

		serviceSettings, ok := envConfig["ServiceSettings"]
		require.True(t, ok, "should've returned ServiceSettings")

		serviceSettingsAsMap, ok := serviceSettings.(map[string]interface{})
		require.True(t, ok, "should've returned ServiceSettings as a map")

		siteURL, ok := serviceSettingsAsMap["SiteURL"]
		require.True(t, ok, "should've returned ServiceSettings.SiteURL")

		siteURLAsBool, ok := siteURL.(bool)
		require.True(t, ok, "should've returned ServiceSettings.SiteURL as a boolean")
		require.True(t, siteURLAsBool, "should've returned ServiceSettings.SiteURL as true")

		enableCustomEmoji, ok := serviceSettingsAsMap["EnableCustomEmoji"]
		require.True(t, ok, "should've returned ServiceSettings.EnableCustomEmoji")

		enableCustomEmojiAsBool, ok := enableCustomEmoji.(bool)
		require.True(t, ok, "should've returned ServiceSettings.EnableCustomEmoji as a boolean")
		require.True(t, enableCustomEmojiAsBool, "should've returned ServiceSettings.EnableCustomEmoji as true")

		_, ok = envConfig["TeamSettings"]
		require.False(t, ok, "should not have returned TeamSettings")
	})

	t.Run("as team admin", func(t *testing.T) {
		TeamAdminClient := th.CreateClient()
		th.LoginTeamAdminWithClient(TeamAdminClient)

		envConfig, _, err := TeamAdminClient.GetEnvironmentConfig()
		require.NoError(t, err)
		require.Empty(t, envConfig)
	})

	t.Run("as regular user", func(t *testing.T) {
		client := th.Client

		envConfig, _, err := client.GetEnvironmentConfig()
		require.NoError(t, err)
		require.Empty(t, envConfig)
	})

	t.Run("as not-regular user", func(t *testing.T) {
		client := th.CreateClient()

		_, resp, err := client.GetEnvironmentConfig()
		require.Error(t, err)
		CheckUnauthorizedStatus(t, resp)
	})
}

func TestGetOldClientConfig(t *testing.T) {
	th := Setup(t)
	defer th.TearDown()

	testKey := "supersecretkey"
	th.App.UpdateConfig(func(cfg *model.Config) { *cfg.ServiceSettings.GoogleDeveloperKey = testKey })

	t.Run("with session", func(t *testing.T) {
		th.App.UpdateConfig(func(cfg *model.Config) {
			*cfg.ServiceSettings.GoogleDeveloperKey = testKey
		})

		client := th.Client

		config, _, err := client.GetOldClientConfig("")
		require.NoError(t, err)

		require.NotEmpty(t, config["Version"], "config not returned correctly")
		require.Equal(t, testKey, config["GoogleDeveloperKey"])
	})

	t.Run("without session", func(t *testing.T) {
		th.App.UpdateConfig(func(cfg *model.Config) {
			*cfg.ServiceSettings.GoogleDeveloperKey = testKey
		})

		client := th.CreateClient()

		config, _, err := client.GetOldClientConfig("")
		require.NoError(t, err)

		require.NotEmpty(t, config["Version"], "config not returned correctly")
		require.Empty(t, config["GoogleDeveloperKey"], "config should be missing developer key")
	})

	t.Run("missing format", func(t *testing.T) {
		client := th.Client

		resp, err := client.DoApiGet("/config/client", "")
		require.Error(t, err)
		require.Equal(t, http.StatusNotImplemented, resp.StatusCode)
	})

	t.Run("invalid format", func(t *testing.T) {
		client := th.Client

		resp, err := client.DoApiGet("/config/client?format=junk", "")
		require.Error(t, err)
		require.Equal(t, http.StatusBadRequest, resp.StatusCode)
	})
}

func TestPatchConfig(t *testing.T) {
	th := Setup(t)
	defer th.TearDown()

	t.Run("config is missing", func(t *testing.T) {
		_, response, err := th.Client.PatchConfig(nil)
		require.Error(t, err)
		CheckBadRequestStatus(t, response)
	})

	t.Run("user is not system admin", func(t *testing.T) {
		_, response, err := th.Client.PatchConfig(&model.Config{})
		require.Error(t, err)
		CheckForbiddenStatus(t, response)
	})

	t.Run("should not update the restricted fields when restrict toggle is on for sysadmin", func(t *testing.T) {
		*th.App.Config().ExperimentalSettings.RestrictSystemAdmin = true

		config := model.Config{LogSettings: model.LogSettings{
			ConsoleLevel: model.NewString("INFO"),
		}}

		updatedConfig, _, _ := th.SystemAdminClient.PatchConfig(&config)

		assert.Equal(t, "DEBUG", *updatedConfig.LogSettings.ConsoleLevel)
	})

	t.Run("should not bypass the restrict toggle if local client", func(t *testing.T) {
		*th.App.Config().ExperimentalSettings.RestrictSystemAdmin = true

		config := model.Config{LogSettings: model.LogSettings{
			ConsoleLevel: model.NewString("INFO"),
		}}

		oldConfig, _, _ := th.LocalClient.GetConfig()
		updatedConfig, _, _ := th.LocalClient.PatchConfig(&config)

		assert.Equal(t, "INFO", *updatedConfig.LogSettings.ConsoleLevel)
		// reset the config
		_, _, err := th.LocalClient.UpdateConfig(oldConfig)
		require.NoError(t, err)
	})

	th.TestForSystemAdminAndLocal(t, func(t *testing.T, client *model.Client4) {
		t.Run("check if config is valid", func(t *testing.T) {
			config := model.Config{PasswordSettings: model.PasswordSettings{
				MinimumLength: model.NewInt(4),
			}}

			_, response, err := client.PatchConfig(&config)

			assert.Equal(t, http.StatusBadRequest, response.StatusCode)
			assert.Error(t, err)
			CheckErrorID(t, err, "model.config.is_valid.password_length.app_error")
		})

		t.Run("should patch the config", func(t *testing.T) {
			*th.App.Config().ExperimentalSettings.RestrictSystemAdmin = false
			th.App.UpdateConfig(func(cfg *model.Config) { cfg.TeamSettings.ExperimentalDefaultChannels = []string{"some-channel"} })

			oldConfig, _, err := client.GetConfig()
			require.NoError(t, err)

			assert.False(t, *oldConfig.PasswordSettings.Lowercase)
			assert.NotEqual(t, 15, *oldConfig.PasswordSettings.MinimumLength)
			assert.Equal(t, "DEBUG", *oldConfig.LogSettings.ConsoleLevel)
			assert.True(t, oldConfig.PluginSettings.PluginStates["com.mattermost.nps"].Enable)

			states := make(map[string]*model.PluginState)
			states["com.mattermost.nps"] = &model.PluginState{Enable: *model.NewBool(false)}
			config := model.Config{PasswordSettings: model.PasswordSettings{
				Lowercase:     model.NewBool(true),
				MinimumLength: model.NewInt(15),
			}, LogSettings: model.LogSettings{
				ConsoleLevel: model.NewString("INFO"),
			},
				TeamSettings: model.TeamSettings{
					ExperimentalDefaultChannels: []string{"another-channel"},
				},
				PluginSettings: model.PluginSettings{
					PluginStates: states,
				},
			}

			_, response, err := client.PatchConfig(&config)
			require.NoError(t, err)

			updatedConfig, _, err := client.GetConfig()
			require.NoError(t, err)
			assert.True(t, *updatedConfig.PasswordSettings.Lowercase)
			assert.Equal(t, "INFO", *updatedConfig.LogSettings.ConsoleLevel)
			assert.Equal(t, []string{"another-channel"}, updatedConfig.TeamSettings.ExperimentalDefaultChannels)
			assert.False(t, updatedConfig.PluginSettings.PluginStates["com.mattermost.nps"].Enable)
			assert.Equal(t, "no-cache, no-store, must-revalidate", response.Header.Get("Cache-Control"))

			// reset the config
			_, _, err = client.UpdateConfig(oldConfig)
			require.NoError(t, err)
		})

		t.Run("should sanitize config", func(t *testing.T) {
			config := model.Config{PasswordSettings: model.PasswordSettings{
				Symbol: model.NewBool(true),
			}}

			updatedConfig, _, err := client.PatchConfig(&config)
			require.NoError(t, err)

			assert.Equal(t, model.FakeSetting, *updatedConfig.SqlSettings.DataSource)
		})

		t.Run("not allowing to toggle enable uploads for plugin via api", func(t *testing.T) {
			config := model.Config{PluginSettings: model.PluginSettings{
				EnableUploads: model.NewBool(true),
			}}

			updatedConfig, resp, err := client.PatchConfig(&config)
			if client == th.LocalClient {
				require.NoError(t, err)
				CheckOKStatus(t, resp)
				assert.Equal(t, true, *updatedConfig.PluginSettings.EnableUploads)
			} else {
				require.Error(t, err)
				CheckForbiddenStatus(t, resp)
			}
		})
	})

	t.Run("System Admin should not be able to clear Site URL", func(t *testing.T) {
		cfg, _, err := th.SystemAdminClient.GetConfig()
		require.NoError(t, err)
		siteURL := cfg.ServiceSettings.SiteURL
		defer th.App.UpdateConfig(func(cfg *model.Config) { cfg.ServiceSettings.SiteURL = siteURL })

		// Set the SiteURL
		nonEmptyURL := "http://localhost"
		config := model.Config{
			ServiceSettings: model.ServiceSettings{
				SiteURL: model.NewString(nonEmptyURL),
			},
		}
		updatedConfig, _, err := th.SystemAdminClient.PatchConfig(&config)
		require.NoError(t, err)
		require.Equal(t, nonEmptyURL, *updatedConfig.ServiceSettings.SiteURL)

		// Check that the Site URL can't be cleared
		config = model.Config{
			ServiceSettings: model.ServiceSettings{
				SiteURL: model.NewString(""),
			},
		}
<<<<<<< HEAD
		updatedConfig, resp, err := th.SystemAdminClient.PatchConfig(&config)
		require.Error(t, err)
=======
		_, resp = th.SystemAdminClient.PatchConfig(&config)
>>>>>>> 16c2925b
		CheckBadRequestStatus(t, resp)
		CheckErrorID(t, err, "api.config.update_config.clear_siteurl.app_error")

		// Check that the Site URL wasn't cleared
		cfg, _, err = th.SystemAdminClient.GetConfig()
		require.NoError(t, err)
		require.Equal(t, nonEmptyURL, *cfg.ServiceSettings.SiteURL)

		// Check that sending an empty config returns no error.
		_, _, err = th.SystemAdminClient.PatchConfig(&model.Config{})
		require.NoError(t, err)
	})
}

func TestMigrateConfig(t *testing.T) {
	th := Setup(t).InitBasic()
	defer th.TearDown()

	t.Run("user is not system admin", func(t *testing.T) {
		_, response, err := th.Client.MigrateConfig("from", "to")
		require.Error(t, err)
		CheckForbiddenStatus(t, response)
	})

	th.TestForSystemAdminAndLocal(t, func(t *testing.T, client *model.Client4) {
		f, err := config.NewStoreFromDSN("from.json", false, nil)
		require.NoError(t, err)
		defer f.RemoveFile("from.json")

		_, err = config.NewStoreFromDSN("to.json", false, nil)
		require.NoError(t, err)
		defer f.RemoveFile("to.json")

		_, _, err = client.MigrateConfig("from.json", "to.json")
		require.NoError(t, err)
	})
}<|MERGE_RESOLUTION|>--- conflicted
+++ resolved
@@ -352,13 +352,8 @@
 	require.NoError(t, err)
 
 	*cfg.MessageExportSettings.EnableExport = true
-<<<<<<< HEAD
-	cfg, _, err = th.SystemAdminClient.UpdateConfig(cfg)
-	require.NoError(t, err)
-=======
-	_, resp = th.SystemAdminClient.UpdateConfig(cfg)
-	CheckNoError(t, resp)
->>>>>>> 16c2925b
+	_, _, err = th.SystemAdminClient.UpdateConfig(cfg)
+	require.NoError(t, err)
 
 	assert.True(t, *th.App.Config().MessageExportSettings.EnableExport)
 	assert.NotEqual(t, int64(0), *th.App.Config().MessageExportSettings.ExportFromTimestamp)
@@ -368,13 +363,8 @@
 	require.NoError(t, err)
 
 	*cfg.MessageExportSettings.EnableExport = false
-<<<<<<< HEAD
-	cfg, _, err = th.SystemAdminClient.UpdateConfig(cfg)
-	require.NoError(t, err)
-=======
-	_, resp = th.SystemAdminClient.UpdateConfig(cfg)
-	CheckNoError(t, resp)
->>>>>>> 16c2925b
+	_, _, err = th.SystemAdminClient.UpdateConfig(cfg)
+	require.NoError(t, err)
 
 	assert.False(t, *th.App.Config().MessageExportSettings.EnableExport)
 	assert.Equal(t, int64(0), *th.App.Config().MessageExportSettings.ExportFromTimestamp)
@@ -390,13 +380,8 @@
 	require.NoError(t, err)
 
 	*cfg.MessageExportSettings.EnableExport = true
-<<<<<<< HEAD
-	cfg, _, err = th.SystemAdminClient.UpdateConfig(cfg)
-	require.NoError(t, err)
-=======
-	_, resp = th.SystemAdminClient.UpdateConfig(cfg)
-	CheckNoError(t, resp)
->>>>>>> 16c2925b
+	_, _, err = th.SystemAdminClient.UpdateConfig(cfg)
+	require.NoError(t, err)
 
 	assert.True(t, *th.App.Config().MessageExportSettings.EnableExport)
 	assert.Equal(t, int64(12345), *th.App.Config().MessageExportSettings.ExportFromTimestamp)
@@ -406,13 +391,8 @@
 	require.NoError(t, err)
 
 	*cfg.MessageExportSettings.EnableExport = false
-<<<<<<< HEAD
-	cfg, _, err = th.SystemAdminClient.UpdateConfig(cfg)
-	require.NoError(t, err)
-=======
-	_, resp = th.SystemAdminClient.UpdateConfig(cfg)
-	CheckNoError(t, resp)
->>>>>>> 16c2925b
+	_, _, err = th.SystemAdminClient.UpdateConfig(cfg)
+	require.NoError(t, err)
 
 	assert.False(t, *th.App.Config().MessageExportSettings.EnableExport)
 	assert.Equal(t, int64(0), *th.App.Config().MessageExportSettings.ExportFromTimestamp)
@@ -773,12 +753,8 @@
 				SiteURL: model.NewString(""),
 			},
 		}
-<<<<<<< HEAD
-		updatedConfig, resp, err := th.SystemAdminClient.PatchConfig(&config)
-		require.Error(t, err)
-=======
-		_, resp = th.SystemAdminClient.PatchConfig(&config)
->>>>>>> 16c2925b
+		_, resp, err := th.SystemAdminClient.PatchConfig(&config)
+		require.Error(t, err)
 		CheckBadRequestStatus(t, resp)
 		CheckErrorID(t, err, "api.config.update_config.clear_siteurl.app_error")
 

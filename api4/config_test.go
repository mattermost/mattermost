// Copyright (c) 2015-present Mattermost, Inc. All Rights Reserved.
// See LICENSE.txt for license information.

package api4

import (
	"context"
	"fmt"
	"io/ioutil"
	"net/http"
	"os"
	"strings"
	"testing"

	"github.com/stretchr/testify/assert"
	"github.com/stretchr/testify/require"

	"github.com/mattermost/mattermost-server/v6/app"
	"github.com/mattermost/mattermost-server/v6/config"
	"github.com/mattermost/mattermost-server/v6/model"
)

func TestGetConfig(t *testing.T) {
	th := Setup(t)
	defer th.TearDown()
	client := th.Client

	_, resp, err := client.GetConfig()
	require.Error(t, err)
	CheckForbiddenStatus(t, resp)

	th.TestForSystemAdminAndLocal(t, func(t *testing.T, client *model.Client4) {
		cfg, _, err := client.GetConfig()
		require.NoError(t, err)

		require.NotEqual(t, "", cfg.TeamSettings.SiteName)

		if *cfg.LdapSettings.BindPassword != model.FakeSetting && *cfg.LdapSettings.BindPassword != "" {
			require.FailNow(t, "did not sanitize properly")
		}
		require.Equal(t, model.FakeSetting, *cfg.FileSettings.PublicLinkSalt, "did not sanitize properly")

		if *cfg.FileSettings.AmazonS3SecretAccessKey != model.FakeSetting && *cfg.FileSettings.AmazonS3SecretAccessKey != "" {
			require.FailNow(t, "did not sanitize properly")
		}
		if *cfg.EmailSettings.SMTPPassword != model.FakeSetting && *cfg.EmailSettings.SMTPPassword != "" {
			require.FailNow(t, "did not sanitize properly")
		}
		if *cfg.GitLabSettings.Secret != model.FakeSetting && *cfg.GitLabSettings.Secret != "" {
			require.FailNow(t, "did not sanitize properly")
		}
		require.Equal(t, model.FakeSetting, *cfg.SqlSettings.DataSource, "did not sanitize properly")
		require.Equal(t, model.FakeSetting, *cfg.SqlSettings.AtRestEncryptKey, "did not sanitize properly")
		if !strings.Contains(strings.Join(cfg.SqlSettings.DataSourceReplicas, " "), model.FakeSetting) && len(cfg.SqlSettings.DataSourceReplicas) != 0 {
			require.FailNow(t, "did not sanitize properly")
		}
		if !strings.Contains(strings.Join(cfg.SqlSettings.DataSourceSearchReplicas, " "), model.FakeSetting) && len(cfg.SqlSettings.DataSourceSearchReplicas) != 0 {
			require.FailNow(t, "did not sanitize properly")
		}
	})
}

func TestGetConfigWithAccessTag(t *testing.T) {
	th := Setup(t)
	defer th.TearDown()

	// set some values so that we know they're not blank
	mockVaryByHeader := model.NewId()
	mockSupportEmail := model.NewId() + "@mattermost.com"
	th.App.UpdateConfig(func(cfg *model.Config) {
		cfg.RateLimitSettings.VaryByHeader = mockVaryByHeader
		cfg.SupportSettings.SupportEmail = &mockSupportEmail
	})

	th.Client.Login(th.BasicUser.Username, th.BasicUser.Password)

	// add read sysconsole environment config
	th.AddPermissionToRole(model.PermissionSysconsoleReadEnvironmentRateLimiting.Id, model.SystemUserRoleId)
	defer th.RemovePermissionFromRole(model.PermissionSysconsoleReadEnvironmentRateLimiting.Id, model.SystemUserRoleId)

	cfg, _, err := th.Client.GetConfig()
	require.NoError(t, err)

	t.Run("Cannot read value without permission", func(t *testing.T) {
		assert.Nil(t, cfg.SupportSettings.SupportEmail)
	})

	t.Run("Can read value with permission", func(t *testing.T) {
		assert.Equal(t, mockVaryByHeader, cfg.RateLimitSettings.VaryByHeader)
	})

	t.Run("Contains Feature Flags", func(t *testing.T) {
		assert.NotNil(t, cfg.FeatureFlags)
	})
}

func TestGetConfigAnyFlagsAccess(t *testing.T) {
	th := Setup(t)
	defer th.TearDown()

	th.Client.Login(th.BasicUser.Username, th.BasicUser.Password)
	_, resp, _ := th.Client.GetConfig()

	t.Run("Check permissions error with no sysconsole read permission", func(t *testing.T) {
		CheckForbiddenStatus(t, resp)
	})

	// add read sysconsole environment config
	th.AddPermissionToRole(model.PermissionSysconsoleReadEnvironmentRateLimiting.Id, model.SystemUserRoleId)
	defer th.RemovePermissionFromRole(model.PermissionSysconsoleReadEnvironmentRateLimiting.Id, model.SystemUserRoleId)

	cfg, _, err := th.Client.GetConfig()
	require.NoError(t, err)
	t.Run("Can read value with permission", func(t *testing.T) {
		assert.NotNil(t, cfg.FeatureFlags)
	})
}

func TestReloadConfig(t *testing.T) {
	th := Setup(t)
	defer th.TearDown()
	client := th.Client

	t.Run("as system user", func(t *testing.T) {
		resp, err := client.ReloadConfig()
		require.Error(t, err)
		CheckForbiddenStatus(t, resp)
	})

	t.Run("as system admin", func(t *testing.T) {
		_, err := th.SystemAdminClient.ReloadConfig()
		require.NoError(t, err)
	})

	t.Run("as restricted system admin", func(t *testing.T) {
		th.App.UpdateConfig(func(cfg *model.Config) { *cfg.ExperimentalSettings.RestrictSystemAdmin = true })

		resp, err := client.ReloadConfig()
		require.Error(t, err)
		CheckForbiddenStatus(t, resp)
	})
}

func TestUpdateConfig(t *testing.T) {
	th := Setup(t)
	defer th.TearDown()
	client := th.Client

	cfg, _, err := th.SystemAdminClient.GetConfig()
	require.NoError(t, err)

	_, resp, err := client.UpdateConfig(cfg)
	require.Error(t, err)
	CheckForbiddenStatus(t, resp)

	th.TestForSystemAdminAndLocal(t, func(t *testing.T, client *model.Client4) {
		SiteName := th.App.Config().TeamSettings.SiteName

		*cfg.TeamSettings.SiteName = "MyFancyName"
		cfg, _, err = client.UpdateConfig(cfg)
		require.NoError(t, err)

		require.Equal(t, "MyFancyName", *cfg.TeamSettings.SiteName, "It should update the SiteName")

		//Revert the change
		cfg.TeamSettings.SiteName = SiteName
		cfg, _, err = client.UpdateConfig(cfg)
		require.NoError(t, err)

		require.Equal(t, SiteName, cfg.TeamSettings.SiteName, "It should update the SiteName")

		t.Run("Should set defaults for missing fields", func(t *testing.T) {
<<<<<<< HEAD
			_, appErr := th.SystemAdminClient.DoAPIPut(th.SystemAdminClient.GetConfigRoute(), "{}")
			require.Nil(t, appErr)
=======
			_, err = th.SystemAdminClient.DoApiPut("/config", "{}")
			require.NoError(t, err)
>>>>>>> 16d86400
		})

		t.Run("Should fail with validation error if invalid config setting is passed", func(t *testing.T) {
			//Revert the change
			badcfg := cfg.Clone()
			badcfg.PasswordSettings.MinimumLength = model.NewInt(4)
			badcfg.PasswordSettings.MinimumLength = model.NewInt(4)
			_, resp, err = client.UpdateConfig(badcfg)
			require.Error(t, err)
			CheckBadRequestStatus(t, resp)
			CheckErrorID(t, err, "model.config.is_valid.password_length.app_error")
		})

		t.Run("Should not be able to modify PluginSettings.EnableUploads", func(t *testing.T) {
			oldEnableUploads := *th.App.Config().PluginSettings.EnableUploads
			*cfg.PluginSettings.EnableUploads = !oldEnableUploads

			cfg, _, err = client.UpdateConfig(cfg)
			require.NoError(t, err)
			assert.Equal(t, oldEnableUploads, *cfg.PluginSettings.EnableUploads)
			assert.Equal(t, oldEnableUploads, *th.App.Config().PluginSettings.EnableUploads)

			cfg.PluginSettings.EnableUploads = nil
			cfg, _, err = client.UpdateConfig(cfg)
			require.NoError(t, err)
			assert.Equal(t, oldEnableUploads, *cfg.PluginSettings.EnableUploads)
			assert.Equal(t, oldEnableUploads, *th.App.Config().PluginSettings.EnableUploads)
		})

		t.Run("Should not be able to modify PluginSettings.SignaturePublicKeyFiles", func(t *testing.T) {
			oldPublicKeys := th.App.Config().PluginSettings.SignaturePublicKeyFiles
			cfg.PluginSettings.SignaturePublicKeyFiles = append(cfg.PluginSettings.SignaturePublicKeyFiles, "new_signature")

			cfg, _, err = client.UpdateConfig(cfg)
			require.NoError(t, err)
			assert.Equal(t, oldPublicKeys, cfg.PluginSettings.SignaturePublicKeyFiles)
			assert.Equal(t, oldPublicKeys, th.App.Config().PluginSettings.SignaturePublicKeyFiles)

			cfg.PluginSettings.SignaturePublicKeyFiles = nil
			cfg, _, err = client.UpdateConfig(cfg)
			require.NoError(t, err)
			assert.Equal(t, oldPublicKeys, cfg.PluginSettings.SignaturePublicKeyFiles)
			assert.Equal(t, oldPublicKeys, th.App.Config().PluginSettings.SignaturePublicKeyFiles)
		})
	})

	t.Run("System Admin should not be able to clear Site URL", func(t *testing.T) {
		siteURL := cfg.ServiceSettings.SiteURL
		defer th.App.UpdateConfig(func(cfg *model.Config) { cfg.ServiceSettings.SiteURL = siteURL })

		nonEmptyURL := "http://localhost"
		cfg.ServiceSettings.SiteURL = &nonEmptyURL

		// Set the SiteURL
		cfg, _, err = th.SystemAdminClient.UpdateConfig(cfg)
		require.NoError(t, err)
		require.Equal(t, nonEmptyURL, *cfg.ServiceSettings.SiteURL)

		// Check that the Site URL can't be cleared
		cfg.ServiceSettings.SiteURL = sToP("")
		cfg, resp, err = th.SystemAdminClient.UpdateConfig(cfg)
		require.Error(t, err)
		CheckBadRequestStatus(t, resp)
		CheckErrorID(t, err, "api.config.update_config.clear_siteurl.app_error")
		// Check that the Site URL wasn't cleared
		cfg, _, err = th.SystemAdminClient.GetConfig()
		require.NoError(t, err)
		require.Equal(t, nonEmptyURL, *cfg.ServiceSettings.SiteURL)
	})
}

func TestGetConfigWithoutManageSystemPermission(t *testing.T) {
	th := Setup(t)
	defer th.TearDown()
	th.Client.Login(th.BasicUser.Username, th.BasicUser.Password)

	t.Run("any sysconsole read permission provides config read access", func(t *testing.T) {
		// forbidden by default
		_, resp, err := th.Client.GetConfig()
		require.Error(t, err)
		CheckForbiddenStatus(t, resp)

		// add any sysconsole read permission
		th.AddPermissionToRole(model.SysconsoleReadPermissions[0].Id, model.SystemUserRoleId)
		_, _, err = th.Client.GetConfig()
		// should be readable now
		require.NoError(t, err)
	})
}

func TestUpdateConfigWithoutManageSystemPermission(t *testing.T) {
	th := Setup(t)
	defer th.TearDown()
	th.Client.Login(th.BasicUser.Username, th.BasicUser.Password)

	// add read sysconsole integrations config
	th.AddPermissionToRole(model.PermissionSysconsoleReadIntegrationsIntegrationManagement.Id, model.SystemUserRoleId)
	defer th.RemovePermissionFromRole(model.PermissionSysconsoleReadIntegrationsIntegrationManagement.Id, model.SystemUserRoleId)

	t.Run("sysconsole read permission does not provides config write access", func(t *testing.T) {
		// should be readable because has a sysconsole read permission
		cfg, _, err := th.Client.GetConfig()
		require.NoError(t, err)

		_, resp, err := th.Client.UpdateConfig(cfg)
		require.Error(t, err)
		CheckForbiddenStatus(t, resp)
	})

	t.Run("the wrong write permission does not grant access", func(t *testing.T) {
		// should be readable because has a sysconsole read permission
		cfg, _, err := th.SystemAdminClient.GetConfig()
		require.NoError(t, err)

		originalValue := *cfg.ServiceSettings.AllowCorsFrom

		// add the wrong write permission
		th.AddPermissionToRole(model.PermissionSysconsoleWriteAboutEditionAndLicense.Id, model.SystemUserRoleId)
		defer th.RemovePermissionFromRole(model.PermissionSysconsoleWriteAboutEditionAndLicense.Id, model.SystemUserRoleId)

		// try update a config value allowed by sysconsole WRITE integrations
		mockVal := model.NewId()
		cfg.ServiceSettings.AllowCorsFrom = &mockVal
		_, _, err = th.Client.UpdateConfig(cfg)
		require.NoError(t, err)

		// ensure the config setting was not updated
		cfg, _, err = th.SystemAdminClient.GetConfig()
		require.NoError(t, err)
		assert.Equal(t, *cfg.ServiceSettings.AllowCorsFrom, originalValue)
	})

	t.Run("config value is writeable by specific system console permission", func(t *testing.T) {
		// should be readable because has a sysconsole read permission
		cfg, _, err := th.SystemAdminClient.GetConfig()
		require.NoError(t, err)

		th.AddPermissionToRole(model.PermissionSysconsoleWriteIntegrationsCors.Id, model.SystemUserRoleId)
		defer th.RemovePermissionFromRole(model.PermissionSysconsoleWriteIntegrationsCors.Id, model.SystemUserRoleId)
		th.AddPermissionToRole(model.PermissionSysconsoleReadIntegrationsCors.Id, model.SystemUserRoleId)
		defer th.RemovePermissionFromRole(model.PermissionSysconsoleReadIntegrationsCors.Id, model.SystemUserRoleId)

		// try update a config value allowed by sysconsole WRITE integrations
		mockVal := model.NewId()
		cfg.ServiceSettings.AllowCorsFrom = &mockVal
		_, _, err = th.Client.UpdateConfig(cfg)
		require.NoError(t, err)

		// ensure the config setting was updated
		cfg, _, err = th.Client.GetConfig()
		require.NoError(t, err)
		assert.Equal(t, *cfg.ServiceSettings.AllowCorsFrom, mockVal)
	})
}

func TestUpdateConfigMessageExportSpecialHandling(t *testing.T) {
	th := Setup(t)
	defer th.TearDown()

	messageExportEnabled := *th.App.Config().MessageExportSettings.EnableExport
	messageExportTimestamp := *th.App.Config().MessageExportSettings.ExportFromTimestamp

	defer th.App.UpdateConfig(func(cfg *model.Config) {
		*cfg.MessageExportSettings.EnableExport = messageExportEnabled
		*cfg.MessageExportSettings.ExportFromTimestamp = messageExportTimestamp
	})

	th.App.UpdateConfig(func(cfg *model.Config) {
		*cfg.MessageExportSettings.EnableExport = false
		*cfg.MessageExportSettings.ExportFromTimestamp = int64(0)
	})

	// Turn it on, timestamp should be updated.
	cfg, _, err := th.SystemAdminClient.GetConfig()
	require.NoError(t, err)

	*cfg.MessageExportSettings.EnableExport = true
	_, _, err = th.SystemAdminClient.UpdateConfig(cfg)
	require.NoError(t, err)

	assert.True(t, *th.App.Config().MessageExportSettings.EnableExport)
	assert.NotEqual(t, int64(0), *th.App.Config().MessageExportSettings.ExportFromTimestamp)

	// Turn it off, timestamp should be cleared.
	cfg, _, err = th.SystemAdminClient.GetConfig()
	require.NoError(t, err)

	*cfg.MessageExportSettings.EnableExport = false
	_, _, err = th.SystemAdminClient.UpdateConfig(cfg)
	require.NoError(t, err)

	assert.False(t, *th.App.Config().MessageExportSettings.EnableExport)
	assert.Equal(t, int64(0), *th.App.Config().MessageExportSettings.ExportFromTimestamp)

	// Set a value from the config file.
	th.App.UpdateConfig(func(cfg *model.Config) {
		*cfg.MessageExportSettings.EnableExport = false
		*cfg.MessageExportSettings.ExportFromTimestamp = int64(12345)
	})

	// Turn it on, timestamp should *not* be updated.
	cfg, _, err = th.SystemAdminClient.GetConfig()
	require.NoError(t, err)

	*cfg.MessageExportSettings.EnableExport = true
	_, _, err = th.SystemAdminClient.UpdateConfig(cfg)
	require.NoError(t, err)

	assert.True(t, *th.App.Config().MessageExportSettings.EnableExport)
	assert.Equal(t, int64(12345), *th.App.Config().MessageExportSettings.ExportFromTimestamp)

	// Turn it off, timestamp should be cleared.
	cfg, _, err = th.SystemAdminClient.GetConfig()
	require.NoError(t, err)

	*cfg.MessageExportSettings.EnableExport = false
	_, _, err = th.SystemAdminClient.UpdateConfig(cfg)
	require.NoError(t, err)

	assert.False(t, *th.App.Config().MessageExportSettings.EnableExport)
	assert.Equal(t, int64(0), *th.App.Config().MessageExportSettings.ExportFromTimestamp)
}

func TestUpdateConfigRestrictSystemAdmin(t *testing.T) {
	th := Setup(t)
	defer th.TearDown()
	th.App.UpdateConfig(func(cfg *model.Config) { *cfg.ExperimentalSettings.RestrictSystemAdmin = true })

	t.Run("Restrict flag should be honored for sysadmin", func(t *testing.T) {
		originalCfg, _, err := th.SystemAdminClient.GetConfig()
		require.NoError(t, err)

		cfg := originalCfg.Clone()
		*cfg.TeamSettings.SiteName = "MyFancyName"          // Allowed
		*cfg.ServiceSettings.SiteURL = "http://example.com" // Ignored

		returnedCfg, _, err := th.SystemAdminClient.UpdateConfig(cfg)
		require.NoError(t, err)

		require.Equal(t, "MyFancyName", *returnedCfg.TeamSettings.SiteName)
		require.Equal(t, *originalCfg.ServiceSettings.SiteURL, *returnedCfg.ServiceSettings.SiteURL)

		actualCfg, _, err := th.SystemAdminClient.GetConfig()
		require.NoError(t, err)

		require.Equal(t, returnedCfg, actualCfg)
	})

	t.Run("Restrict flag should be ignored by local mode", func(t *testing.T) {
		originalCfg, _, err := th.LocalClient.GetConfig()
		require.NoError(t, err)

		cfg := originalCfg.Clone()
		*cfg.TeamSettings.SiteName = "MyFancyName"          // Allowed
		*cfg.ServiceSettings.SiteURL = "http://example.com" // Ignored

		returnedCfg, _, err := th.LocalClient.UpdateConfig(cfg)
		require.NoError(t, err)

		require.Equal(t, "MyFancyName", *returnedCfg.TeamSettings.SiteName)
		require.Equal(t, "http://example.com", *returnedCfg.ServiceSettings.SiteURL)
	})
}

func TestUpdateConfigDiffInAuditRecord(t *testing.T) {
	logFile, err := ioutil.TempFile("", "adv.log")
	require.NoError(t, err)
	defer os.Remove(logFile.Name())

	os.Setenv("MM_EXPERIMENTALAUDITSETTINGS_FILEENABLED", "true")
	os.Setenv("MM_EXPERIMENTALAUDITSETTINGS_FILENAME", logFile.Name())
	defer os.Unsetenv("MM_EXPERIMENTALAUDITSETTINGS_FILEENABLED")
	defer os.Unsetenv("MM_EXPERIMENTALAUDITSETTINGS_FILENAME")

	options := []app.Option{
		func(s *app.Server) error {
			s.SetLicense(model.NewTestLicense("advanced_logging"))
			return nil
		},
	}
	th := SetupWithServerOptions(t, options)
	defer th.TearDown()

	cfg, _, err := th.SystemAdminClient.GetConfig()
	require.NoError(t, err)

	timeoutVal := *cfg.ServiceSettings.ReadTimeout
	cfg.ServiceSettings.ReadTimeout = model.NewInt(timeoutVal + 1)
	cfg, _, err = th.SystemAdminClient.UpdateConfig(cfg)
	require.NoError(t, err)
	defer th.App.UpdateConfig(func(cfg *model.Config) {
		cfg.ServiceSettings.ReadTimeout = model.NewInt(timeoutVal)
	})
	require.Equal(t, timeoutVal+1, *cfg.ServiceSettings.ReadTimeout)

	// Forcing a flush before attempting to read log's content.
	err = th.Server.Log.Flush(context.Background())
	require.NoError(t, err)

	require.NoError(t, logFile.Sync())

	data, err := ioutil.ReadAll(logFile)
	require.NoError(t, err)
	require.NotEmpty(t, data)
	require.Contains(t, string(data),
		fmt.Sprintf(`"diff":"[{Path:ServiceSettings.ReadTimeout BaseVal:%d ActualVal:%d}]"`,
			timeoutVal, timeoutVal+1))
}

func TestGetEnvironmentConfig(t *testing.T) {
	os.Setenv("MM_SERVICESETTINGS_SITEURL", "http://example.mattermost.com")
	os.Setenv("MM_SERVICESETTINGS_ENABLECUSTOMEMOJI", "true")
	defer os.Unsetenv("MM_SERVICESETTINGS_SITEURL")
	defer os.Unsetenv("MM_SERVICESETTINGS_ENABLECUSTOMEMOJI")

	th := Setup(t)
	defer th.TearDown()

	t.Run("as system admin", func(t *testing.T) {
		SystemAdminClient := th.SystemAdminClient

		envConfig, _, err := SystemAdminClient.GetEnvironmentConfig()
		require.NoError(t, err)

		serviceSettings, ok := envConfig["ServiceSettings"]
		require.True(t, ok, "should've returned ServiceSettings")

		serviceSettingsAsMap, ok := serviceSettings.(map[string]interface{})
		require.True(t, ok, "should've returned ServiceSettings as a map")

		siteURL, ok := serviceSettingsAsMap["SiteURL"]
		require.True(t, ok, "should've returned ServiceSettings.SiteURL")

		siteURLAsBool, ok := siteURL.(bool)
		require.True(t, ok, "should've returned ServiceSettings.SiteURL as a boolean")
		require.True(t, siteURLAsBool, "should've returned ServiceSettings.SiteURL as true")

		enableCustomEmoji, ok := serviceSettingsAsMap["EnableCustomEmoji"]
		require.True(t, ok, "should've returned ServiceSettings.EnableCustomEmoji")

		enableCustomEmojiAsBool, ok := enableCustomEmoji.(bool)
		require.True(t, ok, "should've returned ServiceSettings.EnableCustomEmoji as a boolean")
		require.True(t, enableCustomEmojiAsBool, "should've returned ServiceSettings.EnableCustomEmoji as true")

		_, ok = envConfig["TeamSettings"]
		require.False(t, ok, "should not have returned TeamSettings")
	})

	t.Run("as team admin", func(t *testing.T) {
		TeamAdminClient := th.CreateClient()
		th.LoginTeamAdminWithClient(TeamAdminClient)

		envConfig, _, err := TeamAdminClient.GetEnvironmentConfig()
		require.NoError(t, err)
		require.Empty(t, envConfig)
	})

	t.Run("as regular user", func(t *testing.T) {
		client := th.Client

		envConfig, _, err := client.GetEnvironmentConfig()
		require.NoError(t, err)
		require.Empty(t, envConfig)
	})

	t.Run("as not-regular user", func(t *testing.T) {
		client := th.CreateClient()

		_, resp, err := client.GetEnvironmentConfig()
		require.Error(t, err)
		CheckUnauthorizedStatus(t, resp)
	})
}

func TestGetOldClientConfig(t *testing.T) {
	th := Setup(t)
	defer th.TearDown()

	testKey := "supersecretkey"
	th.App.UpdateConfig(func(cfg *model.Config) { *cfg.ServiceSettings.GoogleDeveloperKey = testKey })

	t.Run("with session", func(t *testing.T) {
		th.App.UpdateConfig(func(cfg *model.Config) {
			*cfg.ServiceSettings.GoogleDeveloperKey = testKey
		})

		client := th.Client

		config, _, err := client.GetOldClientConfig("")
		require.NoError(t, err)

		require.NotEmpty(t, config["Version"], "config not returned correctly")
		require.Equal(t, testKey, config["GoogleDeveloperKey"])
	})

	t.Run("without session", func(t *testing.T) {
		th.App.UpdateConfig(func(cfg *model.Config) {
			*cfg.ServiceSettings.GoogleDeveloperKey = testKey
		})

		client := th.CreateClient()

		config, _, err := client.GetOldClientConfig("")
		require.NoError(t, err)

		require.NotEmpty(t, config["Version"], "config not returned correctly")
		require.Empty(t, config["GoogleDeveloperKey"], "config should be missing developer key")
	})

	t.Run("missing format", func(t *testing.T) {
		client := th.Client

<<<<<<< HEAD
		_, err := Client.DoAPIGet("/config/client", "")
		require.NotNil(t, err)
		require.Equal(t, http.StatusNotImplemented, err.StatusCode)
=======
		resp, err := client.DoApiGet("/config/client", "")
		require.Error(t, err)
		require.Equal(t, http.StatusNotImplemented, resp.StatusCode)
>>>>>>> 16d86400
	})

	t.Run("invalid format", func(t *testing.T) {
		client := th.Client

<<<<<<< HEAD
		_, err := Client.DoAPIGet("/config/client?format=junk", "")
		require.NotNil(t, err)
		require.Equal(t, http.StatusBadRequest, err.StatusCode)
=======
		resp, err := client.DoApiGet("/config/client?format=junk", "")
		require.Error(t, err)
		require.Equal(t, http.StatusBadRequest, resp.StatusCode)
>>>>>>> 16d86400
	})
}

func TestPatchConfig(t *testing.T) {
	th := Setup(t)
	defer th.TearDown()

	t.Run("config is missing", func(t *testing.T) {
		_, response, err := th.Client.PatchConfig(nil)
		require.Error(t, err)
		CheckBadRequestStatus(t, response)
	})

	t.Run("user is not system admin", func(t *testing.T) {
		_, response, err := th.Client.PatchConfig(&model.Config{})
		require.Error(t, err)
		CheckForbiddenStatus(t, response)
	})

	t.Run("should not update the restricted fields when restrict toggle is on for sysadmin", func(t *testing.T) {
		*th.App.Config().ExperimentalSettings.RestrictSystemAdmin = true

		config := model.Config{LogSettings: model.LogSettings{
			ConsoleLevel: model.NewString("INFO"),
		}}

		updatedConfig, _, _ := th.SystemAdminClient.PatchConfig(&config)

		assert.Equal(t, "DEBUG", *updatedConfig.LogSettings.ConsoleLevel)
	})

	t.Run("should not bypass the restrict toggle if local client", func(t *testing.T) {
		*th.App.Config().ExperimentalSettings.RestrictSystemAdmin = true

		config := model.Config{LogSettings: model.LogSettings{
			ConsoleLevel: model.NewString("INFO"),
		}}

		oldConfig, _, _ := th.LocalClient.GetConfig()
		updatedConfig, _, _ := th.LocalClient.PatchConfig(&config)

		assert.Equal(t, "INFO", *updatedConfig.LogSettings.ConsoleLevel)
		// reset the config
		_, _, err := th.LocalClient.UpdateConfig(oldConfig)
		require.NoError(t, err)
	})

	th.TestForSystemAdminAndLocal(t, func(t *testing.T, client *model.Client4) {
		t.Run("check if config is valid", func(t *testing.T) {
			config := model.Config{PasswordSettings: model.PasswordSettings{
				MinimumLength: model.NewInt(4),
			}}

			_, response, err := client.PatchConfig(&config)

			assert.Equal(t, http.StatusBadRequest, response.StatusCode)
			assert.Error(t, err)
			CheckErrorID(t, err, "model.config.is_valid.password_length.app_error")
		})

		t.Run("should patch the config", func(t *testing.T) {
			*th.App.Config().ExperimentalSettings.RestrictSystemAdmin = false
			th.App.UpdateConfig(func(cfg *model.Config) { cfg.TeamSettings.ExperimentalDefaultChannels = []string{"some-channel"} })

			oldConfig, _, err := client.GetConfig()
			require.NoError(t, err)

			assert.False(t, *oldConfig.PasswordSettings.Lowercase)
			assert.NotEqual(t, 15, *oldConfig.PasswordSettings.MinimumLength)
			assert.Equal(t, "DEBUG", *oldConfig.LogSettings.ConsoleLevel)
			assert.True(t, oldConfig.PluginSettings.PluginStates["com.mattermost.nps"].Enable)

			states := make(map[string]*model.PluginState)
			states["com.mattermost.nps"] = &model.PluginState{Enable: *model.NewBool(false)}
			config := model.Config{PasswordSettings: model.PasswordSettings{
				Lowercase:     model.NewBool(true),
				MinimumLength: model.NewInt(15),
			}, LogSettings: model.LogSettings{
				ConsoleLevel: model.NewString("INFO"),
			},
				TeamSettings: model.TeamSettings{
					ExperimentalDefaultChannels: []string{"another-channel"},
				},
				PluginSettings: model.PluginSettings{
					PluginStates: states,
				},
			}

			_, response, err := client.PatchConfig(&config)
			require.NoError(t, err)

			updatedConfig, _, err := client.GetConfig()
			require.NoError(t, err)
			assert.True(t, *updatedConfig.PasswordSettings.Lowercase)
			assert.Equal(t, "INFO", *updatedConfig.LogSettings.ConsoleLevel)
			assert.Equal(t, []string{"another-channel"}, updatedConfig.TeamSettings.ExperimentalDefaultChannels)
			assert.False(t, updatedConfig.PluginSettings.PluginStates["com.mattermost.nps"].Enable)
			assert.Equal(t, "no-cache, no-store, must-revalidate", response.Header.Get("Cache-Control"))

			// reset the config
			_, _, err = client.UpdateConfig(oldConfig)
			require.NoError(t, err)
		})

		t.Run("should sanitize config", func(t *testing.T) {
			config := model.Config{PasswordSettings: model.PasswordSettings{
				Symbol: model.NewBool(true),
			}}

			updatedConfig, _, err := client.PatchConfig(&config)
			require.NoError(t, err)

			assert.Equal(t, model.FakeSetting, *updatedConfig.SqlSettings.DataSource)
		})

		t.Run("not allowing to toggle enable uploads for plugin via api", func(t *testing.T) {
			config := model.Config{PluginSettings: model.PluginSettings{
				EnableUploads: model.NewBool(true),
			}}

			updatedConfig, resp, err := client.PatchConfig(&config)
			if client == th.LocalClient {
				require.NoError(t, err)
				CheckOKStatus(t, resp)
				assert.Equal(t, true, *updatedConfig.PluginSettings.EnableUploads)
			} else {
				require.Error(t, err)
				CheckForbiddenStatus(t, resp)
			}
		})
	})

	t.Run("System Admin should not be able to clear Site URL", func(t *testing.T) {
		cfg, _, err := th.SystemAdminClient.GetConfig()
		require.NoError(t, err)
		siteURL := cfg.ServiceSettings.SiteURL
		defer th.App.UpdateConfig(func(cfg *model.Config) { cfg.ServiceSettings.SiteURL = siteURL })

		// Set the SiteURL
		nonEmptyURL := "http://localhost"
		config := model.Config{
			ServiceSettings: model.ServiceSettings{
				SiteURL: model.NewString(nonEmptyURL),
			},
		}
		updatedConfig, _, err := th.SystemAdminClient.PatchConfig(&config)
		require.NoError(t, err)
		require.Equal(t, nonEmptyURL, *updatedConfig.ServiceSettings.SiteURL)

		// Check that the Site URL can't be cleared
		config = model.Config{
			ServiceSettings: model.ServiceSettings{
				SiteURL: model.NewString(""),
			},
		}
		_, resp, err := th.SystemAdminClient.PatchConfig(&config)
		require.Error(t, err)
		CheckBadRequestStatus(t, resp)
		CheckErrorID(t, err, "api.config.update_config.clear_siteurl.app_error")

		// Check that the Site URL wasn't cleared
		cfg, _, err = th.SystemAdminClient.GetConfig()
		require.NoError(t, err)
		require.Equal(t, nonEmptyURL, *cfg.ServiceSettings.SiteURL)

		// Check that sending an empty config returns no error.
		_, _, err = th.SystemAdminClient.PatchConfig(&model.Config{})
		require.NoError(t, err)
	})
}

func TestMigrateConfig(t *testing.T) {
	th := Setup(t).InitBasic()
	defer th.TearDown()

	t.Run("user is not system admin", func(t *testing.T) {
		response, err := th.Client.MigrateConfig("from", "to")
		require.Error(t, err)
		CheckForbiddenStatus(t, response)
	})

	th.TestForSystemAdminAndLocal(t, func(t *testing.T, client *model.Client4) {
		f, err := config.NewStoreFromDSN("from.json", false, nil)
		require.NoError(t, err)
		defer f.RemoveFile("from.json")

		_, err = config.NewStoreFromDSN("to.json", false, nil)
		require.NoError(t, err)
		defer f.RemoveFile("to.json")

		_, err = client.MigrateConfig("from.json", "to.json")
		require.NoError(t, err)
	})
}<|MERGE_RESOLUTION|>--- conflicted
+++ resolved
@@ -170,13 +170,8 @@
 		require.Equal(t, SiteName, cfg.TeamSettings.SiteName, "It should update the SiteName")
 
 		t.Run("Should set defaults for missing fields", func(t *testing.T) {
-<<<<<<< HEAD
-			_, appErr := th.SystemAdminClient.DoAPIPut(th.SystemAdminClient.GetConfigRoute(), "{}")
-			require.Nil(t, appErr)
-=======
-			_, err = th.SystemAdminClient.DoApiPut("/config", "{}")
-			require.NoError(t, err)
->>>>>>> 16d86400
+			_, err = th.SystemAdminClient.DoAPIPut("/config", "{}")
+			require.NoError(t, err)
 		})
 
 		t.Run("Should fail with validation error if invalid config setting is passed", func(t *testing.T) {
@@ -589,29 +584,17 @@
 	t.Run("missing format", func(t *testing.T) {
 		client := th.Client
 
-<<<<<<< HEAD
-		_, err := Client.DoAPIGet("/config/client", "")
-		require.NotNil(t, err)
-		require.Equal(t, http.StatusNotImplemented, err.StatusCode)
-=======
-		resp, err := client.DoApiGet("/config/client", "")
+		resp, err := client.DoAPIGet("/config/client", "")
 		require.Error(t, err)
 		require.Equal(t, http.StatusNotImplemented, resp.StatusCode)
->>>>>>> 16d86400
 	})
 
 	t.Run("invalid format", func(t *testing.T) {
 		client := th.Client
 
-<<<<<<< HEAD
-		_, err := Client.DoAPIGet("/config/client?format=junk", "")
-		require.NotNil(t, err)
-		require.Equal(t, http.StatusBadRequest, err.StatusCode)
-=======
-		resp, err := client.DoApiGet("/config/client?format=junk", "")
+		resp, err := client.DoAPIGet("/config/client?format=junk", "")
 		require.Error(t, err)
 		require.Equal(t, http.StatusBadRequest, resp.StatusCode)
->>>>>>> 16d86400
 	})
 }
 

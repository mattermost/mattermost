--- conflicted
+++ resolved
@@ -122,34 +122,20 @@
 	client := th.Client
 
 	t.Run("as system user", func(t *testing.T) {
-<<<<<<< HEAD
-		ok, resp, err := client.ReloadConfig()
-=======
 		resp, err := client.ReloadConfig()
->>>>>>> a8ca5c42
 		require.Error(t, err)
 		CheckForbiddenStatus(t, resp)
 	})
 
 	t.Run("as system admin", func(t *testing.T) {
-<<<<<<< HEAD
-		ok, _, err := th.SystemAdminClient.ReloadConfig()
-		require.NoError(t, err)
-		require.True(t, ok, "should Reload the config")
-=======
 		_, err := th.SystemAdminClient.ReloadConfig()
 		require.NoError(t, err)
->>>>>>> a8ca5c42
 	})
 
 	t.Run("as restricted system admin", func(t *testing.T) {
 		th.App.UpdateConfig(func(cfg *model.Config) { *cfg.ExperimentalSettings.RestrictSystemAdmin = true })
 
-<<<<<<< HEAD
-		ok, resp, err := client.ReloadConfig()
-=======
 		resp, err := client.ReloadConfig()
->>>>>>> a8ca5c42
 		require.Error(t, err)
 		CheckForbiddenStatus(t, resp)
 	})
@@ -184,11 +170,7 @@
 		require.Equal(t, SiteName, cfg.TeamSettings.SiteName, "It should update the SiteName")
 
 		t.Run("Should set defaults for missing fields", func(t *testing.T) {
-<<<<<<< HEAD
 			_, err = th.SystemAdminClient.DoApiPut("/config", "{}")
-=======
-			_, err = th.SystemAdminClient.DoApiPut(th.SystemAdminClient.GetConfigRoute(), "{}")
->>>>>>> a8ca5c42
 			require.NoError(t, err)
 		})
 
@@ -789,11 +771,7 @@
 	defer th.TearDown()
 
 	t.Run("user is not system admin", func(t *testing.T) {
-<<<<<<< HEAD
-		_, response, err := th.Client.MigrateConfig("from", "to")
-=======
 		response, err := th.Client.MigrateConfig("from", "to")
->>>>>>> a8ca5c42
 		require.Error(t, err)
 		CheckForbiddenStatus(t, response)
 	})
@@ -807,11 +785,7 @@
 		require.NoError(t, err)
 		defer f.RemoveFile("to.json")
 
-<<<<<<< HEAD
-		_, _, err = client.MigrateConfig("from.json", "to.json")
-=======
 		_, err = client.MigrateConfig("from.json", "to.json")
->>>>>>> a8ca5c42
 		require.NoError(t, err)
 	})
 }
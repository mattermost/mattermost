--- conflicted
+++ resolved
@@ -256,12 +256,7 @@
 
 		// add any sysconsole read permission
 		th.AddPermissionToRole(model.SysconsoleReadPermissions[0].Id, model.SystemUserRoleId)
-<<<<<<< HEAD
-		_, resp = th.Client.GetConfig()
-
-=======
 		_, _, err = th.Client.GetConfig()
->>>>>>> d0629503
 		// should be readable now
 		require.NoError(t, err)
 	})

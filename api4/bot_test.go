--- conflicted
+++ resolved
@@ -293,11 +293,7 @@
 		th.AddPermissionToRole(model.PermissionManageRoles.Id, model.TeamUserRoleId)
 		th.App.UpdateUserRoles(th.BasicUser.Id, model.TeamUserRoleId, false)
 
-<<<<<<< HEAD
-		success, resp, err := th.Client.UpdateUserRoles(createdBot.UserId, model.SystemUserRoleId)
-=======
 		resp, err = th.Client.UpdateUserRoles(createdBot.UserId, model.SystemUserRoleId)
->>>>>>> a8ca5c42
 		require.NoError(t, err)
 		CheckOKStatus(t, resp)
 
@@ -462,11 +458,7 @@
 		CheckCreatedStatus(t, resp)
 		defer th.App.PermanentDeleteBot(createdBot.UserId)
 
-<<<<<<< HEAD
 		r, err := th.Client.DoApiPut("/bots/"+createdBot.UserId, `{"creator_id":"`+th.BasicUser2.Id+`"}`)
-=======
-		r, err := th.Client.DoApiPut(th.Client.GetBotRoute(createdBot.UserId), `{"creator_id":"`+th.BasicUser2.Id+`"}`)
->>>>>>> a8ca5c42
 		require.NoError(t, err)
 		defer func() {
 			_, _ = ioutil.ReadAll(r.Body)
@@ -709,11 +701,7 @@
 	th.App.UpdateConfig(func(cfg *model.Config) {
 		*cfg.ServiceSettings.DisableBotsWhenOwnerIsDeactivated = false
 	})
-<<<<<<< HEAD
-	_, resp, err = th.SystemAdminClient.DeleteUser(th.BasicUser2.Id)
-=======
 	resp, err = th.SystemAdminClient.DeleteUser(th.BasicUser2.Id)
->>>>>>> a8ca5c42
 	require.NoError(t, err)
 	CheckOKStatus(t, resp)
 
@@ -1291,21 +1279,16 @@
 
 		_, _, err = th.Client.AssignBot(bot.UserId, bot2.UserId)
 		CheckErrorID(t, err, "api.context.permissions.app_error")
-<<<<<<< HEAD
 
 	})
 }
 
-func TestSetBotIconImage(t *testing.T) {
+func TestConvertBotToUser(t *testing.T) {
 	th := Setup(t).InitBasic()
 	defer th.TearDown()
-	user := th.BasicUser
-
-	defer th.RestoreDefaultRolePermissions(th.SaveDefaultRolePermissions())
-
-	th.AddPermissionToRole(model.PermissionCreateBot.Id, model.SystemUserRoleId)
-	th.AddPermissionToRole(model.PermissionManageBots.Id, model.SystemUserRoleId)
-	th.AddPermissionToRole(model.PermissionReadBots.Id, model.SystemUserRoleId)
+
+	th.AddPermissionToRole(model.PermissionCreateBot.Id, model.TeamUserRoleId)
+	th.App.UpdateUserRoles(th.BasicUser.Id, model.TeamUserRoleId, false)
 	th.App.UpdateConfig(func(cfg *model.Config) {
 		*cfg.ServiceSettings.EnableBotAccountCreation = true
 	})
@@ -1319,211 +1302,6 @@
 	CheckCreatedStatus(t, resp)
 	defer th.App.PermanentDeleteBot(bot.UserId)
 
-	badData, err := testutils.ReadTestFile("test.png")
-	require.NoError(t, err)
-
-	goodData, err := testutils.ReadTestFile("test.svg")
-	require.NoError(t, err)
-
-	// SetBotIconImage only allowed for bots
-	_, resp, err = th.SystemAdminClient.SetBotIconImage(user.Id, goodData)
-	require.Error(t, err)
-	CheckNotFoundStatus(t, resp)
-
-	// png/jpg is not allowed
-	ok, resp, err := th.Client.SetBotIconImage(bot.UserId, badData)
-	require.False(t, ok, "Should return false, set icon image only allows svg")
-	require.Error(t, err)
-	CheckBadRequestStatus(t, resp)
-
-	ok, resp, err = th.Client.SetBotIconImage(model.NewId(), badData)
-	require.False(t, ok, "Should return false, set icon image not allowed")
-	require.Error(t, err)
-	CheckNotFoundStatus(t, resp)
-
-	_, _, err = th.Client.SetBotIconImage(bot.UserId, goodData)
-	require.NoError(t, err)
-
-	// status code returns either forbidden or unauthorized
-	// note: forbidden is set as default at Client4.SetBotIconImage when request is terminated early by server
-	th.Client.Logout()
-	_, resp, err = th.Client.SetBotIconImage(bot.UserId, badData)
-	require.Error(t, err)
-	if resp.StatusCode == http.StatusForbidden {
-		CheckForbiddenStatus(t, resp)
-	} else if resp.StatusCode == http.StatusUnauthorized {
-		CheckUnauthorizedStatus(t, resp)
-	} else {
-		require.Fail(t, "Should have failed either forbidden or unauthorized")
-	}
-
-	_, _, err = th.SystemAdminClient.SetBotIconImage(bot.UserId, goodData)
-	require.NoError(t, err)
-
-	fpath := fmt.Sprintf("/bots/%v/icon.svg", bot.UserId)
-	actualData, appErr := th.App.ReadFile(fpath)
-	require.Nil(t, appErr)
-	require.NotNil(t, actualData)
-	require.Equal(t, goodData, actualData)
-
-	info := &model.FileInfo{Path: fpath}
-	err = th.cleanupTestFile(info)
-	require.NoError(t, err)
-}
-
-func TestGetBotIconImage(t *testing.T) {
-	th := Setup(t)
-	defer th.TearDown()
-
-	defer th.RestoreDefaultRolePermissions(th.SaveDefaultRolePermissions())
-
-	th.AddPermissionToRole(model.PermissionCreateBot.Id, model.SystemUserRoleId)
-	th.AddPermissionToRole(model.PermissionManageBots.Id, model.SystemUserRoleId)
-	th.AddPermissionToRole(model.PermissionReadBots.Id, model.SystemUserRoleId)
-	th.App.UpdateConfig(func(cfg *model.Config) {
-		*cfg.ServiceSettings.EnableBotAccountCreation = true
-	})
-
-	bot := &model.Bot{
-		Username:    GenerateTestUsername(),
-		Description: "bot",
-	}
-	bot, resp, err := th.Client.CreateBot(bot)
-	require.NoError(t, err)
-	CheckCreatedStatus(t, resp)
-	defer th.App.PermanentDeleteBot(bot.UserId)
-
-	// Get icon image for user with no icon
-	data, resp, err := th.Client.GetBotIconImage(bot.UserId)
-	require.Error(t, err)
-	CheckNotFoundStatus(t, resp)
-	require.Equal(t, 0, len(data))
-
-	// Set an icon image
-	path, _ := fileutils.FindDir("tests")
-	svgFile, err := os.Open(filepath.Join(path, "test.svg"))
-	require.NoError(t, err)
-	defer svgFile.Close()
-
-	expectedData, err := ioutil.ReadAll(svgFile)
-	require.NoError(t, err)
-
-	svgFile.Seek(0, 0)
-	fpath := fmt.Sprintf("/bots/%v/icon.svg", bot.UserId)
-	_, appErr := th.App.WriteFile(svgFile, fpath)
-	require.Nil(t, appErr)
-
-	data, _, err = th.Client.GetBotIconImage(bot.UserId)
-	require.NoError(t, err)
-	require.Equal(t, expectedData, data)
-
-	_, resp, err = th.Client.GetBotIconImage("junk")
-	require.Error(t, err)
-	CheckBadRequestStatus(t, resp)
-
-	_, resp, err = th.Client.GetBotIconImage(model.NewId())
-	require.Error(t, err)
-	CheckNotFoundStatus(t, resp)
-
-	th.Client.Logout()
-	_, resp, err = th.Client.GetBotIconImage(bot.UserId)
-	require.Error(t, err)
-	CheckUnauthorizedStatus(t, resp)
-
-	_, _, err = th.SystemAdminClient.GetBotIconImage(bot.UserId)
-	require.NoError(t, err)
-
-	info := &model.FileInfo{Path: "/bots/" + bot.UserId + "/icon.svg"}
-	err = th.cleanupTestFile(info)
-	require.NoError(t, err)
-}
-
-func TestDeleteBotIconImage(t *testing.T) {
-	th := Setup(t)
-	defer th.TearDown()
-=======
->>>>>>> a8ca5c42
-
-	})
-<<<<<<< HEAD
-
-	bot := &model.Bot{
-		Username:    GenerateTestUsername(),
-		Description: "bot",
-	}
-	bot, resp, err := th.Client.CreateBot(bot)
-	require.NoError(t, err)
-	CheckCreatedStatus(t, resp)
-	defer th.App.PermanentDeleteBot(bot.UserId)
-
-	// Get icon image for user with no icon
-	data, resp, err := th.Client.GetBotIconImage(bot.UserId)
-	require.Error(t, err)
-	CheckNotFoundStatus(t, resp)
-	require.Equal(t, 0, len(data))
-
-	// Set an icon image
-	svgData, err := testutils.ReadTestFile("test.svg")
-	require.NoError(t, err)
-
-	_, _, err = th.Client.SetBotIconImage(bot.UserId, svgData)
-	require.NoError(t, err)
-
-	fpath := fmt.Sprintf("/bots/%v/icon.svg", bot.UserId)
-	exists, appErr := th.App.FileExists(fpath)
-	require.Nil(t, appErr)
-	require.True(t, exists, "icon.svg needs to exist for the user")
-
-	data, _, err = th.Client.GetBotIconImage(bot.UserId)
-	require.NoError(t, err)
-	require.Equal(t, svgData, data)
-
-	success, resp, err := th.Client.DeleteBotIconImage("junk")
-	require.Error(t, err)
-	CheckBadRequestStatus(t, resp)
-	require.False(t, success)
-
-	success, resp, err = th.Client.DeleteBotIconImage(model.NewId())
-	require.Error(t, err)
-	CheckNotFoundStatus(t, resp)
-	require.False(t, success)
-
-	success, _, err = th.Client.DeleteBotIconImage(bot.UserId)
-	require.NoError(t, err)
-	require.True(t, success)
-
-	th.Client.Logout()
-	success, resp, err = th.Client.DeleteBotIconImage(bot.UserId)
-	require.Error(t, err)
-	CheckUnauthorizedStatus(t, resp)
-	require.False(t, success)
-
-	exists, appErr = th.App.FileExists(fpath)
-	require.Nil(t, appErr)
-	require.False(t, exists, "icon.svg should not for the user")
-=======
->>>>>>> a8ca5c42
-}
-
-func TestConvertBotToUser(t *testing.T) {
-	th := Setup(t).InitBasic()
-	defer th.TearDown()
-
-	th.AddPermissionToRole(model.PermissionCreateBot.Id, model.TeamUserRoleId)
-	th.App.UpdateUserRoles(th.BasicUser.Id, model.TeamUserRoleId, false)
-	th.App.UpdateConfig(func(cfg *model.Config) {
-		*cfg.ServiceSettings.EnableBotAccountCreation = true
-	})
-
-	bot := &model.Bot{
-		Username:    GenerateTestUsername(),
-		Description: "bot",
-	}
-	bot, resp, err := th.Client.CreateBot(bot)
-	require.NoError(t, err)
-	CheckCreatedStatus(t, resp)
-	defer th.App.PermanentDeleteBot(bot.UserId)
-
 	_, resp, err = th.Client.ConvertBotToUser(bot.UserId, &model.UserPatch{}, false)
 	require.Error(t, err)
 	CheckBadRequestStatus(t, resp)

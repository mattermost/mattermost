--- conflicted
+++ resolved
@@ -60,13 +60,8 @@
 	require.Error(t, err)
 	CheckBadRequestStatus(t, resp)
 
-<<<<<<< HEAD
-	r, err := Client.DoAPIPost("/oauth/apps", "garbage")
-	require.NotNil(t, err, "expected error from garbage post")
-=======
-	r, err := client.DoApiPost("/oauth/apps", "garbage")
+	r, err := client.DoAPIPost("/oauth/apps", "garbage")
 	require.Error(t, err, "expected error from garbage post")
->>>>>>> 16d86400
 	assert.Equal(t, http.StatusBadRequest, r.StatusCode)
 
 	client.Logout()

// Copyright (c) 2015-present Mattermost, Inc. All Rights Reserved.
// See LICENSE.txt for license information.

package api4

import (
	"io/ioutil"
	"net/http"
	"testing"

	"github.com/stretchr/testify/assert"
	"github.com/stretchr/testify/require"

	"github.com/mattermost/mattermost-server/v6/model"
)

func TestCreateOAuthApp(t *testing.T) {
	th := Setup(t)
	defer th.TearDown()
	client := th.Client
	adminClient := th.SystemAdminClient

	defaultRolePermissions := th.SaveDefaultRolePermissions()
	enableOAuthServiceProvider := th.App.Config().ServiceSettings.EnableOAuthServiceProvider
	defer func() {
		th.RestoreDefaultRolePermissions(defaultRolePermissions)
		th.App.UpdateConfig(func(cfg *model.Config) { cfg.ServiceSettings.EnableOAuthServiceProvider = enableOAuthServiceProvider })
	}()

	// Grant permission to regular users.
	th.AddPermissionToRole(model.PermissionManageOAuth.Id, model.SystemUserRoleId)

	th.App.UpdateConfig(func(cfg *model.Config) { *cfg.ServiceSettings.EnableOAuthServiceProvider = true })

	oapp := &model.OAuthApp{Name: GenerateTestAppName(), Homepage: "https://nowhere.com", Description: "test", CallbackUrls: []string{"https://nowhere.com"}, IsTrusted: true}

	rapp, resp, err := adminClient.CreateOAuthApp(oapp)
	require.NoError(t, err)
	CheckCreatedStatus(t, resp)
	assert.Equal(t, oapp.Name, rapp.Name, "names did not match")
	assert.Equal(t, oapp.IsTrusted, rapp.IsTrusted, "trusted did no match")

	// Revoke permission from regular users.
	th.RemovePermissionFromRole(model.PermissionManageOAuth.Id, model.SystemUserRoleId)

	_, resp, err = client.CreateOAuthApp(oapp)
	require.Error(t, err)
	CheckForbiddenStatus(t, resp)
	// Grant permission to regular users.
	th.AddPermissionToRole(model.PermissionManageOAuth.Id, model.SystemUserRoleId)

	rapp, resp, err = client.CreateOAuthApp(oapp)
	require.NoError(t, err)
	CheckCreatedStatus(t, resp)

	assert.False(t, rapp.IsTrusted, "trusted should be false - created by non admin")

	oapp.Name = ""
	_, resp, err = adminClient.CreateOAuthApp(oapp)
	require.Error(t, err)
	CheckBadRequestStatus(t, resp)

	r, err := client.DoApiPost("/oauth/apps", "garbage")
	require.Error(t, err, "expected error from garbage post")
	assert.Equal(t, http.StatusBadRequest, r.StatusCode)

	client.Logout()
	_, resp, err = client.CreateOAuthApp(oapp)
	require.Error(t, err)
	CheckUnauthorizedStatus(t, resp)

	th.App.UpdateConfig(func(cfg *model.Config) { *cfg.ServiceSettings.EnableOAuthServiceProvider = false })
	oapp.Name = GenerateTestAppName()
	_, resp, err = adminClient.CreateOAuthApp(oapp)
	require.Error(t, err)
	CheckNotImplementedStatus(t, resp)
}

func TestUpdateOAuthApp(t *testing.T) {
	th := Setup(t).InitBasic()
	defer th.TearDown()
	client := th.Client
	adminClient := th.SystemAdminClient

	defaultRolePermissions := th.SaveDefaultRolePermissions()
	enableOAuthServiceProvider := th.App.Config().ServiceSettings.EnableOAuthServiceProvider
	defer func() {
		th.RestoreDefaultRolePermissions(defaultRolePermissions)
		th.App.UpdateConfig(func(cfg *model.Config) { cfg.ServiceSettings.EnableOAuthServiceProvider = enableOAuthServiceProvider })
	}()

	// Grant permission to regular users.
	th.AddPermissionToRole(model.PermissionManageOAuth.Id, model.SystemUserRoleId)
	th.App.UpdateConfig(func(cfg *model.Config) { *cfg.ServiceSettings.EnableOAuthServiceProvider = true })

	oapp := &model.OAuthApp{
		Name:         "oapp",
		IsTrusted:    false,
		IconURL:      "https://nowhere.com/img",
		Homepage:     "https://nowhere.com",
		Description:  "test",
		CallbackUrls: []string{"https://callback.com"},
	}

	oapp, _, _ = adminClient.CreateOAuthApp(oapp)

	oapp.Name = "oapp_update"
	oapp.IsTrusted = true
	oapp.IconURL = "https://nowhere.com/img_update"
	oapp.Homepage = "https://nowhere_update.com"
	oapp.Description = "test_update"
	oapp.CallbackUrls = []string{"https://callback_update.com", "https://another_callback.com"}

	updatedApp, _, err := adminClient.UpdateOAuthApp(oapp)
	require.NoError(t, err)
	assert.Equal(t, oapp.Id, updatedApp.Id, "Id should have not updated")
	assert.Equal(t, oapp.CreatorId, updatedApp.CreatorId, "CreatorId should have not updated")
	assert.Equal(t, oapp.CreateAt, updatedApp.CreateAt, "CreateAt should have not updated")
	assert.NotEqual(t, oapp.UpdateAt, updatedApp.UpdateAt, "UpdateAt should have updated")
	assert.Equal(t, oapp.ClientSecret, updatedApp.ClientSecret, "ClientSecret should have not updated")
	assert.Equal(t, oapp.Name, updatedApp.Name, "Name should have updated")
	assert.Equal(t, oapp.Description, updatedApp.Description, "Description should have updated")
	assert.Equal(t, oapp.IconURL, updatedApp.IconURL, "IconURL should have updated")

	if len(updatedApp.CallbackUrls) == len(oapp.CallbackUrls) {
		for i, callbackUrl := range updatedApp.CallbackUrls {
			assert.Equal(t, oapp.CallbackUrls[i], callbackUrl, "Description should have updated")
		}
	}
	assert.Equal(t, oapp.Homepage, updatedApp.Homepage, "Homepage should have updated")
	assert.Equal(t, oapp.IsTrusted, updatedApp.IsTrusted, "IsTrusted should have updated")

	th.LoginBasic2()
	updatedApp.CreatorId = th.BasicUser2.Id
	_, resp, err := client.UpdateOAuthApp(oapp)
	require.Error(t, err)
	CheckForbiddenStatus(t, resp)

	th.LoginBasic()

	// Revoke permission from regular users.
	th.RemovePermissionFromRole(model.PermissionManageOAuth.Id, model.SystemUserRoleId)

	_, resp, err = client.UpdateOAuthApp(oapp)
	require.Error(t, err)
	CheckForbiddenStatus(t, resp)

	oapp.Id = "zhk9d1ggatrqz236c7h87im7bc"
	_, resp, err = adminClient.UpdateOAuthApp(oapp)
	require.Error(t, err)
	CheckNotFoundStatus(t, resp)

	th.App.UpdateConfig(func(cfg *model.Config) { *cfg.ServiceSettings.EnableOAuthServiceProvider = false })

	_, resp, err = adminClient.UpdateOAuthApp(oapp)
	require.Error(t, err)
	CheckNotImplementedStatus(t, resp)

	client.Logout()
	_, resp, err = client.UpdateOAuthApp(oapp)
	require.Error(t, err)
	CheckUnauthorizedStatus(t, resp)

	oapp.Id = "junk"
	_, resp, err = adminClient.UpdateOAuthApp(oapp)
	require.Error(t, err)
	CheckBadRequestStatus(t, resp)

	th.App.UpdateConfig(func(cfg *model.Config) { *cfg.ServiceSettings.EnableOAuthServiceProvider = true })
	th.AddPermissionToRole(model.PermissionManageOAuth.Id, model.SystemUserRoleId)
	th.LoginBasic()

	userOapp := &model.OAuthApp{
		Name:         "useroapp",
		IsTrusted:    false,
		IconURL:      "https://nowhere.com/img",
		Homepage:     "https://nowhere.com",
		Description:  "test",
		CallbackUrls: []string{"https://callback.com"},
	}

	userOapp, _, err = client.CreateOAuthApp(userOapp)
	require.NoError(t, err)

	userOapp.IsTrusted = true
	userOapp, _, err = client.UpdateOAuthApp(userOapp)
	require.NoError(t, err)
	assert.False(t, userOapp.IsTrusted)

	userOapp.IsTrusted = true
	userOapp, _, err = adminClient.UpdateOAuthApp(userOapp)
	require.NoError(t, err)
	assert.True(t, userOapp.IsTrusted)

	userOapp.IsTrusted = false
	userOapp, _, err = client.UpdateOAuthApp(userOapp)
	require.NoError(t, err)
	assert.True(t, userOapp.IsTrusted)
}

func TestGetOAuthApps(t *testing.T) {
	th := Setup(t)
	defer th.TearDown()
	client := th.Client
	adminClient := th.SystemAdminClient

	defaultRolePermissions := th.SaveDefaultRolePermissions()
	enableOAuthServiceProvider := th.App.Config().ServiceSettings.EnableOAuthServiceProvider
	defer func() {
		th.RestoreDefaultRolePermissions(defaultRolePermissions)
		th.App.UpdateConfig(func(cfg *model.Config) { cfg.ServiceSettings.EnableOAuthServiceProvider = enableOAuthServiceProvider })
	}()

	// Grant permission to regular users.
	th.AddPermissionToRole(model.PermissionManageOAuth.Id, model.SystemUserRoleId)
	th.App.UpdateConfig(func(cfg *model.Config) { *cfg.ServiceSettings.EnableOAuthServiceProvider = true })

	oapp := &model.OAuthApp{Name: GenerateTestAppName(), Homepage: "https://nowhere.com", Description: "test", CallbackUrls: []string{"https://nowhere.com"}}

	rapp, _, err := adminClient.CreateOAuthApp(oapp)
	require.NoError(t, err)

	oapp.Name = GenerateTestAppName()
	rapp2, _, err := client.CreateOAuthApp(oapp)
	require.NoError(t, err)

	apps, _, err := adminClient.GetOAuthApps(0, 1000)
	require.NoError(t, err)

	found1 := false
	found2 := false
	for _, a := range apps {
		if a.Id == rapp.Id {
			found1 = true
		}
		if a.Id == rapp2.Id {
			found2 = true
		}
	}
	assert.Truef(t, found1, "missing oauth app %v", rapp.Id)
	assert.Truef(t, found2, "missing oauth app %v", rapp2.Id)

	apps, _, err = adminClient.GetOAuthApps(1, 1)
	require.NoError(t, err)
	require.Equal(t, 1, len(apps), "paging failed")

	apps, _, err = client.GetOAuthApps(0, 1000)
	require.NoError(t, err)
	require.True(t, len(apps) == 1 || apps[0].Id == rapp2.Id, "wrong apps returned")

	// Revoke permission from regular users.
	th.RemovePermissionFromRole(model.PermissionManageOAuth.Id, model.SystemUserRoleId)

	_, resp, err := client.GetOAuthApps(0, 1000)
	require.Error(t, err)
	CheckForbiddenStatus(t, resp)

	client.Logout()

	_, resp, err = client.GetOAuthApps(0, 1000)
	require.Error(t, err)
	CheckUnauthorizedStatus(t, resp)

	th.App.UpdateConfig(func(cfg *model.Config) { *cfg.ServiceSettings.EnableOAuthServiceProvider = false })
	_, resp, err = adminClient.GetOAuthApps(0, 1000)
	require.Error(t, err)
	CheckNotImplementedStatus(t, resp)
}

func TestGetOAuthApp(t *testing.T) {
	th := Setup(t)
	defer th.TearDown()
	client := th.Client
	adminClient := th.SystemAdminClient

	defaultRolePermissions := th.SaveDefaultRolePermissions()
	enableOAuthServiceProvider := th.App.Config().ServiceSettings.EnableOAuthServiceProvider
	defer func() {
		th.RestoreDefaultRolePermissions(defaultRolePermissions)
		th.App.UpdateConfig(func(cfg *model.Config) { cfg.ServiceSettings.EnableOAuthServiceProvider = enableOAuthServiceProvider })
	}()

	// Grant permission to regular users.
	th.AddPermissionToRole(model.PermissionManageOAuth.Id, model.SystemUserRoleId)
	th.App.UpdateConfig(func(cfg *model.Config) { *cfg.ServiceSettings.EnableOAuthServiceProvider = true })

	oapp := &model.OAuthApp{Name: GenerateTestAppName(), Homepage: "https://nowhere.com", Description: "test", CallbackUrls: []string{"https://nowhere.com"}}

	rapp, _, err := adminClient.CreateOAuthApp(oapp)
	require.NoError(t, err)

	oapp.Name = GenerateTestAppName()
	rapp2, _, err := client.CreateOAuthApp(oapp)
	require.NoError(t, err)

	rrapp, _, err := adminClient.GetOAuthApp(rapp.Id)
	require.NoError(t, err)
	assert.Equal(t, rapp.Id, rrapp.Id, "wrong app")
	assert.NotEqual(t, "", rrapp.ClientSecret, "should not be sanitized")

	rrapp2, _, err := adminClient.GetOAuthApp(rapp2.Id)
	require.NoError(t, err)
	assert.Equal(t, rapp2.Id, rrapp2.Id, "wrong app")
	assert.NotEqual(t, "", rrapp2.ClientSecret, "should not be sanitized")

	_, _, err = client.GetOAuthApp(rapp2.Id)
	require.NoError(t, err)

	_, resp, err := client.GetOAuthApp(rapp.Id)
	require.Error(t, err)
	CheckForbiddenStatus(t, resp)

	// Revoke permission from regular users.
	th.RemovePermissionFromRole(model.PermissionManageOAuth.Id, model.SystemUserRoleId)

	_, resp, err = client.GetOAuthApp(rapp2.Id)
	require.Error(t, err)
	CheckForbiddenStatus(t, resp)

	client.Logout()

	_, resp, err = client.GetOAuthApp(rapp2.Id)
	require.Error(t, err)
	CheckUnauthorizedStatus(t, resp)

	_, resp, err = adminClient.GetOAuthApp("junk")
	require.Error(t, err)
	CheckBadRequestStatus(t, resp)

	_, resp, err = adminClient.GetOAuthApp(model.NewId())
	require.Error(t, err)
	CheckNotFoundStatus(t, resp)

	th.App.UpdateConfig(func(cfg *model.Config) { *cfg.ServiceSettings.EnableOAuthServiceProvider = false })
	_, resp, err = adminClient.GetOAuthApp(rapp.Id)
	require.Error(t, err)
	CheckNotImplementedStatus(t, resp)
}

func TestGetOAuthAppInfo(t *testing.T) {
	th := Setup(t)
	defer th.TearDown()
	client := th.Client
	adminClient := th.SystemAdminClient

	defaultRolePermissions := th.SaveDefaultRolePermissions()
	enableOAuthServiceProvider := th.App.Config().ServiceSettings.EnableOAuthServiceProvider
	defer func() {
		th.RestoreDefaultRolePermissions(defaultRolePermissions)
		th.App.UpdateConfig(func(cfg *model.Config) { cfg.ServiceSettings.EnableOAuthServiceProvider = enableOAuthServiceProvider })
	}()

	// Grant permission to regular users.
	th.AddPermissionToRole(model.PermissionManageOAuth.Id, model.SystemUserRoleId)
	th.App.UpdateConfig(func(cfg *model.Config) { *cfg.ServiceSettings.EnableOAuthServiceProvider = true })

	oapp := &model.OAuthApp{Name: GenerateTestAppName(), Homepage: "https://nowhere.com", Description: "test", CallbackUrls: []string{"https://nowhere.com"}}

	rapp, _, err := adminClient.CreateOAuthApp(oapp)
	require.NoError(t, err)

	oapp.Name = GenerateTestAppName()
	rapp2, _, err := client.CreateOAuthApp(oapp)
	require.NoError(t, err)

	rrapp, _, err := adminClient.GetOAuthAppInfo(rapp.Id)
	require.NoError(t, err)
	assert.Equal(t, rapp.Id, rrapp.Id, "wrong app")
	assert.Equal(t, "", rrapp.ClientSecret, "should be sanitized")

	rrapp2, _, err := adminClient.GetOAuthAppInfo(rapp2.Id)
	require.NoError(t, err)
	assert.Equal(t, rapp2.Id, rrapp2.Id, "wrong app")
	assert.Equal(t, "", rrapp2.ClientSecret, "should be sanitized")

	_, _, err = client.GetOAuthAppInfo(rapp2.Id)
	require.NoError(t, err)

	_, _, err = client.GetOAuthAppInfo(rapp.Id)
	require.NoError(t, err)

	// Revoke permission from regular users.
	th.RemovePermissionFromRole(model.PermissionManageOAuth.Id, model.SystemUserRoleId)

	_, _, err = client.GetOAuthAppInfo(rapp2.Id)
	require.NoError(t, err)

	client.Logout()

	_, resp, err := client.GetOAuthAppInfo(rapp2.Id)
	require.Error(t, err)
	CheckUnauthorizedStatus(t, resp)

	_, resp, err = adminClient.GetOAuthAppInfo("junk")
	require.Error(t, err)
	CheckBadRequestStatus(t, resp)

	_, resp, err = adminClient.GetOAuthAppInfo(model.NewId())
	require.Error(t, err)
	CheckNotFoundStatus(t, resp)

	th.App.UpdateConfig(func(cfg *model.Config) { *cfg.ServiceSettings.EnableOAuthServiceProvider = false })
	_, resp, err = adminClient.GetOAuthAppInfo(rapp.Id)
	require.Error(t, err)
	CheckNotImplementedStatus(t, resp)
}

func TestDeleteOAuthApp(t *testing.T) {
	th := Setup(t)
	defer th.TearDown()
	client := th.Client
	adminClient := th.SystemAdminClient

	defaultRolePermissions := th.SaveDefaultRolePermissions()
	enableOAuthServiceProvider := th.App.Config().ServiceSettings.EnableOAuthServiceProvider
	defer func() {
		th.RestoreDefaultRolePermissions(defaultRolePermissions)
		th.App.UpdateConfig(func(cfg *model.Config) { cfg.ServiceSettings.EnableOAuthServiceProvider = enableOAuthServiceProvider })
	}()

	// Grant permission to regular users.
	th.AddPermissionToRole(model.PermissionManageOAuth.Id, model.SystemUserRoleId)
	th.App.UpdateConfig(func(cfg *model.Config) { *cfg.ServiceSettings.EnableOAuthServiceProvider = true })

	oapp := &model.OAuthApp{Name: GenerateTestAppName(), Homepage: "https://nowhere.com", Description: "test", CallbackUrls: []string{"https://nowhere.com"}}

	rapp, _, err := adminClient.CreateOAuthApp(oapp)
	require.NoError(t, err)

	oapp.Name = GenerateTestAppName()
	rapp2, _, err := client.CreateOAuthApp(oapp)
	require.NoError(t, err)

<<<<<<< HEAD
	pass, _, err := adminClient.DeleteOAuthApp(rapp.Id)
	require.NoError(t, err)
	assert.True(t, pass, "should have passed")

	_, _, err = adminClient.DeleteOAuthApp(rapp2.Id)
=======
	_, err = adminClient.DeleteOAuthApp(rapp.Id)
	require.NoError(t, err)

	_, err = adminClient.DeleteOAuthApp(rapp2.Id)
>>>>>>> a8ca5c42
	require.NoError(t, err)

	rapp, _, err = adminClient.CreateOAuthApp(oapp)
	require.NoError(t, err)

	oapp.Name = GenerateTestAppName()
	rapp2, _, err = client.CreateOAuthApp(oapp)
	require.NoError(t, err)

<<<<<<< HEAD
	_, resp, err := client.DeleteOAuthApp(rapp.Id)
	require.Error(t, err)
	CheckForbiddenStatus(t, resp)

	_, _, err = client.DeleteOAuthApp(rapp2.Id)
=======
	resp, err := client.DeleteOAuthApp(rapp.Id)
	require.Error(t, err)
	CheckForbiddenStatus(t, resp)

	_, err = client.DeleteOAuthApp(rapp2.Id)
>>>>>>> a8ca5c42
	require.NoError(t, err)

	// Revoke permission from regular users.
	th.RemovePermissionFromRole(model.PermissionManageOAuth.Id, model.SystemUserRoleId)

<<<<<<< HEAD
	_, resp, err = client.DeleteOAuthApp(rapp.Id)
=======
	resp, err = client.DeleteOAuthApp(rapp.Id)
>>>>>>> a8ca5c42
	require.Error(t, err)
	CheckForbiddenStatus(t, resp)

	client.Logout()
<<<<<<< HEAD
	_, resp, err = client.DeleteOAuthApp(rapp.Id)
	require.Error(t, err)
	CheckUnauthorizedStatus(t, resp)

	_, resp, err = adminClient.DeleteOAuthApp("junk")
	require.Error(t, err)
	CheckBadRequestStatus(t, resp)

	_, resp, err = adminClient.DeleteOAuthApp(model.NewId())
=======
	resp, err = client.DeleteOAuthApp(rapp.Id)
	require.Error(t, err)
	CheckUnauthorizedStatus(t, resp)

	resp, err = adminClient.DeleteOAuthApp("junk")
	require.Error(t, err)
	CheckBadRequestStatus(t, resp)

	resp, err = adminClient.DeleteOAuthApp(model.NewId())
>>>>>>> a8ca5c42
	require.Error(t, err)
	CheckNotFoundStatus(t, resp)

	th.App.UpdateConfig(func(cfg *model.Config) { *cfg.ServiceSettings.EnableOAuthServiceProvider = false })
<<<<<<< HEAD
	_, resp, err = adminClient.DeleteOAuthApp(rapp.Id)
=======
	resp, err = adminClient.DeleteOAuthApp(rapp.Id)
>>>>>>> a8ca5c42
	require.Error(t, err)
	CheckNotImplementedStatus(t, resp)
}

func TestRegenerateOAuthAppSecret(t *testing.T) {
	th := Setup(t)
	defer th.TearDown()
	client := th.Client
	adminClient := th.SystemAdminClient

	defaultRolePermissions := th.SaveDefaultRolePermissions()
	enableOAuthServiceProvider := th.App.Config().ServiceSettings.EnableOAuthServiceProvider
	defer func() {
		th.RestoreDefaultRolePermissions(defaultRolePermissions)
		th.App.UpdateConfig(func(cfg *model.Config) { cfg.ServiceSettings.EnableOAuthServiceProvider = enableOAuthServiceProvider })
	}()

	// Grant permission to regular users.
	th.AddPermissionToRole(model.PermissionManageOAuth.Id, model.SystemUserRoleId)
	th.App.UpdateConfig(func(cfg *model.Config) { *cfg.ServiceSettings.EnableOAuthServiceProvider = true })

	oapp := &model.OAuthApp{Name: GenerateTestAppName(), Homepage: "https://nowhere.com", Description: "test", CallbackUrls: []string{"https://nowhere.com"}}

	rapp, _, err := adminClient.CreateOAuthApp(oapp)
	require.NoError(t, err)

	oapp.Name = GenerateTestAppName()
	rapp2, _, err := client.CreateOAuthApp(oapp)
	require.NoError(t, err)

	rrapp, _, err := adminClient.RegenerateOAuthAppSecret(rapp.Id)
	require.NoError(t, err)
	assert.Equal(t, rrapp.Id, rapp.Id, "wrong app")
	assert.NotEqual(t, rapp.ClientSecret, rrapp.ClientSecret, "secret didn't change")

	_, _, err = adminClient.RegenerateOAuthAppSecret(rapp2.Id)
	require.NoError(t, err)

	rapp, _, err = adminClient.CreateOAuthApp(oapp)
	require.NoError(t, err)

	oapp.Name = GenerateTestAppName()
	rapp2, _, err = client.CreateOAuthApp(oapp)
	require.NoError(t, err)

	_, resp, err := client.RegenerateOAuthAppSecret(rapp.Id)
	require.Error(t, err)
	CheckForbiddenStatus(t, resp)

	_, _, err = client.RegenerateOAuthAppSecret(rapp2.Id)
	require.NoError(t, err)

	// Revoke permission from regular users.
	th.RemovePermissionFromRole(model.PermissionManageOAuth.Id, model.SystemUserRoleId)

	_, resp, err = client.RegenerateOAuthAppSecret(rapp.Id)
	require.Error(t, err)
	CheckForbiddenStatus(t, resp)

	client.Logout()
	_, resp, err = client.RegenerateOAuthAppSecret(rapp.Id)
	require.Error(t, err)
	CheckUnauthorizedStatus(t, resp)

	_, resp, err = adminClient.RegenerateOAuthAppSecret("junk")
	require.Error(t, err)
	CheckBadRequestStatus(t, resp)

	_, resp, err = adminClient.RegenerateOAuthAppSecret(model.NewId())
	require.Error(t, err)
	CheckNotFoundStatus(t, resp)

	th.App.UpdateConfig(func(cfg *model.Config) { *cfg.ServiceSettings.EnableOAuthServiceProvider = false })
	_, resp, err = adminClient.RegenerateOAuthAppSecret(rapp.Id)
	require.Error(t, err)
	CheckNotImplementedStatus(t, resp)
}

func TestGetAuthorizedOAuthAppsForUser(t *testing.T) {
	th := Setup(t).InitBasic()
	defer th.TearDown()
	client := th.Client
	adminClient := th.SystemAdminClient

	enableOAuth := th.App.Config().ServiceSettings.EnableOAuthServiceProvider
	defer func() {
		th.App.UpdateConfig(func(cfg *model.Config) { cfg.ServiceSettings.EnableOAuthServiceProvider = enableOAuth })
	}()
	th.App.UpdateConfig(func(cfg *model.Config) { *cfg.ServiceSettings.EnableOAuthServiceProvider = true })

	oapp := &model.OAuthApp{Name: GenerateTestAppName(), Homepage: "https://nowhere.com", Description: "test", CallbackUrls: []string{"https://nowhere.com"}}

	rapp, _, err := adminClient.CreateOAuthApp(oapp)
	require.NoError(t, err)

	authRequest := &model.AuthorizeRequest{
		ResponseType: model.AuthCodeResponseType,
		ClientId:     rapp.Id,
		RedirectUri:  rapp.CallbackUrls[0],
		Scope:        "",
		State:        "123",
	}

	_, _, err = client.AuthorizeOAuthApp(authRequest)
	require.NoError(t, err)

	apps, _, err := client.GetAuthorizedOAuthAppsForUser(th.BasicUser.Id, 0, 1000)
	require.NoError(t, err)

	found := false
	for _, a := range apps {
		if a.Id == rapp.Id {
			found = true
		}
		assert.Equal(t, "", a.ClientSecret, "not sanitized")
	}
	require.True(t, found, "missing app")

	_, resp, err := client.GetAuthorizedOAuthAppsForUser(th.BasicUser2.Id, 0, 1000)
	require.Error(t, err)
	CheckForbiddenStatus(t, resp)

	_, resp, err = client.GetAuthorizedOAuthAppsForUser("junk", 0, 1000)
	require.Error(t, err)
	CheckBadRequestStatus(t, resp)

	client.Logout()
	_, resp, err = client.GetAuthorizedOAuthAppsForUser(th.BasicUser.Id, 0, 1000)
	require.Error(t, err)
	CheckUnauthorizedStatus(t, resp)

	_, _, err = adminClient.GetAuthorizedOAuthAppsForUser(th.BasicUser.Id, 0, 1000)
	require.NoError(t, err)
}

func closeBody(r *http.Response) {
	if r != nil && r.Body != nil {
		ioutil.ReadAll(r.Body)
		r.Body.Close()
	}
}

func TestNilAuthorizeOAuthApp(t *testing.T) {
	th := Setup(t).InitBasic()
	defer th.TearDown()
	client := th.Client

	_, _, err := client.AuthorizeOAuthApp(nil)
	require.Error(t, err)
	CheckErrorID(t, err, "api.context.invalid_body_param.app_error")
}<|MERGE_RESOLUTION|>--- conflicted
+++ resolved
@@ -431,18 +431,10 @@
 	rapp2, _, err := client.CreateOAuthApp(oapp)
 	require.NoError(t, err)
 
-<<<<<<< HEAD
-	pass, _, err := adminClient.DeleteOAuthApp(rapp.Id)
-	require.NoError(t, err)
-	assert.True(t, pass, "should have passed")
-
-	_, _, err = adminClient.DeleteOAuthApp(rapp2.Id)
-=======
 	_, err = adminClient.DeleteOAuthApp(rapp.Id)
 	require.NoError(t, err)
 
 	_, err = adminClient.DeleteOAuthApp(rapp2.Id)
->>>>>>> a8ca5c42
 	require.NoError(t, err)
 
 	rapp, _, err = adminClient.CreateOAuthApp(oapp)
@@ -452,63 +444,35 @@
 	rapp2, _, err = client.CreateOAuthApp(oapp)
 	require.NoError(t, err)
 
-<<<<<<< HEAD
-	_, resp, err := client.DeleteOAuthApp(rapp.Id)
-	require.Error(t, err)
-	CheckForbiddenStatus(t, resp)
-
-	_, _, err = client.DeleteOAuthApp(rapp2.Id)
-=======
 	resp, err := client.DeleteOAuthApp(rapp.Id)
 	require.Error(t, err)
 	CheckForbiddenStatus(t, resp)
 
 	_, err = client.DeleteOAuthApp(rapp2.Id)
->>>>>>> a8ca5c42
 	require.NoError(t, err)
 
 	// Revoke permission from regular users.
 	th.RemovePermissionFromRole(model.PermissionManageOAuth.Id, model.SystemUserRoleId)
 
-<<<<<<< HEAD
-	_, resp, err = client.DeleteOAuthApp(rapp.Id)
-=======
 	resp, err = client.DeleteOAuthApp(rapp.Id)
->>>>>>> a8ca5c42
-	require.Error(t, err)
-	CheckForbiddenStatus(t, resp)
-
-	client.Logout()
-<<<<<<< HEAD
-	_, resp, err = client.DeleteOAuthApp(rapp.Id)
-	require.Error(t, err)
-	CheckUnauthorizedStatus(t, resp)
-
-	_, resp, err = adminClient.DeleteOAuthApp("junk")
+	require.Error(t, err)
+	CheckForbiddenStatus(t, resp)
+
+	client.Logout()
+	resp, err = client.DeleteOAuthApp(rapp.Id)
+	require.Error(t, err)
+	CheckUnauthorizedStatus(t, resp)
+
+	resp, err = adminClient.DeleteOAuthApp("junk")
 	require.Error(t, err)
 	CheckBadRequestStatus(t, resp)
 
-	_, resp, err = adminClient.DeleteOAuthApp(model.NewId())
-=======
-	resp, err = client.DeleteOAuthApp(rapp.Id)
-	require.Error(t, err)
-	CheckUnauthorizedStatus(t, resp)
-
-	resp, err = adminClient.DeleteOAuthApp("junk")
-	require.Error(t, err)
-	CheckBadRequestStatus(t, resp)
-
 	resp, err = adminClient.DeleteOAuthApp(model.NewId())
->>>>>>> a8ca5c42
 	require.Error(t, err)
 	CheckNotFoundStatus(t, resp)
 
 	th.App.UpdateConfig(func(cfg *model.Config) { *cfg.ServiceSettings.EnableOAuthServiceProvider = false })
-<<<<<<< HEAD
-	_, resp, err = adminClient.DeleteOAuthApp(rapp.Id)
-=======
 	resp, err = adminClient.DeleteOAuthApp(rapp.Id)
->>>>>>> a8ca5c42
 	require.Error(t, err)
 	CheckNotImplementedStatus(t, resp)
 }

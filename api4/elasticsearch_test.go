--- conflicted
+++ resolved
@@ -15,21 +15,13 @@
 	defer th.TearDown()
 
 	t.Run("as system user", func(t *testing.T) {
-<<<<<<< HEAD
-		_, resp, err := th.Client.TestElasticsearch()
-=======
 		resp, err := th.Client.TestElasticsearch()
->>>>>>> a8ca5c42
 		require.Error(t, err)
 		CheckForbiddenStatus(t, resp)
 	})
 
 	t.Run("as system admin", func(t *testing.T) {
-<<<<<<< HEAD
-		_, resp, err := th.SystemAdminClient.TestElasticsearch()
-=======
 		resp, err := th.SystemAdminClient.TestElasticsearch()
->>>>>>> a8ca5c42
 		require.Error(t, err)
 		CheckNotImplementedStatus(t, resp)
 	})
@@ -37,11 +29,7 @@
 	t.Run("as restricted system admin", func(t *testing.T) {
 		th.App.UpdateConfig(func(cfg *model.Config) { *cfg.ExperimentalSettings.RestrictSystemAdmin = true })
 
-<<<<<<< HEAD
-		_, resp, err := th.SystemAdminClient.TestElasticsearch()
-=======
 		resp, err := th.SystemAdminClient.TestElasticsearch()
->>>>>>> a8ca5c42
 		require.Error(t, err)
 		CheckForbiddenStatus(t, resp)
 	})
@@ -52,21 +40,13 @@
 	defer th.TearDown()
 
 	t.Run("as system user", func(t *testing.T) {
-<<<<<<< HEAD
-		_, resp, err := th.Client.PurgeElasticsearchIndexes()
-=======
 		resp, err := th.Client.PurgeElasticsearchIndexes()
->>>>>>> a8ca5c42
 		require.Error(t, err)
 		CheckForbiddenStatus(t, resp)
 	})
 
 	t.Run("as system admin", func(t *testing.T) {
-<<<<<<< HEAD
-		_, resp, err := th.SystemAdminClient.PurgeElasticsearchIndexes()
-=======
 		resp, err := th.SystemAdminClient.PurgeElasticsearchIndexes()
->>>>>>> a8ca5c42
 		require.Error(t, err)
 		CheckNotImplementedStatus(t, resp)
 	})
@@ -74,11 +54,7 @@
 	t.Run("as restricted system admin", func(t *testing.T) {
 		th.App.UpdateConfig(func(cfg *model.Config) { *cfg.ExperimentalSettings.RestrictSystemAdmin = true })
 
-<<<<<<< HEAD
-		_, resp, err := th.SystemAdminClient.PurgeElasticsearchIndexes()
-=======
 		resp, err := th.SystemAdminClient.PurgeElasticsearchIndexes()
->>>>>>> a8ca5c42
 		require.Error(t, err)
 		CheckForbiddenStatus(t, resp)
 	})

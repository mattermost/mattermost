--- conflicted
+++ resolved
@@ -688,11 +688,7 @@
 	auditRec.Success()
 
 	w.WriteHeader(http.StatusCreated)
-<<<<<<< HEAD
-	if err := json.NewEncoder(w).Encode(member); err != nil {
-=======
 	if err := json.NewEncoder(w).Encode(tm); err != nil {
->>>>>>> 28ef5856
 		mlog.Warn("Error while writing response", mlog.Err(err))
 	}
 }
@@ -1098,21 +1094,13 @@
 	var err *model.AppError
 
 	if c.App.SessionHasPermissionTo(*c.AppContext.Session(), model.PermissionListPrivateTeams) && c.App.SessionHasPermissionTo(*c.AppContext.Session(), model.PermissionListPublicTeams) {
-<<<<<<< HEAD
-		teams, totalCount, err = c.App.SearchAllTeams(props)
-=======
 		teams, totalCount, err = c.App.SearchAllTeams(&props)
->>>>>>> 28ef5856
 	} else if c.App.SessionHasPermissionTo(*c.AppContext.Session(), model.PermissionListPrivateTeams) {
 		if props.Page != nil || props.PerPage != nil {
 			c.Err = model.NewAppError("searchTeams", "api.team.search_teams.pagination_not_implemented.private_team_search", nil, "", http.StatusNotImplemented)
 			return
 		}
-<<<<<<< HEAD
-		teams, err = c.App.SearchPrivateTeams(props)
-=======
 		teams, err = c.App.SearchPrivateTeams(&props)
->>>>>>> 28ef5856
 	} else if c.App.SessionHasPermissionTo(*c.AppContext.Session(), model.PermissionListPublicTeams) {
 		if props.Page != nil || props.PerPage != nil {
 			c.Err = model.NewAppError("searchTeams", "api.team.search_teams.pagination_not_implemented.public_team_search", nil, "", http.StatusNotImplemented)

--- conflicted
+++ resolved
@@ -1049,39 +1049,21 @@
 			require.NotEqual(t, c.TeamId, "")
 		}
 
-<<<<<<< HEAD
-		channels, resp = client.GetAllChannels(0, 10, "")
-		CheckNoError(t, resp)
+		channels, _, err = client.GetAllChannels(0, 10, "")
+		require.NoError(t, err)
 		require.True(t, len(channels) >= 3)
 
-		channels, resp = client.GetAllChannels(1, 1, "")
-		CheckNoError(t, resp)
+		channels, _, err = client.GetAllChannels(1, 1, "")
+		require.NoError(t, err)
 		require.Len(t, channels, 1)
 
-		channels, resp = client.GetAllChannels(10000, 10000, "")
-		CheckNoError(t, resp)
+		channels, _, err = client.GetAllChannels(10000, 10000, "")
+		require.NoError(t, err)
 		require.Empty(t, channels)
 
-		channels, resp = client.GetAllChannels(0, 10000, "")
-		require.Nil(t, resp.Error)
+		channels, _, err = client.GetAllChannels(0, 10000, "")
+		require.NoError(t, err)
 		beforeCount := len(channels)
-=======
-		channels, _, err = client.GetAllChannels(0, 10, "")
-		require.NoError(t, err)
-		require.True(t, len(*channels) >= 3)
-
-		channels, _, err = client.GetAllChannels(1, 1, "")
-		require.NoError(t, err)
-		require.Len(t, *channels, 1)
-
-		channels, _, err = client.GetAllChannels(10000, 10000, "")
-		require.NoError(t, err)
-		require.Empty(t, *channels)
-
-		channels, _, err = client.GetAllChannels(0, 10000, "")
-		require.NoError(t, err)
-		beforeCount := len(*channels)
->>>>>>> d181ae92
 
 		firstChannel := channels[0].Channel
 
@@ -1093,13 +1075,8 @@
 		for _, item := range channels {
 			ids = append(ids, item.Channel.Id)
 		}
-<<<<<<< HEAD
-		require.Nil(t, resp.Error)
+		require.NoError(t, err)
 		require.Len(t, channels, beforeCount-1)
-=======
-		require.NoError(t, err)
-		require.Len(t, *channels, beforeCount-1)
->>>>>>> d181ae92
 		require.NotContains(t, ids, firstChannel.Id)
 
 		channels, _, err = client.GetAllChannelsIncludeDeleted(0, 10000, "")
@@ -1107,13 +1084,8 @@
 		for _, item := range channels {
 			ids = append(ids, item.Channel.Id)
 		}
-<<<<<<< HEAD
-		require.Nil(t, resp.Error)
+		require.NoError(t, err)
 		require.True(t, len(channels) > beforeCount)
-=======
-		require.NoError(t, err)
-		require.True(t, len(*channels) > beforeCount)
->>>>>>> d181ae92
 		require.Contains(t, ids, firstChannel.Id)
 	})
 
@@ -1124,13 +1096,8 @@
 	sysManagerChannels, resp, err := th.SystemManagerClient.GetAllChannels(0, 10000, "")
 	require.NoError(t, err)
 	CheckOKStatus(t, resp)
-<<<<<<< HEAD
-	policyChannel := sysManagerChannels[0]
-	policy, savePolicyErr := th.App.Srv().Store.RetentionPolicy().Save(&model.RetentionPolicyWithTeamAndChannelIDs{
-=======
-	policyChannel := (*sysManagerChannels)[0]
+	policyChannel := (sysManagerChannels)[0]
 	policy, err := th.App.Srv().Store.RetentionPolicy().Save(&model.RetentionPolicyWithTeamAndChannelIDs{
->>>>>>> d181ae92
 		RetentionPolicy: model.RetentionPolicy{
 			DisplayName:  "Policy 1",
 			PostDuration: model.NewInt64(30),
@@ -1203,31 +1170,17 @@
 	}
 	require.Equal(t, int64(6), total)
 
-<<<<<<< HEAD
-	channels, _, resp = th.SystemAdminClient.GetAllChannelsWithCount(0, 10, "")
-	CheckNoError(t, resp)
+	channels, _, _, err = th.SystemAdminClient.GetAllChannelsWithCount(0, 10, "")
+	require.NoError(t, err)
 	require.True(t, len(channels) >= 3)
 
-	channels, _, resp = th.SystemAdminClient.GetAllChannelsWithCount(1, 1, "")
-	CheckNoError(t, resp)
+	channels, _, _, err = th.SystemAdminClient.GetAllChannelsWithCount(1, 1, "")
+	require.NoError(t, err)
 	require.Len(t, channels, 1)
 
-	channels, _, resp = th.SystemAdminClient.GetAllChannelsWithCount(10000, 10000, "")
-	CheckNoError(t, resp)
+	channels, _, _, err = th.SystemAdminClient.GetAllChannelsWithCount(10000, 10000, "")
+	require.NoError(t, err)
 	require.Empty(t, channels)
-=======
-	channels, _, _, err = th.SystemAdminClient.GetAllChannelsWithCount(0, 10, "")
-	require.NoError(t, err)
-	require.True(t, len(*channels) >= 3)
-
-	channels, _, _, err = th.SystemAdminClient.GetAllChannelsWithCount(1, 1, "")
-	require.NoError(t, err)
-	require.Len(t, *channels, 1)
-
-	channels, _, _, err = th.SystemAdminClient.GetAllChannelsWithCount(10000, 10000, "")
-	require.NoError(t, err)
-	require.Empty(t, *channels)
->>>>>>> d181ae92
 
 	_, _, resp, err := client.GetAllChannelsWithCount(0, 20, "")
 	require.Error(t, err)
@@ -1552,16 +1505,10 @@
 	}
 	for _, testCase := range testCases {
 		t.Run(testCase.Description, func(t *testing.T) {
-<<<<<<< HEAD
-			channels, resp := th.SystemAdminClient.SearchAllChannels(testCase.Search)
-			CheckNoError(t, resp)
-			assert.Equal(t, len(testCase.ExpectedChannelIds), len(channels))
-=======
-			var channels *model.ChannelListWithTeamData
+			var channels model.ChannelListWithTeamData
 			channels, _, err = th.SystemAdminClient.SearchAllChannels(testCase.Search)
 			require.NoError(t, err)
-			assert.Equal(t, len(testCase.ExpectedChannelIds), len(*channels))
->>>>>>> d181ae92
+			assert.Equal(t, len(testCase.ExpectedChannelIds), len(channels))
 			actualChannelIds := []string{}
 			for _, channelWithTeamData := range channels {
 				actualChannelIds = append(actualChannelIds, channelWithTeamData.Channel.Id)
@@ -1571,15 +1518,9 @@
 	}
 
 	// Searching with no terms returns all default channels
-<<<<<<< HEAD
-	allChannels, resp := th.SystemAdminClient.SearchAllChannels(&model.ChannelSearch{Term: ""})
-	CheckNoError(t, resp)
+	allChannels, _, err := th.SystemAdminClient.SearchAllChannels(&model.ChannelSearch{Term: ""})
+	require.NoError(t, err)
 	assert.True(t, len(allChannels) >= 3)
-=======
-	allChannels, _, err := th.SystemAdminClient.SearchAllChannels(&model.ChannelSearch{Term: ""})
-	require.NoError(t, err)
-	assert.True(t, len(*allChannels) >= 3)
->>>>>>> d181ae92
 
 	_, resp, err := client.SearchAllChannels(&model.ChannelSearch{Term: ""})
 	require.Error(t, err)
@@ -1638,15 +1579,9 @@
 	search.Term = ""
 	search.Page = model.NewInt(0)
 	search.PerPage = model.NewInt(2)
-<<<<<<< HEAD
-	channelsWithCount, resp := th.SystemAdminClient.SearchAllChannelsPaged(search)
-	CheckNoError(t, resp)
+	channelsWithCount, _, err := th.SystemAdminClient.SearchAllChannelsPaged(search)
+	require.NoError(t, err)
 	require.Len(t, channelsWithCount.Channels, 2)
-=======
-	channelsWithCount, _, err := th.SystemAdminClient.SearchAllChannelsPaged(search)
-	require.NoError(t, err)
-	require.Len(t, *channelsWithCount.Channels, 2)
->>>>>>> d181ae92
 
 	search.Term = th.BasicChannel.Name
 	_, resp, err := client.SearchAllChannels(search)
@@ -2164,39 +2099,21 @@
 	th := Setup(t).InitBasic()
 	defer th.TearDown()
 	th.TestForAllClients(t, func(t *testing.T, client *model.Client4) {
-<<<<<<< HEAD
-		members, resp := client.GetChannelMembers(th.BasicChannel.Id, 0, 60, "")
-		CheckNoError(t, resp)
+		members, _, err := client.GetChannelMembers(th.BasicChannel.Id, 0, 60, "")
+		require.NoError(t, err)
 		require.Len(t, members, 3, "should only be 3 users in channel")
 
-		members, resp = client.GetChannelMembers(th.BasicChannel.Id, 0, 2, "")
-		CheckNoError(t, resp)
+		members, _, err = client.GetChannelMembers(th.BasicChannel.Id, 0, 2, "")
+		require.NoError(t, err)
 		require.Len(t, members, 2, "should only be 2 users")
 
-		members, resp = client.GetChannelMembers(th.BasicChannel.Id, 1, 1, "")
-		CheckNoError(t, resp)
+		members, _, err = client.GetChannelMembers(th.BasicChannel.Id, 1, 1, "")
+		require.NoError(t, err)
 		require.Len(t, members, 1, "should only be 1 user")
 
-		members, resp = client.GetChannelMembers(th.BasicChannel.Id, 1000, 100000, "")
-		CheckNoError(t, resp)
+		members, _, err = client.GetChannelMembers(th.BasicChannel.Id, 1000, 100000, "")
+		require.NoError(t, err)
 		require.Empty(t, members, "should be 0 users")
-=======
-		members, _, err := client.GetChannelMembers(th.BasicChannel.Id, 0, 60, "")
-		require.NoError(t, err)
-		require.Len(t, *members, 3, "should only be 3 users in channel")
-
-		members, _, err = client.GetChannelMembers(th.BasicChannel.Id, 0, 2, "")
-		require.NoError(t, err)
-		require.Len(t, *members, 2, "should only be 2 users")
-
-		members, _, err = client.GetChannelMembers(th.BasicChannel.Id, 1, 1, "")
-		require.NoError(t, err)
-		require.Len(t, *members, 1, "should only be 1 user")
-
-		members, _, err = client.GetChannelMembers(th.BasicChannel.Id, 1000, 100000, "")
-		require.NoError(t, err)
-		require.Empty(t, *members, "should be 0 users")
->>>>>>> d181ae92
 
 		_, resp, err := client.GetChannelMembers("junk", 0, 60, "")
 		require.Error(t, err)
@@ -2231,45 +2148,25 @@
 	defer th.TearDown()
 	client := th.Client
 
-<<<<<<< HEAD
-	cm, resp := Client.GetChannelMembersByIds(th.BasicChannel.Id, []string{th.BasicUser.Id})
-	CheckNoError(t, resp)
+	cm, _, err := client.GetChannelMembersByIds(th.BasicChannel.Id, []string{th.BasicUser.Id})
+	require.NoError(t, err)
 	require.Equal(t, th.BasicUser.Id, cm[0].UserId, "returned wrong user")
-=======
-	cm, _, err := client.GetChannelMembersByIds(th.BasicChannel.Id, []string{th.BasicUser.Id})
-	require.NoError(t, err)
-	require.Equal(t, th.BasicUser.Id, (*cm)[0].UserId, "returned wrong user")
->>>>>>> d181ae92
 
 	_, resp, err := client.GetChannelMembersByIds(th.BasicChannel.Id, []string{})
 	require.Error(t, err)
 	CheckBadRequestStatus(t, resp)
 
-<<<<<<< HEAD
-	cm1, resp := Client.GetChannelMembersByIds(th.BasicChannel.Id, []string{"junk"})
-	CheckNoError(t, resp)
+	cm1, _, err := client.GetChannelMembersByIds(th.BasicChannel.Id, []string{"junk"})
+	require.NoError(t, err)
 	require.Empty(t, cm1, "no users should be returned")
 
-	cm1, resp = Client.GetChannelMembersByIds(th.BasicChannel.Id, []string{"junk", th.BasicUser.Id})
-	CheckNoError(t, resp)
+	cm1, _, err = client.GetChannelMembersByIds(th.BasicChannel.Id, []string{"junk", th.BasicUser.Id})
+	require.NoError(t, err)
 	require.Len(t, cm1, 1, "1 member should be returned")
 
-	cm1, resp = Client.GetChannelMembersByIds(th.BasicChannel.Id, []string{th.BasicUser2.Id, th.BasicUser.Id})
-	CheckNoError(t, resp)
+	cm1, _, err = client.GetChannelMembersByIds(th.BasicChannel.Id, []string{th.BasicUser2.Id, th.BasicUser.Id})
+	require.NoError(t, err)
 	require.Len(t, cm1, 2, "2 members should be returned")
-=======
-	cm1, _, err := client.GetChannelMembersByIds(th.BasicChannel.Id, []string{"junk"})
-	require.NoError(t, err)
-	require.Empty(t, *cm1, "no users should be returned")
-
-	cm1, _, err = client.GetChannelMembersByIds(th.BasicChannel.Id, []string{"junk", th.BasicUser.Id})
-	require.NoError(t, err)
-	require.Len(t, *cm1, 1, "1 member should be returned")
-
-	cm1, _, err = client.GetChannelMembersByIds(th.BasicChannel.Id, []string{th.BasicUser2.Id, th.BasicUser.Id})
-	require.NoError(t, err)
-	require.Len(t, *cm1, 2, "2 members should be returned")
->>>>>>> d181ae92
 
 	_, resp, err = client.GetChannelMembersByIds("junk", []string{th.BasicUser.Id})
 	require.Error(t, err)
@@ -2342,15 +2239,9 @@
 	defer th.TearDown()
 	client := th.Client
 
-<<<<<<< HEAD
-	members, resp := Client.GetChannelMembersForUser(th.BasicUser.Id, th.BasicTeam.Id, "")
-	CheckNoError(t, resp)
+	members, _, err := client.GetChannelMembersForUser(th.BasicUser.Id, th.BasicTeam.Id, "")
+	require.NoError(t, err)
 	require.Len(t, members, 6, "should have 6 members on team")
-=======
-	members, _, err := client.GetChannelMembersForUser(th.BasicUser.Id, th.BasicTeam.Id, "")
-	require.NoError(t, err)
-	require.Len(t, *members, 6, "should have 6 members on team")
->>>>>>> d181ae92
 
 	_, resp, err := client.GetChannelMembersForUser("", th.BasicTeam.Id, "")
 	require.Error(t, err)
@@ -3396,17 +3287,10 @@
 		},
 	} {
 		t.Run(tc.description, func(t *testing.T) {
-<<<<<<< HEAD
-			channels, resp := th.Client.AutocompleteChannelsForTeam(tc.teamId, tc.fragment)
-			require.Nil(t, resp.Error)
+			channels, _, err := th.Client.AutocompleteChannelsForTeam(tc.teamId, tc.fragment)
+			require.NoError(t, err)
 			names := make([]string, len(channels))
 			for i, c := range channels {
-=======
-			channels, _, err := th.Client.AutocompleteChannelsForTeam(tc.teamId, tc.fragment)
-			require.NoError(t, err)
-			names := make([]string, len(*channels))
-			for i, c := range *channels {
->>>>>>> d181ae92
 				names[i] = c.Name
 			}
 			for _, name := range tc.expectedIncludes {
@@ -3518,17 +3402,10 @@
 		},
 	} {
 		t.Run(tc.description, func(t *testing.T) {
-<<<<<<< HEAD
-			channels, resp := th.Client.AutocompleteChannelsForTeamForSearch(tc.teamID, tc.fragment)
-			require.Nil(t, resp.Error)
+			channels, _, err := th.Client.AutocompleteChannelsForTeamForSearch(tc.teamID, tc.fragment)
+			require.NoError(t, err)
 			names := make([]string, len(channels))
 			for i, c := range channels {
-=======
-			channels, _, err := th.Client.AutocompleteChannelsForTeamForSearch(tc.teamID, tc.fragment)
-			require.NoError(t, err)
-			names := make([]string, len(*channels))
-			for i, c := range *channels {
->>>>>>> d181ae92
 				names[i] = c.Name
 			}
 			for _, name := range tc.expectedIncludes {
@@ -3657,17 +3534,10 @@
 		},
 	} {
 		t.Run(tc.description, func(t *testing.T) {
-<<<<<<< HEAD
-			channels, resp := th.Client.AutocompleteChannelsForTeamForSearch(tc.teamID, tc.fragment)
-			require.Nil(t, resp.Error)
+			channels, _, err := th.Client.AutocompleteChannelsForTeamForSearch(tc.teamID, tc.fragment)
+			require.NoError(t, err)
 			names := make([]string, len(channels))
 			for i, c := range channels {
-=======
-			channels, _, err := th.Client.AutocompleteChannelsForTeamForSearch(tc.teamID, tc.fragment)
-			require.NoError(t, err)
-			names := make([]string, len(*channels))
-			for i, c := range *channels {
->>>>>>> d181ae92
 				names[i] = c.Name
 			}
 			for _, name := range tc.expectedIncludes {

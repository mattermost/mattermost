--- conflicted
+++ resolved
@@ -1845,11 +1845,7 @@
 	th := Setup(t).InitBasic()
 	defer th.TearDown()
 
-<<<<<<< HEAD
-	defaultChannel, _ := th.App.GetChannelByName(model.DEFAULT_CHANNEL, th.BasicTeam.Id, false)
-=======
 	defaultChannel, _ := th.App.GetChannelByName(model.DefaultChannelName, th.BasicTeam.Id, false)
->>>>>>> 296076bf
 
 	type testTable []struct {
 		name            string
@@ -1862,15 +1858,9 @@
 		publicChannel := th.CreatePublicChannel()
 
 		tt := testTable{
-<<<<<<< HEAD
-			{"Updating default channel should fail with forbidden status if not logged in", defaultChannel, model.CHANNEL_OPEN},
-			{"Updating private channel should fail with forbidden status if not logged in", privateChannel, model.CHANNEL_PRIVATE},
-			{"Updating public channel should fail with forbidden status if not logged in", publicChannel, model.CHANNEL_OPEN},
-=======
 			{"Updating default channel should fail with forbidden status if not logged in", defaultChannel, model.ChannelTypeOpen},
 			{"Updating private channel should fail with forbidden status if not logged in", privateChannel, model.ChannelTypePrivate},
 			{"Updating public channel should fail with forbidden status if not logged in", publicChannel, model.ChannelTypeOpen},
->>>>>>> 296076bf
 		}
 
 		for _, tc := range tt {
@@ -1886,11 +1876,7 @@
 		publicChannel := th.CreatePublicChannel()
 
 		tt := testTable{
-<<<<<<< HEAD
-			{"Converting default channel to private should fail", defaultChannel, model.CHANNEL_PRIVATE},
-=======
 			{"Converting default channel to private should fail", defaultChannel, model.ChannelTypePrivate},
->>>>>>> 296076bf
 			{"Updating privacy to an invalid setting should fail", publicChannel, "invalid"},
 		}
 
@@ -1902,19 +1888,11 @@
 		}
 
 		tt = testTable{
-<<<<<<< HEAD
-			{"Default channel should stay public", defaultChannel, model.CHANNEL_OPEN},
-			{"Public channel should stay public", publicChannel, model.CHANNEL_OPEN},
-			{"Private channel should stay private", privateChannel, model.CHANNEL_PRIVATE},
-			{"Public channel should convert to private", publicChannel, model.CHANNEL_PRIVATE},
-			{"Private channel should convert to public", privateChannel, model.CHANNEL_OPEN},
-=======
 			{"Default channel should stay public", defaultChannel, model.ChannelTypeOpen},
 			{"Public channel should stay public", publicChannel, model.ChannelTypeOpen},
 			{"Private channel should stay private", privateChannel, model.ChannelTypePrivate},
 			{"Public channel should convert to private", publicChannel, model.ChannelTypePrivate},
 			{"Private channel should convert to public", privateChannel, model.ChannelTypeOpen},
->>>>>>> 296076bf
 		}
 
 		for _, tc := range tt {
@@ -1935,35 +1913,20 @@
 
 		th.LoginTeamAdmin()
 
-<<<<<<< HEAD
-		th.RemovePermissionFromRole(model.PERMISSION_CONVERT_PUBLIC_CHANNEL_TO_PRIVATE.Id, model.TEAM_ADMIN_ROLE_ID)
-		th.RemovePermissionFromRole(model.PERMISSION_CONVERT_PRIVATE_CHANNEL_TO_PUBLIC.Id, model.TEAM_ADMIN_ROLE_ID)
-
-		_, resp := th.Client.UpdateChannelPrivacy(publicChannel.Id, model.CHANNEL_PRIVATE)
-		CheckForbiddenStatus(t, resp)
-		_, resp = th.Client.UpdateChannelPrivacy(privateChannel.Id, model.CHANNEL_OPEN)
-=======
 		th.RemovePermissionFromRole(model.PermissionConvertPublicChannelToPrivate.Id, model.TeamAdminRoleId)
 		th.RemovePermissionFromRole(model.PermissionConvertPrivateChannelToPublic.Id, model.TeamAdminRoleId)
 
 		_, resp := th.Client.UpdateChannelPrivacy(publicChannel.Id, model.ChannelTypePrivate)
 		CheckForbiddenStatus(t, resp)
 		_, resp = th.Client.UpdateChannelPrivacy(privateChannel.Id, model.ChannelTypeOpen)
->>>>>>> 296076bf
 		CheckForbiddenStatus(t, resp)
 
 		th.AddPermissionToRole(model.PermissionConvertPublicChannelToPrivate.Id, model.TeamAdminRoleId)
 		th.AddPermissionToRole(model.PermissionConvertPrivateChannelToPublic.Id, model.TeamAdminRoleId)
 
-<<<<<<< HEAD
-		_, resp = th.Client.UpdateChannelPrivacy(privateChannel.Id, model.CHANNEL_OPEN)
-		CheckNoError(t, resp)
-		_, resp = th.Client.UpdateChannelPrivacy(publicChannel.Id, model.CHANNEL_PRIVATE)
-=======
 		_, resp = th.Client.UpdateChannelPrivacy(privateChannel.Id, model.ChannelTypeOpen)
 		CheckNoError(t, resp)
 		_, resp = th.Client.UpdateChannelPrivacy(publicChannel.Id, model.ChannelTypePrivate)
->>>>>>> 296076bf
 		CheckNoError(t, resp)
 	})
 }
@@ -4274,11 +4237,7 @@
 	defer os.Unsetenv("MM_FEATUREFLAGS_COLLAPSEDTHREADS")
 	th.App.UpdateConfig(func(cfg *model.Config) {
 		*cfg.ServiceSettings.ThreadAutoFollow = true
-<<<<<<< HEAD
-		*cfg.ServiceSettings.CollapsedThreads = model.COLLAPSED_THREADS_DEFAULT_ON
-=======
 		*cfg.ServiceSettings.CollapsedThreads = model.CollapsedThreadsDefaultOn
->>>>>>> 296076bf
 	})
 
 	Client := th.Client

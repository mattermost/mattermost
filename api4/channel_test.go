// Copyright (c) 2015-present Mattermost, Inc. All Rights Reserved.
// See LICENSE.txt for license information.

package api4

import (
	"context"
	"fmt"
	"net/http"
	"os"
	"sort"
	"strings"
	"sync"
	"testing"
	"time"

	"github.com/stretchr/testify/assert"
	"github.com/stretchr/testify/require"

	"github.com/mattermost/mattermost-server/v6/app"
	"github.com/mattermost/mattermost-server/v6/config"
	"github.com/mattermost/mattermost-server/v6/model"
	"github.com/mattermost/mattermost-server/v6/plugin/plugintest/mock"
	"github.com/mattermost/mattermost-server/v6/store/storetest/mocks"
)

func TestCreateChannel(t *testing.T) {
	th := Setup(t).InitBasic()
	defer th.TearDown()
	client := th.Client
	team := th.BasicTeam

	channel := &model.Channel{DisplayName: "Test API Name", Name: GenerateTestChannelName(), Type: model.ChannelTypeOpen, TeamId: team.Id}
	private := &model.Channel{DisplayName: "Test API Name", Name: GenerateTestChannelName(), Type: model.ChannelTypePrivate, TeamId: team.Id}

	rchannel, resp, err := client.CreateChannel(channel)
	require.NoError(t, err)
	CheckCreatedStatus(t, resp)

	require.Equal(t, channel.Name, rchannel.Name, "names did not match")
	require.Equal(t, channel.DisplayName, rchannel.DisplayName, "display names did not match")
	require.Equal(t, channel.TeamId, rchannel.TeamId, "team ids did not match")

	rprivate, _, err := client.CreateChannel(private)
	require.NoError(t, err)

	require.Equal(t, private.Name, rprivate.Name, "names did not match")
	require.Equal(t, model.ChannelTypePrivate, rprivate.Type, "wrong channel type")
	require.Equal(t, th.BasicUser.Id, rprivate.CreatorId, "wrong creator id")

	_, resp, err = client.CreateChannel(channel)
	CheckErrorID(t, err, "store.sql_channel.save_channel.exists.app_error")
	CheckBadRequestStatus(t, resp)

	direct := &model.Channel{DisplayName: "Test API Name", Name: GenerateTestChannelName(), Type: model.ChannelTypeDirect, TeamId: team.Id}
	_, resp, err = client.CreateChannel(direct)
	CheckErrorID(t, err, "api.channel.create_channel.direct_channel.app_error")
	CheckBadRequestStatus(t, resp)

	client.Logout()
	_, resp, err = client.CreateChannel(channel)
	require.Error(t, err)
	CheckUnauthorizedStatus(t, resp)

	userNotOnTeam := th.CreateUser()
	client.Login(userNotOnTeam.Email, userNotOnTeam.Password)

	_, resp, err = client.CreateChannel(channel)
	require.Error(t, err)
	CheckForbiddenStatus(t, resp)

	_, resp, err = client.CreateChannel(private)
	require.Error(t, err)
	CheckForbiddenStatus(t, resp)

	// Check the appropriate permissions are enforced.
	defaultRolePermissions := th.SaveDefaultRolePermissions()
	defer func() {
		th.RestoreDefaultRolePermissions(defaultRolePermissions)
	}()

	th.AddPermissionToRole(model.PermissionCreatePublicChannel.Id, model.TeamUserRoleId)
	th.AddPermissionToRole(model.PermissionCreatePrivateChannel.Id, model.TeamUserRoleId)

	th.LoginBasic()

	channel.Name = GenerateTestChannelName()
	_, _, err = client.CreateChannel(channel)
	require.NoError(t, err)

	private.Name = GenerateTestChannelName()
	_, _, err = client.CreateChannel(private)
	require.NoError(t, err)

	th.AddPermissionToRole(model.PermissionCreatePublicChannel.Id, model.TeamAdminRoleId)
	th.AddPermissionToRole(model.PermissionCreatePrivateChannel.Id, model.TeamAdminRoleId)
	th.RemovePermissionFromRole(model.PermissionCreatePublicChannel.Id, model.TeamUserRoleId)
	th.RemovePermissionFromRole(model.PermissionCreatePrivateChannel.Id, model.TeamUserRoleId)

	_, resp, err = client.CreateChannel(channel)
	require.Error(t, err)
	CheckForbiddenStatus(t, resp)

	_, resp, err = client.CreateChannel(private)
	require.Error(t, err)
	CheckForbiddenStatus(t, resp)

	th.LoginTeamAdmin()

	channel.Name = GenerateTestChannelName()
	_, _, err = client.CreateChannel(channel)
	require.NoError(t, err)

	private.Name = GenerateTestChannelName()
	_, _, err = client.CreateChannel(private)
	require.NoError(t, err)

	th.TestForSystemAdminAndLocal(t, func(t *testing.T, client *model.Client4) {
		channel.Name = GenerateTestChannelName()
		_, _, err = client.CreateChannel(channel)
		require.NoError(t, err)

		private.Name = GenerateTestChannelName()
		_, _, err = client.CreateChannel(private)
		require.NoError(t, err)
	})

	// Test posting Garbage
	r, err := client.DoApiPost("/channels", "garbage")
	require.Error(t, err, "expected error")
	require.Equal(t, http.StatusBadRequest, r.StatusCode, "Expected 400 Bad Request")

	// Test GroupConstrained flag
	groupConstrainedChannel := &model.Channel{DisplayName: "Test API Name", Name: GenerateTestChannelName(), Type: model.ChannelTypeOpen, TeamId: team.Id, GroupConstrained: model.NewBool(true)}
	rchannel, _, err = client.CreateChannel(groupConstrainedChannel)
	require.NoError(t, err)

	require.Equal(t, *groupConstrainedChannel.GroupConstrained, *rchannel.GroupConstrained, "GroupConstrained flags do not match")
}

func TestUpdateChannel(t *testing.T) {
	th := Setup(t).InitBasic()
	defer th.TearDown()
	client := th.Client
	team := th.BasicTeam

	channel := &model.Channel{DisplayName: "Test API Name", Name: GenerateTestChannelName(), Type: model.ChannelTypeOpen, TeamId: team.Id}
	private := &model.Channel{DisplayName: "Test API Name", Name: GenerateTestChannelName(), Type: model.ChannelTypePrivate, TeamId: team.Id}

	channel, _, _ = client.CreateChannel(channel)
	private, _, _ = client.CreateChannel(private)

	//Update a open channel
	channel.DisplayName = "My new display name"
	channel.Header = "My fancy header"
	channel.Purpose = "Mattermost ftw!"

	newChannel, _, err := client.UpdateChannel(channel)
	require.NoError(t, err)

	require.Equal(t, channel.DisplayName, newChannel.DisplayName, "Update failed for DisplayName")
	require.Equal(t, channel.Header, newChannel.Header, "Update failed for Header")
	require.Equal(t, channel.Purpose, newChannel.Purpose, "Update failed for Purpose")

	// Test GroupConstrained flag
	channel.GroupConstrained = model.NewBool(true)
	rchannel, resp, err := client.UpdateChannel(channel)
	require.NoError(t, err)
	CheckOKStatus(t, resp)

	require.Equal(t, *channel.GroupConstrained, *rchannel.GroupConstrained, "GroupConstrained flags do not match")

	//Update a private channel
	private.DisplayName = "My new display name for private channel"
	private.Header = "My fancy private header"
	private.Purpose = "Mattermost ftw! in private mode"

	newPrivateChannel, _, err := client.UpdateChannel(private)
	require.NoError(t, err)

	require.Equal(t, private.DisplayName, newPrivateChannel.DisplayName, "Update failed for DisplayName in private channel")
	require.Equal(t, private.Header, newPrivateChannel.Header, "Update failed for Header in private channel")
	require.Equal(t, private.Purpose, newPrivateChannel.Purpose, "Update failed for Purpose in private channel")

	// Test that changing the type fails and returns error

	private.Type = model.ChannelTypeOpen
	_, resp, err = client.UpdateChannel(private)
	require.Error(t, err)
	CheckBadRequestStatus(t, resp)

	// Test that keeping the same type succeeds

	private.Type = model.ChannelTypePrivate
	_, _, err = client.UpdateChannel(private)
	require.NoError(t, err)

	//Non existing channel
	channel1 := &model.Channel{DisplayName: "Test API Name for apiv4", Name: GenerateTestChannelName(), Type: model.ChannelTypeOpen, TeamId: team.Id}
	_, resp, err = client.UpdateChannel(channel1)
	require.Error(t, err)
	CheckNotFoundStatus(t, resp)

	//Try to update with not logged user
	client.Logout()
	_, resp, err = client.UpdateChannel(channel)
	require.Error(t, err)
	CheckUnauthorizedStatus(t, resp)

	//Try to update using another user
	user := th.CreateUser()
	client.Login(user.Email, user.Password)

	channel.DisplayName = "Should not update"
	_, resp, err = client.UpdateChannel(channel)
	require.Error(t, err)
	CheckForbiddenStatus(t, resp)

	// Test updating the header of someone else's GM channel.
	user1 := th.CreateUser()
	user2 := th.CreateUser()
	user3 := th.CreateUser()

	groupChannel, _, err := client.CreateGroupChannel([]string{user1.Id, user2.Id})
	require.NoError(t, err)

	groupChannel.Header = "lolololol"
	client.Logout()
	client.Login(user3.Email, user3.Password)
	_, resp, err = client.UpdateChannel(groupChannel)
	require.Error(t, err)
	CheckForbiddenStatus(t, resp)

	// Test updating the header of someone else's GM channel.
	client.Logout()
	client.Login(user.Email, user.Password)

	directChannel, _, err := client.CreateDirectChannel(user.Id, user1.Id)
	require.NoError(t, err)

	directChannel.Header = "lolololol"
	client.Logout()
	client.Login(user3.Email, user3.Password)
	_, resp, err = client.UpdateChannel(directChannel)
	require.Error(t, err)
	CheckForbiddenStatus(t, resp)
}

func TestPatchChannel(t *testing.T) {
	th := Setup(t).InitBasic()
	defer th.TearDown()
	client := th.Client

	patch := &model.ChannelPatch{
		Name:        new(string),
		DisplayName: new(string),
		Header:      new(string),
		Purpose:     new(string),
	}
	*patch.Name = model.NewId()
	*patch.DisplayName = model.NewId()
	*patch.Header = model.NewId()
	*patch.Purpose = model.NewId()

	channel, _, err := client.PatchChannel(th.BasicChannel.Id, patch)
	require.NoError(t, err)

	require.Equal(t, *patch.Name, channel.Name, "do not match")
	require.Equal(t, *patch.DisplayName, channel.DisplayName, "do not match")
	require.Equal(t, *patch.Header, channel.Header, "do not match")
	require.Equal(t, *patch.Purpose, channel.Purpose, "do not match")

	patch.Name = nil
	oldName := channel.Name
	channel, _, err = client.PatchChannel(th.BasicChannel.Id, patch)
	require.NoError(t, err)

	require.Equal(t, oldName, channel.Name, "should not have updated")

	// Test GroupConstrained flag
	patch.GroupConstrained = model.NewBool(true)
	rchannel, resp, err := client.PatchChannel(th.BasicChannel.Id, patch)
	require.NoError(t, err)
	CheckOKStatus(t, resp)

	require.Equal(t, *rchannel.GroupConstrained, *patch.GroupConstrained, "GroupConstrained flags do not match")
	patch.GroupConstrained = nil

	_, resp, err = client.PatchChannel("junk", patch)
	require.Error(t, err)
	CheckBadRequestStatus(t, resp)

	_, resp, err = client.PatchChannel(model.NewId(), patch)
	require.Error(t, err)
	CheckNotFoundStatus(t, resp)

	user := th.CreateUser()
	client.Login(user.Email, user.Password)
	_, resp, err = client.PatchChannel(th.BasicChannel.Id, patch)
	require.Error(t, err)
	CheckForbiddenStatus(t, resp)

	th.TestForSystemAdminAndLocal(t, func(t *testing.T, client *model.Client4) {
		_, _, err = client.PatchChannel(th.BasicChannel.Id, patch)
		require.NoError(t, err)

		_, _, err = client.PatchChannel(th.BasicPrivateChannel.Id, patch)
		require.NoError(t, err)
	})

	// Test updating the header of someone else's GM channel.
	user1 := th.CreateUser()
	user2 := th.CreateUser()
	user3 := th.CreateUser()

	groupChannel, _, err := client.CreateGroupChannel([]string{user1.Id, user2.Id})
	require.NoError(t, err)

	client.Logout()
	client.Login(user3.Email, user3.Password)

	channelPatch := &model.ChannelPatch{}
	channelPatch.Header = new(string)
	*channelPatch.Header = "lolololol"

	_, resp, err = client.PatchChannel(groupChannel.Id, channelPatch)
	require.Error(t, err)
	CheckForbiddenStatus(t, resp)

	// Test updating the header of someone else's GM channel.
	client.Logout()
	client.Login(user.Email, user.Password)

	directChannel, _, err := client.CreateDirectChannel(user.Id, user1.Id)
	require.NoError(t, err)

	client.Logout()
	client.Login(user3.Email, user3.Password)
	_, resp, err = client.PatchChannel(directChannel.Id, channelPatch)
	require.Error(t, err)
	CheckForbiddenStatus(t, resp)
}

func TestChannelUnicodeNames(t *testing.T) {
	th := Setup(t).InitBasic()
	defer th.TearDown()
	client := th.Client
	team := th.BasicTeam

	t.Run("create channel unicode", func(t *testing.T) {
		channel := &model.Channel{
			Name:        "\u206cenglish\u206dchannel",
			DisplayName: "The \u206cEnglish\u206d Channel",
			Type:        model.ChannelTypeOpen,
			TeamId:      team.Id}

		rchannel, resp, err := client.CreateChannel(channel)
		require.NoError(t, err)
		CheckCreatedStatus(t, resp)

		require.Equal(t, "englishchannel", rchannel.Name, "bad unicode should be filtered from name")
		require.Equal(t, "The English Channel", rchannel.DisplayName, "bad unicode should be filtered from display name")
	})

	t.Run("update channel unicode", func(t *testing.T) {
		channel := &model.Channel{
			DisplayName: "Test API Name",
			Name:        GenerateTestChannelName(),
			Type:        model.ChannelTypeOpen,
			TeamId:      team.Id,
		}
		channel, _, _ = client.CreateChannel(channel)

		channel.Name = "\u206ahistorychannel"
		channel.DisplayName = "UFO's and \ufff9stuff\ufffb."

		newChannel, _, err := client.UpdateChannel(channel)
		require.NoError(t, err)

		require.Equal(t, "historychannel", newChannel.Name, "bad unicode should be filtered from name")
		require.Equal(t, "UFO's and stuff.", newChannel.DisplayName, "bad unicode should be filtered from display name")
	})

	t.Run("patch channel unicode", func(t *testing.T) {
		patch := &model.ChannelPatch{
			Name:        new(string),
			DisplayName: new(string),
			Header:      new(string),
			Purpose:     new(string),
		}
		*patch.Name = "\u206ecommunitychannel\u206f"
		*patch.DisplayName = "Natalie Tran's \ufffcAwesome Channel"

		channel, _, err := client.PatchChannel(th.BasicChannel.Id, patch)
		require.NoError(t, err)

		require.Equal(t, "communitychannel", channel.Name, "bad unicode should be filtered from name")
		require.Equal(t, "Natalie Tran's Awesome Channel", channel.DisplayName, "bad unicode should be filtered from display name")
	})
}

func TestCreateDirectChannel(t *testing.T) {
	th := Setup(t).InitBasic()
	defer th.TearDown()
	client := th.Client
	user1 := th.BasicUser
	user2 := th.BasicUser2
	user3 := th.CreateUser()

	dm, _, err := client.CreateDirectChannel(user1.Id, user2.Id)
	require.NoError(t, err)

	channelName := ""
	if user2.Id > user1.Id {
		channelName = user1.Id + "__" + user2.Id
	} else {
		channelName = user2.Id + "__" + user1.Id
	}

	require.Equal(t, channelName, dm.Name, "dm name didn't match")

	_, resp, err := client.CreateDirectChannel("junk", user2.Id)
	require.Error(t, err)
	CheckBadRequestStatus(t, resp)

	_, resp, err = client.CreateDirectChannel(user1.Id, model.NewId())
	require.Error(t, err)
	CheckBadRequestStatus(t, resp)

	_, resp, err = client.CreateDirectChannel(model.NewId(), user1.Id)
	require.Error(t, err)
	CheckBadRequestStatus(t, resp)

	_, resp, err = client.CreateDirectChannel(model.NewId(), user2.Id)
	require.Error(t, err)
	CheckForbiddenStatus(t, resp)

	r, err := client.DoApiPost("/channels/direct", "garbage")
	require.Error(t, err)
	require.Equal(t, http.StatusBadRequest, r.StatusCode)

	_, _, err = th.SystemAdminClient.CreateDirectChannel(user3.Id, user2.Id)
	require.NoError(t, err)

	// Normal client should not be allowed to create a direct channel if users are
	// restricted to messaging members of their own team
	th.App.UpdateConfig(func(cfg *model.Config) {
		*cfg.TeamSettings.RestrictDirectMessage = model.DirectMessageTeam
	})
	user4 := th.CreateUser()
	_, resp, err = th.Client.CreateDirectChannel(user1.Id, user4.Id)
	require.Error(t, err)
	CheckForbiddenStatus(t, resp)
	th.LinkUserToTeam(user4, th.BasicTeam)
	_, _, err = th.Client.CreateDirectChannel(user1.Id, user4.Id)
	require.NoError(t, err)

	client.Logout()
	_, resp, err = client.CreateDirectChannel(model.NewId(), user2.Id)
	require.Error(t, err)
	CheckUnauthorizedStatus(t, resp)
}

func TestCreateDirectChannelAsGuest(t *testing.T) {
	th := Setup(t).InitBasic()
	defer th.TearDown()
	client := th.Client
	user1 := th.BasicUser

	enableGuestAccounts := *th.App.Config().GuestAccountsSettings.Enable
	defer func() {
		th.App.UpdateConfig(func(cfg *model.Config) { *cfg.GuestAccountsSettings.Enable = enableGuestAccounts })
		th.App.Srv().RemoveLicense()
	}()
	th.App.UpdateConfig(func(cfg *model.Config) { *cfg.GuestAccountsSettings.Enable = true })
	th.App.Srv().SetLicense(model.NewTestLicense())

	id := model.NewId()
	guest := &model.User{
		Email:         "success+" + id + "@simulator.amazonses.com",
		Username:      "un_" + id,
		Nickname:      "nn_" + id,
		Password:      "Password1",
		EmailVerified: true,
	}
	guest, appErr := th.App.CreateGuest(th.Context, guest)
	require.Nil(t, appErr)

	_, _, err := client.Login(guest.Username, "Password1")
	require.NoError(t, err)

	t.Run("Try to created DM with not visible user", func(t *testing.T) {
		var resp *model.Response
		_, resp, err = client.CreateDirectChannel(guest.Id, user1.Id)
		require.Error(t, err)
		CheckForbiddenStatus(t, resp)

		_, resp, err = client.CreateDirectChannel(user1.Id, guest.Id)
		require.Error(t, err)
		CheckForbiddenStatus(t, resp)
	})

	t.Run("Creating DM with visible user", func(t *testing.T) {
		th.LinkUserToTeam(guest, th.BasicTeam)
		th.AddUserToChannel(guest, th.BasicChannel)

		_, _, err = client.CreateDirectChannel(guest.Id, user1.Id)
		require.NoError(t, err)
	})
}

func TestDeleteDirectChannel(t *testing.T) {
	th := Setup(t).InitBasic()
	defer th.TearDown()
	client := th.Client
	user := th.BasicUser
	user2 := th.BasicUser2

	rgc, resp, err := client.CreateDirectChannel(user.Id, user2.Id)
	require.NoError(t, err)
	CheckCreatedStatus(t, resp)
	require.NotNil(t, rgc, "should have created a direct channel")

	_, err = client.DeleteChannel(rgc.Id)
	CheckErrorID(t, err, "api.channel.delete_channel.type.invalid")
}

func TestCreateGroupChannel(t *testing.T) {
	th := Setup(t).InitBasic()
	defer th.TearDown()
	client := th.Client
	user := th.BasicUser
	user2 := th.BasicUser2
	user3 := th.CreateUser()

	userIds := []string{user.Id, user2.Id, user3.Id}

	rgc, resp, err := client.CreateGroupChannel(userIds)
	require.NoError(t, err)
	CheckCreatedStatus(t, resp)

	require.NotNil(t, rgc, "should have created a group channel")
	require.Equal(t, model.ChannelTypeGroup, rgc.Type, "should have created a channel of group type")

	m, _ := th.App.GetChannelMembersPage(rgc.Id, 0, 10)
	require.Len(t, *m, 3, "should have 3 channel members")

	// saving duplicate group channel
	rgc2, _, err := client.CreateGroupChannel([]string{user3.Id, user2.Id})
	require.NoError(t, err)
	require.Equal(t, rgc.Id, rgc2.Id, "should have returned existing channel")

	m2, _ := th.App.GetChannelMembersPage(rgc2.Id, 0, 10)
	require.Equal(t, m, m2)

	_, resp, err = client.CreateGroupChannel([]string{user2.Id})
	require.Error(t, err)
	CheckBadRequestStatus(t, resp)

	user4 := th.CreateUser()
	user5 := th.CreateUser()
	user6 := th.CreateUser()
	user7 := th.CreateUser()
	user8 := th.CreateUser()
	user9 := th.CreateUser()

	rgc, resp, err = client.CreateGroupChannel([]string{user.Id, user2.Id, user3.Id, user4.Id, user5.Id, user6.Id, user7.Id, user8.Id, user9.Id})
	require.Error(t, err)
	CheckBadRequestStatus(t, resp)
	require.Nil(t, rgc)

	_, resp, err = client.CreateGroupChannel([]string{user.Id, user2.Id, user3.Id, GenerateTestId()})
	require.Error(t, err)
	CheckBadRequestStatus(t, resp)

	_, resp, err = client.CreateGroupChannel([]string{user.Id, user2.Id, user3.Id, "junk"})
	require.Error(t, err)
	CheckBadRequestStatus(t, resp)

	client.Logout()

	_, resp, err = client.CreateGroupChannel(userIds)
	require.Error(t, err)
	CheckUnauthorizedStatus(t, resp)

	_, _, err = th.SystemAdminClient.CreateGroupChannel(userIds)
	require.NoError(t, err)
}

func TestCreateGroupChannelAsGuest(t *testing.T) {
	th := Setup(t).InitBasic()
	defer th.TearDown()
	client := th.Client
	user1 := th.BasicUser
	user2 := th.BasicUser2
	user3 := th.CreateUser()
	user4 := th.CreateUser()
	user5 := th.CreateUser()
	th.LinkUserToTeam(user2, th.BasicTeam)
	th.AddUserToChannel(user2, th.BasicChannel)
	th.LinkUserToTeam(user3, th.BasicTeam)
	th.AddUserToChannel(user3, th.BasicChannel)

	enableGuestAccounts := *th.App.Config().GuestAccountsSettings.Enable
	defer func() {
		th.App.UpdateConfig(func(cfg *model.Config) { *cfg.GuestAccountsSettings.Enable = enableGuestAccounts })
		th.App.Srv().RemoveLicense()
	}()
	th.App.UpdateConfig(func(cfg *model.Config) { *cfg.GuestAccountsSettings.Enable = true })
	th.App.Srv().SetLicense(model.NewTestLicense())

	id := model.NewId()
	guest := &model.User{
		Email:         "success+" + id + "@simulator.amazonses.com",
		Username:      "un_" + id,
		Nickname:      "nn_" + id,
		Password:      "Password1",
		EmailVerified: true,
	}
	guest, appErr := th.App.CreateGuest(th.Context, guest)
	require.Nil(t, appErr)

	_, _, err := client.Login(guest.Username, "Password1")
	require.NoError(t, err)

	var resp *model.Response

	t.Run("Try to created GM with not visible users", func(t *testing.T) {
		_, resp, err = client.CreateGroupChannel([]string{guest.Id, user1.Id, user2.Id, user3.Id})
		require.Error(t, err)
		CheckForbiddenStatus(t, resp)

		_, resp, err = client.CreateGroupChannel([]string{user1.Id, user2.Id, guest.Id, user3.Id})
		require.Error(t, err)
		CheckForbiddenStatus(t, resp)
	})

	t.Run("Try to created GM with visible and not visible users", func(t *testing.T) {
		th.LinkUserToTeam(guest, th.BasicTeam)
		th.AddUserToChannel(guest, th.BasicChannel)

		_, resp, err = client.CreateGroupChannel([]string{guest.Id, user1.Id, user3.Id, user4.Id, user5.Id})
		require.Error(t, err)
		CheckForbiddenStatus(t, resp)

		_, resp, err = client.CreateGroupChannel([]string{user1.Id, user2.Id, guest.Id, user4.Id, user5.Id})
		require.Error(t, err)
		CheckForbiddenStatus(t, resp)
	})

	t.Run("Creating GM with visible users", func(t *testing.T) {
		_, _, err = client.CreateGroupChannel([]string{guest.Id, user1.Id, user2.Id, user3.Id})
		require.NoError(t, err)
	})
}

func TestDeleteGroupChannel(t *testing.T) {
	th := Setup(t).InitBasic()
	defer th.TearDown()
	user := th.BasicUser
	user2 := th.BasicUser2
	user3 := th.CreateUser()

	userIds := []string{user.Id, user2.Id, user3.Id}

	th.TestForAllClients(t, func(t *testing.T, client *model.Client4) {
		rgc, resp, err := th.Client.CreateGroupChannel(userIds)
		require.NoError(t, err)
		CheckCreatedStatus(t, resp)
		require.NotNil(t, rgc, "should have created a group channel")
		_, err = client.DeleteChannel(rgc.Id)
		CheckErrorID(t, err, "api.channel.delete_channel.type.invalid")
	})

}

func TestGetChannel(t *testing.T) {
	th := Setup(t).InitBasic()
	defer th.TearDown()
	client := th.Client

	channel, _, err := client.GetChannel(th.BasicChannel.Id, "")
	require.NoError(t, err)
	require.Equal(t, th.BasicChannel.Id, channel.Id, "ids did not match")

	client.RemoveUserFromChannel(th.BasicChannel.Id, th.BasicUser.Id)
	_, _, err = client.GetChannel(th.BasicChannel.Id, "")
	require.NoError(t, err)

	channel, _, err = client.GetChannel(th.BasicPrivateChannel.Id, "")
	require.NoError(t, err)
	require.Equal(t, th.BasicPrivateChannel.Id, channel.Id, "ids did not match")

	client.RemoveUserFromChannel(th.BasicPrivateChannel.Id, th.BasicUser.Id)
	_, resp, err := client.GetChannel(th.BasicPrivateChannel.Id, "")
	require.Error(t, err)
	CheckForbiddenStatus(t, resp)

	_, resp, err = client.GetChannel(model.NewId(), "")
	require.Error(t, err)
	CheckNotFoundStatus(t, resp)

	client.Logout()
	_, resp, err = client.GetChannel(th.BasicChannel.Id, "")
	require.Error(t, err)
	CheckUnauthorizedStatus(t, resp)

	user := th.CreateUser()
	client.Login(user.Email, user.Password)
	_, resp, err = client.GetChannel(th.BasicChannel.Id, "")
	require.Error(t, err)
	CheckForbiddenStatus(t, resp)

	th.TestForSystemAdminAndLocal(t, func(t *testing.T, client *model.Client4) {
		_, _, err = client.GetChannel(th.BasicChannel.Id, "")
		require.NoError(t, err)

		_, _, err = client.GetChannel(th.BasicPrivateChannel.Id, "")
		require.NoError(t, err)

		_, resp, err = client.GetChannel(th.BasicUser.Id, "")
		require.Error(t, err)
		CheckNotFoundStatus(t, resp)
	})
}

func TestGetDeletedChannelsForTeam(t *testing.T) {
	th := Setup(t).InitBasic()
	defer th.TearDown()

	client := th.Client
	team := th.BasicTeam

	th.LoginTeamAdmin()

	channels, _, err := client.GetDeletedChannelsForTeam(team.Id, 0, 100, "")
	require.NoError(t, err)
	numInitialChannelsForTeam := len(channels)

	// create and delete public channel
	publicChannel1 := th.CreatePublicChannel()
	client.DeleteChannel(publicChannel1.Id)

	th.TestForAllClients(t, func(t *testing.T, client *model.Client4) {
		channels, _, err = client.GetDeletedChannelsForTeam(team.Id, 0, 100, "")
		require.NoError(t, err)
		require.Len(t, channels, numInitialChannelsForTeam+1, "should be 1 deleted channel")
	})

	publicChannel2 := th.CreatePublicChannel()
	client.DeleteChannel(publicChannel2.Id)

	th.TestForAllClients(t, func(t *testing.T, client *model.Client4) {
		channels, _, err = client.GetDeletedChannelsForTeam(team.Id, 0, 100, "")
		require.NoError(t, err)
		require.Len(t, channels, numInitialChannelsForTeam+2, "should be 2 deleted channels")
	})

	th.LoginBasic()

	privateChannel1 := th.CreatePrivateChannel()
	client.DeleteChannel(privateChannel1.Id)

	channels, _, err = client.GetDeletedChannelsForTeam(team.Id, 0, 100, "")
	require.NoError(t, err)
	require.Len(t, channels, numInitialChannelsForTeam+3)

	// Login as different user and create private channel
	th.LoginBasic2()
	privateChannel2 := th.CreatePrivateChannel()
	client.DeleteChannel(privateChannel2.Id)

	// Log back in as first user
	th.LoginBasic()

	channels, _, err = client.GetDeletedChannelsForTeam(team.Id, 0, 100, "")
	require.NoError(t, err)
	require.Len(t, channels, numInitialChannelsForTeam+3)

	th.TestForSystemAdminAndLocal(t, func(t *testing.T, client *model.Client4) {
		channels, _, err = client.GetDeletedChannelsForTeam(team.Id, 0, 100, "")
		require.NoError(t, err)
		require.Len(t, channels, numInitialChannelsForTeam+2)
	})

	channels, _, err = client.GetDeletedChannelsForTeam(team.Id, 0, 1, "")
	require.NoError(t, err)
	require.Len(t, channels, 1, "should be one channel per page")

	channels, _, err = client.GetDeletedChannelsForTeam(team.Id, 1, 1, "")
	require.NoError(t, err)
	require.Len(t, channels, 1, "should be one channel per page")
}

func TestGetPrivateChannelsForTeam(t *testing.T) {
	th := Setup(t).InitBasic()
	defer th.TearDown()
	team := th.BasicTeam

	// normal user
	_, resp, err := th.Client.GetPrivateChannelsForTeam(team.Id, 0, 100, "")
	require.Error(t, err)
	CheckForbiddenStatus(t, resp)

	th.TestForSystemAdminAndLocal(t, func(t *testing.T, c *model.Client4) {
		channels, _, err := c.GetPrivateChannelsForTeam(team.Id, 0, 100, "")
		require.NoError(t, err)
		// th.BasicPrivateChannel and th.BasicPrivateChannel2
		require.Len(t, channels, 2, "wrong number of private channels")
		for _, c := range channels {
			// check all channels included are private
			require.Equal(t, model.ChannelTypePrivate, c.Type, "should include private channels only")
		}

		channels, _, err = c.GetPrivateChannelsForTeam(team.Id, 0, 1, "")
		require.NoError(t, err)
		require.Len(t, channels, 1, "should be one channel per page")

		channels, _, err = c.GetPrivateChannelsForTeam(team.Id, 1, 1, "")
		require.NoError(t, err)
		require.Len(t, channels, 1, "should be one channel per page")

		channels, _, err = c.GetPrivateChannelsForTeam(team.Id, 10000, 100, "")
		require.NoError(t, err)
		require.Empty(t, channels, "should be no channel")

		_, resp, err = c.GetPrivateChannelsForTeam("junk", 0, 100, "")
		require.Error(t, err)
		CheckBadRequestStatus(t, resp)
	})
}

func TestGetPublicChannelsForTeam(t *testing.T) {
	th := Setup(t).InitBasic()
	defer th.TearDown()
	client := th.Client
	team := th.BasicTeam
	publicChannel1 := th.BasicChannel
	publicChannel2 := th.BasicChannel2

	channels, _, err := client.GetPublicChannelsForTeam(team.Id, 0, 100, "")
	require.NoError(t, err)
	require.Len(t, channels, 4, "wrong path")

	for i, c := range channels {
		// check all channels included are open
		require.Equal(t, model.ChannelTypeOpen, c.Type, "should include open channel only")

		// only check the created 2 public channels
		require.False(t, i < 2 && !(c.DisplayName == publicChannel1.DisplayName || c.DisplayName == publicChannel2.DisplayName), "should match public channel display name")
	}

	privateChannel := th.CreatePrivateChannel()
	channels, _, err = client.GetPublicChannelsForTeam(team.Id, 0, 100, "")
	require.NoError(t, err)
	require.Len(t, channels, 4, "incorrect length of team public channels")

	for _, c := range channels {
		require.Equal(t, model.ChannelTypeOpen, c.Type, "should not include private channel")
		require.NotEqual(t, privateChannel.DisplayName, c.DisplayName, "should not match private channel display name")
	}

	channels, _, err = client.GetPublicChannelsForTeam(team.Id, 0, 1, "")
	require.NoError(t, err)
	require.Len(t, channels, 1, "should be one channel per page")

	channels, _, err = client.GetPublicChannelsForTeam(team.Id, 1, 1, "")
	require.NoError(t, err)
	require.Len(t, channels, 1, "should be one channel per page")

	channels, _, err = client.GetPublicChannelsForTeam(team.Id, 10000, 100, "")
	require.NoError(t, err)
	require.Empty(t, channels, "should be no channel")

	_, resp, err := client.GetPublicChannelsForTeam("junk", 0, 100, "")
	require.Error(t, err)
	CheckBadRequestStatus(t, resp)

	_, resp, err = client.GetPublicChannelsForTeam(model.NewId(), 0, 100, "")
	require.Error(t, err)
	CheckForbiddenStatus(t, resp)

	client.Logout()
	_, resp, err = client.GetPublicChannelsForTeam(team.Id, 0, 100, "")
	require.Error(t, err)
	CheckUnauthorizedStatus(t, resp)

	user := th.CreateUser()
	client.Login(user.Email, user.Password)
	_, resp, err = client.GetPublicChannelsForTeam(team.Id, 0, 100, "")
	require.Error(t, err)
	CheckForbiddenStatus(t, resp)

	th.TestForSystemAdminAndLocal(t, func(t *testing.T, client *model.Client4) {
		_, _, err = client.GetPublicChannelsForTeam(team.Id, 0, 100, "")
		require.NoError(t, err)
	})
}

func TestGetPublicChannelsByIdsForTeam(t *testing.T) {
	th := Setup(t).InitBasic()
	defer th.TearDown()
	client := th.Client
	teamId := th.BasicTeam.Id
	input := []string{th.BasicChannel.Id}
	output := []string{th.BasicChannel.DisplayName}

	channels, _, err := client.GetPublicChannelsByIdsForTeam(teamId, input)
	require.NoError(t, err)
	require.Len(t, channels, 1, "should return 1 channel")
	require.Equal(t, output[0], channels[0].DisplayName, "missing channel")

	input = append(input, GenerateTestId())
	input = append(input, th.BasicChannel2.Id)
	input = append(input, th.BasicPrivateChannel.Id)
	output = append(output, th.BasicChannel2.DisplayName)
	sort.Strings(output)

	channels, _, err = client.GetPublicChannelsByIdsForTeam(teamId, input)
	require.NoError(t, err)
	require.Len(t, channels, 2, "should return 2 channels")

	for i, c := range channels {
		require.Equal(t, output[i], c.DisplayName, "missing channel")
	}

	_, resp, err := client.GetPublicChannelsByIdsForTeam(GenerateTestId(), input)
	require.Error(t, err)
	CheckForbiddenStatus(t, resp)

	_, resp, err = client.GetPublicChannelsByIdsForTeam(teamId, []string{})
	require.Error(t, err)
	CheckBadRequestStatus(t, resp)

	_, resp, err = client.GetPublicChannelsByIdsForTeam(teamId, []string{"junk"})
	require.Error(t, err)
	CheckBadRequestStatus(t, resp)

	_, resp, err = client.GetPublicChannelsByIdsForTeam(teamId, []string{GenerateTestId()})
	require.Error(t, err)
	CheckNotFoundStatus(t, resp)

	_, resp, err = client.GetPublicChannelsByIdsForTeam(teamId, []string{th.BasicPrivateChannel.Id})
	require.Error(t, err)
	CheckNotFoundStatus(t, resp)

	client.Logout()

	_, resp, err = client.GetPublicChannelsByIdsForTeam(teamId, input)
	require.Error(t, err)
	CheckUnauthorizedStatus(t, resp)

	_, _, err = th.SystemAdminClient.GetPublicChannelsByIdsForTeam(teamId, input)
	require.NoError(t, err)
}

func TestGetChannelsForTeamForUser(t *testing.T) {
	th := Setup(t).InitBasic()
	defer th.TearDown()
	client := th.Client

	t.Run("get channels for the team for user", func(t *testing.T) {
		channels, resp, err := client.GetChannelsForTeamForUser(th.BasicTeam.Id, th.BasicUser.Id, false, "")
		require.NoError(t, err)

		found := make([]bool, 3)
		for _, c := range channels {
			if c.Id == th.BasicChannel.Id {
				found[0] = true
			} else if c.Id == th.BasicChannel2.Id {
				found[1] = true
			} else if c.Id == th.BasicPrivateChannel.Id {
				found[2] = true
			}

			require.True(t, c.TeamId == "" || c.TeamId == th.BasicTeam.Id)
		}

		for _, f := range found {
			require.True(t, f, "missing a channel")
		}

		channels, resp, _ = client.GetChannelsForTeamForUser(th.BasicTeam.Id, th.BasicUser.Id, false, resp.Etag)
		CheckEtag(t, channels, resp)

		_, resp, err = client.GetChannelsForTeamForUser(th.BasicTeam.Id, "junk", false, "")
		require.Error(t, err)
		CheckBadRequestStatus(t, resp)

		_, resp, err = client.GetChannelsForTeamForUser("junk", th.BasicUser.Id, false, "")
		require.Error(t, err)
		CheckBadRequestStatus(t, resp)

		_, resp, err = client.GetChannelsForTeamForUser(th.BasicTeam.Id, th.BasicUser2.Id, false, "")
		require.Error(t, err)
		CheckForbiddenStatus(t, resp)

		_, resp, err = client.GetChannelsForTeamForUser(model.NewId(), th.BasicUser.Id, false, "")
		require.Error(t, err)
		CheckForbiddenStatus(t, resp)

		_, _, err = th.SystemAdminClient.GetChannelsForTeamForUser(th.BasicTeam.Id, th.BasicUser.Id, false, "")
		require.NoError(t, err)
	})

	t.Run("deleted channel could be retrieved using the proper flag", func(t *testing.T) {
		testChannel := &model.Channel{
			DisplayName: "dn_" + model.NewId(),
			Name:        GenerateTestChannelName(),
			Type:        model.ChannelTypeOpen,
			TeamId:      th.BasicTeam.Id,
			CreatorId:   th.BasicUser.Id,
		}
		th.App.CreateChannel(th.Context, testChannel, true)
		defer th.App.PermanentDeleteChannel(testChannel)
		channels, _, err := client.GetChannelsForTeamForUser(th.BasicTeam.Id, th.BasicUser.Id, false, "")
		require.NoError(t, err)
		assert.Equal(t, 6, len(channels))
		th.App.DeleteChannel(th.Context, testChannel, th.BasicUser.Id)
		channels, _, err = client.GetChannelsForTeamForUser(th.BasicTeam.Id, th.BasicUser.Id, false, "")
		require.NoError(t, err)
		assert.Equal(t, 5, len(channels))

		// Should return all channels including basicDeleted.
		channels, _, err = client.GetChannelsForTeamForUser(th.BasicTeam.Id, th.BasicUser.Id, true, "")
		require.NoError(t, err)
		assert.Equal(t, 7, len(channels))

		// Should stil return all channels including basicDeleted.
		now := time.Now().Add(-time.Minute).Unix() * 1000
		client.GetChannelsForTeamAndUserWithLastDeleteAt(th.BasicTeam.Id, th.BasicUser.Id,
			true, int(now), "")
		assert.Equal(t, 7, len(channels))
	})
}

func TestGetAllChannels(t *testing.T) {
	th := Setup(t).InitBasic()
	defer th.TearDown()
	client := th.Client

	th.TestForSystemAdminAndLocal(t, func(t *testing.T, client *model.Client4) {
		channels, _, err := client.GetAllChannels(0, 20, "")
		require.NoError(t, err)

		// At least, all the not-deleted channels created during the InitBasic
		require.True(t, len(*channels) >= 3)
		for _, c := range *channels {
			require.NotEqual(t, c.TeamId, "")
		}

		channels, _, err = client.GetAllChannels(0, 10, "")
		require.NoError(t, err)
		require.True(t, len(*channels) >= 3)

		channels, _, err = client.GetAllChannels(1, 1, "")
		require.NoError(t, err)
		require.Len(t, *channels, 1)

		channels, _, err = client.GetAllChannels(10000, 10000, "")
		require.NoError(t, err)
		require.Empty(t, *channels)

		channels, _, err = client.GetAllChannels(0, 10000, "")
		require.NoError(t, err)
		beforeCount := len(*channels)

		firstChannel := (*channels)[0].Channel

		_, err = client.DeleteChannel(firstChannel.Id)
		require.NoError(t, err)

		channels, _, err = client.GetAllChannels(0, 10000, "")
		var ids []string
		for _, item := range *channels {
			ids = append(ids, item.Channel.Id)
		}
		require.NoError(t, err)
		require.Len(t, *channels, beforeCount-1)
		require.NotContains(t, ids, firstChannel.Id)

		channels, _, err = client.GetAllChannelsIncludeDeleted(0, 10000, "")
		ids = []string{}
		for _, item := range *channels {
			ids = append(ids, item.Channel.Id)
		}
		require.NoError(t, err)
		require.True(t, len(*channels) > beforeCount)
		require.Contains(t, ids, firstChannel.Id)
	})

	_, resp, err := client.GetAllChannels(0, 20, "")
	require.Error(t, err)
	CheckForbiddenStatus(t, resp)

	sysManagerChannels, resp, err := th.SystemManagerClient.GetAllChannels(0, 10000, "")
	require.NoError(t, err)
	CheckOKStatus(t, resp)
	policyChannel := (*sysManagerChannels)[0]
	policy, err := th.App.Srv().Store.RetentionPolicy().Save(&model.RetentionPolicyWithTeamAndChannelIDs{
		RetentionPolicy: model.RetentionPolicy{
			DisplayName:  "Policy 1",
			PostDuration: model.NewInt64(30),
		},
		ChannelIDs: []string{policyChannel.Id},
	})
	require.NoError(t, err)

	t.Run("exclude policy constrained", func(t *testing.T) {
		_, resp, err := th.SystemManagerClient.GetAllChannelsExcludePolicyConstrained(0, 10000, "")
		require.Error(t, err)
		CheckForbiddenStatus(t, resp)

		channels, resp, err := th.SystemAdminClient.GetAllChannelsExcludePolicyConstrained(0, 10000, "")
		require.NoError(t, err)
		CheckOKStatus(t, resp)
		found := false
		for _, channel := range *channels {
			if channel.Id == policyChannel.Id {
				found = true
				break
			}
		}
		require.False(t, found)
	})

	t.Run("does not return policy ID", func(t *testing.T) {
		channels, resp, err := th.SystemManagerClient.GetAllChannels(0, 10000, "")
		require.NoError(t, err)
		CheckOKStatus(t, resp)
		found := false
		for _, channel := range *channels {
			if channel.Id == policyChannel.Id {
				found = true
				require.Nil(t, channel.PolicyID)
				break
			}
		}
		require.True(t, found)
	})

	t.Run("returns policy ID", func(t *testing.T) {
		channels, resp, err := th.SystemAdminClient.GetAllChannels(0, 10000, "")
		require.NoError(t, err)
		CheckOKStatus(t, resp)
		found := false
		for _, channel := range *channels {
			if channel.Id == policyChannel.Id {
				found = true
				require.Equal(t, *channel.PolicyID, policy.ID)
				break
			}
		}
		require.True(t, found)
	})
}

func TestGetAllChannelsWithCount(t *testing.T) {
	th := Setup(t).InitBasic()
	defer th.TearDown()
	client := th.Client

	channels, total, _, err := th.SystemAdminClient.GetAllChannelsWithCount(0, 20, "")
	require.NoError(t, err)

	// At least, all the not-deleted channels created during the InitBasic
	require.True(t, len(*channels) >= 3)
	for _, c := range *channels {
		require.NotEqual(t, c.TeamId, "")
	}
	require.Equal(t, int64(6), total)

	channels, _, _, err = th.SystemAdminClient.GetAllChannelsWithCount(0, 10, "")
	require.NoError(t, err)
	require.True(t, len(*channels) >= 3)

	channels, _, _, err = th.SystemAdminClient.GetAllChannelsWithCount(1, 1, "")
	require.NoError(t, err)
	require.Len(t, *channels, 1)

	channels, _, _, err = th.SystemAdminClient.GetAllChannelsWithCount(10000, 10000, "")
	require.NoError(t, err)
	require.Empty(t, *channels)

	_, _, resp, err := client.GetAllChannelsWithCount(0, 20, "")
	require.Error(t, err)
	CheckForbiddenStatus(t, resp)
}

func TestSearchChannels(t *testing.T) {
	th := Setup(t).InitBasic()
	defer th.TearDown()
	client := th.Client

	search := &model.ChannelSearch{Term: th.BasicChannel.Name}

	channels, _, err := client.SearchChannels(th.BasicTeam.Id, search)
	require.NoError(t, err)

	found := false
	for _, c := range channels {
		require.Equal(t, model.ChannelTypeOpen, c.Type, "should only return public channels")

		if c.Id == th.BasicChannel.Id {
			found = true
		}
	}
	require.True(t, found, "didn't find channel")

	search.Term = th.BasicPrivateChannel.Name
	channels, _, err = client.SearchChannels(th.BasicTeam.Id, search)
	require.NoError(t, err)

	found = false
	for _, c := range channels {
		if c.Id == th.BasicPrivateChannel.Id {
			found = true
		}
	}
	require.False(t, found, "shouldn't find private channel")

	search.Term = ""
	_, _, err = client.SearchChannels(th.BasicTeam.Id, search)
	require.NoError(t, err)

	search.Term = th.BasicChannel.Name
	_, resp, err := client.SearchChannels(model.NewId(), search)
	require.Error(t, err)
	CheckNotFoundStatus(t, resp)

	_, resp, err = client.SearchChannels("junk", search)
	require.Error(t, err)
	CheckBadRequestStatus(t, resp)

	_, _, err = th.SystemAdminClient.SearchChannels(th.BasicTeam.Id, search)
	require.NoError(t, err)

	// Check the appropriate permissions are enforced.
	defaultRolePermissions := th.SaveDefaultRolePermissions()
	defer func() {
		th.RestoreDefaultRolePermissions(defaultRolePermissions)
	}()

	// Remove list channels permission from the user
	th.RemovePermissionFromRole(model.PermissionListTeamChannels.Id, model.TeamUserRoleId)

	t.Run("Search for a BasicChannel, which the user is a member of", func(t *testing.T) {
		search.Term = th.BasicChannel.Name
		channelList, _, err := client.SearchChannels(th.BasicTeam.Id, search)
		require.NoError(t, err)

		channelNames := []string{}
		for _, c := range channelList {
			channelNames = append(channelNames, c.Name)
		}
		require.Contains(t, channelNames, th.BasicChannel.Name)
	})

	t.Run("Remove the user from BasicChannel and search again, should not be returned", func(t *testing.T) {
		th.App.RemoveUserFromChannel(th.Context, th.BasicUser.Id, th.BasicUser.Id, th.BasicChannel)

		search.Term = th.BasicChannel.Name
		channelList, _, err := client.SearchChannels(th.BasicTeam.Id, search)
		require.NoError(t, err)

		channelNames := []string{}
		for _, c := range channelList {
			channelNames = append(channelNames, c.Name)
		}
		require.NotContains(t, channelNames, th.BasicChannel.Name)
	})
}

func TestSearchArchivedChannels(t *testing.T) {
	th := Setup(t).InitBasic()
	defer th.TearDown()
	client := th.Client

	search := &model.ChannelSearch{Term: th.BasicChannel.Name}

	client.DeleteChannel(th.BasicChannel.Id)

	channels, _, err := client.SearchArchivedChannels(th.BasicTeam.Id, search)
	require.NoError(t, err)

	found := false
	for _, c := range channels {
		require.Equal(t, model.ChannelTypeOpen, c.Type)

		if c.Id == th.BasicChannel.Id {
			found = true
		}
	}

	require.True(t, found)

	search.Term = th.BasicPrivateChannel.Name
	client.DeleteChannel(th.BasicPrivateChannel.Id)

	channels, _, err = client.SearchArchivedChannels(th.BasicTeam.Id, search)
	require.NoError(t, err)

	found = false
	for _, c := range channels {
		if c.Id == th.BasicPrivateChannel.Id {
			found = true
		}
	}

	require.True(t, found)

	search.Term = ""
	_, _, err = client.SearchArchivedChannels(th.BasicTeam.Id, search)
	require.NoError(t, err)

	search.Term = th.BasicDeletedChannel.Name
	_, resp, err := client.SearchArchivedChannels(model.NewId(), search)
	require.Error(t, err)
	CheckNotFoundStatus(t, resp)

	_, resp, err = client.SearchArchivedChannels("junk", search)
	require.Error(t, err)
	CheckBadRequestStatus(t, resp)

	_, _, err = th.SystemAdminClient.SearchArchivedChannels(th.BasicTeam.Id, search)
	require.NoError(t, err)

	// Check the appropriate permissions are enforced.
	defaultRolePermissions := th.SaveDefaultRolePermissions()
	defer func() {
		th.RestoreDefaultRolePermissions(defaultRolePermissions)
	}()

	// Remove list channels permission from the user
	th.RemovePermissionFromRole(model.PermissionListTeamChannels.Id, model.TeamUserRoleId)

	t.Run("Search for a BasicDeletedChannel, which the user is a member of", func(t *testing.T) {
		search.Term = th.BasicDeletedChannel.Name
		channelList, _, err := client.SearchArchivedChannels(th.BasicTeam.Id, search)
		require.NoError(t, err)

		channelNames := []string{}
		for _, c := range channelList {
			channelNames = append(channelNames, c.Name)
		}
		require.Contains(t, channelNames, th.BasicDeletedChannel.Name)
	})

	t.Run("Remove the user from BasicDeletedChannel and search again, should still return", func(t *testing.T) {
		th.App.RemoveUserFromChannel(th.Context, th.BasicUser.Id, th.BasicUser.Id, th.BasicDeletedChannel)

		search.Term = th.BasicDeletedChannel.Name
		channelList, _, err := client.SearchArchivedChannels(th.BasicTeam.Id, search)
		require.NoError(t, err)

		channelNames := []string{}
		for _, c := range channelList {
			channelNames = append(channelNames, c.Name)
		}
		require.Contains(t, channelNames, th.BasicDeletedChannel.Name)
	})
}

func TestSearchAllChannels(t *testing.T) {
	th := Setup(t).InitBasic()
	defer th.TearDown()
	client := th.Client

	openChannel, _, err := th.SystemAdminClient.CreateChannel(&model.Channel{
		DisplayName: "SearchAllChannels-FOOBARDISPLAYNAME",
		Name:        "whatever",
		Type:        model.ChannelTypeOpen,
		TeamId:      th.BasicTeam.Id,
	})
	require.NoError(t, err)

	privateChannel, _, err := th.SystemAdminClient.CreateChannel(&model.Channel{
		DisplayName: "SearchAllChannels-private1",
		Name:        "private1",
		Type:        model.ChannelTypePrivate,
		TeamId:      th.BasicTeam.Id,
	})
	require.NoError(t, err)

	team := th.CreateTeam()
	groupConstrainedChannel, _, err := th.SystemAdminClient.CreateChannel(&model.Channel{
		DisplayName:      "SearchAllChannels-groupConstrained-1",
		Name:             "groupconstrained1",
		Type:             model.ChannelTypePrivate,
		GroupConstrained: model.NewBool(true),
		TeamId:           team.Id,
	})
	require.NoError(t, err)

	testCases := []struct {
		Description        string
		Search             *model.ChannelSearch
		ExpectedChannelIds []string
	}{
		{
			"Middle of word search",
			&model.ChannelSearch{Term: "bardisplay"},
			[]string{openChannel.Id},
		},
		{
			"Prefix search",
			&model.ChannelSearch{Term: "SearchAllChannels-foobar"},
			[]string{openChannel.Id},
		},
		{
			"Suffix search",
			&model.ChannelSearch{Term: "displayname"},
			[]string{openChannel.Id},
		},
		{
			"Name search",
			&model.ChannelSearch{Term: "what"},
			[]string{openChannel.Id},
		},
		{
			"Name suffix search",
			&model.ChannelSearch{Term: "ever"},
			[]string{openChannel.Id},
		},
		{
			"Basic channel name middle of word search",
			&model.ChannelSearch{Term: th.BasicChannel.Name[2:14]},
			[]string{th.BasicChannel.Id},
		},
		{
			"Upper case search",
			&model.ChannelSearch{Term: strings.ToUpper(th.BasicChannel.Name)},
			[]string{th.BasicChannel.Id},
		},
		{
			"Mixed case search",
			&model.ChannelSearch{Term: th.BasicChannel.Name[0:2] + strings.ToUpper(th.BasicChannel.Name[2:5]) + th.BasicChannel.Name[5:]},
			[]string{th.BasicChannel.Id},
		},
		{
			"Non mixed case search",
			&model.ChannelSearch{Term: th.BasicChannel.Name},
			[]string{th.BasicChannel.Id},
		},
		{
			"Search private channel name",
			&model.ChannelSearch{Term: th.BasicPrivateChannel.Name},
			[]string{th.BasicPrivateChannel.Id},
		},
		{
			"Search with private channel filter",
			&model.ChannelSearch{Private: true},
			[]string{th.BasicPrivateChannel.Id, th.BasicPrivateChannel2.Id, privateChannel.Id, groupConstrainedChannel.Id},
		},
		{
			"Search with public channel filter",
			&model.ChannelSearch{Term: "SearchAllChannels", Public: true},
			[]string{openChannel.Id},
		},
		{
			"Search with private channel filter",
			&model.ChannelSearch{Term: "SearchAllChannels", Private: true},
			[]string{privateChannel.Id, groupConstrainedChannel.Id},
		},
		{
			"Search with teamIds channel filter",
			&model.ChannelSearch{Term: "SearchAllChannels", TeamIds: []string{th.BasicTeam.Id}},
			[]string{openChannel.Id, privateChannel.Id},
		},
		{
			"Search with deleted without IncludeDeleted filter",
			&model.ChannelSearch{Term: th.BasicDeletedChannel.Name},
			[]string{},
		},
		{
			"Search with deleted IncludeDeleted filter",
			&model.ChannelSearch{Term: th.BasicDeletedChannel.Name, IncludeDeleted: true},
			[]string{th.BasicDeletedChannel.Id},
		},
		{
			"Search with deleted IncludeDeleted filter",
			&model.ChannelSearch{Term: th.BasicDeletedChannel.Name, IncludeDeleted: true},
			[]string{th.BasicDeletedChannel.Id},
		},
		{
			"Search with deleted Deleted filter and empty term",
			&model.ChannelSearch{Term: "", Deleted: true},
			[]string{th.BasicDeletedChannel.Id},
		},
		{
			"Search for group constrained",
			&model.ChannelSearch{Term: "SearchAllChannels", GroupConstrained: true},
			[]string{groupConstrainedChannel.Id},
		},
		{
			"Search for group constrained and public",
			&model.ChannelSearch{Term: "SearchAllChannels", GroupConstrained: true, Public: true},
			[]string{},
		},
		{
			"Search for exclude group constrained",
			&model.ChannelSearch{Term: "SearchAllChannels", ExcludeGroupConstrained: true},
			[]string{openChannel.Id, privateChannel.Id},
		},
	}
	for _, testCase := range testCases {
		t.Run(testCase.Description, func(t *testing.T) {
			var channels *model.ChannelListWithTeamData
			channels, _, err = th.SystemAdminClient.SearchAllChannels(testCase.Search)
			require.NoError(t, err)
			assert.Equal(t, len(testCase.ExpectedChannelIds), len(*channels))
			actualChannelIds := []string{}
			for _, channelWithTeamData := range *channels {
				actualChannelIds = append(actualChannelIds, channelWithTeamData.Channel.Id)
			}
			assert.ElementsMatch(t, testCase.ExpectedChannelIds, actualChannelIds)
		})
	}

	// Searching with no terms returns all default channels
	allChannels, _, err := th.SystemAdminClient.SearchAllChannels(&model.ChannelSearch{Term: ""})
	require.NoError(t, err)
	assert.True(t, len(*allChannels) >= 3)

	_, resp, err := client.SearchAllChannels(&model.ChannelSearch{Term: ""})
	require.Error(t, err)
	CheckForbiddenStatus(t, resp)

	// Choose a policy which the system manager can read
	sysManagerChannels, resp, err := th.SystemManagerClient.GetAllChannels(0, 10000, "")
	require.NoError(t, err)
	CheckOKStatus(t, resp)
	policyChannel := (*sysManagerChannels)[0]
	policy, savePolicyErr := th.App.Srv().Store.RetentionPolicy().Save(&model.RetentionPolicyWithTeamAndChannelIDs{
		RetentionPolicy: model.RetentionPolicy{
			DisplayName:  "Policy 1",
			PostDuration: model.NewInt64(30),
		},
		ChannelIDs: []string{policyChannel.Id},
	})
	require.NoError(t, savePolicyErr)

	t.Run("does not return policy ID", func(t *testing.T) {
		channels, resp, err := th.SystemManagerClient.SearchAllChannels(&model.ChannelSearch{Term: policyChannel.Name})
		require.NoError(t, err)
		CheckOKStatus(t, resp)
		found := false
		for _, channel := range *channels {
			if channel.Id == policyChannel.Id {
				found = true
				require.Nil(t, channel.PolicyID)
				break
			}
		}
		require.True(t, found)
	})
	t.Run("returns policy ID", func(t *testing.T) {
		channels, resp, err := th.SystemAdminClient.SearchAllChannels(&model.ChannelSearch{Term: policyChannel.Name})
		require.NoError(t, err)
		CheckOKStatus(t, resp)
		found := false
		for _, channel := range *channels {
			if channel.Id == policyChannel.Id {
				found = true
				require.Equal(t, *channel.PolicyID, policy.ID)
				break
			}
		}
		require.True(t, found)
	})
}

func TestSearchAllChannelsPaged(t *testing.T) {
	th := Setup(t).InitBasic()
	defer th.TearDown()
	client := th.Client

	search := &model.ChannelSearch{Term: th.BasicChannel.Name}
	search.Term = ""
	search.Page = model.NewInt(0)
	search.PerPage = model.NewInt(2)
	channelsWithCount, _, err := th.SystemAdminClient.SearchAllChannelsPaged(search)
	require.NoError(t, err)
	require.Len(t, *channelsWithCount.Channels, 2)

	search.Term = th.BasicChannel.Name
	_, resp, err := client.SearchAllChannels(search)
	require.Error(t, err)
	CheckForbiddenStatus(t, resp)
}

func TestSearchGroupChannels(t *testing.T) {
	th := Setup(t).InitBasic()
	defer th.TearDown()
	client := th.Client

	u1 := th.CreateUserWithClient(th.SystemAdminClient)

	// Create a group channel in which base user belongs but not sysadmin
	gc1, _, err := th.Client.CreateGroupChannel([]string{th.BasicUser.Id, th.BasicUser2.Id, u1.Id})
	require.NoError(t, err)
	defer th.Client.DeleteChannel(gc1.Id)

	gc2, _, err := th.Client.CreateGroupChannel([]string{th.BasicUser.Id, th.BasicUser2.Id, th.SystemAdminUser.Id})
	require.NoError(t, err)
	defer th.Client.DeleteChannel(gc2.Id)

	search := &model.ChannelSearch{Term: th.BasicUser2.Username}

	// sysadmin should only find gc2 as he doesn't belong to gc1
	channels, _, err := th.SystemAdminClient.SearchGroupChannels(search)
	require.NoError(t, err)

	assert.Len(t, channels, 1)
	assert.Equal(t, channels[0].Id, gc2.Id)

	// basic user should find both
	client.Login(th.BasicUser.Username, th.BasicUser.Password)
	channels, _, err = client.SearchGroupChannels(search)
	require.NoError(t, err)

	assert.Len(t, channels, 2)
	channelIds := []string{}
	for _, c := range channels {
		channelIds = append(channelIds, c.Id)
	}
	assert.ElementsMatch(t, channelIds, []string{gc1.Id, gc2.Id})

	// searching for sysadmin, it should only find gc1
	search = &model.ChannelSearch{Term: th.SystemAdminUser.Username}
	channels, _, err = client.SearchGroupChannels(search)
	require.NoError(t, err)

	assert.Len(t, channels, 1)
	assert.Equal(t, channels[0].Id, gc2.Id)

	// with an empty search, response should be empty
	search = &model.ChannelSearch{Term: ""}
	channels, _, err = client.SearchGroupChannels(search)
	require.NoError(t, err)

	assert.Empty(t, channels)

	// search unprivileged, forbidden
	th.Client.Logout()
	_, resp, err := client.SearchAllChannels(search)
	require.Error(t, err)
	CheckUnauthorizedStatus(t, resp)
}

func TestDeleteChannel(t *testing.T) {
	th := Setup(t).InitBasic()
	defer th.TearDown()
	c := th.Client
	team := th.BasicTeam
	user := th.BasicUser
	user2 := th.BasicUser2

	// successful delete of public channel
	th.TestForAllClients(t, func(t *testing.T, client *model.Client4) {
		publicChannel1 := th.CreatePublicChannel()
		_, err := client.DeleteChannel(publicChannel1.Id)
		require.NoError(t, err)

		ch, appErr := th.App.GetChannel(publicChannel1.Id)
		require.True(t, appErr != nil || ch.DeleteAt != 0, "should have failed to get deleted channel, or returned one with a populated DeleteAt.")

		post1 := &model.Post{ChannelId: publicChannel1.Id, Message: "a" + GenerateTestId() + "a"}
		_, resp, _ := client.CreatePost(post1)
		require.NotNil(t, resp, "expected response to not be nil")

		// successful delete of private channel
		privateChannel2 := th.CreatePrivateChannel()
		_, err = client.DeleteChannel(privateChannel2.Id)
		require.NoError(t, err)

		// successful delete of channel with multiple members
		publicChannel3 := th.CreatePublicChannel()
		th.App.AddUserToChannel(user, publicChannel3, false)
		th.App.AddUserToChannel(user2, publicChannel3, false)
		_, err = client.DeleteChannel(publicChannel3.Id)
		require.NoError(t, err)

		// default channel cannot be deleted.
		defaultChannel, _ := th.App.GetChannelByName(model.DefaultChannelName, team.Id, false)
		resp, err = client.DeleteChannel(defaultChannel.Id)
		require.Error(t, err)
		CheckBadRequestStatus(t, resp)

		// check system admin can delete a channel without any appropriate team or channel membership.
		sdTeam := th.CreateTeamWithClient(c)
		sdPublicChannel := &model.Channel{
			DisplayName: "dn_" + model.NewId(),
			Name:        GenerateTestChannelName(),
			Type:        model.ChannelTypeOpen,
			TeamId:      sdTeam.Id,
		}
		sdPublicChannel, _, err = c.CreateChannel(sdPublicChannel)
		require.NoError(t, err)
		_, err = client.DeleteChannel(sdPublicChannel.Id)
		require.NoError(t, err)

		sdPrivateChannel := &model.Channel{
			DisplayName: "dn_" + model.NewId(),
			Name:        GenerateTestChannelName(),
			Type:        model.ChannelTypePrivate,
			TeamId:      sdTeam.Id,
		}
		sdPrivateChannel, _, err = c.CreateChannel(sdPrivateChannel)
		require.NoError(t, err)
		_, err = client.DeleteChannel(sdPrivateChannel.Id)
		require.NoError(t, err)
	})
	th.TestForSystemAdminAndLocal(t, func(t *testing.T, client *model.Client4) {

		th.LoginBasic()
		publicChannel5 := th.CreatePublicChannel()
		c.Logout()

		c.Login(user.Id, user.Password)
		resp, err := c.DeleteChannel(publicChannel5.Id)
		require.Error(t, err)
		CheckUnauthorizedStatus(t, resp)

		resp, err = c.DeleteChannel("junk")
		require.Error(t, err)
		CheckUnauthorizedStatus(t, resp)

		c.Logout()
		resp, err = c.DeleteChannel(GenerateTestId())
		require.Error(t, err)
		CheckUnauthorizedStatus(t, resp)

		_, err = client.DeleteChannel(publicChannel5.Id)
		require.NoError(t, err)

	})

}

func TestDeleteChannel2(t *testing.T) {
	th := Setup(t).InitBasic()
	defer th.TearDown()
	client := th.Client
	user := th.BasicUser

	// Check the appropriate permissions are enforced.
	defaultRolePermissions := th.SaveDefaultRolePermissions()
	defer func() {
		th.RestoreDefaultRolePermissions(defaultRolePermissions)
	}()

	th.AddPermissionToRole(model.PermissionDeletePublicChannel.Id, model.ChannelUserRoleId)
	th.AddPermissionToRole(model.PermissionDeletePrivateChannel.Id, model.ChannelUserRoleId)

	// channels created by SystemAdmin
	publicChannel6 := th.CreateChannelWithClient(th.SystemAdminClient, model.ChannelTypeOpen)
	privateChannel7 := th.CreateChannelWithClient(th.SystemAdminClient, model.ChannelTypePrivate)
	th.App.AddUserToChannel(user, publicChannel6, false)
	th.App.AddUserToChannel(user, privateChannel7, false)
	th.App.AddUserToChannel(user, privateChannel7, false)

	// successful delete by user
	_, err := client.DeleteChannel(publicChannel6.Id)
	require.NoError(t, err)

	_, err = client.DeleteChannel(privateChannel7.Id)
	require.NoError(t, err)

	// Restrict permissions to Channel Admins
	th.RemovePermissionFromRole(model.PermissionDeletePublicChannel.Id, model.ChannelUserRoleId)
	th.RemovePermissionFromRole(model.PermissionDeletePrivateChannel.Id, model.ChannelUserRoleId)
	th.AddPermissionToRole(model.PermissionDeletePublicChannel.Id, model.ChannelAdminRoleId)
	th.AddPermissionToRole(model.PermissionDeletePrivateChannel.Id, model.ChannelAdminRoleId)

	// channels created by SystemAdmin
	publicChannel6 = th.CreateChannelWithClient(th.SystemAdminClient, model.ChannelTypeOpen)
	privateChannel7 = th.CreateChannelWithClient(th.SystemAdminClient, model.ChannelTypePrivate)
	th.App.AddUserToChannel(user, publicChannel6, false)
	th.App.AddUserToChannel(user, privateChannel7, false)
	th.App.AddUserToChannel(user, privateChannel7, false)

	// cannot delete by user
	resp, err := client.DeleteChannel(publicChannel6.Id)
	require.Error(t, err)
	CheckForbiddenStatus(t, resp)

	resp, err = client.DeleteChannel(privateChannel7.Id)
	require.Error(t, err)
	CheckForbiddenStatus(t, resp)

	// successful delete by channel admin
	th.MakeUserChannelAdmin(user, publicChannel6)
	th.MakeUserChannelAdmin(user, privateChannel7)
	th.App.Srv().Store.Channel().ClearCaches()

	_, err = client.DeleteChannel(publicChannel6.Id)
	require.NoError(t, err)

	_, err = client.DeleteChannel(privateChannel7.Id)
	require.NoError(t, err)

	// Make sure team admins don't have permission to delete channels.
	th.RemovePermissionFromRole(model.PermissionDeletePublicChannel.Id, model.ChannelAdminRoleId)
	th.RemovePermissionFromRole(model.PermissionDeletePrivateChannel.Id, model.ChannelAdminRoleId)

	// last member of a public channel should have required permission to delete
	publicChannel6 = th.CreateChannelWithClient(th.Client, model.ChannelTypeOpen)
	resp, err = client.DeleteChannel(publicChannel6.Id)
	require.Error(t, err)
	CheckForbiddenStatus(t, resp)

	// last member of a private channel should not be able to delete it if they don't have required permissions
	privateChannel7 = th.CreateChannelWithClient(th.Client, model.ChannelTypePrivate)
	resp, err = client.DeleteChannel(privateChannel7.Id)
	require.Error(t, err)
	CheckForbiddenStatus(t, resp)
}

func TestPermanentDeleteChannel(t *testing.T) {
	th := Setup(t).InitBasic()
	defer th.TearDown()

	enableAPIChannelDeletion := *th.App.Config().ServiceSettings.EnableAPIChannelDeletion
	defer func() {
		th.App.UpdateConfig(func(cfg *model.Config) { cfg.ServiceSettings.EnableAPIChannelDeletion = &enableAPIChannelDeletion })
	}()

	th.App.UpdateConfig(func(cfg *model.Config) { *cfg.ServiceSettings.EnableAPIChannelDeletion = false })

	publicChannel1 := th.CreatePublicChannel()
	t.Run("Permanent deletion not available through API if EnableAPIChannelDeletion is not set", func(t *testing.T) {
		resp, err := th.SystemAdminClient.PermanentDeleteChannel(publicChannel1.Id)
		require.Error(t, err)
		CheckUnauthorizedStatus(t, resp)
	})

	t.Run("Permanent deletion available through local mode even if EnableAPIChannelDeletion is not set", func(t *testing.T) {
		_, err := th.LocalClient.PermanentDeleteChannel(publicChannel1.Id)
		require.NoError(t, err)
	})

	th.App.UpdateConfig(func(cfg *model.Config) { *cfg.ServiceSettings.EnableAPIChannelDeletion = true })
	th.TestForSystemAdminAndLocal(t, func(t *testing.T, c *model.Client4) {
		publicChannel := th.CreatePublicChannel()
		_, err := c.PermanentDeleteChannel(publicChannel.Id)
		require.NoError(t, err)

		_, appErr := th.App.GetChannel(publicChannel.Id)
		assert.NotNil(t, appErr)

		resp, err := c.PermanentDeleteChannel("junk")
		require.Error(t, err)
		CheckBadRequestStatus(t, resp)
	}, "Permanent deletion with EnableAPIChannelDeletion set")
}

func TestConvertChannelToPrivate(t *testing.T) {
	th := Setup(t).InitBasic()
	defer th.TearDown()
	client := th.Client

	defaultChannel, _ := th.App.GetChannelByName(model.DefaultChannelName, th.BasicTeam.Id, false)
	_, resp, err := client.ConvertChannelToPrivate(defaultChannel.Id)
	require.Error(t, err)
	CheckForbiddenStatus(t, resp)

	privateChannel := th.CreatePrivateChannel()
	_, resp, err = client.ConvertChannelToPrivate(privateChannel.Id)
	require.Error(t, err)
	CheckForbiddenStatus(t, resp)

	publicChannel := th.CreatePublicChannel()
	_, resp, err = client.ConvertChannelToPrivate(publicChannel.Id)
	require.Error(t, err)
	CheckForbiddenStatus(t, resp)

	th.LoginTeamAdmin()
	th.RemovePermissionFromRole(model.PermissionConvertPublicChannelToPrivate.Id, model.TeamAdminRoleId)

	_, resp, err = client.ConvertChannelToPrivate(publicChannel.Id)
	require.Error(t, err)
	CheckForbiddenStatus(t, resp)

	th.AddPermissionToRole(model.PermissionConvertPublicChannelToPrivate.Id, model.TeamAdminRoleId)

	rchannel, resp, err := client.ConvertChannelToPrivate(publicChannel.Id)
	require.NoError(t, err)
	CheckOKStatus(t, resp)
	require.Equal(t, model.ChannelTypePrivate, rchannel.Type, "channel should be converted from public to private")

	rchannel, resp, err = th.SystemAdminClient.ConvertChannelToPrivate(privateChannel.Id)
	require.Error(t, err)
	CheckBadRequestStatus(t, resp)
	require.Nil(t, rchannel, "should not return a channel")

	rchannel, resp, err = th.SystemAdminClient.ConvertChannelToPrivate(defaultChannel.Id)
	require.Error(t, err)
	CheckBadRequestStatus(t, resp)
	require.Nil(t, rchannel, "should not return a channel")

	WebSocketClient, err := th.CreateWebSocketClient()
	require.NoError(t, err)
	WebSocketClient.Listen()

	publicChannel2 := th.CreatePublicChannel()
	rchannel, resp, err = th.SystemAdminClient.ConvertChannelToPrivate(publicChannel2.Id)
	require.NoError(t, err)
	CheckOKStatus(t, resp)
	require.Equal(t, model.ChannelTypePrivate, rchannel.Type, "channel should be converted from public to private")

	timeout := time.After(10 * time.Second)

	for {
		select {
		case resp := <-WebSocketClient.EventChannel:
			if resp.EventType() == model.WebsocketEventChannelConverted && resp.GetData()["channel_id"].(string) == publicChannel2.Id {
				return
			}
		case <-timeout:
			require.Fail(t, "timed out waiting for channel_converted event")
			return
		}
	}
}

func TestUpdateChannelPrivacy(t *testing.T) {
	th := Setup(t).InitBasic()
	defer th.TearDown()

	defaultChannel, _ := th.App.GetChannelByName(model.DefaultChannelName, th.BasicTeam.Id, false)

	type testTable []struct {
		name            string
		channel         *model.Channel
		expectedPrivacy model.ChannelType
	}

	t.Run("Should get a forbidden response if not logged in", func(t *testing.T) {
		privateChannel := th.CreatePrivateChannel()
		publicChannel := th.CreatePublicChannel()

		tt := testTable{
			{"Updating default channel should fail with forbidden status if not logged in", defaultChannel, model.ChannelTypeOpen},
			{"Updating private channel should fail with forbidden status if not logged in", privateChannel, model.ChannelTypePrivate},
			{"Updating public channel should fail with forbidden status if not logged in", publicChannel, model.ChannelTypeOpen},
		}

		for _, tc := range tt {
			t.Run(tc.name, func(t *testing.T) {
				_, resp, err := th.Client.UpdateChannelPrivacy(tc.channel.Id, tc.expectedPrivacy)
				require.Error(t, err)
				CheckForbiddenStatus(t, resp)
			})
		}
	})

	th.TestForSystemAdminAndLocal(t, func(t *testing.T, client *model.Client4) {
		privateChannel := th.CreatePrivateChannel()
		publicChannel := th.CreatePublicChannel()

		tt := testTable{
			{"Converting default channel to private should fail", defaultChannel, model.ChannelTypePrivate},
			{"Updating privacy to an invalid setting should fail", publicChannel, "invalid"},
		}

		for _, tc := range tt {
			t.Run(tc.name, func(t *testing.T) {
				_, resp, err := client.UpdateChannelPrivacy(tc.channel.Id, tc.expectedPrivacy)
				require.Error(t, err)
				CheckBadRequestStatus(t, resp)
			})
		}

		tt = testTable{
			{"Default channel should stay public", defaultChannel, model.ChannelTypeOpen},
			{"Public channel should stay public", publicChannel, model.ChannelTypeOpen},
			{"Private channel should stay private", privateChannel, model.ChannelTypePrivate},
			{"Public channel should convert to private", publicChannel, model.ChannelTypePrivate},
			{"Private channel should convert to public", privateChannel, model.ChannelTypeOpen},
		}

		for _, tc := range tt {
			t.Run(tc.name, func(t *testing.T) {
				updatedChannel, _, err := client.UpdateChannelPrivacy(tc.channel.Id, tc.expectedPrivacy)
				require.NoError(t, err)
				assert.Equal(t, tc.expectedPrivacy, updatedChannel.Type)
				updatedChannel, appErr := th.App.GetChannel(tc.channel.Id)
				require.Nil(t, appErr)
				assert.Equal(t, tc.expectedPrivacy, updatedChannel.Type)
			})
		}
	})

	t.Run("Enforces convert channel permissions", func(t *testing.T) {
		privateChannel := th.CreatePrivateChannel()
		publicChannel := th.CreatePublicChannel()

		th.LoginTeamAdmin()

		th.RemovePermissionFromRole(model.PermissionConvertPublicChannelToPrivate.Id, model.TeamAdminRoleId)
		th.RemovePermissionFromRole(model.PermissionConvertPrivateChannelToPublic.Id, model.TeamAdminRoleId)

		_, resp, err := th.Client.UpdateChannelPrivacy(publicChannel.Id, model.ChannelTypePrivate)
		require.Error(t, err)
		CheckForbiddenStatus(t, resp)
		_, resp, err = th.Client.UpdateChannelPrivacy(privateChannel.Id, model.ChannelTypeOpen)
		require.Error(t, err)
		CheckForbiddenStatus(t, resp)

		th.AddPermissionToRole(model.PermissionConvertPublicChannelToPrivate.Id, model.TeamAdminRoleId)
		th.AddPermissionToRole(model.PermissionConvertPrivateChannelToPublic.Id, model.TeamAdminRoleId)

		_, _, err = th.Client.UpdateChannelPrivacy(privateChannel.Id, model.ChannelTypeOpen)
		require.NoError(t, err)
		_, _, err = th.Client.UpdateChannelPrivacy(publicChannel.Id, model.ChannelTypePrivate)
		require.NoError(t, err)
	})
}

func TestRestoreChannel(t *testing.T) {
	th := Setup(t).InitBasic()
	defer th.TearDown()

	publicChannel1 := th.CreatePublicChannel()
	th.Client.DeleteChannel(publicChannel1.Id)

	privateChannel1 := th.CreatePrivateChannel()
	th.Client.DeleteChannel(privateChannel1.Id)

	_, resp, err := th.Client.RestoreChannel(publicChannel1.Id)
	require.Error(t, err)
	CheckForbiddenStatus(t, resp)

	_, resp, err = th.Client.RestoreChannel(privateChannel1.Id)
	require.Error(t, err)
	CheckForbiddenStatus(t, resp)

	th.TestForSystemAdminAndLocal(t, func(t *testing.T, client *model.Client4) {
		defer func() {
			client.DeleteChannel(publicChannel1.Id)
			client.DeleteChannel(privateChannel1.Id)
		}()

		_, resp, err = client.RestoreChannel(publicChannel1.Id)
		require.NoError(t, err)
		CheckOKStatus(t, resp)

		_, resp, err = client.RestoreChannel(privateChannel1.Id)
		require.NoError(t, err)
		CheckOKStatus(t, resp)
	})
}

func TestGetChannelByName(t *testing.T) {
	th := Setup(t).InitBasic()
	defer th.TearDown()
	client := th.Client

	channel, _, err := client.GetChannelByName(th.BasicChannel.Name, th.BasicTeam.Id, "")
	require.NoError(t, err)
	require.Equal(t, th.BasicChannel.Name, channel.Name, "names did not match")

	channel, _, err = client.GetChannelByName(th.BasicPrivateChannel.Name, th.BasicTeam.Id, "")
	require.NoError(t, err)
	require.Equal(t, th.BasicPrivateChannel.Name, channel.Name, "names did not match")

	_, _, err = client.GetChannelByName(strings.ToUpper(th.BasicPrivateChannel.Name), th.BasicTeam.Id, "")
	require.NoError(t, err)

	_, resp, err := client.GetChannelByName(th.BasicDeletedChannel.Name, th.BasicTeam.Id, "")
	require.Error(t, err)
	CheckNotFoundStatus(t, resp)

	channel, _, err = client.GetChannelByNameIncludeDeleted(th.BasicDeletedChannel.Name, th.BasicTeam.Id, "")
	require.NoError(t, err)
	require.Equal(t, th.BasicDeletedChannel.Name, channel.Name, "names did not match")

	client.RemoveUserFromChannel(th.BasicChannel.Id, th.BasicUser.Id)
	_, _, err = client.GetChannelByName(th.BasicChannel.Name, th.BasicTeam.Id, "")
	require.NoError(t, err)

	client.RemoveUserFromChannel(th.BasicPrivateChannel.Id, th.BasicUser.Id)
	_, resp, err = client.GetChannelByName(th.BasicPrivateChannel.Name, th.BasicTeam.Id, "")
	require.Error(t, err)
	CheckNotFoundStatus(t, resp)

	_, resp, err = client.GetChannelByName(GenerateTestChannelName(), th.BasicTeam.Id, "")
	require.Error(t, err)
	CheckNotFoundStatus(t, resp)

	_, resp, err = client.GetChannelByName(GenerateTestChannelName(), "junk", "")
	require.Error(t, err)
	CheckBadRequestStatus(t, resp)

	client.Logout()
	_, resp, err = client.GetChannelByName(th.BasicChannel.Name, th.BasicTeam.Id, "")
	require.Error(t, err)
	CheckUnauthorizedStatus(t, resp)

	user := th.CreateUser()
	client.Login(user.Email, user.Password)
	_, resp, err = client.GetChannelByName(th.BasicChannel.Name, th.BasicTeam.Id, "")
	require.Error(t, err)
	CheckForbiddenStatus(t, resp)

	th.TestForSystemAdminAndLocal(t, func(t *testing.T, client *model.Client4) {
		_, _, err = client.GetChannelByName(th.BasicChannel.Name, th.BasicTeam.Id, "")
		require.NoError(t, err)
	})
}

func TestGetChannelByNameForTeamName(t *testing.T) {
	th := Setup(t).InitBasic()
	defer th.TearDown()
	client := th.Client

	channel, _, err := th.SystemAdminClient.GetChannelByNameForTeamName(th.BasicChannel.Name, th.BasicTeam.Name, "")
	require.NoError(t, err)
	require.Equal(t, th.BasicChannel.Name, channel.Name, "names did not match")

	_, _, err = client.GetChannelByNameForTeamName(th.BasicChannel.Name, th.BasicTeam.Name, "")
	require.NoError(t, err)
	require.Equal(t, th.BasicChannel.Name, channel.Name, "names did not match")

	channel, _, err = client.GetChannelByNameForTeamName(th.BasicPrivateChannel.Name, th.BasicTeam.Name, "")
	require.NoError(t, err)
	require.Equal(t, th.BasicPrivateChannel.Name, channel.Name, "names did not match")

	_, resp, err := client.GetChannelByNameForTeamName(th.BasicDeletedChannel.Name, th.BasicTeam.Name, "")
	require.Error(t, err)
	CheckNotFoundStatus(t, resp)

	channel, _, err = client.GetChannelByNameForTeamNameIncludeDeleted(th.BasicDeletedChannel.Name, th.BasicTeam.Name, "")
	require.NoError(t, err)
	require.Equal(t, th.BasicDeletedChannel.Name, channel.Name, "names did not match")

	client.RemoveUserFromChannel(th.BasicChannel.Id, th.BasicUser.Id)
	_, _, err = client.GetChannelByNameForTeamName(th.BasicChannel.Name, th.BasicTeam.Name, "")
	require.NoError(t, err)

	client.RemoveUserFromChannel(th.BasicPrivateChannel.Id, th.BasicUser.Id)
	_, resp, err = client.GetChannelByNameForTeamName(th.BasicPrivateChannel.Name, th.BasicTeam.Name, "")
	require.Error(t, err)
	CheckNotFoundStatus(t, resp)

	_, resp, err = client.GetChannelByNameForTeamName(th.BasicChannel.Name, model.NewRandomString(15), "")
	require.Error(t, err)
	CheckNotFoundStatus(t, resp)

	_, resp, err = client.GetChannelByNameForTeamName(GenerateTestChannelName(), th.BasicTeam.Name, "")
	require.Error(t, err)
	CheckNotFoundStatus(t, resp)

	client.Logout()
	_, resp, err = client.GetChannelByNameForTeamName(th.BasicChannel.Name, th.BasicTeam.Name, "")
	require.Error(t, err)
	CheckUnauthorizedStatus(t, resp)

	user := th.CreateUser()
	client.Login(user.Email, user.Password)
	_, resp, err = client.GetChannelByNameForTeamName(th.BasicChannel.Name, th.BasicTeam.Name, "")
	require.Error(t, err)
	CheckForbiddenStatus(t, resp)
}

func TestGetChannelMembers(t *testing.T) {
	th := Setup(t).InitBasic()
	defer th.TearDown()
	th.TestForAllClients(t, func(t *testing.T, client *model.Client4) {
		members, _, err := client.GetChannelMembers(th.BasicChannel.Id, 0, 60, "")
		require.NoError(t, err)
		require.Len(t, *members, 3, "should only be 3 users in channel")

		members, _, err = client.GetChannelMembers(th.BasicChannel.Id, 0, 2, "")
		require.NoError(t, err)
		require.Len(t, *members, 2, "should only be 2 users")

		members, _, err = client.GetChannelMembers(th.BasicChannel.Id, 1, 1, "")
		require.NoError(t, err)
		require.Len(t, *members, 1, "should only be 1 user")

		members, _, err = client.GetChannelMembers(th.BasicChannel.Id, 1000, 100000, "")
		require.NoError(t, err)
		require.Empty(t, *members, "should be 0 users")

		_, resp, err := client.GetChannelMembers("junk", 0, 60, "")
		require.Error(t, err)
		CheckBadRequestStatus(t, resp)

		_, resp, err = client.GetChannelMembers("", 0, 60, "")
		require.Error(t, err)
		CheckBadRequestStatus(t, resp)

		_, _, err = client.GetChannelMembers(th.BasicChannel.Id, 0, 60, "")
		require.NoError(t, err)
	})

	_, resp, err := th.Client.GetChannelMembers(model.NewId(), 0, 60, "")
	require.Error(t, err)
	CheckForbiddenStatus(t, resp)

	th.Client.Logout()
	_, resp, err = th.Client.GetChannelMembers(th.BasicChannel.Id, 0, 60, "")
	require.Error(t, err)
	CheckUnauthorizedStatus(t, resp)

	user := th.CreateUser()
	th.Client.Login(user.Email, user.Password)
	_, resp, err = th.Client.GetChannelMembers(th.BasicChannel.Id, 0, 60, "")
	require.Error(t, err)
	CheckForbiddenStatus(t, resp)
}

func TestGetChannelMembersByIds(t *testing.T) {
	th := Setup(t).InitBasic()
	defer th.TearDown()
	client := th.Client

	cm, _, err := client.GetChannelMembersByIds(th.BasicChannel.Id, []string{th.BasicUser.Id})
	require.NoError(t, err)
	require.Equal(t, th.BasicUser.Id, (*cm)[0].UserId, "returned wrong user")

	_, resp, err := client.GetChannelMembersByIds(th.BasicChannel.Id, []string{})
	require.Error(t, err)
	CheckBadRequestStatus(t, resp)

	cm1, _, err := client.GetChannelMembersByIds(th.BasicChannel.Id, []string{"junk"})
	require.NoError(t, err)
	require.Empty(t, *cm1, "no users should be returned")

	cm1, _, err = client.GetChannelMembersByIds(th.BasicChannel.Id, []string{"junk", th.BasicUser.Id})
	require.NoError(t, err)
	require.Len(t, *cm1, 1, "1 member should be returned")

	cm1, _, err = client.GetChannelMembersByIds(th.BasicChannel.Id, []string{th.BasicUser2.Id, th.BasicUser.Id})
	require.NoError(t, err)
	require.Len(t, *cm1, 2, "2 members should be returned")

	_, resp, err = client.GetChannelMembersByIds("junk", []string{th.BasicUser.Id})
	require.Error(t, err)
	CheckBadRequestStatus(t, resp)

	_, resp, err = client.GetChannelMembersByIds(model.NewId(), []string{th.BasicUser.Id})
	require.Error(t, err)
	CheckForbiddenStatus(t, resp)

	client.Logout()
	_, resp, err = client.GetChannelMembersByIds(th.BasicChannel.Id, []string{th.BasicUser.Id})
	require.Error(t, err)
	CheckUnauthorizedStatus(t, resp)

	_, _, err = th.SystemAdminClient.GetChannelMembersByIds(th.BasicChannel.Id, []string{th.BasicUser2.Id, th.BasicUser.Id})
	require.NoError(t, err)
}

func TestGetChannelMember(t *testing.T) {
	th := Setup(t).InitBasic()
	defer th.TearDown()
	c := th.Client
	th.TestForAllClients(t, func(t *testing.T, client *model.Client4) {
		member, _, err := client.GetChannelMember(th.BasicChannel.Id, th.BasicUser.Id, "")
		require.NoError(t, err)
		require.Equal(t, th.BasicChannel.Id, member.ChannelId, "wrong channel id")
		require.Equal(t, th.BasicUser.Id, member.UserId, "wrong user id")

		_, resp, err := client.GetChannelMember("", th.BasicUser.Id, "")
		require.Error(t, err)
		CheckNotFoundStatus(t, resp)

		_, resp, err = client.GetChannelMember("junk", th.BasicUser.Id, "")
		require.Error(t, err)
		CheckBadRequestStatus(t, resp)
		_, resp, err = client.GetChannelMember(th.BasicChannel.Id, "", "")
		require.Error(t, err)
		CheckNotFoundStatus(t, resp)

		_, resp, err = client.GetChannelMember(th.BasicChannel.Id, "junk", "")
		require.Error(t, err)
		CheckBadRequestStatus(t, resp)

		_, resp, err = client.GetChannelMember(th.BasicChannel.Id, model.NewId(), "")
		require.Error(t, err)
		CheckNotFoundStatus(t, resp)

		_, _, err = client.GetChannelMember(th.BasicChannel.Id, th.BasicUser.Id, "")
		require.NoError(t, err)
	})

	_, resp, err := c.GetChannelMember(model.NewId(), th.BasicUser.Id, "")
	require.Error(t, err)
	CheckForbiddenStatus(t, resp)

	c.Logout()
	_, resp, err = c.GetChannelMember(th.BasicChannel.Id, th.BasicUser.Id, "")
	require.Error(t, err)
	CheckUnauthorizedStatus(t, resp)

	user := th.CreateUser()
	c.Login(user.Email, user.Password)
	_, resp, err = c.GetChannelMember(th.BasicChannel.Id, th.BasicUser.Id, "")
	require.Error(t, err)
	CheckForbiddenStatus(t, resp)
}

func TestGetChannelMembersForUser(t *testing.T) {
	th := Setup(t).InitBasic()
	defer th.TearDown()
	client := th.Client

	members, _, err := client.GetChannelMembersForUser(th.BasicUser.Id, th.BasicTeam.Id, "")
	require.NoError(t, err)
	require.Len(t, *members, 6, "should have 6 members on team")

	_, resp, err := client.GetChannelMembersForUser("", th.BasicTeam.Id, "")
	require.Error(t, err)
	CheckNotFoundStatus(t, resp)

	_, resp, err = client.GetChannelMembersForUser("junk", th.BasicTeam.Id, "")
	require.Error(t, err)
	CheckBadRequestStatus(t, resp)

	_, resp, err = client.GetChannelMembersForUser(model.NewId(), th.BasicTeam.Id, "")
	require.Error(t, err)
	CheckForbiddenStatus(t, resp)

	_, resp, err = client.GetChannelMembersForUser(th.BasicUser.Id, "", "")
	require.Error(t, err)
	CheckNotFoundStatus(t, resp)

	_, resp, err = client.GetChannelMembersForUser(th.BasicUser.Id, "junk", "")
	require.Error(t, err)
	CheckBadRequestStatus(t, resp)

	_, resp, err = client.GetChannelMembersForUser(th.BasicUser.Id, model.NewId(), "")
	require.Error(t, err)
	CheckForbiddenStatus(t, resp)

	client.Logout()
	_, resp, err = client.GetChannelMembersForUser(th.BasicUser.Id, th.BasicTeam.Id, "")
	require.Error(t, err)
	CheckUnauthorizedStatus(t, resp)

	user := th.CreateUser()
	client.Login(user.Email, user.Password)
	_, resp, err = client.GetChannelMembersForUser(th.BasicUser.Id, th.BasicTeam.Id, "")
	require.Error(t, err)
	CheckForbiddenStatus(t, resp)

	_, _, err = th.SystemAdminClient.GetChannelMembersForUser(th.BasicUser.Id, th.BasicTeam.Id, "")
	require.NoError(t, err)
}

func TestViewChannel(t *testing.T) {
	th := Setup(t).InitBasic()
	defer th.TearDown()
	client := th.Client

	view := &model.ChannelView{
		ChannelId: th.BasicChannel.Id,
	}

	viewResp, _, err := client.ViewChannel(th.BasicUser.Id, view)
	require.NoError(t, err)
	require.Equal(t, "OK", viewResp.Status, "should have passed")

	channel, _ := th.App.GetChannel(th.BasicChannel.Id)

	require.Equal(t, channel.LastPostAt, viewResp.LastViewedAtTimes[channel.Id], "LastPostAt does not match returned LastViewedAt time")

	view.PrevChannelId = th.BasicChannel.Id
	_, _, err = client.ViewChannel(th.BasicUser.Id, view)
	require.NoError(t, err)

	view.PrevChannelId = ""
	_, _, err = client.ViewChannel(th.BasicUser.Id, view)
	require.NoError(t, err)

	view.PrevChannelId = "junk"
	_, resp, err := client.ViewChannel(th.BasicUser.Id, view)
	require.Error(t, err)
	CheckBadRequestStatus(t, resp)

	// All blank is OK we use it for clicking off of the browser.
	view.PrevChannelId = ""
	view.ChannelId = ""
	_, _, err = client.ViewChannel(th.BasicUser.Id, view)
	require.NoError(t, err)

	view.PrevChannelId = ""
	view.ChannelId = "junk"
	_, resp, err = client.ViewChannel(th.BasicUser.Id, view)
	require.Error(t, err)
	CheckBadRequestStatus(t, resp)

	view.ChannelId = "correctlysizedjunkdddfdfdf"
	_, resp, err = client.ViewChannel(th.BasicUser.Id, view)
	require.Error(t, err)
	CheckBadRequestStatus(t, resp)
	view.ChannelId = th.BasicChannel.Id

	member, _, err := client.GetChannelMember(th.BasicChannel.Id, th.BasicUser.Id, "")
	require.NoError(t, err)
	channel, _, err = client.GetChannel(th.BasicChannel.Id, "")
	require.NoError(t, err)
	require.Equal(t, channel.TotalMsgCount, member.MsgCount, "should match message counts")
	require.Equal(t, int64(0), member.MentionCount, "should have no mentions")
	require.Equal(t, int64(0), member.MentionCountRoot, "should have no mentions")

	_, resp, err = client.ViewChannel("junk", view)
	require.Error(t, err)
	CheckBadRequestStatus(t, resp)

	_, resp, err = client.ViewChannel(th.BasicUser2.Id, view)
	require.Error(t, err)
	CheckForbiddenStatus(t, resp)

	r, err := client.DoApiPost(fmt.Sprintf("/channels/members/%v/view", th.BasicUser.Id), "garbage")
	require.Error(t, err)
	require.Equal(t, http.StatusBadRequest, r.StatusCode)

	client.Logout()
	_, resp, err = client.ViewChannel(th.BasicUser.Id, view)
	require.Error(t, err)
	CheckUnauthorizedStatus(t, resp)

	_, _, err = th.SystemAdminClient.ViewChannel(th.BasicUser.Id, view)
	require.NoError(t, err)
}

func TestGetChannelUnread(t *testing.T) {
	th := Setup(t).InitBasic()
	defer th.TearDown()
	client := th.Client
	user := th.BasicUser
	channel := th.BasicChannel

	channelUnread, _, err := client.GetChannelUnread(channel.Id, user.Id)
	require.NoError(t, err)
	require.Equal(t, th.BasicTeam.Id, channelUnread.TeamId, "wrong team id returned for a regular user call")
	require.Equal(t, channel.Id, channelUnread.ChannelId, "wrong team id returned for a regular user call")

	_, resp, err := client.GetChannelUnread("junk", user.Id)
	require.Error(t, err)
	CheckBadRequestStatus(t, resp)

	_, resp, err = client.GetChannelUnread(channel.Id, "junk")
	require.Error(t, err)
	CheckBadRequestStatus(t, resp)

	_, resp, err = client.GetChannelUnread(channel.Id, model.NewId())
	require.Error(t, err)
	CheckForbiddenStatus(t, resp)

	_, resp, err = client.GetChannelUnread(model.NewId(), user.Id)
	require.Error(t, err)
	CheckForbiddenStatus(t, resp)

	newUser := th.CreateUser()
	client.Login(newUser.Email, newUser.Password)
	_, resp, err = client.GetChannelUnread(th.BasicChannel.Id, user.Id)
	require.Error(t, err)
	CheckForbiddenStatus(t, resp)

	client.Logout()

	_, _, err = th.SystemAdminClient.GetChannelUnread(channel.Id, user.Id)
	require.NoError(t, err)

	_, resp, err = th.SystemAdminClient.GetChannelUnread(model.NewId(), user.Id)
	require.Error(t, err)
	CheckForbiddenStatus(t, resp)

	_, resp, err = th.SystemAdminClient.GetChannelUnread(channel.Id, model.NewId())
	require.Error(t, err)
	CheckNotFoundStatus(t, resp)
}

func TestGetChannelStats(t *testing.T) {
	th := Setup(t).InitBasic()
	defer th.TearDown()
	client := th.Client
	channel := th.CreatePrivateChannel()

	stats, _, err := client.GetChannelStats(channel.Id, "")
	require.NoError(t, err)

	require.Equal(t, channel.Id, stats.ChannelId, "couldnt't get extra info")
	require.Equal(t, int64(1), stats.MemberCount, "got incorrect member count")
	require.Equal(t, int64(0), stats.PinnedPostCount, "got incorrect pinned post count")

	th.CreatePinnedPostWithClient(th.Client, channel)
	stats, _, err = client.GetChannelStats(channel.Id, "")
	require.NoError(t, err)
	require.Equal(t, int64(1), stats.PinnedPostCount, "should have returned 1 pinned post count")

	_, resp, err := client.GetChannelStats("junk", "")
	require.Error(t, err)
	CheckBadRequestStatus(t, resp)

	_, resp, err = client.GetChannelStats(model.NewId(), "")
	require.Error(t, err)
	CheckForbiddenStatus(t, resp)

	client.Logout()
	_, resp, err = client.GetChannelStats(channel.Id, "")
	require.Error(t, err)
	CheckUnauthorizedStatus(t, resp)

	th.LoginBasic2()

	_, resp, err = client.GetChannelStats(channel.Id, "")
	require.Error(t, err)
	CheckForbiddenStatus(t, resp)

	_, _, err = th.SystemAdminClient.GetChannelStats(channel.Id, "")
	require.NoError(t, err)
}

func TestGetPinnedPosts(t *testing.T) {
	th := Setup(t).InitBasic()
	defer th.TearDown()
	client := th.Client
	channel := th.BasicChannel

	posts, _, err := client.GetPinnedPosts(channel.Id, "")
	require.NoError(t, err)
	require.Empty(t, posts.Posts, "should not have gotten a pinned post")

	pinnedPost := th.CreatePinnedPost()
	posts, resp, err := client.GetPinnedPosts(channel.Id, "")
	require.NoError(t, err)
	require.Len(t, posts.Posts, 1, "should have returned 1 pinned post")
	require.Contains(t, posts.Posts, pinnedPost.Id, "missing pinned post")

	posts, resp, _ = client.GetPinnedPosts(channel.Id, resp.Etag)
	CheckEtag(t, posts, resp)

	_, resp, err = client.GetPinnedPosts(GenerateTestId(), "")
	require.Error(t, err)
	CheckForbiddenStatus(t, resp)

	_, resp, err = client.GetPinnedPosts("junk", "")
	require.Error(t, err)
	CheckBadRequestStatus(t, resp)

	client.Logout()
	_, resp, err = client.GetPinnedPosts(channel.Id, "")
	require.Error(t, err)
	CheckUnauthorizedStatus(t, resp)

	_, _, err = th.SystemAdminClient.GetPinnedPosts(channel.Id, "")
	require.NoError(t, err)
}

func TestUpdateChannelRoles(t *testing.T) {
	th := Setup(t).InitBasic()
	defer th.TearDown()
	client := th.Client

	const ChannelAdmin = "channel_user channel_admin"
	const ChannelMember = "channel_user"

	// User 1 creates a channel, making them channel admin by default.
	channel := th.CreatePublicChannel()

	// Adds User 2 to the channel, making them a channel member by default.
	th.App.AddUserToChannel(th.BasicUser2, channel, false)

	// User 1 promotes User 2
	_, err := client.UpdateChannelRoles(channel.Id, th.BasicUser2.Id, ChannelAdmin)
	require.NoError(t, err)

	member, _, err := client.GetChannelMember(channel.Id, th.BasicUser2.Id, "")
	require.NoError(t, err)
	require.Equal(t, ChannelAdmin, member.Roles, "roles don't match")

	// User 1 demotes User 2
	_, err = client.UpdateChannelRoles(channel.Id, th.BasicUser2.Id, ChannelMember)
	require.NoError(t, err)

	th.LoginBasic2()

	// User 2 cannot demote User 1
	resp, err := client.UpdateChannelRoles(channel.Id, th.BasicUser.Id, ChannelMember)
	require.Error(t, err)
	CheckForbiddenStatus(t, resp)

	// User 2 cannot promote self
	resp, err = client.UpdateChannelRoles(channel.Id, th.BasicUser2.Id, ChannelAdmin)
	require.Error(t, err)
	CheckForbiddenStatus(t, resp)

	th.LoginBasic()

	// User 1 demotes self
	_, err = client.UpdateChannelRoles(channel.Id, th.BasicUser.Id, ChannelMember)
	require.NoError(t, err)

	// System Admin promotes User 1
	_, err = th.SystemAdminClient.UpdateChannelRoles(channel.Id, th.BasicUser.Id, ChannelAdmin)
	require.NoError(t, err)

	// System Admin demotes User 1
	_, err = th.SystemAdminClient.UpdateChannelRoles(channel.Id, th.BasicUser.Id, ChannelMember)
	require.NoError(t, err)

	// System Admin promotes User 1
	_, err = th.SystemAdminClient.UpdateChannelRoles(channel.Id, th.BasicUser.Id, ChannelAdmin)
	require.NoError(t, err)

	th.LoginBasic()

	resp, err = client.UpdateChannelRoles(channel.Id, th.BasicUser.Id, "junk")
	require.Error(t, err)
	CheckBadRequestStatus(t, resp)

	resp, err = client.UpdateChannelRoles(channel.Id, "junk", ChannelMember)
	require.Error(t, err)
	CheckBadRequestStatus(t, resp)

	resp, err = client.UpdateChannelRoles("junk", th.BasicUser.Id, ChannelMember)
	require.Error(t, err)
	CheckBadRequestStatus(t, resp)

	resp, err = client.UpdateChannelRoles(channel.Id, model.NewId(), ChannelMember)
	require.Error(t, err)
	CheckNotFoundStatus(t, resp)

	resp, err = client.UpdateChannelRoles(model.NewId(), th.BasicUser.Id, ChannelMember)
	require.Error(t, err)
	CheckForbiddenStatus(t, resp)
}

func TestUpdateChannelMemberSchemeRoles(t *testing.T) {
	th := Setup(t).InitBasic()
	defer th.TearDown()
	SystemAdminClient := th.SystemAdminClient
	WebSocketClient, err := th.CreateWebSocketClient()
	WebSocketClient.Listen()
	require.NoError(t, err)

	th.LoginBasic()

	s1 := &model.SchemeRoles{
		SchemeAdmin: false,
		SchemeUser:  false,
		SchemeGuest: false,
	}
	_, err = SystemAdminClient.UpdateChannelMemberSchemeRoles(th.BasicChannel.Id, th.BasicUser.Id, s1)
	require.NoError(t, err)

	timeout := time.After(600 * time.Millisecond)
	waiting := true
	for waiting {
		select {
		case event := <-WebSocketClient.EventChannel:
			if event.EventType() == model.WebsocketEventChannelMemberUpdated {
				require.Equal(t, model.WebsocketEventChannelMemberUpdated, event.EventType())
				waiting = false
			}
		case <-timeout:
			require.Fail(t, "Should have received event channel member websocket event and not timedout")
			waiting = false
		}
	}

	tm1, _, err := SystemAdminClient.GetChannelMember(th.BasicChannel.Id, th.BasicUser.Id, "")
	require.NoError(t, err)
	assert.Equal(t, false, tm1.SchemeGuest)
	assert.Equal(t, false, tm1.SchemeUser)
	assert.Equal(t, false, tm1.SchemeAdmin)

	s2 := &model.SchemeRoles{
		SchemeAdmin: false,
		SchemeUser:  true,
		SchemeGuest: false,
	}
	_, err = SystemAdminClient.UpdateChannelMemberSchemeRoles(th.BasicChannel.Id, th.BasicUser.Id, s2)
	require.NoError(t, err)

	tm2, _, err := SystemAdminClient.GetChannelMember(th.BasicChannel.Id, th.BasicUser.Id, "")
	require.NoError(t, err)
	assert.Equal(t, false, tm2.SchemeGuest)
	assert.Equal(t, true, tm2.SchemeUser)
	assert.Equal(t, false, tm2.SchemeAdmin)

	s3 := &model.SchemeRoles{
		SchemeAdmin: true,
		SchemeUser:  false,
		SchemeGuest: false,
	}
	_, err = SystemAdminClient.UpdateChannelMemberSchemeRoles(th.BasicChannel.Id, th.BasicUser.Id, s3)
	require.NoError(t, err)

	tm3, _, err := SystemAdminClient.GetChannelMember(th.BasicChannel.Id, th.BasicUser.Id, "")
	require.NoError(t, err)
	assert.Equal(t, false, tm3.SchemeGuest)
	assert.Equal(t, false, tm3.SchemeUser)
	assert.Equal(t, true, tm3.SchemeAdmin)

	s4 := &model.SchemeRoles{
		SchemeAdmin: true,
		SchemeUser:  true,
		SchemeGuest: false,
	}
	_, err = SystemAdminClient.UpdateChannelMemberSchemeRoles(th.BasicChannel.Id, th.BasicUser.Id, s4)
	require.NoError(t, err)

	tm4, _, err := SystemAdminClient.GetChannelMember(th.BasicChannel.Id, th.BasicUser.Id, "")
	require.NoError(t, err)
	assert.Equal(t, false, tm4.SchemeGuest)
	assert.Equal(t, true, tm4.SchemeUser)
	assert.Equal(t, true, tm4.SchemeAdmin)

	s5 := &model.SchemeRoles{
		SchemeAdmin: false,
		SchemeUser:  false,
		SchemeGuest: true,
	}
	_, err = SystemAdminClient.UpdateChannelMemberSchemeRoles(th.BasicChannel.Id, th.BasicUser.Id, s5)
	require.NoError(t, err)

	tm5, _, err := SystemAdminClient.GetChannelMember(th.BasicChannel.Id, th.BasicUser.Id, "")
	require.NoError(t, err)
	assert.Equal(t, true, tm5.SchemeGuest)
	assert.Equal(t, false, tm5.SchemeUser)
	assert.Equal(t, false, tm5.SchemeAdmin)

	s6 := &model.SchemeRoles{
		SchemeAdmin: false,
		SchemeUser:  true,
		SchemeGuest: true,
	}
	resp, err := SystemAdminClient.UpdateChannelMemberSchemeRoles(th.BasicChannel.Id, th.BasicUser.Id, s6)
	require.Error(t, err)
	CheckBadRequestStatus(t, resp)

	resp, err = SystemAdminClient.UpdateChannelMemberSchemeRoles(model.NewId(), th.BasicUser.Id, s4)
	require.Error(t, err)
	CheckForbiddenStatus(t, resp)

	resp, err = SystemAdminClient.UpdateChannelMemberSchemeRoles(th.BasicChannel.Id, model.NewId(), s4)
	require.Error(t, err)
	CheckNotFoundStatus(t, resp)

	resp, err = SystemAdminClient.UpdateChannelMemberSchemeRoles("ASDF", th.BasicUser.Id, s4)
	require.Error(t, err)
	CheckBadRequestStatus(t, resp)

	resp, err = SystemAdminClient.UpdateChannelMemberSchemeRoles(th.BasicChannel.Id, "ASDF", s4)
	require.Error(t, err)
	CheckBadRequestStatus(t, resp)

	th.LoginBasic2()
	resp, err = th.Client.UpdateChannelMemberSchemeRoles(th.BasicChannel.Id, th.BasicUser.Id, s4)
	require.Error(t, err)
	CheckForbiddenStatus(t, resp)

	SystemAdminClient.Logout()
	resp, err = SystemAdminClient.UpdateChannelMemberSchemeRoles(th.BasicChannel.Id, th.SystemAdminUser.Id, s4)
	require.Error(t, err)
	CheckUnauthorizedStatus(t, resp)
}

func TestUpdateChannelNotifyProps(t *testing.T) {
	th := Setup(t).InitBasic()
	defer th.TearDown()
	client := th.Client

	props := map[string]string{}
	props[model.DesktopNotifyProp] = model.ChannelNotifyMention
	props[model.MarkUnreadNotifyProp] = model.ChannelMarkUnreadMention

	_, err := client.UpdateChannelNotifyProps(th.BasicChannel.Id, th.BasicUser.Id, props)
	require.NoError(t, err)

	member, appErr := th.App.GetChannelMember(context.Background(), th.BasicChannel.Id, th.BasicUser.Id)
	require.Nil(t, appErr)
	require.Equal(t, model.ChannelNotifyMention, member.NotifyProps[model.DesktopNotifyProp], "bad update")
	require.Equal(t, model.ChannelMarkUnreadMention, member.NotifyProps[model.MarkUnreadNotifyProp], "bad update")

	resp, err := client.UpdateChannelNotifyProps("junk", th.BasicUser.Id, props)
	require.Error(t, err)
	CheckBadRequestStatus(t, resp)

	resp, err = client.UpdateChannelNotifyProps(th.BasicChannel.Id, "junk", props)
	require.Error(t, err)
	CheckBadRequestStatus(t, resp)

	resp, err = client.UpdateChannelNotifyProps(model.NewId(), th.BasicUser.Id, props)
	require.Error(t, err)
	CheckNotFoundStatus(t, resp)

	resp, err = client.UpdateChannelNotifyProps(th.BasicChannel.Id, model.NewId(), props)
	require.Error(t, err)
	CheckForbiddenStatus(t, resp)

	_, err = client.UpdateChannelNotifyProps(th.BasicChannel.Id, th.BasicUser.Id, map[string]string{})
	require.NoError(t, err)

	client.Logout()
	resp, err = client.UpdateChannelNotifyProps(th.BasicChannel.Id, th.BasicUser.Id, props)
	require.Error(t, err)
	CheckUnauthorizedStatus(t, resp)

	_, err = th.SystemAdminClient.UpdateChannelNotifyProps(th.BasicChannel.Id, th.BasicUser.Id, props)
	require.NoError(t, err)
}

func TestAddChannelMember(t *testing.T) {
	th := Setup(t).InitBasic()
	defer th.TearDown()
	client := th.Client
	user := th.BasicUser
	user2 := th.BasicUser2
	team := th.BasicTeam
	publicChannel := th.CreatePublicChannel()
	privateChannel := th.CreatePrivateChannel()

	user3 := th.CreateUserWithClient(th.SystemAdminClient)
	_, _, err := th.SystemAdminClient.AddTeamMember(team.Id, user3.Id)
	require.NoError(t, err)

	cm, resp, err := client.AddChannelMember(publicChannel.Id, user2.Id)
	require.NoError(t, err)
	CheckCreatedStatus(t, resp)
	require.Equal(t, publicChannel.Id, cm.ChannelId, "should have returned exact channel")
	require.Equal(t, user2.Id, cm.UserId, "should have returned exact user added to public channel")

	cm, _, err = client.AddChannelMember(privateChannel.Id, user2.Id)
	require.NoError(t, err)
	require.Equal(t, privateChannel.Id, cm.ChannelId, "should have returned exact channel")
	require.Equal(t, user2.Id, cm.UserId, "should have returned exact user added to private channel")

	post := &model.Post{ChannelId: publicChannel.Id, Message: "a" + GenerateTestId() + "a"}
	rpost, _, err := client.CreatePost(post)
	require.NoError(t, err)

	client.RemoveUserFromChannel(publicChannel.Id, user.Id)
	_, resp, err = client.AddChannelMemberWithRootId(publicChannel.Id, user.Id, rpost.Id)
	require.NoError(t, err)
	CheckCreatedStatus(t, resp)

	client.RemoveUserFromChannel(publicChannel.Id, user.Id)
	_, resp, err = client.AddChannelMemberWithRootId(publicChannel.Id, user.Id, "junk")
	require.Error(t, err)
	CheckBadRequestStatus(t, resp)

	_, resp, err = client.AddChannelMemberWithRootId(publicChannel.Id, user.Id, GenerateTestId())
	require.Error(t, err)
	CheckNotFoundStatus(t, resp)

	client.RemoveUserFromChannel(publicChannel.Id, user.Id)
	_, _, err = client.AddChannelMember(publicChannel.Id, user.Id)
	require.NoError(t, err)

	cm, resp, err = client.AddChannelMember(publicChannel.Id, "junk")
	require.Error(t, err)
	CheckBadRequestStatus(t, resp)
	require.Nil(t, cm, "should return nothing")

	_, resp, err = client.AddChannelMember(publicChannel.Id, GenerateTestId())
	require.Error(t, err)
	CheckNotFoundStatus(t, resp)

	_, resp, err = client.AddChannelMember("junk", user2.Id)
	require.Error(t, err)
	CheckBadRequestStatus(t, resp)

	_, resp, err = client.AddChannelMember(GenerateTestId(), user2.Id)
	require.Error(t, err)
	CheckNotFoundStatus(t, resp)

	otherUser := th.CreateUser()
	otherChannel := th.CreatePublicChannel()
	client.Logout()
	client.Login(user2.Id, user2.Password)

	_, resp, err = client.AddChannelMember(publicChannel.Id, otherUser.Id)
	require.Error(t, err)
	CheckUnauthorizedStatus(t, resp)

	_, resp, err = client.AddChannelMember(privateChannel.Id, otherUser.Id)
	require.Error(t, err)
	CheckUnauthorizedStatus(t, resp)

	_, resp, err = client.AddChannelMember(otherChannel.Id, otherUser.Id)
	require.Error(t, err)
	CheckUnauthorizedStatus(t, resp)

	client.Logout()
	client.Login(user.Id, user.Password)

	// should fail adding user who is not a member of the team
	_, resp, err = client.AddChannelMember(otherChannel.Id, otherUser.Id)
	require.Error(t, err)
	CheckUnauthorizedStatus(t, resp)

	client.DeleteChannel(otherChannel.Id)

	// should fail adding user to a deleted channel
	_, resp, err = client.AddChannelMember(otherChannel.Id, user2.Id)
	require.Error(t, err)
	CheckUnauthorizedStatus(t, resp)

	client.Logout()
	_, resp, err = client.AddChannelMember(publicChannel.Id, user2.Id)
	require.Error(t, err)
	CheckUnauthorizedStatus(t, resp)

	_, resp, err = client.AddChannelMember(privateChannel.Id, user2.Id)
	require.Error(t, err)
	CheckUnauthorizedStatus(t, resp)

	th.TestForSystemAdminAndLocal(t, func(t *testing.T, client *model.Client4) {
		_, _, err = client.AddChannelMember(publicChannel.Id, user2.Id)
		require.NoError(t, err)

		_, _, err = client.AddChannelMember(privateChannel.Id, user2.Id)
		require.NoError(t, err)
	})

	// Check the appropriate permissions are enforced.
	defaultRolePermissions := th.SaveDefaultRolePermissions()
	defer func() {
		th.RestoreDefaultRolePermissions(defaultRolePermissions)
	}()

	th.AddPermissionToRole(model.PermissionManagePrivateChannelMembers.Id, model.ChannelUserRoleId)

	// Check that a regular channel user can add other users.
	client.Login(user2.Username, user2.Password)
	privateChannel = th.CreatePrivateChannel()
	_, _, err = client.AddChannelMember(privateChannel.Id, user.Id)
	require.NoError(t, err)
	client.Logout()

	client.Login(user.Username, user.Password)
	_, _, err = client.AddChannelMember(privateChannel.Id, user3.Id)
	require.NoError(t, err)
	client.Logout()

	// Restrict the permission for adding users to Channel Admins
	th.AddPermissionToRole(model.PermissionManagePrivateChannelMembers.Id, model.ChannelAdminRoleId)
	th.RemovePermissionFromRole(model.PermissionManagePrivateChannelMembers.Id, model.ChannelUserRoleId)

	client.Login(user2.Username, user2.Password)
	privateChannel = th.CreatePrivateChannel()
	_, _, err = client.AddChannelMember(privateChannel.Id, user.Id)
	require.NoError(t, err)
	client.Logout()

	client.Login(user.Username, user.Password)
	_, resp, err = client.AddChannelMember(privateChannel.Id, user3.Id)
	require.Error(t, err)
	CheckForbiddenStatus(t, resp)
	client.Logout()

	th.MakeUserChannelAdmin(user, privateChannel)
	th.App.Srv().InvalidateAllCaches()

	client.Login(user.Username, user.Password)
	_, _, err = client.AddChannelMember(privateChannel.Id, user3.Id)
	require.NoError(t, err)
	client.Logout()

	// Set a channel to group-constrained
	privateChannel.GroupConstrained = model.NewBool(true)
	_, appErr := th.App.UpdateChannel(privateChannel)
	require.Nil(t, appErr)

	th.TestForSystemAdminAndLocal(t, func(t *testing.T, client *model.Client4) {
		// User is not in associated groups so shouldn't be allowed
		_, _, err = client.AddChannelMember(privateChannel.Id, user.Id)
		CheckErrorID(t, err, "api.channel.add_members.user_denied")
	})

	// Associate group to team
	_, appErr = th.App.UpsertGroupSyncable(&model.GroupSyncable{
		GroupId:    th.Group.Id,
		SyncableId: privateChannel.Id,
		Type:       model.GroupSyncableTypeChannel,
	})
	require.Nil(t, appErr)

	// Add user to group
	_, appErr = th.App.UpsertGroupMember(th.Group.Id, user.Id)
	require.Nil(t, appErr)

	th.TestForSystemAdminAndLocal(t, func(t *testing.T, client *model.Client4) {
		_, _, err = client.AddChannelMember(privateChannel.Id, user.Id)
		require.NoError(t, err)
	})
}

func TestAddChannelMemberAddMyself(t *testing.T) {
	th := Setup(t).InitBasic()
	defer th.TearDown()
	client := th.Client
	user := th.CreateUser()
	th.LinkUserToTeam(user, th.BasicTeam)
	notMemberPublicChannel1 := th.CreatePublicChannel()
	notMemberPublicChannel2 := th.CreatePublicChannel()
	notMemberPrivateChannel := th.CreatePrivateChannel()

	memberPublicChannel := th.CreatePublicChannel()
	memberPrivateChannel := th.CreatePrivateChannel()
	th.AddUserToChannel(user, memberPublicChannel)
	th.AddUserToChannel(user, memberPrivateChannel)

	testCases := []struct {
		Name                     string
		Channel                  *model.Channel
		WithJoinPublicPermission bool
		ExpectedError            string
	}{
		{
			"Add myself to a public channel with JoinPublicChannel permission",
			notMemberPublicChannel1,
			true,
			"",
		},
		{
			"Try to add myself to a private channel with the JoinPublicChannel permission",
			notMemberPrivateChannel,
			true,
			"api.context.permissions.app_error",
		},
		{
			"Try to add myself to a public channel without the JoinPublicChannel permission",
			notMemberPublicChannel2,
			false,
			"api.context.permissions.app_error",
		},
		{
			"Add myself a public channel where I'm already a member, not having JoinPublicChannel or ManageMembers permission",
			memberPublicChannel,
			false,
			"",
		},
		{
			"Add myself a private channel where I'm already a member, not having JoinPublicChannel or ManageMembers permission",
			memberPrivateChannel,
			false,
			"",
		},
	}
	client.Login(user.Email, user.Password)
	for _, tc := range testCases {
		t.Run(tc.Name, func(t *testing.T) {

			// Check the appropriate permissions are enforced.
			defaultRolePermissions := th.SaveDefaultRolePermissions()
			defer func() {
				th.RestoreDefaultRolePermissions(defaultRolePermissions)
			}()

			if !tc.WithJoinPublicPermission {
				th.RemovePermissionFromRole(model.PermissionJoinPublicChannels.Id, model.TeamUserRoleId)
			}

			_, _, err := client.AddChannelMember(tc.Channel.Id, user.Id)
			if tc.ExpectedError == "" {
				require.NoError(t, err)
			} else {
				CheckErrorID(t, err, tc.ExpectedError)
			}
		})
	}
}

func TestRemoveChannelMember(t *testing.T) {
	th := Setup(t).InitBasic()
	user1 := th.BasicUser
	user2 := th.BasicUser2
	team := th.BasicTeam
	defer th.TearDown()
	client := th.Client

	th.App.UpdateConfig(func(cfg *model.Config) {
		*cfg.ServiceSettings.EnableBotAccountCreation = true
	})
	bot := th.CreateBotWithSystemAdminClient()
	th.App.AddUserToTeam(th.Context, team.Id, bot.UserId, "")

	_, err := client.RemoveUserFromChannel(th.BasicChannel.Id, th.BasicUser2.Id)
	require.NoError(t, err)

	resp, err := client.RemoveUserFromChannel(th.BasicChannel.Id, "junk")
	require.Error(t, err)
	CheckBadRequestStatus(t, resp)

	resp, err = client.RemoveUserFromChannel(th.BasicChannel.Id, model.NewId())
	require.Error(t, err)
	CheckNotFoundStatus(t, resp)

	resp, err = client.RemoveUserFromChannel(model.NewId(), th.BasicUser2.Id)
	require.Error(t, err)
	CheckNotFoundStatus(t, resp)

	th.LoginBasic2()
	resp, err = client.RemoveUserFromChannel(th.BasicChannel.Id, th.BasicUser.Id)
	require.Error(t, err)
	CheckForbiddenStatus(t, resp)

	t.Run("success", func(t *testing.T) {
		// Setup the system administrator to listen for websocket events from the channels.
		th.LinkUserToTeam(th.SystemAdminUser, th.BasicTeam)
		_, appErr := th.App.AddUserToChannel(th.SystemAdminUser, th.BasicChannel, false)
		require.Nil(t, appErr)
		_, appErr = th.App.AddUserToChannel(th.SystemAdminUser, th.BasicChannel2, false)
		require.Nil(t, appErr)
		props := map[string]string{}
		props[model.DesktopNotifyProp] = model.ChannelNotifyAll
		_, err = th.SystemAdminClient.UpdateChannelNotifyProps(th.BasicChannel.Id, th.SystemAdminUser.Id, props)
		require.NoError(t, err)
		_, err = th.SystemAdminClient.UpdateChannelNotifyProps(th.BasicChannel2.Id, th.SystemAdminUser.Id, props)
		require.NoError(t, err)

		wsClient, err2 := th.CreateWebSocketSystemAdminClient()
		require.NoError(t, err2)
		wsClient.Listen()
		var closeWsClient sync.Once
		defer closeWsClient.Do(func() {
			wsClient.Close()
		})

		wsr := <-wsClient.EventChannel
		require.Equal(t, model.WebsocketEventHello, wsr.EventType())

		// requirePost listens for websocket events and tries to find the post matching
		// the expected post's channel and message.
		requirePost := func(expectedPost *model.Post) {
			t.Helper()
			for {
				select {
				case event := <-wsClient.EventChannel:
					postData, ok := event.GetData()["post"]
					if !ok {
						continue
					}

					post := model.PostFromJson(strings.NewReader(postData.(string)))
					if post.ChannelId == expectedPost.ChannelId && post.Message == expectedPost.Message {
						return
					}
				case <-time.After(5 * time.Second):
					require.FailNow(t, "failed to find expected post after 5 seconds")
					return
				}
			}
		}

		th.App.AddUserToChannel(th.BasicUser2, th.BasicChannel, false)
		_, err2 = client.RemoveUserFromChannel(th.BasicChannel.Id, th.BasicUser2.Id)
		require.NoError(t, err2)

		requirePost(&model.Post{
			Message:   fmt.Sprintf("@%s left the channel.", th.BasicUser2.Username),
			ChannelId: th.BasicChannel.Id,
		})

		_, err2 = client.RemoveUserFromChannel(th.BasicChannel2.Id, th.BasicUser.Id)
		require.NoError(t, err2)
		requirePost(&model.Post{
			Message:   fmt.Sprintf("@%s removed from the channel.", th.BasicUser.Username),
			ChannelId: th.BasicChannel2.Id,
		})

		_, err2 = th.SystemAdminClient.RemoveUserFromChannel(th.BasicChannel.Id, th.BasicUser.Id)
		require.NoError(t, err2)
		requirePost(&model.Post{
			Message:   fmt.Sprintf("@%s removed from the channel.", th.BasicUser.Username),
			ChannelId: th.BasicChannel.Id,
		})

		closeWsClient.Do(func() {
			wsClient.Close()
		})
	})

	// Leave deleted channel
	th.LoginBasic()
	deletedChannel := th.CreatePublicChannel()
	th.App.AddUserToChannel(th.BasicUser, deletedChannel, false)
	th.App.AddUserToChannel(th.BasicUser2, deletedChannel, false)

	deletedChannel.DeleteAt = 1
	th.App.UpdateChannel(deletedChannel)

	_, err = client.RemoveUserFromChannel(deletedChannel.Id, th.BasicUser.Id)
	require.NoError(t, err)

	th.LoginBasic()
	private := th.CreatePrivateChannel()
	th.App.AddUserToChannel(th.BasicUser2, private, false)

	_, err = client.RemoveUserFromChannel(private.Id, th.BasicUser2.Id)
	require.NoError(t, err)

	th.LoginBasic2()
	resp, err = client.RemoveUserFromChannel(private.Id, th.BasicUser.Id)
	require.Error(t, err)
	CheckForbiddenStatus(t, resp)

	th.TestForSystemAdminAndLocal(t, func(t *testing.T, client *model.Client4) {
		th.App.AddUserToChannel(th.BasicUser, private, false)
		_, err = client.RemoveUserFromChannel(private.Id, th.BasicUser.Id)
		require.NoError(t, err)
	})

	th.LoginBasic()
	th.UpdateUserToNonTeamAdmin(user1, team)
	th.App.Srv().InvalidateAllCaches()

	// Check the appropriate permissions are enforced.
	defaultRolePermissions := th.SaveDefaultRolePermissions()
	defer func() {
		th.RestoreDefaultRolePermissions(defaultRolePermissions)
	}()

	th.AddPermissionToRole(model.PermissionManagePrivateChannelMembers.Id, model.ChannelUserRoleId)

	th.TestForSystemAdminAndLocal(t, func(t *testing.T, client *model.Client4) {
		// Check that a regular channel user can remove other users.
		privateChannel := th.CreateChannelWithClient(client, model.ChannelTypePrivate)
		_, _, err = client.AddChannelMember(privateChannel.Id, user1.Id)
		require.NoError(t, err)
		_, _, err = client.AddChannelMember(privateChannel.Id, user2.Id)
		require.NoError(t, err)

		_, err = client.RemoveUserFromChannel(privateChannel.Id, user2.Id)
		require.NoError(t, err)
	})

	// Restrict the permission for adding users to Channel Admins
	th.AddPermissionToRole(model.PermissionManagePrivateChannelMembers.Id, model.ChannelAdminRoleId)
	th.RemovePermissionFromRole(model.PermissionManagePrivateChannelMembers.Id, model.ChannelUserRoleId)

	privateChannel := th.CreateChannelWithClient(th.SystemAdminClient, model.ChannelTypePrivate)
	_, _, err = th.SystemAdminClient.AddChannelMember(privateChannel.Id, user1.Id)
	require.NoError(t, err)
	_, _, err = th.SystemAdminClient.AddChannelMember(privateChannel.Id, user2.Id)
	require.NoError(t, err)
	_, _, err = th.SystemAdminClient.AddChannelMember(privateChannel.Id, bot.UserId)
	require.NoError(t, err)

	resp, err = client.RemoveUserFromChannel(privateChannel.Id, user2.Id)
	require.Error(t, err)
	CheckForbiddenStatus(t, resp)

	th.MakeUserChannelAdmin(user1, privateChannel)
	th.App.Srv().InvalidateAllCaches()

	_, err = client.RemoveUserFromChannel(privateChannel.Id, user2.Id)
	require.NoError(t, err)

	_, _, err = th.SystemAdminClient.AddChannelMember(privateChannel.Id, th.SystemAdminUser.Id)
	require.NoError(t, err)

	// If the channel is group-constrained the user cannot be removed
	privateChannel.GroupConstrained = model.NewBool(true)
	_, appErr := th.App.UpdateChannel(privateChannel)
	require.Nil(t, appErr)
	_, err = client.RemoveUserFromChannel(privateChannel.Id, user2.Id)
	CheckErrorID(t, err, "api.channel.remove_member.group_constrained.app_error")

	// If the channel is group-constrained user can remove self
	_, err = th.SystemAdminClient.RemoveUserFromChannel(privateChannel.Id, th.SystemAdminUser.Id)
	require.NoError(t, err)

	// Test on preventing removal of user from a direct channel
	directChannel, _, err := client.CreateDirectChannel(user1.Id, user2.Id)
	require.NoError(t, err)

	// If the channel is group-constrained a user can remove a bot
	_, err = client.RemoveUserFromChannel(privateChannel.Id, bot.UserId)
	require.NoError(t, err)

	resp, err = client.RemoveUserFromChannel(directChannel.Id, user1.Id)
	require.Error(t, err)
	CheckBadRequestStatus(t, resp)

	resp, err = client.RemoveUserFromChannel(directChannel.Id, user2.Id)
	require.Error(t, err)
	CheckBadRequestStatus(t, resp)

	resp, err = th.SystemAdminClient.RemoveUserFromChannel(directChannel.Id, user1.Id)
	require.Error(t, err)
	CheckBadRequestStatus(t, resp)

	// Test on preventing removal of user from a group channel
	user3 := th.CreateUser()
	groupChannel, _, err := client.CreateGroupChannel([]string{user1.Id, user2.Id, user3.Id})
	require.NoError(t, err)

	th.TestForAllClients(t, func(t *testing.T, client *model.Client4) {
		resp, err = client.RemoveUserFromChannel(groupChannel.Id, user1.Id)
		require.Error(t, err)
		CheckBadRequestStatus(t, resp)
	})
}

func TestAutocompleteChannels(t *testing.T) {
	th := Setup(t).InitBasic()
	defer th.TearDown()

	// A private channel to make sure private channels are not used
<<<<<<< HEAD
	config.DisableDebugLogForTest(th.TestLogger)
	ptown, _ := th.Client.CreateChannel(&model.Channel{
=======
	utils.DisableDebugLogForTest()
	ptown, _, _ := th.Client.CreateChannel(&model.Channel{
>>>>>>> d5e61e80
		DisplayName: "Town",
		Name:        "town",
		Type:        model.ChannelTypePrivate,
		TeamId:      th.BasicTeam.Id,
	})
	tower, _, _ := th.Client.CreateChannel(&model.Channel{
		DisplayName: "Tower",
		Name:        "tower",
		Type:        model.ChannelTypeOpen,
		TeamId:      th.BasicTeam.Id,
	})
	config.EnableDebugLogForTest(th.TestLogger)
	defer func() {
		th.Client.DeleteChannel(ptown.Id)
		th.Client.DeleteChannel(tower.Id)
	}()

	for _, tc := range []struct {
		description      string
		teamId           string
		fragment         string
		expectedIncludes []string
		expectedExcludes []string
	}{
		{
			"Basic town-square",
			th.BasicTeam.Id,
			"town",
			[]string{"town-square"},
			[]string{"off-topic", "town", "tower"},
		},
		{
			"Basic off-topic",
			th.BasicTeam.Id,
			"off-to",
			[]string{"off-topic"},
			[]string{"town-square", "town", "tower"},
		},
		{
			"Basic town square and off topic",
			th.BasicTeam.Id,
			"tow",
			[]string{"town-square", "tower"},
			[]string{"off-topic", "town"},
		},
	} {
		t.Run(tc.description, func(t *testing.T) {
			channels, _, err := th.Client.AutocompleteChannelsForTeam(tc.teamId, tc.fragment)
			require.NoError(t, err)
			names := make([]string, len(*channels))
			for i, c := range *channels {
				names[i] = c.Name
			}
			for _, name := range tc.expectedIncludes {
				require.Contains(t, names, name, "channel not included")
			}
			for _, name := range tc.expectedExcludes {
				require.NotContains(t, names, name, "channel not excluded")
			}
		})
	}
}

func TestAutocompleteChannelsForSearch(t *testing.T) {
	th := Setup(t).InitBasic()
	defer th.TearDown()

	th.LoginSystemAdminWithClient(th.SystemAdminClient)
	th.LoginBasicWithClient(th.Client)

	u1 := th.CreateUserWithClient(th.SystemAdminClient)
	defer th.App.PermanentDeleteUser(th.Context, u1)
	u2 := th.CreateUserWithClient(th.SystemAdminClient)
	defer th.App.PermanentDeleteUser(th.Context, u2)
	u3 := th.CreateUserWithClient(th.SystemAdminClient)
	defer th.App.PermanentDeleteUser(th.Context, u3)
	u4 := th.CreateUserWithClient(th.SystemAdminClient)
	defer th.App.PermanentDeleteUser(th.Context, u4)

	// A private channel to make sure private channels are not used
<<<<<<< HEAD
	config.EnableDebugLogForTest(th.TestLogger)
	ptown, _ := th.SystemAdminClient.CreateChannel(&model.Channel{
=======
	utils.DisableDebugLogForTest()
	ptown, _, _ := th.SystemAdminClient.CreateChannel(&model.Channel{
>>>>>>> d5e61e80
		DisplayName: "Town",
		Name:        "town",
		Type:        model.ChannelTypePrivate,
		TeamId:      th.BasicTeam.Id,
	})
	defer func() {
		th.Client.DeleteChannel(ptown.Id)
	}()
	mypriv, _, _ := th.Client.CreateChannel(&model.Channel{
		DisplayName: "My private town",
		Name:        "townpriv",
		Type:        model.ChannelTypePrivate,
		TeamId:      th.BasicTeam.Id,
	})
	defer func() {
		th.Client.DeleteChannel(mypriv.Id)
	}()
	config.DisableDebugLogForTest(th.TestLogger)

	dc1, _, err := th.Client.CreateDirectChannel(th.BasicUser.Id, u1.Id)
	require.NoError(t, err)
	defer func() {
		th.Client.DeleteChannel(dc1.Id)
	}()

	dc2, _, err := th.SystemAdminClient.CreateDirectChannel(u2.Id, u3.Id)
	require.NoError(t, err)
	defer func() {
		th.SystemAdminClient.DeleteChannel(dc2.Id)
	}()

	gc1, _, err := th.Client.CreateGroupChannel([]string{th.BasicUser.Id, u2.Id, u3.Id})
	require.NoError(t, err)
	defer func() {
		th.Client.DeleteChannel(gc1.Id)
	}()

	gc2, _, err := th.SystemAdminClient.CreateGroupChannel([]string{u2.Id, u3.Id, u4.Id})
	require.NoError(t, err)
	defer func() {
		th.SystemAdminClient.DeleteChannel(gc2.Id)
	}()

	for _, tc := range []struct {
		description      string
		teamID           string
		fragment         string
		expectedIncludes []string
		expectedExcludes []string
	}{
		{
			"Basic town-square",
			th.BasicTeam.Id,
			"town",
			[]string{"town-square", "townpriv"},
			[]string{"off-topic", "town"},
		},
		{
			"Basic off-topic",
			th.BasicTeam.Id,
			"off-to",
			[]string{"off-topic"},
			[]string{"town-square", "town", "townpriv"},
		},
		{
			"Basic town square and townpriv",
			th.BasicTeam.Id,
			"tow",
			[]string{"town-square", "townpriv"},
			[]string{"off-topic", "town"},
		},
		{
			"Direct and group messages",
			th.BasicTeam.Id,
			"fakeuser",
			[]string{dc1.Name, gc1.Name},
			[]string{dc2.Name, gc2.Name},
		},
	} {
		t.Run(tc.description, func(t *testing.T) {
			channels, _, err := th.Client.AutocompleteChannelsForTeamForSearch(tc.teamID, tc.fragment)
			require.NoError(t, err)
			names := make([]string, len(*channels))
			for i, c := range *channels {
				names[i] = c.Name
			}
			for _, name := range tc.expectedIncludes {
				require.Contains(t, names, name, "channel not included")
			}
			for _, name := range tc.expectedExcludes {
				require.NotContains(t, names, name, "channel not excluded")
			}
		})
	}
}

func TestAutocompleteChannelsForSearchGuestUsers(t *testing.T) {
	th := Setup(t).InitBasic()
	defer th.TearDown()

	u1 := th.CreateUserWithClient(th.SystemAdminClient)
	defer th.App.PermanentDeleteUser(th.Context, u1)

	enableGuestAccounts := *th.App.Config().GuestAccountsSettings.Enable
	defer func() {
		th.App.UpdateConfig(func(cfg *model.Config) { *cfg.GuestAccountsSettings.Enable = enableGuestAccounts })
		th.App.Srv().RemoveLicense()
	}()
	th.App.UpdateConfig(func(cfg *model.Config) { *cfg.GuestAccountsSettings.Enable = true })
	th.App.Srv().SetLicense(model.NewTestLicense())

	id := model.NewId()
	guest := &model.User{
		Email:         "success+" + id + "@simulator.amazonses.com",
		Username:      "un_" + id,
		Nickname:      "nn_" + id,
		Password:      "Password1",
		EmailVerified: true,
	}
	guest, appErr := th.App.CreateGuest(th.Context, guest)
	require.Nil(t, appErr)

	th.LoginSystemAdminWithClient(th.SystemAdminClient)

	_, _, err := th.SystemAdminClient.AddTeamMember(th.BasicTeam.Id, guest.Id)
	require.NoError(t, err)

	// A private channel to make sure private channels are not used
<<<<<<< HEAD
	config.DisableDebugLogForTest(th.TestLogger)
	town, _ := th.SystemAdminClient.CreateChannel(&model.Channel{
=======
	utils.DisableDebugLogForTest()
	town, _, _ := th.SystemAdminClient.CreateChannel(&model.Channel{
>>>>>>> d5e61e80
		DisplayName: "Town",
		Name:        "town",
		Type:        model.ChannelTypeOpen,
		TeamId:      th.BasicTeam.Id,
	})
	defer func() {
		th.SystemAdminClient.DeleteChannel(town.Id)
	}()
	_, _, err = th.SystemAdminClient.AddChannelMember(town.Id, guest.Id)
	require.NoError(t, err)

	mypriv, _, _ := th.SystemAdminClient.CreateChannel(&model.Channel{
		DisplayName: "My private town",
		Name:        "townpriv",
		Type:        model.ChannelTypePrivate,
		TeamId:      th.BasicTeam.Id,
	})
	defer func() {
		th.SystemAdminClient.DeleteChannel(mypriv.Id)
	}()
	_, _, err = th.SystemAdminClient.AddChannelMember(mypriv.Id, guest.Id)
	require.NoError(t, err)

	config.EnableDebugLogForTest(th.TestLogger)

	dc1, _, err := th.SystemAdminClient.CreateDirectChannel(th.BasicUser.Id, guest.Id)
	require.NoError(t, err)
	defer func() {
		th.SystemAdminClient.DeleteChannel(dc1.Id)
	}()

	dc2, _, err := th.SystemAdminClient.CreateDirectChannel(th.BasicUser.Id, th.BasicUser2.Id)
	require.NoError(t, err)
	defer func() {
		th.SystemAdminClient.DeleteChannel(dc2.Id)
	}()

	gc1, _, err := th.SystemAdminClient.CreateGroupChannel([]string{th.BasicUser.Id, th.BasicUser2.Id, guest.Id})
	require.NoError(t, err)
	defer func() {
		th.SystemAdminClient.DeleteChannel(gc1.Id)
	}()

	gc2, _, err := th.SystemAdminClient.CreateGroupChannel([]string{th.BasicUser.Id, th.BasicUser2.Id, u1.Id})
	require.NoError(t, err)
	defer func() {
		th.SystemAdminClient.DeleteChannel(gc2.Id)
	}()

	_, _, err = th.Client.Login(guest.Username, "Password1")
	require.NoError(t, err)

	for _, tc := range []struct {
		description      string
		teamID           string
		fragment         string
		expectedIncludes []string
		expectedExcludes []string
	}{
		{
			"Should return those channel where is member",
			th.BasicTeam.Id,
			"town",
			[]string{"town", "townpriv"},
			[]string{"town-square", "off-topic"},
		},
		{
			"Should return empty if not member of the searched channels",
			th.BasicTeam.Id,
			"off-to",
			[]string{},
			[]string{"off-topic", "town-square", "town", "townpriv"},
		},
		{
			"Should return direct and group messages",
			th.BasicTeam.Id,
			"fakeuser",
			[]string{dc1.Name, gc1.Name},
			[]string{dc2.Name, gc2.Name},
		},
	} {
		t.Run(tc.description, func(t *testing.T) {
			channels, _, err := th.Client.AutocompleteChannelsForTeamForSearch(tc.teamID, tc.fragment)
			require.NoError(t, err)
			names := make([]string, len(*channels))
			for i, c := range *channels {
				names[i] = c.Name
			}
			for _, name := range tc.expectedIncludes {
				require.Contains(t, names, name, "channel not included")
			}
			for _, name := range tc.expectedExcludes {
				require.NotContains(t, names, name, "channel not excluded")
			}
		})
	}
}

func TestUpdateChannelScheme(t *testing.T) {
	th := Setup(t)
	defer th.TearDown()

	th.App.Srv().SetLicense(model.NewTestLicense(""))

	th.App.SetPhase2PermissionsMigrationStatus(true)

	team, _, err := th.SystemAdminClient.CreateTeam(&model.Team{
		DisplayName:     "Name",
		Description:     "Some description",
		CompanyName:     "Some company name",
		AllowOpenInvite: false,
		InviteId:        "inviteid0",
		Name:            "z-z-" + model.NewId() + "a",
		Email:           "success+" + model.NewId() + "@simulator.amazonses.com",
		Type:            model.TeamOpen,
	})
	require.NoError(t, err)

	channel, _, err := th.SystemAdminClient.CreateChannel(&model.Channel{
		DisplayName: "Name",
		Name:        "z-z-" + model.NewId() + "a",
		Type:        model.ChannelTypeOpen,
		TeamId:      team.Id,
	})
	require.NoError(t, err)

	channelScheme, _, err := th.SystemAdminClient.CreateScheme(&model.Scheme{
		DisplayName: "DisplayName",
		Name:        model.NewId(),
		Description: "Some description",
		Scope:       model.SchemeScopeChannel,
	})
	require.NoError(t, err)

	teamScheme, _, err := th.SystemAdminClient.CreateScheme(&model.Scheme{
		DisplayName: "DisplayName",
		Name:        model.NewId(),
		Description: "Some description",
		Scope:       model.SchemeScopeTeam,
	})
	require.NoError(t, err)

	// Test the setup/base case.
	_, err = th.SystemAdminClient.UpdateChannelScheme(channel.Id, channelScheme.Id)
	require.NoError(t, err)

	// Test various invalid channel and scheme id combinations.
	resp, err := th.SystemAdminClient.UpdateChannelScheme(channel.Id, "x")
	require.Error(t, err)
	CheckBadRequestStatus(t, resp)
	resp, err = th.SystemAdminClient.UpdateChannelScheme("x", channelScheme.Id)
	require.Error(t, err)
	CheckBadRequestStatus(t, resp)
	resp, err = th.SystemAdminClient.UpdateChannelScheme("x", "x")
	require.Error(t, err)
	CheckBadRequestStatus(t, resp)

	// Test that permissions are required.
	resp, err = th.Client.UpdateChannelScheme(channel.Id, channelScheme.Id)
	require.Error(t, err)
	CheckForbiddenStatus(t, resp)

	// Test that a license is required.
	th.App.Srv().SetLicense(nil)
	resp, err = th.SystemAdminClient.UpdateChannelScheme(channel.Id, channelScheme.Id)
	require.Error(t, err)
	CheckNotImplementedStatus(t, resp)
	th.App.Srv().SetLicense(model.NewTestLicense(""))

	// Test an invalid scheme scope.
	resp, err = th.SystemAdminClient.UpdateChannelScheme(channel.Id, teamScheme.Id)
	require.Error(t, err)
	CheckBadRequestStatus(t, resp)

	// Test that an unauthenticated user gets rejected.
	th.SystemAdminClient.Logout()
	resp, err = th.SystemAdminClient.UpdateChannelScheme(channel.Id, channelScheme.Id)
	require.Error(t, err)
	CheckUnauthorizedStatus(t, resp)
}

func TestGetChannelMembersTimezones(t *testing.T) {
	th := Setup(t).InitBasic()
	defer th.TearDown()
	client := th.Client

	user := th.BasicUser
	user.Timezone["useAutomaticTimezone"] = "false"
	user.Timezone["manualTimezone"] = "XOXO/BLABLA"
	_, _, err := client.UpdateUser(user)
	require.NoError(t, err)

	user2 := th.BasicUser2
	user2.Timezone["automaticTimezone"] = "NoWhere/Island"
	_, _, err = th.SystemAdminClient.UpdateUser(user2)
	require.NoError(t, err)

	timezone, _, err := client.GetChannelMembersTimezones(th.BasicChannel.Id)
	require.NoError(t, err)
	require.Len(t, timezone, 2, "should return 2 timezones")

	//both users have same timezone
	user2.Timezone["automaticTimezone"] = "XOXO/BLABLA"
	_, _, err = th.SystemAdminClient.UpdateUser(user2)
	require.NoError(t, err)

	timezone, _, err = client.GetChannelMembersTimezones(th.BasicChannel.Id)
	require.NoError(t, err)
	require.Len(t, timezone, 1, "should return 1 timezone")

	//no timezone set should return empty
	user2.Timezone["automaticTimezone"] = ""
	_, _, err = th.SystemAdminClient.UpdateUser(user2)
	require.NoError(t, err)

	user.Timezone["manualTimezone"] = ""
	_, _, err = client.UpdateUser(user)
	require.NoError(t, err)

	timezone, _, err = client.GetChannelMembersTimezones(th.BasicChannel.Id)
	require.NoError(t, err)
	require.Empty(t, timezone, "should return 0 timezone")
}

func TestChannelMembersMinusGroupMembers(t *testing.T) {
	th := Setup(t).InitBasic()
	defer th.TearDown()

	user1 := th.BasicUser
	user2 := th.BasicUser2

	channel := th.CreatePrivateChannel()

	_, appErr := th.App.AddChannelMember(th.Context, user1.Id, channel, app.ChannelMemberOpts{})
	require.Nil(t, appErr)
	_, appErr = th.App.AddChannelMember(th.Context, user2.Id, channel, app.ChannelMemberOpts{})
	require.Nil(t, appErr)

	channel.GroupConstrained = model.NewBool(true)
	channel, appErr = th.App.UpdateChannel(channel)
	require.Nil(t, appErr)

	group1 := th.CreateGroup()
	group2 := th.CreateGroup()

	_, appErr = th.App.UpsertGroupMember(group1.Id, user1.Id)
	require.Nil(t, appErr)
	_, appErr = th.App.UpsertGroupMember(group2.Id, user2.Id)
	require.Nil(t, appErr)

	// No permissions
	_, _, _, err := th.Client.ChannelMembersMinusGroupMembers(channel.Id, []string{group1.Id, group2.Id}, 0, 100, "")
	CheckErrorID(t, err, "api.context.permissions.app_error")

	testCases := map[string]struct {
		groupIDs        []string
		page            int
		perPage         int
		length          int
		count           int
		otherAssertions func([]*model.UserWithGroups)
	}{
		"All groups, expect no users removed": {
			groupIDs: []string{group1.Id, group2.Id},
			page:     0,
			perPage:  100,
			length:   0,
			count:    0,
		},
		"Some nonexistent group, page 0": {
			groupIDs: []string{model.NewId()},
			page:     0,
			perPage:  1,
			length:   1,
			count:    2,
		},
		"Some nonexistent group, page 1": {
			groupIDs: []string{model.NewId()},
			page:     1,
			perPage:  1,
			length:   1,
			count:    2,
		},
		"One group, expect one user removed": {
			groupIDs: []string{group1.Id},
			page:     0,
			perPage:  100,
			length:   1,
			count:    1,
			otherAssertions: func(uwg []*model.UserWithGroups) {
				require.Equal(t, uwg[0].Id, user2.Id)
			},
		},
		"Other group, expect other user removed": {
			groupIDs: []string{group2.Id},
			page:     0,
			perPage:  100,
			length:   1,
			count:    1,
			otherAssertions: func(uwg []*model.UserWithGroups) {
				require.Equal(t, uwg[0].Id, user1.Id)
			},
		},
	}

	for name, tc := range testCases {
		t.Run(name, func(t *testing.T) {
			uwg, count, _, err := th.SystemAdminClient.ChannelMembersMinusGroupMembers(channel.Id, tc.groupIDs, tc.page, tc.perPage, "")
			require.NoError(t, err)
			require.Len(t, uwg, tc.length)
			require.Equal(t, tc.count, int(count))
			if tc.otherAssertions != nil {
				tc.otherAssertions(uwg)
			}
		})
	}
}

func TestGetChannelModerations(t *testing.T) {
	th := Setup(t).InitBasic()
	defer th.TearDown()

	channel := th.BasicChannel
	team := th.BasicTeam

	th.App.SetPhase2PermissionsMigrationStatus(true)

	t.Run("Errors without a license", func(t *testing.T) {
		_, _, err := th.SystemAdminClient.GetChannelModerations(channel.Id, "")
		CheckErrorID(t, err, "api.channel.get_channel_moderations.license.error")
	})

	th.App.Srv().SetLicense(model.NewTestLicense())

	t.Run("Errors as a non sysadmin", func(t *testing.T) {
		_, _, err := th.Client.GetChannelModerations(channel.Id, "")
		CheckErrorID(t, err, "api.context.permissions.app_error")
	})

	th.App.Srv().SetLicense(model.NewTestLicense())

	t.Run("Returns default moderations with default roles", func(t *testing.T) {
		moderations, _, err := th.SystemAdminClient.GetChannelModerations(channel.Id, "")
		require.NoError(t, err)
		require.Equal(t, len(moderations), 4)
		for _, moderation := range moderations {
			if moderation.Name == "manage_members" {
				require.Empty(t, moderation.Roles.Guests)
			} else {
				require.Equal(t, moderation.Roles.Guests.Value, true)
				require.Equal(t, moderation.Roles.Guests.Enabled, true)
			}

			require.Equal(t, moderation.Roles.Members.Value, true)
			require.Equal(t, moderation.Roles.Members.Enabled, true)
		}
	})

	t.Run("Returns value false and enabled false for permissions that are not present in higher scoped scheme when no channel scheme present", func(t *testing.T) {
		scheme := th.SetupTeamScheme()
		team.SchemeId = &scheme.Id
		_, appErr := th.App.UpdateTeamScheme(team)
		require.Nil(t, appErr)

		th.RemovePermissionFromRole(model.PermissionCreatePost.Id, scheme.DefaultChannelGuestRole)
		defer th.AddPermissionToRole(model.PermissionCreatePost.Id, scheme.DefaultChannelGuestRole)

		moderations, _, err := th.SystemAdminClient.GetChannelModerations(channel.Id, "")
		require.NoError(t, err)
		for _, moderation := range moderations {
			if moderation.Name == model.PermissionCreatePost.Id {
				require.Equal(t, moderation.Roles.Members.Value, true)
				require.Equal(t, moderation.Roles.Members.Enabled, true)
				require.Equal(t, moderation.Roles.Guests.Value, false)
				require.Equal(t, moderation.Roles.Guests.Enabled, false)
			}
		}
	})

	t.Run("Returns value false and enabled true for permissions that are not present in channel scheme but present in team scheme", func(t *testing.T) {
		scheme := th.SetupChannelScheme()
		channel.SchemeId = &scheme.Id
		_, appErr := th.App.UpdateChannelScheme(channel)
		require.Nil(t, appErr)

		th.RemovePermissionFromRole(model.PermissionCreatePost.Id, scheme.DefaultChannelGuestRole)
		defer th.AddPermissionToRole(model.PermissionCreatePost.Id, scheme.DefaultChannelGuestRole)

		moderations, _, err := th.SystemAdminClient.GetChannelModerations(channel.Id, "")
		require.NoError(t, err)
		for _, moderation := range moderations {
			if moderation.Name == model.PermissionCreatePost.Id {
				require.Equal(t, moderation.Roles.Members.Value, true)
				require.Equal(t, moderation.Roles.Members.Enabled, true)
				require.Equal(t, moderation.Roles.Guests.Value, false)
				require.Equal(t, moderation.Roles.Guests.Enabled, true)
			}
		}
	})

	t.Run("Returns value false and enabled false for permissions that are not present in channel & team scheme", func(t *testing.T) {
		teamScheme := th.SetupTeamScheme()
		team.SchemeId = &teamScheme.Id
		th.App.UpdateTeamScheme(team)

		scheme := th.SetupChannelScheme()
		channel.SchemeId = &scheme.Id
		th.App.UpdateChannelScheme(channel)

		th.RemovePermissionFromRole(model.PermissionCreatePost.Id, scheme.DefaultChannelGuestRole)
		th.RemovePermissionFromRole(model.PermissionCreatePost.Id, teamScheme.DefaultChannelGuestRole)

		defer th.AddPermissionToRole(model.PermissionCreatePost.Id, scheme.DefaultChannelGuestRole)
		defer th.AddPermissionToRole(model.PermissionCreatePost.Id, teamScheme.DefaultChannelGuestRole)

		moderations, _, err := th.SystemAdminClient.GetChannelModerations(channel.Id, "")
		require.NoError(t, err)
		for _, moderation := range moderations {
			if moderation.Name == model.PermissionCreatePost.Id {
				require.Equal(t, moderation.Roles.Members.Value, true)
				require.Equal(t, moderation.Roles.Members.Enabled, true)
				require.Equal(t, moderation.Roles.Guests.Value, false)
				require.Equal(t, moderation.Roles.Guests.Enabled, false)
			}
		}
	})

	t.Run("Returns the correct value for manage_members depending on whether the channel is public or private", func(t *testing.T) {
		scheme := th.SetupTeamScheme()
		team.SchemeId = &scheme.Id
		_, appErr := th.App.UpdateTeamScheme(team)
		require.Nil(t, appErr)

		th.RemovePermissionFromRole(model.PermissionManagePublicChannelMembers.Id, scheme.DefaultChannelUserRole)
		defer th.AddPermissionToRole(model.PermissionCreatePost.Id, scheme.DefaultChannelUserRole)

		// public channel does not have the permission
		moderations, _, err := th.SystemAdminClient.GetChannelModerations(channel.Id, "")
		require.NoError(t, err)
		for _, moderation := range moderations {
			if moderation.Name == "manage_members" {
				require.Equal(t, moderation.Roles.Members.Value, false)
			}
		}

		// private channel does have the permission
		moderations, _, err = th.SystemAdminClient.GetChannelModerations(th.BasicPrivateChannel.Id, "")
		require.NoError(t, err)
		for _, moderation := range moderations {
			if moderation.Name == "manage_members" {
				require.Equal(t, moderation.Roles.Members.Value, true)
			}
		}
	})

	t.Run("Does not return an error if the team scheme has a blank DefaultChannelGuestRole field", func(t *testing.T) {
		scheme := th.SetupTeamScheme()
		scheme.DefaultChannelGuestRole = ""

		mockStore := mocks.Store{}
		mockSchemeStore := mocks.SchemeStore{}
		mockSchemeStore.On("Get", mock.Anything).Return(scheme, nil)
		mockStore.On("Scheme").Return(&mockSchemeStore)
		mockStore.On("Team").Return(th.App.Srv().Store.Team())
		mockStore.On("Channel").Return(th.App.Srv().Store.Channel())
		mockStore.On("User").Return(th.App.Srv().Store.User())
		mockStore.On("Post").Return(th.App.Srv().Store.Post())
		mockStore.On("FileInfo").Return(th.App.Srv().Store.FileInfo())
		mockStore.On("Webhook").Return(th.App.Srv().Store.Webhook())
		mockStore.On("System").Return(th.App.Srv().Store.System())
		mockStore.On("License").Return(th.App.Srv().Store.License())
		mockStore.On("Role").Return(th.App.Srv().Store.Role())
		mockStore.On("Close").Return(nil)
		th.App.Srv().Store = &mockStore

		team.SchemeId = &scheme.Id
		_, appErr := th.App.UpdateTeamScheme(team)
		require.Nil(t, appErr)

		_, _, err := th.SystemAdminClient.GetChannelModerations(channel.Id, "")
		require.NoError(t, err)
	})
}

func TestPatchChannelModerations(t *testing.T) {
	th := Setup(t).InitBasic()
	defer th.TearDown()

	channel := th.BasicChannel

	emptyPatch := []*model.ChannelModerationPatch{}

	createPosts := model.ChannelModeratedPermissions[0]

	th.App.SetPhase2PermissionsMigrationStatus(true)

	t.Run("Errors without a license", func(t *testing.T) {
		_, _, err := th.SystemAdminClient.PatchChannelModerations(channel.Id, emptyPatch)
		CheckErrorID(t, err, "api.channel.patch_channel_moderations.license.error")
	})

	th.App.Srv().SetLicense(model.NewTestLicense())

	t.Run("Errors as a non sysadmin", func(t *testing.T) {
		_, _, err := th.Client.PatchChannelModerations(channel.Id, emptyPatch)
		CheckErrorID(t, err, "api.context.permissions.app_error")
	})

	th.App.Srv().SetLicense(model.NewTestLicense())

	t.Run("Returns default moderations with empty patch", func(t *testing.T) {
		moderations, _, err := th.SystemAdminClient.PatchChannelModerations(channel.Id, emptyPatch)
		require.NoError(t, err)
		require.Equal(t, len(moderations), 4)
		for _, moderation := range moderations {
			if moderation.Name == "manage_members" {
				require.Empty(t, moderation.Roles.Guests)
			} else {
				require.Equal(t, moderation.Roles.Guests.Value, true)
				require.Equal(t, moderation.Roles.Guests.Enabled, true)
			}

			require.Equal(t, moderation.Roles.Members.Value, true)
			require.Equal(t, moderation.Roles.Members.Enabled, true)
		}

		require.Nil(t, channel.SchemeId)
	})

	t.Run("Creates a scheme and returns the updated channel moderations when patching an existing permission", func(t *testing.T) {
		patch := []*model.ChannelModerationPatch{
			{
				Name:  &createPosts,
				Roles: &model.ChannelModeratedRolesPatch{Members: model.NewBool(false)},
			},
		}

		moderations, _, err := th.SystemAdminClient.PatchChannelModerations(channel.Id, patch)
		require.NoError(t, err)
		require.Equal(t, len(moderations), 4)
		for _, moderation := range moderations {
			if moderation.Name == "manage_members" {
				require.Empty(t, moderation.Roles.Guests)
			} else {
				require.Equal(t, moderation.Roles.Guests.Value, true)
				require.Equal(t, moderation.Roles.Guests.Enabled, true)
			}

			if moderation.Name == createPosts {
				require.Equal(t, moderation.Roles.Members.Value, false)
				require.Equal(t, moderation.Roles.Members.Enabled, true)
			} else {
				require.Equal(t, moderation.Roles.Members.Value, true)
				require.Equal(t, moderation.Roles.Members.Enabled, true)
			}
		}
		channel, _ = th.App.GetChannel(channel.Id)
		require.NotNil(t, channel.SchemeId)
	})

	t.Run("Removes the existing scheme when moderated permissions are set back to higher scoped values", func(t *testing.T) {
		channel, _ = th.App.GetChannel(channel.Id)
		schemeId := channel.SchemeId

		scheme, _ := th.App.GetScheme(*schemeId)
		require.Equal(t, scheme.DeleteAt, int64(0))

		patch := []*model.ChannelModerationPatch{
			{
				Name:  &createPosts,
				Roles: &model.ChannelModeratedRolesPatch{Members: model.NewBool(true)},
			},
		}

		moderations, _, err := th.SystemAdminClient.PatchChannelModerations(channel.Id, patch)
		require.NoError(t, err)
		require.Equal(t, len(moderations), 4)
		for _, moderation := range moderations {
			if moderation.Name == "manage_members" {
				require.Empty(t, moderation.Roles.Guests)
			} else {
				require.Equal(t, moderation.Roles.Guests.Value, true)
				require.Equal(t, moderation.Roles.Guests.Enabled, true)
			}

			require.Equal(t, moderation.Roles.Members.Value, true)
			require.Equal(t, moderation.Roles.Members.Enabled, true)
		}

		channel, _ = th.App.GetChannel(channel.Id)
		require.Nil(t, channel.SchemeId)

		scheme, _ = th.App.GetScheme(*schemeId)
		require.NotEqual(t, scheme.DeleteAt, int64(0))
	})

	t.Run("Does not return an error if the team scheme has a blank DefaultChannelGuestRole field", func(t *testing.T) {
		team := th.BasicTeam
		scheme := th.SetupTeamScheme()
		scheme.DefaultChannelGuestRole = ""

		mockStore := mocks.Store{}
		mockSchemeStore := mocks.SchemeStore{}
		mockSchemeStore.On("Get", mock.Anything).Return(scheme, nil)
		mockSchemeStore.On("Save", mock.Anything).Return(scheme, nil)
		mockSchemeStore.On("Delete", mock.Anything).Return(scheme, nil)
		mockStore.On("Scheme").Return(&mockSchemeStore)
		mockStore.On("Team").Return(th.App.Srv().Store.Team())
		mockStore.On("Channel").Return(th.App.Srv().Store.Channel())
		mockStore.On("User").Return(th.App.Srv().Store.User())
		mockStore.On("Post").Return(th.App.Srv().Store.Post())
		mockStore.On("FileInfo").Return(th.App.Srv().Store.FileInfo())
		mockStore.On("Webhook").Return(th.App.Srv().Store.Webhook())
		mockStore.On("System").Return(th.App.Srv().Store.System())
		mockStore.On("License").Return(th.App.Srv().Store.License())
		mockStore.On("Role").Return(th.App.Srv().Store.Role())
		mockStore.On("Close").Return(nil)
		th.App.Srv().Store = &mockStore

		team.SchemeId = &scheme.Id
		_, appErr := th.App.UpdateTeamScheme(team)
		require.Nil(t, appErr)

		moderations, _, err := th.SystemAdminClient.PatchChannelModerations(channel.Id, emptyPatch)
		require.NoError(t, err)
		require.Equal(t, len(moderations), 4)
		for _, moderation := range moderations {
			if moderation.Name == "manage_members" {
				require.Empty(t, moderation.Roles.Guests)
			} else {
				require.Equal(t, moderation.Roles.Guests.Value, false)
				require.Equal(t, moderation.Roles.Guests.Enabled, false)
			}

			require.Equal(t, moderation.Roles.Members.Value, true)
			require.Equal(t, moderation.Roles.Members.Enabled, true)
		}

		patch := []*model.ChannelModerationPatch{
			{
				Name:  &createPosts,
				Roles: &model.ChannelModeratedRolesPatch{Members: model.NewBool(true)},
			},
		}

		moderations, _, err = th.SystemAdminClient.PatchChannelModerations(channel.Id, patch)
		require.NoError(t, err)
		require.Equal(t, len(moderations), 4)
		for _, moderation := range moderations {
			if moderation.Name == "manage_members" {
				require.Empty(t, moderation.Roles.Guests)
			} else {
				require.Equal(t, moderation.Roles.Guests.Value, false)
				require.Equal(t, moderation.Roles.Guests.Enabled, false)
			}

			require.Equal(t, moderation.Roles.Members.Value, true)
			require.Equal(t, moderation.Roles.Members.Enabled, true)
		}
	})

}

func TestGetChannelMemberCountsByGroup(t *testing.T) {
	th := Setup(t).InitBasic()
	defer th.TearDown()

	channel := th.BasicChannel
	t.Run("Errors without a license", func(t *testing.T) {
		_, _, err := th.SystemAdminClient.GetChannelMemberCountsByGroup(channel.Id, false, "")
		CheckErrorID(t, err, "api.channel.channel_member_counts_by_group.license.error")
	})

	th.App.Srv().SetLicense(model.NewTestLicense())

	t.Run("Errors without read permission to the channel", func(t *testing.T) {
		_, _, err := th.Client.GetChannelMemberCountsByGroup(model.NewId(), false, "")
		CheckErrorID(t, err, "api.context.permissions.app_error")
	})

	t.Run("Returns empty for a channel with no members or groups", func(t *testing.T) {
		memberCounts, _, _ := th.SystemAdminClient.GetChannelMemberCountsByGroup(channel.Id, false, "")
		require.Equal(t, []*model.ChannelMemberCountByGroup{}, memberCounts)
	})

	user := th.BasicUser
	user.Timezone["useAutomaticTimezone"] = "false"
	user.Timezone["manualTimezone"] = "XOXO/BLABLA"
	_, appErr := th.App.UpsertGroupMember(th.Group.Id, user.Id)
	require.Nil(t, appErr)
	_, _, err := th.SystemAdminClient.UpdateUser(user)
	require.NoError(t, err)

	user2 := th.BasicUser2
	user2.Timezone["automaticTimezone"] = "NoWhere/Island"
	_, appErr = th.App.UpsertGroupMember(th.Group.Id, user2.Id)
	require.Nil(t, appErr)
	_, _, err = th.SystemAdminClient.UpdateUser(user2)
	require.NoError(t, err)

	t.Run("Returns users in group without timezones", func(t *testing.T) {
		memberCounts, _, _ := th.SystemAdminClient.GetChannelMemberCountsByGroup(channel.Id, false, "")
		expectedMemberCounts := []*model.ChannelMemberCountByGroup{
			{
				GroupId:                     th.Group.Id,
				ChannelMemberCount:          2,
				ChannelMemberTimezonesCount: 0,
			},
		}
		require.Equal(t, expectedMemberCounts, memberCounts)
	})

	t.Run("Returns users in group with timezones", func(t *testing.T) {
		memberCounts, _, _ := th.SystemAdminClient.GetChannelMemberCountsByGroup(channel.Id, true, "")
		expectedMemberCounts := []*model.ChannelMemberCountByGroup{
			{
				GroupId:                     th.Group.Id,
				ChannelMemberCount:          2,
				ChannelMemberTimezonesCount: 2,
			},
		}
		require.Equal(t, expectedMemberCounts, memberCounts)
	})

	id := model.NewId()
	group := &model.Group{
		DisplayName: "dn_" + id,
		Name:        model.NewString("name" + id),
		Source:      model.GroupSourceLdap,
		RemoteId:    model.NewId(),
	}

	_, appErr = th.App.CreateGroup(group)
	require.Nil(t, appErr)
	_, appErr = th.App.UpsertGroupMember(group.Id, user.Id)
	require.Nil(t, appErr)

	t.Run("Returns multiple groups with users in group with timezones", func(t *testing.T) {
		memberCounts, _, _ := th.SystemAdminClient.GetChannelMemberCountsByGroup(channel.Id, true, "")
		expectedMemberCounts := []*model.ChannelMemberCountByGroup{
			{
				GroupId:                     group.Id,
				ChannelMemberCount:          1,
				ChannelMemberTimezonesCount: 1,
			},
			{
				GroupId:                     th.Group.Id,
				ChannelMemberCount:          2,
				ChannelMemberTimezonesCount: 2,
			},
		}
		require.ElementsMatch(t, expectedMemberCounts, memberCounts)
	})
}

func TestMoveChannel(t *testing.T) {
	th := Setup(t).InitBasic()
	defer th.TearDown()

	client := th.Client
	team1 := th.BasicTeam
	team2 := th.CreateTeam()

	t.Run("Should move channel", func(t *testing.T) {
		publicChannel := th.CreatePublicChannel()
		ch, _, err := th.SystemAdminClient.MoveChannel(publicChannel.Id, team2.Id, false)
		require.NoError(t, err)
		require.Equal(t, team2.Id, ch.TeamId)
	})

	t.Run("Should move private channel", func(t *testing.T) {
		channel := th.CreatePrivateChannel()
		ch, _, err := th.SystemAdminClient.MoveChannel(channel.Id, team1.Id, false)
		require.NoError(t, err)
		require.Equal(t, team1.Id, ch.TeamId)
	})

	t.Run("Should fail when trying to move a DM channel", func(t *testing.T) {
		user := th.CreateUser()
		dmChannel := th.CreateDmChannel(user)
		_, _, err := client.MoveChannel(dmChannel.Id, team1.Id, false)
		require.Error(t, err)
		CheckErrorID(t, err, "api.channel.move_channel.type.invalid")
	})

	t.Run("Should fail when trying to move a group channel", func(t *testing.T) {
		user := th.CreateUser()

		gmChannel, appErr := th.App.CreateGroupChannel([]string{th.BasicUser.Id, th.SystemAdminUser.Id, th.TeamAdminUser.Id}, user.Id)
		require.Nil(t, appErr)
		_, _, err := client.MoveChannel(gmChannel.Id, team1.Id, false)
		require.Error(t, err)
		CheckErrorID(t, err, "api.channel.move_channel.type.invalid")
	})

	t.Run("Should fail due to permissions", func(t *testing.T) {
		publicChannel := th.CreatePublicChannel()
		_, _, err := client.MoveChannel(publicChannel.Id, team1.Id, false)
		require.Error(t, err)
		CheckErrorID(t, err, "api.context.permissions.app_error")
	})

	th.TestForSystemAdminAndLocal(t, func(t *testing.T, client *model.Client4) {
		publicChannel := th.CreatePublicChannel()
		user := th.BasicUser

		_, err := client.RemoveTeamMember(team2.Id, user.Id)
		require.NoError(t, err)

		_, _, err = client.AddChannelMember(publicChannel.Id, user.Id)
		require.NoError(t, err)

		_, _, err = client.MoveChannel(publicChannel.Id, team2.Id, false)
		require.Error(t, err)
		CheckErrorID(t, err, "app.channel.move_channel.members_do_not_match.error")
	}, "Should fail to move public channel due to a member not member of target team")

	th.TestForSystemAdminAndLocal(t, func(t *testing.T, client *model.Client4) {
		privateChannel := th.CreatePrivateChannel()
		user := th.BasicUser

		_, err := client.RemoveTeamMember(team2.Id, user.Id)
		require.NoError(t, err)

		_, _, err = client.AddChannelMember(privateChannel.Id, user.Id)
		require.NoError(t, err)

		_, _, err = client.MoveChannel(privateChannel.Id, team2.Id, false)
		require.Error(t, err)
		CheckErrorID(t, err, "app.channel.move_channel.members_do_not_match.error")
	}, "Should fail to move private channel due to a member not member of target team")

	th.TestForSystemAdminAndLocal(t, func(t *testing.T, client *model.Client4) {
		publicChannel := th.CreatePublicChannel()
		user := th.BasicUser

		_, err := client.RemoveTeamMember(team2.Id, user.Id)
		require.NoError(t, err)

		_, _, err = client.AddChannelMember(publicChannel.Id, user.Id)
		require.NoError(t, err)

		newChannel, _, err := client.MoveChannel(publicChannel.Id, team2.Id, true)
		require.NoError(t, err)
		require.Equal(t, team2.Id, newChannel.TeamId)
	}, "Should be able to (force) move public channel by a member that is not member of target team")

	th.TestForSystemAdminAndLocal(t, func(t *testing.T, client *model.Client4) {
		privateChannel := th.CreatePrivateChannel()
		user := th.BasicUser

		_, err := client.RemoveTeamMember(team2.Id, user.Id)
		require.NoError(t, err)

		_, _, err = client.AddChannelMember(privateChannel.Id, user.Id)
		require.NoError(t, err)

		newChannel, _, err := client.MoveChannel(privateChannel.Id, team2.Id, true)
		require.NoError(t, err)
		require.Equal(t, team2.Id, newChannel.TeamId)
	}, "Should be able to (force) move private channel by a member that is not member of target team")
}

func TestRootMentionsCount(t *testing.T) {
	th := Setup(t).InitBasic()
	defer th.TearDown()

	client := th.Client
	user := th.BasicUser
	channel := th.BasicChannel

	// initially, MentionCountRoot is 0 in the database
	channelMember, err := th.App.Srv().Store.Channel().GetMember(context.Background(), channel.Id, user.Id)
	require.NoError(t, err)
	require.Equal(t, int64(0), channelMember.MentionCountRoot)
	require.Equal(t, int64(0), channelMember.MentionCount)

	// mention the user in a root post
	post1, _, err := th.SystemAdminClient.CreatePost(&model.Post{ChannelId: channel.Id, Message: "hey @" + user.Username})
	require.NoError(t, err)
	// mention the user in a reply post
	post2 := &model.Post{ChannelId: channel.Id, Message: "reply at @" + user.Username, RootId: post1.Id}
	_, _, err = th.SystemAdminClient.CreatePost(post2)
	require.NoError(t, err)

	// this should perform lazy migration and populate the field
	channelUnread, _, err := client.GetChannelUnread(channel.Id, user.Id)
	require.NoError(t, err)
	// reply post is not counted, so we should have one root mention
	require.EqualValues(t, int64(1), channelUnread.MentionCountRoot)
	// regular count stays the same
	require.Equal(t, int64(2), channelUnread.MentionCount)
	// validate that DB is updated
	channelMember, err = th.App.Srv().Store.Channel().GetMember(context.Background(), channel.Id, user.Id)
	require.NoError(t, err)
	require.EqualValues(t, int64(1), channelMember.MentionCountRoot)

	// validate that Team level counts are calculated
	counts, appErr := th.App.GetTeamUnread(channel.TeamId, user.Id)
	require.Nil(t, appErr)
	require.Equal(t, int64(1), counts.MentionCountRoot)
	require.Equal(t, int64(2), counts.MentionCount)
}

func TestViewChannelWithoutCollapsedThreads(t *testing.T) {
	th := Setup(t).InitBasic()
	defer th.TearDown()

	os.Setenv("MM_FEATUREFLAGS_COLLAPSEDTHREADS", "true")
	defer os.Unsetenv("MM_FEATUREFLAGS_COLLAPSEDTHREADS")
	th.App.UpdateConfig(func(cfg *model.Config) {
		*cfg.ServiceSettings.ThreadAutoFollow = true
		*cfg.ServiceSettings.CollapsedThreads = model.CollapsedThreadsDefaultOn
	})

	client := th.Client
	user := th.BasicUser
	team := th.BasicTeam
	channel := th.BasicChannel

	// mention the user in a root post
	post1, _, err := th.SystemAdminClient.CreatePost(&model.Post{ChannelId: channel.Id, Message: "hey @" + user.Username})
	require.NoError(t, err)
	// mention the user in a reply post
	post2 := &model.Post{ChannelId: channel.Id, Message: "reply at @" + user.Username, RootId: post1.Id}
	_, _, err = th.SystemAdminClient.CreatePost(post2)
	require.NoError(t, err)

	threads, _, err := client.GetUserThreads(user.Id, team.Id, model.GetUserThreadsOpts{})
	require.NoError(t, err)
	require.EqualValues(t, int64(1), threads.TotalUnreadMentions)

	// simulate opening the channel from an old client
	_, _, err = client.ViewChannel(user.Id, &model.ChannelView{
		ChannelId:                 channel.Id,
		PrevChannelId:             "",
		CollapsedThreadsSupported: false,
	})
	require.NoError(t, err)

	threads, _, err = client.GetUserThreads(user.Id, team.Id, model.GetUserThreadsOpts{})
	require.NoError(t, err)
	require.Zero(t, threads.TotalUnreadMentions)
}<|MERGE_RESOLUTION|>--- conflicted
+++ resolved
@@ -3307,13 +3307,8 @@
 	defer th.TearDown()
 
 	// A private channel to make sure private channels are not used
-<<<<<<< HEAD
 	config.DisableDebugLogForTest(th.TestLogger)
-	ptown, _ := th.Client.CreateChannel(&model.Channel{
-=======
-	utils.DisableDebugLogForTest()
 	ptown, _, _ := th.Client.CreateChannel(&model.Channel{
->>>>>>> d5e61e80
 		DisplayName: "Town",
 		Name:        "town",
 		Type:        model.ChannelTypePrivate,
@@ -3394,13 +3389,8 @@
 	defer th.App.PermanentDeleteUser(th.Context, u4)
 
 	// A private channel to make sure private channels are not used
-<<<<<<< HEAD
 	config.EnableDebugLogForTest(th.TestLogger)
-	ptown, _ := th.SystemAdminClient.CreateChannel(&model.Channel{
-=======
-	utils.DisableDebugLogForTest()
 	ptown, _, _ := th.SystemAdminClient.CreateChannel(&model.Channel{
->>>>>>> d5e61e80
 		DisplayName: "Town",
 		Name:        "town",
 		Type:        model.ChannelTypePrivate,
@@ -3529,13 +3519,8 @@
 	require.NoError(t, err)
 
 	// A private channel to make sure private channels are not used
-<<<<<<< HEAD
 	config.DisableDebugLogForTest(th.TestLogger)
-	town, _ := th.SystemAdminClient.CreateChannel(&model.Channel{
-=======
-	utils.DisableDebugLogForTest()
 	town, _, _ := th.SystemAdminClient.CreateChannel(&model.Channel{
->>>>>>> d5e61e80
 		DisplayName: "Town",
 		Name:        "town",
 		Type:        model.ChannelTypeOpen,

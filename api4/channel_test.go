--- conflicted
+++ resolved
@@ -126,13 +126,8 @@
 	})
 
 	// Test posting Garbage
-<<<<<<< HEAD
-	r, err := Client.DoAPIPost("/channels", "garbage")
-	require.NotNil(t, err, "expected error")
-=======
-	r, err := client.DoApiPost("/channels", "garbage")
+	r, err := client.DoAPIPost("/channels", "garbage")
 	require.Error(t, err, "expected error")
->>>>>>> 16d86400
 	require.Equal(t, http.StatusBadRequest, r.StatusCode, "Expected 400 Bad Request")
 
 	// Test GroupConstrained flag
@@ -440,13 +435,8 @@
 	require.Error(t, err)
 	CheckForbiddenStatus(t, resp)
 
-<<<<<<< HEAD
-	r, err := Client.DoAPIPost("/channels/direct", "garbage")
-	require.NotNil(t, err)
-=======
-	r, err := client.DoApiPost("/channels/direct", "garbage")
-	require.Error(t, err)
->>>>>>> 16d86400
+	r, err := client.DoAPIPost("/channels/direct", "garbage")
+	require.Error(t, err)
 	require.Equal(t, http.StatusBadRequest, r.StatusCode)
 
 	_, _, err = th.SystemAdminClient.CreateDirectChannel(user3.Id, user2.Id)
@@ -2425,13 +2415,8 @@
 	require.Error(t, err)
 	CheckForbiddenStatus(t, resp)
 
-<<<<<<< HEAD
-	r, err := Client.DoAPIPost(fmt.Sprintf("/channels/members/%v/view", th.BasicUser.Id), "garbage")
-	require.NotNil(t, err)
-=======
-	r, err := client.DoApiPost(fmt.Sprintf("/channels/members/%v/view", th.BasicUser.Id), "garbage")
-	require.Error(t, err)
->>>>>>> 16d86400
+	r, err := client.DoAPIPost(fmt.Sprintf("/channels/members/%v/view", th.BasicUser.Id), "garbage")
+	require.Error(t, err)
 	require.Equal(t, http.StatusBadRequest, r.StatusCode)
 
 	client.Logout()

// Copyright (c) 2015-present Mattermost, Inc. All Rights Reserved.
// See LICENSE.txt for license information.

package api4

import (
	"encoding/json"
	"net/http"
	"strconv"
	"time"

	"github.com/mattermost/mattermost-server/v6/app"
	"github.com/mattermost/mattermost-server/v6/audit"
	"github.com/mattermost/mattermost-server/v6/model"
	"github.com/mattermost/mattermost-server/v6/shared/mlog"
)

func (api *API) InitPost() {
	api.BaseRoutes.Posts.Handle("", api.ApiSessionRequired(createPost)).Methods("POST")
	api.BaseRoutes.Post.Handle("", api.ApiSessionRequired(getPost)).Methods("GET")
	api.BaseRoutes.Post.Handle("", api.ApiSessionRequired(deletePost)).Methods("DELETE")
	api.BaseRoutes.Posts.Handle("/ephemeral", api.ApiSessionRequired(createEphemeralPost)).Methods("POST")
	api.BaseRoutes.Post.Handle("/thread", api.ApiSessionRequired(getPostThread)).Methods("GET")
	api.BaseRoutes.Post.Handle("/files/info", api.ApiSessionRequired(getFileInfosForPost)).Methods("GET")
	api.BaseRoutes.PostsForChannel.Handle("", api.ApiSessionRequired(getPostsForChannel)).Methods("GET")
	api.BaseRoutes.PostsForUser.Handle("/flagged", api.ApiSessionRequired(getFlaggedPostsForUser)).Methods("GET")

	api.BaseRoutes.ChannelForUser.Handle("/posts/unread", api.ApiSessionRequired(getPostsForChannelAroundLastUnread)).Methods("GET")

	api.BaseRoutes.Team.Handle("/posts/search", api.ApiSessionRequiredDisableWhenBusy(searchPosts)).Methods("POST")
	api.BaseRoutes.Post.Handle("", api.ApiSessionRequired(updatePost)).Methods("PUT")
	api.BaseRoutes.Post.Handle("/patch", api.ApiSessionRequired(patchPost)).Methods("PUT")
	api.BaseRoutes.PostForUser.Handle("/set_unread", api.ApiSessionRequired(setPostUnread)).Methods("POST")
	api.BaseRoutes.Post.Handle("/pin", api.ApiSessionRequired(pinPost)).Methods("POST")
	api.BaseRoutes.Post.Handle("/unpin", api.ApiSessionRequired(unpinPost)).Methods("POST")
}

func createPost(c *Context, w http.ResponseWriter, r *http.Request) {
	post := model.PostFromJson(r.Body)
	if post == nil {
		c.SetInvalidParam("post")
		return
	}

	post.UserId = c.AppContext.Session().UserId

	auditRec := c.MakeAuditRecord("createPost", audit.Fail)
	defer c.LogAuditRecWithLevel(auditRec, app.LevelContent)
	auditRec.AddMeta("post", post)

	hasPermission := false
	if c.App.SessionHasPermissionToChannel(*c.AppContext.Session(), post.ChannelId, model.PermissionCreatePost) {
		hasPermission = true
	} else if channel, err := c.App.GetChannel(post.ChannelId); err == nil {
		// Temporary permission check method until advanced permissions, please do not copy
		if channel.Type == model.ChannelTypeOpen && c.App.SessionHasPermissionToTeam(*c.AppContext.Session(), channel.TeamId, model.PermissionCreatePostPublic) {
			hasPermission = true
		}
	}

	if !hasPermission {
		c.SetPermissionError(model.PermissionCreatePost)
		return
	}

	if post.CreateAt != 0 && !c.App.SessionHasPermissionTo(*c.AppContext.Session(), model.PermissionManageSystem) {
		post.CreateAt = 0
	}

	setOnline := r.URL.Query().Get("set_online")
	setOnlineBool := true // By default, always set online.
	var err2 error
	if setOnline != "" {
		setOnlineBool, err2 = strconv.ParseBool(setOnline)
		if err2 != nil {
			mlog.Warn("Failed to parse set_online URL query parameter from createPost request", mlog.Err(err2))
			setOnlineBool = true // Set online nevertheless.
		}
	}

	rp, err := c.App.CreatePostAsUser(c.AppContext, c.App.PostWithProxyRemovedFromImageURLs(post), c.AppContext.Session().Id, setOnlineBool)
	if err != nil {
		c.Err = err
		return
	}
	auditRec.Success()
	auditRec.AddMeta("post", rp) // overwrite meta

	if setOnlineBool {
		c.App.SetStatusOnline(c.AppContext.Session().UserId, false)
	}

	c.App.UpdateLastActivityAtIfNeeded(*c.AppContext.Session())
	c.ExtendSessionExpiryIfNeeded(w, r)

	w.WriteHeader(http.StatusCreated)

	// Note that rp has already had PreparePostForClient called on it by App.CreatePost
	if err := json.NewEncoder(w).Encode(rp); err != nil {
		mlog.Warn("Error while writing response", mlog.Err(err))
	}
}

func createEphemeralPost(c *Context, w http.ResponseWriter, r *http.Request) {
	ephRequest := model.PostEphemeral{}

	json.NewDecoder(r.Body).Decode(&ephRequest)
	if ephRequest.UserID == "" {
		c.SetInvalidParam("user_id")
		return
	}

	if ephRequest.Post == nil {
		c.SetInvalidParam("post")
		return
	}

	ephRequest.Post.UserId = c.AppContext.Session().UserId
	ephRequest.Post.CreateAt = model.GetMillis()

	if !c.App.SessionHasPermissionTo(*c.AppContext.Session(), model.PermissionCreatePostEphemeral) {
		c.SetPermissionError(model.PermissionCreatePostEphemeral)
		return
	}

	rp := c.App.SendEphemeralPost(ephRequest.UserID, c.App.PostWithProxyRemovedFromImageURLs(ephRequest.Post))

	w.WriteHeader(http.StatusCreated)
	rp = model.AddPostActionCookies(rp, c.App.PostActionCookieSecret())
	rp = c.App.PreparePostForClient(rp, true, false)
<<<<<<< HEAD
	rp, err := c.App.SanitizePostMetadataForUser(rp, c.AppContext.Session().UserId)
	if err != nil {
		c.Err = err
		return
	}
	w.Write([]byte(rp.ToJson()))
=======
	if err := json.NewEncoder(w).Encode(rp); err != nil {
		mlog.Warn("Error while writing response", mlog.Err(err))
	}
>>>>>>> 186475db
}

func getPostsForChannel(c *Context, w http.ResponseWriter, r *http.Request) {
	c.RequireChannelId()
	if c.Err != nil {
		return
	}

	afterPost := r.URL.Query().Get("after")
	if afterPost != "" && !model.IsValidId(afterPost) {
		c.SetInvalidParam("after")
		return
	}

	beforePost := r.URL.Query().Get("before")
	if beforePost != "" && !model.IsValidId(beforePost) {
		c.SetInvalidParam("before")
		return
	}

	sinceString := r.URL.Query().Get("since")
	var since int64
	var parseError error
	if sinceString != "" {
		since, parseError = strconv.ParseInt(sinceString, 10, 64)
		if parseError != nil {
			c.SetInvalidParam("since")
			return
		}
	}
	skipFetchThreads := r.URL.Query().Get("skipFetchThreads") == "true"
	collapsedThreads := r.URL.Query().Get("collapsedThreads") == "true"
	collapsedThreadsExtended := r.URL.Query().Get("collapsedThreadsExtended") == "true"
	channelId := c.Params.ChannelId
	page := c.Params.Page
	perPage := c.Params.PerPage

	if !c.App.SessionHasPermissionToChannel(*c.AppContext.Session(), channelId, model.PermissionReadChannel) {
		c.SetPermissionError(model.PermissionReadChannel)
		return
	}

	var list *model.PostList
	var err *model.AppError
	etag := ""

	if since > 0 {
		list, err = c.App.GetPostsSince(model.GetPostsSinceOptions{ChannelId: channelId, Time: since, SkipFetchThreads: skipFetchThreads, CollapsedThreads: collapsedThreads, CollapsedThreadsExtended: collapsedThreadsExtended, UserId: c.AppContext.Session().UserId})
	} else if afterPost != "" {
		etag = c.App.GetPostsEtag(channelId, collapsedThreads)

		if c.HandleEtag(etag, "Get Posts After", w, r) {
			return
		}

		list, err = c.App.GetPostsAfterPost(model.GetPostsOptions{ChannelId: channelId, PostId: afterPost, Page: page, PerPage: perPage, SkipFetchThreads: skipFetchThreads, CollapsedThreads: collapsedThreads, UserId: c.AppContext.Session().UserId})
	} else if beforePost != "" {
		etag = c.App.GetPostsEtag(channelId, collapsedThreads)

		if c.HandleEtag(etag, "Get Posts Before", w, r) {
			return
		}

		list, err = c.App.GetPostsBeforePost(model.GetPostsOptions{ChannelId: channelId, PostId: beforePost, Page: page, PerPage: perPage, SkipFetchThreads: skipFetchThreads, CollapsedThreads: collapsedThreads, CollapsedThreadsExtended: collapsedThreadsExtended, UserId: c.AppContext.Session().UserId})
	} else {
		etag = c.App.GetPostsEtag(channelId, collapsedThreads)

		if c.HandleEtag(etag, "Get Posts", w, r) {
			return
		}

		list, err = c.App.GetPostsPage(model.GetPostsOptions{ChannelId: channelId, Page: page, PerPage: perPage, SkipFetchThreads: skipFetchThreads, CollapsedThreads: collapsedThreads, CollapsedThreadsExtended: collapsedThreadsExtended, UserId: c.AppContext.Session().UserId})
	}

	if err != nil {
		c.Err = err
		return
	}

	if etag != "" {
		w.Header().Set(model.HeaderEtagServer, etag)
	}

	c.App.AddCursorIdsForPostList(list, afterPost, beforePost, since, page, perPage, collapsedThreads)
	clientPostList := c.App.PreparePostListForClient(list)
	clientPostList, err = c.App.SanitizePostListMetadataForUser(clientPostList, c.AppContext.Session().UserId)
	if err != nil {
		c.Err = err
		return
	}

	if err := json.NewEncoder(w).Encode(clientPostList); err != nil {
		mlog.Warn("Error while writing response", mlog.Err(err))
	}
}

func getPostsForChannelAroundLastUnread(c *Context, w http.ResponseWriter, r *http.Request) {
	c.RequireUserId().RequireChannelId()
	if c.Err != nil {
		return
	}

	userId := c.Params.UserId
	if !c.App.SessionHasPermissionToUser(*c.AppContext.Session(), userId) {
		c.SetPermissionError(model.PermissionEditOtherUsers)
		return
	}

	channelId := c.Params.ChannelId
	if !c.App.SessionHasPermissionToChannel(*c.AppContext.Session(), channelId, model.PermissionReadChannel) {
		c.SetPermissionError(model.PermissionReadChannel)
		return
	}

	if c.Params.LimitAfter == 0 {
		c.SetInvalidUrlParam("limit_after")
		return
	}

	skipFetchThreads := r.URL.Query().Get("skipFetchThreads") == "true"
	collapsedThreads := r.URL.Query().Get("collapsedThreads") == "true"
	collapsedThreadsExtended := r.URL.Query().Get("collapsedThreadsExtended") == "true"

	postList, err := c.App.GetPostsForChannelAroundLastUnread(channelId, userId, c.Params.LimitBefore, c.Params.LimitAfter, skipFetchThreads, collapsedThreads, collapsedThreadsExtended)
	if err != nil {
		c.Err = err
		return
	}

	etag := ""
	if len(postList.Order) == 0 {
		etag = c.App.GetPostsEtag(channelId, collapsedThreads)

		if c.HandleEtag(etag, "Get Posts", w, r) {
			return
		}

		postList, err = c.App.GetPostsPage(model.GetPostsOptions{ChannelId: channelId, Page: app.PageDefault, PerPage: c.Params.LimitBefore, SkipFetchThreads: skipFetchThreads, CollapsedThreads: collapsedThreads, CollapsedThreadsExtended: collapsedThreadsExtended, UserId: c.AppContext.Session().UserId})
		if err != nil {
			c.Err = err
			return
		}
	}

	postList.NextPostId = c.App.GetNextPostIdFromPostList(postList, collapsedThreads)
	postList.PrevPostId = c.App.GetPrevPostIdFromPostList(postList, collapsedThreads)

	clientPostList := c.App.PreparePostListForClient(postList)
	clientPostList, err = c.App.SanitizePostListMetadataForUser(clientPostList, c.AppContext.Session().UserId)
	if err != nil {
		c.Err = err
		return
	}

	if etag != "" {
		w.Header().Set(model.HeaderEtagServer, etag)
	}
	if err := json.NewEncoder(w).Encode(clientPostList); err != nil {
		mlog.Warn("Error while writing response", mlog.Err(err))
	}
}

func getFlaggedPostsForUser(c *Context, w http.ResponseWriter, r *http.Request) {
	c.RequireUserId()
	if c.Err != nil {
		return
	}

	if !c.App.SessionHasPermissionToUser(*c.AppContext.Session(), c.Params.UserId) {
		c.SetPermissionError(model.PermissionEditOtherUsers)
		return
	}

	channelId := r.URL.Query().Get("channel_id")
	teamId := r.URL.Query().Get("team_id")

	var posts *model.PostList
	var err *model.AppError

	if channelId != "" {
		posts, err = c.App.GetFlaggedPostsForChannel(c.Params.UserId, channelId, c.Params.Page, c.Params.PerPage)
	} else if teamId != "" {
		posts, err = c.App.GetFlaggedPostsForTeam(c.Params.UserId, teamId, c.Params.Page, c.Params.PerPage)
	} else {
		posts, err = c.App.GetFlaggedPosts(c.Params.UserId, c.Params.Page, c.Params.PerPage)
	}
	if err != nil {
		c.Err = err
		return
	}

	pl := model.NewPostList()
	channelReadPermission := make(map[string]bool)

	for _, post := range posts.Posts {
		allowed, ok := channelReadPermission[post.ChannelId]

		if !ok {
			allowed = false

			if c.App.SessionHasPermissionToChannel(*c.AppContext.Session(), post.ChannelId, model.PermissionReadChannel) {
				allowed = true
			}

			channelReadPermission[post.ChannelId] = allowed
		}

		if !allowed {
			continue
		}

		pl.AddPost(post)
		pl.AddOrder(post.Id)
	}

	pl.SortByCreateAt()
<<<<<<< HEAD
	clientPostList := c.App.PreparePostListForClient(pl)
	clientPostList, err = c.App.SanitizePostListMetadataForUser(clientPostList, c.AppContext.Session().UserId)
	if err != nil {
		c.Err = err
		return
	}
	w.Write([]byte(clientPostList.ToJson()))
=======
	if err := json.NewEncoder(w).Encode(c.App.PreparePostListForClient(pl)); err != nil {
		mlog.Warn("Error while writing response", mlog.Err(err))
	}
>>>>>>> 186475db
}

func getPost(c *Context, w http.ResponseWriter, r *http.Request) {
	c.RequirePostId()
	if c.Err != nil {
		return
	}

	post, err := c.App.GetSinglePost(c.Params.PostId)
	if err != nil {
		c.Err = err
		return
	}

	channel, err := c.App.GetChannel(post.ChannelId)
	if err != nil {
		c.Err = err
		return
	}

	if !c.App.SessionHasPermissionToChannel(*c.AppContext.Session(), channel.Id, model.PermissionReadChannel) {
		if channel.Type == model.ChannelTypeOpen {
			if !c.App.SessionHasPermissionToTeam(*c.AppContext.Session(), channel.TeamId, model.PermissionReadPublicChannel) {
				c.SetPermissionError(model.PermissionReadPublicChannel)
				return
			}
		} else {
			c.SetPermissionError(model.PermissionReadChannel)
			return
		}
	}

	post = c.App.PreparePostForClient(post, false, false)
	post, err = c.App.SanitizePostMetadataForUser(post, c.AppContext.Session().UserId)
	if err != nil {
		c.Err = err
		return
	}

	if c.HandleEtag(post.Etag(), "Get Post", w, r) {
		return
	}

	w.Header().Set(model.HeaderEtagServer, post.Etag())
	if err := json.NewEncoder(w).Encode(post); err != nil {
		mlog.Warn("Error while writing response", mlog.Err(err))
	}
}

func deletePost(c *Context, w http.ResponseWriter, _ *http.Request) {
	c.RequirePostId()
	if c.Err != nil {
		return
	}

	auditRec := c.MakeAuditRecord("deletePost", audit.Fail)
	defer c.LogAuditRecWithLevel(auditRec, app.LevelContent)
	auditRec.AddMeta("post_id", c.Params.PostId)

	post, err := c.App.GetSinglePost(c.Params.PostId)
	if err != nil {
		c.SetPermissionError(model.PermissionDeletePost)
		return
	}
	auditRec.AddMeta("post", post)

	if c.AppContext.Session().UserId == post.UserId {
		if !c.App.SessionHasPermissionToChannel(*c.AppContext.Session(), post.ChannelId, model.PermissionDeletePost) {
			c.SetPermissionError(model.PermissionDeletePost)
			return
		}
	} else {
		if !c.App.SessionHasPermissionToChannel(*c.AppContext.Session(), post.ChannelId, model.PermissionDeleteOthersPosts) {
			c.SetPermissionError(model.PermissionDeleteOthersPosts)
			return
		}
	}

	if _, err := c.App.DeletePost(c.Params.PostId, c.AppContext.Session().UserId); err != nil {
		c.Err = err
		return
	}

	auditRec.Success()
	ReturnStatusOK(w)
}

func getPostThread(c *Context, w http.ResponseWriter, r *http.Request) {
	c.RequirePostId()
	if c.Err != nil {
		return
	}
	skipFetchThreads := r.URL.Query().Get("skipFetchThreads") == "true"
	collapsedThreads := r.URL.Query().Get("collapsedThreads") == "true"
	collapsedThreadsExtended := r.URL.Query().Get("collapsedThreadsExtended") == "true"
	list, err := c.App.GetPostThread(c.Params.PostId, skipFetchThreads, collapsedThreads, collapsedThreadsExtended, c.AppContext.Session().UserId)
	if err != nil {
		c.Err = err
		return
	}

	post, ok := list.Posts[c.Params.PostId]
	if !ok {
		c.SetInvalidUrlParam("post_id")
		return
	}

	channel, err := c.App.GetChannel(post.ChannelId)
	if err != nil {
		c.Err = err
		return
	}

	if !c.App.SessionHasPermissionToChannel(*c.AppContext.Session(), channel.Id, model.PermissionReadChannel) {
		if channel.Type == model.ChannelTypeOpen {
			if !c.App.SessionHasPermissionToTeam(*c.AppContext.Session(), channel.TeamId, model.PermissionReadPublicChannel) {
				c.SetPermissionError(model.PermissionReadPublicChannel)
				return
			}
		} else {
			c.SetPermissionError(model.PermissionReadChannel)
			return
		}
	}

	if c.HandleEtag(list.Etag(), "Get Post Thread", w, r) {
		return
	}

	clientPostList := c.App.PreparePostListForClient(list)
	clientPostList, err = c.App.SanitizePostListMetadataForUser(clientPostList, c.AppContext.Session().UserId)
	if err != nil {
		c.Err = err
		return
	}

	w.Header().Set(model.HeaderEtagServer, clientPostList.Etag())

	if err := json.NewEncoder(w).Encode(clientPostList); err != nil {
		mlog.Warn("Error while writing response", mlog.Err(err))
	}
}

func searchPosts(c *Context, w http.ResponseWriter, r *http.Request) {
	c.RequireTeamId()
	if c.Err != nil {
		return
	}

	if !c.App.SessionHasPermissionToTeam(*c.AppContext.Session(), c.Params.TeamId, model.PermissionViewTeam) {
		c.SetPermissionError(model.PermissionViewTeam)
		return
	}

	params, jsonErr := model.SearchParameterFromJson(r.Body)
	if jsonErr != nil {
		c.Err = model.NewAppError("searchPosts", "api.post.search_posts.invalid_body.app_error", nil, jsonErr.Error(), http.StatusBadRequest)
		return
	}

	if params.Terms == nil || *params.Terms == "" {
		c.SetInvalidParam("terms")
		return
	}
	terms := *params.Terms

	timeZoneOffset := 0
	if params.TimeZoneOffset != nil {
		timeZoneOffset = *params.TimeZoneOffset
	}

	isOrSearch := false
	if params.IsOrSearch != nil {
		isOrSearch = *params.IsOrSearch
	}

	page := 0
	if params.Page != nil {
		page = *params.Page
	}

	perPage := 60
	if params.PerPage != nil {
		perPage = *params.PerPage
	}

	includeDeletedChannels := false
	if params.IncludeDeletedChannels != nil {
		includeDeletedChannels = *params.IncludeDeletedChannels
	}

	startTime := time.Now()

	results, err := c.App.SearchPostsInTeamForUser(c.AppContext, terms, c.AppContext.Session().UserId, c.Params.TeamId, isOrSearch, includeDeletedChannels, timeZoneOffset, page, perPage)

	elapsedTime := float64(time.Since(startTime)) / float64(time.Second)
	metrics := c.App.Metrics()
	if metrics != nil {
		metrics.IncrementPostsSearchCounter()
		metrics.ObservePostsSearchDuration(elapsedTime)
	}

	if err != nil {
		c.Err = err
		return
	}

	clientPostList := c.App.PreparePostListForClient(results.PostList)
	clientPostList, err = c.App.SanitizePostListMetadataForUser(clientPostList, c.AppContext.Session().UserId)
	if err != nil {
		c.Err = err
		return
	}

	results = model.MakePostSearchResults(clientPostList, results.Matches)

	w.Header().Set("Cache-Control", "no-cache, no-store, must-revalidate")
	if err := json.NewEncoder(w).Encode(results); err != nil {
		mlog.Warn("Error while writing response", mlog.Err(err))
	}
}

func updatePost(c *Context, w http.ResponseWriter, r *http.Request) {
	c.RequirePostId()
	if c.Err != nil {
		return
	}

	post := model.PostFromJson(r.Body)

	if post == nil {
		c.SetInvalidParam("post")
		return
	}

	auditRec := c.MakeAuditRecord("updatePost", audit.Fail)
	defer c.LogAuditRecWithLevel(auditRec, app.LevelContent)

	// The post being updated in the payload must be the same one as indicated in the URL.
	if post.Id != c.Params.PostId {
		c.SetInvalidParam("id")
		return
	}

	if !c.App.SessionHasPermissionToChannelByPost(*c.AppContext.Session(), c.Params.PostId, model.PermissionEditPost) {
		c.SetPermissionError(model.PermissionEditPost)
		return
	}

	originalPost, err := c.App.GetSinglePost(c.Params.PostId)
	if err != nil {
		c.SetPermissionError(model.PermissionEditPost)
		return
	}
	auditRec.AddMeta("post", originalPost)

	// Updating the file_ids of a post is not a supported operation and will be ignored
	post.FileIds = originalPost.FileIds

	if c.AppContext.Session().UserId != originalPost.UserId {
		if !c.App.SessionHasPermissionToChannelByPost(*c.AppContext.Session(), c.Params.PostId, model.PermissionEditOthersPosts) {
			c.SetPermissionError(model.PermissionEditOthersPosts)
			return
		}
	}

	post.Id = c.Params.PostId

	rpost, err := c.App.UpdatePost(c.AppContext, c.App.PostWithProxyRemovedFromImageURLs(post), false)
	if err != nil {
		c.Err = err
		return
	}

	auditRec.Success()
	auditRec.AddMeta("update", rpost)

	if err := json.NewEncoder(w).Encode(rpost); err != nil {
		mlog.Warn("Error while writing response", mlog.Err(err))
	}
}

func patchPost(c *Context, w http.ResponseWriter, r *http.Request) {
	c.RequirePostId()
	if c.Err != nil {
		return
	}

	post := model.PostPatchFromJson(r.Body)

	if post == nil {
		c.SetInvalidParam("post")
		return
	}

	auditRec := c.MakeAuditRecord("patchPost", audit.Fail)
	defer c.LogAuditRecWithLevel(auditRec, app.LevelContent)

	// Updating the file_ids of a post is not a supported operation and will be ignored
	post.FileIds = nil

	originalPost, err := c.App.GetSinglePost(c.Params.PostId)
	if err != nil {
		c.SetPermissionError(model.PermissionEditPost)
		return
	}
	auditRec.AddMeta("post", originalPost)

	var permission *model.Permission
	if c.AppContext.Session().UserId == originalPost.UserId {
		permission = model.PermissionEditPost
	} else {
		permission = model.PermissionEditOthersPosts
	}

	if !c.App.SessionHasPermissionToChannelByPost(*c.AppContext.Session(), c.Params.PostId, permission) {
		c.SetPermissionError(permission)
		return
	}

	patchedPost, err := c.App.PatchPost(c.AppContext, c.Params.PostId, c.App.PostPatchWithProxyRemovedFromImageURLs(post))
	if err != nil {
		c.Err = err
		return
	}

	auditRec.Success()
	auditRec.AddMeta("patch", patchedPost)

	if err := json.NewEncoder(w).Encode(patchedPost); err != nil {
		mlog.Warn("Error while writing response", mlog.Err(err))
	}
}

func setPostUnread(c *Context, w http.ResponseWriter, r *http.Request) {
	c.RequirePostId().RequireUserId()
	if c.Err != nil {
		return
	}

	props := model.MapBoolFromJson(r.Body)
	collapsedThreadsSupported := props["collapsed_threads_supported"]

	if c.AppContext.Session().UserId != c.Params.UserId && !c.App.SessionHasPermissionToUser(*c.AppContext.Session(), c.Params.UserId) {
		c.SetPermissionError(model.PermissionEditOtherUsers)
		return
	}
	if !c.App.SessionHasPermissionToChannelByPost(*c.AppContext.Session(), c.Params.PostId, model.PermissionReadChannel) {
		c.SetPermissionError(model.PermissionReadChannel)
		return
	}

	state, err := c.App.MarkChannelAsUnreadFromPost(c.Params.PostId, c.Params.UserId, collapsedThreadsSupported, false)
	if err != nil {
		c.Err = err
		return
	}
	if err := json.NewEncoder(w).Encode(state); err != nil {
		mlog.Warn("Error while writing response", mlog.Err(err))
	}
}

func saveIsPinnedPost(c *Context, w http.ResponseWriter, isPinned bool) {
	c.RequirePostId()
	if c.Err != nil {
		return
	}

	auditRec := c.MakeAuditRecord("saveIsPinnedPost", audit.Fail)
	defer c.LogAuditRecWithLevel(auditRec, app.LevelContent)

	if !c.App.SessionHasPermissionToChannelByPost(*c.AppContext.Session(), c.Params.PostId, model.PermissionReadChannel) {
		c.SetPermissionError(model.PermissionReadChannel)
		return
	}

	// Restrict pinning if the experimental read-only-town-square setting is on.
	user, err := c.App.GetUser(c.AppContext.Session().UserId)
	if err != nil {
		c.Err = err
		return
	}

	post, err := c.App.GetSinglePost(c.Params.PostId)
	if err != nil {
		c.Err = err
		return
	}
	auditRec.AddMeta("post", post)

	channel, err := c.App.GetChannel(post.ChannelId)
	if err != nil {
		c.Err = err
		return
	}

	if c.App.Srv().License() != nil &&
		*c.App.Config().TeamSettings.ExperimentalTownSquareIsReadOnly &&
		channel.Name == model.DefaultChannelName &&
		!c.App.RolesGrantPermission(user.GetRoles(), model.PermissionManageSystem.Id) {
		c.Err = model.NewAppError("saveIsPinnedPost", "api.post.save_is_pinned_post.town_square_read_only", nil, "", http.StatusForbidden)
		return
	}

	patch := &model.PostPatch{}
	patch.IsPinned = model.NewBool(isPinned)

	patchedPost, err := c.App.PatchPost(c.AppContext, c.Params.PostId, patch)
	if err != nil {
		c.Err = err
		return
	}
	auditRec.AddMeta("patch", patchedPost)

	auditRec.Success()
	ReturnStatusOK(w)
}

func pinPost(c *Context, w http.ResponseWriter, _ *http.Request) {
	saveIsPinnedPost(c, w, true)
}

func unpinPost(c *Context, w http.ResponseWriter, _ *http.Request) {
	saveIsPinnedPost(c, w, false)
}

func getFileInfosForPost(c *Context, w http.ResponseWriter, r *http.Request) {
	c.RequirePostId()
	if c.Err != nil {
		return
	}

	if !c.App.SessionHasPermissionToChannelByPost(*c.AppContext.Session(), c.Params.PostId, model.PermissionReadChannel) {
		c.SetPermissionError(model.PermissionReadChannel)
		return
	}

	infos, err := c.App.GetFileInfosForPostWithMigration(c.Params.PostId)
	if err != nil {
		c.Err = err
		return
	}

	if c.HandleEtag(model.GetEtagForFileInfos(infos), "Get File Infos For Post", w, r) {
		return
	}

	w.Header().Set("Cache-Control", "max-age=2592000, private")
	w.Header().Set(model.HeaderEtagServer, model.GetEtagForFileInfos(infos))
	w.Write([]byte(model.FileInfosToJson(infos)))
}<|MERGE_RESOLUTION|>--- conflicted
+++ resolved
@@ -128,18 +128,14 @@
 	w.WriteHeader(http.StatusCreated)
 	rp = model.AddPostActionCookies(rp, c.App.PostActionCookieSecret())
 	rp = c.App.PreparePostForClient(rp, true, false)
-<<<<<<< HEAD
 	rp, err := c.App.SanitizePostMetadataForUser(rp, c.AppContext.Session().UserId)
 	if err != nil {
 		c.Err = err
 		return
 	}
-	w.Write([]byte(rp.ToJson()))
-=======
 	if err := json.NewEncoder(w).Encode(rp); err != nil {
 		mlog.Warn("Error while writing response", mlog.Err(err))
 	}
->>>>>>> 186475db
 }
 
 func getPostsForChannel(c *Context, w http.ResponseWriter, r *http.Request) {
@@ -356,19 +352,15 @@
 	}
 
 	pl.SortByCreateAt()
-<<<<<<< HEAD
 	clientPostList := c.App.PreparePostListForClient(pl)
 	clientPostList, err = c.App.SanitizePostListMetadataForUser(clientPostList, c.AppContext.Session().UserId)
 	if err != nil {
 		c.Err = err
 		return
 	}
-	w.Write([]byte(clientPostList.ToJson()))
-=======
-	if err := json.NewEncoder(w).Encode(c.App.PreparePostListForClient(pl)); err != nil {
-		mlog.Warn("Error while writing response", mlog.Err(err))
-	}
->>>>>>> 186475db
+	if err := json.NewEncoder(w).Encode(clientPostList); err != nil {
+		mlog.Warn("Error while writing response", mlog.Err(err))
+	}
 }
 
 func getPost(c *Context, w http.ResponseWriter, r *http.Request) {

// Copyright (c) 2015-present Mattermost, Inc. All Rights Reserved.
// See LICENSE.txt for license information.

package api4

import (
	"encoding/json"
	"net/http"
	"strconv"
	"time"

	"github.com/mattermost/mattermost-server/v5/app"
	"github.com/mattermost/mattermost-server/v5/audit"
	"github.com/mattermost/mattermost-server/v5/model"
	"github.com/mattermost/mattermost-server/v5/shared/mlog"
)

func (api *API) InitPost() {
	api.BaseRoutes.Posts.Handle("", api.ApiSessionRequired(createPost)).Methods("POST")
	api.BaseRoutes.Post.Handle("", api.ApiSessionRequired(getPost)).Methods("GET")
	api.BaseRoutes.Post.Handle("", api.ApiSessionRequired(deletePost)).Methods("DELETE")
	api.BaseRoutes.Posts.Handle("/ephemeral", api.ApiSessionRequired(createEphemeralPost)).Methods("POST")
	api.BaseRoutes.Post.Handle("/thread", api.ApiSessionRequired(getPostThread)).Methods("GET")
	api.BaseRoutes.Post.Handle("/files/info", api.ApiSessionRequired(getFileInfosForPost)).Methods("GET")
	api.BaseRoutes.PostsForChannel.Handle("", api.ApiSessionRequired(getPostsForChannel)).Methods("GET")
	api.BaseRoutes.PostsForUser.Handle("/flagged", api.ApiSessionRequired(getFlaggedPostsForUser)).Methods("GET")

	api.BaseRoutes.ChannelForUser.Handle("/posts/unread", api.ApiSessionRequired(getPostsForChannelAroundLastUnread)).Methods("GET")

	api.BaseRoutes.Team.Handle("/posts/search", api.ApiSessionRequiredDisableWhenBusy(searchPosts)).Methods("POST")
	api.BaseRoutes.Post.Handle("", api.ApiSessionRequired(updatePost)).Methods("PUT")
	api.BaseRoutes.Post.Handle("/patch", api.ApiSessionRequired(patchPost)).Methods("PUT")
	api.BaseRoutes.PostForUser.Handle("/set_unread", api.ApiSessionRequired(setPostUnread)).Methods("POST")
	api.BaseRoutes.Post.Handle("/pin", api.ApiSessionRequired(pinPost)).Methods("POST")
	api.BaseRoutes.Post.Handle("/unpin", api.ApiSessionRequired(unpinPost)).Methods("POST")
}

func createPost(c *Context, w http.ResponseWriter, r *http.Request) {
	post := model.PostFromJson(r.Body)
	if post == nil {
		c.SetInvalidParam("post")
		return
	}

	post.UserId = c.AppContext.Session().UserId

	auditRec := c.MakeAuditRecord("createPost", audit.Fail)
	defer c.LogAuditRecWithLevel(auditRec, app.LevelContent)
	auditRec.AddMeta("post", post)

	hasPermission := false
	if c.App.SessionHasPermissionToChannel(*c.AppContext.Session(), post.ChannelId, model.PERMISSION_CREATE_POST) {
		hasPermission = true
	} else if channel, err := c.App.GetChannel(post.ChannelId); err == nil {
		// Temporary permission check method until advanced permissions, please do not copy
		if channel.Type == model.CHANNEL_OPEN && c.App.SessionHasPermissionToTeam(*c.AppContext.Session(), channel.TeamId, model.PERMISSION_CREATE_POST_PUBLIC) {
			hasPermission = true
		}
	}

	if !hasPermission {
		c.SetPermissionError(model.PERMISSION_CREATE_POST)
		return
	}

	if post.CreateAt != 0 && !c.App.SessionHasPermissionTo(*c.AppContext.Session(), model.PERMISSION_MANAGE_SYSTEM) {
		post.CreateAt = 0
	}

	setOnline := r.URL.Query().Get("set_online")
	setOnlineBool := true // By default, always set online.
	var err2 error
	if setOnline != "" {
		setOnlineBool, err2 = strconv.ParseBool(setOnline)
		if err2 != nil {
			mlog.Warn("Failed to parse set_online URL query parameter from createPost request", mlog.Err(err2))
			setOnlineBool = true // Set online nevertheless.
		}
	}

	rp, err := c.App.CreatePostAsUser(c.AppContext, c.App.PostWithProxyRemovedFromImageURLs(post), c.AppContext.Session().Id, setOnlineBool)
	if err != nil {
		c.Err = err
		return
	}
	auditRec.Success()
	auditRec.AddMeta("post", rp) // overwrite meta

	if setOnlineBool {
		c.App.SetStatusOnline(c.AppContext.Session().UserId, false)
	}

	c.App.UpdateLastActivityAtIfNeeded(*c.AppContext.Session())
	c.ExtendSessionExpiryIfNeeded(w, r)

	w.WriteHeader(http.StatusCreated)

	// Note that rp has already had PreparePostForClient called on it by App.CreatePost
	w.Write([]byte(rp.ToJson()))
}

func createEphemeralPost(c *Context, w http.ResponseWriter, r *http.Request) {
	ephRequest := model.PostEphemeral{}

	json.NewDecoder(r.Body).Decode(&ephRequest)
	if ephRequest.UserID == "" {
		c.SetInvalidParam("user_id")
		return
	}

	if ephRequest.Post == nil {
		c.SetInvalidParam("post")
		return
	}

	ephRequest.Post.UserId = c.AppContext.Session().UserId
	ephRequest.Post.CreateAt = model.GetMillis()

	if !c.App.SessionHasPermissionTo(*c.AppContext.Session(), model.PERMISSION_CREATE_POST_EPHEMERAL) {
		c.SetPermissionError(model.PERMISSION_CREATE_POST_EPHEMERAL)
		return
	}

	rp := c.App.SendEphemeralPost(ephRequest.UserID, c.App.PostWithProxyRemovedFromImageURLs(ephRequest.Post))

	w.WriteHeader(http.StatusCreated)
	rp = model.AddPostActionCookies(rp, c.App.PostActionCookieSecret())
	rp = c.App.PreparePostForClient(rp, true, false)
	w.Write([]byte(rp.ToJson()))
}

func getPostsForChannel(c *Context, w http.ResponseWriter, r *http.Request) {
	c.RequireChannelId()
	if c.Err != nil {
		return
	}

	afterPost := r.URL.Query().Get("after")
	if afterPost != "" && !model.IsValidId(afterPost) {
		c.SetInvalidParam("after")
		return
	}

	beforePost := r.URL.Query().Get("before")
	if beforePost != "" && !model.IsValidId(beforePost) {
		c.SetInvalidParam("before")
		return
	}

	sinceString := r.URL.Query().Get("since")
	var since int64
	var parseError error
	if sinceString != "" {
		since, parseError = strconv.ParseInt(sinceString, 10, 64)
		if parseError != nil {
			c.SetInvalidParam("since")
			return
		}
	}
	skipFetchThreads := r.URL.Query().Get("skipFetchThreads") == "true"
	collapsedThreads := r.URL.Query().Get("collapsedThreads") == "true"
	collapsedThreadsExtended := r.URL.Query().Get("collapsedThreadsExtended") == "true"
	channelId := c.Params.ChannelId
	page := c.Params.Page
	perPage := c.Params.PerPage

	if !c.App.SessionHasPermissionToChannel(*c.AppContext.Session(), channelId, model.PERMISSION_READ_CHANNEL) {
		c.SetPermissionError(model.PERMISSION_READ_CHANNEL)
		return
	}

	var list *model.PostList
	var err *model.AppError
	etag := ""

	if since > 0 {
		list, err = c.App.GetPostsSince(model.GetPostsSinceOptions{ChannelId: channelId, Time: since, SkipFetchThreads: skipFetchThreads, CollapsedThreads: collapsedThreads, CollapsedThreadsExtended: collapsedThreadsExtended, UserId: c.AppContext.Session().UserId})
	} else if afterPost != "" {
		etag = c.App.GetPostsEtag(channelId, collapsedThreads)

		if c.HandleEtag(etag, "Get Posts After", w, r) {
			return
		}

		list, err = c.App.GetPostsAfterPost(model.GetPostsOptions{ChannelId: channelId, PostId: afterPost, Page: page, PerPage: perPage, SkipFetchThreads: skipFetchThreads, CollapsedThreads: collapsedThreads, UserId: c.AppContext.Session().UserId})
	} else if beforePost != "" {
		etag = c.App.GetPostsEtag(channelId, collapsedThreads)

		if c.HandleEtag(etag, "Get Posts Before", w, r) {
			return
		}

		list, err = c.App.GetPostsBeforePost(model.GetPostsOptions{ChannelId: channelId, PostId: beforePost, Page: page, PerPage: perPage, SkipFetchThreads: skipFetchThreads, CollapsedThreads: collapsedThreads, CollapsedThreadsExtended: collapsedThreadsExtended, UserId: c.AppContext.Session().UserId})
	} else {
		etag = c.App.GetPostsEtag(channelId, collapsedThreads)

		if c.HandleEtag(etag, "Get Posts", w, r) {
			return
		}

		list, err = c.App.GetPostsPage(model.GetPostsOptions{ChannelId: channelId, Page: page, PerPage: perPage, SkipFetchThreads: skipFetchThreads, CollapsedThreads: collapsedThreads, CollapsedThreadsExtended: collapsedThreadsExtended, UserId: c.AppContext.Session().UserId})
	}

	if err != nil {
		c.Err = err
		return
	}

	if etag != "" {
		w.Header().Set(model.HEADER_ETAG_SERVER, etag)
	}

	c.App.AddCursorIdsForPostList(list, afterPost, beforePost, since, page, perPage, collapsedThreads)
	clientPostList := c.App.PreparePostListForClient(list)

	w.Write([]byte(clientPostList.ToJson()))
}

func getPostsForChannelAroundLastUnread(c *Context, w http.ResponseWriter, r *http.Request) {
	c.RequireUserId().RequireChannelId()
	if c.Err != nil {
		return
	}

	userId := c.Params.UserId
	if !c.App.SessionHasPermissionToUser(*c.AppContext.Session(), userId) {
		c.SetPermissionError(model.PERMISSION_EDIT_OTHER_USERS)
		return
	}

	channelId := c.Params.ChannelId
	if !c.App.SessionHasPermissionToChannel(*c.AppContext.Session(), channelId, model.PERMISSION_READ_CHANNEL) {
		c.SetPermissionError(model.PERMISSION_READ_CHANNEL)
		return
	}

	if c.Params.LimitAfter == 0 {
		c.SetInvalidUrlParam("limit_after")
		return
	}

	skipFetchThreads := r.URL.Query().Get("skipFetchThreads") == "true"
	collapsedThreads := r.URL.Query().Get("collapsedThreads") == "true"
	collapsedThreadsExtended := r.URL.Query().Get("collapsedThreadsExtended") == "true"

	postList, err := c.App.GetPostsForChannelAroundLastUnread(channelId, userId, c.Params.LimitBefore, c.Params.LimitAfter, skipFetchThreads, collapsedThreads, collapsedThreadsExtended)
	if err != nil {
		c.Err = err
		return
	}

	etag := ""
	if len(postList.Order) == 0 {
		etag = c.App.GetPostsEtag(channelId, collapsedThreads)

		if c.HandleEtag(etag, "Get Posts", w, r) {
			return
		}

		postList, err = c.App.GetPostsPage(model.GetPostsOptions{ChannelId: channelId, Page: app.PageDefault, PerPage: c.Params.LimitBefore, SkipFetchThreads: skipFetchThreads, CollapsedThreads: collapsedThreads, CollapsedThreadsExtended: collapsedThreadsExtended, UserId: c.AppContext.Session().UserId})
		if err != nil {
			c.Err = err
			return
		}
	}

	postList.NextPostId = c.App.GetNextPostIdFromPostList(postList, collapsedThreads)
	postList.PrevPostId = c.App.GetPrevPostIdFromPostList(postList, collapsedThreads)

	clientPostList := c.App.PreparePostListForClient(postList)

	if etag != "" {
		w.Header().Set(model.HEADER_ETAG_SERVER, etag)
	}
	w.Write([]byte(clientPostList.ToJson()))
}

func getFlaggedPostsForUser(c *Context, w http.ResponseWriter, r *http.Request) {
	c.RequireUserId()
	if c.Err != nil {
		return
	}

	if !c.App.SessionHasPermissionToUser(*c.AppContext.Session(), c.Params.UserId) {
		c.SetPermissionError(model.PERMISSION_EDIT_OTHER_USERS)
		return
	}

	channelId := r.URL.Query().Get("channel_id")
	teamId := r.URL.Query().Get("team_id")

	var posts *model.PostList
	var err *model.AppError

	if channelId != "" {
		posts, err = c.App.GetFlaggedPostsForChannel(c.Params.UserId, channelId, c.Params.Page, c.Params.PerPage)
	} else if teamId != "" {
		posts, err = c.App.GetFlaggedPostsForTeam(c.Params.UserId, teamId, c.Params.Page, c.Params.PerPage)
	} else {
		posts, err = c.App.GetFlaggedPosts(c.Params.UserId, c.Params.Page, c.Params.PerPage)
	}
	if err != nil {
		c.Err = err
		return
	}

	pl := model.NewPostList()
	channelReadPermission := make(map[string]bool)

	for _, post := range posts.Posts {
		allowed, ok := channelReadPermission[post.ChannelId]

		if !ok {
			allowed = false

			if c.App.SessionHasPermissionToChannel(*c.AppContext.Session(), post.ChannelId, model.PERMISSION_READ_CHANNEL) {
				allowed = true
			}

			channelReadPermission[post.ChannelId] = allowed
		}

		if !allowed {
			continue
		}

		pl.AddPost(post)
		pl.AddOrder(post.Id)
	}

	pl.SortByCreateAt()
	w.Write([]byte(c.App.PreparePostListForClient(pl).ToJson()))
}

func getPost(c *Context, w http.ResponseWriter, r *http.Request) {
	c.RequirePostId()
	if c.Err != nil {
		return
	}

	post, err := c.App.GetPostIfAuthorized(c.Params.PostId, c.AppContext.Session())
	if err != nil {
		c.Err = err
		return
	}

<<<<<<< HEAD
	channel, err := c.App.GetChannel(post.ChannelId)
	if err != nil {
		c.Err = err
		return
	}

	if !c.App.SessionHasPermissionToChannel(*c.AppContext.Session(), channel.Id, model.PERMISSION_READ_CHANNEL) {
		if channel.Type == model.CHANNEL_OPEN {
			if !c.App.SessionHasPermissionToTeam(*c.AppContext.Session(), channel.TeamId, model.PERMISSION_READ_PUBLIC_CHANNEL) {
				c.SetPermissionError(model.PERMISSION_READ_PUBLIC_CHANNEL)
				return
			}
		} else {
			c.SetPermissionError(model.PERMISSION_READ_CHANNEL)
			return
		}
	}

=======
>>>>>>> de5efdb8
	post = c.App.PreparePostForClient(post, false, false)

	if c.HandleEtag(post.Etag(), "Get Post", w, r) {
		return
	}

	w.Header().Set(model.HEADER_ETAG_SERVER, post.Etag())
	w.Write([]byte(post.ToJson()))
}

func deletePost(c *Context, w http.ResponseWriter, _ *http.Request) {
	c.RequirePostId()
	if c.Err != nil {
		return
	}

	auditRec := c.MakeAuditRecord("deletePost", audit.Fail)
	defer c.LogAuditRecWithLevel(auditRec, app.LevelContent)
	auditRec.AddMeta("post_id", c.Params.PostId)

	post, err := c.App.GetSinglePost(c.Params.PostId)
	if err != nil {
		c.SetPermissionError(model.PERMISSION_DELETE_POST)
		return
	}
	auditRec.AddMeta("post", post)

	if c.AppContext.Session().UserId == post.UserId {
		if !c.App.SessionHasPermissionToChannel(*c.AppContext.Session(), post.ChannelId, model.PERMISSION_DELETE_POST) {
			c.SetPermissionError(model.PERMISSION_DELETE_POST)
			return
		}
	} else {
		if !c.App.SessionHasPermissionToChannel(*c.AppContext.Session(), post.ChannelId, model.PERMISSION_DELETE_OTHERS_POSTS) {
			c.SetPermissionError(model.PERMISSION_DELETE_OTHERS_POSTS)
			return
		}
	}

	if _, err := c.App.DeletePost(c.Params.PostId, c.AppContext.Session().UserId); err != nil {
		c.Err = err
		return
	}

	auditRec.Success()
	ReturnStatusOK(w)
}

func getPostThread(c *Context, w http.ResponseWriter, r *http.Request) {
	c.RequirePostId()
	if c.Err != nil {
		return
	}
	skipFetchThreads := r.URL.Query().Get("skipFetchThreads") == "true"
	collapsedThreads := r.URL.Query().Get("collapsedThreads") == "true"
	collapsedThreadsExtended := r.URL.Query().Get("collapsedThreadsExtended") == "true"
	list, err := c.App.GetPostThread(c.Params.PostId, skipFetchThreads, collapsedThreads, collapsedThreadsExtended, c.AppContext.Session().UserId)
	if err != nil {
		c.Err = err
		return
	}

	post, ok := list.Posts[c.Params.PostId]
	if !ok {
		c.SetInvalidUrlParam("post_id")
		return
	}

	if _, err = c.App.GetPostIfAuthorized(post.Id, c.AppContext.Session()); err != nil {
		c.Err = err
		return
	}

<<<<<<< HEAD
	if !c.App.SessionHasPermissionToChannel(*c.AppContext.Session(), channel.Id, model.PERMISSION_READ_CHANNEL) {
		if channel.Type == model.CHANNEL_OPEN {
			if !c.App.SessionHasPermissionToTeam(*c.AppContext.Session(), channel.TeamId, model.PERMISSION_READ_PUBLIC_CHANNEL) {
				c.SetPermissionError(model.PERMISSION_READ_PUBLIC_CHANNEL)
				return
			}
		} else {
			c.SetPermissionError(model.PERMISSION_READ_CHANNEL)
			return
		}
	}

=======
>>>>>>> de5efdb8
	if c.HandleEtag(list.Etag(), "Get Post Thread", w, r) {
		return
	}

	clientPostList := c.App.PreparePostListForClient(list)

	w.Header().Set(model.HEADER_ETAG_SERVER, clientPostList.Etag())

	w.Write([]byte(clientPostList.ToJson()))
}

func searchPosts(c *Context, w http.ResponseWriter, r *http.Request) {
	c.RequireTeamId()
	if c.Err != nil {
		return
	}

	if !c.App.SessionHasPermissionToTeam(*c.AppContext.Session(), c.Params.TeamId, model.PERMISSION_VIEW_TEAM) {
		c.SetPermissionError(model.PERMISSION_VIEW_TEAM)
		return
	}

	params, jsonErr := model.SearchParameterFromJson(r.Body)
	if jsonErr != nil {
		c.Err = model.NewAppError("searchPosts", "api.post.search_posts.invalid_body.app_error", nil, jsonErr.Error(), http.StatusBadRequest)
		return
	}

	if params.Terms == nil || *params.Terms == "" {
		c.SetInvalidParam("terms")
		return
	}
	terms := *params.Terms

	timeZoneOffset := 0
	if params.TimeZoneOffset != nil {
		timeZoneOffset = *params.TimeZoneOffset
	}

	isOrSearch := false
	if params.IsOrSearch != nil {
		isOrSearch = *params.IsOrSearch
	}

	page := 0
	if params.Page != nil {
		page = *params.Page
	}

	perPage := 60
	if params.PerPage != nil {
		perPage = *params.PerPage
	}

	includeDeletedChannels := false
	if params.IncludeDeletedChannels != nil {
		includeDeletedChannels = *params.IncludeDeletedChannels
	}

	startTime := time.Now()

	results, err := c.App.SearchPostsInTeamForUser(c.AppContext, terms, c.AppContext.Session().UserId, c.Params.TeamId, isOrSearch, includeDeletedChannels, timeZoneOffset, page, perPage)

	elapsedTime := float64(time.Since(startTime)) / float64(time.Second)
	metrics := c.App.Metrics()
	if metrics != nil {
		metrics.IncrementPostsSearchCounter()
		metrics.ObservePostsSearchDuration(elapsedTime)
	}

	if err != nil {
		c.Err = err
		return
	}

	clientPostList := c.App.PreparePostListForClient(results.PostList)

	results = model.MakePostSearchResults(clientPostList, results.Matches)

	w.Header().Set("Cache-Control", "no-cache, no-store, must-revalidate")
	w.Write([]byte(results.ToJson()))
}

func updatePost(c *Context, w http.ResponseWriter, r *http.Request) {
	c.RequirePostId()
	if c.Err != nil {
		return
	}

	post := model.PostFromJson(r.Body)

	if post == nil {
		c.SetInvalidParam("post")
		return
	}

	auditRec := c.MakeAuditRecord("updatePost", audit.Fail)
	defer c.LogAuditRecWithLevel(auditRec, app.LevelContent)

	// The post being updated in the payload must be the same one as indicated in the URL.
	if post.Id != c.Params.PostId {
		c.SetInvalidParam("id")
		return
	}

	if !c.App.SessionHasPermissionToChannelByPost(*c.AppContext.Session(), c.Params.PostId, model.PERMISSION_EDIT_POST) {
		c.SetPermissionError(model.PERMISSION_EDIT_POST)
		return
	}

	originalPost, err := c.App.GetSinglePost(c.Params.PostId)
	if err != nil {
		c.SetPermissionError(model.PERMISSION_EDIT_POST)
		return
	}
	auditRec.AddMeta("post", originalPost)

	// Updating the file_ids of a post is not a supported operation and will be ignored
	post.FileIds = originalPost.FileIds

	if c.AppContext.Session().UserId != originalPost.UserId {
		if !c.App.SessionHasPermissionToChannelByPost(*c.AppContext.Session(), c.Params.PostId, model.PERMISSION_EDIT_OTHERS_POSTS) {
			c.SetPermissionError(model.PERMISSION_EDIT_OTHERS_POSTS)
			return
		}
	}

	post.Id = c.Params.PostId

	rpost, err := c.App.UpdatePost(c.AppContext, c.App.PostWithProxyRemovedFromImageURLs(post), false)
	if err != nil {
		c.Err = err
		return
	}

	auditRec.Success()
	auditRec.AddMeta("update", rpost)

	w.Write([]byte(rpost.ToJson()))
}

func patchPost(c *Context, w http.ResponseWriter, r *http.Request) {
	c.RequirePostId()
	if c.Err != nil {
		return
	}

	post := model.PostPatchFromJson(r.Body)

	if post == nil {
		c.SetInvalidParam("post")
		return
	}

	auditRec := c.MakeAuditRecord("patchPost", audit.Fail)
	defer c.LogAuditRecWithLevel(auditRec, app.LevelContent)

	// Updating the file_ids of a post is not a supported operation and will be ignored
	post.FileIds = nil

	originalPost, err := c.App.GetSinglePost(c.Params.PostId)
	if err != nil {
		c.SetPermissionError(model.PERMISSION_EDIT_POST)
		return
	}
	auditRec.AddMeta("post", originalPost)

	var permission *model.Permission
	if c.AppContext.Session().UserId == originalPost.UserId {
		permission = model.PERMISSION_EDIT_POST
	} else {
		permission = model.PERMISSION_EDIT_OTHERS_POSTS
	}

	if !c.App.SessionHasPermissionToChannelByPost(*c.AppContext.Session(), c.Params.PostId, permission) {
		c.SetPermissionError(permission)
		return
	}

	patchedPost, err := c.App.PatchPost(c.AppContext, c.Params.PostId, c.App.PostPatchWithProxyRemovedFromImageURLs(post))
	if err != nil {
		c.Err = err
		return
	}

	auditRec.Success()
	auditRec.AddMeta("patch", patchedPost)

	w.Write([]byte(patchedPost.ToJson()))
}

func setPostUnread(c *Context, w http.ResponseWriter, r *http.Request) {
	c.RequirePostId().RequireUserId()
	if c.Err != nil {
		return
	}

	props := model.MapBoolFromJson(r.Body)
	collapsedThreadsSupported := props["collapsed_threads_supported"]

	if c.AppContext.Session().UserId != c.Params.UserId && !c.App.SessionHasPermissionToUser(*c.AppContext.Session(), c.Params.UserId) {
		c.SetPermissionError(model.PERMISSION_EDIT_OTHER_USERS)
		return
	}
	if !c.App.SessionHasPermissionToChannelByPost(*c.AppContext.Session(), c.Params.PostId, model.PERMISSION_READ_CHANNEL) {
		c.SetPermissionError(model.PERMISSION_READ_CHANNEL)
		return
	}

	state, err := c.App.MarkChannelAsUnreadFromPost(c.Params.PostId, c.Params.UserId, collapsedThreadsSupported, false)
	if err != nil {
		c.Err = err
		return
	}
	w.Write([]byte(state.ToJson()))
}

func saveIsPinnedPost(c *Context, w http.ResponseWriter, isPinned bool) {
	c.RequirePostId()
	if c.Err != nil {
		return
	}

	auditRec := c.MakeAuditRecord("saveIsPinnedPost", audit.Fail)
	defer c.LogAuditRecWithLevel(auditRec, app.LevelContent)

	if !c.App.SessionHasPermissionToChannelByPost(*c.AppContext.Session(), c.Params.PostId, model.PERMISSION_READ_CHANNEL) {
		c.SetPermissionError(model.PERMISSION_READ_CHANNEL)
		return
	}

	// Restrict pinning if the experimental read-only-town-square setting is on.
	user, err := c.App.GetUser(c.AppContext.Session().UserId)
	if err != nil {
		c.Err = err
		return
	}

	post, err := c.App.GetSinglePost(c.Params.PostId)
	if err != nil {
		c.Err = err
		return
	}
	auditRec.AddMeta("post", post)

	channel, err := c.App.GetChannel(post.ChannelId)
	if err != nil {
		c.Err = err
		return
	}

	if c.App.Srv().License() != nil &&
		*c.App.Config().TeamSettings.ExperimentalTownSquareIsReadOnly &&
		channel.Name == model.DEFAULT_CHANNEL &&
		!c.App.RolesGrantPermission(user.GetRoles(), model.PERMISSION_MANAGE_SYSTEM.Id) {
		c.Err = model.NewAppError("saveIsPinnedPost", "api.post.save_is_pinned_post.town_square_read_only", nil, "", http.StatusForbidden)
		return
	}

	patch := &model.PostPatch{}
	patch.IsPinned = model.NewBool(isPinned)

	patchedPost, err := c.App.PatchPost(c.AppContext, c.Params.PostId, patch)
	if err != nil {
		c.Err = err
		return
	}
	auditRec.AddMeta("patch", patchedPost)

	auditRec.Success()
	ReturnStatusOK(w)
}

func pinPost(c *Context, w http.ResponseWriter, _ *http.Request) {
	saveIsPinnedPost(c, w, true)
}

func unpinPost(c *Context, w http.ResponseWriter, _ *http.Request) {
	saveIsPinnedPost(c, w, false)
}

func getFileInfosForPost(c *Context, w http.ResponseWriter, r *http.Request) {
	c.RequirePostId()
	if c.Err != nil {
		return
	}

	if !c.App.SessionHasPermissionToChannelByPost(*c.AppContext.Session(), c.Params.PostId, model.PERMISSION_READ_CHANNEL) {
		c.SetPermissionError(model.PERMISSION_READ_CHANNEL)
		return
	}

	infos, err := c.App.GetFileInfosForPostWithMigration(c.Params.PostId)
	if err != nil {
		c.Err = err
		return
	}

	if c.HandleEtag(model.GetEtagForFileInfos(infos), "Get File Infos For Post", w, r) {
		return
	}

	w.Header().Set("Cache-Control", "max-age=2592000, private")
	w.Header().Set(model.HEADER_ETAG_SERVER, model.GetEtagForFileInfos(infos))
	w.Write([]byte(model.FileInfosToJson(infos)))
}<|MERGE_RESOLUTION|>--- conflicted
+++ resolved
@@ -344,27 +344,6 @@
 		return
 	}
 
-<<<<<<< HEAD
-	channel, err := c.App.GetChannel(post.ChannelId)
-	if err != nil {
-		c.Err = err
-		return
-	}
-
-	if !c.App.SessionHasPermissionToChannel(*c.AppContext.Session(), channel.Id, model.PERMISSION_READ_CHANNEL) {
-		if channel.Type == model.CHANNEL_OPEN {
-			if !c.App.SessionHasPermissionToTeam(*c.AppContext.Session(), channel.TeamId, model.PERMISSION_READ_PUBLIC_CHANNEL) {
-				c.SetPermissionError(model.PERMISSION_READ_PUBLIC_CHANNEL)
-				return
-			}
-		} else {
-			c.SetPermissionError(model.PERMISSION_READ_CHANNEL)
-			return
-		}
-	}
-
-=======
->>>>>>> de5efdb8
 	post = c.App.PreparePostForClient(post, false, false)
 
 	if c.HandleEtag(post.Etag(), "Get Post", w, r) {
@@ -438,21 +417,6 @@
 		return
 	}
 
-<<<<<<< HEAD
-	if !c.App.SessionHasPermissionToChannel(*c.AppContext.Session(), channel.Id, model.PERMISSION_READ_CHANNEL) {
-		if channel.Type == model.CHANNEL_OPEN {
-			if !c.App.SessionHasPermissionToTeam(*c.AppContext.Session(), channel.TeamId, model.PERMISSION_READ_PUBLIC_CHANNEL) {
-				c.SetPermissionError(model.PERMISSION_READ_PUBLIC_CHANNEL)
-				return
-			}
-		} else {
-			c.SetPermissionError(model.PERMISSION_READ_CHANNEL)
-			return
-		}
-	}
-
-=======
->>>>>>> de5efdb8
 	if c.HandleEtag(list.Etag(), "Get Post Thread", w, r) {
 		return
 	}

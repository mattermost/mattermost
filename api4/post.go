--- conflicted
+++ resolved
@@ -993,11 +993,7 @@
 		return
 	}
 
-<<<<<<< HEAD
-	_, appErr := c.App.DeleteAcknowledgementForPost(c.AppContext, c.Params.UserId, c.Params.PostId)
-=======
 	appErr := c.App.DeleteAcknowledgementForPost(c.AppContext, c.Params.UserId, c.Params.PostId)
->>>>>>> 17468769
 
 	if appErr != nil {
 		c.Err = appErr

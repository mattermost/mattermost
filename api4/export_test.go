--- conflicted
+++ resolved
@@ -83,16 +83,9 @@
 	defer th.TearDown()
 
 	t.Run("no permissions", func(t *testing.T) {
-<<<<<<< HEAD
-		ok, _, err := th.Client.DeleteExport("export.zip")
+		_, err := th.Client.DeleteExport("export.zip")
 		require.Error(t, err)
 		CheckErrorID(t, err, "api.context.permissions.app_error")
-		require.False(t, ok)
-=======
-		_, err := th.Client.DeleteExport("export.zip")
-		require.Error(t, err)
-		CheckErrorID(t, err, "api.context.permissions.app_error")
->>>>>>> a8ca5c42
 	})
 
 	dataDir, found := fileutils.FindDir("data")
@@ -113,28 +106,16 @@
 		require.Len(t, exports, 1)
 		require.Equal(t, exports[0], exportName)
 
-<<<<<<< HEAD
-		ok, _, err := c.DeleteExport(exportName)
-		require.NoError(t, err)
-		require.True(t, ok)
-=======
 		_, err = c.DeleteExport(exportName)
 		require.NoError(t, err)
->>>>>>> a8ca5c42
 
 		exports, _, err = c.ListExports()
 		require.NoError(t, err)
 		require.Empty(t, exports)
 
 		// verify idempotence
-<<<<<<< HEAD
-		ok, _, err = c.DeleteExport(exportName)
-		require.NoError(t, err)
-		require.True(t, ok)
-=======
 		_, err = c.DeleteExport(exportName)
 		require.NoError(t, err)
->>>>>>> a8ca5c42
 	}, "successfully delete export")
 }
 

--- conflicted
+++ resolved
@@ -36,17 +36,16 @@
 		return
 	}
 
-<<<<<<< HEAD
 	if user, err := c.App.GetUser(c.App.Session.UserId); err == nil {
 		if user.IsBot {
 			c.SetPermissionError(model.PERMISSION_CREATE_BOT)
 			return
 		}
-=======
+	}
+
 	if !*c.App.Config().ServiceSettings.CreateBotAccounts {
 		c.Err = model.NewAppError("createBot", "api.bot.create_disabled", nil, "", http.StatusForbidden)
 		return
->>>>>>> 5b252e87
 	}
 
 	createdBot, err := c.App.CreateBot(bot)

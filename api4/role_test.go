// Copyright (c) 2015-present Mattermost, Inc. All Rights Reserved.
// See LICENSE.txt for license information.

package api4

import (
	"context"
	"sort"
	"strings"
	"testing"

	"github.com/stretchr/testify/assert"
	"github.com/stretchr/testify/require"

	"github.com/mattermost/mattermost-server/v6/model"
)

func TestGetRole(t *testing.T) {
	th := Setup(t)
	defer th.TearDown()

	role := &model.Role{
		Name:          model.NewId(),
		DisplayName:   model.NewId(),
		Description:   model.NewId(),
		Permissions:   []string{"manage_system", "create_public_channel"},
		SchemeManaged: true,
	}

	role, err := th.App.Srv().Store.Role().Save(role)
	require.NoError(t, err)
	defer th.App.Srv().Store.Job().Delete(role.Id)

	th.TestForAllClients(t, func(t *testing.T, client *model.Client4) {
		received, _, err := client.GetRole(role.Id)
		require.NoError(t, err)

		assert.Equal(t, received.Id, role.Id)
		assert.Equal(t, received.Name, role.Name)
		assert.Equal(t, received.DisplayName, role.DisplayName)
		assert.Equal(t, received.Description, role.Description)
		assert.EqualValues(t, received.Permissions, role.Permissions)
		assert.Equal(t, received.SchemeManaged, role.SchemeManaged)
	})

	th.TestForSystemAdminAndLocal(t, func(t *testing.T, client *model.Client4) {
		_, resp, err := client.GetRole("1234")
		require.Error(t, err)
		CheckBadRequestStatus(t, resp)

		_, resp, err = client.GetRole(model.NewId())
		require.Error(t, err)
		CheckNotFoundStatus(t, resp)
	})
}

func TestGetRoleByName(t *testing.T) {
	th := Setup(t)
	defer th.TearDown()

	role := &model.Role{
		Name:          model.NewId(),
		DisplayName:   model.NewId(),
		Description:   model.NewId(),
		Permissions:   []string{"manage_system", "create_public_channel"},
		SchemeManaged: true,
	}

	role, err := th.App.Srv().Store.Role().Save(role)
	assert.NoError(t, err)
	defer th.App.Srv().Store.Job().Delete(role.Id)

	th.TestForAllClients(t, func(t *testing.T, client *model.Client4) {
		received, _, err := client.GetRoleByName(role.Name)
		require.NoError(t, err)

		assert.Equal(t, received.Id, role.Id)
		assert.Equal(t, received.Name, role.Name)
		assert.Equal(t, received.DisplayName, role.DisplayName)
		assert.Equal(t, received.Description, role.Description)
		assert.EqualValues(t, received.Permissions, role.Permissions)
		assert.Equal(t, received.SchemeManaged, role.SchemeManaged)
	})

	th.TestForSystemAdminAndLocal(t, func(t *testing.T, client *model.Client4) {
		_, resp, err := client.GetRoleByName(strings.Repeat("abcdefghij", 10))
		require.Error(t, err)
		CheckBadRequestStatus(t, resp)

		_, resp, err = client.GetRoleByName(model.NewId())
		require.Error(t, err)
		CheckNotFoundStatus(t, resp)
	})
}

func TestGetRolesByNames(t *testing.T) {
	th := Setup(t)
	defer th.TearDown()

	role1 := &model.Role{
		Name:          model.NewId(),
		DisplayName:   model.NewId(),
		Description:   model.NewId(),
		Permissions:   []string{"manage_system", "create_public_channel"},
		SchemeManaged: true,
	}
	role2 := &model.Role{
		Name:          model.NewId(),
		DisplayName:   model.NewId(),
		Description:   model.NewId(),
		Permissions:   []string{"manage_system", "delete_private_channel"},
		SchemeManaged: true,
	}
	role3 := &model.Role{
		Name:          model.NewId(),
		DisplayName:   model.NewId(),
		Description:   model.NewId(),
		Permissions:   []string{"manage_system", "manage_public_channel_properties"},
		SchemeManaged: true,
	}

	role1, err := th.App.Srv().Store.Role().Save(role1)
	assert.NoError(t, err)
	defer th.App.Srv().Store.Job().Delete(role1.Id)

	role2, err = th.App.Srv().Store.Role().Save(role2)
	assert.NoError(t, err)
	defer th.App.Srv().Store.Job().Delete(role2.Id)

	role3, err = th.App.Srv().Store.Role().Save(role3)
	assert.NoError(t, err)
	defer th.App.Srv().Store.Job().Delete(role3.Id)

	th.TestForAllClients(t, func(t *testing.T, client *model.Client4) {
		// Check all three roles can be found.
		received, _, err := client.GetRolesByNames([]string{role1.Name, role2.Name, role3.Name})
		require.NoError(t, err)

		assert.Contains(t, received, role1)
		assert.Contains(t, received, role2)
		assert.Contains(t, received, role3)

		// Check a list of non-existent roles.
		_, _, err = client.GetRolesByNames([]string{model.NewId(), model.NewId()})
		require.NoError(t, err)
	})

	th.TestForSystemAdminAndLocal(t, func(t *testing.T, client *model.Client4) {
		// Empty list should error.
		_, resp, err := client.GetRolesByNames([]string{})
		require.Error(t, err)
		CheckBadRequestStatus(t, resp)
	})

	th.TestForAllClients(t, func(t *testing.T, client *model.Client4) {
		// Invalid role name should error.
		_, resp, err := client.GetRolesByNames([]string{model.NewId(), model.NewId(), "!!!!!!"})
		require.Error(t, err)
		CheckBadRequestStatus(t, resp)

		// Empty/whitespace rolenames should be ignored.
		_, _, err = client.GetRolesByNames([]string{model.NewId(), model.NewId(), "", "    "})
		require.NoError(t, err)
	})

}

func TestPatchRole(t *testing.T) {
	th := Setup(t)
	defer th.TearDown()

	role := &model.Role{
		Name:          model.NewId(),
		DisplayName:   model.NewId(),
		Description:   model.NewId(),
		Permissions:   []string{"manage_system", "create_public_channel", "manage_slash_commands"},
		SchemeManaged: true,
	}

	role, err2 := th.App.Srv().Store.Role().Save(role)
	assert.NoError(t, err2)
	defer th.App.Srv().Store.Job().Delete(role.Id)

	patch := &model.RolePatch{
		Permissions: &[]string{"manage_system", "create_public_channel", "manage_incoming_webhooks", "manage_outgoing_webhooks"},
	}

	th.TestForSystemAdminAndLocal(t, func(t *testing.T, client *model.Client4) {

		// Cannot edit a system admin
		adminRole, err := th.App.Srv().Store.Role().GetByName(context.Background(), "system_admin")
		assert.NoError(t, err)
		defer th.App.Srv().Store.Job().Delete(adminRole.Id)

		_, resp, err := client.PatchRole(adminRole.Id, patch)
		require.Error(t, err)
		CheckNotImplementedStatus(t, resp)

		// Cannot give other roles read / write to system roles or manage roles because only system admin can do these actions
		systemManager, err := th.App.Srv().Store.Role().GetByName(context.Background(), "system_manager")
		assert.NoError(t, err)
		defer th.App.Srv().Store.Job().Delete(systemManager.Id)

		patchWriteSystemRoles := &model.RolePatch{
			Permissions: &[]string{model.PermissionSysconsoleWriteUserManagementSystemRoles.Id},
		}

		_, resp, err = client.PatchRole(systemManager.Id, patchWriteSystemRoles)
		require.Error(t, err)
		CheckNotImplementedStatus(t, resp)

		patchReadSystemRoles := &model.RolePatch{
			Permissions: &[]string{model.PermissionSysconsoleReadUserManagementSystemRoles.Id},
		}

		_, resp, err = client.PatchRole(systemManager.Id, patchReadSystemRoles)
		require.Error(t, err)
		CheckNotImplementedStatus(t, resp)

		patchManageRoles := &model.RolePatch{
			Permissions: &[]string{model.PermissionManageRoles.Id},
		}

		_, resp, err = client.PatchRole(systemManager.Id, patchManageRoles)
		require.Error(t, err)
		CheckNotImplementedStatus(t, resp)
	})

	th.TestForSystemAdminAndLocal(t, func(t *testing.T, client *model.Client4) {
		received, _, err := client.PatchRole(role.Id, patch)
		require.NoError(t, err)

		assert.Equal(t, received.Id, role.Id)
		assert.Equal(t, received.Name, role.Name)
		assert.Equal(t, received.DisplayName, role.DisplayName)
		assert.Equal(t, received.Description, role.Description)
		perms := []string{"manage_system", "create_public_channel", "manage_incoming_webhooks", "manage_outgoing_webhooks"}
		sort.Strings(perms)
		assert.EqualValues(t, received.Permissions, perms)
		assert.Equal(t, received.SchemeManaged, role.SchemeManaged)

		// Check a no-op patch succeeds.
		_, _, err = client.PatchRole(role.Id, patch)
		require.NoError(t, err)

		_, resp, err := client.PatchRole("junk", patch)
		require.Error(t, err)
		CheckBadRequestStatus(t, resp)
	})

	_, resp, err := th.Client.PatchRole(model.NewId(), patch)
	require.Error(t, err)
	CheckNotFoundStatus(t, resp)

	_, resp, err = th.Client.PatchRole(role.Id, patch)
	require.Error(t, err)
	CheckForbiddenStatus(t, resp)

	patch = &model.RolePatch{
		Permissions: &[]string{"manage_system", "manage_incoming_webhooks", "manage_outgoing_webhooks"},
	}

	th.TestForSystemAdminAndLocal(t, func(t *testing.T, client *model.Client4) {
<<<<<<< HEAD
		received, resp := client.PatchRole(role.Id, patch)
		CheckNoError(t, resp)
=======
		received, _, err := client.PatchRole(role.Id, patch)
		require.NoError(t, err)
>>>>>>> d0629503

		assert.Equal(t, received.Id, role.Id)
		assert.Equal(t, received.Name, role.Name)
		assert.Equal(t, received.DisplayName, role.DisplayName)
		assert.Equal(t, received.Description, role.Description)
		perms := []string{"manage_system", "manage_incoming_webhooks", "manage_outgoing_webhooks"}
		sort.Strings(perms)
		assert.EqualValues(t, received.Permissions, perms)
		assert.Equal(t, received.SchemeManaged, role.SchemeManaged)

		t.Run("Check guest permissions editing without E20 license", func(t *testing.T) {
			license := model.NewTestLicense()
			license.Features.GuestAccountsPermissions = model.NewBool(false)
			th.App.Srv().SetLicense(license)

			guestRole, err := th.App.Srv().Store.Role().GetByName(context.Background(), "system_guest")
			require.NoError(t, err)
			received, resp, err = client.PatchRole(guestRole.Id, patch)
			require.Error(t, err)
			CheckNotImplementedStatus(t, resp)
		})

		t.Run("Check guest permissions editing with E20 license", func(t *testing.T) {
			license := model.NewTestLicense()
			license.Features.GuestAccountsPermissions = model.NewBool(true)
			th.App.Srv().SetLicense(license)
			guestRole, err := th.App.Srv().Store.Role().GetByName(context.Background(), "system_guest")
			require.NoError(t, err)
			_, _, err = client.PatchRole(guestRole.Id, patch)
			require.NoError(t, err)
		})
	})
}<|MERGE_RESOLUTION|>--- conflicted
+++ resolved
@@ -261,13 +261,8 @@
 	}
 
 	th.TestForSystemAdminAndLocal(t, func(t *testing.T, client *model.Client4) {
-<<<<<<< HEAD
-		received, resp := client.PatchRole(role.Id, patch)
-		CheckNoError(t, resp)
-=======
 		received, _, err := client.PatchRole(role.Id, patch)
 		require.NoError(t, err)
->>>>>>> d0629503
 
 		assert.Equal(t, received.Id, role.Id)
 		assert.Equal(t, received.Name, role.Name)

// Copyright (c) 2015-present Mattermost, Inc. All Rights Reserved.
// See LICENSE.txt for license information.

package api4

import (
	"context"
	"encoding/json"
	"net/http"
	"strconv"
	"strings"

	"github.com/mattermost/mattermost-server/v6/app"
	"github.com/mattermost/mattermost-server/v6/audit"
	"github.com/mattermost/mattermost-server/v6/model"
	"github.com/mattermost/mattermost-server/v6/shared/mlog"
)

func (api *API) InitChannel() {
	api.BaseRoutes.Channels.Handle("", api.APISessionRequired(getAllChannels)).Methods("GET")
	api.BaseRoutes.Channels.Handle("", api.APISessionRequired(createChannel)).Methods("POST")
	api.BaseRoutes.Channels.Handle("/direct", api.APISessionRequired(createDirectChannel)).Methods("POST")
	api.BaseRoutes.Channels.Handle("/search", api.APISessionRequiredDisableWhenBusy(searchAllChannels)).Methods("POST")
	api.BaseRoutes.Channels.Handle("/group/search", api.APISessionRequiredDisableWhenBusy(searchGroupChannels)).Methods("POST")
	api.BaseRoutes.Channels.Handle("/group", api.APISessionRequired(createGroupChannel)).Methods("POST")
	api.BaseRoutes.Channels.Handle("/members/{user_id:[A-Za-z0-9]+}/view", api.APISessionRequired(viewChannel)).Methods("POST")
	api.BaseRoutes.Channels.Handle("/{channel_id:[A-Za-z0-9]+}/scheme", api.APISessionRequired(updateChannelScheme)).Methods("PUT")

	api.BaseRoutes.ChannelsForTeam.Handle("", api.APISessionRequired(getPublicChannelsForTeam)).Methods("GET")
	api.BaseRoutes.ChannelsForTeam.Handle("/deleted", api.APISessionRequired(getDeletedChannelsForTeam)).Methods("GET")
	api.BaseRoutes.ChannelsForTeam.Handle("/private", api.APISessionRequired(getPrivateChannelsForTeam)).Methods("GET")
	api.BaseRoutes.ChannelsForTeam.Handle("/ids", api.APISessionRequired(getPublicChannelsByIdsForTeam)).Methods("POST")
	api.BaseRoutes.ChannelsForTeam.Handle("/search", api.APISessionRequiredDisableWhenBusy(searchChannelsForTeam)).Methods("POST")
	api.BaseRoutes.ChannelsForTeam.Handle("/search_archived", api.APISessionRequiredDisableWhenBusy(searchArchivedChannelsForTeam)).Methods("POST")
	api.BaseRoutes.ChannelsForTeam.Handle("/autocomplete", api.APISessionRequired(autocompleteChannelsForTeam)).Methods("GET")
	api.BaseRoutes.ChannelsForTeam.Handle("/search_autocomplete", api.APISessionRequired(autocompleteChannelsForTeamForSearch)).Methods("GET")
	api.BaseRoutes.User.Handle("/teams/{team_id:[A-Za-z0-9]+}/channels", api.APISessionRequired(getChannelsForTeamForUser)).Methods("GET")

	api.BaseRoutes.ChannelCategories.Handle("", api.APISessionRequired(getCategoriesForTeamForUser)).Methods("GET")
	api.BaseRoutes.ChannelCategories.Handle("", api.APISessionRequired(createCategoryForTeamForUser)).Methods("POST")
	api.BaseRoutes.ChannelCategories.Handle("", api.APISessionRequired(updateCategoriesForTeamForUser)).Methods("PUT")
	api.BaseRoutes.ChannelCategories.Handle("/order", api.APISessionRequired(getCategoryOrderForTeamForUser)).Methods("GET")
	api.BaseRoutes.ChannelCategories.Handle("/order", api.APISessionRequired(updateCategoryOrderForTeamForUser)).Methods("PUT")
	api.BaseRoutes.ChannelCategories.Handle("/{category_id:[A-Za-z0-9_-]+}", api.APISessionRequired(getCategoryForTeamForUser)).Methods("GET")
	api.BaseRoutes.ChannelCategories.Handle("/{category_id:[A-Za-z0-9_-]+}", api.APISessionRequired(updateCategoryForTeamForUser)).Methods("PUT")
	api.BaseRoutes.ChannelCategories.Handle("/{category_id:[A-Za-z0-9_-]+}", api.APISessionRequired(deleteCategoryForTeamForUser)).Methods("DELETE")

	api.BaseRoutes.Channel.Handle("", api.APISessionRequired(getChannel)).Methods("GET")
	api.BaseRoutes.Channel.Handle("", api.APISessionRequired(updateChannel)).Methods("PUT")
	api.BaseRoutes.Channel.Handle("/patch", api.APISessionRequired(patchChannel)).Methods("PUT")
	api.BaseRoutes.Channel.Handle("/privacy", api.APISessionRequired(updateChannelPrivacy)).Methods("PUT")
	api.BaseRoutes.Channel.Handle("/restore", api.APISessionRequired(restoreChannel)).Methods("POST")
	api.BaseRoutes.Channel.Handle("", api.APISessionRequired(deleteChannel)).Methods("DELETE")
	api.BaseRoutes.Channel.Handle("/stats", api.APISessionRequired(getChannelStats)).Methods("GET")
	api.BaseRoutes.Channel.Handle("/pinned", api.APISessionRequired(getPinnedPosts)).Methods("GET")
	api.BaseRoutes.Channel.Handle("/timezones", api.APISessionRequired(getChannelMembersTimezones)).Methods("GET")
	api.BaseRoutes.Channel.Handle("/members_minus_group_members", api.APISessionRequired(channelMembersMinusGroupMembers)).Methods("GET")
	api.BaseRoutes.Channel.Handle("/move", api.APISessionRequired(moveChannel)).Methods("POST")
	api.BaseRoutes.Channel.Handle("/member_counts_by_group", api.APISessionRequired(channelMemberCountsByGroup)).Methods("GET")

	api.BaseRoutes.ChannelForUser.Handle("/unread", api.APISessionRequired(getChannelUnread)).Methods("GET")

	api.BaseRoutes.ChannelByName.Handle("", api.APISessionRequired(getChannelByName)).Methods("GET")
	api.BaseRoutes.ChannelByNameForTeamName.Handle("", api.APISessionRequired(getChannelByNameForTeamName)).Methods("GET")

	api.BaseRoutes.ChannelMembers.Handle("", api.APISessionRequired(getChannelMembers)).Methods("GET")
	api.BaseRoutes.ChannelMembers.Handle("/ids", api.APISessionRequired(getChannelMembersByIds)).Methods("POST")
	api.BaseRoutes.ChannelMembers.Handle("", api.APISessionRequired(addChannelMember)).Methods("POST")
	api.BaseRoutes.ChannelMembersForUser.Handle("", api.APISessionRequired(getChannelMembersForUser)).Methods("GET")
	api.BaseRoutes.ChannelMember.Handle("", api.APISessionRequired(getChannelMember)).Methods("GET")
	api.BaseRoutes.ChannelMember.Handle("", api.APISessionRequired(removeChannelMember)).Methods("DELETE")
	api.BaseRoutes.ChannelMember.Handle("/roles", api.APISessionRequired(updateChannelMemberRoles)).Methods("PUT")
	api.BaseRoutes.ChannelMember.Handle("/schemeRoles", api.APISessionRequired(updateChannelMemberSchemeRoles)).Methods("PUT")
	api.BaseRoutes.ChannelMember.Handle("/notify_props", api.APISessionRequired(updateChannelMemberNotifyProps)).Methods("PUT")

	api.BaseRoutes.ChannelModerations.Handle("", api.APISessionRequired(getChannelModerations)).Methods("GET")
	api.BaseRoutes.ChannelModerations.Handle("/patch", api.APISessionRequired(patchChannelModerations)).Methods("PUT")
}

func createChannel(c *Context, w http.ResponseWriter, r *http.Request) {
	var channel *model.Channel
	err := json.NewDecoder(r.Body).Decode(&channel)
	if err != nil {
		c.SetInvalidParam("channel")
		return
	}

	auditRec := c.MakeAuditRecord("createChannel", audit.Fail)
	defer c.LogAuditRec(auditRec)
	auditRec.AddMeta("channel", channel)

	if channel.Type == model.ChannelTypeOpen && !c.App.SessionHasPermissionToTeam(*c.AppContext.Session(), channel.TeamId, model.PermissionCreatePublicChannel) {
		c.SetPermissionError(model.PermissionCreatePublicChannel)
		return
	}

	if channel.Type == model.ChannelTypePrivate && !c.App.SessionHasPermissionToTeam(*c.AppContext.Session(), channel.TeamId, model.PermissionCreatePrivateChannel) {
		c.SetPermissionError(model.PermissionCreatePrivateChannel)
		return
	}

	sc, appErr := c.App.CreateChannelWithUser(c.AppContext, channel, c.AppContext.Session().UserId)
	if appErr != nil {
		c.Err = appErr
		return
	}

	auditRec.Success()
	auditRec.AddMeta("channel", sc) // overwrite meta
	c.LogAudit("name=" + channel.Name)

	w.WriteHeader(http.StatusCreated)
	if err := json.NewEncoder(w).Encode(sc); err != nil {
		mlog.Warn("Error while writing response", mlog.Err(err))
	}
}

func updateChannel(c *Context, w http.ResponseWriter, r *http.Request) {
	c.RequireChannelId()
	if c.Err != nil {
		return
	}

	var channel *model.Channel
	err := json.NewDecoder(r.Body).Decode(&channel)
	if err != nil {
		c.SetInvalidParam("channel")
		return
	}

	// The channel being updated in the payload must be the same one as indicated in the URL.
	if channel.Id != c.Params.ChannelId {
		c.SetInvalidParam("channel_id")
		return
	}

	auditRec := c.MakeAuditRecord("updateChannel", audit.Fail)
	defer c.LogAuditRec(auditRec)

	originalOldChannel, appErr := c.App.GetChannel(channel.Id)
	if appErr != nil {
		c.Err = appErr
		return
	}
	oldChannel := originalOldChannel.DeepCopy()

	auditRec.AddMeta("channel", oldChannel)

	switch oldChannel.Type {
	case model.ChannelTypeOpen:
		if !c.App.SessionHasPermissionToChannel(*c.AppContext.Session(), c.Params.ChannelId, model.PermissionManagePublicChannelProperties) {
			c.SetPermissionError(model.PermissionManagePublicChannelProperties)
			return
		}

	case model.ChannelTypePrivate:
		if !c.App.SessionHasPermissionToChannel(*c.AppContext.Session(), c.Params.ChannelId, model.PermissionManagePrivateChannelProperties) {
			c.SetPermissionError(model.PermissionManagePrivateChannelProperties)
			return
		}

	case model.ChannelTypeGroup, model.ChannelTypeDirect:
		// Modifying the header is not linked to any specific permission for group/dm channels, so just check for membership.
		if _, errGet := c.App.GetChannelMember(context.Background(), channel.Id, c.AppContext.Session().UserId); errGet != nil {
			c.Err = model.NewAppError("updateChannel", "api.channel.patch_update_channel.forbidden.app_error", nil, "", http.StatusForbidden)
			return
		}

	default:
		c.Err = model.NewAppError("updateChannel", "api.channel.patch_update_channel.forbidden.app_error", nil, "", http.StatusForbidden)
		return
	}

	if oldChannel.DeleteAt > 0 {
		c.Err = model.NewAppError("updateChannel", "api.channel.update_channel.deleted.app_error", nil, "", http.StatusBadRequest)
		return
	}

	if channel.Type != "" && channel.Type != oldChannel.Type {
		c.Err = model.NewAppError("updateChannel", "api.channel.update_channel.typechange.app_error", nil, "", http.StatusBadRequest)
		return
	}

	if oldChannel.Name == model.DefaultChannelName {
		if channel.Name != "" && channel.Name != oldChannel.Name {
			c.Err = model.NewAppError("updateChannel", "api.channel.update_channel.tried.app_error", map[string]interface{}{"Channel": model.DefaultChannelName}, "", http.StatusBadRequest)
			return
		}
	}

	oldChannel.Header = channel.Header
	oldChannel.Purpose = channel.Purpose

	oldChannelDisplayName := oldChannel.DisplayName

	if channel.DisplayName != "" {
		oldChannel.DisplayName = channel.DisplayName
	}

	if channel.Name != "" {
		oldChannel.Name = channel.Name
		auditRec.AddMeta("new_channel_name", oldChannel.Name)
	}

	if channel.GroupConstrained != nil {
		oldChannel.GroupConstrained = channel.GroupConstrained
	}

	updatedChannel, appErr := c.App.UpdateChannel(oldChannel)
	if appErr != nil {
		c.Err = appErr
		return
	}
	auditRec.AddMeta("update", updatedChannel)

	if oldChannelDisplayName != channel.DisplayName {
		if err := c.App.PostUpdateChannelDisplayNameMessage(c.AppContext, c.AppContext.Session().UserId, channel, oldChannelDisplayName, channel.DisplayName); err != nil {
			mlog.Warn("Error while posting channel display name message", mlog.Err(err))
		}
	}

	auditRec.Success()
	c.LogAudit("name=" + channel.Name)

	if err := json.NewEncoder(w).Encode(oldChannel); err != nil {
		mlog.Warn("Error while writing response", mlog.Err(err))
	}
}

func updateChannelPrivacy(c *Context, w http.ResponseWriter, r *http.Request) {
	c.RequireChannelId()
	if c.Err != nil {
		return
	}

	props := model.StringInterfaceFromJSON(r.Body)
	privacy, ok := props["privacy"].(string)
	if !ok || (model.ChannelType(privacy) != model.ChannelTypeOpen && model.ChannelType(privacy) != model.ChannelTypePrivate) {
		c.SetInvalidParam("privacy")
		return
	}

	channel, err := c.App.GetChannel(c.Params.ChannelId)
	if err != nil {
		c.Err = err
		return
	}

	auditRec := c.MakeAuditRecord("updateChannelPrivacy", audit.Fail)
	defer c.LogAuditRec(auditRec)
	auditRec.AddMeta("channel", channel)
	auditRec.AddMeta("new_type", privacy)

	if model.ChannelType(privacy) == model.ChannelTypeOpen && !c.App.SessionHasPermissionToChannel(*c.AppContext.Session(), c.Params.ChannelId, model.PermissionConvertPrivateChannelToPublic) {
		c.SetPermissionError(model.PermissionConvertPrivateChannelToPublic)
		return
	}

	if model.ChannelType(privacy) == model.ChannelTypePrivate && !c.App.SessionHasPermissionToChannel(*c.AppContext.Session(), c.Params.ChannelId, model.PermissionConvertPublicChannelToPrivate) {
		c.SetPermissionError(model.PermissionConvertPublicChannelToPrivate)
		return
	}

	if channel.Name == model.DefaultChannelName && model.ChannelType(privacy) == model.ChannelTypePrivate {
		c.Err = model.NewAppError("updateChannelPrivacy", "api.channel.update_channel_privacy.default_channel_error", nil, "", http.StatusBadRequest)
		return
	}

	user, err := c.App.GetUser(c.AppContext.Session().UserId)
	if err != nil {
		c.Err = err
		return
	}
	auditRec.AddMeta("user", user)

	channel.Type = model.ChannelType(privacy)

	updatedChannel, err := c.App.UpdateChannelPrivacy(c.AppContext, channel, user)
	if err != nil {
		c.Err = err
		return
	}

	auditRec.Success()
	c.LogAudit("name=" + updatedChannel.Name)

	if err := json.NewEncoder(w).Encode(updatedChannel); err != nil {
		mlog.Warn("Error while writing response", mlog.Err(err))
	}
}

func patchChannel(c *Context, w http.ResponseWriter, r *http.Request) {
	c.RequireChannelId()
	if c.Err != nil {
		return
	}
	var patch *model.ChannelPatch
	err := json.NewDecoder(r.Body).Decode(&patch)
	if err != nil {
		c.SetInvalidParam("channel")
		return
	}

	originalOldChannel, appErr := c.App.GetChannel(c.Params.ChannelId)
	if appErr != nil {
		c.Err = appErr
		return
	}
	oldChannel := originalOldChannel.DeepCopy()

	auditRec := c.MakeAuditRecord("patchChannel", audit.Fail)
	defer c.LogAuditRec(auditRec)
	auditRec.AddMeta("channel", oldChannel)

	switch oldChannel.Type {
	case model.ChannelTypeOpen:
		if !c.App.SessionHasPermissionToChannel(*c.AppContext.Session(), c.Params.ChannelId, model.PermissionManagePublicChannelProperties) {
			c.SetPermissionError(model.PermissionManagePublicChannelProperties)
			return
		}

	case model.ChannelTypePrivate:
		if !c.App.SessionHasPermissionToChannel(*c.AppContext.Session(), c.Params.ChannelId, model.PermissionManagePrivateChannelProperties) {
			c.SetPermissionError(model.PermissionManagePrivateChannelProperties)
			return
		}

	case model.ChannelTypeGroup, model.ChannelTypeDirect:
		// Modifying the header is not linked to any specific permission for group/dm channels, so just check for membership.
		if _, appErr = c.App.GetChannelMember(context.Background(), c.Params.ChannelId, c.AppContext.Session().UserId); appErr != nil {
			c.Err = model.NewAppError("patchChannel", "api.channel.patch_update_channel.forbidden.app_error", nil, "", http.StatusForbidden)
			return
		}

	default:
		c.Err = model.NewAppError("patchChannel", "api.channel.patch_update_channel.forbidden.app_error", nil, "", http.StatusForbidden)
		return
	}

	rchannel, appErr := c.App.PatchChannel(c.AppContext, oldChannel, patch, c.AppContext.Session().UserId)
	if appErr != nil {
		c.Err = appErr
		return
	}

	appErr = c.App.FillInChannelProps(rchannel)
	if appErr != nil {
		c.Err = appErr
		return
	}

	auditRec.Success()
	c.LogAudit("")
	auditRec.AddMeta("patch", rchannel)

	if err := json.NewEncoder(w).Encode(rchannel); err != nil {
		mlog.Warn("Error while writing response", mlog.Err(err))
	}
}

func restoreChannel(c *Context, w http.ResponseWriter, r *http.Request) {
	c.RequireChannelId()
	if c.Err != nil {
		return
	}

	channel, err := c.App.GetChannel(c.Params.ChannelId)
	if err != nil {
		c.Err = err
		return
	}
	teamId := channel.TeamId

	auditRec := c.MakeAuditRecord("restoreChannel", audit.Fail)
	defer c.LogAuditRec(auditRec)
	auditRec.AddMeta("channel", channel)

	if !c.App.SessionHasPermissionToTeam(*c.AppContext.Session(), teamId, model.PermissionManageTeam) {
		c.SetPermissionError(model.PermissionManageTeam)
		return
	}

	channel, err = c.App.RestoreChannel(c.AppContext, channel, c.AppContext.Session().UserId)
	if err != nil {
		c.Err = err
		return
	}

	auditRec.Success()
	c.LogAudit("name=" + channel.Name)

	if err := json.NewEncoder(w).Encode(channel); err != nil {
		mlog.Warn("Error while writing response", mlog.Err(err))
	}
}

func createDirectChannel(c *Context, w http.ResponseWriter, r *http.Request) {
	userIds := model.ArrayFromJSON(r.Body)
	allowed := false

	if len(userIds) != 2 {
		c.SetInvalidParam("user_ids")
		return
	}

	for _, id := range userIds {
		if !model.IsValidId(id) {
			c.SetInvalidParam("user_id")
			return
		}
		if id == c.AppContext.Session().UserId {
			allowed = true
		}
	}

	auditRec := c.MakeAuditRecord("createDirectChannel", audit.Fail)
	defer c.LogAuditRec(auditRec)

	if !c.App.SessionHasPermissionTo(*c.AppContext.Session(), model.PermissionCreateDirectChannel) {
		c.SetPermissionError(model.PermissionCreateDirectChannel)
		return
	}

	if !allowed && !c.App.SessionHasPermissionTo(*c.AppContext.Session(), model.PermissionManageSystem) {
		c.SetPermissionError(model.PermissionManageSystem)
		return
	}

	otherUserId := userIds[0]
	if c.AppContext.Session().UserId == otherUserId {
		otherUserId = userIds[1]
	}

	auditRec.AddMeta("other_user_id", otherUserId)

	canSee, err := c.App.UserCanSeeOtherUser(c.AppContext.Session().UserId, otherUserId)
	if err != nil {
		c.Err = err
		return
	}

	if !canSee {
		c.SetPermissionError(model.PermissionViewMembers)
		return
	}

	sc, err := c.App.GetOrCreateDirectChannel(c.AppContext, userIds[0], userIds[1])
	if err != nil {
		c.Err = err
		return
	}

	auditRec.Success()
	auditRec.AddMeta("channel", sc)

	w.WriteHeader(http.StatusCreated)
	if err := json.NewEncoder(w).Encode(sc); err != nil {
		mlog.Warn("Error while writing response", mlog.Err(err))
	}
}

func searchGroupChannels(c *Context, w http.ResponseWriter, r *http.Request) {
	var props *model.ChannelSearch
	err := json.NewDecoder(r.Body).Decode(&props)
	if err != nil {
		c.SetInvalidParam("channel_search")
		return
	}

	groupChannels, appErr := c.App.SearchGroupChannels(c.AppContext.Session().UserId, props.Term)
	if appErr != nil {
		c.Err = appErr
		return
	}

	if err := json.NewEncoder(w).Encode(groupChannels); err != nil {
		mlog.Warn("Error while writing response", mlog.Err(err))
	}
}

func createGroupChannel(c *Context, w http.ResponseWriter, r *http.Request) {
	userIds := model.ArrayFromJSON(r.Body)

	if len(userIds) == 0 {
		c.SetInvalidParam("user_ids")
		return
	}

	found := false
	for _, id := range userIds {
		if !model.IsValidId(id) {
			c.SetInvalidParam("user_id")
			return
		}
		if id == c.AppContext.Session().UserId {
			found = true
		}
	}

	if !found {
		userIds = append(userIds, c.AppContext.Session().UserId)
	}

	auditRec := c.MakeAuditRecord("createGroupChannel", audit.Fail)
	defer c.LogAuditRec(auditRec)

	if !c.App.SessionHasPermissionTo(*c.AppContext.Session(), model.PermissionCreateGroupChannel) {
		c.SetPermissionError(model.PermissionCreateGroupChannel)
		return
	}

	canSeeAll := true
	for _, id := range userIds {
		if c.AppContext.Session().UserId != id {
			canSee, err := c.App.UserCanSeeOtherUser(c.AppContext.Session().UserId, id)
			if err != nil {
				c.Err = err
				return
			}
			if !canSee {
				canSeeAll = false
			}
		}
	}

	if !canSeeAll {
		c.SetPermissionError(model.PermissionViewMembers)
		return
	}

	groupChannel, err := c.App.CreateGroupChannel(userIds, c.AppContext.Session().UserId)
	if err != nil {
		c.Err = err
		return
	}

	auditRec.Success()
	auditRec.AddMeta("channel", groupChannel)

	w.WriteHeader(http.StatusCreated)
	if err := json.NewEncoder(w).Encode(groupChannel); err != nil {
		mlog.Warn("Error while writing response", mlog.Err(err))
	}
}

func getChannel(c *Context, w http.ResponseWriter, r *http.Request) {
	c.RequireChannelId()
	if c.Err != nil {
		return
	}

	channel, err := c.App.GetChannel(c.Params.ChannelId)
	if err != nil {
		c.Err = err
		return
	}

	if channel.Type == model.ChannelTypeOpen {
		if !c.App.SessionHasPermissionToTeam(*c.AppContext.Session(), channel.TeamId, model.PermissionReadPublicChannel) && !c.App.SessionHasPermissionToChannel(*c.AppContext.Session(), c.Params.ChannelId, model.PermissionReadChannel) {
			c.SetPermissionError(model.PermissionReadPublicChannel)
			return
		}
	} else {
		if !c.App.SessionHasPermissionToChannel(*c.AppContext.Session(), c.Params.ChannelId, model.PermissionReadChannel) {
			c.SetPermissionError(model.PermissionReadChannel)
			return
		}
	}

	err = c.App.FillInChannelProps(channel)
	if err != nil {
		c.Err = err
		return
	}

	if err := json.NewEncoder(w).Encode(channel); err != nil {
		mlog.Warn("Error while writing response", mlog.Err(err))
	}
}

func getChannelUnread(c *Context, w http.ResponseWriter, r *http.Request) {
	c.RequireChannelId().RequireUserId()
	if c.Err != nil {
		return
	}

	if !c.App.SessionHasPermissionToUser(*c.AppContext.Session(), c.Params.UserId) {
		c.SetPermissionError(model.PermissionEditOtherUsers)
		return
	}

	if !c.App.SessionHasPermissionToChannel(*c.AppContext.Session(), c.Params.ChannelId, model.PermissionReadChannel) {
		c.SetPermissionError(model.PermissionReadChannel)
		return
	}

	channelUnread, err := c.App.GetChannelUnread(c.Params.ChannelId, c.Params.UserId)
	if err != nil {
		c.Err = err
		return
	}

	if err := json.NewEncoder(w).Encode(channelUnread); err != nil {
		mlog.Warn("Error while writing response", mlog.Err(err))
	}
}

func getChannelStats(c *Context, w http.ResponseWriter, r *http.Request) {
	c.RequireChannelId()
	if c.Err != nil {
		return
	}

	if !c.App.SessionHasPermissionToChannel(*c.AppContext.Session(), c.Params.ChannelId, model.PermissionReadChannel) {
		c.SetPermissionError(model.PermissionReadChannel)
		return
	}

	memberCount, err := c.App.GetChannelMemberCount(c.Params.ChannelId)
	if err != nil {
		c.Err = err
		return
	}

	guestCount, err := c.App.GetChannelGuestCount(c.Params.ChannelId)
	if err != nil {
		c.Err = err
		return
	}

	pinnedPostCount, err := c.App.GetChannelPinnedPostCount(c.Params.ChannelId)
	if err != nil {
		c.Err = err
		return
	}

	stats := model.ChannelStats{
		ChannelId:       c.Params.ChannelId,
		MemberCount:     memberCount,
		GuestCount:      guestCount,
		PinnedPostCount: pinnedPostCount,
	}
	if err := json.NewEncoder(w).Encode(stats); err != nil {
		mlog.Warn("Error while writing response", mlog.Err(err))
	}
}

func getPinnedPosts(c *Context, w http.ResponseWriter, r *http.Request) {
	c.RequireChannelId()
	if c.Err != nil {
		return
	}

	if !c.App.SessionHasPermissionToChannel(*c.AppContext.Session(), c.Params.ChannelId, model.PermissionReadChannel) {
		c.SetPermissionError(model.PermissionReadChannel)
		return
	}

	posts, err := c.App.GetPinnedPosts(c.Params.ChannelId)
	if err != nil {
		c.Err = err
		return
	}

	if c.HandleEtag(posts.Etag(), "Get Pinned Posts", w, r) {
		return
	}

	clientPostList := c.App.PreparePostListForClient(posts)
	clientPostList, err = c.App.SanitizePostListMetadataForUser(clientPostList, c.AppContext.Session().UserId)
	if err != nil {
		c.Err = err
		return
	}

	w.Header().Set(model.HeaderEtagServer, clientPostList.Etag())
	if err := json.NewEncoder(w).Encode(clientPostList); err != nil {
		mlog.Warn("Error while writing response", mlog.Err(err))
	}
}

func getAllChannels(c *Context, w http.ResponseWriter, r *http.Request) {
	permissions := []*model.Permission{
		model.PermissionSysconsoleReadUserManagementGroups,
		model.PermissionSysconsoleReadUserManagementChannels,
	}
	if !c.App.SessionHasPermissionToAny(*c.AppContext.Session(), permissions) {
		c.SetPermissionError(permissions...)
		return
	}
	// Only system managers may use the ExcludePolicyConstrained parameter
	if c.Params.ExcludePolicyConstrained && !c.App.SessionHasPermissionTo(*c.AppContext.Session(), model.PermissionSysconsoleReadComplianceDataRetentionPolicy) {
		c.SetPermissionError(model.PermissionSysconsoleReadComplianceDataRetentionPolicy)
		return
	}

	opts := model.ChannelSearchOpts{
		NotAssociatedToGroup:     c.Params.NotAssociatedToGroup,
		ExcludeDefaultChannels:   c.Params.ExcludeDefaultChannels,
		IncludeDeleted:           c.Params.IncludeDeleted,
		ExcludePolicyConstrained: c.Params.ExcludePolicyConstrained,
	}
	if c.App.SessionHasPermissionTo(*c.AppContext.Session(), model.PermissionSysconsoleReadComplianceDataRetentionPolicy) {
		opts.IncludePolicyID = true
	}

	channels, err := c.App.GetAllChannels(c.Params.Page, c.Params.PerPage, opts)
	if err != nil {
		c.Err = err
		return
	}

	if c.Params.IncludeTotalCount {
		totalCount, err := c.App.GetAllChannelsCount(opts)
		if err != nil {
			c.Err = err
			return
		}
		cwc := &model.ChannelsWithCount{
			Channels:   channels,
			TotalCount: totalCount,
		}
		if err := json.NewEncoder(w).Encode(cwc); err != nil {
			mlog.Warn("Error while writing response", mlog.Err(err))
		}
		return
	}

	if err := json.NewEncoder(w).Encode(channels); err != nil {
		mlog.Warn("Error while writing response", mlog.Err(err))
	}
}

func getPublicChannelsForTeam(c *Context, w http.ResponseWriter, r *http.Request) {
	c.RequireTeamId()
	if c.Err != nil {
		return
	}

	if !c.App.SessionHasPermissionToTeam(*c.AppContext.Session(), c.Params.TeamId, model.PermissionListTeamChannels) {
		c.SetPermissionError(model.PermissionListTeamChannels)
		return
	}

	channels, err := c.App.GetPublicChannelsForTeam(c.Params.TeamId, c.Params.Page*c.Params.PerPage, c.Params.PerPage)
	if err != nil {
		c.Err = err
		return
	}

	err = c.App.FillInChannelsProps(channels)
	if err != nil {
		c.Err = err
		return
	}

	if err := json.NewEncoder(w).Encode(channels); err != nil {
		mlog.Warn("Error while writing response", mlog.Err(err))
	}
}

func getDeletedChannelsForTeam(c *Context, w http.ResponseWriter, r *http.Request) {
	c.RequireTeamId()
	if c.Err != nil {
		return
	}

	channels, err := c.App.GetDeletedChannels(c.Params.TeamId, c.Params.Page*c.Params.PerPage, c.Params.PerPage, c.AppContext.Session().UserId)
	if err != nil {
		c.Err = err
		return
	}

	err = c.App.FillInChannelsProps(channels)
	if err != nil {
		c.Err = err
		return
	}

	if err := json.NewEncoder(w).Encode(channels); err != nil {
		mlog.Warn("Error while writing response", mlog.Err(err))
	}
}

func getPrivateChannelsForTeam(c *Context, w http.ResponseWriter, r *http.Request) {
	c.RequireTeamId()
	if c.Err != nil {
		return
	}

	if !c.App.SessionHasPermissionTo(*c.AppContext.Session(), model.PermissionManageSystem) {
		c.SetPermissionError(model.PermissionManageSystem)
		return
	}

	channels, err := c.App.GetPrivateChannelsForTeam(c.Params.TeamId, c.Params.Page*c.Params.PerPage, c.Params.PerPage)
	if err != nil {
		c.Err = err
		return
	}

	err = c.App.FillInChannelsProps(channels)
	if err != nil {
		c.Err = err
		return
	}

	if err := json.NewEncoder(w).Encode(channels); err != nil {
		mlog.Warn("Error while writing response", mlog.Err(err))
	}
}

func getPublicChannelsByIdsForTeam(c *Context, w http.ResponseWriter, r *http.Request) {
	c.RequireTeamId()
	if c.Err != nil {
		return
	}

	channelIds := model.ArrayFromJSON(r.Body)
	if len(channelIds) == 0 {
		c.SetInvalidParam("channel_ids")
		return
	}

	for _, cid := range channelIds {
		if !model.IsValidId(cid) {
			c.SetInvalidParam("channel_id")
			return
		}
	}

	if !c.App.SessionHasPermissionToTeam(*c.AppContext.Session(), c.Params.TeamId, model.PermissionViewTeam) {
		c.SetPermissionError(model.PermissionViewTeam)
		return
	}

	channels, err := c.App.GetPublicChannelsByIdsForTeam(c.Params.TeamId, channelIds)
	if err != nil {
		c.Err = err
		return
	}

	err = c.App.FillInChannelsProps(channels)
	if err != nil {
		c.Err = err
		return
	}

	if err := json.NewEncoder(w).Encode(channels); err != nil {
		mlog.Warn("Error while writing response", mlog.Err(err))
	}
}

func getChannelsForTeamForUser(c *Context, w http.ResponseWriter, r *http.Request) {
	c.RequireUserId().RequireTeamId()
	if c.Err != nil {
		return
	}

	if !c.App.SessionHasPermissionToUser(*c.AppContext.Session(), c.Params.UserId) {
		c.SetPermissionError(model.PermissionEditOtherUsers)
		return
	}

	if !c.App.SessionHasPermissionToTeam(*c.AppContext.Session(), c.Params.TeamId, model.PermissionViewTeam) {
		c.SetPermissionError(model.PermissionViewTeam)
		return
	}

	query := r.URL.Query()
	lastDeleteAt, nErr := strconv.Atoi(query.Get("last_delete_at"))
	if nErr != nil {
		lastDeleteAt = 0
	}
	if lastDeleteAt < 0 {
		c.SetInvalidURLParam("last_delete_at")
		return
	}

	channels, err := c.App.GetChannelsForUser(c.Params.TeamId, c.Params.UserId, c.Params.IncludeDeleted, lastDeleteAt)
	if err != nil {
		c.Err = err
		return
	}

	if c.HandleEtag(channels.Etag(), "Get Channels", w, r) {
		return
	}

	err = c.App.FillInChannelsProps(channels)
	if err != nil {
		c.Err = err
		return
	}

	w.Header().Set(model.HeaderEtagServer, channels.Etag())
	if err := json.NewEncoder(w).Encode(channels); err != nil {
		mlog.Warn("Error while writing response", mlog.Err(err))
	}
}

func autocompleteChannelsForTeam(c *Context, w http.ResponseWriter, r *http.Request) {
	c.RequireTeamId()
	if c.Err != nil {
		return
	}

	if !c.App.SessionHasPermissionToTeam(*c.AppContext.Session(), c.Params.TeamId, model.PermissionListTeamChannels) {
		c.SetPermissionError(model.PermissionListTeamChannels)
		return
	}

	name := r.URL.Query().Get("name")

	channels, err := c.App.AutocompleteChannels(c.Params.TeamId, name)
	if err != nil {
		c.Err = err
		return
	}

	// Don't fill in channels props, since unused by client and potentially expensive.

	if err := json.NewEncoder(w).Encode(channels); err != nil {
		mlog.Warn("Error while writing response", mlog.Err(err))
	}
}

func autocompleteChannelsForTeamForSearch(c *Context, w http.ResponseWriter, r *http.Request) {
	c.RequireTeamId()
	if c.Err != nil {
		return
	}

	name := r.URL.Query().Get("name")

	channels, err := c.App.AutocompleteChannelsForSearch(c.Params.TeamId, c.AppContext.Session().UserId, name)
	if err != nil {
		c.Err = err
		return
	}

	if err := json.NewEncoder(w).Encode(channels); err != nil {
		mlog.Warn("Error while writing response", mlog.Err(err))
	}
}

func searchChannelsForTeam(c *Context, w http.ResponseWriter, r *http.Request) {
	c.RequireTeamId()
	if c.Err != nil {
		return
	}

	var props *model.ChannelSearch
	err := json.NewDecoder(r.Body).Decode(&props)
	if err != nil {
		c.SetInvalidParam("channel_search")
		return
	}

	var channels model.ChannelList
	var appErr *model.AppError
	if c.App.SessionHasPermissionToTeam(*c.AppContext.Session(), c.Params.TeamId, model.PermissionListTeamChannels) {
		channels, appErr = c.App.SearchChannels(c.Params.TeamId, props.Term)
	} else {
		// If the user is not a team member, return a 404
		if _, appErr = c.App.GetTeamMember(c.Params.TeamId, c.AppContext.Session().UserId); appErr != nil {
			c.Err = appErr
			return
		}

		channels, appErr = c.App.SearchChannelsForUser(c.AppContext.Session().UserId, c.Params.TeamId, props.Term)
	}

	if appErr != nil {
		c.Err = appErr
		return
	}

	// Don't fill in channels props, since unused by client and potentially expensive.

	if err := json.NewEncoder(w).Encode(channels); err != nil {
		mlog.Warn("Error while writing response", mlog.Err(err))
	}
}

func searchArchivedChannelsForTeam(c *Context, w http.ResponseWriter, r *http.Request) {
	c.RequireTeamId()
	if c.Err != nil {
		return
	}

	var props *model.ChannelSearch
	err := json.NewDecoder(r.Body).Decode(&props)
	if err != nil {
		c.SetInvalidParam("channel_search")
		return
	}

	var channels model.ChannelList
	var appErr *model.AppError
	if c.App.SessionHasPermissionToTeam(*c.AppContext.Session(), c.Params.TeamId, model.PermissionListTeamChannels) {
		channels, appErr = c.App.SearchArchivedChannels(c.Params.TeamId, props.Term, c.AppContext.Session().UserId)
	} else {
		// If the user is not a team member, return a 404
		if _, appErr = c.App.GetTeamMember(c.Params.TeamId, c.AppContext.Session().UserId); appErr != nil {
			c.Err = appErr
			return
		}

		channels, appErr = c.App.SearchArchivedChannels(c.Params.TeamId, props.Term, c.AppContext.Session().UserId)
	}

	if appErr != nil {
		c.Err = appErr
		return
	}

	// Don't fill in channels props, since unused by client and potentially expensive.

	if err := json.NewEncoder(w).Encode(channels); err != nil {
		mlog.Warn("Error while writing response", mlog.Err(err))
	}
}

func searchAllChannels(c *Context, w http.ResponseWriter, r *http.Request) {
	var props *model.ChannelSearch
	err := json.NewDecoder(r.Body).Decode(&props)
	if err != nil {
		c.SetInvalidParam("channel_search")
		return
	}
	// Only system managers may use the ExcludePolicyConstrained field
	if props.ExcludePolicyConstrained && !c.App.SessionHasPermissionTo(*c.AppContext.Session(), model.PermissionSysconsoleReadComplianceDataRetentionPolicy) {
		c.SetPermissionError(model.PermissionSysconsoleReadComplianceDataRetentionPolicy)
		return
	}

	if !c.App.SessionHasPermissionTo(*c.AppContext.Session(), model.PermissionSysconsoleReadUserManagementChannels) {
		c.SetPermissionError(model.PermissionSysconsoleReadUserManagementChannels)
		return
	}
	includeDeleted, _ := strconv.ParseBool(r.URL.Query().Get("include_deleted"))
	includeDeleted = includeDeleted || props.IncludeDeleted

	opts := model.ChannelSearchOpts{
		NotAssociatedToGroup:     props.NotAssociatedToGroup,
		ExcludeDefaultChannels:   props.ExcludeDefaultChannels,
		TeamIds:                  props.TeamIds,
		GroupConstrained:         props.GroupConstrained,
		ExcludeGroupConstrained:  props.ExcludeGroupConstrained,
		ExcludePolicyConstrained: props.ExcludePolicyConstrained,
		Public:                   props.Public,
		Private:                  props.Private,
		IncludeDeleted:           includeDeleted,
		Deleted:                  props.Deleted,
		Page:                     props.Page,
		PerPage:                  props.PerPage,
	}
	if c.App.SessionHasPermissionTo(*c.AppContext.Session(), model.PermissionSysconsoleReadComplianceDataRetentionPolicy) {
		opts.IncludePolicyID = true
	}

	channels, totalCount, appErr := c.App.SearchAllChannels(props.Term, opts)
	if appErr != nil {
		c.Err = appErr
		return
	}

	// Don't fill in channels props, since unused by client and potentially expensive.
	if props.Page != nil && props.PerPage != nil {
		data := model.ChannelsWithCount{Channels: channels, TotalCount: totalCount}

		if err := json.NewEncoder(w).Encode(data); err != nil {
			mlog.Warn("Error while writing response", mlog.Err(err))
		}
		return
	}

	if err := json.NewEncoder(w).Encode(channels); err != nil {
		mlog.Warn("Error while writing response", mlog.Err(err))
	}
}

func deleteChannel(c *Context, w http.ResponseWriter, r *http.Request) {
	c.RequireChannelId()
	if c.Err != nil {
		return
	}

	channel, err := c.App.GetChannel(c.Params.ChannelId)
	if err != nil {
		c.Err = err
		return
	}

	auditRec := c.MakeAuditRecord("deleteChannel", audit.Fail)
	defer c.LogAuditRec(auditRec)
	auditRec.AddMeta("channeld", channel)

	if channel.Type == model.ChannelTypeDirect || channel.Type == model.ChannelTypeGroup {
		c.Err = model.NewAppError("deleteChannel", "api.channel.delete_channel.type.invalid", nil, "", http.StatusBadRequest)
		return
	}

	if channel.Type == model.ChannelTypeOpen && !c.App.SessionHasPermissionToChannel(*c.AppContext.Session(), channel.Id, model.PermissionDeletePublicChannel) {
		c.SetPermissionError(model.PermissionDeletePublicChannel)
		return
	}

	if channel.Type == model.ChannelTypePrivate && !c.App.SessionHasPermissionToChannel(*c.AppContext.Session(), channel.Id, model.PermissionDeletePrivateChannel) {
		c.SetPermissionError(model.PermissionDeletePrivateChannel)
		return
	}

	if c.Params.Permanent {
		if *c.App.Config().ServiceSettings.EnableAPIChannelDeletion {
			err = c.App.PermanentDeleteChannel(channel)
		} else {
			err = model.NewAppError("deleteChannel", "api.user.delete_channel.not_enabled.app_error", nil, "channelId="+c.Params.ChannelId, http.StatusUnauthorized)
		}
	} else {
		err = c.App.DeleteChannel(c.AppContext, channel, c.AppContext.Session().UserId)
	}
	if err != nil {
		c.Err = err
		return
	}

	auditRec.Success()
	c.LogAudit("name=" + channel.Name)

	ReturnStatusOK(w)
}

func getChannelByName(c *Context, w http.ResponseWriter, r *http.Request) {
	c.RequireTeamId().RequireChannelName()
	if c.Err != nil {
		return
	}

	includeDeleted, _ := strconv.ParseBool(r.URL.Query().Get("include_deleted"))
	channel, appErr := c.App.GetChannelByName(c.Params.ChannelName, c.Params.TeamId, includeDeleted)
	if appErr != nil {
		c.Err = appErr
		return
	}

	if channel.Type == model.ChannelTypeOpen {
		if !c.App.SessionHasPermissionToTeam(*c.AppContext.Session(), channel.TeamId, model.PermissionReadPublicChannel) && !c.App.SessionHasPermissionToChannel(*c.AppContext.Session(), channel.Id, model.PermissionReadChannel) {
			c.SetPermissionError(model.PermissionReadPublicChannel)
			return
		}
	} else {
		if !c.App.SessionHasPermissionToChannel(*c.AppContext.Session(), channel.Id, model.PermissionReadChannel) {
			c.Err = model.NewAppError("getChannelByName", "app.channel.get_by_name.missing.app_error", nil, "teamId="+channel.TeamId+", "+"name="+channel.Name+"", http.StatusNotFound)
			return
		}
	}

	appErr = c.App.FillInChannelProps(channel)
	if appErr != nil {
		c.Err = appErr
		return
	}

	if err := json.NewEncoder(w).Encode(channel); err != nil {
		mlog.Warn("Error while writing response", mlog.Err(err))
	}
}

func getChannelByNameForTeamName(c *Context, w http.ResponseWriter, r *http.Request) {
	c.RequireTeamName().RequireChannelName()
	if c.Err != nil {
		return
	}

	includeDeleted, _ := strconv.ParseBool(r.URL.Query().Get("include_deleted"))
	channel, appErr := c.App.GetChannelByNameForTeamName(c.Params.ChannelName, c.Params.TeamName, includeDeleted)
	if appErr != nil {
		c.Err = appErr
		return
	}

	teamOk := c.App.SessionHasPermissionToTeam(*c.AppContext.Session(), channel.TeamId, model.PermissionReadPublicChannel)
	channelOk := c.App.SessionHasPermissionToChannel(*c.AppContext.Session(), channel.Id, model.PermissionReadChannel)

	if channel.Type == model.ChannelTypeOpen {
		if !teamOk && !channelOk {
			c.SetPermissionError(model.PermissionReadPublicChannel)
			return
		}
	} else if !channelOk {
		c.Err = model.NewAppError("getChannelByNameForTeamName", "app.channel.get_by_name.missing.app_error", nil, "teamId="+channel.TeamId+", "+"name="+channel.Name+"", http.StatusNotFound)
		return
	}

	appErr = c.App.FillInChannelProps(channel)
	if appErr != nil {
		c.Err = appErr
		return
	}

	if err := json.NewEncoder(w).Encode(channel); err != nil {
		mlog.Warn("Error while writing response", mlog.Err(err))
	}
}

func getChannelMembers(c *Context, w http.ResponseWriter, r *http.Request) {
	c.RequireChannelId()
	if c.Err != nil {
		return
	}

	if !c.App.SessionHasPermissionToChannel(*c.AppContext.Session(), c.Params.ChannelId, model.PermissionReadChannel) {
		c.SetPermissionError(model.PermissionReadChannel)
		return
	}

	members, err := c.App.GetChannelMembersPage(c.Params.ChannelId, c.Params.Page, c.Params.PerPage)
	if err != nil {
		c.Err = err
		return
	}

	if err := json.NewEncoder(w).Encode(members); err != nil {
		mlog.Warn("Error while writing response", mlog.Err(err))
	}
}

func getChannelMembersTimezones(c *Context, w http.ResponseWriter, r *http.Request) {
	c.RequireChannelId()
	if c.Err != nil {
		return
	}

	if !c.App.SessionHasPermissionToChannel(*c.AppContext.Session(), c.Params.ChannelId, model.PermissionReadChannel) {
		c.SetPermissionError(model.PermissionReadChannel)
		return
	}

	membersTimezones, err := c.App.GetChannelMembersTimezones(c.Params.ChannelId)
	if err != nil {
		c.Err = err
		return
	}

	w.Write([]byte(model.ArrayToJSON(membersTimezones)))
}

func getChannelMembersByIds(c *Context, w http.ResponseWriter, r *http.Request) {
	c.RequireChannelId()
	if c.Err != nil {
		return
	}

	userIds := model.ArrayFromJSON(r.Body)
	if len(userIds) == 0 {
		c.SetInvalidParam("user_ids")
		return
	}

	if !c.App.SessionHasPermissionToChannel(*c.AppContext.Session(), c.Params.ChannelId, model.PermissionReadChannel) {
		c.SetPermissionError(model.PermissionReadChannel)
		return
	}

	members, err := c.App.GetChannelMembersByIds(c.Params.ChannelId, userIds)
	if err != nil {
		c.Err = err
		return
	}

	if err := json.NewEncoder(w).Encode(members); err != nil {
		mlog.Warn("Error while writing response", mlog.Err(err))
	}
}

func getChannelMember(c *Context, w http.ResponseWriter, r *http.Request) {
	c.RequireChannelId().RequireUserId()
	if c.Err != nil {
		return
	}

	if !c.App.SessionHasPermissionToChannel(*c.AppContext.Session(), c.Params.ChannelId, model.PermissionReadChannel) {
		c.SetPermissionError(model.PermissionReadChannel)
		return
	}

	member, err := c.App.GetChannelMember(app.WithMaster(context.Background()), c.Params.ChannelId, c.Params.UserId)
	if err != nil {
		c.Err = err
		return
	}

	if err := json.NewEncoder(w).Encode(member); err != nil {
		mlog.Warn("Error while writing response", mlog.Err(err))
	}
}

func getChannelMembersForUser(c *Context, w http.ResponseWriter, r *http.Request) {
	c.RequireUserId().RequireTeamId()
	if c.Err != nil {
		return
	}

	if !c.App.SessionHasPermissionToTeam(*c.AppContext.Session(), c.Params.TeamId, model.PermissionViewTeam) {
		c.SetPermissionError(model.PermissionViewTeam)
		return
	}

	if c.AppContext.Session().UserId != c.Params.UserId && !c.App.SessionHasPermissionToTeam(*c.AppContext.Session(), c.Params.TeamId, model.PermissionManageSystem) {
		c.SetPermissionError(model.PermissionManageSystem)
		return
	}

	members, err := c.App.GetChannelMembersForUser(c.Params.TeamId, c.Params.UserId)
	if err != nil {
		c.Err = err
		return
	}

	if err := json.NewEncoder(w).Encode(members); err != nil {
		mlog.Warn("Error while writing response", mlog.Err(err))
	}
}

func viewChannel(c *Context, w http.ResponseWriter, r *http.Request) {
	c.RequireUserId()
	if c.Err != nil {
		return
	}

	if !c.App.SessionHasPermissionToUser(*c.AppContext.Session(), c.Params.UserId) {
		c.SetPermissionError(model.PermissionEditOtherUsers)
		return
	}

	var view model.ChannelView
	if jsonErr := json.NewDecoder(r.Body).Decode(&view); jsonErr != nil {
		c.SetInvalidParam("channel_view")
		return
	}

	// Validate view struct
	// Check IDs are valid or blank. Blank IDs are used to denote focus loss or initial channel view.
	if view.ChannelId != "" && !model.IsValidId(view.ChannelId) {
		c.SetInvalidParam("channel_view.channel_id")
		return
	}
	if view.PrevChannelId != "" && !model.IsValidId(view.PrevChannelId) {
		c.SetInvalidParam("channel_view.prev_channel_id")
		return
	}

<<<<<<< HEAD
	times, err := c.App.ViewChannel(view, c.Params.UserId, c.AppContext.Session().Id, view.CollapsedThreadsSupported)
=======
	times, err := c.App.ViewChannel(&view, c.Params.UserId, c.AppContext.Session().Id, view.CollapsedThreadsSupported)
>>>>>>> 28ef5856
	if err != nil {
		c.Err = err
		return
	}

	c.App.UpdateLastActivityAtIfNeeded(*c.AppContext.Session())
	c.ExtendSessionExpiryIfNeeded(w, r)

	// Returning {"status": "OK", ...} for backwards compatibility
	resp := &model.ChannelViewResponse{
		Status:            "OK",
		LastViewedAtTimes: times,
	}

	if err := json.NewEncoder(w).Encode(resp); err != nil {
		mlog.Warn("Error while writing response", mlog.Err(err))
	}
}

func updateChannelMemberRoles(c *Context, w http.ResponseWriter, r *http.Request) {
	c.RequireChannelId().RequireUserId()
	if c.Err != nil {
		return
	}

	props := model.MapFromJSON(r.Body)

	newRoles := props["roles"]
	if !(model.IsValidUserRoles(newRoles)) {
		c.SetInvalidParam("roles")
		return
	}

	auditRec := c.MakeAuditRecord("updateChannelMemberRoles", audit.Fail)
	defer c.LogAuditRec(auditRec)
	auditRec.AddMeta("channel_id", c.Params.ChannelId)
	auditRec.AddMeta("roles", newRoles)

	if !c.App.SessionHasPermissionToChannel(*c.AppContext.Session(), c.Params.ChannelId, model.PermissionManageChannelRoles) {
		c.SetPermissionError(model.PermissionManageChannelRoles)
		return
	}

	if _, err := c.App.UpdateChannelMemberRoles(c.Params.ChannelId, c.Params.UserId, newRoles); err != nil {
		c.Err = err
		return
	}

	auditRec.Success()

	ReturnStatusOK(w)
}

func updateChannelMemberSchemeRoles(c *Context, w http.ResponseWriter, r *http.Request) {
	c.RequireChannelId().RequireUserId()
	if c.Err != nil {
		return
	}

	var schemeRoles model.SchemeRoles
	if jsonErr := json.NewDecoder(r.Body).Decode(&schemeRoles); jsonErr != nil {
		c.SetInvalidParam("scheme_roles")
		return
	}

	auditRec := c.MakeAuditRecord("updateChannelMemberSchemeRoles", audit.Fail)
	defer c.LogAuditRec(auditRec)
	auditRec.AddMeta("channel_id", c.Params.ChannelId)
	auditRec.AddMeta("roles", schemeRoles)

	if !c.App.SessionHasPermissionToChannel(*c.AppContext.Session(), c.Params.ChannelId, model.PermissionManageChannelRoles) {
		c.SetPermissionError(model.PermissionManageChannelRoles)
		return
	}

	if _, err := c.App.UpdateChannelMemberSchemeRoles(c.Params.ChannelId, c.Params.UserId, schemeRoles.SchemeGuest, schemeRoles.SchemeUser, schemeRoles.SchemeAdmin); err != nil {
		c.Err = err
		return
	}

	auditRec.Success()

	ReturnStatusOK(w)
}

func updateChannelMemberNotifyProps(c *Context, w http.ResponseWriter, r *http.Request) {
	c.RequireChannelId().RequireUserId()
	if c.Err != nil {
		return
	}

	props := model.MapFromJSON(r.Body)
	if props == nil {
		c.SetInvalidParam("notify_props")
		return
	}

	auditRec := c.MakeAuditRecord("updateChannelMemberNotifyProps", audit.Fail)
	defer c.LogAuditRec(auditRec)
	auditRec.AddMeta("channel_id", c.Params.ChannelId)
	auditRec.AddMeta("props", props)

	if !c.App.SessionHasPermissionToUser(*c.AppContext.Session(), c.Params.UserId) {
		c.SetPermissionError(model.PermissionEditOtherUsers)
		return
	}

	_, err := c.App.UpdateChannelMemberNotifyProps(props, c.Params.ChannelId, c.Params.UserId)
	if err != nil {
		c.Err = err
		return
	}

	auditRec.Success()

	ReturnStatusOK(w)
}

func addChannelMember(c *Context, w http.ResponseWriter, r *http.Request) {
	c.RequireChannelId()
	if c.Err != nil {
		return
	}

	props := model.StringInterfaceFromJSON(r.Body)
	userId, ok := props["user_id"].(string)
	if !ok || !model.IsValidId(userId) {
		c.SetInvalidParam("user_id")
		return
	}

	member := &model.ChannelMember{
		ChannelId: c.Params.ChannelId,
		UserId:    userId,
	}

	postRootId, ok := props["post_root_id"].(string)
	if ok && postRootId != "" && !model.IsValidId(postRootId) {
		c.SetInvalidParam("post_root_id")
		return
	}

	if ok && len(postRootId) == 26 {
		rootPost, err := c.App.GetSinglePost(postRootId)
		if err != nil {
			c.Err = err
			return
		}
		if rootPost.ChannelId != member.ChannelId {
			c.SetInvalidParam("post_root_id")
			return
		}
	}

	channel, err := c.App.GetChannel(member.ChannelId)
	if err != nil {
		c.Err = err
		return
	}

	auditRec := c.MakeAuditRecord("addChannelMember", audit.Fail)
	defer c.LogAuditRec(auditRec)
	auditRec.AddMeta("channel", channel)

	if channel.Type == model.ChannelTypeDirect || channel.Type == model.ChannelTypeGroup {
		c.Err = model.NewAppError("addUserToChannel", "api.channel.add_user_to_channel.type.app_error", nil, "", http.StatusBadRequest)
		return
	}

	isNewMembership := false
	if _, err = c.App.GetChannelMember(context.Background(), member.ChannelId, member.UserId); err != nil {
		if err.Id == app.MissingChannelMemberError {
			isNewMembership = true
		} else {
			c.Err = err
			return
		}
	}

	isSelfAdd := member.UserId == c.AppContext.Session().UserId

	if channel.Type == model.ChannelTypeOpen {
		if isSelfAdd && isNewMembership {
			if !c.App.SessionHasPermissionToTeam(*c.AppContext.Session(), channel.TeamId, model.PermissionJoinPublicChannels) {
				c.SetPermissionError(model.PermissionJoinPublicChannels)
				return
			}
		} else if isSelfAdd && !isNewMembership {
			// nothing to do, since already in the channel
		} else if !isSelfAdd {
			if !c.App.SessionHasPermissionToChannel(*c.AppContext.Session(), channel.Id, model.PermissionManagePublicChannelMembers) {
				c.SetPermissionError(model.PermissionManagePublicChannelMembers)
				return
			}
		}
	}

	if channel.Type == model.ChannelTypePrivate {
		if isSelfAdd && isNewMembership {
			if !c.App.SessionHasPermissionToChannel(*c.AppContext.Session(), channel.Id, model.PermissionManagePrivateChannelMembers) {
				c.SetPermissionError(model.PermissionManagePrivateChannelMembers)
				return
			}
		} else if isSelfAdd && !isNewMembership {
			// nothing to do, since already in the channel
		} else if !isSelfAdd {
			if !c.App.SessionHasPermissionToChannel(*c.AppContext.Session(), channel.Id, model.PermissionManagePrivateChannelMembers) {
				c.SetPermissionError(model.PermissionManagePrivateChannelMembers)
				return
			}
		}
	}

	if channel.IsGroupConstrained() {
		nonMembers, err := c.App.FilterNonGroupChannelMembers([]string{member.UserId}, channel)
		if err != nil {
			if v, ok := err.(*model.AppError); ok {
				c.Err = v
			} else {
				c.Err = model.NewAppError("addChannelMember", "api.channel.add_members.error", nil, err.Error(), http.StatusBadRequest)
			}
			return
		}
		if len(nonMembers) > 0 {
			c.Err = model.NewAppError("addChannelMember", "api.channel.add_members.user_denied", map[string]interface{}{"UserIDs": nonMembers}, "", http.StatusBadRequest)
			return
		}
	}

	cm, err := c.App.AddChannelMember(c.AppContext, member.UserId, channel, app.ChannelMemberOpts{
		UserRequestorID: c.AppContext.Session().UserId,
		PostRootID:      postRootId,
	})
	if err != nil {
		c.Err = err
		return
	}

	auditRec.Success()
	auditRec.AddMeta("add_user_id", cm.UserId)
	c.LogAudit("name=" + channel.Name + " user_id=" + cm.UserId)

	w.WriteHeader(http.StatusCreated)
	if err := json.NewEncoder(w).Encode(cm); err != nil {
		mlog.Warn("Error while writing response", mlog.Err(err))
	}
}

func removeChannelMember(c *Context, w http.ResponseWriter, r *http.Request) {
	c.RequireChannelId().RequireUserId()
	if c.Err != nil {
		return
	}

	channel, err := c.App.GetChannel(c.Params.ChannelId)
	if err != nil {
		c.Err = err
		return
	}

	user, err := c.App.GetUser(c.Params.UserId)
	if err != nil {
		c.Err = err
		return
	}

	auditRec := c.MakeAuditRecord("removeChannelMember", audit.Fail)
	defer c.LogAuditRec(auditRec)
	auditRec.AddMeta("channel", channel)
	auditRec.AddMeta("remove_user_id", user.Id)

	if !(channel.Type == model.ChannelTypeOpen || channel.Type == model.ChannelTypePrivate) {
		c.Err = model.NewAppError("removeChannelMember", "api.channel.remove_channel_member.type.app_error", nil, "", http.StatusBadRequest)
		return
	}

	if channel.IsGroupConstrained() && (c.Params.UserId != c.AppContext.Session().UserId) && !user.IsBot {
		c.Err = model.NewAppError("removeChannelMember", "api.channel.remove_member.group_constrained.app_error", nil, "", http.StatusBadRequest)
		return
	}

	if c.Params.UserId != c.AppContext.Session().UserId {
		if channel.Type == model.ChannelTypeOpen && !c.App.SessionHasPermissionToChannel(*c.AppContext.Session(), channel.Id, model.PermissionManagePublicChannelMembers) {
			c.SetPermissionError(model.PermissionManagePublicChannelMembers)
			return
		}

		if channel.Type == model.ChannelTypePrivate && !c.App.SessionHasPermissionToChannel(*c.AppContext.Session(), channel.Id, model.PermissionManagePrivateChannelMembers) {
			c.SetPermissionError(model.PermissionManagePrivateChannelMembers)
			return
		}
	}

	if err = c.App.RemoveUserFromChannel(c.AppContext, c.Params.UserId, c.AppContext.Session().UserId, channel); err != nil {
		c.Err = err
		return
	}

	auditRec.Success()
	c.LogAudit("name=" + channel.Name + " user_id=" + c.Params.UserId)

	ReturnStatusOK(w)
}

func updateChannelScheme(c *Context, w http.ResponseWriter, r *http.Request) {
	c.RequireChannelId()
	if c.Err != nil {
		return
	}

	var p model.SchemeIDPatch
	if jsonErr := json.NewDecoder(r.Body).Decode(&p); jsonErr != nil || p.SchemeID == nil || !model.IsValidId(*p.SchemeID) {
		c.SetInvalidParam("scheme_id")
		return
	}
	schemeID := p.SchemeID

	auditRec := c.MakeAuditRecord("updateChannelScheme", audit.Fail)
	defer c.LogAuditRec(auditRec)
	auditRec.AddMeta("new_scheme_id", *schemeID)

	if c.App.Srv().License() == nil {
		c.Err = model.NewAppError("Api4.UpdateChannelScheme", "api.channel.update_channel_scheme.license.error", nil, "", http.StatusNotImplemented)
		return
	}

	if !c.App.SessionHasPermissionTo(*c.AppContext.Session(), model.PermissionManageSystem) {
		c.SetPermissionError(model.PermissionManageSystem)
		return
	}

	scheme, err := c.App.GetScheme(*schemeID)
	if err != nil {
		c.Err = err
		return
	}

	if scheme.Scope != model.SchemeScopeChannel {
		c.Err = model.NewAppError("Api4.UpdateChannelScheme", "api.channel.update_channel_scheme.scheme_scope.error", nil, "", http.StatusBadRequest)
		return
	}

	channel, err := c.App.GetChannel(c.Params.ChannelId)
	if err != nil {
		c.Err = err
		return
	}

	auditRec.AddMeta("channel", channel)
	auditRec.AddMeta("old_scheme_id", channel.SchemeId)

	channel.SchemeId = &scheme.Id

	_, err = c.App.UpdateChannelScheme(channel)
	if err != nil {
		c.Err = err
		return
	}

	auditRec.Success()

	ReturnStatusOK(w)
}

func channelMembersMinusGroupMembers(c *Context, w http.ResponseWriter, r *http.Request) {
	c.RequireChannelId()
	if c.Err != nil {
		return
	}

	groupIDsParam := groupIDsQueryParamRegex.ReplaceAllString(c.Params.GroupIDs, "")

	if len(groupIDsParam) < 26 {
		c.SetInvalidParam("group_ids")
		return
	}

	groupIDs := []string{}
	for _, gid := range strings.Split(c.Params.GroupIDs, ",") {
		if !model.IsValidId(gid) {
			c.SetInvalidParam("group_ids")
			return
		}
		groupIDs = append(groupIDs, gid)
	}

	if !c.App.SessionHasPermissionTo(*c.AppContext.Session(), model.PermissionSysconsoleReadUserManagementChannels) {
		c.SetPermissionError(model.PermissionSysconsoleReadUserManagementChannels)
		return
	}

	users, totalCount, err := c.App.ChannelMembersMinusGroupMembers(
		c.Params.ChannelId,
		groupIDs,
		c.Params.Page,
		c.Params.PerPage,
	)
	if err != nil {
		c.Err = err
		return
	}

	b, marshalErr := json.Marshal(&model.UsersWithGroupsAndCount{
		Users: users,
		Count: totalCount,
	})
	if marshalErr != nil {
		c.Err = model.NewAppError("Api4.channelMembersMinusGroupMembers", "api.marshal_error", nil, marshalErr.Error(), http.StatusInternalServerError)
		return
	}

	w.Write(b)
}

func channelMemberCountsByGroup(c *Context, w http.ResponseWriter, r *http.Request) {
	if c.App.Srv().License() == nil {
		c.Err = model.NewAppError("Api4.channelMemberCountsByGroup", "api.channel.channel_member_counts_by_group.license.error", nil, "", http.StatusNotImplemented)
		return
	}

	c.RequireChannelId()
	if c.Err != nil {
		return
	}

	if !c.App.SessionHasPermissionToChannel(*c.AppContext.Session(), c.Params.ChannelId, model.PermissionReadChannel) {
		c.SetPermissionError(model.PermissionReadChannel)
		return
	}

	includeTimezones := r.URL.Query().Get("include_timezones") == "true"

	channelMemberCounts, err := c.App.GetMemberCountsByGroup(app.WithMaster(context.Background()), c.Params.ChannelId, includeTimezones)
	if err != nil {
		c.Err = err
		return
	}

	b, marshalErr := json.Marshal(channelMemberCounts)
	if marshalErr != nil {
		c.Err = model.NewAppError("Api4.channelMemberCountsByGroup", "api.marshal_error", nil, marshalErr.Error(), http.StatusInternalServerError)
		return
	}

	w.Write(b)
}

func getChannelModerations(c *Context, w http.ResponseWriter, r *http.Request) {
	if c.App.Srv().License() == nil {
		c.Err = model.NewAppError("Api4.GetChannelModerations", "api.channel.get_channel_moderations.license.error", nil, "", http.StatusNotImplemented)
		return
	}

	c.RequireChannelId()
	if c.Err != nil {
		return
	}

	if !c.App.SessionHasPermissionTo(*c.AppContext.Session(), model.PermissionSysconsoleReadUserManagementChannels) {
		c.SetPermissionError(model.PermissionSysconsoleReadUserManagementChannels)
		return
	}

	channel, err := c.App.GetChannel(c.Params.ChannelId)
	if err != nil {
		c.Err = err
		return
	}

	channelModerations, err := c.App.GetChannelModerationsForChannel(channel)
	if err != nil {
		c.Err = err
		return
	}

	b, marshalErr := json.Marshal(channelModerations)
	if marshalErr != nil {
		c.Err = model.NewAppError("Api4.getChannelModerations", "api.marshal_error", nil, marshalErr.Error(), http.StatusInternalServerError)
		return
	}

	w.Write(b)
}

func patchChannelModerations(c *Context, w http.ResponseWriter, r *http.Request) {
	if c.App.Srv().License() == nil {
		c.Err = model.NewAppError("Api4.patchChannelModerations", "api.channel.patch_channel_moderations.license.error", nil, "", http.StatusNotImplemented)
		return
	}

	c.RequireChannelId()
	if c.Err != nil {
		return
	}

	auditRec := c.MakeAuditRecord("patchChannelModerations", audit.Fail)
	defer c.LogAuditRec(auditRec)

	if !c.App.SessionHasPermissionTo(*c.AppContext.Session(), model.PermissionSysconsoleWriteUserManagementChannels) {
		c.SetPermissionError(model.PermissionSysconsoleWriteUserManagementChannels)
		return
	}

	channel, appErr := c.App.GetChannel(c.Params.ChannelId)
	if appErr != nil {
		c.Err = appErr
		return
	}
	auditRec.AddMeta("channel", channel)

	var channelModerationsPatch []*model.ChannelModerationPatch
	err := json.NewDecoder(r.Body).Decode(&channelModerationsPatch)
	if err != nil {
		c.Err = model.NewAppError("Api4.patchChannelModerations", "api.marshal_error", nil, err.Error(), http.StatusInternalServerError)
		return
	}

	channelModerations, appErr := c.App.PatchChannelModerationsForChannel(channel, channelModerationsPatch)
	if appErr != nil {
		c.Err = appErr
		return
	}
	auditRec.AddMeta("patch", channelModerationsPatch)

	b, marshalErr := json.Marshal(channelModerations)
	if marshalErr != nil {
		c.Err = model.NewAppError("Api4.patchChannelModerations", "api.marshal_error", nil, marshalErr.Error(), http.StatusInternalServerError)
		return
	}

	auditRec.Success()
	w.Write(b)
}

func moveChannel(c *Context, w http.ResponseWriter, r *http.Request) {
	c.RequireChannelId()
	if c.Err != nil {
		return
	}

	channel, err := c.App.GetChannel(c.Params.ChannelId)
	if err != nil {
		c.Err = err
		return
	}

	props := model.StringInterfaceFromJSON(r.Body)
	teamId, ok := props["team_id"].(string)
	if !ok {
		c.SetInvalidParam("team_id")
		return
	}

	force, ok := props["force"].(bool)
	if !ok {
		c.SetInvalidParam("force")
		return
	}

	team, err := c.App.GetTeam(teamId)
	if err != nil {
		c.Err = err
		return
	}

	auditRec := c.MakeAuditRecord("moveChannel", audit.Fail)
	defer c.LogAuditRec(auditRec)
	auditRec.AddMeta("channel_id", channel.Id)
	auditRec.AddMeta("channel_name", channel.Name)
	auditRec.AddMeta("team_id", team.Id)
	auditRec.AddMeta("team_name", team.Name)

	if channel.Type == model.ChannelTypeDirect || channel.Type == model.ChannelTypeGroup {
		c.Err = model.NewAppError("moveChannel", "api.channel.move_channel.type.invalid", nil, "", http.StatusForbidden)
		return
	}

	if !c.App.SessionHasPermissionTo(*c.AppContext.Session(), model.PermissionManageSystem) {
		c.SetPermissionError(model.PermissionManageSystem)
		return
	}

	user, err := c.App.GetUser(c.AppContext.Session().UserId)
	if err != nil {
		c.Err = err
		return
	}

	err = c.App.RemoveAllDeactivatedMembersFromChannel(channel)
	if err != nil {
		c.Err = err
		return
	}

	if force {
		err = c.App.RemoveUsersFromChannelNotMemberOfTeam(c.AppContext, user, channel, team)
		if err != nil {
			c.Err = err
			return
		}
	}

	err = c.App.MoveChannel(c.AppContext, team, channel, user)
	if err != nil {
		c.Err = err
		return
	}

	auditRec.Success()
	c.LogAudit("channel=" + channel.Name)
	c.LogAudit("team=" + team.Name)

	if err := json.NewEncoder(w).Encode(channel); err != nil {
		mlog.Warn("Error while writing response", mlog.Err(err))
	}
}<|MERGE_RESOLUTION|>--- conflicted
+++ resolved
@@ -1352,11 +1352,7 @@
 		return
 	}
 
-<<<<<<< HEAD
-	times, err := c.App.ViewChannel(view, c.Params.UserId, c.AppContext.Session().Id, view.CollapsedThreadsSupported)
-=======
 	times, err := c.App.ViewChannel(&view, c.Params.UserId, c.AppContext.Session().Id, view.CollapsedThreadsSupported)
->>>>>>> 28ef5856
 	if err != nil {
 		c.Err = err
 		return

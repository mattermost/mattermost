--- conflicted
+++ resolved
@@ -1850,11 +1850,8 @@
 
 	channel.SchemeId = &scheme.Id
 
-<<<<<<< HEAD
+
 	updatedChannel, err := c.App.UpdateChannelScheme(channel)
-=======
-	_, err = c.App.UpdateChannelScheme(c.AppContext, channel)
->>>>>>> 0c5c7490
 	if err != nil {
 		c.Err = err
 		return

--- conflicted
+++ resolved
@@ -1023,13 +1023,8 @@
 		return
 	}
 	// Only system managers may use the ExcludePolicyConstrained field
-<<<<<<< HEAD
-	if props.ExcludePolicyConstrained && !c.App.SessionHasPermissionTo(*c.App.Session(), model.PERMISSION_MANAGE_SYSTEM) {
-		c.SetPermissionError(model.PERMISSION_MANAGE_SYSTEM)
-=======
 	if props.ExcludePolicyConstrained && !c.App.SessionHasPermissionTo(*c.App.Session(), model.PERMISSION_SYSCONSOLE_READ_COMPLIANCE_DATA_RETENTION_POLICY) {
 		c.SetPermissionError(model.PERMISSION_SYSCONSOLE_READ_COMPLIANCE_DATA_RETENTION_POLICY)
->>>>>>> 469662cf
 		return
 	}
 
@@ -1053,12 +1048,9 @@
 		Deleted:                  props.Deleted,
 		Page:                     props.Page,
 		PerPage:                  props.PerPage,
-<<<<<<< HEAD
-=======
 	}
 	if c.App.SessionHasPermissionTo(*c.App.Session(), model.PERMISSION_SYSCONSOLE_READ_COMPLIANCE_DATA_RETENTION_POLICY) {
 		opts.IncludePolicyID = true
->>>>>>> 469662cf
 	}
 
 	channels, totalCount, appErr := c.App.SearchAllChannels(props.Term, opts)

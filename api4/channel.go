--- conflicted
+++ resolved
@@ -1330,11 +1330,7 @@
 		return
 	}
 
-<<<<<<< HEAD
-	times, err := c.App.ViewChannel(view, c.Params.UserId, c.App.Session().Id, view.CollapsedThreadsSupported)
-=======
-	times, err := c.App.ViewChannel(view, c.Params.UserId, c.AppContext.Session().Id)
->>>>>>> fc75b72b
+	times, err := c.App.ViewChannel(view, c.Params.UserId, c.AppContext.Session().Id, view.CollapsedThreadsSupported)
 	if err != nil {
 		c.Err = err
 		return

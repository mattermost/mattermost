--- conflicted
+++ resolved
@@ -1047,13 +1047,8 @@
 	})
 	assert.Nil(t, appErr)
 
-<<<<<<< HEAD
-	user1, err := th.App.CreateUser(th.Context, &model.User{Email: th.GenerateTestEmail(), Nickname: "test user1", Password: "test-password-1", Username: "test-user-1", Roles: model.SystemUserRoleId})
-	assert.Nil(t, err)
-=======
 	user1, appErr := th.App.CreateUser(th.Context, &model.User{Email: th.GenerateTestEmail(), Nickname: "test user1", Password: "test-password-1", Username: "test-user-1", Roles: model.SystemUserRoleId})
 	assert.Nil(t, appErr)
->>>>>>> d0629503
 	user1.Password = "test-password-1"
 	_, appErr = th.App.UpsertGroupMember(group1.Id, user1.Id)
 	assert.Nil(t, appErr)
@@ -1140,11 +1135,6 @@
 	})
 
 	user1, err := th.App.CreateUser(th.Context, &model.User{Email: th.GenerateTestEmail(), Nickname: "test user1", Password: "test-password-1", Username: "test-user-1", Roles: model.SystemUserRoleId})
-<<<<<<< HEAD
-	assert.Nil(t, err)
-	_, err = th.App.UpsertGroupMember(group.Id, user1.Id)
-=======
->>>>>>> d0629503
 	assert.Nil(t, err)
 	_, appErr = th.App.UpsertGroupMember(group.Id, user1.Id)
 	assert.Nil(t, appErr)

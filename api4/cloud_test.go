--- conflicted
+++ resolved
@@ -652,7 +652,6 @@
 	})
 }
 
-<<<<<<< HEAD
 func Test_GetExpandableStatusFroS(t *testing.T) {
 	isExpandable := &model.SubscriptionExpandStats{
 		IsExpandable: true,
@@ -683,7 +682,50 @@
 	})
 
 	t.Run("Admin users are UNABLE to request licenses is expendable due missing the id", func(t *testing.T) {
-=======
+		th := Setup(t).InitBasic()
+		defer th.TearDown()
+
+		th.Client.Login(th.SystemAdminUser.Email, th.SystemAdminUser.Password)
+
+		cloud := mocks.CloudInterface{}
+
+		cloud.Mock.On("GetLicenseExpandStats", mock.Anything).Return(isExpandable, nil)
+
+		cloudImpl := th.App.Srv().Cloud
+		defer func() {
+			th.App.Srv().Cloud = cloudImpl
+		}()
+		th.App.Srv().Cloud = &cloud
+
+		subscriptionExpandable, r, err := th.Client.GetExpandStats("")
+		require.Error(t, err)
+		require.Nil(t, subscriptionExpandable)
+		require.Equal(t, http.StatusBadRequest, r.StatusCode, "400 Bad Request")
+	})
+
+	t.Run("Admin users are ABLE to request licenses is expendable because id is sended", func(t *testing.T) {
+		th := Setup(t).InitBasic()
+		defer th.TearDown()
+
+		th.Client.Login(th.SystemAdminUser.Email, th.SystemAdminUser.Password)
+
+		cloud := mocks.CloudInterface{}
+
+		cloud.Mock.On("GetLicenseExpandStats", mock.Anything, mock.Anything).Return(isExpandable, nil)
+
+		cloudImpl := th.App.Srv().Cloud
+		defer func() {
+			th.App.Srv().Cloud = cloudImpl
+		}()
+		th.App.Srv().Cloud = &cloud
+
+		subscriptionExpandableResponse, r, err := th.Client.GetExpandStats(licenseId)
+		require.NoError(t, err)
+		require.Equal(t, subscriptionExpandableResponse, isExpandable)
+		require.Equal(t, http.StatusOK, r.StatusCode, "Status OK")
+	})
+}
+
 func TestGetSelfHostedProducts(t *testing.T) {
 	products := []*model.Product{
 		{
@@ -726,43 +768,19 @@
 	}
 
 	t.Run("get products for admins", func(t *testing.T) {
->>>>>>> 96645656
 		th := Setup(t).InitBasic()
 		defer th.TearDown()
 
 		th.Client.Login(th.SystemAdminUser.Email, th.SystemAdminUser.Password)
 
 		cloud := mocks.CloudInterface{}
-<<<<<<< HEAD
-
-		cloud.Mock.On("GetLicenseExpandStats", mock.Anything).Return(isExpandable, nil)
-
-=======
 		cloud.Mock.On("GetSelfHostedProducts", mock.Anything, mock.Anything).Return(products, nil)
->>>>>>> 96645656
-		cloudImpl := th.App.Srv().Cloud
-		defer func() {
-			th.App.Srv().Cloud = cloudImpl
-		}()
-		th.App.Srv().Cloud = &cloud
-
-<<<<<<< HEAD
-		subscriptionExpandable, r, err := th.Client.GetExpandStats("")
-		require.Error(t, err)
-		require.Nil(t, subscriptionExpandable)
-		require.Equal(t, http.StatusBadRequest, r.StatusCode, "400 Bad Request")
-	})
-
-	t.Run("Admin users are ABLE to request licenses is expendable because id is sended", func(t *testing.T) {
-		th := Setup(t).InitBasic()
-		defer th.TearDown()
-
-		th.Client.Login(th.SystemAdminUser.Email, th.SystemAdminUser.Password)
-
-		cloud := mocks.CloudInterface{}
-
-		cloud.Mock.On("GetLicenseExpandStats", mock.Anything, mock.Anything).Return(isExpandable, nil)
-=======
+		cloudImpl := th.App.Srv().Cloud
+		defer func() {
+			th.App.Srv().Cloud = cloudImpl
+		}()
+		th.App.Srv().Cloud = &cloud
+
 		returnedProducts, r, err := th.Client.GetSelfHostedProducts()
 		require.NoError(t, err)
 		require.Equal(t, http.StatusOK, r.StatusCode, "Status OK")
@@ -778,20 +796,13 @@
 		cloud := mocks.CloudInterface{}
 
 		cloud.Mock.On("GetSelfHostedProducts", mock.Anything, mock.Anything).Return(products, nil)
->>>>>>> 96645656
-
-		cloudImpl := th.App.Srv().Cloud
-		defer func() {
-			th.App.Srv().Cloud = cloudImpl
-		}()
-		th.App.Srv().Cloud = &cloud
-
-<<<<<<< HEAD
-		subscriptionExpandableResponse, r, err := th.Client.GetExpandStats(licenseId)
-		require.NoError(t, err)
-		require.Equal(t, subscriptionExpandableResponse, isExpandable)
-		require.Equal(t, http.StatusOK, r.StatusCode, "Status OK")
-=======
+
+		cloudImpl := th.App.Srv().Cloud
+		defer func() {
+			th.App.Srv().Cloud = cloudImpl
+		}()
+		th.App.Srv().Cloud = &cloud
+
 		returnedProducts, r, err := th.Client.GetSelfHostedProducts()
 		require.NoError(t, err)
 		require.Equal(t, http.StatusOK, r.StatusCode, "Status OK")
@@ -819,6 +830,5 @@
 		require.Equal(t, returnedProducts[1].RecurringInterval, model.RecurringInterval("year"))
 		require.Equal(t, returnedProducts[1].BillingScheme, model.BillingScheme(""))
 		require.Equal(t, returnedProducts[1].CrossSellsTo, "")
->>>>>>> 96645656
 	})
 }
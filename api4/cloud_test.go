--- conflicted
+++ resolved
@@ -283,7 +283,6 @@
 	})
 }
 
-<<<<<<< HEAD
 func TestNotifyAdminToUpgrade(t *testing.T) {
 	t.Run("user can only notify admin once", func(t *testing.T) {
 		th := Setup(t).InitBasic().InitLogin()
@@ -320,7 +319,8 @@
 		})
 
 		require.Equal(t, http.StatusForbidden, statusCode)
-=======
+	})
+}
 func Test_validateBusinessEmail(t *testing.T) {
 	t.Run("Initial request has invalid email", func(t *testing.T) {
 		th := Setup(t).InitBasic()
@@ -344,6 +344,5 @@
 
 		_, err := th.Client.ValidateBusinessEmail()
 		require.Error(t, err)
->>>>>>> d5333603
 	})
 }
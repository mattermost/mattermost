// Copyright (c) 2015-present Mattermost, Inc. All Rights Reserved.
// See LICENSE.txt for license information.

package api4

import (
	"bytes"
	"encoding/base64"
	"encoding/json"
	"fmt"
	"io/ioutil"
	"net/http"
	"net/http/httptest"
	"os"
	"path/filepath"
	"strconv"
	"strings"
	"testing"
	"time"

	"github.com/stretchr/testify/assert"
	"github.com/stretchr/testify/require"

	"github.com/mattermost/mattermost-server/v6/model"
	"github.com/mattermost/mattermost-server/v6/shared/mlog"
	"github.com/mattermost/mattermost-server/v6/utils/fileutils"
)

func TestGetPing(t *testing.T) {
	th := Setup(t)
	defer th.TearDown()

	th.TestForAllClients(t, func(t *testing.T, client *model.Client4) {
		t.Run("healthy", func(t *testing.T) {
			status, _, err := client.GetPing()
			require.NoError(t, err)
			assert.Equal(t, model.StatusOk, status)
		})

		t.Run("unhealthy", func(t *testing.T) {
			goRoutineHealthThreshold := *th.App.Config().ServiceSettings.GoroutineHealthThreshold
			defer func() {
				th.App.UpdateConfig(func(cfg *model.Config) { *cfg.ServiceSettings.GoroutineHealthThreshold = goRoutineHealthThreshold })
			}()

			th.App.UpdateConfig(func(cfg *model.Config) { *cfg.ServiceSettings.GoroutineHealthThreshold = 10 })
			status, resp, err := client.GetPing()
			require.Error(t, err)
			CheckInternalErrorStatus(t, resp)
			assert.Equal(t, model.StatusUnhealthy, status)
		})
	}, "basic ping")

	th.TestForAllClients(t, func(t *testing.T, client *model.Client4) {
		t.Run("healthy", func(t *testing.T) {
			status, _, err := client.GetPingWithServerStatus()
			require.NoError(t, err)
			assert.Equal(t, model.StatusOk, status)
		})
	}, "with server status")

	th.TestForAllClients(t, func(t *testing.T, client *model.Client4) {
		th.App.ReloadConfig()
		resp, err := client.DoAPIGet("/system/ping", "")
		require.NoError(t, err)
		require.Equal(t, http.StatusOK, resp.StatusCode)
		respBytes, err := ioutil.ReadAll(resp.Body)
		require.NoError(t, err)
		respString := string(respBytes)
		require.NotContains(t, respString, "TestFeatureFlag")

		// Run the environment variable override code to test
		os.Setenv("MM_FEATUREFLAGS_TESTFEATURE", "testvalueunique")
		defer os.Unsetenv("MM_FEATUREFLAGS_TESTFEATURE")
		th.App.ReloadConfig()

		resp, err = client.DoAPIGet("/system/ping", "")
		require.NoError(t, err)
		require.Equal(t, http.StatusOK, resp.StatusCode)
		respBytes, err = ioutil.ReadAll(resp.Body)
		require.NoError(t, err)
		respString = string(respBytes)
		require.Contains(t, respString, "testvalue")
	}, "ping feature flag test")

	th.TestForAllClients(t, func(t *testing.T, client *model.Client4) {
		th.App.ReloadConfig()
		resp, err := client.DoAPIGet("/system/ping?device_id=platform:id", "")
		require.NoError(t, err)
		require.Equal(t, http.StatusOK, resp.StatusCode)
		var respMap map[string]string
		err = json.NewDecoder(resp.Body).Decode(&respMap)
		require.NoError(t, err)
		assert.Equal(t, "unknown", respMap["CanReceiveNotifications"]) // Unrecognized platform
	}, "ping and test push notification")
}

func TestGetAudits(t *testing.T) {
	th := Setup(t)
	defer th.TearDown()
	client := th.Client

	audits, _, err := th.SystemAdminClient.GetAudits(0, 100, "")
	require.NoError(t, err)
	require.NotEmpty(t, audits, "should not be empty")

	audits, _, err = th.SystemAdminClient.GetAudits(0, 1, "")
	require.NoError(t, err)
	require.Len(t, audits, 1, "should only be 1")

	audits, _, err = th.SystemAdminClient.GetAudits(1, 1, "")
	require.NoError(t, err)
	require.Len(t, audits, 1, "should only be 1")

	_, _, err = th.SystemAdminClient.GetAudits(-1, -1, "")
	require.NoError(t, err)

	_, resp, err := client.GetAudits(0, 100, "")
	require.Error(t, err)
	CheckForbiddenStatus(t, resp)

	client.Logout()
	_, resp, err = client.GetAudits(0, 100, "")
	require.Error(t, err)
	CheckUnauthorizedStatus(t, resp)
}

func TestEmailTest(t *testing.T) {
	th := Setup(t)
	defer th.TearDown()
	client := th.Client

	dir, err := ioutil.TempDir("", "")
	require.NoError(t, err)
	defer os.RemoveAll(dir)

	config := model.Config{
		ServiceSettings: model.ServiceSettings{
			SiteURL: model.NewString(""),
		},
		EmailSettings: model.EmailSettings{
			SMTPServer:                        model.NewString(""),
			SMTPPort:                          model.NewString(""),
			SMTPPassword:                      model.NewString(""),
			FeedbackName:                      model.NewString(""),
			FeedbackEmail:                     model.NewString("some-addr@test.com"),
			ReplyToAddress:                    model.NewString("some-addr@test.com"),
			ConnectionSecurity:                model.NewString(""),
			SMTPUsername:                      model.NewString(""),
			EnableSMTPAuth:                    model.NewBool(false),
			SkipServerCertificateVerification: model.NewBool(true),
			SendEmailNotifications:            model.NewBool(false),
			SMTPServerTimeout:                 model.NewInt(15),
		},
		FileSettings: model.FileSettings{
			DriverName: model.NewString(model.ImageDriverLocal),
			Directory:  model.NewString(dir),
		},
	}

	t.Run("as system user", func(t *testing.T) {
		resp, err := client.TestEmail(&config)
		require.Error(t, err)
		CheckForbiddenStatus(t, resp)
	})

	t.Run("as system admin", func(t *testing.T) {
		resp, err := th.SystemAdminClient.TestEmail(&config)
		CheckErrorID(t, err, "api.admin.test_email.missing_server")
		CheckBadRequestStatus(t, resp)

		inbucket_host := os.Getenv("CI_INBUCKET_HOST")
		if inbucket_host == "" {
			inbucket_host = "localhost"
		}

		inbucket_port := os.Getenv("CI_INBUCKET_SMTP_PORT")
		if inbucket_port == "" {
			inbucket_port = "10025"
		}

		*config.EmailSettings.SMTPServer = inbucket_host
		*config.EmailSettings.SMTPPort = inbucket_port
		resp, err = th.SystemAdminClient.TestEmail(&config)
		require.NoError(t, err)
		CheckOKStatus(t, resp)
	})

	t.Run("as restricted system admin", func(t *testing.T) {
		th.App.UpdateConfig(func(cfg *model.Config) { *cfg.ExperimentalSettings.RestrictSystemAdmin = true })

		resp, err := th.SystemAdminClient.TestEmail(&config)
		require.Error(t, err)
		CheckForbiddenStatus(t, resp)
	})
}

func TestGenerateSupportPacket(t *testing.T) {
	th := Setup(t)
	defer th.TearDown()

	t.Run("As a System Administrator", func(t *testing.T) {
		l := model.NewTestLicense()
		th.App.Srv().SetLicense(l)

		file, _, err := th.SystemAdminClient.GenerateSupportPacket()
		require.NoError(t, err)
		require.NotZero(t, len(file))
	})

	t.Run("As a System Administrator but with RestrictSystemAdmin true", func(t *testing.T) {
		originalRestrictSystemAdminVal := *th.App.Config().ExperimentalSettings.RestrictSystemAdmin
		th.App.UpdateConfig(func(cfg *model.Config) { *cfg.ExperimentalSettings.RestrictSystemAdmin = true })
		defer func() {
			th.App.UpdateConfig(func(cfg *model.Config) {
				*cfg.ExperimentalSettings.RestrictSystemAdmin = originalRestrictSystemAdminVal
			})
		}()

		_, resp, err := th.SystemAdminClient.GenerateSupportPacket()
		require.Error(t, err)
		CheckForbiddenStatus(t, resp)
	})

	t.Run("As a system role, not system admin", func(t *testing.T) {
		_, resp, err := th.SystemManagerClient.GenerateSupportPacket()
		require.Error(t, err)
		CheckForbiddenStatus(t, resp)
	})

	t.Run("As a Regular User", func(t *testing.T) {
		_, resp, err := th.Client.GenerateSupportPacket()
		require.Error(t, err)
		CheckForbiddenStatus(t, resp)
	})

	t.Run("Server with no License", func(t *testing.T) {
		_, err := th.SystemAdminClient.RemoveLicenseFile()
		require.NoError(t, err)

		_, resp, err := th.SystemAdminClient.GenerateSupportPacket()
		require.Error(t, err)
		CheckForbiddenStatus(t, resp)
	})
}

func TestSiteURLTest(t *testing.T) {
	th := Setup(t)
	defer th.TearDown()
	client := th.Client

	ts := httptest.NewServer(http.HandlerFunc(func(w http.ResponseWriter, r *http.Request) {
		if strings.HasSuffix(r.URL.Path, "/valid/api/v4/system/ping") {
			w.WriteHeader(200)
		} else {
			w.WriteHeader(400)
		}
	}))
	defer ts.Close()

	validSiteURL := ts.URL + "/valid"
	invalidSiteURL := ts.URL + "/invalid"

	t.Run("as system admin", func(t *testing.T) {
		resp, err := th.SystemAdminClient.TestSiteURL("")
		require.Error(t, err)
		CheckBadRequestStatus(t, resp)

		resp, err = th.SystemAdminClient.TestSiteURL(invalidSiteURL)
		require.Error(t, err)
		CheckBadRequestStatus(t, resp)

		resp, err = th.SystemAdminClient.TestSiteURL(validSiteURL)
		require.NoError(t, err)
		CheckOKStatus(t, resp)
	})

	t.Run("as system user", func(t *testing.T) {
		resp, err := client.TestSiteURL(validSiteURL)
		require.Error(t, err)
		CheckForbiddenStatus(t, resp)
	})

	t.Run("as restricted system admin", func(t *testing.T) {
		th.App.UpdateConfig(func(cfg *model.Config) { *cfg.ExperimentalSettings.RestrictSystemAdmin = true })

		resp, err := client.TestSiteURL(validSiteURL)
		require.Error(t, err)
		CheckForbiddenStatus(t, resp)
	})
}

func TestDatabaseRecycle(t *testing.T) {
	th := Setup(t)
	defer th.TearDown()
	client := th.Client

	t.Run("as system user", func(t *testing.T) {
		resp, err := client.DatabaseRecycle()
		require.Error(t, err)
		CheckForbiddenStatus(t, resp)
	})

	t.Run("as system admin", func(t *testing.T) {
		_, err := th.SystemAdminClient.DatabaseRecycle()
		require.NoError(t, err)
	})

	t.Run("as restricted system admin", func(t *testing.T) {
		th.App.UpdateConfig(func(cfg *model.Config) { *cfg.ExperimentalSettings.RestrictSystemAdmin = true })

		resp, err := th.SystemAdminClient.DatabaseRecycle()
		require.Error(t, err)
		CheckForbiddenStatus(t, resp)
	})
}

func TestInvalidateCaches(t *testing.T) {
	th := Setup(t)
	defer th.TearDown()
	client := th.Client

	t.Run("as system user", func(t *testing.T) {
		resp, err := client.InvalidateCaches()
		require.Error(t, err)
		CheckForbiddenStatus(t, resp)
	})

	t.Run("as system admin", func(t *testing.T) {
		_, err := th.SystemAdminClient.InvalidateCaches()
		require.NoError(t, err)
	})

	t.Run("as restricted system admin", func(t *testing.T) {
		th.App.UpdateConfig(func(cfg *model.Config) { *cfg.ExperimentalSettings.RestrictSystemAdmin = true })

		resp, err := th.SystemAdminClient.InvalidateCaches()
		require.Error(t, err)
		CheckForbiddenStatus(t, resp)
	})
}

func TestGetLogs(t *testing.T) {
	th := Setup(t)
	defer th.TearDown()

	for i := 0; i < 20; i++ {
		mlog.Info(strconv.Itoa(i))
	}

	err := th.TestLogger.Flush()
	require.NoError(t, err, "failed to flush log")

	th.TestForSystemAdminAndLocal(t, func(t *testing.T, c *model.Client4) {
		logs, _, err2 := c.GetLogs(0, 10)
		require.NoError(t, err2)
		require.Len(t, logs, 10)

		for i := 10; i < 20; i++ {
			assert.Containsf(t, logs[i-10], fmt.Sprintf(`"msg":"%d"`, i), "Log line doesn't contain correct message")
		}

		logs, _, err = c.GetLogs(1, 10)
		require.NoError(t, err)
		require.Len(t, logs, 10)

		logs, _, err = c.GetLogs(-1, -1)
		require.NoError(t, err)
		require.NotEmpty(t, logs, "should not be empty")
	})

	th.TestForSystemAdminAndLocal(t, func(t *testing.T, c *model.Client4) {
		th.App.UpdateConfig(func(cfg *model.Config) { *cfg.ExperimentalSettings.RestrictSystemAdmin = true })
		_, resp, err2 := th.Client.GetLogs(0, 10)
		require.Error(t, err2)
		CheckForbiddenStatus(t, resp)
	})

	_, resp, err := th.Client.GetLogs(0, 10)
	require.Error(t, err)
	CheckForbiddenStatus(t, resp)

	th.Client.Logout()
	_, resp, err = th.Client.GetLogs(0, 10)
	require.Error(t, err)
	CheckUnauthorizedStatus(t, resp)
}

func TestPostLog(t *testing.T) {
	th := Setup(t)
	defer th.TearDown()
	client := th.Client

	enableDev := *th.App.Config().ServiceSettings.EnableDeveloper
	defer func() {
		*th.App.Config().ServiceSettings.EnableDeveloper = enableDev
	}()
	*th.App.Config().ServiceSettings.EnableDeveloper = true

	message := make(map[string]string)
	message["level"] = "ERROR"
	message["message"] = "this is a test"

	_, _, err := client.PostLog(message)
	require.NoError(t, err)

	*th.App.Config().ServiceSettings.EnableDeveloper = false

	_, _, err = client.PostLog(message)
	require.NoError(t, err)

	*th.App.Config().ServiceSettings.EnableDeveloper = true

	client.Logout()

	_, _, err = client.PostLog(message)
	require.NoError(t, err)

	*th.App.Config().ServiceSettings.EnableDeveloper = false

	_, resp, err := client.PostLog(message)
	require.Error(t, err)
	CheckForbiddenStatus(t, resp)

	logMessage, _, err := th.SystemAdminClient.PostLog(message)
	require.NoError(t, err)
	require.NotEmpty(t, logMessage, "should return the log message")

}

func TestGetAnalyticsOld(t *testing.T) {
	th := Setup(t).InitBasic()
	defer th.TearDown()
	client := th.Client

	rows, resp, err := client.GetAnalyticsOld("", "")
	require.Error(t, err)
	CheckForbiddenStatus(t, resp)
	require.Nil(t, rows, "should be nil")
	rows, _, err = th.SystemAdminClient.GetAnalyticsOld("", "")
	require.NoError(t, err)

	found := false
	found2 := false
	for _, row := range rows {
		if row.Name == "unique_user_count" {
			found = true
		} else if row.Name == "inactive_user_count" {
			found2 = true
			assert.True(t, row.Value >= 0)
		}
	}

	assert.True(t, found, "should return unique user count")
	assert.True(t, found2, "should return inactive user count")

	_, _, err = th.SystemAdminClient.GetAnalyticsOld("post_counts_day", "")
	require.NoError(t, err)

	_, _, err = th.SystemAdminClient.GetAnalyticsOld("user_counts_with_posts_day", "")
	require.NoError(t, err)

	_, _, err = th.SystemAdminClient.GetAnalyticsOld("extra_counts", "")
	require.NoError(t, err)

	rows, _, err = th.SystemAdminClient.GetAnalyticsOld("", th.BasicTeam.Id)
	require.NoError(t, err)

	for _, row := range rows {
		if row.Name == "inactive_user_count" {
			assert.Equal(t, float64(-1), row.Value, "inactive user count should be -1 when team specified")
		}
	}

	rows2, _, err := th.SystemAdminClient.GetAnalyticsOld("standard", "")
	require.NoError(t, err)
	assert.Equal(t, "total_websocket_connections", rows2[5].Name)
	assert.Equal(t, float64(0), rows2[5].Value)

	WebSocketClient, err := th.CreateWebSocketClient()
	require.NoError(t, err)
	time.Sleep(100 * time.Millisecond)
	rows2, _, err = th.SystemAdminClient.GetAnalyticsOld("standard", "")
	require.NoError(t, err)
	assert.Equal(t, "total_websocket_connections", rows2[5].Name)
	assert.Equal(t, float64(1), rows2[5].Value)

	WebSocketClient.Close()

	rows2, _, err = th.SystemAdminClient.GetAnalyticsOld("standard", "")
	require.NoError(t, err)
	assert.Equal(t, "total_websocket_connections", rows2[5].Name)
	assert.Equal(t, float64(0), rows2[5].Value)

	client.Logout()
	_, resp, err = client.GetAnalyticsOld("", th.BasicTeam.Id)
	require.Error(t, err)
	CheckUnauthorizedStatus(t, resp)
}

func TestS3TestConnection(t *testing.T) {
	th := Setup(t)
	defer th.TearDown()
	client := th.Client

	s3Host := os.Getenv("CI_MINIO_HOST")
	if s3Host == "" {
		s3Host = "localhost"
	}

	s3Port := os.Getenv("CI_MINIO_PORT")
	if s3Port == "" {
		s3Port = "9000"
	}

	s3Endpoint := fmt.Sprintf("%s:%s", s3Host, s3Port)
	config := model.Config{
		FileSettings: model.FileSettings{
			DriverName:              model.NewString(model.ImageDriverS3),
			AmazonS3AccessKeyId:     model.NewString(model.MinioAccessKey),
			AmazonS3SecretAccessKey: model.NewString(model.MinioSecretKey),
			AmazonS3Bucket:          model.NewString(""),
			AmazonS3Endpoint:        model.NewString(s3Endpoint),
			AmazonS3Region:          model.NewString(""),
			AmazonS3PathPrefix:      model.NewString(""),
			AmazonS3SSL:             model.NewBool(false),
		},
	}

	t.Run("as system user", func(t *testing.T) {
		resp, err := client.TestS3Connection(&config)
		require.Error(t, err)
		CheckForbiddenStatus(t, resp)
	})

	t.Run("as system admin", func(t *testing.T) {
		resp, err := th.SystemAdminClient.TestS3Connection(&config)
		CheckBadRequestStatus(t, resp)
		CheckErrorMessage(t, err, "S3 Bucket is required")
		// If this fails, check the test configuration to ensure minio is setup with the
		// `mattermost-test` bucket defined by model.MINIO_BUCKET.
		*config.FileSettings.AmazonS3Bucket = model.MinioBucket
		config.FileSettings.AmazonS3PathPrefix = model.NewString("")
		*config.FileSettings.AmazonS3Region = "us-east-1"
		resp, err = th.SystemAdminClient.TestS3Connection(&config)
		require.NoError(t, err)
		CheckOKStatus(t, resp)

		config.FileSettings.AmazonS3Region = model.NewString("")
		resp, err = th.SystemAdminClient.TestS3Connection(&config)
		require.NoError(t, err)
		CheckOKStatus(t, resp)

		config.FileSettings.AmazonS3Bucket = model.NewString("Wrong_bucket")
		resp, err = th.SystemAdminClient.TestS3Connection(&config)
		CheckInternalErrorStatus(t, resp)
		CheckErrorID(t, err, "api.file.test_connection_s3_bucket_does_not_exist.app_error")

		*config.FileSettings.AmazonS3Bucket = "shouldnotcreatenewbucket"
		resp, err = th.SystemAdminClient.TestS3Connection(&config)
		CheckInternalErrorStatus(t, resp)
		CheckErrorID(t, err, "api.file.test_connection_s3_bucket_does_not_exist.app_error")
	})

	t.Run("with incorrect credentials", func(t *testing.T) {
		configCopy := config
		*configCopy.FileSettings.AmazonS3AccessKeyId = "invalidaccesskey"
		resp, err := th.SystemAdminClient.TestS3Connection(&configCopy)
		CheckInternalErrorStatus(t, resp)
		CheckErrorID(t, err, "api.file.test_connection_s3_auth.app_error")
	})

	t.Run("as restricted system admin", func(t *testing.T) {
		th.App.UpdateConfig(func(cfg *model.Config) { *cfg.ExperimentalSettings.RestrictSystemAdmin = true })

		resp, err := th.SystemAdminClient.TestS3Connection(&config)
		require.Error(t, err)
		CheckForbiddenStatus(t, resp)
	})
}

func TestSupportedTimezones(t *testing.T) {
	th := Setup(t)
	defer th.TearDown()
	client := th.Client

	supportedTimezonesFromConfig := th.App.Timezones().GetSupported()
	supportedTimezones, _, err := client.GetSupportedTimezone()

	require.NoError(t, err)
	assert.Equal(t, supportedTimezonesFromConfig, supportedTimezones)
}

func TestRedirectLocation(t *testing.T) {
	expected := "https://mattermost.com/wp-content/themes/mattermostv2/img/logo-light.svg"

	testServer := httptest.NewServer(http.HandlerFunc(func(res http.ResponseWriter, req *http.Request) {
		res.Header().Set("Location", expected)
		res.WriteHeader(http.StatusFound)
		res.Write([]byte("body"))
	}))
	defer func() { testServer.Close() }()

	mockBitlyLink := testServer.URL

	th := Setup(t)
	defer th.TearDown()
	client := th.Client
	enableLinkPreviews := *th.App.Config().ServiceSettings.EnableLinkPreviews
	defer func() {
		th.App.UpdateConfig(func(cfg *model.Config) { *cfg.ServiceSettings.EnableLinkPreviews = enableLinkPreviews })
	}()

	*th.App.Config().ServiceSettings.EnableLinkPreviews = true
	*th.App.Config().ServiceSettings.AllowedUntrustedInternalConnections = "127.0.0.1"

	_, _, err := th.SystemAdminClient.GetRedirectLocation("https://mattermost.com/", "")
	require.NoError(t, err)

	_, resp, err := th.SystemAdminClient.GetRedirectLocation("", "")
	require.Error(t, err)
	CheckBadRequestStatus(t, resp)

	actual, _, err := th.SystemAdminClient.GetRedirectLocation(mockBitlyLink, "")
	require.NoError(t, err)
	assert.Equal(t, expected, actual)

	// Check cached value
	actual, _, err = th.SystemAdminClient.GetRedirectLocation(mockBitlyLink, "")
	require.NoError(t, err)
	assert.Equal(t, expected, actual)

	*th.App.Config().ServiceSettings.EnableLinkPreviews = false
	actual, _, err = th.SystemAdminClient.GetRedirectLocation("https://mattermost.com/", "")
	require.NoError(t, err)
	assert.Equal(t, actual, "")

	actual, _, err = th.SystemAdminClient.GetRedirectLocation("", "")
	require.NoError(t, err)
	assert.Equal(t, actual, "")

	actual, _, err = th.SystemAdminClient.GetRedirectLocation(mockBitlyLink, "")
	require.NoError(t, err)
	assert.Equal(t, actual, "")

	client.Logout()
	_, resp, err = client.GetRedirectLocation("", "")
	require.Error(t, err)
	CheckUnauthorizedStatus(t, resp)
}

func TestSetServerBusy(t *testing.T) {
	th := Setup(t)
	defer th.TearDown()

	const secs = 30

	t.Run("as system user", func(t *testing.T) {
		resp, err := th.Client.SetServerBusy(secs)
		require.Error(t, err)
		CheckForbiddenStatus(t, resp)
		require.False(t, th.App.Srv().Busy.IsBusy(), "server should not be marked busy")
	})

	th.TestForSystemAdminAndLocal(t, func(t *testing.T, c *model.Client4) {
		_, err := c.SetServerBusy(secs)
		require.NoError(t, err)
		require.True(t, th.App.Srv().Busy.IsBusy(), "server should be marked busy")
	}, "as system admin")
}

func TestSetServerBusyInvalidParam(t *testing.T) {
	th := Setup(t)
	defer th.TearDown()

	th.TestForSystemAdminAndLocal(t, func(t *testing.T, c *model.Client4) {
		params := []int{-1, 0, MaxServerBusySeconds + 1}
		for _, p := range params {
			resp, err := c.SetServerBusy(p)
			require.Error(t, err)
			CheckBadRequestStatus(t, resp)
			require.False(t, th.App.Srv().Busy.IsBusy(), "server should not be marked busy due to invalid param ", p)
		}
	}, "as system admin, invalid param")
}

func TestClearServerBusy(t *testing.T) {
	th := Setup(t)
	defer th.TearDown()

	th.App.Srv().Busy.Set(time.Second * 30)
	t.Run("as system user", func(t *testing.T) {
		resp, err := th.Client.ClearServerBusy()
		require.Error(t, err)
		CheckForbiddenStatus(t, resp)
		require.True(t, th.App.Srv().Busy.IsBusy(), "server should be marked busy")
	})

	th.App.Srv().Busy.Set(time.Second * 30)
	th.TestForSystemAdminAndLocal(t, func(t *testing.T, c *model.Client4) {
		_, err := c.ClearServerBusy()
		require.NoError(t, err)
		require.False(t, th.App.Srv().Busy.IsBusy(), "server should not be marked busy")
	}, "as system admin")
}

func TestGetServerBusy(t *testing.T) {
	th := Setup(t)
	defer th.TearDown()

	th.App.Srv().Busy.Set(time.Second * 30)

	t.Run("as system user", func(t *testing.T) {
		_, resp, err := th.Client.GetServerBusy()
		require.Error(t, err)
		CheckForbiddenStatus(t, resp)
	})

	th.TestForSystemAdminAndLocal(t, func(t *testing.T, c *model.Client4) {
		sbs, _, err := c.GetServerBusy()
		expires := time.Unix(sbs.Expires, 0)
		require.NoError(t, err)
		require.Greater(t, expires.Unix(), time.Now().Unix())
	}, "as system admin")
}

func TestServerBusy503(t *testing.T) {
	th := Setup(t)
	defer th.TearDown()

	th.App.Srv().Busy.Set(time.Second * 30)

	t.Run("search users while busy", func(t *testing.T) {
		us := &model.UserSearch{Term: "test"}
		_, resp, err := th.SystemAdminClient.SearchUsers(us)
		require.Error(t, err)
		CheckServiceUnavailableStatus(t, resp)
	})

	t.Run("search teams while busy", func(t *testing.T) {
		ts := &model.TeamSearch{}
		_, resp, err := th.SystemAdminClient.SearchTeams(ts)
		require.Error(t, err)
		CheckServiceUnavailableStatus(t, resp)
	})

	t.Run("search channels while busy", func(t *testing.T) {
		cs := &model.ChannelSearch{}
		_, resp, err := th.SystemAdminClient.SearchChannels("foo", cs)
		require.Error(t, err)
		CheckServiceUnavailableStatus(t, resp)
	})

	t.Run("search archived channels while busy", func(t *testing.T) {
		cs := &model.ChannelSearch{}
		_, resp, err := th.SystemAdminClient.SearchArchivedChannels("foo", cs)
		require.Error(t, err)
		CheckServiceUnavailableStatus(t, resp)
	})

	th.App.Srv().Busy.Clear()

	t.Run("search users while not busy", func(t *testing.T) {
		us := &model.UserSearch{Term: "test"}
		_, _, err := th.SystemAdminClient.SearchUsers(us)
		require.NoError(t, err)
	})
}

func TestPushNotificationAck(t *testing.T) {
	th := Setup(t).InitBasic()
	api, err := Init(th.Server)
	require.NoError(t, err)
	session, _ := th.App.GetSession(th.Client.AuthToken)
	defer th.TearDown()

	t.Run("should return error when the ack body is not passed", func(t *testing.T) {
		handler := api.APIHandler(pushNotificationAck)
		resp := httptest.NewRecorder()
		req := httptest.NewRequest("POST", "/api/v4/notifications/ack", nil)
		req.Header.Set(model.HeaderAuth, "Bearer "+session.Token)

		handler.ServeHTTP(resp, req)
		assert.Equal(t, http.StatusBadRequest, resp.Code)
		assert.NotNil(t, resp.Body)
	})

	t.Run("should return error when the ack post is not authorized for the user", func(t *testing.T) {
		privateChannel := th.CreateChannelWithClient(th.SystemAdminClient, model.ChannelTypePrivate)
		privatePost := th.CreatePostWithClient(th.SystemAdminClient, privateChannel)

		handler := api.APIHandler(pushNotificationAck)
		resp := httptest.NewRecorder()
		req := httptest.NewRequest("POST", "/api/v4/notifications/ack", nil)
		req.Header.Set(model.HeaderAuth, "Bearer "+session.Token)
		req.Body = ioutil.NopCloser(bytes.NewBufferString(fmt.Sprintf(`{"id":"123", "is_id_loaded":true, "post_id":"%s", "type": "%s"}`, privatePost.Id, model.PushTypeMessage)))

		handler.ServeHTTP(resp, req)
		assert.Equal(t, http.StatusForbidden, resp.Code)
		assert.NotNil(t, resp.Body)
	})
}

func TestCompleteOnboarding(t *testing.T) {
	th := Setup(t)
	defer th.TearDown()

	path, _ := fileutils.FindDir("tests")
	signatureFilename := "testplugin2.tar.gz.sig"
	signatureFileReader, err := os.Open(filepath.Join(path, signatureFilename))
	require.NoError(t, err)
	sigFile, err := ioutil.ReadAll(signatureFileReader)
	require.NoError(t, err)
	pluginSignature := base64.StdEncoding.EncodeToString(sigFile)

	tarData, err := ioutil.ReadFile(filepath.Join(path, "testplugin2.tar.gz"))
	require.NoError(t, err)
	pluginServer := httptest.NewServer(http.HandlerFunc(func(res http.ResponseWriter, req *http.Request) {
		res.WriteHeader(http.StatusOK)
		res.Write(tarData)
	}))
	defer pluginServer.Close()

	samplePlugins := []*model.MarketplacePlugin{{
		BaseMarketplacePlugin: &model.BaseMarketplacePlugin{
			HomepageURL: "https://example.com/mattermost/mattermost-plugin-nps",
			IconData:    "https://example.com/icon.svg",
			DownloadURL: pluginServer.URL,
			Manifest: &model.Manifest{
				Id:               "testplugin2",
				Name:             "testplugin2",
				Description:      "a second plugin",
				Version:          "1.2.3",
				MinServerVersion: "",
			},
			Signature: pluginSignature,
		},
		InstalledVersion: "",
	}}

	marketplaceServer := httptest.NewServer(http.HandlerFunc(func(res http.ResponseWriter, req *http.Request) {
		res.WriteHeader(http.StatusOK)
		var data []byte
		data, err = json.Marshal(samplePlugins)
		require.NoError(t, err)
		res.Write(data)
	}))
	defer marketplaceServer.Close()

	th.App.UpdateConfig(func(cfg *model.Config) {
		*cfg.PluginSettings.Enable = true
		*cfg.PluginSettings.EnableMarketplace = false
		*cfg.PluginSettings.EnableRemoteMarketplace = true
		*cfg.PluginSettings.MarketplaceURL = marketplaceServer.URL
		*cfg.PluginSettings.AllowInsecureDownloadURL = true
	})

	key, err := os.Open(filepath.Join(path, "development-private-key.asc"))
	require.NoError(t, err)
	appErr := th.App.AddPublicKey("pub_key", key)
	require.Nil(t, appErr)

	t.Cleanup(func() {
		appErr = th.App.DeletePublicKey("pub_key")
		require.Nil(t, appErr)
	})

	req := &model.CompleteOnboardingRequest{
		InstallPlugins: []string{"testplugin2"},
	}

	t.Run("as a regular user", func(t *testing.T) {
		resp, err := th.Client.CompleteOnboarding(req)
		require.Error(t, err)
		CheckForbiddenStatus(t, resp)
	})

	t.Run("as a system admin", func(t *testing.T) {
		resp, err := th.SystemAdminClient.CompleteOnboarding(req)
		require.NoError(t, err)
		CheckOKStatus(t, resp)

		t.Cleanup(func() {
			resp, err = th.SystemAdminClient.RemovePlugin("testplugin2")
			require.NoError(t, err)
			CheckOKStatus(t, resp)
		})

		received := make(chan struct{})

		go func() {
			for {
				installedPlugins, resp, err := th.SystemAdminClient.GetPlugins()
				if err != nil || resp.StatusCode != http.StatusOK {
					time.Sleep(500 * time.Millisecond)
					continue
				}

				for _, p := range installedPlugins.Active {
					if p.Id == "testplugin2" {
						received <- struct{}{}
						return
					}
				}
				time.Sleep(500 * time.Millisecond)
			}
		}()

		select {
		case <-received:
			break
		case <-time.After(15 * time.Second):
			require.Fail(t, "timed out waiting testplugin2 to be installed and enabled ")
		}

	})
<<<<<<< HEAD
}

func TestGetAppliedSchemaMigrations(t *testing.T) {
	th := Setup(t)
	defer th.TearDown()

	t.Run("as a regular user", func(t *testing.T) {
		_, resp, err := th.Client.GetAppliedSchemaMigrations()
		require.Error(t, err)
		CheckForbiddenStatus(t, resp)
	})

	th.TestForSystemAdminAndLocal(t, func(t *testing.T, c *model.Client4) {
		_, resp, err := c.GetAppliedSchemaMigrations()
=======

	t.Run("as a system admin when plugins are disabled", func(t *testing.T) {
		th.App.UpdateConfig(func(cfg *model.Config) {
			*cfg.PluginSettings.Enable = false
		})

		t.Cleanup(func() {
			th.App.UpdateConfig(func(cfg *model.Config) {
				*cfg.PluginSettings.Enable = true
			})
		})

		resp, err := th.SystemAdminClient.CompleteOnboarding(req)
>>>>>>> 35314327
		require.NoError(t, err)
		CheckOKStatus(t, resp)
	})
}<|MERGE_RESOLUTION|>--- conflicted
+++ resolved
@@ -914,22 +914,6 @@
 		}
 
 	})
-<<<<<<< HEAD
-}
-
-func TestGetAppliedSchemaMigrations(t *testing.T) {
-	th := Setup(t)
-	defer th.TearDown()
-
-	t.Run("as a regular user", func(t *testing.T) {
-		_, resp, err := th.Client.GetAppliedSchemaMigrations()
-		require.Error(t, err)
-		CheckForbiddenStatus(t, resp)
-	})
-
-	th.TestForSystemAdminAndLocal(t, func(t *testing.T, c *model.Client4) {
-		_, resp, err := c.GetAppliedSchemaMigrations()
-=======
 
 	t.Run("as a system admin when plugins are disabled", func(t *testing.T) {
 		th.App.UpdateConfig(func(cfg *model.Config) {
@@ -943,8 +927,24 @@
 		})
 
 		resp, err := th.SystemAdminClient.CompleteOnboarding(req)
->>>>>>> 35314327
 		require.NoError(t, err)
 		CheckOKStatus(t, resp)
 	})
+}
+
+func TestGetAppliedSchemaMigrations(t *testing.T) {
+	th := Setup(t)
+	defer th.TearDown()
+
+	t.Run("as a regular user", func(t *testing.T) {
+		_, resp, err := th.Client.GetAppliedSchemaMigrations()
+		require.Error(t, err)
+		CheckForbiddenStatus(t, resp)
+	})
+
+	th.TestForSystemAdminAndLocal(t, func(t *testing.T, c *model.Client4) {
+		_, resp, err := c.GetAppliedSchemaMigrations()
+		require.NoError(t, err)
+		CheckOKStatus(t, resp)
+	})
 }
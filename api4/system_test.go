// Copyright (c) 2015-present Mattermost, Inc. All Rights Reserved.
// See LICENSE.txt for license information.

package api4

import (
	"bytes"
	"fmt"
	"io/ioutil"
	"net/http"
	"net/http/httptest"
	"os"
	"strconv"
	"strings"
	"testing"
	"time"

	"github.com/stretchr/testify/assert"
	"github.com/stretchr/testify/require"

	"github.com/mattermost/mattermost-server/v5/model"
	"github.com/mattermost/mattermost-server/v5/shared/mlog"
)

func TestGetPing(t *testing.T) {
	th := Setup(t)
	defer th.TearDown()

	th.TestForAllClients(t, func(t *testing.T, client *model.Client4) {
		t.Run("healthy", func(t *testing.T) {
			status, resp := client.GetPing()
			CheckNoError(t, resp)
			assert.Equal(t, model.STATUS_OK, status)
		})

		t.Run("unhealthy", func(t *testing.T) {
			goRoutineHealthThreshold := *th.App.Config().ServiceSettings.GoroutineHealthThreshold
			defer func() {
				th.App.UpdateConfig(func(cfg *model.Config) { *cfg.ServiceSettings.GoroutineHealthThreshold = goRoutineHealthThreshold })
			}()

			th.App.UpdateConfig(func(cfg *model.Config) { *cfg.ServiceSettings.GoroutineHealthThreshold = 10 })
			status, resp := client.GetPing()
			CheckInternalErrorStatus(t, resp)
			assert.Equal(t, model.STATUS_UNHEALTHY, status)
		})
	}, "basic ping")

	th.TestForAllClients(t, func(t *testing.T, client *model.Client4) {
		t.Run("healthy", func(t *testing.T) {
			status, resp := client.GetPingWithServerStatus()

			CheckNoError(t, resp)
			assert.Equal(t, model.STATUS_OK, status)
		})

		t.Run("unhealthy", func(t *testing.T) {
			oldDriver := th.App.Config().FileSettings.DriverName
			badDriver := "badDriverName"
			th.App.Config().FileSettings.DriverName = &badDriver
			defer func() {
				th.App.Config().FileSettings.DriverName = oldDriver
			}()

			status, resp := client.GetPingWithServerStatus()
			CheckInternalErrorStatus(t, resp)
			assert.Equal(t, model.STATUS_UNHEALTHY, status)
		})
	}, "with server status")

	th.TestForAllClients(t, func(t *testing.T, client *model.Client4) {
		th.App.ReloadConfig()
		resp, appErr := client.DoApiGet(client.GetSystemRoute()+"/ping", "")
		require.Nil(t, appErr)
		require.Equal(t, http.StatusOK, resp.StatusCode)
		respBytes, err := ioutil.ReadAll(resp.Body)
		require.NoError(t, err)
		respString := string(respBytes)
		require.NotContains(t, respString, "TestFeatureFlag")

		// Run the environment variable override code to test
		os.Setenv("MM_FEATUREFLAGS_TESTFEATURE", "testvalueunique")
		defer os.Unsetenv("MM_FEATUREFLAGS_TESTFEATURE")
		th.App.ReloadConfig()

		resp, appErr = client.DoApiGet(client.GetSystemRoute()+"/ping", "")
		require.Nil(t, appErr)
		require.Equal(t, http.StatusOK, resp.StatusCode)
		respBytes, err = ioutil.ReadAll(resp.Body)
		require.NoError(t, err)
		respString = string(respBytes)
		require.Contains(t, respString, "testvalue")
	}, "ping feature flag test")
}

func TestGetAudits(t *testing.T) {
	th := Setup(t)
	defer th.TearDown()
	Client := th.Client

	audits, resp := th.SystemAdminClient.GetAudits(0, 100, "")
	CheckNoError(t, resp)
	require.NotEmpty(t, audits, "should not be empty")

	audits, resp = th.SystemAdminClient.GetAudits(0, 1, "")
	CheckNoError(t, resp)
	require.Len(t, audits, 1, "should only be 1")

	audits, resp = th.SystemAdminClient.GetAudits(1, 1, "")
	CheckNoError(t, resp)
	require.Len(t, audits, 1, "should only be 1")

	_, resp = th.SystemAdminClient.GetAudits(-1, -1, "")
	CheckNoError(t, resp)

	_, resp = Client.GetAudits(0, 100, "")
	CheckForbiddenStatus(t, resp)

	Client.Logout()
	_, resp = Client.GetAudits(0, 100, "")
	CheckUnauthorizedStatus(t, resp)
}

func TestEmailTest(t *testing.T) {
	th := Setup(t)
	defer th.TearDown()
	Client := th.Client

	dir, err := ioutil.TempDir("", "")
	require.NoError(t, err)
	defer os.RemoveAll(dir)

	config := model.Config{
		ServiceSettings: model.ServiceSettings{
			SiteURL: model.NewString(""),
		},
		EmailSettings: model.EmailSettings{
			SMTPServer:                        model.NewString(""),
			SMTPPort:                          model.NewString(""),
			SMTPPassword:                      model.NewString(""),
			FeedbackName:                      model.NewString(""),
			FeedbackEmail:                     model.NewString("some-addr@test.com"),
			ReplyToAddress:                    model.NewString("some-addr@test.com"),
			ConnectionSecurity:                model.NewString(""),
			SMTPUsername:                      model.NewString(""),
			EnableSMTPAuth:                    model.NewBool(false),
			SkipServerCertificateVerification: model.NewBool(true),
			SendEmailNotifications:            model.NewBool(false),
			SMTPServerTimeout:                 model.NewInt(15),
		},
		FileSettings: model.FileSettings{
			DriverName: model.NewString(model.IMAGE_DRIVER_LOCAL),
			Directory:  model.NewString(dir),
		},
	}

	t.Run("as system user", func(t *testing.T) {
		_, resp := Client.TestEmail(&config)
		CheckForbiddenStatus(t, resp)
	})

	t.Run("as system admin", func(t *testing.T) {
		_, resp := th.SystemAdminClient.TestEmail(&config)
		CheckErrorMessage(t, resp, "api.admin.test_email.missing_server")
		CheckBadRequestStatus(t, resp)

		inbucket_host := os.Getenv("CI_INBUCKET_HOST")
		if inbucket_host == "" {
			inbucket_host = "localhost"
		}

		inbucket_port := os.Getenv("CI_INBUCKET_SMTP_PORT")
		if inbucket_port == "" {
			inbucket_port = "10025"
		}

		*config.EmailSettings.SMTPServer = inbucket_host
		*config.EmailSettings.SMTPPort = inbucket_port
		_, resp = th.SystemAdminClient.TestEmail(&config)
		CheckOKStatus(t, resp)
	})

	t.Run("as restricted system admin", func(t *testing.T) {
		th.App.UpdateConfig(func(cfg *model.Config) { *cfg.ExperimentalSettings.RestrictSystemAdmin = true })

		_, resp := th.SystemAdminClient.TestEmail(&config)
		CheckForbiddenStatus(t, resp)
	})
}

func TestGenerateSupportPacket(t *testing.T) {
	th := Setup(t)
	defer th.TearDown()

	t.Run("As a System Administrator", func(t *testing.T) {
		l := model.NewTestLicense()
		th.App.Srv().SetLicense(l)

		file, resp := th.SystemAdminClient.GenerateSupportPacket()
		require.Nil(t, resp.Error)
		require.NotZero(t, len(file))
	})

	t.Run("As a Regular User", func(t *testing.T) {
		_, resp := th.Client.GenerateSupportPacket()
		CheckForbiddenStatus(t, resp)
	})

	t.Run("Server with no License", func(t *testing.T) {
		ok, resp := th.SystemAdminClient.RemoveLicenseFile()
		CheckNoError(t, resp)
		require.True(t, ok)

		_, resp = th.SystemAdminClient.GenerateSupportPacket()
		CheckForbiddenStatus(t, resp)
	})
}

func TestSiteURLTest(t *testing.T) {
	th := Setup(t)
	defer th.TearDown()
	Client := th.Client

	ts := httptest.NewServer(http.HandlerFunc(func(w http.ResponseWriter, r *http.Request) {
		if strings.HasSuffix(r.URL.Path, "/valid/api/v4/system/ping") {
			w.WriteHeader(200)
		} else {
			w.WriteHeader(400)
		}
	}))
	defer ts.Close()

	validSiteURL := ts.URL + "/valid"
	invalidSiteURL := ts.URL + "/invalid"

	t.Run("as system admin", func(t *testing.T) {
		_, resp := th.SystemAdminClient.TestSiteURL("")
		CheckBadRequestStatus(t, resp)

		_, resp = th.SystemAdminClient.TestSiteURL(invalidSiteURL)
		CheckBadRequestStatus(t, resp)

		_, resp = th.SystemAdminClient.TestSiteURL(validSiteURL)
		CheckOKStatus(t, resp)
	})

	t.Run("as system user", func(t *testing.T) {
		_, resp := Client.TestSiteURL(validSiteURL)
		CheckForbiddenStatus(t, resp)
	})

	t.Run("as restricted system admin", func(t *testing.T) {
		th.App.UpdateConfig(func(cfg *model.Config) { *cfg.ExperimentalSettings.RestrictSystemAdmin = true })

		_, resp := Client.TestSiteURL(validSiteURL)
		CheckForbiddenStatus(t, resp)
	})
}

func TestDatabaseRecycle(t *testing.T) {
	th := Setup(t)
	defer th.TearDown()
	Client := th.Client

	t.Run("as system user", func(t *testing.T) {
		_, resp := Client.DatabaseRecycle()
		CheckForbiddenStatus(t, resp)
	})

	t.Run("as system admin", func(t *testing.T) {
		_, resp := th.SystemAdminClient.DatabaseRecycle()
		CheckNoError(t, resp)
	})

	t.Run("as restricted system admin", func(t *testing.T) {
		th.App.UpdateConfig(func(cfg *model.Config) { *cfg.ExperimentalSettings.RestrictSystemAdmin = true })

		_, resp := th.SystemAdminClient.DatabaseRecycle()
		CheckForbiddenStatus(t, resp)
	})
}

func TestInvalidateCaches(t *testing.T) {
	th := Setup(t)
	defer th.TearDown()
	Client := th.Client

	t.Run("as system user", func(t *testing.T) {
		ok, resp := Client.InvalidateCaches()
		CheckForbiddenStatus(t, resp)
		require.False(t, ok, "should not clean the cache due to no permission.")
	})

	t.Run("as system admin", func(t *testing.T) {
		ok, resp := th.SystemAdminClient.InvalidateCaches()
		CheckNoError(t, resp)
		require.True(t, ok, "should clean the cache")
	})

	t.Run("as restricted system admin", func(t *testing.T) {
		th.App.UpdateConfig(func(cfg *model.Config) { *cfg.ExperimentalSettings.RestrictSystemAdmin = true })

		ok, resp := th.SystemAdminClient.InvalidateCaches()
		CheckForbiddenStatus(t, resp)
		require.False(t, ok, "should not clean the cache due to no permission.")
	})
}

func TestGetLogs(t *testing.T) {
	th := Setup(t)
	defer th.TearDown()

	for i := 0; i < 20; i++ {
		mlog.Info(strconv.Itoa(i))
	}

	th.TestForSystemAdminAndLocal(t, func(t *testing.T, c *model.Client4) {
		logs, resp := c.GetLogs(0, 10)
		CheckNoError(t, resp)
		require.Len(t, logs, 10)

		for i := 10; i < 20; i++ {
			assert.Containsf(t, logs[i-10], fmt.Sprintf(`"msg":"%d"`, i), "Log line doesn't contain correct message")
		}

		logs, resp = c.GetLogs(1, 10)
		CheckNoError(t, resp)
		require.Len(t, logs, 10)

		logs, resp = c.GetLogs(-1, -1)
		CheckNoError(t, resp)
		require.NotEmpty(t, logs, "should not be empty")
	})

	th.TestForSystemAdminAndLocal(t, func(t *testing.T, c *model.Client4) {
		th.App.UpdateConfig(func(cfg *model.Config) { *cfg.ExperimentalSettings.RestrictSystemAdmin = true })
		_, resp := th.Client.GetLogs(0, 10)
		CheckForbiddenStatus(t, resp)
	})

	_, resp := th.Client.GetLogs(0, 10)
	CheckForbiddenStatus(t, resp)

	th.Client.Logout()
	_, resp = th.Client.GetLogs(0, 10)
	CheckUnauthorizedStatus(t, resp)
}

func TestPostLog(t *testing.T) {
	th := Setup(t)
	defer th.TearDown()
	Client := th.Client

	enableDev := *th.App.Config().ServiceSettings.EnableDeveloper
	defer func() {
		*th.App.Config().ServiceSettings.EnableDeveloper = enableDev
	}()
	*th.App.Config().ServiceSettings.EnableDeveloper = true

	message := make(map[string]string)
	message["level"] = "ERROR"
	message["message"] = "this is a test"

	_, resp := Client.PostLog(message)
	CheckNoError(t, resp)

	*th.App.Config().ServiceSettings.EnableDeveloper = false

	_, resp = Client.PostLog(message)
	CheckNoError(t, resp)

	*th.App.Config().ServiceSettings.EnableDeveloper = true

	Client.Logout()

	_, resp = Client.PostLog(message)
	CheckNoError(t, resp)

	*th.App.Config().ServiceSettings.EnableDeveloper = false

	_, resp = Client.PostLog(message)
	CheckForbiddenStatus(t, resp)

	logMessage, resp := th.SystemAdminClient.PostLog(message)
	CheckNoError(t, resp)
	require.NotEmpty(t, logMessage, "should return the log message")

}

func TestGetAnalyticsOld(t *testing.T) {
	th := Setup(t).InitBasic()
	defer th.TearDown()
	Client := th.Client

	rows, resp := Client.GetAnalyticsOld("", "")
	CheckForbiddenStatus(t, resp)
	require.Nil(t, rows, "should be nil")
	rows, resp = th.SystemAdminClient.GetAnalyticsOld("", "")
	CheckNoError(t, resp)

	found := false
	found2 := false
	for _, row := range rows {
		if row.Name == "unique_user_count" {
			found = true
		} else if row.Name == "inactive_user_count" {
			found2 = true
			assert.True(t, row.Value >= 0)
		}
	}

	assert.True(t, found, "should return unique user count")
	assert.True(t, found2, "should return inactive user count")

	_, resp = th.SystemAdminClient.GetAnalyticsOld("post_counts_day", "")
	CheckNoError(t, resp)

	_, resp = th.SystemAdminClient.GetAnalyticsOld("user_counts_with_posts_day", "")
	CheckNoError(t, resp)

	_, resp = th.SystemAdminClient.GetAnalyticsOld("extra_counts", "")
	CheckNoError(t, resp)

	rows, resp = th.SystemAdminClient.GetAnalyticsOld("", th.BasicTeam.Id)
	CheckNoError(t, resp)

	for _, row := range rows {
		if row.Name == "inactive_user_count" {
			assert.Equal(t, float64(-1), row.Value, "inactive user count should be -1 when team specified")
		}
	}

	rows2, resp2 := th.SystemAdminClient.GetAnalyticsOld("standard", "")
	CheckNoError(t, resp2)
	assert.Equal(t, "total_websocket_connections", rows2[5].Name)
	assert.Equal(t, float64(0), rows2[5].Value)

	WebSocketClient, err := th.CreateWebSocketClient()
	require.Nil(t, err)
	time.Sleep(100 * time.Millisecond)
	rows2, resp2 = th.SystemAdminClient.GetAnalyticsOld("standard", "")
	CheckNoError(t, resp2)
	assert.Equal(t, "total_websocket_connections", rows2[5].Name)
	assert.Equal(t, float64(1), rows2[5].Value)

	WebSocketClient.Close()

	rows2, resp2 = th.SystemAdminClient.GetAnalyticsOld("standard", "")
	CheckNoError(t, resp2)
	assert.Equal(t, "total_websocket_connections", rows2[5].Name)
	assert.Equal(t, float64(0), rows2[5].Value)

	Client.Logout()
	_, resp = Client.GetAnalyticsOld("", th.BasicTeam.Id)
	CheckUnauthorizedStatus(t, resp)
}

func TestS3TestConnection(t *testing.T) {
	th := Setup(t)
	defer th.TearDown()
	Client := th.Client

	s3Host := os.Getenv("CI_MINIO_HOST")
	if s3Host == "" {
		s3Host = "localhost"
	}

	s3Port := os.Getenv("CI_MINIO_PORT")
	if s3Port == "" {
		s3Port = "9000"
	}

	s3Endpoint := fmt.Sprintf("%s:%s", s3Host, s3Port)
	config := model.Config{
		FileSettings: model.FileSettings{
			DriverName:              model.NewString(model.IMAGE_DRIVER_S3),
			AmazonS3AccessKeyId:     model.NewString(model.MINIO_ACCESS_KEY),
			AmazonS3SecretAccessKey: model.NewString(model.MINIO_SECRET_KEY),
			AmazonS3Bucket:          model.NewString(""),
			AmazonS3Endpoint:        model.NewString(s3Endpoint),
			AmazonS3Region:          model.NewString(""),
			AmazonS3PathPrefix:      model.NewString(""),
			AmazonS3SSL:             model.NewBool(false),
		},
	}

	t.Run("as system user", func(t *testing.T) {
		_, resp := Client.TestS3Connection(&config)
		CheckForbiddenStatus(t, resp)
	})

	t.Run("as system admin", func(t *testing.T) {
		_, resp := th.SystemAdminClient.TestS3Connection(&config)
		CheckBadRequestStatus(t, resp)
		require.Equal(t, resp.Error.Message, "S3 Bucket is required", "should return error - missing s3 bucket")
		// If this fails, check the test configuration to ensure minio is setup with the
		// `mattermost-test` bucket defined by model.MINIO_BUCKET.
		*config.FileSettings.AmazonS3Bucket = model.MINIO_BUCKET
		config.FileSettings.AmazonS3PathPrefix = model.NewString("")
		*config.FileSettings.AmazonS3Region = "us-east-1"
		_, resp = th.SystemAdminClient.TestS3Connection(&config)
		CheckOKStatus(t, resp)

		config.FileSettings.AmazonS3Region = model.NewString("")
		_, resp = th.SystemAdminClient.TestS3Connection(&config)
		CheckOKStatus(t, resp)

		config.FileSettings.AmazonS3Bucket = model.NewString("Wrong_bucket")
		_, resp = th.SystemAdminClient.TestS3Connection(&config)
		CheckInternalErrorStatus(t, resp)
		assert.Equal(t, "api.file.test_connection_s3_bucket_does_not_exist.app_error", resp.Error.Id)

		*config.FileSettings.AmazonS3Bucket = "shouldnotcreatenewbucket"
		_, resp = th.SystemAdminClient.TestS3Connection(&config)
		CheckInternalErrorStatus(t, resp)
		assert.Equal(t, "api.file.test_connection_s3_bucket_does_not_exist.app_error", resp.Error.Id)
	})

	t.Run("with incorrect credentials", func(t *testing.T) {
		configCopy := config
		*configCopy.FileSettings.AmazonS3AccessKeyId = "invalidaccesskey"
		_, resp := th.SystemAdminClient.TestS3Connection(&configCopy)
		CheckInternalErrorStatus(t, resp)
		assert.Equal(t, "api.file.test_connection_s3_auth.app_error", resp.Error.Id)
	})

	t.Run("as restricted system admin", func(t *testing.T) {
		th.App.UpdateConfig(func(cfg *model.Config) { *cfg.ExperimentalSettings.RestrictSystemAdmin = true })

		_, resp := th.SystemAdminClient.TestS3Connection(&config)
		CheckForbiddenStatus(t, resp)
	})
}

func TestSupportedTimezones(t *testing.T) {
	th := Setup(t)
	defer th.TearDown()
	Client := th.Client

	supportedTimezonesFromConfig := th.App.Timezones().GetSupported()
	supportedTimezones, resp := Client.GetSupportedTimezone()

	CheckNoError(t, resp)
	assert.Equal(t, supportedTimezonesFromConfig, supportedTimezones)
}

func TestRedirectLocation(t *testing.T) {
	expected := "https://mattermost.com/wp-content/themes/mattermostv2/img/logo-light.svg"

	testServer := httptest.NewServer(http.HandlerFunc(func(res http.ResponseWriter, req *http.Request) {
		res.Header().Set("Location", expected)
		res.WriteHeader(http.StatusFound)
		res.Write([]byte("body"))
	}))
	defer func() { testServer.Close() }()

	mockBitlyLink := testServer.URL

	th := Setup(t)
	defer th.TearDown()
	Client := th.Client
	enableLinkPreviews := *th.App.Config().ServiceSettings.EnableLinkPreviews
	defer func() {
		th.App.UpdateConfig(func(cfg *model.Config) { *cfg.ServiceSettings.EnableLinkPreviews = enableLinkPreviews })
	}()

	*th.App.Config().ServiceSettings.EnableLinkPreviews = true
	*th.App.Config().ServiceSettings.AllowedUntrustedInternalConnections = "127.0.0.1"

	_, resp := th.SystemAdminClient.GetRedirectLocation("https://mattermost.com/", "")
	CheckNoError(t, resp)

	_, resp = th.SystemAdminClient.GetRedirectLocation("", "")
	CheckBadRequestStatus(t, resp)

	actual, resp := th.SystemAdminClient.GetRedirectLocation(mockBitlyLink, "")
	CheckNoError(t, resp)
	assert.Equal(t, expected, actual)

	// Check cached value
	actual, resp = th.SystemAdminClient.GetRedirectLocation(mockBitlyLink, "")
	CheckNoError(t, resp)
	assert.Equal(t, expected, actual)

	*th.App.Config().ServiceSettings.EnableLinkPreviews = false
	actual, resp = th.SystemAdminClient.GetRedirectLocation("https://mattermost.com/", "")
	CheckNoError(t, resp)
	assert.Equal(t, actual, "")

	actual, resp = th.SystemAdminClient.GetRedirectLocation("", "")
	CheckNoError(t, resp)
	assert.Equal(t, actual, "")

	actual, resp = th.SystemAdminClient.GetRedirectLocation(mockBitlyLink, "")
	CheckNoError(t, resp)
	assert.Equal(t, actual, "")

	Client.Logout()
	_, resp = Client.GetRedirectLocation("", "")
	CheckUnauthorizedStatus(t, resp)
}

func TestSetServerBusy(t *testing.T) {
	th := Setup(t)
	defer th.TearDown()

	const secs = 30

	t.Run("as system user", func(t *testing.T) {
		ok, resp := th.Client.SetServerBusy(secs)
		CheckForbiddenStatus(t, resp)
		require.False(t, ok, "should not set server busy due to no permission")
		require.False(t, th.App.Srv().Busy.IsBusy(), "server should not be marked busy")
	})

	th.TestForSystemAdminAndLocal(t, func(t *testing.T, c *model.Client4) {
		ok, resp := c.SetServerBusy(secs)
		CheckNoError(t, resp)
		require.True(t, ok, "should set server busy successfully")
		require.True(t, th.App.Srv().Busy.IsBusy(), "server should be marked busy")
	}, "as system admin")
}

func TestSetServerBusyInvalidParam(t *testing.T) {
	th := Setup(t)
	defer th.TearDown()

	th.TestForSystemAdminAndLocal(t, func(t *testing.T, c *model.Client4) {
		params := []int{-1, 0, MaxServerBusySeconds + 1}
		for _, p := range params {
			ok, resp := c.SetServerBusy(p)
			CheckBadRequestStatus(t, resp)
			require.False(t, ok, "should not set server busy due to invalid param ", p)
			require.False(t, th.App.Srv().Busy.IsBusy(), "server should not be marked busy due to invalid param ", p)
		}
	}, "as system admin, invalid param")
}

func TestClearServerBusy(t *testing.T) {
	th := Setup(t)
	defer th.TearDown()

	th.App.Srv().Busy.Set(time.Second * 30)
	t.Run("as system user", func(t *testing.T) {
		ok, resp := th.Client.ClearServerBusy()
		CheckForbiddenStatus(t, resp)
		require.False(t, ok, "should not clear server busy flag due to no permission.")
		require.True(t, th.App.Srv().Busy.IsBusy(), "server should be marked busy")
	})

	th.App.Srv().Busy.Set(time.Second * 30)
	th.TestForSystemAdminAndLocal(t, func(t *testing.T, c *model.Client4) {
		ok, resp := c.ClearServerBusy()
		CheckNoError(t, resp)
		require.True(t, ok, "should clear server busy flag successfully")
		require.False(t, th.App.Srv().Busy.IsBusy(), "server should not be marked busy")
	}, "as system admin")
}

func TestGetServerBusy(t *testing.T) {
	th := Setup(t)
	defer th.TearDown()

	th.App.Srv().Busy.Set(time.Second * 30)

	t.Run("as system user", func(t *testing.T) {
		_, resp := th.Client.GetServerBusy()
		CheckForbiddenStatus(t, resp)
	})

	th.TestForSystemAdminAndLocal(t, func(t *testing.T, c *model.Client4) {
		sbs, resp := c.GetServerBusy()
		expires := time.Unix(sbs.Expires, 0)
		CheckNoError(t, resp)
		require.Greater(t, expires.Unix(), time.Now().Unix())
	}, "as system admin")
}

func TestGetServerBusyExpires(t *testing.T) {
	th := Setup(t)
	defer th.TearDown()

	th.App.Srv().Busy.Set(time.Second * 30)

	t.Run("as system user", func(t *testing.T) {
		_, resp := th.Client.GetServerBusyExpires()
		CheckForbiddenStatus(t, resp)
	})

	th.TestForSystemAdminAndLocal(t, func(t *testing.T, c *model.Client4) {
		expires, resp := c.GetServerBusyExpires()
		CheckNoError(t, resp)
		require.Greater(t, expires.Unix(), time.Now().Unix())
	}, "as system admin")
}

func TestServerBusy503(t *testing.T) {
	th := Setup(t)
	defer th.TearDown()

	th.App.Srv().Busy.Set(time.Second * 30)

	t.Run("search users while busy", func(t *testing.T) {
		us := &model.UserSearch{Term: "test"}
		_, resp := th.SystemAdminClient.SearchUsers(us)
		CheckServiceUnavailableStatus(t, resp)
	})

	t.Run("search teams while busy", func(t *testing.T) {
		ts := &model.TeamSearch{}
		_, resp := th.SystemAdminClient.SearchTeams(ts)
		CheckServiceUnavailableStatus(t, resp)
	})

	t.Run("search channels while busy", func(t *testing.T) {
		cs := &model.ChannelSearch{}
		_, resp := th.SystemAdminClient.SearchChannels("foo", cs)
		CheckServiceUnavailableStatus(t, resp)
	})

	t.Run("search archived channels while busy", func(t *testing.T) {
		cs := &model.ChannelSearch{}
		_, resp := th.SystemAdminClient.SearchArchivedChannels("foo", cs)
		CheckServiceUnavailableStatus(t, resp)
	})

	th.App.Srv().Busy.Clear()

	t.Run("search users while not busy", func(t *testing.T) {
		us := &model.UserSearch{Term: "test"}
		_, resp := th.SystemAdminClient.SearchUsers(us)
		CheckNoError(t, resp)
	})
}

func TestPushNotificationAck(t *testing.T) {
<<<<<<< HEAD
	th := Setup(t)
=======
	th := Setup(t).InitBasic()
>>>>>>> de5efdb8
	api := Init(th.App, th.Server.Router)
	session, _ := th.App.GetSession(th.Client.AuthToken)
	defer th.TearDown()

	t.Run("should return error when the ack body is not passed", func(t *testing.T) {
		handler := api.ApiHandler(pushNotificationAck)
		resp := httptest.NewRecorder()
		req := httptest.NewRequest("POST", "/api/v4/notifications/ack", nil)
		req.Header.Set(model.HEADER_AUTH, "Bearer "+session.Token)

		handler.ServeHTTP(resp, req)
		assert.Equal(t, http.StatusBadRequest, resp.Code)
		assert.NotNil(t, resp.Body)
	})

	t.Run("should return error when the ack post is not authorized for the user", func(t *testing.T) {
		privateChannel := th.CreateChannelWithClient(th.SystemAdminClient, model.CHANNEL_PRIVATE)
		privatePost := th.CreatePostWithClient(th.SystemAdminClient, privateChannel)

		handler := api.ApiHandler(pushNotificationAck)
		resp := httptest.NewRecorder()
		req := httptest.NewRequest("POST", "/api/v4/notifications/ack", nil)
		req.Header.Set(model.HEADER_AUTH, "Bearer "+session.Token)
		req.Body = ioutil.NopCloser(bytes.NewBufferString(fmt.Sprintf(`{"id":"123", "is_id_loaded":true, "post_id":"%s"}`, privatePost.Id)))

		handler.ServeHTTP(resp, req)
		assert.Equal(t, http.StatusForbidden, resp.Code)
		fmt.Printf("DEBUG/resp.Body: %+v\n", resp.Body)
		assert.NotNil(t, resp.Body)
	})
}<|MERGE_RESOLUTION|>--- conflicted
+++ resolved
@@ -734,11 +734,7 @@
 }
 
 func TestPushNotificationAck(t *testing.T) {
-<<<<<<< HEAD
-	th := Setup(t)
-=======
 	th := Setup(t).InitBasic()
->>>>>>> de5efdb8
 	api := Init(th.App, th.Server.Router)
 	session, _ := th.App.GetSession(th.Client.AuthToken)
 	defer th.TearDown()

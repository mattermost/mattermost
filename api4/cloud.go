// Copyright (c) 2015-present Mattermost, Inc. All Rights Reserved.
// See LICENSE.txt for license information.

package api4

import (
	"bytes"
	"encoding/binary"
	"encoding/json"
	"fmt"
	"io"
	"net/http"
	"time"

	"github.com/mattermost/mattermost-server/v6/audit"
	"github.com/mattermost/mattermost-server/v6/model"
	"github.com/mattermost/mattermost-server/v6/shared/mlog"
)

func (api *API) InitCloud() {
	// GET /api/v4/cloud/products
	api.BaseRoutes.Cloud.Handle("/products", api.APISessionRequired(getCloudProducts)).Methods("GET")
	// GET /api/v4/cloud/limits
	api.BaseRoutes.Cloud.Handle("/limits", api.APISessionRequired(getCloudLimits)).Methods("GET")

	api.BaseRoutes.Cloud.Handle("/products/selfhosted", api.APISessionRequired(getSelfHostedProducts)).Methods("GET")

	// POST /api/v4/cloud/payment
	// POST /api/v4/cloud/payment/confirm
	api.BaseRoutes.Cloud.Handle("/payment", api.APISessionRequired(createCustomerPayment)).Methods("POST")
	api.BaseRoutes.Cloud.Handle("/payment/confirm", api.APISessionRequired(confirmCustomerPayment)).Methods("POST")

	// GET /api/v4/cloud/customer
	// PUT /api/v4/cloud/customer
	// PUT /api/v4/cloud/customer/address
	api.BaseRoutes.Cloud.Handle("/customer", api.APISessionRequired(getCloudCustomer)).Methods("GET")
	api.BaseRoutes.Cloud.Handle("/customer", api.APISessionRequired(updateCloudCustomer)).Methods("PUT")
	api.BaseRoutes.Cloud.Handle("/customer/address", api.APISessionRequired(updateCloudCustomerAddress)).Methods("PUT")

	// GET /api/v4/cloud/subscription
	api.BaseRoutes.Cloud.Handle("/subscription", api.APISessionRequired(getSubscription)).Methods("GET")
	api.BaseRoutes.Cloud.Handle("/subscription/invoices", api.APISessionRequired(getInvoicesForSubscription)).Methods("GET")
	api.BaseRoutes.Cloud.Handle("/subscription/invoices/{invoice_id:in_[A-Za-z0-9]+}/pdf", api.APISessionRequired(getSubscriptionInvoicePDF)).Methods("GET")
	api.BaseRoutes.Cloud.Handle("/subscription", api.APISessionRequired(changeSubscription)).Methods("PUT")

	// GET /api/v4/cloud/request-trial
	api.BaseRoutes.Cloud.Handle("/request-trial", api.APISessionRequired(requestCloudTrial)).Methods("PUT")

	// GET /api/v4/cloud/validate-business-email
	api.BaseRoutes.Cloud.Handle("/validate-business-email", api.APISessionRequired(validateBusinessEmail)).Methods("POST")
	api.BaseRoutes.Cloud.Handle("/validate-workspace-business-email", api.APISessionRequired(validateWorkspaceBusinessEmail)).Methods("POST")

	// POST /api/v4/cloud/webhook
	api.BaseRoutes.Cloud.Handle("/webhook", api.CloudAPIKeyRequired(handleCWSWebhook)).Methods("POST")
}

func getSubscription(c *Context, w http.ResponseWriter, r *http.Request) {
	if !c.App.Channels().License().IsCloud() {
		c.Err = model.NewAppError("Api4.getSubscription", "api.cloud.license_error", nil, "", http.StatusForbidden)
		return
	}

	subscription, err := c.App.Cloud().GetSubscription(c.AppContext.Session().UserId)
	if err != nil {
		c.Err = model.NewAppError("Api4.getSubscription", "api.cloud.request_error", nil, err.Error(), http.StatusInternalServerError)
		return
	}

	// if it is an end user, return basic subscription data without sensitive information
	if !c.App.SessionHasPermissionTo(*c.AppContext.Session(), model.PermissionSysconsoleReadBilling) {
		subscription = &model.Subscription{
			ID:              subscription.ID,
			ProductID:       subscription.ProductID,
			IsFreeTrial:     subscription.IsFreeTrial,
			TrialEndAt:      subscription.TrialEndAt,
			CustomerID:      "",
			AddOns:          []string{},
			StartAt:         0,
			EndAt:           0,
			CreateAt:        0,
			Seats:           0,
			Status:          "",
			DNS:             "",
			IsPaidTier:      "",
			LastInvoice:     &model.Invoice{},
			DelinquentSince: subscription.DelinquentSince,
		}
	}

	json, err := json.Marshal(subscription)
	if err != nil {
		c.Err = model.NewAppError("Api4.getSubscription", "api.cloud.request_error", nil, "", http.StatusInternalServerError).Wrap(err)
		return
	}

	w.Write(json)
}

func changeSubscription(c *Context, w http.ResponseWriter, r *http.Request) {
	userId := c.AppContext.Session().UserId

	if !c.App.Channels().License().IsCloud() {
		c.Err = model.NewAppError("Api4.changeSubscription", "api.cloud.license_error", nil, "", http.StatusInternalServerError)
		return
	}

	if !c.App.SessionHasPermissionTo(*c.AppContext.Session(), model.PermissionSysconsoleWriteBilling) {
		c.SetPermissionError(model.PermissionSysconsoleWriteBilling)
		return
	}

	bodyBytes, err := io.ReadAll(r.Body)
	if err != nil {
		c.Err = model.NewAppError("Api4.changeSubscription", "api.cloud.app_error", nil, "", http.StatusBadRequest).Wrap(err)
		return
	}

	var subscriptionChange *model.SubscriptionChange
	if err = json.Unmarshal(bodyBytes, &subscriptionChange); err != nil {
		c.Err = model.NewAppError("Api4.changeSubscription", "api.cloud.app_error", nil, "", http.StatusBadRequest).Wrap(err)
		return
	}

	currentSubscription, appErr := c.App.Cloud().GetSubscription(userId)
	if appErr != nil {
		c.Err = model.NewAppError("Api4.changeSubscription", "api.cloud.app_error", nil, "", http.StatusInternalServerError).Wrap(appErr)
		return
	}

	changedSub, err := c.App.Cloud().ChangeSubscription(userId, currentSubscription.ID, subscriptionChange)
	if err != nil {
		c.Err = model.NewAppError("Api4.changeSubscription", "api.cloud.app_error", nil, "", http.StatusInternalServerError).Wrap(err)
		return
	}

	json, err := json.Marshal(changedSub)
	if err != nil {
		c.Err = model.NewAppError("Api4.changeSubscription", "api.cloud.app_error", nil, "", http.StatusInternalServerError).Wrap(err)
		return
	}

<<<<<<< HEAD
	changedProduct, err := c.App.Cloud().GetCloudProduct(userId, changedSub.ProductID)
	if err != nil {
		c.Err = model.NewAppError("Api4.changeSubscription", "api.cloud.app_error", nil, "", http.StatusInternalServerError).Wrap(err)
	}

	starterSku := fmt.Sprintf("%s-%s", model.SubscriptionFamilyCloud, model.ProductSkuStarter)
	if changedProduct.SKU != starterSku {
		w.Write(json)
		return
	}
=======
	product, err := c.App.Cloud().GetCloudProduct(c.AppContext.Session().UserId, subscriptionChange.ProductID)
	if err != nil || product == nil {
		c.Logger.Error("Error finding the new cloud product", mlog.Err(err))
	}

	isYearly := product.IsYearly()
>>>>>>> 43e26ccd

	// Log failures for purchase confirmation email, but don't show an error to the user so as not to confuse them
	// At this point, the upgrade is complete.
	if appErr := c.App.SendUpgradeConfirmationEmail(isYearly); appErr != nil {
		c.Logger.Error("Error sending purchase confirmation email", mlog.Err(appErr))
	}

	w.Write(json)
}

func requestCloudTrial(c *Context, w http.ResponseWriter, r *http.Request) {
	if !c.App.Channels().License().IsCloud() {
		c.Err = model.NewAppError("Api4.requestCloudTrial", "api.cloud.license_error", nil, "", http.StatusForbidden)
		return
	}

	if !c.App.SessionHasPermissionTo(*c.AppContext.Session(), model.PermissionSysconsoleWriteBilling) {
		c.SetPermissionError(model.PermissionSysconsoleWriteBilling)
		return
	}

	// check if the email needs to be set
	bodyBytes, err := io.ReadAll(r.Body)
	if err != nil {
		c.Err = model.NewAppError("Api4.requestCloudTrial", "api.cloud.app_error", nil, "", http.StatusBadRequest).Wrap(err)
		return
	}
	// this value will not be empty when both emails (user admin and CWS customer) are not business email and
	// a new business email was provided via the request business email modal
	var startTrialRequest *model.StartCloudTrialRequest
	if err = json.Unmarshal(bodyBytes, &startTrialRequest); err != nil {
		c.Err = model.NewAppError("Api4.requestCloudTrial", "api.cloud.app_error", nil, "", http.StatusBadRequest).Wrap(err)
		return
	}

	changedSub, err := c.App.Cloud().RequestCloudTrial(c.AppContext.Session().UserId, startTrialRequest.SubscriptionID, startTrialRequest.Email)
	if err != nil {
		c.Err = model.NewAppError("Api4.requestCloudTrial", "api.cloud.app_error", nil, "", http.StatusInternalServerError).Wrap(err)
		return
	}

	json, err := json.Marshal(changedSub)
	if err != nil {
		c.Err = model.NewAppError("Api4.requestCloudTrial", "api.cloud.app_error", nil, "", http.StatusInternalServerError).Wrap(err)
		return
	}

	defer c.App.Srv().Cloud.InvalidateCaches()

	w.Write(json)
}

func validateBusinessEmail(c *Context, w http.ResponseWriter, r *http.Request) {
	if !c.App.Channels().License().IsCloud() {
		c.Err = model.NewAppError("Api4.validateBusinessEmail", "api.cloud.license_error", nil, "", http.StatusForbidden)
		return
	}

	if !c.App.SessionHasPermissionTo(*c.AppContext.Session(), model.PermissionSysconsoleWriteBilling) {
		c.SetPermissionError(model.PermissionSysconsoleWriteBilling)
		return
	}

	user, appErr := c.App.GetUser(c.AppContext.Session().UserId)
	if appErr != nil {
		c.Err = model.NewAppError("Api4.validateBusinessEmail", "api.cloud.request_error", nil, "", http.StatusForbidden).Wrap(appErr)
		return
	}

	bodyBytes, err := io.ReadAll(r.Body)
	if err != nil {
		c.Err = model.NewAppError("Api4.requestCloudTrial", "api.cloud.app_error", nil, "", http.StatusBadRequest).Wrap(err)
		return
	}

	var emailToValidate *model.ValidateBusinessEmailRequest
	err = json.Unmarshal(bodyBytes, &emailToValidate)
	if err != nil {
		c.Err = model.NewAppError("Api4.requestCloudTrial", "api.cloud.app_error", nil, "", http.StatusBadRequest).Wrap(err)
		return
	}

	err = c.App.Cloud().ValidateBusinessEmail(user.Id, emailToValidate.Email)
	if err != nil {
		c.Err = model.NewAppError("Api4.validateBusinessEmail", "api.cloud.request_error", nil, "", http.StatusForbidden).Wrap(err)
		emailResp := model.ValidateBusinessEmailResponse{IsValid: false}
		if err := json.NewEncoder(w).Encode(emailResp); err != nil {
			c.Logger.Warn("Error while writing response", mlog.Err(err))
		}
		return
	}
	emailResp := model.ValidateBusinessEmailResponse{IsValid: true}
	if err := json.NewEncoder(w).Encode(emailResp); err != nil {
		c.Logger.Warn("Error while writing response", mlog.Err(err))
	}
}

func validateWorkspaceBusinessEmail(c *Context, w http.ResponseWriter, r *http.Request) {
	if !c.App.Channels().License().IsCloud() {
		c.Err = model.NewAppError("Api4.validateWorkspaceBusinessEmail", "api.cloud.license_error", nil, "", http.StatusForbidden)
		return
	}

	if !c.App.SessionHasPermissionTo(*c.AppContext.Session(), model.PermissionSysconsoleWriteBilling) {
		c.SetPermissionError(model.PermissionSysconsoleWriteBilling)
		return
	}

	user, userErr := c.App.GetUser(c.AppContext.Session().UserId)
	if userErr != nil {
		c.Err = userErr
		return
	}

	// get the cloud customer email to validate if is a valid business email
	cloudCustomer, err := c.App.Cloud().GetCloudCustomer(user.Id)
	if err != nil {
		c.Err = model.NewAppError("Api4.validateWorkspaceBusinessEmail", "api.cloud.request_error", nil, err.Error(), http.StatusBadRequest)
		return
	}
	emailErr := c.App.Cloud().ValidateBusinessEmail(user.Id, cloudCustomer.Email)

	// if the current workspace email is not a valid business email
	if emailErr != nil {
		// grab the current admin email and validate it
		errValidatingAdminEmail := c.App.Cloud().ValidateBusinessEmail(user.Id, user.Email)
		if errValidatingAdminEmail != nil {
			c.Err = model.NewAppError("Api4.validateWorkspaceBusinessEmail", "api.cloud.request_error", nil, errValidatingAdminEmail.Error(), http.StatusForbidden)
			emailResp := model.ValidateBusinessEmailResponse{IsValid: false}
			if err := json.NewEncoder(w).Encode(emailResp); err != nil {
				mlog.Warn("Error while writing response", mlog.Err(err))
			}
			return
		}
	}

	// if any of the emails is valid, return ok
	emailResp := model.ValidateBusinessEmailResponse{IsValid: true}
	if err := json.NewEncoder(w).Encode(emailResp); err != nil {
		mlog.Warn("Error while writing response", mlog.Err(err))
	}
}

func getSelfHostedProducts(c *Context, w http.ResponseWriter, r *http.Request) {
	products, err := c.App.Cloud().GetSelfHostedProducts(c.AppContext.Session().UserId)
	if err != nil {
		c.Err = model.NewAppError("Api4.getSelfHostedProducts", "api.cloud.request_error", nil, "", http.StatusInternalServerError).Wrap(err)
		return
	}

	byteProductsData, err := json.Marshal(products)
	if err != nil {
		c.Err = model.NewAppError("Api4.getSelfHostedProducts", "api.cloud.app_error", nil, "", http.StatusInternalServerError).Wrap(err)
		return
	}

	if !c.App.SessionHasPermissionTo(*c.AppContext.Session(), model.PermissionSysconsoleReadBilling) {
		sanitizedProducts := []model.UserFacingProduct{}
		err = json.Unmarshal(byteProductsData, &sanitizedProducts)
		if err != nil {
			c.Err = model.NewAppError("Api4.getSelfHostedProducts", "api.cloud.app_error", nil, "", http.StatusInternalServerError).Wrap(err)
			return
		}

		byteSanitizedProductsData, err := json.Marshal(sanitizedProducts)
		if err != nil {
			c.Err = model.NewAppError("Api4.getSelfHostedProducts", "api.cloud.app_error", nil, "", http.StatusInternalServerError).Wrap(err)
			return
		}

		w.Write(byteSanitizedProductsData)
		return
	}

	w.Write(byteProductsData)
}

func getCloudProducts(c *Context, w http.ResponseWriter, r *http.Request) {
	if !c.App.Channels().License().IsCloud() {
		c.Err = model.NewAppError("Api4.getCloudProducts", "api.cloud.license_error", nil, "", http.StatusForbidden)
		return
	}

	includeLegacyProducts := r.URL.Query().Get("include_legacy") == "true"

	products, err := c.App.Cloud().GetCloudProducts(c.AppContext.Session().UserId, includeLegacyProducts)
	if err != nil {
		c.Err = model.NewAppError("Api4.getCloudProducts", "api.cloud.request_error", nil, "", http.StatusInternalServerError).Wrap(err)
		return
	}

	byteProductsData, err := json.Marshal(products)
	if err != nil {
		c.Err = model.NewAppError("Api4.getCloudProducts", "api.cloud.app_error", nil, "", http.StatusInternalServerError).Wrap(err)
		return
	}

	if !c.App.SessionHasPermissionTo(*c.AppContext.Session(), model.PermissionSysconsoleReadBilling) {
		sanitizedProducts := []model.UserFacingProduct{}
		err = json.Unmarshal(byteProductsData, &sanitizedProducts)
		if err != nil {
			c.Err = model.NewAppError("Api4.getCloudProducts", "api.cloud.app_error", nil, "", http.StatusInternalServerError).Wrap(err)
			return
		}

		byteSanitizedProductsData, err := json.Marshal(sanitizedProducts)
		if err != nil {
			c.Err = model.NewAppError("Api4.getCloudProducts", "api.cloud.app_error", nil, "", http.StatusInternalServerError).Wrap(err)
			return
		}

		w.Write(byteSanitizedProductsData)
		return
	}

	w.Write(byteProductsData)
}

func getCloudLimits(c *Context, w http.ResponseWriter, r *http.Request) {
	if !c.App.Channels().License().IsCloud() {
		c.Err = model.NewAppError("Api4.getCloudLimits", "api.cloud.license_error", nil, "", http.StatusForbidden)
		return
	}

	limits, err := c.App.Cloud().GetCloudLimits(c.AppContext.Session().UserId)
	if err != nil {
		c.Err = model.NewAppError("Api4.getCloudLimits", "api.cloud.request_error", nil, "", http.StatusInternalServerError).Wrap(err)
		return
	}

	json, err := json.Marshal(limits)
	if err != nil {
		c.Err = model.NewAppError("Api4.getCloudLimits", "api.cloud.app_error", nil, "", http.StatusInternalServerError).Wrap(err)
		return
	}

	w.Write(json)
}

func getCloudCustomer(c *Context, w http.ResponseWriter, r *http.Request) {
	if !c.App.Channels().License().IsCloud() {
		c.Err = model.NewAppError("Api4.getCloudCustomer", "api.cloud.license_error", nil, "", http.StatusForbidden)
		return
	}

	if !c.App.SessionHasPermissionTo(*c.AppContext.Session(), model.PermissionSysconsoleReadBilling) {
		c.SetPermissionError(model.PermissionSysconsoleReadBilling)
		return
	}

	customer, err := c.App.Cloud().GetCloudCustomer(c.AppContext.Session().UserId)
	if err != nil {
		c.Err = model.NewAppError("Api4.getCloudCustomer", "api.cloud.request_error", nil, "", http.StatusInternalServerError).Wrap(err)
		return
	}

	json, err := json.Marshal(customer)
	if err != nil {
		c.Err = model.NewAppError("Api4.getCloudCustomer", "api.cloud.app_error", nil, "", http.StatusInternalServerError).Wrap(err)
		return
	}

	w.Write(json)
}

func updateCloudCustomer(c *Context, w http.ResponseWriter, r *http.Request) {
	if !c.App.Channels().License().IsCloud() {
		c.Err = model.NewAppError("Api4.updateCloudCustomer", "api.cloud.license_error", nil, "", http.StatusForbidden)
		return
	}

	if !c.App.SessionHasPermissionTo(*c.AppContext.Session(), model.PermissionSysconsoleWriteBilling) {
		c.SetPermissionError(model.PermissionSysconsoleWriteBilling)
		return
	}

	bodyBytes, err := io.ReadAll(r.Body)
	if err != nil {
		c.Err = model.NewAppError("Api4.updateCloudCustomer", "api.cloud.app_error", nil, "", http.StatusInternalServerError).Wrap(err)
		return
	}

	var customerInfo *model.CloudCustomerInfo
	if err = json.Unmarshal(bodyBytes, &customerInfo); err != nil {
		c.Err = model.NewAppError("Api4.updateCloudCustomer", "api.cloud.app_error", nil, "", http.StatusInternalServerError).Wrap(err)
		return
	}

	customer, appErr := c.App.Cloud().UpdateCloudCustomer(c.AppContext.Session().UserId, customerInfo)
	if appErr != nil {
		c.Err = model.NewAppError("Api4.updateCloudCustomer", "api.cloud.request_error", nil, "", http.StatusInternalServerError).Wrap(appErr)
		return
	}

	json, err := json.Marshal(customer)
	if err != nil {
		c.Err = model.NewAppError("Api4.updateCloudCustomer", "api.cloud.app_error", nil, "", http.StatusInternalServerError).Wrap(err)
		return
	}

	w.Write(json)
}

func updateCloudCustomerAddress(c *Context, w http.ResponseWriter, r *http.Request) {
	if !c.App.Channels().License().IsCloud() {
		c.Err = model.NewAppError("Api4.updateCloudCustomerAddress", "api.cloud.license_error", nil, "", http.StatusForbidden)
		return
	}

	if !c.App.SessionHasPermissionTo(*c.AppContext.Session(), model.PermissionSysconsoleWriteBilling) {
		c.SetPermissionError(model.PermissionSysconsoleWriteBilling)
		return
	}

	bodyBytes, err := io.ReadAll(r.Body)
	if err != nil {
		c.Err = model.NewAppError("Api4.updateCloudCustomerAddress", "api.cloud.app_error", nil, "", http.StatusInternalServerError).Wrap(err)
		return
	}

	var address *model.Address
	if err = json.Unmarshal(bodyBytes, &address); err != nil {
		c.Err = model.NewAppError("Api4.updateCloudCustomerAddress", "api.cloud.app_error", nil, "", http.StatusInternalServerError).Wrap(err)
		return
	}

	customer, appErr := c.App.Cloud().UpdateCloudCustomerAddress(c.AppContext.Session().UserId, address)
	if appErr != nil {
		c.Err = model.NewAppError("Api4.updateCloudCustomerAddress", "api.cloud.request_error", nil, "", http.StatusInternalServerError).Wrap(appErr)
		return
	}

	json, err := json.Marshal(customer)
	if err != nil {
		c.Err = model.NewAppError("Api4.updateCloudCustomerAddress", "api.cloud.app_error", nil, "", http.StatusInternalServerError).Wrap(err)
		return
	}

	w.Write(json)
}

func createCustomerPayment(c *Context, w http.ResponseWriter, r *http.Request) {
	if !c.App.Channels().License().IsCloud() {
		c.Err = model.NewAppError("Api4.createCustomerPayment", "api.cloud.license_error", nil, "", http.StatusForbidden)
		return
	}

	if !c.App.SessionHasPermissionTo(*c.AppContext.Session(), model.PermissionSysconsoleWriteBilling) {
		c.SetPermissionError(model.PermissionSysconsoleWriteBilling)
		return
	}

	auditRec := c.MakeAuditRecord("createCustomerPayment", audit.Fail)
	defer c.LogAuditRec(auditRec)

	intent, err := c.App.Cloud().CreateCustomerPayment(c.AppContext.Session().UserId)
	if err != nil {
		c.Err = model.NewAppError("Api4.createCustomerPayment", "api.cloud.request_error", nil, "", http.StatusInternalServerError).Wrap(err)
		return
	}

	json, err := json.Marshal(intent)
	if err != nil {
		c.Err = model.NewAppError("Api4.createCustomerPayment", "api.cloud.app_error", nil, "", http.StatusInternalServerError).Wrap(err)
		return
	}

	auditRec.Success()

	w.Write(json)
}

func confirmCustomerPayment(c *Context, w http.ResponseWriter, r *http.Request) {
	if !c.App.Channels().License().IsCloud() {
		c.Err = model.NewAppError("Api4.confirmCustomerPayment", "api.cloud.license_error", nil, "", http.StatusForbidden)
		return
	}

	if !c.App.SessionHasPermissionTo(*c.AppContext.Session(), model.PermissionSysconsoleWriteBilling) {
		c.SetPermissionError(model.PermissionSysconsoleWriteBilling)
		return
	}

	auditRec := c.MakeAuditRecord("confirmCustomerPayment", audit.Fail)
	defer c.LogAuditRec(auditRec)

	bodyBytes, err := io.ReadAll(r.Body)
	if err != nil {
		c.Err = model.NewAppError("Api4.confirmCustomerPayment", "api.cloud.app_error", nil, "", http.StatusInternalServerError).Wrap(err)
		return
	}

	var confirmRequest *model.ConfirmPaymentMethodRequest
	if err = json.Unmarshal(bodyBytes, &confirmRequest); err != nil {
		c.Err = model.NewAppError("Api4.confirmCustomerPayment", "api.cloud.app_error", nil, "", http.StatusInternalServerError).Wrap(err)
		return
	}

	err = c.App.Cloud().ConfirmCustomerPayment(c.AppContext.Session().UserId, confirmRequest)
	if err != nil {
		c.Err = model.NewAppError("Api4.createCustomerPayment", "api.cloud.request_error", nil, "", http.StatusInternalServerError).Wrap(err)
		return
	}

	auditRec.Success()

	ReturnStatusOK(w)
}

func getInvoicesForSubscription(c *Context, w http.ResponseWriter, r *http.Request) {
	if !c.App.Channels().License().IsCloud() {
		c.Err = model.NewAppError("Api4.getInvoicesForSubscription", "api.cloud.license_error", nil, "", http.StatusForbidden)
		return
	}

	if !c.App.SessionHasPermissionTo(*c.AppContext.Session(), model.PermissionSysconsoleReadBilling) {
		c.SetPermissionError(model.PermissionSysconsoleReadBilling)
		return
	}

	invoices, appErr := c.App.Cloud().GetInvoicesForSubscription(c.AppContext.Session().UserId)
	if appErr != nil {
		c.Err = model.NewAppError("Api4.getInvoicesForSubscription", "api.cloud.request_error", nil, "", http.StatusInternalServerError).Wrap(appErr)
		return
	}

	json, err := json.Marshal(invoices)
	if err != nil {
		c.Err = model.NewAppError("Api4.getInvoicesForSubscription", "api.cloud.app_error", nil, "", http.StatusInternalServerError).Wrap(err)
		return
	}

	w.Write(json)
}

func getSubscriptionInvoicePDF(c *Context, w http.ResponseWriter, r *http.Request) {
	if !c.App.Channels().License().IsCloud() {
		c.Err = model.NewAppError("Api4.getSubscriptionInvoicePDF", "api.cloud.license_error", nil, "", http.StatusForbidden)
		return
	}

	c.RequireInvoiceId()
	if c.Err != nil {
		return
	}

	if !c.App.SessionHasPermissionTo(*c.AppContext.Session(), model.PermissionSysconsoleReadBilling) {
		c.SetPermissionError(model.PermissionSysconsoleReadBilling)
		return
	}

	pdfData, filename, appErr := c.App.Cloud().GetInvoicePDF(c.AppContext.Session().UserId, c.Params.InvoiceId)
	if appErr != nil {
		c.Err = model.NewAppError("Api4.getSubscriptionInvoicePDF", "api.cloud.request_error", nil, appErr.Error(), http.StatusInternalServerError)
		return
	}

	writeFileResponse(
		filename,
		"application/pdf",
		int64(binary.Size(pdfData)),
		time.Now(),
		*c.App.Config().ServiceSettings.WebserverMode,
		bytes.NewReader(pdfData),
		false,
		w,
		r,
	)
}

func handleCWSWebhook(c *Context, w http.ResponseWriter, r *http.Request) {
	if !c.App.Channels().License().IsCloud() {
		c.Err = model.NewAppError("Api4.handleCWSWebhook", "api.cloud.license_error", nil, "", http.StatusForbidden)
		return
	}

	bodyBytes, err := io.ReadAll(r.Body)
	if err != nil {
		c.Err = model.NewAppError("Api4.handleCWSWebhook", "api.cloud.app_error", nil, err.Error(), http.StatusInternalServerError)
		return
	}
	defer r.Body.Close()

	var event *model.CWSWebhookPayload
	if err = json.Unmarshal(bodyBytes, &event); err != nil {
		c.Err = model.NewAppError("Api4.handleCWSWebhook", "api.cloud.app_error", nil, err.Error(), http.StatusInternalServerError)
		return
	}

	switch event.Event {
	case model.EventTypeFailedPayment:
		if nErr := c.App.SendPaymentFailedEmail(event.FailedPayment); nErr != nil {
			c.Err = nErr
			return
		}
	case model.EventTypeFailedPaymentNoCard:
		if nErr := c.App.SendNoCardPaymentFailedEmail(); nErr != nil {
			c.Err = nErr
			return
		}
	case model.EventTypeSendUpgradeConfirmationEmail:

		// isYearly determines whether to send the yearly or monthly Upgrade email
		isYearly := false
		if event.Subscription != nil && event.CloudWorkspaceOwner != nil {
			user, appErr := c.App.GetUserByUsername(event.CloudWorkspaceOwner.UserName)
			if appErr != nil {
				c.Err = model.NewAppError("Api4.handleCWSWebhook", appErr.Id, nil, appErr.Error(), appErr.StatusCode)
				return
			}

			// Get the current cloud product to determine whether it's a monthly or yearly product
			product, err := c.App.Cloud().GetCloudProduct(user.Id, event.Subscription.ProductID)
			if err != nil {
				c.Err = model.NewAppError("Api4.handleCWSWebhook", "api.cloud.request_error", nil, err.Error(), http.StatusInternalServerError)
				return
			}
			isYearly = product.IsYearly()
		}

		if nErr := c.App.SendUpgradeConfirmationEmail(isYearly); nErr != nil {
			c.Err = nErr
			return
		}
	case model.EventTypeSendAdminWelcomeEmail:
		user, appErr := c.App.GetUserByUsername(event.CloudWorkspaceOwner.UserName)
		if appErr != nil {
			c.Err = model.NewAppError("Api4.handleCWSWebhook", appErr.Id, nil, appErr.Error(), appErr.StatusCode)
			return
		}

		teams, appErr := c.App.GetAllTeams()
		if appErr != nil {
			c.Err = model.NewAppError("Api4.handleCWSWebhook", appErr.Id, nil, appErr.Error(), appErr.StatusCode)
			return
		}

		team := teams[0]

		subscription, err := c.App.Cloud().GetSubscription(user.Id)
		if err != nil {
			c.Err = model.NewAppError("Api4.handleCWSWebhook", "api.cloud.request_error", nil, err.Error(), http.StatusInternalServerError)
			return
		}

		if err := c.App.Srv().EmailService.SendCloudWelcomeEmail(user.Email, user.Locale, team.InviteId, subscription.GetWorkSpaceNameFromDNS(), subscription.DNS, *c.App.Config().ServiceSettings.SiteURL); err != nil {
			c.Err = model.NewAppError("SendCloudWelcomeEmail", "api.user.send_cloud_welcome_email.error", nil, err.Error(), http.StatusInternalServerError)
			return
		}
	case model.EventTypeTriggerDelinquencyEmail:
		var emailToTrigger model.DelinquencyEmail
		if event.DelinquencyEmail != nil {
			emailToTrigger = model.DelinquencyEmail(event.DelinquencyEmail.EmailToTrigger)
		} else {
			c.Err = model.NewAppError("Api4.handleCWSWebhook", "api.cloud.delinquency_email.missing_email_to_trigger", nil, "", http.StatusInternalServerError)
			return
		}
		if nErr := c.App.SendDelinquencyEmail(emailToTrigger); nErr != nil {
			c.Err = nErr
			return
		}

	default:
		c.Err = model.NewAppError("Api4.handleCWSWebhook", "api.cloud.cws_webhook_event_missing_error", nil, "", http.StatusNotFound)
		return
	}

	ReturnStatusOK(w)
}<|MERGE_RESOLUTION|>--- conflicted
+++ resolved
@@ -139,25 +139,18 @@
 		return
 	}
 
-<<<<<<< HEAD
-	changedProduct, err := c.App.Cloud().GetCloudProduct(userId, changedSub.ProductID)
-	if err != nil {
-		c.Err = model.NewAppError("Api4.changeSubscription", "api.cloud.app_error", nil, "", http.StatusInternalServerError).Wrap(err)
-	}
-
-	starterSku := fmt.Sprintf("%s-%s", model.SubscriptionFamilyCloud, model.ProductSkuStarter)
-	if changedProduct.SKU != starterSku {
-		w.Write(json)
-		return
-	}
-=======
 	product, err := c.App.Cloud().GetCloudProduct(c.AppContext.Session().UserId, subscriptionChange.ProductID)
 	if err != nil || product == nil {
 		c.Logger.Error("Error finding the new cloud product", mlog.Err(err))
 	}
 
+	starterSku := fmt.Sprintf("%s-%s", model.SubscriptionFamilyCloud, model.ProductSkuStarter)
+	if product.SKU != starterSku {
+		w.Write(json)
+		return
+	}
+
 	isYearly := product.IsYearly()
->>>>>>> 43e26ccd
 
 	// Log failures for purchase confirmation email, but don't show an error to the user so as not to confuse them
 	// At this point, the upgrade is complete.

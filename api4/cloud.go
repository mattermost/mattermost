// Copyright (c) 2015-present Mattermost, Inc. All Rights Reserved.
// See LICENSE.txt for license information.

package api4

import (
	"bytes"
	"encoding/binary"
	"encoding/json"
	"io/ioutil"
	"net/http"
	"time"

	"github.com/mattermost/mattermost-server/v5/audit"
	"github.com/mattermost/mattermost-server/v5/model"
)

func (api *API) InitCloud() {
	// GET /api/v4/cloud/products
	api.BaseRoutes.Cloud.Handle("/products", api.ApiSessionRequired(getCloudProducts)).Methods("GET")

	// POST /api/v4/cloud/payment
	// POST /api/v4/cloud/payment/confirm
	api.BaseRoutes.Cloud.Handle("/payment", api.ApiSessionRequired(createCustomerPayment)).Methods("POST")
	api.BaseRoutes.Cloud.Handle("/payment/confirm", api.ApiSessionRequired(confirmCustomerPayment)).Methods("POST")

	// GET /api/v4/cloud/customer
	// PUT /api/v4/cloud/customer
	// PUT /api/v4/cloud/customer/address
	api.BaseRoutes.Cloud.Handle("/customer", api.ApiSessionRequired(getCloudCustomer)).Methods("GET")
	api.BaseRoutes.Cloud.Handle("/customer", api.ApiSessionRequired(updateCloudCustomer)).Methods("PUT")
	api.BaseRoutes.Cloud.Handle("/customer/address", api.ApiSessionRequired(updateCloudCustomerAddress)).Methods("PUT")

	// GET /api/v4/cloud/subscription
	api.BaseRoutes.Cloud.Handle("/subscription", api.ApiSessionRequired(getSubscription)).Methods("GET")
	api.BaseRoutes.Cloud.Handle("/subscription/invoices", api.ApiSessionRequired(getInvoicesForSubscription)).Methods("GET")
	api.BaseRoutes.Cloud.Handle("/subscription/invoices/{invoice_id:in_[A-Za-z0-9]+}/pdf", api.ApiSessionRequired(getSubscriptionInvoicePDF)).Methods("GET")
	api.BaseRoutes.Cloud.Handle("/subscription/limitreached/invite", api.ApiSessionRequired(sendAdminUpgradeRequestEmail)).Methods("POST")
	api.BaseRoutes.Cloud.Handle("/subscription/limitreached/join", api.ApiHandler(sendAdminUpgradeRequestEmailOnJoin)).Methods("POST")
	api.BaseRoutes.Cloud.Handle("/subscription/stats", api.ApiHandler(getSubscriptionStats)).Methods("GET")

	// POST /api/v4/cloud/webhook
	api.BaseRoutes.Cloud.Handle("/webhook", api.CloudApiKeyRequired(handleCWSWebhook)).Methods("POST")
}

func getSubscription(c *Context, w http.ResponseWriter, r *http.Request) {
	if c.App.Srv().License() == nil || !*c.App.Srv().License().Features.Cloud {
		c.Err = model.NewAppError("Api4.getSubscription", "api.cloud.license_error", nil, "", http.StatusNotImplemented)
		return
	}

	if !c.App.SessionHasPermissionTo(*c.App.Session(), model.PERMISSION_SYSCONSOLE_READ_BILLING) {
		c.SetPermissionError(model.PERMISSION_SYSCONSOLE_READ_BILLING)
		return
	}

	subscription, err := c.App.Cloud().GetSubscription(c.App.Session().UserId)
	if err != nil {
		c.Err = model.NewAppError("Api4.getSubscription", "api.cloud.request_error", nil, err.Error(), http.StatusInternalServerError)
		return
	}

	json, err := json.Marshal(subscription)
	if err != nil {
		c.Err = model.NewAppError("Api4.getSubscription", "api.cloud.request_error", nil, err.Error(), http.StatusInternalServerError)
		return
	}

	w.Write(json)
}

func getSubscriptionStats(c *Context, w http.ResponseWriter, r *http.Request) {
	if c.App.Srv().License() == nil || !*c.App.Srv().License().Features.Cloud {
		c.Err = model.NewAppError("Api4.getSubscriptionStats", "api.cloud.license_error", nil, "", http.StatusInternalServerError)
		return
	}

	subscription, appErr := c.App.Cloud().GetSubscription("")

	if appErr != nil {
		c.Err = model.NewAppError("Api4.getSubscriptionStats", "api.cloud.request_error", nil, appErr.Error(), http.StatusInternalServerError)
		return
	}

	count, err := c.App.Srv().Store.User().Count(model.UserCountOptions{})
	if err != nil {
		c.Err = model.NewAppError("Api4.getSubscriptionStats", "app.user.get_total_users_count.app_error", nil, err.Error(), http.StatusInternalServerError)
		return
	}
	cloudUserLimit := *c.App.Config().ExperimentalSettings.CloudUserLimit

	s := cloudUserLimit - count

	stats, _ := json.Marshal(model.SubscriptionStats{
		RemainingSeats: int(s),
		IsPaidTier:     subscription.IsPaidTier,
	})

	w.Write([]byte(string(stats)))
}

func getCloudProducts(c *Context, w http.ResponseWriter, r *http.Request) {
	if c.App.Srv().License() == nil || !*c.App.Srv().License().Features.Cloud {
		c.Err = model.NewAppError("Api4.getCloudProducts", "api.cloud.license_error", nil, "", http.StatusNotImplemented)
		return
	}

	if !c.App.SessionHasPermissionTo(*c.App.Session(), model.PERMISSION_SYSCONSOLE_READ_BILLING) {
		c.SetPermissionError(model.PERMISSION_SYSCONSOLE_READ_BILLING)
		return
	}

	products, err := c.App.Cloud().GetCloudProducts(c.App.Session().UserId)
	if err != nil {
		c.Err = model.NewAppError("Api4.getCloudProducts", "api.cloud.request_error", nil, err.Error(), http.StatusInternalServerError)
		return
	}

	json, err := json.Marshal(products)
	if err != nil {
		c.Err = model.NewAppError("Api4.getCloudProducts", "api.cloud.app_error", nil, err.Error(), http.StatusInternalServerError)
		return
	}

	w.Write(json)
}

func getCloudCustomer(c *Context, w http.ResponseWriter, r *http.Request) {
	if c.App.Srv().License() == nil || !*c.App.Srv().License().Features.Cloud {
		c.Err = model.NewAppError("Api4.getCloudCustomer", "api.cloud.license_error", nil, "", http.StatusNotImplemented)
		return
	}

	if !c.App.SessionHasPermissionTo(*c.App.Session(), model.PERMISSION_SYSCONSOLE_READ_BILLING) {
		c.SetPermissionError(model.PERMISSION_SYSCONSOLE_READ_BILLING)
		return
	}

	customer, err := c.App.Cloud().GetCloudCustomer(c.App.Session().UserId)
	if err != nil {
		c.Err = model.NewAppError("Api4.getCloudCustomer", "api.cloud.request_error", nil, err.Error(), http.StatusInternalServerError)
		return
	}

	json, err := json.Marshal(customer)
	if err != nil {
		c.Err = model.NewAppError("Api4.getCloudCustomer", "api.cloud.app_error", nil, err.Error(), http.StatusInternalServerError)
		return
	}

	w.Write(json)
}

func updateCloudCustomer(c *Context, w http.ResponseWriter, r *http.Request) {
	if c.App.Srv().License() == nil || !*c.App.Srv().License().Features.Cloud {
		c.Err = model.NewAppError("Api4.updateCloudCustomer", "api.cloud.license_error", nil, "", http.StatusNotImplemented)
		return
	}

	if !c.App.SessionHasPermissionTo(*c.App.Session(), model.PERMISSION_SYSCONSOLE_WRITE_BILLING) {
		c.SetPermissionError(model.PERMISSION_SYSCONSOLE_WRITE_BILLING)
		return
	}

	bodyBytes, err := ioutil.ReadAll(r.Body)
	if err != nil {
		c.Err = model.NewAppError("Api4.updateCloudCustomer", "api.cloud.app_error", nil, err.Error(), http.StatusInternalServerError)
		return
	}

	var customerInfo *model.CloudCustomerInfo
	if err = json.Unmarshal(bodyBytes, &customerInfo); err != nil {
		c.Err = model.NewAppError("Api4.updateCloudCustomer", "api.cloud.app_error", nil, err.Error(), http.StatusInternalServerError)
		return
	}

	customer, appErr := c.App.Cloud().UpdateCloudCustomer(c.App.Session().UserId, customerInfo)
	if appErr != nil {
		c.Err = model.NewAppError("Api4.updateCloudCustomer", "api.cloud.request_error", nil, appErr.Error(), http.StatusInternalServerError)
		return
	}

	json, err := json.Marshal(customer)
	if err != nil {
		c.Err = model.NewAppError("Api4.updateCloudCustomer", "api.cloud.app_error", nil, err.Error(), http.StatusInternalServerError)
		return
	}

	w.Write(json)
}

func updateCloudCustomerAddress(c *Context, w http.ResponseWriter, r *http.Request) {
	if c.App.Srv().License() == nil || !*c.App.Srv().License().Features.Cloud {
		c.Err = model.NewAppError("Api4.updateCloudCustomerAddress", "api.cloud.license_error", nil, "", http.StatusNotImplemented)
		return
	}

	if !c.App.SessionHasPermissionTo(*c.App.Session(), model.PERMISSION_SYSCONSOLE_WRITE_BILLING) {
		c.SetPermissionError(model.PERMISSION_SYSCONSOLE_WRITE_BILLING)
		return
	}

	bodyBytes, err := ioutil.ReadAll(r.Body)
	if err != nil {
		c.Err = model.NewAppError("Api4.updateCloudCustomerAddress", "api.cloud.app_error", nil, err.Error(), http.StatusInternalServerError)
		return
	}

	var address *model.Address
	if err = json.Unmarshal(bodyBytes, &address); err != nil {
		c.Err = model.NewAppError("Api4.updateCloudCustomerAddress", "api.cloud.app_error", nil, err.Error(), http.StatusInternalServerError)
		return
	}

	customer, appErr := c.App.Cloud().UpdateCloudCustomerAddress(c.App.Session().UserId, address)
	if appErr != nil {
		c.Err = model.NewAppError("Api4.updateCloudCustomerAddress", "api.cloud.request_error", nil, appErr.Error(), http.StatusInternalServerError)
		return
	}

	json, err := json.Marshal(customer)
	if err != nil {
		c.Err = model.NewAppError("Api4.updateCloudCustomerAddress", "api.cloud.app_error", nil, err.Error(), http.StatusInternalServerError)
		return
	}

	w.Write(json)
}

func createCustomerPayment(c *Context, w http.ResponseWriter, r *http.Request) {
	if c.App.Srv().License() == nil || !*c.App.Srv().License().Features.Cloud {
		c.Err = model.NewAppError("Api4.createCustomerPayment", "api.cloud.license_error", nil, "", http.StatusNotImplemented)
		return
	}

	if !c.App.SessionHasPermissionTo(*c.App.Session(), model.PERMISSION_SYSCONSOLE_WRITE_BILLING) {
		c.SetPermissionError(model.PERMISSION_SYSCONSOLE_WRITE_BILLING)
		return
	}

	auditRec := c.MakeAuditRecord("createCustomerPayment", audit.Fail)
	defer c.LogAuditRec(auditRec)

	intent, err := c.App.Cloud().CreateCustomerPayment(c.App.Session().UserId)
	if err != nil {
		c.Err = model.NewAppError("Api4.createCustomerPayment", "api.cloud.request_error", nil, err.Error(), http.StatusInternalServerError)
		return
	}

	json, err := json.Marshal(intent)
	if err != nil {
		c.Err = model.NewAppError("Api4.createCustomerPayment", "api.cloud.app_error", nil, err.Error(), http.StatusInternalServerError)
		return
	}

	auditRec.Success()

	w.Write(json)
}

func confirmCustomerPayment(c *Context, w http.ResponseWriter, r *http.Request) {
	if c.App.Srv().License() == nil || !*c.App.Srv().License().Features.Cloud {
		c.Err = model.NewAppError("Api4.confirmCustomerPayment", "api.cloud.license_error", nil, "", http.StatusNotImplemented)
		return
	}

	if !c.App.SessionHasPermissionTo(*c.App.Session(), model.PERMISSION_SYSCONSOLE_WRITE_BILLING) {
		c.SetPermissionError(model.PERMISSION_SYSCONSOLE_WRITE_BILLING)
		return
	}

	auditRec := c.MakeAuditRecord("confirmCustomerPayment", audit.Fail)
	defer c.LogAuditRec(auditRec)

	bodyBytes, err := ioutil.ReadAll(r.Body)
	if err != nil {
		c.Err = model.NewAppError("Api4.confirmCustomerPayment", "api.cloud.app_error", nil, err.Error(), http.StatusInternalServerError)
		return
	}

	var confirmRequest *model.ConfirmPaymentMethodRequest
	if err = json.Unmarshal(bodyBytes, &confirmRequest); err != nil {
		c.Err = model.NewAppError("Api4.confirmCustomerPayment", "api.cloud.app_error", nil, err.Error(), http.StatusInternalServerError)
		return
	}

	err = c.App.Cloud().ConfirmCustomerPayment(c.App.Session().UserId, confirmRequest)
	if err != nil {
		c.Err = model.NewAppError("Api4.createCustomerPayment", "api.cloud.request_error", nil, err.Error(), http.StatusInternalServerError)
		return
	}

	auditRec.Success()

	ReturnStatusOK(w)
}

func getInvoicesForSubscription(c *Context, w http.ResponseWriter, r *http.Request) {
	if c.App.Srv().License() == nil || !*c.App.Srv().License().Features.Cloud {
		c.Err = model.NewAppError("Api4.getInvoicesForSubscription", "api.cloud.license_error", nil, "", http.StatusNotImplemented)
		return
	}

	if !c.App.SessionHasPermissionTo(*c.App.Session(), model.PERMISSION_SYSCONSOLE_READ_BILLING) {
		c.SetPermissionError(model.PERMISSION_SYSCONSOLE_READ_BILLING)
		return
	}

	invoices, appErr := c.App.Cloud().GetInvoicesForSubscription(c.App.Session().UserId)
	if appErr != nil {
		c.Err = model.NewAppError("Api4.getInvoicesForSubscription", "api.cloud.request_error", nil, appErr.Error(), http.StatusInternalServerError)
		return
	}

	json, err := json.Marshal(invoices)
	if err != nil {
		c.Err = model.NewAppError("Api4.getInvoicesForSubscription", "api.cloud.app_error", nil, err.Error(), http.StatusInternalServerError)
		return
	}

	w.Write(json)
}

func getSubscriptionInvoicePDF(c *Context, w http.ResponseWriter, r *http.Request) {
	if c.App.Srv().License() == nil || !*c.App.Srv().License().Features.Cloud {
		c.Err = model.NewAppError("Api4.getSuscriptionInvoicePDF", "api.cloud.license_error", nil, "", http.StatusNotImplemented)
		return
	}

	c.RequireInvoiceId()
	if c.Err != nil {
		return
	}

	if !c.App.SessionHasPermissionTo(*c.App.Session(), model.PERMISSION_SYSCONSOLE_READ_BILLING) {
		c.SetPermissionError(model.PERMISSION_SYSCONSOLE_READ_BILLING)
		return
	}

	pdfData, filename, appErr := c.App.Cloud().GetInvoicePDF(c.App.Session().UserId, c.Params.InvoiceId)
	if appErr != nil {
		c.Err = model.NewAppError("Api4.getSuscriptionInvoicePDF", "api.cloud.request_error", nil, appErr.Error(), http.StatusInternalServerError)
		return
	}

	writeFileResponse(
		filename,
		"application/pdf",
		int64(binary.Size(pdfData)),
		time.Now(),
		*c.App.Config().ServiceSettings.WebserverMode,
		bytes.NewReader(pdfData),
		false,
		w,
		r,
	)
}

func handleCWSWebhook(c *Context, w http.ResponseWriter, r *http.Request) {
	if c.App.Srv().License() == nil || !*c.App.Srv().License().Features.Cloud {
		c.Err = model.NewAppError("Api4.handleCWSWebhook", "api.cloud.license_error", nil, "", http.StatusNotImplemented)
		return
	}

	bodyBytes, err := ioutil.ReadAll(r.Body)
	if err != nil {
		c.Err = model.NewAppError("Api4.handleCWSWebhook", "api.cloud.app_error", nil, err.Error(), http.StatusInternalServerError)
		return
	}
	defer r.Body.Close()

	var event *model.CWSWebhookPayload
	if err = json.Unmarshal(bodyBytes, &event); err != nil {
		c.Err = model.NewAppError("Api4.handleCWSWebhook", "api.cloud.app_error", nil, err.Error(), http.StatusInternalServerError)
		return
	}

	switch event.Event {
	case model.EventTypeFailedPayment:
		if nErr := c.App.SendPaymentFailedEmail(event.FailedPayment); nErr != nil {
			c.Err = nErr
			return
		}
	case model.EventTypeFailedPaymentNoCard:
		if nErr := c.App.SendNoCardPaymentFailedEmail(); nErr != nil {
			c.Err = nErr
			return
		}
	}

	ReturnStatusOK(w)
}

func sendAdminUpgradeRequestEmail(c *Context, w http.ResponseWriter, r *http.Request) {
	if c.App.Srv().License() == nil || !*c.App.Srv().License().Features.Cloud {
		c.Err = model.NewAppError("Api4.sendAdminUpgradeRequestEmail", "api.cloud.license_error", nil, "", http.StatusNotImplemented)
		return
	}

	user, appErr := c.App.GetUser(c.App.Session().UserId)
	if appErr != nil {
		c.Err = model.NewAppError("Api4.sendAdminUpgradeRequestEmail", appErr.Id, nil, appErr.Error(), appErr.StatusCode)
		return
	}

	sub, err := c.App.Cloud().GetSubscription(c.App.Session().UserId)
	if err != nil {
		c.Err = model.NewAppError("Api4.sendAdminUpgradeRequestEmail", "api.cloud.request_error", nil, err.Error(), http.StatusInternalServerError)
		return
	}

<<<<<<< HEAD
	if appErr = c.App.SendAdminUpgradeRequestEmail(user.Username, sub); appErr != nil {
		c.Err = model.NewAppError("Api4.sendAdminUpgradeRequestEmail", appErr.Id, nil, appErr.Error(), appErr.StatusCode)
=======
	if err = c.App.SendAdminUpgradeRequestEmail(user.Username, sub, model.InviteLimitation); err != nil {
		c.Err = model.NewAppError("Api4.sendAdminUpgradeRequestEmail", err.Id, nil, err.Error(), err.StatusCode)
		return
	}

	ReturnStatusOK(w)
}

func sendAdminUpgradeRequestEmailOnJoin(c *Context, w http.ResponseWriter, r *http.Request) {
	if c.App.Srv().License() == nil || !*c.App.Srv().License().Features.Cloud {
		c.Err = model.NewAppError("Api4.sendAdminUpgradeRequestEmailOnJoin", "api.cloud.license_error", nil, "", http.StatusNotImplemented)
		return
	}

	sub, err := c.App.Cloud().GetSubscription()
	if err != nil {
		c.Err = model.NewAppError("Api4.sendAdminUpgradeRequestEmailOnJoin", "api.cloud.request_error", nil, err.Error(), http.StatusInternalServerError)
		return
	}

	if err = c.App.SendAdminUpgradeRequestEmail("", sub, model.JoinLimitation); err != nil {
		c.Err = model.NewAppError("Api4.sendAdminUpgradeRequestEmail", err.Id, nil, err.Error(), err.StatusCode)
>>>>>>> 23d51ed1
		return
	}

	ReturnStatusOK(w)
}<|MERGE_RESOLUTION|>--- conflicted
+++ resolved
@@ -409,12 +409,8 @@
 		return
 	}
 
-<<<<<<< HEAD
-	if appErr = c.App.SendAdminUpgradeRequestEmail(user.Username, sub); appErr != nil {
+	if appErr = c.App.SendAdminUpgradeRequestEmail(user.Username, sub, model.InviteLimitation); appErr != nil {
 		c.Err = model.NewAppError("Api4.sendAdminUpgradeRequestEmail", appErr.Id, nil, appErr.Error(), appErr.StatusCode)
-=======
-	if err = c.App.SendAdminUpgradeRequestEmail(user.Username, sub, model.InviteLimitation); err != nil {
-		c.Err = model.NewAppError("Api4.sendAdminUpgradeRequestEmail", err.Id, nil, err.Error(), err.StatusCode)
 		return
 	}
 
@@ -435,7 +431,6 @@
 
 	if err = c.App.SendAdminUpgradeRequestEmail("", sub, model.JoinLimitation); err != nil {
 		c.Err = model.NewAppError("Api4.sendAdminUpgradeRequestEmail", err.Id, nil, err.Error(), err.StatusCode)
->>>>>>> 23d51ed1
 		return
 	}
 

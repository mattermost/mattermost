// Copyright (c) 2015-present Mattermost, Inc. All Rights Reserved.
// See LICENSE.txt for license information.

package api4

import (
	"bytes"
	"encoding/binary"
	"encoding/json"
	"fmt"
	"io/ioutil"
	"net/http"
	"time"

	"github.com/mattermost/mattermost-server/v5/audit"
	"github.com/mattermost/mattermost-server/v5/model"
)

func (api *API) InitCloud() {
	// GET /api/v4/cloud/products
	api.BaseRoutes.Cloud.Handle("/products", api.ApiSessionRequired(getCloudProducts)).Methods("GET")

	// POST /api/v4/cloud/payment
	// POST /api/v4/cloud/payment/confirm
	api.BaseRoutes.Cloud.Handle("/payment", api.ApiSessionRequired(createCustomerPayment)).Methods("POST")
	api.BaseRoutes.Cloud.Handle("/payment/confirm", api.ApiSessionRequired(confirmCustomerPayment)).Methods("POST")

	// GET /api/v4/cloud/customer
	// PUT /api/v4/cloud/customer
	// PUT /api/v4/cloud/customer/address
	api.BaseRoutes.Cloud.Handle("/customer", api.ApiSessionRequired(getCloudCustomer)).Methods("GET")
	api.BaseRoutes.Cloud.Handle("/customer", api.ApiSessionRequired(updateCloudCustomer)).Methods("PUT")
	api.BaseRoutes.Cloud.Handle("/customer/address", api.ApiSessionRequired(updateCloudCustomerAddress)).Methods("PUT")

	// GET /api/v4/cloud/subscription
	api.BaseRoutes.Cloud.Handle("/subscription", api.ApiSessionRequired(getSubscription)).Methods("GET")
	api.BaseRoutes.Cloud.Handle("/subscription/invoices", api.ApiSessionRequired(getInvoicesForSubscription)).Methods("GET")
	api.BaseRoutes.Cloud.Handle("/subscription/invoices/{invoice_id:in_[A-Za-z0-9]+}/pdf", api.ApiSessionRequired(getSubscriptionInvoicePDF)).Methods("GET")
	api.BaseRoutes.Cloud.Handle("/subscription/limitreached/invite", api.ApiSessionRequired(sendAdminUpgradeRequestEmail)).Methods("POST")
	api.BaseRoutes.Cloud.Handle("/subscription/limitreached/join", api.ApiHandler(sendAdminUpgradeRequestEmailOnJoin)).Methods("POST")
	api.BaseRoutes.Cloud.Handle("/subscription/stats", api.ApiHandler(getSubscriptionStats)).Methods("GET")
	api.BaseRoutes.Cloud.Handle("/subscription", api.ApiSessionRequired(changeSubscription)).Methods("PUT")

	// POST /api/v4/cloud/webhook
	api.BaseRoutes.Cloud.Handle("/webhook", api.CloudApiKeyRequired(handleCWSWebhook)).Methods("POST")
}

func getSubscription(c *Context, w http.ResponseWriter, r *http.Request) {
	if c.App.Srv().License() == nil || !*c.App.Srv().License().Features.Cloud {
		c.Err = model.NewAppError("Api4.getSubscription", "api.cloud.license_error", nil, "", http.StatusNotImplemented)
		return
	}

	if !c.App.SessionHasPermissionTo(*c.AppContext.Session(), model.PERMISSION_SYSCONSOLE_READ_BILLING) {
		c.SetPermissionError(model.PERMISSION_SYSCONSOLE_READ_BILLING)
		return
	}

	subscription, err := c.App.Cloud().GetSubscription(c.AppContext.Session().UserId)
	if err != nil {
		c.Err = model.NewAppError("Api4.getSubscription", "api.cloud.request_error", nil, err.Error(), http.StatusInternalServerError)
		return
	}

	json, err := json.Marshal(subscription)
	if err != nil {
		c.Err = model.NewAppError("Api4.getSubscription", "api.cloud.request_error", nil, err.Error(), http.StatusInternalServerError)
		return
	}

	w.Write(json)
}

func changeSubscription(c *Context, w http.ResponseWriter, r *http.Request) {
	if c.App.Srv().License() == nil || !*c.App.Srv().License().Features.Cloud {
		c.Err = model.NewAppError("Api4.changeSubscription", "api.cloud.license_error", nil, "", http.StatusInternalServerError)
		return
	}

	if !c.App.SessionHasPermissionTo(*c.AppContext.Session(), model.PERMISSION_SYSCONSOLE_WRITE_BILLING) {
		c.SetPermissionError(model.PERMISSION_SYSCONSOLE_WRITE_BILLING)
		return
	}

	bodyBytes, err := ioutil.ReadAll(r.Body)
	if err != nil {
		c.Err = model.NewAppError("Api4.changeSubscription", "api.cloud.app_error", nil, err.Error(), http.StatusBadRequest)
		return
	}

	var subscriptionChange *model.SubscriptionChange
	if err = json.Unmarshal(bodyBytes, &subscriptionChange); err != nil {
		c.Err = model.NewAppError("Api4.changeSubscription", "api.cloud.app_error", nil, err.Error(), http.StatusBadRequest)
<<<<<<< HEAD
=======
		return
>>>>>>> de5efdb8
	}

	currentSubscription, appErr := c.App.Cloud().GetSubscription(c.AppContext.Session().UserId)
	if appErr != nil {
		c.Err = model.NewAppError("Api4.changeSubscription", "api.cloud.app_error", nil, appErr.Error(), http.StatusInternalServerError)
<<<<<<< HEAD
		return
	}

	changedSub, err := c.App.Cloud().ChangeSubscription(c.AppContext.Session().UserId, currentSubscription.ID, subscriptionChange)
	if err != nil {
		c.Err = model.NewAppError("Api4.changeSubscription", "api.cloud.app_error", nil, err.Error(), http.StatusInternalServerError)
	}

	json, err := json.Marshal(changedSub)
	if err != nil {
		c.Err = model.NewAppError("Api4.changeSubscription", "api.cloud.app_error", nil, err.Error(), http.StatusInternalServerError)
	}

	w.Write(json)
}

func getSubscriptionStats(c *Context, w http.ResponseWriter, r *http.Request) {
	s, err := c.App.GetSubscriptionStats()
	if err != nil {
		c.Err = err
		return
	}

=======
		return
	}

	changedSub, err := c.App.Cloud().ChangeSubscription(c.AppContext.Session().UserId, currentSubscription.ID, subscriptionChange)
	if err != nil {
		c.Err = model.NewAppError("Api4.changeSubscription", "api.cloud.app_error", nil, err.Error(), http.StatusInternalServerError)
		return
	}

	json, err := json.Marshal(changedSub)
	if err != nil {
		c.Err = model.NewAppError("Api4.changeSubscription", "api.cloud.app_error", nil, err.Error(), http.StatusInternalServerError)
		return
	}

	w.Write(json)
}

func getSubscriptionStats(c *Context, w http.ResponseWriter, r *http.Request) {
	s, err := c.App.GetSubscriptionStats()
	if err != nil {
		c.Err = err
		return
	}

>>>>>>> de5efdb8
	stats, _ := json.Marshal(s)

	w.Write([]byte(string(stats)))
}

func getCloudProducts(c *Context, w http.ResponseWriter, r *http.Request) {
	if c.App.Srv().License() == nil || !*c.App.Srv().License().Features.Cloud {
		c.Err = model.NewAppError("Api4.getCloudProducts", "api.cloud.license_error", nil, "", http.StatusNotImplemented)
		return
	}

	if !c.App.SessionHasPermissionTo(*c.AppContext.Session(), model.PERMISSION_SYSCONSOLE_READ_BILLING) {
		c.SetPermissionError(model.PERMISSION_SYSCONSOLE_READ_BILLING)
		return
	}

	products, err := c.App.Cloud().GetCloudProducts(c.AppContext.Session().UserId)
	if err != nil {
		c.Err = model.NewAppError("Api4.getCloudProducts", "api.cloud.request_error", nil, err.Error(), http.StatusInternalServerError)
		return
	}

	json, err := json.Marshal(products)
	if err != nil {
		c.Err = model.NewAppError("Api4.getCloudProducts", "api.cloud.app_error", nil, err.Error(), http.StatusInternalServerError)
		return
	}

	w.Write(json)
}

func getCloudCustomer(c *Context, w http.ResponseWriter, r *http.Request) {
	if c.App.Srv().License() == nil || !*c.App.Srv().License().Features.Cloud {
		c.Err = model.NewAppError("Api4.getCloudCustomer", "api.cloud.license_error", nil, "", http.StatusNotImplemented)
		return
	}

	if !c.App.SessionHasPermissionTo(*c.AppContext.Session(), model.PERMISSION_SYSCONSOLE_READ_BILLING) {
		c.SetPermissionError(model.PERMISSION_SYSCONSOLE_READ_BILLING)
		return
	}

	customer, err := c.App.Cloud().GetCloudCustomer(c.AppContext.Session().UserId)
	if err != nil {
		c.Err = model.NewAppError("Api4.getCloudCustomer", "api.cloud.request_error", nil, err.Error(), http.StatusInternalServerError)
		return
	}

	json, err := json.Marshal(customer)
	if err != nil {
		c.Err = model.NewAppError("Api4.getCloudCustomer", "api.cloud.app_error", nil, err.Error(), http.StatusInternalServerError)
		return
	}

	w.Write(json)
}

func updateCloudCustomer(c *Context, w http.ResponseWriter, r *http.Request) {
	if c.App.Srv().License() == nil || !*c.App.Srv().License().Features.Cloud {
		c.Err = model.NewAppError("Api4.updateCloudCustomer", "api.cloud.license_error", nil, "", http.StatusNotImplemented)
		return
	}

	if !c.App.SessionHasPermissionTo(*c.AppContext.Session(), model.PERMISSION_SYSCONSOLE_WRITE_BILLING) {
		c.SetPermissionError(model.PERMISSION_SYSCONSOLE_WRITE_BILLING)
		return
	}

	bodyBytes, err := ioutil.ReadAll(r.Body)
	if err != nil {
		c.Err = model.NewAppError("Api4.updateCloudCustomer", "api.cloud.app_error", nil, err.Error(), http.StatusInternalServerError)
		return
	}

	var customerInfo *model.CloudCustomerInfo
	if err = json.Unmarshal(bodyBytes, &customerInfo); err != nil {
		c.Err = model.NewAppError("Api4.updateCloudCustomer", "api.cloud.app_error", nil, err.Error(), http.StatusInternalServerError)
		return
	}

	customer, appErr := c.App.Cloud().UpdateCloudCustomer(c.AppContext.Session().UserId, customerInfo)
	if appErr != nil {
		c.Err = model.NewAppError("Api4.updateCloudCustomer", "api.cloud.request_error", nil, appErr.Error(), http.StatusInternalServerError)
		return
	}

	json, err := json.Marshal(customer)
	if err != nil {
		c.Err = model.NewAppError("Api4.updateCloudCustomer", "api.cloud.app_error", nil, err.Error(), http.StatusInternalServerError)
		return
	}

	w.Write(json)
}

func updateCloudCustomerAddress(c *Context, w http.ResponseWriter, r *http.Request) {
	if c.App.Srv().License() == nil || !*c.App.Srv().License().Features.Cloud {
		c.Err = model.NewAppError("Api4.updateCloudCustomerAddress", "api.cloud.license_error", nil, "", http.StatusNotImplemented)
		return
	}

	if !c.App.SessionHasPermissionTo(*c.AppContext.Session(), model.PERMISSION_SYSCONSOLE_WRITE_BILLING) {
		c.SetPermissionError(model.PERMISSION_SYSCONSOLE_WRITE_BILLING)
		return
	}

	bodyBytes, err := ioutil.ReadAll(r.Body)
	if err != nil {
		c.Err = model.NewAppError("Api4.updateCloudCustomerAddress", "api.cloud.app_error", nil, err.Error(), http.StatusInternalServerError)
		return
	}

	var address *model.Address
	if err = json.Unmarshal(bodyBytes, &address); err != nil {
		c.Err = model.NewAppError("Api4.updateCloudCustomerAddress", "api.cloud.app_error", nil, err.Error(), http.StatusInternalServerError)
		return
	}

	customer, appErr := c.App.Cloud().UpdateCloudCustomerAddress(c.AppContext.Session().UserId, address)
	if appErr != nil {
		c.Err = model.NewAppError("Api4.updateCloudCustomerAddress", "api.cloud.request_error", nil, appErr.Error(), http.StatusInternalServerError)
		return
	}

	json, err := json.Marshal(customer)
	if err != nil {
		c.Err = model.NewAppError("Api4.updateCloudCustomerAddress", "api.cloud.app_error", nil, err.Error(), http.StatusInternalServerError)
		return
	}

	w.Write(json)
}

func createCustomerPayment(c *Context, w http.ResponseWriter, r *http.Request) {
	if c.App.Srv().License() == nil || !*c.App.Srv().License().Features.Cloud {
		c.Err = model.NewAppError("Api4.createCustomerPayment", "api.cloud.license_error", nil, "", http.StatusNotImplemented)
		return
	}

	if !c.App.SessionHasPermissionTo(*c.AppContext.Session(), model.PERMISSION_SYSCONSOLE_WRITE_BILLING) {
		c.SetPermissionError(model.PERMISSION_SYSCONSOLE_WRITE_BILLING)
		return
	}

	auditRec := c.MakeAuditRecord("createCustomerPayment", audit.Fail)
	defer c.LogAuditRec(auditRec)

	intent, err := c.App.Cloud().CreateCustomerPayment(c.AppContext.Session().UserId)
	if err != nil {
		c.Err = model.NewAppError("Api4.createCustomerPayment", "api.cloud.request_error", nil, err.Error(), http.StatusInternalServerError)
		return
	}

	json, err := json.Marshal(intent)
	if err != nil {
		c.Err = model.NewAppError("Api4.createCustomerPayment", "api.cloud.app_error", nil, err.Error(), http.StatusInternalServerError)
		return
	}

	auditRec.Success()

	w.Write(json)
}

func confirmCustomerPayment(c *Context, w http.ResponseWriter, r *http.Request) {
	if c.App.Srv().License() == nil || !*c.App.Srv().License().Features.Cloud {
		c.Err = model.NewAppError("Api4.confirmCustomerPayment", "api.cloud.license_error", nil, "", http.StatusNotImplemented)
		return
	}

	if !c.App.SessionHasPermissionTo(*c.AppContext.Session(), model.PERMISSION_SYSCONSOLE_WRITE_BILLING) {
		c.SetPermissionError(model.PERMISSION_SYSCONSOLE_WRITE_BILLING)
		return
	}

	auditRec := c.MakeAuditRecord("confirmCustomerPayment", audit.Fail)
	defer c.LogAuditRec(auditRec)

	bodyBytes, err := ioutil.ReadAll(r.Body)
	if err != nil {
		c.Err = model.NewAppError("Api4.confirmCustomerPayment", "api.cloud.app_error", nil, err.Error(), http.StatusInternalServerError)
		return
	}

	var confirmRequest *model.ConfirmPaymentMethodRequest
	if err = json.Unmarshal(bodyBytes, &confirmRequest); err != nil {
		c.Err = model.NewAppError("Api4.confirmCustomerPayment", "api.cloud.app_error", nil, err.Error(), http.StatusInternalServerError)
		return
	}

	err = c.App.Cloud().ConfirmCustomerPayment(c.AppContext.Session().UserId, confirmRequest)
	if err != nil {
		c.Err = model.NewAppError("Api4.createCustomerPayment", "api.cloud.request_error", nil, err.Error(), http.StatusInternalServerError)
		return
	}

	auditRec.Success()

	ReturnStatusOK(w)
}

func getInvoicesForSubscription(c *Context, w http.ResponseWriter, r *http.Request) {
	if c.App.Srv().License() == nil || !*c.App.Srv().License().Features.Cloud {
		c.Err = model.NewAppError("Api4.getInvoicesForSubscription", "api.cloud.license_error", nil, "", http.StatusNotImplemented)
		return
	}

	if !c.App.SessionHasPermissionTo(*c.AppContext.Session(), model.PERMISSION_SYSCONSOLE_READ_BILLING) {
		c.SetPermissionError(model.PERMISSION_SYSCONSOLE_READ_BILLING)
		return
	}

	invoices, appErr := c.App.Cloud().GetInvoicesForSubscription(c.AppContext.Session().UserId)
	if appErr != nil {
		c.Err = model.NewAppError("Api4.getInvoicesForSubscription", "api.cloud.request_error", nil, appErr.Error(), http.StatusInternalServerError)
		return
	}

	json, err := json.Marshal(invoices)
	if err != nil {
		c.Err = model.NewAppError("Api4.getInvoicesForSubscription", "api.cloud.app_error", nil, err.Error(), http.StatusInternalServerError)
		return
	}

	w.Write(json)
}

func getSubscriptionInvoicePDF(c *Context, w http.ResponseWriter, r *http.Request) {
	if c.App.Srv().License() == nil || !*c.App.Srv().License().Features.Cloud {
		c.Err = model.NewAppError("Api4.getSuscriptionInvoicePDF", "api.cloud.license_error", nil, "", http.StatusNotImplemented)
		return
	}

	c.RequireInvoiceId()
	if c.Err != nil {
		return
	}

	if !c.App.SessionHasPermissionTo(*c.AppContext.Session(), model.PERMISSION_SYSCONSOLE_READ_BILLING) {
		c.SetPermissionError(model.PERMISSION_SYSCONSOLE_READ_BILLING)
		return
	}

	pdfData, filename, appErr := c.App.Cloud().GetInvoicePDF(c.AppContext.Session().UserId, c.Params.InvoiceId)
	if appErr != nil {
		c.Err = model.NewAppError("Api4.getSuscriptionInvoicePDF", "api.cloud.request_error", nil, appErr.Error(), http.StatusInternalServerError)
		return
	}

	writeFileResponse(
		filename,
		"application/pdf",
		int64(binary.Size(pdfData)),
		time.Now(),
		*c.App.Config().ServiceSettings.WebserverMode,
		bytes.NewReader(pdfData),
		false,
		w,
		r,
	)
}

func handleCWSWebhook(c *Context, w http.ResponseWriter, r *http.Request) {
	if c.App.Srv().License() == nil || !*c.App.Srv().License().Features.Cloud {
		c.Err = model.NewAppError("Api4.handleCWSWebhook", "api.cloud.license_error", nil, "", http.StatusNotImplemented)
		return
	}

	bodyBytes, err := ioutil.ReadAll(r.Body)
	if err != nil {
		c.Err = model.NewAppError("Api4.handleCWSWebhook", "api.cloud.app_error", nil, err.Error(), http.StatusInternalServerError)
		return
	}
	defer r.Body.Close()

	var event *model.CWSWebhookPayload
	if err = json.Unmarshal(bodyBytes, &event); err != nil {
		c.Err = model.NewAppError("Api4.handleCWSWebhook", "api.cloud.app_error", nil, err.Error(), http.StatusInternalServerError)
		return
	}

	switch event.Event {
	case model.EventTypeFailedPayment:
		if nErr := c.App.SendPaymentFailedEmail(event.FailedPayment); nErr != nil {
			c.Err = nErr
			return
		}
	case model.EventTypeFailedPaymentNoCard:
		if nErr := c.App.SendNoCardPaymentFailedEmail(); nErr != nil {
			c.Err = nErr
			return
		}
	case model.EventTypeSendAdminWelcomeEmail:
		user, appErr := c.App.GetUserByUsername(event.CloudWorkspaceOwner.UserName)
		if appErr != nil {
			c.Err = model.NewAppError("Api4.handleCWSWebhook", appErr.Id, nil, appErr.Error(), appErr.StatusCode)
			return
		}

		teams, appErr := c.App.GetAllTeams()
		if appErr != nil {
			c.Err = model.NewAppError("Api4.handleCWSWebhook", appErr.Id, nil, appErr.Error(), appErr.StatusCode)
			return
		}

		team := teams[0]

		subscription, err := c.App.Cloud().GetSubscription(user.Id)
		if err != nil {
			c.Err = model.NewAppError("Api4.handleCWSWebhook", "api.cloud.request_error", nil, err.Error(), http.StatusInternalServerError)
			return
		}

		if appErr := c.App.Srv().EmailService.SendCloudWelcomeEmail(user.Email, user.Locale, team.InviteId, subscription.GetWorkSpaceNameFromDNS(), subscription.DNS, *c.App.Config().ServiceSettings.SiteURL); appErr != nil {
			c.Err = appErr
			return
		}
	case model.EventTypeTrialWillEnd:
		endTimeStamp := event.SubscriptionTrialEndUnixTimeStamp
		t := time.Unix(endTimeStamp, 0)
		trialEndDate := fmt.Sprintf("%s %d, %d", t.Month(), t.Day(), t.Year())

		if appErr := c.App.SendCloudTrialEndWarningEmail(trialEndDate, *c.App.Config().ServiceSettings.SiteURL); appErr != nil {
			c.Err = appErr
			return
		}
	case model.EventTypeTrialEnded:
		if appErr := c.App.SendCloudTrialEndedEmail(); appErr != nil {
			c.Err = appErr
			return
		}

	default:
		c.Err = model.NewAppError("Api4.handleCWSWebhook", "api.cloud.cws_webhook_event_missing_error", nil, "", http.StatusNotFound)
		return
	}

	ReturnStatusOK(w)
}

func sendAdminUpgradeRequestEmail(c *Context, w http.ResponseWriter, r *http.Request) {
	if c.App.Srv().License() == nil || !*c.App.Srv().License().Features.Cloud {
		c.Err = model.NewAppError("Api4.sendAdminUpgradeRequestEmail", "api.cloud.license_error", nil, "", http.StatusNotImplemented)
		return
	}

	user, appErr := c.App.GetUser(c.AppContext.Session().UserId)
	if appErr != nil {
		c.Err = model.NewAppError("Api4.sendAdminUpgradeRequestEmail", appErr.Id, nil, appErr.Error(), appErr.StatusCode)
		return
	}

	sub, err := c.App.Cloud().GetSubscription(c.AppContext.Session().UserId)
	if err != nil {
		c.Err = model.NewAppError("Api4.sendAdminUpgradeRequestEmail", "api.cloud.request_error", nil, err.Error(), http.StatusInternalServerError)
		return
	}

	if appErr = c.App.SendAdminUpgradeRequestEmail(user.Username, sub, model.InviteLimitation); appErr != nil {
		c.Err = model.NewAppError("Api4.sendAdminUpgradeRequestEmail", appErr.Id, nil, appErr.Error(), appErr.StatusCode)
		return
	}

	ReturnStatusOK(w)
}

func sendAdminUpgradeRequestEmailOnJoin(c *Context, w http.ResponseWriter, r *http.Request) {
	if c.App.Srv().License() == nil || !*c.App.Srv().License().Features.Cloud {
		c.Err = model.NewAppError("Api4.sendAdminUpgradeRequestEmailOnJoin", "api.cloud.license_error", nil, "", http.StatusNotImplemented)
		return
	}

	sub, err := c.App.Cloud().GetSubscription("")
	if err != nil {
		c.Err = model.NewAppError("Api4.sendAdminUpgradeRequestEmailOnJoin", "api.cloud.request_error", nil, err.Error(), http.StatusInternalServerError)
		return
	}

	if appErr := c.App.SendAdminUpgradeRequestEmail("", sub, model.JoinLimitation); appErr != nil {
		c.Err = model.NewAppError("Api4.sendAdminUpgradeRequestEmail", appErr.Id, nil, appErr.Error(), appErr.StatusCode)
		return
	}

	ReturnStatusOK(w)
}<|MERGE_RESOLUTION|>--- conflicted
+++ resolved
@@ -91,27 +91,25 @@
 	var subscriptionChange *model.SubscriptionChange
 	if err = json.Unmarshal(bodyBytes, &subscriptionChange); err != nil {
 		c.Err = model.NewAppError("Api4.changeSubscription", "api.cloud.app_error", nil, err.Error(), http.StatusBadRequest)
-<<<<<<< HEAD
-=======
-		return
->>>>>>> de5efdb8
+		return
 	}
 
 	currentSubscription, appErr := c.App.Cloud().GetSubscription(c.AppContext.Session().UserId)
 	if appErr != nil {
 		c.Err = model.NewAppError("Api4.changeSubscription", "api.cloud.app_error", nil, appErr.Error(), http.StatusInternalServerError)
-<<<<<<< HEAD
 		return
 	}
 
 	changedSub, err := c.App.Cloud().ChangeSubscription(c.AppContext.Session().UserId, currentSubscription.ID, subscriptionChange)
 	if err != nil {
 		c.Err = model.NewAppError("Api4.changeSubscription", "api.cloud.app_error", nil, err.Error(), http.StatusInternalServerError)
+		return
 	}
 
 	json, err := json.Marshal(changedSub)
 	if err != nil {
 		c.Err = model.NewAppError("Api4.changeSubscription", "api.cloud.app_error", nil, err.Error(), http.StatusInternalServerError)
+		return
 	}
 
 	w.Write(json)
@@ -124,33 +122,6 @@
 		return
 	}
 
-=======
-		return
-	}
-
-	changedSub, err := c.App.Cloud().ChangeSubscription(c.AppContext.Session().UserId, currentSubscription.ID, subscriptionChange)
-	if err != nil {
-		c.Err = model.NewAppError("Api4.changeSubscription", "api.cloud.app_error", nil, err.Error(), http.StatusInternalServerError)
-		return
-	}
-
-	json, err := json.Marshal(changedSub)
-	if err != nil {
-		c.Err = model.NewAppError("Api4.changeSubscription", "api.cloud.app_error", nil, err.Error(), http.StatusInternalServerError)
-		return
-	}
-
-	w.Write(json)
-}
-
-func getSubscriptionStats(c *Context, w http.ResponseWriter, r *http.Request) {
-	s, err := c.App.GetSubscriptionStats()
-	if err != nil {
-		c.Err = err
-		return
-	}
-
->>>>>>> de5efdb8
 	stats, _ := json.Marshal(s)
 
 	w.Write([]byte(string(stats)))

--- conflicted
+++ resolved
@@ -136,12 +136,8 @@
 	channel := th.CreateChannelWithClientAndTeam(th.SystemAdminClient, model.ChannelTypeOpen, team.Id)
 
 	hook = &model.IncomingWebhook{ChannelId: channel.Id}
-<<<<<<< HEAD
-	rhook, resp, err := th.Client.CreateIncomingWebhook(hook)
-	require.Error(t, err)
-=======
-	_, resp = th.Client.CreateIncomingWebhook(hook)
->>>>>>> 16c2925b
+	_, resp, err := th.Client.CreateIncomingWebhook(hook)
+	require.Error(t, err)
 	CheckForbiddenStatus(t, resp)
 }
 
@@ -960,12 +956,8 @@
 	channel := th.CreateChannelWithClientAndTeam(th.SystemAdminClient, model.ChannelTypeOpen, team.Id)
 
 	hook2 := &model.IncomingWebhook{Id: rhook.Id, ChannelId: channel.Id}
-<<<<<<< HEAD
-	rhook, resp, err := th.Client.UpdateIncomingWebhook(hook2)
-	require.Error(t, err)
-=======
-	_, resp = th.Client.UpdateIncomingWebhook(hook2)
->>>>>>> 16c2925b
+	_, resp, err := th.Client.UpdateIncomingWebhook(hook2)
+	require.Error(t, err)
 	CheckBadRequestStatus(t, resp)
 }
 
@@ -1234,12 +1226,8 @@
 	channel := th.CreateChannelWithClientAndTeam(th.SystemAdminClient, model.ChannelTypeOpen, team.Id)
 
 	hook2 := &model.OutgoingWebhook{Id: rhook.Id, ChannelId: channel.Id}
-<<<<<<< HEAD
-	rhook, resp, err := th.Client.UpdateOutgoingWebhook(hook2)
-	require.Error(t, err)
-=======
-	_, resp = th.Client.UpdateOutgoingWebhook(hook2)
->>>>>>> 16c2925b
+	_, resp, err := th.Client.UpdateOutgoingWebhook(hook2)
+	require.Error(t, err)
 	CheckForbiddenStatus(t, resp)
 }
 

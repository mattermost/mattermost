--- conflicted
+++ resolved
@@ -127,21 +127,11 @@
 			assert.Equal(t, 32, len(th.App.PostActionCookieSecret()))
 			post = model.AddPostActionCookies(post, th.App.PostActionCookieSecret())
 
-<<<<<<< HEAD
-			ok, resp, err := client.DoPostActionWithCookie(post.Id, test.Action.Id, "", test.Action.Cookie)
-			require.NotNil(t, resp)
-			if test.ExpectedSucess {
-				assert.True(t, ok)
-				assert.NoError(t, err)
-			} else {
-				assert.False(t, ok)
-=======
 			resp, err := client.DoPostActionWithCookie(post.Id, test.Action.Id, "", test.Action.Cookie)
 			require.NotNil(t, resp)
 			if test.ExpectedSucess {
 				assert.NoError(t, err)
 			} else {
->>>>>>> a8ca5c42
 				assert.Error(t, err)
 			}
 			assert.Equal(t, test.ExpectedStatusCode, resp.StatusCode)
@@ -183,77 +173,41 @@
 		},
 	}
 
-<<<<<<< HEAD
-	pass, _, err := client.OpenInteractiveDialog(request)
-	require.NoError(t, err)
-	assert.True(t, pass)
-
-	// Should fail on bad trigger ID
-	request.TriggerId = "junk"
-	pass, resp, err := client.OpenInteractiveDialog(request)
-=======
 	_, err := client.OpenInteractiveDialog(request)
 	require.NoError(t, err)
 
 	// Should fail on bad trigger ID
 	request.TriggerId = "junk"
 	resp, err := client.OpenInteractiveDialog(request)
->>>>>>> a8ca5c42
 	require.Error(t, err)
 	CheckBadRequestStatus(t, resp)
 
 	// URL is required
 	request.TriggerId = triggerId
 	request.URL = ""
-<<<<<<< HEAD
-	pass, resp, err = client.OpenInteractiveDialog(request)
-=======
 	resp, err = client.OpenInteractiveDialog(request)
->>>>>>> a8ca5c42
 	require.Error(t, err)
 	CheckBadRequestStatus(t, resp)
 
 	// Should pass with markdown formatted introduction text
 	request.URL = "http://localhost:8065"
 	request.Dialog.IntroductionText = "**Some** _introduction text"
-<<<<<<< HEAD
-	pass, _, err = client.OpenInteractiveDialog(request)
-	require.NoError(t, err)
-	assert.True(t, pass)
+	_, err = client.OpenInteractiveDialog(request)
+	require.NoError(t, err)
 
 	// Should pass with empty introduction text
 	request.Dialog.IntroductionText = ""
-	pass, _, err = client.OpenInteractiveDialog(request)
-	require.NoError(t, err)
-	assert.True(t, pass)
+	_, err = client.OpenInteractiveDialog(request)
+	require.NoError(t, err)
 
 	// Should pass with no elements
 	request.Dialog.Elements = nil
-	pass, _, err = client.OpenInteractiveDialog(request)
-	require.NoError(t, err)
-	assert.True(t, pass)
+	_, err = client.OpenInteractiveDialog(request)
+	require.NoError(t, err)
+
 	request.Dialog.Elements = []model.DialogElement{}
-	pass, _, err = client.OpenInteractiveDialog(request)
-	require.NoError(t, err)
-	assert.True(t, pass)
-=======
-	_, err = client.OpenInteractiveDialog(request)
-	require.NoError(t, err)
-
-	// Should pass with empty introduction text
-	request.Dialog.IntroductionText = ""
-	_, err = client.OpenInteractiveDialog(request)
-	require.NoError(t, err)
-
-	// Should pass with no elements
-	request.Dialog.Elements = nil
-	_, err = client.OpenInteractiveDialog(request)
-	require.NoError(t, err)
-
-	request.Dialog.Elements = []model.DialogElement{}
-	_, err = client.OpenInteractiveDialog(request)
-	require.NoError(t, err)
->>>>>>> a8ca5c42
+	_, err = client.OpenInteractiveDialog(request)
+	require.NoError(t, err)
 }
 
 func TestSubmitDialog(t *testing.T) {

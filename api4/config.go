// Copyright (c) 2015-present Mattermost, Inc. All Rights Reserved.
// See LICENSE.txt for license information.

package api4

import (
	"encoding/json"
	"fmt"
	"net/http"
	"reflect"
	"strings"

	"github.com/mattermost/mattermost-server/v6/audit"
	"github.com/mattermost/mattermost-server/v6/config"
	"github.com/mattermost/mattermost-server/v6/model"
	"github.com/mattermost/mattermost-server/v6/shared/mlog"
	"github.com/mattermost/mattermost-server/v6/utils"
)

var writeFilter func(c *Context, structField reflect.StructField) bool
var readFilter func(c *Context, structField reflect.StructField) bool
var permissionMap map[string]*model.Permission

type filterType string

const (
	FilterTypeWrite filterType = "write"
	FilterTypeRead  filterType = "read"
)

func (api *API) InitConfig() {
	api.BaseRoutes.APIRoot.Handle("/config", api.APISessionRequired(getConfig)).Methods("GET")
	api.BaseRoutes.APIRoot.Handle("/config", api.APISessionRequired(updateConfig)).Methods("PUT")
	api.BaseRoutes.APIRoot.Handle("/config/patch", api.APISessionRequired(patchConfig)).Methods("PUT")
	api.BaseRoutes.APIRoot.Handle("/config/reload", api.APISessionRequired(configReload)).Methods("POST")
	api.BaseRoutes.APIRoot.Handle("/config/client", api.APIHandler(getClientConfig)).Methods("GET")
	api.BaseRoutes.APIRoot.Handle("/config/environment", api.APISessionRequired(getEnvironmentConfig)).Methods("GET")
}

func init() {
	writeFilter = makeFilterConfigByPermission(FilterTypeWrite)
	readFilter = makeFilterConfigByPermission(FilterTypeRead)
	permissionMap = map[string]*model.Permission{}
	for _, p := range model.AllPermissions {
		permissionMap[p.Id] = p
	}
}

func getConfig(c *Context, w http.ResponseWriter, r *http.Request) {
	if !c.App.SessionHasPermissionToAny(*c.AppContext.Session(), model.SysconsoleReadPermissions) {
		c.SetPermissionError(model.SysconsoleReadPermissions...)
		return
	}

	auditRec := c.MakeAuditRecord("getConfig", audit.Fail)
	defer c.LogAuditRec(auditRec)

	cfg, err := config.Merge(&model.Config{}, c.App.GetSanitizedConfig(), &utils.MergeConfig{
		StructFieldFilter: func(structField reflect.StructField, base, patch reflect.Value) bool {
			return readFilter(c, structField)
		},
	})
	if err != nil {
		c.Err = model.NewAppError("getConfig", "api.config.get_config.restricted_merge.app_error", nil, err.Error(), http.StatusInternalServerError)
	}

	auditRec.Success()

	w.Header().Set("Cache-Control", "no-cache, no-store, must-revalidate")
	if c.App.Channels().License() != nil && *c.App.Channels().License().Features.Cloud {
		js, jsonErr := cfg.ToJSONFiltered(model.ConfigAccessTagType, model.ConfigAccessTagCloudRestrictable)
		if jsonErr != nil {
			c.Err = model.NewAppError("getConfig", "api.marshal_error", nil, jsonErr.Error(), http.StatusInternalServerError)
			return
		}
		w.Write(js)
		return
	}
	if err := json.NewEncoder(w).Encode(cfg); err != nil {
		mlog.Warn("Error while writing response", mlog.Err(err))
	}
}

func configReload(c *Context, w http.ResponseWriter, r *http.Request) {
	auditRec := c.MakeAuditRecord("configReload", audit.Fail)
	defer c.LogAuditRec(auditRec)

	if !c.App.SessionHasPermissionTo(*c.AppContext.Session(), model.PermissionReloadConfig) {
		c.SetPermissionError(model.PermissionReloadConfig)
		return
	}

	if !c.AppContext.Session().IsUnrestricted() && *c.App.Config().ExperimentalSettings.RestrictSystemAdmin {
		c.Err = model.NewAppError("configReload", "api.restricted_system_admin", nil, "", http.StatusBadRequest)
		return
	}

	if err := c.App.ReloadConfig(); err != nil {
		c.Err = model.NewAppError("configReload", "api.config.reload_config.app_error", nil, err.Error(), http.StatusInternalServerError)
		return
	}

	auditRec.Success()

	w.Header().Set("Cache-Control", "no-cache, no-store, must-revalidate")
	ReturnStatusOK(w)
}

func updateConfig(c *Context, w http.ResponseWriter, r *http.Request) {
	cfg := model.ConfigFromJSON(r.Body)
	if cfg == nil {
		c.SetInvalidParam("config")
		return
	}

	auditRec := c.MakeAuditRecord("updateConfig", audit.Fail)
	defer c.LogAuditRec(auditRec)

	cfg.SetDefaults()

	if !c.App.SessionHasPermissionToAny(*c.AppContext.Session(), model.SysconsoleWritePermissions) {
		c.SetPermissionError(model.SysconsoleWritePermissions...)
		return
	}

	appCfg := c.App.Config()
	if *appCfg.ServiceSettings.SiteURL != "" && *cfg.ServiceSettings.SiteURL == "" {
		c.Err = model.NewAppError("updateConfig", "api.config.update_config.clear_siteurl.app_error", nil, "", http.StatusBadRequest)
		return
	}

	var err1 error
	cfg, err1 = config.Merge(appCfg, cfg, &utils.MergeConfig{
		StructFieldFilter: func(structField reflect.StructField, base, patch reflect.Value) bool {
			return writeFilter(c, structField)
		},
	})
	if err1 != nil {
		c.Err = model.NewAppError("updateConfig", "api.config.update_config.restricted_merge.app_error", nil, err1.Error(), http.StatusInternalServerError)
	}

	// Do not allow plugin uploads to be toggled through the API
	*cfg.PluginSettings.EnableUploads = *appCfg.PluginSettings.EnableUploads

	// Do not allow certificates to be changed through the API
	// This shallow-copies the slice header. So be careful if there are concurrent
	// modifications to the slice.
	cfg.PluginSettings.SignaturePublicKeyFiles = appCfg.PluginSettings.SignaturePublicKeyFiles

	// Do not allow marketplace URL to be toggled through the API if EnableUploads are disabled.
	if cfg.PluginSettings.EnableUploads != nil && !*appCfg.PluginSettings.EnableUploads {
		*cfg.PluginSettings.MarketplaceURL = *appCfg.PluginSettings.MarketplaceURL
	}

	if err := c.App.CheckFreemiumLimitsForConfigSave(appCfg, cfg); err != nil {
		c.Err = err
		return
	}

	// There are some settings that cannot be changed in a cloud env
	if c.App.Channels().License() != nil && *c.App.Channels().License().Features.Cloud {
		diffs, diffErr := config.DiffTags(appCfg, cfg, "access", "cloud_restrictable")
		if diffErr != nil {
			c.Err = model.NewAppError("updateConfig", "api.config.update_config.diff.app_error", nil, diffErr.Error(), http.StatusInternalServerError)
			return
		}
		if len(diffs) > 0 {
			c.Err = model.NewAppError("updateConfig", "api.config.update_config.not_allowed_security.app_error", map[string]interface{}{"Name": diffs[0].Path}, "", http.StatusForbidden)
			return
		}
	}

	c.App.HandleMessageExportConfig(cfg, appCfg)

	if err := cfg.IsValid(); err != nil {
		c.Err = err
		return
	}

	oldCfg, newCfg, err := c.App.SaveConfig(cfg, true)
	if err != nil {
		c.Err = err
		return
	}

	diffs, diffErr := config.Diff(oldCfg, newCfg)
	if diffErr != nil {
		c.Err = model.NewAppError("updateConfig", "api.config.update_config.diff.app_error", nil, diffErr.Error(), http.StatusInternalServerError)
		return
	}
	auditRec.AddMeta("diff", diffs.Sanitize())

	newCfg.Sanitize()

	cfg, mergeErr := config.Merge(&model.Config{}, newCfg, &utils.MergeConfig{
		StructFieldFilter: func(structField reflect.StructField, base, patch reflect.Value) bool {
			return readFilter(c, structField)
		},
	})
	if mergeErr != nil {
		c.Err = model.NewAppError("updateConfig", "api.config.update_config.restricted_merge.app_error", nil, err.Error(), http.StatusInternalServerError)
	}

	auditRec.Success()
	c.LogAudit("updateConfig")

	w.Header().Set("Cache-Control", "no-cache, no-store, must-revalidate")
	if c.App.Channels().License() != nil && *c.App.Channels().License().Features.Cloud {
		js, jsonErr := cfg.ToJSONFiltered(model.ConfigAccessTagType, model.ConfigAccessTagCloudRestrictable)
		if jsonErr != nil {
			c.Err = model.NewAppError("updateConfig", "api.marshal_error", nil, jsonErr.Error(), http.StatusInternalServerError)
			return
		}
		w.Write(js)
		return
	}

	if err := json.NewEncoder(w).Encode(cfg); err != nil {
		mlog.Warn("Error while writing response", mlog.Err(err))
	}
}

func getClientConfig(c *Context, w http.ResponseWriter, r *http.Request) {
	format := r.URL.Query().Get("format")

	if format == "" {
		c.Err = model.NewAppError("getClientConfig", "api.config.client.old_format.app_error", nil, "", http.StatusNotImplemented)
		return
	}

	if format != "old" {
		c.SetInvalidParam("format")
		return
	}

	var config map[string]string
	if c.AppContext.Session().UserId == "" {
		config = c.App.LimitedClientConfigWithComputed()
	} else {
		config = c.App.ClientConfigWithComputed()
	}

	w.Write([]byte(model.MapToJSON(config)))
}

func getEnvironmentConfig(c *Context, w http.ResponseWriter, r *http.Request) {
	// Only return the environment variables for the subsections which the client is
	// allowed to see
	envConfig := c.App.GetEnvironmentConfig(func(structField reflect.StructField) bool {
		return readFilter(c, structField)
	})

	w.Header().Set("Cache-Control", "no-cache, no-store, must-revalidate")
	w.Write([]byte(model.StringInterfaceToJSON(envConfig)))
}

func patchConfig(c *Context, w http.ResponseWriter, r *http.Request) {
	cfg := model.ConfigFromJSON(r.Body)
	if cfg == nil {
		c.SetInvalidParam("config")
		return
	}

	auditRec := c.MakeAuditRecord("patchConfig", audit.Fail)
	defer c.LogAuditRec(auditRec)

	if !c.App.SessionHasPermissionToAny(*c.AppContext.Session(), model.SysconsoleWritePermissions) {
		c.SetPermissionError(model.SysconsoleWritePermissions...)
		return
	}

	appCfg := c.App.Config()
	if *appCfg.ServiceSettings.SiteURL != "" && cfg.ServiceSettings.SiteURL != nil && *cfg.ServiceSettings.SiteURL == "" {
		c.Err = model.NewAppError("patchConfig", "api.config.update_config.clear_siteurl.app_error", nil, "", http.StatusBadRequest)
		return
	}

	filterFn := func(structField reflect.StructField, base, patch reflect.Value) bool {
		return writeFilter(c, structField)
	}

	// Do not allow plugin uploads to be toggled through the API
	if cfg.PluginSettings.EnableUploads != nil && *cfg.PluginSettings.EnableUploads != *appCfg.PluginSettings.EnableUploads {
		c.Err = model.NewAppError("patchConfig", "api.config.update_config.not_allowed_security.app_error", map[string]interface{}{"Name": "PluginSettings.EnableUploads"}, "", http.StatusForbidden)
		return
	}

	// Do not allow marketplace URL to be toggled if plugin uploads are disabled.
	if cfg.PluginSettings.MarketplaceURL != nil && cfg.PluginSettings.EnableUploads != nil {
		// Breaking it down to 2 conditions to make it simple.
		if *cfg.PluginSettings.MarketplaceURL != *appCfg.PluginSettings.MarketplaceURL && !*cfg.PluginSettings.EnableUploads {
			c.Err = model.NewAppError("patchConfig", "api.config.update_config.not_allowed_security.app_error", map[string]interface{}{"Name": "PluginSettings.MarketplaceURL"}, "", http.StatusForbidden)
			return
		}
	}

<<<<<<< HEAD
=======
	if err := c.App.CheckFreemiumLimitsForConfigSave(appCfg, cfg); err != nil {
		c.Err = err
		return
	}

	// There are some settings that cannot be changed in a cloud env
	if c.App.Channels().License() != nil && *c.App.Channels().License().Features.Cloud {
		if cfg.ComplianceSettings.Directory != nil && *appCfg.ComplianceSettings.Directory != *cfg.ComplianceSettings.Directory {
			c.Err = model.NewAppError("patchConfig", "api.config.update_config.not_allowed_security.app_error", map[string]interface{}{"Name": "ComplianceSettings.Directory"}, "", http.StatusForbidden)
			return
		}
	}

>>>>>>> 3391adb6
	if cfg.MessageExportSettings.EnableExport != nil {
		c.App.HandleMessageExportConfig(cfg, appCfg)
	}

	updatedCfg, mergeErr := config.Merge(appCfg, cfg, &utils.MergeConfig{
		StructFieldFilter: filterFn,
	})

	if mergeErr != nil {
		c.Err = model.NewAppError("patchConfig", "api.config.update_config.restricted_merge.app_error", nil, mergeErr.Error(), http.StatusInternalServerError)
		return
	}

	// There are some settings that cannot be changed in a cloud env
	if c.App.Channels().License() != nil && *c.App.Channels().License().Features.Cloud {
		diffs, diffErr := config.DiffTags(appCfg, updatedCfg, "access", "cloud_restrictable")
		if diffErr != nil {
			c.Err = model.NewAppError("patchConfig", "api.config.update_config.diff.app_error", nil, diffErr.Error(), http.StatusInternalServerError)
			return
		}
		if len(diffs) > 0 {
			c.Err = model.NewAppError("patchConfig", "api.config.update_config.not_allowed_security.app_error", map[string]interface{}{"Name": diffs[0].Path}, "", http.StatusForbidden)
			return
		}
	}

	err := updatedCfg.IsValid()
	if err != nil {
		c.Err = err
		return
	}

	oldCfg, newCfg, err := c.App.SaveConfig(updatedCfg, true)
	if err != nil {
		c.Err = err
		return
	}

	diffs, diffErr := config.Diff(oldCfg, newCfg)
	if diffErr != nil {
		c.Err = model.NewAppError("patchConfig", "api.config.patch_config.diff.app_error", nil, diffErr.Error(), http.StatusInternalServerError)
		return
	}
	auditRec.AddMeta("diff", diffs.Sanitize())

	newCfg.Sanitize()

	auditRec.Success()

	cfg, mergeErr = config.Merge(&model.Config{}, newCfg, &utils.MergeConfig{
		StructFieldFilter: func(structField reflect.StructField, base, patch reflect.Value) bool {
			return readFilter(c, structField)
		},
	})
	if mergeErr != nil {
		c.Err = model.NewAppError("patchConfig", "api.config.patch_config.restricted_merge.app_error", nil, err.Error(), http.StatusInternalServerError)
	}

	w.Header().Set("Cache-Control", "no-cache, no-store, must-revalidate")
	if c.App.Channels().License() != nil && *c.App.Channels().License().Features.Cloud {
		js, jsonErr := cfg.ToJSONFiltered(model.ConfigAccessTagType, model.ConfigAccessTagCloudRestrictable)
		if jsonErr != nil {
			c.Err = model.NewAppError("patchConfig", "api.marshal_error", nil, jsonErr.Error(), http.StatusInternalServerError)
			return
		}
		w.Write(js)
		return
	}

	if err := json.NewEncoder(w).Encode(cfg); err != nil {
		mlog.Warn("Error while writing response", mlog.Err(err))
	}
}

func makeFilterConfigByPermission(accessType filterType) func(c *Context, structField reflect.StructField) bool {
	return func(c *Context, structField reflect.StructField) bool {
		if structField.Type.Kind() == reflect.Struct {
			return true
		}

		tagPermissions := strings.Split(structField.Tag.Get("access"), ",")

		// If there are no access tag values and the role has manage_system, no need to continue
		// checking permissions.
		if len(tagPermissions) == 0 {
			if c.App.SessionHasPermissionTo(*c.AppContext.Session(), model.PermissionManageSystem) {
				return true
			}
		}

		// one iteration for write_restrictable value, it could be anywhere in the order of values
		for _, val := range tagPermissions {
			tagValue := strings.TrimSpace(val)
			if tagValue == "" {
				continue
			}
			// ConfigAccessTagWriteRestrictable trumps all other permissions
			if tagValue == model.ConfigAccessTagWriteRestrictable || tagValue == model.ConfigAccessTagCloudRestrictable {
				if *c.App.Config().ExperimentalSettings.RestrictSystemAdmin && accessType == FilterTypeWrite {
					return false
				}
				continue
			}
		}

		// another iteration for permissions checks of other tag values
		for _, val := range tagPermissions {
			tagValue := strings.TrimSpace(val)
			if tagValue == "" {
				continue
			}
			if tagValue == model.ConfigAccessTagWriteRestrictable {
				continue
			}
			if tagValue == model.ConfigAccessTagCloudRestrictable {
				continue
			}
			if tagValue == model.ConfigAccessTagAnySysConsoleRead && accessType == FilterTypeRead &&
				c.App.SessionHasPermissionToAny(*c.AppContext.Session(), model.SysconsoleReadPermissions) {
				return true
			}

			permissionID := fmt.Sprintf("sysconsole_%s_%s", accessType, tagValue)
			if permission, ok := permissionMap[permissionID]; ok {
				if c.App.SessionHasPermissionTo(*c.AppContext.Session(), permission) {
					return true
				}
			} else {
				mlog.Warn("Unrecognized config permissions tag value.", mlog.String("tag_value", permissionID))
			}
		}

		// with manage_system, default to allow, otherwise default not-allow
		return c.App.SessionHasPermissionTo(*c.AppContext.Session(), model.PermissionManageSystem)
	}
}<|MERGE_RESOLUTION|>--- conflicted
+++ resolved
@@ -294,22 +294,11 @@
 		}
 	}
 
-<<<<<<< HEAD
-=======
 	if err := c.App.CheckFreemiumLimitsForConfigSave(appCfg, cfg); err != nil {
 		c.Err = err
 		return
 	}
 
-	// There are some settings that cannot be changed in a cloud env
-	if c.App.Channels().License() != nil && *c.App.Channels().License().Features.Cloud {
-		if cfg.ComplianceSettings.Directory != nil && *appCfg.ComplianceSettings.Directory != *cfg.ComplianceSettings.Directory {
-			c.Err = model.NewAppError("patchConfig", "api.config.update_config.not_allowed_security.app_error", map[string]interface{}{"Name": "ComplianceSettings.Directory"}, "", http.StatusForbidden)
-			return
-		}
-	}
-
->>>>>>> 3391adb6
 	if cfg.MessageExportSettings.EnableExport != nil {
 		c.App.HandleMessageExportConfig(cfg, appCfg)
 	}

// Copyright (c) 2015-present Mattermost, Inc. All Rights Reserved.
// See LICENSE.txt for license information.

package api4

import (
	"bytes"
	"encoding/base64"
	"encoding/json"
	"fmt"
	"io/ioutil"
	"net/http"
	"net/http/httptest"
	"os"
	"path/filepath"
	"sort"
	"strings"
	"testing"
	"time"

	svg "github.com/h2non/go-is-svg"
	"github.com/stretchr/testify/assert"
	"github.com/stretchr/testify/require"

	"github.com/mattermost/mattermost-server/v6/model"
	"github.com/mattermost/mattermost-server/v6/plugin"
	"github.com/mattermost/mattermost-server/v6/testlib"
	"github.com/mattermost/mattermost-server/v6/utils/fileutils"
)

func TestPlugin(t *testing.T) {
	th := Setup(t)
	defer th.TearDown()

	th.TestForSystemAdminAndLocal(t, func(t *testing.T, client *model.Client4) {
		statesJson, err := json.Marshal(th.App.Config().PluginSettings.PluginStates)
		require.NoError(t, err)
		states := map[string]*model.PluginState{}
		json.Unmarshal(statesJson, &states)
		th.App.UpdateConfig(func(cfg *model.Config) {
			*cfg.PluginSettings.Enable = true
			*cfg.PluginSettings.EnableUploads = true
			*cfg.PluginSettings.AllowInsecureDownloadURL = true
		})

		path, _ := fileutils.FindDir("tests")
		tarData, err := ioutil.ReadFile(filepath.Join(path, "testplugin.tar.gz"))
		require.NoError(t, err)

		// Install from URL
		testServer := httptest.NewServer(http.HandlerFunc(func(res http.ResponseWriter, req *http.Request) {
			res.WriteHeader(http.StatusOK)
			res.Write(tarData)
		}))
		defer func() { testServer.Close() }()

		url := testServer.URL

<<<<<<< HEAD
		manifest, resp := client.InstallPluginFromURL(url, false)
		CheckNoError(t, resp)
		assert.Equal(t, "testplugin", manifest.Id)

		_, resp = client.InstallPluginFromURL(url, false)
		CheckBadRequestStatus(t, resp)

		manifest, resp = client.InstallPluginFromURL(url, true)
		CheckNoError(t, resp)
=======
		manifest, _, err := client.InstallPluginFromUrl(url, false)
		require.NoError(t, err)
		assert.Equal(t, "testplugin", manifest.Id)

		_, resp, err := client.InstallPluginFromUrl(url, false)
		require.Error(t, err)
		CheckBadRequestStatus(t, resp)

		manifest, _, err = client.InstallPluginFromUrl(url, true)
		require.NoError(t, err)
>>>>>>> 16d86400
		assert.Equal(t, "testplugin", manifest.Id)

		// Stored in File Store: Install Plugin from URL case
		pluginStored, appErr := th.App.FileExists("./plugins/" + manifest.Id + ".tar.gz")
		assert.Nil(t, appErr)
		assert.True(t, pluginStored)

		_, err = client.RemovePlugin(manifest.Id)
		require.NoError(t, err)

		t.Run("install plugin from URL with slow response time", func(t *testing.T) {
			if testing.Short() {
				t.Skip("skipping test to install plugin from a slow response server")
			}

			// Install from URL - slow server to simulate longer bundle download times
			slowTestServer := httptest.NewServer(http.HandlerFunc(func(res http.ResponseWriter, req *http.Request) {
				time.Sleep(60 * time.Second) // Wait longer than the previous default 30 seconds timeout
				res.WriteHeader(http.StatusOK)
				res.Write(tarData)
			}))
			defer func() { slowTestServer.Close() }()

<<<<<<< HEAD
			manifest, resp = client.InstallPluginFromURL(slowTestServer.URL, true)
			CheckNoError(t, resp)
=======
			manifest, _, err = client.InstallPluginFromUrl(slowTestServer.URL, true)
			require.NoError(t, err)
>>>>>>> 16d86400
			assert.Equal(t, "testplugin", manifest.Id)
		})

		th.App.RemovePlugin(manifest.Id)

		th.App.UpdateConfig(func(cfg *model.Config) { *cfg.PluginSettings.Enable = false })

<<<<<<< HEAD
		_, resp = client.InstallPluginFromURL(url, false)
=======
		_, resp, err = client.InstallPluginFromUrl(url, false)
		require.Error(t, err)
>>>>>>> 16d86400
		CheckNotImplementedStatus(t, resp)

		th.App.UpdateConfig(func(cfg *model.Config) { *cfg.PluginSettings.Enable = true })

<<<<<<< HEAD
		_, resp = th.Client.InstallPluginFromURL(url, false)
		CheckForbiddenStatus(t, resp)

		_, resp = client.InstallPluginFromURL("http://nodata", false)
=======
		_, resp, err = th.Client.InstallPluginFromUrl(url, false)
		require.Error(t, err)
		CheckForbiddenStatus(t, resp)

		_, resp, err = client.InstallPluginFromUrl("http://nodata", false)
		require.Error(t, err)
>>>>>>> 16d86400
		CheckBadRequestStatus(t, resp)

		th.App.UpdateConfig(func(cfg *model.Config) { *cfg.PluginSettings.AllowInsecureDownloadURL = false })

<<<<<<< HEAD
		_, resp = client.InstallPluginFromURL(url, false)
=======
		_, resp, err = client.InstallPluginFromUrl(url, false)
		require.Error(t, err)
>>>>>>> 16d86400
		CheckBadRequestStatus(t, resp)

		// Successful upload
		manifest, _, err = client.UploadPlugin(bytes.NewReader(tarData))
		require.NoError(t, err)

		th.App.UpdateConfig(func(cfg *model.Config) { *cfg.PluginSettings.EnableUploads = true })

		manifest, _, err = client.UploadPluginForced(bytes.NewReader(tarData))
		defer os.RemoveAll("plugins/testplugin")
		require.NoError(t, err)

		assert.Equal(t, "testplugin", manifest.Id)

		// Stored in File Store: Upload Plugin case
		pluginStored, appErr = th.App.FileExists("./plugins/" + manifest.Id + ".tar.gz")
		assert.Nil(t, appErr)
		assert.True(t, pluginStored)

		// Upload error cases
		_, resp, err = client.UploadPlugin(bytes.NewReader([]byte("badfile")))
		require.Error(t, err)
		CheckBadRequestStatus(t, resp)

		th.App.UpdateConfig(func(cfg *model.Config) { *cfg.PluginSettings.Enable = false })
		_, resp, err = client.UploadPlugin(bytes.NewReader(tarData))
		require.Error(t, err)
		CheckNotImplementedStatus(t, resp)

		th.App.UpdateConfig(func(cfg *model.Config) {
			*cfg.PluginSettings.Enable = true
			*cfg.PluginSettings.EnableUploads = false
		})
		_, resp, err = client.UploadPlugin(bytes.NewReader(tarData))
		require.Error(t, err)
		CheckNotImplementedStatus(t, resp)

<<<<<<< HEAD
		_, resp = client.InstallPluginFromURL(url, false)
=======
		_, resp, err = client.InstallPluginFromUrl(url, false)
		require.Error(t, err)
>>>>>>> 16d86400
		CheckNotImplementedStatus(t, resp)

		th.App.UpdateConfig(func(cfg *model.Config) { *cfg.PluginSettings.EnableUploads = true })
		_, resp, err = th.Client.UploadPlugin(bytes.NewReader(tarData))
		require.Error(t, err)
		CheckForbiddenStatus(t, resp)

		// Successful gets
		pluginsResp, _, err := client.GetPlugins()
		require.NoError(t, err)

		found := false
		for _, m := range pluginsResp.Inactive {
			if m.Id == manifest.Id {
				found = true
			}
		}

		assert.True(t, found)

		found = false
		for _, m := range pluginsResp.Active {
			if m.Id == manifest.Id {
				found = true
			}
		}

		assert.False(t, found)

		// Successful activate
		_, err = client.EnablePlugin(manifest.Id)
		require.NoError(t, err)

		pluginsResp, _, err = client.GetPlugins()
		require.NoError(t, err)

		found = false
		for _, m := range pluginsResp.Active {
			if m.Id == manifest.Id {
				found = true
			}
		}

		assert.True(t, found)

		// Activate error case
		resp, err = client.EnablePlugin("junk")
		require.Error(t, err)
		CheckNotFoundStatus(t, resp)

		resp, err = client.EnablePlugin("JUNK")
		require.Error(t, err)
		CheckNotFoundStatus(t, resp)

		// Successful deactivate
		_, err = client.DisablePlugin(manifest.Id)
		require.NoError(t, err)

		pluginsResp, _, err = client.GetPlugins()
		require.NoError(t, err)

		found = false
		for _, m := range pluginsResp.Inactive {
			if m.Id == manifest.Id {
				found = true
			}
		}

		assert.True(t, found)

		// Deactivate error case
		resp, err = client.DisablePlugin("junk")
		require.Error(t, err)
		CheckNotFoundStatus(t, resp)

		// Get error cases
		th.App.UpdateConfig(func(cfg *model.Config) { *cfg.PluginSettings.Enable = false })
		_, resp, err = client.GetPlugins()
		require.Error(t, err)
		CheckNotImplementedStatus(t, resp)

		th.App.UpdateConfig(func(cfg *model.Config) { *cfg.PluginSettings.Enable = true })
		_, resp, err = th.Client.GetPlugins()
		require.Error(t, err)
		CheckForbiddenStatus(t, resp)

		// Successful webapp get
		_, err = client.EnablePlugin(manifest.Id)
		require.NoError(t, err)

		manifests, _, err := th.Client.GetWebappPlugins()
		require.NoError(t, err)

		found = false
		for _, m := range manifests {
			if m.Id == manifest.Id {
				found = true
			}
		}

		assert.True(t, found)

		// Successful remove
		_, err = client.RemovePlugin(manifest.Id)
		require.NoError(t, err)

		// Remove error cases
		resp, err = client.RemovePlugin(manifest.Id)
		require.Error(t, err)
		CheckNotFoundStatus(t, resp)

		th.App.UpdateConfig(func(cfg *model.Config) { *cfg.PluginSettings.Enable = false })
		resp, err = client.RemovePlugin(manifest.Id)
		require.Error(t, err)
		CheckNotImplementedStatus(t, resp)

		th.App.UpdateConfig(func(cfg *model.Config) { *cfg.PluginSettings.Enable = true })
		resp, err = th.Client.RemovePlugin(manifest.Id)
		require.Error(t, err)
		CheckForbiddenStatus(t, resp)

		resp, err = client.RemovePlugin("bad.id")
		require.Error(t, err)
		CheckNotFoundStatus(t, resp)
	})
}

func TestNotifyClusterPluginEvent(t *testing.T) {
	th := Setup(t)
	defer th.TearDown()

	testCluster := &testlib.FakeClusterInterface{}
	th.Server.Cluster = testCluster

	th.App.UpdateConfig(func(cfg *model.Config) {
		*cfg.PluginSettings.Enable = true
		*cfg.PluginSettings.EnableUploads = true
	})

	path, _ := fileutils.FindDir("tests")
	tarData, err := ioutil.ReadFile(filepath.Join(path, "testplugin.tar.gz"))
	require.NoError(t, err)

	testCluster.ClearMessages()

	// Successful upload
	manifest, _, err := th.SystemAdminClient.UploadPlugin(bytes.NewReader(tarData))
	require.NoError(t, err)
	require.Equal(t, "testplugin", manifest.Id)

	// Stored in File Store: Upload Plugin case
	expectedPath := filepath.Join("./plugins", manifest.Id) + ".tar.gz"
	pluginStored, appErr := th.App.FileExists(expectedPath)
	require.Nil(t, appErr)
	require.True(t, pluginStored)

	messages := testCluster.GetMessages()
	expectedPluginData := model.PluginEventData{
		Id: manifest.Id,
	}

	buf, _ := json.Marshal(expectedPluginData)
	expectedInstallMessage := &model.ClusterMessage{
		Event:            model.ClusterEventInstallPlugin,
		SendType:         model.ClusterSendReliable,
		WaitForAllToSend: true,
		Data:             buf,
	}
	actualMessages := findClusterMessages(model.ClusterEventInstallPlugin, messages)
	require.Equal(t, []*model.ClusterMessage{expectedInstallMessage}, actualMessages)

	// Upgrade
	testCluster.ClearMessages()
	manifest, _, err = th.SystemAdminClient.UploadPluginForced(bytes.NewReader(tarData))
	require.NoError(t, err)
	require.Equal(t, "testplugin", manifest.Id)

	// Successful remove
	webSocketClient, err := th.CreateWebSocketSystemAdminClient()
	require.NoError(t, err)
	webSocketClient.Listen()
	defer webSocketClient.Close()
	done := make(chan bool)
	go func() {
		for {
			select {
			case resp := <-webSocketClient.EventChannel:
				if resp.EventType() == model.WebsocketEventPluginStatusesChanged && len(resp.GetData()["plugin_statuses"].([]interface{})) == 0 {
					done <- true
					return
				}
			case <-time.After(5 * time.Second):
				done <- false
				return
			}
		}
	}()

	testCluster.ClearMessages()
	_, err = th.SystemAdminClient.RemovePlugin(manifest.Id)
	require.NoError(t, err)

	result := <-done
	require.True(t, result, "plugin_statuses_changed websocket event was not received")

	messages = testCluster.GetMessages()

	expectedRemoveMessage := &model.ClusterMessage{
		Event:            model.ClusterEventRemovePlugin,
		SendType:         model.ClusterSendReliable,
		WaitForAllToSend: true,
		Data:             buf,
	}
	actualMessages = findClusterMessages(model.ClusterEventRemovePlugin, messages)
	require.Equal(t, []*model.ClusterMessage{expectedRemoveMessage}, actualMessages)

	pluginStored, appErr = th.App.FileExists(expectedPath)
	require.Nil(t, appErr)
	require.False(t, pluginStored)
}

func TestDisableOnRemove(t *testing.T) {
	path, _ := fileutils.FindDir("tests")
	tarData, err := ioutil.ReadFile(filepath.Join(path, "testplugin.tar.gz"))
	require.NoError(t, err)

	testCases := []struct {
		Description string
		Upgrade     bool
	}{
		{
			"Remove without upgrading",
			false,
		},
		{
			"Remove after upgrading",
			true,
		},
	}

	th := Setup(t).InitBasic()
	defer th.TearDown()

	for _, tc := range testCases {
		t.Run(tc.Description, func(t *testing.T) {
			th.TestForSystemAdminAndLocal(t, func(t *testing.T, client *model.Client4) {
				th.App.UpdateConfig(func(cfg *model.Config) {
					*cfg.PluginSettings.Enable = true
					*cfg.PluginSettings.EnableUploads = true
				})

				// Upload
				manifest, _, err := client.UploadPlugin(bytes.NewReader(tarData))
				require.NoError(t, err)
				require.Equal(t, "testplugin", manifest.Id)

				// Check initial status
				pluginsResp, _, err := client.GetPlugins()
				require.NoError(t, err)
				require.Empty(t, pluginsResp.Active)
				require.Equal(t, pluginsResp.Inactive, []*model.PluginInfo{{
					Manifest: *manifest,
				}})

				// Enable plugin
				_, err = client.EnablePlugin(manifest.Id)
				require.NoError(t, err)

				// Confirm enabled status
				pluginsResp, _, err = client.GetPlugins()
				require.NoError(t, err)
				require.Empty(t, pluginsResp.Inactive)
				require.Equal(t, pluginsResp.Active, []*model.PluginInfo{{
					Manifest: *manifest,
				}})

				if tc.Upgrade {
					// Upgrade
					manifest, _, err = client.UploadPluginForced(bytes.NewReader(tarData))
					require.NoError(t, err)
					require.Equal(t, "testplugin", manifest.Id)

					// Plugin should remain active
					pluginsResp, _, err = client.GetPlugins()
					require.NoError(t, err)
					require.Empty(t, pluginsResp.Inactive)
					require.Equal(t, pluginsResp.Active, []*model.PluginInfo{{
						Manifest: *manifest,
					}})
				}

				// Remove plugin
				_, err = client.RemovePlugin(manifest.Id)
				require.NoError(t, err)

				// Plugin should have no status
				pluginsResp, _, err = client.GetPlugins()
				require.NoError(t, err)
				require.Empty(t, pluginsResp.Inactive)
				require.Empty(t, pluginsResp.Active)

				// Upload same plugin
				manifest, _, err = client.UploadPlugin(bytes.NewReader(tarData))
				require.NoError(t, err)
				require.Equal(t, "testplugin", manifest.Id)

				// Plugin should be inactive
				pluginsResp, _, err = client.GetPlugins()
				require.NoError(t, err)
				require.Empty(t, pluginsResp.Active)
				require.Equal(t, pluginsResp.Inactive, []*model.PluginInfo{{
					Manifest: *manifest,
				}})

				// Clean up
				_, err = client.RemovePlugin(manifest.Id)
				require.NoError(t, err)
			})
		})
	}
}

func TestGetMarketplacePlugins(t *testing.T) {
	th := Setup(t)
	defer th.TearDown()

	th.App.UpdateConfig(func(cfg *model.Config) {
		*cfg.PluginSettings.Enable = true
		*cfg.PluginSettings.EnableUploads = true
		*cfg.PluginSettings.EnableMarketplace = false
	})

	th.TestForSystemAdminAndLocal(t, func(t *testing.T, client *model.Client4) {
		th.App.UpdateConfig(func(cfg *model.Config) {
			*cfg.PluginSettings.EnableMarketplace = false
			*cfg.PluginSettings.MarketplaceURL = "invalid.com"
		})

		plugins, resp, err := client.GetMarketplacePlugins(&model.MarketplacePluginFilter{})
		require.Error(t, err)
		CheckNotImplementedStatus(t, resp)
		require.Nil(t, plugins)
	}, "marketplace disabled")

	th.TestForSystemAdminAndLocal(t, func(t *testing.T, client *model.Client4) {
		th.App.UpdateConfig(func(cfg *model.Config) {
			*cfg.PluginSettings.EnableMarketplace = true
			*cfg.PluginSettings.MarketplaceURL = "invalid.com"
		})

		plugins, resp, err := client.GetMarketplacePlugins(&model.MarketplacePluginFilter{})
		require.Error(t, err)
		CheckInternalErrorStatus(t, resp)
		require.Nil(t, plugins)
	}, "no server")

	t.Run("no permission", func(t *testing.T) {
		th.App.UpdateConfig(func(cfg *model.Config) {
			*cfg.PluginSettings.EnableMarketplace = true
			*cfg.PluginSettings.MarketplaceURL = "invalid.com"
		})

		plugins, resp, err := th.Client.GetMarketplacePlugins(&model.MarketplacePluginFilter{})
		require.Error(t, err)
		CheckForbiddenStatus(t, resp)
		require.Nil(t, plugins)
	})

	th.TestForSystemAdminAndLocal(t, func(t *testing.T, client *model.Client4) {
		testServer := httptest.NewServer(http.HandlerFunc(func(res http.ResponseWriter, req *http.Request) {
			res.WriteHeader(http.StatusOK)
			json, err := json.Marshal([]*model.MarketplacePlugin{})
			require.NoError(t, err)
			res.Write(json)
		}))
		defer func() { testServer.Close() }()

		th.App.UpdateConfig(func(cfg *model.Config) {
			*cfg.PluginSettings.EnableMarketplace = true
			*cfg.PluginSettings.MarketplaceURL = testServer.URL
		})

		plugins, _, err := client.GetMarketplacePlugins(&model.MarketplacePluginFilter{})
		require.NoError(t, err)
		require.Empty(t, plugins)
	}, "empty response from server")

	th.TestForSystemAdminAndLocal(t, func(t *testing.T, client *model.Client4) {
		testServer := httptest.NewServer(http.HandlerFunc(func(res http.ResponseWriter, req *http.Request) {
			serverVersion, ok := req.URL.Query()["server_version"]
			require.True(t, ok)
			require.Len(t, serverVersion, 1)
			require.Equal(t, model.CurrentVersion, serverVersion[0])
			require.NotEqual(t, 0, len(serverVersion[0]))

			res.WriteHeader(http.StatusOK)
			json, err := json.Marshal([]*model.MarketplacePlugin{})
			require.NoError(t, err)
			res.Write(json)
		}))
		defer func() { testServer.Close() }()

		th.App.UpdateConfig(func(cfg *model.Config) {
			*cfg.PluginSettings.EnableMarketplace = true
			*cfg.PluginSettings.MarketplaceURL = testServer.URL
		})

		plugins, _, err := client.GetMarketplacePlugins(&model.MarketplacePluginFilter{})
		require.NoError(t, err)
		require.Empty(t, plugins)
	}, "verify server version is passed through")

	th.TestForSystemAdminAndLocal(t, func(t *testing.T, client *model.Client4) {
		testServer := httptest.NewServer(http.HandlerFunc(func(res http.ResponseWriter, req *http.Request) {
			licenseType, ok := req.URL.Query()["enterprise_plugins"]
			require.True(t, ok)
			require.Len(t, licenseType, 1)
			require.Equal(t, "false", licenseType[0])

			res.WriteHeader(http.StatusOK)
			json, err := json.Marshal([]*model.MarketplacePlugin{})
			require.NoError(t, err)
			res.Write(json)
		}))
		defer func() { testServer.Close() }()

		th.App.UpdateConfig(func(cfg *model.Config) {
			*cfg.PluginSettings.EnableMarketplace = true
			*cfg.PluginSettings.MarketplaceURL = testServer.URL
		})

		plugins, _, err := client.GetMarketplacePlugins(&model.MarketplacePluginFilter{})
		require.NoError(t, err)
		require.Empty(t, plugins)
	}, "verify EnterprisePlugins is false for TE")

	th.TestForSystemAdminAndLocal(t, func(t *testing.T, client *model.Client4) {
		testServer := httptest.NewServer(http.HandlerFunc(func(res http.ResponseWriter, req *http.Request) {
			licenseType, ok := req.URL.Query()["enterprise_plugins"]
			require.True(t, ok)
			require.Len(t, licenseType, 1)
			require.Equal(t, "false", licenseType[0])

			res.WriteHeader(http.StatusOK)
			json, err := json.Marshal([]*model.MarketplacePlugin{})
			require.NoError(t, err)
			res.Write(json)
		}))
		defer func() { testServer.Close() }()

		th.App.UpdateConfig(func(cfg *model.Config) {
			*cfg.PluginSettings.EnableMarketplace = true
			*cfg.PluginSettings.MarketplaceURL = testServer.URL
		})

		l := model.NewTestLicense()
		// model.NewTestLicense generates a E20 license
		*l.Features.EnterprisePlugins = false
		th.App.Srv().SetLicense(l)

		plugins, _, err := client.GetMarketplacePlugins(&model.MarketplacePluginFilter{})
		require.NoError(t, err)
		require.Empty(t, plugins)
	}, "verify EnterprisePlugins is false for E10")

	th.TestForSystemAdminAndLocal(t, func(t *testing.T, client *model.Client4) {
		testServer := httptest.NewServer(http.HandlerFunc(func(res http.ResponseWriter, req *http.Request) {
			licenseType, ok := req.URL.Query()["enterprise_plugins"]
			require.True(t, ok)
			require.Len(t, licenseType, 1)
			require.Equal(t, "true", licenseType[0])

			res.WriteHeader(http.StatusOK)
			json, err := json.Marshal([]*model.MarketplacePlugin{})
			require.NoError(t, err)
			res.Write(json)
		}))
		defer func() { testServer.Close() }()

		th.App.UpdateConfig(func(cfg *model.Config) {
			*cfg.PluginSettings.EnableMarketplace = true
			*cfg.PluginSettings.MarketplaceURL = testServer.URL
		})

		th.App.Srv().SetLicense(model.NewTestLicense("enterprise_plugins"))

		plugins, _, err := client.GetMarketplacePlugins(&model.MarketplacePluginFilter{})
		require.NoError(t, err)
		require.Empty(t, plugins)
	}, "verify EnterprisePlugins is true for E20")

	th.TestForSystemAdminAndLocal(t, func(t *testing.T, client *model.Client4) {
		testServer := httptest.NewServer(http.HandlerFunc(func(res http.ResponseWriter, req *http.Request) {
			cloud, ok := req.URL.Query()["cloud"]
			require.True(t, ok)
			require.Len(t, cloud, 1)
			require.Equal(t, "false", cloud[0])

			res.WriteHeader(http.StatusOK)
			json, err := json.Marshal([]*model.MarketplacePlugin{})
			require.NoError(t, err)
			res.Write(json)
		}))
		defer func() { testServer.Close() }()

		th.App.UpdateConfig(func(cfg *model.Config) {
			*cfg.PluginSettings.EnableMarketplace = true
			*cfg.PluginSettings.MarketplaceURL = testServer.URL
		})

		plugins, _, err := client.GetMarketplacePlugins(&model.MarketplacePluginFilter{})
		require.NoError(t, err)
		require.Empty(t, plugins)
	}, "verify EnterprisePlugins is false if there is no license")

	th.TestForSystemAdminAndLocal(t, func(t *testing.T, client *model.Client4) {
		testServer := httptest.NewServer(http.HandlerFunc(func(res http.ResponseWriter, req *http.Request) {
			cloud, ok := req.URL.Query()["cloud"]
			require.True(t, ok)
			require.Len(t, cloud, 1)
			require.Equal(t, "true", cloud[0])

			res.WriteHeader(http.StatusOK)
			json, err := json.Marshal([]*model.MarketplacePlugin{})
			require.NoError(t, err)
			res.Write(json)
		}))
		defer func() { testServer.Close() }()

		th.App.UpdateConfig(func(cfg *model.Config) {
			*cfg.PluginSettings.EnableMarketplace = true
			*cfg.PluginSettings.MarketplaceURL = testServer.URL
		})

		th.App.Srv().SetLicense(model.NewTestLicense("cloud"))

		plugins, _, err := client.GetMarketplacePlugins(&model.MarketplacePluginFilter{})
		require.NoError(t, err)
		require.Empty(t, plugins)
	}, "verify Cloud is true for cloud license")
}

func TestGetInstalledMarketplacePlugins(t *testing.T) {
	samplePlugins := []*model.MarketplacePlugin{
		{
			BaseMarketplacePlugin: &model.BaseMarketplacePlugin{
				HomepageURL: "https://example.com/mattermost/mattermost-plugin-nps",
				IconData:    "https://example.com/icon.svg",
				DownloadURL: "https://example.com/mattermost/mattermost-plugin-nps/releases/download/v1.0.4/com.mattermost.nps-1.0.4.tar.gz",
				Labels: []model.MarketplaceLabel{
					{
						Name:        "someName",
						Description: "some Description",
					},
				},
				Manifest: &model.Manifest{
					Id:               "com.mattermost.nps",
					Name:             "User Satisfaction Surveys",
					Description:      "This plugin sends quarterly user satisfaction surveys to gather feedback and help improve Mattermost.",
					Version:          "1.0.4",
					MinServerVersion: "5.14.0",
				},
			},
			InstalledVersion: "",
		},
	}

	path, _ := fileutils.FindDir("tests")
	tarData, err := ioutil.ReadFile(filepath.Join(path, "testplugin.tar.gz"))
	require.NoError(t, err)

	t.Run("marketplace client returns not-installed plugin", func(t *testing.T) {
		th := Setup(t)
		defer th.TearDown()

		testServer := httptest.NewServer(http.HandlerFunc(func(res http.ResponseWriter, req *http.Request) {
			res.WriteHeader(http.StatusOK)
			json, err := json.Marshal(samplePlugins)
			require.NoError(t, err)
			res.Write(json)
		}))
		defer func() { testServer.Close() }()

		th.App.UpdateConfig(func(cfg *model.Config) {
			*cfg.PluginSettings.Enable = true
			*cfg.PluginSettings.EnableUploads = true
			*cfg.PluginSettings.EnableMarketplace = true
			*cfg.PluginSettings.MarketplaceURL = testServer.URL
		})

		plugins, _, err := th.SystemAdminClient.GetMarketplacePlugins(&model.MarketplacePluginFilter{})
		require.NoError(t, err)
		require.Equal(t, samplePlugins, plugins)

		manifest, _, err := th.SystemAdminClient.UploadPlugin(bytes.NewReader(tarData))
		require.NoError(t, err)

		testIcon, err := ioutil.ReadFile(filepath.Join(path, "test.svg"))
		require.NoError(t, err)
		require.True(t, svg.Is(testIcon))
		testIconData := fmt.Sprintf("data:image/svg+xml;base64,%s", base64.StdEncoding.EncodeToString(testIcon))

		expectedPlugins := append(samplePlugins, &model.MarketplacePlugin{
			BaseMarketplacePlugin: &model.BaseMarketplacePlugin{
				HomepageURL:     "https://example.com/homepage",
				IconData:        testIconData,
				DownloadURL:     "",
				ReleaseNotesURL: "https://example.com/releases/v0.0.1",
				Labels: []model.MarketplaceLabel{{
					Name:        "Local",
					Description: "This plugin is not listed in the marketplace",
				}},
				Manifest: manifest,
			},
			InstalledVersion: manifest.Version,
		})
		sort.SliceStable(expectedPlugins, func(i, j int) bool {
			return strings.ToLower(expectedPlugins[i].Manifest.Name) < strings.ToLower(expectedPlugins[j].Manifest.Name)
		})

		plugins, _, err = th.SystemAdminClient.GetMarketplacePlugins(&model.MarketplacePluginFilter{})
		require.NoError(t, err)
		require.Equal(t, expectedPlugins, plugins)

		_, err = th.SystemAdminClient.RemovePlugin(manifest.Id)
		require.NoError(t, err)

		plugins, _, err = th.SystemAdminClient.GetMarketplacePlugins(&model.MarketplacePluginFilter{})
		require.NoError(t, err)
		require.Equal(t, samplePlugins, plugins)
	})

	t.Run("marketplace client returns installed plugin", func(t *testing.T) {
		th := Setup(t)
		defer th.TearDown()

		th.App.UpdateConfig(func(cfg *model.Config) {
			*cfg.PluginSettings.Enable = true
			*cfg.PluginSettings.EnableUploads = true
			*cfg.PluginSettings.EnableMarketplace = true
		})

		manifest, _, err := th.SystemAdminClient.UploadPlugin(bytes.NewReader(tarData))
		require.NoError(t, err)

		newPlugin := &model.MarketplacePlugin{
			BaseMarketplacePlugin: &model.BaseMarketplacePlugin{
				HomepageURL: "HomepageURL",
				IconData:    "IconData",
				DownloadURL: "DownloadURL",
				Manifest:    manifest,
			},
			InstalledVersion: manifest.Version,
		}
		expectedPlugins := append(samplePlugins, newPlugin)
		sort.SliceStable(expectedPlugins, func(i, j int) bool {
			return strings.ToLower(expectedPlugins[i].Manifest.Name) < strings.ToLower(expectedPlugins[j].Manifest.Name)
		})

		testServer := httptest.NewServer(http.HandlerFunc(func(res http.ResponseWriter, req *http.Request) {
			res.WriteHeader(http.StatusOK)
			var out []byte
			out, err = json.Marshal([]*model.MarketplacePlugin{samplePlugins[0], newPlugin})
			require.NoError(t, err)
			res.Write(out)
		}))
		defer func() { testServer.Close() }()
		th.App.UpdateConfig(func(cfg *model.Config) {
			*cfg.PluginSettings.MarketplaceURL = testServer.URL
		})

		plugins, _, err := th.SystemAdminClient.GetMarketplacePlugins(&model.MarketplacePluginFilter{})
		require.NoError(t, err)
		require.Equal(t, expectedPlugins, plugins)

		_, err = th.SystemAdminClient.RemovePlugin(manifest.Id)
		require.NoError(t, err)

		plugins, _, err = th.SystemAdminClient.GetMarketplacePlugins(&model.MarketplacePluginFilter{})
		require.NoError(t, err)
		newPlugin.InstalledVersion = ""
		require.Equal(t, expectedPlugins, plugins)
	})
}

func TestSearchGetMarketplacePlugins(t *testing.T) {
	samplePlugins := []*model.MarketplacePlugin{
		{
			BaseMarketplacePlugin: &model.BaseMarketplacePlugin{
				HomepageURL: "example.com/mattermost/mattermost-plugin-nps",
				IconData:    "Cjxzdmcgdmlld0JveD0nMCAwIDEwNSA5MycgeG1sbnM9J2h0dHA6Ly93d3cudzMub3JnLzIwMDAvc3ZnJz4KPHBhdGggZD0nTTY2LDBoMzl2OTN6TTM4LDBoLTM4djkzek01MiwzNWwyNSw1OGgtMTZsLTgtMThoLTE4eicgZmlsbD0nI0VEMUMyNCcvPgo8L3N2Zz4K",
				DownloadURL: "example.com/mattermost/mattermost-plugin-nps/releases/download/v1.0.4/com.mattermost.nps-1.0.4.tar.gz",
				Manifest: &model.Manifest{
					Id:               "com.mattermost.nps",
					Name:             "User Satisfaction Surveys",
					Description:      "This plugin sends quarterly user satisfaction surveys to gather feedback and help improve Mattermost.",
					Version:          "1.0.4",
					MinServerVersion: "5.14.0",
				},
			},
			InstalledVersion: "",
		},
	}

	path, _ := fileutils.FindDir("tests")
	tarData, err := ioutil.ReadFile(filepath.Join(path, "testplugin.tar.gz"))
	require.NoError(t, err)

	tarDataV2, err := ioutil.ReadFile(filepath.Join(path, "testplugin2.tar.gz"))
	require.NoError(t, err)

	testIcon, err := ioutil.ReadFile(filepath.Join(path, "test.svg"))
	require.NoError(t, err)
	require.True(t, svg.Is(testIcon))
	testIconData := fmt.Sprintf("data:image/svg+xml;base64,%s", base64.StdEncoding.EncodeToString(testIcon))

	t.Run("search installed plugin", func(t *testing.T) {
		th := Setup(t).InitBasic()
		defer th.TearDown()

		testServer := httptest.NewServer(http.HandlerFunc(func(res http.ResponseWriter, req *http.Request) {
			res.WriteHeader(http.StatusOK)
			json, err := json.Marshal(samplePlugins)
			require.NoError(t, err)
			res.Write(json)
		}))
		defer func() { testServer.Close() }()

		th.App.UpdateConfig(func(cfg *model.Config) {
			*cfg.PluginSettings.Enable = true
			*cfg.PluginSettings.EnableUploads = true
			*cfg.PluginSettings.EnableMarketplace = true
			*cfg.PluginSettings.MarketplaceURL = testServer.URL
		})

		plugins, _, err := th.SystemAdminClient.GetMarketplacePlugins(&model.MarketplacePluginFilter{})
		require.NoError(t, err)
		require.Equal(t, samplePlugins, plugins)

		manifest, _, err := th.SystemAdminClient.UploadPlugin(bytes.NewReader(tarData))
		require.NoError(t, err)

		plugin1 := &model.MarketplacePlugin{
			BaseMarketplacePlugin: &model.BaseMarketplacePlugin{
				HomepageURL:     "https://example.com/homepage",
				IconData:        testIconData,
				DownloadURL:     "",
				ReleaseNotesURL: "https://example.com/releases/v0.0.1",
				Labels: []model.MarketplaceLabel{{
					Name:        "Local",
					Description: "This plugin is not listed in the marketplace",
				}},
				Manifest: manifest,
			},
			InstalledVersion: manifest.Version,
		}
		expectedPlugins := append(samplePlugins, plugin1)

		manifest, _, err = th.SystemAdminClient.UploadPlugin(bytes.NewReader(tarDataV2))
		require.NoError(t, err)

		plugin2 := &model.MarketplacePlugin{
			BaseMarketplacePlugin: &model.BaseMarketplacePlugin{
				IconData:        testIconData,
				HomepageURL:     "https://example.com/homepage",
				DownloadURL:     "",
				ReleaseNotesURL: "https://example.com/releases/v1.2.3",
				Labels: []model.MarketplaceLabel{{
					Name:        "Local",
					Description: "This plugin is not listed in the marketplace",
				}},
				Manifest: manifest,
			},
			InstalledVersion: manifest.Version,
		}
		expectedPlugins = append(expectedPlugins, plugin2)
		sort.SliceStable(expectedPlugins, func(i, j int) bool {
			return strings.ToLower(expectedPlugins[i].Manifest.Name) < strings.ToLower(expectedPlugins[j].Manifest.Name)
		})

		plugins, _, err = th.SystemAdminClient.GetMarketplacePlugins(&model.MarketplacePluginFilter{})
		require.NoError(t, err)
		require.Equal(t, expectedPlugins, plugins)

		// Search for plugins from the server
		plugins, _, err = th.SystemAdminClient.GetMarketplacePlugins(&model.MarketplacePluginFilter{Filter: "testplugin2"})
		require.NoError(t, err)
		require.Equal(t, []*model.MarketplacePlugin{plugin2}, plugins)

		plugins, _, err = th.SystemAdminClient.GetMarketplacePlugins(&model.MarketplacePluginFilter{Filter: "a second plugin"})
		require.NoError(t, err)
		require.Equal(t, []*model.MarketplacePlugin{plugin2}, plugins)

		plugins, _, err = th.SystemAdminClient.GetMarketplacePlugins(&model.MarketplacePluginFilter{Filter: "User Satisfaction Surveys"})
		require.NoError(t, err)
		require.Equal(t, samplePlugins, plugins)

		plugins, _, err = th.SystemAdminClient.GetMarketplacePlugins(&model.MarketplacePluginFilter{Filter: "NOFILTER"})
		require.NoError(t, err)
		require.Nil(t, plugins)

		// cleanup
		_, err = th.SystemAdminClient.RemovePlugin(plugin1.Manifest.Id)
		require.NoError(t, err)

		_, err = th.SystemAdminClient.RemovePlugin(plugin2.Manifest.Id)
		require.NoError(t, err)
	})
}

func TestGetLocalPluginInMarketplace(t *testing.T) {
	th := Setup(t)
	defer th.TearDown()

	samplePlugins := []*model.MarketplacePlugin{
		{
			BaseMarketplacePlugin: &model.BaseMarketplacePlugin{
				HomepageURL: "https://example.com/mattermost/mattermost-plugin-nps",
				IconData:    "https://example.com/icon.svg",
				DownloadURL: "www.github.com/example",
				Manifest: &model.Manifest{
					Id:               "testplugin2",
					Name:             "testplugin2",
					Description:      "a second plugin",
					Version:          "1.2.2",
					MinServerVersion: "",
				},
			},
			InstalledVersion: "",
		},
	}

	testServer := httptest.NewServer(http.HandlerFunc(func(res http.ResponseWriter, req *http.Request) {
		res.WriteHeader(http.StatusOK)
		json, err := json.Marshal([]*model.MarketplacePlugin{samplePlugins[0]})
		require.NoError(t, err)
		res.Write(json)
	}))
	defer testServer.Close()

	th.App.UpdateConfig(func(cfg *model.Config) {
		*cfg.PluginSettings.Enable = true
		*cfg.PluginSettings.EnableMarketplace = true
		*cfg.PluginSettings.MarketplaceURL = testServer.URL
	})

	t.Run("Get plugins with EnableRemoteMarketplace enabled", func(t *testing.T) {
		th.App.UpdateConfig(func(cfg *model.Config) {
			*cfg.PluginSettings.EnableRemoteMarketplace = true
		})

		plugins, _, err := th.SystemAdminClient.GetMarketplacePlugins(&model.MarketplacePluginFilter{})
		require.NoError(t, err)

		require.Len(t, plugins, len(samplePlugins))
		require.Equal(t, samplePlugins, plugins)
	})

	t.Run("get remote and local plugins", func(t *testing.T) {
		th.App.UpdateConfig(func(cfg *model.Config) {
			*cfg.PluginSettings.EnableRemoteMarketplace = true
			*cfg.PluginSettings.EnableUploads = true
		})

		// Upload one local plugin
		path, _ := fileutils.FindDir("tests")
		tarData, err := ioutil.ReadFile(filepath.Join(path, "testplugin.tar.gz"))
		require.NoError(t, err)

		manifest, _, err := th.SystemAdminClient.UploadPlugin(bytes.NewReader(tarData))
		require.NoError(t, err)

		plugins, _, err := th.SystemAdminClient.GetMarketplacePlugins(&model.MarketplacePluginFilter{})
		require.NoError(t, err)

		require.Len(t, plugins, 2)

		_, err = th.SystemAdminClient.RemovePlugin(manifest.Id)
		require.NoError(t, err)
	})

	t.Run("EnableRemoteMarketplace disabled", func(t *testing.T) {
		th.App.UpdateConfig(func(cfg *model.Config) {
			*cfg.PluginSettings.EnableRemoteMarketplace = false
			*cfg.PluginSettings.EnableUploads = true
		})

		// No marketplace plugins returned
		plugins, _, err := th.SystemAdminClient.GetMarketplacePlugins(&model.MarketplacePluginFilter{})
		require.NoError(t, err)

		require.Len(t, plugins, 0)

		// Upload one local plugin
		path, _ := fileutils.FindDir("tests")
		tarData, err := ioutil.ReadFile(filepath.Join(path, "testplugin.tar.gz"))
		require.NoError(t, err)

		manifest, _, err := th.SystemAdminClient.UploadPlugin(bytes.NewReader(tarData))
		require.NoError(t, err)

		testIcon, err := ioutil.ReadFile(filepath.Join(path, "test.svg"))
		require.NoError(t, err)
		require.True(t, svg.Is(testIcon))
		testIconData := fmt.Sprintf("data:image/svg+xml;base64,%s", base64.StdEncoding.EncodeToString(testIcon))

		newPlugin := &model.MarketplacePlugin{
			BaseMarketplacePlugin: &model.BaseMarketplacePlugin{
				IconData:        testIconData,
				HomepageURL:     "https://example.com/homepage",
				ReleaseNotesURL: "https://example.com/releases/v0.0.1",
				Manifest:        manifest,
			},
			InstalledVersion: manifest.Version,
		}

		plugins, _, err = th.SystemAdminClient.GetMarketplacePlugins(&model.MarketplacePluginFilter{})
		require.NoError(t, err)

		// Only get the local plugins
		require.Len(t, plugins, 1)
		require.Equal(t, newPlugin, plugins[0])

		_, err = th.SystemAdminClient.RemovePlugin(manifest.Id)
		require.NoError(t, err)
	})

	t.Run("local_only true", func(t *testing.T) {
		th.App.UpdateConfig(func(cfg *model.Config) {
			*cfg.PluginSettings.EnableRemoteMarketplace = true
			*cfg.PluginSettings.EnableUploads = true
		})

		// Upload one local plugin
		path, _ := fileutils.FindDir("tests")
		tarData, err := ioutil.ReadFile(filepath.Join(path, "testplugin.tar.gz"))
		require.NoError(t, err)

		manifest, _, err := th.SystemAdminClient.UploadPlugin(bytes.NewReader(tarData))
		require.NoError(t, err)

		testIcon, err := ioutil.ReadFile(filepath.Join(path, "test.svg"))
		require.NoError(t, err)
		require.True(t, svg.Is(testIcon))
		testIconData := fmt.Sprintf("data:image/svg+xml;base64,%s", base64.StdEncoding.EncodeToString(testIcon))

		newPlugin := &model.MarketplacePlugin{
			BaseMarketplacePlugin: &model.BaseMarketplacePlugin{
				Manifest:        manifest,
				IconData:        testIconData,
				HomepageURL:     "https://example.com/homepage",
				ReleaseNotesURL: "https://example.com/releases/v0.0.1",
				Labels: []model.MarketplaceLabel{{
					Name:        "Local",
					Description: "This plugin is not listed in the marketplace",
				}},
			},
			InstalledVersion: manifest.Version,
		}

		plugins, _, err := th.SystemAdminClient.GetMarketplacePlugins(&model.MarketplacePluginFilter{LocalOnly: true})
		require.NoError(t, err)

		require.Len(t, plugins, 1)
		require.Equal(t, newPlugin, plugins[0])

		_, err = th.SystemAdminClient.RemovePlugin(manifest.Id)
		require.NoError(t, err)
	})
}

func TestGetPrepackagedPluginInMarketplace(t *testing.T) {
	th := Setup(t)
	defer th.TearDown()

	marketplacePlugins := []*model.MarketplacePlugin{
		{
			BaseMarketplacePlugin: &model.BaseMarketplacePlugin{
				HomepageURL: "https://example.com/mattermost/mattermost-plugin-nps",
				IconData:    "https://example.com/icon.svg",
				DownloadURL: "www.github.com/example",
				Manifest: &model.Manifest{
					Id:               "marketplace.test",
					Name:             "marketplacetest",
					Description:      "a marketplace plugin",
					Version:          "0.1.2",
					MinServerVersion: "",
				},
			},
			InstalledVersion: "",
		},
	}

	testServer := httptest.NewServer(http.HandlerFunc(func(res http.ResponseWriter, req *http.Request) {
		res.WriteHeader(http.StatusOK)
		json, err := json.Marshal([]*model.MarketplacePlugin{marketplacePlugins[0]})
		require.NoError(t, err)
		res.Write(json)
	}))
	defer testServer.Close()

	th.App.UpdateConfig(func(cfg *model.Config) {
		*cfg.PluginSettings.Enable = true
		*cfg.PluginSettings.EnableMarketplace = true
		*cfg.PluginSettings.MarketplaceURL = testServer.URL
	})

	prepackagePlugin := &plugin.PrepackagedPlugin{
		Manifest: &model.Manifest{
			Version: "0.0.1",
			Id:      "prepackaged.test",
		},
	}

	env := th.App.GetPluginsEnvironment()
	env.SetPrepackagedPlugins([]*plugin.PrepackagedPlugin{prepackagePlugin})

	t.Run("get remote and prepackaged plugins", func(t *testing.T) {
		th.App.UpdateConfig(func(cfg *model.Config) {
			*cfg.PluginSettings.EnableRemoteMarketplace = true
			*cfg.PluginSettings.EnableUploads = true
		})

		plugins, _, err := th.SystemAdminClient.GetMarketplacePlugins(&model.MarketplacePluginFilter{})
		require.NoError(t, err)

		expectedPlugins := marketplacePlugins
		expectedPlugins = append(expectedPlugins, &model.MarketplacePlugin{
			BaseMarketplacePlugin: &model.BaseMarketplacePlugin{
				Manifest: prepackagePlugin.Manifest,
			},
		})

		require.ElementsMatch(t, expectedPlugins, plugins)
		require.Len(t, plugins, 2)
	})

	t.Run("EnableRemoteMarketplace disabled", func(t *testing.T) {
		th.App.UpdateConfig(func(cfg *model.Config) {
			*cfg.PluginSettings.EnableRemoteMarketplace = false
			*cfg.PluginSettings.EnableUploads = true
		})

		// No marketplace plugins returned
		plugins, _, err := th.SystemAdminClient.GetMarketplacePlugins(&model.MarketplacePluginFilter{})
		require.NoError(t, err)

		// Only returns the prepackaged plugins
		require.Len(t, plugins, 1)
		require.Equal(t, prepackagePlugin.Manifest, plugins[0].Manifest)
	})

	t.Run("get prepackaged plugin if newer", func(t *testing.T) {
		th.App.UpdateConfig(func(cfg *model.Config) {
			*cfg.PluginSettings.EnableRemoteMarketplace = true
			*cfg.PluginSettings.EnableUploads = true
		})

		manifest := &model.Manifest{
			Version: "1.2.3",
			Id:      "marketplace.test",
		}

		newerPrepackagePlugin := &plugin.PrepackagedPlugin{
			Manifest: manifest,
		}

		env := th.App.GetPluginsEnvironment()
		env.SetPrepackagedPlugins([]*plugin.PrepackagedPlugin{newerPrepackagePlugin})

		plugins, _, err := th.SystemAdminClient.GetMarketplacePlugins(&model.MarketplacePluginFilter{})
		require.NoError(t, err)

		require.Len(t, plugins, 1)
		require.Equal(t, newerPrepackagePlugin.Manifest, plugins[0].Manifest)
	})

	t.Run("prepackaged plugins are not shown in Cloud", func(t *testing.T) {
		th.App.UpdateConfig(func(cfg *model.Config) {
			*cfg.PluginSettings.EnableRemoteMarketplace = true
			*cfg.PluginSettings.EnableUploads = true
		})

		th.App.Srv().SetLicense(model.NewTestLicense("cloud"))

		plugins, _, err := th.SystemAdminClient.GetMarketplacePlugins(&model.MarketplacePluginFilter{})
		require.NoError(t, err)

		require.ElementsMatch(t, marketplacePlugins, plugins)
		require.Len(t, plugins, 1)
	})
}

func TestInstallMarketplacePlugin(t *testing.T) {
	th := Setup(t).InitBasic()
	defer th.TearDown()

	th.App.UpdateConfig(func(cfg *model.Config) {
		*cfg.PluginSettings.Enable = true
		*cfg.PluginSettings.EnableUploads = true
		*cfg.PluginSettings.EnableMarketplace = false
	})

	path, _ := fileutils.FindDir("tests")
	signatureFilename := "testplugin2.tar.gz.sig"
	signatureFileReader, err := os.Open(filepath.Join(path, signatureFilename))
	require.NoError(t, err)
	sigFile, err := ioutil.ReadAll(signatureFileReader)
	require.NoError(t, err)
	pluginSignature := base64.StdEncoding.EncodeToString(sigFile)

	tarData, err := ioutil.ReadFile(filepath.Join(path, "testplugin2.tar.gz"))
	require.NoError(t, err)
	pluginServer := httptest.NewServer(http.HandlerFunc(func(res http.ResponseWriter, req *http.Request) {
		res.WriteHeader(http.StatusOK)
		res.Write(tarData)
	}))
	defer pluginServer.Close()

	samplePlugins := []*model.MarketplacePlugin{
		{
			BaseMarketplacePlugin: &model.BaseMarketplacePlugin{
				HomepageURL: "https://example.com/mattermost/mattermost-plugin-nps",
				IconData:    "https://example.com/icon.svg",
				DownloadURL: pluginServer.URL,
				Manifest: &model.Manifest{
					Id:               "testplugin2",
					Name:             "testplugin2",
					Description:      "a second plugin",
					Version:          "1.2.2",
					MinServerVersion: "",
				},
			},
			InstalledVersion: "",
		},
		{
			BaseMarketplacePlugin: &model.BaseMarketplacePlugin{
				HomepageURL: "https://example.com/mattermost/mattermost-plugin-nps",
				IconData:    "https://example.com/icon.svg",
				DownloadURL: pluginServer.URL,
				Manifest: &model.Manifest{
					Id:               "testplugin2",
					Name:             "testplugin2",
					Description:      "a second plugin",
					Version:          "1.2.3",
					MinServerVersion: "",
				},
				Signature: pluginSignature,
			},
			InstalledVersion: "",
		},
	}

	request := &model.InstallMarketplacePluginRequest{Id: "", Version: ""}

	th.TestForSystemAdminAndLocal(t, func(t *testing.T, client *model.Client4) {
		th.App.UpdateConfig(func(cfg *model.Config) {
			*cfg.PluginSettings.EnableMarketplace = false
			*cfg.PluginSettings.MarketplaceURL = "invalid.com"
		})
		plugin, resp, err := client.InstallMarketplacePlugin(request)
		require.Error(t, err)
		CheckNotImplementedStatus(t, resp)
		require.Nil(t, plugin)
	}, "marketplace disabled")

	th.TestForSystemAdminAndLocal(t, func(t *testing.T, client *model.Client4) {
		th.App.UpdateConfig(func(cfg *model.Config) {
			*cfg.PluginSettings.Enable = true
			*cfg.PluginSettings.RequirePluginSignature = true
		})
		manifest, resp, err := client.UploadPlugin(bytes.NewReader(tarData))
		require.Error(t, err)
		CheckNotImplementedStatus(t, resp)
		require.Nil(t, manifest)

<<<<<<< HEAD
		manifest, resp = client.InstallPluginFromURL("some_url", true)
=======
		manifest, resp, err = client.InstallPluginFromUrl("some_url", true)
		require.Error(t, err)
>>>>>>> 16d86400
		CheckNotImplementedStatus(t, resp)
		require.Nil(t, manifest)
	}, "RequirePluginSignature enabled")

	th.TestForSystemAdminAndLocal(t, func(t *testing.T, client *model.Client4) {
		th.App.UpdateConfig(func(cfg *model.Config) {
			*cfg.PluginSettings.EnableMarketplace = true
			*cfg.PluginSettings.MarketplaceURL = "invalid.com"
		})

		plugin, resp, err := client.InstallMarketplacePlugin(request)
		require.Error(t, err)
		CheckInternalErrorStatus(t, resp)
		require.Nil(t, plugin)
	}, "no server")

	t.Run("no permission", func(t *testing.T) {
		th.App.UpdateConfig(func(cfg *model.Config) {
			*cfg.PluginSettings.EnableMarketplace = true
			*cfg.PluginSettings.MarketplaceURL = "invalid.com"
		})

		plugin, resp, err := th.Client.InstallMarketplacePlugin(request)
		require.Error(t, err)
		CheckForbiddenStatus(t, resp)
		require.Nil(t, plugin)
	})

	th.TestForSystemAdminAndLocal(t, func(t *testing.T, client *model.Client4) {
		testServer := httptest.NewServer(http.HandlerFunc(func(res http.ResponseWriter, req *http.Request) {
			res.WriteHeader(http.StatusOK)
			json, err := json.Marshal([]*model.MarketplacePlugin{})
			require.NoError(t, err)
			res.Write(json)
		}))
		defer testServer.Close()

		th.App.UpdateConfig(func(cfg *model.Config) {
			*cfg.PluginSettings.EnableMarketplace = true
			*cfg.PluginSettings.MarketplaceURL = testServer.URL
		})
		pRequest := &model.InstallMarketplacePluginRequest{Id: "some_plugin_id", Version: "0.0.1"}
		plugin, resp, err := client.InstallMarketplacePlugin(pRequest)
		require.Error(t, err)
		CheckInternalErrorStatus(t, resp)
		require.Nil(t, plugin)
	}, "plugin not found on the server")

	th.TestForSystemAdminAndLocal(t, func(t *testing.T, client *model.Client4) {
		testServer := httptest.NewServer(http.HandlerFunc(func(res http.ResponseWriter, req *http.Request) {
			res.WriteHeader(http.StatusOK)
			json, err := json.Marshal([]*model.MarketplacePlugin{samplePlugins[0]})
			require.NoError(t, err)
			res.Write(json)
		}))
		defer testServer.Close()

		th.App.UpdateConfig(func(cfg *model.Config) {
			*cfg.PluginSettings.EnableMarketplace = true
			*cfg.PluginSettings.MarketplaceURL = testServer.URL
			*cfg.PluginSettings.AllowInsecureDownloadURL = true
		})
		pRequest := &model.InstallMarketplacePluginRequest{Id: "testplugin2", Version: "1.2.2"}
		plugin, resp, err := client.InstallMarketplacePlugin(pRequest)
		require.Error(t, err)
		CheckInternalErrorStatus(t, resp)
		require.Nil(t, plugin)
	}, "plugin not verified")

	th.TestForSystemAdminAndLocal(t, func(t *testing.T, client *model.Client4) {
		testServer := httptest.NewServer(http.HandlerFunc(func(res http.ResponseWriter, req *http.Request) {
			serverVersion := req.URL.Query().Get("server_version")
			require.NotEmpty(t, serverVersion)
			require.Equal(t, model.CurrentVersion, serverVersion)
			res.WriteHeader(http.StatusOK)
			json, err := json.Marshal([]*model.MarketplacePlugin{samplePlugins[1]})
			require.NoError(t, err)
			res.Write(json)
		}))
		defer testServer.Close()

		th.App.UpdateConfig(func(cfg *model.Config) {
			*cfg.PluginSettings.EnableMarketplace = true
			*cfg.PluginSettings.EnableRemoteMarketplace = true
			*cfg.PluginSettings.MarketplaceURL = testServer.URL
		})

		key, err := os.Open(filepath.Join(path, "development-private-key.asc"))
		require.NoError(t, err)
		appErr := th.App.AddPublicKey("pub_key", key)
		require.Nil(t, appErr)

		pRequest := &model.InstallMarketplacePluginRequest{Id: "testplugin2", Version: "1.2.3"}
		manifest, _, err := client.InstallMarketplacePlugin(pRequest)
		require.NoError(t, err)
		require.NotNil(t, manifest)
		require.Equal(t, "testplugin2", manifest.Id)
		require.Equal(t, "1.2.3", manifest.Version)

		filePath := filepath.Join("plugins", "testplugin2.tar.gz.sig")
		savedSigFile, appErr := th.App.ReadFile(filePath)
		require.Nil(t, appErr)
		require.EqualValues(t, sigFile, savedSigFile)

		_, err = client.RemovePlugin(manifest.Id)
		require.NoError(t, err)
		exists, appErr := th.App.FileExists(filePath)
		require.Nil(t, appErr)
		require.False(t, exists)

		appErr = th.App.DeletePublicKey("pub_key")
		require.Nil(t, appErr)
	}, "verify, install and remove plugin")

	th.TestForSystemAdminAndLocal(t, func(t *testing.T, client *model.Client4) {
		requestHandled := false

		testServer := httptest.NewServer(http.HandlerFunc(func(res http.ResponseWriter, req *http.Request) {
			licenseType, ok := req.URL.Query()["enterprise_plugins"]
			require.True(t, ok)
			require.Len(t, licenseType, 1)
			require.Equal(t, "false", licenseType[0])

			res.WriteHeader(http.StatusOK)
			json, err := json.Marshal([]*model.MarketplacePlugin{samplePlugins[0]})
			require.NoError(t, err)
			_, err = res.Write(json)
			require.NoError(t, err)

			requestHandled = true
		}))
		defer func() { testServer.Close() }()

		th.App.UpdateConfig(func(cfg *model.Config) {
			*cfg.PluginSettings.EnableMarketplace = true
			*cfg.PluginSettings.EnableRemoteMarketplace = true
			*cfg.PluginSettings.MarketplaceURL = testServer.URL
		})

		// The content of the request is irrelevant. This test only cares about enterprise_plugins.
		pRequest := &model.InstallMarketplacePluginRequest{}
		manifest, resp, err := client.InstallMarketplacePlugin(pRequest)
		require.Error(t, err)
		CheckInternalErrorStatus(t, resp)
		require.Nil(t, manifest)
		assert.True(t, requestHandled)
	}, "verify EnterprisePlugins is false for TE")

	th.TestForSystemAdminAndLocal(t, func(t *testing.T, client *model.Client4) {
		requestHandled := false

		testServer := httptest.NewServer(http.HandlerFunc(func(res http.ResponseWriter, req *http.Request) {
			licenseType, ok := req.URL.Query()["enterprise_plugins"]
			require.True(t, ok)
			require.Len(t, licenseType, 1)
			require.Equal(t, "false", licenseType[0])

			res.WriteHeader(http.StatusOK)
			json, err := json.Marshal([]*model.MarketplacePlugin{})
			require.NoError(t, err)
			_, err = res.Write(json)
			require.NoError(t, err)

			requestHandled = true
		}))
		defer func() { testServer.Close() }()

		th.App.UpdateConfig(func(cfg *model.Config) {
			*cfg.PluginSettings.EnableMarketplace = true
			*cfg.PluginSettings.EnableRemoteMarketplace = true
			*cfg.PluginSettings.MarketplaceURL = testServer.URL
		})

		l := model.NewTestLicense()
		// model.NewTestLicense generates a E20 license
		*l.Features.EnterprisePlugins = false
		th.App.Srv().SetLicense(l)

		// The content of the request is irrelevant. This test only cares about enterprise_plugins.
		pRequest := &model.InstallMarketplacePluginRequest{}
		manifest, resp, err := client.InstallMarketplacePlugin(pRequest)
		require.Error(t, err)
		CheckInternalErrorStatus(t, resp)
		require.Nil(t, manifest)
		assert.True(t, requestHandled)
	}, "verify EnterprisePlugins is false for E10")

	th.TestForSystemAdminAndLocal(t, func(t *testing.T, client *model.Client4) {
		requestHandled := false

		testServer := httptest.NewServer(http.HandlerFunc(func(res http.ResponseWriter, req *http.Request) {
			licenseType, ok := req.URL.Query()["enterprise_plugins"]
			require.True(t, ok)
			require.Len(t, licenseType, 1)
			require.Equal(t, "true", licenseType[0])

			res.WriteHeader(http.StatusOK)
			json, err := json.Marshal([]*model.MarketplacePlugin{})
			require.NoError(t, err)
			_, err = res.Write(json)
			require.NoError(t, err)

			requestHandled = true
		}))
		defer func() { testServer.Close() }()

		th.App.UpdateConfig(func(cfg *model.Config) {
			*cfg.PluginSettings.EnableMarketplace = true
			*cfg.PluginSettings.MarketplaceURL = testServer.URL
		})

		th.App.Srv().SetLicense(model.NewTestLicense("enterprise_plugins"))

		// The content of the request is irrelevant. This test only cares about enterprise_plugins.
		pRequest := &model.InstallMarketplacePluginRequest{}
		manifest, resp, err := client.InstallMarketplacePlugin(pRequest)
		require.Error(t, err)
		CheckInternalErrorStatus(t, resp)
		require.Nil(t, manifest)
		assert.True(t, requestHandled)
	}, "verify EnterprisePlugins is true for E20")

	t.Run("install prepackaged and remote plugins through marketplace", func(t *testing.T) {
		prepackagedPluginsDir := "prepackaged_plugins"

		os.RemoveAll(prepackagedPluginsDir)
		err := os.Mkdir(prepackagedPluginsDir, os.ModePerm)
		require.NoError(t, err)
		defer os.RemoveAll(prepackagedPluginsDir)

		prepackagedPluginsDir, found := fileutils.FindDir(prepackagedPluginsDir)
		require.True(t, found, "failed to find prepackaged plugins directory")

		err = testlib.CopyFile(filepath.Join(path, "testplugin.tar.gz"), filepath.Join(prepackagedPluginsDir, "testplugin.tar.gz"))
		require.NoError(t, err)
		err = testlib.CopyFile(filepath.Join(path, "testplugin.tar.gz.asc"), filepath.Join(prepackagedPluginsDir, "testplugin.tar.gz.sig"))
		require.NoError(t, err)

		th2 := SetupConfig(t, func(cfg *model.Config) {
			// Disable auto-installing prepackaged plugins
			*cfg.PluginSettings.AutomaticPrepackagedPlugins = false
		}).InitBasic()
		defer th2.TearDown()

		th2.TestForSystemAdminAndLocal(t, func(t *testing.T, client *model.Client4) {
			pluginSignatureFile, err := os.Open(filepath.Join(path, "testplugin.tar.gz.asc"))
			require.NoError(t, err)
			pluginSignatureData, err := ioutil.ReadAll(pluginSignatureFile)
			require.NoError(t, err)

			key, err := os.Open(filepath.Join(path, "development-private-key.asc"))
			require.NoError(t, err)
			appErr := th2.App.AddPublicKey("pub_key", key)
			require.Nil(t, appErr)

			testServer := httptest.NewServer(http.HandlerFunc(func(res http.ResponseWriter, req *http.Request) {
				serverVersion := req.URL.Query().Get("server_version")
				require.NotEmpty(t, serverVersion)
				require.Equal(t, model.CurrentVersion, serverVersion)
				res.WriteHeader(http.StatusOK)
				var out []byte
				out, err = json.Marshal([]*model.MarketplacePlugin{samplePlugins[1]})
				require.NoError(t, err)
				res.Write(out)
			}))
			defer testServer.Close()

			th2.App.UpdateConfig(func(cfg *model.Config) {
				*cfg.PluginSettings.EnableMarketplace = true
				*cfg.PluginSettings.EnableRemoteMarketplace = false
				*cfg.PluginSettings.MarketplaceURL = testServer.URL
				*cfg.PluginSettings.AllowInsecureDownloadURL = false
			})

			env := th2.App.GetPluginsEnvironment()

			pluginsResp, _, err := client.GetPlugins()
			require.NoError(t, err)
			require.Len(t, pluginsResp.Active, 0)
			require.Len(t, pluginsResp.Inactive, 0)

			// Should fail to install unknown prepackaged plugin
			pRequest := &model.InstallMarketplacePluginRequest{Id: "testplugin", Version: "0.0.2"}
			manifest, resp, err := client.InstallMarketplacePlugin(pRequest)
			require.Error(t, err)
			CheckInternalErrorStatus(t, resp)
			require.Nil(t, manifest)

			plugins := env.PrepackagedPlugins()
			require.Len(t, plugins, 1)
			require.Equal(t, "testplugin", plugins[0].Manifest.Id)
			require.Equal(t, pluginSignatureData, plugins[0].Signature)

			pluginsResp, _, err = client.GetPlugins()
			require.NoError(t, err)
			require.Len(t, pluginsResp.Active, 0)
			require.Len(t, pluginsResp.Inactive, 0)

			pRequest = &model.InstallMarketplacePluginRequest{Id: "testplugin", Version: "0.0.1"}
			manifest1, _, err := client.InstallMarketplacePlugin(pRequest)
			require.NoError(t, err)
			require.NotNil(t, manifest1)
			require.Equal(t, "testplugin", manifest1.Id)
			require.Equal(t, "0.0.1", manifest1.Version)

			pluginsResp, _, err = client.GetPlugins()
			require.NoError(t, err)
			require.Len(t, pluginsResp.Active, 0)
			require.Equal(t, pluginsResp.Inactive, []*model.PluginInfo{{
				Manifest: *manifest1,
			}})

			// Try to install remote marketplace plugin
			pRequest = &model.InstallMarketplacePluginRequest{Id: "testplugin2", Version: "1.2.3"}
			manifest, resp, err = client.InstallMarketplacePlugin(pRequest)
			require.Error(t, err)
			CheckInternalErrorStatus(t, resp)
			require.Nil(t, manifest)

			// Enable remote marketplace
			th2.App.UpdateConfig(func(cfg *model.Config) {
				*cfg.PluginSettings.EnableMarketplace = true
				*cfg.PluginSettings.EnableRemoteMarketplace = true
				*cfg.PluginSettings.MarketplaceURL = testServer.URL
				*cfg.PluginSettings.AllowInsecureDownloadURL = true
			})

			pRequest = &model.InstallMarketplacePluginRequest{Id: "testplugin2", Version: "1.2.3"}
			manifest2, _, err := client.InstallMarketplacePlugin(pRequest)
			require.NoError(t, err)
			require.NotNil(t, manifest2)
			require.Equal(t, "testplugin2", manifest2.Id)
			require.Equal(t, "1.2.3", manifest2.Version)

			pluginsResp, _, err = client.GetPlugins()
			require.NoError(t, err)
			require.Len(t, pluginsResp.Active, 0)
			require.ElementsMatch(t, pluginsResp.Inactive, []*model.PluginInfo{
				{
					Manifest: *manifest1,
				},
				{
					Manifest: *manifest2,
				},
			})

			// Clean up
			_, err = client.RemovePlugin(manifest1.Id)
			require.NoError(t, err)

			_, err = client.RemovePlugin(manifest2.Id)
			require.NoError(t, err)

			appErr = th2.App.DeletePublicKey("pub_key")
			require.Nil(t, appErr)
		})
	})

	th.TestForSystemAdminAndLocal(t, func(t *testing.T, client *model.Client4) {
		prepackagedPluginsDir := "prepackaged_plugins"

		os.RemoveAll(prepackagedPluginsDir)
		err := os.Mkdir(prepackagedPluginsDir, os.ModePerm)
		require.NoError(t, err)
		defer os.RemoveAll(prepackagedPluginsDir)

		prepackagedPluginsDir, found := fileutils.FindDir(prepackagedPluginsDir)
		require.True(t, found, "failed to find prepackaged plugins directory")

		err = testlib.CopyFile(filepath.Join(path, "testplugin.tar.gz"), filepath.Join(prepackagedPluginsDir, "testplugin.tar.gz"))
		require.NoError(t, err)

		th := SetupConfig(t, func(cfg *model.Config) {
			// Disable auto-installing prepackged plugins
			*cfg.PluginSettings.AutomaticPrepackagedPlugins = false
		}).InitBasic()
		defer th.TearDown()

		key, err := os.Open(filepath.Join(path, "development-private-key.asc"))
		require.NoError(t, err)
		appErr := th.App.AddPublicKey("pub_key", key)
		require.Nil(t, appErr)

		testServer := httptest.NewServer(http.HandlerFunc(func(res http.ResponseWriter, req *http.Request) {
			serverVersion := req.URL.Query().Get("server_version")
			require.NotEmpty(t, serverVersion)
			require.Equal(t, model.CurrentVersion, serverVersion)

			mPlugins := []*model.MarketplacePlugin{samplePlugins[0]}
			require.Empty(t, mPlugins[0].Signature)
			res.WriteHeader(http.StatusOK)
			var out []byte
			out, err = json.Marshal(mPlugins)
			require.NoError(t, err)
			res.Write(out)
		}))
		defer testServer.Close()

		th.App.UpdateConfig(func(cfg *model.Config) {
			*cfg.PluginSettings.EnableMarketplace = true
			*cfg.PluginSettings.EnableRemoteMarketplace = true
			*cfg.PluginSettings.MarketplaceURL = testServer.URL
			*cfg.PluginSettings.AllowInsecureDownloadURL = true
		})

		env := th.App.GetPluginsEnvironment()
		plugins := env.PrepackagedPlugins()
		require.Len(t, plugins, 1)
		require.Equal(t, "testplugin", plugins[0].Manifest.Id)
		require.Empty(t, plugins[0].Signature)

		pluginsResp, _, err := client.GetPlugins()
		require.NoError(t, err)
		require.Len(t, pluginsResp.Active, 0)
		require.Len(t, pluginsResp.Inactive, 0)

		pRequest := &model.InstallMarketplacePluginRequest{Id: "testplugin", Version: "0.0.1"}
		manifest, resp, err := client.InstallMarketplacePlugin(pRequest)
		require.Error(t, err)
		CheckInternalErrorStatus(t, resp)
		require.Nil(t, manifest)

		pluginsResp, _, err = client.GetPlugins()
		require.NoError(t, err)
		require.Len(t, pluginsResp.Active, 0)
		require.Len(t, pluginsResp.Inactive, 0)

		pRequest = &model.InstallMarketplacePluginRequest{Id: "testplugin2", Version: "1.2.3"}
		manifest, resp, err = client.InstallMarketplacePlugin(pRequest)
		require.Error(t, err)
		CheckInternalErrorStatus(t, resp)
		require.Nil(t, manifest)

		pluginsResp, _, err = client.GetPlugins()
		require.NoError(t, err)
		require.Len(t, pluginsResp.Active, 0)
		require.Len(t, pluginsResp.Inactive, 0)

		// Clean up
		appErr = th.App.DeletePublicKey("pub_key")
		require.Nil(t, appErr)
	}, "missing prepackaged and remote plugin signatures")
}

func findClusterMessages(event model.ClusterEvent, msgs []*model.ClusterMessage) []*model.ClusterMessage {
	var result []*model.ClusterMessage
	for _, msg := range msgs {
		if msg.Event == event {
			result = append(result, msg)
		}
	}
	return result
}<|MERGE_RESOLUTION|>--- conflicted
+++ resolved
@@ -56,28 +56,16 @@
 
 		url := testServer.URL
 
-<<<<<<< HEAD
-		manifest, resp := client.InstallPluginFromURL(url, false)
-		CheckNoError(t, resp)
+		manifest, _, err := client.InstallPluginFromURL(url, false)
+		require.NoError(t, err)
 		assert.Equal(t, "testplugin", manifest.Id)
 
-		_, resp = client.InstallPluginFromURL(url, false)
+		_, resp, err := client.InstallPluginFromURL(url, false)
+		require.Error(t, err)
 		CheckBadRequestStatus(t, resp)
 
-		manifest, resp = client.InstallPluginFromURL(url, true)
-		CheckNoError(t, resp)
-=======
-		manifest, _, err := client.InstallPluginFromUrl(url, false)
-		require.NoError(t, err)
-		assert.Equal(t, "testplugin", manifest.Id)
-
-		_, resp, err := client.InstallPluginFromUrl(url, false)
-		require.Error(t, err)
-		CheckBadRequestStatus(t, resp)
-
-		manifest, _, err = client.InstallPluginFromUrl(url, true)
-		require.NoError(t, err)
->>>>>>> 16d86400
+		manifest, _, err = client.InstallPluginFromURL(url, true)
+		require.NoError(t, err)
 		assert.Equal(t, "testplugin", manifest.Id)
 
 		// Stored in File Store: Install Plugin from URL case
@@ -101,13 +89,8 @@
 			}))
 			defer func() { slowTestServer.Close() }()
 
-<<<<<<< HEAD
-			manifest, resp = client.InstallPluginFromURL(slowTestServer.URL, true)
-			CheckNoError(t, resp)
-=======
-			manifest, _, err = client.InstallPluginFromUrl(slowTestServer.URL, true)
-			require.NoError(t, err)
->>>>>>> 16d86400
+			manifest, _, err = client.InstallPluginFromURL(slowTestServer.URL, true)
+			require.NoError(t, err)
 			assert.Equal(t, "testplugin", manifest.Id)
 		})
 
@@ -115,39 +98,24 @@
 
 		th.App.UpdateConfig(func(cfg *model.Config) { *cfg.PluginSettings.Enable = false })
 
-<<<<<<< HEAD
-		_, resp = client.InstallPluginFromURL(url, false)
-=======
-		_, resp, err = client.InstallPluginFromUrl(url, false)
-		require.Error(t, err)
->>>>>>> 16d86400
+		_, resp, err = client.InstallPluginFromURL(url, false)
+		require.Error(t, err)
 		CheckNotImplementedStatus(t, resp)
 
 		th.App.UpdateConfig(func(cfg *model.Config) { *cfg.PluginSettings.Enable = true })
 
-<<<<<<< HEAD
-		_, resp = th.Client.InstallPluginFromURL(url, false)
+		_, resp, err = th.Client.InstallPluginFromURL(url, false)
+		require.Error(t, err)
 		CheckForbiddenStatus(t, resp)
 
-		_, resp = client.InstallPluginFromURL("http://nodata", false)
-=======
-		_, resp, err = th.Client.InstallPluginFromUrl(url, false)
-		require.Error(t, err)
-		CheckForbiddenStatus(t, resp)
-
-		_, resp, err = client.InstallPluginFromUrl("http://nodata", false)
-		require.Error(t, err)
->>>>>>> 16d86400
+		_, resp, err = client.InstallPluginFromURL("http://nodata", false)
+		require.Error(t, err)
 		CheckBadRequestStatus(t, resp)
 
 		th.App.UpdateConfig(func(cfg *model.Config) { *cfg.PluginSettings.AllowInsecureDownloadURL = false })
 
-<<<<<<< HEAD
-		_, resp = client.InstallPluginFromURL(url, false)
-=======
-		_, resp, err = client.InstallPluginFromUrl(url, false)
-		require.Error(t, err)
->>>>>>> 16d86400
+		_, resp, err = client.InstallPluginFromURL(url, false)
+		require.Error(t, err)
 		CheckBadRequestStatus(t, resp)
 
 		// Successful upload
@@ -185,12 +153,8 @@
 		require.Error(t, err)
 		CheckNotImplementedStatus(t, resp)
 
-<<<<<<< HEAD
-		_, resp = client.InstallPluginFromURL(url, false)
-=======
-		_, resp, err = client.InstallPluginFromUrl(url, false)
-		require.Error(t, err)
->>>>>>> 16d86400
+		_, resp, err = client.InstallPluginFromURL(url, false)
+		require.Error(t, err)
 		CheckNotImplementedStatus(t, resp)
 
 		th.App.UpdateConfig(func(cfg *model.Config) { *cfg.PluginSettings.EnableUploads = true })
@@ -1367,12 +1331,8 @@
 		CheckNotImplementedStatus(t, resp)
 		require.Nil(t, manifest)
 
-<<<<<<< HEAD
-		manifest, resp = client.InstallPluginFromURL("some_url", true)
-=======
-		manifest, resp, err = client.InstallPluginFromUrl("some_url", true)
-		require.Error(t, err)
->>>>>>> 16d86400
+		manifest, resp, err = client.InstallPluginFromURL("some_url", true)
+		require.Error(t, err)
 		CheckNotImplementedStatus(t, resp)
 		require.Nil(t, manifest)
 	}, "RequirePluginSignature enabled")

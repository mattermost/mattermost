--- conflicted
+++ resolved
@@ -780,14 +780,13 @@
 		*cfg.PluginSettings.EnableMarketplace = false
 	})
 	path, _ := fileutils.FindDir("tests")
-	signatureFilename := "com.mattermost.demo-plugin-0.3.0.tar.gz.sig"
+	signatureFilename := "testpluginv2.tar.gz.sig"
 	signatureFileReader, err := os.Open(filepath.Join(path, signatureFilename))
 	require.Nil(t, err)
 	sigFile, err := ioutil.ReadAll(signatureFileReader)
 	require.Nil(t, err)
-	demoPluginSignature := base64.StdEncoding.EncodeToString(sigFile)
-
-	path, _ := fileutils.FindDir("tests")
+	pluginSignature := base64.StdEncoding.EncodeToString(sigFile)
+
 	tarData, err := ioutil.ReadFile(filepath.Join(path, "testpluginv2.tar.gz"))
 	require.NoError(t, err)
 	pluginServer := httptest.NewServer(http.HandlerFunc(func(res http.ResponseWriter, req *http.Request) {
@@ -797,6 +796,21 @@
 	defer pluginServer.Close()
 
 	samplePlugins := []*model.MarketplacePlugin{
+		{
+			BaseMarketplacePlugin: &model.BaseMarketplacePlugin{
+				HomepageURL: "https://example.com/mattermost/mattermost-plugin-nps",
+				IconData:    "https://example.com/icon.svg",
+				DownloadURL: pluginServer.URL,
+				Manifest: &model.Manifest{
+					Id:               "testplugin_v2",
+					Name:             "testplugin_v2",
+					Description:      "dsgsdg_v2",
+					Version:          "1.2.2",
+					MinServerVersion: "",
+				},
+			},
+			InstalledVersion: "",
+		},
 		{
 			BaseMarketplacePlugin: &model.BaseMarketplacePlugin{
 				HomepageURL: "https://example.com/mattermost/mattermost-plugin-nps",
@@ -809,22 +823,7 @@
 					Version:          "1.2.3",
 					MinServerVersion: "",
 				},
-			},
-			InstalledVersion: "",
-		},
-		{
-			BaseMarketplacePlugin: &model.BaseMarketplacePlugin{
-				HomepageURL: "https://github.com/mattermost/mattermost-plugin-demo",
-				IconData:    "http://example.com/icon.svg",
-				DownloadURL: "https://github.com/mattermost/mattermost-plugin-demo/releases/download/v0.3.0/com.mattermost.demo-plugin-0.3.0.tar.gz",
-				Manifest: &model.Manifest{
-					Id:               "com.mattermost.demo-plugin",
-					Name:             "Demo",
-					Description:      "This plugin demonstrates the capabilities of a Mattermost plugin.",
-					Version:          "0.3.0",
-					MinServerVersion: "5.14.0",
-				},
-				Signatures: []*model.PluginSignature{{Signature: demoPluginSignature, PublicKeyHash: "F3FACE"}},
+				Signatures: []*model.PluginSignature{{Signature: pluginSignature, PublicKeyHash: "F3FACE"}},
 			},
 			InstalledVersion: "",
 		},
@@ -895,8 +894,7 @@
 			*cfg.PluginSettings.MarketplaceUrl = testServer.URL
 			*cfg.PluginSettings.AllowInsecureDownloadUrl = true
 		})
-<<<<<<< HEAD
-		pRequest := &model.InstallMarketplacePluginRequest{Id: "com.mattermost.nps", Version: "1.0.3"}
+		pRequest := &model.InstallMarketplacePluginRequest{Id: "testplugin_v2", Version: "1.2.2"}
 		plugin, resp := th.SystemAdminClient.InstallMarketplacePlugin(pRequest)
 		CheckInternalErrorStatus(t, resp)
 		require.Nil(t, plugin)
@@ -915,35 +913,25 @@
 			*cfg.PluginSettings.EnableMarketplace = true
 			*cfg.PluginSettings.MarketplaceUrl = testServer.URL
 		})
-		pRequest := &model.InstallMarketplacePluginRequest{Id: "com.mattermost.demo-plugin", Version: "0.3.0"}
-		plugin, resp := th.SystemAdminClient.InstallMarketplacePlugin(pRequest)
-		CheckNoError(t, resp)
-		require.NotNil(t, plugin)
-		require.Equal(t, "com.mattermost.demo-plugin", plugin.Id)
-		require.Equal(t, "0.3.0", plugin.Version)
-
-		filePath := filepath.Join(*th.App.Config().PluginSettings.Directory, "com.mattermost.demo-plugin.0.sig")
+
+		pRequest := &model.InstallMarketplacePluginRequest{Id: "testplugin_v2", Version: "1.2.3"}
+		manifest, resp := th.SystemAdminClient.InstallMarketplacePlugin(pRequest)
+		CheckNoError(t, resp)
+		require.NotNil(t, manifest)
+		require.Equal(t, "testplugin_v2", manifest.Id)
+		require.Equal(t, "1.2.3", manifest.Version)
+
+		filePath := filepath.Join(*th.App.Config().PluginSettings.Directory, "testplugin_v2.0.sig")
 		savedSigFile, err := th.App.ReadFile(filePath)
 		require.Nil(t, err)
 		require.EqualValues(t, sigFile, savedSigFile)
 
-		err = th.App.RemovePlugin(plugin.Id)
-		require.Nil(t, err)
+		ok, resp := th.SystemAdminClient.RemovePlugin(manifest.Id)
+		CheckNoError(t, resp)
+		assert.True(t, ok)
 		exists, err := th.App.FileExists(filePath)
 		require.Nil(t, err)
 		require.False(t, exists)
-=======
-		pRequest := &model.InstallMarketplacePluginRequest{Id: "testplugin_v2", Version: "1.2.3"}
-		manifest, resp := th.SystemAdminClient.InstallMarketplacePlugin(pRequest)
-		CheckNoError(t, resp)
-		require.NotNil(t, manifest)
-		require.Equal(t, "testplugin_v2", manifest.Id)
-		require.Equal(t, "1.2.3", manifest.Version)
-
-		ok, resp := th.SystemAdminClient.RemovePlugin(manifest.Id)
-		CheckNoError(t, resp)
-		assert.True(t, ok)
->>>>>>> ccceb369
 	})
 }
 

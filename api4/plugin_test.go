--- conflicted
+++ resolved
@@ -73,14 +73,8 @@
 		assert.Nil(t, appErr)
 		assert.True(t, pluginStored)
 
-<<<<<<< HEAD
-		ok, _, err := client.RemovePlugin(manifest.Id)
-		require.NoError(t, err)
-		require.True(t, ok)
-=======
 		_, err = client.RemovePlugin(manifest.Id)
 		require.NoError(t, err)
->>>>>>> a8ca5c42
 
 		t.Run("install plugin from URL with slow response time", func(t *testing.T) {
 			if testing.Short() {
@@ -191,14 +185,8 @@
 		assert.False(t, found)
 
 		// Successful activate
-<<<<<<< HEAD
-		ok, _, err = client.EnablePlugin(manifest.Id)
-		require.NoError(t, err)
-		assert.True(t, ok)
-=======
 		_, err = client.EnablePlugin(manifest.Id)
 		require.NoError(t, err)
->>>>>>> a8ca5c42
 
 		pluginsResp, _, err = client.GetPlugins()
 		require.NoError(t, err)
@@ -213,31 +201,17 @@
 		assert.True(t, found)
 
 		// Activate error case
-<<<<<<< HEAD
-		ok, resp, err = client.EnablePlugin("junk")
-=======
 		resp, err = client.EnablePlugin("junk")
->>>>>>> a8ca5c42
 		require.Error(t, err)
 		CheckNotFoundStatus(t, resp)
 
-<<<<<<< HEAD
-		ok, resp, err = client.EnablePlugin("JUNK")
-=======
 		resp, err = client.EnablePlugin("JUNK")
->>>>>>> a8ca5c42
 		require.Error(t, err)
 		CheckNotFoundStatus(t, resp)
 
 		// Successful deactivate
-<<<<<<< HEAD
-		ok, _, err = client.DisablePlugin(manifest.Id)
-		require.NoError(t, err)
-		assert.True(t, ok)
-=======
 		_, err = client.DisablePlugin(manifest.Id)
 		require.NoError(t, err)
->>>>>>> a8ca5c42
 
 		pluginsResp, _, err = client.GetPlugins()
 		require.NoError(t, err)
@@ -252,11 +226,7 @@
 		assert.True(t, found)
 
 		// Deactivate error case
-<<<<<<< HEAD
-		ok, resp, err = client.DisablePlugin("junk")
-=======
 		resp, err = client.DisablePlugin("junk")
->>>>>>> a8ca5c42
 		require.Error(t, err)
 		CheckNotFoundStatus(t, resp)
 
@@ -272,11 +242,7 @@
 		CheckForbiddenStatus(t, resp)
 
 		// Successful webapp get
-<<<<<<< HEAD
-		_, _, err = client.EnablePlugin(manifest.Id)
-=======
 		_, err = client.EnablePlugin(manifest.Id)
->>>>>>> a8ca5c42
 		require.NoError(t, err)
 
 		manifests, _, err := th.Client.GetWebappPlugins()
@@ -292,46 +258,25 @@
 		assert.True(t, found)
 
 		// Successful remove
-<<<<<<< HEAD
-		ok, _, err = client.RemovePlugin(manifest.Id)
-		require.NoError(t, err)
-		assert.True(t, ok)
-
-		// Remove error cases
-		ok, resp, err = client.RemovePlugin(manifest.Id)
-=======
 		_, err = client.RemovePlugin(manifest.Id)
 		require.NoError(t, err)
 
 		// Remove error cases
 		resp, err = client.RemovePlugin(manifest.Id)
->>>>>>> a8ca5c42
 		require.Error(t, err)
 		CheckNotFoundStatus(t, resp)
 
 		th.App.UpdateConfig(func(cfg *model.Config) { *cfg.PluginSettings.Enable = false })
-<<<<<<< HEAD
-		_, resp, err = client.RemovePlugin(manifest.Id)
-=======
 		resp, err = client.RemovePlugin(manifest.Id)
->>>>>>> a8ca5c42
 		require.Error(t, err)
 		CheckNotImplementedStatus(t, resp)
 
 		th.App.UpdateConfig(func(cfg *model.Config) { *cfg.PluginSettings.Enable = true })
-<<<<<<< HEAD
-		_, resp, err = th.Client.RemovePlugin(manifest.Id)
+		resp, err = th.Client.RemovePlugin(manifest.Id)
 		require.Error(t, err)
 		CheckForbiddenStatus(t, resp)
 
-		_, resp, err = client.RemovePlugin("bad.id")
-=======
-		resp, err = th.Client.RemovePlugin(manifest.Id)
-		require.Error(t, err)
-		CheckForbiddenStatus(t, resp)
-
 		resp, err = client.RemovePlugin("bad.id")
->>>>>>> a8ca5c42
 		require.Error(t, err)
 		CheckNotFoundStatus(t, resp)
 	})
@@ -409,14 +354,8 @@
 	}()
 
 	testCluster.ClearMessages()
-<<<<<<< HEAD
-	ok, _, err := th.SystemAdminClient.RemovePlugin(manifest.Id)
-	require.NoError(t, err)
-	require.True(t, ok)
-=======
 	_, err = th.SystemAdminClient.RemovePlugin(manifest.Id)
 	require.NoError(t, err)
->>>>>>> a8ca5c42
 
 	result := <-done
 	require.True(t, result, "plugin_statuses_changed websocket event was not received")
@@ -481,14 +420,8 @@
 				}})
 
 				// Enable plugin
-<<<<<<< HEAD
-				ok, _, err := client.EnablePlugin(manifest.Id)
-				require.NoError(t, err)
-				require.True(t, ok)
-=======
 				_, err = client.EnablePlugin(manifest.Id)
 				require.NoError(t, err)
->>>>>>> a8ca5c42
 
 				// Confirm enabled status
 				pluginsResp, _, err = client.GetPlugins()
@@ -514,14 +447,8 @@
 				}
 
 				// Remove plugin
-<<<<<<< HEAD
-				ok, _, err = client.RemovePlugin(manifest.Id)
-				require.NoError(t, err)
-				require.True(t, ok)
-=======
 				_, err = client.RemovePlugin(manifest.Id)
 				require.NoError(t, err)
->>>>>>> a8ca5c42
 
 				// Plugin should have no status
 				pluginsResp, _, err = client.GetPlugins()
@@ -543,14 +470,8 @@
 				}})
 
 				// Clean up
-<<<<<<< HEAD
-				ok, _, err = client.RemovePlugin(manifest.Id)
-				require.NoError(t, err)
-				require.True(t, ok)
-=======
 				_, err = client.RemovePlugin(manifest.Id)
 				require.NoError(t, err)
->>>>>>> a8ca5c42
 			})
 		})
 	}
@@ -858,14 +779,8 @@
 		require.NoError(t, err)
 		require.Equal(t, expectedPlugins, plugins)
 
-<<<<<<< HEAD
-		ok, _, err := th.SystemAdminClient.RemovePlugin(manifest.Id)
-		require.NoError(t, err)
-		assert.True(t, ok)
-=======
 		_, err = th.SystemAdminClient.RemovePlugin(manifest.Id)
 		require.NoError(t, err)
->>>>>>> a8ca5c42
 
 		plugins, _, err = th.SystemAdminClient.GetMarketplacePlugins(&model.MarketplacePluginFilter{})
 		require.NoError(t, err)
@@ -915,14 +830,8 @@
 		require.NoError(t, err)
 		require.Equal(t, expectedPlugins, plugins)
 
-<<<<<<< HEAD
-		ok, _, err := th.SystemAdminClient.RemovePlugin(manifest.Id)
-		require.NoError(t, err)
-		assert.True(t, ok)
-=======
 		_, err = th.SystemAdminClient.RemovePlugin(manifest.Id)
 		require.NoError(t, err)
->>>>>>> a8ca5c42
 
 		plugins, _, err = th.SystemAdminClient.GetMarketplacePlugins(&model.MarketplacePluginFilter{})
 		require.NoError(t, err)
@@ -1048,21 +957,11 @@
 		require.Nil(t, plugins)
 
 		// cleanup
-<<<<<<< HEAD
-		ok, _, err := th.SystemAdminClient.RemovePlugin(plugin1.Manifest.Id)
-		require.NoError(t, err)
-		assert.True(t, ok)
-
-		ok, _, err = th.SystemAdminClient.RemovePlugin(plugin2.Manifest.Id)
-		require.NoError(t, err)
-		assert.True(t, ok)
-=======
 		_, err = th.SystemAdminClient.RemovePlugin(plugin1.Manifest.Id)
 		require.NoError(t, err)
 
 		_, err = th.SystemAdminClient.RemovePlugin(plugin2.Manifest.Id)
 		require.NoError(t, err)
->>>>>>> a8ca5c42
 	})
 }
 
@@ -1133,14 +1032,8 @@
 
 		require.Len(t, plugins, 2)
 
-<<<<<<< HEAD
-		ok, _, err := th.SystemAdminClient.RemovePlugin(manifest.Id)
-		require.NoError(t, err)
-		assert.True(t, ok)
-=======
 		_, err = th.SystemAdminClient.RemovePlugin(manifest.Id)
 		require.NoError(t, err)
->>>>>>> a8ca5c42
 	})
 
 	t.Run("EnableRemoteMarketplace disabled", func(t *testing.T) {
@@ -1185,14 +1078,8 @@
 		require.Len(t, plugins, 1)
 		require.Equal(t, newPlugin, plugins[0])
 
-<<<<<<< HEAD
-		ok, _, err := th.SystemAdminClient.RemovePlugin(manifest.Id)
-		require.NoError(t, err)
-		assert.True(t, ok)
-=======
 		_, err = th.SystemAdminClient.RemovePlugin(manifest.Id)
 		require.NoError(t, err)
->>>>>>> a8ca5c42
 	})
 
 	t.Run("local_only true", func(t *testing.T) {
@@ -1234,14 +1121,8 @@
 		require.Len(t, plugins, 1)
 		require.Equal(t, newPlugin, plugins[0])
 
-<<<<<<< HEAD
-		ok, _, err := th.SystemAdminClient.RemovePlugin(manifest.Id)
-		require.NoError(t, err)
-		assert.True(t, ok)
-=======
 		_, err = th.SystemAdminClient.RemovePlugin(manifest.Id)
 		require.NoError(t, err)
->>>>>>> a8ca5c42
 	})
 }
 
@@ -1556,14 +1437,8 @@
 		require.Nil(t, appErr)
 		require.EqualValues(t, sigFile, savedSigFile)
 
-<<<<<<< HEAD
-		ok, _, err := client.RemovePlugin(manifest.Id)
-		require.NoError(t, err)
-		assert.True(t, ok)
-=======
 		_, err = client.RemovePlugin(manifest.Id)
 		require.NoError(t, err)
->>>>>>> a8ca5c42
 		exists, appErr := th.App.FileExists(filePath)
 		require.Nil(t, appErr)
 		require.False(t, exists)
@@ -1805,21 +1680,11 @@
 			})
 
 			// Clean up
-<<<<<<< HEAD
-			ok, _, err := client.RemovePlugin(manifest1.Id)
-			require.NoError(t, err)
-			assert.True(t, ok)
-
-			ok, _, err = client.RemovePlugin(manifest2.Id)
-			require.NoError(t, err)
-			assert.True(t, ok)
-=======
 			_, err = client.RemovePlugin(manifest1.Id)
 			require.NoError(t, err)
 
 			_, err = client.RemovePlugin(manifest2.Id)
 			require.NoError(t, err)
->>>>>>> a8ca5c42
 
 			appErr = th2.App.DeletePublicKey("pub_key")
 			require.Nil(t, appErr)

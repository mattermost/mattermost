// Copyright (c) 2015-present Mattermost, Inc. All Rights Reserved.
// See LICENSE.txt for license information.

package api4

import (
	"context"
	"strings"
	"testing"

	"github.com/stretchr/testify/assert"
	"github.com/stretchr/testify/require"

	"github.com/mattermost/mattermost-server/v6/model"
)

func TestCreateScheme(t *testing.T) {
	th := Setup(t)
	defer th.TearDown()

	th.App.Srv().SetLicense(model.NewTestLicense("custom_permissions_schemes"))

	th.App.SetPhase2PermissionsMigrationStatus(true)

	// Basic test of creating a team scheme.
	scheme1 := &model.Scheme{
		DisplayName: model.NewId(),
		Name:        model.NewId(),
		Description: model.NewId(),
		Scope:       model.SchemeScopeTeam,
	}

	s1, _, err := th.SystemAdminClient.CreateScheme(scheme1)
	require.NoError(t, err)

	assert.Equal(t, s1.DisplayName, scheme1.DisplayName)
	assert.Equal(t, s1.Name, scheme1.Name)
	assert.Equal(t, s1.Description, scheme1.Description)
	assert.NotZero(t, s1.CreateAt)
	assert.Equal(t, s1.CreateAt, s1.UpdateAt)
	assert.Zero(t, s1.DeleteAt)
	assert.Equal(t, s1.Scope, scheme1.Scope)
	assert.NotZero(t, len(s1.DefaultTeamAdminRole))
	assert.NotZero(t, len(s1.DefaultTeamUserRole))
	assert.NotZero(t, len(s1.DefaultTeamGuestRole))
	assert.NotZero(t, len(s1.DefaultChannelAdminRole))
	assert.NotZero(t, len(s1.DefaultChannelUserRole))
	assert.NotZero(t, len(s1.DefaultChannelGuestRole))

	// Check the default roles have been created.
	_, _, err = th.SystemAdminClient.GetRoleByName(s1.DefaultTeamAdminRole)
	require.NoError(t, err)
	_, _, err = th.SystemAdminClient.GetRoleByName(s1.DefaultTeamUserRole)
	require.NoError(t, err)
	_, _, err = th.SystemAdminClient.GetRoleByName(s1.DefaultChannelAdminRole)
	require.NoError(t, err)
	_, _, err = th.SystemAdminClient.GetRoleByName(s1.DefaultChannelUserRole)
	require.NoError(t, err)

	_, _, err = th.SystemAdminClient.GetRoleByName(s1.DefaultTeamGuestRole)
	require.NoError(t, err)
	_, _, err = th.SystemAdminClient.GetRoleByName(s1.DefaultTeamGuestRole)
	require.NoError(t, err)
	_, _, err = th.SystemAdminClient.GetRoleByName(s1.DefaultChannelGuestRole)
	require.NoError(t, err)

	// Basic Test of a Channel scheme.
	scheme2 := &model.Scheme{
		DisplayName: model.NewId(),
		Name:        model.NewId(),
		Description: model.NewId(),
		Scope:       model.SchemeScopeChannel,
	}

	s2, _, err := th.SystemAdminClient.CreateScheme(scheme2)
	require.NoError(t, err)

	assert.Equal(t, s2.DisplayName, scheme2.DisplayName)
	assert.Equal(t, s2.Name, scheme2.Name)
	assert.Equal(t, s2.Description, scheme2.Description)
	assert.NotZero(t, s2.CreateAt)
	assert.Equal(t, s2.CreateAt, s2.UpdateAt)
	assert.Zero(t, s2.DeleteAt)
	assert.Equal(t, s2.Scope, scheme2.Scope)
	assert.Zero(t, len(s2.DefaultTeamAdminRole))
	assert.Zero(t, len(s2.DefaultTeamUserRole))
	assert.Zero(t, len(s2.DefaultTeamGuestRole))
	assert.NotZero(t, len(s2.DefaultChannelAdminRole))
	assert.NotZero(t, len(s2.DefaultChannelUserRole))
	assert.NotZero(t, len(s2.DefaultChannelGuestRole))

	// Check the default roles have been created.
	_, _, err = th.SystemAdminClient.GetRoleByName(s2.DefaultChannelAdminRole)
	require.NoError(t, err)
	_, _, err = th.SystemAdminClient.GetRoleByName(s2.DefaultChannelUserRole)
	require.NoError(t, err)
	_, _, err = th.SystemAdminClient.GetRoleByName(s2.DefaultChannelGuestRole)
	require.NoError(t, err)

	// Try and create a scheme with an invalid scope.
	scheme3 := &model.Scheme{
		DisplayName: model.NewId(),
		Name:        model.NewId(),
		Description: model.NewId(),
		Scope:       model.NewId(),
	}

	_, r3, _ := th.SystemAdminClient.CreateScheme(scheme3)
	CheckBadRequestStatus(t, r3)

	// Try and create a scheme with an invalid display name.
	scheme4 := &model.Scheme{
		DisplayName: strings.Repeat(model.NewId(), 100),
		Name:        "Name",
		Description: model.NewId(),
		Scope:       model.NewId(),
	}
	_, r4, _ := th.SystemAdminClient.CreateScheme(scheme4)
	CheckBadRequestStatus(t, r4)

	// Try and create a scheme with an invalid name.
	scheme8 := &model.Scheme{
		DisplayName: "DisplayName",
		Name:        strings.Repeat(model.NewId(), 100),
		Description: model.NewId(),
		Scope:       model.NewId(),
	}
	_, r8, _ := th.SystemAdminClient.CreateScheme(scheme8)
	CheckBadRequestStatus(t, r8)

	// Try and create a scheme without the appropriate permissions.
	scheme5 := &model.Scheme{
		DisplayName: model.NewId(),
		Name:        model.NewId(),
		Description: model.NewId(),
		Scope:       model.SchemeScopeTeam,
	}
	_, r5, err := th.Client.CreateScheme(scheme5)
	require.Error(t, err)
	CheckForbiddenStatus(t, r5)

	// Try and create a scheme without a license.
	th.App.Srv().SetLicense(nil)
	scheme6 := &model.Scheme{
		DisplayName: model.NewId(),
		Name:        model.NewId(),
		Description: model.NewId(),
		Scope:       model.SchemeScopeTeam,
	}
	_, r6, _ := th.SystemAdminClient.CreateScheme(scheme6)
	CheckNotImplementedStatus(t, r6)

	th.App.SetPhase2PermissionsMigrationStatus(false)

	th.LoginSystemAdmin()
	th.App.Srv().SetLicense(model.NewTestLicense("custom_permissions_schemes"))

	scheme7 := &model.Scheme{
		DisplayName: model.NewId(),
		Name:        model.NewId(),
		Description: model.NewId(),
		Scope:       model.SchemeScopeTeam,
	}
	_, r7, _ := th.SystemAdminClient.CreateScheme(scheme7)
	CheckNotImplementedStatus(t, r7)
}

func TestGetScheme(t *testing.T) {
	th := Setup(t).InitBasic()
	defer th.TearDown()

	th.App.Srv().SetLicense(model.NewTestLicense("custom_permissions_schemes"))

	// Basic test of creating a team scheme.
	scheme1 := &model.Scheme{
		DisplayName: model.NewId(),
		Name:        model.NewId(),
		Description: model.NewId(),
		Scope:       model.SchemeScopeTeam,
	}

	th.App.SetPhase2PermissionsMigrationStatus(true)

	s1, _, err := th.SystemAdminClient.CreateScheme(scheme1)
	require.NoError(t, err)

	assert.Equal(t, s1.DisplayName, scheme1.DisplayName)
	assert.Equal(t, s1.Name, scheme1.Name)
	assert.Equal(t, s1.Description, scheme1.Description)
	assert.NotZero(t, s1.CreateAt)
	assert.Equal(t, s1.CreateAt, s1.UpdateAt)
	assert.Zero(t, s1.DeleteAt)
	assert.Equal(t, s1.Scope, scheme1.Scope)
	assert.NotZero(t, len(s1.DefaultTeamAdminRole))
	assert.NotZero(t, len(s1.DefaultTeamUserRole))
	assert.NotZero(t, len(s1.DefaultTeamGuestRole))
	assert.NotZero(t, len(s1.DefaultChannelAdminRole))
	assert.NotZero(t, len(s1.DefaultChannelUserRole))
	assert.NotZero(t, len(s1.DefaultChannelGuestRole))

	s2, _, err := th.SystemAdminClient.GetScheme(s1.Id)
	require.NoError(t, err)

	assert.Equal(t, s1, s2)

	_, r3, _ := th.SystemAdminClient.GetScheme(model.NewId())
	CheckNotFoundStatus(t, r3)

	_, r4, _ := th.SystemAdminClient.GetScheme("12345")
	CheckBadRequestStatus(t, r4)

	th.SystemAdminClient.Logout()
	_, r5, _ := th.SystemAdminClient.GetScheme(s1.Id)
	CheckUnauthorizedStatus(t, r5)

	th.SystemAdminClient.Login(th.SystemAdminUser.Username, th.SystemAdminUser.Password)
	th.App.Srv().SetLicense(nil)
	_, _, err = th.SystemAdminClient.GetScheme(s1.Id)
	require.NoError(t, err)

	_, r7, err := th.Client.GetScheme(s1.Id)
	require.Error(t, err)
	CheckForbiddenStatus(t, r7)

	th.App.SetPhase2PermissionsMigrationStatus(false)

	_, r8, _ := th.SystemAdminClient.GetScheme(s1.Id)
	CheckNotImplementedStatus(t, r8)
}

func TestGetSchemes(t *testing.T) {
	th := Setup(t).InitBasic()
	defer th.TearDown()

	th.App.Srv().SetLicense(model.NewTestLicense("custom_permissions_schemes"))

	scheme1 := &model.Scheme{
		DisplayName: model.NewId(),
		Name:        model.NewId(),
		Description: model.NewId(),
		Scope:       model.SchemeScopeTeam,
	}

	scheme2 := &model.Scheme{
		DisplayName: model.NewId(),
		Name:        model.NewId(),
		Description: model.NewId(),
		Scope:       model.SchemeScopeChannel,
	}

	th.App.SetPhase2PermissionsMigrationStatus(true)

	_, _, err := th.SystemAdminClient.CreateScheme(scheme1)
	require.NoError(t, err)
	_, _, err = th.SystemAdminClient.CreateScheme(scheme2)
	require.NoError(t, err)

	l3, _, err := th.SystemAdminClient.GetSchemes("", 0, 100)
	require.NoError(t, err)

	assert.NotZero(t, len(l3))

	l4, _, err := th.SystemAdminClient.GetSchemes("team", 0, 100)
	require.NoError(t, err)

	for _, s := range l4 {
		assert.Equal(t, "team", s.Scope)
	}

	l5, _, err := th.SystemAdminClient.GetSchemes("channel", 0, 100)
	require.NoError(t, err)

	for _, s := range l5 {
		assert.Equal(t, "channel", s.Scope)
	}

	_, r6, _ := th.SystemAdminClient.GetSchemes("asdf", 0, 100)
	CheckBadRequestStatus(t, r6)

	th.Client.Logout()
	_, r7, _ := th.Client.GetSchemes("", 0, 100)
	CheckUnauthorizedStatus(t, r7)

	th.Client.Login(th.BasicUser.Username, th.BasicUser.Password)
	_, r8, err := th.Client.GetSchemes("", 0, 100)
	require.Error(t, err)
	CheckForbiddenStatus(t, r8)

	th.App.SetPhase2PermissionsMigrationStatus(false)

	_, r9, _ := th.SystemAdminClient.GetSchemes("", 0, 100)
	CheckNotImplementedStatus(t, r9)
}

func TestGetTeamsForScheme(t *testing.T) {
	th := Setup(t).InitBasic()
	defer th.TearDown()

	th.App.Srv().SetLicense(model.NewTestLicense("custom_permissions_schemes"))

	th.App.SetPhase2PermissionsMigrationStatus(true)

	scheme1 := &model.Scheme{
		DisplayName: model.NewId(),
		Name:        model.NewId(),
		Description: model.NewId(),
		Scope:       model.SchemeScopeTeam,
	}
	scheme1, _, err := th.SystemAdminClient.CreateScheme(scheme1)
	require.NoError(t, err)

	team1 := &model.Team{
		Name:        GenerateTestUsername(),
		DisplayName: "A Test Team",
		Type:        model.TeamOpen,
	}

	team1, err = th.App.Srv().Store.Team().Save(team1)
	require.NoError(t, err)

	l2, _, err := th.SystemAdminClient.GetTeamsForScheme(scheme1.Id, 0, 100)
	require.NoError(t, err)
	assert.Zero(t, len(l2))

	team1.SchemeId = &scheme1.Id
	team1, err = th.App.Srv().Store.Team().Update(team1)
	assert.NoError(t, err)

	l3, _, err := th.SystemAdminClient.GetTeamsForScheme(scheme1.Id, 0, 100)
	require.NoError(t, err)
	assert.Len(t, l3, 1)
	assert.Equal(t, team1.Id, l3[0].Id)

	team2 := &model.Team{
		Name:        GenerateTestUsername(),
		DisplayName: "B Test Team",
		Type:        model.TeamOpen,
		SchemeId:    &scheme1.Id,
	}
	team2, err = th.App.Srv().Store.Team().Save(team2)
	require.NoError(t, err)

	l4, _, err := th.SystemAdminClient.GetTeamsForScheme(scheme1.Id, 0, 100)
	require.NoError(t, err)
	assert.Len(t, l4, 2)
	assert.Equal(t, team1.Id, l4[0].Id)
	assert.Equal(t, team2.Id, l4[1].Id)

	l5, _, err := th.SystemAdminClient.GetTeamsForScheme(scheme1.Id, 1, 1)
	require.NoError(t, err)
	assert.Len(t, l5, 1)
	assert.Equal(t, team2.Id, l5[0].Id)

	// Check various error cases.
	_, ri1, _ := th.SystemAdminClient.GetTeamsForScheme(model.NewId(), 0, 100)
	CheckNotFoundStatus(t, ri1)

	_, ri2, _ := th.SystemAdminClient.GetTeamsForScheme("", 0, 100)
	CheckBadRequestStatus(t, ri2)

	th.Client.Logout()
	_, ri3, _ := th.Client.GetTeamsForScheme(model.NewId(), 0, 100)
	CheckUnauthorizedStatus(t, ri3)

	th.Client.Login(th.BasicUser.Username, th.BasicUser.Password)
	_, ri4, err := th.Client.GetTeamsForScheme(model.NewId(), 0, 100)
	require.Error(t, err)
	CheckForbiddenStatus(t, ri4)

	scheme2 := &model.Scheme{
		DisplayName: model.NewId(),
		Name:        model.NewId(),
		Description: model.NewId(),
		Scope:       model.SchemeScopeChannel,
	}
	scheme2, _, err = th.SystemAdminClient.CreateScheme(scheme2)
	require.NoError(t, err)

	_, ri5, _ := th.SystemAdminClient.GetTeamsForScheme(scheme2.Id, 0, 100)
	CheckBadRequestStatus(t, ri5)

	th.App.SetPhase2PermissionsMigrationStatus(false)

	_, ri6, _ := th.SystemAdminClient.GetTeamsForScheme(scheme1.Id, 0, 100)
	CheckNotImplementedStatus(t, ri6)
}

func TestGetChannelsForScheme(t *testing.T) {
	th := Setup(t).InitBasic()
	defer th.TearDown()

	th.App.Srv().SetLicense(model.NewTestLicense("custom_permissions_schemes"))

	th.App.SetPhase2PermissionsMigrationStatus(true)

	scheme1 := &model.Scheme{
		DisplayName: model.NewId(),
		Name:        model.NewId(),
		Description: model.NewId(),
		Scope:       model.SchemeScopeChannel,
	}
	scheme1, _, err := th.SystemAdminClient.CreateScheme(scheme1)
	require.NoError(t, err)

	channel1 := &model.Channel{
		TeamId:      model.NewId(),
		DisplayName: "A Name",
		Name:        model.NewId(),
		Type:        model.ChannelTypeOpen,
	}

	channel1, errCh := th.App.Srv().Store.Channel().Save(channel1, 1000000)
	assert.NoError(t, errCh)

	l2, _, err := th.SystemAdminClient.GetChannelsForScheme(scheme1.Id, 0, 100)
	require.NoError(t, err)
	assert.Zero(t, len(l2))

	channel1.SchemeId = &scheme1.Id
	channel1, err = th.App.Srv().Store.Channel().Update(channel1)
	assert.NoError(t, err)

	l3, _, err := th.SystemAdminClient.GetChannelsForScheme(scheme1.Id, 0, 100)
	require.NoError(t, err)
	assert.Len(t, l3, 1)
	assert.Equal(t, channel1.Id, l3[0].Id)

	channel2 := &model.Channel{
		TeamId:      model.NewId(),
		DisplayName: "B Name",
		Name:        model.NewId(),
		Type:        model.ChannelTypeOpen,
		SchemeId:    &scheme1.Id,
	}
	channel2, err = th.App.Srv().Store.Channel().Save(channel2, 1000000)
	assert.NoError(t, err)

	l4, _, err := th.SystemAdminClient.GetChannelsForScheme(scheme1.Id, 0, 100)
	require.NoError(t, err)
	assert.Len(t, l4, 2)
	assert.Equal(t, channel1.Id, l4[0].Id)
	assert.Equal(t, channel2.Id, l4[1].Id)

	l5, _, err := th.SystemAdminClient.GetChannelsForScheme(scheme1.Id, 1, 1)
	require.NoError(t, err)
	assert.Len(t, l5, 1)
	assert.Equal(t, channel2.Id, l5[0].Id)

	// Check various error cases.
	_, ri1, _ := th.SystemAdminClient.GetChannelsForScheme(model.NewId(), 0, 100)
	CheckNotFoundStatus(t, ri1)

	_, ri2, _ := th.SystemAdminClient.GetChannelsForScheme("", 0, 100)
	CheckBadRequestStatus(t, ri2)

	th.Client.Logout()
	_, ri3, _ := th.Client.GetChannelsForScheme(model.NewId(), 0, 100)
	CheckUnauthorizedStatus(t, ri3)

	th.Client.Login(th.BasicUser.Username, th.BasicUser.Password)
	_, ri4, err := th.Client.GetChannelsForScheme(model.NewId(), 0, 100)
	require.Error(t, err)
	CheckForbiddenStatus(t, ri4)

	scheme2 := &model.Scheme{
		DisplayName: model.NewId(),
		Name:        model.NewId(),
		Description: model.NewId(),
		Scope:       model.SchemeScopeTeam,
	}
	scheme2, _, err = th.SystemAdminClient.CreateScheme(scheme2)
	require.NoError(t, err)

	_, ri5, _ := th.SystemAdminClient.GetChannelsForScheme(scheme2.Id, 0, 100)
	CheckBadRequestStatus(t, ri5)

	th.App.SetPhase2PermissionsMigrationStatus(false)

	_, ri6, _ := th.SystemAdminClient.GetChannelsForScheme(scheme1.Id, 0, 100)
	CheckNotImplementedStatus(t, ri6)
}

func TestPatchScheme(t *testing.T) {
	th := Setup(t)
	defer th.TearDown()

	th.App.Srv().SetLicense(model.NewTestLicense("custom_permissions_schemes"))

	th.App.SetPhase2PermissionsMigrationStatus(true)

	// Basic test of creating a team scheme.
	scheme1 := &model.Scheme{
		DisplayName: model.NewId(),
		Name:        model.NewId(),
		Description: model.NewId(),
		Scope:       model.SchemeScopeTeam,
	}

	s1, _, err := th.SystemAdminClient.CreateScheme(scheme1)
	require.NoError(t, err)

	assert.Equal(t, s1.DisplayName, scheme1.DisplayName)
	assert.Equal(t, s1.Name, scheme1.Name)
	assert.Equal(t, s1.Description, scheme1.Description)
	assert.NotZero(t, s1.CreateAt)
	assert.Equal(t, s1.CreateAt, s1.UpdateAt)
	assert.Zero(t, s1.DeleteAt)
	assert.Equal(t, s1.Scope, scheme1.Scope)
	assert.NotZero(t, len(s1.DefaultTeamAdminRole))
	assert.NotZero(t, len(s1.DefaultTeamUserRole))
	assert.NotZero(t, len(s1.DefaultTeamGuestRole))
	assert.NotZero(t, len(s1.DefaultChannelAdminRole))
	assert.NotZero(t, len(s1.DefaultChannelUserRole))
	assert.NotZero(t, len(s1.DefaultChannelGuestRole))

	s2, _, err := th.SystemAdminClient.GetScheme(s1.Id)
	require.NoError(t, err)

	assert.Equal(t, s1, s2)

	// Test with a valid patch.
	schemePatch := &model.SchemePatch{
		DisplayName: new(string),
		Name:        new(string),
		Description: new(string),
	}
	*schemePatch.DisplayName = model.NewId()
	*schemePatch.Name = model.NewId()
	*schemePatch.Description = model.NewId()

	s3, _, err := th.SystemAdminClient.PatchScheme(s2.Id, schemePatch)
	require.NoError(t, err)
	assert.Equal(t, s3.Id, s2.Id)
	assert.Equal(t, s3.DisplayName, *schemePatch.DisplayName)
	assert.Equal(t, s3.Name, *schemePatch.Name)
	assert.Equal(t, s3.Description, *schemePatch.Description)

	s4, _, err := th.SystemAdminClient.GetScheme(s3.Id)
	require.NoError(t, err)
	assert.Equal(t, s3, s4)

	// Test with a partial patch.
	*schemePatch.Name = model.NewId()
	*schemePatch.DisplayName = model.NewId()
	schemePatch.Description = nil

	s5, _, err := th.SystemAdminClient.PatchScheme(s4.Id, schemePatch)
	require.NoError(t, err)
	assert.Equal(t, s5.Id, s4.Id)
	assert.Equal(t, s5.DisplayName, *schemePatch.DisplayName)
	assert.Equal(t, s5.Name, *schemePatch.Name)
	assert.Equal(t, s5.Description, s4.Description)

	s6, _, err := th.SystemAdminClient.GetScheme(s5.Id)
	require.NoError(t, err)
	assert.Equal(t, s5, s6)

	// Test with invalid patch.
	*schemePatch.Name = strings.Repeat(model.NewId(), 20)
	_, r7, _ := th.SystemAdminClient.PatchScheme(s6.Id, schemePatch)
	CheckBadRequestStatus(t, r7)

	// Test with unknown ID.
	*schemePatch.Name = model.NewId()
	_, r8, _ := th.SystemAdminClient.PatchScheme(model.NewId(), schemePatch)
	CheckNotFoundStatus(t, r8)

	// Test with invalid ID.
	_, r9, _ := th.SystemAdminClient.PatchScheme("12345", schemePatch)
	CheckBadRequestStatus(t, r9)

	// Test without required permissions.
	_, r10, err := th.Client.PatchScheme(s6.Id, schemePatch)
	require.Error(t, err)
	CheckForbiddenStatus(t, r10)

	// Test without license.
	th.App.Srv().SetLicense(nil)
	_, r11, _ := th.SystemAdminClient.PatchScheme(s6.Id, schemePatch)
	CheckNotImplementedStatus(t, r11)

	th.App.SetPhase2PermissionsMigrationStatus(false)

	th.LoginSystemAdmin()
	th.App.Srv().SetLicense(model.NewTestLicense("custom_permissions_schemes"))

	_, r12, _ := th.SystemAdminClient.PatchScheme(s6.Id, schemePatch)
	CheckNotImplementedStatus(t, r12)
}

func TestDeleteScheme(t *testing.T) {
	th := Setup(t)
	defer th.TearDown()

	t.Run("ValidTeamScheme", func(t *testing.T) {
		th.App.Srv().SetLicense(model.NewTestLicense("custom_permissions_schemes"))

		th.App.SetPhase2PermissionsMigrationStatus(true)

		// Create a team scheme.
		scheme1 := &model.Scheme{
			DisplayName: model.NewId(),
			Name:        model.NewId(),
			Description: model.NewId(),
			Scope:       model.SchemeScopeTeam,
		}

		s1, _, err := th.SystemAdminClient.CreateScheme(scheme1)
		require.NoError(t, err)

		// Retrieve the roles and check they are not deleted.
		role1, _, err := th.SystemAdminClient.GetRoleByName(s1.DefaultTeamAdminRole)
		require.NoError(t, err)
		role2, _, err := th.SystemAdminClient.GetRoleByName(s1.DefaultTeamUserRole)
		require.NoError(t, err)
		role3, _, err := th.SystemAdminClient.GetRoleByName(s1.DefaultChannelAdminRole)
		require.NoError(t, err)
		role4, _, err := th.SystemAdminClient.GetRoleByName(s1.DefaultChannelUserRole)
		require.NoError(t, err)
		role5, _, err := th.SystemAdminClient.GetRoleByName(s1.DefaultTeamGuestRole)
		require.NoError(t, err)
		role6, _, err := th.SystemAdminClient.GetRoleByName(s1.DefaultChannelGuestRole)
		require.NoError(t, err)

		assert.Zero(t, role1.DeleteAt)
		assert.Zero(t, role2.DeleteAt)
		assert.Zero(t, role3.DeleteAt)
		assert.Zero(t, role4.DeleteAt)
		assert.Zero(t, role5.DeleteAt)
		assert.Zero(t, role6.DeleteAt)

		// Make sure this scheme is in use by a team.
		team, err := th.App.Srv().Store.Team().Save(&model.Team{
			Name:        "zz" + model.NewId(),
			DisplayName: model.NewId(),
			Email:       model.NewId() + "@nowhere.com",
			Type:        model.TeamOpen,
			SchemeId:    &s1.Id,
		})
		require.NoError(t, err)

		// Delete the Scheme.
<<<<<<< HEAD
		_, _, err = th.SystemAdminClient.DeleteScheme(s1.Id)
=======
		_, err = th.SystemAdminClient.DeleteScheme(s1.Id)
>>>>>>> a8ca5c42
		require.NoError(t, err)

		// Check the roles were deleted.
		role1, _, err = th.SystemAdminClient.GetRoleByName(s1.DefaultTeamAdminRole)
		require.NoError(t, err)
		role2, _, err = th.SystemAdminClient.GetRoleByName(s1.DefaultTeamUserRole)
		require.NoError(t, err)
		role3, _, err = th.SystemAdminClient.GetRoleByName(s1.DefaultChannelAdminRole)
		require.NoError(t, err)
		role4, _, err = th.SystemAdminClient.GetRoleByName(s1.DefaultChannelUserRole)
		require.NoError(t, err)
		role5, _, err = th.SystemAdminClient.GetRoleByName(s1.DefaultTeamGuestRole)
		require.NoError(t, err)
		role6, _, err = th.SystemAdminClient.GetRoleByName(s1.DefaultChannelGuestRole)
		require.NoError(t, err)

		assert.NotZero(t, role1.DeleteAt)
		assert.NotZero(t, role2.DeleteAt)
		assert.NotZero(t, role3.DeleteAt)
		assert.NotZero(t, role4.DeleteAt)
		assert.NotZero(t, role5.DeleteAt)
		assert.NotZero(t, role6.DeleteAt)

		// Check the team now uses the default scheme
		c2, _, err := th.SystemAdminClient.GetTeam(team.Id, "")
		require.NoError(t, err)
		assert.Equal(t, "", *c2.SchemeId)
	})

	t.Run("ValidChannelScheme", func(t *testing.T) {
		th.App.Srv().SetLicense(model.NewTestLicense("custom_permissions_schemes"))

		th.App.SetPhase2PermissionsMigrationStatus(true)

		// Create a channel scheme.
		scheme1 := &model.Scheme{
			DisplayName: model.NewId(),
			Name:        model.NewId(),
			Description: model.NewId(),
			Scope:       model.SchemeScopeChannel,
		}

		s1, _, err := th.SystemAdminClient.CreateScheme(scheme1)
		require.NoError(t, err)

		// Retrieve the roles and check they are not deleted.
		role3, _, err := th.SystemAdminClient.GetRoleByName(s1.DefaultChannelAdminRole)
		require.NoError(t, err)
		role4, _, err := th.SystemAdminClient.GetRoleByName(s1.DefaultChannelUserRole)
		require.NoError(t, err)
		role6, _, err := th.SystemAdminClient.GetRoleByName(s1.DefaultChannelGuestRole)
		require.NoError(t, err)

		assert.Zero(t, role3.DeleteAt)
		assert.Zero(t, role4.DeleteAt)
		assert.Zero(t, role6.DeleteAt)

		// Make sure this scheme is in use by a team.
		channel, err := th.App.Srv().Store.Channel().Save(&model.Channel{
			TeamId:      model.NewId(),
			DisplayName: model.NewId(),
			Name:        model.NewId(),
			Type:        model.ChannelTypeOpen,
			SchemeId:    &s1.Id,
		}, -1)
		assert.NoError(t, err)

		// Delete the Scheme.
<<<<<<< HEAD
		_, _, err = th.SystemAdminClient.DeleteScheme(s1.Id)
=======
		_, err = th.SystemAdminClient.DeleteScheme(s1.Id)
>>>>>>> a8ca5c42
		require.NoError(t, err)

		// Check the roles were deleted.
		role3, _, err = th.SystemAdminClient.GetRoleByName(s1.DefaultChannelAdminRole)
		require.NoError(t, err)
		role4, _, err = th.SystemAdminClient.GetRoleByName(s1.DefaultChannelUserRole)
		require.NoError(t, err)
		role6, _, err = th.SystemAdminClient.GetRoleByName(s1.DefaultChannelGuestRole)
		require.NoError(t, err)

		assert.NotZero(t, role3.DeleteAt)
		assert.NotZero(t, role4.DeleteAt)
		assert.NotZero(t, role6.DeleteAt)

		// Check the channel now uses the default scheme
		c2, _, err := th.SystemAdminClient.GetChannelByName(channel.Name, channel.TeamId, "")
		require.NoError(t, err)
		assert.Equal(t, "", *c2.SchemeId)
	})

	t.Run("FailureCases", func(t *testing.T) {
		th.App.Srv().SetLicense(model.NewTestLicense("custom_permissions_schemes"))

		th.App.SetPhase2PermissionsMigrationStatus(true)

		scheme1 := &model.Scheme{
			DisplayName: model.NewId(),
			Name:        model.NewId(),
			Description: model.NewId(),
			Scope:       model.SchemeScopeChannel,
		}

		s1, _, err := th.SystemAdminClient.CreateScheme(scheme1)
		require.NoError(t, err)

		// Test with unknown ID.
<<<<<<< HEAD
		_, r2, _ := th.SystemAdminClient.DeleteScheme(model.NewId())
		CheckNotFoundStatus(t, r2)

		// Test with invalid ID.
		_, r3, _ := th.SystemAdminClient.DeleteScheme("12345")
		CheckBadRequestStatus(t, r3)

		// Test without required permissions.
		_, r4, err := th.Client.DeleteScheme(s1.Id)
=======
		r2, err := th.SystemAdminClient.DeleteScheme(model.NewId())
		require.Error(t, err)
		CheckNotFoundStatus(t, r2)

		// Test with invalid ID.
		r3, err := th.SystemAdminClient.DeleteScheme("12345")
		require.Error(t, err)
		CheckBadRequestStatus(t, r3)

		// Test without required permissions.
		r4, err := th.Client.DeleteScheme(s1.Id)
>>>>>>> a8ca5c42
		require.Error(t, err)
		CheckForbiddenStatus(t, r4)

		// Test without license.
		th.App.Srv().SetLicense(nil)
<<<<<<< HEAD
		_, r5, _ := th.SystemAdminClient.DeleteScheme(s1.Id)
=======
		r5, err := th.SystemAdminClient.DeleteScheme(s1.Id)
		require.Error(t, err)
>>>>>>> a8ca5c42
		CheckNotImplementedStatus(t, r5)

		th.App.SetPhase2PermissionsMigrationStatus(false)

		th.App.Srv().SetLicense(model.NewTestLicense("custom_permissions_schemes"))

<<<<<<< HEAD
		_, r6, _ := th.SystemAdminClient.DeleteScheme(s1.Id)
=======
		r6, err := th.SystemAdminClient.DeleteScheme(s1.Id)
		require.Error(t, err)
>>>>>>> a8ca5c42
		CheckNotImplementedStatus(t, r6)
	})
}

func TestUpdateTeamSchemeWithTeamMembers(t *testing.T) {
	th := Setup(t).InitBasic()
	defer th.TearDown()

	t.Run("Correctly invalidates team member cache", func(t *testing.T) {
		th.App.SetPhase2PermissionsMigrationStatus(true)

		team := th.CreateTeam()
		_, _, appErr := th.App.AddUserToTeam(th.Context, team.Id, th.BasicUser.Id, th.SystemAdminUser.Id)
		require.Nil(t, appErr)

		teamScheme := th.SetupTeamScheme()

		teamUserRole, appErr := th.App.GetRoleByName(context.Background(), teamScheme.DefaultTeamUserRole)
		require.Nil(t, appErr)
		teamUserRole.Permissions = []string{}
		_, appErr = th.App.UpdateRole(teamUserRole)
		require.Nil(t, appErr)

		th.LoginBasic()

		_, _, err := th.Client.CreateChannel(&model.Channel{DisplayName: "Test API Name", Name: GenerateTestChannelName(), Type: model.ChannelTypeOpen, TeamId: team.Id})
		require.NoError(t, err)

		team.SchemeId = &teamScheme.Id
		team, appErr = th.App.UpdateTeamScheme(team)
		require.Nil(t, appErr)

		_, _, err = th.Client.CreateChannel(&model.Channel{DisplayName: "Test API Name", Name: GenerateTestChannelName(), Type: model.ChannelTypeOpen, TeamId: team.Id})
		require.Error(t, err)
	})
}<|MERGE_RESOLUTION|>--- conflicted
+++ resolved
@@ -640,11 +640,7 @@
 		require.NoError(t, err)
 
 		// Delete the Scheme.
-<<<<<<< HEAD
-		_, _, err = th.SystemAdminClient.DeleteScheme(s1.Id)
-=======
 		_, err = th.SystemAdminClient.DeleteScheme(s1.Id)
->>>>>>> a8ca5c42
 		require.NoError(t, err)
 
 		// Check the roles were deleted.
@@ -713,11 +709,7 @@
 		assert.NoError(t, err)
 
 		// Delete the Scheme.
-<<<<<<< HEAD
-		_, _, err = th.SystemAdminClient.DeleteScheme(s1.Id)
-=======
 		_, err = th.SystemAdminClient.DeleteScheme(s1.Id)
->>>>>>> a8ca5c42
 		require.NoError(t, err)
 
 		// Check the roles were deleted.
@@ -754,17 +746,6 @@
 		require.NoError(t, err)
 
 		// Test with unknown ID.
-<<<<<<< HEAD
-		_, r2, _ := th.SystemAdminClient.DeleteScheme(model.NewId())
-		CheckNotFoundStatus(t, r2)
-
-		// Test with invalid ID.
-		_, r3, _ := th.SystemAdminClient.DeleteScheme("12345")
-		CheckBadRequestStatus(t, r3)
-
-		// Test without required permissions.
-		_, r4, err := th.Client.DeleteScheme(s1.Id)
-=======
 		r2, err := th.SystemAdminClient.DeleteScheme(model.NewId())
 		require.Error(t, err)
 		CheckNotFoundStatus(t, r2)
@@ -776,30 +757,21 @@
 
 		// Test without required permissions.
 		r4, err := th.Client.DeleteScheme(s1.Id)
->>>>>>> a8ca5c42
 		require.Error(t, err)
 		CheckForbiddenStatus(t, r4)
 
 		// Test without license.
 		th.App.Srv().SetLicense(nil)
-<<<<<<< HEAD
-		_, r5, _ := th.SystemAdminClient.DeleteScheme(s1.Id)
-=======
 		r5, err := th.SystemAdminClient.DeleteScheme(s1.Id)
 		require.Error(t, err)
->>>>>>> a8ca5c42
 		CheckNotImplementedStatus(t, r5)
 
 		th.App.SetPhase2PermissionsMigrationStatus(false)
 
 		th.App.Srv().SetLicense(model.NewTestLicense("custom_permissions_schemes"))
 
-<<<<<<< HEAD
-		_, r6, _ := th.SystemAdminClient.DeleteScheme(s1.Id)
-=======
 		r6, err := th.SystemAdminClient.DeleteScheme(s1.Id)
 		require.Error(t, err)
->>>>>>> a8ca5c42
 		CheckNotImplementedStatus(t, r6)
 	})
 }

// Copyright (c) 2015-present Mattermost, Inc. All Rights Reserved.
// See LICENSE.txt for license information.

package api4

import (
	"context"
	"strings"
	"testing"

	"github.com/stretchr/testify/assert"
	"github.com/stretchr/testify/require"

	"github.com/mattermost/mattermost-server/v6/model"
)

func TestCreateScheme(t *testing.T) {
	th := Setup(t)
	defer th.TearDown()

	th.App.Srv().SetLicense(model.NewTestLicense("custom_permissions_schemes"))

	th.App.SetPhase2PermissionsMigrationStatus(true)

	// Basic test of creating a team scheme.
	scheme1 := &model.Scheme{
		DisplayName: model.NewId(),
		Name:        model.NewId(),
		Description: model.NewId(),
		Scope:       model.SchemeScopeTeam,
	}

	s1, _, err := th.SystemAdminClient.CreateScheme(scheme1)
	require.NoError(t, err)

	assert.Equal(t, s1.DisplayName, scheme1.DisplayName)
	assert.Equal(t, s1.Name, scheme1.Name)
	assert.Equal(t, s1.Description, scheme1.Description)
	assert.NotZero(t, s1.CreateAt)
	assert.Equal(t, s1.CreateAt, s1.UpdateAt)
	assert.Zero(t, s1.DeleteAt)
	assert.Equal(t, s1.Scope, scheme1.Scope)
	assert.NotZero(t, len(s1.DefaultTeamAdminRole))
	assert.NotZero(t, len(s1.DefaultTeamUserRole))
	assert.NotZero(t, len(s1.DefaultTeamGuestRole))
	assert.NotZero(t, len(s1.DefaultChannelAdminRole))
	assert.NotZero(t, len(s1.DefaultChannelUserRole))
	assert.NotZero(t, len(s1.DefaultChannelGuestRole))

	// Check the default roles have been created.
	_, _, err = th.SystemAdminClient.GetRoleByName(s1.DefaultTeamAdminRole)
	require.NoError(t, err)
	_, _, err = th.SystemAdminClient.GetRoleByName(s1.DefaultTeamUserRole)
	require.NoError(t, err)
	_, _, err = th.SystemAdminClient.GetRoleByName(s1.DefaultChannelAdminRole)
	require.NoError(t, err)
	_, _, err = th.SystemAdminClient.GetRoleByName(s1.DefaultChannelUserRole)
	require.NoError(t, err)

	_, _, err = th.SystemAdminClient.GetRoleByName(s1.DefaultTeamGuestRole)
	require.NoError(t, err)
	_, _, err = th.SystemAdminClient.GetRoleByName(s1.DefaultTeamGuestRole)
	require.NoError(t, err)
	_, _, err = th.SystemAdminClient.GetRoleByName(s1.DefaultChannelGuestRole)
	require.NoError(t, err)

	// Basic Test of a Channel scheme.
	scheme2 := &model.Scheme{
		DisplayName: model.NewId(),
		Name:        model.NewId(),
		Description: model.NewId(),
		Scope:       model.SchemeScopeChannel,
	}

	s2, _, err := th.SystemAdminClient.CreateScheme(scheme2)
	require.NoError(t, err)

	assert.Equal(t, s2.DisplayName, scheme2.DisplayName)
	assert.Equal(t, s2.Name, scheme2.Name)
	assert.Equal(t, s2.Description, scheme2.Description)
	assert.NotZero(t, s2.CreateAt)
	assert.Equal(t, s2.CreateAt, s2.UpdateAt)
	assert.Zero(t, s2.DeleteAt)
	assert.Equal(t, s2.Scope, scheme2.Scope)
	assert.Zero(t, len(s2.DefaultTeamAdminRole))
	assert.Zero(t, len(s2.DefaultTeamUserRole))
	assert.Zero(t, len(s2.DefaultTeamGuestRole))
	assert.NotZero(t, len(s2.DefaultChannelAdminRole))
	assert.NotZero(t, len(s2.DefaultChannelUserRole))
	assert.NotZero(t, len(s2.DefaultChannelGuestRole))

	// Check the default roles have been created.
	_, _, err = th.SystemAdminClient.GetRoleByName(s2.DefaultChannelAdminRole)
	require.NoError(t, err)
	_, _, err = th.SystemAdminClient.GetRoleByName(s2.DefaultChannelUserRole)
	require.NoError(t, err)
	_, _, err = th.SystemAdminClient.GetRoleByName(s2.DefaultChannelGuestRole)
	require.NoError(t, err)

	// Try and create a scheme with an invalid scope.
	scheme3 := &model.Scheme{
		DisplayName: model.NewId(),
		Name:        model.NewId(),
		Description: model.NewId(),
		Scope:       model.NewId(),
	}

	_, r3, _ := th.SystemAdminClient.CreateScheme(scheme3)
	CheckBadRequestStatus(t, r3)

	// Try and create a scheme with an invalid display name.
	scheme4 := &model.Scheme{
		DisplayName: strings.Repeat(model.NewId(), 100),
		Name:        "Name",
		Description: model.NewId(),
		Scope:       model.NewId(),
	}
	_, r4, _ := th.SystemAdminClient.CreateScheme(scheme4)
	CheckBadRequestStatus(t, r4)

	// Try and create a scheme with an invalid name.
	scheme8 := &model.Scheme{
		DisplayName: "DisplayName",
		Name:        strings.Repeat(model.NewId(), 100),
		Description: model.NewId(),
		Scope:       model.NewId(),
	}
	_, r8, _ := th.SystemAdminClient.CreateScheme(scheme8)
	CheckBadRequestStatus(t, r8)

	// Try and create a scheme without the appropriate permissions.
	scheme5 := &model.Scheme{
		DisplayName: model.NewId(),
		Name:        model.NewId(),
		Description: model.NewId(),
		Scope:       model.SchemeScopeTeam,
	}
	_, r5, err := th.Client.CreateScheme(scheme5)
	require.Error(t, err)
	CheckForbiddenStatus(t, r5)

	// Try and create a scheme without a license.
	th.App.Srv().SetLicense(nil)
	scheme6 := &model.Scheme{
		DisplayName: model.NewId(),
		Name:        model.NewId(),
		Description: model.NewId(),
		Scope:       model.SchemeScopeTeam,
	}
	_, r6, _ := th.SystemAdminClient.CreateScheme(scheme6)
	CheckNotImplementedStatus(t, r6)

	th.App.SetPhase2PermissionsMigrationStatus(false)

	th.LoginSystemAdmin()
	th.App.Srv().SetLicense(model.NewTestLicense("custom_permissions_schemes"))

	scheme7 := &model.Scheme{
		DisplayName: model.NewId(),
		Name:        model.NewId(),
		Description: model.NewId(),
		Scope:       model.SchemeScopeTeam,
	}
	_, r7, _ := th.SystemAdminClient.CreateScheme(scheme7)
	CheckNotImplementedStatus(t, r7)
}

func TestGetScheme(t *testing.T) {
	th := Setup(t).InitBasic()
	defer th.TearDown()

	th.App.Srv().SetLicense(model.NewTestLicense("custom_permissions_schemes"))

	// Basic test of creating a team scheme.
	scheme1 := &model.Scheme{
		DisplayName: model.NewId(),
		Name:        model.NewId(),
		Description: model.NewId(),
		Scope:       model.SchemeScopeTeam,
	}

	th.App.SetPhase2PermissionsMigrationStatus(true)

	s1, _, err := th.SystemAdminClient.CreateScheme(scheme1)
	require.NoError(t, err)

	assert.Equal(t, s1.DisplayName, scheme1.DisplayName)
	assert.Equal(t, s1.Name, scheme1.Name)
	assert.Equal(t, s1.Description, scheme1.Description)
	assert.NotZero(t, s1.CreateAt)
	assert.Equal(t, s1.CreateAt, s1.UpdateAt)
	assert.Zero(t, s1.DeleteAt)
	assert.Equal(t, s1.Scope, scheme1.Scope)
	assert.NotZero(t, len(s1.DefaultTeamAdminRole))
	assert.NotZero(t, len(s1.DefaultTeamUserRole))
	assert.NotZero(t, len(s1.DefaultTeamGuestRole))
	assert.NotZero(t, len(s1.DefaultChannelAdminRole))
	assert.NotZero(t, len(s1.DefaultChannelUserRole))
	assert.NotZero(t, len(s1.DefaultChannelGuestRole))

	s2, _, err := th.SystemAdminClient.GetScheme(s1.Id)
	require.NoError(t, err)

	assert.Equal(t, s1, s2)

	_, r3, _ := th.SystemAdminClient.GetScheme(model.NewId())
	CheckNotFoundStatus(t, r3)

	_, r4, _ := th.SystemAdminClient.GetScheme("12345")
	CheckBadRequestStatus(t, r4)

	th.SystemAdminClient.Logout()
	_, r5, _ := th.SystemAdminClient.GetScheme(s1.Id)
	CheckUnauthorizedStatus(t, r5)

	th.SystemAdminClient.Login(th.SystemAdminUser.Username, th.SystemAdminUser.Password)
	th.App.Srv().SetLicense(nil)
	_, _, err = th.SystemAdminClient.GetScheme(s1.Id)
	require.NoError(t, err)

	_, r7, err := th.Client.GetScheme(s1.Id)
	require.Error(t, err)
	CheckForbiddenStatus(t, r7)

	th.App.SetPhase2PermissionsMigrationStatus(false)

	_, r8, _ := th.SystemAdminClient.GetScheme(s1.Id)
	CheckNotImplementedStatus(t, r8)
}

func TestGetSchemes(t *testing.T) {
	th := Setup(t).InitBasic()
	defer th.TearDown()

	th.App.Srv().SetLicense(model.NewTestLicense("custom_permissions_schemes"))

	scheme1 := &model.Scheme{
		DisplayName: model.NewId(),
		Name:        model.NewId(),
		Description: model.NewId(),
		Scope:       model.SchemeScopeTeam,
	}

	scheme2 := &model.Scheme{
		DisplayName: model.NewId(),
		Name:        model.NewId(),
		Description: model.NewId(),
		Scope:       model.SchemeScopeChannel,
	}

	th.App.SetPhase2PermissionsMigrationStatus(true)

	_, _, err := th.SystemAdminClient.CreateScheme(scheme1)
	require.NoError(t, err)
	_, _, err = th.SystemAdminClient.CreateScheme(scheme2)
	require.NoError(t, err)

	l3, _, err := th.SystemAdminClient.GetSchemes("", 0, 100)
	require.NoError(t, err)

	assert.NotZero(t, len(l3))

	l4, _, err := th.SystemAdminClient.GetSchemes("team", 0, 100)
	require.NoError(t, err)

	for _, s := range l4 {
		assert.Equal(t, "team", s.Scope)
	}

	l5, _, err := th.SystemAdminClient.GetSchemes("channel", 0, 100)
	require.NoError(t, err)

	for _, s := range l5 {
		assert.Equal(t, "channel", s.Scope)
	}

	_, r6, _ := th.SystemAdminClient.GetSchemes("asdf", 0, 100)
	CheckBadRequestStatus(t, r6)

	th.Client.Logout()
	_, r7, _ := th.Client.GetSchemes("", 0, 100)
	CheckUnauthorizedStatus(t, r7)

	th.Client.Login(th.BasicUser.Username, th.BasicUser.Password)
	_, r8, err := th.Client.GetSchemes("", 0, 100)
	require.Error(t, err)
	CheckForbiddenStatus(t, r8)

	th.App.SetPhase2PermissionsMigrationStatus(false)

	_, r9, _ := th.SystemAdminClient.GetSchemes("", 0, 100)
	CheckNotImplementedStatus(t, r9)
}

func TestGetTeamsForScheme(t *testing.T) {
	th := Setup(t).InitBasic()
	defer th.TearDown()

	th.App.Srv().SetLicense(model.NewTestLicense("custom_permissions_schemes"))

	th.App.SetPhase2PermissionsMigrationStatus(true)

	scheme1 := &model.Scheme{
		DisplayName: model.NewId(),
		Name:        model.NewId(),
		Description: model.NewId(),
		Scope:       model.SchemeScopeTeam,
	}
	scheme1, _, err := th.SystemAdminClient.CreateScheme(scheme1)
	require.NoError(t, err)

	team1 := &model.Team{
		Name:        GenerateTestUsername(),
		DisplayName: "A Test Team",
		Type:        model.TeamOpen,
	}

	team1, err = th.App.Srv().Store.Team().Save(team1)
	require.NoError(t, err)

	l2, _, err := th.SystemAdminClient.GetTeamsForScheme(scheme1.Id, 0, 100)
	require.NoError(t, err)
	assert.Zero(t, len(l2))

	team1.SchemeId = &scheme1.Id
	team1, err = th.App.Srv().Store.Team().Update(team1)
	assert.NoError(t, err)

	l3, _, err := th.SystemAdminClient.GetTeamsForScheme(scheme1.Id, 0, 100)
	require.NoError(t, err)
	assert.Len(t, l3, 1)
	assert.Equal(t, team1.Id, l3[0].Id)

	team2 := &model.Team{
		Name:        GenerateTestUsername(),
		DisplayName: "B Test Team",
		Type:        model.TeamOpen,
		SchemeId:    &scheme1.Id,
	}
	team2, err = th.App.Srv().Store.Team().Save(team2)
	require.NoError(t, err)

	l4, _, err := th.SystemAdminClient.GetTeamsForScheme(scheme1.Id, 0, 100)
	require.NoError(t, err)
	assert.Len(t, l4, 2)
	assert.Equal(t, team1.Id, l4[0].Id)
	assert.Equal(t, team2.Id, l4[1].Id)

	l5, _, err := th.SystemAdminClient.GetTeamsForScheme(scheme1.Id, 1, 1)
	require.NoError(t, err)
	assert.Len(t, l5, 1)
	assert.Equal(t, team2.Id, l5[0].Id)

	// Check various error cases.
	_, ri1, _ := th.SystemAdminClient.GetTeamsForScheme(model.NewId(), 0, 100)
	CheckNotFoundStatus(t, ri1)

	_, ri2, _ := th.SystemAdminClient.GetTeamsForScheme("", 0, 100)
	CheckBadRequestStatus(t, ri2)

	th.Client.Logout()
	_, ri3, _ := th.Client.GetTeamsForScheme(model.NewId(), 0, 100)
	CheckUnauthorizedStatus(t, ri3)

	th.Client.Login(th.BasicUser.Username, th.BasicUser.Password)
	_, ri4, err := th.Client.GetTeamsForScheme(model.NewId(), 0, 100)
	require.Error(t, err)
	CheckForbiddenStatus(t, ri4)

	scheme2 := &model.Scheme{
		DisplayName: model.NewId(),
		Name:        model.NewId(),
		Description: model.NewId(),
		Scope:       model.SchemeScopeChannel,
	}
	scheme2, _, err = th.SystemAdminClient.CreateScheme(scheme2)
	require.NoError(t, err)

	_, ri5, _ := th.SystemAdminClient.GetTeamsForScheme(scheme2.Id, 0, 100)
	CheckBadRequestStatus(t, ri5)

	th.App.SetPhase2PermissionsMigrationStatus(false)

	_, ri6, _ := th.SystemAdminClient.GetTeamsForScheme(scheme1.Id, 0, 100)
	CheckNotImplementedStatus(t, ri6)
}

func TestGetChannelsForScheme(t *testing.T) {
	th := Setup(t).InitBasic()
	defer th.TearDown()

	th.App.Srv().SetLicense(model.NewTestLicense("custom_permissions_schemes"))

	th.App.SetPhase2PermissionsMigrationStatus(true)

	scheme1 := &model.Scheme{
		DisplayName: model.NewId(),
		Name:        model.NewId(),
		Description: model.NewId(),
		Scope:       model.SchemeScopeChannel,
	}
	scheme1, _, err := th.SystemAdminClient.CreateScheme(scheme1)
	require.NoError(t, err)

	channel1 := &model.Channel{
		TeamId:      model.NewId(),
		DisplayName: "A Name",
		Name:        model.NewId(),
		Type:        model.ChannelTypeOpen,
	}

	channel1, errCh := th.App.Srv().Store.Channel().Save(channel1, 1000000)
	assert.NoError(t, errCh)

	l2, _, err := th.SystemAdminClient.GetChannelsForScheme(scheme1.Id, 0, 100)
	require.NoError(t, err)
	assert.Zero(t, len(l2))

	channel1.SchemeId = &scheme1.Id
	channel1, err = th.App.Srv().Store.Channel().Update(channel1)
	assert.NoError(t, err)

	l3, _, err := th.SystemAdminClient.GetChannelsForScheme(scheme1.Id, 0, 100)
	require.NoError(t, err)
	assert.Len(t, l3, 1)
	assert.Equal(t, channel1.Id, l3[0].Id)

	channel2 := &model.Channel{
		TeamId:      model.NewId(),
		DisplayName: "B Name",
		Name:        model.NewId(),
		Type:        model.ChannelTypeOpen,
		SchemeId:    &scheme1.Id,
	}
	channel2, err = th.App.Srv().Store.Channel().Save(channel2, 1000000)
	assert.NoError(t, err)

	l4, _, err := th.SystemAdminClient.GetChannelsForScheme(scheme1.Id, 0, 100)
	require.NoError(t, err)
	assert.Len(t, l4, 2)
	assert.Equal(t, channel1.Id, l4[0].Id)
	assert.Equal(t, channel2.Id, l4[1].Id)

	l5, _, err := th.SystemAdminClient.GetChannelsForScheme(scheme1.Id, 1, 1)
	require.NoError(t, err)
	assert.Len(t, l5, 1)
	assert.Equal(t, channel2.Id, l5[0].Id)

	// Check various error cases.
	_, ri1, _ := th.SystemAdminClient.GetChannelsForScheme(model.NewId(), 0, 100)
	CheckNotFoundStatus(t, ri1)

	_, ri2, _ := th.SystemAdminClient.GetChannelsForScheme("", 0, 100)
	CheckBadRequestStatus(t, ri2)

	th.Client.Logout()
	_, ri3, _ := th.Client.GetChannelsForScheme(model.NewId(), 0, 100)
	CheckUnauthorizedStatus(t, ri3)

	th.Client.Login(th.BasicUser.Username, th.BasicUser.Password)
	_, ri4, err := th.Client.GetChannelsForScheme(model.NewId(), 0, 100)
	require.Error(t, err)
	CheckForbiddenStatus(t, ri4)

	scheme2 := &model.Scheme{
		DisplayName: model.NewId(),
		Name:        model.NewId(),
		Description: model.NewId(),
		Scope:       model.SchemeScopeTeam,
	}
	scheme2, _, err = th.SystemAdminClient.CreateScheme(scheme2)
	require.NoError(t, err)

	_, ri5, _ := th.SystemAdminClient.GetChannelsForScheme(scheme2.Id, 0, 100)
	CheckBadRequestStatus(t, ri5)

	th.App.SetPhase2PermissionsMigrationStatus(false)

	_, ri6, _ := th.SystemAdminClient.GetChannelsForScheme(scheme1.Id, 0, 100)
	CheckNotImplementedStatus(t, ri6)
}

func TestPatchScheme(t *testing.T) {
	th := Setup(t)
	defer th.TearDown()

	th.App.Srv().SetLicense(model.NewTestLicense("custom_permissions_schemes"))

	th.App.SetPhase2PermissionsMigrationStatus(true)

	// Basic test of creating a team scheme.
	scheme1 := &model.Scheme{
		DisplayName: model.NewId(),
		Name:        model.NewId(),
		Description: model.NewId(),
		Scope:       model.SchemeScopeTeam,
	}

	s1, _, err := th.SystemAdminClient.CreateScheme(scheme1)
	require.NoError(t, err)

	assert.Equal(t, s1.DisplayName, scheme1.DisplayName)
	assert.Equal(t, s1.Name, scheme1.Name)
	assert.Equal(t, s1.Description, scheme1.Description)
	assert.NotZero(t, s1.CreateAt)
	assert.Equal(t, s1.CreateAt, s1.UpdateAt)
	assert.Zero(t, s1.DeleteAt)
	assert.Equal(t, s1.Scope, scheme1.Scope)
	assert.NotZero(t, len(s1.DefaultTeamAdminRole))
	assert.NotZero(t, len(s1.DefaultTeamUserRole))
	assert.NotZero(t, len(s1.DefaultTeamGuestRole))
	assert.NotZero(t, len(s1.DefaultChannelAdminRole))
	assert.NotZero(t, len(s1.DefaultChannelUserRole))
	assert.NotZero(t, len(s1.DefaultChannelGuestRole))

	s2, _, err := th.SystemAdminClient.GetScheme(s1.Id)
	require.NoError(t, err)

	assert.Equal(t, s1, s2)

	// Test with a valid patch.
	schemePatch := &model.SchemePatch{
		DisplayName: new(string),
		Name:        new(string),
		Description: new(string),
	}
	*schemePatch.DisplayName = model.NewId()
	*schemePatch.Name = model.NewId()
	*schemePatch.Description = model.NewId()

	s3, _, err := th.SystemAdminClient.PatchScheme(s2.Id, schemePatch)
	require.NoError(t, err)
	assert.Equal(t, s3.Id, s2.Id)
	assert.Equal(t, s3.DisplayName, *schemePatch.DisplayName)
	assert.Equal(t, s3.Name, *schemePatch.Name)
	assert.Equal(t, s3.Description, *schemePatch.Description)

	s4, _, err := th.SystemAdminClient.GetScheme(s3.Id)
	require.NoError(t, err)
	assert.Equal(t, s3, s4)

	// Test with a partial patch.
	*schemePatch.Name = model.NewId()
	*schemePatch.DisplayName = model.NewId()
	schemePatch.Description = nil

	s5, _, err := th.SystemAdminClient.PatchScheme(s4.Id, schemePatch)
	require.NoError(t, err)
	assert.Equal(t, s5.Id, s4.Id)
	assert.Equal(t, s5.DisplayName, *schemePatch.DisplayName)
	assert.Equal(t, s5.Name, *schemePatch.Name)
	assert.Equal(t, s5.Description, s4.Description)

	s6, _, err := th.SystemAdminClient.GetScheme(s5.Id)
	require.NoError(t, err)
	assert.Equal(t, s5, s6)

	// Test with invalid patch.
	*schemePatch.Name = strings.Repeat(model.NewId(), 20)
	_, r7, _ := th.SystemAdminClient.PatchScheme(s6.Id, schemePatch)
	CheckBadRequestStatus(t, r7)

	// Test with unknown ID.
	*schemePatch.Name = model.NewId()
	_, r8, _ := th.SystemAdminClient.PatchScheme(model.NewId(), schemePatch)
	CheckNotFoundStatus(t, r8)

	// Test with invalid ID.
	_, r9, _ := th.SystemAdminClient.PatchScheme("12345", schemePatch)
	CheckBadRequestStatus(t, r9)

	// Test without required permissions.
	_, r10, err := th.Client.PatchScheme(s6.Id, schemePatch)
	require.Error(t, err)
	CheckForbiddenStatus(t, r10)

	// Test without license.
	th.App.Srv().SetLicense(nil)
	_, r11, _ := th.SystemAdminClient.PatchScheme(s6.Id, schemePatch)
	CheckNotImplementedStatus(t, r11)

	th.App.SetPhase2PermissionsMigrationStatus(false)

	th.LoginSystemAdmin()
	th.App.Srv().SetLicense(model.NewTestLicense("custom_permissions_schemes"))

	_, r12, _ := th.SystemAdminClient.PatchScheme(s6.Id, schemePatch)
	CheckNotImplementedStatus(t, r12)
}

func TestDeleteScheme(t *testing.T) {
	th := Setup(t)
	defer th.TearDown()

	t.Run("ValidTeamScheme", func(t *testing.T) {
		th.App.Srv().SetLicense(model.NewTestLicense("custom_permissions_schemes"))

		th.App.SetPhase2PermissionsMigrationStatus(true)

		// Create a team scheme.
		scheme1 := &model.Scheme{
			DisplayName: model.NewId(),
			Name:        model.NewId(),
			Description: model.NewId(),
			Scope:       model.SchemeScopeTeam,
		}

		s1, _, err := th.SystemAdminClient.CreateScheme(scheme1)
		require.NoError(t, err)

		// Retrieve the roles and check they are not deleted.
		role1, _, err := th.SystemAdminClient.GetRoleByName(s1.DefaultTeamAdminRole)
		require.NoError(t, err)
		role2, _, err := th.SystemAdminClient.GetRoleByName(s1.DefaultTeamUserRole)
		require.NoError(t, err)
		role3, _, err := th.SystemAdminClient.GetRoleByName(s1.DefaultChannelAdminRole)
		require.NoError(t, err)
		role4, _, err := th.SystemAdminClient.GetRoleByName(s1.DefaultChannelUserRole)
		require.NoError(t, err)
		role5, _, err := th.SystemAdminClient.GetRoleByName(s1.DefaultTeamGuestRole)
		require.NoError(t, err)
		role6, _, err := th.SystemAdminClient.GetRoleByName(s1.DefaultChannelGuestRole)
		require.NoError(t, err)

		assert.Zero(t, role1.DeleteAt)
		assert.Zero(t, role2.DeleteAt)
		assert.Zero(t, role3.DeleteAt)
		assert.Zero(t, role4.DeleteAt)
		assert.Zero(t, role5.DeleteAt)
		assert.Zero(t, role6.DeleteAt)

		// Make sure this scheme is in use by a team.
		team, err := th.App.Srv().Store.Team().Save(&model.Team{
			Name:        "zz" + model.NewId(),
			DisplayName: model.NewId(),
			Email:       model.NewId() + "@nowhere.com",
			Type:        model.TeamOpen,
			SchemeId:    &s1.Id,
		})
		require.NoError(t, err)

		// Delete the Scheme.
		_, err = th.SystemAdminClient.DeleteScheme(s1.Id)
		require.NoError(t, err)

		// Check the roles were deleted.
		role1, _, err = th.SystemAdminClient.GetRoleByName(s1.DefaultTeamAdminRole)
		require.NoError(t, err)
		role2, _, err = th.SystemAdminClient.GetRoleByName(s1.DefaultTeamUserRole)
		require.NoError(t, err)
		role3, _, err = th.SystemAdminClient.GetRoleByName(s1.DefaultChannelAdminRole)
		require.NoError(t, err)
		role4, _, err = th.SystemAdminClient.GetRoleByName(s1.DefaultChannelUserRole)
		require.NoError(t, err)
		role5, _, err = th.SystemAdminClient.GetRoleByName(s1.DefaultTeamGuestRole)
		require.NoError(t, err)
		role6, _, err = th.SystemAdminClient.GetRoleByName(s1.DefaultChannelGuestRole)
		require.NoError(t, err)

		assert.NotZero(t, role1.DeleteAt)
		assert.NotZero(t, role2.DeleteAt)
		assert.NotZero(t, role3.DeleteAt)
		assert.NotZero(t, role4.DeleteAt)
		assert.NotZero(t, role5.DeleteAt)
		assert.NotZero(t, role6.DeleteAt)

		// Check the team now uses the default scheme
		c2, _, err := th.SystemAdminClient.GetTeam(team.Id, "")
		require.NoError(t, err)
		assert.Equal(t, "", *c2.SchemeId)
	})

	t.Run("ValidChannelScheme", func(t *testing.T) {
		th.App.Srv().SetLicense(model.NewTestLicense("custom_permissions_schemes"))

		th.App.SetPhase2PermissionsMigrationStatus(true)

		// Create a channel scheme.
		scheme1 := &model.Scheme{
			DisplayName: model.NewId(),
			Name:        model.NewId(),
			Description: model.NewId(),
			Scope:       model.SchemeScopeChannel,
		}

		s1, _, err := th.SystemAdminClient.CreateScheme(scheme1)
		require.NoError(t, err)

		// Retrieve the roles and check they are not deleted.
		role3, _, err := th.SystemAdminClient.GetRoleByName(s1.DefaultChannelAdminRole)
		require.NoError(t, err)
		role4, _, err := th.SystemAdminClient.GetRoleByName(s1.DefaultChannelUserRole)
		require.NoError(t, err)
		role6, _, err := th.SystemAdminClient.GetRoleByName(s1.DefaultChannelGuestRole)
		require.NoError(t, err)

		assert.Zero(t, role3.DeleteAt)
		assert.Zero(t, role4.DeleteAt)
		assert.Zero(t, role6.DeleteAt)

		// Make sure this scheme is in use by a team.
		channel, err := th.App.Srv().Store.Channel().Save(&model.Channel{
			TeamId:      model.NewId(),
			DisplayName: model.NewId(),
			Name:        model.NewId(),
			Type:        model.ChannelTypeOpen,
			SchemeId:    &s1.Id,
		}, -1)
		assert.NoError(t, err)

		// Delete the Scheme.
		_, err = th.SystemAdminClient.DeleteScheme(s1.Id)
		require.NoError(t, err)

		// Check the roles were deleted.
		role3, _, err = th.SystemAdminClient.GetRoleByName(s1.DefaultChannelAdminRole)
		require.NoError(t, err)
		role4, _, err = th.SystemAdminClient.GetRoleByName(s1.DefaultChannelUserRole)
		require.NoError(t, err)
		role6, _, err = th.SystemAdminClient.GetRoleByName(s1.DefaultChannelGuestRole)
		require.NoError(t, err)

		assert.NotZero(t, role3.DeleteAt)
		assert.NotZero(t, role4.DeleteAt)
		assert.NotZero(t, role6.DeleteAt)

		// Check the channel now uses the default scheme
		c2, _, err := th.SystemAdminClient.GetChannelByName(channel.Name, channel.TeamId, "")
		require.NoError(t, err)
		assert.Equal(t, "", *c2.SchemeId)
	})

	t.Run("FailureCases", func(t *testing.T) {
		th.App.Srv().SetLicense(model.NewTestLicense("custom_permissions_schemes"))

		th.App.SetPhase2PermissionsMigrationStatus(true)

		scheme1 := &model.Scheme{
			DisplayName: model.NewId(),
			Name:        model.NewId(),
			Description: model.NewId(),
			Scope:       model.SchemeScopeChannel,
		}

		s1, _, err := th.SystemAdminClient.CreateScheme(scheme1)
		require.NoError(t, err)

		// Test with unknown ID.
		r2, err := th.SystemAdminClient.DeleteScheme(model.NewId())
		require.Error(t, err)
		CheckNotFoundStatus(t, r2)

		// Test with invalid ID.
		r3, err := th.SystemAdminClient.DeleteScheme("12345")
		require.Error(t, err)
		CheckBadRequestStatus(t, r3)

		// Test without required permissions.
		r4, err := th.Client.DeleteScheme(s1.Id)
		require.Error(t, err)
		CheckForbiddenStatus(t, r4)

		// Test without license.
		th.App.Srv().SetLicense(nil)
		r5, err := th.SystemAdminClient.DeleteScheme(s1.Id)
		require.Error(t, err)
		CheckNotImplementedStatus(t, r5)

		th.App.SetPhase2PermissionsMigrationStatus(false)

		th.App.Srv().SetLicense(model.NewTestLicense("custom_permissions_schemes"))

		r6, err := th.SystemAdminClient.DeleteScheme(s1.Id)
		require.Error(t, err)
		CheckNotImplementedStatus(t, r6)
	})
}

func TestUpdateTeamSchemeWithTeamMembers(t *testing.T) {
	th := Setup(t).InitBasic()
	defer th.TearDown()

	t.Run("Correctly invalidates team member cache", func(t *testing.T) {
		th.App.SetPhase2PermissionsMigrationStatus(true)

		team := th.CreateTeam()
		_, _, appErr := th.App.AddUserToTeam(th.Context, team.Id, th.BasicUser.Id, th.SystemAdminUser.Id)
		require.Nil(t, appErr)

		teamScheme := th.SetupTeamScheme()

		teamUserRole, appErr := th.App.GetRoleByName(context.Background(), teamScheme.DefaultTeamUserRole)
		require.Nil(t, appErr)
		teamUserRole.Permissions = []string{}
		_, appErr = th.App.UpdateRole(teamUserRole)
		require.Nil(t, appErr)

		th.LoginBasic()

<<<<<<< HEAD
		_, resp := th.Client.CreateChannel(&model.Channel{DisplayName: "Test API Name", Name: GenerateTestChannelName(), Type: model.ChannelTypeOpen, TeamId: team.Id})
		require.Nil(t, resp.Error)
=======
		_, _, err := th.Client.CreateChannel(&model.Channel{DisplayName: "Test API Name", Name: GenerateTestChannelName(), Type: model.ChannelTypeOpen, TeamId: team.Id})
		require.NoError(t, err)
>>>>>>> d0629503

		team.SchemeId = &teamScheme.Id
		team, appErr = th.App.UpdateTeamScheme(team)
		require.Nil(t, appErr)

<<<<<<< HEAD
		_, resp = th.Client.CreateChannel(&model.Channel{DisplayName: "Test API Name", Name: GenerateTestChannelName(), Type: model.ChannelTypeOpen, TeamId: team.Id})
		require.NotNil(t, resp.Error)
=======
		_, _, err = th.Client.CreateChannel(&model.Channel{DisplayName: "Test API Name", Name: GenerateTestChannelName(), Type: model.ChannelTypeOpen, TeamId: team.Id})
		require.Error(t, err)
>>>>>>> d0629503
	})
}<|MERGE_RESOLUTION|>--- conflicted
+++ resolved
@@ -797,24 +797,14 @@
 
 		th.LoginBasic()
 
-<<<<<<< HEAD
-		_, resp := th.Client.CreateChannel(&model.Channel{DisplayName: "Test API Name", Name: GenerateTestChannelName(), Type: model.ChannelTypeOpen, TeamId: team.Id})
-		require.Nil(t, resp.Error)
-=======
 		_, _, err := th.Client.CreateChannel(&model.Channel{DisplayName: "Test API Name", Name: GenerateTestChannelName(), Type: model.ChannelTypeOpen, TeamId: team.Id})
 		require.NoError(t, err)
->>>>>>> d0629503
 
 		team.SchemeId = &teamScheme.Id
 		team, appErr = th.App.UpdateTeamScheme(team)
 		require.Nil(t, appErr)
 
-<<<<<<< HEAD
-		_, resp = th.Client.CreateChannel(&model.Channel{DisplayName: "Test API Name", Name: GenerateTestChannelName(), Type: model.ChannelTypeOpen, TeamId: team.Id})
-		require.NotNil(t, resp.Error)
-=======
 		_, _, err = th.Client.CreateChannel(&model.Channel{DisplayName: "Test API Name", Name: GenerateTestChannelName(), Type: model.ChannelTypeOpen, TeamId: team.Id})
 		require.Error(t, err)
->>>>>>> d0629503
 	})
 }
// Copyright (c) 2015-present Mattermost, Inc. All Rights Reserved.
// See LICENSE.txt for license information.

package api4

import (
	"strings"
	"testing"

	"github.com/stretchr/testify/assert"
	"github.com/stretchr/testify/require"

	"github.com/mattermost/mattermost-server/v5/model"
)

func TestCreateScheme(t *testing.T) {
	th := Setup(t).InitBasic()
	defer th.TearDown()

	th.App.SetLicense(model.NewTestLicense("custom_permissions_schemes"))

	th.App.SetPhase2PermissionsMigrationStatus(true)

	// Basic test of creating a team scheme.
	scheme1 := &model.Scheme{
		DisplayName: model.NewId(),
		Name:        model.NewId(),
		Description: model.NewId(),
		Scope:       model.SCHEME_SCOPE_TEAM,
	}

	s1, r1 := th.SystemAdminClient.CreateScheme(scheme1)
	CheckNoError(t, r1)

	assert.Equal(t, s1.DisplayName, scheme1.DisplayName)
	assert.Equal(t, s1.Name, scheme1.Name)
	assert.Equal(t, s1.Description, scheme1.Description)
	assert.NotZero(t, s1.CreateAt)
	assert.Equal(t, s1.CreateAt, s1.UpdateAt)
	assert.Zero(t, s1.DeleteAt)
	assert.Equal(t, s1.Scope, scheme1.Scope)
	assert.NotZero(t, len(s1.DefaultTeamAdminRole))
	assert.NotZero(t, len(s1.DefaultTeamUserRole))
	assert.NotZero(t, len(s1.DefaultTeamGuestRole))
	assert.NotZero(t, len(s1.DefaultChannelAdminRole))
	assert.NotZero(t, len(s1.DefaultChannelUserRole))
	assert.NotZero(t, len(s1.DefaultChannelGuestRole))

	// Check the default roles have been created.
	_, roleRes1 := th.SystemAdminClient.GetRoleByName(s1.DefaultTeamAdminRole)
	CheckNoError(t, roleRes1)
	_, roleRes2 := th.SystemAdminClient.GetRoleByName(s1.DefaultTeamUserRole)
	CheckNoError(t, roleRes2)
	_, roleRes3 := th.SystemAdminClient.GetRoleByName(s1.DefaultChannelAdminRole)
	CheckNoError(t, roleRes3)
	_, roleRes4 := th.SystemAdminClient.GetRoleByName(s1.DefaultChannelUserRole)
	CheckNoError(t, roleRes4)
	_, roleRes5 := th.SystemAdminClient.GetRoleByName(s1.DefaultTeamGuestRole)
	CheckNoError(t, roleRes5)
	_, roleRes6 := th.SystemAdminClient.GetRoleByName(s1.DefaultChannelGuestRole)
	CheckNoError(t, roleRes6)

	// Basic Test of a Channel scheme.
	scheme2 := &model.Scheme{
		DisplayName: model.NewId(),
		Name:        model.NewId(),
		Description: model.NewId(),
		Scope:       model.SCHEME_SCOPE_CHANNEL,
	}

	s2, r2 := th.SystemAdminClient.CreateScheme(scheme2)
	CheckNoError(t, r2)

	assert.Equal(t, s2.DisplayName, scheme2.DisplayName)
	assert.Equal(t, s2.Name, scheme2.Name)
	assert.Equal(t, s2.Description, scheme2.Description)
	assert.NotZero(t, s2.CreateAt)
	assert.Equal(t, s2.CreateAt, s2.UpdateAt)
	assert.Zero(t, s2.DeleteAt)
	assert.Equal(t, s2.Scope, scheme2.Scope)
	assert.Zero(t, len(s2.DefaultTeamAdminRole))
	assert.Zero(t, len(s2.DefaultTeamUserRole))
	assert.Zero(t, len(s2.DefaultTeamGuestRole))
	assert.NotZero(t, len(s2.DefaultChannelAdminRole))
	assert.NotZero(t, len(s2.DefaultChannelUserRole))
	assert.NotZero(t, len(s2.DefaultChannelGuestRole))

	// Check the default roles have been created.
	_, roleRes7 := th.SystemAdminClient.GetRoleByName(s2.DefaultChannelAdminRole)
	CheckNoError(t, roleRes7)
	_, roleRes8 := th.SystemAdminClient.GetRoleByName(s2.DefaultChannelUserRole)
	CheckNoError(t, roleRes8)
	_, roleRes9 := th.SystemAdminClient.GetRoleByName(s2.DefaultChannelGuestRole)
	CheckNoError(t, roleRes9)

	// Try and create a scheme with an invalid scope.
	scheme3 := &model.Scheme{
		DisplayName: model.NewId(),
		Name:        model.NewId(),
		Description: model.NewId(),
		Scope:       model.NewId(),
	}

	_, r3 := th.SystemAdminClient.CreateScheme(scheme3)
	CheckBadRequestStatus(t, r3)

	// Try and create a scheme with an invalid display name.
	scheme4 := &model.Scheme{
		DisplayName: strings.Repeat(model.NewId(), 100),
		Name:        "Name",
		Description: model.NewId(),
		Scope:       model.NewId(),
	}
	_, r4 := th.SystemAdminClient.CreateScheme(scheme4)
	CheckBadRequestStatus(t, r4)

	// Try and create a scheme with an invalid name.
	scheme8 := &model.Scheme{
		DisplayName: "DisplayName",
		Name:        strings.Repeat(model.NewId(), 100),
		Description: model.NewId(),
		Scope:       model.NewId(),
	}
	_, r8 := th.SystemAdminClient.CreateScheme(scheme8)
	CheckBadRequestStatus(t, r8)

	// Try and create a scheme without the appropriate permissions.
	scheme5 := &model.Scheme{
		DisplayName: model.NewId(),
		Name:        model.NewId(),
		Description: model.NewId(),
		Scope:       model.SCHEME_SCOPE_TEAM,
	}
	_, r5 := th.Client.CreateScheme(scheme5)
	CheckForbiddenStatus(t, r5)

	// Try and create a scheme without a license.
	th.App.SetLicense(nil)
	scheme6 := &model.Scheme{
		DisplayName: model.NewId(),
		Name:        model.NewId(),
		Description: model.NewId(),
		Scope:       model.SCHEME_SCOPE_TEAM,
	}
	_, r6 := th.SystemAdminClient.CreateScheme(scheme6)
	CheckNotImplementedStatus(t, r6)

	th.App.SetPhase2PermissionsMigrationStatus(false)

	th.LoginSystemAdmin()
	th.App.SetLicense(model.NewTestLicense("custom_permissions_schemes"))

	scheme7 := &model.Scheme{
		DisplayName: model.NewId(),
		Name:        model.NewId(),
		Description: model.NewId(),
		Scope:       model.SCHEME_SCOPE_TEAM,
	}
	_, r7 := th.SystemAdminClient.CreateScheme(scheme7)
	CheckNotImplementedStatus(t, r7)
}

func TestGetScheme(t *testing.T) {
	th := Setup(t).InitBasic()
	defer th.TearDown()

	th.App.SetLicense(model.NewTestLicense("custom_permissions_schemes"))

	// Basic test of creating a team scheme.
	scheme1 := &model.Scheme{
		DisplayName: model.NewId(),
		Name:        model.NewId(),
		Description: model.NewId(),
		Scope:       model.SCHEME_SCOPE_TEAM,
	}

	th.App.SetPhase2PermissionsMigrationStatus(true)

	s1, r1 := th.SystemAdminClient.CreateScheme(scheme1)
	CheckNoError(t, r1)

	assert.Equal(t, s1.DisplayName, scheme1.DisplayName)
	assert.Equal(t, s1.Name, scheme1.Name)
	assert.Equal(t, s1.Description, scheme1.Description)
	assert.NotZero(t, s1.CreateAt)
	assert.Equal(t, s1.CreateAt, s1.UpdateAt)
	assert.Zero(t, s1.DeleteAt)
	assert.Equal(t, s1.Scope, scheme1.Scope)
	assert.NotZero(t, len(s1.DefaultTeamAdminRole))
	assert.NotZero(t, len(s1.DefaultTeamUserRole))
	assert.NotZero(t, len(s1.DefaultTeamGuestRole))
	assert.NotZero(t, len(s1.DefaultChannelAdminRole))
	assert.NotZero(t, len(s1.DefaultChannelUserRole))
	assert.NotZero(t, len(s1.DefaultChannelGuestRole))

	s2, r2 := th.SystemAdminClient.GetScheme(s1.Id)
	CheckNoError(t, r2)

	assert.Equal(t, s1, s2)

	_, r3 := th.SystemAdminClient.GetScheme(model.NewId())
	CheckNotFoundStatus(t, r3)

	_, r4 := th.SystemAdminClient.GetScheme("12345")
	CheckBadRequestStatus(t, r4)

	th.SystemAdminClient.Logout()
	_, r5 := th.SystemAdminClient.GetScheme(s1.Id)
	CheckUnauthorizedStatus(t, r5)

	th.SystemAdminClient.Login(th.SystemAdminUser.Username, th.SystemAdminUser.Password)
	th.App.SetLicense(nil)
	_, r6 := th.SystemAdminClient.GetScheme(s1.Id)
	CheckNoError(t, r6)

	_, r7 := th.Client.GetScheme(s1.Id)
	CheckForbiddenStatus(t, r7)

	th.App.SetPhase2PermissionsMigrationStatus(false)

	_, r8 := th.SystemAdminClient.GetScheme(s1.Id)
	CheckNotImplementedStatus(t, r8)
}

func TestGetSchemes(t *testing.T) {
	th := Setup(t).InitBasic()
	defer th.TearDown()

	th.App.SetLicense(model.NewTestLicense("custom_permissions_schemes"))

	scheme1 := &model.Scheme{
		DisplayName: model.NewId(),
		Name:        model.NewId(),
		Description: model.NewId(),
		Scope:       model.SCHEME_SCOPE_TEAM,
	}

	scheme2 := &model.Scheme{
		DisplayName: model.NewId(),
		Name:        model.NewId(),
		Description: model.NewId(),
		Scope:       model.SCHEME_SCOPE_CHANNEL,
	}

	th.App.SetPhase2PermissionsMigrationStatus(true)

	_, r1 := th.SystemAdminClient.CreateScheme(scheme1)
	CheckNoError(t, r1)
	_, r2 := th.SystemAdminClient.CreateScheme(scheme2)
	CheckNoError(t, r2)

	l3, r3 := th.SystemAdminClient.GetSchemes("", 0, 100)
	CheckNoError(t, r3)

	assert.NotZero(t, len(l3))

	l4, r4 := th.SystemAdminClient.GetSchemes("team", 0, 100)
	CheckNoError(t, r4)

	for _, s := range l4 {
		assert.Equal(t, "team", s.Scope)
	}

	l5, r5 := th.SystemAdminClient.GetSchemes("channel", 0, 100)
	CheckNoError(t, r5)

	for _, s := range l5 {
		assert.Equal(t, "channel", s.Scope)
	}

	_, r6 := th.SystemAdminClient.GetSchemes("asdf", 0, 100)
	CheckBadRequestStatus(t, r6)

	th.Client.Logout()
	_, r7 := th.Client.GetSchemes("", 0, 100)
	CheckUnauthorizedStatus(t, r7)

	th.Client.Login(th.BasicUser.Username, th.BasicUser.Password)
	_, r8 := th.Client.GetSchemes("", 0, 100)
	CheckForbiddenStatus(t, r8)

	th.App.SetPhase2PermissionsMigrationStatus(false)

	_, r9 := th.SystemAdminClient.GetSchemes("", 0, 100)
	CheckNotImplementedStatus(t, r9)
}

func TestGetTeamsForScheme(t *testing.T) {
	th := Setup(t).InitBasic()
	defer th.TearDown()

	th.App.SetLicense(model.NewTestLicense("custom_permissions_schemes"))

	th.App.SetPhase2PermissionsMigrationStatus(true)

	scheme1 := &model.Scheme{
		DisplayName: model.NewId(),
		Name:        model.NewId(),
		Description: model.NewId(),
		Scope:       model.SCHEME_SCOPE_TEAM,
	}
	scheme1, r1 := th.SystemAdminClient.CreateScheme(scheme1)
	CheckNoError(t, r1)

	team1 := &model.Team{
		Name:        GenerateTestUsername(),
		DisplayName: "A Test Team",
		Type:        model.TEAM_OPEN,
	}

	team1, err := th.App.Srv().Store.Team().Save(team1)
	require.Nil(t, err)

	l2, r2 := th.SystemAdminClient.GetTeamsForScheme(scheme1.Id, 0, 100)
	CheckNoError(t, r2)
	assert.Zero(t, len(l2))

	team1.SchemeId = &scheme1.Id
	team1, err = th.App.Srv().Store.Team().Update(team1)
	assert.Nil(t, err)

	l3, r3 := th.SystemAdminClient.GetTeamsForScheme(scheme1.Id, 0, 100)
	CheckNoError(t, r3)
	assert.Len(t, l3, 1)
	assert.Equal(t, team1.Id, l3[0].Id)

	team2 := &model.Team{
		Name:        GenerateTestUsername(),
		DisplayName: "B Test Team",
		Type:        model.TEAM_OPEN,
		SchemeId:    &scheme1.Id,
	}
	team2, err = th.App.Srv().Store.Team().Save(team2)
	require.Nil(t, err)

	l4, r4 := th.SystemAdminClient.GetTeamsForScheme(scheme1.Id, 0, 100)
	CheckNoError(t, r4)
	assert.Len(t, l4, 2)
	assert.Equal(t, team1.Id, l4[0].Id)
	assert.Equal(t, team2.Id, l4[1].Id)

	l5, r5 := th.SystemAdminClient.GetTeamsForScheme(scheme1.Id, 1, 1)
	CheckNoError(t, r5)
	assert.Len(t, l5, 1)
	assert.Equal(t, team2.Id, l5[0].Id)

	// Check various error cases.
	_, ri1 := th.SystemAdminClient.GetTeamsForScheme(model.NewId(), 0, 100)
	CheckNotFoundStatus(t, ri1)

	_, ri2 := th.SystemAdminClient.GetTeamsForScheme("", 0, 100)
	CheckBadRequestStatus(t, ri2)

	th.Client.Logout()
	_, ri3 := th.Client.GetTeamsForScheme(model.NewId(), 0, 100)
	CheckUnauthorizedStatus(t, ri3)

	th.Client.Login(th.BasicUser.Username, th.BasicUser.Password)
	_, ri4 := th.Client.GetTeamsForScheme(model.NewId(), 0, 100)
	CheckForbiddenStatus(t, ri4)

	scheme2 := &model.Scheme{
		DisplayName: model.NewId(),
		Name:        model.NewId(),
		Description: model.NewId(),
		Scope:       model.SCHEME_SCOPE_CHANNEL,
	}
	scheme2, rs2 := th.SystemAdminClient.CreateScheme(scheme2)
	CheckNoError(t, rs2)

	_, ri5 := th.SystemAdminClient.GetTeamsForScheme(scheme2.Id, 0, 100)
	CheckBadRequestStatus(t, ri5)

	th.App.SetPhase2PermissionsMigrationStatus(false)

	_, ri6 := th.SystemAdminClient.GetTeamsForScheme(scheme1.Id, 0, 100)
	CheckNotImplementedStatus(t, ri6)
}

func TestGetChannelsForScheme(t *testing.T) {
	th := Setup(t).InitBasic()
	defer th.TearDown()

	th.App.SetLicense(model.NewTestLicense("custom_permissions_schemes"))

	th.App.SetPhase2PermissionsMigrationStatus(true)

	scheme1 := &model.Scheme{
		DisplayName: model.NewId(),
		Name:        model.NewId(),
		Description: model.NewId(),
		Scope:       model.SCHEME_SCOPE_CHANNEL,
	}
	scheme1, r1 := th.SystemAdminClient.CreateScheme(scheme1)
	CheckNoError(t, r1)

	channel1 := &model.Channel{
		TeamId:      model.NewId(),
		DisplayName: "A Name",
		Name:        model.NewId(),
		Type:        model.CHANNEL_OPEN,
	}

	channel1, errCh := th.App.Srv().Store.Channel().Save(channel1, 1000000)
	assert.Nil(t, errCh)

	l2, r2 := th.SystemAdminClient.GetChannelsForScheme(scheme1.Id, 0, 100)
	CheckNoError(t, r2)
	assert.Zero(t, len(l2))

	channel1.SchemeId = &scheme1.Id
	channel1, err := th.App.Srv().Store.Channel().Update(channel1)
	assert.Nil(t, err)

	l3, r3 := th.SystemAdminClient.GetChannelsForScheme(scheme1.Id, 0, 100)
	CheckNoError(t, r3)
	assert.Len(t, l3, 1)
	assert.Equal(t, channel1.Id, l3[0].Id)

	channel2 := &model.Channel{
		TeamId:      model.NewId(),
		DisplayName: "B Name",
		Name:        model.NewId(),
		Type:        model.CHANNEL_OPEN,
		SchemeId:    &scheme1.Id,
	}
	channel2, err = th.App.Srv().Store.Channel().Save(channel2, 1000000)
	assert.Nil(t, err)

	l4, r4 := th.SystemAdminClient.GetChannelsForScheme(scheme1.Id, 0, 100)
	CheckNoError(t, r4)
	assert.Len(t, l4, 2)
	assert.Equal(t, channel1.Id, l4[0].Id)
	assert.Equal(t, channel2.Id, l4[1].Id)

	l5, r5 := th.SystemAdminClient.GetChannelsForScheme(scheme1.Id, 1, 1)
	CheckNoError(t, r5)
	assert.Len(t, l5, 1)
	assert.Equal(t, channel2.Id, l5[0].Id)

	// Check various error cases.
	_, ri1 := th.SystemAdminClient.GetChannelsForScheme(model.NewId(), 0, 100)
	CheckNotFoundStatus(t, ri1)

	_, ri2 := th.SystemAdminClient.GetChannelsForScheme("", 0, 100)
	CheckBadRequestStatus(t, ri2)

	th.Client.Logout()
	_, ri3 := th.Client.GetChannelsForScheme(model.NewId(), 0, 100)
	CheckUnauthorizedStatus(t, ri3)

	th.Client.Login(th.BasicUser.Username, th.BasicUser.Password)
	_, ri4 := th.Client.GetChannelsForScheme(model.NewId(), 0, 100)
	CheckForbiddenStatus(t, ri4)

	scheme2 := &model.Scheme{
		DisplayName: model.NewId(),
		Name:        model.NewId(),
		Description: model.NewId(),
		Scope:       model.SCHEME_SCOPE_TEAM,
	}
	scheme2, rs2 := th.SystemAdminClient.CreateScheme(scheme2)
	CheckNoError(t, rs2)

	_, ri5 := th.SystemAdminClient.GetChannelsForScheme(scheme2.Id, 0, 100)
	CheckBadRequestStatus(t, ri5)

	th.App.SetPhase2PermissionsMigrationStatus(false)

	_, ri6 := th.SystemAdminClient.GetChannelsForScheme(scheme1.Id, 0, 100)
	CheckNotImplementedStatus(t, ri6)
}

func TestPatchScheme(t *testing.T) {
	th := Setup(t).InitBasic()
	defer th.TearDown()

	th.App.SetLicense(model.NewTestLicense("custom_permissions_schemes"))

	th.App.SetPhase2PermissionsMigrationStatus(true)

	// Basic test of creating a team scheme.
	scheme1 := &model.Scheme{
		DisplayName: model.NewId(),
		Name:        model.NewId(),
		Description: model.NewId(),
		Scope:       model.SCHEME_SCOPE_TEAM,
	}

	s1, r1 := th.SystemAdminClient.CreateScheme(scheme1)
	CheckNoError(t, r1)

	assert.Equal(t, s1.DisplayName, scheme1.DisplayName)
	assert.Equal(t, s1.Name, scheme1.Name)
	assert.Equal(t, s1.Description, scheme1.Description)
	assert.NotZero(t, s1.CreateAt)
	assert.Equal(t, s1.CreateAt, s1.UpdateAt)
	assert.Zero(t, s1.DeleteAt)
	assert.Equal(t, s1.Scope, scheme1.Scope)
	assert.NotZero(t, len(s1.DefaultTeamAdminRole))
	assert.NotZero(t, len(s1.DefaultTeamUserRole))
	assert.NotZero(t, len(s1.DefaultTeamGuestRole))
	assert.NotZero(t, len(s1.DefaultChannelAdminRole))
	assert.NotZero(t, len(s1.DefaultChannelUserRole))
	assert.NotZero(t, len(s1.DefaultChannelGuestRole))

	s2, r2 := th.SystemAdminClient.GetScheme(s1.Id)
	CheckNoError(t, r2)

	assert.Equal(t, s1, s2)

	// Test with a valid patch.
	schemePatch := &model.SchemePatch{
		DisplayName: new(string),
		Name:        new(string),
		Description: new(string),
	}
	*schemePatch.DisplayName = model.NewId()
	*schemePatch.Name = model.NewId()
	*schemePatch.Description = model.NewId()

	s3, r3 := th.SystemAdminClient.PatchScheme(s2.Id, schemePatch)
	CheckNoError(t, r3)
	assert.Equal(t, s3.Id, s2.Id)
	assert.Equal(t, s3.DisplayName, *schemePatch.DisplayName)
	assert.Equal(t, s3.Name, *schemePatch.Name)
	assert.Equal(t, s3.Description, *schemePatch.Description)

	s4, r4 := th.SystemAdminClient.GetScheme(s3.Id)
	CheckNoError(t, r4)
	assert.Equal(t, s3, s4)

	// Test with a partial patch.
	*schemePatch.Name = model.NewId()
	*schemePatch.DisplayName = model.NewId()
	schemePatch.Description = nil

	s5, r5 := th.SystemAdminClient.PatchScheme(s4.Id, schemePatch)
	CheckNoError(t, r5)
	assert.Equal(t, s5.Id, s4.Id)
	assert.Equal(t, s5.DisplayName, *schemePatch.DisplayName)
	assert.Equal(t, s5.Name, *schemePatch.Name)
	assert.Equal(t, s5.Description, s4.Description)

	s6, r6 := th.SystemAdminClient.GetScheme(s5.Id)
	CheckNoError(t, r6)
	assert.Equal(t, s5, s6)

	// Test with invalid patch.
	*schemePatch.Name = strings.Repeat(model.NewId(), 20)
	_, r7 := th.SystemAdminClient.PatchScheme(s6.Id, schemePatch)
	CheckBadRequestStatus(t, r7)

	// Test with unknown ID.
	*schemePatch.Name = model.NewId()
	_, r8 := th.SystemAdminClient.PatchScheme(model.NewId(), schemePatch)
	CheckNotFoundStatus(t, r8)

	// Test with invalid ID.
	_, r9 := th.SystemAdminClient.PatchScheme("12345", schemePatch)
	CheckBadRequestStatus(t, r9)

	// Test without required permissions.
	_, r10 := th.Client.PatchScheme(s6.Id, schemePatch)
	CheckForbiddenStatus(t, r10)

	// Test without license.
	th.App.SetLicense(nil)
	_, r11 := th.SystemAdminClient.PatchScheme(s6.Id, schemePatch)
	CheckNotImplementedStatus(t, r11)

	th.App.SetPhase2PermissionsMigrationStatus(false)

	th.LoginSystemAdmin()
	th.App.SetLicense(model.NewTestLicense("custom_permissions_schemes"))

	_, r12 := th.SystemAdminClient.PatchScheme(s6.Id, schemePatch)
	CheckNotImplementedStatus(t, r12)
}

func TestDeleteScheme(t *testing.T) {
	th := Setup(t).InitBasic()
	defer th.TearDown()

	t.Run("ValidTeamScheme", func(t *testing.T) {
		th.App.SetLicense(model.NewTestLicense("custom_permissions_schemes"))

		th.App.SetPhase2PermissionsMigrationStatus(true)

		// Create a team scheme.
		scheme1 := &model.Scheme{
			DisplayName: model.NewId(),
			Name:        model.NewId(),
			Description: model.NewId(),
			Scope:       model.SCHEME_SCOPE_TEAM,
		}

		s1, r1 := th.SystemAdminClient.CreateScheme(scheme1)
		CheckNoError(t, r1)

		// Retrieve the roles and check they are not deleted.
		role1, roleRes1 := th.SystemAdminClient.GetRoleByName(s1.DefaultTeamAdminRole)
		CheckNoError(t, roleRes1)
		role2, roleRes2 := th.SystemAdminClient.GetRoleByName(s1.DefaultTeamUserRole)
		CheckNoError(t, roleRes2)
		role3, roleRes3 := th.SystemAdminClient.GetRoleByName(s1.DefaultChannelAdminRole)
		CheckNoError(t, roleRes3)
		role4, roleRes4 := th.SystemAdminClient.GetRoleByName(s1.DefaultChannelUserRole)
		CheckNoError(t, roleRes4)
		role5, roleRes5 := th.SystemAdminClient.GetRoleByName(s1.DefaultTeamGuestRole)
		CheckNoError(t, roleRes5)
		role6, roleRes6 := th.SystemAdminClient.GetRoleByName(s1.DefaultChannelGuestRole)
		CheckNoError(t, roleRes6)

		assert.Zero(t, role1.DeleteAt)
		assert.Zero(t, role2.DeleteAt)
		assert.Zero(t, role3.DeleteAt)
		assert.Zero(t, role4.DeleteAt)
		assert.Zero(t, role5.DeleteAt)
		assert.Zero(t, role6.DeleteAt)

		// Make sure this scheme is in use by a team.
<<<<<<< HEAD
		team, err := th.App.Srv().Store.Team().Save(&model.Team{
			Name:        model.NewId(),
=======
		team, err := th.App.Srv.Store.Team().Save(&model.Team{
			Name:        "zz" + model.NewId(),
>>>>>>> 66fc0967
			DisplayName: model.NewId(),
			Email:       model.NewId() + "@nowhere.com",
			Type:        model.TEAM_OPEN,
			SchemeId:    &s1.Id,
		})
		require.Nil(t, err)

		// Delete the Scheme.
		_, r3 := th.SystemAdminClient.DeleteScheme(s1.Id)
		CheckNoError(t, r3)

		// Check the roles were deleted.
		role1, roleRes1 = th.SystemAdminClient.GetRoleByName(s1.DefaultTeamAdminRole)
		CheckNoError(t, roleRes1)
		role2, roleRes2 = th.SystemAdminClient.GetRoleByName(s1.DefaultTeamUserRole)
		CheckNoError(t, roleRes2)
		role3, roleRes3 = th.SystemAdminClient.GetRoleByName(s1.DefaultChannelAdminRole)
		CheckNoError(t, roleRes3)
		role4, roleRes4 = th.SystemAdminClient.GetRoleByName(s1.DefaultChannelUserRole)
		CheckNoError(t, roleRes4)
		role5, roleRes5 = th.SystemAdminClient.GetRoleByName(s1.DefaultTeamGuestRole)
		CheckNoError(t, roleRes5)
		role6, roleRes6 = th.SystemAdminClient.GetRoleByName(s1.DefaultChannelGuestRole)
		CheckNoError(t, roleRes6)

		assert.NotZero(t, role1.DeleteAt)
		assert.NotZero(t, role2.DeleteAt)
		assert.NotZero(t, role3.DeleteAt)
		assert.NotZero(t, role4.DeleteAt)
		assert.NotZero(t, role5.DeleteAt)
		assert.NotZero(t, role6.DeleteAt)

		// Check the team now uses the default scheme
		c2, resp := th.SystemAdminClient.GetTeam(team.Id, "")
		CheckNoError(t, resp)
		assert.Equal(t, "", *c2.SchemeId)
	})

	t.Run("ValidChannelScheme", func(t *testing.T) {
		th.App.SetLicense(model.NewTestLicense("custom_permissions_schemes"))

		th.App.SetPhase2PermissionsMigrationStatus(true)

		// Create a channel scheme.
		scheme1 := &model.Scheme{
			DisplayName: model.NewId(),
			Name:        model.NewId(),
			Description: model.NewId(),
			Scope:       model.SCHEME_SCOPE_CHANNEL,
		}

		s1, r1 := th.SystemAdminClient.CreateScheme(scheme1)
		CheckNoError(t, r1)

		// Retrieve the roles and check they are not deleted.
		role3, roleRes3 := th.SystemAdminClient.GetRoleByName(s1.DefaultChannelAdminRole)
		CheckNoError(t, roleRes3)
		role4, roleRes4 := th.SystemAdminClient.GetRoleByName(s1.DefaultChannelUserRole)
		CheckNoError(t, roleRes4)
		role6, roleRes6 := th.SystemAdminClient.GetRoleByName(s1.DefaultChannelGuestRole)
		CheckNoError(t, roleRes6)

		assert.Zero(t, role3.DeleteAt)
		assert.Zero(t, role4.DeleteAt)
		assert.Zero(t, role6.DeleteAt)

		// Make sure this scheme is in use by a team.
		channel, err := th.App.Srv().Store.Channel().Save(&model.Channel{
			TeamId:      model.NewId(),
			DisplayName: model.NewId(),
			Name:        model.NewId(),
			Type:        model.CHANNEL_OPEN,
			SchemeId:    &s1.Id,
		}, -1)
		assert.Nil(t, err)

		// Delete the Scheme.
		_, r3 := th.SystemAdminClient.DeleteScheme(s1.Id)
		CheckNoError(t, r3)

		// Check the roles were deleted.
		role3, roleRes3 = th.SystemAdminClient.GetRoleByName(s1.DefaultChannelAdminRole)
		CheckNoError(t, roleRes3)
		role4, roleRes4 = th.SystemAdminClient.GetRoleByName(s1.DefaultChannelUserRole)
		CheckNoError(t, roleRes4)
		role6, roleRes6 = th.SystemAdminClient.GetRoleByName(s1.DefaultChannelGuestRole)
		CheckNoError(t, roleRes6)

		assert.NotZero(t, role3.DeleteAt)
		assert.NotZero(t, role4.DeleteAt)
		assert.NotZero(t, role6.DeleteAt)

		// Check the channel now uses the default scheme
		c2, resp := th.SystemAdminClient.GetChannelByName(channel.Name, channel.TeamId, "")
		CheckNoError(t, resp)
		assert.Equal(t, "", *c2.SchemeId)
	})

	t.Run("FailureCases", func(t *testing.T) {
		th.App.SetLicense(model.NewTestLicense("custom_permissions_schemes"))

		th.App.SetPhase2PermissionsMigrationStatus(true)

		scheme1 := &model.Scheme{
			DisplayName: model.NewId(),
			Name:        model.NewId(),
			Description: model.NewId(),
			Scope:       model.SCHEME_SCOPE_CHANNEL,
		}

		s1, r1 := th.SystemAdminClient.CreateScheme(scheme1)
		CheckNoError(t, r1)

		// Test with unknown ID.
		_, r2 := th.SystemAdminClient.DeleteScheme(model.NewId())
		CheckNotFoundStatus(t, r2)

		// Test with invalid ID.
		_, r3 := th.SystemAdminClient.DeleteScheme("12345")
		CheckBadRequestStatus(t, r3)

		// Test without required permissions.
		_, r4 := th.Client.DeleteScheme(s1.Id)
		CheckForbiddenStatus(t, r4)

		// Test without license.
		th.App.SetLicense(nil)
		_, r5 := th.SystemAdminClient.DeleteScheme(s1.Id)
		CheckNotImplementedStatus(t, r5)

		th.App.SetPhase2PermissionsMigrationStatus(false)

		th.App.SetLicense(model.NewTestLicense("custom_permissions_schemes"))

		_, r6 := th.SystemAdminClient.DeleteScheme(s1.Id)
		CheckNotImplementedStatus(t, r6)
	})
}<|MERGE_RESOLUTION|>--- conflicted
+++ resolved
@@ -620,13 +620,8 @@
 		assert.Zero(t, role6.DeleteAt)
 
 		// Make sure this scheme is in use by a team.
-<<<<<<< HEAD
 		team, err := th.App.Srv().Store.Team().Save(&model.Team{
-			Name:        model.NewId(),
-=======
-		team, err := th.App.Srv.Store.Team().Save(&model.Team{
 			Name:        "zz" + model.NewId(),
->>>>>>> 66fc0967
 			DisplayName: model.NewId(),
 			Email:       model.NewId() + "@nowhere.com",
 			Type:        model.TEAM_OPEN,

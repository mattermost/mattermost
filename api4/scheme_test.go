// Copyright (c) 2015-present Mattermost, Inc. All Rights Reserved.
// See LICENSE.txt for license information.

package api4

import (
	"strings"
	"testing"

	"github.com/stretchr/testify/assert"
	"github.com/stretchr/testify/require"

	"github.com/mattermost/mattermost-server/v5/model"
)

func TestCreateScheme(t *testing.T) {
	th := Setup(t).InitBasic()
	defer th.TearDown()

	th.App.SetLicense(model.NewTestLicense("custom_permissions_schemes"))

	th.App.SetPhase2PermissionsMigrationStatus(true)

	// Basic test of creating a team scheme.
	scheme1 := &model.Scheme{
		DisplayName: model.NewId(),
		Name:        model.NewId(),
		Description: model.NewId(),
		Scope:       model.SCHEME_SCOPE_TEAM,
	}

	s1, r1 := th.SystemAdminClient.CreateScheme(scheme1)
	CheckNoError(t, r1)

	assert.Equal(t, s1.DisplayName, scheme1.DisplayName)
	assert.Equal(t, s1.Name, scheme1.Name)
	assert.Equal(t, s1.Description, scheme1.Description)
	assert.NotZero(t, s1.CreateAt)
	assert.Equal(t, s1.CreateAt, s1.UpdateAt)
	assert.Zero(t, s1.DeleteAt)
	assert.Equal(t, s1.Scope, scheme1.Scope)
	assert.NotZero(t, len(s1.DefaultTeamAdminRole))
	assert.NotZero(t, len(s1.DefaultTeamUserRole))
	assert.NotZero(t, len(s1.DefaultTeamGuestRole))
	assert.NotZero(t, len(s1.DefaultChannelAdminRole))
	assert.NotZero(t, len(s1.DefaultChannelUserRole))
	assert.NotZero(t, len(s1.DefaultChannelGuestRole))

	// Check the default roles have been created.
	_, roleRes1 := th.SystemAdminClient.GetRoleByName(s1.DefaultTeamAdminRole)
	CheckNoError(t, roleRes1)
	_, roleRes2 := th.SystemAdminClient.GetRoleByName(s1.DefaultTeamUserRole)
	CheckNoError(t, roleRes2)
	_, roleRes3 := th.SystemAdminClient.GetRoleByName(s1.DefaultChannelAdminRole)
	CheckNoError(t, roleRes3)
	_, roleRes4 := th.SystemAdminClient.GetRoleByName(s1.DefaultChannelUserRole)
	CheckNoError(t, roleRes4)
	_, roleRes5 := th.SystemAdminClient.GetRoleByName(s1.DefaultTeamGuestRole)
	CheckNoError(t, roleRes5)
	_, roleRes6 := th.SystemAdminClient.GetRoleByName(s1.DefaultChannelGuestRole)
	CheckNoError(t, roleRes6)

	// Basic Test of a Channel scheme.
	scheme2 := &model.Scheme{
		DisplayName: model.NewId(),
		Name:        model.NewId(),
		Description: model.NewId(),
		Scope:       model.SCHEME_SCOPE_CHANNEL,
	}

	s2, r2 := th.SystemAdminClient.CreateScheme(scheme2)
	CheckNoError(t, r2)

	assert.Equal(t, s2.DisplayName, scheme2.DisplayName)
	assert.Equal(t, s2.Name, scheme2.Name)
	assert.Equal(t, s2.Description, scheme2.Description)
	assert.NotZero(t, s2.CreateAt)
	assert.Equal(t, s2.CreateAt, s2.UpdateAt)
	assert.Zero(t, s2.DeleteAt)
	assert.Equal(t, s2.Scope, scheme2.Scope)
	assert.Zero(t, len(s2.DefaultTeamAdminRole))
	assert.Zero(t, len(s2.DefaultTeamUserRole))
	assert.Zero(t, len(s2.DefaultTeamGuestRole))
	assert.NotZero(t, len(s2.DefaultChannelAdminRole))
	assert.NotZero(t, len(s2.DefaultChannelUserRole))
	assert.NotZero(t, len(s2.DefaultChannelGuestRole))

	// Check the default roles have been created.
	_, roleRes7 := th.SystemAdminClient.GetRoleByName(s2.DefaultChannelAdminRole)
	CheckNoError(t, roleRes7)
	_, roleRes8 := th.SystemAdminClient.GetRoleByName(s2.DefaultChannelUserRole)
	CheckNoError(t, roleRes8)
	_, roleRes9 := th.SystemAdminClient.GetRoleByName(s2.DefaultChannelGuestRole)
	CheckNoError(t, roleRes9)

	// Try and create a scheme with an invalid scope.
	scheme3 := &model.Scheme{
		DisplayName: model.NewId(),
		Name:        model.NewId(),
		Description: model.NewId(),
		Scope:       model.NewId(),
	}

	_, r3 := th.SystemAdminClient.CreateScheme(scheme3)
	CheckBadRequestStatus(t, r3)

	// Try and create a scheme with an invalid display name.
	scheme4 := &model.Scheme{
		DisplayName: strings.Repeat(model.NewId(), 100),
		Name:        "Name",
		Description: model.NewId(),
		Scope:       model.NewId(),
	}
	_, r4 := th.SystemAdminClient.CreateScheme(scheme4)
	CheckBadRequestStatus(t, r4)

	// Try and create a scheme with an invalid name.
	scheme8 := &model.Scheme{
		DisplayName: "DisplayName",
		Name:        strings.Repeat(model.NewId(), 100),
		Description: model.NewId(),
		Scope:       model.NewId(),
	}
	_, r8 := th.SystemAdminClient.CreateScheme(scheme8)
	CheckBadRequestStatus(t, r8)

	// Try and create a scheme without the appropriate permissions.
	scheme5 := &model.Scheme{
		DisplayName: model.NewId(),
		Name:        model.NewId(),
		Description: model.NewId(),
		Scope:       model.SCHEME_SCOPE_TEAM,
	}
	_, r5 := th.Client.CreateScheme(scheme5)
	CheckForbiddenStatus(t, r5)

	// Try and create a scheme without a license.
	th.App.SetLicense(nil)
	scheme6 := &model.Scheme{
		DisplayName: model.NewId(),
		Name:        model.NewId(),
		Description: model.NewId(),
		Scope:       model.SCHEME_SCOPE_TEAM,
	}
	_, r6 := th.SystemAdminClient.CreateScheme(scheme6)
	CheckNotImplementedStatus(t, r6)

	th.App.SetPhase2PermissionsMigrationStatus(false)

	th.LoginSystemAdmin()
	th.App.SetLicense(model.NewTestLicense("custom_permissions_schemes"))

	scheme7 := &model.Scheme{
		DisplayName: model.NewId(),
		Name:        model.NewId(),
		Description: model.NewId(),
		Scope:       model.SCHEME_SCOPE_TEAM,
	}
	_, r7 := th.SystemAdminClient.CreateScheme(scheme7)
	CheckNotImplementedStatus(t, r7)
}

func TestGetScheme(t *testing.T) {
	th := Setup(t).InitBasic()
	defer th.TearDown()

	th.App.SetLicense(model.NewTestLicense("custom_permissions_schemes"))

	// Basic test of creating a team scheme.
	scheme1 := &model.Scheme{
		DisplayName: model.NewId(),
		Name:        model.NewId(),
		Description: model.NewId(),
		Scope:       model.SCHEME_SCOPE_TEAM,
	}

	th.App.SetPhase2PermissionsMigrationStatus(true)

	s1, r1 := th.SystemAdminClient.CreateScheme(scheme1)
	CheckNoError(t, r1)

	assert.Equal(t, s1.DisplayName, scheme1.DisplayName)
	assert.Equal(t, s1.Name, scheme1.Name)
	assert.Equal(t, s1.Description, scheme1.Description)
	assert.NotZero(t, s1.CreateAt)
	assert.Equal(t, s1.CreateAt, s1.UpdateAt)
	assert.Zero(t, s1.DeleteAt)
	assert.Equal(t, s1.Scope, scheme1.Scope)
	assert.NotZero(t, len(s1.DefaultTeamAdminRole))
	assert.NotZero(t, len(s1.DefaultTeamUserRole))
	assert.NotZero(t, len(s1.DefaultTeamGuestRole))
	assert.NotZero(t, len(s1.DefaultChannelAdminRole))
	assert.NotZero(t, len(s1.DefaultChannelUserRole))
	assert.NotZero(t, len(s1.DefaultChannelGuestRole))

	s2, r2 := th.SystemAdminClient.GetScheme(s1.Id)
	CheckNoError(t, r2)

	assert.Equal(t, s1, s2)

	_, r3 := th.SystemAdminClient.GetScheme(model.NewId())
	CheckNotFoundStatus(t, r3)

	_, r4 := th.SystemAdminClient.GetScheme("12345")
	CheckBadRequestStatus(t, r4)

	th.SystemAdminClient.Logout()
	_, r5 := th.SystemAdminClient.GetScheme(s1.Id)
	CheckUnauthorizedStatus(t, r5)

	th.SystemAdminClient.Login(th.SystemAdminUser.Username, th.SystemAdminUser.Password)
	th.App.SetLicense(nil)
	_, r6 := th.SystemAdminClient.GetScheme(s1.Id)
	CheckNoError(t, r6)

	_, r7 := th.Client.GetScheme(s1.Id)
	CheckForbiddenStatus(t, r7)

	th.App.SetPhase2PermissionsMigrationStatus(false)

	_, r8 := th.SystemAdminClient.GetScheme(s1.Id)
	CheckNotImplementedStatus(t, r8)
}

func TestGetSchemes(t *testing.T) {
	th := Setup(t).InitBasic()
	defer th.TearDown()

	th.App.SetLicense(model.NewTestLicense("custom_permissions_schemes"))

	scheme1 := &model.Scheme{
		DisplayName: model.NewId(),
		Name:        model.NewId(),
		Description: model.NewId(),
		Scope:       model.SCHEME_SCOPE_TEAM,
	}

	scheme2 := &model.Scheme{
		DisplayName: model.NewId(),
		Name:        model.NewId(),
		Description: model.NewId(),
		Scope:       model.SCHEME_SCOPE_CHANNEL,
	}

	th.App.SetPhase2PermissionsMigrationStatus(true)

	_, r1 := th.SystemAdminClient.CreateScheme(scheme1)
	CheckNoError(t, r1)
	_, r2 := th.SystemAdminClient.CreateScheme(scheme2)
	CheckNoError(t, r2)

	l3, r3 := th.SystemAdminClient.GetSchemes("", 0, 100)
	CheckNoError(t, r3)

	assert.NotZero(t, len(l3))

	l4, r4 := th.SystemAdminClient.GetSchemes("team", 0, 100)
	CheckNoError(t, r4)

	for _, s := range l4 {
		assert.Equal(t, "team", s.Scope)
	}

	l5, r5 := th.SystemAdminClient.GetSchemes("channel", 0, 100)
	CheckNoError(t, r5)

	for _, s := range l5 {
		assert.Equal(t, "channel", s.Scope)
	}

	_, r6 := th.SystemAdminClient.GetSchemes("asdf", 0, 100)
	CheckBadRequestStatus(t, r6)

	th.Client.Logout()
	_, r7 := th.Client.GetSchemes("", 0, 100)
	CheckUnauthorizedStatus(t, r7)

	th.Client.Login(th.BasicUser.Username, th.BasicUser.Password)
	_, r8 := th.Client.GetSchemes("", 0, 100)
	CheckForbiddenStatus(t, r8)

	th.App.SetPhase2PermissionsMigrationStatus(false)

	_, r9 := th.SystemAdminClient.GetSchemes("", 0, 100)
	CheckNotImplementedStatus(t, r9)
}

func TestGetTeamsForScheme(t *testing.T) {
	th := Setup(t).InitBasic()
	defer th.TearDown()

	th.App.SetLicense(model.NewTestLicense("custom_permissions_schemes"))

	th.App.SetPhase2PermissionsMigrationStatus(true)

	scheme1 := &model.Scheme{
		DisplayName: model.NewId(),
		Name:        model.NewId(),
		Description: model.NewId(),
		Scope:       model.SCHEME_SCOPE_TEAM,
	}
	scheme1, r1 := th.SystemAdminClient.CreateScheme(scheme1)
	CheckNoError(t, r1)

	team1 := &model.Team{
		Name:        GenerateTestUsername(),
		DisplayName: "A Test Team",
		Type:        model.TEAM_OPEN,
	}

	team1, err := th.App.Srv().Store.Team().Save(team1)
	require.Nil(t, err)

	l2, r2 := th.SystemAdminClient.GetTeamsForScheme(scheme1.Id, 0, 100)
	CheckNoError(t, r2)
	assert.Zero(t, len(l2))

	team1.SchemeId = &scheme1.Id
	team1, err = th.App.Srv().Store.Team().Update(team1)
	assert.Nil(t, err)

	l3, r3 := th.SystemAdminClient.GetTeamsForScheme(scheme1.Id, 0, 100)
	CheckNoError(t, r3)
	assert.Len(t, l3, 1)
	assert.Equal(t, team1.Id, l3[0].Id)

	team2 := &model.Team{
		Name:        GenerateTestUsername(),
		DisplayName: "B Test Team",
		Type:        model.TEAM_OPEN,
		SchemeId:    &scheme1.Id,
	}
	team2, err = th.App.Srv().Store.Team().Save(team2)
	require.Nil(t, err)

	l4, r4 := th.SystemAdminClient.GetTeamsForScheme(scheme1.Id, 0, 100)
	CheckNoError(t, r4)
	assert.Len(t, l4, 2)
	assert.Equal(t, team1.Id, l4[0].Id)
	assert.Equal(t, team2.Id, l4[1].Id)

	l5, r5 := th.SystemAdminClient.GetTeamsForScheme(scheme1.Id, 1, 1)
	CheckNoError(t, r5)
	assert.Len(t, l5, 1)
	assert.Equal(t, team2.Id, l5[0].Id)

	// Check various error cases.
	_, ri1 := th.SystemAdminClient.GetTeamsForScheme(model.NewId(), 0, 100)
	CheckNotFoundStatus(t, ri1)

	_, ri2 := th.SystemAdminClient.GetTeamsForScheme("", 0, 100)
	CheckBadRequestStatus(t, ri2)

	th.Client.Logout()
	_, ri3 := th.Client.GetTeamsForScheme(model.NewId(), 0, 100)
	CheckUnauthorizedStatus(t, ri3)

	th.Client.Login(th.BasicUser.Username, th.BasicUser.Password)
	_, ri4 := th.Client.GetTeamsForScheme(model.NewId(), 0, 100)
	CheckForbiddenStatus(t, ri4)

	scheme2 := &model.Scheme{
		DisplayName: model.NewId(),
		Name:        model.NewId(),
		Description: model.NewId(),
		Scope:       model.SCHEME_SCOPE_CHANNEL,
	}
	scheme2, rs2 := th.SystemAdminClient.CreateScheme(scheme2)
	CheckNoError(t, rs2)

	_, ri5 := th.SystemAdminClient.GetTeamsForScheme(scheme2.Id, 0, 100)
	CheckBadRequestStatus(t, ri5)

	th.App.SetPhase2PermissionsMigrationStatus(false)

	_, ri6 := th.SystemAdminClient.GetTeamsForScheme(scheme1.Id, 0, 100)
	CheckNotImplementedStatus(t, ri6)
}

func TestGetChannelsForScheme(t *testing.T) {
	th := Setup(t).InitBasic()
	defer th.TearDown()

	th.App.SetLicense(model.NewTestLicense("custom_permissions_schemes"))

	th.App.SetPhase2PermissionsMigrationStatus(true)

	scheme1 := &model.Scheme{
		DisplayName: model.NewId(),
		Name:        model.NewId(),
		Description: model.NewId(),
		Scope:       model.SCHEME_SCOPE_CHANNEL,
	}
	scheme1, r1 := th.SystemAdminClient.CreateScheme(scheme1)
	CheckNoError(t, r1)

	channel1 := &model.Channel{
		TeamId:      model.NewId(),
		DisplayName: "A Name",
		Name:        model.NewId(),
		Type:        model.CHANNEL_OPEN,
	}

	channel1, errCh := th.App.Srv().Store.Channel().Save(channel1, 1000000)
	assert.Nil(t, errCh)

	l2, r2 := th.SystemAdminClient.GetChannelsForScheme(scheme1.Id, 0, 100)
	CheckNoError(t, r2)
	assert.Zero(t, len(l2))

	channel1.SchemeId = &scheme1.Id
	channel1, err := th.App.Srv().Store.Channel().Update(channel1)
	assert.Nil(t, err)

	l3, r3 := th.SystemAdminClient.GetChannelsForScheme(scheme1.Id, 0, 100)
	CheckNoError(t, r3)
	assert.Len(t, l3, 1)
	assert.Equal(t, channel1.Id, l3[0].Id)

	channel2 := &model.Channel{
		TeamId:      model.NewId(),
		DisplayName: "B Name",
		Name:        model.NewId(),
		Type:        model.CHANNEL_OPEN,
		SchemeId:    &scheme1.Id,
	}
	channel2, err = th.App.Srv().Store.Channel().Save(channel2, 1000000)
	assert.Nil(t, err)

	l4, r4 := th.SystemAdminClient.GetChannelsForScheme(scheme1.Id, 0, 100)
	CheckNoError(t, r4)
	assert.Len(t, l4, 2)
	assert.Equal(t, channel1.Id, l4[0].Id)
	assert.Equal(t, channel2.Id, l4[1].Id)

	l5, r5 := th.SystemAdminClient.GetChannelsForScheme(scheme1.Id, 1, 1)
	CheckNoError(t, r5)
	assert.Len(t, l5, 1)
	assert.Equal(t, channel2.Id, l5[0].Id)

	// Check various error cases.
	_, ri1 := th.SystemAdminClient.GetChannelsForScheme(model.NewId(), 0, 100)
	CheckNotFoundStatus(t, ri1)

	_, ri2 := th.SystemAdminClient.GetChannelsForScheme("", 0, 100)
	CheckBadRequestStatus(t, ri2)

	th.Client.Logout()
	_, ri3 := th.Client.GetChannelsForScheme(model.NewId(), 0, 100)
	CheckUnauthorizedStatus(t, ri3)

	th.Client.Login(th.BasicUser.Username, th.BasicUser.Password)
	_, ri4 := th.Client.GetChannelsForScheme(model.NewId(), 0, 100)
	CheckForbiddenStatus(t, ri4)

	scheme2 := &model.Scheme{
		DisplayName: model.NewId(),
		Name:        model.NewId(),
		Description: model.NewId(),
		Scope:       model.SCHEME_SCOPE_TEAM,
	}
	scheme2, rs2 := th.SystemAdminClient.CreateScheme(scheme2)
	CheckNoError(t, rs2)

	_, ri5 := th.SystemAdminClient.GetChannelsForScheme(scheme2.Id, 0, 100)
	CheckBadRequestStatus(t, ri5)

	th.App.SetPhase2PermissionsMigrationStatus(false)

	_, ri6 := th.SystemAdminClient.GetChannelsForScheme(scheme1.Id, 0, 100)
	CheckNotImplementedStatus(t, ri6)
}

func TestPatchScheme(t *testing.T) {
	th := Setup(t).InitBasic()
	defer th.TearDown()

	th.App.SetLicense(model.NewTestLicense("custom_permissions_schemes"))

	th.App.SetPhase2PermissionsMigrationStatus(true)

	// Basic test of creating a team scheme.
	scheme1 := &model.Scheme{
		DisplayName: model.NewId(),
		Name:        model.NewId(),
		Description: model.NewId(),
		Scope:       model.SCHEME_SCOPE_TEAM,
	}

	s1, r1 := th.SystemAdminClient.CreateScheme(scheme1)
	CheckNoError(t, r1)

	assert.Equal(t, s1.DisplayName, scheme1.DisplayName)
	assert.Equal(t, s1.Name, scheme1.Name)
	assert.Equal(t, s1.Description, scheme1.Description)
	assert.NotZero(t, s1.CreateAt)
	assert.Equal(t, s1.CreateAt, s1.UpdateAt)
	assert.Zero(t, s1.DeleteAt)
	assert.Equal(t, s1.Scope, scheme1.Scope)
	assert.NotZero(t, len(s1.DefaultTeamAdminRole))
	assert.NotZero(t, len(s1.DefaultTeamUserRole))
	assert.NotZero(t, len(s1.DefaultTeamGuestRole))
	assert.NotZero(t, len(s1.DefaultChannelAdminRole))
	assert.NotZero(t, len(s1.DefaultChannelUserRole))
	assert.NotZero(t, len(s1.DefaultChannelGuestRole))

	s2, r2 := th.SystemAdminClient.GetScheme(s1.Id)
	CheckNoError(t, r2)

	assert.Equal(t, s1, s2)

	// Test with a valid patch.
	schemePatch := &model.SchemePatch{
		DisplayName: new(string),
		Name:        new(string),
		Description: new(string),
	}
	*schemePatch.DisplayName = model.NewId()
	*schemePatch.Name = model.NewId()
	*schemePatch.Description = model.NewId()

	s3, r3 := th.SystemAdminClient.PatchScheme(s2.Id, schemePatch)
	CheckNoError(t, r3)
	assert.Equal(t, s3.Id, s2.Id)
	assert.Equal(t, s3.DisplayName, *schemePatch.DisplayName)
	assert.Equal(t, s3.Name, *schemePatch.Name)
	assert.Equal(t, s3.Description, *schemePatch.Description)

	s4, r4 := th.SystemAdminClient.GetScheme(s3.Id)
	CheckNoError(t, r4)
	assert.Equal(t, s3, s4)

	// Test with a partial patch.
	*schemePatch.Name = model.NewId()
	*schemePatch.DisplayName = model.NewId()
	schemePatch.Description = nil

	s5, r5 := th.SystemAdminClient.PatchScheme(s4.Id, schemePatch)
	CheckNoError(t, r5)
	assert.Equal(t, s5.Id, s4.Id)
	assert.Equal(t, s5.DisplayName, *schemePatch.DisplayName)
	assert.Equal(t, s5.Name, *schemePatch.Name)
	assert.Equal(t, s5.Description, s4.Description)

	s6, r6 := th.SystemAdminClient.GetScheme(s5.Id)
	CheckNoError(t, r6)
	assert.Equal(t, s5, s6)

	// Test with invalid patch.
	*schemePatch.Name = strings.Repeat(model.NewId(), 20)
	_, r7 := th.SystemAdminClient.PatchScheme(s6.Id, schemePatch)
	CheckBadRequestStatus(t, r7)

	// Test with unknown ID.
	*schemePatch.Name = model.NewId()
	_, r8 := th.SystemAdminClient.PatchScheme(model.NewId(), schemePatch)
	CheckNotFoundStatus(t, r8)

	// Test with invalid ID.
	_, r9 := th.SystemAdminClient.PatchScheme("12345", schemePatch)
	CheckBadRequestStatus(t, r9)

	// Test without required permissions.
	_, r10 := th.Client.PatchScheme(s6.Id, schemePatch)
	CheckForbiddenStatus(t, r10)

	// Test without license.
	th.App.SetLicense(nil)
	_, r11 := th.SystemAdminClient.PatchScheme(s6.Id, schemePatch)
	CheckNotImplementedStatus(t, r11)

	th.App.SetPhase2PermissionsMigrationStatus(false)

	th.LoginSystemAdmin()
	th.App.SetLicense(model.NewTestLicense("custom_permissions_schemes"))

	_, r12 := th.SystemAdminClient.PatchScheme(s6.Id, schemePatch)
	CheckNotImplementedStatus(t, r12)
}

func TestDeleteScheme(t *testing.T) {
	th := Setup(t).InitBasic()
	defer th.TearDown()

	t.Run("ValidTeamScheme", func(t *testing.T) {
		th.App.SetLicense(model.NewTestLicense("custom_permissions_schemes"))

		th.App.SetPhase2PermissionsMigrationStatus(true)

		// Create a team scheme.
		scheme1 := &model.Scheme{
			DisplayName: model.NewId(),
			Name:        model.NewId(),
			Description: model.NewId(),
			Scope:       model.SCHEME_SCOPE_TEAM,
		}

		s1, r1 := th.SystemAdminClient.CreateScheme(scheme1)
		CheckNoError(t, r1)

		// Retrieve the roles and check they are not deleted.
		role1, roleRes1 := th.SystemAdminClient.GetRoleByName(s1.DefaultTeamAdminRole)
		CheckNoError(t, roleRes1)
		role2, roleRes2 := th.SystemAdminClient.GetRoleByName(s1.DefaultTeamUserRole)
		CheckNoError(t, roleRes2)
		role3, roleRes3 := th.SystemAdminClient.GetRoleByName(s1.DefaultChannelAdminRole)
		CheckNoError(t, roleRes3)
		role4, roleRes4 := th.SystemAdminClient.GetRoleByName(s1.DefaultChannelUserRole)
		CheckNoError(t, roleRes4)
		role5, roleRes5 := th.SystemAdminClient.GetRoleByName(s1.DefaultTeamGuestRole)
		CheckNoError(t, roleRes5)
		role6, roleRes6 := th.SystemAdminClient.GetRoleByName(s1.DefaultChannelGuestRole)
		CheckNoError(t, roleRes6)

		assert.Zero(t, role1.DeleteAt)
		assert.Zero(t, role2.DeleteAt)
		assert.Zero(t, role3.DeleteAt)
		assert.Zero(t, role4.DeleteAt)
		assert.Zero(t, role5.DeleteAt)
		assert.Zero(t, role6.DeleteAt)

		// Make sure this scheme is in use by a team.
		team, err := th.App.Srv().Store.Team().Save(&model.Team{
<<<<<<< HEAD
			Name:        model.NewId(),
=======
			Name:        "zz" + model.NewId(),
>>>>>>> 17523fa5
			DisplayName: model.NewId(),
			Email:       model.NewId() + "@nowhere.com",
			Type:        model.TEAM_OPEN,
			SchemeId:    &s1.Id,
		})
		require.Nil(t, err)

		// Delete the Scheme.
		_, r3 := th.SystemAdminClient.DeleteScheme(s1.Id)
		CheckNoError(t, r3)

		// Check the roles were deleted.
		role1, roleRes1 = th.SystemAdminClient.GetRoleByName(s1.DefaultTeamAdminRole)
		CheckNoError(t, roleRes1)
		role2, roleRes2 = th.SystemAdminClient.GetRoleByName(s1.DefaultTeamUserRole)
		CheckNoError(t, roleRes2)
		role3, roleRes3 = th.SystemAdminClient.GetRoleByName(s1.DefaultChannelAdminRole)
		CheckNoError(t, roleRes3)
		role4, roleRes4 = th.SystemAdminClient.GetRoleByName(s1.DefaultChannelUserRole)
		CheckNoError(t, roleRes4)
		role5, roleRes5 = th.SystemAdminClient.GetRoleByName(s1.DefaultTeamGuestRole)
		CheckNoError(t, roleRes5)
		role6, roleRes6 = th.SystemAdminClient.GetRoleByName(s1.DefaultChannelGuestRole)
		CheckNoError(t, roleRes6)

		assert.NotZero(t, role1.DeleteAt)
		assert.NotZero(t, role2.DeleteAt)
		assert.NotZero(t, role3.DeleteAt)
		assert.NotZero(t, role4.DeleteAt)
		assert.NotZero(t, role5.DeleteAt)
		assert.NotZero(t, role6.DeleteAt)

		// Check the team now uses the default scheme
		c2, resp := th.SystemAdminClient.GetTeam(team.Id, "")
		CheckNoError(t, resp)
		assert.Equal(t, "", *c2.SchemeId)
	})

	t.Run("ValidChannelScheme", func(t *testing.T) {
		th.App.SetLicense(model.NewTestLicense("custom_permissions_schemes"))

		th.App.SetPhase2PermissionsMigrationStatus(true)

		// Create a channel scheme.
		scheme1 := &model.Scheme{
			DisplayName: model.NewId(),
			Name:        model.NewId(),
			Description: model.NewId(),
			Scope:       model.SCHEME_SCOPE_CHANNEL,
		}

		s1, r1 := th.SystemAdminClient.CreateScheme(scheme1)
		CheckNoError(t, r1)

		// Retrieve the roles and check they are not deleted.
		role3, roleRes3 := th.SystemAdminClient.GetRoleByName(s1.DefaultChannelAdminRole)
		CheckNoError(t, roleRes3)
		role4, roleRes4 := th.SystemAdminClient.GetRoleByName(s1.DefaultChannelUserRole)
		CheckNoError(t, roleRes4)
		role6, roleRes6 := th.SystemAdminClient.GetRoleByName(s1.DefaultChannelGuestRole)
		CheckNoError(t, roleRes6)

		assert.Zero(t, role3.DeleteAt)
		assert.Zero(t, role4.DeleteAt)
		assert.Zero(t, role6.DeleteAt)

		// Make sure this scheme is in use by a team.
		channel, err := th.App.Srv().Store.Channel().Save(&model.Channel{
			TeamId:      model.NewId(),
			DisplayName: model.NewId(),
			Name:        model.NewId(),
			Type:        model.CHANNEL_OPEN,
			SchemeId:    &s1.Id,
		}, -1)
		assert.Nil(t, err)

		// Delete the Scheme.
		_, r3 := th.SystemAdminClient.DeleteScheme(s1.Id)
		CheckNoError(t, r3)

		// Check the roles were deleted.
		role3, roleRes3 = th.SystemAdminClient.GetRoleByName(s1.DefaultChannelAdminRole)
		CheckNoError(t, roleRes3)
		role4, roleRes4 = th.SystemAdminClient.GetRoleByName(s1.DefaultChannelUserRole)
		CheckNoError(t, roleRes4)
		role6, roleRes6 = th.SystemAdminClient.GetRoleByName(s1.DefaultChannelGuestRole)
		CheckNoError(t, roleRes6)

		assert.NotZero(t, role3.DeleteAt)
		assert.NotZero(t, role4.DeleteAt)
		assert.NotZero(t, role6.DeleteAt)

		// Check the channel now uses the default scheme
		c2, resp := th.SystemAdminClient.GetChannelByName(channel.Name, channel.TeamId, "")
		CheckNoError(t, resp)
		assert.Equal(t, "", *c2.SchemeId)
	})

	t.Run("FailureCases", func(t *testing.T) {
		th.App.SetLicense(model.NewTestLicense("custom_permissions_schemes"))

		th.App.SetPhase2PermissionsMigrationStatus(true)

		scheme1 := &model.Scheme{
			DisplayName: model.NewId(),
			Name:        model.NewId(),
			Description: model.NewId(),
			Scope:       model.SCHEME_SCOPE_CHANNEL,
		}

		s1, r1 := th.SystemAdminClient.CreateScheme(scheme1)
		CheckNoError(t, r1)

		// Test with unknown ID.
		_, r2 := th.SystemAdminClient.DeleteScheme(model.NewId())
		CheckNotFoundStatus(t, r2)

		// Test with invalid ID.
		_, r3 := th.SystemAdminClient.DeleteScheme("12345")
		CheckBadRequestStatus(t, r3)

		// Test without required permissions.
		_, r4 := th.Client.DeleteScheme(s1.Id)
		CheckForbiddenStatus(t, r4)

		// Test without license.
		th.App.SetLicense(nil)
		_, r5 := th.SystemAdminClient.DeleteScheme(s1.Id)
		CheckNotImplementedStatus(t, r5)

		th.App.SetPhase2PermissionsMigrationStatus(false)

		th.App.SetLicense(model.NewTestLicense("custom_permissions_schemes"))

		_, r6 := th.SystemAdminClient.DeleteScheme(s1.Id)
		CheckNotImplementedStatus(t, r6)
	})
}<|MERGE_RESOLUTION|>--- conflicted
+++ resolved
@@ -621,11 +621,7 @@
 
 		// Make sure this scheme is in use by a team.
 		team, err := th.App.Srv().Store.Team().Save(&model.Team{
-<<<<<<< HEAD
-			Name:        model.NewId(),
-=======
 			Name:        "zz" + model.NewId(),
->>>>>>> 17523fa5
 			DisplayName: model.NewId(),
 			Email:       model.NewId() + "@nowhere.com",
 			Type:        model.TEAM_OPEN,

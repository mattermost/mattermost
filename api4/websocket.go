// Copyright (c) 2015-present Mattermost, Inc. All Rights Reserved.
// See LICENSE.txt for license information.

package api4

import (
	"net/http"

	"github.com/gorilla/websocket"

	"github.com/mattermost/mattermost-server/v6/app/platform"
	"github.com/mattermost/mattermost-server/v6/model"
	"github.com/mattermost/mattermost-server/v6/shared/mlog"
)

const (
	connectionIDParam   = "connection_id"
	sequenceNumberParam = "sequence_number"
)

func (api *API) InitWebSocket() {
	// Optionally supports a trailing slash
	api.BaseRoutes.APIRoot.Handle("/{websocket:websocket(?:\\/)?}", api.APIHandlerTrustRequester(connectWebSocket)).Methods("GET")
}

func connectWebSocket(c *Context, w http.ResponseWriter, r *http.Request) {
	upgrader := websocket.Upgrader{
		ReadBufferSize:  model.SocketMaxMessageSizeKb,
		WriteBufferSize: model.SocketMaxMessageSizeKb,
		CheckOrigin:     c.App.OriginChecker(),
	}

	ws, err := upgrader.Upgrade(w, r, nil)
	if err != nil {
		c.Err = model.NewAppError("connect", "api.web_socket.connect.upgrade.app_error", nil, err.Error(), http.StatusBadRequest)
		return
	}

	// We initialize webconn with all the necessary data.
	// If the queues are empty, they are initialized in the constructor.
	cfg := &platform.WebConnConfig{
		WebSocket: ws,
		Session:   *c.AppContext.Session(),
		TFunc:     c.AppContext.T,
		Locale:    "",
		Active:    true,
	}

	cfg.ConnectionID = r.URL.Query().Get(connectionIDParam)
	if cfg.ConnectionID == "" || c.AppContext.Session().UserId == "" {
		// If not present, we assume client is not capable yet, or it's a fresh connection.
		// We just create a new ID.
		cfg.ConnectionID = model.NewId()
		// In case of fresh connection id, sequence number is already zero.
	} else {
		cfg, err = c.App.Srv().Platform().PopulateWebConnConfig(c.AppContext.Session(), cfg, r.URL.Query().Get(sequenceNumberParam))
		if err != nil {
			mlog.Warn("Error while populating webconn config", mlog.String("id", r.URL.Query().Get(connectionIDParam)), mlog.Err(err))
			ws.Close()
			return
		}
	}

<<<<<<< HEAD
	wc := c.App.Srv().Platform().NewWebConn(cfg, c.App, c.App.GetPluginsEnvironment)
=======
	wc := c.App.Srv().Platform().NewWebConn(cfg, c.App, c.App.Srv().Channels())
>>>>>>> 43e26ccd
	if c.AppContext.Session().UserId != "" {
		c.App.Srv().Platform().HubRegister(wc)
	}

	wc.Pump()
}<|MERGE_RESOLUTION|>--- conflicted
+++ resolved
@@ -61,11 +61,7 @@
 		}
 	}
 
-<<<<<<< HEAD
-	wc := c.App.Srv().Platform().NewWebConn(cfg, c.App, c.App.GetPluginsEnvironment)
-=======
 	wc := c.App.Srv().Platform().NewWebConn(cfg, c.App, c.App.Srv().Channels())
->>>>>>> 43e26ccd
 	if c.AppContext.Session().UserId != "" {
 		c.App.Srv().Platform().HubRegister(wc)
 	}

--- conflicted
+++ resolved
@@ -6,10 +6,7 @@
   steps:
     - name: ci/setup-node
       uses: actions/setup-node@395ad3262231945c25e8478fd5baf05154b1d79f # v6.1.0
-<<<<<<< HEAD
       id: setup_node
-=======
->>>>>>> 54f2e9b4
       with:
         node-version-file: ".nvmrc"
     - name: ci/cache-node-modules

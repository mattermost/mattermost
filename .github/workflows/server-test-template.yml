--- conflicted
+++ resolved
@@ -36,15 +36,10 @@
       - name: Setup Go
         uses: actions/setup-go@4d34df0c2316fe8122ab82dc22947d607c0c91f9 # v4.0.0
         with:
-<<<<<<< HEAD
-          go-version: ${{ env.go-version }}
+          go-version: ${{ steps.go.outputs.GO_VERSION }}
           cache-dependency-path: |
             server/go.sum
             server/public/go.sum
-=======
-          go-version: ${{ steps.go.outputs.GO_VERSION }}
-          cache-dependency-path: server/go.sum
->>>>>>> 51715d5e
       - name: Run docker compose
         run: |
           cd server/build

name: Artifacts generation and upload
on:
  workflow_run:
    workflows: ["Mattermost Build"]
    types:
      - completed

jobs:
  upload-s3:
    name: cd/Upload artifacts to S3
    runs-on: ubuntu-22.04
    if: github.event.workflow_run.event == 'pull_request' && github.event.workflow_run.conclusion == 'success'
    steps:
      - name: cd/Configure AWS
        uses: aws-actions/configure-aws-credentials@07c2f971bac433df982ccc261983ae443861db49 # v1-node16
        with:
          aws-region: us-east-1
          aws-access-key-id: ${{ secrets.PR_BUILDS_BUCKET_AWS_ACCESS_KEY_ID }}
          aws-secret-access-key: ${{ secrets.PR_BUILDS_BUCKET_AWS_SECRET_ACCESS_KEY }}
      - name: cd/Download artifacts
        uses: dawidd6/action-download-artifact@0c49384d39ceb023b8040f480a25596fd6cf441b # v2.26.0
        with:
          workflow: ${{ github.event.workflow_run.workflow_id }}
          run_id: ${{ github.event.workflow_run.id }}
          workflow_conclusion: success
          name: server-dist-artifact
          path: server/dist
      - name: cd/Upload artifacts to S3
        env:
          BRANCH_NAME: ${{ github.event.workflow_run.head_branch }}
          REPO_NAME: ${{ github.event.repository.name }}
          COMMIT_SHA: ${{ github.event.workflow_run.head_sha }}
        run: |
          aws s3 cp server/dist/ s3://pr-builds.mattermost.com/$REPO_NAME/$BRANCH_NAME/ --acl public-read --cache-control "no-cache" --recursive --no-progress
          aws s3 cp server/dist/ s3://pr-builds.mattermost.com/$REPO_NAME/commit/$COMMIT_SHA/ --acl public-read --cache-control "no-cache" --recursive --no-progress

  build-docker:
    name: cd/Build and push docker image
    needs: upload-s3
    runs-on: ubuntu-22.04
    if: github.event.workflow_run.event == 'pull_request' && github.event.workflow_run.conclusion == 'success'
    steps:
      - name: cd/Login to Docker Hub
        uses: docker/login-action@3da7dc6e2b31f99ef2cb9fb4c50fb0971e0d0139 # v2.1.0
        with:
          username: ${{ secrets.DOCKERHUB_DEV_USERNAME }}
          password: ${{ secrets.DOCKERHUB_DEV_TOKEN }}
      - name: cd/Download artifacts
        uses: dawidd6/action-download-artifact@0c49384d39ceb023b8040f480a25596fd6cf441b # v2.26.0
        with:
          workflow: ${{ github.event.workflow_run.workflow_id }}
          run_id: ${{ github.event.workflow_run.id }}
          workflow_conclusion: success
          name: server-build-artifact
          path: server/build/
      - name: cd/Setup Docker Buildx
        uses: docker/setup-buildx-action@11e8a2e2910826a92412015c515187a2d6750279 # v2.4
      - name: cd/Docker build and push
        env:
          DOCKER_CLI_EXPERIMENTAL: enabled
          REPO_NAME: ${{ github.event.repository.name }}
          COMMIT_SHA: ${{ github.event.workflow_run.head_sha }}
        run: |
          export TAG=$(echo "${{ github.event.pull_request.head.sha || github.event.workflow_run.head_sha }}" | cut -c1-7)
          cd server/build
          export DOCKER_CLI_EXPERIMENTAL=enabled
          export MM_PACKAGE=https://pr-builds.mattermost.com/$REPO_NAME/commit/$COMMIT_SHA/mattermost-team-linux-amd64.tar.gz
          docker buildx build --push --build-arg MM_PACKAGE=$MM_PACKAGE -t mattermostdevelopment/mm-te-test:${TAG} .

  # Temporary uploading also to mattermost/mm-te-test:${TAG} except mattermostdevelopment/mm-te-test:${TAG}
  # Context: https://community.mattermost.com/private-core/pl/3jzzxzfiji8hx833ewyuthzkjh
  build-docker-temp:
    name: cd/Build and push docker image
    needs: upload-s3
    env:
      REPO_NAME: ${{ github.event.repository.name }}

    runs-on: ubuntu-22.04
    if: github.event.workflow_run.event == 'pull_request' && github.event.workflow_run.conclusion == 'success'
    steps:
      - name: cd/Login to Docker Hub
        uses: docker/login-action@3da7dc6e2b31f99ef2cb9fb4c50fb0971e0d0139 # v2.1.0
        with:
          username: ${{ secrets.DOCKERHUB_USERNAME }}
          password: ${{ secrets.DOCKERHUB_TOKEN }}
      - name: cd/Download artifacts
        uses: dawidd6/action-download-artifact@0c49384d39ceb023b8040f480a25596fd6cf441b # v2.26.0
        with:
          workflow: ${{ github.event.workflow_run.workflow_id }}
          run_id: ${{ github.event.workflow_run.id }}
          workflow_conclusion: success
          name: server-build-artifact
          path: server/build/
      - name: cd/Setup Docker Buildx
        uses: docker/setup-buildx-action@11e8a2e2910826a92412015c515187a2d6750279 # v2.4
      - name: cd/Docker build and push
        env:
          DOCKER_CLI_EXPERIMENTAL: enabled
          REPO_NAME: ${{ github.event.repository.name }}
          COMMIT_SHA: ${{ github.event.workflow_run.head_sha }}
        run: |
          export TAG=$(echo "${{ github.event.pull_request.head.sha || github.event.workflow_run.head_sha }}" | cut -c1-7)
          cd server/build
          export DOCKER_CLI_EXPERIMENTAL=enabled
          export MM_PACKAGE=https://pr-builds.mattermost.com/$REPO_NAME/commit/$COMMIT_SHA/mattermost-team-linux-amd64.tar.gz
          docker buildx build --push --build-arg MM_PACKAGE=$MM_PACKAGE -t mattermost/mm-te-test:${TAG} .

  sentry:
    name: Send build info to sentry
<<<<<<< HEAD
    if: >
      github.event.workflow_run.event == 'push'
=======
    if: github.event.workflow_run.event == 'pull_request' && github.event.workflow_run.conclusion == 'success'
>>>>>>> 5aaedb5e
    runs-on: ubuntu-22.04
    env:
      SENTRY_AUTH_TOKEN: ${{ secrets.MM_SERVER_SENTRY_AUTH_TOKEN }}
      SENTRY_ORG: ${{ secrets.MM_SERVER_SENTRY_ORG }}
      SENTRY_PROJECT: ${{ secrets.MM_SERVER_SENTRY_PROJECT }}
    steps:
      - name: cd/Checkout mattermost-server
        uses: actions/checkout@ac593985615ec2ede58e132d2e21d2b1cbd6127c # v3.3.0
      - name: cd/Create Sentry release
        uses: getsentry/action-release@85e0095193a153d57c458995f99d0afd81b9e5ea # v1.3.0
<|MERGE_RESOLUTION|>--- conflicted
+++ resolved
@@ -107,12 +107,8 @@
 
   sentry:
     name: Send build info to sentry
-<<<<<<< HEAD
     if: >
       github.event.workflow_run.event == 'push'
-=======
-    if: github.event.workflow_run.event == 'pull_request' && github.event.workflow_run.conclusion == 'success'
->>>>>>> 5aaedb5e
     runs-on: ubuntu-22.04
     env:
       SENTRY_AUTH_TOKEN: ${{ secrets.MM_SERVER_SENTRY_AUTH_TOKEN }}

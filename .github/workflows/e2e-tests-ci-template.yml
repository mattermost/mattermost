--- conflicted
+++ resolved
@@ -186,11 +186,7 @@
     steps:
       - name: ci/checkout-repo
         if: "${{ inputs.run_preflight_checks }}"
-<<<<<<< HEAD
-        uses: actions/checkout@b4ffde65f46336ab88eb53be808477a3936bae11 # v4.1.1
-=======
-        uses: actions/checkout@11bd71901bbe5b1630ceea73d27597364c9af683 # v4.2.2
->>>>>>> e55b018d
+        uses: actions/checkout@11bd71901bbe5b1630ceea73d27597364c9af683 # v4.2.2
         with:
           ref: ${{ inputs.commit_sha }}
           fetch-depth: 0
@@ -361,11 +357,7 @@
           make
           make cloud-teardown
       - name: ci/e2e-test-store-results
-<<<<<<< HEAD
-        uses: actions/upload-artifact@5d5d22a31266ced268874388b861e4b58bb5c2f3 # v4.3.1
-=======
         uses: actions/upload-artifact@b4b15b8c7c6ac21ea08fcf65892d2ee8f75cf882 # v4.4.3
->>>>>>> e55b018d
         if: always()
         with:
           name: e2e-test-results-${{ inputs.TEST }}-${{ matrix.os }}-${{ matrix.worker_index }}
@@ -434,11 +426,7 @@
       # The results dir may have been modified as part of the reporting: re-upload
       - name: ci/upload-report-global
         if: "${{ inputs.enable_reporting }}"
-<<<<<<< HEAD
-        uses: actions/upload-artifact@5d5d22a31266ced268874388b861e4b58bb5c2f3 # v4.3.1
-=======
         uses: actions/upload-artifact@b4b15b8c7c6ac21ea08fcf65892d2ee8f75cf882 # v4.4.3
->>>>>>> e55b018d
         with:
           name: e2e-test-results-${{ inputs.TEST }}
           path: |

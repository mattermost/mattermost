name: mattermost-build
on:
  pull_request:
  push:
    branches:
      - master
      - cloud
      - release-*
jobs:
  check-mocks:
    name: Check mocks
    runs-on: ubuntu-22.04
    steps:
      - name: Checkout mattermost-server
        uses: actions/checkout@ac593985615ec2ede58e132d2e21d2b1cbd6127c # v3.3.0
      - name: Generate mocks
        run: make mocks
      - name: Check mocks
        run: if [[ -n $(git status --porcelain) ]]; then echo "Please update the mocks using `make mocks`"; exit 1; fi
  check-go-mod-tidy:
    name: Check go mod tidy
    runs-on: ubuntu-22.04
    steps:
      - name: Checkout mattermost-server
        uses: actions/checkout@ac593985615ec2ede58e132d2e21d2b1cbd6127c # v3.3.0
      - name: Run go mod tidy
        run: make modules-tidy
      - name: Check modules
        run: if [[ -n $(git status --porcelain) ]]; then echo "Please tidy up the Go modules using make modules-tidy"; git diff; exit 1; fi
  check-gen-serialized:
    name: Check serialization methods for hot structs
    runs-on: ubuntu-22.04
    steps:
      - name: Checkout mattermost-server
        uses: actions/checkout@ac593985615ec2ede58e132d2e21d2b1cbd6127c # v3.3.0
      - name: Run make-gen-serialized
        run: make gen-serialized
      - name: Check serialized
        run: if [[ -n $(git status --porcelain) ]]; then echo "Please update the serialized files using 'make gen-serialized'"; exit 1; fi
  check-mattermost-vet:
    name: Check style
    runs-on: ubuntu-latest-8-cores
    steps:
      - name: Checkout mattermost-server
        uses: actions/checkout@ac593985615ec2ede58e132d2e21d2b1cbd6127c # v3.3.0
      - name: Checkout focalboard
        run: |
          cd ..
          git clone --depth=1 --no-single-branch https://github.com/mattermost/focalboard.git  
          cd focalboard
          git checkout $GITHUB_HEAD_REF || git checkout $GITHUB_BASE_REF || git checkout rolling-stable
          echo $(git rev-parse HEAD)
          cd ../mattermost-server
          make setup-go-work
      - name: Reset config
        run: make config-reset
      - name: Run plugin-checker
        run: make plugin-checker
      - name: Run mattermost-vet
        run: make vet BUILD_NUMBER='${GITHUB_HEAD_REF}' MM_NO_ENTERPRISE_LINT=true MM_VET_OPENSPEC_PATH='${PWD}/../mattermost-api-reference/v4/html/static/mattermost-openapi-v4.yaml'
  check-migrations:
    name: Check migration files
    runs-on: ubuntu-22.04
    steps:
      - name: Checkout mattermost-server
        uses: actions/checkout@ac593985615ec2ede58e132d2e21d2b1cbd6127c # v3.3.0
      - name: Extract migrations files
        run: make migrations-extract
      - name: Check migration files
        run: if [[ -n $(git status --porcelain) ]]; then echo "Please update the migrations using make migrations-extract"; exit 1; fi
  build-api-spec:
    name: Build API specification
    runs-on: ubuntu-22.04
    steps:
      - name: Checkout mattermost-server
        uses: actions/checkout@ac593985615ec2ede58e132d2e21d2b1cbd6127c # v3.3.0
      - name: Checkout mattermost-api-reference
        run: |
          cd ..
          git clone --depth=1 --no-single-branch https://github.com/mattermost/mattermost-api-reference.git
          cd mattermost-api-reference
          echo "Trying to checkout the same branch on mattermost-api-reference as mattermost-server"
          git checkout $GITHUB_HEAD_REF || git checkout $GITHUB_BASE_REF || true
          make build
          cd ../mattermost-server
  check-generate-work-templates:
    name: Generate work templates
    runs-on: ubuntu-22.04
    steps:
      - name: Checkout mattermost-server
        uses: actions/checkout@ac593985615ec2ede58e132d2e21d2b1cbd6127c # v3.3.0
      - name: Generate work templates
        run: make generate-worktemplates
      - name: Check generated work templates
        run: if [[ -n $(git status --porcelain) ]]; then echo "Please update the worktemplates using make generate-worktemplates"; exit 1; fi
  check-email-templates:
    name: Generate email templates
    runs-on: ubuntu-22.04
    steps:
      - name: Checkout mattermost-server
        uses: actions/checkout@ac593985615ec2ede58e132d2e21d2b1cbd6127c # v3.3.0
      - name: Generate email templates
        run: |
          sudo npm install -g mjml@4.9.0
          make build-templates
      - name: Check generated email templates
        run: if [[ -n $(git status --porcelain) ]]; then echo "Please update the email templates using `make build-templates`"; exit 1; fi
  check-store-layers:
    name: Check store layers
    runs-on: ubuntu-22.04
    steps:
      - name: Checkout mattermost-server
        uses: actions/checkout@ac593985615ec2ede58e132d2e21d2b1cbd6127c # v3.3.0
      - name: Generate store layers
        run: make store-layers
      - name: Check generated code
        run: if [[ -n $(git status --porcelain) ]]; then echo "Please update the store layers using make store-layers"; exit 1; fi
  check-app-layers:
    name: Check app layers
    runs-on: ubuntu-22.04
    steps:
      - name: Checkout mattermost-server
        uses: actions/checkout@ac593985615ec2ede58e132d2e21d2b1cbd6127c # v3.3.0
      - name: Generate app layers
        run: make app-layers
      - name: Check generated code
        run: if [[ -n $(git status --porcelain) ]]; then echo "Please update the app layers using make app-layers"; exit 1; fi
  test-postgres-binary:
    name: Run tests on postgres with binary parameters
    needs: check-mattermost-vet
    uses: ./.github/workflows/test.yml
    with:
      datasource: postgres://mmuser:mostest@postgres:5432/mattermost_test?sslmode=disable&connect_timeout=10&binary_parameters=yes
      drivername: postgres
  test-postgres-normal:
    name: Run tests on postgres
    needs: check-mattermost-vet
    uses: ./.github/workflows/test.yml
    with:
      datasource: postgres://mmuser:mostest@postgres:5432/mattermost_test?sslmode=disable&connect_timeout=10
      drivername: postgres
  test-mysql:
    name: Run tests on mysql
    needs: check-mattermost-vet
    uses: ./.github/workflows/test.yml
    with:
      datasource: mmuser:mostest@tcp(mysql:3306)/mattermost_test?charset=utf8mb4,utf8&multiStatements=true
      drivername: mysql
  build-mattermost-server:
    name: Build mattermost-server
    runs-on: ubuntu-latest-8-cores
    needs: check-mattermost-vet
    steps:
      - name: Checkout mattermost-server
        uses: actions/checkout@ac593985615ec2ede58e132d2e21d2b1cbd6127c # v3.3.0
      - name: Checkout mattermost-webapp
        run: |
          cd ..
          git clone --depth=1 --no-single-branch https://github.com/mattermost/mattermost-webapp.git
          cd mattermost-webapp
          git checkout $GITHUB_HEAD_REF || git checkout master
          export WEBAPP_GIT_COMMIT=$(git rev-parse HEAD)
          echo "$WEBAPP_GIT_COMMIT"
          FILE_DIST=dist.tar.gz
          runtime="2 minute"
          endtime=$(date -ud "$runtime" +%s)
          while [[ $(date -u +%s) -le $endtime ]]; do
            if curl -s --max-time 30 -f -o $FILE_DIST https://pr-builds.mattermost.com/mattermost-webapp/commit/$WEBAPP_GIT_COMMIT/mattermost-webapp.tar.gz; then
              break
            fi
            echo "Waiting for webapp git commit $WEBAPP_GIT_COMMIT with sleep 5: `date +%H:%M:%S`"
            sleep 5
          done
          if [[ -f "$FILE_DIST" ]]; then
            echo "Precompiled version of web app found"
            mkdir dist && tar -xf $FILE_DIST -C dist --strip-components=1
          else
          echo "Building web app from source"
          make dist
          fi
          cd ../mattermost-server
      - name: Checkout and build focalboard
        run: |
          cd ..
          git clone --depth=1 --no-single-branch https://github.com/mattermost/focalboard.git
          cd focalboard
          git checkout $GITHUB_HEAD_REF || git checkout $GITHUB_BASE_REF || git checkout rolling-stable
          echo $(git rev-parse HEAD)
          make server-linux
          echo "Building Boards product for web app"
          # make prebuild build-product # TODO figure out how to get this to run without bypassing the Makefile
          make prebuild
          cd mattermost-plugin/webapp
          npm run build:product
          cd ../../../mattermost-server
          make setup-go-work
      - name: Build
        run: |
          make config-reset
          make build-cmd BUILD_NUMBER='${GITHUB_HEAD_REF}-${GITHUB_RUN_ID}'
          make package BUILD_NUMBER='${GITHUB_HEAD_REF}-${GITHUB_RUN_ID}'
      - name: Persist dist artifacts
        uses: actions/upload-artifact@0b7f8abb1508181956e8e162db84b466c27e18ce # v3.1.2
        with:
          name: server-dist-artifact
          path: dist/
          retention-days: 14
      - name: Persist build artifacts
        uses: actions/upload-artifact@0b7f8abb1508181956e8e162db84b466c27e18ce # v3.1.2
        with:
          name: server-build-artifact
          path: build/
          retention-days: 14 
  upload-s3:
    name: Upload to S3 bucket
    runs-on: ubuntu-22.04
    needs: 
      - build-mattermost-server
      - test-mysql
      - test-postgres-binary
      - test-postgres-normal 
    env:
      REPO_NAME: ${{ github.event.repository.name }}
    steps:
    - name: Download dist artifacts
      uses: actions/download-artifact@e9ef242655d12993efdcda9058dee2db83a2cb9b  # v3.0.2
      with:
        name: server-dist-artifact
        path: dist/
    - name: Configure AWS
      uses: aws-actions/configure-aws-credentials@07c2f971bac433df982ccc261983ae443861db49 # v1-node16
      with:
        aws-region: us-east-1
        aws-access-key-id: ${{ secrets.MM_SERVER_AWS_ACCESS_KEY_ID }}
        aws-secret-access-key: ${{ secrets.MM_SERVER_AWS_SECRET_ACCESS_KEY }}
    # We need to sanitize the branch name before using it
    - name: ci/sanitize-branch-name
      id: branch
      uses: transferwise/sanitize-branch-name@b10b4d524ac5a7b645b43a3527db3a6cca017b9d # v1
    # Search for the string "pull" and replace it with "PR" in branch-name
    - name: ci/sanitize-branch-name-replace-pull-with-PR-
      run: echo "BRANCH_NAME=$(echo ${{ steps.branch.outputs.sanitized-branch-name }} | sed 's/^pull\//PR-/g')" >> $GITHUB_ENV
    - name: ci/artifact-upload
      run: |
        aws s3 cp dist/ s3://pr-builds.mattermost.com/$REPO_NAME/$BRANCH_NAME/ --acl public-read --cache-control "no-cache" --recursive
        aws s3 cp dist/ s3://pr-builds.mattermost.com/$REPO_NAME/commit/${{ github.sha }}/ --acl public-read --cache-control "no-cache" --recursive
  build-docker:
    name: Build docker image
    runs-on: ubuntu-22.04
    needs: upload-s3
    steps:
    - name: Download build artifacts
      uses: actions/download-artifact@e9ef242655d12993efdcda9058dee2db83a2cb9b  # v3.0.2
      with:
        name: server-build-artifact
        path: build/
    - name: Login to Docker Hub
      uses: docker/login-action@3da7dc6e2b31f99ef2cb9fb4c50fb0971e0d0139 # v2.1.0
      with:
        username: ${{ secrets.DOCKERHUB_USERNAME }}
        password: ${{ secrets.DOCKERHUB_TOKEN }}
    - name: Setup Docker Buildx
      uses: docker/setup-buildx-action@11e8a2e2910826a92412015c515187a2d6750279 # v2.4
    - name: Docker build and push
      env:
        DOCKER_CLI_EXPERIMENTAL: enabled
      run: |
        export TAG=$(echo "${{ github.event.pull_request.head.sha || github.sha }}" | cut -c1-7)
        cd build
        export DOCKER_CLI_EXPERIMENTAL=enabled
        export MM_PACKAGE=https://pr-builds.mattermost.com/mattermost-server/commit/${GITHUB_SHA}/mattermost-team-linux-amd64.tar.gz
        docker buildx build --push --build-arg MM_PACKAGE=$MM_PACKAGE -t mattermost/mm-te-test:${TAG} .
  sentry:
    name: Send build info to sentry
    runs-on: ubuntu-22.04
    needs:
      - test-postgres-binary
      - test-postgres-normal
      - test-mysql
<<<<<<< HEAD
      - build-mattermost-server
    if: ${{ github.event_name == 'push' }}
    env:
      SENTRY_AUTH_TOKEN: ${{ secrets.SENTRY_AUTH_TOKEN }}
      SENTRY_ORG: ${{ secrets.SENTRY_ORG }}
      SENTRY_PROJECT: ${{ secrets.SENTRY_PROJECT }}
=======
    if: ${{ github.event_name == 'push' }}
    env:
      SENTRY_CLI_VERSION: 1.64.1
      SENTRY_ORG: mattermost-mr
>>>>>>> 87755d69
    steps:
      - name: Checkout mattermost-server
        uses: actions/checkout@ac593985615ec2ede58e132d2e21d2b1cbd6127c # v3.3.0
      - name: Create Sentry release
        uses: getsentry/action-release@v1<|MERGE_RESOLUTION|>--- conflicted
+++ resolved
@@ -277,19 +277,12 @@
       - test-postgres-binary
       - test-postgres-normal
       - test-mysql
-<<<<<<< HEAD
       - build-mattermost-server
     if: ${{ github.event_name == 'push' }}
     env:
-      SENTRY_AUTH_TOKEN: ${{ secrets.SENTRY_AUTH_TOKEN }}
-      SENTRY_ORG: ${{ secrets.SENTRY_ORG }}
-      SENTRY_PROJECT: ${{ secrets.SENTRY_PROJECT }}
-=======
-    if: ${{ github.event_name == 'push' }}
-    env:
-      SENTRY_CLI_VERSION: 1.64.1
-      SENTRY_ORG: mattermost-mr
->>>>>>> 87755d69
+      SENTRY_AUTH_TOKEN: ${{ secrets.MM_SERVER_SENTRY_AUTH_TOKEN }}
+      SENTRY_ORG: ${{ secrets.MM_SERVER_SENTRY_ORG }}
+      SENTRY_PROJECT: ${{ secrets.MM_SERVER_SENTRY_PROJECT }}
     steps:
       - name: Checkout mattermost-server
         uses: actions/checkout@ac593985615ec2ede58e132d2e21d2b1cbd6127c # v3.3.0

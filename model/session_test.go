// Copyright (c) 2015-present Mattermost, Inc. All Rights Reserved.
// See LICENSE.txt for license information.

package model

import (
	"strconv"
	"testing"

	"github.com/stretchr/testify/assert"
	"github.com/stretchr/testify/require"
)

func TestSessionDeepCopy(t *testing.T) {
	sessionId := NewId()
	userId := NewId()
	mapKey := "key"
	mapValue := "val"

	session := &Session{Id: sessionId, Props: map[string]string{mapKey: mapValue}, TeamMembers: []*TeamMember{{UserId: userId, TeamId: "someteamId"}}}

	copySession := session.DeepCopy()
	copySession.Id = "changed"
	copySession.Props[mapKey] = "changed"
	copySession.TeamMembers[0].UserId = "changed"

	assert.Equal(t, sessionId, session.Id)
	assert.Equal(t, mapValue, session.Props[mapKey])
	assert.Equal(t, userId, session.TeamMembers[0].UserId)

	session = &Session{Id: sessionId}
	copySession = session.DeepCopy()

	assert.Equal(t, sessionId, copySession.Id)

	session = &Session{TeamMembers: []*TeamMember{}}
	copySession = session.DeepCopy()

	assert.Equal(t, 0, len(copySession.TeamMembers))
}

<<<<<<< HEAD
func TestSessionJson(t *testing.T) {
	session := Session{}
	session.PreSave()
	json := session.ToJson()
	rsession := SessionFromJson(strings.NewReader(json))

	require.Equal(t, rsession.Id, session.Id, "Ids do not match")

	session.Sanitize()

	require.False(t, session.IsExpired(), "Shouldn't expire")

	session.ExpiresAt = GetMillis()
	time.Sleep(10 * time.Millisecond)

	require.True(t, session.IsExpired(), "Should expire")
}

=======
>>>>>>> 28ef5856
func TestSessionCSRF(t *testing.T) {
	s := Session{}
	token := s.GetCSRF()
	assert.Empty(t, token)

	token = s.GenerateCSRF()
	assert.NotEmpty(t, token)

	token2 := s.GetCSRF()
	assert.NotEmpty(t, token2)
	assert.Equal(t, token, token2)
}

func TestSessionIsOAuthUser(t *testing.T) {
	testCases := []struct {
		Description string
		Session     Session
		isOAuthUser bool
	}{
		{"False on empty props", Session{}, false},
		{"True when key is set to true", Session{Props: StringMap{UserAuthServiceIsOAuth: strconv.FormatBool(true)}}, true},
		{"False when key is set to false", Session{Props: StringMap{UserAuthServiceIsOAuth: strconv.FormatBool(false)}}, false},
		{"Not affected by Session.IsOAuth being true", Session{IsOAuth: true}, false},
		{"Not affected by Session.IsOAuth being false", Session{IsOAuth: false, Props: StringMap{UserAuthServiceIsOAuth: strconv.FormatBool(true)}}, true},
	}

	for _, tc := range testCases {
		t.Run(tc.Description, func(t *testing.T) {
			require.Equal(t, tc.isOAuthUser, tc.Session.IsOAuthUser())
		})
	}
}<|MERGE_RESOLUTION|>--- conflicted
+++ resolved
@@ -39,27 +39,6 @@
 	assert.Equal(t, 0, len(copySession.TeamMembers))
 }
 
-<<<<<<< HEAD
-func TestSessionJson(t *testing.T) {
-	session := Session{}
-	session.PreSave()
-	json := session.ToJson()
-	rsession := SessionFromJson(strings.NewReader(json))
-
-	require.Equal(t, rsession.Id, session.Id, "Ids do not match")
-
-	session.Sanitize()
-
-	require.False(t, session.IsExpired(), "Shouldn't expire")
-
-	session.ExpiresAt = GetMillis()
-	time.Sleep(10 * time.Millisecond)
-
-	require.True(t, session.IsExpired(), "Should expire")
-}
-
-=======
->>>>>>> 28ef5856
 func TestSessionCSRF(t *testing.T) {
 	s := Session{}
 	token := s.GetCSRF()

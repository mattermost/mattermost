// Copyright (c) 2015-present Mattermost, Inc. All Rights Reserved.
// See LICENSE.txt for license information.

package model

import (
	"fmt"
	"strings"
)

// SysconsoleAncillaryPermissions maps the non-sysconsole permissions required by each sysconsole view.
var SysconsoleAncillaryPermissions map[string][]*Permission
var SystemManagerDefaultPermissions []string
var SystemUserManagerDefaultPermissions []string
var SystemReadOnlyAdminDefaultPermissions []string

var BuiltInSchemeManagedRoleIDs []string

var NewSystemRoleIDs []string

func init() {
	NewSystemRoleIDs = []string{
		SystemUserManagerRoleId,
		SystemReadOnlyAdminRoleId,
		SystemManagerRoleId,
	}

	BuiltInSchemeManagedRoleIDs = append([]string{
		SystemGuestRoleId,
		SystemUserRoleId,
		SystemAdminRoleId,
		SystemPostAllRoleId,
		SystemPostAllPublicRoleId,
		SystemUserAccessTokenRoleId,

		TeamGuestRoleId,
		TeamUserRoleId,
		TeamAdminRoleId,
		TeamPostAllRoleId,
		TeamPostAllPublicRoleId,

		ChannelGuestRoleId,
		ChannelUserRoleId,
		ChannelAdminRoleId,

<<<<<<< HEAD
		CustomGroupUserRoleId,
=======
		PlaybookAdminRoleId,
		PlaybookMemberRoleId,
		RunAdminRoleId,
		RunMemberRoleId,
>>>>>>> 0e00afd6
	}, NewSystemRoleIDs...)

	// When updating the values here, the values in mattermost-redux must also be updated.
	SysconsoleAncillaryPermissions = map[string][]*Permission{
		PermissionSysconsoleReadAboutEditionAndLicense.Id: {
			PermissionReadLicenseInformation,
		},
		PermissionSysconsoleWriteAboutEditionAndLicense.Id: {
			PermissionManageLicenseInformation,
		},
		PermissionSysconsoleReadUserManagementChannels.Id: {
			PermissionReadPublicChannel,
			PermissionReadChannel,
			PermissionReadPublicChannelGroups,
			PermissionReadPrivateChannelGroups,
		},
		PermissionSysconsoleReadUserManagementUsers.Id: {
			PermissionReadOtherUsersTeams,
			PermissionGetAnalytics,
		},
		PermissionSysconsoleReadUserManagementTeams.Id: {
			PermissionListPrivateTeams,
			PermissionListPublicTeams,
			PermissionViewTeam,
		},
		PermissionSysconsoleReadEnvironmentElasticsearch.Id: {
			PermissionReadElasticsearchPostIndexingJob,
			PermissionReadElasticsearchPostAggregationJob,
		},
		PermissionSysconsoleWriteEnvironmentWebServer.Id: {
			PermissionTestSiteURL,
			PermissionReloadConfig,
			PermissionInvalidateCaches,
		},
		PermissionSysconsoleWriteEnvironmentDatabase.Id: {
			PermissionRecycleDatabaseConnections,
		},
		PermissionSysconsoleWriteEnvironmentElasticsearch.Id: {
			PermissionTestElasticsearch,
			PermissionCreateElasticsearchPostIndexingJob,
			PermissionCreateElasticsearchPostAggregationJob,
			PermissionPurgeElasticsearchIndexes,
		},
		PermissionSysconsoleWriteEnvironmentFileStorage.Id: {
			PermissionTestS3,
		},
		PermissionSysconsoleWriteEnvironmentSMTP.Id: {
			PermissionTestEmail,
		},
		PermissionSysconsoleReadReportingServerLogs.Id: {
			PermissionGetLogs,
		},
		PermissionSysconsoleReadReportingSiteStatistics.Id: {
			PermissionGetAnalytics,
		},
		PermissionSysconsoleReadReportingTeamStatistics.Id: {
			PermissionViewTeam,
		},
		PermissionSysconsoleWriteUserManagementUsers.Id: {
			PermissionEditOtherUsers,
			PermissionDemoteToGuest,
			PermissionPromoteGuest,
		},
		PermissionSysconsoleWriteUserManagementChannels.Id: {
			PermissionManageTeam,
			PermissionManagePublicChannelProperties,
			PermissionManagePrivateChannelProperties,
			PermissionManagePrivateChannelMembers,
			PermissionManagePublicChannelMembers,
			PermissionDeletePrivateChannel,
			PermissionDeletePublicChannel,
			PermissionManageChannelRoles,
			PermissionConvertPublicChannelToPrivate,
			PermissionConvertPrivateChannelToPublic,
		},
		PermissionSysconsoleWriteUserManagementTeams.Id: {
			PermissionManageTeam,
			PermissionManageTeamRoles,
			PermissionRemoveUserFromTeam,
			PermissionJoinPrivateTeams,
			PermissionJoinPublicTeams,
			PermissionAddUserToTeam,
		},
		PermissionSysconsoleWriteUserManagementGroups.Id: {
			PermissionManageTeam,
			PermissionManagePrivateChannelMembers,
			PermissionManagePublicChannelMembers,
			PermissionConvertPublicChannelToPrivate,
			PermissionConvertPrivateChannelToPublic,
		},
		PermissionSysconsoleWriteSiteCustomization.Id: {
			PermissionEditBrand,
		},
		PermissionSysconsoleWriteComplianceDataRetentionPolicy.Id: {
			PermissionCreateDataRetentionJob,
		},
		PermissionSysconsoleReadComplianceDataRetentionPolicy.Id: {
			PermissionReadDataRetentionJob,
		},
		PermissionSysconsoleWriteComplianceComplianceExport.Id: {
			PermissionCreateComplianceExportJob,
			PermissionDownloadComplianceExportResult,
		},
		PermissionSysconsoleReadComplianceComplianceExport.Id: {
			PermissionReadComplianceExportJob,
			PermissionDownloadComplianceExportResult,
		},
		PermissionSysconsoleReadComplianceCustomTermsOfService.Id: {
			PermissionReadAudits,
		},
		PermissionSysconsoleWriteExperimentalBleve.Id: {
			PermissionCreatePostBleveIndexesJob,
			PermissionPurgeBleveIndexes,
		},
		PermissionSysconsoleWriteAuthenticationLdap.Id: {
			PermissionCreateLdapSyncJob,
			PermissionAddLdapPublicCert,
			PermissionRemoveLdapPublicCert,
			PermissionAddLdapPrivateCert,
			PermissionRemoveLdapPrivateCert,
		},
		PermissionSysconsoleReadAuthenticationLdap.Id: {
			PermissionTestLdap,
			PermissionReadLdapSyncJob,
		},
		PermissionSysconsoleWriteAuthenticationEmail.Id: {
			PermissionInvalidateEmailInvite,
		},
		PermissionSysconsoleWriteAuthenticationSaml.Id: {
			PermissionGetSamlMetadataFromIdp,
			PermissionAddSamlPublicCert,
			PermissionAddSamlPrivateCert,
			PermissionAddSamlIdpCert,
			PermissionRemoveSamlPublicCert,
			PermissionRemoveSamlPrivateCert,
			PermissionRemoveSamlIdpCert,
			PermissionGetSamlCertStatus,
		},
	}

	SystemUserManagerDefaultPermissions = []string{
		PermissionSysconsoleReadUserManagementGroups.Id,
		PermissionSysconsoleReadUserManagementTeams.Id,
		PermissionSysconsoleReadUserManagementChannels.Id,
		PermissionSysconsoleReadUserManagementPermissions.Id,
		PermissionSysconsoleWriteUserManagementGroups.Id,
		PermissionSysconsoleWriteUserManagementTeams.Id,
		PermissionSysconsoleWriteUserManagementChannels.Id,
		PermissionSysconsoleReadAuthenticationSignup.Id,
		PermissionSysconsoleReadAuthenticationEmail.Id,
		PermissionSysconsoleReadAuthenticationPassword.Id,
		PermissionSysconsoleReadAuthenticationMfa.Id,
		PermissionSysconsoleReadAuthenticationLdap.Id,
		PermissionSysconsoleReadAuthenticationSaml.Id,
		PermissionSysconsoleReadAuthenticationOpenid.Id,
		PermissionSysconsoleReadAuthenticationGuestAccess.Id,
	}

	SystemReadOnlyAdminDefaultPermissions = []string{
		PermissionSysconsoleReadAboutEditionAndLicense.Id,
		PermissionSysconsoleReadReportingSiteStatistics.Id,
		PermissionSysconsoleReadReportingTeamStatistics.Id,
		PermissionSysconsoleReadReportingServerLogs.Id,
		PermissionSysconsoleReadUserManagementUsers.Id,
		PermissionSysconsoleReadUserManagementGroups.Id,
		PermissionSysconsoleReadUserManagementTeams.Id,
		PermissionSysconsoleReadUserManagementChannels.Id,
		PermissionSysconsoleReadUserManagementPermissions.Id,
		PermissionSysconsoleReadEnvironmentWebServer.Id,
		PermissionSysconsoleReadEnvironmentDatabase.Id,
		PermissionSysconsoleReadEnvironmentElasticsearch.Id,
		PermissionSysconsoleReadEnvironmentFileStorage.Id,
		PermissionSysconsoleReadEnvironmentImageProxy.Id,
		PermissionSysconsoleReadEnvironmentSMTP.Id,
		PermissionSysconsoleReadEnvironmentPushNotificationServer.Id,
		PermissionSysconsoleReadEnvironmentHighAvailability.Id,
		PermissionSysconsoleReadEnvironmentRateLimiting.Id,
		PermissionSysconsoleReadEnvironmentLogging.Id,
		PermissionSysconsoleReadEnvironmentSessionLengths.Id,
		PermissionSysconsoleReadEnvironmentPerformanceMonitoring.Id,
		PermissionSysconsoleReadEnvironmentDeveloper.Id,
		PermissionSysconsoleReadSiteCustomization.Id,
		PermissionSysconsoleReadSiteLocalization.Id,
		PermissionSysconsoleReadSiteUsersAndTeams.Id,
		PermissionSysconsoleReadSiteNotifications.Id,
		PermissionSysconsoleReadSiteAnnouncementBanner.Id,
		PermissionSysconsoleReadSiteEmoji.Id,
		PermissionSysconsoleReadSitePosts.Id,
		PermissionSysconsoleReadSiteFileSharingAndDownloads.Id,
		PermissionSysconsoleReadSitePublicLinks.Id,
		PermissionSysconsoleReadSiteNotices.Id,
		PermissionSysconsoleReadAuthenticationSignup.Id,
		PermissionSysconsoleReadAuthenticationEmail.Id,
		PermissionSysconsoleReadAuthenticationPassword.Id,
		PermissionSysconsoleReadAuthenticationMfa.Id,
		PermissionSysconsoleReadAuthenticationLdap.Id,
		PermissionSysconsoleReadAuthenticationSaml.Id,
		PermissionSysconsoleReadAuthenticationOpenid.Id,
		PermissionSysconsoleReadAuthenticationGuestAccess.Id,
		PermissionSysconsoleReadPlugins.Id,
		PermissionSysconsoleReadIntegrationsIntegrationManagement.Id,
		PermissionSysconsoleReadIntegrationsBotAccounts.Id,
		PermissionSysconsoleReadIntegrationsGif.Id,
		PermissionSysconsoleReadIntegrationsCors.Id,
		PermissionSysconsoleReadComplianceDataRetentionPolicy.Id,
		PermissionSysconsoleReadComplianceComplianceExport.Id,
		PermissionSysconsoleReadComplianceComplianceMonitoring.Id,
		PermissionSysconsoleReadComplianceCustomTermsOfService.Id,
		PermissionSysconsoleReadExperimentalFeatures.Id,
		PermissionSysconsoleReadExperimentalFeatureFlags.Id,
		PermissionSysconsoleReadExperimentalBleve.Id,
	}

	SystemManagerDefaultPermissions = []string{
		PermissionSysconsoleReadAboutEditionAndLicense.Id,
		PermissionSysconsoleReadReportingSiteStatistics.Id,
		PermissionSysconsoleReadReportingTeamStatistics.Id,
		PermissionSysconsoleReadReportingServerLogs.Id,
		PermissionSysconsoleReadUserManagementGroups.Id,
		PermissionSysconsoleReadUserManagementTeams.Id,
		PermissionSysconsoleReadUserManagementChannels.Id,
		PermissionSysconsoleReadUserManagementPermissions.Id,
		PermissionSysconsoleWriteUserManagementGroups.Id,
		PermissionSysconsoleWriteUserManagementTeams.Id,
		PermissionSysconsoleWriteUserManagementChannels.Id,
		PermissionSysconsoleWriteUserManagementPermissions.Id,
		PermissionSysconsoleReadEnvironmentWebServer.Id,
		PermissionSysconsoleReadEnvironmentDatabase.Id,
		PermissionSysconsoleReadEnvironmentElasticsearch.Id,
		PermissionSysconsoleReadEnvironmentFileStorage.Id,
		PermissionSysconsoleReadEnvironmentImageProxy.Id,
		PermissionSysconsoleReadEnvironmentSMTP.Id,
		PermissionSysconsoleReadEnvironmentPushNotificationServer.Id,
		PermissionSysconsoleReadEnvironmentHighAvailability.Id,
		PermissionSysconsoleReadEnvironmentRateLimiting.Id,
		PermissionSysconsoleReadEnvironmentLogging.Id,
		PermissionSysconsoleReadEnvironmentSessionLengths.Id,
		PermissionSysconsoleReadEnvironmentPerformanceMonitoring.Id,
		PermissionSysconsoleReadEnvironmentDeveloper.Id,
		PermissionSysconsoleWriteEnvironmentWebServer.Id,
		PermissionSysconsoleWriteEnvironmentDatabase.Id,
		PermissionSysconsoleWriteEnvironmentElasticsearch.Id,
		PermissionSysconsoleWriteEnvironmentFileStorage.Id,
		PermissionSysconsoleWriteEnvironmentImageProxy.Id,
		PermissionSysconsoleWriteEnvironmentSMTP.Id,
		PermissionSysconsoleWriteEnvironmentPushNotificationServer.Id,
		PermissionSysconsoleWriteEnvironmentHighAvailability.Id,
		PermissionSysconsoleWriteEnvironmentRateLimiting.Id,
		PermissionSysconsoleWriteEnvironmentLogging.Id,
		PermissionSysconsoleWriteEnvironmentSessionLengths.Id,
		PermissionSysconsoleWriteEnvironmentPerformanceMonitoring.Id,
		PermissionSysconsoleWriteEnvironmentDeveloper.Id,
		PermissionSysconsoleReadSiteCustomization.Id,
		PermissionSysconsoleWriteSiteCustomization.Id,
		PermissionSysconsoleReadSiteLocalization.Id,
		PermissionSysconsoleWriteSiteLocalization.Id,
		PermissionSysconsoleReadSiteUsersAndTeams.Id,
		PermissionSysconsoleWriteSiteUsersAndTeams.Id,
		PermissionSysconsoleReadSiteNotifications.Id,
		PermissionSysconsoleWriteSiteNotifications.Id,
		PermissionSysconsoleReadSiteAnnouncementBanner.Id,
		PermissionSysconsoleWriteSiteAnnouncementBanner.Id,
		PermissionSysconsoleReadSiteEmoji.Id,
		PermissionSysconsoleWriteSiteEmoji.Id,
		PermissionSysconsoleReadSitePosts.Id,
		PermissionSysconsoleWriteSitePosts.Id,
		PermissionSysconsoleReadSiteFileSharingAndDownloads.Id,
		PermissionSysconsoleWriteSiteFileSharingAndDownloads.Id,
		PermissionSysconsoleReadSitePublicLinks.Id,
		PermissionSysconsoleWriteSitePublicLinks.Id,
		PermissionSysconsoleReadSiteNotices.Id,
		PermissionSysconsoleWriteSiteNotices.Id,
		PermissionSysconsoleReadAuthenticationSignup.Id,
		PermissionSysconsoleReadAuthenticationEmail.Id,
		PermissionSysconsoleReadAuthenticationPassword.Id,
		PermissionSysconsoleReadAuthenticationMfa.Id,
		PermissionSysconsoleReadAuthenticationLdap.Id,
		PermissionSysconsoleReadAuthenticationSaml.Id,
		PermissionSysconsoleReadAuthenticationOpenid.Id,
		PermissionSysconsoleReadAuthenticationGuestAccess.Id,
		PermissionSysconsoleReadPlugins.Id,
		PermissionSysconsoleReadIntegrationsIntegrationManagement.Id,
		PermissionSysconsoleReadIntegrationsBotAccounts.Id,
		PermissionSysconsoleReadIntegrationsGif.Id,
		PermissionSysconsoleReadIntegrationsCors.Id,
		PermissionSysconsoleWriteIntegrationsIntegrationManagement.Id,
		PermissionSysconsoleWriteIntegrationsBotAccounts.Id,
		PermissionSysconsoleWriteIntegrationsGif.Id,
		PermissionSysconsoleWriteIntegrationsCors.Id,
	}

	// Add the ancillary permissions to each system role
	SystemUserManagerDefaultPermissions = AddAncillaryPermissions(SystemUserManagerDefaultPermissions)
	SystemReadOnlyAdminDefaultPermissions = AddAncillaryPermissions(SystemReadOnlyAdminDefaultPermissions)
	SystemManagerDefaultPermissions = AddAncillaryPermissions(SystemManagerDefaultPermissions)
}

type RoleType string
type RoleScope string

const (
	SystemGuestRoleId           = "system_guest"
	SystemUserRoleId            = "system_user"
	SystemAdminRoleId           = "system_admin"
	SystemPostAllRoleId         = "system_post_all"
	SystemPostAllPublicRoleId   = "system_post_all_public"
	SystemUserAccessTokenRoleId = "system_user_access_token"
	SystemUserManagerRoleId     = "system_user_manager"
	SystemReadOnlyAdminRoleId   = "system_read_only_admin"
	SystemManagerRoleId         = "system_manager"

	TeamGuestRoleId         = "team_guest"
	TeamUserRoleId          = "team_user"
	TeamAdminRoleId         = "team_admin"
	TeamPostAllRoleId       = "team_post_all"
	TeamPostAllPublicRoleId = "team_post_all_public"

	ChannelGuestRoleId = "channel_guest"
	ChannelUserRoleId  = "channel_user"
	ChannelAdminRoleId = "channel_admin"

<<<<<<< HEAD
	CustomGroupUserRoleId = "custom_group_user"
=======
	PlaybookAdminRoleId  = "playbook_admin"
	PlaybookMemberRoleId = "playbook_member"
	RunAdminRoleId       = "run_admin"
	RunMemberRoleId      = "run_member"
>>>>>>> 0e00afd6

	RoleNameMaxLength        = 64
	RoleDisplayNameMaxLength = 128
	RoleDescriptionMaxLength = 1024

	RoleScopeSystem  RoleScope = "System"
	RoleScopeTeam    RoleScope = "Team"
	RoleScopeChannel RoleScope = "Channel"
	RoleScopeGroup   RoleScope = "Group"

	RoleTypeGuest RoleType = "Guest"
	RoleTypeUser  RoleType = "User"
	RoleTypeAdmin RoleType = "Admin"
)

type Role struct {
	Id            string   `json:"id"`
	Name          string   `json:"name"`
	DisplayName   string   `json:"display_name"`
	Description   string   `json:"description"`
	CreateAt      int64    `json:"create_at"`
	UpdateAt      int64    `json:"update_at"`
	DeleteAt      int64    `json:"delete_at"`
	Permissions   []string `json:"permissions"`
	SchemeManaged bool     `json:"scheme_managed"`
	BuiltIn       bool     `json:"built_in"`
}

type RolePatch struct {
	Permissions *[]string `json:"permissions"`
}

type RolePermissions struct {
	RoleID      string
	Permissions []string
}

func (r *Role) Patch(patch *RolePatch) {
	if patch.Permissions != nil {
		r.Permissions = *patch.Permissions
	}
}

// MergeChannelHigherScopedPermissions is meant to be invoked on a channel scheme's role and merges the higher-scoped
// channel role's permissions.
func (r *Role) MergeChannelHigherScopedPermissions(higherScopedPermissions *RolePermissions) {
	mergedPermissions := []string{}

	higherScopedPermissionsMap := asStringBoolMap(higherScopedPermissions.Permissions)
	rolePermissionsMap := asStringBoolMap(r.Permissions)

	for _, cp := range AllPermissions {
		if cp.Scope != PermissionScopeChannel {
			continue
		}

		_, presentOnHigherScope := higherScopedPermissionsMap[cp.Id]

		// For the channel admin role always look to the higher scope to determine if the role has their permission.
		// The channel admin is a special case because they're not part of the UI to be "channel moderated", only
		// channel members and channel guests are.
		if higherScopedPermissions.RoleID == ChannelAdminRoleId && presentOnHigherScope {
			mergedPermissions = append(mergedPermissions, cp.Id)
			continue
		}

		_, permissionIsModerated := ChannelModeratedPermissionsMap[cp.Id]
		if permissionIsModerated {
			_, presentOnRole := rolePermissionsMap[cp.Id]
			if presentOnRole && presentOnHigherScope {
				mergedPermissions = append(mergedPermissions, cp.Id)
			}
		} else {
			if presentOnHigherScope {
				mergedPermissions = append(mergedPermissions, cp.Id)
			}
		}
	}

	r.Permissions = mergedPermissions
}

// Returns an array of permissions that are in either role.Permissions
// or patch.Permissions, but not both.
func PermissionsChangedByPatch(role *Role, patch *RolePatch) []string {
	var result []string

	if patch.Permissions == nil {
		return result
	}

	roleMap := make(map[string]bool)
	patchMap := make(map[string]bool)

	for _, permission := range role.Permissions {
		roleMap[permission] = true
	}

	for _, permission := range *patch.Permissions {
		patchMap[permission] = true
	}

	for _, permission := range role.Permissions {
		if !patchMap[permission] {
			result = append(result, permission)
		}
	}

	for _, permission := range *patch.Permissions {
		if !roleMap[permission] {
			result = append(result, permission)
		}
	}

	return result
}

func ChannelModeratedPermissionsChangedByPatch(role *Role, patch *RolePatch) []string {
	var result []string

	if role == nil {
		return result
	}

	if patch.Permissions == nil {
		return result
	}

	roleMap := make(map[string]bool)
	patchMap := make(map[string]bool)

	for _, permission := range role.Permissions {
		if channelModeratedPermissionName, found := ChannelModeratedPermissionsMap[permission]; found {
			roleMap[channelModeratedPermissionName] = true
		}
	}

	for _, permission := range *patch.Permissions {
		if channelModeratedPermissionName, found := ChannelModeratedPermissionsMap[permission]; found {
			patchMap[channelModeratedPermissionName] = true
		}
	}

	for permissionKey := range roleMap {
		if !patchMap[permissionKey] {
			result = append(result, permissionKey)
		}
	}

	for permissionKey := range patchMap {
		if !roleMap[permissionKey] {
			result = append(result, permissionKey)
		}
	}

	return result
}

// GetChannelModeratedPermissions returns a map of channel moderated permissions that the role has access to
func (r *Role) GetChannelModeratedPermissions(channelType ChannelType) map[string]bool {
	moderatedPermissions := make(map[string]bool)
	for _, permission := range r.Permissions {
		if _, found := ChannelModeratedPermissionsMap[permission]; !found {
			continue
		}

		for moderated, moderatedPermissionValue := range ChannelModeratedPermissionsMap {
			// the moderated permission has already been found to be true so skip this iteration
			if moderatedPermissions[moderatedPermissionValue] {
				continue
			}

			if moderated == permission {
				// Special case where the channel moderated permission for `manage_members` is different depending on whether the channel is private or public
				if moderated == PermissionManagePublicChannelMembers.Id || moderated == PermissionManagePrivateChannelMembers.Id {
					canManagePublic := channelType == ChannelTypeOpen && moderated == PermissionManagePublicChannelMembers.Id
					canManagePrivate := channelType == ChannelTypePrivate && moderated == PermissionManagePrivateChannelMembers.Id
					moderatedPermissions[moderatedPermissionValue] = canManagePublic || canManagePrivate
				} else {
					moderatedPermissions[moderatedPermissionValue] = true
				}
			}
		}
	}

	return moderatedPermissions
}

// RolePatchFromChannelModerationsPatch Creates and returns a RolePatch based on a slice of ChannelModerationPatchs, roleName is expected to be either "members" or "guests".
func (r *Role) RolePatchFromChannelModerationsPatch(channelModerationsPatch []*ChannelModerationPatch, roleName string) *RolePatch {
	permissionsToAddToPatch := make(map[string]bool)

	// Iterate through the list of existing permissions on the role and append permissions that we want to keep.
	for _, permission := range r.Permissions {
		// Permission is not moderated so dont add it to the patch and skip the channelModerationsPatch
		if _, isModerated := ChannelModeratedPermissionsMap[permission]; !isModerated {
			continue
		}

		permissionEnabled := true
		// Check if permission has a matching moderated permission name inside the channel moderation patch
		for _, channelModerationPatch := range channelModerationsPatch {
			if *channelModerationPatch.Name == ChannelModeratedPermissionsMap[permission] {
				// Permission key exists in patch with a value of false so skip over it
				if roleName == "members" {
					if channelModerationPatch.Roles.Members != nil && !*channelModerationPatch.Roles.Members {
						permissionEnabled = false
					}
				} else if roleName == "guests" {
					if channelModerationPatch.Roles.Guests != nil && !*channelModerationPatch.Roles.Guests {
						permissionEnabled = false
					}
				}
			}
		}

		if permissionEnabled {
			permissionsToAddToPatch[permission] = true
		}
	}

	// Iterate through the patch and add any permissions that dont already exist on the role
	for _, channelModerationPatch := range channelModerationsPatch {
		for permission, moderatedPermissionName := range ChannelModeratedPermissionsMap {
			if roleName == "members" && channelModerationPatch.Roles.Members != nil && *channelModerationPatch.Roles.Members && *channelModerationPatch.Name == moderatedPermissionName {
				permissionsToAddToPatch[permission] = true
			}

			if roleName == "guests" && channelModerationPatch.Roles.Guests != nil && *channelModerationPatch.Roles.Guests && *channelModerationPatch.Name == moderatedPermissionName {
				permissionsToAddToPatch[permission] = true
			}
		}
	}

	patchPermissions := make([]string, 0, len(permissionsToAddToPatch))
	for permission := range permissionsToAddToPatch {
		patchPermissions = append(patchPermissions, permission)
	}

	return &RolePatch{Permissions: &patchPermissions}
}

func (r *Role) IsValid() bool {
	if !IsValidId(r.Id) {
		return false
	}

	return r.IsValidWithoutId()
}

func (r *Role) IsValidWithoutId() bool {
	if !IsValidRoleName(r.Name) {
		return false
	}

	if r.DisplayName == "" || len(r.DisplayName) > RoleDisplayNameMaxLength {
		return false
	}

	if len(r.Description) > RoleDescriptionMaxLength {
		return false
	}

	check := func(perms []*Permission, permission string) bool {
		for _, p := range perms {
			if permission == p.Id {
				return true
			}
		}
		return false
	}
	for _, permission := range r.Permissions {
		permissionValidated := check(AllPermissions, permission) || check(DeprecatedPermissions, permission)
		if !permissionValidated {
			return false
		}
	}

	return true
}

func CleanRoleNames(roleNames []string) ([]string, bool) {
	var cleanedRoleNames []string
	for _, roleName := range roleNames {
		if strings.TrimSpace(roleName) == "" {
			continue
		}

		if !IsValidRoleName(roleName) {
			return roleNames, false
		}

		cleanedRoleNames = append(cleanedRoleNames, roleName)
	}

	return cleanedRoleNames, true
}

func IsValidRoleName(roleName string) bool {
	if roleName == "" || len(roleName) > RoleNameMaxLength {
		return false
	}

	if strings.TrimLeft(roleName, "abcdefghijklmnopqrstuvwxyz0123456789_") != "" {
		return false
	}

	return true
}

func MakeDefaultRoles() map[string]*Role {
	roles := make(map[string]*Role)

	roles[CustomGroupUserRoleId] = &Role{
		Name:        CustomGroupUserRoleId,
		DisplayName: fmt.Sprintf("authentication.roles.%s.name", CustomGroupUserRoleId),
		Description: fmt.Sprintf("authentication.roles.%s.description", CustomGroupUserRoleId),
		Permissions: []string{
			PermissionCustomGroupManageMembers.Id,
			PermissionCustomGroupEdit.Id,
			PermissionCustomGroupDelete.Id,
		},
	}

	roles[ChannelGuestRoleId] = &Role{
		Name:        "channel_guest",
		DisplayName: "authentication.roles.channel_guest.name",
		Description: "authentication.roles.channel_guest.description",
		Permissions: []string{
			PermissionReadChannel.Id,
			PermissionAddReaction.Id,
			PermissionRemoveReaction.Id,
			PermissionUploadFile.Id,
			PermissionEditPost.Id,
			PermissionCreatePost.Id,
			PermissionUseChannelMentions.Id,
			PermissionUseSlashCommands.Id,
		},
		SchemeManaged: true,
		BuiltIn:       true,
	}

	roles[ChannelUserRoleId] = &Role{
		Name:        "channel_user",
		DisplayName: "authentication.roles.channel_user.name",
		Description: "authentication.roles.channel_user.description",
		Permissions: []string{
			PermissionReadChannel.Id,
			PermissionAddReaction.Id,
			PermissionRemoveReaction.Id,
			PermissionManagePublicChannelMembers.Id,
			PermissionUploadFile.Id,
			PermissionGetPublicLink.Id,
			PermissionCreatePost.Id,
			PermissionUseChannelMentions.Id,
			PermissionUseSlashCommands.Id,
			PermissionManagePublicChannelProperties.Id,
			PermissionDeletePublicChannel.Id,
			PermissionManagePrivateChannelProperties.Id,
			PermissionDeletePrivateChannel.Id,
			PermissionManagePrivateChannelMembers.Id,
			PermissionDeletePost.Id,
			PermissionEditPost.Id,
		},
		SchemeManaged: true,
		BuiltIn:       true,
	}

	roles[ChannelAdminRoleId] = &Role{
		Name:        "channel_admin",
		DisplayName: "authentication.roles.channel_admin.name",
		Description: "authentication.roles.channel_admin.description",
		Permissions: []string{
			PermissionManageChannelRoles.Id,
			PermissionUseGroupMentions.Id,
		},
		SchemeManaged: true,
		BuiltIn:       true,
	}

	roles[TeamGuestRoleId] = &Role{
		Name:        "team_guest",
		DisplayName: "authentication.roles.team_guest.name",
		Description: "authentication.roles.team_guest.description",
		Permissions: []string{
			PermissionViewTeam.Id,
		},
		SchemeManaged: true,
		BuiltIn:       true,
	}

	roles[TeamUserRoleId] = &Role{
		Name:        "team_user",
		DisplayName: "authentication.roles.team_user.name",
		Description: "authentication.roles.team_user.description",
		Permissions: []string{
			PermissionListTeamChannels.Id,
			PermissionJoinPublicChannels.Id,
			PermissionReadPublicChannel.Id,
			PermissionViewTeam.Id,
			PermissionCreatePublicChannel.Id,
			PermissionCreatePrivateChannel.Id,
			PermissionInviteUser.Id,
			PermissionAddUserToTeam.Id,
		},
		SchemeManaged: true,
		BuiltIn:       true,
	}

	roles[TeamPostAllRoleId] = &Role{
		Name:        "team_post_all",
		DisplayName: "authentication.roles.team_post_all.name",
		Description: "authentication.roles.team_post_all.description",
		Permissions: []string{
			PermissionCreatePost.Id,
			PermissionUseChannelMentions.Id,
		},
		SchemeManaged: false,
		BuiltIn:       true,
	}

	roles[TeamPostAllPublicRoleId] = &Role{
		Name:        "team_post_all_public",
		DisplayName: "authentication.roles.team_post_all_public.name",
		Description: "authentication.roles.team_post_all_public.description",
		Permissions: []string{
			PermissionCreatePostPublic.Id,
			PermissionUseChannelMentions.Id,
		},
		SchemeManaged: false,
		BuiltIn:       true,
	}

	roles[TeamAdminRoleId] = &Role{
		Name:        "team_admin",
		DisplayName: "authentication.roles.team_admin.name",
		Description: "authentication.roles.team_admin.description",
		Permissions: []string{
			PermissionRemoveUserFromTeam.Id,
			PermissionManageTeam.Id,
			PermissionImportTeam.Id,
			PermissionManageTeamRoles.Id,
			PermissionManageChannelRoles.Id,
			PermissionManageOthersIncomingWebhooks.Id,
			PermissionManageOthersOutgoingWebhooks.Id,
			PermissionManageSlashCommands.Id,
			PermissionManageOthersSlashCommands.Id,
			PermissionManageIncomingWebhooks.Id,
			PermissionManageOutgoingWebhooks.Id,
			PermissionConvertPublicChannelToPrivate.Id,
			PermissionConvertPrivateChannelToPublic.Id,
			PermissionDeletePost.Id,
			PermissionDeleteOthersPosts.Id,
		},
		SchemeManaged: true,
		BuiltIn:       true,
	}

	roles[PlaybookAdminRoleId] = &Role{
		Name:        PlaybookAdminRoleId,
		DisplayName: "authentication.roles.playbook_admin.name",
		Description: "authentication.roles.playbook_admin.description",
		Permissions: []string{
			PermissionPublicPlaybookManageMembers.Id,
			PermissionPublicPlaybookManageProperties.Id,
			PermissionPrivatePlaybookManageMembers.Id,
			PermissionPrivatePlaybookManageProperties.Id,
			PermissionPublicPlaybookMakePrivate.Id,
		},
		SchemeManaged: true,
		BuiltIn:       true,
	}

	roles[PlaybookMemberRoleId] = &Role{
		Name:        PlaybookMemberRoleId,
		DisplayName: "authentication.roles.playbook_member.name",
		Description: "authentication.roles.playbook_member.description",
		Permissions: []string{
			PermissionPublicPlaybookView.Id,
			PermissionPublicPlaybookManageMembers.Id,
			PermissionPublicPlaybookManageProperties.Id,
			PermissionPrivatePlaybookView.Id,
			PermissionPrivatePlaybookManageMembers.Id,
			PermissionPrivatePlaybookManageProperties.Id,
			PermissionRunCreate.Id,
		},
		SchemeManaged: true,
		BuiltIn:       true,
	}

	roles[RunAdminRoleId] = &Role{
		Name:        RunAdminRoleId,
		DisplayName: "authentication.roles.run_admin.name",
		Description: "authentication.roles.run_admin.description",
		Permissions: []string{
			PermissionRunManageMembers.Id,
			PermissionRunManageProperties.Id,
		},
		SchemeManaged: true,
		BuiltIn:       true,
	}

	roles[RunMemberRoleId] = &Role{
		Name:        RunMemberRoleId,
		DisplayName: "authentication.roles.run_member.name",
		Description: "authentication.roles.run_member.description",
		Permissions: []string{
			PermissionRunView.Id,
		},
		SchemeManaged: true,
		BuiltIn:       true,
	}

	roles[SystemGuestRoleId] = &Role{
		Name:        "system_guest",
		DisplayName: "authentication.roles.global_guest.name",
		Description: "authentication.roles.global_guest.description",
		Permissions: []string{
			PermissionCreateDirectChannel.Id,
			PermissionCreateGroupChannel.Id,
		},
		SchemeManaged: true,
		BuiltIn:       true,
	}

	roles[SystemUserRoleId] = &Role{
		Name:        "system_user",
		DisplayName: "authentication.roles.global_user.name",
		Description: "authentication.roles.global_user.description",
		Permissions: []string{
			PermissionListPublicTeams.Id,
			PermissionJoinPublicTeams.Id,
			PermissionCreateDirectChannel.Id,
			PermissionCreateGroupChannel.Id,
			PermissionViewMembers.Id,
			PermissionCreateTeam.Id,
			PermissionCreateCustomGroup.Id,
		},
		SchemeManaged: true,
		BuiltIn:       true,
	}

	roles[SystemPostAllRoleId] = &Role{
		Name:        "system_post_all",
		DisplayName: "authentication.roles.system_post_all.name",
		Description: "authentication.roles.system_post_all.description",
		Permissions: []string{
			PermissionCreatePost.Id,
			PermissionUseChannelMentions.Id,
		},
		SchemeManaged: false,
		BuiltIn:       true,
	}

	roles[SystemPostAllPublicRoleId] = &Role{
		Name:        "system_post_all_public",
		DisplayName: "authentication.roles.system_post_all_public.name",
		Description: "authentication.roles.system_post_all_public.description",
		Permissions: []string{
			PermissionCreatePostPublic.Id,
			PermissionUseChannelMentions.Id,
		},
		SchemeManaged: false,
		BuiltIn:       true,
	}

	roles[SystemUserAccessTokenRoleId] = &Role{
		Name:        "system_user_access_token",
		DisplayName: "authentication.roles.system_user_access_token.name",
		Description: "authentication.roles.system_user_access_token.description",
		Permissions: []string{
			PermissionCreateUserAccessToken.Id,
			PermissionReadUserAccessToken.Id,
			PermissionRevokeUserAccessToken.Id,
		},
		SchemeManaged: false,
		BuiltIn:       true,
	}

	roles[SystemUserManagerRoleId] = &Role{
		Name:          "system_user_manager",
		DisplayName:   "authentication.roles.system_user_manager.name",
		Description:   "authentication.roles.system_user_manager.description",
		Permissions:   SystemUserManagerDefaultPermissions,
		SchemeManaged: false,
		BuiltIn:       true,
	}

	roles[SystemReadOnlyAdminRoleId] = &Role{
		Name:          "system_read_only_admin",
		DisplayName:   "authentication.roles.system_read_only_admin.name",
		Description:   "authentication.roles.system_read_only_admin.description",
		Permissions:   SystemReadOnlyAdminDefaultPermissions,
		SchemeManaged: false,
		BuiltIn:       true,
	}

	roles[SystemManagerRoleId] = &Role{
		Name:          "system_manager",
		DisplayName:   "authentication.roles.system_manager.name",
		Description:   "authentication.roles.system_manager.description",
		Permissions:   SystemManagerDefaultPermissions,
		SchemeManaged: false,
		BuiltIn:       true,
	}

	allPermissionIDs := []string{}
	for _, permission := range AllPermissions {
		allPermissionIDs = append(allPermissionIDs, permission.Id)
	}

	roles[SystemAdminRoleId] = &Role{
		Name:        "system_admin",
		DisplayName: "authentication.roles.global_admin.name",
		Description: "authentication.roles.global_admin.description",
		// System admins can do anything channel and team admins can do
		// plus everything members of teams and channels can do to all teams
		// and channels on the system
		Permissions:   allPermissionIDs,
		SchemeManaged: true,
		BuiltIn:       true,
	}

	return roles
}

func AddAncillaryPermissions(permissions []string) []string {
	for _, permission := range permissions {
		if ancillaryPermissions, ok := SysconsoleAncillaryPermissions[permission]; ok {
			for _, ancillaryPermission := range ancillaryPermissions {
				permissions = append(permissions, ancillaryPermission.Id)
			}
		}
	}
	return permissions
}

func asStringBoolMap(list []string) map[string]bool {
	listMap := make(map[string]bool, len(list))
	for _, p := range list {
		listMap[p] = true
	}
	return listMap
}<|MERGE_RESOLUTION|>--- conflicted
+++ resolved
@@ -43,14 +43,12 @@
 		ChannelUserRoleId,
 		ChannelAdminRoleId,
 
-<<<<<<< HEAD
 		CustomGroupUserRoleId,
-=======
+
 		PlaybookAdminRoleId,
 		PlaybookMemberRoleId,
 		RunAdminRoleId,
 		RunMemberRoleId,
->>>>>>> 0e00afd6
 	}, NewSystemRoleIDs...)
 
 	// When updating the values here, the values in mattermost-redux must also be updated.
@@ -372,14 +370,12 @@
 	ChannelUserRoleId  = "channel_user"
 	ChannelAdminRoleId = "channel_admin"
 
-<<<<<<< HEAD
 	CustomGroupUserRoleId = "custom_group_user"
-=======
+
 	PlaybookAdminRoleId  = "playbook_admin"
 	PlaybookMemberRoleId = "playbook_member"
 	RunAdminRoleId       = "run_admin"
 	RunMemberRoleId      = "run_member"
->>>>>>> 0e00afd6
 
 	RoleNameMaxLength        = 64
 	RoleDisplayNameMaxLength = 128

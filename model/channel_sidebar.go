--- conflicted
+++ resolved
@@ -4,10 +4,6 @@
 package model
 
 import (
-<<<<<<< HEAD
-	"encoding/json"
-=======
->>>>>>> 28ef5856
 	"regexp"
 )
 
@@ -76,30 +72,6 @@
 type SidebarChannels []*SidebarChannel
 type SidebarCategoriesWithChannels []*SidebarCategoryWithChannels
 
-<<<<<<< HEAD
-func (o SidebarCategoryWithChannels) ToJson() []byte {
-	b, _ := json.Marshal(o)
-	return b
-}
-
-func SidebarCategoriesWithChannelsToJson(o []*SidebarCategoryWithChannels) []byte {
-	b, err := json.Marshal(o)
-	if err != nil {
-		return []byte("[]")
-	}
-	return b
-}
-
-func (o OrderedSidebarCategories) ToJson() []byte {
-	b, err := json.Marshal(o)
-	if err != nil {
-		return []byte("[]")
-	}
-	return b
-}
-
-=======
->>>>>>> 28ef5856
 var categoryIdPattern = regexp.MustCompile("(favorites|channels|direct_messages)_[a-z0-9]{26}_[a-z0-9]{26}")
 
 func IsValidCategoryId(s string) bool {

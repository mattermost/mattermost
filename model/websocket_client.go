--- conflicted
+++ resolved
@@ -65,11 +65,7 @@
 
 // NewWebSocketClientWithDialer constructs a new WebSocket client with convenience
 // methods for talking to the server using a custom dialer.
-<<<<<<< HEAD
-func NewWebSocketClientWithDialer(dialer *websocket.Dialer, url, authToken string) (*WebSocketClient, *AppError) {
-=======
 func NewWebSocketClientWithDialer(dialer *websocket.Dialer, url, authToken string) (*WebSocketClient, error) {
->>>>>>> d0629503
 	conn, _, err := dialer.Dial(url+ApiUrlSuffix+"/websocket", nil)
 	if err != nil {
 		return nil, NewAppError("NewWebSocketClient", "model.websocket_client.connect_fail.app_error", nil, err.Error(), http.StatusInternalServerError)

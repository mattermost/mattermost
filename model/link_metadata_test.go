// Copyright (c) 2015-present Mattermost, Inc. All Rights Reserved.
// See LICENSE.txt for license information.

package model

import (
	"encoding/json"
	"fmt"
	"strings"
	"testing"
	"unicode/utf8"

	"github.com/dyatlov/go-opengraph/opengraph"
	"github.com/stretchr/testify/assert"
	"github.com/stretchr/testify/require"
)

const BigText = "Lorem ipsum dolor sit amet, consectetur adipiscing elit. Vivamus maximus faucibus ex, vitae placerat neque feugiat ac. Nam tempus libero quis pellentesque feugiat. Cras tristique diam vel condimentum viverra. Proin molestie posuere leo. Nam pulvinar, ex quis tristique cursus, turpis ante commodo elit, a dapibus est ipsum id eros. Mauris tortor dolor, posuere ac velit vitae, faucibus viverra fusce."

func sampleImage(imageName string) *opengraph.Image {
	return &opengraph.Image{
		URL:       fmt.Sprintf("http://example.com/%s", imageName),
		SecureURL: fmt.Sprintf("https://example.com/%s", imageName),
		Type:      "png",
		Width:     32,
		Height:    32,
	}
}

func TestLinkMetadataIsValid(t *testing.T) {
	for _, test := range []struct {
		Name     string
		Metadata *LinkMetadata
		Expected bool
	}{
		{
			Name: "should be valid image metadata",
			Metadata: &LinkMetadata{
				URL:       "http://example.com",
				Timestamp: 1546300800000,
				Type:      LinkMetadataTypeImage,
				Data:      &PostImage{},
			},
			Expected: true,
		},
		{
			Name: "should be valid opengraph metadata",
			Metadata: &LinkMetadata{
				URL:       "http://example.com",
				Timestamp: 1546300800000,
				Type:      LinkMetadataTypeOpengraph,
				Data:      &opengraph.OpenGraph{},
			},
			Expected: true,
		},
		{
			Name: "should be valid with no metadata",
			Metadata: &LinkMetadata{
				URL:       "http://example.com",
				Timestamp: 1546300800000,
				Type:      LinkMetadataTypeNone,
				Data:      nil,
			},
			Expected: true,
		},
		{
			Name: "should be invalid because of empty URL",
			Metadata: &LinkMetadata{
				Timestamp: 1546300800000,
				Type:      LinkMetadataTypeImage,
				Data:      &PostImage{},
			},
			Expected: false,
		},
		{
			Name: "should be invalid because of empty timestamp",
			Metadata: &LinkMetadata{
				URL:  "http://example.com",
				Type: LinkMetadataTypeImage,
				Data: &PostImage{},
			},
			Expected: false,
		},
		{
			Name: "should be invalid because of unrounded timestamp",
			Metadata: &LinkMetadata{
				URL:       "http://example.com",
				Timestamp: 1546300800001,
				Type:      LinkMetadataTypeImage,
				Data:      &PostImage{},
			},
			Expected: false,
		},
		{
			Name: "should be invalid because of invalid type",
			Metadata: &LinkMetadata{
				URL:       "http://example.com",
				Timestamp: 1546300800000,
				Type:      "garbage",
				Data:      &PostImage{},
			},
			Expected: false,
		},
		{
			Name: "should be invalid because of empty data",
			Metadata: &LinkMetadata{
				URL:       "http://example.com",
				Timestamp: 1546300800000,
				Type:      LinkMetadataTypeImage,
			},
			Expected: false,
		},
		{
			Name: "should be invalid because of mismatched data and type, image type and opengraph data",
			Metadata: &LinkMetadata{
				URL:       "http://example.com",
				Timestamp: 1546300800000,
				Type:      LinkMetadataTypeImage,
				Data:      &opengraph.OpenGraph{},
			},
			Expected: false,
		},
		{
			Name: "should be invalid because of mismatched data and type, opengraph type and image data",
			Metadata: &LinkMetadata{
				URL:       "http://example.com",
				Timestamp: 1546300800000,
				Type:      LinkMetadataTypeOpengraph,
				Data:      &PostImage{},
			},
			Expected: false,
		},
		{
			Name: "should be invalid because of mismatched data and type, image type and random data",
			Metadata: &LinkMetadata{
				URL:       "http://example.com",
				Timestamp: 1546300800000,
				Type:      LinkMetadataTypeOpengraph,
				Data:      &Channel{},
			},
			Expected: false,
		},
	} {
		t.Run(test.Name, func(t *testing.T) {
			err := test.Metadata.IsValid()

			if test.Expected {
				assert.Nil(t, err)
			} else {
				assert.NotNil(t, err)
			}
		})
	}
}

func TestLinkMetadataDeserializeDataToConcreteType(t *testing.T) {
	t.Run("should convert []byte to PostImage", func(t *testing.T) {
		image := &PostImage{
			Height: 400,
			Width:  500,
		}

		js, err := json.Marshal(image)
		assert.NoError(t, err)
		metadata := &LinkMetadata{
			Type: LinkMetadataTypeImage,
<<<<<<< HEAD
			Data: []byte(image.ToJson()),
=======
			Data: js,
>>>>>>> 28ef5856
		}

		require.IsType(t, []byte{}, metadata.Data)

		err = metadata.DeserializeDataToConcreteType()

		assert.NoError(t, err)
		assert.IsType(t, &PostImage{}, metadata.Data)
		assert.Equal(t, *image, *metadata.Data.(*PostImage))
	})

	t.Run("should convert string to OpenGraph", func(t *testing.T) {
		og := &opengraph.OpenGraph{
			URL:         "http://example.com",
			Description: "Hello, world!",
			Images: []*opengraph.Image{
				{
					URL: "http://example.com/image.png",
				},
			},
		}

		b, err := json.Marshal(og)

		require.NoError(t, err)

		metadata := &LinkMetadata{
			Type: LinkMetadataTypeOpengraph,
			Data: b,
		}

		require.IsType(t, []byte{}, metadata.Data)

		err = metadata.DeserializeDataToConcreteType()

		assert.NoError(t, err)
		assert.IsType(t, &opengraph.OpenGraph{}, metadata.Data)
		assert.Equal(t, *og, *metadata.Data.(*opengraph.OpenGraph))
	})

	t.Run("should ignore data of the correct type", func(t *testing.T) {
		metadata := &LinkMetadata{
			Type: LinkMetadataTypeOpengraph,
			Data: 1234,
		}

		err := metadata.DeserializeDataToConcreteType()

		assert.NoError(t, err)
	})

	t.Run("should ignore an invalid type", func(t *testing.T) {
		metadata := &LinkMetadata{
			Type: "garbage",
			Data: "garbage",
		}

		err := metadata.DeserializeDataToConcreteType()

		assert.NoError(t, err)
	})

	t.Run("should return error for invalid data", func(t *testing.T) {
		metadata := &LinkMetadata{
			Type: LinkMetadataTypeImage,
			Data: "garbage",
		}

		err := metadata.DeserializeDataToConcreteType()

		assert.Error(t, err)
	})
}

func TestFloorToNearestHour(t *testing.T) {
	assert.True(t, isRoundedToNearestHour(FloorToNearestHour(1546346096000)))
}

func TestTruncateText(t *testing.T) {
	t.Run("Shouldn't affect strings smaller than 300 characters", func(t *testing.T) {
		assert.Equal(t, utf8.RuneCountInString(truncateText("abc")), 3, "should be 3")
	})
	t.Run("Shouldn't affect empty strings", func(t *testing.T) {
		assert.Equal(t, utf8.RuneCountInString(truncateText("")), 0, "should be empty")
	})
	t.Run("Truncates string to 300 + 5", func(t *testing.T) {
		assert.Equal(t, utf8.RuneCountInString(truncateText(BigText)), 305, "should be 300 chars + 5")
	})
	t.Run("Truncated text ends in elipsis", func(t *testing.T) {
		assert.True(t, strings.HasSuffix(truncateText(BigText), "[...]"))
	})
}

func TestFirstNImages(t *testing.T) {
	t.Run("when empty, return an empty one", func(t *testing.T) {
		empty := make([]*opengraph.Image, 0)
		assert.Exactly(t, firstNImages(empty, 1), empty, "Should be the same element")
	})
	t.Run("when it contains one element, return the same array", func(t *testing.T) {
		one := []*opengraph.Image{sampleImage("image.png")}
		assert.Exactly(t, firstNImages(one, 1), one, "Should be the same element")
	})
	t.Run("when it contains more than one element and asking for only one, return the first one", func(t *testing.T) {
		two := []*opengraph.Image{sampleImage("image.png"), sampleImage("notme.png")}
		assert.True(t, strings.HasSuffix(firstNImages(two, 1)[0].URL, "image.png"), "Should be the image element")
	})
	t.Run("when it contains less than asked, return the original", func(t *testing.T) {
		two := []*opengraph.Image{sampleImage("image.png"), sampleImage("notme.png")}
		assert.Equal(t, two, firstNImages(two, 10), "should be the same pointer")
	})

	t.Run("asking for negative images", func(t *testing.T) {
		six := []*opengraph.Image{
			sampleImage("image.png"),
			sampleImage("another.png"),
			sampleImage("yetanother.jpg"),
			sampleImage("metoo.gif"),
			sampleImage("fifth.ico"),
			sampleImage("notme.tiff"),
		}
		assert.Len(t, firstNImages(six, -10), LinkMetadataMaxImages, "On negative, go for defaults")
	})

}

func TestTruncateOpenGraph(t *testing.T) {
	og := opengraph.OpenGraph{
		Type:             "something",
		URL:              "http://myawesomesite.com",
		Title:            BigText,
		Description:      BigText,
		Determiner:       BigText,
		SiteName:         BigText,
		Locale:           "[EN-en]",
		LocalesAlternate: []string{"[EN-ca]", "[ES-es]"},
		Images: []*opengraph.Image{
			sampleImage("image.png"),
			sampleImage("another.png"),
			sampleImage("yetanother.jpg"),
			sampleImage("metoo.gif"),
			sampleImage("fifth.ico"),
			sampleImage("notme.tiff")},
		Audios:  []*opengraph.Audio{{}},
		Videos:  []*opengraph.Video{{}},
		Article: &opengraph.Article{},
		Book:    &opengraph.Book{},
		Profile: &opengraph.Profile{},
	}
	result := TruncateOpenGraph(&og)
	assert.Nil(t, result.Article, "No article stored")
	assert.Nil(t, result.Book, "No book stored")
	assert.Nil(t, result.Profile, "No profile stored")
	assert.Len(t, result.Images, 5, "Only the first 5 images")
	assert.Empty(t, result.Audios, "No audios stored")
	assert.Empty(t, result.Videos, "No videos stored")
	assert.Empty(t, result.LocalesAlternate, "No alternate locales stored")
	assert.Equal(t, result.Determiner, "", "No determiner stored")
	assert.Equal(t, utf8.RuneCountInString(result.Title), 305, "Title text is truncated")
	assert.Equal(t, utf8.RuneCountInString(result.Description), 305, "Description text is truncated")
	assert.Equal(t, utf8.RuneCountInString(result.SiteName), 305, "SiteName text is truncated")
}<|MERGE_RESOLUTION|>--- conflicted
+++ resolved
@@ -164,11 +164,7 @@
 		assert.NoError(t, err)
 		metadata := &LinkMetadata{
 			Type: LinkMetadataTypeImage,
-<<<<<<< HEAD
-			Data: []byte(image.ToJson()),
-=======
 			Data: js,
->>>>>>> 28ef5856
 		}
 
 		require.IsType(t, []byte{}, metadata.Data)

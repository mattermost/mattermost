--- conflicted
+++ resolved
@@ -76,12 +76,8 @@
 	WebsocketEventThreadFollowChanged                 = "thread_follow_changed"
 	WebsocketEventThreadReadChanged                   = "thread_read_changed"
 	WebsocketFirstAdminVisitMarketplaceStatusReceived = "first_admin_visit_marketplace_status_received"
-<<<<<<< HEAD
-	WebsocketEventIntegrationsUsageChanged            = "integrations_usage_changed"
 	WebsocketEventAcknowledgementAdded                = "post_acknowledgement_added"
 	WebsocketEventAcknowledgementRemoved              = "post_acknowledgement_removed"
-=======
->>>>>>> 7f419ea0
 )
 
 type WebSocketMessage interface {

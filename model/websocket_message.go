--- conflicted
+++ resolved
@@ -81,11 +81,8 @@
 	WebsocketEventDraftDeleted                        = "draft_deleted"
 	WebsocketEventAcknowledgementAdded                = "post_acknowledgement_added"
 	WebsocketEventAcknowledgementRemoved              = "post_acknowledgement_removed"
-<<<<<<< HEAD
 	WebsocketEventPersistentNotificationTriggered     = "persistent_notification_triggered"
-=======
 	WebsocketEventHostedCustomerSignupProgressUpdated = "hosted_customer_signup_progress_updated"
->>>>>>> 61317883
 )
 
 type WebSocketMessage interface {

--- conflicted
+++ resolved
@@ -76,11 +76,7 @@
 )
 
 type WebSocketMessage interface {
-<<<<<<< HEAD
-	ToJson() []byte
-=======
 	ToJSON() ([]byte, error)
->>>>>>> 28ef5856
 	IsValid() bool
 	EventType() string
 }
@@ -202,28 +198,16 @@
 	return ev.event
 }
 
-<<<<<<< HEAD
-func (ev *WebSocketEvent) ToJson() []byte {
-	if ev.precomputedJSON != nil {
-		return []byte(fmt.Sprintf(`{"event": %s, "data": %s, "broadcast": %s, "seq": %d}`, ev.precomputedJSON.Event, ev.precomputedJSON.Data, ev.precomputedJSON.Broadcast, ev.GetSequence()))
-	}
-	b, _ := json.Marshal(webSocketEventJSON{
-=======
 func (ev *WebSocketEvent) ToJSON() ([]byte, error) {
 	if ev.precomputedJSON != nil {
 		return []byte(fmt.Sprintf(`{"event": %s, "data": %s, "broadcast": %s, "seq": %d}`, ev.precomputedJSON.Event, ev.precomputedJSON.Data, ev.precomputedJSON.Broadcast, ev.GetSequence())), nil
 	}
 	return json.Marshal(webSocketEventJSON{
->>>>>>> 28ef5856
 		ev.event,
 		ev.data,
 		ev.broadcast,
 		ev.sequence,
 	})
-<<<<<<< HEAD
-	return b
-=======
->>>>>>> 28ef5856
 }
 
 // Encode encodes the event to the given encoder.
@@ -266,11 +250,7 @@
 	ev.data = o.Data
 	ev.broadcast = o.Broadcast
 	ev.sequence = o.Sequence
-<<<<<<< HEAD
-	return &ev
-=======
 	return &ev, nil
->>>>>>> 28ef5856
 }
 
 // WebSocketResponse represents a response received through the WebSocket
@@ -303,14 +283,8 @@
 	return WebsocketEventResponse
 }
 
-<<<<<<< HEAD
-func (m *WebSocketResponse) ToJson() []byte {
-	b, _ := json.Marshal(m)
-	return b
-=======
 func (m *WebSocketResponse) ToJSON() ([]byte, error) {
 	return json.Marshal(m)
->>>>>>> 28ef5856
 }
 
 func WebSocketResponseFromJSON(data io.Reader) (*WebSocketResponse, error) {

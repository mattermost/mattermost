--- conflicted
+++ resolved
@@ -67,8 +67,7 @@
 
 type RecentCustomStatuses []CustomStatus
 
-<<<<<<< HEAD
-func (rcs *RecentCustomStatuses) Contains(cs *CustomStatus) (bool, error) {
+func (rcs RecentCustomStatuses) Contains(cs *CustomStatus) (bool, error) {
 	if cs == nil {
 		return false, nil
 	}
@@ -77,29 +76,19 @@
 	if jsonErr != nil {
 		return false, jsonErr
 	}
-=======
-func (rcs RecentCustomStatuses) Contains(cs *CustomStatus) bool {
-	var csJSON = cs.ToJson()
->>>>>>> ab0e82d6
 
 	// status is empty
 	if len(csJSON) == 0 || (cs.Emoji == "" && cs.Text == "") {
 		return false, nil
 	}
 
-<<<<<<< HEAD
-	for _, status := range *rcs {
+	for _, status := range rcs {
 		js, jsonErr := json.Marshal(status)
 		if jsonErr != nil {
 			return false, jsonErr
 		}
 		if bytes.Equal(js, csJSON) {
 			return true, nil
-=======
-	for _, status := range rcs {
-		if status.ToJson() == csJSON {
-			return true
->>>>>>> ab0e82d6
 		}
 	}
 
@@ -122,8 +111,7 @@
 	return newRCS
 }
 
-<<<<<<< HEAD
-func (rcs *RecentCustomStatuses) Remove(cs *CustomStatus) (*RecentCustomStatuses, error) {
+func (rcs RecentCustomStatuses) Remove(cs *CustomStatus) (RecentCustomStatuses, error) {
 	if cs == nil {
 		return rcs, nil
 	}
@@ -137,42 +125,16 @@
 		return rcs, nil
 	}
 
-	newRCS := (*rcs)[:0]
-	for _, status := range *rcs {
+	newRCS := rcs[:0]
+	for _, status := range rcs {
 		js, jsonErr := json.Marshal(status)
 		if jsonErr != nil {
 			return rcs, jsonErr
 		}
 		if !bytes.Equal(js, csJSON) {
-=======
-func (rcs RecentCustomStatuses) Remove(cs *CustomStatus) RecentCustomStatuses {
-	var csJSON = cs.ToJson()
-	if csJSON == "" || (cs.Emoji == "" && cs.Text == "") {
-		return rcs
-	}
-
-	newRCS := rcs[:0]
-	for _, status := range rcs {
-		if status.ToJson() != csJSON {
->>>>>>> ab0e82d6
 			newRCS = append(newRCS, status)
 		}
 	}
 
-<<<<<<< HEAD
-	return &newRCS, nil
-=======
-	return newRCS
-}
-
-func (rcs RecentCustomStatuses) ToJson() string {
-	b, _ := json.Marshal(rcs)
-	return string(b)
-}
-
-func RecentCustomStatusesFromJson(data io.Reader) RecentCustomStatuses {
-	var rcs RecentCustomStatuses
-	_ = json.NewDecoder(data).Decode(&rcs)
-	return rcs
->>>>>>> ab0e82d6
+	return newRCS, nil
 }
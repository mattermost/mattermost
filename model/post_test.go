--- conflicted
+++ resolved
@@ -503,7 +503,6 @@
 		})
 	}
 }
-<<<<<<< HEAD
 
 func TestPostShallowCopy(t *testing.T) {
 	var dst *Post
@@ -678,7 +677,8 @@
 	}()
 
 	wg.Wait()
-=======
+}
+
 func Test_findAtChannelMention(t *testing.T) {
 	testCases := []struct {
 		Name    string
@@ -848,5 +848,4 @@
 			patch.Props = nil
 		})
 	}
->>>>>>> 7c3e651a
 }
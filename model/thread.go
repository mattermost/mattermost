--- conflicted
+++ resolved
@@ -50,21 +50,6 @@
 
 	// Unread will make sure that only threads with unread replies are returned
 	Unread bool
-<<<<<<< HEAD
-
-	// TotalsOnly will not fetch any threads and just fetch the total counts
-	TotalsOnly bool
-
-	// TeamOnly will only fetch threads and unreads for the specified team and excludes DMs/GMs
-	TeamOnly bool
-}
-
-func (o *ThreadResponse) ToJson() string {
-	b, _ := json.Marshal(o)
-	return string(b)
-}
-=======
->>>>>>> 28ef5856
 
 	// TotalsOnly will not fetch any threads and just fetch the total counts
 	TotalsOnly bool

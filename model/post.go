// Copyright (c) 2015-present Mattermost, Inc. All Rights Reserved.
// See LICENSE.txt for license information.

package model

import (
	"encoding/json"
	"errors"
	"io"
	"net/http"
	"regexp"
	"sort"
	"strings"
	"sync"
	"unicode/utf8"

	"github.com/mattermost/mattermost-server/v6/shared/markdown"
)

const (
	PostSystemMessagePrefix        = "system_"
	PostTypeDefault                = ""
	PostTypeSlackAttachment        = "slack_attachment"
	PostTypeSystemGeneric          = "system_generic"
	PostTypeJoinLeave              = "system_join_leave" // Deprecated, use PostJoinChannel or PostLeaveChannel instead
	PostTypeJoinChannel            = "system_join_channel"
	PostTypeGuestJoinChannel       = "system_guest_join_channel"
	PostTypeLeaveChannel           = "system_leave_channel"
	PostTypeJoinTeam               = "system_join_team"
	PostTypeLeaveTeam              = "system_leave_team"
	PostTypeAutoResponder          = "system_auto_responder"
	PostTypeAddRemove              = "system_add_remove" // Deprecated, use PostAddToChannel or PostRemoveFromChannel instead
	PostTypeAddToChannel           = "system_add_to_channel"
	PostTypeAddGuestToChannel      = "system_add_guest_to_chan"
	PostTypeRemoveFromChannel      = "system_remove_from_channel"
	PostTypeMoveChannel            = "system_move_channel"
	PostTypeAddToTeam              = "system_add_to_team"
	PostTypeRemoveFromTeam         = "system_remove_from_team"
	PostTypeHeaderChange           = "system_header_change"
	PostTypeDisplaynameChange      = "system_displayname_change"
	PostTypeConvertChannel         = "system_convert_channel"
	PostTypePurposeChange          = "system_purpose_change"
	PostTypeChannelDeleted         = "system_channel_deleted"
	PostTypeChannelRestored        = "system_channel_restored"
	PostTypeEphemeral              = "system_ephemeral"
	PostTypeChangeChannelPrivacy   = "system_change_chan_privacy"
	PostTypeAddBotTeamsChannels    = "add_bot_teams_channels"
	PostTypeSystemWarnMetricStatus = "warn_metric_status"
	PostTypeMe                     = "me"
	PostCustomTypePrefix           = "custom_"

	PostFileidsMaxRunes   = 300
	PostFilenamesMaxRunes = 4000
	PostHashtagsMaxRunes  = 1000
	PostMessageMaxRunesV1 = 4000
	PostMessageMaxBytesV2 = 65535                     // Maximum size of a TEXT column in MySQL
	PostMessageMaxRunesV2 = PostMessageMaxBytesV2 / 4 // Assume a worst-case representation
	PostPropsMaxRunes     = 8000
	PostPropsMaxUserRunes = PostPropsMaxRunes - 400 // Leave some room for system / pre-save modifications

	PropsAddChannelMember = "add_channel_member"

	PostPropsAddedUserId       = "addedUserId"
	PostPropsDeleteBy          = "deleteBy"
	PostPropsOverrideIconUrl   = "override_icon_url"
	PostPropsOverrideIconEmoji = "override_icon_emoji"

	PostPropsMentionHighlightDisabled = "mentionHighlightDisabled"
	PostPropsGroupHighlightDisabled   = "disable_group_highlight"
<<<<<<< HEAD
=======

	PostPropsPreviewedPost = "previewed_post"
>>>>>>> d0629503
)

type Post struct {
	Id         string `json:"id"`
	CreateAt   int64  `json:"create_at"`
	UpdateAt   int64  `json:"update_at"`
	EditAt     int64  `json:"edit_at"`
	DeleteAt   int64  `json:"delete_at"`
	IsPinned   bool   `json:"is_pinned"`
	UserId     string `json:"user_id"`
	ChannelId  string `json:"channel_id"`
	RootId     string `json:"root_id"`
	ParentId   string `json:"parent_id"`
	OriginalId string `json:"original_id"`

	Message string `json:"message"`
	// MessageSource will contain the message as submitted by the user if Message has been modified
	// by Mattermost for presentation (e.g if an image proxy is being used). It should be used to
	// populate edit boxes if present.
	MessageSource string `json:"message_source,omitempty" db:"-"`

	Type          string          `json:"type"`
	propsMu       sync.RWMutex    `db:"-"`       // Unexported mutex used to guard Post.Props.
	Props         StringInterface `json:"props"` // Deprecated: use GetProps()
	Hashtags      string          `json:"hashtags"`
	Filenames     StringArray     `json:"-"` // Deprecated, do not use this field any more
	FileIds       StringArray     `json:"file_ids,omitempty"`
	PendingPostId string          `json:"pending_post_id" db:"-"`
	HasReactions  bool            `json:"has_reactions,omitempty"`
	RemoteId      *string         `json:"remote_id,omitempty"`

	// Transient data populated before sending a post to the client
	ReplyCount   int64         `json:"reply_count" db:"-"`
	LastReplyAt  int64         `json:"last_reply_at" db:"-"`
	Participants []*User       `json:"participants" db:"-"`
	IsFollowing  *bool         `json:"is_following,omitempty" db:"-"` // for root posts in collapsed thread mode indicates if the current user is following this thread
	Metadata     *PostMetadata `json:"metadata,omitempty" db:"-"`
}

type PostEphemeral struct {
	UserID string `json:"user_id"`
	Post   *Post  `json:"post"`
}

type PostPatch struct {
	IsPinned     *bool            `json:"is_pinned"`
	Message      *string          `json:"message"`
	Props        *StringInterface `json:"props"`
	FileIds      *StringArray     `json:"file_ids"`
	HasReactions *bool            `json:"has_reactions"`
}

type SearchParameter struct {
	Terms                  *string `json:"terms"`
	IsOrSearch             *bool   `json:"is_or_search"`
	TimeZoneOffset         *int    `json:"time_zone_offset"`
	Page                   *int    `json:"page"`
	PerPage                *int    `json:"per_page"`
	IncludeDeletedChannels *bool   `json:"include_deleted_channels"`
}

type AnalyticsPostCountsOptions struct {
	TeamId        string
	BotsOnly      bool
	YesterdayOnly bool
}

func (o *PostPatch) WithRewrittenImageURLs(f func(string) string) *PostPatch {
	copy := *o
	if copy.Message != nil {
		*copy.Message = RewriteImageURLs(*o.Message, f)
	}
	return &copy
}

type PostForExport struct {
	Post
	TeamName    string
	ChannelName string
	Username    string
	ReplyCount  int
}

type DirectPostForExport struct {
	Post
	User           string
	ChannelMembers *[]string
}

type ReplyForExport struct {
	Post
	Username string
}

type PostForIndexing struct {
	Post
	TeamId         string `json:"team_id"`
	ParentCreateAt *int64 `json:"parent_create_at"`
}

type FileForIndexing struct {
	FileInfo
	ChannelId string `json:"channel_id"`
	Content   string `json:"content"`
}

// ShallowCopy is an utility function to shallow copy a Post to the given
// destination without touching the internal RWMutex.
func (o *Post) ShallowCopy(dst *Post) error {
	if dst == nil {
		return errors.New("dst cannot be nil")
	}
	o.propsMu.RLock()
	defer o.propsMu.RUnlock()
	dst.propsMu.Lock()
	defer dst.propsMu.Unlock()
	dst.Id = o.Id
	dst.CreateAt = o.CreateAt
	dst.UpdateAt = o.UpdateAt
	dst.EditAt = o.EditAt
	dst.DeleteAt = o.DeleteAt
	dst.IsPinned = o.IsPinned
	dst.UserId = o.UserId
	dst.ChannelId = o.ChannelId
	dst.RootId = o.RootId
	dst.ParentId = o.ParentId
	dst.OriginalId = o.OriginalId
	dst.Message = o.Message
	dst.MessageSource = o.MessageSource
	dst.Type = o.Type
	dst.Props = o.Props
	dst.Hashtags = o.Hashtags
	dst.Filenames = o.Filenames
	dst.FileIds = o.FileIds
	dst.PendingPostId = o.PendingPostId
	dst.HasReactions = o.HasReactions
	dst.ReplyCount = o.ReplyCount
	dst.Participants = o.Participants
	dst.LastReplyAt = o.LastReplyAt
	dst.Metadata = o.Metadata
	if o.IsFollowing != nil {
		dst.IsFollowing = NewBool(*o.IsFollowing)
	}
	dst.RemoteId = o.RemoteId
	return nil
}

// Clone shallowly copies the post and returns the copy.
func (o *Post) Clone() *Post {
	copy := &Post{}
	o.ShallowCopy(copy)
	return copy
}

func (o *Post) ToJson() string {
	copy := o.Clone()
	copy.StripActionIntegrations()
	b, _ := json.Marshal(copy)
	return string(b)
}

func (o *Post) ToUnsanitizedJson() string {
	b, _ := json.Marshal(o)
	return string(b)
}

type GetPostsSinceOptions struct {
	UserId                   string
	ChannelId                string
	Time                     int64
	SkipFetchThreads         bool
	CollapsedThreads         bool
	CollapsedThreadsExtended bool
	SortAscending            bool
}

type GetPostsSinceForSyncCursor struct {
	LastPostUpdateAt int64
	LastPostId       string
}

type GetPostsSinceForSyncOptions struct {
	ChannelId       string
	ExcludeRemoteId string
	IncludeDeleted  bool
}

type GetPostsOptions struct {
	UserId                   string
	ChannelId                string
	PostId                   string
	Page                     int
	PerPage                  int
	SkipFetchThreads         bool
	CollapsedThreads         bool
	CollapsedThreadsExtended bool
}

func PostFromJson(data io.Reader) *Post {
	var o *Post
	json.NewDecoder(data).Decode(&o)
	return o
}

func (o *Post) Etag() string {
	return Etag(o.Id, o.UpdateAt)
}

func (o *Post) IsValid(maxPostSize int) *AppError {
	if !IsValidId(o.Id) {
		return NewAppError("Post.IsValid", "model.post.is_valid.id.app_error", nil, "", http.StatusBadRequest)
	}

	if o.CreateAt == 0 {
		return NewAppError("Post.IsValid", "model.post.is_valid.create_at.app_error", nil, "id="+o.Id, http.StatusBadRequest)
	}

	if o.UpdateAt == 0 {
		return NewAppError("Post.IsValid", "model.post.is_valid.update_at.app_error", nil, "id="+o.Id, http.StatusBadRequest)
	}

	if !IsValidId(o.UserId) {
		return NewAppError("Post.IsValid", "model.post.is_valid.user_id.app_error", nil, "", http.StatusBadRequest)
	}

	if !IsValidId(o.ChannelId) {
		return NewAppError("Post.IsValid", "model.post.is_valid.channel_id.app_error", nil, "", http.StatusBadRequest)
	}

	if !(IsValidId(o.RootId) || o.RootId == "") {
		return NewAppError("Post.IsValid", "model.post.is_valid.root_id.app_error", nil, "", http.StatusBadRequest)
	}

	if !(IsValidId(o.ParentId) || o.ParentId == "") {
		return NewAppError("Post.IsValid", "model.post.is_valid.parent_id.app_error", nil, "", http.StatusBadRequest)
	}

	if len(o.ParentId) == 26 && o.RootId == "" {
		return NewAppError("Post.IsValid", "model.post.is_valid.root_parent.app_error", nil, "", http.StatusBadRequest)
	}

	if !(len(o.OriginalId) == 26 || o.OriginalId == "") {
		return NewAppError("Post.IsValid", "model.post.is_valid.original_id.app_error", nil, "", http.StatusBadRequest)
	}

	if utf8.RuneCountInString(o.Message) > maxPostSize {
		return NewAppError("Post.IsValid", "model.post.is_valid.msg.app_error", nil, "id="+o.Id, http.StatusBadRequest)
	}

	if utf8.RuneCountInString(o.Hashtags) > PostHashtagsMaxRunes {
		return NewAppError("Post.IsValid", "model.post.is_valid.hashtags.app_error", nil, "id="+o.Id, http.StatusBadRequest)
	}

	switch o.Type {
	case
		PostTypeDefault,
		PostTypeSystemGeneric,
		PostTypeJoinLeave,
		PostTypeAutoResponder,
		PostTypeAddRemove,
		PostTypeJoinChannel,
		PostTypeGuestJoinChannel,
		PostTypeLeaveChannel,
		PostTypeJoinTeam,
		PostTypeLeaveTeam,
		PostTypeAddToChannel,
		PostTypeAddGuestToChannel,
		PostTypeRemoveFromChannel,
		PostTypeMoveChannel,
		PostTypeAddToTeam,
		PostTypeRemoveFromTeam,
		PostTypeSlackAttachment,
		PostTypeHeaderChange,
		PostTypePurposeChange,
		PostTypeDisplaynameChange,
		PostTypeConvertChannel,
		PostTypeChannelDeleted,
		PostTypeChannelRestored,
		PostTypeChangeChannelPrivacy,
		PostTypeAddBotTeamsChannels,
		PostTypeSystemWarnMetricStatus,
		PostTypeMe:
	default:
		if !strings.HasPrefix(o.Type, PostCustomTypePrefix) {
			return NewAppError("Post.IsValid", "model.post.is_valid.type.app_error", nil, "id="+o.Type, http.StatusBadRequest)
		}
	}

	if utf8.RuneCountInString(ArrayToJson(o.Filenames)) > PostFilenamesMaxRunes {
		return NewAppError("Post.IsValid", "model.post.is_valid.filenames.app_error", nil, "id="+o.Id, http.StatusBadRequest)
	}

	if utf8.RuneCountInString(ArrayToJson(o.FileIds)) > PostFileidsMaxRunes {
		return NewAppError("Post.IsValid", "model.post.is_valid.file_ids.app_error", nil, "id="+o.Id, http.StatusBadRequest)
	}

	if utf8.RuneCountInString(StringInterfaceToJson(o.GetProps())) > PostPropsMaxRunes {
		return NewAppError("Post.IsValid", "model.post.is_valid.props.app_error", nil, "id="+o.Id, http.StatusBadRequest)
	}

	return nil
}

func (o *Post) SanitizeProps() {
	if o == nil {
		return
	}
	membersToSanitize := []string{
		PropsAddChannelMember,
	}

	for _, member := range membersToSanitize {
		if _, ok := o.GetProps()[member]; ok {
			o.DelProp(member)
		}
	}
	for _, p := range o.Participants {
		p.Sanitize(map[string]bool{})
	}
}

func (o *Post) PreSave() {
	if o.Id == "" {
		o.Id = NewId()
	}

	o.OriginalId = ""

	if o.CreateAt == 0 {
		o.CreateAt = GetMillis()
	}

	o.UpdateAt = o.CreateAt
	o.PreCommit()
}

func (o *Post) PreCommit() {
	if o.GetProps() == nil {
		o.SetProps(make(map[string]interface{}))
	}

	if o.Filenames == nil {
		o.Filenames = []string{}
	}

	if o.FileIds == nil {
		o.FileIds = []string{}
	}

	o.GenerateActionIds()

	// There's a rare bug where the client sends up duplicate FileIds so protect against that
	o.FileIds = RemoveDuplicateStrings(o.FileIds)
}

func (o *Post) MakeNonNil() {
	if o.GetProps() == nil {
		o.SetProps(make(map[string]interface{}))
	}
}

func (o *Post) DelProp(key string) {
	o.propsMu.Lock()
	defer o.propsMu.Unlock()
	propsCopy := make(map[string]interface{}, len(o.Props)-1)
	for k, v := range o.Props {
		propsCopy[k] = v
	}
	delete(propsCopy, key)
	o.Props = propsCopy
}

func (o *Post) AddProp(key string, value interface{}) {
	o.propsMu.Lock()
	defer o.propsMu.Unlock()
	propsCopy := make(map[string]interface{}, len(o.Props)+1)
	for k, v := range o.Props {
		propsCopy[k] = v
	}
	propsCopy[key] = value
	o.Props = propsCopy
}

func (o *Post) GetProps() StringInterface {
	o.propsMu.RLock()
	defer o.propsMu.RUnlock()
	return o.Props
}

func (o *Post) SetProps(props StringInterface) {
	o.propsMu.Lock()
	defer o.propsMu.Unlock()
	o.Props = props
}

func (o *Post) GetProp(key string) interface{} {
	o.propsMu.RLock()
	defer o.propsMu.RUnlock()
	return o.Props[key]
}

func (o *Post) IsSystemMessage() bool {
	return len(o.Type) >= len(PostSystemMessagePrefix) && o.Type[:len(PostSystemMessagePrefix)] == PostSystemMessagePrefix
}

// IsRemote returns true if the post originated on a remote cluster.
func (o *Post) IsRemote() bool {
	return o.RemoteId != nil && *o.RemoteId != ""
}

// GetRemoteID safely returns the remoteID or empty string if not remote.
func (o *Post) GetRemoteID() string {
	if o.RemoteId != nil {
		return *o.RemoteId
	}
	return ""
}

func (o *Post) IsJoinLeaveMessage() bool {
	return o.Type == PostTypeJoinLeave ||
		o.Type == PostTypeAddRemove ||
		o.Type == PostTypeJoinChannel ||
		o.Type == PostTypeLeaveChannel ||
		o.Type == PostTypeJoinTeam ||
		o.Type == PostTypeLeaveTeam ||
		o.Type == PostTypeAddToChannel ||
		o.Type == PostTypeRemoveFromChannel ||
		o.Type == PostTypeAddToTeam ||
		o.Type == PostTypeRemoveFromTeam
}

func (o *Post) Patch(patch *PostPatch) {
	if patch.IsPinned != nil {
		o.IsPinned = *patch.IsPinned
	}

	if patch.Message != nil {
		o.Message = *patch.Message
	}

	if patch.Props != nil {
		newProps := *patch.Props
		o.SetProps(newProps)
	}

	if patch.FileIds != nil {
		o.FileIds = *patch.FileIds
	}

	if patch.HasReactions != nil {
		o.HasReactions = *patch.HasReactions
	}
}

func (o *PostPatch) ToJson() string {
	b, err := json.Marshal(o)
	if err != nil {
		return ""
	}

	return string(b)
}

func PostPatchFromJson(data io.Reader) *PostPatch {
	decoder := json.NewDecoder(data)
	var post PostPatch
	err := decoder.Decode(&post)
	if err != nil {
		return nil
	}

	return &post
}

func (o *SearchParameter) SearchParameterToJson() string {
	b, err := json.Marshal(o)
	if err != nil {
		return ""
	}

	return string(b)
}

func SearchParameterFromJson(data io.Reader) (*SearchParameter, error) {
	decoder := json.NewDecoder(data)
	var searchParam SearchParameter
	if err := decoder.Decode(&searchParam); err != nil {
		return nil, err
	}

	return &searchParam, nil
}

func (o *Post) ChannelMentions() []string {
	return ChannelMentions(o.Message)
}

// DisableMentionHighlights disables a posts mention highlighting and returns the first channel mention that was present in the message.
func (o *Post) DisableMentionHighlights() string {
	mention, hasMentions := findAtChannelMention(o.Message)
	if hasMentions {
		o.AddProp(PostPropsMentionHighlightDisabled, true)
	}
	return mention
}

// DisableMentionHighlights disables mention highlighting for a post patch if required.
func (o *PostPatch) DisableMentionHighlights() {
	if o.Message == nil {
		return
	}
	if _, hasMentions := findAtChannelMention(*o.Message); hasMentions {
		if o.Props == nil {
			o.Props = &StringInterface{}
		}
		(*o.Props)[PostPropsMentionHighlightDisabled] = true
	}
}

func findAtChannelMention(message string) (mention string, found bool) {
	re := regexp.MustCompile(`(?i)\B@(channel|all|here)\b`)
	matched := re.FindStringSubmatch(message)
	if found = (len(matched) > 0); found {
		mention = strings.ToLower(matched[0])
	}
	return
}

func (o *Post) Attachments() []*SlackAttachment {
	if attachments, ok := o.GetProp("attachments").([]*SlackAttachment); ok {
		return attachments
	}
	var ret []*SlackAttachment
	if attachments, ok := o.GetProp("attachments").([]interface{}); ok {
		for _, attachment := range attachments {
			if enc, err := json.Marshal(attachment); err == nil {
				var decoded SlackAttachment
				if json.Unmarshal(enc, &decoded) == nil {
					// Ignoring nil actions
					i := 0
					for _, action := range decoded.Actions {
						if action != nil {
							decoded.Actions[i] = action
							i++
						}
					}
					decoded.Actions = decoded.Actions[:i]

					// Ignoring nil fields
					i = 0
					for _, field := range decoded.Fields {
						if field != nil {
							decoded.Fields[i] = field
							i++
						}
					}
					decoded.Fields = decoded.Fields[:i]
					ret = append(ret, &decoded)
				}
			}
		}
	}
	return ret
}

func (o *Post) AttachmentsEqual(input *Post) bool {
	attachments := o.Attachments()
	inputAttachments := input.Attachments()

	if len(attachments) != len(inputAttachments) {
		return false
	}

	for i := range attachments {
		if !attachments[i].Equals(inputAttachments[i]) {
			return false
		}
	}

	return true
}

var markdownDestinationEscaper = strings.NewReplacer(
	`\`, `\\`,
	`<`, `\<`,
	`>`, `\>`,
	`(`, `\(`,
	`)`, `\)`,
)

// WithRewrittenImageURLs returns a new shallow copy of the post where the message has been
// rewritten via RewriteImageURLs.
func (o *Post) WithRewrittenImageURLs(f func(string) string) *Post {
	copy := o.Clone()
	copy.Message = RewriteImageURLs(o.Message, f)
	if copy.MessageSource == "" && copy.Message != o.Message {
		copy.MessageSource = o.Message
	}
	return copy
}

func (o *PostEphemeral) ToUnsanitizedJson() string {
	b, _ := json.Marshal(o)
	return string(b)
}

// RewriteImageURLs takes a message and returns a copy that has all of the image URLs replaced
// according to the function f. For each image URL, f will be invoked, and the resulting markdown
// will contain the URL returned by that invocation instead.
//
// Image URLs are destination URLs used in inline images or reference definitions that are used
// anywhere in the input markdown as an image.
func RewriteImageURLs(message string, f func(string) string) string {
	if !strings.Contains(message, "![") {
		return message
	}

	var ranges []markdown.Range

	markdown.Inspect(message, func(blockOrInline interface{}) bool {
		switch v := blockOrInline.(type) {
		case *markdown.ReferenceImage:
			ranges = append(ranges, v.ReferenceDefinition.RawDestination)
		case *markdown.InlineImage:
			ranges = append(ranges, v.RawDestination)
		default:
			return true
		}
		return true
	})

	if ranges == nil {
		return message
	}

	sort.Slice(ranges, func(i, j int) bool {
		return ranges[i].Position < ranges[j].Position
	})

	copyRanges := make([]markdown.Range, 0, len(ranges))
	urls := make([]string, 0, len(ranges))
	resultLength := len(message)

	start := 0
	for i, r := range ranges {
		switch {
		case i == 0:
		case r.Position != ranges[i-1].Position:
			start = ranges[i-1].End
		default:
			continue
		}
		original := message[r.Position:r.End]
		replacement := markdownDestinationEscaper.Replace(f(markdown.Unescape(original)))
		resultLength += len(replacement) - len(original)
		copyRanges = append(copyRanges, markdown.Range{Position: start, End: r.Position})
		urls = append(urls, replacement)
	}

	result := make([]byte, resultLength)

	offset := 0
	for i, r := range copyRanges {
		offset += copy(result[offset:], message[r.Position:r.End])
		offset += copy(result[offset:], urls[i])
	}
	copy(result[offset:], message[ranges[len(ranges)-1].End:])

	return string(result)
}

func (o *Post) IsFromOAuthBot() bool {
	props := o.GetProps()
	return props["from_webhook"] == "true" && props["override_username"] != ""
}

func (o *Post) ToNilIfInvalid() *Post {
	if o.Id == "" {
		return nil
	}
	return o
<<<<<<< HEAD
=======
}

func (o *Post) GetPreviewPost() *PreviewPost {
	for _, embed := range o.Metadata.Embeds {
		if embed.Type == PostEmbedPermalink {
			if previewPost, ok := embed.Data.(*PreviewPost); ok {
				return previewPost
			}
		}
	}
	return nil
>>>>>>> d0629503
}<|MERGE_RESOLUTION|>--- conflicted
+++ resolved
@@ -67,11 +67,8 @@
 
 	PostPropsMentionHighlightDisabled = "mentionHighlightDisabled"
 	PostPropsGroupHighlightDisabled   = "disable_group_highlight"
-<<<<<<< HEAD
-=======
 
 	PostPropsPreviewedPost = "previewed_post"
->>>>>>> d0629503
 )
 
 type Post struct {
@@ -753,8 +750,6 @@
 		return nil
 	}
 	return o
-<<<<<<< HEAD
-=======
 }
 
 func (o *Post) GetPreviewPost() *PreviewPost {
@@ -766,5 +761,4 @@
 		}
 	}
 	return nil
->>>>>>> d0629503
 }
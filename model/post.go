// Copyright (c) 2015-present Mattermost, Inc. All Rights Reserved.
// See LICENSE.txt for license information.

package model

import (
	"encoding/json"
	"errors"
	"net/http"
	"regexp"
	"sort"
	"strings"
	"sync"
	"unicode/utf8"

	"github.com/mattermost/mattermost-server/v6/shared/markdown"
)

const (
	PostSystemMessagePrefix        = "system_"
	PostTypeDefault                = ""
	PostTypeSlackAttachment        = "slack_attachment"
	PostTypeSystemGeneric          = "system_generic"
	PostTypeJoinLeave              = "system_join_leave" // Deprecated, use PostJoinChannel or PostLeaveChannel instead
	PostTypeJoinChannel            = "system_join_channel"
	PostTypeGuestJoinChannel       = "system_guest_join_channel"
	PostTypeLeaveChannel           = "system_leave_channel"
	PostTypeJoinTeam               = "system_join_team"
	PostTypeLeaveTeam              = "system_leave_team"
	PostTypeAutoResponder          = "system_auto_responder"
	PostTypeAddRemove              = "system_add_remove" // Deprecated, use PostAddToChannel or PostRemoveFromChannel instead
	PostTypeAddToChannel           = "system_add_to_channel"
	PostTypeAddGuestToChannel      = "system_add_guest_to_chan"
	PostTypeRemoveFromChannel      = "system_remove_from_channel"
	PostTypeMoveChannel            = "system_move_channel"
	PostTypeAddToTeam              = "system_add_to_team"
	PostTypeRemoveFromTeam         = "system_remove_from_team"
	PostTypeHeaderChange           = "system_header_change"
	PostTypeDisplaynameChange      = "system_displayname_change"
	PostTypeConvertChannel         = "system_convert_channel"
	PostTypePurposeChange          = "system_purpose_change"
	PostTypeChannelDeleted         = "system_channel_deleted"
	PostTypeChannelRestored        = "system_channel_restored"
	PostTypeEphemeral              = "system_ephemeral"
	PostTypeChangeChannelPrivacy   = "system_change_chan_privacy"
	PostTypeAddBotTeamsChannels    = "add_bot_teams_channels"
	PostTypeSystemWarnMetricStatus = "warn_metric_status"
	PostTypeMe                     = "me"
	PostCustomTypePrefix           = "custom_"

	PostFileidsMaxRunes   = 300
	PostFilenamesMaxRunes = 4000
	PostHashtagsMaxRunes  = 1000
	PostMessageMaxRunesV1 = 4000
	PostMessageMaxBytesV2 = 65535                     // Maximum size of a TEXT column in MySQL
	PostMessageMaxRunesV2 = PostMessageMaxBytesV2 / 4 // Assume a worst-case representation
<<<<<<< HEAD
	PostPropsMaxRunes     = 8000
	PostPropsMaxUserRunes = PostPropsMaxRunes - 400 // Leave some room for system / pre-save modifications
=======
	PostPropsMaxRunes     = 800000
	PostPropsMaxUserRunes = PostPropsMaxRunes - 40000 // Leave some room for system / pre-save modifications
>>>>>>> 28ef5856

	PropsAddChannelMember = "add_channel_member"

	PostPropsAddedUserId       = "addedUserId"
	PostPropsDeleteBy          = "deleteBy"
	PostPropsOverrideIconURL   = "override_icon_url"
	PostPropsOverrideIconEmoji = "override_icon_emoji"

	PostPropsMentionHighlightDisabled = "mentionHighlightDisabled"
	PostPropsGroupHighlightDisabled   = "disable_group_highlight"

	PostPropsPreviewedPost = "previewed_post"
)

type Post struct {
	Id         string `json:"id"`
	CreateAt   int64  `json:"create_at"`
	UpdateAt   int64  `json:"update_at"`
	EditAt     int64  `json:"edit_at"`
	DeleteAt   int64  `json:"delete_at"`
	IsPinned   bool   `json:"is_pinned"`
	UserId     string `json:"user_id"`
	ChannelId  string `json:"channel_id"`
	RootId     string `json:"root_id"`
	OriginalId string `json:"original_id"`

	Message string `json:"message"`
	// MessageSource will contain the message as submitted by the user if Message has been modified
	// by Mattermost for presentation (e.g if an image proxy is being used). It should be used to
	// populate edit boxes if present.
	MessageSource string `json:"message_source,omitempty" db:"-"`

	Type          string          `json:"type"`
	propsMu       sync.RWMutex    `db:"-"`       // Unexported mutex used to guard Post.Props.
	Props         StringInterface `json:"props"` // Deprecated: use GetProps()
	Hashtags      string          `json:"hashtags"`
	Filenames     StringArray     `json:"-"` // Deprecated, do not use this field any more
	FileIds       StringArray     `json:"file_ids,omitempty"`
	PendingPostId string          `json:"pending_post_id" db:"-"`
	HasReactions  bool            `json:"has_reactions,omitempty"`
	RemoteId      *string         `json:"remote_id,omitempty"`

	// Transient data populated before sending a post to the client
	ReplyCount   int64         `json:"reply_count" db:"-"`
	LastReplyAt  int64         `json:"last_reply_at" db:"-"`
	Participants []*User       `json:"participants" db:"-"`
	IsFollowing  *bool         `json:"is_following,omitempty" db:"-"` // for root posts in collapsed thread mode indicates if the current user is following this thread
	Metadata     *PostMetadata `json:"metadata,omitempty" db:"-"`
}

type PostEphemeral struct {
	UserID string `json:"user_id"`
	Post   *Post  `json:"post"`
}

type PostPatch struct {
	IsPinned     *bool            `json:"is_pinned"`
	Message      *string          `json:"message"`
	Props        *StringInterface `json:"props"`
	FileIds      *StringArray     `json:"file_ids"`
	HasReactions *bool            `json:"has_reactions"`
}

type SearchParameter struct {
	Terms                  *string `json:"terms"`
	IsOrSearch             *bool   `json:"is_or_search"`
	TimeZoneOffset         *int    `json:"time_zone_offset"`
	Page                   *int    `json:"page"`
	PerPage                *int    `json:"per_page"`
	IncludeDeletedChannels *bool   `json:"include_deleted_channels"`
}

type AnalyticsPostCountsOptions struct {
	TeamId        string
	BotsOnly      bool
	YesterdayOnly bool
}

func (o *PostPatch) WithRewrittenImageURLs(f func(string) string) *PostPatch {
	copy := *o
	if copy.Message != nil {
		*copy.Message = RewriteImageURLs(*o.Message, f)
	}
	return &copy
}

type PostForExport struct {
	Post
	TeamName    string
	ChannelName string
	Username    string
	ReplyCount  int
}

type DirectPostForExport struct {
	Post
	User           string
	ChannelMembers *[]string
}

type ReplyForExport struct {
	Post
	Username string
}

type PostForIndexing struct {
	Post
	TeamId         string `json:"team_id"`
	ParentCreateAt *int64 `json:"parent_create_at"`
}

type FileForIndexing struct {
	FileInfo
	ChannelId string `json:"channel_id"`
	Content   string `json:"content"`
}

// ShallowCopy is an utility function to shallow copy a Post to the given
// destination without touching the internal RWMutex.
func (o *Post) ShallowCopy(dst *Post) error {
	if dst == nil {
		return errors.New("dst cannot be nil")
	}
	o.propsMu.RLock()
	defer o.propsMu.RUnlock()
	dst.propsMu.Lock()
	defer dst.propsMu.Unlock()
	dst.Id = o.Id
	dst.CreateAt = o.CreateAt
	dst.UpdateAt = o.UpdateAt
	dst.EditAt = o.EditAt
	dst.DeleteAt = o.DeleteAt
	dst.IsPinned = o.IsPinned
	dst.UserId = o.UserId
	dst.ChannelId = o.ChannelId
	dst.RootId = o.RootId
	dst.OriginalId = o.OriginalId
	dst.Message = o.Message
	dst.MessageSource = o.MessageSource
	dst.Type = o.Type
	dst.Props = o.Props
	dst.Hashtags = o.Hashtags
	dst.Filenames = o.Filenames
	dst.FileIds = o.FileIds
	dst.PendingPostId = o.PendingPostId
	dst.HasReactions = o.HasReactions
	dst.ReplyCount = o.ReplyCount
	dst.Participants = o.Participants
	dst.LastReplyAt = o.LastReplyAt
	dst.Metadata = o.Metadata
	if o.IsFollowing != nil {
		dst.IsFollowing = NewBool(*o.IsFollowing)
	}
	dst.RemoteId = o.RemoteId
	return nil
}

// Clone shallowly copies the post and returns the copy.
func (o *Post) Clone() *Post {
	copy := &Post{}
	o.ShallowCopy(copy)
	return copy
}

func (o *Post) ToJSON() (string, error) {
	copy := o.Clone()
	copy.StripActionIntegrations()
	b, err := json.Marshal(copy)
	return string(b), err
}

type GetPostsSinceOptions struct {
	UserId                   string
	ChannelId                string
	Time                     int64
	SkipFetchThreads         bool
	CollapsedThreads         bool
	CollapsedThreadsExtended bool
	SortAscending            bool
}

type GetPostsSinceForSyncCursor struct {
	LastPostUpdateAt int64
	LastPostId       string
}

type GetPostsSinceForSyncOptions struct {
	ChannelId       string
	ExcludeRemoteId string
	IncludeDeleted  bool
}

type GetPostsOptions struct {
	UserId                   string
	ChannelId                string
	PostId                   string
	Page                     int
	PerPage                  int
	SkipFetchThreads         bool
	CollapsedThreads         bool
	CollapsedThreadsExtended bool
}

func (o *Post) Etag() string {
	return Etag(o.Id, o.UpdateAt)
}

func (o *Post) IsValid(maxPostSize int) *AppError {
	if !IsValidId(o.Id) {
		return NewAppError("Post.IsValid", "model.post.is_valid.id.app_error", nil, "", http.StatusBadRequest)
	}

	if o.CreateAt == 0 {
		return NewAppError("Post.IsValid", "model.post.is_valid.create_at.app_error", nil, "id="+o.Id, http.StatusBadRequest)
	}

	if o.UpdateAt == 0 {
		return NewAppError("Post.IsValid", "model.post.is_valid.update_at.app_error", nil, "id="+o.Id, http.StatusBadRequest)
	}

	if !IsValidId(o.UserId) {
		return NewAppError("Post.IsValid", "model.post.is_valid.user_id.app_error", nil, "", http.StatusBadRequest)
	}

	if !IsValidId(o.ChannelId) {
		return NewAppError("Post.IsValid", "model.post.is_valid.channel_id.app_error", nil, "", http.StatusBadRequest)
	}

	if !(IsValidId(o.RootId) || o.RootId == "") {
		return NewAppError("Post.IsValid", "model.post.is_valid.root_id.app_error", nil, "", http.StatusBadRequest)
	}

	if !(len(o.OriginalId) == 26 || o.OriginalId == "") {
		return NewAppError("Post.IsValid", "model.post.is_valid.original_id.app_error", nil, "", http.StatusBadRequest)
	}

	if utf8.RuneCountInString(o.Message) > maxPostSize {
		return NewAppError("Post.IsValid", "model.post.is_valid.msg.app_error", nil, "id="+o.Id, http.StatusBadRequest)
	}

	if utf8.RuneCountInString(o.Hashtags) > PostHashtagsMaxRunes {
		return NewAppError("Post.IsValid", "model.post.is_valid.hashtags.app_error", nil, "id="+o.Id, http.StatusBadRequest)
	}

	switch o.Type {
	case
		PostTypeDefault,
		PostTypeSystemGeneric,
		PostTypeJoinLeave,
		PostTypeAutoResponder,
		PostTypeAddRemove,
		PostTypeJoinChannel,
		PostTypeGuestJoinChannel,
		PostTypeLeaveChannel,
		PostTypeJoinTeam,
		PostTypeLeaveTeam,
		PostTypeAddToChannel,
		PostTypeAddGuestToChannel,
		PostTypeRemoveFromChannel,
		PostTypeMoveChannel,
		PostTypeAddToTeam,
		PostTypeRemoveFromTeam,
		PostTypeSlackAttachment,
		PostTypeHeaderChange,
		PostTypePurposeChange,
		PostTypeDisplaynameChange,
		PostTypeConvertChannel,
		PostTypeChannelDeleted,
		PostTypeChannelRestored,
		PostTypeChangeChannelPrivacy,
		PostTypeAddBotTeamsChannels,
		PostTypeSystemWarnMetricStatus,
		PostTypeMe:
	default:
		if !strings.HasPrefix(o.Type, PostCustomTypePrefix) {
			return NewAppError("Post.IsValid", "model.post.is_valid.type.app_error", nil, "id="+o.Type, http.StatusBadRequest)
		}
	}

<<<<<<< HEAD
	if utf8.RuneCountInString(ArrayToJson(o.Filenames)) > PostFilenamesMaxRunes {
		return NewAppError("Post.IsValid", "model.post.is_valid.filenames.app_error", nil, "id="+o.Id, http.StatusBadRequest)
	}

	if utf8.RuneCountInString(ArrayToJson(o.FileIds)) > PostFileidsMaxRunes {
		return NewAppError("Post.IsValid", "model.post.is_valid.file_ids.app_error", nil, "id="+o.Id, http.StatusBadRequest)
	}

	if utf8.RuneCountInString(StringInterfaceToJson(o.GetProps())) > PostPropsMaxRunes {
=======
	if utf8.RuneCountInString(ArrayToJSON(o.Filenames)) > PostFilenamesMaxRunes {
		return NewAppError("Post.IsValid", "model.post.is_valid.filenames.app_error", nil, "id="+o.Id, http.StatusBadRequest)
	}

	if utf8.RuneCountInString(ArrayToJSON(o.FileIds)) > PostFileidsMaxRunes {
		return NewAppError("Post.IsValid", "model.post.is_valid.file_ids.app_error", nil, "id="+o.Id, http.StatusBadRequest)
	}

	if utf8.RuneCountInString(StringInterfaceToJSON(o.GetProps())) > PostPropsMaxRunes {
>>>>>>> 28ef5856
		return NewAppError("Post.IsValid", "model.post.is_valid.props.app_error", nil, "id="+o.Id, http.StatusBadRequest)
	}

	return nil
}

func (o *Post) SanitizeProps() {
	if o == nil {
		return
	}
	membersToSanitize := []string{
		PropsAddChannelMember,
	}

	for _, member := range membersToSanitize {
		if _, ok := o.GetProps()[member]; ok {
			o.DelProp(member)
		}
	}
	for _, p := range o.Participants {
		p.Sanitize(map[string]bool{})
	}
}

func (o *Post) PreSave() {
	if o.Id == "" {
		o.Id = NewId()
	}

	o.OriginalId = ""

	if o.CreateAt == 0 {
		o.CreateAt = GetMillis()
	}

	o.UpdateAt = o.CreateAt
	o.PreCommit()
}

func (o *Post) PreCommit() {
	if o.GetProps() == nil {
		o.SetProps(make(map[string]interface{}))
	}

	if o.Filenames == nil {
		o.Filenames = []string{}
	}

	if o.FileIds == nil {
		o.FileIds = []string{}
	}

	o.GenerateActionIds()

	// There's a rare bug where the client sends up duplicate FileIds so protect against that
	o.FileIds = RemoveDuplicateStrings(o.FileIds)
}

func (o *Post) MakeNonNil() {
	if o.GetProps() == nil {
		o.SetProps(make(map[string]interface{}))
	}
}

func (o *Post) DelProp(key string) {
	o.propsMu.Lock()
	defer o.propsMu.Unlock()
	propsCopy := make(map[string]interface{}, len(o.Props)-1)
	for k, v := range o.Props {
		propsCopy[k] = v
	}
	delete(propsCopy, key)
	o.Props = propsCopy
}

func (o *Post) AddProp(key string, value interface{}) {
	o.propsMu.Lock()
	defer o.propsMu.Unlock()
	propsCopy := make(map[string]interface{}, len(o.Props)+1)
	for k, v := range o.Props {
		propsCopy[k] = v
	}
	propsCopy[key] = value
	o.Props = propsCopy
}

func (o *Post) GetProps() StringInterface {
	o.propsMu.RLock()
	defer o.propsMu.RUnlock()
	return o.Props
}

func (o *Post) SetProps(props StringInterface) {
	o.propsMu.Lock()
	defer o.propsMu.Unlock()
	o.Props = props
}

func (o *Post) GetProp(key string) interface{} {
	o.propsMu.RLock()
	defer o.propsMu.RUnlock()
	return o.Props[key]
}

func (o *Post) IsSystemMessage() bool {
	return len(o.Type) >= len(PostSystemMessagePrefix) && o.Type[:len(PostSystemMessagePrefix)] == PostSystemMessagePrefix
}

// IsRemote returns true if the post originated on a remote cluster.
func (o *Post) IsRemote() bool {
	return o.RemoteId != nil && *o.RemoteId != ""
}

// GetRemoteID safely returns the remoteID or empty string if not remote.
func (o *Post) GetRemoteID() string {
	if o.RemoteId != nil {
		return *o.RemoteId
	}
	return ""
}

func (o *Post) IsJoinLeaveMessage() bool {
	return o.Type == PostTypeJoinLeave ||
		o.Type == PostTypeAddRemove ||
		o.Type == PostTypeJoinChannel ||
		o.Type == PostTypeLeaveChannel ||
		o.Type == PostTypeJoinTeam ||
		o.Type == PostTypeLeaveTeam ||
		o.Type == PostTypeAddToChannel ||
		o.Type == PostTypeRemoveFromChannel ||
		o.Type == PostTypeAddToTeam ||
		o.Type == PostTypeRemoveFromTeam
}

func (o *Post) Patch(patch *PostPatch) {
	if patch.IsPinned != nil {
		o.IsPinned = *patch.IsPinned
	}

	if patch.Message != nil {
		o.Message = *patch.Message
	}

	if patch.Props != nil {
		newProps := *patch.Props
		o.SetProps(newProps)
	}

	if patch.FileIds != nil {
		o.FileIds = *patch.FileIds
	}

	if patch.HasReactions != nil {
		o.HasReactions = *patch.HasReactions
	}
}

func (o *Post) ChannelMentions() []string {
	return ChannelMentions(o.Message)
}

// DisableMentionHighlights disables a posts mention highlighting and returns the first channel mention that was present in the message.
func (o *Post) DisableMentionHighlights() string {
	mention, hasMentions := findAtChannelMention(o.Message)
	if hasMentions {
		o.AddProp(PostPropsMentionHighlightDisabled, true)
	}
	return mention
}

// DisableMentionHighlights disables mention highlighting for a post patch if required.
func (o *PostPatch) DisableMentionHighlights() {
	if o.Message == nil {
		return
	}
	if _, hasMentions := findAtChannelMention(*o.Message); hasMentions {
		if o.Props == nil {
			o.Props = &StringInterface{}
		}
		(*o.Props)[PostPropsMentionHighlightDisabled] = true
	}
}

func findAtChannelMention(message string) (mention string, found bool) {
	re := regexp.MustCompile(`(?i)\B@(channel|all|here)\b`)
	matched := re.FindStringSubmatch(message)
	if found = (len(matched) > 0); found {
		mention = strings.ToLower(matched[0])
	}
	return
}

func (o *Post) Attachments() []*SlackAttachment {
	if attachments, ok := o.GetProp("attachments").([]*SlackAttachment); ok {
		return attachments
	}
	var ret []*SlackAttachment
	if attachments, ok := o.GetProp("attachments").([]interface{}); ok {
		for _, attachment := range attachments {
			if enc, err := json.Marshal(attachment); err == nil {
				var decoded SlackAttachment
				if json.Unmarshal(enc, &decoded) == nil {
					// Ignoring nil actions
					i := 0
					for _, action := range decoded.Actions {
						if action != nil {
							decoded.Actions[i] = action
							i++
						}
					}
					decoded.Actions = decoded.Actions[:i]

					// Ignoring nil fields
					i = 0
					for _, field := range decoded.Fields {
						if field != nil {
							decoded.Fields[i] = field
							i++
						}
					}
					decoded.Fields = decoded.Fields[:i]
					ret = append(ret, &decoded)
				}
			}
		}
	}
	return ret
}

func (o *Post) AttachmentsEqual(input *Post) bool {
	attachments := o.Attachments()
	inputAttachments := input.Attachments()

	if len(attachments) != len(inputAttachments) {
		return false
	}

	for i := range attachments {
		if !attachments[i].Equals(inputAttachments[i]) {
			return false
		}
	}

	return true
}

var markdownDestinationEscaper = strings.NewReplacer(
	`\`, `\\`,
	`<`, `\<`,
	`>`, `\>`,
	`(`, `\(`,
	`)`, `\)`,
)

// WithRewrittenImageURLs returns a new shallow copy of the post where the message has been
// rewritten via RewriteImageURLs.
func (o *Post) WithRewrittenImageURLs(f func(string) string) *Post {
	copy := o.Clone()
	copy.Message = RewriteImageURLs(o.Message, f)
	if copy.MessageSource == "" && copy.Message != o.Message {
		copy.MessageSource = o.Message
	}
	return copy
}

// RewriteImageURLs takes a message and returns a copy that has all of the image URLs replaced
// according to the function f. For each image URL, f will be invoked, and the resulting markdown
// will contain the URL returned by that invocation instead.
//
// Image URLs are destination URLs used in inline images or reference definitions that are used
// anywhere in the input markdown as an image.
func RewriteImageURLs(message string, f func(string) string) string {
	if !strings.Contains(message, "![") {
		return message
	}

	var ranges []markdown.Range

	markdown.Inspect(message, func(blockOrInline interface{}) bool {
		switch v := blockOrInline.(type) {
		case *markdown.ReferenceImage:
			ranges = append(ranges, v.ReferenceDefinition.RawDestination)
		case *markdown.InlineImage:
			ranges = append(ranges, v.RawDestination)
		default:
			return true
		}
		return true
	})

	if ranges == nil {
		return message
	}

	sort.Slice(ranges, func(i, j int) bool {
		return ranges[i].Position < ranges[j].Position
	})

	copyRanges := make([]markdown.Range, 0, len(ranges))
	urls := make([]string, 0, len(ranges))
	resultLength := len(message)

	start := 0
	for i, r := range ranges {
		switch {
		case i == 0:
		case r.Position != ranges[i-1].Position:
			start = ranges[i-1].End
		default:
			continue
		}
		original := message[r.Position:r.End]
		replacement := markdownDestinationEscaper.Replace(f(markdown.Unescape(original)))
		resultLength += len(replacement) - len(original)
		copyRanges = append(copyRanges, markdown.Range{Position: start, End: r.Position})
		urls = append(urls, replacement)
	}

	result := make([]byte, resultLength)

	offset := 0
	for i, r := range copyRanges {
		offset += copy(result[offset:], message[r.Position:r.End])
		offset += copy(result[offset:], urls[i])
	}
	copy(result[offset:], message[ranges[len(ranges)-1].End:])

	return string(result)
}

func (o *Post) IsFromOAuthBot() bool {
	props := o.GetProps()
	return props["from_webhook"] == "true" && props["override_username"] != ""
}

func (o *Post) ToNilIfInvalid() *Post {
	if o.Id == "" {
		return nil
	}
	return o
}

func (o *Post) GetPreviewPost() *PreviewPost {
	for _, embed := range o.Metadata.Embeds {
		if embed.Type == PostEmbedPermalink {
			if previewPost, ok := embed.Data.(*PreviewPost); ok {
				return previewPost
			}
		}
	}
	return nil
<<<<<<< HEAD
=======
}

func (o *Post) GetPreviewedPostProp() string {
	if val, ok := o.GetProp(PostPropsPreviewedPost).(string); ok {
		return val
	}
	return ""
>>>>>>> 28ef5856
}<|MERGE_RESOLUTION|>--- conflicted
+++ resolved
@@ -54,13 +54,8 @@
 	PostMessageMaxRunesV1 = 4000
 	PostMessageMaxBytesV2 = 65535                     // Maximum size of a TEXT column in MySQL
 	PostMessageMaxRunesV2 = PostMessageMaxBytesV2 / 4 // Assume a worst-case representation
-<<<<<<< HEAD
-	PostPropsMaxRunes     = 8000
-	PostPropsMaxUserRunes = PostPropsMaxRunes - 400 // Leave some room for system / pre-save modifications
-=======
 	PostPropsMaxRunes     = 800000
 	PostPropsMaxUserRunes = PostPropsMaxRunes - 40000 // Leave some room for system / pre-save modifications
->>>>>>> 28ef5856
 
 	PropsAddChannelMember = "add_channel_member"
 
@@ -340,17 +335,6 @@
 		}
 	}
 
-<<<<<<< HEAD
-	if utf8.RuneCountInString(ArrayToJson(o.Filenames)) > PostFilenamesMaxRunes {
-		return NewAppError("Post.IsValid", "model.post.is_valid.filenames.app_error", nil, "id="+o.Id, http.StatusBadRequest)
-	}
-
-	if utf8.RuneCountInString(ArrayToJson(o.FileIds)) > PostFileidsMaxRunes {
-		return NewAppError("Post.IsValid", "model.post.is_valid.file_ids.app_error", nil, "id="+o.Id, http.StatusBadRequest)
-	}
-
-	if utf8.RuneCountInString(StringInterfaceToJson(o.GetProps())) > PostPropsMaxRunes {
-=======
 	if utf8.RuneCountInString(ArrayToJSON(o.Filenames)) > PostFilenamesMaxRunes {
 		return NewAppError("Post.IsValid", "model.post.is_valid.filenames.app_error", nil, "id="+o.Id, http.StatusBadRequest)
 	}
@@ -360,7 +344,6 @@
 	}
 
 	if utf8.RuneCountInString(StringInterfaceToJSON(o.GetProps())) > PostPropsMaxRunes {
->>>>>>> 28ef5856
 		return NewAppError("Post.IsValid", "model.post.is_valid.props.app_error", nil, "id="+o.Id, http.StatusBadRequest)
 	}
 
@@ -712,8 +695,6 @@
 		}
 	}
 	return nil
-<<<<<<< HEAD
-=======
 }
 
 func (o *Post) GetPreviewedPostProp() string {
@@ -721,5 +702,4 @@
 		return val
 	}
 	return ""
->>>>>>> 28ef5856
 }
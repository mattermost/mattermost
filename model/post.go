// Copyright (c) 2015-present Mattermost, Inc. All Rights Reserved.
// See LICENSE.txt for license information.

package model

import (
	"encoding/json"
	"errors"
	"io"
	"net/http"
	"regexp"
	"sort"
	"strings"
	"sync"
	"unicode/utf8"

	"github.com/mattermost/mattermost-server/v6/shared/markdown"
)

const (
	PostSystemMessagePrefix        = "system_"
	PostTypeDefault                = ""
	PostTypeSlackAttachment        = "slack_attachment"
	PostTypeSystemGeneric          = "system_generic"
	PostTypeJoinLeave              = "system_join_leave" // Deprecated, use PostJoinChannel or PostLeaveChannel instead
	PostTypeJoinChannel            = "system_join_channel"
	PostTypeGuestJoinChannel       = "system_guest_join_channel"
	PostTypeLeaveChannel           = "system_leave_channel"
	PostTypeJoinTeam               = "system_join_team"
	PostTypeLeaveTeam              = "system_leave_team"
	PostTypeAutoResponder          = "system_auto_responder"
	PostTypeAddRemove              = "system_add_remove" // Deprecated, use PostAddToChannel or PostRemoveFromChannel instead
	PostTypeAddToChannel           = "system_add_to_channel"
	PostTypeAddGuestToChannel      = "system_add_guest_to_chan"
	PostTypeRemoveFromChannel      = "system_remove_from_channel"
	PostTypeMoveChannel            = "system_move_channel"
	PostTypeAddToTeam              = "system_add_to_team"
	PostTypeRemoveFromTeam         = "system_remove_from_team"
	PostTypeHeaderChange           = "system_header_change"
	PostTypeDisplaynameChange      = "system_displayname_change"
	PostTypeConvertChannel         = "system_convert_channel"
	PostTypePurposeChange          = "system_purpose_change"
	PostTypeChannelDeleted         = "system_channel_deleted"
	PostTypeChannelRestored        = "system_channel_restored"
	PostTypeEphemeral              = "system_ephemeral"
	PostTypeChangeChannelPrivacy   = "system_change_chan_privacy"
	PostTypeWelcomePost            = "system_welcome_post"
	PostTypeAddBotTeamsChannels    = "add_bot_teams_channels"
	PostTypeSystemWarnMetricStatus = "warn_metric_status"
	PostTypeMe                     = "me"
	PostCustomTypePrefix           = "custom_"
	PostTypeReminder               = "reminder"

	PostFileidsMaxRunes   = 300
	PostFilenamesMaxRunes = 4000
	PostHashtagsMaxRunes  = 1000
	PostMessageMaxRunesV1 = 4000
	PostMessageMaxBytesV2 = 65535                     // Maximum size of a TEXT column in MySQL
	PostMessageMaxRunesV2 = PostMessageMaxBytesV2 / 4 // Assume a worst-case representation
	PostPropsMaxRunes     = 800000
	PostPropsMaxUserRunes = PostPropsMaxRunes - 40000 // Leave some room for system / pre-save modifications

	PropsAddChannelMember = "add_channel_member"

	PostPropsAddedUserId       = "addedUserId"
	PostPropsDeleteBy          = "deleteBy"
	PostPropsOverrideIconURL   = "override_icon_url"
	PostPropsOverrideIconEmoji = "override_icon_emoji"

	PostPropsMentionHighlightDisabled = "mentionHighlightDisabled"
	PostPropsGroupHighlightDisabled   = "disable_group_highlight"

	PostPropsPreviewedPost = "previewed_post"

<<<<<<< HEAD
	PostPropsPriority                = "priority"
	PostPropsPriorityUrgent          = "urgent"
=======
	PostPriorityUrgent               = "urgent"
>>>>>>> 17468769
	PostPropsRequestedAck            = "requested_ack"
	PostPropsPersistentNotifications = "persistent_notifications"
)

const (
	ModifierMessages string = "messages"
	ModifierFiles    string = "files"
)

type Post struct {
	Id         string `json:"id"`
	CreateAt   int64  `json:"create_at"`
	UpdateAt   int64  `json:"update_at"`
	EditAt     int64  `json:"edit_at"`
	DeleteAt   int64  `json:"delete_at"`
	IsPinned   bool   `json:"is_pinned"`
	UserId     string `json:"user_id"`
	ChannelId  string `json:"channel_id"`
	RootId     string `json:"root_id"`
	OriginalId string `json:"original_id"`

	Message string `json:"message"`
	// MessageSource will contain the message as submitted by the user if Message has been modified
	// by Mattermost for presentation (e.g if an image proxy is being used). It should be used to
	// populate edit boxes if present.
	MessageSource string `json:"message_source,omitempty"`

	Type          string          `json:"type"`
	propsMu       sync.RWMutex    `db:"-"`       // Unexported mutex used to guard Post.Props.
	Props         StringInterface `json:"props"` // Deprecated: use GetProps()
	Hashtags      string          `json:"hashtags"`
	Filenames     StringArray     `json:"-"` // Deprecated, do not use this field any more
	FileIds       StringArray     `json:"file_ids,omitempty"`
	PendingPostId string          `json:"pending_post_id"`
	HasReactions  bool            `json:"has_reactions,omitempty"`
	RemoteId      *string         `json:"remote_id,omitempty"`

	// Transient data populated before sending a post to the client
	ReplyCount   int64         `json:"reply_count"`
	LastReplyAt  int64         `json:"last_reply_at"`
	Participants []*User       `json:"participants"`
	IsFollowing  *bool         `json:"is_following,omitempty"` // for root posts in collapsed thread mode indicates if the current user is following this thread
	Metadata     *PostMetadata `json:"metadata,omitempty"`
}

func (o *Post) Auditable() map[string]interface{} {
	return map[string]interface{}{ // TODO check this
		"id":              o.Id,
		"create_at":       o.CreateAt,
		"update_at":       o.UpdateAt,
		"edit_at":         o.EditAt,
		"delete_at":       o.DeleteAt,
		"is_pinned":       o.IsPinned,
		"user_id":         o.UserId,
		"channel_id":      o.ChannelId,
		"root_id":         o.RootId,
		"original_id":     o.OriginalId,
		"type":            o.Type,
		"props":           o.GetProps(),
		"file_ids":        o.FileIds,
		"pending_post_id": o.PendingPostId,
		"remote_id":       o.RemoteId,
		"reply_count":     o.ReplyCount,
		"last_reply_at":   o.LastReplyAt,
		"is_following":    o.IsFollowing,
		"metadata":        o.Metadata,
	}
}

type PostEphemeral struct {
	UserID string `json:"user_id"`
	Post   *Post  `json:"post"`
}

type PostPatch struct {
	IsPinned     *bool            `json:"is_pinned"`
	Message      *string          `json:"message"`
	Props        *StringInterface `json:"props"`
	FileIds      *StringArray     `json:"file_ids"`
	HasReactions *bool            `json:"has_reactions"`
}

type PostReminder struct {
	TargetTime int64 `json:"target_time"`
	// These fields are only used internally for interacting with DB.
	PostId string `json:",omitempty"`
	UserId string `json:",omitempty"`
}

type PostPriority struct {
	Priority                *string `json:"priority"`
	RequestedAck            *bool   `json:"requested_ack"`
	PersistentNotifications *bool   `json:"persistent_notifications"`
	// These fields are only used internally for interacting with DB.
	PostId    string `json:",omitempty"`
	ChannelId string `json:",omitempty"`
}

<<<<<<< HEAD
type PostPersistentNotifications struct {
	PostId   string
	CreateAt int64
	DeleteAt int64
}

type GetPersistentNotificationsPostsParams struct {
	PostID      string
	MaxCreateAt int64
}

=======
>>>>>>> 17468769
type SearchParameter struct {
	Terms                  *string `json:"terms"`
	IsOrSearch             *bool   `json:"is_or_search"`
	TimeZoneOffset         *int    `json:"time_zone_offset"`
	Page                   *int    `json:"page"`
	PerPage                *int    `json:"per_page"`
	IncludeDeletedChannels *bool   `json:"include_deleted_channels"`
	Modifier               *string `json:"modifier"` // whether it's messages or file
}

type AnalyticsPostCountsOptions struct {
	TeamId        string
	BotsOnly      bool
	YesterdayOnly bool
}

func (o *PostPatch) WithRewrittenImageURLs(f func(string) string) *PostPatch {
	copy := *o
	if copy.Message != nil {
		*copy.Message = RewriteImageURLs(*o.Message, f)
	}
	return &copy
}

type PostForExport struct {
	Post
	TeamName    string
	ChannelName string
	Username    string
	ReplyCount  int
}

type DirectPostForExport struct {
	Post
	User           string
	ChannelMembers *[]string
}

type ReplyForExport struct {
	Post
	Username string
}

type PostForIndexing struct {
	Post
	TeamId         string `json:"team_id"`
	ParentCreateAt *int64 `json:"parent_create_at"`
}

type FileForIndexing struct {
	FileInfo
	ChannelId string `json:"channel_id"`
	Content   string `json:"content"`
}

// ShallowCopy is an utility function to shallow copy a Post to the given
// destination without touching the internal RWMutex.
func (o *Post) ShallowCopy(dst *Post) error {
	if dst == nil {
		return errors.New("dst cannot be nil")
	}
	o.propsMu.RLock()
	defer o.propsMu.RUnlock()
	dst.propsMu.Lock()
	defer dst.propsMu.Unlock()
	dst.Id = o.Id
	dst.CreateAt = o.CreateAt
	dst.UpdateAt = o.UpdateAt
	dst.EditAt = o.EditAt
	dst.DeleteAt = o.DeleteAt
	dst.IsPinned = o.IsPinned
	dst.UserId = o.UserId
	dst.ChannelId = o.ChannelId
	dst.RootId = o.RootId
	dst.OriginalId = o.OriginalId
	dst.Message = o.Message
	dst.MessageSource = o.MessageSource
	dst.Type = o.Type
	dst.Props = o.Props
	dst.Hashtags = o.Hashtags
	dst.Filenames = o.Filenames
	dst.FileIds = o.FileIds
	dst.PendingPostId = o.PendingPostId
	dst.HasReactions = o.HasReactions
	dst.ReplyCount = o.ReplyCount
	dst.Participants = o.Participants
	dst.LastReplyAt = o.LastReplyAt
	dst.Metadata = o.Metadata
	if o.IsFollowing != nil {
		dst.IsFollowing = NewBool(*o.IsFollowing)
	}
	dst.RemoteId = o.RemoteId
	return nil
}

// Clone shallowly copies the post and returns the copy.
func (o *Post) Clone() *Post {
	copy := &Post{}
	o.ShallowCopy(copy)
	return copy
}

func (o *Post) ToJSON() (string, error) {
	copy := o.Clone()
	copy.StripActionIntegrations()
	b, err := json.Marshal(copy)
	return string(b), err
}

func (o *Post) EncodeJSON(w io.Writer) error {
	o.StripActionIntegrations()
	return json.NewEncoder(w).Encode(o)
}

type GetPostsSinceOptions struct {
	UserId                   string
	ChannelId                string
	Time                     int64
	SkipFetchThreads         bool
	CollapsedThreads         bool
	CollapsedThreadsExtended bool
	SortAscending            bool
}

type GetPostsSinceForSyncCursor struct {
	LastPostUpdateAt int64
	LastPostId       string
}

type GetPostsSinceForSyncOptions struct {
	ChannelId       string
	ExcludeRemoteId string
	IncludeDeleted  bool
}

type GetPostsOptions struct {
	UserId                   string
	ChannelId                string
	PostId                   string
	Page                     int
	PerPage                  int
	SkipFetchThreads         bool
	CollapsedThreads         bool
	CollapsedThreadsExtended bool
	FromPost                 string // PostId after which to send the items
	FromCreateAt             int64  // CreateAt after which to send the items
	Direction                string // Only accepts up|down. Indicates the order in which to send the items.
	IncludeDeleted           bool
	IncludePostPriority      bool
}

type PostCountOptions struct {
	// Only include posts on a specific team. "" for any team.
	TeamId          string
	MustHaveFile    bool
	MustHaveHashtag bool
	ExcludeDeleted  bool
	UsersPostsOnly  bool
	// AllowFromCache looks up cache only when ExcludeDeleted and UsersPostsOnly are true and rest are falsy.
	AllowFromCache bool
}

func (o *Post) Etag() string {
	return Etag(o.Id, o.UpdateAt)
}

func (o *Post) IsValid(maxPostSize int) *AppError {
	if !IsValidId(o.Id) {
		return NewAppError("Post.IsValid", "model.post.is_valid.id.app_error", nil, "", http.StatusBadRequest)
	}

	if o.CreateAt == 0 {
		return NewAppError("Post.IsValid", "model.post.is_valid.create_at.app_error", nil, "id="+o.Id, http.StatusBadRequest)
	}

	if o.UpdateAt == 0 {
		return NewAppError("Post.IsValid", "model.post.is_valid.update_at.app_error", nil, "id="+o.Id, http.StatusBadRequest)
	}

	if !IsValidId(o.UserId) {
		return NewAppError("Post.IsValid", "model.post.is_valid.user_id.app_error", nil, "", http.StatusBadRequest)
	}

	if !IsValidId(o.ChannelId) {
		return NewAppError("Post.IsValid", "model.post.is_valid.channel_id.app_error", nil, "", http.StatusBadRequest)
	}

	if !(IsValidId(o.RootId) || o.RootId == "") {
		return NewAppError("Post.IsValid", "model.post.is_valid.root_id.app_error", nil, "", http.StatusBadRequest)
	}

	if !(len(o.OriginalId) == 26 || o.OriginalId == "") {
		return NewAppError("Post.IsValid", "model.post.is_valid.original_id.app_error", nil, "", http.StatusBadRequest)
	}

	if utf8.RuneCountInString(o.Message) > maxPostSize {
		return NewAppError("Post.IsValid", "model.post.is_valid.msg.app_error", nil, "id="+o.Id, http.StatusBadRequest)
	}

	if utf8.RuneCountInString(o.Hashtags) > PostHashtagsMaxRunes {
		return NewAppError("Post.IsValid", "model.post.is_valid.hashtags.app_error", nil, "id="+o.Id, http.StatusBadRequest)
	}

	switch o.Type {
	case
		PostTypeDefault,
		PostTypeSystemGeneric,
		PostTypeJoinLeave,
		PostTypeAutoResponder,
		PostTypeAddRemove,
		PostTypeJoinChannel,
		PostTypeGuestJoinChannel,
		PostTypeLeaveChannel,
		PostTypeJoinTeam,
		PostTypeLeaveTeam,
		PostTypeAddToChannel,
		PostTypeAddGuestToChannel,
		PostTypeRemoveFromChannel,
		PostTypeMoveChannel,
		PostTypeAddToTeam,
		PostTypeRemoveFromTeam,
		PostTypeSlackAttachment,
		PostTypeHeaderChange,
		PostTypePurposeChange,
		PostTypeDisplaynameChange,
		PostTypeConvertChannel,
		PostTypeChannelDeleted,
		PostTypeChannelRestored,
		PostTypeChangeChannelPrivacy,
		PostTypeAddBotTeamsChannels,
		PostTypeSystemWarnMetricStatus,
		PostTypeWelcomePost,
		PostTypeMe:
	default:
		if !strings.HasPrefix(o.Type, PostCustomTypePrefix) {
			return NewAppError("Post.IsValid", "model.post.is_valid.type.app_error", nil, "id="+o.Type, http.StatusBadRequest)
		}
	}

	if utf8.RuneCountInString(ArrayToJSON(o.Filenames)) > PostFilenamesMaxRunes {
		return NewAppError("Post.IsValid", "model.post.is_valid.filenames.app_error", nil, "id="+o.Id, http.StatusBadRequest)
	}

	if utf8.RuneCountInString(ArrayToJSON(o.FileIds)) > PostFileidsMaxRunes {
		return NewAppError("Post.IsValid", "model.post.is_valid.file_ids.app_error", nil, "id="+o.Id, http.StatusBadRequest)
	}

	if utf8.RuneCountInString(StringInterfaceToJSON(o.GetProps())) > PostPropsMaxRunes {
		return NewAppError("Post.IsValid", "model.post.is_valid.props.app_error", nil, "id="+o.Id, http.StatusBadRequest)
	}

	return nil
}

func (o *Post) SanitizeProps() {
	if o == nil {
		return
	}
	membersToSanitize := []string{
		PropsAddChannelMember,
	}

	for _, member := range membersToSanitize {
		if _, ok := o.GetProps()[member]; ok {
			o.DelProp(member)
		}
	}
	for _, p := range o.Participants {
		p.Sanitize(map[string]bool{})
	}
}

func (o *Post) PreSave() {
	if o.Id == "" {
		o.Id = NewId()
	}

	o.OriginalId = ""

	if o.CreateAt == 0 {
		o.CreateAt = GetMillis()
	}

	o.UpdateAt = o.CreateAt
	o.PreCommit()
}

func (o *Post) PreCommit() {
	if o.GetProps() == nil {
		o.SetProps(make(map[string]any))
	}

	if o.Filenames == nil {
		o.Filenames = []string{}
	}

	if o.FileIds == nil {
		o.FileIds = []string{}
	}

	o.GenerateActionIds()

	// There's a rare bug where the client sends up duplicate FileIds so protect against that
	o.FileIds = RemoveDuplicateStrings(o.FileIds)
}

func (o *Post) MakeNonNil() {
	if o.GetProps() == nil {
		o.SetProps(make(map[string]any))
	}
}

func (o *Post) DelProp(key string) {
	o.propsMu.Lock()
	defer o.propsMu.Unlock()
	propsCopy := make(map[string]any, len(o.Props)-1)
	for k, v := range o.Props {
		propsCopy[k] = v
	}
	delete(propsCopy, key)
	o.Props = propsCopy
}

func (o *Post) AddProp(key string, value any) {
	o.propsMu.Lock()
	defer o.propsMu.Unlock()
	propsCopy := make(map[string]any, len(o.Props)+1)
	for k, v := range o.Props {
		propsCopy[k] = v
	}
	propsCopy[key] = value
	o.Props = propsCopy
}

func (o *Post) GetProps() StringInterface {
	o.propsMu.RLock()
	defer o.propsMu.RUnlock()
	return o.Props
}

func (o *Post) SetProps(props StringInterface) {
	o.propsMu.Lock()
	defer o.propsMu.Unlock()
	o.Props = props
}

func (o *Post) GetProp(key string) any {
	o.propsMu.RLock()
	defer o.propsMu.RUnlock()
	return o.Props[key]
}

func (o *Post) IsSystemMessage() bool {
	return len(o.Type) >= len(PostSystemMessagePrefix) && o.Type[:len(PostSystemMessagePrefix)] == PostSystemMessagePrefix
}

// IsRemote returns true if the post originated on a remote cluster.
func (o *Post) IsRemote() bool {
	return o.RemoteId != nil && *o.RemoteId != ""
}

// GetRemoteID safely returns the remoteID or empty string if not remote.
func (o *Post) GetRemoteID() string {
	if o.RemoteId != nil {
		return *o.RemoteId
	}
	return ""
}

func (o *Post) IsJoinLeaveMessage() bool {
	return o.Type == PostTypeJoinLeave ||
		o.Type == PostTypeAddRemove ||
		o.Type == PostTypeJoinChannel ||
		o.Type == PostTypeLeaveChannel ||
		o.Type == PostTypeJoinTeam ||
		o.Type == PostTypeLeaveTeam ||
		o.Type == PostTypeAddToChannel ||
		o.Type == PostTypeRemoveFromChannel ||
		o.Type == PostTypeAddToTeam ||
		o.Type == PostTypeRemoveFromTeam
}

func (o *Post) Patch(patch *PostPatch) {
	if patch.IsPinned != nil {
		o.IsPinned = *patch.IsPinned
	}

	if patch.Message != nil {
		o.Message = *patch.Message
	}

	if patch.Props != nil {
		newProps := *patch.Props
		o.SetProps(newProps)
	}

	if patch.FileIds != nil {
		o.FileIds = *patch.FileIds
	}

	if patch.HasReactions != nil {
		o.HasReactions = *patch.HasReactions
	}
}

func (o *Post) ChannelMentions() []string {
	return ChannelMentions(o.Message)
}

// DisableMentionHighlights disables a posts mention highlighting and returns the first channel mention that was present in the message.
func (o *Post) DisableMentionHighlights() string {
	mention, hasMentions := findAtChannelMention(o.Message)
	if hasMentions {
		o.AddProp(PostPropsMentionHighlightDisabled, true)
	}
	return mention
}

// DisableMentionHighlights disables mention highlighting for a post patch if required.
func (o *PostPatch) DisableMentionHighlights() {
	if o.Message == nil {
		return
	}
	if _, hasMentions := findAtChannelMention(*o.Message); hasMentions {
		if o.Props == nil {
			o.Props = &StringInterface{}
		}
		(*o.Props)[PostPropsMentionHighlightDisabled] = true
	}
}

func findAtChannelMention(message string) (mention string, found bool) {
	re := regexp.MustCompile(`(?i)\B@(channel|all|here)\b`)
	matched := re.FindStringSubmatch(message)
	if found = (len(matched) > 0); found {
		mention = strings.ToLower(matched[0])
	}
	return
}

func (o *Post) Attachments() []*SlackAttachment {
	if attachments, ok := o.GetProp("attachments").([]*SlackAttachment); ok {
		return attachments
	}
	var ret []*SlackAttachment
	if attachments, ok := o.GetProp("attachments").([]any); ok {
		for _, attachment := range attachments {
			if enc, err := json.Marshal(attachment); err == nil {
				var decoded SlackAttachment
				if json.Unmarshal(enc, &decoded) == nil {
					// Ignoring nil actions
					i := 0
					for _, action := range decoded.Actions {
						if action != nil {
							decoded.Actions[i] = action
							i++
						}
					}
					decoded.Actions = decoded.Actions[:i]

					// Ignoring nil fields
					i = 0
					for _, field := range decoded.Fields {
						if field != nil {
							decoded.Fields[i] = field
							i++
						}
					}
					decoded.Fields = decoded.Fields[:i]
					ret = append(ret, &decoded)
				}
			}
		}
	}
	return ret
}

func (o *Post) AttachmentsEqual(input *Post) bool {
	attachments := o.Attachments()
	inputAttachments := input.Attachments()

	if len(attachments) != len(inputAttachments) {
		return false
	}

	for i := range attachments {
		if !attachments[i].Equals(inputAttachments[i]) {
			return false
		}
	}

	return true
}

var markdownDestinationEscaper = strings.NewReplacer(
	`\`, `\\`,
	`<`, `\<`,
	`>`, `\>`,
	`(`, `\(`,
	`)`, `\)`,
)

// WithRewrittenImageURLs returns a new shallow copy of the post where the message has been
// rewritten via RewriteImageURLs.
func (o *Post) WithRewrittenImageURLs(f func(string) string) *Post {
	copy := o.Clone()
	copy.Message = RewriteImageURLs(o.Message, f)
	if copy.MessageSource == "" && copy.Message != o.Message {
		copy.MessageSource = o.Message
	}
	return copy
}

// RewriteImageURLs takes a message and returns a copy that has all of the image URLs replaced
// according to the function f. For each image URL, f will be invoked, and the resulting markdown
// will contain the URL returned by that invocation instead.
//
// Image URLs are destination URLs used in inline images or reference definitions that are used
// anywhere in the input markdown as an image.
func RewriteImageURLs(message string, f func(string) string) string {
	if !strings.Contains(message, "![") {
		return message
	}

	var ranges []markdown.Range

	markdown.Inspect(message, func(blockOrInline any) bool {
		switch v := blockOrInline.(type) {
		case *markdown.ReferenceImage:
			ranges = append(ranges, v.ReferenceDefinition.RawDestination)
		case *markdown.InlineImage:
			ranges = append(ranges, v.RawDestination)
		default:
			return true
		}
		return true
	})

	if ranges == nil {
		return message
	}

	sort.Slice(ranges, func(i, j int) bool {
		return ranges[i].Position < ranges[j].Position
	})

	copyRanges := make([]markdown.Range, 0, len(ranges))
	urls := make([]string, 0, len(ranges))
	resultLength := len(message)

	start := 0
	for i, r := range ranges {
		switch {
		case i == 0:
		case r.Position != ranges[i-1].Position:
			start = ranges[i-1].End
		default:
			continue
		}
		original := message[r.Position:r.End]
		replacement := markdownDestinationEscaper.Replace(f(markdown.Unescape(original)))
		resultLength += len(replacement) - len(original)
		copyRanges = append(copyRanges, markdown.Range{Position: start, End: r.Position})
		urls = append(urls, replacement)
	}

	result := make([]byte, resultLength)

	offset := 0
	for i, r := range copyRanges {
		offset += copy(result[offset:], message[r.Position:r.End])
		offset += copy(result[offset:], urls[i])
	}
	copy(result[offset:], message[ranges[len(ranges)-1].End:])

	return string(result)
}

func (o *Post) IsFromOAuthBot() bool {
	props := o.GetProps()
	return props["from_webhook"] == "true" && props["override_username"] != ""
}

func (o *Post) ToNilIfInvalid() *Post {
	if o.Id == "" {
		return nil
	}
	return o
}

func (o *Post) ForPlugin() *Post {
	p := o.Clone()
	p.Metadata = nil
	return p
}

func (o *Post) GetPreviewPost() *PreviewPost {
	for _, embed := range o.Metadata.Embeds {
		if embed.Type == PostEmbedPermalink {
			if previewPost, ok := embed.Data.(*PreviewPost); ok {
				return previewPost
			}
		}
	}
	return nil
}

func (o *Post) GetPreviewedPostProp() string {
	if val, ok := o.GetProp(PostPropsPreviewedPost).(string); ok {
		return val
	}
	return ""
}

func (o *Post) GetPriority() *PostPriority {
	if o.Metadata != nil && o.Metadata.Priority != nil {
		return o.Metadata.Priority
	}

	return nil
}

func (o *Post) IsUrgent() bool {
	postPriority := o.GetPriority()
	if postPriority == nil {
		return false
	}

	return *postPriority.Priority == PostPriorityUrgent
}<|MERGE_RESOLUTION|>--- conflicted
+++ resolved
@@ -72,12 +72,7 @@
 
 	PostPropsPreviewedPost = "previewed_post"
 
-<<<<<<< HEAD
-	PostPropsPriority                = "priority"
-	PostPropsPriorityUrgent          = "urgent"
-=======
 	PostPriorityUrgent               = "urgent"
->>>>>>> 17468769
 	PostPropsRequestedAck            = "requested_ack"
 	PostPropsPersistentNotifications = "persistent_notifications"
 )
@@ -176,7 +171,6 @@
 	ChannelId string `json:",omitempty"`
 }
 
-<<<<<<< HEAD
 type PostPersistentNotifications struct {
 	PostId   string
 	CreateAt int64
@@ -188,8 +182,6 @@
 	MaxCreateAt int64
 }
 
-=======
->>>>>>> 17468769
 type SearchParameter struct {
 	Terms                  *string `json:"terms"`
 	IsOrSearch             *bool   `json:"is_or_search"`

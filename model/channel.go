--- conflicted
+++ resolved
@@ -164,14 +164,6 @@
 	return &copy
 }
 
-<<<<<<< HEAD
-func (o *Channel) ToJson() string {
-	b, _ := json.Marshal(o)
-	return string(b)
-}
-
-=======
->>>>>>> 28ef5856
 func (o *Channel) Etag() string {
 	return Etag(o.Id, o.UpdateAt)
 }

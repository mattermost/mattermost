// Copyright (c) 2015-present Mattermost, Inc. All Rights Reserved.
// See LICENSE.txt for license information.

package model

import (
	"crypto/sha1"
	"encoding/hex"
	"encoding/json"
	"io"
	"net/http"
	"sort"
	"strings"
	"unicode/utf8"
)

const (
	CHANNEL_OPEN                   = "O"
	CHANNEL_PRIVATE                = "P"
	CHANNEL_DIRECT                 = "D"
	CHANNEL_GROUP                  = "G"
	CHANNEL_GROUP_MAX_USERS        = 8
	CHANNEL_GROUP_MIN_USERS        = 3
	DEFAULT_CHANNEL                = "town-square"
	CHANNEL_DISPLAY_NAME_MAX_RUNES = 64
	CHANNEL_NAME_MIN_LENGTH        = 2
	CHANNEL_NAME_MAX_LENGTH        = 64
	CHANNEL_HEADER_MAX_RUNES       = 1024
	CHANNEL_PURPOSE_MAX_RUNES      = 250
	CHANNEL_CACHE_SIZE             = 25000

	CHANNEL_SORT_BY_USERNAME = "username"
	CHANNEL_SORT_BY_STATUS   = "status"
)

type Channel struct {
<<<<<<< HEAD
	Id               string                 `json:"id"`
	CreateAt         int64                  `json:"create_at"`
	UpdateAt         int64                  `json:"update_at"`
	DeleteAt         int64                  `json:"delete_at"`
	TeamId           string                 `json:"team_id"`
	Type             string                 `json:"type"`
	DisplayName      string                 `json:"display_name"`
	Name             string                 `json:"name"`
	Header           string                 `json:"header"`
	Purpose          string                 `json:"purpose"`
	LastPostAt       int64                  `json:"last_post_at"`
	TotalMsgCount    int64                  `json:"total_msg_count"`
	ExtraUpdateAt    int64                  `json:"extra_update_at"`
	CreatorId        string                 `json:"creator_id"`
	SchemeId         *string                `json:"scheme_id"`
	Props            map[string]interface{} `json:"props" db:"-"`
	GroupConstrained *bool                  `json:"group_constrained"`
	Shared           *bool                  `json:"shared"`
	PolicyID         *string                `json:"policy_id" db:"-"`
=======
	Id                string                 `json:"id"`
	CreateAt          int64                  `json:"create_at"`
	UpdateAt          int64                  `json:"update_at"`
	DeleteAt          int64                  `json:"delete_at"`
	TeamId            string                 `json:"team_id"`
	Type              string                 `json:"type"`
	DisplayName       string                 `json:"display_name"`
	Name              string                 `json:"name"`
	Header            string                 `json:"header"`
	Purpose           string                 `json:"purpose"`
	LastPostAt        int64                  `json:"last_post_at"`
	TotalMsgCount     int64                  `json:"total_msg_count"`
	ExtraUpdateAt     int64                  `json:"extra_update_at"`
	CreatorId         string                 `json:"creator_id"`
	SchemeId          *string                `json:"scheme_id"`
	Props             map[string]interface{} `json:"props" db:"-"`
	GroupConstrained  *bool                  `json:"group_constrained"`
	Shared            *bool                  `json:"shared"`
	TotalMsgCountRoot int64                  `json:"total_msg_count_root"`
>>>>>>> daec0b32
}

type ChannelWithTeamData struct {
	Channel
	TeamDisplayName string `json:"team_display_name"`
	TeamName        string `json:"team_name"`
	TeamUpdateAt    int64  `json:"team_update_at"`
}

type ChannelsWithCount struct {
	Channels   *ChannelListWithTeamData `json:"channels"`
	TotalCount int64                    `json:"total_count"`
}

type ChannelPatch struct {
	DisplayName      *string `json:"display_name"`
	Name             *string `json:"name"`
	Header           *string `json:"header"`
	Purpose          *string `json:"purpose"`
	GroupConstrained *bool   `json:"group_constrained"`
}

type ChannelForExport struct {
	Channel
	TeamName   string
	SchemeName *string
}

type DirectChannelForExport struct {
	Channel
	Members *[]string
}

type ChannelModeration struct {
	Name  string                 `json:"name"`
	Roles *ChannelModeratedRoles `json:"roles"`
}

type ChannelModeratedRoles struct {
	Guests  *ChannelModeratedRole `json:"guests"`
	Members *ChannelModeratedRole `json:"members"`
}

type ChannelModeratedRole struct {
	Value   bool `json:"value"`
	Enabled bool `json:"enabled"`
}

type ChannelModerationPatch struct {
	Name  *string                     `json:"name"`
	Roles *ChannelModeratedRolesPatch `json:"roles"`
}

type ChannelModeratedRolesPatch struct {
	Guests  *bool `json:"guests"`
	Members *bool `json:"members"`
}

// ChannelSearchOpts contains options for searching channels.
//
// NotAssociatedToGroup will exclude channels that have associated, active GroupChannels records.
// ExcludeDefaultChannels will exclude the configured default channels (ex 'town-square' and 'off-topic').
// IncludeDeleted will include channel records where DeleteAt != 0.
// ExcludeChannelNames will exclude channels from the results by name.
// Paginate whether to paginate the results.
// Page page requested, if results are paginated.
// PerPage number of results per page, if paginated.
//
type ChannelSearchOpts struct {
	NotAssociatedToGroup     string
	ExcludeDefaultChannels   bool
	IncludeDeleted           bool
	Deleted                  bool
	ExcludeChannelNames      []string
	TeamIds                  []string
	GroupConstrained         bool
	ExcludeGroupConstrained  bool
	PolicyID                 string
	ExcludePolicyConstrained bool
	IncludePolicyID          bool
	Public                   bool
	Private                  bool
	Page                     *int
	PerPage                  *int
}

type ChannelMemberCountByGroup struct {
	GroupId                     string `db:"-" json:"group_id"`
	ChannelMemberCount          int64  `db:"-" json:"channel_member_count"`
	ChannelMemberTimezonesCount int64  `db:"-" json:"channel_member_timezones_count"`
}

type ChannelOption func(channel *Channel)

func WithID(ID string) ChannelOption {
	return func(channel *Channel) {
		channel.Id = ID
	}
}

func (o *Channel) DeepCopy() *Channel {
	copy := *o
	if copy.SchemeId != nil {
		copy.SchemeId = NewString(*o.SchemeId)
	}
	return &copy
}

func (o *Channel) ToJson() string {
	b, _ := json.Marshal(o)
	return string(b)
}

func (o *ChannelPatch) ToJson() string {
	b, _ := json.Marshal(o)
	return string(b)
}

func (o *ChannelsWithCount) ToJson() []byte {
	b, _ := json.Marshal(o)
	return b
}

func ChannelsWithCountFromJson(data io.Reader) *ChannelsWithCount {
	var o *ChannelsWithCount
	json.NewDecoder(data).Decode(&o)
	return o
}

func ChannelFromJson(data io.Reader) *Channel {
	var o *Channel
	json.NewDecoder(data).Decode(&o)
	return o
}

func ChannelPatchFromJson(data io.Reader) *ChannelPatch {
	var o *ChannelPatch
	json.NewDecoder(data).Decode(&o)
	return o
}

func ChannelModerationsFromJson(data io.Reader) []*ChannelModeration {
	var o []*ChannelModeration
	json.NewDecoder(data).Decode(&o)
	return o
}

func ChannelModerationsPatchFromJson(data io.Reader) []*ChannelModerationPatch {
	var o []*ChannelModerationPatch
	json.NewDecoder(data).Decode(&o)
	return o
}

func ChannelMemberCountsByGroupFromJson(data io.Reader) []*ChannelMemberCountByGroup {
	var o []*ChannelMemberCountByGroup
	json.NewDecoder(data).Decode(&o)
	return o
}

func (o *Channel) Etag() string {
	return Etag(o.Id, o.UpdateAt)
}

func (o *Channel) IsValid() *AppError {
	if !IsValidId(o.Id) {
		return NewAppError("Channel.IsValid", "model.channel.is_valid.id.app_error", nil, "", http.StatusBadRequest)
	}

	if o.CreateAt == 0 {
		return NewAppError("Channel.IsValid", "model.channel.is_valid.create_at.app_error", nil, "id="+o.Id, http.StatusBadRequest)
	}

	if o.UpdateAt == 0 {
		return NewAppError("Channel.IsValid", "model.channel.is_valid.update_at.app_error", nil, "id="+o.Id, http.StatusBadRequest)
	}

	if utf8.RuneCountInString(o.DisplayName) > CHANNEL_DISPLAY_NAME_MAX_RUNES {
		return NewAppError("Channel.IsValid", "model.channel.is_valid.display_name.app_error", nil, "id="+o.Id, http.StatusBadRequest)
	}

	if !IsValidChannelIdentifier(o.Name) {
		return NewAppError("Channel.IsValid", "model.channel.is_valid.2_or_more.app_error", nil, "id="+o.Id, http.StatusBadRequest)
	}

	if !(o.Type == CHANNEL_OPEN || o.Type == CHANNEL_PRIVATE || o.Type == CHANNEL_DIRECT || o.Type == CHANNEL_GROUP) {
		return NewAppError("Channel.IsValid", "model.channel.is_valid.type.app_error", nil, "id="+o.Id, http.StatusBadRequest)
	}

	if utf8.RuneCountInString(o.Header) > CHANNEL_HEADER_MAX_RUNES {
		return NewAppError("Channel.IsValid", "model.channel.is_valid.header.app_error", nil, "id="+o.Id, http.StatusBadRequest)
	}

	if utf8.RuneCountInString(o.Purpose) > CHANNEL_PURPOSE_MAX_RUNES {
		return NewAppError("Channel.IsValid", "model.channel.is_valid.purpose.app_error", nil, "id="+o.Id, http.StatusBadRequest)
	}

	if len(o.CreatorId) > 26 {
		return NewAppError("Channel.IsValid", "model.channel.is_valid.creator_id.app_error", nil, "", http.StatusBadRequest)
	}

	userIds := strings.Split(o.Name, "__")
	if o.Type != CHANNEL_DIRECT && len(userIds) == 2 && IsValidId(userIds[0]) && IsValidId(userIds[1]) {
		return NewAppError("Channel.IsValid", "model.channel.is_valid.name.app_error", nil, "", http.StatusBadRequest)
	}

	return nil
}

func (o *Channel) PreSave() {
	if o.Id == "" {
		o.Id = NewId()
	}

	o.Name = SanitizeUnicode(o.Name)
	o.DisplayName = SanitizeUnicode(o.DisplayName)

	o.CreateAt = GetMillis()
	o.UpdateAt = o.CreateAt
	o.ExtraUpdateAt = 0
}

func (o *Channel) PreUpdate() {
	o.UpdateAt = GetMillis()
	o.Name = SanitizeUnicode(o.Name)
	o.DisplayName = SanitizeUnicode(o.DisplayName)
}

func (o *Channel) IsGroupOrDirect() bool {
	return o.Type == CHANNEL_DIRECT || o.Type == CHANNEL_GROUP
}

func (o *Channel) IsOpen() bool {
	return o.Type == CHANNEL_OPEN
}

func (o *Channel) Patch(patch *ChannelPatch) {
	if patch.DisplayName != nil {
		o.DisplayName = *patch.DisplayName
	}

	if patch.Name != nil {
		o.Name = *patch.Name
	}

	if patch.Header != nil {
		o.Header = *patch.Header
	}

	if patch.Purpose != nil {
		o.Purpose = *patch.Purpose
	}

	if patch.GroupConstrained != nil {
		o.GroupConstrained = patch.GroupConstrained
	}
}

func (o *Channel) MakeNonNil() {
	if o.Props == nil {
		o.Props = make(map[string]interface{})
	}
}

func (o *Channel) AddProp(key string, value interface{}) {
	o.MakeNonNil()

	o.Props[key] = value
}

func (o *Channel) IsGroupConstrained() bool {
	return o.GroupConstrained != nil && *o.GroupConstrained
}

func (o *Channel) IsShared() bool {
	return o.Shared != nil && *o.Shared
}

func (o *Channel) GetOtherUserIdForDM(userId string) string {
	if o.Type != CHANNEL_DIRECT {
		return ""
	}

	userIds := strings.Split(o.Name, "__")

	var otherUserId string

	if userIds[0] != userIds[1] {
		if userIds[0] == userId {
			otherUserId = userIds[1]
		} else {
			otherUserId = userIds[0]
		}
	}

	return otherUserId
}

func GetDMNameFromIds(userId1, userId2 string) string {
	if userId1 > userId2 {
		return userId2 + "__" + userId1
	}
	return userId1 + "__" + userId2
}

func GetGroupDisplayNameFromUsers(users []*User, truncate bool) string {
	usernames := make([]string, len(users))
	for index, user := range users {
		usernames[index] = user.Username
	}

	sort.Strings(usernames)

	name := strings.Join(usernames, ", ")

	if truncate && len(name) > CHANNEL_NAME_MAX_LENGTH {
		name = name[:CHANNEL_NAME_MAX_LENGTH]
	}

	return name
}

func GetGroupNameFromUserIds(userIds []string) string {
	sort.Strings(userIds)

	h := sha1.New()
	for _, id := range userIds {
		io.WriteString(h, id)
	}

	return hex.EncodeToString(h.Sum(nil))
}<|MERGE_RESOLUTION|>--- conflicted
+++ resolved
@@ -34,27 +34,6 @@
 )
 
 type Channel struct {
-<<<<<<< HEAD
-	Id               string                 `json:"id"`
-	CreateAt         int64                  `json:"create_at"`
-	UpdateAt         int64                  `json:"update_at"`
-	DeleteAt         int64                  `json:"delete_at"`
-	TeamId           string                 `json:"team_id"`
-	Type             string                 `json:"type"`
-	DisplayName      string                 `json:"display_name"`
-	Name             string                 `json:"name"`
-	Header           string                 `json:"header"`
-	Purpose          string                 `json:"purpose"`
-	LastPostAt       int64                  `json:"last_post_at"`
-	TotalMsgCount    int64                  `json:"total_msg_count"`
-	ExtraUpdateAt    int64                  `json:"extra_update_at"`
-	CreatorId        string                 `json:"creator_id"`
-	SchemeId         *string                `json:"scheme_id"`
-	Props            map[string]interface{} `json:"props" db:"-"`
-	GroupConstrained *bool                  `json:"group_constrained"`
-	Shared           *bool                  `json:"shared"`
-	PolicyID         *string                `json:"policy_id" db:"-"`
-=======
 	Id                string                 `json:"id"`
 	CreateAt          int64                  `json:"create_at"`
 	UpdateAt          int64                  `json:"update_at"`
@@ -74,7 +53,7 @@
 	GroupConstrained  *bool                  `json:"group_constrained"`
 	Shared            *bool                  `json:"shared"`
 	TotalMsgCountRoot int64                  `json:"total_msg_count_root"`
->>>>>>> daec0b32
+	PolicyID          *string                `json:"policy_id" db:"-"`
 }
 
 type ChannelWithTeamData struct {

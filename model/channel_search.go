--- conflicted
+++ resolved
@@ -3,13 +3,6 @@
 
 package model
 
-<<<<<<< HEAD
-import (
-	"encoding/json"
-)
-
-=======
->>>>>>> 28ef5856
 const ChannelSearchDefaultLimit = 50
 
 type ChannelSearch struct {
@@ -26,13 +19,4 @@
 	Deleted                  bool     `json:"deleted"`
 	Page                     *int     `json:"page,omitempty"`
 	PerPage                  *int     `json:"per_page,omitempty"`
-<<<<<<< HEAD
-}
-
-// ToJson convert a Channel to a json string
-func (c *ChannelSearch) ToJson() string {
-	b, _ := json.Marshal(c)
-	return string(b)
-=======
->>>>>>> 28ef5856
 }
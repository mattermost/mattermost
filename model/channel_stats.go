--- conflicted
+++ resolved
@@ -8,13 +8,4 @@
 	MemberCount     int64  `json:"member_count"`
 	GuestCount      int64  `json:"guest_count"`
 	PinnedPostCount int64  `json:"pinnedpost_count"`
-<<<<<<< HEAD
-}
-
-func ChannelStatsFromJson(data io.Reader) *ChannelStats {
-	var o *ChannelStats
-	json.NewDecoder(data).Decode(&o)
-	return o
-=======
->>>>>>> 28ef5856
 }
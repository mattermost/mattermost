// Copyright (c) 2015-present Mattermost, Inc. All Rights Reserved.
// See LICENSE.txt for license information.

package model

type ClusterStats struct {
	Id                        string `json:"id"`
	TotalWebsocketConnections int    `json:"total_websocket_connections"`
	TotalReadDbConnections    int    `json:"total_read_db_connections"`
	TotalMasterDbConnections  int    `json:"total_master_db_connections"`
<<<<<<< HEAD
}

func ClusterStatsFromJson(data io.Reader) *ClusterStats {
	var cs *ClusterStats
	json.NewDecoder(data).Decode(&cs)
	return cs
=======
>>>>>>> 28ef5856
}<|MERGE_RESOLUTION|>--- conflicted
+++ resolved
@@ -8,13 +8,4 @@
 	TotalWebsocketConnections int    `json:"total_websocket_connections"`
 	TotalReadDbConnections    int    `json:"total_read_db_connections"`
 	TotalMasterDbConnections  int    `json:"total_master_db_connections"`
-<<<<<<< HEAD
-}
-
-func ClusterStatsFromJson(data io.Reader) *ClusterStats {
-	var cs *ClusterStats
-	json.NewDecoder(data).Decode(&cs)
-	return cs
-=======
->>>>>>> 28ef5856
 }
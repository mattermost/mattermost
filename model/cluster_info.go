--- conflicted
+++ resolved
@@ -9,28 +9,4 @@
 	ConfigHash string `json:"config_hash"`
 	IPAddress  string `json:"ipaddress"`
 	Hostname   string `json:"hostname"`
-<<<<<<< HEAD
-}
-
-func ClusterInfoFromJson(data io.Reader) *ClusterInfo {
-	var ci *ClusterInfo
-	json.NewDecoder(data).Decode(&ci)
-	return ci
-}
-
-func ClusterInfosToJson(objmap []*ClusterInfo) string {
-	b, _ := json.Marshal(objmap)
-	return string(b)
-}
-
-func ClusterInfosFromJson(data io.Reader) []*ClusterInfo {
-	decoder := json.NewDecoder(data)
-
-	var objmap []*ClusterInfo
-	if err := decoder.Decode(&objmap); err != nil {
-		return make([]*ClusterInfo, 0)
-	}
-	return objmap
-=======
->>>>>>> 28ef5856
 }
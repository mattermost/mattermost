--- conflicted
+++ resolved
@@ -487,7 +487,6 @@
 		ok := b.WouldPatch(nil)
 		require.False(t, ok)
 	})
-<<<<<<< HEAD
 
 	t.Run("nil patch fields", func(t *testing.T) {
 		patch := &BotPatch{}
@@ -495,15 +494,6 @@
 		require.False(t, ok)
 	})
 
-=======
-
-	t.Run("nil patch fields", func(t *testing.T) {
-		patch := &BotPatch{}
-		ok := b.WouldPatch(patch)
-		require.False(t, ok)
-	})
-
->>>>>>> d0629503
 	t.Run("patch", func(t *testing.T) {
 		patch := &BotPatch{
 			DisplayName: NewString("BotName"),

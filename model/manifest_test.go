// Copyright (c) 2015-present Mattermost, Inc. All Rights Reserved.
// See LICENSE.txt for license information.

package model

import (
	"encoding/json"
	"io/ioutil"
	"os"
	"path/filepath"
	"strings"
	"testing"

	"github.com/stretchr/testify/assert"
	"github.com/stretchr/testify/require"
	"gopkg.in/yaml.v2"
)

func TestIsValid(t *testing.T) {
	testCases := []struct {
		Title       string
		manifest    *Manifest
		ExpectError bool
	}{
		{"Invalid Id", &Manifest{Id: "some id", Name: "some name"}, true},
		{"Invalid Name", &Manifest{Id: "com.company.test", Name: "  "}, true},
		{"Invalid homePageURL", &Manifest{Id: "com.company.test", Name: "some name", HomepageURL: "some url"}, true},
		{"Invalid supportURL", &Manifest{Id: "com.company.test", Name: "some name", SupportURL: "some url"}, true},
		{"Invalid ReleaseNotesURL", &Manifest{Id: "com.company.test", Name: "some name", ReleaseNotesURL: "some url"}, true},
		{"Invalid version", &Manifest{Id: "com.company.test", Name: "some name", HomepageURL: "http://someurl.com", SupportURL: "http://someotherurl.com", Version: "version"}, true},
		{"Invalid min version", &Manifest{Id: "com.company.test", Name: "some name", HomepageURL: "http://someurl.com", SupportURL: "http://someotherurl.com", Version: "5.10.0", MinServerVersion: "version"}, true},
		{"SettingSchema error", &Manifest{Id: "com.company.test", Name: "some name", HomepageURL: "http://someurl.com", SupportURL: "http://someotherurl.com", Version: "5.10.0", MinServerVersion: "5.10.8", SettingsSchema: &PluginSettingsSchema{
			Settings: []*PluginSetting{{Type: "Invalid"}},
		}}, true},
		{"Minimal valid manifest", &Manifest{Id: "com.company.test", Name: "some name"}, false},
		{"Happy case", &Manifest{
			Id:               "com.company.test",
			Name:             "thename",
			Description:      "thedescription",
			HomepageURL:      "http://someurl.com",
			SupportURL:       "http://someotherurl.com",
			ReleaseNotesURL:  "http://someotherurl.com/releases/v0.0.1",
			Version:          "0.0.1",
			MinServerVersion: "5.6.0",
			Server: &ManifestServer{
				Executable: "theexecutable",
			},
			Webapp: &ManifestWebapp{
				BundlePath: "thebundlepath",
			},
			SettingsSchema: &PluginSettingsSchema{
				Header: "theheadertext",
				Footer: "thefootertext",
				Settings: []*PluginSetting{
					{
						Key:         "thesetting",
						DisplayName: "thedisplayname",
						Type:        "dropdown",
						HelpText:    "thehelptext",
						Options: []*PluginOption{
							{
								DisplayName: "theoptiondisplayname",
								Value:       "thevalue",
							},
						},
						Default: "thedefault",
					},
				},
			},
		}, false},
	}

	for _, tc := range testCases {
		t.Run(tc.Title, func(t *testing.T) {
			err := tc.manifest.IsValid()
			if tc.ExpectError {
				assert.Error(t, err)
			} else {
				assert.NoError(t, err)
			}
		})
	}
}

func TestIsValidSettingsSchema(t *testing.T) {
	testCases := []struct {
		Title          string
		settingsSchema *PluginSettingsSchema
		ExpectError    bool
	}{
		{"Invalid Setting", &PluginSettingsSchema{Settings: []*PluginSetting{{Type: "invalid"}}}, true},
		{"Happy case", &PluginSettingsSchema{Settings: []*PluginSetting{{Type: "text"}}}, false},
	}

	for _, tc := range testCases {
		t.Run(tc.Title, func(t *testing.T) {
			err := tc.settingsSchema.isValid()
			if tc.ExpectError {
				assert.Error(t, err)
			} else {
				assert.NoError(t, err)
			}
		})
	}
}

func TestSettingIsValid(t *testing.T) {
	for name, test := range map[string]struct {
		Setting     PluginSetting
		ExpectError bool
	}{
		"Invalid setting type": {
			PluginSetting{Type: "invalid"},
			true,
		},
		"RegenerateHelpText error": {
			PluginSetting{Type: "text", RegenerateHelpText: "some text"},
			true,
		},
		"Placeholder error": {
			PluginSetting{Type: "bool", Placeholder: "some text"},
			true,
		},
		"Nil Options": {
			PluginSetting{Type: "bool"},
			false,
		},
		"Options error": {
			PluginSetting{Type: "generated", Options: []*PluginOption{}},
			true,
		},
		"Options displayName error": {
			PluginSetting{
				Type: "radio",
				Options: []*PluginOption{{
					Value: "some value",
				}},
			},
			true,
		},
		"Options value error": {
			PluginSetting{
				Type: "radio",
				Options: []*PluginOption{{
					DisplayName: "some name",
				}},
			},
			true,
		},
		"Happy case": {
			PluginSetting{
				Type: "radio",
				Options: []*PluginOption{{
					DisplayName: "Name",
					Value:       "value",
				}},
			},
			false,
		},
		"Valid number setting": {
			PluginSetting{
				Type:    "number",
				Default: 10,
			},
			false,
		},
		"Placeholder is disallowed for bool settings": {
			PluginSetting{
				Type:        "bool",
				Placeholder: "some Text",
			},
			true,
		},
		"Placeholder is allowed for text settings": {
			PluginSetting{
				Type:        "text",
				Placeholder: "some Text",
			},
			false,
		},
		"Placeholder is allowed for long text settings": {
			PluginSetting{
				Type:        "longtext",
				Placeholder: "some Text",
			},
			false,
		},
	} {
		t.Run(name, func(t *testing.T) {
			err := test.Setting.isValid()
			if test.ExpectError {
				assert.Error(t, err)
			} else {
				assert.NoError(t, err)
			}
		})
	}
}

func TestConvertTypeToPluginSettingType(t *testing.T) {
	testCases := []struct {
		Title               string
		Type                string
		ExpectedSettingType PluginSettingType
		ExpectError         bool
	}{
		{"bool", "bool", Bool, false},
		{"dropdown", "dropdown", Dropdown, false},
		{"generated", "generated", Generated, false},
		{"radio", "radio", Radio, false},
		{"text", "text", Text, false},
		{"longtext", "longtext", LongText, false},
		{"username", "username", Username, false},
		{"custom", "custom", Custom, false},
		{"invalid", "invalid", Bool, true},
	}

	for _, tc := range testCases {
		t.Run(tc.Title, func(t *testing.T) {
			settingType, err := convertTypeToPluginSettingType(tc.Type)
			if !tc.ExpectError {
				assert.Equal(t, settingType, tc.ExpectedSettingType)
			} else {
				assert.Error(t, err)
			}
		})
	}
}

func TestFindManifest(t *testing.T) {
	for _, tc := range []struct {
		Filename       string
		Contents       string
		ExpectError    bool
		ExpectNotExist bool
	}{
		{"foo", "bar", true, true},
		{"plugin.json", "bar", true, false},
		{"plugin.json", `{"id": "foo"}`, false, false},
		{"plugin.json", `{"id": "FOO"}`, false, false},
		{"plugin.yaml", `id: foo`, false, false},
		{"plugin.yaml", "bar", true, false},
		{"plugin.yml", `id: foo`, false, false},
		{"plugin.yml", `id: FOO`, false, false},
		{"plugin.yml", "bar", true, false},
	} {
		dir, err := ioutil.TempDir("", "mm-plugin-test")
		require.NoError(t, err)
		defer os.RemoveAll(dir)

		path := filepath.Join(dir, tc.Filename)
		f, err := os.Create(path)
		require.NoError(t, err)
		_, err = f.WriteString(tc.Contents)
		f.Close()
		require.NoError(t, err)

		m, mpath, err := FindManifest(dir)
		assert.True(t, (err != nil) == tc.ExpectError, tc.Filename)
		assert.True(t, (err != nil && os.IsNotExist(err)) == tc.ExpectNotExist, tc.Filename)
		if !tc.ExpectNotExist {
			assert.Equal(t, path, mpath, tc.Filename)
		} else {
			assert.Empty(t, mpath, tc.Filename)
		}
		if !tc.ExpectError {
			require.NotNil(t, m, tc.Filename)
			assert.NotEmpty(t, m.Id, tc.Filename)
			assert.Equal(t, strings.ToLower(m.Id), m.Id)
		}
	}
}

func TestManifestUnmarshal(t *testing.T) {
	expected := Manifest{
		Id:               "theid",
		HomepageURL:      "https://example.com",
		SupportURL:       "https://example.com/support",
		IconPath:         "assets/icon.svg",
		MinServerVersion: "5.6.0",
		Server: &ManifestServer{
			Executable: "theexecutable",
			Executables: map[string]string{
				"linux-amd64":   "theexecutable-linux-amd64",
				"darwin-amd64":  "theexecutable-darwin-amd64",
				"windows-amd64": "theexecutable-windows-amd64",
				"linux-arm64":   "theexecutable-linux-arm64",
			},
		},
		Webapp: &ManifestWebapp{
			BundlePath: "thebundlepath",
		},
		SettingsSchema: &PluginSettingsSchema{
			Header: "theheadertext",
			Footer: "thefootertext",
			Settings: []*PluginSetting{
				{
					Key:                "thesetting",
					DisplayName:        "thedisplayname",
					Type:               "dropdown",
					HelpText:           "thehelptext",
					RegenerateHelpText: "theregeneratehelptext",
					Placeholder:        "theplaceholder",
					Options: []*PluginOption{
						{
							DisplayName: "theoptiondisplayname",
							Value:       "thevalue",
						},
					},
					Default: "thedefault",
				},
			},
		},
	}

	t.Run("yaml", func(t *testing.T) {
		var yamlResult Manifest
		require.NoError(t, yaml.Unmarshal([]byte(`
id: theid
homepage_url: https://example.com
support_url: https://example.com/support
icon_path: assets/icon.svg
min_server_version: 5.6.0
server:
    executable: theexecutable
    executables:
          linux-amd64: theexecutable-linux-amd64
          darwin-amd64: theexecutable-darwin-amd64
          windows-amd64: theexecutable-windows-amd64
          linux-arm64: theexecutable-linux-arm64
webapp:
    bundle_path: thebundlepath
settings_schema:
    header: theheadertext
    footer: thefootertext
    settings:
        - key: thesetting
          display_name: thedisplayname
          type: dropdown
          help_text: thehelptext
          regenerate_help_text: theregeneratehelptext
          placeholder: theplaceholder
          options:
              - display_name: theoptiondisplayname
                value: thevalue
          default: thedefault
`), &yamlResult))
		assert.Equal(t, expected, yamlResult)
	})

	t.Run("json", func(t *testing.T) {
		var jsonResult Manifest
		require.NoError(t, json.Unmarshal([]byte(`{
	"id": "theid",
	"homepage_url": "https://example.com",
	"support_url": "https://example.com/support",
	"icon_path": "assets/icon.svg",
	"min_server_version": "5.6.0",
	"server": {
		"executable": "theexecutable",
		"executables": {
			"linux-amd64": "theexecutable-linux-amd64",
			"darwin-amd64": "theexecutable-darwin-amd64",
			"windows-amd64": "theexecutable-windows-amd64",
			"linux-arm64": "theexecutable-linux-arm64"
		}
	},
	"webapp": {
		"bundle_path": "thebundlepath"
	},
    "settings_schema": {
        "header": "theheadertext",
        "footer": "thefootertext",
        "settings": [
			{
				"key": "thesetting",
				"display_name": "thedisplayname",
				"type": "dropdown",
				"help_text": "thehelptext",
				"regenerate_help_text": "theregeneratehelptext",
				"placeholder": "theplaceholder",
				"options": [
					{
						"display_name": "theoptiondisplayname",
						"value": "thevalue"
					}
				],
				"default": "thedefault"
			}
		]
    }
	}`), &jsonResult))
		assert.Equal(t, expected, jsonResult)
	})
}

func TestFindManifest_FileErrors(t *testing.T) {
	for _, tc := range []string{"plugin.yaml", "plugin.json"} {
		dir, err := ioutil.TempDir("", "mm-plugin-test")
		require.NoError(t, err)
		defer os.RemoveAll(dir)

		path := filepath.Join(dir, tc)
		require.NoError(t, os.Mkdir(path, 0700))

		m, mpath, err := FindManifest(dir)
		assert.Nil(t, m)
		assert.Equal(t, path, mpath)
		assert.Error(t, err, tc)
		assert.False(t, os.IsNotExist(err), tc)
	}
}

func TestFindManifest_FolderPermission(t *testing.T) {
	if os.Geteuid() == 0 {
		t.Skip("skipping test while running as root: can't effectively remove permissions")
	}

	for _, tc := range []string{"plugin.yaml", "plugin.json"} {
		dir, err := ioutil.TempDir("", "mm-plugin-test")
		require.NoError(t, err)
		defer os.RemoveAll(dir)

		path := filepath.Join(dir, tc)
		require.NoError(t, os.Mkdir(path, 0700))

		// User does not have permission in the plugin folder
		err = os.Chmod(dir, 0066)
		require.NoError(t, err)

		m, mpath, err := FindManifest(dir)
		assert.Nil(t, m)
		assert.Equal(t, "", mpath)
		assert.Error(t, err, tc)
		assert.False(t, os.IsNotExist(err), tc)
	}
}

<<<<<<< HEAD
func TestManifestJson(t *testing.T) {
	manifest := &Manifest{
		Id: "theid",
		Server: &ManifestServer{
			Executable: "theexecutable",
			Executables: map[string]string{
				"linux-amd64":   "linux-amd64/path/to/executable",
				"darwin-amd64":  "darwin-amd64/path/to/executable",
				"windows-amd64": "windows-amd64/path/to/executable",
				"linux-arm64":   "linux-arm64/path/to/executable",
			},
		},
		Webapp: &ManifestWebapp{
			BundlePath: "thebundlepath",
		},
		SettingsSchema: &PluginSettingsSchema{
			Header: "theheadertext",
			Footer: "thefootertext",
			Settings: []*PluginSetting{
				{
					Key:                "thesetting",
					DisplayName:        "thedisplayname",
					Type:               "dropdown",
					HelpText:           "thehelptext",
					RegenerateHelpText: "theregeneratehelptext",
					Placeholder:        "theplaceholder",
					Options: []*PluginOption{
						{
							DisplayName: "theoptiondisplayname",
							Value:       "thevalue",
						},
					},
					Default: "thedefault",
				},
			},
		},
	}

	json := manifest.ToJson()
	newManifest := ManifestFromJson(strings.NewReader(json))
	assert.Equal(t, newManifest, manifest)
	assert.Equal(t, newManifest.ToJson(), json)
	assert.Equal(t, ManifestFromJson(strings.NewReader("junk")), (*Manifest)(nil))

	manifestList := []*Manifest{manifest}
	json = ManifestListToJson(manifestList)
	newManifestList := ManifestListFromJson(strings.NewReader(json))
	assert.Equal(t, newManifestList, manifestList)
	assert.Equal(t, ManifestListToJson(newManifestList), json)
}

=======
>>>>>>> 28ef5856
func TestManifestHasClient(t *testing.T) {
	manifest := &Manifest{
		Id: "theid",
		Server: &ManifestServer{
			Executable: "theexecutable",
		},
		Webapp: &ManifestWebapp{
			BundlePath: "thebundlepath",
		},
	}

	assert.True(t, manifest.HasClient())

	manifest.Webapp = nil
	assert.False(t, manifest.HasClient())
}

func TestManifestClientManifest(t *testing.T) {
	manifest := &Manifest{
		Id:               "theid",
		Name:             "thename",
		Description:      "thedescription",
		Version:          "0.0.1",
		MinServerVersion: "5.6.0",
		Server: &ManifestServer{
			Executable: "theexecutable",
		},
		Webapp: &ManifestWebapp{
			BundlePath: "thebundlepath",
			BundleHash: []byte{0, 1, 2, 3, 4, 5, 6, 7, 8, 9, 10, 11, 12, 13, 14, 15},
		},
		SettingsSchema: &PluginSettingsSchema{
			Header: "theheadertext",
			Footer: "thefootertext",
			Settings: []*PluginSetting{
				{
					Key:                "thesetting",
					DisplayName:        "thedisplayname",
					Type:               "dropdown",
					HelpText:           "thehelptext",
					RegenerateHelpText: "theregeneratehelptext",
					Placeholder:        "theplaceholder",
					Options: []*PluginOption{
						{
							DisplayName: "theoptiondisplayname",
							Value:       "thevalue",
						},
					},
					Default: "thedefault",
				},
			},
		},
	}

	sanitized := manifest.ClientManifest()

	assert.Equal(t, manifest.Id, sanitized.Id)
	assert.Equal(t, manifest.Version, sanitized.Version)
	assert.Equal(t, manifest.MinServerVersion, sanitized.MinServerVersion)
	assert.Equal(t, "/static/theid/theid_000102030405060708090a0b0c0d0e0f_bundle.js", sanitized.Webapp.BundlePath)
	assert.Equal(t, manifest.Webapp.BundleHash, sanitized.Webapp.BundleHash)
	assert.Equal(t, manifest.SettingsSchema, sanitized.SettingsSchema)
	assert.Empty(t, sanitized.Name)
	assert.Empty(t, sanitized.Description)
	assert.Empty(t, sanitized.Server)

	assert.NotEmpty(t, manifest.Id)
	assert.NotEmpty(t, manifest.Version)
	assert.NotEmpty(t, manifest.MinServerVersion)
	assert.NotEmpty(t, manifest.Webapp)
	assert.NotEmpty(t, manifest.Name)
	assert.NotEmpty(t, manifest.Description)
	assert.NotEmpty(t, manifest.Server)
	assert.NotEmpty(t, manifest.SettingsSchema)
}

func TestManifestGetExecutableForRuntime(t *testing.T) {
	testCases := []struct {
		Description        string
		Manifest           *Manifest
		GoOs               string
		GoArch             string
		ExpectedExecutable string
	}{
		{
			"no server",
			&Manifest{},
			"linux",
			"amd64",
			"",
		},
		{
			"no executable",
			&Manifest{
				Server: &ManifestServer{},
			},
			"linux",
			"amd64",
			"",
		},
		{
			"single executable",
			&Manifest{
				Server: &ManifestServer{
					Executable: "path/to/executable",
				},
			},
			"linux",
			"amd64",
			"path/to/executable",
		},
		{
			"single executable, different runtime",
			&Manifest{
				Server: &ManifestServer{
					Executable: "path/to/executable",
				},
			},
			"darwin",
			"amd64",
			"path/to/executable",
		},
		{
			"multiple executables, no match",
			&Manifest{
				Server: &ManifestServer{
					Executables: map[string]string{
						"linux-amd64":   "linux-amd64/path/to/executable",
						"darwin-amd64":  "darwin-amd64/path/to/executable",
						"windows-amd64": "windows-amd64/path/to/executable",
						"linux-arm64":   "linux-arm64/path/to/executable",
					},
				},
			},
			"other",
			"amd64",
			"",
		},
		{
			"multiple executables, linux-amd64 match",
			&Manifest{
				Server: &ManifestServer{
					Executables: map[string]string{
						"linux-amd64":   "linux-amd64/path/to/executable",
						"darwin-amd64":  "darwin-amd64/path/to/executable",
						"windows-amd64": "windows-amd64/path/to/executable",
						"linux-arm64":   "linux-arm64/path/to/executable",
					},
				},
			},
			"linux",
			"amd64",
			"linux-amd64/path/to/executable",
		},
		{
			"multiple executables, linux-amd64 match, single executable ignored",
			&Manifest{
				Server: &ManifestServer{
					Executables: map[string]string{
						"linux-amd64":   "linux-amd64/path/to/executable",
						"darwin-amd64":  "darwin-amd64/path/to/executable",
						"windows-amd64": "windows-amd64/path/to/executable",
						"linux-arm64":   "linux-arm64/path/to/executable",
					},
					Executable: "path/to/executable",
				},
			},
			"linux",
			"amd64",
			"linux-amd64/path/to/executable",
		},
		{
			"multiple executables, darwin-amd64 match",
			&Manifest{
				Server: &ManifestServer{
					Executables: map[string]string{
						"linux-amd64":   "linux-amd64/path/to/executable",
						"darwin-amd64":  "darwin-amd64/path/to/executable",
						"windows-amd64": "windows-amd64/path/to/executable",
						"linux-arm64":   "linux-arm64/path/to/executable",
					},
				},
			},
			"darwin",
			"amd64",
			"darwin-amd64/path/to/executable",
		},
		{
			"multiple executables, windows-amd64 match",
			&Manifest{
				Server: &ManifestServer{
					Executables: map[string]string{
						"linux-amd64":   "linux-amd64/path/to/executable",
						"darwin-amd64":  "darwin-amd64/path/to/executable",
						"windows-amd64": "windows-amd64/path/to/executable",
						"linux-arm64":   "linux-arm64/path/to/executable",
					},
				},
			},
			"windows",
			"amd64",
			"windows-amd64/path/to/executable",
		},
		{
			"multiple executables, no match, single executable fallback",
			&Manifest{
				Server: &ManifestServer{
					Executables: map[string]string{
						"linux-amd64":   "linux-amd64/path/to/executable",
						"darwin-amd64":  "darwin-amd64/path/to/executable",
						"windows-amd64": "windows-amd64/path/to/executable",
						"linux-arm64":   "linux-arm64/path/to/executable",
					},
					Executable: "path/to/executable",
				},
			},
			"other",
			"amd64",
			"path/to/executable",
		},
	}

	for _, testCase := range testCases {
		t.Run(testCase.Description, func(t *testing.T) {
			assert.Equal(
				t,
				testCase.ExpectedExecutable,
				testCase.Manifest.GetExecutableForRuntime(testCase.GoOs, testCase.GoArch),
			)
		})
	}
}

func TestManifestHasServer(t *testing.T) {
	testCases := []struct {
		Description string
		Manifest    *Manifest
		Expected    bool
	}{
		{
			"no server",
			&Manifest{},
			false,
		},
		{
			"no executable, but server still considered present",
			&Manifest{
				Server: &ManifestServer{},
			},
			true,
		},
		{
			"single executable",
			&Manifest{
				Server: &ManifestServer{
					Executable: "path/to/executable",
				},
			},
			true,
		},
		{
			"multiple executables",
			&Manifest{
				Server: &ManifestServer{
					Executables: map[string]string{
						"linux-amd64":   "linux-amd64/path/to/executable",
						"darwin-amd64":  "darwin-amd64/path/to/executable",
						"windows-amd64": "windows-amd64/path/to/executable",
					},
				},
			},
			true,
		},
	}

	for _, testCase := range testCases {
		t.Run(testCase.Description, func(t *testing.T) {
			assert.Equal(t, testCase.Expected, testCase.Manifest.HasServer())
		})
	}
}

func TestManifestHasWebapp(t *testing.T) {
	testCases := []struct {
		Description string
		Manifest    *Manifest
		Expected    bool
	}{
		{
			"no webapp",
			&Manifest{},
			false,
		},
		{
			"no bundle path, but webapp still considered present",
			&Manifest{
				Webapp: &ManifestWebapp{},
			},
			true,
		},
		{
			"bundle path defined",
			&Manifest{
				Webapp: &ManifestWebapp{
					BundlePath: "path/to/bundle",
				},
			},
			true,
		},
	}

	for _, testCase := range testCases {
		t.Run(testCase.Description, func(t *testing.T) {
			assert.Equal(t, testCase.Expected, testCase.Manifest.HasWebapp())
		})
	}
}

func TestManifestMeetMinServerVersion(t *testing.T) {
	for name, test := range map[string]struct {
		MinServerVersion string
		ServerVersion    string
		ShouldError      bool
		ShouldFulfill    bool
	}{
		"generously fulfilled": {
			MinServerVersion: "5.5.0",
			ServerVersion:    "5.6.0",
			ShouldError:      false,
			ShouldFulfill:    true,
		},
		"exactly fulfilled": {
			MinServerVersion: "5.6.0",
			ServerVersion:    "5.6.0",
			ShouldError:      false,
			ShouldFulfill:    true,
		},
		"not fulfilled": {
			MinServerVersion: "5.6.0",
			ServerVersion:    "5.5.0",
			ShouldError:      false,
			ShouldFulfill:    false,
		},
		"fail to parse MinServerVersion": {
			MinServerVersion: "abc",
			ServerVersion:    "5.5.0",
			ShouldError:      true,
		},
	} {
		t.Run(name, func(t *testing.T) {
			assert := assert.New(t)

			manifest := Manifest{
				MinServerVersion: test.MinServerVersion,
			}
			fulfilled, err := manifest.MeetMinServerVersion(test.ServerVersion)

			if test.ShouldError {
				assert.NotNil(err)
				assert.False(fulfilled)
				return
			}
			assert.Nil(err)
			assert.Equal(test.ShouldFulfill, fulfilled)
		})
	}
}<|MERGE_RESOLUTION|>--- conflicted
+++ resolved
@@ -436,21 +436,36 @@
 	}
 }
 
-<<<<<<< HEAD
-func TestManifestJson(t *testing.T) {
+func TestManifestHasClient(t *testing.T) {
 	manifest := &Manifest{
 		Id: "theid",
 		Server: &ManifestServer{
 			Executable: "theexecutable",
-			Executables: map[string]string{
-				"linux-amd64":   "linux-amd64/path/to/executable",
-				"darwin-amd64":  "darwin-amd64/path/to/executable",
-				"windows-amd64": "windows-amd64/path/to/executable",
-				"linux-arm64":   "linux-arm64/path/to/executable",
-			},
 		},
 		Webapp: &ManifestWebapp{
 			BundlePath: "thebundlepath",
+		},
+	}
+
+	assert.True(t, manifest.HasClient())
+
+	manifest.Webapp = nil
+	assert.False(t, manifest.HasClient())
+}
+
+func TestManifestClientManifest(t *testing.T) {
+	manifest := &Manifest{
+		Id:               "theid",
+		Name:             "thename",
+		Description:      "thedescription",
+		Version:          "0.0.1",
+		MinServerVersion: "5.6.0",
+		Server: &ManifestServer{
+			Executable: "theexecutable",
+		},
+		Webapp: &ManifestWebapp{
+			BundlePath: "thebundlepath",
+			BundleHash: []byte{0, 1, 2, 3, 4, 5, 6, 7, 8, 9, 10, 11, 12, 13, 14, 15},
 		},
 		SettingsSchema: &PluginSettingsSchema{
 			Header: "theheadertext",
@@ -475,75 +490,6 @@
 		},
 	}
 
-	json := manifest.ToJson()
-	newManifest := ManifestFromJson(strings.NewReader(json))
-	assert.Equal(t, newManifest, manifest)
-	assert.Equal(t, newManifest.ToJson(), json)
-	assert.Equal(t, ManifestFromJson(strings.NewReader("junk")), (*Manifest)(nil))
-
-	manifestList := []*Manifest{manifest}
-	json = ManifestListToJson(manifestList)
-	newManifestList := ManifestListFromJson(strings.NewReader(json))
-	assert.Equal(t, newManifestList, manifestList)
-	assert.Equal(t, ManifestListToJson(newManifestList), json)
-}
-
-=======
->>>>>>> 28ef5856
-func TestManifestHasClient(t *testing.T) {
-	manifest := &Manifest{
-		Id: "theid",
-		Server: &ManifestServer{
-			Executable: "theexecutable",
-		},
-		Webapp: &ManifestWebapp{
-			BundlePath: "thebundlepath",
-		},
-	}
-
-	assert.True(t, manifest.HasClient())
-
-	manifest.Webapp = nil
-	assert.False(t, manifest.HasClient())
-}
-
-func TestManifestClientManifest(t *testing.T) {
-	manifest := &Manifest{
-		Id:               "theid",
-		Name:             "thename",
-		Description:      "thedescription",
-		Version:          "0.0.1",
-		MinServerVersion: "5.6.0",
-		Server: &ManifestServer{
-			Executable: "theexecutable",
-		},
-		Webapp: &ManifestWebapp{
-			BundlePath: "thebundlepath",
-			BundleHash: []byte{0, 1, 2, 3, 4, 5, 6, 7, 8, 9, 10, 11, 12, 13, 14, 15},
-		},
-		SettingsSchema: &PluginSettingsSchema{
-			Header: "theheadertext",
-			Footer: "thefootertext",
-			Settings: []*PluginSetting{
-				{
-					Key:                "thesetting",
-					DisplayName:        "thedisplayname",
-					Type:               "dropdown",
-					HelpText:           "thehelptext",
-					RegenerateHelpText: "theregeneratehelptext",
-					Placeholder:        "theplaceholder",
-					Options: []*PluginOption{
-						{
-							DisplayName: "theoptiondisplayname",
-							Value:       "thevalue",
-						},
-					},
-					Default: "thedefault",
-				},
-			},
-		},
-	}
-
 	sanitized := manifest.ClientManifest()
 
 	assert.Equal(t, manifest.Id, sanitized.Id)

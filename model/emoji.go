// Copyright (c) 2015-present Mattermost, Inc. All Rights Reserved.
// See LICENSE.txt for license information.

package model

import (
	"encoding/json"
	"io"
	"net/http"
	"regexp"
	"sort"
)

const (
	EmojiNameMaxLength = 64
	EmojiSortByName    = "name"
)

<<<<<<< HEAD
var EMOJI_PATTERN = regexp.MustCompile(`:[a-zA-Z0-9_+-]+:`)

var ReverseSystemEmojisMap = makeReverseEmojiMap()
=======
var EmojiPattern = regexp.MustCompile(`:[a-zA-Z0-9_+-]+:`)
>>>>>>> 296076bf

type Emoji struct {
	Id        string `json:"id"`
	CreateAt  int64  `json:"create_at"`
	UpdateAt  int64  `json:"update_at"`
	DeleteAt  int64  `json:"delete_at"`
	CreatorId string `json:"creator_id"`
	Name      string `json:"name"`
}

func inSystemEmoji(emojiName string) bool {
	_, ok := SystemEmojis[emojiName]
	return ok
}

func GetSystemEmojiId(emojiName string) (string, bool) {
	id, found := SystemEmojis[emojiName]
	return id, found
}

func makeReverseEmojiMap() map[string][]string {
	reverseEmojiMap := make(map[string][]string)
	for key, value := range SystemEmojis {
		emojiNames := reverseEmojiMap[value]
		emojiNames = append(emojiNames, key)
		sort.Strings(emojiNames)
		reverseEmojiMap[value] = emojiNames
	}

	return reverseEmojiMap
}

<<<<<<< HEAD
func GetEmojiNameFromUnicode(unicode string) (emojiName string, count int) {
	if emojiNames, found := ReverseSystemEmojisMap[unicode]; found {
=======
var reverseSystemEmojisMap = makeReverseEmojiMap()

func GetEmojiNameFromUnicode(unicode string) (emojiName string, count int) {
	if emojiNames, found := reverseSystemEmojisMap[unicode]; found {
>>>>>>> 296076bf
		return emojiNames[0], len(emojiNames)
	}

	return "", 0
}

func (emoji *Emoji) IsValid() *AppError {
	if !IsValidId(emoji.Id) {
		return NewAppError("Emoji.IsValid", "model.emoji.id.app_error", nil, "", http.StatusBadRequest)
	}

	if emoji.CreateAt == 0 {
		return NewAppError("Emoji.IsValid", "model.emoji.create_at.app_error", nil, "id="+emoji.Id, http.StatusBadRequest)
	}

	if emoji.UpdateAt == 0 {
		return NewAppError("Emoji.IsValid", "model.emoji.update_at.app_error", nil, "id="+emoji.Id, http.StatusBadRequest)
	}

	if len(emoji.CreatorId) > 26 {
		return NewAppError("Emoji.IsValid", "model.emoji.user_id.app_error", nil, "", http.StatusBadRequest)
	}

	return IsValidEmojiName(emoji.Name)
}

func IsValidEmojiName(name string) *AppError {
<<<<<<< HEAD
	if name == "" || len(name) > EMOJI_NAME_MAX_LENGTH || !IsValidAlphaNumHyphenUnderscorePlus(name) || inSystemEmoji(name) {
=======
	if name == "" || len(name) > EmojiNameMaxLength || !IsValidAlphaNumHyphenUnderscorePlus(name) || inSystemEmoji(name) {
>>>>>>> 296076bf
		return NewAppError("Emoji.IsValid", "model.emoji.name.app_error", nil, "", http.StatusBadRequest)
	}

	return nil
}

func (emoji *Emoji) PreSave() {
	if emoji.Id == "" {
		emoji.Id = NewId()
	}

	emoji.CreateAt = GetMillis()
	emoji.UpdateAt = emoji.CreateAt
}

func (emoji *Emoji) ToJson() string {
	b, _ := json.Marshal(emoji)
	return string(b)
}

func EmojiFromJson(data io.Reader) *Emoji {
	var emoji *Emoji
	json.NewDecoder(data).Decode(&emoji)
	return emoji
}

func EmojiListFromJson(data io.Reader) []*Emoji {
	var emojiList []*Emoji
	json.NewDecoder(data).Decode(&emojiList)
	return emojiList
}<|MERGE_RESOLUTION|>--- conflicted
+++ resolved
@@ -16,13 +16,7 @@
 	EmojiSortByName    = "name"
 )
 
-<<<<<<< HEAD
-var EMOJI_PATTERN = regexp.MustCompile(`:[a-zA-Z0-9_+-]+:`)
-
-var ReverseSystemEmojisMap = makeReverseEmojiMap()
-=======
 var EmojiPattern = regexp.MustCompile(`:[a-zA-Z0-9_+-]+:`)
->>>>>>> 296076bf
 
 type Emoji struct {
 	Id        string `json:"id"`
@@ -55,15 +49,10 @@
 	return reverseEmojiMap
 }
 
-<<<<<<< HEAD
-func GetEmojiNameFromUnicode(unicode string) (emojiName string, count int) {
-	if emojiNames, found := ReverseSystemEmojisMap[unicode]; found {
-=======
 var reverseSystemEmojisMap = makeReverseEmojiMap()
 
 func GetEmojiNameFromUnicode(unicode string) (emojiName string, count int) {
 	if emojiNames, found := reverseSystemEmojisMap[unicode]; found {
->>>>>>> 296076bf
 		return emojiNames[0], len(emojiNames)
 	}
 
@@ -91,11 +80,7 @@
 }
 
 func IsValidEmojiName(name string) *AppError {
-<<<<<<< HEAD
-	if name == "" || len(name) > EMOJI_NAME_MAX_LENGTH || !IsValidAlphaNumHyphenUnderscorePlus(name) || inSystemEmoji(name) {
-=======
 	if name == "" || len(name) > EmojiNameMaxLength || !IsValidAlphaNumHyphenUnderscorePlus(name) || inSystemEmoji(name) {
->>>>>>> 296076bf
 		return NewAppError("Emoji.IsValid", "model.emoji.name.app_error", nil, "", http.StatusBadRequest)
 	}
 

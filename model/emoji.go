--- conflicted
+++ resolved
@@ -92,24 +92,4 @@
 
 	emoji.CreateAt = GetMillis()
 	emoji.UpdateAt = emoji.CreateAt
-<<<<<<< HEAD
-}
-
-func (emoji *Emoji) ToJson() string {
-	b, _ := json.Marshal(emoji)
-	return string(b)
-}
-
-func EmojiFromJson(data io.Reader) *Emoji {
-	var emoji *Emoji
-	json.NewDecoder(data).Decode(&emoji)
-	return emoji
-}
-
-func EmojiListFromJson(data io.Reader) []*Emoji {
-	var emojiList []*Emoji
-	json.NewDecoder(data).Decode(&emojiList)
-	return emojiList
-=======
->>>>>>> 28ef5856
 }
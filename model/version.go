--- conflicted
+++ resolved
@@ -13,10 +13,7 @@
 // It should be maintained in chronological order with most current
 // release at the front of the list.
 var versions = []string{
-<<<<<<< HEAD
-=======
 	"6.1.0",
->>>>>>> 3181a376
 	"6.0.0",
 	"5.39.0",
 	"5.38.0",

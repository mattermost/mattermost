// Copyright (c) 2015-present Mattermost, Inc. All Rights Reserved.
// See LICENSE.txt for license information.

package model

import (
	"fmt"
	"strconv"
	"strings"
)

// This is a list of all the current versions including any patches.
// It should be maintained in chronological order with most current
// release at the front of the list.
var versions = []string{
<<<<<<< HEAD
=======
	"6.7.0",
>>>>>>> 89fac9d4
	"6.6.0",
	"6.5.0",
	"6.4.0",
	"6.3.0",
	"6.2.0",
	"6.1.0",
	"6.0.0",
	"5.39.0",
	"5.38.0",
	"5.37.0",
	"5.36.0",
	"5.35.0",
	"5.34.0",
	"5.33.0",
	"5.32.0",
	"5.31.0",
	"5.30.0",
	"5.29.0",
	"5.28.0",
	"5.27.0",
	"5.26.0",
	"5.25.0",
	"5.24.0",
	"5.23.0",
	"5.22.0",
	"5.21.0",
	"5.20.0",
	"5.19.0",
	"5.18.0",
	"5.17.0",
	"5.16.0",
	"5.15.0",
	"5.14.0",
	"5.13.0",
	"5.12.0",
	"5.11.0",
	"5.10.0",
	"5.9.0",
	"5.8.0",
	"5.7.0",
	"5.6.0",
	"5.5.0",
	"5.4.0",
	"5.3.0",
	"5.2.0",
	"5.1.0",
	"5.0.0",
	"4.10.0",
	"4.9.0",
	"4.8.1",
	"4.8.0",
	"4.7.2",
	"4.7.1",
	"4.7.0",
	"4.6.0",
	"4.5.0",
	"4.4.0",
	"4.3.0",
	"4.2.0",
	"4.1.0",
	"4.0.0",
	"3.10.0",
	"3.9.0",
	"3.8.0",
	"3.7.0",
	"3.6.0",
	"3.5.0",
	"3.4.0",
	"3.3.0",
	"3.2.0",
	"3.1.0",
	"3.0.0",
	"2.2.0",
	"2.1.0",
	"2.0.0",
	"1.4.0",
	"1.3.0",
	"1.2.1",
	"1.2.0",
	"1.1.0",
	"1.0.0",
	"0.7.1",
	"0.7.0",
	"0.6.0",
	"0.5.0",
}

var CurrentVersion string = versions[0]
var BuildNumber string
var BuildDate string
var BuildHash string
var BuildHashEnterprise string
var BuildEnterpriseReady string
var versionsWithoutHotFixes []string

func init() {
	versionsWithoutHotFixes = make([]string, 0, len(versions))
	seen := make(map[string]string)

	for _, version := range versions {
		maj, min, _ := SplitVersion(version)
		verStr := fmt.Sprintf("%v.%v.0", maj, min)

		if seen[verStr] == "" {
			versionsWithoutHotFixes = append(versionsWithoutHotFixes, verStr)
			seen[verStr] = verStr
		}
	}
}

func SplitVersion(version string) (int64, int64, int64) {
	parts := strings.Split(version, ".")

	major := int64(0)
	minor := int64(0)
	patch := int64(0)

	if len(parts) > 0 {
		major, _ = strconv.ParseInt(parts[0], 10, 64)
	}

	if len(parts) > 1 {
		minor, _ = strconv.ParseInt(parts[1], 10, 64)
	}

	if len(parts) > 2 {
		patch, _ = strconv.ParseInt(parts[2], 10, 64)
	}

	return major, minor, patch
}

func GetPreviousVersion(version string) string {
	verMajor, verMinor, _ := SplitVersion(version)
	verStr := fmt.Sprintf("%v.%v.0", verMajor, verMinor)

	for index, v := range versionsWithoutHotFixes {
		if v == verStr && len(versionsWithoutHotFixes) > index+1 {
			return versionsWithoutHotFixes[index+1]
		}
	}

	return ""
}

func IsCurrentVersion(versionToCheck string) bool {
	currentMajor, currentMinor, _ := SplitVersion(CurrentVersion)
	toCheckMajor, toCheckMinor, _ := SplitVersion(versionToCheck)

	if toCheckMajor == currentMajor && toCheckMinor == currentMinor {
		return true
	}
	return false
}

func IsPreviousVersionsSupported(versionToCheck string) bool {
	toCheckMajor, toCheckMinor, _ := SplitVersion(versionToCheck)
	versionToCheckStr := fmt.Sprintf("%v.%v.0", toCheckMajor, toCheckMinor)

	// Current Supported
	if versionsWithoutHotFixes[0] == versionToCheckStr {
		return true
	}

	// Current - 1 Supported
	if versionsWithoutHotFixes[1] == versionToCheckStr {
		return true
	}

	// Current - 2 Supported
	if versionsWithoutHotFixes[2] == versionToCheckStr {
		return true
	}

	// Current - 3 Supported
	if versionsWithoutHotFixes[3] == versionToCheckStr {
		return true
	}

	return false
}<|MERGE_RESOLUTION|>--- conflicted
+++ resolved
@@ -13,10 +13,7 @@
 // It should be maintained in chronological order with most current
 // release at the front of the list.
 var versions = []string{
-<<<<<<< HEAD
-=======
 	"6.7.0",
->>>>>>> 89fac9d4
 	"6.6.0",
 	"6.5.0",
 	"6.4.0",

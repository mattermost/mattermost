// Copyright (c) 2015-present Mattermost, Inc. All Rights Reserved.
// See LICENSE.txt for license information.

package model

import (
	"reflect"
	"strconv"
)

type FeatureFlags struct {
	// Exists only for unit and manual testing.
	// When set to a value, will be returned by the ping endpoint.
	TestFeature string
	// Exists only for testing bool functionality. Boolean feature flags interpret "on" or "true" as true and
	// all other values as false.
	TestBoolFeature bool

	// Toggle on and off scheduled jobs for cloud user limit emails see MM-29999
	CloudDelinquentEmailJobsEnabled bool

	// Toggle on and off support for Collapsed Threads
	CollapsedThreads bool

	// Enable the remote cluster service for shared channels.
	EnableRemoteClusterService bool

	// AppsEnabled toggles the Apps framework functionalities both in server and client side
	AppsEnabled bool

	// AppBarEnabled toggles the App Bar component on client side
	AppBarEnabled bool

	// Feature flags to control plugin versions
	PluginPlaybooks  string `plugin_id:"playbooks"`
	PluginApps       string `plugin_id:"com.mattermost.apps"`
	PluginFocalboard string `plugin_id:"focalboard"`

	PermalinkPreviews bool

	// Enable the Global Header
	GlobalHeader bool

	// Enable different team menu button treatments, possible values = ("none", "by_team_name", "inverted_sidebar_bg_color")
	AddChannelButton string

	// Determine whether when a user gets created, they'll have noisy notifications e.g. Send desktop notifications for all activity
	NewAccountNoisy bool

	// Enable Boards Unfurl Preview
	BoardsUnfurl bool

	// Enable Calls plugin support in the mobile app
	CallsMobile bool

	// Start A/B tour tips automatically, possible values = ("none", "auto")
	AutoTour string

	// A dash separated list for feature flags to turn on for Boards
	BoardsFeatureFlags string

	// A/B test for the add members to channel button, possible values = ("top", "bottom")
	AddMembersToChannel string

	// Enable Create First Channel
	GuidedChannelCreation bool

	// Determine after which duration in hours to send a second invitation to someone that didn't join after the initial invite, possible values = ("48", "72")
	ResendInviteEmailInterval string

	// A/B test for whether radio buttons or toggle button is more effective in in-screen invite to team modal ("none", "toggle")
	InviteToTeam string

<<<<<<< HEAD
	CustomGroups bool
=======
	// Enable inline post editing
	InlinePostEditing bool
>>>>>>> c198ef6e
}

func (f *FeatureFlags) SetDefaults() {
	f.TestFeature = "off"
	f.TestBoolFeature = false
	f.CloudDelinquentEmailJobsEnabled = false
	f.CollapsedThreads = true
	f.EnableRemoteClusterService = false
	f.AppsEnabled = false
	f.AppBarEnabled = false
	f.PluginApps = ""
	f.PluginFocalboard = ""
	f.PermalinkPreviews = true
	f.GlobalHeader = true
	f.AddChannelButton = "by_team_name"
	f.NewAccountNoisy = false
	f.BoardsUnfurl = true
	f.CallsMobile = false
	f.AutoTour = "none"
	f.BoardsFeatureFlags = ""
	f.AddMembersToChannel = "top"
	f.GuidedChannelCreation = false
	f.ResendInviteEmailInterval = ""
	f.InviteToTeam = "none"
<<<<<<< HEAD
	f.CustomGroups = true
=======
	f.InlinePostEditing = false
>>>>>>> c198ef6e
}

func (f *FeatureFlags) Plugins() map[string]string {
	rFFVal := reflect.ValueOf(f).Elem()
	rFFType := reflect.TypeOf(f).Elem()

	pluginVersions := make(map[string]string)
	for i := 0; i < rFFVal.NumField(); i++ {
		rFieldVal := rFFVal.Field(i)
		rFieldType := rFFType.Field(i)

		pluginId, hasPluginId := rFieldType.Tag.Lookup("plugin_id")
		if !hasPluginId {
			continue
		}

		pluginVersions[pluginId] = rFieldVal.String()
	}

	return pluginVersions
}

// ToMap returns the feature flags as a map[string]string
// Supports boolean and string feature flags.
func (f *FeatureFlags) ToMap() map[string]string {
	refStructVal := reflect.ValueOf(*f)
	refStructType := reflect.TypeOf(*f)
	ret := make(map[string]string)
	for i := 0; i < refStructVal.NumField(); i++ {
		refFieldVal := refStructVal.Field(i)
		if !refFieldVal.IsValid() {
			continue
		}
		refFieldType := refStructType.Field(i)
		switch refFieldType.Type.Kind() {
		case reflect.Bool:
			ret[refFieldType.Name] = strconv.FormatBool(refFieldVal.Bool())
		default:
			ret[refFieldType.Name] = refFieldVal.String()
		}
	}

	return ret
}<|MERGE_RESOLUTION|>--- conflicted
+++ resolved
@@ -71,12 +71,10 @@
 	// A/B test for whether radio buttons or toggle button is more effective in in-screen invite to team modal ("none", "toggle")
 	InviteToTeam string
 
-<<<<<<< HEAD
 	CustomGroups bool
-=======
+
 	// Enable inline post editing
 	InlinePostEditing bool
->>>>>>> c198ef6e
 }
 
 func (f *FeatureFlags) SetDefaults() {
@@ -101,13 +99,9 @@
 	f.GuidedChannelCreation = false
 	f.ResendInviteEmailInterval = ""
 	f.InviteToTeam = "none"
-<<<<<<< HEAD
 	f.CustomGroups = true
-=======
 	f.InlinePostEditing = false
->>>>>>> c198ef6e
 }
-
 func (f *FeatureFlags) Plugins() map[string]string {
 	rFFVal := reflect.ValueOf(f).Elem()
 	rFFType := reflect.TypeOf(f).Elem()

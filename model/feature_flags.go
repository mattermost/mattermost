// Copyright (c) 2015-present Mattermost, Inc. All Rights Reserved.
// See LICENSE.txt for license information.

package model

import (
	"reflect"
	"strconv"
)

type FeatureFlags struct {
	// Exists only for unit and manual testing.
	// When set to a value, will be returned by the ping endpoint.
	TestFeature string
	// Exists only for testing bool functionality. Boolean feature flags interpret "on" or "true" as true and
	// all other values as false.
	TestBoolFeature bool

	// Toggle on and off scheduled jobs for cloud user limit emails see MM-29999
	CloudDelinquentEmailJobsEnabled bool

	// Toggle on and off support for Collapsed Threads
	CollapsedThreads bool

	// Enable the remote cluster service for shared channels.
	EnableRemoteClusterService bool

	// AppsEnabled toggle the Apps framework functionalities both in server and client side
	AppsEnabled bool

	// Feature flags to control plugin versions
	PluginPlaybooks  string `plugin_id:"playbooks"`
	PluginApps       string `plugin_id:"com.mattermost.apps"`
	PluginFocalboard string `plugin_id:"focalboard"`

	PermalinkPreviews bool

	// Enable the Global Header
	GlobalHeader bool

	// Enable different team menu button treatments, possible values = ("none", "by_team_name", "inverted_sidebar_bg_color")
	AddChannelButton string

	// Enable different treatments for first time users, possible values = ("none", "tour_point", "around_input")
	PrewrittenMessages string

	// Enable different treatments for first time users, possible values = ("none", "tips_and_next_steps")
	DownloadAppsCTA string

<<<<<<< HEAD
	// Determine whether when a user gets created, they'll have noisy notifications e.g. Send desktop notifications for all activity
	NewAccountNoisy bool
=======
	// Enable Boards Unfurl Preview
	BoardsUnfurl bool

	// Enable Calls plugin support in the mobile app
	CallsMobile bool
>>>>>>> d949bd16
}

func (f *FeatureFlags) SetDefaults() {
	f.TestFeature = "off"
	f.TestBoolFeature = false
	f.CloudDelinquentEmailJobsEnabled = false
	f.CollapsedThreads = true
	f.EnableRemoteClusterService = false
	f.AppsEnabled = false
	f.PluginApps = ""
	f.PluginFocalboard = ""
	f.PermalinkPreviews = true
	f.GlobalHeader = true
	f.AddChannelButton = "by_team_name"
	f.PrewrittenMessages = "none"
	f.DownloadAppsCTA = "none"
<<<<<<< HEAD
	f.NewAccountNoisy = false
=======
	f.BoardsUnfurl = true
	f.CallsMobile = false
>>>>>>> d949bd16
}

func (f *FeatureFlags) Plugins() map[string]string {
	rFFVal := reflect.ValueOf(f).Elem()
	rFFType := reflect.TypeOf(f).Elem()

	pluginVersions := make(map[string]string)
	for i := 0; i < rFFVal.NumField(); i++ {
		rFieldVal := rFFVal.Field(i)
		rFieldType := rFFType.Field(i)

		pluginId, hasPluginId := rFieldType.Tag.Lookup("plugin_id")
		if !hasPluginId {
			continue
		}

		pluginVersions[pluginId] = rFieldVal.String()
	}

	return pluginVersions
}

// ToMap returns the feature flags as a map[string]string
// Supports boolean and string feature flags.
func (f *FeatureFlags) ToMap() map[string]string {
	refStructVal := reflect.ValueOf(*f)
	refStructType := reflect.TypeOf(*f)
	ret := make(map[string]string)
	for i := 0; i < refStructVal.NumField(); i++ {
		refFieldVal := refStructVal.Field(i)
		if !refFieldVal.IsValid() {
			continue
		}
		refFieldType := refStructType.Field(i)
		switch refFieldType.Type.Kind() {
		case reflect.Bool:
			ret[refFieldType.Name] = strconv.FormatBool(refFieldVal.Bool())
		default:
			ret[refFieldType.Name] = refFieldVal.String()
		}
	}

	return ret
}<|MERGE_RESOLUTION|>--- conflicted
+++ resolved
@@ -47,16 +47,13 @@
 	// Enable different treatments for first time users, possible values = ("none", "tips_and_next_steps")
 	DownloadAppsCTA string
 
-<<<<<<< HEAD
 	// Determine whether when a user gets created, they'll have noisy notifications e.g. Send desktop notifications for all activity
 	NewAccountNoisy bool
-=======
 	// Enable Boards Unfurl Preview
 	BoardsUnfurl bool
 
 	// Enable Calls plugin support in the mobile app
 	CallsMobile bool
->>>>>>> d949bd16
 }
 
 func (f *FeatureFlags) SetDefaults() {
@@ -73,12 +70,9 @@
 	f.AddChannelButton = "by_team_name"
 	f.PrewrittenMessages = "none"
 	f.DownloadAppsCTA = "none"
-<<<<<<< HEAD
 	f.NewAccountNoisy = false
-=======
 	f.BoardsUnfurl = true
 	f.CallsMobile = false
->>>>>>> d949bd16
 }
 
 func (f *FeatureFlags) Plugins() map[string]string {

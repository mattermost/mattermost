--- conflicted
+++ resolved
@@ -96,10 +96,7 @@
 	f.GraphQL = false
 	f.InsightsEnabled = true
 	f.CommandPalette = false
-<<<<<<< HEAD
-=======
 	f.PostForwarding = true
->>>>>>> f2463358
 	f.AdvancedTextEditor = true
 	f.CallsEnabled = true
 	f.BoardsProduct = false

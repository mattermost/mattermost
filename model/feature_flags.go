--- conflicted
+++ resolved
@@ -42,10 +42,6 @@
 	// Enable the Global Header
 	GlobalHeader bool
 
-<<<<<<< HEAD
-	// Enable the Invite Members button on the left panel, possible values = ("none", "sticky", "lhs_button", "user_icon")
-	InviteMembersButton string
-=======
 	// Enable different team menu button treatments, possible values = ("none", "by_team_name", "inverted_sidebar_bg_color")
 	AddChannelButton string
 
@@ -54,7 +50,6 @@
 
 	// Enable different treatments for first time users, possible values = ("none", "tips_and_next_steps")
 	DownloadAppsCTA string
->>>>>>> 28ef5856
 }
 
 func (f *FeatureFlags) SetDefaults() {
@@ -70,13 +65,9 @@
 	f.TimedDND = false
 	f.PermalinkPreviews = true
 	f.GlobalHeader = false
-<<<<<<< HEAD
-	f.InviteMembersButton = "none"
-=======
 	f.AddChannelButton = "by_team_name"
 	f.PrewrittenMessages = "none"
 	f.DownloadAppsCTA = "none"
->>>>>>> 28ef5856
 }
 
 func (f *FeatureFlags) Plugins() map[string]string {

// Copyright (c) 2015-present Mattermost, Inc. All Rights Reserved.
// See LICENSE.txt for license information.

package model

import "reflect"

type FeatureFlags struct {
	// Exists only for unit and manual testing.
	// When set to a value, will be returned by the ping endpoint.
	TestFeature string
	// Exists only for testing bool functionality. Boolean feature flags interpret "on" or "true" as true and
	// all other values as false.
	TestBoolFeature bool

	// Toggle on and off scheduled jobs for cloud user limit emails see MM-29999
	CloudDelinquentEmailJobsEnabled bool

<<<<<<< HEAD
	// Toggle on and off support for Collapsed Threads
	CollapsedThreads bool
=======
	// Feature flags to control plugin versions
	PluginIncidentManagement string `plugin_id:"com.mattermost.plugin-incident-management"`
>>>>>>> b40a93d6
}

func (f *FeatureFlags) SetDefaults() {
	f.TestFeature = "off"
	f.TestBoolFeature = false
	f.CloudDelinquentEmailJobsEnabled = false
<<<<<<< HEAD
	f.CollapsedThreads = false
=======

	f.PluginIncidentManagement = "1.1.1"
}

func (f *FeatureFlags) Plugins() map[string]string {
	rFFVal := reflect.ValueOf(f).Elem()
	rFFType := reflect.TypeOf(f).Elem()

	pluginVersions := make(map[string]string)
	for i := 0; i < rFFVal.NumField(); i++ {
		rFieldVal := rFFVal.Field(i)
		rFieldType := rFFType.Field(i)

		pluginId, hasPluginId := rFieldType.Tag.Lookup("plugin_id")
		if !hasPluginId {
			continue
		}

		pluginVersions[pluginId] = rFieldVal.String()
	}

	return pluginVersions
>>>>>>> b40a93d6
}<|MERGE_RESOLUTION|>--- conflicted
+++ resolved
@@ -16,23 +16,17 @@
 	// Toggle on and off scheduled jobs for cloud user limit emails see MM-29999
 	CloudDelinquentEmailJobsEnabled bool
 
-<<<<<<< HEAD
 	// Toggle on and off support for Collapsed Threads
 	CollapsedThreads bool
-=======
 	// Feature flags to control plugin versions
 	PluginIncidentManagement string `plugin_id:"com.mattermost.plugin-incident-management"`
->>>>>>> b40a93d6
 }
 
 func (f *FeatureFlags) SetDefaults() {
 	f.TestFeature = "off"
 	f.TestBoolFeature = false
 	f.CloudDelinquentEmailJobsEnabled = false
-<<<<<<< HEAD
 	f.CollapsedThreads = false
-=======
-
 	f.PluginIncidentManagement = "1.1.1"
 }
 
@@ -54,5 +48,4 @@
 	}
 
 	return pluginVersions
->>>>>>> b40a93d6
 }
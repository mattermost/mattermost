// Copyright (c) 2015-present Mattermost, Inc. All Rights Reserved.
// See LICENSE.txt for license information.

package model

import (
	"reflect"
	"strconv"
)

type FeatureFlags struct {
	// Exists only for unit and manual testing.
	// When set to a value, will be returned by the ping endpoint.
	TestFeature string
	// Exists only for testing bool functionality. Boolean feature flags interpret "on" or "true" as true and
	// all other values as false.
	TestBoolFeature bool

	// Toggle on and off scheduled jobs for cloud user limit emails see MM-29999
	CloudDelinquentEmailJobsEnabled bool

	// Toggle on and off support for Collapsed Threads
	CollapsedThreads bool

	// Enable the remote cluster service for shared channels.
	EnableRemoteClusterService bool

	// AppsEnabled toggle the Apps framework functionalities both in server and client side
	AppsEnabled bool

	// Feature flags to control plugin versions
	PluginIncidentManagement string `plugin_id:"com.mattermost.plugin-incident-management"`
	PluginApps               string `plugin_id:"com.mattermost.apps"`
	PluginFocalboard         string `plugin_id:"focalboard"`

	// Control support for custom data retention policies
	CustomDataRetentionEnabled bool

	// Enable timed dnd support for user status
	TimedDND bool
}

func (f *FeatureFlags) SetDefaults() {
	f.TestFeature = "off"
	f.TestBoolFeature = false
	f.CloudDelinquentEmailJobsEnabled = false
	f.CollapsedThreads = true
	f.EnableRemoteClusterService = false
	f.AppsEnabled = false

<<<<<<< HEAD
	f.PluginIncidentManagement = "1.12.0"
=======
	f.PluginIncidentManagement = "1.14.3"
>>>>>>> 304d655b
	f.PluginApps = ""
	f.PluginFocalboard = ""
	f.CustomDataRetentionEnabled = false
	f.TimedDND = false
}

func (f *FeatureFlags) Plugins() map[string]string {
	rFFVal := reflect.ValueOf(f).Elem()
	rFFType := reflect.TypeOf(f).Elem()

	pluginVersions := make(map[string]string)
	for i := 0; i < rFFVal.NumField(); i++ {
		rFieldVal := rFFVal.Field(i)
		rFieldType := rFFType.Field(i)

		pluginId, hasPluginId := rFieldType.Tag.Lookup("plugin_id")
		if !hasPluginId {
			continue
		}

		pluginVersions[pluginId] = rFieldVal.String()
	}

	return pluginVersions
}

// ToMap returns the feature flags as a map[string]string
// Supports boolean and string feature flags.
func (f *FeatureFlags) ToMap() map[string]string {
	refStructVal := reflect.ValueOf(*f)
	refStructType := reflect.TypeOf(*f)
	ret := make(map[string]string)
	for i := 0; i < refStructVal.NumField(); i++ {
		refFieldVal := refStructVal.Field(i)
		if !refFieldVal.IsValid() {
			continue
		}
		refFieldType := refStructType.Field(i)
		switch refFieldType.Type.Kind() {
		case reflect.Bool:
			ret[refFieldType.Name] = strconv.FormatBool(refFieldVal.Bool())
		default:
			ret[refFieldType.Name] = refFieldVal.String()
		}
	}

	return ret
}<|MERGE_RESOLUTION|>--- conflicted
+++ resolved
@@ -48,11 +48,7 @@
 	f.EnableRemoteClusterService = false
 	f.AppsEnabled = false
 
-<<<<<<< HEAD
-	f.PluginIncidentManagement = "1.12.0"
-=======
 	f.PluginIncidentManagement = "1.14.3"
->>>>>>> 304d655b
 	f.PluginApps = ""
 	f.PluginFocalboard = ""
 	f.CustomDataRetentionEnabled = false

// Copyright (c) 2015-present Mattermost, Inc. All Rights Reserved.
// See LICENSE.txt for license information.

package model

import (
	"reflect"
	"strconv"
)

type FeatureFlags struct {
	// Exists only for unit and manual testing.
	// When set to a value, will be returned by the ping endpoint.
	TestFeature string
	// Exists only for testing bool functionality. Boolean feature flags interpret "on" or "true" as true and
	// all other values as false.
	TestBoolFeature bool

	// Toggle on and off scheduled jobs for cloud user limit emails see MM-29999
	CloudDelinquentEmailJobsEnabled bool

	// Toggle on and off support for Collapsed Threads
	CollapsedThreads bool

	// Enable the remote cluster service for shared channels.
	EnableRemoteClusterService bool

	// AppsEnabled toggles the Apps framework functionalities both in server and client side
	AppsEnabled bool

	// AppBarEnabled toggles the App Bar component on client side
	AppBarEnabled bool

	// Feature flags to control plugin versions
	PluginPlaybooks  string `plugin_id:"playbooks"`
	PluginApps       string `plugin_id:"com.mattermost.apps"`
	PluginFocalboard string `plugin_id:"focalboard"`

	PermalinkPreviews bool

	// Enable the Global Header
	GlobalHeader bool

	// Enable different team menu button treatments, possible values = ("none", "by_team_name", "inverted_sidebar_bg_color")
	AddChannelButton string

	// Determine whether when a user gets created, they'll have noisy notifications e.g. Send desktop notifications for all activity
	NewAccountNoisy bool

	// Enable Boards Unfurl Preview
	BoardsUnfurl bool

	// Enable Calls plugin support in the mobile app
	CallsMobile bool

	// Start A/B tour tips automatically, possible values = ("none", "auto")
	AutoTour string

	// A dash separated list for feature flags to turn on for Boards
	BoardsFeatureFlags string

	// A/B test for the add members to channel button, possible values = ("top", "bottom")
	AddMembersToChannel string

<<<<<<< HEAD
	// Enable Create First Channel
	GuidedChannelCreation bool
=======
	// Determine after which duration in hours to send a second invitation to someone that didn't join after the initial invite, possible values = ("48", "72")
	ResendInviteEmailInterval string

	// A/B test for whether radio buttons or toggle button is more effective in in-screen invite to team modal ("none", "toggle")
	InviteToTeam string
>>>>>>> 397edef1
}

func (f *FeatureFlags) SetDefaults() {
	f.TestFeature = "off"
	f.TestBoolFeature = false
	f.CloudDelinquentEmailJobsEnabled = false
	f.CollapsedThreads = true
	f.EnableRemoteClusterService = false
	f.AppsEnabled = false
	f.AppBarEnabled = false
	f.PluginApps = ""
	f.PluginFocalboard = ""
	f.PermalinkPreviews = true
	f.GlobalHeader = true
	f.AddChannelButton = "by_team_name"
	f.NewAccountNoisy = false
	f.BoardsUnfurl = true
	f.CallsMobile = false
	f.AutoTour = "none"
	f.BoardsFeatureFlags = ""
	f.AddMembersToChannel = "top"
<<<<<<< HEAD
	f.GuidedChannelCreation = true
=======
	f.ResendInviteEmailInterval = ""
	f.InviteToTeam = "none"
>>>>>>> 397edef1
}

func (f *FeatureFlags) Plugins() map[string]string {
	rFFVal := reflect.ValueOf(f).Elem()
	rFFType := reflect.TypeOf(f).Elem()

	pluginVersions := make(map[string]string)
	for i := 0; i < rFFVal.NumField(); i++ {
		rFieldVal := rFFVal.Field(i)
		rFieldType := rFFType.Field(i)

		pluginId, hasPluginId := rFieldType.Tag.Lookup("plugin_id")
		if !hasPluginId {
			continue
		}

		pluginVersions[pluginId] = rFieldVal.String()
	}

	return pluginVersions
}

// ToMap returns the feature flags as a map[string]string
// Supports boolean and string feature flags.
func (f *FeatureFlags) ToMap() map[string]string {
	refStructVal := reflect.ValueOf(*f)
	refStructType := reflect.TypeOf(*f)
	ret := make(map[string]string)
	for i := 0; i < refStructVal.NumField(); i++ {
		refFieldVal := refStructVal.Field(i)
		if !refFieldVal.IsValid() {
			continue
		}
		refFieldType := refStructType.Field(i)
		switch refFieldType.Type.Kind() {
		case reflect.Bool:
			ret[refFieldType.Name] = strconv.FormatBool(refFieldVal.Bool())
		default:
			ret[refFieldType.Name] = refFieldVal.String()
		}
	}

	return ret
}<|MERGE_RESOLUTION|>--- conflicted
+++ resolved
@@ -62,16 +62,14 @@
 	// A/B test for the add members to channel button, possible values = ("top", "bottom")
 	AddMembersToChannel string
 
-<<<<<<< HEAD
 	// Enable Create First Channel
 	GuidedChannelCreation bool
-=======
+
 	// Determine after which duration in hours to send a second invitation to someone that didn't join after the initial invite, possible values = ("48", "72")
 	ResendInviteEmailInterval string
 
 	// A/B test for whether radio buttons or toggle button is more effective in in-screen invite to team modal ("none", "toggle")
 	InviteToTeam string
->>>>>>> 397edef1
 }
 
 func (f *FeatureFlags) SetDefaults() {
@@ -93,12 +91,9 @@
 	f.AutoTour = "none"
 	f.BoardsFeatureFlags = ""
 	f.AddMembersToChannel = "top"
-<<<<<<< HEAD
 	f.GuidedChannelCreation = true
-=======
 	f.ResendInviteEmailInterval = ""
 	f.InviteToTeam = "none"
->>>>>>> 397edef1
 }
 
 func (f *FeatureFlags) Plugins() map[string]string {

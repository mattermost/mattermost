// Copyright (c) 2015-present Mattermost, Inc. All Rights Reserved.
// See LICENSE.txt for license information.

package model

import (
	"reflect"
	"strconv"
)

type FeatureFlags struct {
	// Exists only for unit and manual testing.
	// When set to a value, will be returned by the ping endpoint.
	TestFeature string
	// Exists only for testing bool functionality. Boolean feature flags interpret "on" or "true" as true and
	// all other values as false.
	TestBoolFeature bool

	// Toggle on and off support for Collapsed Threads
	CollapsedThreads bool

	// Enable the remote cluster service for shared channels.
	EnableRemoteClusterService bool

	// AppsEnabled toggles the Apps framework functionalities both in server and client side
	AppsEnabled bool

	// Feature flags to control plugin versions
	PluginPlaybooks  string `plugin_id:"playbooks"`
	PluginApps       string `plugin_id:"com.mattermost.apps"`
	PluginFocalboard string `plugin_id:"focalboard"`
	PluginCalls      string `plugin_id:"com.mattermost.calls"`

	PermalinkPreviews bool

	// Enable Calls plugin support in the mobile app
	CallsMobile bool

	// CallsEnabled controls whether or not the Calls plugin should be enabled
	CallsEnabled bool

	// A dash separated list for feature flags to turn on for Boards
	BoardsFeatureFlags string

	// Enable Create First Channel
	GuidedChannelCreation bool

	// A/B test for whether radio buttons or toggle button is more effective in in-screen invite to team modal ("none", "toggle")
	InviteToTeam string

	CustomGroups bool

	// Enable DataRetention for Boards
	BoardsDataRetention bool

	NormalizeLdapDNs bool

	EnableInactivityCheckJob bool

	// Enable special onboarding flow for first admin
	UseCaseOnboarding bool

	// Enable GraphQL feature
	GraphQL bool

	InsightsEnabled bool

	CommandPalette bool

	// Enable Boards as a product (multi-product architecture)
	BoardsProduct bool

	// A/B Test on posting a welcome message
	SendWelcomePost bool

	WorkTemplate bool

	PostPriority bool

	PeopleProduct bool

	AnnualSubscription bool

	// A/B Test on reduced onboarding task list item
	ReduceOnBoardingTaskList bool

	ThreadsEverywhere bool
}

func (f *FeatureFlags) SetDefaults() {
	f.TestFeature = "off"
	f.TestBoolFeature = false
	f.CollapsedThreads = true
	f.EnableRemoteClusterService = false
	f.AppsEnabled = true
	f.PluginApps = ""
	f.PluginFocalboard = ""
	f.PermalinkPreviews = true
	f.CallsMobile = false
	f.BoardsFeatureFlags = ""
	f.GuidedChannelCreation = false
	f.InviteToTeam = "none"
	f.CustomGroups = true
	f.BoardsDataRetention = false
	f.NormalizeLdapDNs = false
	f.EnableInactivityCheckJob = true
	f.UseCaseOnboarding = true
	f.GraphQL = false
	f.InsightsEnabled = true
	f.CommandPalette = false
	f.CallsEnabled = true
	f.BoardsProduct = false
	f.SendWelcomePost = true
	f.PostPriority = false
	f.PeopleProduct = false
<<<<<<< HEAD
	f.WorkTemplate = false
=======
	f.AnnualSubscription = false
	f.ReduceOnBoardingTaskList = false
	f.ThreadsEverywhere = false
>>>>>>> b8da473d
}

func (f *FeatureFlags) Plugins() map[string]string {
	rFFVal := reflect.ValueOf(f).Elem()
	rFFType := reflect.TypeOf(f).Elem()

	pluginVersions := make(map[string]string)
	for i := 0; i < rFFVal.NumField(); i++ {
		rFieldVal := rFFVal.Field(i)
		rFieldType := rFFType.Field(i)

		pluginId, hasPluginId := rFieldType.Tag.Lookup("plugin_id")
		if !hasPluginId {
			continue
		}

		pluginVersions[pluginId] = rFieldVal.String()
	}

	return pluginVersions
}

// ToMap returns the feature flags as a map[string]string
// Supports boolean and string feature flags.
func (f *FeatureFlags) ToMap() map[string]string {
	refStructVal := reflect.ValueOf(*f)
	refStructType := reflect.TypeOf(*f)
	ret := make(map[string]string)
	for i := 0; i < refStructVal.NumField(); i++ {
		refFieldVal := refStructVal.Field(i)
		if !refFieldVal.IsValid() {
			continue
		}
		refFieldType := refStructType.Field(i)
		switch refFieldType.Type.Kind() {
		case reflect.Bool:
			ret[refFieldType.Name] = strconv.FormatBool(refFieldVal.Bool())
		default:
			ret[refFieldType.Name] = refFieldVal.String()
		}
	}

	return ret
}<|MERGE_RESOLUTION|>--- conflicted
+++ resolved
@@ -113,13 +113,10 @@
 	f.SendWelcomePost = true
 	f.PostPriority = false
 	f.PeopleProduct = false
-<<<<<<< HEAD
 	f.WorkTemplate = false
-=======
 	f.AnnualSubscription = false
 	f.ReduceOnBoardingTaskList = false
 	f.ThreadsEverywhere = false
->>>>>>> b8da473d
 }
 
 func (f *FeatureFlags) Plugins() map[string]string {

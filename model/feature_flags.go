--- conflicted
+++ resolved
@@ -94,12 +94,8 @@
 	f.InsightsEnabled = false
 	f.CloudFree = false
 	f.CommandPalette = false
-<<<<<<< HEAD
 	f.AdvancedTextEditor = true
-=======
-	f.AdvancedTextEditor = false
 	f.CallsEnabled = true
->>>>>>> ab02903f
 }
 
 func (f *FeatureFlags) Plugins() map[string]string {

// Copyright (c) 2015-present Mattermost, Inc. All Rights Reserved.
// See LICENSE.txt for license information.

package model

import (
	"reflect"
	"strconv"
)

type FeatureFlags struct {
	// Exists only for unit and manual testing.
	// When set to a value, will be returned by the ping endpoint.
	TestFeature string
	// Exists only for testing bool functionality. Boolean feature flags interpret "on" or "true" as true and
	// all other values as false.
	TestBoolFeature bool

	// Toggle on and off scheduled jobs for cloud user limit emails see MM-29999
	CloudDelinquentEmailJobsEnabled bool

	// Toggle on and off support for Collapsed Threads
	CollapsedThreads bool

	// Enable the remote cluster service for shared channels.
	EnableRemoteClusterService bool

	// AppsEnabled toggle the Apps framework functionalities both in server and client side
	AppsEnabled bool

	// Feature flags to control plugin versions
	PluginIncidentManagement string `plugin_id:"com.mattermost.plugin-incident-management"`
	PluginApps               string `plugin_id:"com.mattermost.apps"`
	PluginFocalboard         string `plugin_id:"focalboard"`

	// Enable timed dnd support for user status
	TimedDND bool

<<<<<<< HEAD
=======
	PermalinkPreviews bool

>>>>>>> d0629503
	// Enable the Global Header
	GlobalHeader bool

	// Enable the Invite Members button on the left panel, possible values = ("none", "sticky", "lhs_button", "user_icon")
	InviteMembersButton string
}

func (f *FeatureFlags) SetDefaults() {
	f.TestFeature = "off"
	f.TestBoolFeature = false
	f.CloudDelinquentEmailJobsEnabled = false
	f.CollapsedThreads = true
	f.EnableRemoteClusterService = false
	f.AppsEnabled = false
	f.PluginIncidentManagement = "1.16.0"
	f.PluginApps = ""
	f.PluginFocalboard = ""
	f.TimedDND = false
<<<<<<< HEAD
=======
	f.PermalinkPreviews = true
>>>>>>> d0629503
	f.GlobalHeader = false
	f.InviteMembersButton = "none"
}

func (f *FeatureFlags) Plugins() map[string]string {
	rFFVal := reflect.ValueOf(f).Elem()
	rFFType := reflect.TypeOf(f).Elem()

	pluginVersions := make(map[string]string)
	for i := 0; i < rFFVal.NumField(); i++ {
		rFieldVal := rFFVal.Field(i)
		rFieldType := rFFType.Field(i)

		pluginId, hasPluginId := rFieldType.Tag.Lookup("plugin_id")
		if !hasPluginId {
			continue
		}

		pluginVersions[pluginId] = rFieldVal.String()
	}

	return pluginVersions
}

// ToMap returns the feature flags as a map[string]string
// Supports boolean and string feature flags.
func (f *FeatureFlags) ToMap() map[string]string {
	refStructVal := reflect.ValueOf(*f)
	refStructType := reflect.TypeOf(*f)
	ret := make(map[string]string)
	for i := 0; i < refStructVal.NumField(); i++ {
		refFieldVal := refStructVal.Field(i)
		if !refFieldVal.IsValid() {
			continue
		}
		refFieldType := refStructType.Field(i)
		switch refFieldType.Type.Kind() {
		case reflect.Bool:
			ret[refFieldType.Name] = strconv.FormatBool(refFieldVal.Bool())
		default:
			ret[refFieldType.Name] = refFieldVal.String()
		}
	}

	return ret
}<|MERGE_RESOLUTION|>--- conflicted
+++ resolved
@@ -36,11 +36,8 @@
 	// Enable timed dnd support for user status
 	TimedDND bool
 
-<<<<<<< HEAD
-=======
 	PermalinkPreviews bool
 
->>>>>>> d0629503
 	// Enable the Global Header
 	GlobalHeader bool
 
@@ -59,10 +56,7 @@
 	f.PluginApps = ""
 	f.PluginFocalboard = ""
 	f.TimedDND = false
-<<<<<<< HEAD
-=======
 	f.PermalinkPreviews = true
->>>>>>> d0629503
 	f.GlobalHeader = false
 	f.InviteMembersButton = "none"
 }

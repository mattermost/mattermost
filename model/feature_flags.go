// Copyright (c) 2015-present Mattermost, Inc. All Rights Reserved.
// See LICENSE.txt for license information.

package model

import (
	"reflect"
	"strconv"
)

type FeatureFlags struct {
	// Exists only for unit and manual testing.
	// When set to a value, will be returned by the ping endpoint.
	TestFeature string
	// Exists only for testing bool functionality. Boolean feature flags interpret "on" or "true" as true and
	// all other values as false.
	TestBoolFeature bool

	// Toggle on and off scheduled jobs for cloud user limit emails see MM-29999
	CloudDelinquentEmailJobsEnabled bool

	// Toggle on and off support for Collapsed Threads
	CollapsedThreads bool

	// Enable the remote cluster service for shared channels.
	EnableRemoteClusterService bool

	// AppsEnabled toggle the Apps framework functionalities both in server and client side
	AppsEnabled bool

	// Feature flags to control plugin versions
	PluginPlaybooks  string `plugin_id:"playbooks"`
	PluginApps       string `plugin_id:"com.mattermost.apps"`
	PluginFocalboard string `plugin_id:"focalboard"`

	PermalinkPreviews bool

	// Enable the Global Header
	GlobalHeader bool

	// Enable different team menu button treatments, possible values = ("none", "by_team_name", "inverted_sidebar_bg_color")
	AddChannelButton string

	// Enable different treatments for first time users, possible values = ("none", "tour_point", "around_input")
	PrewrittenMessages string

	// Enable different treatments for first time users, possible values = ("none", "tips_and_next_steps")
	DownloadAppsCTA string

<<<<<<< HEAD
	// Enable different treatments for first time users, possible values = ("none", "lightbox" "lightbox_slider")
	InviteToTeam string
=======
	// Enable Boards Unfurl Preview
	BoardsUnfurl bool
>>>>>>> 98284a79
}

func (f *FeatureFlags) SetDefaults() {
	f.TestFeature = "off"
	f.TestBoolFeature = false
	f.CloudDelinquentEmailJobsEnabled = false
	f.CollapsedThreads = true
	f.EnableRemoteClusterService = false
	f.AppsEnabled = false
	f.PluginApps = ""
	f.PluginFocalboard = ""
	f.PermalinkPreviews = true
	f.GlobalHeader = true
	f.AddChannelButton = "by_team_name"
	f.PrewrittenMessages = "none"
	f.DownloadAppsCTA = "none"
<<<<<<< HEAD
	f.InviteToTeam = "none"
=======
	f.BoardsUnfurl = true
>>>>>>> 98284a79
}

func (f *FeatureFlags) Plugins() map[string]string {
	rFFVal := reflect.ValueOf(f).Elem()
	rFFType := reflect.TypeOf(f).Elem()

	pluginVersions := make(map[string]string)
	for i := 0; i < rFFVal.NumField(); i++ {
		rFieldVal := rFFVal.Field(i)
		rFieldType := rFFType.Field(i)

		pluginId, hasPluginId := rFieldType.Tag.Lookup("plugin_id")
		if !hasPluginId {
			continue
		}

		pluginVersions[pluginId] = rFieldVal.String()
	}

	return pluginVersions
}

// ToMap returns the feature flags as a map[string]string
// Supports boolean and string feature flags.
func (f *FeatureFlags) ToMap() map[string]string {
	refStructVal := reflect.ValueOf(*f)
	refStructType := reflect.TypeOf(*f)
	ret := make(map[string]string)
	for i := 0; i < refStructVal.NumField(); i++ {
		refFieldVal := refStructVal.Field(i)
		if !refFieldVal.IsValid() {
			continue
		}
		refFieldType := refStructType.Field(i)
		switch refFieldType.Type.Kind() {
		case reflect.Bool:
			ret[refFieldType.Name] = strconv.FormatBool(refFieldVal.Bool())
		default:
			ret[refFieldType.Name] = refFieldVal.String()
		}
	}

	return ret
}<|MERGE_RESOLUTION|>--- conflicted
+++ resolved
@@ -47,13 +47,11 @@
 	// Enable different treatments for first time users, possible values = ("none", "tips_and_next_steps")
 	DownloadAppsCTA string
 
-<<<<<<< HEAD
+	// Enable Boards Unfurl Preview
+	BoardsUnfurl bool
+
 	// Enable different treatments for first time users, possible values = ("none", "lightbox" "lightbox_slider")
 	InviteToTeam string
-=======
-	// Enable Boards Unfurl Preview
-	BoardsUnfurl bool
->>>>>>> 98284a79
 }
 
 func (f *FeatureFlags) SetDefaults() {
@@ -70,11 +68,8 @@
 	f.AddChannelButton = "by_team_name"
 	f.PrewrittenMessages = "none"
 	f.DownloadAppsCTA = "none"
-<<<<<<< HEAD
+	f.BoardsUnfurl = true
 	f.InviteToTeam = "none"
-=======
-	f.BoardsUnfurl = true
->>>>>>> 98284a79
 }
 
 func (f *FeatureFlags) Plugins() map[string]string {

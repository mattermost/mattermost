// Copyright (c) 2015-present Mattermost, Inc. All Rights Reserved.
// See LICENSE.txt for license information.

package model

import (
	"reflect"
	"strconv"
)

type FeatureFlags struct {
	// Exists only for unit and manual testing.
	// When set to a value, will be returned by the ping endpoint.
	TestFeature string
	// Exists only for testing bool functionality. Boolean feature flags interpret "on" or "true" as true and
	// all other values as false.
	TestBoolFeature bool

	// Toggle on and off scheduled jobs for cloud user limit emails see MM-29999
	CloudDelinquentEmailJobsEnabled bool

	// Toggle on and off support for Collapsed Threads
	CollapsedThreads bool

	// Enable the remote cluster service for shared channels.
	EnableRemoteClusterService bool

	// AppsEnabled toggles the Apps framework functionalities both in server and client side
	AppsEnabled bool

	// AppBarEnabled toggles the App Bar component on client side
	AppBarEnabled bool

	// Feature flags to control plugin versions
	PluginPlaybooks  string `plugin_id:"playbooks"`
	PluginApps       string `plugin_id:"com.mattermost.apps"`
	PluginFocalboard string `plugin_id:"focalboard"`

	PermalinkPreviews bool

	// Enable the Global Header
	GlobalHeader bool

	// Enable different team menu button treatments, possible values = ("none", "by_team_name", "inverted_sidebar_bg_color")
	AddChannelButton string

	// Determine whether when a user gets created, they'll have noisy notifications e.g. Send desktop notifications for all activity
	NewAccountNoisy bool

	// Enable Boards Unfurl Preview
	BoardsUnfurl bool

	// Enable Calls plugin support in the mobile app
	CallsMobile bool

	// Start A/B tour tips automatically, possible values = ("none", "auto")
	AutoTour string

	// A dash separated list for feature flags to turn on for Boards
	BoardsFeatureFlags string

	// A/B test for the add members to channel button, possible values = ("top", "bottom")
	AddMembersToChannel string

<<<<<<< HEAD
	// Enable interactive dialog request validation
	InteractiveDialogValidation bool
=======
	// Enable Create First Channel
	GuidedChannelCreation bool

	// Determine after which duration in hours to send a second invitation to someone that didn't join after the initial invite, possible values = ("48", "72")
	ResendInviteEmailInterval string

	// A/B test for whether radio buttons or toggle button is more effective in in-screen invite to team modal ("none", "toggle")
	InviteToTeam string
>>>>>>> 6d361db6
}

func (f *FeatureFlags) SetDefaults() {
	f.TestFeature = "off"
	f.TestBoolFeature = false
	f.CloudDelinquentEmailJobsEnabled = false
	f.CollapsedThreads = true
	f.EnableRemoteClusterService = false
	f.AppsEnabled = false
	f.AppBarEnabled = false
	f.PluginApps = ""
	f.PluginFocalboard = ""
	f.PermalinkPreviews = true
	f.GlobalHeader = true
	f.AddChannelButton = "by_team_name"
	f.NewAccountNoisy = false
	f.BoardsUnfurl = true
	f.CallsMobile = false
	f.AutoTour = "none"
	f.BoardsFeatureFlags = ""
	f.AddMembersToChannel = "top"
<<<<<<< HEAD
	f.InteractiveDialogValidation = false
=======
	f.GuidedChannelCreation = false
	f.ResendInviteEmailInterval = ""
	f.InviteToTeam = "none"
>>>>>>> 6d361db6
}

func (f *FeatureFlags) Plugins() map[string]string {
	rFFVal := reflect.ValueOf(f).Elem()
	rFFType := reflect.TypeOf(f).Elem()

	pluginVersions := make(map[string]string)
	for i := 0; i < rFFVal.NumField(); i++ {
		rFieldVal := rFFVal.Field(i)
		rFieldType := rFFType.Field(i)

		pluginId, hasPluginId := rFieldType.Tag.Lookup("plugin_id")
		if !hasPluginId {
			continue
		}

		pluginVersions[pluginId] = rFieldVal.String()
	}

	return pluginVersions
}

// ToMap returns the feature flags as a map[string]string
// Supports boolean and string feature flags.
func (f *FeatureFlags) ToMap() map[string]string {
	refStructVal := reflect.ValueOf(*f)
	refStructType := reflect.TypeOf(*f)
	ret := make(map[string]string)
	for i := 0; i < refStructVal.NumField(); i++ {
		refFieldVal := refStructVal.Field(i)
		if !refFieldVal.IsValid() {
			continue
		}
		refFieldType := refStructType.Field(i)
		switch refFieldType.Type.Kind() {
		case reflect.Bool:
			ret[refFieldType.Name] = strconv.FormatBool(refFieldVal.Bool())
		default:
			ret[refFieldType.Name] = refFieldVal.String()
		}
	}

	return ret
}<|MERGE_RESOLUTION|>--- conflicted
+++ resolved
@@ -62,10 +62,9 @@
 	// A/B test for the add members to channel button, possible values = ("top", "bottom")
 	AddMembersToChannel string
 
-<<<<<<< HEAD
 	// Enable interactive dialog request validation
 	InteractiveDialogValidation bool
-=======
+
 	// Enable Create First Channel
 	GuidedChannelCreation bool
 
@@ -74,7 +73,6 @@
 
 	// A/B test for whether radio buttons or toggle button is more effective in in-screen invite to team modal ("none", "toggle")
 	InviteToTeam string
->>>>>>> 6d361db6
 }
 
 func (f *FeatureFlags) SetDefaults() {
@@ -96,13 +94,10 @@
 	f.AutoTour = "none"
 	f.BoardsFeatureFlags = ""
 	f.AddMembersToChannel = "top"
-<<<<<<< HEAD
 	f.InteractiveDialogValidation = false
-=======
 	f.GuidedChannelCreation = false
 	f.ResendInviteEmailInterval = ""
 	f.InviteToTeam = "none"
->>>>>>> 6d361db6
 }
 
 func (f *FeatureFlags) Plugins() map[string]string {

--- conflicted
+++ resolved
@@ -33,12 +33,6 @@
 	PluginApps               string `plugin_id:"com.mattermost.apps"`
 	PluginFocalboard         string `plugin_id:"focalboard"`
 
-<<<<<<< HEAD
-	// Control support for custom data retention policies
-	CustomDataRetentionEnabled bool
-
-=======
->>>>>>> de5efdb8
 	// Enable timed dnd support for user status
 	TimedDND bool
 }
@@ -50,17 +44,9 @@
 	f.CollapsedThreads = true
 	f.EnableRemoteClusterService = false
 	f.AppsEnabled = false
-<<<<<<< HEAD
-
-	f.PluginIncidentManagement = "1.12.0"
-	f.PluginApps = ""
-	f.PluginFocalboard = ""
-	f.CustomDataRetentionEnabled = false
-=======
 	f.PluginIncidentManagement = "1.16.1"
 	f.PluginApps = ""
 	f.PluginFocalboard = ""
->>>>>>> de5efdb8
 	f.TimedDND = false
 }
 

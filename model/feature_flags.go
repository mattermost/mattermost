// Copyright (c) 2015-present Mattermost, Inc. All Rights Reserved.
// See LICENSE.txt for license information.

package model

import (
	"reflect"
	"strconv"
)

type FeatureFlags struct {
	// Exists only for unit and manual testing.
	// When set to a value, will be returned by the ping endpoint.
	TestFeature string
	// Exists only for testing bool functionality. Boolean feature flags interpret "on" or "true" as true and
	// all other values as false.
	TestBoolFeature bool

	// Toggle on and off support for Collapsed Threads
	CollapsedThreads bool

	// Enable the remote cluster service for shared channels.
	EnableRemoteClusterService bool

	// AppsEnabled toggles the Apps framework functionalities both in server and client side
	AppsEnabled bool

	// Feature flags to control plugin versions
	PluginPlaybooks  string `plugin_id:"playbooks"`
	PluginApps       string `plugin_id:"com.mattermost.apps"`
	PluginFocalboard string `plugin_id:"focalboard"`
	PluginCalls      string `plugin_id:"com.mattermost.calls"`

	PermalinkPreviews bool

	// Enable Calls plugin support in the mobile app
	CallsMobile bool

	// CallsEnabled controls whether or not the Calls plugin should be enabled
	CallsEnabled bool

	// A dash separated list for feature flags to turn on for Boards
	BoardsFeatureFlags string

<<<<<<< HEAD
	// Enable Create First Channel
	GuidedChannelCreation bool
=======
	// A/B test for whether radio buttons or toggle button is more effective in in-screen invite to team modal ("none", "toggle")
	InviteToTeam string
>>>>>>> e5828b6d

	CustomGroups bool

	// Enable DataRetention for Boards
	BoardsDataRetention bool

	NormalizeLdapDNs bool

	EnableInactivityCheckJob bool

	// Enable special onboarding flow for first admin
	UseCaseOnboarding bool

	// Enable GraphQL feature
	GraphQL bool

	InsightsEnabled bool

	CommandPalette bool

	// Enable Boards as a product (multi-product architecture)
	BoardsProduct bool

	// A/B Test on posting a welcome message
	SendWelcomePost bool

	WorkTemplate bool

	PostPriority bool

	PeopleProduct bool

	AnnualSubscription bool

	// A/B Test on reduced onboarding task list item
	ReduceOnBoardingTaskList bool

	ThreadsEverywhere bool
}

func (f *FeatureFlags) SetDefaults() {
	f.TestFeature = "off"
	f.TestBoolFeature = false
	f.CollapsedThreads = true
	f.EnableRemoteClusterService = false
	f.AppsEnabled = true
	f.PluginApps = ""
	f.PluginFocalboard = ""
	f.PermalinkPreviews = true
	f.CallsMobile = false
	f.BoardsFeatureFlags = ""
<<<<<<< HEAD
	f.GuidedChannelCreation = false
=======
	f.InviteToTeam = "none"
>>>>>>> e5828b6d
	f.CustomGroups = true
	f.BoardsDataRetention = false
	f.NormalizeLdapDNs = false
	f.EnableInactivityCheckJob = true
	f.UseCaseOnboarding = true
	f.GraphQL = false
	f.InsightsEnabled = true
	f.CommandPalette = false
	f.CallsEnabled = true
	f.BoardsProduct = false
	f.SendWelcomePost = true
	f.PostPriority = false
	f.PeopleProduct = false
	f.WorkTemplate = false
	f.AnnualSubscription = false
	f.ReduceOnBoardingTaskList = false
	f.ThreadsEverywhere = false
}

func (f *FeatureFlags) Plugins() map[string]string {
	rFFVal := reflect.ValueOf(f).Elem()
	rFFType := reflect.TypeOf(f).Elem()

	pluginVersions := make(map[string]string)
	for i := 0; i < rFFVal.NumField(); i++ {
		rFieldVal := rFFVal.Field(i)
		rFieldType := rFFType.Field(i)

		pluginId, hasPluginId := rFieldType.Tag.Lookup("plugin_id")
		if !hasPluginId {
			continue
		}

		pluginVersions[pluginId] = rFieldVal.String()
	}

	return pluginVersions
}

// ToMap returns the feature flags as a map[string]string
// Supports boolean and string feature flags.
func (f *FeatureFlags) ToMap() map[string]string {
	refStructVal := reflect.ValueOf(*f)
	refStructType := reflect.TypeOf(*f)
	ret := make(map[string]string)
	for i := 0; i < refStructVal.NumField(); i++ {
		refFieldVal := refStructVal.Field(i)
		if !refFieldVal.IsValid() {
			continue
		}
		refFieldType := refStructType.Field(i)
		switch refFieldType.Type.Kind() {
		case reflect.Bool:
			ret[refFieldType.Name] = strconv.FormatBool(refFieldVal.Bool())
		default:
			ret[refFieldType.Name] = refFieldVal.String()
		}
	}

	return ret
}<|MERGE_RESOLUTION|>--- conflicted
+++ resolved
@@ -41,14 +41,6 @@
 
 	// A dash separated list for feature flags to turn on for Boards
 	BoardsFeatureFlags string
-
-<<<<<<< HEAD
-	// Enable Create First Channel
-	GuidedChannelCreation bool
-=======
-	// A/B test for whether radio buttons or toggle button is more effective in in-screen invite to team modal ("none", "toggle")
-	InviteToTeam string
->>>>>>> e5828b6d
 
 	CustomGroups bool
 
@@ -100,11 +92,6 @@
 	f.PermalinkPreviews = true
 	f.CallsMobile = false
 	f.BoardsFeatureFlags = ""
-<<<<<<< HEAD
-	f.GuidedChannelCreation = false
-=======
-	f.InviteToTeam = "none"
->>>>>>> e5828b6d
 	f.CustomGroups = true
 	f.BoardsDataRetention = false
 	f.NormalizeLdapDNs = false

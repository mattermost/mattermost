// Copyright (c) 2015-present Mattermost, Inc. All Rights Reserved.
// See LICENSE.txt for license information.

package model

import (
	"reflect"
	"strconv"
)

type FeatureFlags struct {
	// Exists only for unit and manual testing.
	// When set to a value, will be returned by the ping endpoint.
	TestFeature string
	// Exists only for testing bool functionality. Boolean feature flags interpret "on" or "true" as true and
	// all other values as false.
	TestBoolFeature bool

	// Enable the remote cluster service for shared channels.
	EnableRemoteClusterService bool

	// AppsEnabled toggles the Apps framework functionalities both in server and client side
	AppsEnabled bool

	// Feature flags to control plugin versions
	PluginPlaybooks  string `plugin_id:"playbooks"`
	PluginApps       string `plugin_id:"com.mattermost.apps"`
	PluginFocalboard string `plugin_id:"focalboard"`
	PluginCalls      string `plugin_id:"com.mattermost.calls"`

	PermalinkPreviews bool

	// CallsEnabled controls whether or not the Calls plugin should be enabled
	CallsEnabled bool

	// A dash separated list for feature flags to turn on for Boards
	BoardsFeatureFlags string

	// Enable DataRetention for Boards
	BoardsDataRetention bool

	NormalizeLdapDNs bool

	// Enable special onboarding flow for first admin
	UseCaseOnboarding bool

	// Enable GraphQL feature
	GraphQL bool

	InsightsEnabled bool

	CommandPalette bool

	// A/B Test on posting a welcome message
	SendWelcomePost bool

	WorkTemplate bool

	PostPriority bool

	// Enable WYSIWYG text editor
	WysiwygEditor bool

	PeopleProduct bool

	// A/B Test on reduced onboarding task list item
	ReduceOnBoardingTaskList bool

	// A/B Test to control when to show onboarding linked board
	OnboardingAutoShowLinkedBoard bool

	ThreadsEverywhere bool

	GlobalDrafts bool

	OnboardingTourTips bool

<<<<<<< HEAD
	EnableCloudFreeDeprecationUI bool
=======
	AppsSidebarCategory bool
>>>>>>> c3b32de4
}

func (f *FeatureFlags) SetDefaults() {
	f.TestFeature = "off"
	f.TestBoolFeature = false
	f.EnableRemoteClusterService = false
	f.AppsEnabled = true
	f.PluginApps = ""
	f.PluginFocalboard = ""
	f.PermalinkPreviews = true
	f.BoardsFeatureFlags = ""
	f.BoardsDataRetention = false
	f.NormalizeLdapDNs = false
	f.UseCaseOnboarding = true
	f.GraphQL = false
	f.InsightsEnabled = true
	f.CommandPalette = false
	f.CallsEnabled = true
	f.SendWelcomePost = true
	f.PostPriority = true
	f.PeopleProduct = false
	f.WorkTemplate = true
	f.ReduceOnBoardingTaskList = false
	f.ThreadsEverywhere = false
	f.GlobalDrafts = true
	f.EnableCloudFreeDeprecationUI = false
	f.WysiwygEditor = false
	f.OnboardingAutoShowLinkedBoard = false
	f.OnboardingTourTips = true
	f.AppsSidebarCategory = false
}

func (f *FeatureFlags) Plugins() map[string]string {
	rFFVal := reflect.ValueOf(f).Elem()
	rFFType := reflect.TypeOf(f).Elem()

	pluginVersions := make(map[string]string)
	for i := 0; i < rFFVal.NumField(); i++ {
		rFieldVal := rFFVal.Field(i)
		rFieldType := rFFType.Field(i)

		pluginId, hasPluginId := rFieldType.Tag.Lookup("plugin_id")
		if !hasPluginId {
			continue
		}

		pluginVersions[pluginId] = rFieldVal.String()
	}

	return pluginVersions
}

// ToMap returns the feature flags as a map[string]string
// Supports boolean and string feature flags.
func (f *FeatureFlags) ToMap() map[string]string {
	refStructVal := reflect.ValueOf(*f)
	refStructType := reflect.TypeOf(*f)
	ret := make(map[string]string)
	for i := 0; i < refStructVal.NumField(); i++ {
		refFieldVal := refStructVal.Field(i)
		if !refFieldVal.IsValid() {
			continue
		}
		refFieldType := refStructType.Field(i)
		switch refFieldType.Type.Kind() {
		case reflect.Bool:
			ret[refFieldType.Name] = strconv.FormatBool(refFieldVal.Bool())
		default:
			ret[refFieldType.Name] = refFieldVal.String()
		}
	}

	return ret
}<|MERGE_RESOLUTION|>--- conflicted
+++ resolved
@@ -75,11 +75,9 @@
 
 	OnboardingTourTips bool
 
-<<<<<<< HEAD
 	EnableCloudFreeDeprecationUI bool
-=======
+
 	AppsSidebarCategory bool
->>>>>>> c3b32de4
 }
 
 func (f *FeatureFlags) SetDefaults() {

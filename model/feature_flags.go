--- conflicted
+++ resolved
@@ -96,13 +96,9 @@
 	f.InsightsEnabled = false
 	f.CloudFree = false
 	f.CommandPalette = false
-<<<<<<< HEAD
 	f.PostForwarding = false
-	f.AdvancedTextEditor = false
-=======
 	f.AdvancedTextEditor = true
 	f.CallsEnabled = true
->>>>>>> d3179231
 }
 
 func (f *FeatureFlags) Plugins() map[string]string {

--- conflicted
+++ resolved
@@ -53,13 +53,8 @@
 	// A/B test for the add members to channel button, possible values = ("top", "bottom")
 	AddMembersToChannel string
 
-<<<<<<< HEAD
 	// Enable Create First Channel
 	GuidedChannelCreation bool
-=======
-	// Determine after which duration in hours to send a second invitation to someone that didn't join after the initial invite, possible values = ("48", "72")
-	ResendInviteEmailInterval string
->>>>>>> 4deedbbf
 
 	// A/B test for whether radio buttons or toggle button is more effective in in-screen invite to team modal ("none", "toggle")
 	InviteToTeam string
@@ -102,11 +97,7 @@
 	f.CallsMobile = false
 	f.BoardsFeatureFlags = ""
 	f.AddMembersToChannel = "top"
-<<<<<<< HEAD
 	f.GuidedChannelCreation = false
-=======
-	f.ResendInviteEmailInterval = ""
->>>>>>> 4deedbbf
 	f.InviteToTeam = "none"
 	f.CustomGroups = true
 	f.InlinePostEditing = false

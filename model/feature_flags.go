// Copyright (c) 2015-present Mattermost, Inc. All Rights Reserved.
// See LICENSE.txt for license information.

package model

import (
	"reflect"
	"strconv"
)

type FeatureFlags struct {
	// Exists only for unit and manual testing.
	// When set to a value, will be returned by the ping endpoint.
	TestFeature string
	// Exists only for testing bool functionality. Boolean feature flags interpret "on" or "true" as true and
	// all other values as false.
	TestBoolFeature bool

	// Enable the remote cluster service for shared channels.
	EnableRemoteClusterService bool

	// AppsEnabled toggles the Apps framework functionalities both in server and client side
	AppsEnabled bool

	// Feature flags to control plugin versions
	PluginPlaybooks  string `plugin_id:"playbooks"`
	PluginApps       string `plugin_id:"com.mattermost.apps"`
	PluginFocalboard string `plugin_id:"focalboard"`
	PluginCalls      string `plugin_id:"com.mattermost.calls"`

	PermalinkPreviews bool

	// CallsEnabled controls whether or not the Calls plugin should be enabled
	CallsEnabled bool

	// A dash separated list for feature flags to turn on for Boards
	BoardsFeatureFlags string

	// Enable DataRetention for Boards
	BoardsDataRetention bool

	NormalizeLdapDNs bool

	EnableInactivityCheckJob bool

	// Enable special onboarding flow for first admin
	UseCaseOnboarding bool

	// Enable GraphQL feature
	GraphQL bool

	InsightsEnabled bool

	CommandPalette bool

	// Enable Boards as a product (multi-product architecture)
	BoardsProduct bool

	// A/B Test on posting a welcome message
	SendWelcomePost bool

	WorkTemplate bool

	PostPriority bool

<<<<<<< HEAD
	VoiceMessages bool
=======
	// Enable WYSIWYG text editor
	WysiwygEditor bool
>>>>>>> 6bca1f22

	PeopleProduct bool

	AnnualSubscription bool

	// A/B Test on reduced onboarding task list item
	ReduceOnBoardingTaskList bool

	ThreadsEverywhere bool

	GlobalDrafts bool
}

func (f *FeatureFlags) SetDefaults() {
	f.TestFeature = "off"
	f.TestBoolFeature = false
	f.EnableRemoteClusterService = false
	f.AppsEnabled = true
	f.PluginApps = ""
	f.PluginFocalboard = ""
	f.PermalinkPreviews = true
	f.BoardsFeatureFlags = ""
	f.BoardsDataRetention = false
	f.NormalizeLdapDNs = false
	f.EnableInactivityCheckJob = true
	f.UseCaseOnboarding = true
	f.GraphQL = false
	f.InsightsEnabled = true
	f.CommandPalette = false
	f.CallsEnabled = true
	f.BoardsProduct = false
	f.SendWelcomePost = true
<<<<<<< HEAD
	f.PostPriority = false
	f.VoiceMessages = false
=======
	f.PostPriority = true
>>>>>>> 6bca1f22
	f.PeopleProduct = false
	f.WorkTemplate = false
	f.AnnualSubscription = false
	f.ReduceOnBoardingTaskList = false
	f.ThreadsEverywhere = false
	f.GlobalDrafts = true
	f.WysiwygEditor = false
}

func (f *FeatureFlags) Plugins() map[string]string {
	rFFVal := reflect.ValueOf(f).Elem()
	rFFType := reflect.TypeOf(f).Elem()

	pluginVersions := make(map[string]string)
	for i := 0; i < rFFVal.NumField(); i++ {
		rFieldVal := rFFVal.Field(i)
		rFieldType := rFFType.Field(i)

		pluginId, hasPluginId := rFieldType.Tag.Lookup("plugin_id")
		if !hasPluginId {
			continue
		}

		pluginVersions[pluginId] = rFieldVal.String()
	}

	return pluginVersions
}

// ToMap returns the feature flags as a map[string]string
// Supports boolean and string feature flags.
func (f *FeatureFlags) ToMap() map[string]string {
	refStructVal := reflect.ValueOf(*f)
	refStructType := reflect.TypeOf(*f)
	ret := make(map[string]string)
	for i := 0; i < refStructVal.NumField(); i++ {
		refFieldVal := refStructVal.Field(i)
		if !refFieldVal.IsValid() {
			continue
		}
		refFieldType := refStructType.Field(i)
		switch refFieldType.Type.Kind() {
		case reflect.Bool:
			ret[refFieldType.Name] = strconv.FormatBool(refFieldVal.Bool())
		default:
			ret[refFieldType.Name] = refFieldVal.String()
		}
	}

	return ret
}<|MERGE_RESOLUTION|>--- conflicted
+++ resolved
@@ -63,12 +63,10 @@
 
 	PostPriority bool
 
-<<<<<<< HEAD
 	VoiceMessages bool
-=======
+
 	// Enable WYSIWYG text editor
 	WysiwygEditor bool
->>>>>>> 6bca1f22
 
 	PeopleProduct bool
 
@@ -101,12 +99,8 @@
 	f.CallsEnabled = true
 	f.BoardsProduct = false
 	f.SendWelcomePost = true
-<<<<<<< HEAD
-	f.PostPriority = false
 	f.VoiceMessages = false
-=======
 	f.PostPriority = true
->>>>>>> 6bca1f22
 	f.PeopleProduct = false
 	f.WorkTemplate = false
 	f.AnnualSubscription = false

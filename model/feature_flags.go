--- conflicted
+++ resolved
@@ -38,15 +38,11 @@
 	f.CloudDelinquentEmailJobsEnabled = false
 	f.CollapsedThreads = false
 	f.FilesSearch = false
-<<<<<<< HEAD
 	f.AppsEnabled = false
 
-	f.PluginIncidentManagement = "1.6.0"
+	f.PluginIncidentManagement = "1.7.0"
 	f.PluginApps = ""
-=======
-	f.PluginIncidentManagement = "1.7.0"
 	f.WebSocketDelay = false
->>>>>>> 1fb7f512
 }
 
 func (f *FeatureFlags) Plugins() map[string]string {

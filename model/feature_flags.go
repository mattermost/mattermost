--- conflicted
+++ resolved
@@ -19,15 +19,12 @@
 	// Toggle on and off support for Collapsed Threads
 	CollapsedThreads bool
 
-<<<<<<< HEAD
 	// Enable the remote cluster service for shared channels.
 	EnableRemoteClusterService bool
 
 	// Toggle on and off support for Custom User Statuses
 	CustomUserStatuses bool
 
-=======
->>>>>>> f5590d4e
 	// Feature flags to control plugin versions
 	PluginIncidentManagement string `plugin_id:"com.mattermost.plugin-incident-management"`
 	// Toggle on and off support for Files search

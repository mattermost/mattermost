--- conflicted
+++ resolved
@@ -77,12 +77,10 @@
 
 	PeopleProduct bool
 
-<<<<<<< HEAD
 	AnnualSubscription bool
-=======
+
 	// A/B Test on reduced onboarding task list item
 	ReduceOnBoardingTaskList bool
->>>>>>> 26a41402
 }
 
 func (f *FeatureFlags) SetDefaults() {
@@ -111,11 +109,8 @@
 	f.SendWelcomePost = true
 	f.PostPriority = false
 	f.PeopleProduct = false
-<<<<<<< HEAD
 	f.AnnualSubscription = false
-=======
 	f.ReduceOnBoardingTaskList = false
->>>>>>> 26a41402
 }
 
 func (f *FeatureFlags) Plugins() map[string]string {

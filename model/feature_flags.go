// Copyright (c) 2015-present Mattermost, Inc. All Rights Reserved.
// See LICENSE.txt for license information.

package model

import (
	"reflect"
	"strconv"
)

type FeatureFlags struct {
	// Exists only for unit and manual testing.
	// When set to a value, will be returned by the ping endpoint.
	TestFeature string
	// Exists only for testing bool functionality. Boolean feature flags interpret "on" or "true" as true and
	// all other values as false.
	TestBoolFeature bool

	// Toggle on and off scheduled jobs for cloud user limit emails see MM-29999
	CloudDelinquentEmailJobsEnabled bool

	// Toggle on and off support for Collapsed Threads
	CollapsedThreads bool

	// Enable the remote cluster service for shared channels.
	EnableRemoteClusterService bool

	// AppsEnabled toggles the Apps framework functionalities both in server and client side
	AppsEnabled bool

	// AppBarEnabled toggles the App Bar component on client side
	AppBarEnabled bool

	// Feature flags to control plugin versions
	PluginPlaybooks  string `plugin_id:"playbooks"`
	PluginApps       string `plugin_id:"com.mattermost.apps"`
	PluginFocalboard string `plugin_id:"focalboard"`

	PermalinkPreviews bool

	// Enable the Global Header
	GlobalHeader bool

	// Enable different team menu button treatments, possible values = ("none", "by_team_name", "inverted_sidebar_bg_color")
	AddChannelButton string

	// Determine whether when a user gets created, they'll have noisy notifications e.g. Send desktop notifications for all activity
	NewAccountNoisy bool

	// Enable Boards Unfurl Preview
	BoardsUnfurl bool

	// Enable Calls plugin support in the mobile app
	CallsMobile bool

	// Start A/B tour tips automatically, possible values = ("none", "auto")
	AutoTour string

	// A dash separated list for feature flags to turn on for Boards
	BoardsFeatureFlags string

	// A/B test for the add members to channel button, possible values = ("top", "bottom")
	AddMembersToChannel string

<<<<<<< HEAD
	// Determine after which duration in hours to send a second invitation to someone that didn't join after the initial invite, possible values = ("48", "72")
	ResendInviteEmailInterval string
=======
	// A/B test for whether radio buttons or toggle button is more effective in in-screen invite to team modal ("none", "toggle")
	InviteToTeam string
>>>>>>> 21a61813
}

func (f *FeatureFlags) SetDefaults() {
	f.TestFeature = "off"
	f.TestBoolFeature = false
	f.CloudDelinquentEmailJobsEnabled = false
	f.CollapsedThreads = true
	f.EnableRemoteClusterService = false
	f.AppsEnabled = false
	f.AppBarEnabled = false
	f.PluginApps = ""
	f.PluginFocalboard = ""
	f.PermalinkPreviews = true
	f.GlobalHeader = true
	f.AddChannelButton = "by_team_name"
	f.NewAccountNoisy = false
	f.BoardsUnfurl = true
	f.CallsMobile = false
	f.AutoTour = "none"
	f.BoardsFeatureFlags = ""
	f.AddMembersToChannel = "top"
<<<<<<< HEAD
	f.ResendInviteEmailInterval = ""
=======
	f.InviteToTeam = "none"
>>>>>>> 21a61813
}

func (f *FeatureFlags) Plugins() map[string]string {
	rFFVal := reflect.ValueOf(f).Elem()
	rFFType := reflect.TypeOf(f).Elem()

	pluginVersions := make(map[string]string)
	for i := 0; i < rFFVal.NumField(); i++ {
		rFieldVal := rFFVal.Field(i)
		rFieldType := rFFType.Field(i)

		pluginId, hasPluginId := rFieldType.Tag.Lookup("plugin_id")
		if !hasPluginId {
			continue
		}

		pluginVersions[pluginId] = rFieldVal.String()
	}

	return pluginVersions
}

// ToMap returns the feature flags as a map[string]string
// Supports boolean and string feature flags.
func (f *FeatureFlags) ToMap() map[string]string {
	refStructVal := reflect.ValueOf(*f)
	refStructType := reflect.TypeOf(*f)
	ret := make(map[string]string)
	for i := 0; i < refStructVal.NumField(); i++ {
		refFieldVal := refStructVal.Field(i)
		if !refFieldVal.IsValid() {
			continue
		}
		refFieldType := refStructType.Field(i)
		switch refFieldType.Type.Kind() {
		case reflect.Bool:
			ret[refFieldType.Name] = strconv.FormatBool(refFieldVal.Bool())
		default:
			ret[refFieldType.Name] = refFieldVal.String()
		}
	}

	return ret
}<|MERGE_RESOLUTION|>--- conflicted
+++ resolved
@@ -62,13 +62,11 @@
 	// A/B test for the add members to channel button, possible values = ("top", "bottom")
 	AddMembersToChannel string
 
-<<<<<<< HEAD
 	// Determine after which duration in hours to send a second invitation to someone that didn't join after the initial invite, possible values = ("48", "72")
 	ResendInviteEmailInterval string
-=======
+
 	// A/B test for whether radio buttons or toggle button is more effective in in-screen invite to team modal ("none", "toggle")
 	InviteToTeam string
->>>>>>> 21a61813
 }
 
 func (f *FeatureFlags) SetDefaults() {
@@ -90,11 +88,8 @@
 	f.AutoTour = "none"
 	f.BoardsFeatureFlags = ""
 	f.AddMembersToChannel = "top"
-<<<<<<< HEAD
 	f.ResendInviteEmailInterval = ""
-=======
 	f.InviteToTeam = "none"
->>>>>>> 21a61813
 }
 
 func (f *FeatureFlags) Plugins() map[string]string {

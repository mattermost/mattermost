// Copyright (c) 2015-present Mattermost, Inc. All Rights Reserved.
// See LICENSE.txt for license information.

package model

import (
	"reflect"
	"strconv"
)

type FeatureFlags struct {
	// Exists only for unit and manual testing.
	// When set to a value, will be returned by the ping endpoint.
	TestFeature string
	// Exists only for testing bool functionality. Boolean feature flags interpret "on" or "true" as true and
	// all other values as false.
	TestBoolFeature bool

	// Toggle on and off scheduled jobs for cloud user limit emails see MM-29999
	CloudDelinquentEmailJobsEnabled bool

	// Toggle on and off support for Collapsed Threads
	CollapsedThreads bool

	// Enable the remote cluster service for shared channels.
	EnableRemoteClusterService bool

	// AppsEnabled toggle the Apps framework functionalities both in server and client side
	AppsEnabled bool

	// Feature flags to control plugin versions
	PluginPlaybooks  string `plugin_id:"playbooks"`
	PluginApps       string `plugin_id:"com.mattermost.apps"`
	PluginFocalboard string `plugin_id:"focalboard"`

	PermalinkPreviews bool

	// Enable the Global Header
	GlobalHeader bool

	// Enable different team menu button treatments, possible values = ("none", "by_team_name", "inverted_sidebar_bg_color")
	AddChannelButton string

	// Enable different treatments for first time users, possible values = ("none", "tour_point", "around_input")
	PrewrittenMessages string

	// Enable different treatments for first time users, possible values = ("none", "tips_and_next_steps")
	DownloadAppsCTA string

	// Determine whether when a user gets created, they'll have noisy notifications e.g. Send desktop notifications for all activity
	NewAccountNoisy bool
	// Enable Boards Unfurl Preview
	BoardsUnfurl bool

	// Enable Calls plugin support in the mobile app
	CallsMobile bool

<<<<<<< HEAD
	// A '-' separated list for feature flags to turn on for Boards
	BoardsFeatureFlags string
=======
	// Start A/B tour tips automatically, possible values = ("none", "auto")
	AutoTour string
>>>>>>> 246a0c29
}

func (f *FeatureFlags) SetDefaults() {
	f.TestFeature = "off"
	f.TestBoolFeature = false
	f.CloudDelinquentEmailJobsEnabled = false
	f.CollapsedThreads = true
	f.EnableRemoteClusterService = false
	f.AppsEnabled = false
	f.PluginApps = ""
	f.PluginFocalboard = ""
	f.PermalinkPreviews = true
	f.GlobalHeader = true
	f.AddChannelButton = "by_team_name"
	f.PrewrittenMessages = "tour_point"
	f.DownloadAppsCTA = "tips_and_next_steps"
	f.NewAccountNoisy = false
	f.BoardsUnfurl = true
	f.CallsMobile = false
<<<<<<< HEAD
	f.BoardsFeatureFlags = ""
=======
	f.AutoTour = "none"
>>>>>>> 246a0c29
}

func (f *FeatureFlags) Plugins() map[string]string {
	rFFVal := reflect.ValueOf(f).Elem()
	rFFType := reflect.TypeOf(f).Elem()

	pluginVersions := make(map[string]string)
	for i := 0; i < rFFVal.NumField(); i++ {
		rFieldVal := rFFVal.Field(i)
		rFieldType := rFFType.Field(i)

		pluginId, hasPluginId := rFieldType.Tag.Lookup("plugin_id")
		if !hasPluginId {
			continue
		}

		pluginVersions[pluginId] = rFieldVal.String()
	}

	return pluginVersions
}

// ToMap returns the feature flags as a map[string]string
// Supports boolean and string feature flags.
func (f *FeatureFlags) ToMap() map[string]string {
	refStructVal := reflect.ValueOf(*f)
	refStructType := reflect.TypeOf(*f)
	ret := make(map[string]string)
	for i := 0; i < refStructVal.NumField(); i++ {
		refFieldVal := refStructVal.Field(i)
		if !refFieldVal.IsValid() {
			continue
		}
		refFieldType := refStructType.Field(i)
		switch refFieldType.Type.Kind() {
		case reflect.Bool:
			ret[refFieldType.Name] = strconv.FormatBool(refFieldVal.Bool())
		default:
			ret[refFieldType.Name] = refFieldVal.String()
		}
	}

	return ret
}<|MERGE_RESOLUTION|>--- conflicted
+++ resolved
@@ -55,13 +55,11 @@
 	// Enable Calls plugin support in the mobile app
 	CallsMobile bool
 
-<<<<<<< HEAD
-	// A '-' separated list for feature flags to turn on for Boards
-	BoardsFeatureFlags string
-=======
 	// Start A/B tour tips automatically, possible values = ("none", "auto")
 	AutoTour string
->>>>>>> 246a0c29
+
+  // A '-' separated list for feature flags to turn on for Boards
+	BoardsFeatureFlags string
 }
 
 func (f *FeatureFlags) SetDefaults() {
@@ -81,11 +79,8 @@
 	f.NewAccountNoisy = false
 	f.BoardsUnfurl = true
 	f.CallsMobile = false
-<<<<<<< HEAD
+	f.AutoTour = "none"
 	f.BoardsFeatureFlags = ""
-=======
-	f.AutoTour = "none"
->>>>>>> 246a0c29
 }
 
 func (f *FeatureFlags) Plugins() map[string]string {

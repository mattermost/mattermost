// Copyright (c) 2015-present Mattermost, Inc. All Rights Reserved.
// See LICENSE.txt for license information.

package model

import (
	"reflect"
	"strconv"
)

type FeatureFlags struct {
	// Exists only for unit and manual testing.
	// When set to a value, will be returned by the ping endpoint.
	TestFeature string
	// Exists only for testing bool functionality. Boolean feature flags interpret "on" or "true" as true and
	// all other values as false.
	TestBoolFeature bool

	// Toggle on and off scheduled jobs for cloud user limit emails see MM-29999
	CloudDelinquentEmailJobsEnabled bool

	// Toggle on and off support for Collapsed Threads
	CollapsedThreads bool

	// Enable the remote cluster service for shared channels.
	EnableRemoteClusterService bool

	// AppsEnabled toggle the Apps framework functionalities both in server and client side
	AppsEnabled bool

	// Feature flags to control plugin versions
	PluginPlaybooks  string `plugin_id:"playbooks"`
	PluginApps       string `plugin_id:"com.mattermost.apps"`
	PluginFocalboard string `plugin_id:"focalboard"`

	PermalinkPreviews bool

	// Enable the Global Header
	GlobalHeader bool

	// Enable different team menu button treatments, possible values = ("none", "by_team_name", "inverted_sidebar_bg_color")
	AddChannelButton string

	// Enable different treatments for first time users, possible values = ("none", "tour_point", "around_input")
	PrewrittenMessages string

	// Enable different treatments for first time users, possible values = ("none", "tips_and_next_steps")
	DownloadAppsCTA string

	// Determine whether when a user gets created, they'll have noisy notifications e.g. Send desktop notifications for all activity
	NewAccountNoisy bool
	// Enable Boards Unfurl Preview
	BoardsUnfurl bool

	// Enable Calls plugin support in the mobile app
	CallsMobile bool

	// Start A/B tour tips automatically, possible values = ("none", "auto")
	AutoTour string

<<<<<<< HEAD
	// Enable interactive dialog request validation
	InteractiveDialogValidation bool
=======
	// A dash separated list for feature flags to turn on for Boards
	BoardsFeatureFlags string

	// A/B test for the add members to channel button, possible values = ("top", "bottom")
	AddMembersToChannel string
>>>>>>> bf589c29
}

func (f *FeatureFlags) SetDefaults() {
	f.TestFeature = "off"
	f.TestBoolFeature = false
	f.CloudDelinquentEmailJobsEnabled = false
	f.CollapsedThreads = true
	f.EnableRemoteClusterService = false
	f.AppsEnabled = false
	f.PluginApps = ""
	f.PluginFocalboard = ""
	f.PermalinkPreviews = true
	f.GlobalHeader = true
	f.AddChannelButton = "by_team_name"
	f.PrewrittenMessages = "tour_point"
	f.DownloadAppsCTA = "tips_and_next_steps"
	f.NewAccountNoisy = false
	f.BoardsUnfurl = true
	f.CallsMobile = false
	f.AutoTour = "none"
<<<<<<< HEAD
	f.InteractiveDialogValidation = false
=======
	f.BoardsFeatureFlags = ""
	f.AddMembersToChannel = "top"
>>>>>>> bf589c29
}

func (f *FeatureFlags) Plugins() map[string]string {
	rFFVal := reflect.ValueOf(f).Elem()
	rFFType := reflect.TypeOf(f).Elem()

	pluginVersions := make(map[string]string)
	for i := 0; i < rFFVal.NumField(); i++ {
		rFieldVal := rFFVal.Field(i)
		rFieldType := rFFType.Field(i)

		pluginId, hasPluginId := rFieldType.Tag.Lookup("plugin_id")
		if !hasPluginId {
			continue
		}

		pluginVersions[pluginId] = rFieldVal.String()
	}

	return pluginVersions
}

// ToMap returns the feature flags as a map[string]string
// Supports boolean and string feature flags.
func (f *FeatureFlags) ToMap() map[string]string {
	refStructVal := reflect.ValueOf(*f)
	refStructType := reflect.TypeOf(*f)
	ret := make(map[string]string)
	for i := 0; i < refStructVal.NumField(); i++ {
		refFieldVal := refStructVal.Field(i)
		if !refFieldVal.IsValid() {
			continue
		}
		refFieldType := refStructType.Field(i)
		switch refFieldType.Type.Kind() {
		case reflect.Bool:
			ret[refFieldType.Name] = strconv.FormatBool(refFieldVal.Bool())
		default:
			ret[refFieldType.Name] = refFieldVal.String()
		}
	}

	return ret
}<|MERGE_RESOLUTION|>--- conflicted
+++ resolved
@@ -58,16 +58,14 @@
 	// Start A/B tour tips automatically, possible values = ("none", "auto")
 	AutoTour string
 
-<<<<<<< HEAD
-	// Enable interactive dialog request validation
-	InteractiveDialogValidation bool
-=======
 	// A dash separated list for feature flags to turn on for Boards
 	BoardsFeatureFlags string
 
 	// A/B test for the add members to channel button, possible values = ("top", "bottom")
 	AddMembersToChannel string
->>>>>>> bf589c29
+
+	// Enable interactive dialog request validation
+	InteractiveDialogValidation bool
 }
 
 func (f *FeatureFlags) SetDefaults() {
@@ -88,12 +86,9 @@
 	f.BoardsUnfurl = true
 	f.CallsMobile = false
 	f.AutoTour = "none"
-<<<<<<< HEAD
-	f.InteractiveDialogValidation = false
-=======
 	f.BoardsFeatureFlags = ""
 	f.AddMembersToChannel = "top"
->>>>>>> bf589c29
+	f.InteractiveDialogValidation = false
 }
 
 func (f *FeatureFlags) Plugins() map[string]string {

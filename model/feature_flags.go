--- conflicted
+++ resolved
@@ -33,13 +33,6 @@
 	PluginApps               string `plugin_id:"com.mattermost.apps"`
 	PluginFocalboard         string `plugin_id:"focalboard"`
 
-<<<<<<< HEAD
-	// Control support for custom data retention policies
-	CustomDataRetentionEnabled bool
-
-	// Enable timed dnd support for user status
-	TimedDND bool
-=======
 	// Enable timed dnd support for user status
 	TimedDND bool
 
@@ -48,7 +41,6 @@
 
 	// Enable the Invite Members button on the left panel, possible values = ("none", "sticky", "lhs_button", "user_icon")
 	InviteMembersButton string
->>>>>>> 296076bf
 }
 
 func (f *FeatureFlags) SetDefaults() {
@@ -58,21 +50,12 @@
 	f.CollapsedThreads = true
 	f.EnableRemoteClusterService = false
 	f.AppsEnabled = false
-<<<<<<< HEAD
-
-	f.PluginIncidentManagement = "1.14.3"
-	f.PluginApps = ""
-	f.PluginFocalboard = ""
-	f.CustomDataRetentionEnabled = false
-	f.TimedDND = false
-=======
 	f.PluginIncidentManagement = "1.14.3"
 	f.PluginApps = ""
 	f.PluginFocalboard = ""
 	f.TimedDND = false
 	f.GlobalHeader = false
 	f.InviteMembersButton = "none"
->>>>>>> 296076bf
 }
 
 func (f *FeatureFlags) Plugins() map[string]string {

// Copyright (c) 2015-present Mattermost, Inc. All Rights Reserved.
// See LICENSE.txt for license information.

package model

import "reflect"

type FeatureFlags struct {
	// Exists only for unit and manual testing.
	// When set to a value, will be returned by the ping endpoint.
	TestFeature string
	// Exists only for testing bool functionality. Boolean feature flags interpret "on" or "true" as true and
	// all other values as false.
	TestBoolFeature bool

	// Toggle on and off scheduled jobs for cloud user limit emails see MM-29999
	CloudDelinquentEmailJobsEnabled bool

	// Toggle on and off support for Collapsed Threads
	CollapsedThreads bool

	// AppsEnabled toggle the Apps framework functionalities both in server and client side
	AppsEnabled bool

	// Feature flags to control plugin versions
	PluginIncidentManagement string `plugin_id:"com.mattermost.plugin-incident-management"`
	PluginApps               string `plugin_id:"com.mattermost.apps"`

	// Toggle on and off support for Files search
	FilesSearch bool
}

func (f *FeatureFlags) SetDefaults() {
	f.TestFeature = "off"
	f.TestBoolFeature = false
	f.CloudDelinquentEmailJobsEnabled = false
	f.CollapsedThreads = false
	f.FilesSearch = false
<<<<<<< HEAD
	f.AppsEnabled = false

	f.PluginIncidentManagement = "1.5.2"
	f.PluginApps = ""
=======
	f.PluginIncidentManagement = "1.6.0"
>>>>>>> d3a003dc
}

func (f *FeatureFlags) Plugins() map[string]string {
	rFFVal := reflect.ValueOf(f).Elem()
	rFFType := reflect.TypeOf(f).Elem()

	pluginVersions := make(map[string]string)
	for i := 0; i < rFFVal.NumField(); i++ {
		rFieldVal := rFFVal.Field(i)
		rFieldType := rFFType.Field(i)

		pluginId, hasPluginId := rFieldType.Tag.Lookup("plugin_id")
		if !hasPluginId {
			continue
		}

		pluginVersions[pluginId] = rFieldVal.String()
	}

	return pluginVersions
}<|MERGE_RESOLUTION|>--- conflicted
+++ resolved
@@ -36,14 +36,10 @@
 	f.CloudDelinquentEmailJobsEnabled = false
 	f.CollapsedThreads = false
 	f.FilesSearch = false
-<<<<<<< HEAD
 	f.AppsEnabled = false
 
-	f.PluginIncidentManagement = "1.5.2"
+	f.PluginIncidentManagement = "1.6.0"
 	f.PluginApps = ""
-=======
-	f.PluginIncidentManagement = "1.6.0"
->>>>>>> d3a003dc
 }
 
 func (f *FeatureFlags) Plugins() map[string]string {

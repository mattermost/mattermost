--- conflicted
+++ resolved
@@ -27,12 +27,10 @@
 
 	// Feature flags to control plugin versions
 	PluginIncidentManagement string `plugin_id:"com.mattermost.plugin-incident-management"`
-<<<<<<< HEAD
 	PluginApps               string `plugin_id:"com.mattermost.apps"`
-=======
+
 	// Toggle on and off support for Files search
 	FilesSearch bool
->>>>>>> 33534a7f
 }
 
 func (f *FeatureFlags) SetDefaults() {

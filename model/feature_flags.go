// Copyright (c) 2015-present Mattermost, Inc. All Rights Reserved.
// See LICENSE.txt for license information.

package model

import (
	"reflect"
	"strconv"
)

type FeatureFlags struct {
	// Exists only for unit and manual testing.
	// When set to a value, will be returned by the ping endpoint.
	TestFeature string
	// Exists only for testing bool functionality. Boolean feature flags interpret "on" or "true" as true and
	// all other values as false.
	TestBoolFeature bool

	// Toggle on and off scheduled jobs for cloud user limit emails see MM-29999
	CloudDelinquentEmailJobsEnabled bool

	// Toggle on and off support for Collapsed Threads
	CollapsedThreads bool

	// Enable the remote cluster service for shared channels.
	EnableRemoteClusterService bool

	// AppsEnabled toggles the Apps framework functionalities both in server and client side
	AppsEnabled bool

	// AppBarEnabled toggles the App Bar component on client side
	AppBarEnabled bool

	// Feature flags to control plugin versions
	PluginPlaybooks  string `plugin_id:"playbooks"`
	PluginApps       string `plugin_id:"com.mattermost.apps"`
	PluginFocalboard string `plugin_id:"focalboard"`

	PermalinkPreviews bool

	// Enable the Global Header
	GlobalHeader bool

	// Determine whether when a user gets created, they'll have noisy notifications e.g. Send desktop notifications for all activity
	NewAccountNoisy bool

	// Enable Calls plugin support in the mobile app
	CallsMobile bool

	// A dash separated list for feature flags to turn on for Boards
	BoardsFeatureFlags string

	// A/B test for the add members to channel button, possible values = ("top", "bottom")
	AddMembersToChannel string

	// Enable Create First Channel
	GuidedChannelCreation bool

	// Determine after which duration in hours to send a second invitation to someone that didn't join after the initial invite, possible values = ("48", "72")
	ResendInviteEmailInterval string

	// Enable inline post editing
	InlinePostEditing bool

	// Enable DataRetention for Boards
	BoardsDataRetention bool

	NormalizeLdapDNs bool

<<<<<<< HEAD
	UseCaseOnboarding bool
=======
	// Enable Workspace optimization dashboard
	WorkspaceOptimizationDashboard bool

	// Enable GraphQL feature
	GraphQL bool
>>>>>>> ff288b48
}

func (f *FeatureFlags) SetDefaults() {
	f.TestFeature = "off"
	f.TestBoolFeature = false
	f.CloudDelinquentEmailJobsEnabled = false
	f.CollapsedThreads = true
	f.EnableRemoteClusterService = false
	f.AppsEnabled = false
	f.AppBarEnabled = false
	f.PluginApps = ""
	f.PluginFocalboard = ""
	f.PermalinkPreviews = true
	f.GlobalHeader = true
	f.NewAccountNoisy = false
	f.CallsMobile = false
	f.BoardsFeatureFlags = ""
	f.AddMembersToChannel = "top"
	f.GuidedChannelCreation = false
	f.ResendInviteEmailInterval = ""
	f.InlinePostEditing = false
	f.BoardsDataRetention = false
	f.NormalizeLdapDNs = false
<<<<<<< HEAD
	f.UseCaseOnboarding = false
=======
	f.WorkspaceOptimizationDashboard = false
	f.GraphQL = false
>>>>>>> ff288b48
}

func (f *FeatureFlags) Plugins() map[string]string {
	rFFVal := reflect.ValueOf(f).Elem()
	rFFType := reflect.TypeOf(f).Elem()

	pluginVersions := make(map[string]string)
	for i := 0; i < rFFVal.NumField(); i++ {
		rFieldVal := rFFVal.Field(i)
		rFieldType := rFFType.Field(i)

		pluginId, hasPluginId := rFieldType.Tag.Lookup("plugin_id")
		if !hasPluginId {
			continue
		}

		pluginVersions[pluginId] = rFieldVal.String()
	}

	return pluginVersions
}

// ToMap returns the feature flags as a map[string]string
// Supports boolean and string feature flags.
func (f *FeatureFlags) ToMap() map[string]string {
	refStructVal := reflect.ValueOf(*f)
	refStructType := reflect.TypeOf(*f)
	ret := make(map[string]string)
	for i := 0; i < refStructVal.NumField(); i++ {
		refFieldVal := refStructVal.Field(i)
		if !refFieldVal.IsValid() {
			continue
		}
		refFieldType := refStructType.Field(i)
		switch refFieldType.Type.Kind() {
		case reflect.Bool:
			ret[refFieldType.Name] = strconv.FormatBool(refFieldVal.Bool())
		default:
			ret[refFieldType.Name] = refFieldVal.String()
		}
	}

	return ret
}<|MERGE_RESOLUTION|>--- conflicted
+++ resolved
@@ -67,15 +67,14 @@
 
 	NormalizeLdapDNs bool
 
-<<<<<<< HEAD
+	// Enable special onboarding flow for first admin
 	UseCaseOnboarding bool
-=======
+
 	// Enable Workspace optimization dashboard
 	WorkspaceOptimizationDashboard bool
 
 	// Enable GraphQL feature
 	GraphQL bool
->>>>>>> ff288b48
 }
 
 func (f *FeatureFlags) SetDefaults() {
@@ -99,12 +98,9 @@
 	f.InlinePostEditing = false
 	f.BoardsDataRetention = false
 	f.NormalizeLdapDNs = false
-<<<<<<< HEAD
 	f.UseCaseOnboarding = false
-=======
 	f.WorkspaceOptimizationDashboard = false
 	f.GraphQL = false
->>>>>>> ff288b48
 }
 
 func (f *FeatureFlags) Plugins() map[string]string {

--- conflicted
+++ resolved
@@ -50,13 +50,11 @@
 	// Enable Boards Unfurl Preview
 	BoardsUnfurl bool
 
-<<<<<<< HEAD
+	// Enable Calls plugin support in the mobile app
+	CallsMobile bool
+
 	// Start A/B tour tips automatically, possible values = ("none", "auto")
 	AutoTour string
-=======
-	// Enable Calls plugin support in the mobile app
-	CallsMobile bool
->>>>>>> c75058d4
 }
 
 func (f *FeatureFlags) SetDefaults() {
@@ -74,11 +72,8 @@
 	f.PrewrittenMessages = "none"
 	f.DownloadAppsCTA = "none"
 	f.BoardsUnfurl = true
-<<<<<<< HEAD
+	f.CallsMobile = false
 	f.AutoTour = "none"
-=======
-	f.CallsMobile = false
->>>>>>> c75058d4
 }
 
 func (f *FeatureFlags) Plugins() map[string]string {

--- conflicted
+++ resolved
@@ -110,11 +110,8 @@
 	f.ThreadsEverywhere = false
 	f.GlobalDrafts = true
 	f.WysiwygEditor = false
-<<<<<<< HEAD
 	f.OnboardingAutoShowLinkedBoard = true
-=======
 	f.OnboardingTourTips = true
->>>>>>> 3d01be1d
 }
 
 func (f *FeatureFlags) Plugins() map[string]string {

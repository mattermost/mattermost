// Copyright (c) 2015-present Mattermost, Inc. All Rights Reserved.
// See LICENSE.txt for license information.

package model

import (
	"reflect"
	"strconv"
)

type FeatureFlags struct {
	// Exists only for unit and manual testing.
	// When set to a value, will be returned by the ping endpoint.
	TestFeature string
	// Exists only for testing bool functionality. Boolean feature flags interpret "on" or "true" as true and
	// all other values as false.
	TestBoolFeature bool

	// Toggle on and off scheduled jobs for cloud user limit emails see MM-29999
	CloudDelinquentEmailJobsEnabled bool

	// Toggle on and off support for Collapsed Threads
	CollapsedThreads bool

	// Enable the remote cluster service for shared channels.
	EnableRemoteClusterService bool

	// AppsEnabled toggles the Apps framework functionalities both in server and client side
	AppsEnabled bool

	// AppBarEnabled toggles the App Bar component on client side
	AppBarEnabled bool

	// Feature flags to control plugin versions
	PluginPlaybooks  string `plugin_id:"playbooks"`
	PluginApps       string `plugin_id:"com.mattermost.apps"`
	PluginFocalboard string `plugin_id:"focalboard"`
<<<<<<< HEAD

	PermalinkPreviews bool

	// Enable the Global Header
	GlobalHeader bool

	// Enable different team menu button treatments, possible values = ("none", "by_team_name", "inverted_sidebar_bg_color")
	AddChannelButton string

	// Enable different treatments for first time users, possible values = ("none", "tour_point", "around_input")
	PrewrittenMessages string

	// Enable different treatments for first time users, possible values = ("none", "tips_and_next_steps")
	DownloadAppsCTA string

	// Determine whether when a user gets created, they'll have noisy notifications e.g. Send desktop notifications for all activity
	NewAccountNoisy bool
	// Enable Boards Unfurl Preview
	BoardsUnfurl bool

=======

	PermalinkPreviews bool

	// Enable the Global Header
	GlobalHeader bool

	// Enable different team menu button treatments, possible values = ("none", "by_team_name", "inverted_sidebar_bg_color")
	AddChannelButton string

	// Determine whether when a user gets created, they'll have noisy notifications e.g. Send desktop notifications for all activity
	NewAccountNoisy bool
	// Enable Boards Unfurl Preview
	BoardsUnfurl bool

>>>>>>> 21a61813
	// Enable Calls plugin support in the mobile app
	CallsMobile bool

	// Start A/B tour tips automatically, possible values = ("none", "auto")
	AutoTour string

	// A dash separated list for feature flags to turn on for Boards
	BoardsFeatureFlags string

	// A/B test for the add members to channel button, possible values = ("top", "bottom")
	AddMembersToChannel string
<<<<<<< HEAD
=======

	// A/B test for whether radio buttons or toggle button is more effective in in-screen invite to team modal ("none", "toggle")
	InviteToTeam string
>>>>>>> 21a61813
}

func (f *FeatureFlags) SetDefaults() {
	f.TestFeature = "off"
	f.TestBoolFeature = false
	f.CloudDelinquentEmailJobsEnabled = false
	f.CollapsedThreads = true
	f.EnableRemoteClusterService = false
	f.AppsEnabled = false
<<<<<<< HEAD
=======
	f.AppBarEnabled = false
>>>>>>> 21a61813
	f.PluginApps = ""
	f.PluginFocalboard = ""
	f.PermalinkPreviews = true
	f.GlobalHeader = true
	f.AddChannelButton = "by_team_name"
<<<<<<< HEAD
	f.PrewrittenMessages = "tour_point"
	f.DownloadAppsCTA = "tips_and_next_steps"
=======
>>>>>>> 21a61813
	f.NewAccountNoisy = false
	f.BoardsUnfurl = true
	f.CallsMobile = false
	f.AutoTour = "none"
	f.BoardsFeatureFlags = ""
	f.AddMembersToChannel = "top"
<<<<<<< HEAD
=======
	f.InviteToTeam = "none"
>>>>>>> 21a61813
}

func (f *FeatureFlags) Plugins() map[string]string {
	rFFVal := reflect.ValueOf(f).Elem()
	rFFType := reflect.TypeOf(f).Elem()

	pluginVersions := make(map[string]string)
	for i := 0; i < rFFVal.NumField(); i++ {
		rFieldVal := rFFVal.Field(i)
		rFieldType := rFFType.Field(i)

		pluginId, hasPluginId := rFieldType.Tag.Lookup("plugin_id")
		if !hasPluginId {
			continue
		}

		pluginVersions[pluginId] = rFieldVal.String()
	}

	return pluginVersions
}

// ToMap returns the feature flags as a map[string]string
// Supports boolean and string feature flags.
func (f *FeatureFlags) ToMap() map[string]string {
	refStructVal := reflect.ValueOf(*f)
	refStructType := reflect.TypeOf(*f)
	ret := make(map[string]string)
	for i := 0; i < refStructVal.NumField(); i++ {
		refFieldVal := refStructVal.Field(i)
		if !refFieldVal.IsValid() {
			continue
		}
		refFieldType := refStructType.Field(i)
		switch refFieldType.Type.Kind() {
		case reflect.Bool:
			ret[refFieldType.Name] = strconv.FormatBool(refFieldVal.Bool())
		default:
			ret[refFieldType.Name] = refFieldVal.String()
		}
	}

	return ret
}<|MERGE_RESOLUTION|>--- conflicted
+++ resolved
@@ -35,28 +35,6 @@
 	PluginPlaybooks  string `plugin_id:"playbooks"`
 	PluginApps       string `plugin_id:"com.mattermost.apps"`
 	PluginFocalboard string `plugin_id:"focalboard"`
-<<<<<<< HEAD
-
-	PermalinkPreviews bool
-
-	// Enable the Global Header
-	GlobalHeader bool
-
-	// Enable different team menu button treatments, possible values = ("none", "by_team_name", "inverted_sidebar_bg_color")
-	AddChannelButton string
-
-	// Enable different treatments for first time users, possible values = ("none", "tour_point", "around_input")
-	PrewrittenMessages string
-
-	// Enable different treatments for first time users, possible values = ("none", "tips_and_next_steps")
-	DownloadAppsCTA string
-
-	// Determine whether when a user gets created, they'll have noisy notifications e.g. Send desktop notifications for all activity
-	NewAccountNoisy bool
-	// Enable Boards Unfurl Preview
-	BoardsUnfurl bool
-
-=======
 
 	PermalinkPreviews bool
 
@@ -71,7 +49,6 @@
 	// Enable Boards Unfurl Preview
 	BoardsUnfurl bool
 
->>>>>>> 21a61813
 	// Enable Calls plugin support in the mobile app
 	CallsMobile bool
 
@@ -83,12 +60,9 @@
 
 	// A/B test for the add members to channel button, possible values = ("top", "bottom")
 	AddMembersToChannel string
-<<<<<<< HEAD
-=======
 
 	// A/B test for whether radio buttons or toggle button is more effective in in-screen invite to team modal ("none", "toggle")
 	InviteToTeam string
->>>>>>> 21a61813
 }
 
 func (f *FeatureFlags) SetDefaults() {
@@ -98,30 +72,19 @@
 	f.CollapsedThreads = true
 	f.EnableRemoteClusterService = false
 	f.AppsEnabled = false
-<<<<<<< HEAD
-=======
 	f.AppBarEnabled = false
->>>>>>> 21a61813
 	f.PluginApps = ""
 	f.PluginFocalboard = ""
 	f.PermalinkPreviews = true
 	f.GlobalHeader = true
 	f.AddChannelButton = "by_team_name"
-<<<<<<< HEAD
-	f.PrewrittenMessages = "tour_point"
-	f.DownloadAppsCTA = "tips_and_next_steps"
-=======
->>>>>>> 21a61813
 	f.NewAccountNoisy = false
 	f.BoardsUnfurl = true
 	f.CallsMobile = false
 	f.AutoTour = "none"
 	f.BoardsFeatureFlags = ""
 	f.AddMembersToChannel = "top"
-<<<<<<< HEAD
-=======
 	f.InviteToTeam = "none"
->>>>>>> 21a61813
 }
 
 func (f *FeatureFlags) Plugins() map[string]string {

// Copyright (c) 2015-present Mattermost, Inc. All Rights Reserved.
// See LICENSE.txt for license information.

package model

import "reflect"

type FeatureFlags struct {
	// Exists only for unit and manual testing.
	// When set to a value, will be returned by the ping endpoint.
	TestFeature string
	// Exists only for testing bool functionality. Boolean feature flags interpret "on" or "true" as true and
	// all other values as false.
	TestBoolFeature bool

	// Toggle on and off scheduled jobs for cloud user limit emails see MM-29999
	CloudDelinquentEmailJobsEnabled bool

	// Toggle on and off support for Collapsed Threads
	CollapsedThreads bool

<<<<<<< HEAD
	// Enable the remote cluster service for shared channels.
	EnableRemoteClusterService bool
=======
	// Toggle on and off support for Custom User Statuses
	CustomUserStatuses bool
>>>>>>> 7b8cff19

	// Feature flags to control plugin versions
	PluginIncidentManagement string `plugin_id:"com.mattermost.plugin-incident-management"`
}

func (f *FeatureFlags) SetDefaults() {
	f.TestFeature = "off"
	f.TestBoolFeature = false
	f.CloudDelinquentEmailJobsEnabled = false
	f.CollapsedThreads = false
<<<<<<< HEAD
	f.EnableRemoteClusterService = false
=======
	f.CustomUserStatuses = false
>>>>>>> 7b8cff19
	f.PluginIncidentManagement = "1.4.0"
}

func (f *FeatureFlags) Plugins() map[string]string {
	rFFVal := reflect.ValueOf(f).Elem()
	rFFType := reflect.TypeOf(f).Elem()

	pluginVersions := make(map[string]string)
	for i := 0; i < rFFVal.NumField(); i++ {
		rFieldVal := rFFVal.Field(i)
		rFieldType := rFFType.Field(i)

		pluginId, hasPluginId := rFieldType.Tag.Lookup("plugin_id")
		if !hasPluginId {
			continue
		}

		pluginVersions[pluginId] = rFieldVal.String()
	}

	return pluginVersions
}<|MERGE_RESOLUTION|>--- conflicted
+++ resolved
@@ -19,13 +19,11 @@
 	// Toggle on and off support for Collapsed Threads
 	CollapsedThreads bool
 
-<<<<<<< HEAD
 	// Enable the remote cluster service for shared channels.
 	EnableRemoteClusterService bool
-=======
+
 	// Toggle on and off support for Custom User Statuses
 	CustomUserStatuses bool
->>>>>>> 7b8cff19
 
 	// Feature flags to control plugin versions
 	PluginIncidentManagement string `plugin_id:"com.mattermost.plugin-incident-management"`
@@ -36,11 +34,8 @@
 	f.TestBoolFeature = false
 	f.CloudDelinquentEmailJobsEnabled = false
 	f.CollapsedThreads = false
-<<<<<<< HEAD
 	f.EnableRemoteClusterService = false
-=======
 	f.CustomUserStatuses = false
->>>>>>> 7b8cff19
 	f.PluginIncidentManagement = "1.4.0"
 }
 

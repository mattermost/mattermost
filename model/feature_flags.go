// Copyright (c) 2015-present Mattermost, Inc. All Rights Reserved.
// See LICENSE.txt for license information.

package model

import (
	"reflect"
	"strconv"
)

type FeatureFlags struct {
	// Exists only for unit and manual testing.
	// When set to a value, will be returned by the ping endpoint.
	TestFeature string
	// Exists only for testing bool functionality. Boolean feature flags interpret "on" or "true" as true and
	// all other values as false.
	TestBoolFeature bool

	// Toggle on and off scheduled jobs for cloud user limit emails see MM-29999
	CloudDelinquentEmailJobsEnabled bool

	// Toggle on and off support for Collapsed Threads
	CollapsedThreads bool

	// Enable the remote cluster service for shared channels.
	EnableRemoteClusterService bool

	// AppsEnabled toggles the Apps framework functionalities both in server and client side
	AppsEnabled bool

	// AppBarEnabled toggles the App Bar component on client side
	AppBarEnabled bool

	// Feature flags to control plugin versions
	PluginPlaybooks  string `plugin_id:"playbooks"`
	PluginApps       string `plugin_id:"com.mattermost.apps"`
	PluginFocalboard string `plugin_id:"focalboard"`

	PermalinkPreviews bool

	// Enable the Global Header
	GlobalHeader bool

	// Enable different team menu button treatments, possible values = ("none", "by_team_name", "inverted_sidebar_bg_color")
	AddChannelButton string

	// Determine whether when a user gets created, they'll have noisy notifications e.g. Send desktop notifications for all activity
	NewAccountNoisy bool

	// Enable Calls plugin support in the mobile app
	CallsMobile bool

	// Start A/B tour tips automatically, possible values = ("none", "auto")
	AutoTour string

	// A dash separated list for feature flags to turn on for Boards
	BoardsFeatureFlags string

	// A/B test for the add members to channel button, possible values = ("top", "bottom")
	AddMembersToChannel string

	// Enable Create First Channel
	GuidedChannelCreation bool

	// Determine after which duration in hours to send a second invitation to someone that didn't join after the initial invite, possible values = ("48", "72")
	ResendInviteEmailInterval string

	// A/B test for whether radio buttons or toggle button is more effective in in-screen invite to team modal ("none", "toggle")
	InviteToTeam string

	// Enable inline post editing
	InlinePostEditing bool

<<<<<<< HEAD
	// Enable DataRetention for Boards
	BoardsDataRetention bool
=======
	NormalizeLdapDNs bool
>>>>>>> 294bd449
}

func (f *FeatureFlags) SetDefaults() {
	f.TestFeature = "off"
	f.TestBoolFeature = false
	f.CloudDelinquentEmailJobsEnabled = false
	f.CollapsedThreads = true
	f.EnableRemoteClusterService = false
	f.AppsEnabled = false
	f.AppBarEnabled = false
	f.PluginApps = ""
	f.PluginFocalboard = ""
	f.PermalinkPreviews = true
	f.GlobalHeader = true
	f.AddChannelButton = "by_team_name"
	f.NewAccountNoisy = false
	f.CallsMobile = false
	f.AutoTour = "none"
	f.BoardsFeatureFlags = ""
	f.AddMembersToChannel = "top"
	f.GuidedChannelCreation = false
	f.ResendInviteEmailInterval = ""
	f.InviteToTeam = "none"
	f.InlinePostEditing = false
<<<<<<< HEAD
	f.BoardsDataRetention = false
=======
	f.NormalizeLdapDNs = false
>>>>>>> 294bd449
}

func (f *FeatureFlags) Plugins() map[string]string {
	rFFVal := reflect.ValueOf(f).Elem()
	rFFType := reflect.TypeOf(f).Elem()

	pluginVersions := make(map[string]string)
	for i := 0; i < rFFVal.NumField(); i++ {
		rFieldVal := rFFVal.Field(i)
		rFieldType := rFFType.Field(i)

		pluginId, hasPluginId := rFieldType.Tag.Lookup("plugin_id")
		if !hasPluginId {
			continue
		}

		pluginVersions[pluginId] = rFieldVal.String()
	}

	return pluginVersions
}

// ToMap returns the feature flags as a map[string]string
// Supports boolean and string feature flags.
func (f *FeatureFlags) ToMap() map[string]string {
	refStructVal := reflect.ValueOf(*f)
	refStructType := reflect.TypeOf(*f)
	ret := make(map[string]string)
	for i := 0; i < refStructVal.NumField(); i++ {
		refFieldVal := refStructVal.Field(i)
		if !refFieldVal.IsValid() {
			continue
		}
		refFieldType := refStructType.Field(i)
		switch refFieldType.Type.Kind() {
		case reflect.Bool:
			ret[refFieldType.Name] = strconv.FormatBool(refFieldVal.Bool())
		default:
			ret[refFieldType.Name] = refFieldVal.String()
		}
	}

	return ret
}<|MERGE_RESOLUTION|>--- conflicted
+++ resolved
@@ -71,12 +71,10 @@
 	// Enable inline post editing
 	InlinePostEditing bool
 
-<<<<<<< HEAD
 	// Enable DataRetention for Boards
 	BoardsDataRetention bool
-=======
+
 	NormalizeLdapDNs bool
->>>>>>> 294bd449
 }
 
 func (f *FeatureFlags) SetDefaults() {
@@ -101,11 +99,8 @@
 	f.ResendInviteEmailInterval = ""
 	f.InviteToTeam = "none"
 	f.InlinePostEditing = false
-<<<<<<< HEAD
 	f.BoardsDataRetention = false
-=======
 	f.NormalizeLdapDNs = false
->>>>>>> 294bd449
 }
 
 func (f *FeatureFlags) Plugins() map[string]string {

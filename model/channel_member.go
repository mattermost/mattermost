--- conflicted
+++ resolved
@@ -4,10 +4,6 @@
 package model
 
 import (
-<<<<<<< HEAD
-	"encoding/json"
-=======
->>>>>>> 28ef5856
 	"net/http"
 	"strings"
 )
@@ -72,14 +68,6 @@
 	Username    string
 }
 
-<<<<<<< HEAD
-func (o *ChannelMember) ToJson() string {
-	b, _ := json.Marshal(o)
-	return string(b)
-}
-
-=======
->>>>>>> 28ef5856
 func (o *ChannelMember) IsValid() *AppError {
 
 	if !IsValidId(o.ChannelId) {

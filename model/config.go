--- conflicted
+++ resolved
@@ -366,7 +366,6 @@
 	EnableLocalMode                                   *bool
 	LocalModeSocketLocation                           *string // telemetry: none
 	EnableAWSMetering                                 *bool   // telemetry: none
-<<<<<<< HEAD
 	SplitKey                                          *string `access:"experimental_feature_flags,write_restrictable"` // telemetry: none
 	FeatureFlagSyncIntervalSeconds                    *int    `access:"experimental_feature_flags,write_restrictable"` // telemetry: none
 	DebugSplit                                        *bool   `access:"experimental_feature_flags,write_restrictable"` // telemetry: none
@@ -374,16 +373,7 @@
 	CollapsedThreads                                  *string `access:"experimental_features"`
 	ManagedResourcePaths                              *string `access:"environment_web_server,write_restrictable,cloud_restrictable"`
 	EnableLegacySidebar                               *bool   `access:"experimental_features"`
-=======
-	SplitKey                                          *string `access:"environment,write_restrictable"` // telemetry: none
-	FeatureFlagSyncIntervalSeconds                    *int    `access:"environment,write_restrictable"` // telemetry: none
-	DebugSplit                                        *bool   `access:"environment,write_restrictable"` // telemetry: none
-	ThreadAutoFollow                                  *bool   `access:"experimental"`
-	CollapsedThreads                                  *string `access:"experimental"`
-	ManagedResourcePaths                              *string `access:"environment,write_restrictable,cloud_restrictable"`
-	EnableLegacySidebar                               *bool   `access:"experimental"`
-	EnableReliableWebSockets                          *bool   `access:"experimental"` // telemetry: none
->>>>>>> 756f5fbf
+	EnableReliableWebSockets                          *bool   `access:"experimental_features"` // telemetry: none
 }
 
 func (s *ServiceSettings) SetDefaults(isUpdate bool) {
@@ -1126,7 +1116,6 @@
 }
 
 type SqlSettings struct {
-<<<<<<< HEAD
 	DriverName                  *string  `access:"environment_database,write_restrictable,cloud_restrictable"`
 	DataSource                  *string  `access:"environment_database,write_restrictable,cloud_restrictable"` // telemetry: none
 	DataSourceReplicas          []string `access:"environment_database,write_restrictable,cloud_restrictable"`
@@ -1139,21 +1128,7 @@
 	AtRestEncryptKey            *string  `access:"environment_database,write_restrictable,cloud_restrictable"` // telemetry: none
 	QueryTimeout                *int     `access:"environment_database,write_restrictable,cloud_restrictable"`
 	DisableDatabaseSearch       *bool    `access:"environment_database,write_restrictable,cloud_restrictable"`
-=======
-	DriverName                  *string               `access:"environment,write_restrictable,cloud_restrictable"`
-	DataSource                  *string               `access:"environment,write_restrictable,cloud_restrictable"` // telemetry: none
-	DataSourceReplicas          []string              `access:"environment,write_restrictable,cloud_restrictable"`
-	DataSourceSearchReplicas    []string              `access:"environment,write_restrictable,cloud_restrictable"`
-	MaxIdleConns                *int                  `access:"environment,write_restrictable,cloud_restrictable"`
-	ConnMaxLifetimeMilliseconds *int                  `access:"environment,write_restrictable,cloud_restrictable"`
-	ConnMaxIdleTimeMilliseconds *int                  `access:"environment,write_restrictable,cloud_restrictable"`
-	MaxOpenConns                *int                  `access:"environment,write_restrictable,cloud_restrictable"`
-	Trace                       *bool                 `access:"environment,write_restrictable,cloud_restrictable"`
-	AtRestEncryptKey            *string               `access:"environment,write_restrictable,cloud_restrictable"` // telemetry: none
-	QueryTimeout                *int                  `access:"environment,write_restrictable,cloud_restrictable"`
-	DisableDatabaseSearch       *bool                 `access:"environment,write_restrictable,cloud_restrictable"`
-	ReplicaLagSettings          []*ReplicaLagSettings `access:"environment,write_restrictable,cloud_restrictable"` // telemetry: none
->>>>>>> 756f5fbf
+	ReplicaLagSettings          []*ReplicaLagSettings `access:"environment_database,write_restrictable,cloud_restrictable"` // telemetry: none
 }
 
 func (s *SqlSettings) SetDefaults(isUpdate bool) {

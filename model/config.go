--- conflicted
+++ resolved
@@ -299,12 +299,8 @@
 	DEPRECATED_DO_NOT_USE_EnableOnlyAdminIntegrations *bool    `json:"EnableOnlyAdminIntegrations" mapstructure:"EnableOnlyAdminIntegrations"` // Deprecated: do not use
 	EnablePostUsernameOverride                        *bool    `access:"integrations"`
 	EnablePostIconOverride                            *bool    `access:"integrations"`
-<<<<<<< HEAD
 	EnableLinkPreviews                                *bool    `access:"site_posts"`
-=======
-	EnableLinkPreviews                                *bool    `access:"site"`
-	RestrictLinkPreviews                              *string  `access:"site"`
->>>>>>> 96365f33
+	RestrictLinkPreviews                              *string  `access:"site_posts"`
 	EnableTesting                                     *bool    `access:"environment,write_restrictable,cloud_restrictable"`
 	EnableDeveloper                                   *bool    `access:"environment,write_restrictable,cloud_restrictable"`
 	EnableOpenTracing                                 *bool    `access:"write_restrictable,cloud_restrictable"`
@@ -1503,13 +1499,8 @@
 	EnableSignUpWithEmail             *bool   `access:"authentication"`
 	EnableSignInWithEmail             *bool   `access:"authentication"`
 	EnableSignInWithUsername          *bool   `access:"authentication"`
-<<<<<<< HEAD
 	SendEmailNotifications            *bool   `access:"site_notifications"`
-	UseChannelInEmailNotifications    *bool   `access:"experimental"`
-=======
-	SendEmailNotifications            *bool   `access:"site"`
 	UseChannelInEmailNotifications    *bool   `access:"experimental_features"`
->>>>>>> 96365f33
 	RequireEmailVerification          *bool   `access:"authentication"`
 	FeedbackName                      *string `access:"site_notifications"`
 	FeedbackEmail                     *string `access:"site_notifications,cloud_restrictable"`
@@ -1526,27 +1517,15 @@
 	PushNotificationServer            *string `access:"environment"` // telemetry: none
 	PushNotificationContents          *string `access:"site_notifications"`
 	PushNotificationBuffer            *int    // telemetry: none
-<<<<<<< HEAD
 	EnableEmailBatching               *bool   `access:"site_notifications"`
-	EmailBatchingBufferSize           *int    `access:"experimental"`
-	EmailBatchingInterval             *int    `access:"experimental"`
+	EmailBatchingBufferSize           *int    `access:"experimental_features"`
+	EmailBatchingInterval             *int    `access:"experimental_features"`
 	EnablePreviewModeBanner           *bool   `access:"site_notifications"`
 	SkipServerCertificateVerification *bool   `access:"environment,write_restrictable,cloud_restrictable"`
 	EmailNotificationContentsType     *string `access:"site_notifications"`
-	LoginButtonColor                  *string `access:"experimental"`
-	LoginButtonBorderColor            *string `access:"experimental"`
-	LoginButtonTextColor              *string `access:"experimental"`
-=======
-	EnableEmailBatching               *bool   `access:"site"`
-	EmailBatchingBufferSize           *int    `access:"experimental_features"`
-	EmailBatchingInterval             *int    `access:"experimental_features"`
-	EnablePreviewModeBanner           *bool   `access:"site"`
-	SkipServerCertificateVerification *bool   `access:"environment,write_restrictable,cloud_restrictable"`
-	EmailNotificationContentsType     *string `access:"site"`
 	LoginButtonColor                  *string `access:"experimental_features"`
 	LoginButtonBorderColor            *string `access:"experimental_features"`
 	LoginButtonTextColor              *string `access:"experimental_features"`
->>>>>>> 96365f33
 }
 
 func (s *EmailSettings) SetDefaults(isUpdate bool) {
@@ -1911,35 +1890,19 @@
 	DEPRECATED_DO_NOT_USE_RestrictPublicChannelDeletion       *string  `json:"RestrictPublicChannelDeletion" mapstructure:"RestrictPublicChannelDeletion"`             // Deprecated: do not use
 	DEPRECATED_DO_NOT_USE_RestrictPrivateChannelDeletion      *string  `json:"RestrictPrivateChannelDeletion" mapstructure:"RestrictPrivateChannelDeletion"`           // Deprecated: do not use
 	DEPRECATED_DO_NOT_USE_RestrictPrivateChannelManageMembers *string  `json:"RestrictPrivateChannelManageMembers" mapstructure:"RestrictPrivateChannelManageMembers"` // Deprecated: do not use
-<<<<<<< HEAD
-	EnableXToLeaveChannelsFromLHS                             *bool    `access:"experimental"`
-	UserStatusAwayTimeout                                     *int64   `access:"experimental"`
+	EnableXToLeaveChannelsFromLHS                             *bool    `access:"experimental_features"`
+	UserStatusAwayTimeout                                     *int64   `access:"experimental_features"`
 	MaxChannelsPerTeam                                        *int64   `access:"site_users_and_teams"`
 	MaxNotificationsPerChannel                                *int64   `access:"environment"`
 	EnableConfirmNotificationsToChannel                       *bool    `access:"site_notifications"`
 	TeammateNameDisplay                                       *string  `access:"site_users_and_teams"`
-	ExperimentalViewArchivedChannels                          *bool    `access:"experimental,site_users_and_teams"`
-	ExperimentalEnableAutomaticReplies                        *bool    `access:"experimental"`
-	ExperimentalHideTownSquareinLHS                           *bool    `access:"experimental"`
-	ExperimentalTownSquareIsReadOnly                          *bool    `access:"experimental"`
-	LockTeammateNameDisplay                                   *bool    `access:"site_users_and_teams"`
-	ExperimentalPrimaryTeam                                   *string  `access:"experimental"`
-	ExperimentalDefaultChannels                               []string `access:"experimental"`
-=======
-	EnableXToLeaveChannelsFromLHS                             *bool    `access:"experimental_features"`
-	UserStatusAwayTimeout                                     *int64   `access:"experimental_features"`
-	MaxChannelsPerTeam                                        *int64   `access:"site"`
-	MaxNotificationsPerChannel                                *int64   `access:"environment"`
-	EnableConfirmNotificationsToChannel                       *bool    `access:"site"`
-	TeammateNameDisplay                                       *string  `access:"site"`
-	ExperimentalViewArchivedChannels                          *bool    `access:"experimental_features,site"`
+	ExperimentalViewArchivedChannels                          *bool    `access:"experimental_features,site_users_and_teams"`
 	ExperimentalEnableAutomaticReplies                        *bool    `access:"experimental_features"`
 	ExperimentalHideTownSquareinLHS                           *bool    `access:"experimental_features"`
 	ExperimentalTownSquareIsReadOnly                          *bool    `access:"experimental_features"`
-	LockTeammateNameDisplay                                   *bool    `access:"site"`
+	LockTeammateNameDisplay                                   *bool    `access:"site_users_and_teams"`
 	ExperimentalPrimaryTeam                                   *string  `access:"experimental_features"`
 	ExperimentalDefaultChannels                               []string `access:"experimental_features"`
->>>>>>> 96365f33
 }
 
 func (s *TeamSettings) SetDefaults() {
@@ -2912,13 +2875,8 @@
 }
 
 type DisplaySettings struct {
-<<<<<<< HEAD
 	CustomUrlSchemes     []string `access:"site_customization"`
-	ExperimentalTimezone *bool    `access:"experimental"`
-=======
-	CustomUrlSchemes     []string `access:"site"`
 	ExperimentalTimezone *bool    `access:"experimental_features"`
->>>>>>> 96365f33
 }
 
 func (s *DisplaySettings) SetDefaults() {

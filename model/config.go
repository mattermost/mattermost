--- conflicted
+++ resolved
@@ -79,13 +79,6 @@
 	PermissionsDeletePostTeamAdmin   = "team_admin"
 	PermissionsDeletePostSystemAdmin = "system_admin"
 
-<<<<<<< HEAD
-	AllowEditPostAlways    = "always"
-	AllowEditPostNever     = "never"
-	AllowEditPostTimeLimit = "time_limit"
-
-=======
->>>>>>> 28ef5856
 	GroupUnreadChannelsDisabled   = "disabled"
 	GroupUnreadChannelsDefaultOn  = "default_on"
 	GroupUnreadChannelsDefaultOff = "default_off"
@@ -670,29 +663,10 @@
 
 	if s.GfycatAPIKey == nil || *s.GfycatAPIKey == "" {
 		s.GfycatAPIKey = NewString(ServiceSettingsDefaultGfycatAPIKey)
-<<<<<<< HEAD
 	}
 
 	if s.GfycatAPISecret == nil || *s.GfycatAPISecret == "" {
 		s.GfycatAPISecret = NewString(ServiceSettingsDefaultGfycatAPISecret)
-	}
-
-	if s.DEPRECATED_DO_NOT_USE_RestrictCustomEmojiCreation == nil {
-		s.DEPRECATED_DO_NOT_USE_RestrictCustomEmojiCreation = NewString(RestrictEmojiCreationAll)
-	}
-
-	if s.DEPRECATED_DO_NOT_USE_RestrictPostDelete == nil {
-		s.DEPRECATED_DO_NOT_USE_RestrictPostDelete = NewString(PermissionsDeletePostAll)
-	}
-
-	if s.DEPRECATED_DO_NOT_USE_AllowEditPost == nil {
-		s.DEPRECATED_DO_NOT_USE_AllowEditPost = NewString(AllowEditPostAlways)
-=======
-	}
-
-	if s.GfycatAPISecret == nil || *s.GfycatAPISecret == "" {
-		s.GfycatAPISecret = NewString(ServiceSettingsDefaultGfycatAPISecret)
->>>>>>> 28ef5856
 	}
 
 	if s.ExperimentalEnableAuthenticationTransfer == nil {
@@ -717,26 +691,6 @@
 		s.ExperimentalGroupUnreadChannels = NewString(GroupUnreadChannelsDisabled)
 	} else if *s.ExperimentalGroupUnreadChannels == "1" {
 		s.ExperimentalGroupUnreadChannels = NewString(GroupUnreadChannelsDefaultOn)
-<<<<<<< HEAD
-	}
-
-	if s.ExperimentalChannelOrganization == nil {
-		experimentalUnreadEnabled := *s.ExperimentalGroupUnreadChannels != GroupUnreadChannelsDisabled
-		s.ExperimentalChannelOrganization = NewBool(experimentalUnreadEnabled)
-	}
-
-	if s.DEPRECATED_DO_NOT_USE_ImageProxyType == nil {
-		s.DEPRECATED_DO_NOT_USE_ImageProxyType = NewString("")
-	}
-
-	if s.DEPRECATED_DO_NOT_USE_ImageProxyURL == nil {
-		s.DEPRECATED_DO_NOT_USE_ImageProxyURL = NewString("")
-	}
-
-	if s.DEPRECATED_DO_NOT_USE_ImageProxyOptions == nil {
-		s.DEPRECATED_DO_NOT_USE_ImageProxyOptions = NewString("")
-=======
->>>>>>> 28ef5856
 	}
 
 	if s.EnableAPITeamDeletion == nil {
@@ -829,24 +783,6 @@
 }
 
 type ClusterSettings struct {
-<<<<<<< HEAD
-	Enable                                      *bool   `access:"environment_high_availability,write_restrictable"`
-	ClusterName                                 *string `access:"environment_high_availability,write_restrictable,cloud_restrictable"` // telemetry: none
-	OverrideHostname                            *string `access:"environment_high_availability,write_restrictable,cloud_restrictable"` // telemetry: none
-	NetworkInterface                            *string `access:"environment_high_availability,write_restrictable,cloud_restrictable"`
-	BindAddress                                 *string `access:"environment_high_availability,write_restrictable,cloud_restrictable"`
-	AdvertiseAddress                            *string `access:"environment_high_availability,write_restrictable,cloud_restrictable"`
-	UseIPAddress                                *bool   `access:"environment_high_availability,write_restrictable,cloud_restrictable"`
-	DEPRECATED_DO_NOT_USE_UseExperimentalGossip *bool   `json:"UseExperimentalGossip" access:"environment_high_availability,write_restrictable,cloud_restrictable"` // Deprecated: do not use
-	EnableGossipCompression                     *bool   `access:"environment_high_availability,write_restrictable,cloud_restrictable"`
-	EnableExperimentalGossipEncryption          *bool   `access:"environment_high_availability,write_restrictable,cloud_restrictable"`
-	ReadOnlyConfig                              *bool   `access:"environment_high_availability,write_restrictable,cloud_restrictable"`
-	GossipPort                                  *int    `access:"environment_high_availability,write_restrictable,cloud_restrictable"` // telemetry: none
-	StreamingPort                               *int    `access:"environment_high_availability,write_restrictable,cloud_restrictable"` // telemetry: none
-	MaxIdleConns                                *int    `access:"environment_high_availability,write_restrictable,cloud_restrictable"` // telemetry: none
-	MaxIdleConnsPerHost                         *int    `access:"environment_high_availability,write_restrictable,cloud_restrictable"` // telemetry: none
-	IdleConnTimeoutMilliseconds                 *int    `access:"environment_high_availability,write_restrictable,cloud_restrictable"` // telemetry: none
-=======
 	Enable                             *bool   `access:"environment_high_availability,write_restrictable"`
 	ClusterName                        *string `access:"environment_high_availability,write_restrictable,cloud_restrictable"` // telemetry: none
 	OverrideHostname                   *string `access:"environment_high_availability,write_restrictable,cloud_restrictable"` // telemetry: none
@@ -862,7 +798,6 @@
 	MaxIdleConns                       *int    `access:"environment_high_availability,write_restrictable,cloud_restrictable"` // telemetry: none
 	MaxIdleConnsPerHost                *int    `access:"environment_high_availability,write_restrictable,cloud_restrictable"` // telemetry: none
 	IdleConnTimeoutMilliseconds        *int    `access:"environment_high_availability,write_restrictable,cloud_restrictable"` // telemetry: none
->>>>>>> 28ef5856
 }
 
 func (s *ClusterSettings) SetDefaults() {
@@ -892,13 +827,6 @@
 
 	if s.UseIPAddress == nil {
 		s.UseIPAddress = NewBool(true)
-<<<<<<< HEAD
-	}
-
-	if s.DEPRECATED_DO_NOT_USE_UseExperimentalGossip == nil {
-		s.DEPRECATED_DO_NOT_USE_UseExperimentalGossip = NewBool(true)
-=======
->>>>>>> 28ef5856
 	}
 
 	if s.EnableExperimentalGossipEncryption == nil {
@@ -1968,13 +1896,6 @@
 
 	if s.MaxUsersPerTeam == nil {
 		s.MaxUsersPerTeam = NewInt(TeamSettingsDefaultMaxUsersPerTeam)
-<<<<<<< HEAD
-	}
-
-	if s.DEPRECATED_DO_NOT_USE_EnableTeamCreation == nil {
-		s.DEPRECATED_DO_NOT_USE_EnableTeamCreation = NewBool(true)
-=======
->>>>>>> 28ef5856
 	}
 
 	if s.EnableUserCreation == nil {
@@ -2011,58 +1932,6 @@
 
 	if s.RestrictDirectMessage == nil {
 		s.RestrictDirectMessage = NewString(DirectMessageAny)
-<<<<<<< HEAD
-	}
-
-	if s.DEPRECATED_DO_NOT_USE_RestrictTeamInvite == nil {
-		s.DEPRECATED_DO_NOT_USE_RestrictTeamInvite = NewString(PermissionsAll)
-	}
-
-	if s.DEPRECATED_DO_NOT_USE_RestrictPublicChannelManagement == nil {
-		s.DEPRECATED_DO_NOT_USE_RestrictPublicChannelManagement = NewString(PermissionsAll)
-	}
-
-	if s.DEPRECATED_DO_NOT_USE_RestrictPrivateChannelManagement == nil {
-		s.DEPRECATED_DO_NOT_USE_RestrictPrivateChannelManagement = NewString(PermissionsAll)
-	}
-
-	if s.DEPRECATED_DO_NOT_USE_RestrictPublicChannelCreation == nil {
-		s.DEPRECATED_DO_NOT_USE_RestrictPublicChannelCreation = new(string)
-		// If this setting does not exist, assume migration from <3.6, so use management setting as default.
-		if *s.DEPRECATED_DO_NOT_USE_RestrictPublicChannelManagement == PermissionsChannelAdmin {
-			*s.DEPRECATED_DO_NOT_USE_RestrictPublicChannelCreation = PermissionsTeamAdmin
-		} else {
-			*s.DEPRECATED_DO_NOT_USE_RestrictPublicChannelCreation = *s.DEPRECATED_DO_NOT_USE_RestrictPublicChannelManagement
-		}
-	}
-
-	if s.DEPRECATED_DO_NOT_USE_RestrictPrivateChannelCreation == nil {
-		// If this setting does not exist, assume migration from <3.6, so use management setting as default.
-		if *s.DEPRECATED_DO_NOT_USE_RestrictPrivateChannelManagement == PermissionsChannelAdmin {
-			s.DEPRECATED_DO_NOT_USE_RestrictPrivateChannelCreation = NewString(PermissionsTeamAdmin)
-		} else {
-			s.DEPRECATED_DO_NOT_USE_RestrictPrivateChannelCreation = NewString(*s.DEPRECATED_DO_NOT_USE_RestrictPrivateChannelManagement)
-		}
-	}
-
-	if s.DEPRECATED_DO_NOT_USE_RestrictPublicChannelDeletion == nil {
-		// If this setting does not exist, assume migration from <3.6, so use management setting as default.
-		s.DEPRECATED_DO_NOT_USE_RestrictPublicChannelDeletion = NewString(*s.DEPRECATED_DO_NOT_USE_RestrictPublicChannelManagement)
-	}
-
-	if s.DEPRECATED_DO_NOT_USE_RestrictPrivateChannelDeletion == nil {
-		// If this setting does not exist, assume migration from <3.6, so use management setting as default.
-		s.DEPRECATED_DO_NOT_USE_RestrictPrivateChannelDeletion = NewString(*s.DEPRECATED_DO_NOT_USE_RestrictPrivateChannelManagement)
-	}
-
-	if s.DEPRECATED_DO_NOT_USE_RestrictPrivateChannelManageMembers == nil {
-		s.DEPRECATED_DO_NOT_USE_RestrictPrivateChannelManageMembers = NewString(PermissionsAll)
-	}
-
-	if s.EnableXToLeaveChannelsFromLHS == nil {
-		s.EnableXToLeaveChannelsFromLHS = NewBool(false)
-=======
->>>>>>> 28ef5856
 	}
 
 	if s.UserStatusAwayTimeout == nil {
@@ -2996,15 +2865,7 @@
 	}
 
 	if s.ImageProxyType == nil {
-<<<<<<< HEAD
-		if ss.DEPRECATED_DO_NOT_USE_ImageProxyType == nil || *ss.DEPRECATED_DO_NOT_USE_ImageProxyType == "" {
-			s.ImageProxyType = NewString(ImageProxyTypeLocal)
-		} else {
-			s.ImageProxyType = ss.DEPRECATED_DO_NOT_USE_ImageProxyType
-		}
-=======
 		s.ImageProxyType = NewString(ImageProxyTypeLocal)
->>>>>>> 28ef5856
 	}
 
 	if s.RemoteImageProxyURL == nil {
@@ -3178,11 +3039,7 @@
 	return &ret
 }
 
-<<<<<<< HEAD
-func (o *Config) ToJsonFiltered(tagType, tagValue string) string {
-=======
 func (o *Config) ToJSONFiltered(tagType, tagValue string) ([]byte, error) {
->>>>>>> 28ef5856
 	filteredConfigMap := structToMapFilteredByTag(*o, tagType, tagValue)
 	for key, value := range filteredConfigMap {
 		v, ok := value.(map[string]interface{})
@@ -3692,13 +3549,10 @@
 		return NewAppError("Config.IsValid", "model.config.is_valid.group_unread_channels.app_error", nil, "", http.StatusBadRequest)
 	}
 
-<<<<<<< HEAD
-=======
 	if *s.CollapsedThreads != CollapsedThreadsDisabled && !*s.ThreadAutoFollow {
 		return NewAppError("Config.IsValid", "model.config.is_valid.collapsed_threads.autofollow.app_error", nil, "", http.StatusBadRequest)
 	}
 
->>>>>>> 28ef5856
 	if *s.CollapsedThreads != CollapsedThreadsDisabled &&
 		*s.CollapsedThreads != CollapsedThreadsDefaultOn &&
 		*s.CollapsedThreads != CollapsedThreadsDefaultOff {

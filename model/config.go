--- conflicted
+++ resolved
@@ -1722,27 +1722,15 @@
 }
 
 type SupportSettings struct {
-<<<<<<< HEAD
 	TermsOfServiceLink                     *string `access:"site_customization,write_restrictable,cloud_restrictable"`
 	PrivacyPolicyLink                      *string `access:"site_customization,write_restrictable,cloud_restrictable"`
 	AboutLink                              *string `access:"site_customization,write_restrictable,cloud_restrictable"`
 	HelpLink                               *string `access:"site_customization,write_restrictable,cloud_restrictable"`
 	ReportAProblemLink                     *string `access:"site_customization,write_restrictable,cloud_restrictable"`
 	SupportEmail                           *string `access:"site_customization"`
-	CustomTermsOfServiceEnabled            *bool   `access:"compliance"`
-	CustomTermsOfServiceReAcceptancePeriod *int    `access:"compliance"`
-	EnableAskCommunityLink                 *bool   `access:"site_customization"`
-=======
-	TermsOfServiceLink                     *string `access:"site,write_restrictable,cloud_restrictable"`
-	PrivacyPolicyLink                      *string `access:"site,write_restrictable,cloud_restrictable"`
-	AboutLink                              *string `access:"site,write_restrictable,cloud_restrictable"`
-	HelpLink                               *string `access:"site,write_restrictable,cloud_restrictable"`
-	ReportAProblemLink                     *string `access:"site,write_restrictable,cloud_restrictable"`
-	SupportEmail                           *string `access:"site"`
 	CustomTermsOfServiceEnabled            *bool   `access:"compliance_custom_terms_of_service"`
 	CustomTermsOfServiceReAcceptancePeriod *int    `access:"compliance_custom_terms_of_service"`
-	EnableAskCommunityLink                 *bool   `access:"site"`
->>>>>>> fa41f915
+	EnableAskCommunityLink                 *bool   `access:"site_customization"`
 }
 
 func (s *SupportSettings) SetDefaults() {
